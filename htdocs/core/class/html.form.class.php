<?php
/* Copyright (c) 2002-2007  Rodolphe Quiedeville    <rodolphe@quiedeville.org>
 * Copyright (C) 2004-2012  Laurent Destailleur     <eldy@users.sourceforge.net>
 * Copyright (C) 2004       Benoit Mortier          <benoit.mortier@opensides.be>
 * Copyright (C) 2004       Sebastien Di Cintio     <sdicintio@ressource-toi.org>
 * Copyright (C) 2004       Eric Seigne             <eric.seigne@ryxeo.com>
 * Copyright (C) 2005-2014  Regis Houssin           <regis.houssin@capnetworks.com>
 * Copyright (C) 2006       Andre Cianfarani        <acianfa@free.fr>
 * Copyright (C) 2006       Marc Barilley/Ocebo     <marc@ocebo.com>
 * Copyright (C) 2007       Franky Van Liedekerke   <franky.van.liedekerker@telenet.be>
 * Copyright (C) 2007       Patrick Raguin          <patrick.raguin@gmail.com>
 * Copyright (C) 2010       Juanjo Menent           <jmenent@2byte.es>
 * Copyright (C) 2010-2014  Philippe Grand          <philippe.grand@atoo-net.com>
 * Copyright (C) 2011       Herve Prot              <herve.prot@symeos.com>
 * Copyright (C) 2012-2014  Marcos García           <marcosgdf@gmail.com>
 * Copyright (C) 2012       Cedric Salvador         <csalvador@gpcsolutions.fr>
 * Copyright (C) 2012-2015  Raphaël Doursenaud      <rdoursenaud@gpcsolutions.fr>
 * Copyright (C) 2014       Alexandre Spangaro      <aspangaro.dolibarr@gmail.com>
 *
 * This program is free software; you can redistribute it and/or modify
 * it under the terms of the GNU General Public License as published by
 * the Free Software Foundation; either version 3 of the License, or
 * (at your option) any later version.
 *
 * This program is distributed in the hope that it will be useful,
 * but WITHOUT ANY WARRANTY; without even the implied warranty of
 * MERCHANTABILITY or FITNESS FOR A PARTICULAR PURPOSE.  See the
 * GNU General Public License for more details.
 *
 * You should have received a copy of the GNU General Public License
 * along with this program. If not, see <http://www.gnu.org/licenses/>.
 */

/**
 *	\file       htdocs/core/class/html.form.class.php
 *  \ingroup    core
 *	\brief      File of class with all html predefined components
 */


/**
 *	Class to manage generation of HTML components
 *	Only common components must be here.
 *
 *  TODO Merge all function load_cache_* and loadCache* (except load_cache_vatrates) into one generic function loadCacheTable
 */
class Form
{
    var $db;
    var $error;
    var $num;

    // Cache arrays
    var $cache_types_paiements=array();
    var $cache_conditions_paiements=array();
    var $cache_availability=array();
    var $cache_demand_reason=array();
    var $cache_types_fees=array();
    var $cache_vatrates=array();


    /**
     * Constructor
     *
     * @param		DoliDB		$db      Database handler
     */
    public function __construct($db)
    {
        $this->db = $db;
    }

    /**
     * Output key field for an editable field
     *
     * @param   string	$text			Text of label or key to translate
     * @param   string	$htmlname		Name of select field ('edit' prefix will be added)
     * @param   string	$preselected	Name of Value to show/edit (not used in this function)
     * @param	object	$object			Object
     * @param	boolean	$perm			Permission to allow button to edit parameter. Set it to 0 to have a not edited field.
     * @param	string	$typeofdata		Type of data ('string' by default, 'email', 'numeric:99', 'text' or 'textarea:rows:cols', 'day' or 'datepicker', 'ckeditor:dolibarr_zzz:width:height:savemethod:1:rows:cols', 'select;xxx[:class]'...)
     * @param	string	$moreparam		More param to add on a href URL
     * @return	string					HTML edit field
     */
    function editfieldkey($text, $htmlname, $preselected, $object, $perm, $typeofdata='string', $moreparam='')
    {
        global $conf,$langs;

        $ret='';

        // TODO change for compatibility
        if (! empty($conf->global->MAIN_USE_JQUERY_JEDITABLE) && ! preg_match('/^select;/',$typeofdata))
        {
            if (! empty($perm))
            {
                $tmp=explode(':',$typeofdata);
                $ret.= '<div class="editkey_'.$tmp[0].(! empty($tmp[1]) ? ' '.$tmp[1] : '').'" id="'.$htmlname.'">';
                $ret.= $langs->trans($text);
                $ret.= '</div>'."\n";
            }
            else
            {
                $ret.= $langs->trans($text);
            }
        }
        else
		{
            if (GETPOST('action') != 'edit'.$htmlname && $perm) $ret.='<table class="nobordernopadding" width="100%"><tr><td class="nowrap">';
            $ret.=$langs->trans($text);
            if (GETPOST('action') != 'edit'.$htmlname && $perm) $ret.='</td>';
            if (GETPOST('action') != 'edit'.$htmlname && $perm) $ret.='<td align="right"><a href="'.$_SERVER["PHP_SELF"].'?action=edit'.$htmlname.'&amp;id='.$object->id.$moreparam.'">'.img_edit($langs->trans('Edit'),1).'</a></td>';
            if (GETPOST('action') != 'edit'.$htmlname && $perm) $ret.='</tr></table>';
        }

        return $ret;
    }

    /**
     * Output val field for an editable field
     *
     * @param	string	$text			Text of label (not used in this function)
     * @param	string	$htmlname		Name of select field
     * @param	string	$value			Value to show/edit
     * @param	object	$object			Object
     * @param	boolean	$perm			Permission to allow button to edit parameter
     * @param	string	$typeofdata		Type of data ('string' by default, 'amount', 'email', 'numeric:99', 'text' or 'textarea:rows:cols', 'day' or 'datepicker', 'ckeditor:dolibarr_zzz:width:height:savemethod:toolbarstartexpanded:rows:cols', 'select:xxx'...)
     * @param	string	$editvalue		When in edit mode, use this value as $value instead of value (for example, you can provide here a formated price instead of value). Use '' to use same than $value
     * @param	object	$extObject		External object
     * @param	mixed	$custommsg		String or Array of custom messages : eg array('success' => 'MyMessage', 'error' => 'MyMessage')
     * @param	string	$moreparam		More param to add on a href URL
     * @return  string					HTML edit field
     */
    function editfieldval($text, $htmlname, $value, $object, $perm, $typeofdata='string', $editvalue='', $extObject=null, $custommsg=null, $moreparam='')
    {
        global $conf,$langs,$db;

        $ret='';

        // Check parameters
        if (empty($typeofdata)) return 'ErrorBadParameter';

        // When option to edit inline is activated
        if (! empty($conf->global->MAIN_USE_JQUERY_JEDITABLE) && ! preg_match('/^select;|datehourpicker/',$typeofdata)) // TODO add jquery timepicker
        {
            $ret.=$this->editInPlace($object, $value, $htmlname, $perm, $typeofdata, $editvalue, $extObject, $custommsg);
        }
        else
        {
            if (GETPOST('action') == 'edit'.$htmlname)
            {
                $ret.="\n";
                $ret.='<form method="post" action="'.$_SERVER["PHP_SELF"].($moreparam?'?'.$moreparam:'').'">';
                $ret.='<input type="hidden" name="action" value="set'.$htmlname.'">';
                $ret.='<input type="hidden" name="token" value="'.$_SESSION['newtoken'].'">';
                $ret.='<input type="hidden" name="id" value="'.$object->id.'">';
                $ret.='<table class="nobordernopadding" cellpadding="0" cellspacing="0">';
                $ret.='<tr><td>';
                if (preg_match('/^(string|email|numeric|amount)/',$typeofdata))
                {
                    $tmp=explode(':',$typeofdata);
                    $ret.='<input type="text" id="'.$htmlname.'" name="'.$htmlname.'" value="'.($editvalue?$editvalue:$value).'"'.($tmp[1]?' size="'.$tmp[1].'"':'').'>';
                }
                else if (preg_match('/^text/',$typeofdata) || preg_match('/^note/',$typeofdata))
                {
                    $tmp=explode(':',$typeofdata);
                    $ret.='<textarea id="'.$htmlname.'" name="'.$htmlname.'" wrap="soft" rows="'.($tmp[1]?$tmp[1]:'20').'" cols="'.($tmp[2]?$tmp[2]:'100').'">'.($editvalue?$editvalue:$value).'</textarea>';
                }
                else if ($typeofdata == 'day' || $typeofdata == 'datepicker')
                {
                    $ret.=$this->select_date($value,$htmlname,0,0,1,'form'.$htmlname,1,0,1);
                }
                else if ($typeofdata == 'dayhour' || $typeofdata == 'datehourpicker')
                {
                    $ret.=$this->select_date($value,$htmlname,1,1,1,'form'.$htmlname,1,0,1);
                }
                else if (preg_match('/^select;/',$typeofdata))
                {
                     $arraydata=explode(',',preg_replace('/^select;/','',$typeofdata));
                     foreach($arraydata as $val)
                     {
                         $tmp=explode(':',$val);
                         $arraylist[$tmp[0]]=$tmp[1];
                     }
                     $ret.=$this->selectarray($htmlname,$arraylist,$value);
                }
                else if (preg_match('/^ckeditor/',$typeofdata))
                {
                    $tmp=explode(':',$typeofdata);
                    require_once DOL_DOCUMENT_ROOT.'/core/class/doleditor.class.php';
                    $doleditor=new DolEditor($htmlname, ($editvalue?$editvalue:$value), ($tmp[2]?$tmp[2]:''), ($tmp[3]?$tmp[3]:'100'), ($tmp[1]?$tmp[1]:'dolibarr_notes'), 'In', ($tmp[5]?$tmp[5]:0), true, true, ($tmp[6]?$tmp[6]:'20'), ($tmp[7]?$tmp[7]:'100'));
                    $ret.=$doleditor->Create(1);
                }
                $ret.='</td>';
                //if ($typeofdata != 'day' && $typeofdata != 'dayhour' && $typeofdata != 'datepicker' && $typeofdata != 'datehourpicker')
                //{
                	$ret.='<td align="left">';
                	$ret.='<input type="submit" class="button" name="modify" value="'.$langs->trans("Modify").'">';
                	if (preg_match('/ckeditor|textarea/',$typeofdata)) $ret.='<br>'."\n";
                	$ret.='<input type="submit" class="button" name="cancel" value="'.$langs->trans("Cancel").'">';
                	$ret.='</td>';
                //}
                $ret.='</tr></table>'."\n";
                $ret.='</form>'."\n";
            }
            else
			{
				if ($typeofdata == 'email')   $ret.=dol_print_email($value,0,0,0,0,1);
                elseif ($typeofdata == 'amount')   $ret.=($value != '' ? price($value,'',$langs,0,-1,-1,$conf->currency) : '');
                elseif (preg_match('/^text/',$typeofdata) || preg_match('/^note/',$typeofdata))  $ret.=dol_htmlentitiesbr($value);
                elseif ($typeofdata == 'day' || $typeofdata == 'datepicker') $ret.=dol_print_date($value,'day');
                elseif ($typeofdata == 'dayhour' || $typeofdata == 'datehourpicker') $ret.=dol_print_date($value,'dayhour');
                else if (preg_match('/^select;/',$typeofdata))
                {
                    $arraydata=explode(',',preg_replace('/^select;/','',$typeofdata));
                    foreach($arraydata as $val)
                    {
                        $tmp=explode(':',$val);
                        $arraylist[$tmp[0]]=$tmp[1];
                    }
                    $ret.=$arraylist[$value];
                }
                else if (preg_match('/^ckeditor/',$typeofdata))
                {
                    $tmpcontent=dol_htmlentitiesbr($value);
                    if (! empty($conf->global->MAIN_DISABLE_NOTES_TAB))
                    {
                        $firstline=preg_replace('/<br>.*/','',$tmpcontent);
                        $firstline=preg_replace('/[\n\r].*/','',$firstline);
                        $tmpcontent=$firstline.((strlen($firstline) != strlen($tmpcontent))?'...':'');
                    }
                    $ret.=$tmpcontent;
                }
                else $ret.=$value;
            }
        }
        return $ret;
    }

    /**
     * Output edit in place form
     *
     * @param	object	$object			Object
     * @param	string	$value			Value to show/edit
     * @param	string	$htmlname		DIV ID (field name)
     * @param	int		$condition		Condition to edit
     * @param	string	$inputType		Type of input ('numeric', 'datepicker', 'textarea:rows:cols', 'ckeditor:dolibarr_zzz:width:height:?:1:rows:cols', 'select:xxx')
     * @param	string	$editvalue		When in edit mode, use this value as $value instead of value
     * @param	object	$extObject		External object
     * @param	mixed	$custommsg		String or Array of custom messages : eg array('success' => 'MyMessage', 'error' => 'MyMessage')
     * @return	string   		      	HTML edit in place
     */
    private function editInPlace($object, $value, $htmlname, $condition, $inputType='textarea', $editvalue=null, $extObject=null, $custommsg=null)
    {
        global $conf;

        $out='';

        // Check parameters
        if ($inputType == 'textarea') $value = dol_nl2br($value);
        else if (preg_match('/^numeric/',$inputType)) $value = price($value);
        else if ($inputType == 'datepicker') $value = dol_print_date($value, 'day');

        if ($condition)
        {
            $element		= false;
            $table_element	= false;
            $fk_element		= false;
            $loadmethod		= false;
            $savemethod		= false;
            $ext_element	= false;
            $button_only	= false;

            if (is_object($object))
            {
                $element = $object->element;
                $table_element = $object->table_element;
                $fk_element = $object->id;
            }

            if (is_object($extObject))
            {
                $ext_element = $extObject->element;
            }

            if (preg_match('/^(string|email|numeric)/',$inputType))
            {
                $tmp=explode(':',$inputType);
                $inputType=$tmp[0];
                if (! empty($tmp[1])) $inputOption=$tmp[1];
                if (! empty($tmp[2])) $savemethod=$tmp[2];
            }
            else if ((preg_match('/^datepicker/',$inputType)) || (preg_match('/^datehourpicker/',$inputType)))
            {
                $tmp=explode(':',$inputType);
                $inputType=$tmp[0];
                if (! empty($tmp[1])) $inputOption=$tmp[1];
                if (! empty($tmp[2])) $savemethod=$tmp[2];

                $out.= '<input id="timestamp" type="hidden"/>'."\n"; // Use for timestamp format
            }
            else if (preg_match('/^(select|autocomplete)/',$inputType))
            {
                $tmp=explode(':',$inputType);
                $inputType=$tmp[0]; $loadmethod=$tmp[1];
                if (! empty($tmp[2])) $savemethod=$tmp[2];
                if (! empty($tmp[3])) $button_only=true;
            }
            else if (preg_match('/^textarea/',$inputType))
            {
            	$tmp=explode(':',$inputType);
            	$inputType=$tmp[0];
            	$rows=(empty($tmp[1])?'8':$tmp[1]);
            	$cols=(empty($tmp[2])?'80':$tmp[2]);
            }
            else if (preg_match('/^ckeditor/',$inputType))
            {
                $tmp=explode(':',$inputType);
                $inputType=$tmp[0]; $toolbar=$tmp[1];
                if (! empty($tmp[2])) $width=$tmp[2];
                if (! empty($tmp[3])) $heigth=$tmp[3];
                if (! empty($tmp[4])) $savemethod=$tmp[4];

                if (! empty($conf->fckeditor->enabled))
                {
                    $out.= '<input id="ckeditor_toolbar" value="'.$toolbar.'" type="hidden"/>'."\n";
                }
                else
                {
                    $inputType = 'textarea';
                }
            }

            $out.= '<input id="element_'.$htmlname.'" value="'.$element.'" type="hidden"/>'."\n";
            $out.= '<input id="table_element_'.$htmlname.'" value="'.$table_element.'" type="hidden"/>'."\n";
            $out.= '<input id="fk_element_'.$htmlname.'" value="'.$fk_element.'" type="hidden"/>'."\n";
            $out.= '<input id="loadmethod_'.$htmlname.'" value="'.$loadmethod.'" type="hidden"/>'."\n";
            if (! empty($savemethod))	$out.= '<input id="savemethod_'.$htmlname.'" value="'.$savemethod.'" type="hidden"/>'."\n";
            if (! empty($ext_element))	$out.= '<input id="ext_element_'.$htmlname.'" value="'.$ext_element.'" type="hidden"/>'."\n";
            if (! empty($custommsg))
            {
            	if (is_array($custommsg))
            	{
            		if (!empty($custommsg['success']))
            			$out.= '<input id="successmsg_'.$htmlname.'" value="'.$custommsg['success'].'" type="hidden"/>'."\n";
            		if (!empty($custommsg['error']))
            			$out.= '<input id="errormsg_'.$htmlname.'" value="'.$custommsg['error'].'" type="hidden"/>'."\n";
            	}
            	else
            		$out.= '<input id="successmsg_'.$htmlname.'" value="'.$custommsg.'" type="hidden"/>'."\n";
            }
            if ($inputType == 'textarea') {
            	$out.= '<input id="textarea_'.$htmlname.'_rows" value="'.$rows.'" type="hidden"/>'."\n";
            	$out.= '<input id="textarea_'.$htmlname.'_cols" value="'.$cols.'" type="hidden"/>'."\n";
            }

            $out.= '<span id="viewval_'.$htmlname.'" class="viewval_'.$inputType.($button_only ? ' inactive' : ' active').'">'.$value.'</span>'."\n";
            $out.= '<span id="editval_'.$htmlname.'" class="editval_'.$inputType.($button_only ? ' inactive' : ' active').' hideobject">'.(! empty($editvalue) ? $editvalue : $value).'</span>'."\n";
        }
        else
        {
            $out = $value;
        }

        return $out;
    }

    /**
     *	Show a text and picto with tooltip on text or picto.
     *  Can be called by an instancied $form->textwithtooltip or by a static call Form::textwithtooltip
     *
     *	@param	string		$text				Text to show
     *	@param	string		$htmltext			HTML content of tooltip. Must be HTML/UTF8 encoded.
     *	@param	int			$tooltipon			1=tooltip on text, 2=tooltip on image, 3=tooltip sur les 2
     *	@param	int			$direction			-1=image is before, 0=no image, 1=image is after
     *	@param	string		$img				Html code for image (use img_xxx() function to get it)
     *	@param	string		$extracss			Add a CSS style to td tags
     *	@param	int			$notabs				0=Include table and tr tags, 1=Do not include table and tr tags, 2=use div, 3=use span
     *	@param	string		$incbefore			Include code before the text
     *	@param	int			$noencodehtmltext	Do not encode into html entity the htmltext
     *	@return	string							Code html du tooltip (texte+picto)
     *	@see	Use function textwithpicto if you can.
     */
    function textwithtooltip($text, $htmltext, $tooltipon = 1, $direction = 0, $img = '', $extracss = '', $notabs = 2, $incbefore = '', $noencodehtmltext = 0)
    {
        global $conf;

        if ($incbefore) $text = $incbefore.$text;
        if (! $htmltext) return $text;

        $tag='td';
        if ($notabs == 2) $tag='div';
        if ($notabs == 3) $tag='span';
        // Sanitize tooltip
        $htmltext=str_replace("\\","\\\\",$htmltext);
        $htmltext=str_replace("\r","",$htmltext);
        $htmltext=str_replace("\n","",$htmltext);

        $extrastyle='';
        if ($direction < 0) { $extracss=($extracss?$extracss.' ':'').'inline-block'; $extrastyle='padding: 0px; padding-left: 3px !important;'; }
        if ($direction > 0) { $extracss=($extracss?$extracss.' ':'').'inline-block'; $extrastyle='padding: 0px; padding-right: 3px !important;'; }

        $htmltext=str_replace('"',"&quot;",$htmltext);
        if ($tooltipon == 2 || $tooltipon == 3) $paramfortooltipimg=' class="classfortooltip inline-block'.($extracss?' '.$extracss:'').'" style="padding: 0px;'.($extrastyle?' '.$extrastyle:'').'" title="'.($noencodehtmltext?$htmltext:dol_escape_htmltag($htmltext,1)).'"'; // Attribut to put on img tag to store tooltip
        else $paramfortooltipimg =($extracss?' class="'.$extracss.'"':'').($extrastyle?' style="'.$extrastyle.'"':''); // Attribut to put on td text tag
        if ($tooltipon == 1 || $tooltipon == 3) $paramfortooltiptd=' class="classfortooltip inline-block'.($extracss?' '.$extracss:'').'" style="padding: 0px;'.($extrastyle?' '.$extrastyle:'').'" title="'.($noencodehtmltext?$htmltext:dol_escape_htmltag($htmltext,1)).'"'; // Attribut to put on td tag to store tooltip
        else $paramfortooltiptd =($extracss?' class="'.$extracss.'"':'').($extrastyle?' style="'.$extrastyle.'"':''); // Attribut to put on td text tag
        $s="";
        if (empty($notabs)) $s.='<table class="nobordernopadding" summary=""><tr style="height: auto;">';
        elseif ($notabs == 2) $s.='<div class="inline-block">';
        // Define value if value is before
        if ($direction < 0) {
            $s.='<'.$tag.$paramfortooltipimg;
            if ($tag == 'td') {
                $s .= ' valign="top" width="14"';
            }
            $s.= '>'.$img.'</'.$tag.'>';
        }
        // Use another method to help avoid having a space in value in order to use this value with jquery
        // Define label
        if ((string) $text != '') $s.='<'.$tag.$paramfortooltiptd.'>'.$text.'</'.$tag.'>';
        // Define value if value is after
        if ($direction > 0) {
            $s.='<'.$tag.$paramfortooltipimg;
            if ($tag == 'td') $s .= ' valign="middle" width="14"';
            $s.= '>'.$img.'</'.$tag.'>';
        }
        if (empty($notabs)) $s.='</tr></table>';
		elseif ($notabs == 2) $s.='</div>';

        return $s;
    }

    /**
     *	Show a text with a picto and a tooltip on picto
     *
     *	@param	string	$text				Text to show
     *	@param  string	$htmltext	     	Content of tooltip
     *	@param	int		$direction			1=Icon is after text, -1=Icon is before text, 0=no icon
     * 	@param	string	$type				Type of picto (info, help, warning, superadmin...)
     *  @param  string	$extracss           Add a CSS style to td tags
     *  @param  int		$noencodehtmltext   Do not encode into html entity the htmltext
     *  @param	int		$notabs				0=Include table and tr tags, 1=Do not include table and tr tags, 2=use div, 3=use span
     * 	@return	string						HTML code of text, picto, tooltip
     */
    function textwithpicto($text, $htmltext, $direction = 1, $type = 'help', $extracss = '', $noencodehtmltext = 0, $notabs = 2)
    {
        global $conf;

        $alt = '';

        //For backwards compatibility
        if ($type == '0') $type = 'info';
        elseif ($type == '1') $type = 'help';

        // If info or help with no javascript, show only text
        if (empty($conf->use_javascript_ajax))
        {
            if ($type == 'info' || $type == 'help')	return $text;
            else
            {
                $alt = $htmltext;
                $htmltext = '';
            }
        }

        // If info or help with smartphone, show only text (tooltip can't works)
        if (! empty($conf->dol_no_mouse_hover))
        {
            if ($type == 'info' || $type == 'help') return $text;
        }

        if ($type == 'info') $img = img_help(0, $alt);
        elseif ($type == 'help') $img = img_help(1, $alt);
        elseif ($type == 'superadmin') $img = img_picto($alt, 'redstar');
        elseif ($type == 'admin') $img = img_picto($alt, 'star');
        elseif ($type == 'warning') $img = img_warning($alt);

        return $this->textwithtooltip($text, $htmltext, 2, $direction, $img, $extracss, $notabs, '', $noencodehtmltext);
    }

    /**
     *  Return combo list of activated countries, into language of user
     *
     *  @param	string	$selected       Id or Code or Label of preselected country
     *  @param  string	$htmlname       Name of html select object
     *  @param  string	$htmloption     Options html on select object
     *  @param	integer	$maxlength		Max length for labels (0=no limit)
     *  @param	string	$morecss		More css class
     *  @return string           		HTML string with select
     */
    function select_country($selected='',$htmlname='country_id',$htmloption='',$maxlength=0,$morecss='minwidth300')
    {
        global $conf,$langs;

        $langs->load("dict");

        $out='';
        $countryArray=array();
		$favorite=array();
        $label=array();
		$atleastonefavorite=0;

        $sql = "SELECT rowid, code as code_iso, code_iso as code_iso3, label, favorite";
        $sql.= " FROM ".MAIN_DB_PREFIX."c_country";
        $sql.= " WHERE active > 0";
        //$sql.= " ORDER BY code ASC";

        dol_syslog(get_class($this)."::select_country", LOG_DEBUG);
        $resql=$this->db->query($sql);
        if ($resql)
        {
            $out.= '<select id="select'.$htmlname.'" class="flat selectcountry'.($morecss?' '.$morecss:'').'" name="'.$htmlname.'" '.$htmloption.'>';
            $num = $this->db->num_rows($resql);
            $i = 0;
            if ($num)
            {
                $foundselected=false;

                while ($i < $num)
                {
                    $obj = $this->db->fetch_object($resql);
                    $countryArray[$i]['rowid'] 		= $obj->rowid;
                    $countryArray[$i]['code_iso'] 	= $obj->code_iso;
                    $countryArray[$i]['code_iso3'] 	= $obj->code_iso3;
                    $countryArray[$i]['label']		= ($obj->code_iso && $langs->transnoentitiesnoconv("Country".$obj->code_iso)!="Country".$obj->code_iso?$langs->transnoentitiesnoconv("Country".$obj->code_iso):($obj->label!='-'?$obj->label:''));
                    $countryArray[$i]['favorite']   = $obj->favorite;
                    $favorite[$i]					= $obj->favorite;
					$label[$i] = dol_string_unaccent($countryArray[$i]['label']);
                    $i++;
                }

                array_multisort($favorite, SORT_DESC, $label, SORT_ASC, $countryArray);

                foreach ($countryArray as $row)
                {
                	if ($row['favorite'] && $row['code_iso']) $atleastonefavorite++;
					if (empty($row['favorite']) && $atleastonefavorite)
					{
						$atleastonefavorite=0;
						$out.= '<option value="" disabled class="selectoptiondisabledwhite">----------------------</option>';
					}
                    if ($selected && $selected != '-1' && ($selected == $row['rowid'] || $selected == $row['code_iso'] || $selected == $row['code_iso3'] || $selected == $row['label']) )
                    {
                        $foundselected=true;
                        $out.= '<option value="'.$row['rowid'].'" selected>';
                    }
                    else
					{
                        $out.= '<option value="'.$row['rowid'].'">';
                    }
                    $out.= dol_trunc($row['label'],$maxlength,'middle');
                    if ($row['code_iso']) $out.= ' ('.$row['code_iso'] . ')';
                    $out.= '</option>';
                }
            }
            $out.= '</select>';
        }
        else
		{
            dol_print_error($this->db);
        }

        // Make select dynamic
        include_once DOL_DOCUMENT_ROOT . '/core/lib/ajax.lib.php';
        $out .= ajax_combobox('select'.$htmlname);

        return $out;
    }

	/**
     *  Return select list of incoterms
     *
     *  @param	string	$selected       		Id or Code of preselected incoterm
     *  @param	string	$location_incoterms     Value of input location
     *  @param	string	$page       			Defined the form action
     *  @param  string	$htmlname       		Name of html select object
     *  @param  string	$htmloption     		Options html on select object
     * 	@param	int		$forcecombo				Force to use combo box
     *  @param	array	$events					Event options to run on change. Example: array(array('method'=>'getContacts', 'url'=>dol_buildpath('/core/ajax/contacts.php',1), 'htmlname'=>'contactid', 'params'=>array('add-customer-contact'=>'disabled')))
     *  @return string           				HTML string with select and input
     */
    function select_incoterms($selected='', $location_incoterms='', $page='',$htmlname='incoterm_id',$htmloption='', $forcecombo=0, $events=array())
    {
        global $conf,$langs;

        $langs->load("dict");

        $out='';
        $incotermArray=array();

        $sql = "SELECT rowid, code";
        $sql.= " FROM ".MAIN_DB_PREFIX."c_incoterms";
        $sql.= " WHERE active > 0";
        $sql.= " ORDER BY code ASC";

        dol_syslog(get_class($this)."::select_incoterm", LOG_DEBUG);
        $resql=$this->db->query($sql);
        if ($resql)
        {
        	if (!$forcecombo)
			{
				include_once DOL_DOCUMENT_ROOT . '/core/lib/ajax.lib.php';
				$out .= ajax_combobox($htmlname, $events);
			}

			if (!empty($page))
			{
				$out .= '<form method="post" action="'.$page.'">';
	            $out .= '<input type="hidden" name="action" value="set_incoterms">';
	            $out .= '<input type="hidden" name="token" value="'.$_SESSION['newtoken'].'">';
			}

            $out.= '<select id="'.$htmlname.'" class="flat selectincoterm" name="'.$htmlname.'" '.$htmloption.'>';
			$out.= '<option value=""></option>';
            $num = $this->db->num_rows($resql);
            $i = 0;
            if ($num)
            {
                $foundselected=false;

                while ($i < $num)
                {
                    $obj = $this->db->fetch_object($resql);
                    $incotermArray[$i]['rowid'] = $obj->rowid;
                    $incotermArray[$i]['code'] = $obj->code;
                    $i++;
                }

                foreach ($incotermArray as $row)
                {
                    if ($selected && ($selected == $row['rowid'] || $selected == $row['code']))
                    {
                        $out.= '<option value="'.$row['rowid'].'" selected>';
                    }
                    else
					{
                        $out.= '<option value="'.$row['rowid'].'">';
                    }

                    if ($row['code']) $out.= $row['code'];

					$out.= '</option>';
                }
            }
            $out.= '</select>';

			$out .= '<input id="location_incoterms" name="location_incoterms" size="14" value="'.$location_incoterms.'">';

			if (!empty($page))
			{
	            $out .= '<input type="submit" class="button" value="'.$langs->trans("Modify").'"></form>';
			}
        }
        else
		{
            dol_print_error($this->db);
        }

        return $out;
    }

    /**
     *	Return list of types of lines (product or service)
     * 	Example: 0=product, 1=service, 9=other (for external module)
     *
     *	@param  string	$selected       Preselected type
     *	@param  string	$htmlname       Name of field in html form
     * 	@param	int		$showempty		Add an empty field
     * 	@param	int		$hidetext		Do not show label 'Type' before combo box (used only if there is at least 2 choices to select)
     * 	@param	integer	$forceall		1=Force to show products and services in combo list, whatever are activated modules, 0=No force, -1=Force none (and set hidden field to 'service')
     *  @return	void
     */
    function select_type_of_lines($selected='',$htmlname='type',$showempty=0,$hidetext=0,$forceall=0)
    {
        global $db,$langs,$user,$conf;

        // If product & services are enabled or both disabled.
        if ($forceall > 0 || (empty($forceall) && ! empty($conf->product->enabled) && ! empty($conf->service->enabled))
        || (empty($forceall) && empty($conf->product->enabled) && empty($conf->service->enabled)) )
        {
            if (empty($hidetext)) print $langs->trans("Type").': ';
            print '<select class="flat" id="select_'.$htmlname.'" name="'.$htmlname.'">';
            if ($showempty)
            {
                print '<option value="-1"';
                if ($selected == -1) print ' selected';
                print '>&nbsp;</option>';
            }

            print '<option value="0"';
            if (0 == $selected) print ' selected';
            print '>'.$langs->trans("Product");

            print '<option value="1"';
            if (1 == $selected) print ' selected';
            print '>'.$langs->trans("Service");

            print '</select>';
            //if ($user->admin) print info_admin($langs->trans("YouCanChangeValuesForThisListFromDictionarySetup"),1);
        }
        if (empty($forceall) && empty($conf->product->enabled) && ! empty($conf->service->enabled))
        {
        	print $langs->trans("Service");
            print '<input type="hidden" name="'.$htmlname.'" value="1">';
        }
        if (empty($forceall) && ! empty($conf->product->enabled) && empty($conf->service->enabled))
        {
        	print $langs->trans("Product");
            print '<input type="hidden" name="'.$htmlname.'" value="0">';
        }
		if ($forceall < 0)	// This should happened only for contracts when both predefined product and service are disabled.
		{
            print '<input type="hidden" name="'.$htmlname.'" value="1">';	// By default we set on service for contract. If CONTRACT_SUPPORT_PRODUCTS is set, forceall should be 1 not -1
		}
    }

    /**
     *	Load into cache cache_types_fees, array of types of fees
     *
     *	@return     int             Nb of lines loaded, <0 if KO
     */
    function load_cache_types_fees()
    {
        global $langs;

        $num = count($this->cache_types_fees);
        if ($num > 0) return 0;    // Cache already loaded

        dol_syslog(__METHOD__, LOG_DEBUG);

        $langs->load("trips");

        $sql = "SELECT c.code, c.label";
        $sql.= " FROM ".MAIN_DB_PREFIX."c_type_fees as c";
        $sql.= " WHERE active > 0";

        $resql=$this->db->query($sql);
        if ($resql)
        {
            $num = $this->db->num_rows($resql);
            $i = 0;

            while ($i < $num)
            {
                $obj = $this->db->fetch_object($resql);

                // Si traduction existe, on l'utilise, sinon on prend le libelle par defaut
                $label=($obj->code != $langs->trans($obj->code) ? $langs->trans($obj->code) : $langs->trans($obj->label));
                $this->cache_types_fees[$obj->code] = $label;
                $i++;
            }

			asort($this->cache_types_fees);

            return $num;
        }
        else
		{
            dol_print_error($this->db);
            return -1;
        }
    }

    /**
     *	Return list of types of notes
     *
     *	@param	string		$selected		Preselected type
     *	@param  string		$htmlname		Name of field in form
     * 	@param	int			$showempty		Add an empty field
     * 	@return	void
     */
    function select_type_fees($selected='',$htmlname='type',$showempty=0)
    {
        global $user, $langs;

        dol_syslog(__METHOD__." selected=".$selected.", htmlname=".$htmlname, LOG_DEBUG);

        $this->load_cache_types_fees();

        print '<select class="flat" name="'.$htmlname.'">';
        if ($showempty)
        {
            print '<option value="-1"';
            if ($selected == -1) print ' selected';
            print '>&nbsp;</option>';
        }

        foreach($this->cache_types_fees as $key => $value)
        {
            print '<option value="'.$key.'"';
            if ($key == $selected) print ' selected';
            print '>';
            print $value;
            print '</option>';
        }

        print '</select>';
        if ($user->admin) print info_admin($langs->trans("YouCanChangeValuesForThisListFromDictionarySetup"),1);
    }


    /**
     *  Return HTML code to select a company.
     *
     *  @param		int			$selected				Preselected products
     *  @param		string		$htmlname				Name of HTML select field (must be unique in page)
     *  @param		int			$filter					Filter on thirdparty
     *  @param		int			$limit					Limit on number of returned lines
     *  @param		array		$ajaxoptions			Options for ajax_autocompleter
     * 	@param		int			$forcecombo				Force to use combo box
     *  @return		string								Return select box for thirdparty.
	 *  @deprecated	3.8 Use select_company instead. For exemple $form->select_thirdparty(GETPOST('socid'),'socid','',0) => $form->select_company(GETPOST('socid'),'socid','',1,0,0,array(),0)
     */
    function select_thirdparty($selected='', $htmlname='socid', $filter='', $limit=20, $ajaxoptions=array(), $forcecombo=0)
    {
   		return $this->select_thirdparty_list($selected,$htmlname,$filter,1,0,$forcecombo,array(),'',0,$limit);
    }

    /**
     *  Output html form to select a third party
     *
     *	@param	string	$selected       Preselected type
     *	@param  string	$htmlname       Name of field in form
     *  @param  string	$filter         optional filters criteras (example: 's.rowid <> x', 's.client IN (1,3)')
     *	@param	int		$showempty		Add an empty field
     * 	@param	int		$showtype		Show third party type in combolist (customer, prospect or supplier)
     * 	@param	int		$forcecombo		Force to use combo box
     *  @param	array	$events			Ajax event options to run on change. Example: array(array('method'=>'getContacts', 'url'=>dol_buildpath('/core/ajax/contacts.php',1), 'htmlname'=>'contactid', 'params'=>array('add-customer-contact'=>'disabled')))
     *	@param	int		$limit			Maximum number of elements
     *  @param	string	$morecss		Add more css styles to the SELECT component
     * 	@return	string					HTML string with select box for thirdparty.
     */
    function select_company($selected='', $htmlname='socid', $filter='', $showempty=0, $showtype=0, $forcecombo=0, $events=array(), $limit=0, $morecss='minwidth100')
    {
    	$out='';

    	/* TODO Use ajax_autocompleter like for products (not finished)
    	if (! empty($conf->use_javascript_ajax) && ! empty($conf->global->COMPANY_USE_SEARCH_TO_SELECT) && ! $forcecombo)
    	{
    		$placeholder='';

    		if ($selected && empty($selected_input_value))
    		{
    			require_once DOL_DOCUMENT_ROOT.'/societe/ajaxcompanies.php';
    			$societe = new Societe($this->db);
    			$societe->fetch($selected);
    			$selected_input_value=$societe->ref;
    		}
    		// mode=1 means customers products
    		$urloption='htmlname='.$htmlname.'&outjson=1&price_level='.$price_level.'&type='.$filtertype.'&mode=1&status='.$status.'&finished='.$finished;
    		print ajax_autocompleter($selected, $htmlname, DOL_URL_ROOT.'/societe/ajax/company.php', $urloption, $conf->global->COMPANY_USE_SEARCH_TO_SELECT, 0, $ajaxoptions);
    		if (empty($hidelabel)) print $langs->trans("RefOrLabel").' : ';
    		else if ($hidelabel > 1) {
    			if (! empty($conf->global->MAIN_HTML5_PLACEHOLDER)) $placeholder=' placeholder="'.$langs->trans("RefOrLabel").'"';
    			else $placeholder=' title="'.$langs->trans("RefOrLabel").'"';
    			if ($hidelabel == 2) {
    				print img_picto($langs->trans("Search"), 'search');
    			}
    		}
    		print '<input type="text" size="20" name="search_'.$htmlname.'" id="search_'.$htmlname.'" value="'.$selected_input_value.'"'.$placeholder.' />';
    		if ($hidelabel == 3) {
    			print img_picto($langs->trans("Search"), 'search');
    		}
    	}
    	else
    	{*/
    		$out.=$this->select_thirdparty_list($selected, $htmlname, $filter, $showempty, $showtype, $forcecombo, $events, '', 0, $limit, $morecss);
    	//}

    	return $out;
    }

    /**
     *  Output html form to select a third party
     *
     *	@param	string	$selected       Preselected type
     *	@param  string	$htmlname       Name of field in form
     *  @param  string	$filter         optional filters criteras (example: 's.rowid <> x', 's.client in (1,3)')
     *	@param	int		$showempty		Add an empty field
     * 	@param	int		$showtype		Show third party type in combolist (customer, prospect or supplier)
     * 	@param	int		$forcecombo		Force to use combo box
     *  @param	array	$events			Event options. Example: array(array('method'=>'getContacts', 'url'=>dol_buildpath('/core/ajax/contacts.php',1), 'htmlname'=>'contactid', 'params'=>array('add-customer-contact'=>'disabled')))
     *  @param	string	$filterkey		Filter on key value
     *  @param	int		$outputmode		0=HTML select string, 1=Array
     *  @param	int		$limit			Limit number of answers
     *  @param	string	$morecss		Add more css styles to the SELECT component
     * 	@return	string					HTML string with
     */
    function select_thirdparty_list($selected='',$htmlname='socid',$filter='',$showempty=0, $showtype=0, $forcecombo=0, $events=array(), $filterkey='', $outputmode=0, $limit=0, $morecss='minwidth100')
    {
        global $conf,$user,$langs;

        $out=''; $num=0;
        $outarray=array();

        // On recherche les societes
        $sql = "SELECT s.rowid, s.nom as name, s.name_alias, s.client, s.fournisseur, s.code_client, s.code_fournisseur";
        $sql.= " FROM ".MAIN_DB_PREFIX ."societe as s";
        if (!$user->rights->societe->client->voir && !$user->societe_id) $sql .= ", ".MAIN_DB_PREFIX."societe_commerciaux as sc";
        $sql.= " WHERE s.entity IN (".getEntity('societe', 1).")";
        if (! empty($user->societe_id)) $sql.= " AND s.rowid = ".$user->societe_id;
        if ($filter) $sql.= " AND (".$filter.")";
        if (!$user->rights->societe->client->voir && !$user->societe_id) $sql.= " AND s.rowid = sc.fk_soc AND sc.fk_user = " .$user->id;
        if (! empty($conf->global->COMPANY_HIDE_INACTIVE_IN_COMBOBOX)) $sql.= " AND s.status <> 0";
        // Add criteria
        if ($filterkey && $filterkey != '')
        {
			$sql.=" AND (";
        	if (! empty($conf->global->COMPANY_DONOTSEARCH_ANYWHERE))   // Can use index
        	{
        		$sql.="(s.name LIKE '".$this->db->escape($filterkey)."%')";
        	}
        	else
        	{
        		// For natural search
        		$scrit = explode(' ', $filterkey);
        		foreach ($scrit as $crit) {
        			$sql.=" AND (s.name LIKE '%".$this->db->escape($crit)."%')";
        		}
        	}
        	if (! empty($conf->barcode->enabled))
        	{
        		$sql .= " OR s.barcode LIKE '".$this->db->escape($filterkey)."%'";
        	}
        	$sql.=")";
        }
        $sql.=$this->db->order("nom","ASC");
		if ($limit > 0) $sql.=$this->db->plimit($limit);

        dol_syslog(get_class($this)."::select_thirdparty_list", LOG_DEBUG);
        $resql=$this->db->query($sql);
        if ($resql)
        {
           	if ($conf->use_javascript_ajax && ! $forcecombo)
            {
				include_once DOL_DOCUMENT_ROOT . '/core/lib/ajax.lib.php';
            	$comboenhancement =ajax_combobox($htmlname, $events, $conf->global->COMPANY_USE_SEARCH_TO_SELECT);
            	$out.= $comboenhancement;
            	$nodatarole=($comboenhancement?' data-role="none"':'');
            }

            // Construct $out and $outarray
            $out.= '<select id="'.$htmlname.'" class="flat'.($morecss?' '.$morecss:'').'" name="'.$htmlname.'"'.$nodatarole.'>'."\n";

            $textifempty='';
            // Do not use textempty = ' ' or '&nbsp;' here, or search on key will search on ' key'.
            //$textifempty=' ';
            //if (! empty($conf->use_javascript_ajax) || $forcecombo) $textifempty='';
            if ($showempty) $out.= '<option value="-1">'.$textifempty.'</option>'."\n";

            $num = $this->db->num_rows($resql);
            $i = 0;
            if ($num)
            {
                while ($i < $num)
                {
                    $obj = $this->db->fetch_object($resql);
                    $label='';
                    if ($conf->global->SOCIETE_ADD_REF_IN_LIST) {
                    	if (($obj->client) && (!empty($obj->code_client))) {
                    		$label = $obj->code_client. ' - ';
                    	}
                    	if (($obj->fournisseur) && (!empty($obj->code_fournisseur))) {
                    		$label .= $obj->code_fournisseur. ' - ';
                    	}
                    	$label.=' '.$obj->name;
                    }
                    else
                    {
                    	$label=$obj->name;
                    }

					if(!empty($obj->name_alias)) {
						$label.=' ('.$obj->name_alias.')';
					}

                    if ($showtype)
                    {
                        if ($obj->client || $obj->fournisseur) $label.=' (';
                        if ($obj->client == 1 || $obj->client == 3) $label.=$langs->trans("Customer");
                        if ($obj->client == 2 || $obj->client == 3) $label.=($obj->client==3?', ':'').$langs->trans("Prospect");
                        if ($obj->fournisseur) $label.=($obj->client?', ':'').$langs->trans("Supplier");
                        if ($obj->client || $obj->fournisseur) $label.=')';
                    }
                    if ($selected > 0 && $selected == $obj->rowid)
                    {
                        $out.= '<option value="'.$obj->rowid.'" selected>'.$label.'</option>';
                    }
                    else
					{
                        $out.= '<option value="'.$obj->rowid.'">'.$label.'</option>';
                    }

                    array_push($outarray, array('key'=>$obj->rowid, 'value'=>$obj->rowid, 'label'=>$label));

                    $i++;
                    if (($i % 10) == 0) $out.="\n";
                }
            }
            $out.= '</select>'."\n";
        }
        else
        {
            dol_print_error($this->db);
        }

        $this->result=array('nbofthirdparties'=>$num);

        if ($outputmode) return $outarray;
        return $out;
    }


    /**
     *    	Return HTML combo list of absolute discounts
     *
     *    	@param	string	$selected       Id remise fixe pre-selectionnee
     *    	@param  string	$htmlname       Nom champ formulaire
     *    	@param  string	$filter         Criteres optionnels de filtre
     * 		@param	int		$socid			Id of thirdparty
     * 		@param	int		$maxvalue		Max value for lines that can be selected
     * 		@return	int						Return number of qualifed lines in list
     */
    function select_remises($selected, $htmlname, $filter, $socid, $maxvalue=0)
    {
        global $langs,$conf;

        // On recherche les remises
        $sql = "SELECT re.rowid, re.amount_ht, re.amount_tva, re.amount_ttc,";
        $sql.= " re.description, re.fk_facture_source";
        $sql.= " FROM ".MAIN_DB_PREFIX ."societe_remise_except as re";
        $sql.= " WHERE fk_soc = ".$socid;
        if ($filter) $sql.= " AND ".$filter;
        $sql.= " ORDER BY re.description ASC";

        dol_syslog(get_class($this)."::select_remises", LOG_DEBUG);
        $resql=$this->db->query($sql);
        if ($resql)
        {
            print '<select class="flat" name="'.$htmlname.'">';
            $num = $this->db->num_rows($resql);

            $qualifiedlines=$num;

            $i = 0;
            if ($num)
            {
                print '<option value="0">&nbsp;</option>';
                while ($i < $num)
                {
                    $obj = $this->db->fetch_object($resql);
                    $desc=dol_trunc($obj->description,40);
                    if ($desc=='(CREDIT_NOTE)') $desc=$langs->trans("CreditNote");
                    if ($desc=='(DEPOSIT)')     $desc=$langs->trans("Deposit");

                    $selectstring='';
                    if ($selected > 0 && $selected == $obj->rowid) $selectstring=' selected';

                    $disabled='';
                    if ($maxvalue > 0 && $obj->amount_ttc > $maxvalue)
                    {
                        $qualifiedlines--;
                        $disabled=' disabled';
                    }

                    print '<option value="'.$obj->rowid.'"'.$selectstring.$disabled.'>'.$desc.' ('.price($obj->amount_ht).' '.$langs->trans("HT").' - '.price($obj->amount_ttc).' '.$langs->trans("TTC").')</option>';
                    $i++;
                }
            }
            print '</select>';
            return $qualifiedlines;
        }
        else
        {
            dol_print_error($this->db);
            return -1;
        }
    }

    /**
     *	Return list of all contacts (for a third party or all)
     *
     *	@param	int		$socid      	Id ot third party or 0 for all
     *	@param  string	$selected   	Id contact pre-selectionne
     *	@param  string	$htmlname  	    Name of HTML field ('none' for a not editable field)
     *	@param  int		$showempty      0=no empty value, 1=add an empty value
     *	@param  string	$exclude        List of contacts id to exclude
     *	@param	string	$limitto		Disable answers that are not id in this array list
     *	@param	integer	$showfunction   Add function into label
     *	@param	string	$moreclass		Add more class to class style
     *	@param	integer	$showsoc	    Add company into label
     * 	@param	int		$forcecombo		Force to use combo box
     *  @param	array	$events			Event options. Example: array(array('method'=>'getContacts', 'url'=>dol_buildpath('/core/ajax/contacts.php',1), 'htmlname'=>'contactid', 'params'=>array('add-customer-contact'=>'disabled')))
     *  @param	bool	$options_only	Return options only (for ajax treatment)
     *	@return	int						<0 if KO, Nb of contact in list if OK
     */
    function select_contacts($socid,$selected='',$htmlname='contactid',$showempty=0,$exclude='',$limitto='',$showfunction=0, $moreclass='', $showsoc=0, $forcecombo=0, $events=array(), $options_only=false)
    {
    	print $this->selectcontacts($socid,$selected,$htmlname,$showempty,$exclude,$limitto,$showfunction, $moreclass, $options_only, $showsoc, $forcecombo, $events);
    	return $this->num;
    }

    /**
     *	Return list of all contacts (for a third party or all)
     *
     *	@param	int		$socid      	Id ot third party or 0 for all
     *	@param  string	$selected   	Id contact pre-selectionne
     *	@param  string	$htmlname  	    Name of HTML field ('none' for a not editable field)
     *	@param  int		$showempty     	0=no empty value, 1=add an empty value, 2=add line 'Internal' (used by user edit)
     *	@param  string	$exclude        List of contacts id to exclude
     *	@param	string	$limitto		Disable answers that are not id in this array list
     *	@param	integer	$showfunction   Add function into label
     *	@param	string	$moreclass		Add more class to class style
     *	@param	bool	$options_only	Return options only (for ajax treatment)
     *	@param	integer	$showsoc	    Add company into label
     * 	@param	int		$forcecombo		Force to use combo box
     *  @param	array	$events			Event options. Example: array(array('method'=>'getContacts', 'url'=>dol_buildpath('/core/ajax/contacts.php',1), 'htmlname'=>'contactid', 'params'=>array('add-customer-contact'=>'disabled')))
     *	@return	 int					<0 if KO, Nb of contact in list if OK
     */
    function selectcontacts($socid,$selected='',$htmlname='contactid',$showempty=0,$exclude='',$limitto='',$showfunction=0, $moreclass='', $options_only=false, $showsoc=0, $forcecombo=0, $events=array())
    {
        global $conf,$langs;

        $langs->load('companies');

        $out='';

        // On recherche les societes
        $sql = "SELECT sp.rowid, sp.lastname, sp.statut, sp.firstname, sp.poste";
        if ($showsoc > 0) $sql.= " , s.nom as company";
        $sql.= " FROM ".MAIN_DB_PREFIX ."socpeople as sp";
        if ($showsoc > 0) $sql.= " LEFT OUTER JOIN  ".MAIN_DB_PREFIX ."societe as s ON s.rowid=sp.fk_soc";
        $sql.= " WHERE sp.entity IN (".getEntity('societe', 1).")";
        if ($socid > 0) $sql.= " AND sp.fk_soc=".$socid;
        if (! empty($conf->global->CONTACT_HIDE_INACTIVE_IN_COMBOBOX)) $sql.= " AND sp.statut <> 0";
        $sql.= " ORDER BY sp.lastname ASC";

        dol_syslog(get_class($this)."::select_contacts", LOG_DEBUG);
        $resql=$this->db->query($sql);
        if ($resql)
        {
            $num=$this->db->num_rows($resql);

            if ($conf->use_javascript_ajax && ! $forcecombo && ! $options_only)
            {
				include_once DOL_DOCUMENT_ROOT . '/core/lib/ajax.lib.php';
            	$comboenhancement = ajax_combobox($htmlname, $events, $conf->global->CONTACT_USE_SEARCH_TO_SELECT);
            	$out.= $comboenhancement;
            	$nodatarole=($comboenhancement?' data-role="none"':'');
            }

            if ($htmlname != 'none' || $options_only) $out.= '<select class="flat'.($moreclass?' '.$moreclass:'').'" id="'.$htmlname.'" name="'.$htmlname.'"'.$nodatarole.'>';
            if ($showempty == 1) $out.= '<option value="0"'.($selected=='0'?' selected':'').'></option>';
            if ($showempty == 2) $out.= '<option value="0"'.($selected=='0'?' selected':'').'>'.$langs->trans("Internal").'</option>';
            $num = $this->db->num_rows($resql);
            $i = 0;
            if ($num)
            {
                include_once DOL_DOCUMENT_ROOT.'/contact/class/contact.class.php';
                $contactstatic=new Contact($this->db);

                while ($i < $num)
                {
                    $obj = $this->db->fetch_object($resql);

                    $contactstatic->id=$obj->rowid;
                    $contactstatic->lastname=$obj->lastname;
                    $contactstatic->firstname=$obj->firstname;
					if ($obj->statut == 1){
                    if ($htmlname != 'none')
                    {
                        $disabled=0;
                        if (is_array($exclude) && count($exclude) && in_array($obj->rowid,$exclude)) $disabled=1;
                        if (is_array($limitto) && count($limitto) && ! in_array($obj->rowid,$limitto)) $disabled=1;
                        if ($selected && $selected == $obj->rowid)
                        {
                            $out.= '<option value="'.$obj->rowid.'"';
                            if ($disabled) $out.= ' disabled';
                            $out.= ' selected>';
                            $out.= $contactstatic->getFullName($langs);
                            if ($showfunction && $obj->poste) $out.= ' ('.$obj->poste.')';
                            if (($showsoc > 0) && $obj->company) $out.= ' - ('.$obj->company.')';
                            $out.= '</option>';
                        }
                        else
                        {
                            $out.= '<option value="'.$obj->rowid.'"';
                            if ($disabled) $out.= ' disabled';
                            $out.= '>';
                            $out.= $contactstatic->getFullName($langs);
                            if ($showfunction && $obj->poste) $out.= ' ('.$obj->poste.')';
                            if (($showsoc > 0) && $obj->company) $out.= ' - ('.$obj->company.')';
                            $out.= '</option>';
                        }
                    }
                    else
					{
                        if ($selected == $obj->rowid)
                        {
                            $out.= $contactstatic->getFullName($langs);
                            if ($showfunction && $obj->poste) $out.= ' ('.$obj->poste.')';
                            if (($showsoc > 0) && $obj->company) $out.= ' - ('.$obj->company.')';
                        }
                    }
				}
                    $i++;
                }
            }
            else
			{
            	$out.= '<option value="-1"'.($showempty==2?'':' selected').' disabled>'.$langs->trans($socid?"NoContactDefinedForThirdParty":"NoContactDefined").'</option>';
            }
            if ($htmlname != 'none' || $options_only)
            {
                $out.= '</select>';
            }

            $this->num = $num;
            return $out;
        }
        else
        {
            dol_print_error($this->db);
            return -1;
        }
    }

    /**
     *	Return select list of users
     *
     *  @param	string	$selected       Id user preselected
     *  @param  string	$htmlname       Field name in form
     *  @param  int		$show_empty     0=liste sans valeur nulle, 1=ajoute valeur inconnue
     *  @param  array	$exclude        Array list of users id to exclude
     * 	@param	int		$disabled		If select list must be disabled
     *  @param  array	$include        Array list of users id to include
     * 	@param	int		$enableonly		Array list of users id to be enabled. All other must be disabled
     *  @param	int		$force_entity	0 or Id of environment to force
     * 	@return	void
     *  @deprecated
     *  @see select_dolusers()
     */
    function select_users($selected='',$htmlname='userid',$show_empty=0,$exclude='',$disabled=0,$include='',$enableonly='',$force_entity=0)
    {
        print $this->select_dolusers($selected,$htmlname,$show_empty,$exclude,$disabled,$include,$enableonly,$force_entity);
    }

    /**
     *	Return select list of users
     *
     *  @param	string	$selected       User id or user object of user preselected. If -1, we use id of current user.
     *  @param  string	$htmlname       Field name in form
     *  @param  int		$show_empty     0=list with no empty value, 1=add also an empty value into list
     *  @param  array	$exclude        Array list of users id to exclude
     * 	@param	int		$disabled		If select list must be disabled
     *  @param  array	$include        Array list of users id to include or 'hierarchy' to have only supervised users
     * 	@param	array	$enableonly		Array list of users id to be enabled. All other must be disabled
     *  @param	int		$force_entity	0 or Id of environment to force
     *  @param	int		$maxlength		Maximum length of string into list (0=no limit)
     *  @param	int		$showstatus		0=show user status only if status is disabled, 1=always show user status into label, -1=never show user status
     *  @param	string	$morefilter		Add more filters into sql request
     *  @param	string	$show_every		0=default list, 1=add also a value "Everybody" at beginning of list
     *  @param	string	$enableonlytext	If option $enableonly is set, we use this text to explain into label why record is disabled. Not used if enableonly is empty.
     *  @param	string	$morecss		More css
     * 	@return	string					HTML select string
     *  @see select_dolgroups
     */
    function select_dolusers($selected='', $htmlname='userid', $show_empty=0, $exclude='', $disabled=0, $include='', $enableonly='', $force_entity=0, $maxlength=0, $showstatus=0, $morefilter='', $show_every=0, $enableonlytext='', $morecss='')
    {
        global $conf,$user,$langs;

        // If no preselected user defined, we take current user
        if ((is_numeric($selected) && ($selected < -2 || empty($selected))) && empty($conf->global->SOCIETE_DISABLE_DEFAULT_SALESREPRESENTATIVE)) $selected=$user->id;

        $excludeUsers=null;
        $includeUsers=null;

        // Permettre l'exclusion d'utilisateurs
        if (is_array($exclude))	$excludeUsers = implode("','",$exclude);
        // Permettre l'inclusion d'utilisateurs
        if (is_array($include))	$includeUsers = implode("','",$include);
		else if ($include == 'hierarchy')
		{
			// Build list includeUsers to have only hierarchy
			$userid=$user->id;
			$include=array();
			if (empty($user->users) || ! is_array($user->users)) $user->get_full_tree();
			foreach($user->users as $key => $val)
			{
				if (preg_match('/_'.$userid.'/',$val['fullpath'])) $include[]=$val['id'];
			}
			$includeUsers = implode("','",$include);
			//var_dump($includeUsers);exit;
			//var_dump($user->users);exit;
		}

        $out='';

        // On recherche les utilisateurs
        $sql = "SELECT DISTINCT u.rowid, u.lastname as lastname, u.firstname, u.statut, u.login, u.admin, u.entity";
        if (! empty($conf->multicompany->enabled) && $conf->entity == 1 && $user->admin && ! $user->entity)
        {
            $sql.= ", e.label";
        }
        $sql.= " FROM ".MAIN_DB_PREFIX ."user as u";
        if (! empty($conf->multicompany->enabled) && $conf->entity == 1 && $user->admin && ! $user->entity)
        {
            $sql.= " LEFT JOIN ".MAIN_DB_PREFIX ."entity as e ON e.rowid=u.entity";
            if ($force_entity) $sql.= " WHERE u.entity IN (0,".$force_entity.")";
            else $sql.= " WHERE u.entity IS NOT NULL";
        }
        else
       {
        	if (! empty($conf->multicompany->transverse_mode))
        	{
        		$sql.= ", ".MAIN_DB_PREFIX."usergroup_user as ug";
        		$sql.= " WHERE ug.fk_user = u.rowid";
        		$sql.= " AND ug.entity = ".$conf->entity;
        	}
        	else
        	{
        		$sql.= " WHERE u.entity IN (0,".$conf->entity.")";
        	}
        }
        if (! empty($user->societe_id)) $sql.= " AND u.fk_soc = ".$user->societe_id;
        if (is_array($exclude) && $excludeUsers) $sql.= " AND u.rowid NOT IN ('".$excludeUsers."')";
        if (is_array($include) && $includeUsers) $sql.= " AND u.rowid IN ('".$includeUsers."')";
        if (! empty($conf->global->USER_HIDE_INACTIVE_IN_COMBOBOX)) $sql.= " AND u.statut <> 0";
        if (! empty($morefilter)) $sql.=" ".$morefilter;
        $sql.= " ORDER BY u.lastname ASC";

        dol_syslog(get_class($this)."::select_dolusers", LOG_DEBUG);
        $resql=$this->db->query($sql);
        if ($resql)
        {
            $num = $this->db->num_rows($resql);
            $i = 0;
            if ($num)
            {
           		// Enhance with select2
           		$nodatarole='';
		        if ($conf->use_javascript_ajax)
		        {
		            include_once DOL_DOCUMENT_ROOT . '/core/lib/ajax.lib.php';
		            $comboenhancement = ajax_combobox($htmlname);
		            $out.=$comboenhancement;
		            $nodatarole=($comboenhancement?' data-role="none"':'');
		        }

                $out.= '<select class="flat minwidth200'.($morecss?' '.$morecss:'').'" id="'.$htmlname.'" name="'.$htmlname.'"'.($disabled?' disabled':'').$nodatarole.'>';
                if ($show_empty) $out.= '<option value="-1"'.((empty($selected) || $selected==-1)?' selected':'').'>&nbsp;</option>'."\n";
				if ($show_every) $out.= '<option value="-2"'.(($selected==-2)?' selected':'').'>-- '.$langs->trans("Everybody").' --</option>'."\n";

                $userstatic=new User($this->db);

                while ($i < $num)
                {
                    $obj = $this->db->fetch_object($resql);

                    $userstatic->id=$obj->rowid;
                    $userstatic->lastname=$obj->lastname;
                    $userstatic->firstname=$obj->firstname;

                    $disableline='';
                    if (is_array($enableonly) && count($enableonly) && ! in_array($obj->rowid,$enableonly)) $disableline=($enableonlytext?$enableonlytext:'1');

                    if ((is_object($selected) && $selected->id == $obj->rowid) || (! is_object($selected) && $selected == $obj->rowid))
                    {
                        $out.= '<option value="'.$obj->rowid.'"';
                        if ($disableline) $out.= ' disabled';
                        $out.= ' selected>';
                    }
                    else
                    {
                        $out.= '<option value="'.$obj->rowid.'"';
                        if ($disableline) $out.= ' disabled';
                        $out.= '>';
                    }

                    $out.= $userstatic->getFullName($langs, 0, 0, $maxlength);
                    // Complete name with more info
                    $moreinfo=0;
                    if (! empty($conf->global->MAIN_SHOW_LOGIN))
                    {
                    	$out.= ($moreinfo?' - ':' (').$obj->login;
                    	$moreinfo++;
                    }
                    if ($showstatus >= 0)
                    {
                    	if ($obj->statut == 1 && $showstatus == 1)
                    	{
                    		$out.=($moreinfo?' - ':' (').$langs->trans('Enabled');
                    		$moreinfo++;
                    	}
						if ($obj->statut == 0)
						{
							$out.=($moreinfo?' - ':' (').$langs->trans('Disabled');
							$moreinfo++;
						}
					}
                    if (! empty($conf->multicompany->enabled) && empty($conf->multicompany->transverse_mode) && $conf->entity == 1 && $user->admin && ! $user->entity)
                    {
                        if ($obj->admin && ! $obj->entity)
                        {
                        	$out.=($moreinfo?' - ':' (').$langs->trans("AllEntities");
                        	$moreinfo++;
                        }
                        else
                     {
                        	$out.=($moreinfo?' - ':' (').($obj->label?$obj->label:$langs->trans("EntityNameNotDefined"));
                        	$moreinfo++;
                     	}
                    }
					$out.=($moreinfo?')':'');
					if ($disableline && $disableline != '1')
					{
						$out.=' - '.$disableline;	// This is text from $enableonlytext parameter
					}
                    $out.= '</option>';

                    $i++;
                }
            }
            else
            {
                $out.= '<select class="flat" id="'.$htmlname.'" name="'.$htmlname.'" disabled>';
                $out.= '<option value="">'.$langs->trans("None").'</option>';
            }
            $out.= '</select>';
        }
        else
        {
            dol_print_error($this->db);
        }

        return $out;
    }


    /**
     *	Return select list of users. Selected users are stored into session.
     *  List of users are provided into $_SESSION['assignedtouser'].
     *
     *  @param  string	$action         Value for $action
     *  @param  string	$htmlname       Field name in form
     *  @param  int		$show_empty     0=liste sans valeur nulle, 1=ajoute valeur inconnue
     *  @param  array	$exclude        Array list of users id to exclude
     * 	@param	int		$disabled		If select list must be disabled
     *  @param  array	$include        Array list of users id to include or 'hierarchy' to have only supervised users
     * 	@param	array	$enableonly		Array list of users id to be enabled. All other must be disabled
     *  @param	int		$force_entity	0 or Id of environment to force
     *  @param	int		$maxlength		Maximum length of string into list (0=no limit)
     *  @param	int		$showstatus		0=show user status only if status is disabled, 1=always show user status into label, -1=never show user status
     *  @param	string	$morefilter		Add more filters into sql request
     * 	@return	string					HTML select string
     *  @see select_dolgroups
     */
    function select_dolusers_forevent($action='', $htmlname='userid', $show_empty=0, $exclude='', $disabled=0, $include='', $enableonly='', $force_entity=0, $maxlength=0, $showstatus=0, $morefilter='')
    {
        global $conf,$user,$langs;

        $userstatic=new User($this->db);
		$out='';

        // Method with no ajax
        //$out.='<form method="POST" action="'.$_SERVER["PHP_SELF"].'">';
        if ($action == 'view')
        {
			$out.='';
        }
		else
		{
			$out.='<input type="hidden" class="removedassignedhidden" name="removedassigned" value="">';
			$out.='<script type="text/javascript" language="javascript">jQuery(document).ready(function () {    jQuery(".removedassigned").click(function() {        jQuery(".removedassignedhidden").val(jQuery(this).val());    });})</script>';
			$out.=$this->select_dolusers('', $htmlname, $show_empty, $exclude, $disabled, $include, $enableonly, $force_entity, $maxlength, $showstatus, $morefilter);
			$out.=' <input type="submit" class="button" name="'.$action.'assignedtouser" value="'.dol_escape_htmltag($langs->trans("Add")).'">';
		}
		$assignedtouser=array();
		if (!empty($_SESSION['assignedtouser']))
		{
			$assignedtouser=json_decode($_SESSION['assignedtouser'], true);
		}
		$nbassignetouser=count($assignedtouser);

		if ($nbassignetouser && $action != 'view') $out.='<br>';
		$i=0; $ownerid=0;
		foreach($assignedtouser as $key => $value)
		{
			if ($value['id'] == $ownerid) continue;
			$userstatic->fetch($value['id']);
			$out.=$userstatic->getNomUrl(1);
			if ($i == 0) { $ownerid = $value['id']; $out.=' ('.$langs->trans("Owner").')'; }
			if ($nbassignetouser > 1 && $action != 'view') $out.=' <input type="image" style="border: 0px;" src="'.img_picto($langs->trans("Remove"), 'delete', '', 0, 1).'" value="'.$userstatic->id.'" class="removedassigned" id="removedassigned_'.$userstatic->id.'" name="removedassigned_'.$userstatic->id.'">';
			//$out.=' '.($value['mandatory']?$langs->trans("Mandatory"):$langs->trans("Optional"));
			//$out.=' '.($value['transparency']?$langs->trans("Busy"):$langs->trans("NotBusy"));
			$out.='<br>';
			$i++;
		}

		//$out.='</form>';
        return $out;
    }


    /**
     *  Return list of products for customer in Ajax if Ajax activated or go to select_produits_list
     *
     *  @param		int			$selected				Preselected products
     *  @param		string		$htmlname				Name of HTML select field (must be unique in page)
     *  @param		int			$filtertype				Filter on product type (''=nofilter, 0=product, 1=service)
     *  @param		int			$limit					Limit on number of returned lines
     *  @param		int			$price_level			Level of price to show
     *  @param		int			$status					-1=Return all products, 0=Products not on sell, 1=Products on sell
     *  @param		int			$finished				2=all, 1=finished, 0=raw material
     *  @param		string		$selected_input_value	Value of preselected input text (for use with ajax)
     *  @param		int			$hidelabel				Hide label (0=no, 1=yes, 2=show search icon (before) and placeholder, 3 search icon after)
     *  @param		array		$ajaxoptions			Options for ajax_autocompleter
     *  @param      int			$socid					Thirdparty Id
     *  @return		void
     */
    function select_produits($selected='', $htmlname='productid', $filtertype='', $limit=20, $price_level=0, $status=1, $finished=2, $selected_input_value='', $hidelabel=0, $ajaxoptions=array(), $socid=0)
    {
        global $langs,$conf;

        $price_level = (! empty($price_level) ? $price_level : 0);

        if (! empty($conf->use_javascript_ajax) && ! empty($conf->global->PRODUIT_USE_SEARCH_TO_SELECT))
        {
        	$placeholder='';

            if ($selected && empty($selected_input_value))
            {
                require_once DOL_DOCUMENT_ROOT.'/product/class/product.class.php';
                $producttmpselect = new Product($this->db);
                $producttmpselect->fetch($selected);
                $selected_input_value=$producttmpselect->ref;
                unset($producttmpselect);
            }
            // mode=1 means customers products
            $urloption='htmlname='.$htmlname.'&outjson=1&price_level='.$price_level.'&type='.$filtertype.'&mode=1&status='.$status.'&finished='.$finished;
            //Price by customer
            if (! empty($conf->global->PRODUIT_CUSTOMER_PRICES) && !empty($socid)) {
            	$urloption.='&socid='.$socid;
            }
            print ajax_autocompleter($selected, $htmlname, DOL_URL_ROOT.'/product/ajax/products.php', $urloption, $conf->global->PRODUIT_USE_SEARCH_TO_SELECT, 0, $ajaxoptions);
            if (empty($hidelabel)) print $langs->trans("RefOrLabel").' : ';
            else if ($hidelabel > 1) {
            	if (! empty($conf->global->MAIN_HTML5_PLACEHOLDER)) $placeholder=' placeholder="'.$langs->trans("RefOrLabel").'"';
            	else $placeholder=' title="'.$langs->trans("RefOrLabel").'"';
            	if ($hidelabel == 2) {
            		print img_picto($langs->trans("Search"), 'search');
            	}
            }
<<<<<<< HEAD
            print '<input type="text" size="20" name="search_'.$htmlname.'" id="search_'.$htmlname.'" value="'.$selected_input_value.'"'.$placeholder.' />';
=======
            print '<input type="text" size="20" name="search_'.$htmlname.'" id="search_'.$htmlname.'" value="'.$selected_input_value.'"'.$placeholder.' '.(!empty($conf->global->PRODUCT_SEARCH_AUTOFOCUS) ? 'autofocus' : '').' />';
>>>>>>> 758b8e1f
            if ($hidelabel == 3) {
            	print img_picto($langs->trans("Search"), 'search');
            }
        }
        else
		{
            print $this->select_produits_list($selected,$htmlname,$filtertype,$limit,$price_level,'',$status,$finished,0,$socid);
        }
    }

    /**
     *	Return list of products for a customer
     *
     *	@param      int		$selected       Preselected product
     *	@param      string	$htmlname       Name of select html
     *  @param		string	$filtertype     Filter on product type (''=nofilter, 0=product, 1=service)
     *	@param      int		$limit          Limit on number of returned lines
     *	@param      int		$price_level    Level of price to show
     * 	@param      string	$filterkey      Filter on product
     *	@param		int		$status         -1=Return all products, 0=Products not on sell, 1=Products on sell
     *  @param      int		$finished       Filter on finished field: 2=No filter
     *  @param      int		$outputmode     0=HTML select string, 1=Array
     *  @param      int		$socid     		Thirdparty Id
     *  @return     array    				Array of keys for json
     */
    function select_produits_list($selected='',$htmlname='productid',$filtertype='',$limit=20,$price_level=0,$filterkey='',$status=1,$finished=2,$outputmode=0,$socid=0)
    {
        global $langs,$conf,$user,$db;

        $out='';
        $outarray=array();

        $sql = "SELECT ";
        $sql.= " p.rowid, p.label, p.ref, p.description, p.fk_product_type, p.price, p.price_ttc, p.price_base_type, p.tva_tx, p.duration, p.stock, p.fk_price_expression";

        //Price by customer
        if (! empty($conf->global->PRODUIT_CUSTOMER_PRICES) && !empty($socid)) {
        	$sql.=' ,pcp.rowid as idprodcustprice, pcp.price as custprice, pcp.price_ttc as custprice_ttc,';
        	$sql.=' pcp.price_base_type as custprice_base_type, pcp.tva_tx as custtva_tx';
        }

        // Multilang : we add translation
        if (! empty($conf->global->MAIN_MULTILANGS))
        {
            $sql.= ", pl.label as label_translated";
        }
		// Price by quantity
		if (! empty($conf->global->PRODUIT_CUSTOMER_PRICES_BY_QTY))
		{
			$sql.= ", (SELECT pp.rowid FROM ".MAIN_DB_PREFIX."product_price as pp WHERE pp.fk_product = p.rowid";
			if ($price_level >= 1 && !empty($conf->global->PRODUIT_MULTIPRICES)) $sql.= " AND price_level=".$price_level;
			$sql.= " ORDER BY date_price";
			$sql.= " DESC LIMIT 1) as price_rowid";
			$sql.= ", (SELECT pp.price_by_qty FROM ".MAIN_DB_PREFIX."product_price as pp WHERE pp.fk_product = p.rowid";
			if ($price_level >= 1 && !empty($conf->global->PRODUIT_MULTIPRICES)) $sql.= " AND price_level=".$price_level;
			$sql.= " ORDER BY date_price";
			$sql.= " DESC LIMIT 1) as price_by_qty";
		}
        $sql.= " FROM ".MAIN_DB_PREFIX."product as p";
        //Price by customer
        if (! empty($conf->global->PRODUIT_CUSTOMER_PRICES) && !empty($socid)) {
        	$sql.=" LEFT JOIN  ".MAIN_DB_PREFIX."product_customer_price as pcp ON pcp.fk_soc=".$socid." AND pcp.fk_product=p.rowid";
        }
        // Multilang : we add translation
        if (! empty($conf->global->MAIN_MULTILANGS))
        {
            $sql.= " LEFT JOIN ".MAIN_DB_PREFIX."product_lang as pl ON pl.fk_product = p.rowid AND pl.lang='". $langs->getDefaultLang() ."'";
        }
        $sql.= ' WHERE p.entity IN ('.getEntity('product', 1).')';
        if ($finished == 0)
        {
            $sql.= " AND p.finished = ".$finished;
        }
        elseif ($finished == 1)
        {
            $sql.= " AND p.finished = ".$finished;
            if ($status >= 0)  $sql.= " AND p.tosell = ".$status;
        }
        elseif ($status >= 0)
        {
            $sql.= " AND p.tosell = ".$status;
        }
        if (strval($filtertype) != '') $sql.=" AND p.fk_product_type=".$filtertype;
        // Add criteria on ref/label
        if ($filterkey != '')
        {
        	$sql.=' AND (';
        	$prefix=empty($conf->global->PRODUCT_DONOTSEARCH_ANYWHERE)?'%':'';	// Can use index if PRODUCT_DONOTSEARCH_ANYWHERE is on
            // For natural search
            $scrit = explode(' ', $filterkey);
            $i=0;
            if (count($scrit) > 1) $sql.="(";
            foreach ($scrit as $crit)
            {
            	if ($i > 0) $sql.=" AND ";
                $sql.="(p.ref LIKE '".$prefix.$crit."%' OR p.label LIKE '".$prefix.$crit."%'";
                if (! empty($conf->global->MAIN_MULTILANGS)) $sql.=" OR pl.label LIKE '".$prefix.$crit."%'";
                $sql.=")";
                $i++;
            }
            if (count($scrit) > 1) $sql.=")";
          	if (! empty($conf->barcode->enabled)) $sql.= " OR p.barcode LIKE '".$prefix.$filterkey."%'";
        	$sql.=')';
        }
        $sql.= $db->order("p.ref");
        $sql.= $db->plimit($limit);

        // Build output string
        dol_syslog(get_class($this)."::select_produits_list search product", LOG_DEBUG);
        $result=$this->db->query($sql);
        if ($result)
        {
            require_once DOL_DOCUMENT_ROOT.'/product/class/product.class.php';
            require_once DOL_DOCUMENT_ROOT.'/product/dynamic_price/class/price_parser.class.php';
            $num = $this->db->num_rows($result);

            $out.='<select class="flat" name="'.$htmlname.'" id="'.$htmlname.'">';
            $out.='<option value="0" selected>&nbsp;</option>';

            $i = 0;
            while ($num && $i < $num)
            {
            	$opt = '';
				$optJson = array();
				$objp = $this->db->fetch_object($result);

				if (!empty($objp->price_by_qty) && $objp->price_by_qty == 1 && !empty($conf->global->PRODUIT_CUSTOMER_PRICES_BY_QTY))
				{ // Price by quantity will return many prices for the same product
					$sql = "SELECT rowid, quantity, price, unitprice, remise_percent, remise";
					$sql.= " FROM ".MAIN_DB_PREFIX."product_price_by_qty";
					$sql.= " WHERE fk_product_price=".$objp->price_rowid;
					$sql.= " ORDER BY quantity ASC";

					dol_syslog(get_class($this)."::select_produits_list search price by qty", LOG_DEBUG);
					$result2 = $this->db->query($sql);
					if ($result2)
					{
						$nb_prices = $this->db->num_rows($result2);
						$j = 0;
						while ($nb_prices && $j < $nb_prices) {
							$objp2 = $this->db->fetch_object($result2);

							$objp->quantity = $objp2->quantity;
							$objp->price = $objp2->price;
							$objp->unitprice = $objp2->unitprice;
							$objp->remise_percent = $objp2->remise_percent;
							$objp->remise = $objp2->remise;
							$objp->price_by_qty_rowid = $objp2->rowid;

							$this->constructProductListOption($objp, $opt, $optJson, 0, $selected);

							$j++;

							// Add new entry
							// "key" value of json key array is used by jQuery automatically as selected value
							// "label" value of json key array is used by jQuery automatically as text for combo box
							$out.=$opt;
							array_push($outarray, $optJson);
						}
					}
				}
				else
				{
                    if (!empty($objp->fk_price_expression)) {
                        $price_product = new Product($this->db);
                        $price_product->fetch($objp->rowid, '', '', 1);
                        $priceparser = new PriceParser($this->db);
                        $price_result = $priceparser->parseProduct($price_product);
                        if ($price_result >= 0) {
                            $objp->price = $price_result;
                            $objp->unitprice = $price_result;
                            //Calculate the VAT
                            $objp->price_ttc = price2num($objp->price) * (1 + ($objp->tva_tx / 100));
                            $objp->price_ttc = price2num($objp->price_ttc,'MU');
                        }
                    }
					$this->constructProductListOption($objp, $opt, $optJson, $price_level, $selected);
					// Add new entry
					// "key" value of json key array is used by jQuery automatically as selected value
					// "label" value of json key array is used by jQuery automatically as text for combo box
					$out.=$opt;
					array_push($outarray, $optJson);
				}

                $i++;
            }

            $out.='</select>';

            $this->db->free($result);

            if (empty($outputmode)) return $out;
            return $outarray;
        }
        else
		{
            dol_print_error($db);
        }
    }

    /**
     * constructProductListOption
     *
     * @param 	resultset	$objp			Resultset of fetch
     * @param 	string		$opt			Option
     * @param 	string		$optJson		Option
     * @param 	int			$price_level	Price level
     * @param 	string		$selected		Preselected value
     * @return	void
     */
	private function constructProductListOption(&$objp, &$opt, &$optJson, $price_level, $selected)
	{
		global $langs,$conf,$user,$db;

        $outkey='';
        $outval='';
        $outref='';
        $outlabel='';
        $outdesc='';
        $outtype='';
        $outprice_ht='';
        $outprice_ttc='';
        $outpricebasetype='';
        $outtva_tx='';
		$outqty=1;
		$outdiscount=0;

		$maxlengtharticle=(empty($conf->global->PRODUCT_MAX_LENGTH_COMBO)?48:$conf->global->PRODUCT_MAX_LENGTH_COMBO);

        $label=$objp->label;
        if (! empty($objp->label_translated)) $label=$objp->label_translated;
        if (! empty($filterkey) && $filterkey != '') $label=preg_replace('/('.preg_quote($filterkey).')/i','<strong>$1</strong>',$label,1);

        $outkey=$objp->rowid;
        $outref=$objp->ref;
        $outlabel=$objp->label;
        $outdesc=$objp->description;
        $outtype=$objp->fk_product_type;

        $opt = '<option value="'.$objp->rowid.'"';
        $opt.= ($objp->rowid == $selected)?' selected':'';
		$opt.= (!empty($objp->price_by_qty_rowid) && $objp->price_by_qty_rowid > 0)?' pbq="'.$objp->price_by_qty_rowid.'"':'';
        if (! empty($conf->stock->enabled) && $objp->fk_product_type == 0 && isset($objp->stock))
        {
			if ($objp->stock > 0) $opt.= ' class="product_line_stock_ok"';
			else if ($objp->stock <= 0) $opt.= ' class="product_line_stock_too_low"';
        }
        $opt.= '>';
        $opt.= $objp->ref.' - '.dol_trunc($label,$maxlengtharticle).' - ';

        $objRef = $objp->ref;
        if (! empty($filterkey) && $filterkey != '') $objRef=preg_replace('/('.preg_quote($filterkey).')/i','<strong>$1</strong>',$objRef,1);
        $outval.=$objRef.' - '.dol_trunc($label,$maxlengtharticle).' - ';

        $found=0;

        // Multiprice
        if ($price_level >= 1 && $conf->global->PRODUIT_MULTIPRICES)		// If we need a particular price level (from 1 to 6)
        {
            $sql = "SELECT price, price_ttc, price_base_type, tva_tx";
            $sql.= " FROM ".MAIN_DB_PREFIX."product_price";
            $sql.= " WHERE fk_product='".$objp->rowid."'";
            $sql.= " AND entity IN (".getEntity('productprice', 1).")";
            $sql.= " AND price_level=".$price_level;
            $sql.= " ORDER BY date_price";
            $sql.= " DESC LIMIT 1";

            dol_syslog(get_class($this).'::constructProductListOption search price for level '.$price_level.'', LOG_DEBUG);
            $result2 = $this->db->query($sql);
            if ($result2)
            {
                $objp2 = $this->db->fetch_object($result2);
                if ($objp2)
                {
                    $found=1;
                    if ($objp2->price_base_type == 'HT')
                    {
                        $opt.= price($objp2->price,1,$langs,0,0,-1,$conf->currency).' '.$langs->trans("HT");
                        $outval.= price($objp2->price,0,$langs,0,0,-1,$conf->currency).' '.$langs->transnoentities("HT");
                    }
                    else
                    {
                        $opt.= price($objp2->price_ttc,1,$langs,0,0,-1,$conf->currency).' '.$langs->trans("TTC");
                        $outval.= price($objp2->price_ttc,0,$langs,0,0,-1,$conf->currency).' '.$langs->transnoentities("TTC");
                    }
                    $outprice_ht=price($objp2->price);
                    $outprice_ttc=price($objp2->price_ttc);
                    $outpricebasetype=$objp2->price_base_type;
                    $outtva_tx=$objp2->tva_tx;
                }
            }
            else
            {
                dol_print_error($this->db);
            }
        }

		// Price by quantity
		if (!empty($objp->quantity) && $objp->quantity >= 1 && ! empty($conf->global->PRODUIT_CUSTOMER_PRICES_BY_QTY))
		{
			$found = 1;
			$outqty=$objp->quantity;
			$outdiscount=$objp->remise_percent;
			if ($objp->quantity == 1)
			{
				$opt.= price($objp->unitprice,1,$langs,0,0,-1,$conf->currency)."/";
				$outval.= price($objp->unitprice,0,$langs,0,0,-1,$conf->currency)."/";
				$opt.= $langs->trans("Unit");	// Do not use strtolower because it breaks utf8 encoding
				$outval.=$langs->transnoentities("Unit");
			}
			else
			{
				$opt.= price($objp->price,1,$langs,0,0,-1,$conf->currency)."/".$objp->quantity;
				$outval.= price($objp->price,0,$langs,0,0,-1,$conf->currency)."/".$objp->quantity;
				$opt.= $langs->trans("Units");	// Do not use strtolower because it breaks utf8 encoding
				$outval.=$langs->transnoentities("Units");
			}

			$outprice_ht=price($objp->unitprice);
            $outprice_ttc=price($objp->unitprice * (1 + ($objp->tva_tx / 100)));
            $outpricebasetype=$objp->price_base_type;
            $outtva_tx=$objp->tva_tx;
		}
		if (!empty($objp->quantity) && $objp->quantity >= 1)
		{
			$opt.=" (".price($objp->unitprice,1,$langs,0,0,-1,$conf->currency)."/".$langs->trans("Unit").")";	// Do not use strtolower because it breaks utf8 encoding
			$outval.=" (".price($objp->unitprice,0,$langs,0,0,-1,$conf->currency)."/".$langs->transnoentities("Unit").")";	// Do not use strtolower because it breaks utf8 encoding
		}
		if (!empty($objp->remise_percent) && $objp->remise_percent >= 1)
		{
			$opt.=" - ".$langs->trans("Discount")." : ".vatrate($objp->remise_percent).' %';
			$outval.=" - ".$langs->transnoentities("Discount")." : ".vatrate($objp->remise_percent).' %';
		}

		//Price by customer
		if (!empty($conf->global->PRODUIT_CUSTOMER_PRICES)) {
			if (!empty($objp->idprodcustprice)) {
				$found = 1;

				if ($objp->custprice_base_type == 'HT')
				{
					$opt.= price($objp->custprice,1,$langs,0,0,-1,$conf->currency).' '.$langs->trans("HT");
					$outval.= price($objp->custprice,0,$langs,0,0,-1,$conf->currency).' '.$langs->transnoentities("HT");
				}
				else
				{
					$opt.= price($objp->custprice_ttc,1,$langs,0,0,-1,$conf->currency).' '.$langs->trans("TTC");
					$outval.= price($objp->custprice_ttc,0,$langs,0,0,-1,$conf->currency).' '.$langs->transnoentities("TTC");
				}

				$outprice_ht=price($objp->custprice);
				$outprice_ttc=price($objp->custprice_ttc);
				$outpricebasetype=$objp->custprice_base_type;
				$outtva_tx=$objp->custtva_tx;
			}
		}

        // If level no defined or multiprice not found, we used the default price
        if (! $found)
        {
            if ($objp->price_base_type == 'HT')
            {
                $opt.= price($objp->price,1,$langs,0,0,-1,$conf->currency).' '.$langs->trans("HT");
                $outval.= price($objp->price,0,$langs,0,0,-1,$conf->currency).' '.$langs->transnoentities("HT");
            }
            else
            {
                $opt.= price($objp->price_ttc,1,$langs,0,0,-1,$conf->currency).' '.$langs->trans("TTC");
                $outval.= price($objp->price_ttc,0,$langs,0,0,-1,$conf->currency).' '.$langs->transnoentities("TTC");
            }
            $outprice_ht=price($objp->price);
            $outprice_ttc=price($objp->price_ttc);
            $outpricebasetype=$objp->price_base_type;
            $outtva_tx=$objp->tva_tx;
        }

        if (! empty($conf->stock->enabled) && isset($objp->stock) && $objp->fk_product_type == 0)
        {
            $opt.= ' - '.$langs->trans("Stock").':'.$objp->stock;
            $outval.=' - '.$langs->transnoentities("Stock").':'.$objp->stock;
        }

        if ($objp->duration)
        {
            $duration_value = substr($objp->duration,0,dol_strlen($objp->duration)-1);
            $duration_unit = substr($objp->duration,-1);
            if ($duration_value > 1)
            {
                $dur=array("h"=>$langs->trans("Hours"),"d"=>$langs->trans("Days"),"w"=>$langs->trans("Weeks"),"m"=>$langs->trans("Months"),"y"=>$langs->trans("Years"));
            }
            else
            {
                $dur=array("h"=>$langs->trans("Hour"),"d"=>$langs->trans("Day"),"w"=>$langs->trans("Week"),"m"=>$langs->trans("Month"),"y"=>$langs->trans("Year"));
            }
            $opt.= ' - '.$duration_value.' '.$langs->trans($dur[$duration_unit]);
            $outval.=' - '.$duration_value.' '.$langs->transnoentities($dur[$duration_unit]);
        }

        $opt.= "</option>\n";
		$optJson = array('key'=>$outkey, 'value'=>$outref, 'label'=>$outval, 'label2'=>$outlabel, 'desc'=>$outdesc, 'type'=>$outtype, 'price_ht'=>$outprice_ht, 'price_ttc'=>$outprice_ttc, 'pricebasetype'=>$outpricebasetype, 'tva_tx'=>$outtva_tx, 'qty'=>$outqty, 'discount'=>$outdiscount);
	}

    /**
     *	Return list of products for customer (in Ajax if Ajax activated or go to select_produits_fournisseurs_list)
     *
     *	@param	int		$socid			Id third party
     *	@param  string	$selected       Preselected product
     *	@param  string	$htmlname       Name of HTML Select
     *  @param	string	$filtertype     Filter on product type (''=nofilter, 0=product, 1=service)
     *	@param  string	$filtre			For a SQL filter
     *	@param	array	$ajaxoptions	Options for ajax_autocompleter
	 *  @param	int		$hidelabel		Hide label (0=no, 1=yes)
     *	@return	void
     */
    function select_produits_fournisseurs($socid, $selected='', $htmlname='productid', $filtertype='', $filtre='', $ajaxoptions=array(), $hidelabel=0)
    {
        global $langs,$conf;
        global $price_level, $status, $finished;

        if (! empty($conf->use_javascript_ajax) && ! empty($conf->global->PRODUIT_USE_SEARCH_TO_SELECT))
        {
            // mode=2 means suppliers products
            $urloption=($socid > 0?'socid='.$socid.'&':'').'htmlname='.$htmlname.'&outjson=1&price_level='.$price_level.'&type='.$filtertype.'&mode=2&status='.$status.'&finished='.$finished;
            print ajax_autocompleter('', $htmlname, DOL_URL_ROOT.'/product/ajax/products.php', $urloption, $conf->global->PRODUIT_USE_SEARCH_TO_SELECT, 0, $ajaxoptions);
            print ($hidelabel?'':$langs->trans("RefOrLabel").' : ').'<input type="text" size="20" name="search_'.$htmlname.'" id="search_'.$htmlname.'">';
        }
        else
        {
            print $this->select_produits_fournisseurs_list($socid,$selected,$htmlname,$filtertype,$filtre,'',-1,0);
        }
    }

    /**
     *	Return list of suppliers products
     *
     *	@param	int		$socid   		Id societe fournisseur (0 pour aucun filtre)
     *	@param  int		$selected       Produit pre-selectionne
     *	@param  string	$htmlname       Nom de la zone select
     *  @param	string	$filtertype     Filter on product type (''=nofilter, 0=product, 1=service)
     *	@param  string	$filtre         Pour filtre sql
     *	@param  string	$filterkey      Filtre des produits
     *  @param  int		$statut         -1=Return all products, 0=Products not on sell, 1=Products on sell
     *  @param  int		$outputmode     0=HTML select string, 1=Array
     *  @param  int     $limit          Limit of line number
     *  @return array           		Array of keys for json
     */
    function select_produits_fournisseurs_list($socid,$selected='',$htmlname='productid',$filtertype='',$filtre='',$filterkey='',$statut=-1,$outputmode=0,$limit=100)
    {
        global $langs,$conf,$db;

        $out='';
        $outarray=array();

        $langs->load('stocks');

        $sql = "SELECT p.rowid, p.label, p.ref, p.price, p.duration,";
        $sql.= " pfp.ref_fourn, pfp.rowid as idprodfournprice, pfp.price as fprice, pfp.quantity, pfp.remise_percent, pfp.remise, pfp.unitprice,";
        $sql.= " pfp.fk_supplier_price_expression, pfp.fk_product, pfp.tva_tx, s.nom as name";
        $sql.= " FROM ".MAIN_DB_PREFIX."product as p";
        $sql.= " LEFT JOIN ".MAIN_DB_PREFIX."product_fournisseur_price as pfp ON p.rowid = pfp.fk_product";
        if ($socid) $sql.= " AND pfp.fk_soc = ".$socid;
        $sql.= " LEFT JOIN ".MAIN_DB_PREFIX."societe as s ON pfp.fk_soc = s.rowid";
        $sql.= " WHERE p.entity IN (".getEntity('product', 1).")";
        $sql.= " AND p.tobuy = 1";
        if (strval($filtertype) != '') $sql.=" AND p.fk_product_type=".$filtertype;
        if (! empty($filtre)) $sql.=" ".$filtre;
        // Add criteria on ref/label
        if ($filterkey != '')
        {
        	$sql.=' AND (';
        	$prefix=empty($conf->global->PRODUCT_DONOTSEARCH_ANYWHERE)?'%':'';	// Can use index if PRODUCT_DONOTSEARCH_ANYWHERE is on
        	// For natural search
        	$scrit = explode(' ', $filterkey);
        	$i=0;
        	if (count($scrit) > 1) $sql.="(";
        	foreach ($scrit as $crit)
        	{
        		if ($i > 0) $sql.=" AND ";
        		$sql.="(pfp.ref_fourn LIKE '".$prefix.$crit."%' OR p.ref LIKE '".$prefix.$crit."%' OR p.label LIKE '".$prefix.$crit."%')";
        		$i++;
        	}
        	if (count($scrit) > 1) $sql.=")";
        	if (! empty($conf->barcode->enabled)) $sql.= " OR p.barcode LIKE '".$prefix.$filterkey."%'";
        	$sql.=')';
        }
        $sql.= " ORDER BY pfp.ref_fourn DESC, pfp.quantity ASC";
        $sql.= $db->plimit($limit);

        // Build output string

        dol_syslog(get_class($this)."::select_produits_fournisseurs_list", LOG_DEBUG);
        $result=$this->db->query($sql);
        if ($result)
        {
            require_once DOL_DOCUMENT_ROOT.'/product/dynamic_price/class/price_parser.class.php';

            $num = $this->db->num_rows($result);

            //$out.='<select class="flat" id="select'.$htmlname.'" name="'.$htmlname.'">';	// remove select to have id same with combo and ajax
            $out.='<select class="flat" id="'.$htmlname.'" name="'.$htmlname.'">';
            if (! $selected) $out.='<option value="0" selected>&nbsp;</option>';
            else $out.='<option value="0">&nbsp;</option>';

            $i = 0;
            while ($i < $num)
            {
                $objp = $this->db->fetch_object($result);

                $outkey=$objp->idprodfournprice;
                $outref=$objp->ref;
                $outval='';
                $outqty=1;
				$outdiscount=0;

                $opt = '<option value="'.$objp->idprodfournprice.'"';
                if ($selected && $selected == $objp->idprodfournprice) $opt.= ' selected';
                if (empty($objp->idprodfournprice)) $opt.=' disabled';
                $opt.= '>';

                $objRef = $objp->ref;
                if ($filterkey && $filterkey != '') $objRef=preg_replace('/('.preg_quote($filterkey).')/i','<strong>$1</strong>',$objRef,1);
                $objRefFourn = $objp->ref_fourn;
                if ($filterkey && $filterkey != '') $objRefFourn=preg_replace('/('.preg_quote($filterkey).')/i','<strong>$1</strong>',$objRefFourn,1);
                $label = $objp->label;
                if ($filterkey && $filterkey != '') $label=preg_replace('/('.preg_quote($filterkey).')/i','<strong>$1</strong>',$label,1);

                $opt.=$objp->ref;
                if (! empty($objp->idprodfournprice) && ($objp->ref != $objp->ref_fourn)) 
                	$opt.=' ('.$objp->ref_fourn.')';
                $opt.=' - ';
                $outval.=$objRef;
                if (! empty($objp->idprodfournprice) && ($objp->ref != $objp->ref_fourn)) 
                	$outval.=' ('.$objRefFourn.')';
                $outval.=' - ';
                $opt.=dol_trunc($label, 72).' - ';
                $outval.=dol_trunc($label, 72).' - ';

                if (! empty($objp->idprodfournprice))
                {
                    $outqty=$objp->quantity;
					$outdiscount=$objp->remise_percent;
                    if (!empty($objp->fk_supplier_price_expression)) {
                        $priceparser = new PriceParser($this->db);
                        $price_result = $priceparser->parseProductSupplier($objp->fk_product, $objp->fk_supplier_price_expression, $objp->quantity, $objp->tva_tx);
                        if ($price_result >= 0) {
                            $objp->fprice = $price_result;
                            if ($objp->quantity >= 1)
                            {
                                $objp->unitprice = $objp->fprice / $objp->quantity;
                            }
                        }
                    }
                    if ($objp->quantity == 1)
                    {
	                    $opt.= price($objp->fprice,1,$langs,0,0,-1,$conf->currency)."/";
                    	$outval.= price($objp->fprice,0,$langs,0,0,-1,$conf->currency)."/";
                    	$opt.= $langs->trans("Unit");	// Do not use strtolower because it breaks utf8 encoding
                        $outval.=$langs->transnoentities("Unit");
                    }
                    else
                    {
    	                $opt.= price($objp->fprice,1,$langs,0,0,-1,$conf->currency)."/".$objp->quantity;
	                    $outval.= price($objp->fprice,0,$langs,0,0,-1,$conf->currency)."/".$objp->quantity;
                    	$opt.= ' '.$langs->trans("Units");	// Do not use strtolower because it breaks utf8 encoding
                        $outval.= ' '.$langs->transnoentities("Units");
                    }

                    if ($objp->quantity >= 1)
                    {
                        $opt.=" (".price($objp->unitprice,1,$langs,0,0,-1,$conf->currency)."/".$langs->trans("Unit").")";	// Do not use strtolower because it breaks utf8 encoding
                        $outval.=" (".price($objp->unitprice,0,$langs,0,0,-1,$conf->currency)."/".$langs->transnoentities("Unit").")";	// Do not use strtolower because it breaks utf8 encoding
                    }
					if ($objp->remise_percent >= 1)
                    {
                        $opt.=" - ".$langs->trans("Discount")." : ".vatrate($objp->remise_percent).' %';
                        $outval.=" - ".$langs->transnoentities("Discount")." : ".vatrate($objp->remise_percent).' %';
                    }
                    if ($objp->duration)
                    {
                        $opt .= " - ".$objp->duration;
                        $outval.=" - ".$objp->duration;
                    }
                    if (! $socid)
                    {
                        $opt .= " - ".dol_trunc($objp->name,8);
                        $outval.=" - ".dol_trunc($objp->name,8);
                    }
                }
                else
                {
                    $opt.= $langs->trans("NoPriceDefinedForThisSupplier");
                    $outval.=$langs->transnoentities("NoPriceDefinedForThisSupplier");
                }
                $opt .= "</option>\n";


                // Add new entry
                // "key" value of json key array is used by jQuery automatically as selected value
                // "label" value of json key array is used by jQuery automatically as text for combo box
                $out.=$opt;
                array_push($outarray, array('key'=>$outkey, 'value'=>$outref, 'label'=>$outval, 'qty'=>$outqty, 'discount'=>$outdiscount, 'disabled'=>(empty($objp->idprodfournprice)?true:false)));
				// Exemple of var_dump $outarray
				// array(1) {[0]=>array(6) {[key"]=>string(1) "2" ["value"]=>string(3) "ppp"
				//           ["label"]=>string(76) "ppp (<strong>f</strong>ff2) - ppp - 20,00 Euros/1unité (20,00 Euros/unité)"
				//      	 ["qty"]=>string(1) "1" ["discount"]=>string(1) "0" ["disabled"]=>bool(false)
                //}
                //var_dump($outval); var_dump(utf8_check($outval)); var_dump(json_encode($outval));
                //$outval=array('label'=>'ppp (<strong>f</strong>ff2) - ppp - 20,00 Euros/ Unité (20,00 Euros/unité)');
                //var_dump($outval); var_dump(utf8_check($outval)); var_dump(json_encode($outval));

                $i++;
            }
            $out.='</select>';

            $this->db->free($result);

            if (empty($outputmode)) return $out;
            return $outarray;
        }
        else
        {
            dol_print_error($this->db);
        }
    }

    /**
     *	Return list of suppliers prices for a product
     *
     *  @param		int		$productid       Id of product
     *  @param      string	$htmlname        Name of HTML field
     *  @return		void
     */
    function select_product_fourn_price($productid,$htmlname='productfournpriceid')
    {
        global $langs,$conf;

        $langs->load('stocks');

        $sql = "SELECT p.rowid, p.label, p.ref, p.price, p.duration,";
        $sql.= " pfp.ref_fourn, pfp.rowid as idprodfournprice, pfp.price as fprice, pfp.quantity, pfp.unitprice,";
        $sql.= " pfp.fk_supplier_price_expression, pfp.fk_product, pfp.tva_tx, s.nom as name";
        $sql.= " FROM ".MAIN_DB_PREFIX."product as p";
        $sql.= " LEFT JOIN ".MAIN_DB_PREFIX."product_fournisseur_price as pfp ON p.rowid = pfp.fk_product";
        $sql.= " LEFT JOIN ".MAIN_DB_PREFIX."societe as s ON pfp.fk_soc = s.rowid";
        $sql.= " WHERE p.entity IN (".getEntity('product', 1).")";
        $sql.= " AND p.tobuy = 1";
        $sql.= " AND s.fournisseur = 1";
        $sql.= " AND p.rowid = ".$productid;
        $sql.= " ORDER BY s.nom, pfp.ref_fourn DESC";

        dol_syslog(get_class($this)."::select_product_fourn_price", LOG_DEBUG);
        $result=$this->db->query($sql);

        if ($result)
        {
            $num = $this->db->num_rows($result);

            $form = '<select class="flat" name="'.$htmlname.'">';

            if (! $num)
            {
                $form.= '<option value="0">-- '.$langs->trans("NoSupplierPriceDefinedForThisProduct").' --</option>';
            }
            else
            {
                require_once DOL_DOCUMENT_ROOT.'/product/dynamic_price/class/price_parser.class.php';
                $form.= '<option value="0">&nbsp;</option>';

                $i = 0;
                while ($i < $num)
                {
                    $objp = $this->db->fetch_object($result);

                    $opt = '<option value="'.$objp->idprodfournprice.'"';
                    //if there is only one supplier, preselect it
                    if($num == 1) {
                        $opt .= ' selected';
                    }
                    $opt.= '>'.$objp->name.' - '.$objp->ref_fourn.' - ';

                    if (!empty($objp->fk_supplier_price_expression)) {
                        $priceparser = new PriceParser($this->db);
                        $price_result = $priceparser->parseProductSupplier($objp->fk_product, $objp->fk_supplier_price_expression, $objp->quantity, $objp->tva_tx);
                        if ($price_result >= 0) {
                            $objp->fprice = $price_result;
                            if ($objp->quantity >= 1)
                            {
                                $objp->unitprice = $objp->fprice / $objp->quantity;
                            }
                        }
                    }
                    if ($objp->quantity == 1)
                    {
                        $opt.= price($objp->fprice,1,$langs,0,0,-1,$conf->currency)."/";
                    }

                    $opt.= $objp->quantity.' ';

                    if ($objp->quantity == 1)
                    {
                        $opt.= $langs->trans("Unit");
                    }
                    else
                    {
                        $opt.= $langs->trans("Units");
                    }
                    if ($objp->quantity > 1)
                    {
                        $opt.=" - ";
                        $opt.= price($objp->unitprice,1,$langs,0,0,-1,$conf->currency)."/".$langs->trans("Unit");
                    }
                    if ($objp->duration) $opt .= " - ".$objp->duration;
                    $opt .= "</option>\n";

                    $form.= $opt;
                    $i++;
                }
                $form.= '</select>';

                $this->db->free($result);
            }
            return $form;
        }
        else
        {
            dol_print_error($this->db);
        }
    }

    /**
     *    Return list of delivery address
     *
     *    @param    string	$selected          	Id contact pre-selectionn
     *    @param    int		$socid				Id of company
     *    @param    string	$htmlname          	Name of HTML field
     *    @param    int		$showempty         	Add an empty field
     *    @return	void
     */
    function select_address($selected, $socid, $htmlname='address_id',$showempty=0)
    {
        // On recherche les utilisateurs
        $sql = "SELECT a.rowid, a.label";
        $sql .= " FROM ".MAIN_DB_PREFIX ."societe_address as a";
        $sql .= " WHERE a.fk_soc = ".$socid;
        $sql .= " ORDER BY a.label ASC";

        dol_syslog(get_class($this)."::select_address", LOG_DEBUG);
        $resql=$this->db->query($sql);
        if ($resql)
        {
            print '<select class="flat" name="'.$htmlname.'">';
            if ($showempty) print '<option value="0">&nbsp;</option>';
            $num = $this->db->num_rows($resql);
            $i = 0;
            if ($num)
            {
                while ($i < $num)
                {
                    $obj = $this->db->fetch_object($resql);

                    if ($selected && $selected == $obj->rowid)
                    {
                        print '<option value="'.$obj->rowid.'" selected>'.$obj->label.'</option>';
                    }
                    else
                    {
                        print '<option value="'.$obj->rowid.'">'.$obj->label.'</option>';
                    }
                    $i++;
                }
            }
            print '</select>';
            return $num;
        }
        else
        {
            dol_print_error($this->db);
        }
    }


    /**
     *      Load into cache list of payment terms
     *
     *      @return     int             Nb of lines loaded, <0 if KO
     */
    function load_cache_conditions_paiements()
    {
        global $langs;

        $num = count($this->cache_conditions_paiements);
        if ($num > 0) return 0;    // Cache already loaded

        dol_syslog(__METHOD__, LOG_DEBUG);

        $sql = "SELECT rowid, code, libelle as label";
        $sql.= " FROM ".MAIN_DB_PREFIX.'c_payment_term';
        $sql.= " WHERE active > 0";
        $sql.= " ORDER BY sortorder";

        $resql = $this->db->query($sql);
        if ($resql)
        {
            $num = $this->db->num_rows($resql);
            $i = 0;
            while ($i < $num)
            {
                $obj = $this->db->fetch_object($resql);

                // Si traduction existe, on l'utilise, sinon on prend le libelle par defaut
                $label=($langs->trans("PaymentConditionShort".$obj->code)!=("PaymentConditionShort".$obj->code)?$langs->trans("PaymentConditionShort".$obj->code):($obj->label!='-'?$obj->label:''));
                $this->cache_conditions_paiements[$obj->rowid]['code'] =$obj->code;
                $this->cache_conditions_paiements[$obj->rowid]['label']=$label;
                $i++;
            }

			//$this->cache_conditions_paiements=dol_sort_array($this->cache_conditions_paiements, 'label', 'asc', 0, 0, 1);		// We use the field sortorder of table

            return $num;
        }
        else
		{
            dol_print_error($this->db);
            return -1;
        }
    }

    /**
     *      Charge dans cache la liste des délais de livraison possibles
     *
     *      @return     int             Nb of lines loaded, <0 if KO
     */
    function load_cache_availability()
    {
        global $langs;

        $num = count($this->cache_availability);
        if ($num > 0) return 0;    // Cache already loaded

        dol_syslog(__METHOD__, LOG_DEBUG);

		$langs->load('propal');

        $sql = "SELECT rowid, code, label";
        $sql.= " FROM ".MAIN_DB_PREFIX.'c_availability';
        $sql.= " WHERE active > 0";

        $resql = $this->db->query($sql);
        if ($resql)
        {
            $num = $this->db->num_rows($resql);
            $i = 0;
            while ($i < $num)
            {
                $obj = $this->db->fetch_object($resql);

                // Si traduction existe, on l'utilise, sinon on prend le libelle par defaut
                $label=($langs->trans("AvailabilityType".$obj->code)!=("AvailabilityType".$obj->code)?$langs->trans("AvailabilityType".$obj->code):($obj->label!='-'?$obj->label:''));
                $this->cache_availability[$obj->rowid]['code'] =$obj->code;
                $this->cache_availability[$obj->rowid]['label']=$label;
                $i++;
            }

            $this->cache_availability = dol_sort_array($this->cache_availability, 'label', 'asc', 0, 0, 1);

            return $num;
        }
        else
		{
            dol_print_error($this->db);
            return -1;
        }
    }

    /**
     *      Retourne la liste des types de delais de livraison possibles
     *
     *      @param	int		$selected        Id du type de delais pre-selectionne
     *      @param  string	$htmlname        Nom de la zone select
     *      @param  string	$filtertype      To add a filter
     *		@param	int		$addempty		Add empty entry
     *		@return	void
     */
    function selectAvailabilityDelay($selected='',$htmlname='availid',$filtertype='',$addempty=0)
    {
        global $langs,$user;

        $this->load_cache_availability();

        dol_syslog(__METHOD__." selected=".$selected.", htmlname=".$htmlname, LOG_DEBUG);

        print '<select class="flat" name="'.$htmlname.'">';
        if ($addempty) print '<option value="0">&nbsp;</option>';
        foreach($this->cache_availability as $id => $arrayavailability)
        {
            if ($selected == $id)
            {
                print '<option value="'.$id.'" selected>';
            }
            else
            {
                print '<option value="'.$id.'">';
            }
            print $arrayavailability['label'];
            print '</option>';
        }
        print '</select>';
        if ($user->admin) print info_admin($langs->trans("YouCanChangeValuesForThisListFromDictionarySetup"),1);
    }

    /**
     *      Load into cache cache_demand_reason, array of input reasons
     *
     *      @return     int             Nb of lines loaded, <0 if KO
     */
    function loadCacheInputReason()
    {
        global $langs;

        $num = count($this->cache_demand_reason);
        if ($num > 0) return 0;    // Cache already loaded

        $sql = "SELECT rowid, code, label";
        $sql.= " FROM ".MAIN_DB_PREFIX.'c_input_reason';
        $sql.= " WHERE active > 0";

        $resql = $this->db->query($sql);
        if ($resql)
        {
            $num = $this->db->num_rows($resql);
            $i = 0;
            $tmparray=array();
            while ($i < $num)
            {
                $obj = $this->db->fetch_object($resql);

                // Si traduction existe, on l'utilise, sinon on prend le libelle par defaut
                $label=($langs->trans("DemandReasonType".$obj->code)!=("DemandReasonType".$obj->code)?$langs->trans("DemandReasonType".$obj->code):($obj->label!='-'?$obj->label:''));
                $tmparray[$obj->rowid]['id']   =$obj->rowid;
                $tmparray[$obj->rowid]['code'] =$obj->code;
                $tmparray[$obj->rowid]['label']=$label;
                $i++;
            }

            $this->cache_demand_reason=dol_sort_array($tmparray, 'label', 'asc', 0, 0, 1);

            unset($tmparray);
            return $num;
        }
        else
		{
            dol_print_error($this->db);
            return -1;
        }
    }

    /**
	 *	Return list of input reason (events that triggered an object creation, like after sending an emailing, making an advert, ...)
	 *  List found into table c_input_reason loaded by loadCacheInputReason
     *
     *  @param	int		$selected        Id or code of type origin to select by default
     *  @param  string	$htmlname        Nom de la zone select
     *  @param  string	$exclude         To exclude a code value (Example: SRC_PROP)
     *	@param	int		$addempty		 Add an empty entry
     *	@return	void
     */
    function selectInputReason($selected='',$htmlname='demandreasonid',$exclude='',$addempty=0)
    {
        global $langs,$user;

        $this->loadCacheInputReason();

        print '<select class="flat" name="'.$htmlname.'">';
        if ($addempty) print '<option value="0"'.(empty($selected)?' selected':'').'>&nbsp;</option>';
        foreach($this->cache_demand_reason as $id => $arraydemandreason)
        {
            if ($arraydemandreason['code']==$exclude) continue;

            if ($selected && ($selected == $arraydemandreason['id'] || $selected == $arraydemandreason['code']))
            {
                print '<option value="'.$arraydemandreason['id'].'" selected>';
            }
            else
            {
                print '<option value="'.$arraydemandreason['id'].'">';
            }
            print $arraydemandreason['label'];
            print '</option>';
        }
        print '</select>';
        if ($user->admin) print info_admin($langs->trans("YouCanChangeValuesForThisListFromDictionarySetup"),1);
    }

    /**
     *      Charge dans cache la liste des types de paiements possibles
     *
     *      @return     int             Nb of lines loaded, <0 if KO
     */
    function load_cache_types_paiements()
    {
        global $langs;

        $num=count($this->cache_types_paiements);
        if ($num > 0) return $num;    // Cache already loaded

        dol_syslog(__METHOD__, LOG_DEBUG);

        $this->cache_types_paiements = array();

        $sql = "SELECT id, code, libelle as label, type";
        $sql.= " FROM ".MAIN_DB_PREFIX."c_paiement";
        $sql.= " WHERE active > 0";

        $resql = $this->db->query($sql);
        if ($resql)
        {
            $num = $this->db->num_rows($resql);
            $i = 0;
            while ($i < $num)
            {
                $obj = $this->db->fetch_object($resql);

                // Si traduction existe, on l'utilise, sinon on prend le libelle par defaut
                $label=($langs->transnoentitiesnoconv("PaymentTypeShort".$obj->code)!=("PaymentTypeShort".$obj->code)?$langs->transnoentitiesnoconv("PaymentTypeShort".$obj->code):($obj->label!='-'?$obj->label:''));
                $this->cache_types_paiements[$obj->id]['id'] =$obj->id;
                $this->cache_types_paiements[$obj->id]['code'] =$obj->code;
                $this->cache_types_paiements[$obj->id]['label']=$label;
                $this->cache_types_paiements[$obj->id]['type'] =$obj->type;
                $i++;
            }

            $this->cache_types_paiements = dol_sort_array($this->cache_types_paiements, 'label', 'asc', 0, 0, 1);

            return $num;
        }
        else
		{
            dol_print_error($this->db);
            return -1;
        }
    }


    /**
     *      Retourne la liste des types de paiements possibles
     *
     *      @param	string	$selected        Id du type de paiement pre-selectionne
     *      @param  string	$htmlname        Nom de la zone select
     *      @param  string	$filtertype      Pour filtre
     *		@param	int		$addempty		Ajoute entree vide
     *		@return	void
     */
    function select_conditions_paiements($selected='',$htmlname='condid',$filtertype=-1,$addempty=0)
    {
        global $langs,$user;

        dol_syslog(__METHOD__." selected=".$selected.", htmlname=".$htmlname, LOG_DEBUG);

        $this->load_cache_conditions_paiements();

        print '<select class="flat" name="'.$htmlname.'">';
        if ($addempty) print '<option value="0">&nbsp;</option>';
        foreach($this->cache_conditions_paiements as $id => $arrayconditions)
        {
            if ($selected == $id)
            {
                print '<option value="'.$id.'" selected>';
            }
            else
            {
                print '<option value="'.$id.'">';
            }
            print $arrayconditions['label'];
            print '</option>';
        }
        print '</select>';
        if ($user->admin) print info_admin($langs->trans("YouCanChangeValuesForThisListFromDictionarySetup"),1);
    }


    /**
     *      Return list of payment methods
     *
     *      @param	string	$selected       Id du mode de paiement pre-selectionne
     *      @param  string	$htmlname       Nom de la zone select
     *      @param  string	$filtertype     To filter on field type in llx_c_paiement (array('code'=>xx,'label'=>zz))
     *      @param  int		$format         0=id+libelle, 1=code+code, 2=code+libelle, 3=id+code
     *      @param  int		$empty			1=peut etre vide, 0 sinon
     * 		@param	int		$noadmininfo	0=Add admin info, 1=Disable admin info
     *      @param  int		$maxlength      Max length of label
     * 		@return	void
     */
    function select_types_paiements($selected='',$htmlname='paiementtype',$filtertype='',$format=0, $empty=0, $noadmininfo=0,$maxlength=0)
    {
        global $langs,$user;

        dol_syslog(__METHOD__." ".$selected.", ".$htmlname.", ".$filtertype.", ".$format, LOG_DEBUG);

        $filterarray=array();
        if ($filtertype == 'CRDT')  	$filterarray=array(0,2,3);
        elseif ($filtertype == 'DBIT') 	$filterarray=array(1,2,3);
        elseif ($filtertype != '' && $filtertype != '-1') $filterarray=explode(',',$filtertype);

        $this->load_cache_types_paiements();

        print '<select id="select'.$htmlname.'" class="flat selectpaymenttypes" name="'.$htmlname.'">';
        if ($empty) print '<option value="">&nbsp;</option>';
        foreach($this->cache_types_paiements as $id => $arraytypes)
        {
            // On passe si on a demande de filtrer sur des modes de paiments particuliers
            if (count($filterarray) && ! in_array($arraytypes['type'],$filterarray)) continue;

            // We discard empty line if showempty is on because an empty line has already been output.
            if ($empty && empty($arraytypes['code'])) continue;

            if ($format == 0) print '<option value="'.$id.'"';
            if ($format == 1) print '<option value="'.$arraytypes['code'].'"';
            if ($format == 2) print '<option value="'.$arraytypes['code'].'"';
            if ($format == 3) print '<option value="'.$id.'"';
            // Si selected est text, on compare avec code, sinon avec id
            if (preg_match('/[a-z]/i', $selected) && $selected == $arraytypes['code']) print ' selected';
            elseif ($selected == $id) print ' selected';
            print '>';
            if ($format == 0) $value=($maxlength?dol_trunc($arraytypes['label'],$maxlength):$arraytypes['label']);
            if ($format == 1) $value=$arraytypes['code'];
            if ($format == 2) $value=($maxlength?dol_trunc($arraytypes['label'],$maxlength):$arraytypes['label']);
            if ($format == 3) $value=$arraytypes['code'];
            print $value?$value:'&nbsp;';
            print '</option>';
        }
        print '</select>';
        if ($user->admin && ! $noadmininfo) print info_admin($langs->trans("YouCanChangeValuesForThisListFromDictionarySetup"),1);
    }


    /**
     *  Selection HT or TTC
     *
     *  @param	string	$selected       Id pre-selectionne
     *  @param  string	$htmlname       Nom de la zone select
     * 	@return	string					Code of HTML select to chose tax or not
     */
    function selectPriceBaseType($selected='',$htmlname='price_base_type')
    {
        global $langs;

        $return='';

        $return.= '<select class="flat" name="'.$htmlname.'">';
        $options = array(
			'HT'=>$langs->trans("HT"),
			'TTC'=>$langs->trans("TTC")
        );
        foreach($options as $id => $value)
        {
            if ($selected == $id)
            {
                $return.= '<option value="'.$id.'" selected>'.$value;
            }
            else
            {
                $return.= '<option value="'.$id.'">'.$value;
            }
            $return.= '</option>';
        }
        $return.= '</select>';

        return $return;
    }

    /**
     *  Return a HTML select list of shipping mode
     *
     *  @param	string	$selected          Id shipping mode pre-selected
     *  @param  string	$htmlname          Name of select zone
     *  @param  string	$filtre            To filter list
     *  @param  int		$useempty          1=Add an empty value in list, 2=Add an empty value in list only if there is more than 2 entries.
     *  @param  string	$moreattrib        To add more attribute on select
     * 	@return	void
     */
    function selectShippingMethod($selected='',$htmlname='shipping_method_id',$filtre='',$useempty=0,$moreattrib='')
    {
        global $langs, $conf, $user;

        $langs->load("admin");
        $langs->load("deliveries");

        $sql = "SELECT rowid, code, libelle as label";
        $sql.= " FROM ".MAIN_DB_PREFIX."c_shipment_mode";
        $sql.= " WHERE active > 0";
        if ($filtre) $sql.=" AND ".$filtre;
        $sql.= " ORDER BY libelle ASC";

        dol_syslog(get_class($this)."::selectShippingMode", LOG_DEBUG);
        $result = $this->db->query($sql);
        if ($result) {
            $num = $this->db->num_rows($result);
            $i = 0;
            if ($num) {
                print '<select id="select'.$htmlname.'" class="flat selectshippingmethod" name="'.$htmlname.'"'.($moreattrib?' '.$moreattrib:'').'>';
                if ($useempty == 1 || ($useempty == 2 && $num > 1)) {
                    print '<option value="-1">&nbsp;</option>';
                }
                while ($i < $num) {
                    $obj = $this->db->fetch_object($result);
                    if ($selected == $obj->rowid) {
                        print '<option value="'.$obj->rowid.'" selected>';
                    } else {
                        print '<option value="'.$obj->rowid.'">';
                    }
                    print ($langs->trans("SendingMethod".strtoupper($obj->code)) != "SendingMethod".strtoupper($obj->code)) ? $langs->trans("SendingMethod".strtoupper($obj->code)) : $obj->label;
                    print '</option>';
                    $i++;
                }
                print "</select>";
                if ($user->admin) print info_admin($langs->trans("YouCanChangeValuesForThisListFromDictionarySetup"),1);
            } else {
                print $langs->trans("NoShippingMethodDefined");
            }
        } else {
            dol_print_error($this->db);
        }
    }

    /**
     *    Display form to select shipping mode
     *
     *    @param	string	$page        Page
     *    @param    int		$selected    Id of shipping mode
     *    @param    string	$htmlname    Name of select html field
     *    @param    int		$addempty    1=Add an empty value in list, 2=Add an empty value in list only if there is more than 2 entries.
     *    @return	void
     */
    function formSelectShippingMethod($page, $selected='', $htmlname='shipping_method_id', $addempty=0)
    {
        global $langs, $db;

        $langs->load("deliveries");

        if ($htmlname != "none") {
            print '<form method="POST" action="'.$page.'">';
            print '<input type="hidden" name="action" value="setshippingmethod">';
            print '<input type="hidden" name="token" value="'.$_SESSION['newtoken'].'">';
            print '<table class="nobordernopadding" cellpadding="0" cellspacing="0">';
            print '<tr><td>';
            $this->selectShippingMethod($selected, $htmlname, '', $addempty);
            print '</td>';
            print '<td align="left"><input type="submit" class="button" value="'.$langs->trans("Modify").'"></td>';
            print '</tr></table></form>';
        } else {
            if ($selected) {
                $code=$langs->getLabelFromKey($db, $selected, 'c_shipment_mode', 'rowid', 'code');
                print $langs->trans("SendingMethod".strtoupper($code));
            } else {
                print "&nbsp;";
            }
        }
    }

	/**
	 * Creates HTML last in cycle situation invoices selector
	 *
	 * @param     string  $selected   		Preselected ID
	 * @param     int     $socid      		Company ID
	 *
	 * @return    string                     HTML select
	 */
	function selectSituationInvoices($selected = '', $socid = 0)
	{
		global $langs;

		$langs->load('bills');

		$opt = '<option value ="" selected></option>';
		$sql = 'SELECT rowid, facnumber, situation_cycle_ref, situation_counter, situation_final, fk_soc FROM ' . MAIN_DB_PREFIX . 'facture WHERE situation_counter>=1';
		$sql.= ' ORDER by situation_cycle_ref, situation_counter desc';
		$resql = $this->db->query($sql);
		if ($resql && $this->db->num_rows($resql) > 0) {
			// Last seen cycle
			$ref = 0;
			while ($res = $this->db->fetch_array($resql, MYSQL_NUM)) {
				//Same company ?
				if ($socid == $res[5]) {
					//Same cycle ?
					if ($res[2] != $ref) {
						// Just seen this cycle
						$ref = $res[2];
						//not final ?
						if ($res[4] != 1) {
							//Not prov?
							if (substr($res[1], 1, 4) != 'PROV') {
								if ($selected == $res[0]) {
									$opt .= '<option value="' . $res[0] . '" selected>' . $res[1] . '</option>';
								} else {
									$opt .= '<option value="' . $res[0] . '">' . $res[1] . '</option>';
								}
							}
						}
					}
				}
			}
		}
		else
		{
				dol_syslog("Error sql=" . $sql . ", error=" . $this->error, LOG_ERR);
		}
		if ($opt == '<option value ="" selected></option>')
		{
			$opt = '<option value ="0" selected>' . $langs->trans('NoSituations') . '</option>';
		}
		return $opt;
	}

    /**
     *      Creates HTML units selector (code => label)
     *
     *      @param	string	$selected       Preselected Unit ID
     *      @param  string	$htmlname       Select name
     *      @param	int		$showempty		Add a nempty line
     * 		@return	string                  HTML select
     */
    function selectUnits($selected = '', $htmlname = 'units', $showempty=0)
    {
        global $langs;

        $langs->load('products');

        $return= '<select class="flat" id="'.$htmlname.'" name="'.$htmlname.'">';

        $sql = 'SELECT rowid, label from '.MAIN_DB_PREFIX.'c_units';
        $sql.= ' WHERE active > 0';

        $resql = $this->db->query($sql);
        if($resql && $this->db->num_rows($resql) > 0)
        {
	        if ($showempty) $return .= '<option value="none"></option>';

            while($res = $this->db->fetch_object($resql))
            {
                if ($selected == $res->rowid)
                {
                    $return.='<option value="'.$res->rowid.'" selected>'.$langs->trans($res->label).'</option>';
                }
                else
                {
                    $return.='<option value="'.$res->rowid.'">'.$langs->trans($res->label).'</option>';
                }
            }
            $return.='</select>';
        }
        return $return;
    }

    /**
     *  Return a HTML select list of bank accounts
     *
     *  @param	string	$selected          Id account pre-selected
     *  @param  string	$htmlname          Name of select zone
     *  @param  int		$statut            Status of searched accounts (0=open, 1=closed, 2=both)
     *  @param  string	$filtre            To filter list
     *  @param  int		$useempty          1=Add an empty value in list, 2=Add an empty value in list only if there is more than 2 entries.
     *  @param  string	$moreattrib        To add more attribute on select
     * 	@return	void
     */
    function select_comptes($selected='',$htmlname='accountid',$statut=0,$filtre='',$useempty=0,$moreattrib='')
    {
        global $langs, $conf;

        $langs->load("admin");

        $sql = "SELECT rowid, label, bank, clos as status";
        $sql.= " FROM ".MAIN_DB_PREFIX."bank_account";
        $sql.= " WHERE entity IN (".getEntity('bank_account', 1).")";
        if ($statut != 2) $sql.= " AND clos = '".$statut."'";
        if ($filtre) $sql.=" AND ".$filtre;
        $sql.= " ORDER BY label";

        dol_syslog(get_class($this)."::select_comptes", LOG_DEBUG);
        $result = $this->db->query($sql);
        if ($result)
        {
            $num = $this->db->num_rows($result);
            $i = 0;
            if ($num)
            {
                print '<select id="select'.$htmlname.'" class="flat selectbankaccount" name="'.$htmlname.'"'.($moreattrib?' '.$moreattrib:'').'>';
                if ($useempty == 1 || ($useempty == 2 && $num > 1))
                {
                    print '<option value="-1">&nbsp;</option>';
                }

                while ($i < $num)
                {
                    $obj = $this->db->fetch_object($result);
                    if ($selected == $obj->rowid)
                    {
                        print '<option value="'.$obj->rowid.'" selected>';
                    }
                    else
                    {
                        print '<option value="'.$obj->rowid.'">';
                    }
                    print trim($obj->label);
                    if ($statut == 2 && $obj->status == 1) print ' ('.$langs->trans("Closed").')';
                    print '</option>';
                    $i++;
                }
                print "</select>";
            }
            else
            {
                print $langs->trans("NoActiveBankAccountDefined");
            }
        }
        else {
            dol_print_error($this->db);
        }
    }

    /**
     *    Display form to select bank account
     *
     *    @param	string	$page        Page
     *    @param    int		$selected    Id of bank account
     *    @param    string	$htmlname    Name of select html field
     *    @param    int		$addempty    1=Add an empty value in list, 2=Add an empty value in list only if there is more than 2 entries.
     *    @return	void
     */
    function formSelectAccount($page, $selected='', $htmlname='fk_account', $addempty=0)
    {
        global $langs;
        if ($htmlname != "none") {
            print '<form method="POST" action="'.$page.'">';
            print '<input type="hidden" name="action" value="setbankaccount">';
            print '<input type="hidden" name="token" value="'.$_SESSION['newtoken'].'">';
            print '<table class="nobordernopadding" cellpadding="0" cellspacing="0">';
            print '<tr><td>';
            $this->select_comptes($selected, $htmlname, 0, '', $addempty);
            print '</td>';
            print '<td align="left"><input type="submit" class="button" value="'.$langs->trans("Modify").'"></td>';
            print '</tr></table></form>';
        } else {
            if ($selected) {
                require_once DOL_DOCUMENT_ROOT .'/compta/bank/class/account.class.php';
                $bankstatic=new Account($this->db);
                $bankstatic->fetch($selected);
                print $this->textwithpicto($bankstatic->label,$langs->trans("AccountCurrency").'&nbsp;'.$bankstatic->currency_code);
            } else {
                print "&nbsp;";
            }
        }
    }

    /**
     *    Return list of categories having choosed type
     *
     *    @param	int		$type				Type de categories (0=product, 1=supplier, 2=customer, 3=member)
     *    @param    string	$selected    		Id of category preselected or 'auto' (autoselect category if there is only one element)
     *    @param    string	$htmlname			HTML field name
     *    @param    int		$maxlength      	Maximum length for labels
     *    @param    int		$excludeafterid 	Exclude all categories after this leaf in category tree.
     *    @param	int		$outputmode			0=HTML select string, 1=Array
     *    @return	string
     *    @see select_categories
     */
    function select_all_categories($type, $selected='', $htmlname="parent", $maxlength=64, $excludeafterid=0, $outputmode=0)
    {
        global $langs;
        $langs->load("categories");

		include_once DOL_DOCUMENT_ROOT.'/categories/class/categorie.class.php';
        
        $cat = new Categorie($this->db);
        $cate_arbo = $cat->get_full_arbo($type,$excludeafterid);

        $output = '<select class="flat" name="'.$htmlname.'">';
		$outarray=array();
        if (is_array($cate_arbo))
        {
            if (! count($cate_arbo)) $output.= '<option value="-1" disabled>'.$langs->trans("NoCategoriesDefined").'</option>';
            else
            {
                $output.= '<option value="-1">&nbsp;</option>';
                foreach($cate_arbo as $key => $value)
                {
                    if ($cate_arbo[$key]['id'] == $selected || ($selected == 'auto' && count($cate_arbo) == 1))
                    {
                        $add = 'selected ';
                    }
                    else
                    {
                        $add = '';
                    }
                    $output.= '<option '.$add.'value="'.$cate_arbo[$key]['id'].'">'.dol_trunc($cate_arbo[$key]['fulllabel'],$maxlength,'middle').'</option>';

					$outarray[$cate_arbo[$key]['id']] = $cate_arbo[$key]['fulllabel'];
                }
            }
        }
        $output.= '</select>';
        $output.= "\n";

		if ($outputmode) return $outarray;
		return $output;
    }

    /**
     *     Show a confirmation HTML form or AJAX popup
     *
     *     @param	string		$page        	   	Url of page to call if confirmation is OK
     *     @param	string		$title       	   	Title
     *     @param	string		$question    	   	Question
     *     @param 	string		$action      	   	Action
     *	   @param	array		$formquestion	   	An array with forms complementary inputs
     * 	   @param	string		$selectedchoice		"" or "no" or "yes"
     * 	   @param	int			$useajax		   	0=No, 1=Yes, 2=Yes but submit page with &confirm=no if choice is No, 'xxx'=preoutput confirm box with div id=dialog-confirm-xxx
     *     @param	int			$height          	Force height of box
     *     @param	int			$width				Force width of box
     *     @return 	void
     *     @deprecated
     *     @see formconfirm()
     */
    function form_confirm($page, $title, $question, $action, $formquestion='', $selectedchoice="", $useajax=0, $height=170, $width=500)
    {
        print $this->formconfirm($page, $title, $question, $action, $formquestion, $selectedchoice, $useajax, $height, $width);
    }

    /**
     *     Show a confirmation HTML form or AJAX popup.
     *     Easiest way to use this is with useajax=1.
     *     If you use useajax='xxx', you must also add jquery code to trigger opening of box (with correct parameters)
     *     just after calling this method. For example:
     *       print '<script type="text/javascript">'."\n";
     *       print 'jQuery(document).ready(function() {'."\n";
     *       print 'jQuery(".xxxlink").click(function(e) { jQuery("#aparamid").val(jQuery(this).attr("rel")); jQuery("#dialog-confirm-xxx").dialog("open"); return false; });'."\n";
     *       print '});'."\n";
     *       print '</script>'."\n";
     *
     *     @param  	string		$page        	   	Url of page to call if confirmation is OK
     *     @param	string		$title       	   	Title
     *     @param	string		$question    	   	Question
     *     @param 	string		$action      	   	Action
     *	   @param  	array		$formquestion	   	An array with complementary inputs to add into forms: array(array('label'=> ,'type'=> , ))
     * 	   @param  	string		$selectedchoice  	"" or "no" or "yes"
     * 	   @param  	int			$useajax		   	0=No, 1=Yes, 2=Yes but submit page with &confirm=no if choice is No, 'xxx'=Yes and preoutput confirm box with div id=dialog-confirm-xxx
     *     @param  	int			$height          	Force height of box
     *     @param	int			$width				Force width of bow
     *     @return 	string      	    			HTML ajax code if a confirm ajax popup is required, Pure HTML code if it's an html form
     */
    function formconfirm($page, $title, $question, $action, $formquestion='', $selectedchoice="", $useajax=0, $height=170, $width=500)
    {
        global $langs,$conf;
        global $useglobalvars;

        $more='';
        $formconfirm='';
        $inputok=array();
        $inputko=array();

        // Clean parameters
        $newselectedchoice=empty($selectedchoice)?"no":$selectedchoice;

        if (is_array($formquestion) && ! empty($formquestion))
        {
        	// First add hidden fields and value
        	foreach ($formquestion as $key => $input)
            {
                if (is_array($input) && ! empty($input))
                {
                	if ($input['type'] == 'hidden')
                    {
                        $more.='<input type="hidden" id="'.$input['name'].'" name="'.$input['name'].'" value="'.dol_escape_htmltag($input['value']).'">'."\n";
                    }
                }
            }

        	// Now add questions
            $more.='<table class="paddingrightonly" width="100%">'."\n";
            $more.='<tr><td colspan="3">'.(! empty($formquestion['text'])?$formquestion['text']:'').'</td></tr>'."\n";
            foreach ($formquestion as $key => $input)
            {
                if (is_array($input) && ! empty($input))
                {
                	$size=(! empty($input['size'])?' size="'.$input['size'].'"':'');

                    if ($input['type'] == 'text')
                    {
                        $more.='<tr><td>'.$input['label'].'</td><td colspan="2" align="left"><input type="text" class="flat" id="'.$input['name'].'" name="'.$input['name'].'"'.$size.' value="'.$input['value'].'" /></td></tr>'."\n";
                    }
                    else if ($input['type'] == 'password')
                    {
                        $more.='<tr><td>'.$input['label'].'</td><td colspan="2" align="left"><input type="password" class="flat" id="'.$input['name'].'" name="'.$input['name'].'"'.$size.' value="'.$input['value'].'" /></td></tr>'."\n";
                    }
                    else if ($input['type'] == 'select')
                    {
                        $more.='<tr><td>';
                        if (! empty($input['label'])) $more.=$input['label'].'</td><td valign="top" colspan="2" align="left">';
                        $more.=$this->selectarray($input['name'],$input['values'],$input['default'],1);
                        $more.='</td></tr>'."\n";
                    }
                    else if ($input['type'] == 'checkbox')
                    {
                        $more.='<tr>';
                        $more.='<td>'.$input['label'].' </td><td align="left">';
                        $more.='<input type="checkbox" class="flat" id="'.$input['name'].'" name="'.$input['name'].'"';
                        if (! is_bool($input['value']) && $input['value'] != 'false') $more.=' checked';
                        if (is_bool($input['value']) && $input['value']) $more.=' checked';
                        if (isset($input['disabled'])) $more.=' disabled';
                        $more.=' /></td>';
                        $more.='<td align="left">&nbsp;</td>';
                        $more.='</tr>'."\n";
                    }
                    else if ($input['type'] == 'radio')
                    {
                        $i=0;
                        foreach($input['values'] as $selkey => $selval)
                        {
                            $more.='<tr>';
                            if ($i==0) $more.='<td valign="top">'.$input['label'].'</td>';
                            else $more.='<td>&nbsp;</td>';
                            $more.='<td width="20"><input type="radio" class="flat" id="'.$input['name'].'" name="'.$input['name'].'" value="'.$selkey.'"';
                            if ($input['disabled']) $more.=' disabled';
                            $more.=' /></td>';
                            $more.='<td align="left">';
                            $more.=$selval;
                            $more.='</td></tr>'."\n";
                            $i++;
                        }
                    }
					else if ($input['type'] == 'date')
					{
						$more.='<tr><td>'.$input['label'].'</td>';
						$more.='<td colspan="2" align="left">';
						$more.=$this->select_date($input['value'],$input['name'],0,0,0,'',1,0,1);
						$more.='</td></tr>'."\n";
						$formquestion[] = array('name'=>$input['name'].'day');
						$formquestion[] = array('name'=>$input['name'].'month');
						$formquestion[] = array('name'=>$input['name'].'year');
						$formquestion[] = array('name'=>$input['name'].'hour');
						$formquestion[] = array('name'=>$input['name'].'min');
					}
                    else if ($input['type'] == 'other')
                    {
                        $more.='<tr><td>';
                        if (! empty($input['label'])) $more.=$input['label'].'</td><td colspan="2" align="left">';
                        $more.=$input['value'];
                        $more.='</td></tr>'."\n";
                    }
                }
            }
            $more.='</table>'."\n";
        }

		// JQUI method dialog is broken with jmobile, we use standard HTML.
		// Note: When using dol_use_jmobile or no js, you must also check code for button use a GET url with action=xxx and check that you also output the confirm code when action=xxx
		// See page product/card.php for example
        if (! empty($conf->dol_use_jmobile)) $useajax=0;
		if (empty($conf->use_javascript_ajax)) $useajax=0;

        if ($useajax)
        {
            $autoOpen=true;
            $dialogconfirm='dialog-confirm';
            $button='';
            if (! is_numeric($useajax))
            {
                $button=$useajax;
                $useajax=1;
                $autoOpen=false;
                $dialogconfirm.='-'.$button;
            }
            $pageyes=$page.(preg_match('/\?/',$page)?'&':'?').'action='.$action.'&confirm=yes';
            $pageno=($useajax == 2 ? $page.(preg_match('/\?/',$page)?'&':'?').'confirm=no':'');
            // Add input fields into list of fields to read during submit (inputok and inputko)
            if (is_array($formquestion))
            {
                foreach ($formquestion as $key => $input)
                {
                	//print "xx ".$key." rr ".is_array($input)."<br>\n";
                    if (is_array($input) && isset($input['name'])) array_push($inputok,$input['name']);
                    if (isset($input['inputko']) && $input['inputko'] == 1) array_push($inputko,$input['name']);
                }
            }
			// Show JQuery confirm box. Note that global var $useglobalvars is used inside this template
            $formconfirm.= '<div id="'.$dialogconfirm.'" title="'.dol_escape_htmltag($title).'" style="display: none;">';
            if (! empty($more)) {
            	$formconfirm.= '<div class="confirmquestions">'.$more.'</div>';
            }
            $formconfirm.= ($question ? '<div class="confirmmessage">'.img_help('','').' '.$question . '</div>': '');
            $formconfirm.= '</div>'."\n";

            $formconfirm.= "\n<!-- begin ajax form_confirm page=".$page." -->\n";
            $formconfirm.= '<script type="text/javascript">'."\n";
            $formconfirm.= 'jQuery(document).ready(function() {
            $(function() {
            	$( "#'.$dialogconfirm.'" ).dialog(
            	{
                    autoOpen: '.($autoOpen ? "true" : "false").',';
            		if ($newselectedchoice == 'no')
            		{
						$formconfirm.='
						open: function() {
            				$(this).parent().find("button.ui-button:eq(2)").focus();
						},';
            		}
        			$formconfirm.='
                    resizable: false,
                    height: "'.$height.'",
                    width: "'.$width.'",
                    modal: true,
                    closeOnEscape: false,
                    buttons: {
                        "'.dol_escape_js($langs->transnoentities("Yes")).'": function() {
                        	var options="";
                        	var inputok = '.json_encode($inputok).';
                         	var pageyes = "'.dol_escape_js(! empty($pageyes)?$pageyes:'').'";
                         	if (inputok.length>0) {
                         		$.each(inputok, function(i, inputname) {
                         			var more = "";
                         			if ($("#" + inputname).attr("type") == "checkbox") { more = ":checked"; }
                         		    if ($("#" + inputname).attr("type") == "radio") { more = ":checked"; }
                         			var inputvalue = $("#" + inputname + more).val();
                         			if (typeof inputvalue == "undefined") { inputvalue=""; }
                         			options += "&" + inputname + "=" + inputvalue;
                         		});
                         	}
                         	var urljump = pageyes + (pageyes.indexOf("?") < 0 ? "?" : "") + options;
                         	//alert(urljump);
            				if (pageyes.length > 0) { location.href = urljump; }
                            $(this).dialog("close");
                        },
                        "'.dol_escape_js($langs->transnoentities("No")).'": function() {
                        	var options = "";
                         	var inputko = '.json_encode($inputko).';
                         	var pageno="'.dol_escape_js(! empty($pageno)?$pageno:'').'";
                         	if (inputko.length>0) {
                         		$.each(inputko, function(i, inputname) {
                         			var more = "";
                         			if ($("#" + inputname).attr("type") == "checkbox") { more = ":checked"; }
                         			var inputvalue = $("#" + inputname + more).val();
                         			if (typeof inputvalue == "undefined") { inputvalue=""; }
                         			options += "&" + inputname + "=" + inputvalue;
                         		});
                         	}
                         	var urljump=pageno + (pageno.indexOf("?") < 0 ? "?" : "") + options;
                         	//alert(urljump);
            				if (pageno.length > 0) { location.href = urljump; }
                            $(this).dialog("close");
                        }
                    }
                }
                );

            	var button = "'.$button.'";
            	if (button.length > 0) {
                	$( "#" + button ).click(function() {
                		$("#'.$dialogconfirm.'").dialog("open");
        			});
                }
            });
            });
            </script>';
            $formconfirm.= "<!-- end ajax form_confirm -->\n";
        }
        else
        {
        	$formconfirm.= "\n<!-- begin form_confirm page=".$page." -->\n";

            $formconfirm.= '<form method="POST" action="'.$page.'" class="notoptoleftroright">'."\n";
            $formconfirm.= '<input type="hidden" name="action" value="'.$action.'">'."\n";
            $formconfirm.= '<input type="hidden" name="token" value="'.$_SESSION['newtoken'].'">'."\n";

            $formconfirm.= '<table width="100%" class="valid">'."\n";

            // Line title
            $formconfirm.= '<tr class="validtitre"><td class="validtitre" colspan="3">'.img_picto('','recent').' '.$title.'</td></tr>'."\n";

            // Line form fields
            if ($more)
            {
                $formconfirm.='<tr class="valid"><td class="valid" colspan="3">'."\n";
                $formconfirm.=$more;
                $formconfirm.='</td></tr>'."\n";
            }

            // Line with question
            $formconfirm.= '<tr class="valid">';
            $formconfirm.= '<td class="valid">'.$question.'</td>';
            $formconfirm.= '<td class="valid">';
            $formconfirm.= $this->selectyesno("confirm",$newselectedchoice);
            $formconfirm.= '</td>';
            $formconfirm.= '<td class="valid" align="center"><input class="button" type="submit" value="'.$langs->trans("Validate").'"></td>';
            $formconfirm.= '</tr>'."\n";

            $formconfirm.= '</table>'."\n";

            $formconfirm.= "</form>\n";
            $formconfirm.= '<br>';

            $formconfirm.= "<!-- end form_confirm -->\n";
        }

        return $formconfirm;
    }


    /**
     *    Show a form to select a project
     *
     *    @param	int		$page        		Page
     *    @param	int		$socid       		Id third party (-1=all, 0=only projects not linked to a third party, id=projects not linked or linked to third party id)
     *    @param    int		$selected    		Id pre-selected project
     *    @param    string	$htmlname    		Name of select field
     *    @param	int		$discard_closed		Discard closed projects (0=Keep,1=hide completely,2=Disable)
     *    @param	int		$maxlength			Max length
     *    @param	int		$forcefocus			Force focus on field (works with javascript only)
     *    @return	void
     */
    function form_project($page, $socid, $selected='', $htmlname='projectid', $discard_closed=0, $maxlength=20, $forcefocus=0)
    {
        global $langs;

        require_once DOL_DOCUMENT_ROOT.'/core/lib/project.lib.php';
        require_once DOL_DOCUMENT_ROOT.'/core/class/html.formprojet.class.php';

        $formproject=new FormProjets($this->db);

        $langs->load("project");
        if ($htmlname != "none")
        {
            print "\n";
            print '<form method="post" action="'.$page.'">';
            print '<input type="hidden" name="action" value="classin">';
            print '<input type="hidden" name="token" value="'.$_SESSION['newtoken'].'">';
            print '<table class="nobordernopadding" cellpadding="0" cellspacing="0">';
            print '<tr><td>';
            $formproject->select_projects($socid,$selected,$htmlname,$maxlength,0,1,$discard_closed, $forcefocus);
            print '</td>';
            print '<td align="left"><input type="submit" class="button" value="'.$langs->trans("Modify").'"></td>';
            print '</tr></table></form>';
        }
        else
        {
            if ($selected)
            {
                $projet = new Project($this->db);
                $projet->fetch($selected);
                //print '<a href="'.DOL_URL_ROOT.'/projet/card.php?id='.$selected.'">'.$projet->title.'</a>';
                print $projet->getNomUrl(0,'',1);
            }
            else
            {
                print "&nbsp;";
            }
        }
    }

    /**
     *	Show a form to select payment conditions
     *
     *  @param	int		$page        	Page
     *  @param  string	$selected    	Id condition pre-selectionne
     *  @param  string	$htmlname    	Name of select html field
     *	@param	int		$addempty		Add empty entry
     *  @return	void
     */
    function form_conditions_reglement($page, $selected='', $htmlname='cond_reglement_id', $addempty=0)
    {
        global $langs;
        if ($htmlname != "none")
        {
            print '<form method="post" action="'.$page.'">';
            print '<input type="hidden" name="action" value="setconditions">';
            print '<input type="hidden" name="token" value="'.$_SESSION['newtoken'].'">';
            print '<table class="nobordernopadding" cellpadding="0" cellspacing="0">';
            print '<tr><td>';
            $this->select_conditions_paiements($selected,$htmlname,-1,$addempty);
            print '</td>';
            print '<td align="left"><input type="submit" class="button" value="'.$langs->trans("Modify").'"></td>';
            print '</tr></table></form>';
        }
        else
        {
            if ($selected)
            {
                $this->load_cache_conditions_paiements();
                print $this->cache_conditions_paiements[$selected]['label'];
            } else {
                print "&nbsp;";
            }
        }
    }

    /**
     *  Show a form to select a delivery delay
     *
     *  @param  int		$page        	Page
     *  @param  string	$selected    	Id condition pre-selectionne
     *  @param  string	$htmlname    	Name of select html field
     *	@param	int		$addempty		Ajoute entree vide
     *  @return	void
     */
    function form_availability($page, $selected='', $htmlname='availability', $addempty=0)
    {
        global $langs;
        if ($htmlname != "none")
        {
            print '<form method="post" action="'.$page.'">';
            print '<input type="hidden" name="action" value="setavailability">';
            print '<input type="hidden" name="token" value="'.$_SESSION['newtoken'].'">';
            print '<table class="nobordernopadding" cellpadding="0" cellspacing="0">';
            print '<tr><td>';
            $this->selectAvailabilityDelay($selected,$htmlname,-1,$addempty);
            print '</td>';
            print '<td align="left"><input type="submit" class="button" value="'.$langs->trans("Modify").'"></td>';
            print '</tr></table></form>';
        }
        else
        {
            if ($selected)
            {
                $this->load_cache_availability();
                print $this->cache_availability[$selected]['label'];
            } else {
                print "&nbsp;";
            }
        }
    }

    /**
	 *	Output HTML form to select list of input reason (events that triggered an object creation, like after sending an emailing, making an advert, ...)
	 *  List found into table c_input_reason loaded by loadCacheInputReason
     *
     *  @param  string	$page        	Page
     *  @param  string	$selected    	Id condition pre-selectionne
     *  @param  string	$htmlname    	Name of select html field
     *	@param	int		$addempty		Add empty entry
     *  @return	void
     */
    function formInputReason($page, $selected='', $htmlname='demandreason', $addempty=0)
    {
        global $langs;
        if ($htmlname != "none")
        {
            print '<form method="post" action="'.$page.'">';
            print '<input type="hidden" name="action" value="setdemandreason">';
            print '<input type="hidden" name="token" value="'.$_SESSION['newtoken'].'">';
            print '<table class="nobordernopadding" cellpadding="0" cellspacing="0">';
            print '<tr><td>';
            $this->selectInputReason($selected,$htmlname,-1,$addempty);
            print '</td>';
            print '<td align="left"><input type="submit" class="button" value="'.$langs->trans("Modify").'"></td>';
            print '</tr></table></form>';
        }
        else
        {
            if ($selected)
            {
                $this->loadCacheInputReason();
                foreach ($this->cache_demand_reason as $key => $val)
                {
                    if ($val['id'] == $selected)
                    {
                        print $val['label'];
                        break;
                    }
                }
            } else {
                print "&nbsp;";
            }
        }
    }

    /**
     *    Show a form + html select a date
     *
     *    @param	string		$page        	Page
     *    @param	string		$selected    	Date preselected
     *    @param    string		$htmlname    	Html name of date input fields or 'none'
     *    @param    int			$displayhour 	Display hour selector
     *    @param    int			$displaymin		Display minutes selector
     *    @param	int			$nooutput		1=No print output, return string
     *    @return	void
     *    @see		select_date
     */
    function form_date($page, $selected, $htmlname, $displayhour=0, $displaymin=0, $nooutput=0)
    {
        global $langs;

        $ret='';

        if ($htmlname != "none")
        {
            $ret.='<form method="post" action="'.$page.'" name="form'.$htmlname.'">';
            $ret.='<input type="hidden" name="action" value="set'.$htmlname.'">';
            $ret.='<input type="hidden" name="token" value="'.$_SESSION['newtoken'].'">';
            $ret.='<table class="nobordernopadding" cellpadding="0" cellspacing="0">';
            $ret.='<tr><td>';
            $ret.=$this->select_date($selected,$htmlname,$displayhour,$displaymin,1,'form'.$htmlname,1,0,1);
            $ret.='</td>';
            $ret.='<td align="left"><input type="submit" class="button" value="'.$langs->trans("Modify").'"></td>';
            $ret.='</tr></table></form>';
        }
        else
        {
        	if ($displayhour) $ret.=dol_print_date($selected,'dayhour');
        	else $ret.=dol_print_date($selected,'day');
        }

        if (empty($nooutput)) print $ret;
        return $ret;
    }


    /**
     *  Show a select form to choose a user
     *
     *  @param	string	$page        	Page
     *  @param  string	$selected    	Id of user preselected
     *  @param  string	$htmlname    	Name of input html field. If 'none', we just output the user link.
     *  @param  array	$exclude		List of users id to exclude
     *  @param  array	$include        List of users id to include
     *  @return	void
     */
    function form_users($page, $selected='', $htmlname='userid', $exclude='', $include='')
    {
        global $langs;

        if ($htmlname != "none")
        {
            print '<form method="POST" action="'.$page.'" name="form'.$htmlname.'">';
            print '<input type="hidden" name="action" value="set'.$htmlname.'">';
            print '<input type="hidden" name="token" value="'.$_SESSION['newtoken'].'">';
            print '<table class="nobordernopadding" cellpadding="0" cellspacing="0">';
            print '<tr><td>';
            print $this->select_dolusers($selected,$htmlname,1,$exclude,0,$include);
            print '</td>';
            print '<td align="left"><input type="submit" class="button" value="'.$langs->trans("Modify").'"></td>';
            print '</tr></table></form>';
        }
        else
		{
            if ($selected)
            {
                require_once DOL_DOCUMENT_ROOT .'/user/class/user.class.php';
                $theuser=new User($this->db);
                $theuser->fetch($selected);
                print $theuser->getNomUrl(1);
            } else {
                print "&nbsp;";
            }
        }
    }


    /**
     *    Show form with payment mode
     *
     *    @param	string	$page        	Page
     *    @param    int		$selected    	Id mode pre-selectionne
     *    @param    string	$htmlname    	Name of select html field
     *    @param  	string	$filtertype		To filter on field type in llx_c_paiement (array('code'=>xx,'label'=>zz))
     *    @return	void
     */
    function form_modes_reglement($page, $selected='', $htmlname='mode_reglement_id', $filtertype='')
    {
        global $langs;
        if ($htmlname != "none")
        {
            print '<form method="POST" action="'.$page.'">';
            print '<input type="hidden" name="action" value="setmode">';
            print '<input type="hidden" name="token" value="'.$_SESSION['newtoken'].'">';
            print '<table class="nobordernopadding" cellpadding="0" cellspacing="0">';
            print '<tr><td>';
            $this->select_types_paiements($selected,$htmlname,$filtertype);
            print '</td>';
            print '<td align="left"><input type="submit" class="button" value="'.$langs->trans("Modify").'"></td>';
            print '</tr></table></form>';
        }
        else
        {
            if ($selected)
            {
                $this->load_cache_types_paiements();

                print $this->cache_types_paiements[$selected]['label'];
            } else {
                print "&nbsp;";
            }
        }
    }


    /**
     *	Show a select box with available absolute discounts
     *
     *  @param  string	$page        	Page URL where form is shown
     *  @param  int		$selected    	Value pre-selected
     *	@param  string	$htmlname    	Nom du formulaire select. Si 'none', non modifiable. Example 'remise_id'.
     *	@param	int		$socid			Third party id
     * 	@param	float	$amount			Total amount available
     * 	@param	string	$filter			SQL filter on discounts
     * 	@param	int		$maxvalue		Max value for lines that can be selected
     *  @param  string	$more           More string to add
     *  @return	void
     */
    function form_remise_dispo($page, $selected, $htmlname, $socid, $amount, $filter='', $maxvalue=0, $more='')
    {
        global $conf,$langs;
        if ($htmlname != "none")
        {
            print '<form method="post" action="'.$page.'">';
            print '<input type="hidden" name="action" value="setabsolutediscount">';
            print '<input type="hidden" name="token" value="'.$_SESSION['newtoken'].'">';
            print '<table class="nobordernopadding" cellpadding="0" cellspacing="0">';
            print '<tr><td class="nowrap">';
            if (! empty($conf->global->FACTURE_DEPOSITS_ARE_JUST_PAYMENTS))
            {
                if (! $filter || $filter=="fk_facture_source IS NULL") print $langs->trans("CompanyHasAbsoluteDiscount",price($amount,0,$langs,0,0,-1,$conf->currency)).': ';    // If we want deposit to be substracted to payments only and not to total of final invoice
                else print $langs->trans("CompanyHasCreditNote",price($amount,0,$langs,0,0,-1,$conf->currency)).': ';
            }
            else
            {
                if (! $filter || $filter=="fk_facture_source IS NULL OR (fk_facture_source IS NOT NULL AND description='(DEPOSIT)')") print $langs->trans("CompanyHasAbsoluteDiscount",price($amount,0,$langs,0,0,-1,$conf->currency)).': ';
                else print $langs->trans("CompanyHasCreditNote",price($amount,0,$langs,0,0,-1,$conf->currency)).': ';
            }
            $newfilter='fk_facture IS NULL AND fk_facture_line IS NULL';	// Remises disponibles
            if ($filter) $newfilter.=' AND ('.$filter.')';
            $nbqualifiedlines=$this->select_remises($selected,$htmlname,$newfilter,$socid,$maxvalue);
            print '</td>';
            print '<td class="nowrap">';
            if ($nbqualifiedlines > 0)
            {
                print ' &nbsp; <input type="submit" class="button" value="'.dol_escape_htmltag($langs->trans("UseLine")).'"';
                if ($filter && $filter != "fk_facture_source IS NULL OR (fk_facture_source IS NOT NULL AND description='(DEPOSIT)')") print ' title="'.$langs->trans("UseCreditNoteInInvoicePayment").'"';
                print '>';
            }
            if ($more) print $more;
            print '</td>';
            print '</tr></table></form>';
        }
        else
        {
            if ($selected)
            {
                print $selected;
            }
            else
            {
                print "0";
            }
        }
    }


    /**
     *    Show forms to select a contact
     *
     *    @param	string		$page        	Page
     *    @param	Societe		$societe		Filter on third party
     *    @param    int			$selected    	Id contact pre-selectionne
     *    @param    string		$htmlname    	Name of HTML select. If 'none', we just show contact link.
     *    @return	void
     */
    function form_contacts($page, $societe, $selected='', $htmlname='contactid')
    {
        global $langs, $conf;

        if ($htmlname != "none")
        {
            print '<form method="post" action="'.$page.'">';
            print '<input type="hidden" name="action" value="set_contact">';
            print '<input type="hidden" name="token" value="'.$_SESSION['newtoken'].'">';
            print '<table class="nobordernopadding" cellpadding="0" cellspacing="0">';
            print '<tr><td>';
            $num=$this->select_contacts($societe->id, $selected, $htmlname);
            if ($num==0)
            {
            	$addcontact = (! empty($conf->global->SOCIETE_ADDRESSES_MANAGEMENT) ? $langs->trans("AddContact") : $langs->trans("AddContactAddress"));
                print '<font class="error">Cette societe n\'a pas de contact, veuillez en cr�er un avant de faire votre proposition commerciale</font><br>';
                print '<a href="'.DOL_URL_ROOT.'/contact/card.php?socid='.$societe->id.'&amp;action=create&amp;backtoreferer=1">'.$addcontact.'</a>';
            }
            print '</td>';
            print '<td align="left"><input type="submit" class="button" value="'.$langs->trans("Modify").'"></td>';
            print '</tr></table></form>';
        }
        else
        {
            if ($selected)
            {
                require_once DOL_DOCUMENT_ROOT .'/contact/class/contact.class.php';
                $contact=new Contact($this->db);
                $contact->fetch($selected);
                print $contact->getFullName($langs);
            } else {
                print "&nbsp;";
            }
        }
    }

    /**
     *  Output html select to select thirdparty
     *
     *  @param	string	$page       	Page
     *  @param  string	$selected   	Id preselected
     *  @param  string	$htmlname		Name of HTML select
     *  @param  string	$filter         optional filters criteras
     *	@param	int		$showempty		Add an empty field
     * 	@param	int		$showtype		Show third party type in combolist (customer, prospect or supplier)
     * 	@param	int		$forcecombo		Force to use combo box
     *  @param	array	$events			Event options. Example: array(array('method'=>'getContacts', 'url'=>dol_buildpath('/core/ajax/contacts.php',1), 'htmlname'=>'contactid', 'params'=>array('add-customer-contact'=>'disabled')))
     *  @return	void
     */
    function form_thirdparty($page, $selected='', $htmlname='socid', $filter='',$showempty=0, $showtype=0, $forcecombo=0, $events=array())
    {
        global $langs;

        if ($htmlname != "none")
        {
            print '<form method="post" action="'.$page.'">';
            print '<input type="hidden" name="action" value="set_thirdparty">';
            print '<input type="hidden" name="token" value="'.$_SESSION['newtoken'].'">';
            print '<table class="nobordernopadding" cellpadding="0" cellspacing="0">';
            print '<tr><td>';
            print $this->select_company($selected, $htmlname, $filter, $showempty, $showtype, $forcecombo, $events);
            print '</td>';
            print '<td align="left"><input type="submit" class="button" value="'.$langs->trans("Modify").'"></td>';
            print '</tr></table></form>';
        }
        else
        {
            if ($selected)
            {
                require_once DOL_DOCUMENT_ROOT .'/societe/class/societe.class.php';
                $soc = new Societe($this->db);
                $soc->fetch($selected);
                print $soc->getNomUrl($langs);
            }
            else
            {
                print "&nbsp;";
            }
        }
    }

    /**
     *    Retourne la liste des devises, dans la langue de l'utilisateur
     *
     *    @param	string	$selected    preselected currency code
     *    @param    string	$htmlname    name of HTML select list
     *    @return	void
     */
    function select_currency($selected='',$htmlname='currency_id')
    {
        print $this->selectcurrency($selected,$htmlname);
    }

    /**
     *  Retourne la liste des devises, dans la langue de l'utilisateur
     *
     *  @param	string	$selected    preselected currency code
     *  @param  string	$htmlname    name of HTML select list
     * 	@return	string
     */
    function selectCurrency($selected='',$htmlname='currency_id')
    {
        global $conf,$langs,$user;

        $langs->loadCacheCurrencies('');

        $out='';

        if ($selected=='euro' || $selected=='euros') $selected='EUR';   // Pour compatibilite

        $out.= '<select class="flat" name="'.$htmlname.'" id="'.$htmlname.'">';
        foreach ($langs->cache_currencies as $code_iso => $currency)
        {
        	if ($selected && $selected == $code_iso)
        	{
        		$out.= '<option value="'.$code_iso.'" selected>';
        	}
        	else
        	{
        		$out.= '<option value="'.$code_iso.'">';
        	}
        	$out.= $currency['label'];
        	$out.= ' ('.$langs->getCurrencySymbol($code_iso).')';
        	$out.= '</option>';
        }
        $out.= '</select>';
        if ($user->admin) $out.= info_admin($langs->trans("YouCanChangeValuesForThisListFromDictionarySetup"),1);
        return $out;
    }


    /**
     *	Load into the cache vat rates of a country
     *
     *	@param	string	$country_code		Country code
     *	@return	int							Nb of loaded lines, 0 if already loaded, <0 if KO
     */
    function load_cache_vatrates($country_code)
    {
    	global $langs;

    	$num = count($this->cache_vatrates);
    	if ($num > 0) return $num;    // Cache already loaded

        dol_syslog(__METHOD__, LOG_DEBUG);

        $sql  = "SELECT DISTINCT t.code, t.taux, t.recuperableonly";
    	$sql.= " FROM ".MAIN_DB_PREFIX."c_tva as t, ".MAIN_DB_PREFIX."c_country as c";
    	$sql.= " WHERE t.fk_pays = c.rowid";
    	$sql.= " AND t.active > 0";
    	$sql.= " AND c.code IN (".$country_code.")";
    	$sql.= " ORDER BY t.code ASC, t.taux ASC, t.recuperableonly ASC";

    	$resql=$this->db->query($sql);
    	if ($resql)
    	{
    		$num = $this->db->num_rows($resql);
    		if ($num)
    		{
    			for ($i = 0; $i < $num; $i++)
    			{
    				$obj = $this->db->fetch_object($resql);
    				$this->cache_vatrates[$i]['code']	= $obj->code;
    				$this->cache_vatrates[$i]['txtva']	= $obj->taux;
    				$this->cache_vatrates[$i]['libtva']	= $obj->taux.'%'.($obj->code?' ('.$obj->code.')':'');   // Label must contains only 0-9 , . % or *
    				$this->cache_vatrates[$i]['nprtva']	= $obj->recuperableonly;
    			}

    			return $num;
    		}
    		else
    		{
    			$this->error = '<font class="error">'.$langs->trans("ErrorNoVATRateDefinedForSellerCountry",$country_code).'</font>';
    			return -1;
    		}
    	}
    	else
    	{
    		$this->error = '<font class="error">'.$this->db->error().'</font>';
    		return -2;
    	}
    }

    /**
     *  Output an HTML select vat rate.
     *  The name of this function should be selectVat. We keep bad name for compatibility purpose.
     *
     *  @param	string	$htmlname           Name of HTML select field
     *  @param  float	$selectedrate       Force preselected vat rate. Use '' for no forcing.
     *  @param  Societe	$societe_vendeuse   Thirdparty seller
     *  @param  Societe	$societe_acheteuse  Thirdparty buyer
     *  @param  int		$idprod             Id product
     *  @param  int		$info_bits          Miscellaneous information on line (1 for NPR)
     *  @param  int		$type               ''=Unknown, 0=Product, 1=Service (Used if idprod not defined)
     *                  					Si vendeur non assujeti a TVA, TVA par defaut=0. Fin de regle.
     *                  					Si le (pays vendeur = pays acheteur) alors la TVA par defaut=TVA du produit vendu. Fin de regle.
     *                  					Si (vendeur et acheteur dans Communaute europeenne) et bien vendu = moyen de transports neuf (auto, bateau, avion), TVA par defaut=0 (La TVA doit etre paye par l'acheteur au centre d'impots de son pays et non au vendeur). Fin de regle.
	 *                                      Si vendeur et acheteur dans Communauté européenne et acheteur= particulier alors TVA par défaut=TVA du produit vendu. Fin de règle.
	 *                                      Si vendeur et acheteur dans Communauté européenne et acheteur= entreprise alors TVA par défaut=0. Fin de règle.
     *                  					Sinon la TVA proposee par defaut=0. Fin de regle.
     *  @param	bool	$options_only		Return HTML options lines only (for ajax treatment)
     *  @param  int     $addcode            Add code into key in select list
     *  @return	string
     */
    function load_tva($htmlname='tauxtva', $selectedrate='', $societe_vendeuse='', $societe_acheteuse='', $idprod=0, $info_bits=0, $type='', $options_only=false, $addcode=0)
    {
        global $langs,$conf,$mysoc;

        $return='';

        // Define defaultnpr and defaultttx
        $defaultnpr=($info_bits & 0x01);
        $defaultnpr=(preg_match('/\*/',$selectedrate) ? 1 : $defaultnpr);
        $defaulttx=str_replace('*','',$selectedrate);

        // Check parameters
        if (is_object($societe_vendeuse) && ! $societe_vendeuse->country_code)
        {
            if ($societe_vendeuse->id == $mysoc->id)
            {
                $return.= '<font class="error">'.$langs->trans("ErrorYourCountryIsNotDefined").'</div>';
            }
            else
            {
                $return.= '<font class="error">'.$langs->trans("ErrorSupplierCountryIsNotDefined").'</div>';
            }
            return $return;
        }

        //var_dump($societe_acheteuse);
        //print "name=$name, selectedrate=$selectedrate, seller=".$societe_vendeuse->country_code." buyer=".$societe_acheteuse->country_code." buyer is company=".$societe_acheteuse->isACompany()." idprod=$idprod, info_bits=$info_bits type=$type";
        //exit;

        // Define list of countries to use to search VAT rates to show
        // First we defined code_country to use to find list
        if (is_object($societe_vendeuse))
        {
            $code_country="'".$societe_vendeuse->country_code."'";
        }
        else
       {
            $code_country="'".$mysoc->country_code."'";   // Pour compatibilite ascendente
        }
        if (! empty($conf->global->SERVICE_ARE_ECOMMERCE_200238EC))    // If option to have vat for end customer for services is on
        {
            if (! $societe_vendeuse->isInEEC() && (! is_object($societe_acheteuse) || ($societe_acheteuse->isInEEC() && ! $societe_acheteuse->isACompany())))
            {
                // We also add the buyer
                if (is_numeric($type))
                {
                    if ($type == 1) // We know product is a service
                    {
                        $code_country.=",'".$societe_acheteuse->country_code."'";
                    }
                }
                else if (! $idprod)  // We don't know type of product
                {
                    $code_country.=",'".$societe_acheteuse->country_code."'";
                }
                else
                {
                    $prodstatic=new Product($this->db);
                    $prodstatic->fetch($idprod);
                    if ($prodstatic->type == Product::TYPE_SERVICE)   // We know product is a service
                    {
                        $code_country.=",'".$societe_acheteuse->country_code."'";
                    }
                }
            }
        }

        // Now we get list
        $num = $this->load_cache_vatrates($code_country);
        if ($num > 0)
        {
        	// Definition du taux a pre-selectionner (si defaulttx non force et donc vaut -1 ou '')
        	if ($defaulttx < 0 || dol_strlen($defaulttx) == 0)
        	{
        		$defaulttx=get_default_tva($societe_vendeuse,$societe_acheteuse,$idprod);
        		$defaultnpr=get_default_npr($societe_vendeuse,$societe_acheteuse,$idprod);
        	}

        	// Si taux par defaut n'a pu etre determine, on prend dernier de la liste.
        	// Comme ils sont tries par ordre croissant, dernier = plus eleve = taux courant
        	if ($defaulttx < 0 || dol_strlen($defaulttx) == 0)
        	{
        		if (empty($conf->global->MAIN_VAT_DEFAULT_IF_AUTODETECT_FAILS)) $defaulttx = $this->cache_vatrates[$num-1]['txtva'];
        		else $defaulttx=($conf->global->MAIN_VAT_DEFAULT_IF_AUTODETECT_FAILS == 'none' ? '' : $conf->global->MAIN_VAT_DEFAULT_IF_AUTODETECT_FAILS);
        	}

        	// Disabled if seller is not subject to VAT
        	$disabled=false; $title='';
        	if (is_object($societe_vendeuse) && $societe_vendeuse->id == $mysoc->id && $societe_vendeuse->tva_assuj == "0")
        	{
        		$title=' title="'.$langs->trans('VATIsNotUsed').'"';
        		$disabled=true;
        	}

        	if (! $options_only) $return.= '<select class="flat" id="'.$htmlname.'" name="'.$htmlname.'"'.($disabled?' disabled':'').$title.'>';

        	foreach ($this->cache_vatrates as $rate)
        	{
        		// Keep only 0 if seller is not subject to VAT
        		if ($disabled && $rate['txtva'] != 0) continue;

        		$return.= '<option value="'.$rate['txtva'];
        		$return.= $rate['nprtva'] ? '*': '';
        		if ($addcode && $rate['code']) $return.=' ('.$rate['code'].')';
        		$return.= '"';
        		if ($rate['txtva'] == $defaulttx && $rate['nprtva'] == $defaultnpr)
        		{
        			$return.= ' selected';
        		}
        		$return.= '>'.vatrate($rate['libtva']);
        		//$return.=($rate['code']?' '.$rate['code']:'');
        		$return.= $rate['nprtva'] ? ' *': '';
        		
        		$return.= '</option>';
        	}

        	if (! $options_only) $return.= '</select>';
        }
        else
        {
            $return.= $this->error;
        }

        $this->num = $num;
        return $return;
    }


    /**
     *	Show a HTML widget to input a date or combo list for day, month, years and optionaly hours and minutes.
     *  Fields are preselected with :
     *            	- set_time date (must be a local PHP server timestamp or string date with format 'YYYY-MM-DD' or 'YYYY-MM-DD HH:MM')
     *            	- local date in user area, if set_time is '' (so if set_time is '', output may differs when done from two different location)
     *            	- Empty (fields empty), if set_time is -1 (in this case, parameter empty must also have value 1)
     *
     *	@param	timestamp	$set_time 		Pre-selected date (must be a local PHP server timestamp), -1 to keep date not preselected, '' to use current date.
     *	@param	string		$prefix			Prefix for fields name
     *	@param	int			$h				1=Show also hours
     *	@param	int			$m				1=Show also minutes
     *	@param	int			$empty			0=Fields required, 1=Empty inputs are allowed, 2=Empty inputs are allowed for hours only
     *	@param	string		$form_name 		Not used
     *	@param	int			$d				1=Show days, month, years
     * 	@param	int			$addnowlink		Add a link "Now"
     * 	@param	int			$nooutput		Do not output html string but return it
     * 	@param 	int			$disabled		Disable input fields
     *  @param  int			$fullday        When a checkbox with this html name is on, hour and day are set with 00:00 or 23:59
     *  @param	string		$addplusone		Add a link "+1 hour". Value must be name of another select_date field.
     *  @param  datetime    $adddateof      Add a link "Date of invoice" using the following date.
     * 	@return	mixed						Nothing or string if nooutput is 1
     *  @see	form_date
     */
    function select_date($set_time='', $prefix='re', $h=0, $m=0, $empty=0, $form_name="", $d=1, $addnowlink=0, $nooutput=0, $disabled=0, $fullday='', $addplusone='', $adddateof='')
    {
        global $conf,$langs;

        $retstring='';

        if($prefix=='') $prefix='re';
        if($h == '') $h=0;
        if($m == '') $m=0;
        $emptydate=0;
        $emptyhours=0;
    	if ($empty == 1) { $emptydate=1; $emptyhours=1; }
    	if ($empty == 2) { $emptydate=0; $emptyhours=1; }
		$orig_set_time=$set_time;

        if ($set_time === '' && $emptydate == 0)
        {
        	include_once DOL_DOCUMENT_ROOT.'/core/lib/date.lib.php';
        	$set_time = dol_now('tzuser')-(getServerTimeZoneInt('now')*3600); // set_time must be relative to PHP server timezone
        }

        // Analysis of the pre-selection date
        if (preg_match('/^([0-9]+)\-([0-9]+)\-([0-9]+)\s?([0-9]+)?:?([0-9]+)?/',$set_time,$reg))
        {
            // Date format 'YYYY-MM-DD' or 'YYYY-MM-DD HH:MM:SS'
            $syear	= (! empty($reg[1])?$reg[1]:'');
            $smonth	= (! empty($reg[2])?$reg[2]:'');
            $sday	= (! empty($reg[3])?$reg[3]:'');
            $shour	= (! empty($reg[4])?$reg[4]:'');
            $smin	= (! empty($reg[5])?$reg[5]:'');
        }
        elseif (strval($set_time) != '' && $set_time != -1)
        {
            // set_time est un timestamps (0 possible)
            $syear = dol_print_date($set_time, "%Y");
            $smonth = dol_print_date($set_time, "%m");
            $sday = dol_print_date($set_time, "%d");
            if ($orig_set_time != '')
            {
            	$shour = dol_print_date($set_time, "%H");
            	$smin = dol_print_date($set_time, "%M");
            }
        }
        else
        {
            // Date est '' ou vaut -1
            $syear = '';
            $smonth = '';
            $sday = '';
            $shour = '';
            $smin = '';
        }

        $usecalendar='combo';
        if (! empty($conf->use_javascript_ajax) && (empty($conf->global->MAIN_POPUP_CALENDAR) || $conf->global->MAIN_POPUP_CALENDAR != "none")) $usecalendar=empty($conf->global->MAIN_POPUP_CALENDAR)?'eldy':$conf->global->MAIN_POPUP_CALENDAR;
		if ($conf->browser->phone) $usecalendar='combo';

        if ($d)
        {
            // Show date with popup
            if ($usecalendar != 'combo')
            {
            	$formated_date='';
                //print "e".$set_time." t ".$conf->format_date_short;
                if (strval($set_time) != '' && $set_time != -1)
                {
                    //$formated_date=dol_print_date($set_time,$conf->format_date_short);
                    $formated_date=dol_print_date($set_time,$langs->trans("FormatDateShortInput"));  // FormatDateShortInput for dol_print_date / FormatDateShortJavaInput that is same for javascript
                }

                // Calendrier popup version eldy
                if ($usecalendar == "eldy")
                {
                    // Zone de saisie manuelle de la date
                    $retstring.='<input id="'.$prefix.'" name="'.$prefix.'" type="text" size="9" maxlength="11" value="'.$formated_date.'"';
                    $retstring.=($disabled?' disabled':'');
                    $retstring.=' onChange="dpChangeDay(\''.$prefix.'\',\''.$langs->trans("FormatDateShortJavaInput").'\'); "';  // FormatDateShortInput for dol_print_date / FormatDateShortJavaInput that is same for javascript
                    $retstring.='>';

                    // Icone calendrier
                    if (! $disabled)
                    {
                        $retstring.='<button id="'.$prefix.'Button" type="button" class="dpInvisibleButtons"';
                        $base=DOL_URL_ROOT.'/core/';
                        $retstring.=' onClick="showDP(\''.$base.'\',\''.$prefix.'\',\''.$langs->trans("FormatDateShortJavaInput").'\',\''.$langs->defaultlang.'\');">'.img_object($langs->trans("SelectDate"),'calendarday','class="datecallink"').'</button>';
                    }
                    else $retstring.='<button id="'.$prefix.'Button" type="button" class="dpInvisibleButtons">'.img_object($langs->trans("Disabled"),'calendarday','class="datecallink"').'</button>';

                    $retstring.='<input type="hidden" id="'.$prefix.'day"   name="'.$prefix.'day"   value="'.$sday.'">'."\n";
                    $retstring.='<input type="hidden" id="'.$prefix.'month" name="'.$prefix.'month" value="'.$smonth.'">'."\n";
                    $retstring.='<input type="hidden" id="'.$prefix.'year"  name="'.$prefix.'year"  value="'.$syear.'">'."\n";
                }
                else
                {
                    print "Bad value of MAIN_POPUP_CALENDAR";
                }
            }
            // Show date with combo selects
            else
			{
                // Day
                $retstring.='<select'.($disabled?' disabled':'').' class="flat" name="'.$prefix.'day">';

                if ($emptydate || $set_time == -1)
                {
                    $retstring.='<option value="0" selected>&nbsp;</option>';
                }

                for ($day = 1 ; $day <= 31; $day++)
                {
                    $retstring.='<option value="'.$day.'"'.($day == $sday ? ' selected':'').'>'.$day.'</option>';
                }

                $retstring.="</select>";

                $retstring.='<select'.($disabled?' disabled':'').' class="flat" name="'.$prefix.'month">';
                if ($emptydate || $set_time == -1)
                {
                    $retstring.='<option value="0" selected>&nbsp;</option>';
                }

                // Month
                for ($month = 1 ; $month <= 12 ; $month++)
                {
                    $retstring.='<option value="'.$month.'"'.($month == $smonth?' selected':'').'>';
                    $retstring.=dol_print_date(mktime(12,0,0,$month,1,2000),"%b");
                    $retstring.="</option>";
                }
                $retstring.="</select>";

                // Year
                if ($emptydate || $set_time == -1)
                {
                    $retstring.='<input'.($disabled?' disabled':'').' placeholder="'.dol_escape_htmltag($langs->trans("Year")).'" class="flat" type="text" size="3" maxlength="4" name="'.$prefix.'year" value="'.$syear.'">';
                }
                else
                {
                    $retstring.='<select'.($disabled?' disabled':'').' class="flat" name="'.$prefix.'year">';

                    for ($year = $syear - 5; $year < $syear + 10 ; $year++)
                    {
                        $retstring.='<option value="'.$year.'"'.($year == $syear ? ' selected':'').'>'.$year.'</option>';
                    }
                    $retstring.="</select>\n";
                }
            }
        }

        if ($d && $h) $retstring.='&nbsp;';

        if ($h)
        {
            // Show hour
            $retstring.='<select'.($disabled?' disabled':'').' class="flat '.($fullday?$fullday.'hour':'').'" id="'.$prefix.'hour" name="'.$prefix.'hour">';
            if ($emptyhours) $retstring.='<option value="-1">&nbsp;</option>';
            for ($hour = 0; $hour < 24; $hour++)
            {
                if (strlen($hour) < 2) $hour = "0" . $hour;
                $retstring.='<option value="'.$hour.'"'.(($hour == $shour)?' selected':'').'>'.$hour.(empty($conf->dol_optimize_smallscreen)?'':'H').'</option>';
            }
            $retstring.='</select>';
            if (empty($conf->dol_optimize_smallscreen)) $retstring.=":";
        }

        if ($m)
        {
            // Show minutes
            $retstring.='<select'.($disabled?' disabled':'').' class="flat '.($fullday?$fullday.'min':'').'" id="'.$prefix.'min" name="'.$prefix.'min">';
            if ($emptyhours) $retstring.='<option value="-1">&nbsp;</option>';
            for ($min = 0; $min < 60 ; $min++)
            {
                if (strlen($min) < 2) $min = "0" . $min;
                $retstring.='<option value="'.$min.'"'.(($min == $smin)?' selected':'').'>'.$min.(empty($conf->dol_optimize_smallscreen)?'':'').'</option>';
            }
            $retstring.='</select>';
        }

        // Add a "Now" link
        if ($conf->use_javascript_ajax && $addnowlink)
        {
            // Script which will be inserted in the onClick of the "Now" link
            $reset_scripts = "";

            // Generate the date part, depending on the use or not of the javascript calendar
            $reset_scripts .= 'jQuery(\'#'.$prefix.'\').val(\''.dol_print_date(dol_now(),'day').'\');';
            $reset_scripts .= 'jQuery(\'#'.$prefix.'day\').val(\''.dol_print_date(dol_now(),'%d').'\');';
            $reset_scripts .= 'jQuery(\'#'.$prefix.'month\').val(\''.dol_print_date(dol_now(),'%m').'\');';
            $reset_scripts .= 'jQuery(\'#'.$prefix.'year\').val(\''.dol_print_date(dol_now(),'%Y').'\');';
            /*if ($usecalendar == "eldy")
            {
                $base=DOL_URL_ROOT.'/core/';
                $reset_scripts .= 'resetDP(\''.$base.'\',\''.$prefix.'\',\''.$langs->trans("FormatDateShortJavaInput").'\',\''.$langs->defaultlang.'\');';
            }
            else
            {
                $reset_scripts .= 'this.form.elements[\''.$prefix.'day\'].value=formatDate(new Date(), \'d\'); ';
                $reset_scripts .= 'this.form.elements[\''.$prefix.'month\'].value=formatDate(new Date(), \'M\'); ';
                $reset_scripts .= 'this.form.elements[\''.$prefix.'year\'].value=formatDate(new Date(), \'yyyy\'); ';
            }*/
            // Update the hour part
            if ($h)
            {
                if ($fullday) $reset_scripts .= " if (jQuery('#fullday:checked').val() == null) {";
                //$reset_scripts .= 'this.form.elements[\''.$prefix.'hour\'].value=formatDate(new Date(), \'HH\'); ';
                $reset_scripts .= 'jQuery(\'#'.$prefix.'hour\').val(\''.dol_print_date(dol_now(),'%H').'\');';
                if ($fullday) $reset_scripts .= ' } ';
            }
            // Update the minute part
            if ($m)
            {
                if ($fullday) $reset_scripts .= " if (jQuery('#fullday:checked').val() == null) {";
                //$reset_scripts .= 'this.form.elements[\''.$prefix.'min\'].value=formatDate(new Date(), \'mm\'); ';
                $reset_scripts .= 'jQuery(\'#'.$prefix.'min\').val(\''.dol_print_date(dol_now(),'%M').'\');';
                if ($fullday) $reset_scripts .= ' } ';
            }
            // If reset_scripts is not empty, print the link with the reset_scripts in the onClick
            if ($reset_scripts && empty($conf->dol_optimize_smallscreen))
            {
                $retstring.=' <button class="dpInvisibleButtons datenowlink" id="'.$prefix.'ButtonNow" type="button" name="_useless" value="now" onClick="'.$reset_scripts.'">';
                $retstring.=$langs->trans("Now");
                $retstring.='</button> ';
            }
        }

        // Add a "Plus one hour" link
        if ($conf->use_javascript_ajax && $addplusone)
        {
            // Script which will be inserted in the onClick of the "Add plusone" link
            $reset_scripts = "";

            // Generate the date part, depending on the use or not of the javascript calendar
            $reset_scripts .= 'jQuery(\'#'.$prefix.'\').val(\''.dol_print_date(dol_now(),'day').'\');';
            $reset_scripts .= 'jQuery(\'#'.$prefix.'day\').val(\''.dol_print_date(dol_now(),'%d').'\');';
            $reset_scripts .= 'jQuery(\'#'.$prefix.'month\').val(\''.dol_print_date(dol_now(),'%m').'\');';
            $reset_scripts .= 'jQuery(\'#'.$prefix.'year\').val(\''.dol_print_date(dol_now(),'%Y').'\');';
            // Update the hour part
            if ($h)
            {
                if ($fullday) $reset_scripts .= " if (jQuery('#fullday:checked').val() == null) {";
                $reset_scripts .= 'jQuery(\'#'.$prefix.'hour\').val(\''.dol_print_date(dol_now(),'%H').'\');';
                if ($fullday) $reset_scripts .= ' } ';
            }
            // Update the minute part
            if ($m)
            {
                if ($fullday) $reset_scripts .= " if (jQuery('#fullday:checked').val() == null) {";
                $reset_scripts .= 'jQuery(\'#'.$prefix.'min\').val(\''.dol_print_date(dol_now(),'%M').'\');';
                if ($fullday) $reset_scripts .= ' } ';
            }
            // If reset_scripts is not empty, print the link with the reset_scripts in the onClick
            if ($reset_scripts && empty($conf->dol_optimize_smallscreen))
            {
                $retstring.=' <button class="dpInvisibleButtons datenowlink" id="'.$prefix.'ButtonPlusOne" type="button" name="_useless2" value="plusone" onClick="'.$reset_scripts.'">';
                $retstring.=$langs->trans("DateStartPlusOne");
                $retstring.='</button> ';
            }
        }

        // Add a "Plus one hour" link
        if ($conf->use_javascript_ajax && $adddateof)
        {
            $tmparray=dol_getdate($adddateof);
            $retstring.=' - <button class="dpInvisibleButtons datenowlink" id="dateofinvoice" type="button" name="_dateofinvoice" value="now" onclick="jQuery(\'#re\').val(\''.dol_print_date($adddateof,'day').'\');jQuery(\'#reday\').val(\''.$tmparray['mday'].'\');jQuery(\'#remonth\').val(\''.$tmparray['mon'].'\');jQuery(\'#reyear\').val(\''.$tmparray['year'].'\');">'.$langs->trans("DateInvoice").'</a>';
        }    

        if (! empty($nooutput)) return $retstring;

        print $retstring;
        return;
    }

    /**
     *	Function to show a form to select a duration on a page
     *
     *	@param	string	$prefix   		Prefix for input fields
     *	@param  int		$iSecond  		Default preselected duration (number of seconds or '')
     * 	@param	int		$disabled		Disable the combo box
     * 	@param	string	$typehour		If 'select' then input hour and input min is a combo, if 'text' input hour is in text and input min is a combo
     *  @param	string	$minunderhours	If 1, show minutes selection under the hours
     * 	@param	int		$nooutput		Do not output html string but return it
     *  @return	void
     */
    function select_duration($prefix, $iSecond='', $disabled=0, $typehour='select', $minunderhours=0, $nooutput=0)
    {
    	global $langs;

    	$retstring='';

    	$hourSelected=0; $minSelected=0;

    	// Hours
        if ($iSecond != '')
        {
            require_once DOL_DOCUMENT_ROOT.'/core/lib/date.lib.php';

            $hourSelected = convertSecondToTime($iSecond,'allhour');
            $minSelected = convertSecondToTime($iSecond,'min');
        }

        if ($typehour=='select')
        {
	        $retstring.='<select class="flat" name="'.$prefix.'hour"'.($disabled?' disabled':'').'>';
	        for ($hour = 0; $hour < 25; $hour++)	// For a duration, we allow 24 hours
	        {
	            $retstring.='<option value="'.$hour.'"';
	            if ($hourSelected == $hour)
	            {
	                $retstring.=" selected";
	            }
	            $retstring.=">".$hour."</option>";
	        }
	        $retstring.="</select>";
        }
        elseif ($typehour=='text')
        {
        	$retstring.='<input type="text" size="2" name="'.$prefix.'hour"'.($disabled?' disabled':'').' class="flat" value="'.($hourSelected?((int) $hourSelected):'').'">';
        }
        else return 'BadValueForParameterTypeHour';

        $retstring.=' '.$langs->trans('HourShort');

        // Minutes
        if ($minunderhours) $retstring.='<br>';
        else $retstring.="&nbsp;";

        if ($typehour=='select')
        {
	        $retstring.='<select class="flat" name="'.$prefix.'min"'.($disabled?' disabled':'').'>';
	        for ($min = 0; $min <= 55; $min=$min+5)
	        {
	            $retstring.='<option value="'.$min.'"';
	            if ($minSelected == $min) $retstring.=' selected';
	            $retstring.='>'.$min.'</option>';
	        }
	        $retstring.="</select>";
        }
        elseif ($typehour=='text')
        {
        	$retstring.='<input type="text" size="2" name="'.$prefix.'min"'.($disabled?' disabled':'').' class="flat" value="'.($minSelected?((int) $minSelected):'').'">';
        }
        $retstring.=' '.$langs->trans('MinuteShort');
        $retstring.="&nbsp;";

        if (! empty($nooutput)) return $retstring;

        print $retstring;
        return;
    }


    /**
     *	Return a HTML select string, built from an array of key+value.
     *  Note: Do not apply langs->trans function on returned content, content may be entity encoded twice.
     *
     *	@param	string			$htmlname       Name of html select area. Must start with "multi" if this is a multiselect
     *	@param	array			$array          Array with key+value
     *	@param	string|string[]	$id             Preselected key or preselected keys for multiselect
     *	@param	int				$show_empty     0 no empty value allowed, 1 to add an empty value into list (value is '' or '&nbsp;'), <0 to add an empty value with key that is this value.
     *	@param	int				$key_in_label   1 pour afficher la key dans la valeur "[key] value"
     *	@param	int				$value_as_key   1 to use value as key
     *	@param  string			$moreparam      Add more parameters onto the select tag
     *	@param  int				$translate		Translate and encode value
     * 	@param	int				$maxlen			Length maximum for labels
     * 	@param	int				$disabled		Html select box is disabled
     *  @param	int				$sort			'ASC' or 'DESC' = Sort on label, '' or 'NONE' = Do not sort
     *  @param	string			$morecss		Add more class to css styles
     *  @param	int				$addjscombo		Add js combo
     * 	@return	string							HTML select string.
     *  @see multiselectarray
     */
    static function selectarray($htmlname, $array, $id='', $show_empty=0, $key_in_label=0, $value_as_key=0, $moreparam='', $translate=0, $maxlen=0, $disabled=0, $sort='', $morecss='', $addjscombo=0)
    {
        global $conf, $langs;

        // Do we want a multiselect ?
        //$jsbeautify = 0;
        //if (preg_match('/^multi/',$htmlname)) $jsbeautify = 1;
		$jsbeautify = 1;

        if ($value_as_key) $array=array_combine($array, $array);

        $out='';

        // Add code for jquery to use multiselect
        if ($addjscombo && empty($conf->dol_use_jmobile) && $jsbeautify)
        {
        	$minLengthToAutocomplete=0;
        	$tmpplugin=empty($conf->global->MAIN_USE_JQUERY_MULTISELECT)?constant('REQUIRE_JQUERY_MULTISELECT')?constant('REQUIRE_JQUERY_MULTISELECT'):'select2':$conf->global->MAIN_USE_JQUERY_MULTISELECT;
        	$out.='<!-- JS CODE TO ENABLE '.$tmpplugin.' for id '.$htmlname.' -->
        			<script type="text/javascript">
        				$(document).ready(function () {
        					$(\''.(preg_match('/^\./',$htmlname)?$htmlname:'#'.$htmlname).'\').'.$tmpplugin.'({
        				    dir: \'ltr\',
        					width: \'resolve\',		/* off or resolve */
        					minimumInputLength: '.$minLengthToAutocomplete.'
        				});
        			});
        		   </script>';
        }

        $out.='<select id="'.preg_replace('/^\./','',$htmlname).'" '.($disabled?'disabled ':'').'class="flat '.(preg_replace('/^\./','',$htmlname)).($morecss?' '.$morecss:'').'" name="'.preg_replace('/^\./','',$htmlname).'" '.($moreparam?$moreparam:'').'>';

        if ($show_empty)
        {
        	$textforempty=' ';
        	if (! empty($conf->use_javascript_ajax)) $textforempty='&nbsp;';	// If we use ajaxcombo, we need &nbsp; here to avoid to have an empty element that is too small.
            $out.='<option value="'.($show_empty < 0 ? $show_empty : -1).'"'.($id==-2?' selected':'').'>'.$textforempty.'</option>'."\n";     // id is -2 because -1 is already "do not contact"
        }

        if (is_array($array))
        {
        	// Translate
        	if ($translate)
        	{
	        	foreach($array as $key => $value) $array[$key]=$langs->trans($value);
        	}

        	// Sort
			if ($sort == 'ASC') asort($array);
			elseif ($sort == 'DESC') arsort($array);

            foreach($array as $key => $value)
            {
                $out.='<option value="'.$key.'"';
                if ($id != '' && $id == $key) $out.=' selected';		// To preselect a value
                $out.='>';

                if ($key_in_label)
                {
                    $selectOptionValue = dol_escape_htmltag($key.' - '.($maxlen?dol_trunc($value,$maxlen):$value));
                }
                else
                {
                    $selectOptionValue = dol_escape_htmltag($maxlen?dol_trunc($value,$maxlen):$value);
                    if ($value == '' || $value == '-') $selectOptionValue='&nbsp;';
                }
                $out.=$selectOptionValue;
                $out.="</option>\n";
            }
        }

        $out.="</select>";
        return $out;
    }


    /**
     *	Return a HTML select string, built from an array of key+value but content returned into select come from an Ajax call of an URL.
     *  Note: Do not apply langs->trans function on returned content of Ajax service, content may be entity encoded twice.
     *
     *	@param	string	$htmlname       		Name of html select area
     *	@param	string	$url					Url. Must return a json_encode of array(key=>array('text'=>'A text', 'url'=>'An url'), ...)
     *	@param	string	$id             		Preselected key
     *	@param  string	$moreparam      		Add more parameters onto the select tag
     *	@param  string	$moreparamtourl 		Add more parameters onto the Ajax called URL
     * 	@param	int		$disabled				Html select box is disabled
     *  @param	int		$minimumInputLength		Minimum Input Length
     *  @param	string	$morecss				Add more class to css styles
     *  @param  int     $callurlonselect        If set to 1, some code is added so an url return by the ajax is called when value is selected.
     *  @param  string  $placeholder            String to use as placeholder
     *  @param  string  $acceptdelayedhtml      1 if caller request to have html delayed content not returned but saved into global $delayedhtmlcontent (so caller can show it at end of page to avoid flash FOUC effect)
     * 	@return	string   						HTML select string
     */
    static function selectArrayAjax($htmlname, $url, $id='', $moreparam='', $moreparamtourl='', $disabled=0, $minimumInputLength=1, $morecss='', $callurlonselect=0, $placeholder='', $acceptdelayedhtml=0)
    {
        global $langs;
        global $delayedhtmlcontent;      
        
    	$tmpplugin='select2';
        
    	$out='<input type="text" class="'.$htmlname.($morecss?' '.$morecss:'').'" '.($moreparam?$moreparam.' ':'').'name="'.$htmlname.'">';
    	
    	// TODO Use an internal dolibarr component instead of select2
    	$outdelayed='<!-- JS CODE TO ENABLE '.$tmpplugin.' for id '.$htmlname.' -->
	    	<script type="text/javascript">
	    	$(document).ready(function () {
    	      
    	        '.($callurlonselect ? 'var saveRemoteData = [];':'').'
    	    
                $(".'.$htmlname.'").select2({
			    	ajax: {
				    	dir: "ltr",
				    	url: "'.$url.'",
				    	dataType: \'json\',
				    	delay: 250,
				    	data: function (searchTerm, pageNumber, context) {
				    		return {
						    	q: searchTerm, // search term
				    			page: pageNumber
				    		};
			    		},
			    		results: function (remoteData, pageNumber, query) {
			    			console.log(remoteData);
				    	    saveRemoteData = remoteData;
				    	    /* format json result for select2 */
				    	    result = []
				    	    $.each( remoteData, function( key, value ) {
				    	       result.push({id: key, text: value.text});
                            });
			    			//return {results:[{id:\'none\', text:\'aa\'}, {id:\'rrr\', text:\'Red\'},{id:\'bbb\', text:\'Search a into projects\'}], more:false}
			    			return {results: result, more:false}
    					},
			    		/*processResults: function (data, page) {
			    			// parse the results into the format expected by Select2.
			    			// since we are using custom formatting functions we do not need to
			    			// alter the remote JSON data
			    			console.log(data);
			    			return {
			    				results: data.items
			    			};
			    		},*/
			    		cache: true
			    	},
			        dropdownCssClass: "css-'.$htmlname.'", 
				    placeholder: "'.dol_escape_js($placeholder).'",
			    	escapeMarkup: function (markup) { return markup; }, // let our custom formatter work
			    	minimumInputLength: '.$minimumInputLength.',
			        formatResult: function(result, container, query, escapeMarkup) {
                        return escapeMarkup(result.text);
                    }
			    });
			    
                '.($callurlonselect ? '
                $(".'.$htmlname.'").change(function() { 
			    	var selected = $(".'.$htmlname.'").select2("val");
			        $(".'.$htmlname.'").select2("val","");  /* reset visible combo value */
    			    $.each( saveRemoteData, function( key, value ) {
    				        if (key == selected)
    			            {
    			                 console.log("Do a redirect into selectArrayAjax to "+value.url)
    			                 location.assign(value.url);
    			            }
                    });
    			});' : '' ) . '
    			
    	   });
	       </script>';

		if ($acceptdelayedhtml)
		{
		    $delayedhtmlcontent.=$outdelayed;
		}
		else
		{
		    $out.=$outdelayed;
		}
		return $out;
    }

    /**
     *	Show a multiselect form from an array.
     *
     *	@param	string	$htmlname		Name of select
     *	@param	array	$array			Array with key+value
     *	@param	array	$selected		Array with key+value preselected
     *	@param	int		$key_in_label   1 pour afficher la key dans la valeur "[key] value"
     *	@param	int		$value_as_key   1 to use value as key
     *	@param  string	$morecss        Add more css style
     *	@param  int		$translate		Translate and encode value
     *  @param	int		$width			Force width of select box. May be used only when using jquery couch. Example: 250, 95%
     *  @param	string	$moreattrib		Add more options on select component. Example: 'disabled'
     *  @param	string	$elemtype		Type of element we show ('category', ...)
     *	@return	string					HTML multiselect string
     *  @see selectarray
     */
    static function multiselectarray($htmlname, $array, $selected=array(), $key_in_label=0, $value_as_key=0, $morecss='', $translate=0, $width=0, $moreattrib='',$elemtype='')
    {
    	global $conf, $langs;

    	$out = '';
    	
    	// Add code for jquery to use multiselect
    	if (! empty($conf->global->MAIN_USE_JQUERY_MULTISELECT) || defined('REQUIRE_JQUERY_MULTISELECT'))
    	{
    		$tmpplugin=empty($conf->global->MAIN_USE_JQUERY_MULTISELECT)?constant('REQUIRE_JQUERY_MULTISELECT'):$conf->global->MAIN_USE_JQUERY_MULTISELECT;
   			$out.='<!-- JS CODE TO ENABLE '.$tmpplugin.' for id '.$htmlname.' -->
    			<script type="text/javascript">
	    			function formatResult(record) {'."\n";
						if ($elemtype == 'category')
						{
							$out.='	//return \'<span><img src="'.DOL_URL_ROOT.'/theme/eldy/img/object_category.png'.'"> <a href="'.DOL_URL_ROOT.'/categories/viewcat.php?type=0&id=\'+record.id+\'">\'+record.text+\'</a></span>\';
								  	return \'<span><img src="'.DOL_URL_ROOT.'/theme/eldy/img/object_category.png'.'"> \'+record.text+\'</span>\';';
						}
						else
						{
							$out.='return record.text;';
						}
			$out.= '	};
    				function formatSelection(record) {'."\n";
						if ($elemtype == 'category')
						{
							$out.='	//return \'<span><img src="'.DOL_URL_ROOT.'/theme/eldy/img/object_category.png'.'"> <a href="'.DOL_URL_ROOT.'/categories/viewcat.php?type=0&id=\'+record.id+\'">\'+record.text+\'</a></span>\';
								  	return \'<span><img src="'.DOL_URL_ROOT.'/theme/eldy/img/object_category.png'.'"> \'+record.text+\'</span>\';';
						}
						else
						{
							$out.='return record.text;';
						}
			$out.= '	};
	    			$(document).ready(function () {
    					$(\'#'.$htmlname.'\').'.$tmpplugin.'({
    						dir: \'ltr\',
							// Specify format function for dropdown item
							formatResult: formatResult,
    					 	templateResult: formatResult,		/* For 4.0 */
							// Specify format function for selected item
							formatSelection: formatSelection,
    					 	templateResult: formatSelection		/* For 4.0 */
    					});
    				});
    			</script>';
    	}

    	// Try also magic suggest

    	// Add data-role="none" to disable jmobile decoration
		$out .= '<select data-role="none" id="'.$htmlname.'" class="multiselect'.($morecss?' '.$morecss:'').'" multiple name="'.$htmlname.'[]"'.($moreattrib?' '.$moreattrib:'').($width?' style="width: '.(preg_match('/%/',$width)?$width:$width.'px').'"':'').'>'."\n";
    	if (is_array($array) && ! empty($array))
    	{
    		if ($value_as_key) $array=array_combine($array, $array);

    		if (! empty($array))
    		{
    			foreach ($array as $key => $value)
    			{
    				$out.= '<option value="'.$key.'"';
    				if (is_array($selected) && ! empty($selected) && in_array($key, $selected) && !empty($key))
    				{
    					$out.= ' selected';
    				}
    				$out.= '>';

    				$newval = ($translate ? $langs->trans($value) : $value);
    				$newval = ($key_in_label ? $key.' - '.$newval : $newval);
    				$out.= dol_htmlentitiesbr($newval);
    				$out.= '</option>'."\n";
    			}
    		}
    	}
    	$out.= '</select>'."\n";

    	return $out;
    }


    /**
     *	Show a multiselect form from an array.
     *
     *	@param	string	$htmlname		Name of select
     *	@param	array	$array			Array with array of fields we could show. This array may be modified according to setup of user.
     *  @param  string  $varpage        Id of context for page. Can be set with $varpage=empty($contextpage)?$_SERVER["PHP_SELF"]:$contextpage;
     *	@return	string					HTML multiselect string
     *  @see selectarray
     */
    static function multiSelectArrayWithCheckbox($htmlname, &$array, $varpage)
    {
        global $user;
        
        $tmpvar="MAIN_SELECTEDFIELDS_".$varpage;
        if (! empty($user->conf->$tmpvar))
        {
            $tmparray=explode(',', $user->conf->$tmpvar);
            foreach($array as $key => $val)
            {
                //var_dump($key);
                //var_dump($tmparray);
                if (in_array($key, $tmparray)) $array[$key]['checked']=1;
                else $array[$key]['checked']=0;
            }
        }
        //var_dump($array);
            
        $lis='';
        $listcheckedstring='';
        
        foreach($array as $key => $val)
        {
           if (isset($val['enabled']) && ! $val['enabled']) 
           {
               unset($array[$key]);     // We don't want this field
               continue; 
           }
           if ($val['label']) 
	       {
	           $lis.='<li><input type="checkbox" value="'.$key.'"'.(empty($val['checked'])?'':' checked="checked"').'/>'.dol_escape_htmltag($val['label']).'</li>';
	           $listcheckedstring.=(empty($val['checked'])?'':$key.',');
	       }
        }
        
        $out ='<!-- Component multiSelectArrayWithCheckbox '.$htmlname.' --> 
            
            <dl class="dropdown"> 
            <dt>
            <a href="#">
              '.img_picto('','list').'    
              <input type="hidden" class="'.$htmlname.'" name="'.$htmlname.'" value="'.$listcheckedstring.'">
            </a>
            </dt>
            <dd>
                <div class="multiselectcheckbox'.$htmlname.'">
                    <ul>
                    '.$lis.'
                    </ul>
                </div>
            </dd>
        </dl>
            
        <script type="text/javascript">
          $(".dropdown dt a").on(\'click\', function () {
              $(".dropdown dd ul").slideToggle(\'fast\');
          });
    
          $(".dropdown dd ul li a").on(\'click\', function () {
              $(".dropdown dd ul").hide();
          });
    
          function getSelectedValue(id) {
               return $("#" + id).find("dt a span.value").html();
          }
    
          $(document).bind(\'click\', function (e) {
              var $clicked = $(e.target);
              if (!$clicked.parents().hasClass("dropdown")) $(".dropdown dd ul").hide();
          });
    
          $(\'.multiselectcheckbox'.$htmlname.' input[type="checkbox"]\').on(\'click\', function () {
              console.log("A new field was added/removed")
              $("input:hidden[name=formfilteraction]").val(\'listafterchangingselectedfields\')
              var title = $(this).val() + ",";
              if ($(this).is(\':checked\')) {
                  $(\'.'.$htmlname.'\').val(title + $(\'.'.$htmlname.'\').val());
              } 
              else {
                  $(\'.'.$htmlname.'\').val( $(\'.'.$htmlname.'\').val().replace(title, \'\') )
              }
          });        
        </script>            
            
        ';
        return $out;
    }

	/**
	 * 	Render list of categories linked to object with id $id and type $type
	 *
	 * 	@param		int		$id				Id of object
 	 * 	@param		string	$type			Type of category ('member', 'customer', 'supplier', 'product', 'contact'). Old mode (0, 1, 2, ...) is deprecated.
 	 *  @param		int		$rendermode		0=Default, use multiselect. 1=Emulate multiselect (recommended)
	 * 	@return		mixed					Array of category objects or < 0 if KO
	 */
	function showCategories($id, $type, $rendermode=0)
	{
		global $db;

		include_once DOL_DOCUMENT_ROOT.'/categories/class/categorie.class.php';

		$cat = new Categorie($db);
		$categories = $cat->containing($id, $type);

		if ($rendermode == 1)
		{
			$toprint = array();
			foreach($categories as $c)
			{
				$ways = $c->print_all_ways();       // $ways[0] = "ccc2 >> ccc2a >> ccc2a1" with html formated text
				foreach($ways as $way)
				{
					$toprint[] = '<li class="select2-search-choice-dolibarr noborderoncategories"'.($c->color?' style="background: #'.$c->color.';"':'').'>'.img_object('','category').' '.$way.'</li>';
				}
			}
			return '<div class="select2-container-multi-dolibarr" style="width: 90%;"><ul class="select2-choices-dolibarr">'.implode(' ', $toprint).'</ul></div>';
		}

		if ($rendermode == 0)
		{
			$cate_arbo = $this->select_all_categories($type, '', 'parent', 64, 0, 1);
			foreach($categories as $c) {
				$arrayselected[] = $c->id;
			}

			return $this->multiselectarray('categories', $cate_arbo, $arrayselected, '', 0, '', 0, '100%', 'disabled', 'category');
		}

		return 'ErrorBadValueForParameterRenderMode';	// Should not happened
	}


    /**
     *  Show linked object block.
     *
     *  @param	CommonObject	$object		Object we want to show links to
     *  @return	int							<0 if KO, >0 if OK
     */
    function showLinkedObjectBlock($object)
    {
        global $conf,$langs,$hookmanager;
        global $bc;

        $object->fetchObjectLinked();

        // Bypass the default method
        $hookmanager->initHooks(array('commonobject'));
        $parameters=array();
        $reshook=$hookmanager->executeHooks('showLinkedObjectBlock',$parameters,$object,$action);    // Note that $action and $object may have been modified by hook

        if (empty($reshook))
        {
        	$num = count($object->linkedObjects);

        	foreach($object->linkedObjects as $objecttype => $objects)
        	{
        		$tplpath = $element = $subelement = $objecttype;

        		if (preg_match('/^([^_]+)_([^_]+)/i',$objecttype,$regs))
        		{
        			$element = $regs[1];
        			$subelement = $regs[2];
        			$tplpath = $element.'/'.$subelement;
        		}

        		// To work with non standard path
        		if ($objecttype == 'facture')          {
        			$tplpath = 'compta/'.$element;
        			if (empty($conf->facture->enabled)) continue;	// Do not show if module disabled
        		}
        		else if ($objecttype == 'propal')           {
        			$tplpath = 'comm/'.$element;
        			if (empty($conf->propal->enabled)) continue;	// Do not show if module disabled
        		}
        		else if ($objecttype == 'supplier_proposal')           {
        			$tplpath = 'comm/'.$element;
        			if (empty($conf->supplier_proposal->enabled)) continue;	// Do not show if module disabled
        		}
        		else if ($objecttype == 'shipping' || $objecttype == 'shipment') {
        			$tplpath = 'expedition';
        			if (empty($conf->expedition->enabled)) continue;	// Do not show if module disabled
        		}
        		else if ($objecttype == 'delivery')         {
        			$tplpath = 'livraison';
        			if (empty($conf->expedition->enabled)) continue;	// Do not show if module disabled
        		}
        		else if ($objecttype == 'invoice_supplier') {
        			$tplpath = 'fourn/facture';
        		}
        		else if ($objecttype == 'order_supplier')   {
        			$tplpath = 'fourn/commande';
        		}

        		global $linkedObjectBlock;
        		$linkedObjectBlock = $objects;

        		// Output template part (modules that overwrite templates must declare this into descriptor)
        		$dirtpls=array_merge($conf->modules_parts['tpl'],array('/'.$tplpath.'/tpl'));
        		foreach($dirtpls as $reldir)
        		{
        			$res=@include dol_buildpath($reldir.'/linkedobjectblock.tpl.php');
        			if ($res) break;
        		}
        	}

        	return $num;
        }
    }

    /**
     *  Show block with links to link to other objects.
     *
     *  @param	CommonObject	$object				Object we want to show links to
     *  @param	array			$restrictlinksto	Restrict links to some elements, for exemple array('order') or array('supplier_order')
     *  @return	int									<0 if KO, >0 if OK
     */
    function showLinkToObjectBlock($object, $restrictlinksto=array())
    {
        global $conf, $langs, $hookmanager;
        global $bc;

		$linktoelem='';

		if (! is_object($object->thirdparty)) $object->fetch_thirdparty();


		if (((! is_array($restrictlinksto)) || in_array('order',$restrictlinksto))
			&& ! empty($conf->commande->enabled))
		{
			$linktoelem.=($linktoelem?' &nbsp; ':'').'<a href="#" id="linktoorder">' . $langs->trans('LinkedOrder') . '</a>';

			print '
				<script type="text/javascript" language="javascript">
				jQuery(document).ready(function() {
					jQuery("#linktoorder").click(function() {
						jQuery("#orderlist").toggle();
						jQuery("#linktoorder").toggle();
					});
				});
				</script>
				';

			print '<div id="orderlist"'.(empty($conf->global->MAIN_OPTIMIZEFORTEXTBROWSER)?' style="display:none"':'').'>';

			$sql = "SELECT s.rowid as socid, s.nom as name, s.client, c.rowid, c.ref, c.ref_client, c.total_ht";
			$sql .= " FROM " . MAIN_DB_PREFIX . "societe as s";
			$sql .= ", " . MAIN_DB_PREFIX . "commande as c";
			$sql .= ' WHERE c.fk_soc = s.rowid AND c.fk_soc = ' . $object->thirdparty->id . '';

			$resqlorderlist = $this->db->query($sql);
			if ($resqlorderlist)
			{
				$num = $this->db->num_rows($resqlorderlist);
				$i = 0;

				print '<br><form action="" method="POST" name="LinkedOrder">';
				print '<table class="noborder">';
				print '<tr class="liste_titre">';
				print '<td class="nowrap"></td>';
				print '<td align="center">' . $langs->trans("Ref") . '</td>';
				print '<td align="left">' . $langs->trans("RefCustomer") . '</td>';
				print '<td align="left">' . $langs->trans("AmountHTShort") . '</td>';
				print '<td align="left">' . $langs->trans("Company") . '</td>';
				print '</tr>';
				while ($i < $num)
				{
					$objp = $this->db->fetch_object($resqlorderlist);

					$var = ! $var;
					print '<tr ' . $bc [$var] . '>';
					print '<td aling="left">';
					print '<input type="radio" name="linkedOrder" value=' . $objp->rowid . '>';
					print '<td align="center">' . $objp->ref . '</td>';
					print '<td>' . $objp->ref_client . '</td>';
					print '<td>' . price($objp->total_ht) . '</td>';
					print '<td>' . $objp->name . '</td>';
					print '</td>';
					print '</tr>';

					$i ++;
				}
				print '</table>';
				print '<div class="center"><input type="submit" class="button" value="' . $langs->trans('ToLink') . '">&nbsp;&nbsp;&nbsp;&nbsp;&nbsp;<input type="submit" class="button" name="cancel" value="' . $langs->trans('Cancel') . '"></div>';
				print '</form>';
				$this->db->free($resqlorderlist);
			} else {
				dol_print_error($this->db);
			}

			print '</div>';
		}

		if (((! is_array($restrictlinksto)) || in_array('supplier_order',$restrictlinksto))
			&& ! empty($conf->fournisseur->enabled))
		{
			$linktoelem.=($linktoelem?' &nbsp; ':'').'<a href="#" id="linktoorder">' . $langs->trans('LinkedOrder') . '</a>';

			print '
			<script type="text/javascript" language="javascript">
			jQuery(document).ready(function() {
				jQuery("#linktoorder").click(function() {
					jQuery("#orderlist").toggle();
					jQuery("#linktoorder").toggle();
				});
			});
			</script>
			';

			print '<div id="orderlist"'.(empty($conf->global->MAIN_OPTIMIZEFORTEXTBROWSER)?' style="display:none"':'').'>';

			$sql = "SELECT s.rowid as socid, s.nom as name, s.client, c.rowid, c.ref, c.ref_supplier, c.total_ht";
			$sql .= " FROM " . MAIN_DB_PREFIX . "societe as s";
			$sql .= ", " . MAIN_DB_PREFIX . "commande_fournisseur as c";
			$sql .= ' WHERE c.fk_soc = s.rowid AND c.fk_soc = ' . $object->thirdparty->id;

			$resqlorderlist = $this->db->query($sql);
			if ($resqlorderlist)
			{
				$num = $this->db->num_rows($resqlorderlist);
				$i = 0;

				print '<br><form action="" method="POST" name="LinkedOrder">';
				print '<table class="noborder">';
				print '<tr class="liste_titre">';
				print '<td class="nowrap"></td>';
				print '<td align="center">' . $langs->trans("Ref") . '</td>';
				print '<td align="left">' . $langs->trans("RefSupplier") . '</td>';
				print '<td align="left">' . $langs->trans("AmountHTShort") . '</td>';
				print '<td align="left">' . $langs->trans("Company") . '</td>';
				print '</tr>';
				while ($i < $num)
				{
					$objp = $this->db->fetch_object($resqlorderlist);

					$var = ! $var;
					print '<tr ' . $bc [$var] . '>';
					print '<td aling="left">';
					print '<input type="radio" name="linkedOrder" value=' . $objp->rowid . '>';
					print '<td align="center">' . $objp->ref . '</td>';
					print '<td>' . $objp->ref_supplier . '</td>';
					print '<td>' . price($objp->total_ht) . '</td>';
					print '<td>' . $objp->name . '</td>';
					print '</td>';
					print '</tr>';

					$i ++;
				}
				print '</table>';
				print '<br><div class="center"><input type="submit" class="button" value="' . $langs->trans('ToLink') . '"> &nbsp; <input type="submit" class="button" name="cancel" value="' . $langs->trans('Cancel') . '"></div>';
				print '</form>';
				$this->db->free($resqlorderlist);
			} else {
				dol_print_error($this->db);
			}

			print '</div>';
		}


		return $linktoelem;
    }

    /**
     *	Return an html string with a select combo box to choose yes or no
     *
     *	@param	string		$htmlname		Name of html select field
     *	@param	string		$value			Pre-selected value
     *	@param	int			$option			0 return yes/no, 1 return 1/0
     *	@param	bool		$disabled		true or false
     *  @param	useempty	$useempty		1=Add empty line
     *	@return	mixed						See option
     */
    function selectyesno($htmlname,$value='',$option=0,$disabled=false,$useempty='')
    {
        global $langs;

        $yes="yes"; $no="no";
        if ($option)
        {
            $yes="1";
            $no="0";
        }

        $disabled = ($disabled ? ' disabled' : '');

        $resultyesno = '<select class="flat" id="'.$htmlname.'" name="'.$htmlname.'"'.$disabled.'>'."\n";
        if ($useempty) $resultyesno .= '<option value="-1"'.(($value < 0)?' selected':'').'></option>'."\n";
        if (("$value" == 'yes') || ($value == 1))
        {
            $resultyesno .= '<option value="'.$yes.'" selected>'.$langs->trans("Yes").'</option>'."\n";
            $resultyesno .= '<option value="'.$no.'">'.$langs->trans("No").'</option>'."\n";
        }
        else
       {
       		$selected=(($useempty && $value != '0' && $value != 'no')?'':' selected');
            $resultyesno .= '<option value="'.$yes.'">'.$langs->trans("Yes").'</option>'."\n";
            $resultyesno .= '<option value="'.$no.'"'.$selected.'>'.$langs->trans("No").'</option>'."\n";
        }
        $resultyesno .= '</select>'."\n";
        return $resultyesno;
    }



    /**
     *  Return list of export templates
     *
     *  @param	string	$selected          Id modele pre-selectionne
     *  @param  string	$htmlname          Name of HTML select
     *  @param  string	$type              Type of searched templates
     *  @param  int		$useempty          Affiche valeur vide dans liste
     *  @return	void
     */
    function select_export_model($selected='',$htmlname='exportmodelid',$type='',$useempty=0)
    {

        $sql = "SELECT rowid, label";
        $sql.= " FROM ".MAIN_DB_PREFIX."export_model";
        $sql.= " WHERE type = '".$type."'";
        $sql.= " ORDER BY rowid";
        $result = $this->db->query($sql);
        if ($result)
        {
            print '<select class="flat" name="'.$htmlname.'">';
            if ($useempty)
            {
                print '<option value="-1">&nbsp;</option>';
            }

            $num = $this->db->num_rows($result);
            $i = 0;
            while ($i < $num)
            {
                $obj = $this->db->fetch_object($result);
                if ($selected == $obj->rowid)
                {
                    print '<option value="'.$obj->rowid.'" selected>';
                }
                else
                {
                    print '<option value="'.$obj->rowid.'">';
                }
                print $obj->label;
                print '</option>';
                $i++;
            }
            print "</select>";
        }
        else {
            dol_print_error($this->db);
        }
    }

    /**
     *    Return a HTML area with the reference of object and a navigation bar for a business object
     *    To add a particular filter on select, you must set $object->next_prev_filter to SQL criteria.
     *
     *    @param	object	$object			Object to show
     *    @param	string	$paramid   		Name of parameter to use to name the id into the URL next/previous link
     *    @param	string	$morehtml  		More html content to output just before the nav bar
     *    @param	int		$shownav	  	Show Condition (navigation is shown if value is 1)
     *    @param	string	$fieldid   		Nom du champ en base a utiliser pour select next et previous (we make the select max and min on this field)
     *    @param	string	$fieldref   	Nom du champ objet ref (object->ref) a utiliser pour select next et previous
     *    @param	string	$morehtmlref  	More html to show after ref
     *    @param	string	$moreparam  	More param to add in nav link url.
     *	  @param	int		$nodbprefix		Do not include DB prefix to forge table name
     *	  @param	string	$morehtmlleft	More html code to show before ref
     *	  @param	string	$morehtmlright	More html code to show before navigation arrows
     * 	  @return	string    				Portion HTML avec ref + boutons nav
     */
    function showrefnav($object,$paramid,$morehtml='',$shownav=1,$fieldid='rowid',$fieldref='ref',$morehtmlref='',$moreparam='',$nodbprefix=0,$morehtmlleft='',$morehtmlright='')
    {
    	global $langs,$conf;

    	$ret='';
        if (empty($fieldid))  $fieldid='rowid';
        if (empty($fieldref)) $fieldref='ref';

        //print "paramid=$paramid,morehtml=$morehtml,shownav=$shownav,$fieldid,$fieldref,$morehtmlref,$moreparam";
        $object->load_previous_next_ref((isset($object->next_prev_filter)?$object->next_prev_filter:''),$fieldid,$nodbprefix);

        //$previous_ref = $object->ref_previous?'<a data-role="button" data-icon="arrow-l" data-iconpos="left" href="'.$_SERVER["PHP_SELF"].'?'.$paramid.'='.urlencode($object->ref_previous).$moreparam.'">'.(empty($conf->dol_use_jmobile)?img_picto($langs->trans("Previous"),'previous.png'):'&nbsp;').'</a>':'';
        //$next_ref     = $object->ref_next?'<a data-role="button" data-icon="arrow-r" data-iconpos="right" href="'.$_SERVER["PHP_SELF"].'?'.$paramid.'='.urlencode($object->ref_next).$moreparam.'">'.(empty($conf->dol_use_jmobile)?img_picto($langs->trans("Next"),'next.png'):'&nbsp;').'</a>':'';
        $previous_ref = $object->ref_previous?'<a data-role="button" data-icon="arrow-l" data-iconpos="left" href="'.$_SERVER["PHP_SELF"].'?'.$paramid.'='.urlencode($object->ref_previous).$moreparam.'">'.(empty($conf->dol_use_jmobile)?'&lt;':'&nbsp;').'</a>':'';
        $next_ref     = $object->ref_next?'<a data-role="button" data-icon="arrow-r" data-iconpos="right" href="'.$_SERVER["PHP_SELF"].'?'.$paramid.'='.urlencode($object->ref_next).$moreparam.'">'.(empty($conf->dol_use_jmobile)?'&gt;':'&nbsp;').'</a>':'';

        //print "xx".$previous_ref."x".$next_ref;
        $ret.='<div style="vertical-align: middle">';
        
		$ret.='<div class="inline-block floatleft">'.$morehtmlleft.'</div>';
        
        $ret.='<div class="inline-block floatleft valignmiddle refid'.(($shownav && ($previous_ref || $next_ref))?' refidpadding':'').'">';

        // For thirdparty and contact, the ref is the id, so we show something else
        if ($object->element == 'societe')
        {
        	$ret.=dol_htmlentities($object->name);
        }
        else if (in_array($object->element, array('contact', 'user', 'member')))
        {
        	$ret.=dol_htmlentities($object->getFullName($langs));
        }
        else $ret.=dol_htmlentities($object->$fieldref);
        if ($morehtmlref)
        {
            $ret.=' '.$morehtmlref;
        }
		$ret.='</div>';

        if ($previous_ref || $next_ref || $morehtml)
        {
        	$ret.='<div class="pagination"><ul>';
        }
        if ($morehtml)
        {
            $ret.='<li class="noborder litext">'.$morehtml.'</li>';
        }
        if ($shownav && ($previous_ref || $next_ref))
        {
            $ret.='<li class="pagination">'.$previous_ref.'</li>';
            $ret.='<li class="pagination">'.$next_ref.'</li>';
        }
        if ($previous_ref || $next_ref || $morehtml)
        {
            $ret.='</ul></div>';
        }
		$ret.='<div class="statusref">'.$morehtmlright.'</div>';
        $ret.='</div>';
		
        return $ret;
    }


    /**
     *    	Return HTML code to output a barcode
     *
     *     	@param	Object	$object		Object containing data to retrieve file name
     * 		@param	int		$width			Width of photo
     * 	  	@return string    				HTML code to output barcode
     */
    function showbarcode(&$object,$width=100)
    {
        global $conf;

        //Check if barcode is filled in the card
        if (empty($object->barcode)) return '';

        // Complete object if not complete
        if (empty($object->barcode_type_code) || empty($object->barcode_type_coder))
        {
        	$result = $object->fetch_barcode();
            //Check if fetch_barcode() failed
        	if ($result < 1) return '<!-- ErrorFetchBarcode -->';
        }

        // Barcode image
        $url=DOL_URL_ROOT.'/viewimage.php?modulepart=barcode&generator='.urlencode($object->barcode_type_coder).'&code='.urlencode($object->barcode).'&encoding='.urlencode($object->barcode_type_code);
        $out ='<!-- url barcode = '.$url.' -->';
        $out.='<img src="'.$url.'">';
        return $out;
    }

    /**
     *    	Return HTML code to output a photo
     *
     *    	@param	string		$modulepart			Key to define module concerned ('societe', 'userphoto', 'memberphoto')
     *     	@param  object		$object				Object containing data to retrieve file name
     * 		@param	int			$width				Width of photo
     * 		@param	int			$height				Height of photo (auto if 0)
     * 		@param	int			$caneditfield		Add edit fields
     * 		@param	string		$cssclass			CSS name to use on img for photo
     * 		@param	string		$imagesize		    'mini', 'small' or '' (original)
     *      @param  int         $addlinktofullsize  Add link to fullsize image
     *      @param  int         $cache              1=Accept to use image in cache
     * 	  	@return string    						HTML code to output photo
     */
    static function showphoto($modulepart, $object, $width=100, $height=0, $caneditfield=0, $cssclass='photowithmargin', $imagesize='', $addlinktofullsize=1, $cache=0)
    {
        global $conf,$langs;

        $entity = (! empty($object->entity) ? $object->entity : $conf->entity);
        $id = (! empty($object->id) ? $object->id : $object->rowid);

        $ret='';$dir='';$file='';$originalfile='';$altfile='';$email='';

        if ($modulepart=='societe')
        {
            $dir=$conf->societe->multidir_output[$entity];
            $smallfile=$object->logo;
            $smallfile=preg_replace('/(\.png|\.gif|\.jpg|\.jpeg|\.bmp)/i','_small\\1',$smallfile);
            if (! empty($object->logo)) 
            {
                // TODO Introduce get_exdir
                if ((string) $imagesize == 'mini') $file=$id.'/logos/thumbs/'.getImageFileNameForSize($object->logo, '_mini');
                else if ((string) $imagesize == 'small') $file=$id.'/logos/thumbs/'.getImageFileNameForSize($object->logo, '_small');
                else $file=$id.'/logos/thumbs/'.$smallfile;
                $originalfile=$id.'/logos/thumbs/'.$smallfile;
            }
        }
        else if ($modulepart=='contact')
        {
            $dir=$conf->societe->multidir_output[$entity].'/contact';
            if (! empty($object->photo))
            {
                // TODO Introduce get_exdir
                if ((string) $imagesize == 'mini') $file=$id.'/photos/thumbs/'.getImageFileNameForSize($object->photo, '_mini');
                else if ((string) $imagesize == 'small') $file=$id.'/photos/thumbs/'.getImageFileNameForSize($object->photo, '_small');
                else $file=$id.'/photos/'.$object->photo;
                $originalfile=$id.'/photos/'.$object->photo;
            }
        }
        else if ($modulepart=='userphoto')
        {
            $dir=$conf->user->dir_output;
            if (! empty($object->photo))
            {
                if ((string) $imagesize == 'mini') $file=get_exdir($id, 2, 0, 0, $object, 'user').getImageFileNameForSize($object->photo, '_mini');
                else if ((string) $imagesize == 'small') $file=get_exdir($id, 2, 0, 0, $object, 'user').getImageFileNameForSize($object->photo, '_small');
                else $file=get_exdir($id, 2, 0, 0, $object, 'user').$object->photo;
                $originalfile=get_exdir($id, 2, 0, 0, $object, 'user').$object->photo;
            }
            if (! empty($conf->global->MAIN_OLD_IMAGE_LINKS)) $altfile=$object->id.".jpg";	// For backward compatibility
            $email=$object->email;
        }
        else if ($modulepart=='memberphoto')
        {
            $dir=$conf->adherent->dir_output;
            if (! empty($object->photo)) 
            {
                if ((string) $imagesize == 'mini') $file=get_exdir($id, 2, 0, 0, $object, 'member').'photos/'.getImageFileNameForSize($object->photo, '_mini');
                else if ((string) $imagesize == 'small') $file=get_exdir($id, 2, 0, 0, $object, 'member').'photos/'.getImageFileNameForSize($object->photo, '_small');
                else $file=get_exdir($id, 2, 0, 0, $object, 'member').'photos/'.$object->photo;
                $originalfile=get_exdir($id, 2, 0, 0, $object, 'member').'photos/'.$object->photo;
            }
            if (! empty($conf->global->MAIN_OLD_IMAGE_LINKS)) $altfile=$object->id.".jpg";	// For backward compatibility
            $email=$object->email;
        } 
        else 
        {
        	$dir=$conf->$modulepart->dir_output;
        	if (! empty($object->photo)) 
        	{
                if ((string) $imagesize == 'mini') $file=get_exdir($id, 2, 0, 0, $object, $modulepart).'photos/'.getImageFileNameForSize($object->photo, '_mini');
                else if ((string) $imagesize == 'small') $file=get_exdir($id, 2, 0, 0, $object, $modulepart).'photos/'.getImageFileNameForSize($object->photo, '_small');
        	    else $file=get_exdir($id, 2, 0, 0, $object, $modulepart).'photos/'.$object->photo;
        	    $originalfile=get_exdir($id, 2, 0, 0, $object, $modulepart).'photos/'.$object->photo;
        	}
        	if (! empty($conf->global->MAIN_OLD_IMAGE_LINKS)) $altfile=$object->id.".jpg";	// For backward compatibility
        	$email=$object->email;
        }

        if ($dir)
        {
            if ($file && file_exists($dir."/".$file))
            {
                if ($addlinktofullsize) $ret.='<a href="'.DOL_URL_ROOT.'/viewimage.php?modulepart='.$modulepart.'&entity='.$entity.'&file='.urlencode($originalfile).'&cache='.$cache.'">';
                $ret.='<img alt="Photo" id="photologo'.(preg_replace('/[^a-z]/i','_',$file)).'" class="'.$cssclass.'" '.($width?' width="'.$width.'"':'').($height?' height="'.$height.'"':'').' src="'.DOL_URL_ROOT.'/viewimage.php?modulepart='.$modulepart.'&entity='.$entity.'&file='.urlencode($file).'&cache='.$cache.'">';
                if ($addlinktofullsize) $ret.='</a>';
            }
            else if ($altfile && file_exists($dir."/".$altfile))
            {
                if ($addlinktofullsize) $ret.='<a href="'.DOL_URL_ROOT.'/viewimage.php?modulepart='.$modulepart.'&entity='.$entity.'&file='.urlencode($originalfile).'&cache='.$cache.'">';
                $ret.='<img alt="Photo alt" id="photologo'.(preg_replace('/[^a-z]/i','_',$file)).'" class="'.$cssclass.'" '.($width?' width="'.$width.'"':'').($height?' height="'.$height.'"':'').' src="'.DOL_URL_ROOT.'/viewimage.php?modulepart='.$modulepart.'&entity='.$entity.'&file='.urlencode($altfile).'&cache='.$cache.'">';
                if ($addlinktofullsize) $ret.='</a>';
            }
            else
			{
				$nophoto='/public/theme/common/nophoto.png';
				if (in_array($modulepart,array('userphoto','contact')))	// For module that are "physical" users
				{
					$nophoto='/public/theme/common/user_anonymous.png';
					if ($object->gender == 'man') $nophoto='/public/theme/common/user_man.png';
					if ($object->gender == 'woman') $nophoto='/public/theme/common/user_woman.png';
				}

				if (! empty($conf->gravatar->enabled) && $email)
                {
	                /**
	                 * @see https://gravatar.com/site/implement/images/php/
	                 */
                    global $dolibarr_main_url_root;
                    $ret.='<!-- Put link to gravatar -->';
                    $ret.='<img class="photo'.$modulepart.($cssclass?' '.$cssclass:'').'" alt="Gravatar avatar" title="'.$email.' Gravatar avatar" border="0"'.($width?' width="'.$width.'"':'').($height?' height="'.$height.'"':'').' src="https://www.gravatar.com/avatar/'.dol_hash(strtolower(trim($email)),3).'?s='.$width.'&d='.urlencode(dol_buildpath($nophoto,2)).'">';	// gravatar need md5 hash
                }
                else
				{
                    $ret.='<img class="photo'.$modulepart.($cssclass?' '.$cssclass:'').'" alt="No photo" border="0"'.($width?' width="'.$width.'"':'').($height?' height="'.$height.'"':'').' src="'.DOL_URL_ROOT.$nophoto.'">';
                }
            }

            if ($caneditfield)
            {
                if ($object->photo) $ret.="<br>\n";
                $ret.='<table class="nobordernopadding hideonsmartphone">';
                if ($object->photo) $ret.='<tr><td align="center"><input type="checkbox" class="flat photodelete" name="deletephoto" id="photodelete"> '.$langs->trans("Delete").'<br><br></td></tr>';
                $ret.='<tr><td>'.$langs->trans("PhotoFile").'</td></tr>';
                $ret.='<tr><td><input type="file" class="flat" name="photo" id="photoinput"></td></tr>';
                $ret.='</table>';
            }

        }
        else dol_print_error('','Call of showphoto with wrong parameters');

        return $ret;
    }

    /**
     *	Return select list of groups
     *
     *  @param	string	$selected       Id group preselected
     *  @param  string	$htmlname       Field name in form
     *  @param  int		$show_empty     0=liste sans valeur nulle, 1=ajoute valeur inconnue
     *  @param  string	$exclude        Array list of groups id to exclude
     * 	@param	int		$disabled		If select list must be disabled
     *  @param  string	$include        Array list of groups id to include
     * 	@param	int		$enableonly		Array list of groups id to be enabled. All other must be disabled
     * 	@param	int		$force_entity	0 or Id of environment to force
     *  @return	void
     *  @see select_dolusers
     */
    function select_dolgroups($selected='', $htmlname='groupid', $show_empty=0, $exclude='', $disabled=0, $include='', $enableonly='', $force_entity=0)
    {
        global $conf,$user,$langs;

        // Permettre l'exclusion de groupes
        if (is_array($exclude))	$excludeGroups = implode("','",$exclude);
        // Permettre l'inclusion de groupes
        if (is_array($include))	$includeGroups = implode("','",$include);

        $out='';

        // On recherche les groupes
        $sql = "SELECT ug.rowid, ug.nom as name";
        if (! empty($conf->multicompany->enabled) && $conf->entity == 1 && $user->admin && ! $user->entity)
        {
            $sql.= ", e.label";
        }
        $sql.= " FROM ".MAIN_DB_PREFIX."usergroup as ug ";
        if (! empty($conf->multicompany->enabled) && $conf->entity == 1 && $user->admin && ! $user->entity)
        {
            $sql.= " LEFT JOIN ".MAIN_DB_PREFIX."entity as e ON e.rowid=ug.entity";
            if ($force_entity) $sql.= " WHERE ug.entity IN (0,".$force_entity.")";
            else $sql.= " WHERE ug.entity IS NOT NULL";
        }
        else
        {
            $sql.= " WHERE ug.entity IN (0,".$conf->entity.")";
        }
        if (is_array($exclude) && $excludeGroups) $sql.= " AND ug.rowid NOT IN ('".$excludeGroups."')";
        if (is_array($include) && $includeGroups) $sql.= " AND ug.rowid IN ('".$includeGroups."')";
        $sql.= " ORDER BY ug.nom ASC";

        dol_syslog(get_class($this)."::select_dolgroups", LOG_DEBUG);
        $resql=$this->db->query($sql);
        if ($resql)
        {
    		// Enhance with select2
	        if ($conf->use_javascript_ajax)
	        {
				include_once DOL_DOCUMENT_ROOT . '/core/lib/ajax.lib.php';
	           	$comboenhancement = ajax_combobox($htmlname);
                $out.= $comboenhancement;
                $nodatarole=($comboenhancement?' data-role="none"':'');
            }

            $out.= '<select class="flat minwidth200" id="'.$htmlname.'" name="'.$htmlname.'"'.($disabled?' disabled':'').$nodatarole.'>';

        	$num = $this->db->num_rows($resql);
            $i = 0;
            if ($num)
            {
                if ($show_empty) $out.= '<option value="-1"'.($selected==-1?' selected':'').'>&nbsp;</option>'."\n";

                while ($i < $num)
                {
                    $obj = $this->db->fetch_object($resql);
                    $disableline=0;
                    if (is_array($enableonly) && count($enableonly) && ! in_array($obj->rowid,$enableonly)) $disableline=1;

                    $out.= '<option value="'.$obj->rowid.'"';
                    if ($disableline) $out.= ' disabled';
                    if ((is_object($selected) && $selected->id == $obj->rowid) || (! is_object($selected) && $selected == $obj->rowid))
                    {
                        $out.= ' selected';
                    }
                    $out.= '>';

                    $out.= $obj->name;
                    if (! empty($conf->multicompany->enabled) && empty($conf->multicompany->transverse_mode) && $conf->entity == 1)
                    {
                        $out.= " (".$obj->label.")";
                    }

                    $out.= '</option>';
                    $i++;
                }
            }
            else
            {
                if ($show_empty) $out.= '<option value="-1"'.($selected==-1?' selected':'').'></option>'."\n";
                $out.= '<option value="" disabled>'.$langs->trans("NoUserGroupDefined").'</option>';
            }
            $out.= '</select>';
        }
        else
        {
            dol_print_error($this->db);
        }

        return $out;
    }

}
<|MERGE_RESOLUTION|>--- conflicted
+++ resolved
@@ -1550,11 +1550,7 @@
             		print img_picto($langs->trans("Search"), 'search');
             	}
             }
-<<<<<<< HEAD
-            print '<input type="text" size="20" name="search_'.$htmlname.'" id="search_'.$htmlname.'" value="'.$selected_input_value.'"'.$placeholder.' />';
-=======
             print '<input type="text" size="20" name="search_'.$htmlname.'" id="search_'.$htmlname.'" value="'.$selected_input_value.'"'.$placeholder.' '.(!empty($conf->global->PRODUCT_SEARCH_AUTOFOCUS) ? 'autofocus' : '').' />';
->>>>>>> 758b8e1f
             if ($hidelabel == 3) {
             	print img_picto($langs->trans("Search"), 'search');
             }
