<?php
/* Copyright (c) 2002-2007 Rodolphe Quiedeville  <rodolphe@quiedeville.org>
 * Copyright (C) 2004-2012 Laurent Destailleur   <eldy@users.sourceforge.net>
 * Copyright (C) 2004      Benoit Mortier        <benoit.mortier@opensides.be>
 * Copyright (C) 2004      Sebastien Di Cintio   <sdicintio@ressource-toi.org>
 * Copyright (C) 2004      Eric Seigne           <eric.seigne@ryxeo.com>
 * Copyright (C) 2005-2014 Regis Houssin         <regis.houssin@capnetworks.com>
 * Copyright (C) 2006      Andre Cianfarani      <acianfa@free.fr>
 * Copyright (C) 2006      Marc Barilley/Ocebo   <marc@ocebo.com>
 * Copyright (C) 2007      Franky Van Liedekerke <franky.van.liedekerker@telenet.be>
 * Copyright (C) 2007      Patrick Raguin        <patrick.raguin@gmail.com>
 * Copyright (C) 2010      Juanjo Menent         <jmenent@2byte.es>
 * Copyright (C) 2010-2014 Philippe Grand        <philippe.grand@atoo-net.com>
 * Copyright (C) 2011      Herve Prot            <herve.prot@symeos.com>
 * Copyright (C) 2012-2014 Marcos García         <marcosgdf@gmail.com>
 * Copyright (C) 2013      Raphaël Doursenaud    <rdoursenaud@gpcsolutions.fr>
 * Copyright (C) 2014      Alexandre Spangaro    <alexandre.spangaro@gmail.com>
 *
 * This program is free software; you can redistribute it and/or modify
 * it under the terms of the GNU General Public License as published by
 * the Free Software Foundation; either version 3 of the License, or
 * (at your option) any later version.
 *
 * This program is distributed in the hope that it will be useful,
 * but WITHOUT ANY WARRANTY; without even the implied warranty of
 * MERCHANTABILITY or FITNESS FOR A PARTICULAR PURPOSE.  See the
 * GNU General Public License for more details.
 *
 * You should have received a copy of the GNU General Public License
 * along with this program. If not, see <http://www.gnu.org/licenses/>.
 */

/**
 *	\file       htdocs/core/class/html.form.class.php
 *  \ingroup    core
 *	\brief      File of class with all html predefined components
 */


/**
 *	Class to manage generation of HTML components
 *	Only common components must be here.
 */
class Form
{
    var $db;
    var $error;
    var $num;

    // Cache arrays
    var $cache_types_paiements=array();
    var $cache_conditions_paiements=array();
    var $cache_availability=array();
    var $cache_demand_reason=array();
    var $cache_types_fees=array();
    var $cache_vatrates=array();

    var $tva_taux_value;
    var $tva_taux_libelle;


    /**
     * Constructor
     *
     * @param		DoliDB		$db      Database handler
     */
    public function __construct($db)
    {
        $this->db = $db;
    }

    /**
     * Output key field for an editable field
     *
     * @param   string	$text			Text of label or key to translate
     * @param   string	$htmlname		Name of select field
     * @param   string	$preselected	Name of Value to show/edit (not used in this function)
     * @param	object	$object			Object
     * @param	boolean	$perm			Permission to allow button to edit parameter
     * @param	string	$typeofdata		Type of data ('string' by default, 'email', 'numeric:99', 'text' or 'textarea:rows:cols', 'day' or 'datepicker', 'ckeditor:dolibarr_zzz:width:height:savemethod:1:rows:cols', 'select;xxx[:class]'...)
     * @param	string	$moreparam		More param to add on a href URL
     * @return	string					HTML edit field
     */
    function editfieldkey($text, $htmlname, $preselected, $object, $perm, $typeofdata='string', $moreparam='')
    {
        global $conf,$langs;

        $ret='';

        // TODO change for compatibility
        if (! empty($conf->global->MAIN_USE_JQUERY_JEDITABLE) && ! preg_match('/^select;/',$typeofdata))
        {
            if (! empty($perm))
            {
                $tmp=explode(':',$typeofdata);
                $ret.= '<div class="editkey_'.$tmp[0].(! empty($tmp[1]) ? ' '.$tmp[1] : '').'" id="'.$htmlname.'">';
                $ret.= $langs->trans($text);
                $ret.= '</div>'."\n";
            }
            else
            {
                $ret.= $langs->trans($text);
            }
        }
        else
        {
            $ret.='<table class="nobordernopadding" width="100%"><tr><td class="nowrap">';
            $ret.=$langs->trans($text);
            $ret.='</td>';
            if (GETPOST('action') != 'edit'.$htmlname && $perm) $ret.='<td align="right"><a href="'.$_SERVER["PHP_SELF"].'?action=edit'.$htmlname.'&amp;id='.$object->id.$moreparam.'">'.img_edit($langs->trans('Edit'),1).'</a></td>';
            $ret.='</tr></table>';
        }

        return $ret;
    }

    /**
     * Output val field for an editable field
     *
     * @param	string	$text			Text of label (not used in this function)
     * @param	string	$htmlname		Name of select field
     * @param	string	$value			Value to show/edit
     * @param	object	$object			Object
     * @param	boolean	$perm			Permission to allow button to edit parameter
     * @param	string	$typeofdata		Type of data ('string' by default, 'amount', 'email', 'numeric:99', 'text' or 'textarea:rows:cols', 'day' or 'datepicker', 'ckeditor:dolibarr_zzz:width:height:savemethod:toolbarstartexpanded:rows:cols', 'select:xxx'...)
     * @param	string	$editvalue		When in edit mode, use this value as $value instead of value (for example, you can provide here a formated price instead of value). Use '' to use same than $value
     * @param	object	$extObject		External object
     * @param	mixed	$custommsg		String or Array of custom messages : eg array('success' => 'MyMessage', 'error' => 'MyMessage')
     * @param	string	$moreparam		More param to add on a href URL
     * @return  string					HTML edit field
     */
    function editfieldval($text, $htmlname, $value, $object, $perm, $typeofdata='string', $editvalue='', $extObject=null, $custommsg=null, $moreparam='')
    {
        global $conf,$langs,$db;

        $ret='';

        // Check parameters
        if (empty($typeofdata)) return 'ErrorBadParameter';

        // When option to edit inline is activated
        if (! empty($conf->global->MAIN_USE_JQUERY_JEDITABLE) && ! preg_match('/^select;|datehourpicker/',$typeofdata)) // TODO add jquery timepicker
        {
            $ret.=$this->editInPlace($object, $value, $htmlname, $perm, $typeofdata, $editvalue, $extObject, $custommsg);
        }
        else
        {
            if (GETPOST('action') == 'edit'.$htmlname)
            {
                $ret.="\n";
                $ret.='<form method="post" action="'.$_SERVER["PHP_SELF"].($moreparam?'?'.$moreparam:'').'">';
                $ret.='<input type="hidden" name="action" value="set'.$htmlname.'">';
                $ret.='<input type="hidden" name="token" value="'.$_SESSION['newtoken'].'">';
                $ret.='<input type="hidden" name="id" value="'.$object->id.'">';
                $ret.='<table class="nobordernopadding" cellpadding="0" cellspacing="0">';
                $ret.='<tr><td>';
                if (preg_match('/^(string|email|numeric|amount)/',$typeofdata))
                {
                    $tmp=explode(':',$typeofdata);
                    $ret.='<input type="text" id="'.$htmlname.'" name="'.$htmlname.'" value="'.($editvalue?$editvalue:$value).'"'.($tmp[1]?' size="'.$tmp[1].'"':'').'>';
                }
                else if (preg_match('/^text/',$typeofdata) || preg_match('/^note/',$typeofdata))
                {
                    $tmp=explode(':',$typeofdata);
                    $ret.='<textarea id="'.$htmlname.'" name="'.$htmlname.'" wrap="soft" rows="'.($tmp[1]?$tmp[1]:'20').'" cols="'.($tmp[2]?$tmp[2]:'100').'">'.($editvalue?$editvalue:$value).'</textarea>';
                }
                else if ($typeofdata == 'day' || $typeofdata == 'datepicker')
                {
                    $ret.=$this->form_date($_SERVER['PHP_SELF'].'?id='.$object->id,$value,$htmlname);
                }
                else if ($typeofdata == 'datehourpicker')
                {
                	$ret.=$this->form_date($_SERVER['PHP_SELF'].'?id='.$object->id,$value,$htmlname,1,1);
                }
                else if (preg_match('/^select;/',$typeofdata))
                {
                     $arraydata=explode(',',preg_replace('/^select;/','',$typeofdata));
                     foreach($arraydata as $val)
                     {
                         $tmp=explode(':',$val);
                         $arraylist[$tmp[0]]=$tmp[1];
                     }
                     $ret.=$this->selectarray($htmlname,$arraylist,$value);
                }
                else if (preg_match('/^ckeditor/',$typeofdata))
                {
                    $tmp=explode(':',$typeofdata);
                    require_once DOL_DOCUMENT_ROOT.'/core/class/doleditor.class.php';
                    $doleditor=new DolEditor($htmlname, ($editvalue?$editvalue:$value), ($tmp[2]?$tmp[2]:''), ($tmp[3]?$tmp[3]:'100'), ($tmp[1]?$tmp[1]:'dolibarr_notes'), 'In', ($tmp[5]?$tmp[5]:0), true, true, ($tmp[6]?$tmp[6]:'20'), ($tmp[7]?$tmp[7]:'100'));
                    $ret.=$doleditor->Create(1);
                }
                $ret.='</td>';
                if ($typeofdata != 'day' && $typeofdata != 'datepicker' && $typeofdata != 'datehourpicker')
                {
                	$ret.='<td align="left">';
                	$ret.='<input type="submit" class="button" name="modify" value="'.$langs->trans("Modify").'">';
                	if (preg_match('/ckeditor|textarea/',$typeofdata)) $ret.='<br>'."\n";
                	$ret.='<input type="submit" class="button" name="cancel" value="'.$langs->trans("Cancel").'">';
                	$ret.='</td>';
                }
                $ret.='</tr></table>'."\n";
                $ret.='</form>'."\n";
            }
            else
			{
				if ($typeofdata == 'email')   $ret.=dol_print_email($value,0,0,0,0,1);
                elseif ($typeofdata == 'amount')   $ret.=($value != '' ? price($value,'',$langs,0,-1,-1,$conf->currency) : '');
                elseif (preg_match('/^text/',$typeofdata) || preg_match('/^note/',$typeofdata))  $ret.=dol_htmlentitiesbr($value);
                elseif ($typeofdata == 'day' || $typeofdata == 'datepicker') $ret.=dol_print_date($value,'day');
                elseif ($typeofdata == 'datehourpicker') $ret.=dol_print_date($value,'dayhour');
                else if (preg_match('/^select;/',$typeofdata))
                {
                    $arraydata=explode(',',preg_replace('/^select;/','',$typeofdata));
                    foreach($arraydata as $val)
                    {
                        $tmp=explode(':',$val);
                        $arraylist[$tmp[0]]=$tmp[1];
                    }
                    $ret.=$arraylist[$value];
                }
                else if (preg_match('/^ckeditor/',$typeofdata))
                {
                    $tmpcontent=dol_htmlentitiesbr($value);
                    if (! empty($conf->global->MAIN_DISABLE_NOTES_TAB))
                    {
                        $firstline=preg_replace('/<br>.*/','',$tmpcontent);
                        $firstline=preg_replace('/[\n\r].*/','',$firstline);
                        $tmpcontent=$firstline.((strlen($firstline) != strlen($tmpcontent))?'...':'');
                    }
                    $ret.=$tmpcontent;
                }
                else $ret.=$value;
            }
        }
        return $ret;
    }

    /**
     * Output edit in place form
     *
     * @param	object	$object			Object
     * @param	string	$value			Value to show/edit
     * @param	string	$htmlname		DIV ID (field name)
     * @param	int		$condition		Condition to edit
     * @param	string	$inputType		Type of input ('numeric', 'datepicker', 'textarea:rows:cols', 'ckeditor:dolibarr_zzz:width:height:?:1:rows:cols', 'select:xxx')
     * @param	string	$editvalue		When in edit mode, use this value as $value instead of value
     * @param	object	$extObject		External object
     * @param	mixed	$custommsg		String or Array of custom messages : eg array('success' => 'MyMessage', 'error' => 'MyMessage')
     * @return	string   		      	HTML edit in place
     */
    private function editInPlace($object, $value, $htmlname, $condition, $inputType='textarea', $editvalue=null, $extObject=null, $custommsg=null)
    {
        global $conf;

        $out='';

        // Check parameters
        if ($inputType == 'textarea') $value = dol_nl2br($value);
        else if (preg_match('/^numeric/',$inputType)) $value = price($value);
        else if ($inputType == 'datepicker') $value = dol_print_date($value, 'day');

        if ($condition)
        {
            $element		= false;
            $table_element	= false;
            $fk_element		= false;
            $loadmethod		= false;
            $savemethod		= false;
            $ext_element	= false;
            $button_only	= false;

            if (is_object($object))
            {
                $element = $object->element;
                $table_element = $object->table_element;
                $fk_element = $object->id;
            }

            if (is_object($extObject))
            {
                $ext_element = $extObject->element;
            }

            if (preg_match('/^(string|email|numeric)/',$inputType))
            {
                $tmp=explode(':',$inputType);
                $inputType=$tmp[0];
                if (! empty($tmp[1])) $inputOption=$tmp[1];
                if (! empty($tmp[2])) $savemethod=$tmp[2];
            }
            else if ((preg_match('/^datepicker/',$inputType)) || (preg_match('/^datehourpicker/',$inputType)))
            {
                $tmp=explode(':',$inputType);
                $inputType=$tmp[0];
                if (! empty($tmp[1])) $inputOption=$tmp[1];
                if (! empty($tmp[2])) $savemethod=$tmp[2];

                $out.= '<input id="timestamp" type="hidden"/>'."\n"; // Use for timestamp format
            }
            else if (preg_match('/^(select|autocomplete)/',$inputType))
            {
                $tmp=explode(':',$inputType);
                $inputType=$tmp[0]; $loadmethod=$tmp[1];
                if (! empty($tmp[2])) $savemethod=$tmp[2];
                if (! empty($tmp[3])) $button_only=true;
            }
            else if (preg_match('/^textarea/',$inputType))
            {
            	$tmp=explode(':',$inputType);
            	$inputType=$tmp[0];
            	$rows=(empty($tmp[1])?'8':$tmp[1]);
            	$cols=(empty($tmp[2])?'80':$tmp[2]);
            }
            else if (preg_match('/^ckeditor/',$inputType))
            {
                $tmp=explode(':',$inputType);
                $inputType=$tmp[0]; $toolbar=$tmp[1];
                if (! empty($tmp[2])) $width=$tmp[2];
                if (! empty($tmp[3])) $heigth=$tmp[3];
                if (! empty($tmp[4])) $savemethod=$tmp[4];

                if (! empty($conf->fckeditor->enabled))
                {
                    $out.= '<input id="ckeditor_toolbar" value="'.$toolbar.'" type="hidden"/>'."\n";
                }
                else
                {
                    $inputType = 'textarea';
                }
            }

            $out.= '<input id="element_'.$htmlname.'" value="'.$element.'" type="hidden"/>'."\n";
            $out.= '<input id="table_element_'.$htmlname.'" value="'.$table_element.'" type="hidden"/>'."\n";
            $out.= '<input id="fk_element_'.$htmlname.'" value="'.$fk_element.'" type="hidden"/>'."\n";
            $out.= '<input id="loadmethod_'.$htmlname.'" value="'.$loadmethod.'" type="hidden"/>'."\n";
            if (! empty($savemethod))	$out.= '<input id="savemethod_'.$htmlname.'" value="'.$savemethod.'" type="hidden"/>'."\n";
            if (! empty($ext_element))	$out.= '<input id="ext_element_'.$htmlname.'" value="'.$ext_element.'" type="hidden"/>'."\n";
            if (! empty($custommsg))
            {
            	if (is_array($custommsg))
            	{
            		if (!empty($custommsg['success']))
            			$out.= '<input id="successmsg_'.$htmlname.'" value="'.$custommsg['success'].'" type="hidden"/>'."\n";
            		if (!empty($custommsg['error']))
            			$out.= '<input id="errormsg_'.$htmlname.'" value="'.$custommsg['error'].'" type="hidden"/>'."\n";
            	}
            	else
            		$out.= '<input id="successmsg_'.$htmlname.'" value="'.$custommsg.'" type="hidden"/>'."\n";
            }
            if ($inputType == 'textarea') {
            	$out.= '<input id="textarea_'.$htmlname.'_rows" value="'.$rows.'" type="hidden"/>'."\n";
            	$out.= '<input id="textarea_'.$htmlname.'_cols" value="'.$cols.'" type="hidden"/>'."\n";
            }

            $out.= '<span id="viewval_'.$htmlname.'" class="viewval_'.$inputType.($button_only ? ' inactive' : ' active').'">'.$value.'</span>'."\n";
            $out.= '<span id="editval_'.$htmlname.'" class="editval_'.$inputType.($button_only ? ' inactive' : ' active').' hideobject">'.(! empty($editvalue) ? $editvalue : $value).'</span>'."\n";
        }
        else
        {
            $out = $value;
        }

        return $out;
    }

    /**
     *	Show a text and picto with tooltip on text or picto
     *
     *	@param	string		$text				Text to show
     *	@param	string		$htmltext			HTML content of tooltip. Must be HTML/UTF8 encoded.
     *	@param	int			$tooltipon			1=tooltip on text, 2=tooltip on image, 3=tooltip sur les 2
     *	@param	int			$direction			-1=image is before, 0=no image, 1=image is after
     *	@param	string		$img				Html code for image (use img_xxx() function to get it)
     *	@param	string		$extracss			Add a CSS style to td tags
     *	@param	int			$notabs				0=Include table and tr tags, 1=Do not include table and tr tags, 2=use div, 3=use span
     *	@param	string		$incbefore			Include code before the text
     *	@param	int			$noencodehtmltext	Do not encode into html entity the htmltext
     *	@return	string							Code html du tooltip (texte+picto)
     *	@see	Use function textwithpicto if you can.
     */
    function textwithtooltip($text, $htmltext, $tooltipon = 1, $direction = 0, $img = '', $extracss = '', $notabs = 0, $incbefore = '', $noencodehtmltext = 0)
    {
        global $conf;

        if ($incbefore) $text = $incbefore.$text;
        if (! $htmltext) return $text;

        $tag='td';
        if ($notabs == 2) $tag='div';
        if ($notabs == 3) $tag='span';
        // Sanitize tooltip
        $htmltext=str_replace("\\","\\\\",$htmltext);
        $htmltext=str_replace("\r","",$htmltext);
        $htmltext=str_replace("\n","",$htmltext);

        $htmltext=str_replace('"',"&quot;",$htmltext);
        if ($tooltipon == 2 || $tooltipon == 3) $paramfortooltipimg=' class="classfortooltip'.($extracss?' '.$extracss:'').'" title="'.($noencodehtmltext?$htmltext:dol_escape_htmltag($htmltext,1)).'"'; // Attribut to put on td img tag to store tooltip
        else $paramfortooltipimg =($extracss?' class="'.$extracss.'"':''); // Attribut to put on td text tag
        if ($tooltipon == 1 || $tooltipon == 3) $paramfortooltiptd=' class="classfortooltip'.($extracss?' '.$extracss:'').'" title="'.($noencodehtmltext?$htmltext:dol_escape_htmltag($htmltext,1)).'"'; // Attribut to put on td tag to store tooltip
        else $paramfortooltiptd =($extracss?' class="'.$extracss.'"':''); // Attribut to put on td text tag
        $s="";
        if (empty($notabs))	$s.='<table class="nobordernopadding" summary=""><tr>';
        if ($direction < 0)	{
            $s.='<'.$tag.$paramfortooltipimg;
            if ($tag == 'td') {
                $s .= 'valign="top" ';
            }
            $s.= 'width="14">'.$img.'</'.$tag.'>';
        }
        // Use another method to help avoid having a space in value in order to use this value with jquery
        // TODO add this in css
        //if ($text != '')	$s.='<'.$tag.$paramfortooltiptd.'>'.(($direction < 0)?'&nbsp;':'').$text.(($direction > 0)?'&nbsp;':'').'</'.$tag.'>';
        $paramfortooltiptd.= (($direction < 0)?' style="padding-left: 3px !important;"':'');
        $paramfortooltiptd.= (($direction > 0)?' style="padding-right: 3px !important;"':'');
        if ((string) $text != '')	$s.='<'.$tag.$paramfortooltiptd.'>'.$text.'</'.$tag.'>';
        if ($direction > 0)	{
            $s.='<'.$tag.$paramfortooltipimg;
            if ($tag == 'td') {
                $s .= 'valign="top" ';
            }
            $s.= 'width="14">'.$img.'</'.$tag.'>';
        }
        if (empty($notabs))	$s.='</tr></table>';

        return $s;
    }

    /**
     *	Show a text with a picto and a tooltip on picto
     *
     *	@param	string	$text				Text to show
     *	@param  string	$htmltext	     	Content of tooltip
     *	@param	int		$direction			1=Icon is after text, -1=Icon is before text, 0=no icon
     * 	@param	string	$type				Type of picto (info, help, warning, superadmin...)
     *  @param  string	$extracss           Add a CSS style to td tags
     *  @param  int		$noencodehtmltext   Do not encode into html entity the htmltext
     *  @param	int		$notabs				0=Include table and tr tags, 1=Do not include table and tr tags, 2=use div, 3=use span
     * 	@return	string						HTML code of text, picto, tooltip
     */
    function textwithpicto($text, $htmltext, $direction = 1, $type = 'help', $extracss = '', $noencodehtmltext = 0, $notabs = 0)
    {
        global $conf;

        $alt = '';

        //For backwards compatibility
        if ($type == '0') $type = 'info';
        elseif ($type == '1') $type = 'help';

        // If info or help with no javascript, show only text
        if (empty($conf->use_javascript_ajax))
        {
            if ($type == 'info' || $type == 'help')	return $text;
            else
            {
                $alt = $htmltext;
                $htmltext = '';
            }
        }

        // If info or help with smartphone, show only text (tooltip can't works)
        if (! empty($conf->dol_no_mouse_hover))
        {
            if ($type == 'info' || $type == 'help') return $text;
        }

        if ($type == 'info') $img = img_help(0, $alt);
        elseif ($type == 'help') $img = img_help(1, $alt);
        elseif ($type == 'superadmin') $img = img_picto($alt, 'redstar');
        elseif ($type == 'admin') $img = img_picto($alt, 'star');
        elseif ($type == 'warning') $img = img_warning($alt);

        return $this->textwithtooltip($text, $htmltext, 2, $direction, $img, $extracss, $notabs, '', $noencodehtmltext);
    }

    /**
     *  Return combo list of activated countries, into language of user
     *
     *  @param	string	$selected       Id or Code or Label of preselected country
     *  @param  string	$htmlname       Name of html select object
     *  @param  string	$htmloption     Options html on select object
     *  @param	string	$maxlength		Max length for labels (0=no limit)
     *  @return string           		HTML string with select
     */
    function select_country($selected='',$htmlname='country_id',$htmloption='',$maxlength=0)
    {
        global $conf,$langs;

        $langs->load("dict");

        $out='';
        $countryArray=array();
		$favorite=array();
        $label=array();
		$atleastonefavorite=0;

        $sql = "SELECT rowid, code as code_iso, code_iso as code_iso3, label, favorite";
        $sql.= " FROM ".MAIN_DB_PREFIX."c_country";
        $sql.= " WHERE active = 1";
        //$sql.= " ORDER BY code ASC";

        dol_syslog(get_class($this)."::select_country", LOG_DEBUG);
        $resql=$this->db->query($sql);
        if ($resql)
        {
            $out.= '<select id="select'.$htmlname.'" class="flat selectcountry" name="'.$htmlname.'" '.$htmloption.'>';
            $num = $this->db->num_rows($resql);
            $i = 0;
            if ($num)
            {
                $foundselected=false;

                while ($i < $num)
                {
                    $obj = $this->db->fetch_object($resql);
                    $countryArray[$i]['rowid'] 		= $obj->rowid;
                    $countryArray[$i]['code_iso'] 	= $obj->code_iso;
                    $countryArray[$i]['code_iso3'] 	= $obj->code_iso3;
                    $countryArray[$i]['label']		= ($obj->code_iso && $langs->transnoentitiesnoconv("Country".$obj->code_iso)!="Country".$obj->code_iso?$langs->transnoentitiesnoconv("Country".$obj->code_iso):($obj->label!='-'?$obj->label:''));
                    $countryArray[$i]['favorite']   = $obj->favorite;
                    $favorite[$i]					= $obj->favorite;
					$label[$i] = dol_string_unaccent($countryArray[$i]['label']);
                    $i++;
                }

                array_multisort($favorite, SORT_DESC, $label, SORT_ASC, $countryArray);

                foreach ($countryArray as $row)
                {
                	if ($row['favorite'] && $row['code_iso']) $atleastonefavorite++;
					if (empty($row['favorite']) && $atleastonefavorite)
					{
						$atleastonefavorite=0;
						$out.= '<option value="" disabled="disabled">----------------------</option>';
					}
                    if ($selected && $selected != '-1' && ($selected == $row['rowid'] || $selected == $row['code_iso'] || $selected == $row['code_iso3'] || $selected == $row['label']) )
                    {
                        $foundselected=true;
                        $out.= '<option value="'.$row['rowid'].'" selected="selected">';
                    }
                    else
					{
                        $out.= '<option value="'.$row['rowid'].'">';
                    }
                    $out.= dol_trunc($row['label'],$maxlength,'middle');
                    if ($row['code_iso']) $out.= ' ('.$row['code_iso'] . ')';
                    $out.= '</option>';
                }
            }
            $out.= '</select>';
        }
        else
		{
            dol_print_error($this->db);
        }

        return $out;
    }

    /**
     *	Return list of types of lines (product or service)
     * 	Example: 0=product, 1=service, 9=other (for external module)
     *
     *	@param  string	$selected       Preselected type
     *	@param  string	$htmlname       Name of field in html form
     * 	@param	int		$showempty		Add an empty field
     * 	@param	int		$hidetext		Do not show label 'Type' before combo box (used only if there is at least 2 choices to select)
     * 	@param	string	$forceall		1=Force to show products and services in combo list, whatever are activated modules, 0=No force, -1=Force none (and set hidden field to 'service')
     *  @return	void
     */
    function select_type_of_lines($selected='',$htmlname='type',$showempty=0,$hidetext=0,$forceall=0)
    {
        global $db,$langs,$user,$conf;

        // If product & services are enabled or both disabled.
        if ($forceall > 0 || (empty($forceall) && ! empty($conf->product->enabled) && ! empty($conf->service->enabled))
        || (empty($forceall) && empty($conf->product->enabled) && empty($conf->service->enabled)) )
        {
            if (empty($hidetext)) print $langs->trans("Type").': ';
            print '<select class="flat" id="select_'.$htmlname.'" name="'.$htmlname.'">';
            if ($showempty)
            {
                print '<option value="-1"';
                if ($selected == -1) print ' selected="selected"';
                print '>&nbsp;</option>';
            }

            print '<option value="0"';
            if (0 == $selected) print ' selected="selected"';
            print '>'.$langs->trans("Product");

            print '<option value="1"';
            if (1 == $selected) print ' selected="selected"';
            print '>'.$langs->trans("Service");

            print '</select>';
            //if ($user->admin) print info_admin($langs->trans("YouCanChangeValuesForThisListFromDictionarySetup"),1);
        }
        if (empty($forceall) && empty($conf->product->enabled) && ! empty($conf->service->enabled))
        {
        	print $langs->trans("Service");
            print '<input type="hidden" name="'.$htmlname.'" value="1">';
        }
        if (empty($forceall) && ! empty($conf->product->enabled) && empty($conf->service->enabled))
        {
        	print $langs->trans("Product");
            print '<input type="hidden" name="'.$htmlname.'" value="0">';
        }
		if ($forceall < 0)	// This should happened only for contracts when both predefined product and service are disabled.
		{
            print '<input type="hidden" name="'.$htmlname.'" value="1">';	// By default we set on service for contract. If CONTRACT_SUPPORT_PRODUCTS is set, forceall should be 1 not -1
		}
    }

    /**
     *	Load into cache cache_types_fees, array of types of fees
     *
     *	@return     int             Nb of lines loaded, 0 if already loaded, <0 if ko
     *	TODO move in DAO class
     */
    function load_cache_types_fees()
    {
        global $langs;

        $langs->load("trips");

        if (count($this->cache_types_fees)) return 0;    // Cache already load

        $sql = "SELECT c.code, c.label";
        $sql.= " FROM ".MAIN_DB_PREFIX."c_type_fees as c";
        //$sql.= " ORDER BY c.label ASC";				  // No sort here, sort must be done after translation

        dol_syslog(get_class($this).'::load_cache_types_fees', LOG_DEBUG);
        $resql=$this->db->query($sql);
        if ($resql)
        {
            $num = $this->db->num_rows($resql);
            $i = 0;

            while ($i < $num)
            {
                $obj = $this->db->fetch_object($resql);

                // Si traduction existe, on l'utilise, sinon on prend le libelle par defaut
                $label=($obj->code != $langs->trans($obj->code) ? $langs->trans($obj->code) : $langs->trans($obj->label));
                $this->cache_types_fees[$obj->code] = $label;
                $i++;
            }

			asort($this->cache_types_fees);

            return $num;
        }
        else
        {
            dol_print_error($this->db);
            return -1;
        }
    }

    /**
     *	Return list of types of notes
     *
     *	@param	string		$selected		Preselected type
     *	@param  string		$htmlname		Name of field in form
     * 	@param	int			$showempty		Add an empty field
     * 	@return	void
     */
    function select_type_fees($selected='',$htmlname='type',$showempty=0)
    {
        global $user, $langs;

        dol_syslog(get_class($this)."::select_type_fees ".$selected.", ".$htmlname, LOG_DEBUG);

        $this->load_cache_types_fees();

        print '<select class="flat" name="'.$htmlname.'">';
        if ($showempty)
        {
            print '<option value="-1"';
            if ($selected == -1) print ' selected="selected"';
            print '>&nbsp;</option>';
        }

        foreach($this->cache_types_fees as $key => $value)
        {
            print '<option value="'.$key.'"';
            if ($key == $selected) print ' selected="selected"';
            print '>';
            print $value;
            print '</option>';
        }

        print '</select>';
        if ($user->admin) print info_admin($langs->trans("YouCanChangeValuesForThisListFromDictionarySetup"),1);
    }


    /**
     *  Return HTML code to select a company.
     *
     *  @param		int			$selected				Preselected products
     *  @param		string		$htmlname				Name of HTML select field (must be unique in page)
     *  @param		int			$filter					Filter on thirdparty
     *  @param		int			$limit					Limit on number of returned lines
     *  @param		array		$ajaxoptions			Options for ajax_autocompleter
     * 	@param		int			$forcecombo				Force to use combo box
     *  @return		string								Return select box for thirdparty.
     */
    function select_thirdparty($selected='', $htmlname='socid', $filter='', $limit=20, $ajaxoptions=array(), $forcecombo=0)
    {
    	global $langs,$conf;

    	$out='';

    	/* TODO Use ajax_autocompleter like for products (not finished)
    	if (! empty($conf->use_javascript_ajax) && ! empty($conf->global->COMPANY_USE_SEARCH_TO_SELECT) && ! $forcecombo)
    	{
    		$placeholder='';

    		if ($selected && empty($selected_input_value))
    		{
    			require_once DOL_DOCUMENT_ROOT.'/societe/ajaxcompanies.php';
    			$societe = new Societe($this->db);
    			$societe->fetch($selected);
    			$selected_input_value=$societe->ref;
    		}
    		// mode=1 means customers products
    		$urloption='htmlname='.$htmlname.'&outjson=1&price_level='.$price_level.'&type='.$filtertype.'&mode=1&status='.$status.'&finished='.$finished;
    		print ajax_autocompleter($selected, $htmlname, DOL_URL_ROOT.'/societe/ajax/company.php', $urloption, $conf->global->COMPANY_USE_SEARCH_TO_SELECT, 0, $ajaxoptions);
    		if (empty($hidelabel)) print $langs->trans("RefOrLabel").' : ';
    		else if ($hidelabel > 1) {
    			if (! empty($conf->global->MAIN_HTML5_PLACEHOLDER)) $placeholder=' placeholder="'.$langs->trans("RefOrLabel").'"';
    			else $placeholder=' title="'.$langs->trans("RefOrLabel").'"';
    			if ($hidelabel == 2) {
    				print img_picto($langs->trans("Search"), 'search');
    			}
    		}
    		print '<input type="text" size="20" name="search_'.$htmlname.'" id="search_'.$htmlname.'" value="'.$selected_input_value.'"'.$placeholder.' />';
    		if ($hidelabel == 3) {
    			print img_picto($langs->trans("Search"), 'search');
    		}
    	}
    	else
    	{*/
    		$out.=$this->select_thirdparty_list($selected,$htmlname,$filter,1,0,$forcecombo,array(),'',0,$limit);
    	//}

    	return $out;
    }

    /**
     *  Output html form to select a third party
     *
     *	@param	string	$selected       Preselected type
     *	@param  string	$htmlname       Name of field in form
     *  @param  string	$filter         optional filters criteras (example: 's.rowid <> x')
     *	@param	int		$showempty		Add an empty field
     * 	@param	int		$showtype		Show third party type in combolist (customer, prospect or supplier)
     * 	@param	int		$forcecombo		Force to use combo box
     *  @param	array	$events			Event options to run on change. Example: array(array('method'=>'getContacts', 'url'=>dol_buildpath('/core/ajax/contacts.php',1), 'htmlname'=>'contactid', 'params'=>array('add-customer-contact'=>'disabled')))
     *	@param	int		$limit			Maximum number of elements
     * 	@return	string					HTML string with
	 *  @deprecated						Use select_thirdparty instead
     */
    function select_company($selected='', $htmlname='socid', $filter='', $showempty=0, $showtype=0, $forcecombo=0, $events=array(), $limit=0)
    {
		return $this->select_thirdparty_list($selected, $htmlname, $filter, $showempty, $showtype, $forcecombo, $events, '', 0, $limit);
    }

    /**
     *  Output html form to select a third party
     *
     *	@param	string	$selected       Preselected type
     *	@param  string	$htmlname       Name of field in form
     *  @param  string	$filter         optional filters criteras (example: 's.rowid <> x')
     *	@param	int		$showempty		Add an empty field
     * 	@param	int		$showtype		Show third party type in combolist (customer, prospect or supplier)
     * 	@param	int		$forcecombo		Force to use combo box
     *  @param	array	$events			Event options. Example: array(array('method'=>'getContacts', 'url'=>dol_buildpath('/core/ajax/contacts.php',1), 'htmlname'=>'contactid', 'params'=>array('add-customer-contact'=>'disabled')))
     *  @param	string	$filterkey		Filter on key value
     *  @param	int		$outputmode		0=HTML select string, 1=Array
     *  @param	int		$limit			Limit number of answers
     * 	@return	string					HTML string with
     */
    function select_thirdparty_list($selected='',$htmlname='socid',$filter='',$showempty=0, $showtype=0, $forcecombo=0, $events=array(), $filterkey='', $outputmode=0, $limit=0)
    {
        global $conf,$user,$langs;

        $out=''; $num=0;
        $outarray=array();

        // On recherche les societes
        $sql = "SELECT s.rowid, s.nom as name, s.client, s.fournisseur, s.code_client, s.code_fournisseur";
        $sql.= " FROM ".MAIN_DB_PREFIX ."societe as s";
        if (!$user->rights->societe->client->voir && !$user->societe_id) $sql .= ", ".MAIN_DB_PREFIX."societe_commerciaux as sc";
        $sql.= " WHERE s.entity IN (".getEntity('societe', 1).")";
        if (! empty($user->societe_id)) $sql.= " AND s.rowid = ".$user->societe_id;
        if ($filter) $sql.= " AND (".$filter.")";
        if (!$user->rights->societe->client->voir && !$user->societe_id) $sql.= " AND s.rowid = sc.fk_soc AND sc.fk_user = " .$user->id;
        if (! empty($conf->global->COMPANY_HIDE_INACTIVE_IN_COMBOBOX)) $sql.= " AND s.status<>0 ";
        // Add criteria
        if ($filterkey && $filterkey != '')
        {
			$sql.=" AND (";
        	if (! empty($conf->global->COMPANY_DONOTSEARCH_ANYWHERE))   // Can use index
        	{
        		$sql.="(s.name LIKE '".$this->db->escape($filterkey)."%')";
        	}
        	else
        	{
        		// For natural search
        		$scrit = explode(' ', $filterkey);
        		foreach ($scrit as $crit) {
        			$sql.=" AND (s.name LIKE '%".$this->db->escape($crit)."%')";
        		}
        	}
        	if (! empty($conf->barcode->enabled))
        	{
        		$sql .= " OR s.barcode LIKE '".$this->db->escape($filterkey)."%'";
        	}
        	$sql.=")";
        }
        $sql.=$this->db->order("nom","ASC");
		if ($limit > 0) $sql.=$this->db->plimit($limit);

        dol_syslog(get_class($this)."::select_thirdparty_list", LOG_DEBUG);
        $resql=$this->db->query($sql);
        if ($resql)
        {
            if (! empty($conf->use_javascript_ajax))
            {
            	if (! empty($conf->global->COMPANY_USE_SEARCH_TO_SELECT) && ! $forcecombo)
	            {
					include_once DOL_DOCUMENT_ROOT . '/core/lib/ajax.lib.php';
	            	$out.= ajax_combobox($htmlname, $events, $conf->global->COMPANY_USE_SEARCH_TO_SELECT);
	            }
	            else
				{
					if (count($events))		// Add management of event
					{
						$out.='<script type="text/javascript">
								$(document).ready(function() {
									jQuery("#'.$htmlname.'").change(function () {
										var obj = '.json_encode($events).';
							   			$.each(obj, function(key,values) {
						    				if (values.method.length) {
						    					runJsCodeForEvent'.$htmlname.'(values);
						    				}
										});
									});

								function runJsCodeForEvent'.$htmlname.'(obj) {
									var id = $("#'.$htmlname.'").val();
									var method = obj.method;
									var url = obj.url;
									var htmlname = obj.htmlname;
									var showempty = obj.showempty;
						    		$.getJSON(url,
											{
												action: method,
												id: id,
												htmlname: htmlname,
												showempty: showempty
											},
											function(response) {
												$.each(obj.params, function(key,action) {
													if (key.length) {
														var num = response.num;
														if (num > 0) {
															$("#" + key).removeAttr(action);
														} else {
															$("#" + key).attr(action, action);
														}
													}
												});
												$("select#" + htmlname).html(response.value);
												if (response.num) {
													var selecthtml_str = response.value;
													var selecthtml_dom=$.parseHTML(selecthtml_str);
													$("#inputautocomplete"+htmlname).val(selecthtml_dom[0][0].innerHTML);
												} else {
													$("#inputautocomplete"+htmlname).val("");
												}
												$("select#" + htmlname).change();	/* Trigger event change */
											});
								}
							})
							</script>';
					}
	            }
            }

            // Construct $out and $outarray
            $out.= '<select id="'.$htmlname.'" class="flat" name="'.$htmlname.'">'."\n";

            $textifempty='';
            // Do not use textempty = ' ' or '&nbsp;' here, or search on key will search on ' key'.
            //$textifempty=' ';
            //if (! empty($conf->use_javascript_ajax) || $forcecombo) $textifempty='';
            if ($showempty) $out.= '<option value="-1">'.$textifempty.'</option>'."\n";

            $num = $this->db->num_rows($resql);
            $i = 0;
            if ($num)
            {
                while ($i < $num)
                {
                    $obj = $this->db->fetch_object($resql);
                    $label='';
                    if ($conf->global->SOCIETE_ADD_REF_IN_LIST) {
                    	if (($obj->client) && (!empty($obj->code_client))) {
                    		$label = $obj->code_client. ' - ';
                    	}
                    	if (($obj->fournisseur) && (!empty($obj->code_fournisseur))) {
                    		$label .= $obj->code_fournisseur. ' - ';
                    	}
                    	$label.=' '.$obj->name;
                    }
                    else
                    {
                    	$label=$obj->name;
                    }

                    if ($showtype)
                    {
                        if ($obj->client || $obj->fournisseur) $label.=' (';
                        if ($obj->client == 1 || $obj->client == 3) $label.=$langs->trans("Customer");
                        if ($obj->client == 2 || $obj->client == 3) $label.=($obj->client==3?', ':'').$langs->trans("Prospect");
                        if ($obj->fournisseur) $label.=($obj->client?', ':'').$langs->trans("Supplier");
                        if ($obj->client || $obj->fournisseur) $label.=')';
                    }
                    if ($selected > 0 && $selected == $obj->rowid)
                    {
                        $out.= '<option value="'.$obj->rowid.'" selected="selected">'.$label.'</option>';
                    }
                    else
					{
                        $out.= '<option value="'.$obj->rowid.'">'.$label.'</option>';
                    }

                    array_push($outarray, array('key'=>$obj->rowid, 'value'=>$obj->name, 'label'=>$obj->name));

                    $i++;
                    if (($i % 10) == 0) $out.="\n";
                }
            }
            $out.= '</select>'."\n";
        }
        else
        {
            dol_print_error($this->db);
        }

        $this->result=array('nbofthirdparties'=>$num);

        if ($outputmode) return $outarray;
        return $out;
    }


    /**
     *    	Return HTML combo list of absolute discounts
     *
     *    	@param	string	$selected       Id remise fixe pre-selectionnee
     *    	@param  string	$htmlname       Nom champ formulaire
     *    	@param  string	$filter         Criteres optionnels de filtre
     * 		@param	int		$socid			Id of thirdparty
     * 		@param	int		$maxvalue		Max value for lines that can be selected
     * 		@return	int						Return number of qualifed lines in list
     */
    function select_remises($selected, $htmlname, $filter, $socid, $maxvalue=0)
    {
        global $langs,$conf;

        // On recherche les remises
        $sql = "SELECT re.rowid, re.amount_ht, re.amount_tva, re.amount_ttc,";
        $sql.= " re.description, re.fk_facture_source";
        $sql.= " FROM ".MAIN_DB_PREFIX ."societe_remise_except as re";
        $sql.= " WHERE fk_soc = ".$socid;
        if ($filter) $sql.= " AND ".$filter;
        $sql.= " ORDER BY re.description ASC";

        dol_syslog(get_class($this)."::select_remises", LOG_DEBUG);
        $resql=$this->db->query($sql);
        if ($resql)
        {
            print '<select class="flat" name="'.$htmlname.'">';
            $num = $this->db->num_rows($resql);

            $qualifiedlines=$num;

            $i = 0;
            if ($num)
            {
                print '<option value="0">&nbsp;</option>';
                while ($i < $num)
                {
                    $obj = $this->db->fetch_object($resql);
                    $desc=dol_trunc($obj->description,40);
                    if ($desc=='(CREDIT_NOTE)') $desc=$langs->trans("CreditNote");
                    if ($desc=='(DEPOSIT)')     $desc=$langs->trans("Deposit");

                    $selectstring='';
                    if ($selected > 0 && $selected == $obj->rowid) $selectstring=' selected="selected"';

                    $disabled='';
                    if ($maxvalue > 0 && $obj->amount_ttc > $maxvalue)
                    {
                        $qualifiedlines--;
                        $disabled=' disabled="disabled"';
                    }

                    print '<option value="'.$obj->rowid.'"'.$selectstring.$disabled.'>'.$desc.' ('.price($obj->amount_ht).' '.$langs->trans("HT").' - '.price($obj->amount_ttc).' '.$langs->trans("TTC").')</option>';
                    $i++;
                }
            }
            print '</select>';
            return $qualifiedlines;
        }
        else
        {
            dol_print_error($this->db);
            return -1;
        }
    }

    /**
     *	Return list of all contacts (for a third party or all)
     *
     *	@param	int		$socid      	Id ot third party or 0 for all
     *	@param  string	$selected   	Id contact pre-selectionne
     *	@param  string	$htmlname  	    Name of HTML field ('none' for a not editable field)
     *	@param  int		$showempty      0=no empty value, 1=add an empty value
     *	@param  string	$exclude        List of contacts id to exclude
     *	@param	string	$limitto		Disable answers that are not id in this array list
     *	@param	string	$showfunction   Add function into label
     *	@param	string	$moreclass		Add more class to class style
     *	@param	string	$showsoc	    Add company into label
     * 	@param	int		$forcecombo		Force to use combo box
     *  @param	array	$events			Event options. Example: array(array('method'=>'getContacts', 'url'=>dol_buildpath('/core/ajax/contacts.php',1), 'htmlname'=>'contactid', 'params'=>array('add-customer-contact'=>'disabled')))
     *  @param	bool	$options_only	Return options only (for ajax treatment)
     *	@return	int						<0 if KO, Nb of contact in list if OK
     */
    function select_contacts($socid,$selected='',$htmlname='contactid',$showempty=0,$exclude='',$limitto='',$showfunction=0, $moreclass='', $showsoc=0, $forcecombo=0, $events=array(), $options_only=false)
    {
    	print $this->selectcontacts($socid,$selected,$htmlname,$showempty,$exclude,$limitto,$showfunction, $moreclass, $options_only, $showsoc, $forcecombo, $events);
    	return $this->num;
    }

    /**
     *	Return list of all contacts (for a third party or all)
     *
     *	@param	int		$socid      	Id ot third party or 0 for all
     *	@param  string	$selected   	Id contact pre-selectionne
     *	@param  string	$htmlname  	    Name of HTML field ('none' for a not editable field)
     *	@param  int		$showempty     	0=no empty value, 1=add an empty value, 2=add line 'Internal' (used by user edit)
     *	@param  string	$exclude        List of contacts id to exclude
     *	@param	string	$limitto		Disable answers that are not id in this array list
     *	@param	string	$showfunction   Add function into label
     *	@param	string	$moreclass		Add more class to class style
     *	@param	bool	$options_only	Return options only (for ajax treatment)
     *	@param	string	$showsoc	    Add company into label
     * 	@param	int		$forcecombo		Force to use combo box
     *  @param	array	$events			Event options. Example: array(array('method'=>'getContacts', 'url'=>dol_buildpath('/core/ajax/contacts.php',1), 'htmlname'=>'contactid', 'params'=>array('add-customer-contact'=>'disabled')))
     *	@return	 int					<0 if KO, Nb of contact in list if OK
     */
    function selectcontacts($socid,$selected='',$htmlname='contactid',$showempty=0,$exclude='',$limitto='',$showfunction=0, $moreclass='', $options_only=false, $showsoc=0, $forcecombo=0, $events=array())
    {
        global $conf,$langs;

        $langs->load('companies');

        $out='';

        // On recherche les societes
        $sql = "SELECT sp.rowid, sp.lastname, sp.statut, sp.firstname, sp.poste";
        if ($showsoc > 0) $sql.= " , s.nom as company";
        $sql.= " FROM ".MAIN_DB_PREFIX ."socpeople as sp";
        if ($showsoc > 0) $sql.= " LEFT OUTER JOIN  ".MAIN_DB_PREFIX ."societe as s ON s.rowid=sp.fk_soc";
        $sql.= " WHERE sp.entity IN (".getEntity('societe', 1).")";
        if ($socid > 0) $sql.= " AND sp.fk_soc=".$socid;
        if (! empty($conf->global->CONTACT_HIDE_INACTIVE_IN_COMBOBOX)) $sql.= " AND sp.statut<>0";
        $sql.= " ORDER BY sp.lastname ASC";

        dol_syslog(get_class($this)."::select_contacts", LOG_DEBUG);
        $resql=$this->db->query($sql);
        if ($resql)
        {
            $num=$this->db->num_rows($resql);

            if ($conf->use_javascript_ajax && $conf->global->CONTACT_USE_SEARCH_TO_SELECT && ! $forcecombo && ! $options_only)
            {
				include_once DOL_DOCUMENT_ROOT . '/core/lib/ajax.lib.php';
            	$out.= ajax_combobox($htmlname, $events, $conf->global->CONTACT_USE_SEARCH_TO_SELECT);
            }

            if ($htmlname != 'none' || $options_only) $out.= '<select class="flat'.($moreclass?' '.$moreclass:'').'" id="'.$htmlname.'" name="'.$htmlname.'">';
            if ($showempty == 1) $out.= '<option value="0"'.($selected=='0'?' selected="selected"':'').'></option>';
            if ($showempty == 2) $out.= '<option value="0"'.($selected=='0'?' selected="selected"':'').'>'.$langs->trans("Internal").'</option>';
            $num = $this->db->num_rows($resql);
            $i = 0;
            if ($num)
            {
                include_once DOL_DOCUMENT_ROOT.'/contact/class/contact.class.php';
                $contactstatic=new Contact($this->db);

                while ($i < $num)
                {
                    $obj = $this->db->fetch_object($resql);

                    $contactstatic->id=$obj->rowid;
                    $contactstatic->lastname=$obj->lastname;
                    $contactstatic->firstname=$obj->firstname;
					if ($obj->statut == 1){
                    if ($htmlname != 'none')
                    {
                        $disabled=0;
                        if (is_array($exclude) && count($exclude) && in_array($obj->rowid,$exclude)) $disabled=1;
                        if (is_array($limitto) && count($limitto) && ! in_array($obj->rowid,$limitto)) $disabled=1;
                        if ($selected && $selected == $obj->rowid)
                        {
                            $out.= '<option value="'.$obj->rowid.'"';
                            if ($disabled) $out.= ' disabled="disabled"';
                            $out.= ' selected="selected">';
                            $out.= $contactstatic->getFullName($langs);
                            if ($showfunction && $obj->poste) $out.= ' ('.$obj->poste.')';
                            if (($showsoc > 0) && $obj->company) $out.= ' - ('.$obj->company.')';
                            $out.= '</option>';
                        }
                        else
                        {
                            $out.= '<option value="'.$obj->rowid.'"';
                            if ($disabled) $out.= ' disabled="disabled"';
                            $out.= '>';
                            $out.= $contactstatic->getFullName($langs);
                            if ($showfunction && $obj->poste) $out.= ' ('.$obj->poste.')';
                            if (($showsoc > 0) && $obj->company) $out.= ' - ('.$obj->company.')';
                            $out.= '</option>';
                        }
                    }
                    else
					{
                        if ($selected == $obj->rowid)
                        {
                            $out.= $contactstatic->getFullName($langs);
                            if ($showfunction && $obj->poste) $out.= ' ('.$obj->poste.')';
                            if (($showsoc > 0) && $obj->company) $out.= ' - ('.$obj->company.')';
                        }
                    }
				}
                    $i++;
                }
            }
            else
			{
            	$out.= '<option value="-1"'.($showempty==2?'':' selected="selected"').' disabled="disabled">'.$langs->trans($socid?"NoContactDefinedForThirdParty":"NoContactDefined").'</option>';
            }
            if ($htmlname != 'none' || $options_only)
            {
                $out.= '</select>';
            }

            $this->num = $num;
            return $out;
        }
        else
        {
            dol_print_error($this->db);
            return -1;
        }
    }

    /**
     *	Return select list of users
     *
     *  @param	string	$selected       Id user preselected
     *  @param  string	$htmlname       Field name in form
     *  @param  int		$show_empty     0=liste sans valeur nulle, 1=ajoute valeur inconnue
     *  @param  array	$exclude        Array list of users id to exclude
     * 	@param	int		$disabled		If select list must be disabled
     *  @param  array	$include        Array list of users id to include
     * 	@param	int		$enableonly		Array list of users id to be enabled. All other must be disabled
     *  @param	int		$force_entity	0 or Id of environment to force
     * 	@return	void
     *  @deprecated
     */
    function select_users($selected='',$htmlname='userid',$show_empty=0,$exclude='',$disabled=0,$include='',$enableonly='',$force_entity=0)
    {
        print $this->select_dolusers($selected,$htmlname,$show_empty,$exclude,$disabled,$include,$enableonly,$force_entity);
    }

    /**
     *	Return select list of users
     *
     *  @param	string	$selected       User id or user object of user preselected. If -1, we use id of current user.
     *  @param  string	$htmlname       Field name in form
     *  @param  int		$show_empty     0=liste sans valeur nulle, 1=ajoute valeur inconnue
     *  @param  array	$exclude        Array list of users id to exclude
     * 	@param	int		$disabled		If select list must be disabled
     *  @param  array	$include        Array list of users id to include or 'hierarchy' to have only supervised users
     * 	@param	array	$enableonly		Array list of users id to be enabled. All other must be disabled
     *  @param	int		$force_entity	0 or Id of environment to force
     *  @param	int		$maxlength		Maximum length of string into list (0=no limit)
     *  @param	int		$showstatus		0=show user status only if status is disabled, 1=always show user status into label, -1=never show user status
     *  @param	string	$morefilter		Add more filters into sql request
     * 	@return	string					HTML select string
     *  @see select_dolgroups
     */
    function select_dolusers($selected='', $htmlname='userid', $show_empty=0, $exclude='', $disabled=0, $include='', $enableonly='', $force_entity=0, $maxlength=0, $showstatus=0, $morefilter='')
    {
        global $conf,$user,$langs;

        // If no preselected user defined, we take current user
        if ((is_numeric($selected) && ($selected < -1 || empty($selected))) && empty($conf->global->SOCIETE_DISABLE_DEFAULT_SALESREPRESENTATIVE)) $selected=$user->id;

        $excludeUsers=null;
        $includeUsers=null;

        // Permettre l'exclusion d'utilisateurs
        if (is_array($exclude))	$excludeUsers = implode("','",$exclude);
        // Permettre l'inclusion d'utilisateurs
        if (is_array($include))	$includeUsers = implode("','",$include);
		else if ($include == 'hierarchy')
		{
			// Build list includeUsers to have only hierarchy
			$userid=$user->id;
			$include=array();
			if (empty($user->users) || ! is_array($user->users)) $user->get_full_tree();
			foreach($user->users as $key => $val)
			{
				if (preg_match('/_'.$userid.'/',$val['fullpath'])) $include[]=$val['id'];
			}
			$includeUsers = implode("','",$include);
			//var_dump($includeUsers);exit;
			//var_dump($user->users);exit;
		}

        $out='';

        // On recherche les utilisateurs
        $sql = "SELECT DISTINCT u.rowid, u.lastname as lastname, u.firstname, u.statut, u.login, u.admin, u.entity";
        if (! empty($conf->multicompany->enabled) && $conf->entity == 1 && $user->admin && ! $user->entity)
        {
            $sql.= ", e.label";
        }
        $sql.= " FROM ".MAIN_DB_PREFIX ."user as u";
        if (! empty($conf->multicompany->enabled) && $conf->entity == 1 && $user->admin && ! $user->entity)
        {
            $sql.= " LEFT JOIN ".MAIN_DB_PREFIX ."entity as e ON e.rowid=u.entity";
            if ($force_entity) $sql.= " WHERE u.entity IN (0,".$force_entity.")";
            else $sql.= " WHERE u.entity IS NOT NULL";
        }
        else
        {
        	if (! empty($conf->multicompany->transverse_mode))
        	{
        		$sql.= ", ".MAIN_DB_PREFIX."usergroup_user as ug";
        		$sql.= " WHERE ug.fk_user = u.rowid";
        		$sql.= " AND ug.entity = ".$conf->entity;
        	}
        	else
        	{
        		$sql.= " WHERE u.entity IN (0,".$conf->entity.")";
        	}
        }
        if (! empty($user->societe_id)) $sql.= " AND u.fk_societe = ".$user->societe_id;
        if (is_array($exclude) && $excludeUsers) $sql.= " AND u.rowid NOT IN ('".$excludeUsers."')";
        if (is_array($include) && $includeUsers) $sql.= " AND u.rowid IN ('".$includeUsers."')";
        if (! empty($conf->global->USER_HIDE_INACTIVE_IN_COMBOBOX)) $sql.= " AND u.statut <> 0";
        if (! empty($morefilter)) $sql.=" ".$morefilter;
        $sql.= " ORDER BY u.lastname ASC";

        dol_syslog(get_class($this)."::select_dolusers", LOG_DEBUG);
        $resql=$this->db->query($sql);
        if ($resql)
        {
            $num = $this->db->num_rows($resql);
            $i = 0;
            if ($num)
            {
                $out.= '<select class="flat" id="'.$htmlname.'" name="'.$htmlname.'"'.($disabled?' disabled="disabled"':'').'>';
                if ($show_empty) $out.= '<option value="-1"'.((empty($selected) || $selected==-1)?' selected="selected"':'').'>&nbsp;</option>'."\n";

                $userstatic=new User($this->db);

                while ($i < $num)
                {
                    $obj = $this->db->fetch_object($resql);

                    $userstatic->id=$obj->rowid;
                    $userstatic->lastname=$obj->lastname;
                    $userstatic->firstname=$obj->firstname;

                    $disableline=0;
                    if (is_array($enableonly) && count($enableonly) && ! in_array($obj->rowid,$enableonly)) $disableline=1;

                    if ((is_object($selected) && $selected->id == $obj->rowid) || (! is_object($selected) && $selected == $obj->rowid))
                    {
                        $out.= '<option value="'.$obj->rowid.'"';
                        if ($disableline) $out.= ' disabled="disabled"';
                        $out.= ' selected="selected">';
                    }
                    else
                    {
                        $out.= '<option value="'.$obj->rowid.'"';
                        if ($disableline) $out.= ' disabled="disabled"';
                        $out.= '>';
                    }

                    $out.= $userstatic->getFullName($langs, 0, 0, $maxlength);
                    // Complete name with more info
                    $moreinfo=0;
                    if (! empty($conf->global->MAIN_SHOW_LOGIN))
                    {
                    	$out.= ($moreinfo?' - ':' (').$obj->login;
                    	$moreinfo++;
                    }
                    if ($showstatus >= 0)
                    {
                    	if ($obj->statut == 1 && $showstatus == 1)
                    	{
                    		$out.=($moreinfo?' - ':' (').$langs->trans('Enabled');
                    		$moreinfo++;
                    	}
						if ($obj->statut == 0)
						{
							$out.=($moreinfo?' - ':' (').$langs->trans('Disabled');
							$moreinfo++;
						}
					}
                    if (! empty($conf->multicompany->enabled) && empty($conf->multicompany->transverse_mode) && $conf->entity == 1 && $user->admin && ! $user->entity)
                    {
                        if ($obj->admin && ! $obj->entity)
                        {
                        	$out.=($moreinfo?' - ':' (').$langs->trans("AllEntities");
                        	$moreinfo++;
                        }
                        else
                     {
                        	$out.=($moreinfo?' - ':' (').$obj->label;
                        	$moreinfo++;
                     	}
                    }
					$out.=($moreinfo?')':'');
                    $out.= '</option>';

                    $i++;
                }
            }
            else
            {
                $out.= '<select class="flat" name="'.$htmlname.'" disabled="disabled">';
                $out.= '<option value="">'.$langs->trans("None").'</option>';
            }
            $out.= '</select>';

       		if (! empty($conf->use_javascript_ajax) && ! $show_empty)	// ajaxcombo works only on list with no empty value because of &nbsp;
			{
				include_once DOL_DOCUMENT_ROOT . '/core/lib/ajax.lib.php';
				$out.= ajax_combobox($htmlname);
			}
        }
        else
        {
            dol_print_error($this->db);
        }

        return $out;
    }


    /**
     *	Return select list of users. Selected users are stored into session.
     *  List of users are provided into $_SESSION['assignedtouser'].
     *
     *  @param  string	$action         Value for $action
     *  @param  string	$htmlname       Field name in form
     *  @param  int		$show_empty     0=liste sans valeur nulle, 1=ajoute valeur inconnue
     *  @param  array	$exclude        Array list of users id to exclude
     * 	@param	int		$disabled		If select list must be disabled
     *  @param  array	$include        Array list of users id to include or 'hierarchy' to have only supervised users
     * 	@param	array	$enableonly		Array list of users id to be enabled. All other must be disabled
     *  @param	int		$force_entity	0 or Id of environment to force
     *  @param	int		$maxlength		Maximum length of string into list (0=no limit)
     *  @param	int		$showstatus		0=show user status only if status is disabled, 1=always show user status into label, -1=never show user status
     *  @param	string	$morefilter		Add more filters into sql request
     * 	@return	string					HTML select string
     *  @see select_dolgroups
     */
    function select_dolusers_forevent($action='', $htmlname='userid', $show_empty=0, $exclude='', $disabled=0, $include='', $enableonly='', $force_entity=0, $maxlength=0, $showstatus=0, $morefilter='')
    {
        global $conf,$user,$langs;

        $userstatic=new User($this->db);
		$out='';

        // Method with no ajax
        //$out.='<form method="POST" action="'.$_SERVER["PHP_SELF"].'">';
        if ($action == 'view')
        {
			$out.='';
        }
		else
		{
			$out.='<input type="hidden" class="removedassignedhidden" name="removedassigned" value="">';
			$out.='<script type="text/javascript" language="javascript">jQuery(document).ready(function () {    jQuery(".removedassigned").click(function() {        jQuery(".removedassignedhidden").val(jQuery(this).val());    });})</script>';
			$out.=$this->select_dolusers('', $htmlname, $show_empty, $exclude, $disabled, $include, $enableonly, $force_entity, $maxlength, $showstatus, $morefilter);
			$out.='<input type="submit" class="button" name="'.$action.'assignedtouser" value="'.dol_escape_htmltag($langs->trans("Add")).'">';
		}
		$assignedtouser=array();
		if (!empty($_SESSION['assignedtouser']))
		{
			$assignedtouser=dol_json_decode($_SESSION['assignedtouser'], true);
		}
		$nbassignetouser=count($assignedtouser);

		if ($nbassignetouser && $action != 'view') $out.='<br>';
		$i=0; $ownerid=0;
		foreach($assignedtouser as $key => $value)
		{
			if ($value['id'] == $ownerid) continue;
			$userstatic->fetch($value['id']);
			$out.=$userstatic->getNomUrl(1);
			if ($i == 0) { $ownerid = $value['id']; $out.=' ('.$langs->trans("Owner").')'; }
			if ($nbassignetouser > 1 && $action != 'view') $out.=' <input type="image" style="border: 0px;" src="'.img_picto($langs->trans("Remove"), 'delete', '', 0, 1).'" value="'.$userstatic->id.'" class="removedassigned" id="removedassigned_'.$userstatic->id.'" name="removedassigned_'.$userstatic->id.'">';
			//$out.=' '.($value['mandatory']?$langs->trans("Mandatory"):$langs->trans("Optional"));
			//$out.=' '.($value['transparency']?$langs->trans("Busy"):$langs->trans("NotBusy"));
			$out.='<br>';
			$i++;
		}

		//$out.='</form>';
        return $out;
    }


    /**
     *  Return list of products for customer in Ajax if Ajax activated or go to select_produits_list
     *
     *  @param		int			$selected				Preselected products
     *  @param		string		$htmlname				Name of HTML select field (must be unique in page)
     *  @param		int			$filtertype				Filter on product type (''=nofilter, 0=product, 1=service)
     *  @param		int			$limit					Limit on number of returned lines
     *  @param		int			$price_level			Level of price to show
     *  @param		int			$status					-1=Return all products, 0=Products not on sell, 1=Products on sell
     *  @param		int			$finished				2=all, 1=finished, 0=raw material
     *  @param		string		$selected_input_value	Value of preselected input text (with ajax)
     *  @param		int			$hidelabel				Hide label (0=no, 1=yes, 2=show search icon (before) and placeholder, 3 search icon after)
     *  @param		array		$ajaxoptions			Options for ajax_autocompleter
     *  @param      int			$socid					Thirdparty Id
     *  @return		void
     */
    function select_produits($selected='', $htmlname='productid', $filtertype='', $limit=20, $price_level=0, $status=1, $finished=2, $selected_input_value='', $hidelabel=0, $ajaxoptions=array(),$socid=0)
    {
        global $langs,$conf;

        $price_level = (! empty($price_level) ? $price_level : 0);

        if (! empty($conf->use_javascript_ajax) && ! empty($conf->global->PRODUIT_USE_SEARCH_TO_SELECT))
        {
        	$placeholder='';

            if ($selected && empty($selected_input_value))
            {
                require_once DOL_DOCUMENT_ROOT.'/product/class/product.class.php';
                $product = new Product($this->db);
                $product->fetch($selected);
                $selected_input_value=$product->ref;
            }
            // mode=1 means customers products
            $urloption='htmlname='.$htmlname.'&outjson=1&price_level='.$price_level.'&type='.$filtertype.'&mode=1&status='.$status.'&finished='.$finished;
            //Price by customer
            if (! empty($conf->global->PRODUIT_CUSTOMER_PRICES) && !empty($socid)) {
            	$urloption.='&socid='.$socid;
            }
            print ajax_autocompleter($selected, $htmlname, DOL_URL_ROOT.'/product/ajax/products.php', $urloption, $conf->global->PRODUIT_USE_SEARCH_TO_SELECT, 0, $ajaxoptions);
            if (empty($hidelabel)) print $langs->trans("RefOrLabel").' : ';
            else if ($hidelabel > 1) {
            	if (! empty($conf->global->MAIN_HTML5_PLACEHOLDER)) $placeholder=' placeholder="'.$langs->trans("RefOrLabel").'"';
            	else $placeholder=' title="'.$langs->trans("RefOrLabel").'"';
            	if ($hidelabel == 2) {
            		print img_picto($langs->trans("Search"), 'search');
            	}
            }
            print '<input type="text" size="20" name="search_'.$htmlname.'" id="search_'.$htmlname.'" value="'.$selected_input_value.'"'.$placeholder.' />';
            if ($hidelabel == 3) {
            	print img_picto($langs->trans("Search"), 'search');
            }
        }
        else
		{
            print $this->select_produits_list($selected,$htmlname,$filtertype,$limit,$price_level,'',$status,$finished,0,$socid);
        }
    }

    /**
     *	Return list of products for a customer
     *
     *	@param      int		$selected       Preselected product
     *	@param      string	$htmlname       Name of select html
     *  @param		string	$filtertype     Filter on product type (''=nofilter, 0=product, 1=service)
     *	@param      int		$limit          Limit on number of returned lines
     *	@param      int		$price_level    Level of price to show
     * 	@param      string	$filterkey      Filter on product
     *	@param		int		$status         -1=Return all products, 0=Products not on sell, 1=Products on sell
     *  @param      int		$finished       Filter on finished field: 2=No filter
     *  @param      int		$outputmode     0=HTML select string, 1=Array
     *  @param      int		$socid     		Thirdparty Id
     *  @return     array    				Array of keys for json
     */
    function select_produits_list($selected='',$htmlname='productid',$filtertype='',$limit=20,$price_level=0,$filterkey='',$status=1,$finished=2,$outputmode=0,$socid=0)
    {
        global $langs,$conf,$user,$db;

        $out='';
        $outarray=array();

        $sql = "SELECT ";
        $sql.= " p.rowid, p.label, p.ref, p.description, p.fk_product_type, p.price, p.price_ttc, p.price_base_type, p.tva_tx, p.duration, p.stock";

        //Price by customer
        if (! empty($conf->global->PRODUIT_CUSTOMER_PRICES) && !empty($socid)) {
        	$sql.=' ,pcp.rowid as idprodcustprice, pcp.price as custprice, pcp.price_ttc as custprice_ttc,';
        	$sql.=' pcp.price_base_type as custprice_base_type, pcp.tva_tx as custtva_tx';
        }

        // Multilang : we add translation
        if (! empty($conf->global->MAIN_MULTILANGS))
        {
            $sql.= ", pl.label as label_translated";
        }
		// Price by quantity
		if (! empty($conf->global->PRODUIT_CUSTOMER_PRICES_BY_QTY))
		{
			$sql.= ", (SELECT pp.rowid FROM ".MAIN_DB_PREFIX."product_price as pp WHERE pp.fk_product = p.rowid";
			if ($price_level >= 1 && !empty($conf->global->PRODUIT_MULTIPRICES)) $sql.= " AND price_level=".$price_level;
			$sql.= " ORDER BY date_price";
			$sql.= " DESC LIMIT 1) as price_rowid";
			$sql.= ", (SELECT pp.price_by_qty FROM ".MAIN_DB_PREFIX."product_price as pp WHERE pp.fk_product = p.rowid";
			if ($price_level >= 1 && !empty($conf->global->PRODUIT_MULTIPRICES)) $sql.= " AND price_level=".$price_level;
			$sql.= " ORDER BY date_price";
			$sql.= " DESC LIMIT 1) as price_by_qty";
		}
        $sql.= " FROM ".MAIN_DB_PREFIX."product as p";
        //Price by customer
        if (! empty($conf->global->PRODUIT_CUSTOMER_PRICES) && !empty($socid)) {
        	$sql.=" LEFT JOIN  ".MAIN_DB_PREFIX."product_customer_price as pcp ON pcp.fk_soc=".$socid." AND pcp.fk_product=p.rowid";
        }
        // Multilang : we add translation
        if (! empty($conf->global->MAIN_MULTILANGS))
        {
            $sql.= " LEFT JOIN ".MAIN_DB_PREFIX."product_lang as pl ON pl.fk_product = p.rowid AND pl.lang='". $langs->getDefaultLang() ."'";
        }
        $sql.= ' WHERE p.entity IN ('.getEntity('product', 1).')';
        if ($finished == 0)
        {
            $sql.= " AND p.finished = ".$finished;
        }
        elseif ($finished == 1)
        {
            $sql.= " AND p.finished = ".$finished;
            if ($status >= 0)  $sql.= " AND p.tosell = ".$status;
        }
        elseif ($status >= 0)
        {
            $sql.= " AND p.tosell = ".$status;
        }
        if (strval($filtertype) != '') $sql.=" AND p.fk_product_type=".$filtertype;
        // Add criteria on ref/label
        if ($filterkey != '')
        {
        	$sql.=' AND (';
        	$prefix=empty($conf->global->PRODUCT_DONOTSEARCH_ANYWHERE)?'%':'';	// Can use index if PRODUCT_DONOTSEARCH_ANYWHERE is on
            // For natural search
            $scrit = explode(' ', $filterkey);
            $i=0;
            if (count($scrit) > 1) $sql.="(";
            foreach ($scrit as $crit)
            {
            	if ($i > 0) $sql.=" AND ";
                $sql.="(p.ref LIKE '".$prefix.$crit."%' OR p.label LIKE '".$prefix.$crit."%'";
                if (! empty($conf->global->MAIN_MULTILANGS)) $sql.=" OR pl.label LIKE '".$prefix.$crit."%'";
                $sql.=")";
                $i++;
            }
            if (count($scrit) > 1) $sql.=")";
          	if (! empty($conf->barcode->enabled)) $sql.= " OR p.barcode LIKE '".$prefix.$filterkey."%'";
        	$sql.=')';
        }
        $sql.= $db->order("p.ref");
        $sql.= $db->plimit($limit);

        // Build output string
        dol_syslog(get_class($this)."::select_produits_list search product", LOG_DEBUG);
        $result=$this->db->query($sql);
        if ($result)
        {
            $num = $this->db->num_rows($result);

            $out.='<select class="flat" name="'.$htmlname.'" id="'.$htmlname.'">';
            $out.='<option value="0" selected="selected">&nbsp;</option>';

            $i = 0;
            while ($num && $i < $num)
            {
            	$opt = '';
				$optJson = array();
				$objp = $this->db->fetch_object($result);

				if (!empty($objp->price_by_qty) && $objp->price_by_qty == 1 && !empty($conf->global->PRODUIT_CUSTOMER_PRICES_BY_QTY))
				{ // Price by quantity will return many prices for the same product
					$sql = "SELECT rowid, quantity, price, unitprice, remise_percent, remise";
					$sql.= " FROM ".MAIN_DB_PREFIX."product_price_by_qty";
					$sql.= " WHERE fk_product_price=".$objp->price_rowid;
					$sql.= " ORDER BY quantity ASC";

					dol_syslog(get_class($this)."::select_produits_list search price by qty", LOG_DEBUG);
					$result2 = $this->db->query($sql);
					if ($result2)
					{
						$nb_prices = $this->db->num_rows($result2);
						$j = 0;
						while ($nb_prices && $j < $nb_prices) {
							$objp2 = $this->db->fetch_object($result2);

							$objp->quantity = $objp2->quantity;
							$objp->price = $objp2->price;
							$objp->unitprice = $objp2->unitprice;
							$objp->remise_percent = $objp2->remise_percent;
							$objp->remise = $objp2->remise;
							$objp->price_by_qty_rowid = $objp2->rowid;

							$this->constructProductListOption($objp, $opt, $optJson, 0, $selected);

							$j++;

							// Add new entry
							// "key" value of json key array is used by jQuery automatically as selected value
							// "label" value of json key array is used by jQuery automatically as text for combo box
							$out.=$opt;
							array_push($outarray, $optJson);
						}
					}
				}
				else
				{
					$this->constructProductListOption($objp, $opt, $optJson, $price_level, $selected);
					// Add new entry
					// "key" value of json key array is used by jQuery automatically as selected value
					// "label" value of json key array is used by jQuery automatically as text for combo box
					$out.=$opt;
					array_push($outarray, $optJson);
				}

                $i++;
            }

            $out.='</select>';

            $this->db->free($result);

            if (empty($outputmode)) return $out;
            return $outarray;
        }
        else
		{
            dol_print_error($db);
        }
    }

    /**
     * constructProductListOption
     *
     * @param 	resultset	$objp			Resultset of fetch
     * @param 	string		$opt			Option
     * @param 	string		$optJson		Option
     * @param 	int			$price_level	Price level
     * @param 	string		$selected		Preselected value
     * @return	void
     */
	private function constructProductListOption(&$objp, &$opt, &$optJson, $price_level, $selected)
	{
		global $langs,$conf,$user,$db;

        $outkey='';
        $outval='';
        $outref='';
        $outlabel='';
        $outdesc='';
        $outtype='';
        $outprice_ht='';
        $outprice_ttc='';
        $outpricebasetype='';
        $outtva_tx='';
		$outqty=1;
		$outdiscount=0;

		$maxlengtharticle=(empty($conf->global->PRODUCT_MAX_LENGTH_COMBO)?48:$conf->global->PRODUCT_MAX_LENGTH_COMBO);

        $label=$objp->label;
        if (! empty($objp->label_translated)) $label=$objp->label_translated;
        if (! empty($filterkey) && $filterkey != '') $label=preg_replace('/('.preg_quote($filterkey).')/i','<strong>$1</strong>',$label,1);

        $outkey=$objp->rowid;
        $outref=$objp->ref;
        $outlabel=$objp->label;
        $outdesc=$objp->description;
        $outtype=$objp->fk_product_type;

        $opt = '<option value="'.$objp->rowid.'"';
        $opt.= ($objp->rowid == $selected)?' selected="selected"':'';
		$opt.= (!empty($objp->price_by_qty_rowid) && $objp->price_by_qty_rowid > 0)?' pbq="'.$objp->price_by_qty_rowid.'"':'';
        if (! empty($conf->stock->enabled) && $objp->fk_product_type == 0 && isset($objp->stock))
        {
			if ($objp->stock > 0) $opt.= ' class="product_line_stock_ok"';
			else if ($objp->stock <= 0) $opt.= ' class="product_line_stock_too_low"';
        }
        $opt.= '>';
        $opt.= $objp->ref.' - '.dol_trunc($label,$maxlengtharticle).' - ';

        $objRef = $objp->ref;
        if (! empty($filterkey) && $filterkey != '') $objRef=preg_replace('/('.preg_quote($filterkey).')/i','<strong>$1</strong>',$objRef,1);
        $outval.=$objRef.' - '.dol_trunc($label,$maxlengtharticle).' - ';

        $found=0;

        // Multiprice
        if ($price_level >= 1 && $conf->global->PRODUIT_MULTIPRICES)		// If we need a particular price level (from 1 to 6)
        {
            $sql = "SELECT price, price_ttc, price_base_type, tva_tx";
            $sql.= " FROM ".MAIN_DB_PREFIX."product_price";
            $sql.= " WHERE fk_product='".$objp->rowid."'";
            $sql.= " AND entity IN (".getEntity('productprice', 1).")";
            $sql.= " AND price_level=".$price_level;
            $sql.= " ORDER BY date_price";
            $sql.= " DESC LIMIT 1";

            dol_syslog(get_class($this).'::constructProductListOption search price for level '.$price_level.'', LOG_DEBUG);
            $result2 = $this->db->query($sql);
            if ($result2)
            {
                $objp2 = $this->db->fetch_object($result2);
                if ($objp2)
                {
                    $found=1;
                    if ($objp2->price_base_type == 'HT')
                    {
                        $opt.= price($objp2->price,1,$langs,0,0,-1,$conf->currency).' '.$langs->trans("HT");
                        $outval.= price($objp2->price,0,$langs,0,0,-1,$conf->currency).' '.$langs->transnoentities("HT");
                    }
                    else
                    {
                        $opt.= price($objp2->price_ttc,1,$langs,0,0,-1,$conf->currency).' '.$langs->trans("TTC");
                        $outval.= price($objp2->price_ttc,0,$langs,0,0,-1,$conf->currency).' '.$langs->transnoentities("TTC");
                    }
                    $outprice_ht=price($objp2->price);
                    $outprice_ttc=price($objp2->price_ttc);
                    $outpricebasetype=$objp2->price_base_type;
                    $outtva_tx=$objp2->tva_tx;
                }
            }
            else
            {
                dol_print_error($this->db);
            }
        }

		// Price by quantity
		if (!empty($objp->quantity) && $objp->quantity >= 1 && ! empty($conf->global->PRODUIT_CUSTOMER_PRICES_BY_QTY))
		{
			$found = 1;
			$outqty=$objp->quantity;
			$outdiscount=$objp->remise_percent;
			if ($objp->quantity == 1)
			{
				$opt.= price($objp->unitprice,1,$langs,0,0,-1,$conf->currency)."/";
				$outval.= price($objp->unitprice,0,$langs,0,0,-1,$conf->currency)."/";
				$opt.= $langs->trans("Unit");	// Do not use strtolower because it breaks utf8 encoding
				$outval.=$langs->transnoentities("Unit");
			}
			else
			{
				$opt.= price($objp->price,1,$langs,0,0,-1,$conf->currency)."/".$objp->quantity;
				$outval.= price($objp->price,0,$langs,0,0,-1,$conf->currency)."/".$objp->quantity;
				$opt.= $langs->trans("Units");	// Do not use strtolower because it breaks utf8 encoding
				$outval.=$langs->transnoentities("Units");
			}

			$outprice_ht=price($objp->unitprice);
            $outprice_ttc=price($objp->unitprice * (1 + ($objp->tva_tx / 100)));
            $outpricebasetype=$objp->price_base_type;
            $outtva_tx=$objp->tva_tx;
		}
		if (!empty($objp->quantity) && $objp->quantity >= 1)
		{
			$opt.=" (".price($objp->unitprice,1,$langs,0,0,-1,$conf->currency)."/".$langs->trans("Unit").")";	// Do not use strtolower because it breaks utf8 encoding
			$outval.=" (".price($objp->unitprice,0,$langs,0,0,-1,$conf->currency)."/".$langs->transnoentities("Unit").")";	// Do not use strtolower because it breaks utf8 encoding
		}
		if (!empty($objp->remise_percent) && $objp->remise_percent >= 1)
		{
			$opt.=" - ".$langs->trans("Discount")." : ".vatrate($objp->remise_percent).' %';
			$outval.=" - ".$langs->transnoentities("Discount")." : ".vatrate($objp->remise_percent).' %';
		}

		//Price by customer
		if (!empty($conf->global->PRODUIT_CUSTOMER_PRICES)) {
			if (!empty($objp->idprodcustprice)) {
				$found = 1;

				if ($objp->custprice_base_type == 'HT')
				{
					$opt.= price($objp->custprice,1,$langs,0,0,-1,$conf->currency).' '.$langs->trans("HT");
					$outval.= price($objp->custprice,0,$langs,0,0,-1,$conf->currency).' '.$langs->transnoentities("HT");
				}
				else
				{
					$opt.= price($objp->custprice_ttc,1,$langs,0,0,-1,$conf->currency).' '.$langs->trans("TTC");
					$outval.= price($objp->custprice_ttc,0,$langs,0,0,-1,$conf->currency).' '.$langs->transnoentities("TTC");
				}

				$outprice_ht=price($objp->custprice);
				$outprice_ttc=price($objp->custprice_ttc);
				$outpricebasetype=$objp->custprice_base_type;
				$outtva_tx=$objp->custtva_tx;
			}
		}

        // If level no defined or multiprice not found, we used the default price
        if (! $found)
        {
            if ($objp->price_base_type == 'HT')
            {
                $opt.= price($objp->price,1,$langs,0,0,-1,$conf->currency).' '.$langs->trans("HT");
                $outval.= price($objp->price,0,$langs,0,0,-1,$conf->currency).' '.$langs->transnoentities("HT");
            }
            else
            {
                $opt.= price($objp->price_ttc,1,$langs,0,0,-1,$conf->currency).' '.$langs->trans("TTC");
                $outval.= price($objp->price_ttc,0,$langs,0,0,-1,$conf->currency).' '.$langs->transnoentities("TTC");
            }
            $outprice_ht=price($objp->price);
            $outprice_ttc=price($objp->price_ttc);
            $outpricebasetype=$objp->price_base_type;
            $outtva_tx=$objp->tva_tx;
        }

        if (! empty($conf->stock->enabled) && isset($objp->stock) && $objp->fk_product_type == 0)
        {
            $opt.= ' - '.$langs->trans("Stock").':'.$objp->stock;
            $outval.=' - '.$langs->transnoentities("Stock").':'.$objp->stock;
        }

        if ($objp->duration)
        {
            $duration_value = substr($objp->duration,0,dol_strlen($objp->duration)-1);
            $duration_unit = substr($objp->duration,-1);
            if ($duration_value > 1)
            {
                $dur=array("h"=>$langs->trans("Hours"),"d"=>$langs->trans("Days"),"w"=>$langs->trans("Weeks"),"m"=>$langs->trans("Months"),"y"=>$langs->trans("Years"));
            }
            else
            {
                $dur=array("h"=>$langs->trans("Hour"),"d"=>$langs->trans("Day"),"w"=>$langs->trans("Week"),"m"=>$langs->trans("Month"),"y"=>$langs->trans("Year"));
            }
            $opt.= ' - '.$duration_value.' '.$langs->trans($dur[$duration_unit]);
            $outval.=' - '.$duration_value.' '.$langs->transnoentities($dur[$duration_unit]);
        }

        $opt.= "</option>\n";
		$optJson = array('key'=>$outkey, 'value'=>$outref, 'label'=>$outval, 'label2'=>$outlabel, 'desc'=>$outdesc, 'type'=>$outtype, 'price_ht'=>$outprice_ht, 'price_ttc'=>$outprice_ttc, 'pricebasetype'=>$outpricebasetype, 'tva_tx'=>$outtva_tx, 'qty'=>$outqty, 'discount'=>$outdiscount);
	}

    /**
     *	Return list of products for customer (in Ajax if Ajax activated or go to select_produits_fournisseurs_list)
     *
     *	@param	int		$socid			Id third party
     *	@param  string	$selected       Preselected product
     *	@param  string	$htmlname       Name of HTML Select
     *  @param	string	$filtertype     Filter on product type (''=nofilter, 0=product, 1=service)
     *	@param  string	$filtre			For a SQL filter
     *	@param	array	$ajaxoptions	Options for ajax_autocompleter
	 *  @param	int		$hidelabel		Hide label (0=no, 1=yes)
     *	@return	void
     */
    function select_produits_fournisseurs($socid, $selected='', $htmlname='productid', $filtertype='', $filtre='', $ajaxoptions=array(), $hidelabel=0)
    {
        global $langs,$conf;
        global $price_level, $status, $finished;

        if (! empty($conf->use_javascript_ajax) && ! empty($conf->global->PRODUIT_USE_SEARCH_TO_SELECT))
        {
            // mode=2 means suppliers products
            $urloption=($socid > 0?'socid='.$socid.'&':'').'htmlname='.$htmlname.'&outjson=1&price_level='.$price_level.'&type='.$filtertype.'&mode=2&status='.$status.'&finished='.$finished;
            print ajax_autocompleter('', $htmlname, DOL_URL_ROOT.'/product/ajax/products.php', $urloption, $conf->global->PRODUIT_USE_SEARCH_TO_SELECT, 0, $ajaxoptions);
            print ($hidelabel?'':$langs->trans("RefOrLabel").' : ').'<input type="text" size="16" name="search_'.$htmlname.'" id="search_'.$htmlname.'">';
        }
        else
        {
            print $this->select_produits_fournisseurs_list($socid,$selected,$htmlname,$filtertype,$filtre,'',-1,0);
        }
    }

    /**
     *	Return list of suppliers products
     *
     *	@param	int		$socid   		Id societe fournisseur (0 pour aucun filtre)
     *	@param  int		$selected       Produit pre-selectionne
     *	@param  string	$htmlname       Nom de la zone select
     *  @param	string	$filtertype     Filter on product type (''=nofilter, 0=product, 1=service)
     *	@param  string	$filtre         Pour filtre sql
     *	@param  string	$filterkey      Filtre des produits
     *  @param  int		$statut         -1=Return all products, 0=Products not on sell, 1=Products on sell
     *  @param  int		$outputmode     0=HTML select string, 1=Array
     *  @param  int     $limit          Limit of line number
     *  @return array           		Array of keys for json
     */
    function select_produits_fournisseurs_list($socid,$selected='',$htmlname='productid',$filtertype='',$filtre='',$filterkey='',$statut=-1,$outputmode=0,$limit=100)
    {
        global $langs,$conf,$db;

        $out='';
        $outarray=array();

        $langs->load('stocks');

        $sql = "SELECT p.rowid, p.label, p.ref, p.price, p.duration,";
        $sql.= " pfp.ref_fourn, pfp.rowid as idprodfournprice, pfp.price as fprice, pfp.quantity, pfp.remise_percent, pfp.remise, pfp.unitprice,";
        $sql.= " s.nom as name";
        $sql.= " FROM ".MAIN_DB_PREFIX."product as p";
        $sql.= " LEFT JOIN ".MAIN_DB_PREFIX."product_fournisseur_price as pfp ON p.rowid = pfp.fk_product";
        if ($socid) $sql.= " AND pfp.fk_soc = ".$socid;
        $sql.= " LEFT JOIN ".MAIN_DB_PREFIX."societe as s ON pfp.fk_soc = s.rowid";
        $sql.= " WHERE p.entity IN (".getEntity('product', 1).")";
        $sql.= " AND p.tobuy = 1";
        if (strval($filtertype) != '') $sql.=" AND p.fk_product_type=".$filtertype;
        if (! empty($filtre)) $sql.=" ".$filtre;
        // Add criteria on ref/label
        if ($filterkey != '')
        {
        	$sql.=' AND (';
        	$prefix=empty($conf->global->PRODUCT_DONOTSEARCH_ANYWHERE)?'%':'';	// Can use index if PRODUCT_DONOTSEARCH_ANYWHERE is on
        	// For natural search
        	$scrit = explode(' ', $filterkey);
        	$i=0;
        	if (count($scrit) > 1) $sql.="(";
        	foreach ($scrit as $crit)
        	{
        		if ($i > 0) $sql.=" AND ";
        		$sql.="(pfp.ref_fourn LIKE '".$prefix.$crit."%' OR p.ref LIKE '".$prefix.$crit."%' OR p.label LIKE '".$prefix.$crit."%')";
        		$i++;
        	}
        	if (count($scrit) > 1) $sql.=")";
        	if (! empty($conf->barcode->enabled)) $sql.= " OR p.barcode LIKE '".$prefix.$filterkey."%'";
        	$sql.=')';
        }
        $sql.= " ORDER BY pfp.ref_fourn DESC, pfp.quantity ASC";
        $sql.= $db->plimit($limit);

        // Build output string

        dol_syslog(get_class($this)."::select_produits_fournisseurs_list", LOG_DEBUG);
        $result=$this->db->query($sql);
        if ($result)
        {

            $num = $this->db->num_rows($result);

            //$out.='<select class="flat" id="select'.$htmlname.'" name="'.$htmlname.'">';	// remove select to have id same with combo and ajax
            $out.='<select class="flat" id="'.$htmlname.'" name="'.$htmlname.'">';
            if (! $selected) $out.='<option value="0" selected="selected">&nbsp;</option>';
            else $out.='<option value="0">&nbsp;</option>';

            $i = 0;
            while ($i < $num)
            {
                $objp = $this->db->fetch_object($result);

                $outkey=$objp->idprodfournprice;
                $outref=$objp->ref;
                $outval='';
                $outqty=1;
				$outdiscount=0;

                $opt = '<option value="'.$objp->idprodfournprice.'"';
                if ($selected && $selected == $objp->idprodfournprice) $opt.= ' selected="selected"';
                if (empty($objp->idprodfournprice)) $opt.=' disabled="disabled"';
                $opt.= '>';

                $objRef = $objp->ref;
                if ($filterkey && $filterkey != '') $objRef=preg_replace('/('.preg_quote($filterkey).')/i','<strong>$1</strong>',$objRef,1);
                $objRefFourn = $objp->ref_fourn;
                if ($filterkey && $filterkey != '') $objRefFourn=preg_replace('/('.preg_quote($filterkey).')/i','<strong>$1</strong>',$objRefFourn,1);
                $label = $objp->label;
                if ($filterkey && $filterkey != '') $label=preg_replace('/('.preg_quote($filterkey).')/i','<strong>$1</strong>',$label,1);

                $opt.=$objp->ref;
                if (! empty($objp->idprodfournprice)) $opt.=' ('.$objp->ref_fourn.')';
                $opt.=' - ';
                $outval.=$objRef;
                if (! empty($objp->idprodfournprice)) $outval.=' ('.$objRefFourn.')';
                $outval.=' - ';
                $opt.=dol_trunc($objp->label,18).' - ';
                $outval.=dol_trunc($label,18).' - ';

                if (! empty($objp->idprodfournprice))
                {
                    $outqty=$objp->quantity;
					$outdiscount=$objp->remise_percent;
                    if ($objp->quantity == 1)
                    {
	                    $opt.= price($objp->fprice,1,$langs,0,0,-1,$conf->currency)."/";
                    	$outval.= price($objp->fprice,0,$langs,0,0,-1,$conf->currency)."/";
                    	$opt.= $langs->trans("Unit");	// Do not use strtolower because it breaks utf8 encoding
                        $outval.=$langs->transnoentities("Unit");
                    }
                    else
                    {
    	                $opt.= price($objp->fprice,1,$langs,0,0,-1,$conf->currency)."/".$objp->quantity;
	                    $outval.= price($objp->fprice,0,$langs,0,0,-1,$conf->currency)."/".$objp->quantity;
                    	$opt.= ' '.$langs->trans("Units");	// Do not use strtolower because it breaks utf8 encoding
                        $outval.= ' '.$langs->transnoentities("Units");
                    }

                    if ($objp->quantity >= 1)
                    {
                        $opt.=" (".price($objp->unitprice,1,$langs,0,0,-1,$conf->currency)."/".$langs->trans("Unit").")";	// Do not use strtolower because it breaks utf8 encoding
                        $outval.=" (".price($objp->unitprice,0,$langs,0,0,-1,$conf->currency)."/".$langs->transnoentities("Unit").")";	// Do not use strtolower because it breaks utf8 encoding
                    }
					if ($objp->remise_percent >= 1)
                    {
                        $opt.=" - ".$langs->trans("Discount")." : ".vatrate($objp->remise_percent).' %';
                        $outval.=" - ".$langs->transnoentities("Discount")." : ".vatrate($objp->remise_percent).' %';
                    }
                    if ($objp->duration)
                    {
                        $opt .= " - ".$objp->duration;
                        $outval.=" - ".$objp->duration;
                    }
                    if (! $socid)
                    {
                        $opt .= " - ".dol_trunc($objp->name,8);
                        $outval.=" - ".dol_trunc($objp->name,8);
                    }
                }
                else
                {
                    $opt.= $langs->trans("NoPriceDefinedForThisSupplier");
                    $outval.=$langs->transnoentities("NoPriceDefinedForThisSupplier");
                }
                $opt .= "</option>\n";


                // Add new entry
                // "key" value of json key array is used by jQuery automatically as selected value
                // "label" value of json key array is used by jQuery automatically as text for combo box
                $out.=$opt;
                array_push($outarray, array('key'=>$outkey, 'value'=>$outref, 'label'=>$outval, 'qty'=>$outqty, 'discount'=>$outdiscount, 'disabled'=>(empty($objp->idprodfournprice)?true:false)));
				// Exemple of var_dump $outarray
				// array(1) {[0]=>array(6) {[key"]=>string(1) "2" ["value"]=>string(3) "ppp"
				//           ["label"]=>string(76) "ppp (<strong>f</strong>ff2) - ppp - 20,00 Euros/1unité (20,00 Euros/unité)"
				//      	 ["qty"]=>string(1) "1" ["discount"]=>string(1) "0" ["disabled"]=>bool(false)
                //}
                //var_dump($outval); var_dump(utf8_check($outval)); var_dump(json_encode($outval));
                //$outval=array('label'=>'ppp (<strong>f</strong>ff2) - ppp - 20,00 Euros/ Unité (20,00 Euros/unité)');
                //var_dump($outval); var_dump(utf8_check($outval)); var_dump(json_encode($outval));

                $i++;
            }
            $out.='</select>';

            $this->db->free($result);

            if (empty($outputmode)) return $out;
            return $outarray;
        }
        else
        {
            dol_print_error($this->db);
        }
    }

    /**
     *	Return list of suppliers prices for a product
     *
     *  @param		int		$productid       Id of product
     *  @param      string	$htmlname        Name of HTML field
     *  @return		void
     */
    function select_product_fourn_price($productid,$htmlname='productfournpriceid')
    {
        global $langs,$conf;

        $langs->load('stocks');

        $sql = "SELECT p.rowid, p.label, p.ref, p.price, p.duration,";
        $sql.= " pfp.ref_fourn, pfp.rowid as idprodfournprice, pfp.price as fprice, pfp.quantity, pfp.unitprice,";
        $sql.= " s.nom as name";
        $sql.= " FROM ".MAIN_DB_PREFIX."product as p";
        $sql.= " LEFT JOIN ".MAIN_DB_PREFIX."product_fournisseur_price as pfp ON p.rowid = pfp.fk_product";
        $sql.= " LEFT JOIN ".MAIN_DB_PREFIX."societe as s ON pfp.fk_soc = s.rowid";
        $sql.= " WHERE p.entity IN (".getEntity('product', 1).")";
        $sql.= " AND p.tobuy = 1";
        $sql.= " AND s.fournisseur = 1";
        $sql.= " AND p.rowid = ".$productid;
        $sql.= " ORDER BY s.nom, pfp.ref_fourn DESC";

        dol_syslog(get_class($this)."::select_product_fourn_price", LOG_DEBUG);
        $result=$this->db->query($sql);

        if ($result)
        {
            $num = $this->db->num_rows($result);

            $form = '<select class="flat" name="'.$htmlname.'">';

            if (! $num)
            {
                $form.= '<option value="0">-- '.$langs->trans("NoSupplierPriceDefinedForThisProduct").' --</option>';
            }
            else
            {
                $form.= '<option value="0">&nbsp;</option>';

                $i = 0;
                while ($i < $num)
                {
                    $objp = $this->db->fetch_object($result);

                    $opt = '<option value="'.$objp->idprodfournprice.'"';
                    //if there is only one supplier, preselect it
                    if($num == 1) {
                        $opt .= ' selected="selected"';
                    }
                    $opt.= '>'.$objp->name.' - '.$objp->ref_fourn.' - ';

                    if ($objp->quantity == 1)
                    {
                        $opt.= price($objp->fprice,1,$langs,0,0,-1,$conf->currency)."/";
                    }

                    $opt.= $objp->quantity.' ';

                    if ($objp->quantity == 1)
                    {
                        $opt.= $langs->trans("Unit");
                    }
                    else
                    {
                        $opt.= $langs->trans("Units");
                    }
                    if ($objp->quantity > 1)
                    {
                        $opt.=" - ";
                        $opt.= price($objp->unitprice,1,$langs,0,0,-1,$conf->currency)."/".$langs->trans("Unit");
                    }
                    if ($objp->duration) $opt .= " - ".$objp->duration;
                    $opt .= "</option>\n";

                    $form.= $opt;
                    $i++;
                }
                $form.= '</select>';

                $this->db->free($result);
            }
            return $form;
        }
        else
        {
            dol_print_error($this->db);
        }
    }

    /**
     *    Return list of delivery address
     *
     *    @param    string	$selected          	Id contact pre-selectionn
     *    @param    int		$socid				Id of company
     *    @param    string	$htmlname          	Name of HTML field
     *    @param    int		$showempty         	Add an empty field
     *    @return	void
     */
    function select_address($selected, $socid, $htmlname='address_id',$showempty=0)
    {
        // On recherche les utilisateurs
        $sql = "SELECT a.rowid, a.label";
        $sql .= " FROM ".MAIN_DB_PREFIX ."societe_address as a";
        $sql .= " WHERE a.fk_soc = ".$socid;
        $sql .= " ORDER BY a.label ASC";

        dol_syslog(get_class($this)."::select_address", LOG_DEBUG);
        $resql=$this->db->query($sql);
        if ($resql)
        {
            print '<select class="flat" name="'.$htmlname.'">';
            if ($showempty) print '<option value="0">&nbsp;</option>';
            $num = $this->db->num_rows($resql);
            $i = 0;
            if ($num)
            {
                while ($i < $num)
                {
                    $obj = $this->db->fetch_object($resql);

                    if ($selected && $selected == $obj->rowid)
                    {
                        print '<option value="'.$obj->rowid.'" selected="selected">'.$obj->label.'</option>';
                    }
                    else
                    {
                        print '<option value="'.$obj->rowid.'">'.$obj->label.'</option>';
                    }
                    $i++;
                }
            }
            print '</select>';
            return $num;
        }
        else
        {
            dol_print_error($this->db);
        }
    }


    /**
     *      Charge dans cache la liste des conditions de paiements possibles
     *
     *      @return     int             Nb lignes chargees, 0 si deja chargees, <0 si ko
     */
    function load_cache_conditions_paiements()
    {
        global $langs;

        if (count($this->cache_conditions_paiements)) return 0;    // Cache deja charge

        $sql = "SELECT rowid, code, libelle";
        $sql.= " FROM ".MAIN_DB_PREFIX.'c_payment_term';
        $sql.= " WHERE active=1";
        $sql.= " ORDER BY sortorder";
        dol_syslog(get_class($this).'::load_cache_conditions_paiements', LOG_DEBUG);
        $resql = $this->db->query($sql);
        if ($resql)
        {
            $num = $this->db->num_rows($resql);
            $i = 0;
            while ($i < $num)
            {
                $obj = $this->db->fetch_object($resql);

                // Si traduction existe, on l'utilise, sinon on prend le libelle par defaut
                $libelle=($langs->trans("PaymentConditionShort".$obj->code)!=("PaymentConditionShort".$obj->code)?$langs->trans("PaymentConditionShort".$obj->code):($obj->libelle!='-'?$obj->libelle:''));
                $this->cache_conditions_paiements[$obj->rowid]['code'] =$obj->code;
                $this->cache_conditions_paiements[$obj->rowid]['label']=$libelle;
                $i++;
            }
            return 1;
        }
        else {
            dol_print_error($this->db);
            return -1;
        }
    }

    /**
     *      Charge dans cache la liste des délais de livraison possibles
     *
     *      @return     int             Nb lignes chargees, 0 si deja chargees, <0 si ko
     */
    function load_cache_availability()
    {
        global $langs;

        if (count($this->cache_availability)) return 0;    // Cache deja charge

        $sql = "SELECT rowid, code, label";
        $sql.= " FROM ".MAIN_DB_PREFIX.'c_availability';
        $sql.= " WHERE active=1";
        $sql.= " ORDER BY rowid";
        dol_syslog(get_class($this).'::load_cache_availability', LOG_DEBUG);
        $resql = $this->db->query($sql);
        if ($resql)
        {
            $num = $this->db->num_rows($resql);
            $i = 0;
            while ($i < $num)
            {
                $obj = $this->db->fetch_object($resql);

                // Si traduction existe, on l'utilise, sinon on prend le libelle par defaut
                $label=($langs->trans("AvailabilityType".$obj->code)!=("AvailabilityType".$obj->code)?$langs->trans("AvailabilityType".$obj->code):($obj->label!='-'?$obj->label:''));
                $this->cache_availability[$obj->rowid]['code'] =$obj->code;
                $this->cache_availability[$obj->rowid]['label']=$label;
                $i++;
            }
            return 1;
        }
        else {
            dol_print_error($this->db);
            return -1;
        }
    }

    /**
     *      Retourne la liste des types de delais de livraison possibles
     *
     *      @param	int		$selected        Id du type de delais pre-selectionne
     *      @param  string	$htmlname        Nom de la zone select
     *      @param  string	$filtertype      To add a filter
     *		@param	int		$addempty		Add empty entry
     *		@return	void
     */
    function selectAvailabilityDelay($selected='',$htmlname='availid',$filtertype='',$addempty=0)
    {
        global $langs,$user;

        $this->load_cache_availability();

        print '<select class="flat" name="'.$htmlname.'">';
        if ($addempty) print '<option value="0">&nbsp;</option>';
        foreach($this->cache_availability as $id => $arrayavailability)
        {
            if ($selected == $id)
            {
                print '<option value="'.$id.'" selected="selected">';
            }
            else
            {
                print '<option value="'.$id.'">';
            }
            print $arrayavailability['label'];
            print '</option>';
        }
        print '</select>';
        if ($user->admin) print info_admin($langs->trans("YouCanChangeValuesForThisListFromDictionarySetup"),1);
    }

    /**
     *      Load into cache cache_demand_reason, array of input reasons
     *
     *      @return     int             Nb of lines loaded, 0 if already loaded, <0 if ko
     */
    function loadCacheInputReason()
    {
        global $langs;

        if (count($this->cache_demand_reason)) return 0;    // Cache already loaded

        $sql = "SELECT rowid, code, label";
        $sql.= " FROM ".MAIN_DB_PREFIX.'c_input_reason';
        $sql.= " WHERE active=1";
        $sql.= " ORDER BY rowid";
        dol_syslog(get_class($this)."::loadCacheInputReason", LOG_DEBUG);
        $resql = $this->db->query($sql);
        if ($resql)
        {
            $num = $this->db->num_rows($resql);
            $i = 0;
            $tmparray=array();
            while ($i < $num)
            {
                $obj = $this->db->fetch_object($resql);

                // Si traduction existe, on l'utilise, sinon on prend le libelle par defaut
                $label=($langs->trans("DemandReasonType".$obj->code)!=("DemandReasonType".$obj->code)?$langs->trans("DemandReasonType".$obj->code):($obj->label!='-'?$obj->label:''));
                $tmparray[$obj->rowid]['id']   =$obj->rowid;
                $tmparray[$obj->rowid]['code'] =$obj->code;
                $tmparray[$obj->rowid]['label']=$label;
                $i++;
            }
            $this->cache_demand_reason=dol_sort_array($tmparray, 'label', 'asc');

            unset($tmparray);
            return 1;
        }
        else {
            dol_print_error($this->db);
            return -1;
        }
    }

    /**
	 *	Return list of input reason (events that triggered an object creation, like after sending an emailing, making an advert, ...)
	 *  List found into table c_input_reason loaded by loadCacheInputReason
     *
     *  @param	int		$selected        Id or code of type origin to select by default
     *  @param  string	$htmlname        Nom de la zone select
     *  @param  string	$exclude         To exclude a code value (Example: SRC_PROP)
     *	@param	int		$addempty		 Add an empty entry
     *	@return	void
     */
    function selectInputReason($selected='',$htmlname='demandreasonid',$exclude='',$addempty=0)
    {
        global $langs,$user;

        $this->loadCacheInputReason();

        print '<select class="flat" name="'.$htmlname.'">';
        if ($addempty) print '<option value="0"'.(empty($selected)?' selected="selected"':'').'>&nbsp;</option>';
        foreach($this->cache_demand_reason as $id => $arraydemandreason)
        {
            if ($arraydemandreason['code']==$exclude) continue;

            if ($selected && ($selected == $arraydemandreason['id'] || $selected == $arraydemandreason['code']))
            {
                print '<option value="'.$arraydemandreason['id'].'" selected="selected">';
            }
            else
            {
                print '<option value="'.$arraydemandreason['id'].'">';
            }
            print $arraydemandreason['label'];
            print '</option>';
        }
        print '</select>';
        if ($user->admin) print info_admin($langs->trans("YouCanChangeValuesForThisListFromDictionarySetup"),1);
    }

    /**
     *      Charge dans cache la liste des types de paiements possibles
     *
     *      @return     int             Nb lignes chargees, 0 si deja chargees, <0 si ko
     */
    function load_cache_types_paiements()
    {
        global $langs;

        if (count($this->cache_types_paiements)) return 0;    // Cache deja charge

        $sql = "SELECT id, code, libelle, type";
        $sql.= " FROM ".MAIN_DB_PREFIX."c_paiement";
        $sql.= " WHERE active > 0";
        $sql.= " ORDER BY id";
        dol_syslog(get_class($this)."::load_cache_types_paiements", LOG_DEBUG);
        $resql = $this->db->query($sql);
        if ($resql)
        {
            $num = $this->db->num_rows($resql);
            $i = 0;
            while ($i < $num)
            {
                $obj = $this->db->fetch_object($resql);

                // Si traduction existe, on l'utilise, sinon on prend le libelle par defaut
                $libelle=($langs->trans("PaymentTypeShort".$obj->code)!=("PaymentTypeShort".$obj->code)?$langs->trans("PaymentTypeShort".$obj->code):($obj->libelle!='-'?$obj->libelle:''));
                $this->cache_types_paiements[$obj->id]['code'] =$obj->code;
                $this->cache_types_paiements[$obj->id]['label']=$libelle;
                $this->cache_types_paiements[$obj->id]['type'] =$obj->type;
                $i++;
            }
            return $num;
        }
        else
        {
            dol_print_error($this->db);
            return -1;
        }
    }


    /**
     *      Retourne la liste des types de paiements possibles
     *
     *      @param	string	$selected        Id du type de paiement pre-selectionne
     *      @param  string	$htmlname        Nom de la zone select
     *      @param  string	$filtertype      Pour filtre
     *		@param	int		$addempty		Ajoute entree vide
     *		@return	void
     */
    function select_conditions_paiements($selected='',$htmlname='condid',$filtertype=-1,$addempty=0)
    {
        global $langs,$user;

        $this->load_cache_conditions_paiements();

        print '<select class="flat" name="'.$htmlname.'">';
        if ($addempty) print '<option value="0">&nbsp;</option>';
        foreach($this->cache_conditions_paiements as $id => $arrayconditions)
        {
            if ($selected == $id)
            {
                print '<option value="'.$id.'" selected="selected">';
            }
            else
            {
                print '<option value="'.$id.'">';
            }
            print $arrayconditions['label'];
            print '</option>';
        }
        print '</select>';
        if ($user->admin) print info_admin($langs->trans("YouCanChangeValuesForThisListFromDictionarySetup"),1);
    }


    /**
     *      Return list of payment methods
     *
     *      @param	string	$selected       Id du mode de paiement pre-selectionne
     *      @param  string	$htmlname       Nom de la zone select
     *      @param  string	$filtertype     To filter on field type in llx_c_paiement (array('code'=>xx,'label'=>zz))
     *      @param  int		$format         0=id+libelle, 1=code+code, 2=code+libelle, 3=id+code
     *      @param  int		$empty			1=peut etre vide, 0 sinon
     * 		@param	int		$noadmininfo	0=Add admin info, 1=Disable admin info
     *      @param  int		$maxlength      Max length of label
     * 		@return	void
     */
    function select_types_paiements($selected='',$htmlname='paiementtype',$filtertype='',$format=0, $empty=0, $noadmininfo=0,$maxlength=0)
    {
        global $langs,$user;

        dol_syslog(get_class($this)."::select_type_paiements ".$selected.", ".$htmlname.", ".$filtertype.", ".$format,LOG_DEBUG);

        $filterarray=array();
        if ($filtertype == 'CRDT')  	$filterarray=array(0,2,3);
        elseif ($filtertype == 'DBIT') 	$filterarray=array(1,2,3);
        elseif ($filtertype != '' && $filtertype != '-1') $filterarray=explode(',',$filtertype);

        $this->load_cache_types_paiements();

        print '<select id="select'.$htmlname.'" class="flat selectpaymenttypes" name="'.$htmlname.'">';
        if ($empty) print '<option value="">&nbsp;</option>';
        foreach($this->cache_types_paiements as $id => $arraytypes)
        {
            // On passe si on a demande de filtrer sur des modes de paiments particuliers
            if (count($filterarray) && ! in_array($arraytypes['type'],$filterarray)) continue;

            // We discard empty line if showempty is on because an empty line has already been output.
            if ($empty && empty($arraytypes['code'])) continue;

            if ($format == 0) print '<option value="'.$id.'"';
            if ($format == 1) print '<option value="'.$arraytypes['code'].'"';
            if ($format == 2) print '<option value="'.$arraytypes['code'].'"';
            if ($format == 3) print '<option value="'.$id.'"';
            // Si selected est text, on compare avec code, sinon avec id
            if (preg_match('/[a-z]/i', $selected) && $selected == $arraytypes['code']) print ' selected="selected"';
            elseif ($selected == $id) print ' selected="selected"';
            print '>';
            if ($format == 0) $value=($maxlength?dol_trunc($arraytypes['label'],$maxlength):$arraytypes['label']);
            if ($format == 1) $value=$arraytypes['code'];
            if ($format == 2) $value=($maxlength?dol_trunc($arraytypes['label'],$maxlength):$arraytypes['label']);
            if ($format == 3) $value=$arraytypes['code'];
            print $value?$value:'&nbsp;';
            print '</option>';
        }
        print '</select>';
        if ($user->admin && ! $noadmininfo) print info_admin($langs->trans("YouCanChangeValuesForThisListFromDictionarySetup"),1);
    }


    /**
     *      Selection HT or TTC
     *
     *      @param	string	$selected        Id pre-selectionne
     *      @param  string	$htmlname        Nom de la zone select
     * 		@return	void
     */
    function select_PriceBaseType($selected='',$htmlname='price_base_type')
    {
        print $this->load_PriceBaseType($selected,$htmlname);
    }


    /**
     *      Selection HT or TTC
     *
     *      @param	string	$selected        Id pre-selectionne
     *      @param  string	$htmlname        Nom de la zone select
     * 		@return	void
     */
    function load_PriceBaseType($selected='',$htmlname='price_base_type')
    {
        global $langs;

        $return='';

        $return.= '<select class="flat" name="'.$htmlname.'">';
        $options = array(
			'HT'=>$langs->trans("HT"),
			'TTC'=>$langs->trans("TTC")
        );
        foreach($options as $id => $value)
        {
            if ($selected == $id)
            {
                $return.= '<option value="'.$id.'" selected="selected">'.$value;
            }
            else
            {
                $return.= '<option value="'.$id.'">'.$value;
            }
            $return.= '</option>';
        }
        $return.= '</select>';

        return $return;
    }

    /**
     *  Return a HTML select list of shipping mode
     *
     *  @param	string	$selected          Id shipping mode pre-selected
     *  @param  string	$htmlname          Name of select zone
     *  @param  string	$filtre            To filter list
     *  @param  int		$useempty          1=Add an empty value in list, 2=Add an empty value in list only if there is more than 2 entries.
     *  @param  string	$moreattrib        To add more attribute on select
     * 	@return	void
     */
    function selectShippingMethod($selected='',$htmlname='shipping_method_id',$filtre='',$useempty=0,$moreattrib='')
    {
        global $langs, $conf, $user;

        $langs->load("admin");
        $langs->load("deliveries");

        $sql = "SELECT rowid, code, libelle";
        $sql.= " FROM ".MAIN_DB_PREFIX."c_shipment_mode";
        $sql.= " WHERE active = 1";
        if ($filtre) $sql.=" AND ".$filtre;
        $sql.= " ORDER BY libelle ASC";

        dol_syslog(get_class($this)."::selectShippingMode", LOG_DEBUG);
        $result = $this->db->query($sql);
        if ($result) {
            $num = $this->db->num_rows($result);
            $i = 0;
            if ($num) {
                print '<select id="select'.$htmlname.'" class="flat selectshippingmethod" name="'.$htmlname.'"'.($moreattrib?' '.$moreattrib:'').'>';
                if ($useempty == 1 || ($useempty == 2 && $num > 1)) {
                    print '<option value="-1">&nbsp;</option>';
                }
                while ($i < $num) {
                    $obj = $this->db->fetch_object($result);
                    if ($selected == $obj->rowid) {
                        print '<option value="'.$obj->rowid.'" selected="selected">';
                    } else {
                        print '<option value="'.$obj->rowid.'">';
                    }
                    print $langs->trans("SendingMethod".strtoupper($obj->code));
                    print '</option>';
                    $i++;
                }
                print "</select>";
                if ($user->admin) print info_admin($langs->trans("YouCanChangeValuesForThisListFromDictionarySetup"),1);
            } else {
                print $langs->trans("NoShippingMethodDefined");
            }
        } else {
            dol_print_error($this->db);
        }
    }

    /**
     *    Display form to select shipping mode
     *
     *    @param	string	$page        Page
     *    @param    int		$selected    Id of shipping mode
     *    @param    string	$htmlname    Name of select html field
     *    @param    int		$addempty    1=Add an empty value in list, 2=Add an empty value in list only if there is more than 2 entries.
     *    @return	void
     */
    function formSelectShippingMethod($page, $selected='', $htmlname='shipping_method_id', $addempty=0)
    {
        global $langs, $db;

        $langs->load("deliveries");

        if ($htmlname != "none") {
            print '<form method="POST" action="'.$page.'">';
            print '<input type="hidden" name="action" value="setshippingmethod">';
            print '<input type="hidden" name="token" value="'.$_SESSION['newtoken'].'">';
            print '<table class="nobordernopadding" cellpadding="0" cellspacing="0">';
            print '<tr><td>';
            $this->selectShippingMethod($selected, $htmlname, '', $addempty);
            print '</td>';
            print '<td align="left"><input type="submit" class="button" value="'.$langs->trans("Modify").'"></td>';
            print '</tr></table></form>';
        } else {
            if ($selected) {
                $code=$langs->getLabelFromKey($db, $selected, 'c_shipment_mode', 'rowid', 'code');
                print $langs->trans("SendingMethod".strtoupper($code));
            } else {
                print "&nbsp;";
            }
        }
    }

    /**
     *  Return a HTML select list of bank accounts
     *
     *  @param	string	$selected          Id account pre-selected
     *  @param  string	$htmlname          Name of select zone
     *  @param  int		$statut            Status of searched accounts (0=open, 1=closed, 2=both)
     *  @param  string	$filtre            To filter list
     *  @param  int		$useempty          1=Add an empty value in list, 2=Add an empty value in list only if there is more than 2 entries.
     *  @param  string	$moreattrib        To add more attribute on select
     * 	@return	void
     */
    function select_comptes($selected='',$htmlname='accountid',$statut=0,$filtre='',$useempty=0,$moreattrib='')
    {
        global $langs, $conf;

        $langs->load("admin");

        $sql = "SELECT rowid, label, bank, clos as status";
        $sql.= " FROM ".MAIN_DB_PREFIX."bank_account";
        $sql.= " WHERE entity IN (".getEntity('bank_account', 1).")";
        if ($statut != 2) $sql.= " AND clos = '".$statut."'";
        if ($filtre) $sql.=" AND ".$filtre;
        $sql.= " ORDER BY label";

        dol_syslog(get_class($this)."::select_comptes", LOG_DEBUG);
        $result = $this->db->query($sql);
        if ($result)
        {
            $num = $this->db->num_rows($result);
            $i = 0;
            if ($num)
            {
                print '<select id="select'.$htmlname.'" class="flat selectbankaccount" name="'.$htmlname.'"'.($moreattrib?' '.$moreattrib:'').'>';
                if ($useempty == 1 || ($useempty == 2 && $num > 1))
                {
                    print '<option value="-1">&nbsp;</option>';
                }

                while ($i < $num)
                {
                    $obj = $this->db->fetch_object($result);
                    if ($selected == $obj->rowid)
                    {
                        print '<option value="'.$obj->rowid.'" selected="selected">';
                    }
                    else
                    {
                        print '<option value="'.$obj->rowid.'">';
                    }
                    print $obj->label;
                    if ($statut == 2 && $obj->status == 1) print ' ('.$langs->trans("Closed").')';
                    print '</option>';
                    $i++;
                }
                print "</select>";
            }
            else
            {
                print $langs->trans("NoActiveBankAccountDefined");
            }
        }
        else {
            dol_print_error($this->db);
        }
    }

    /**
     *    Display form to select bank account
     *
     *    @param	string	$page        Page
     *    @param    int		$selected    Id of bank account
     *    @param    string	$htmlname    Name of select html field
     *    @param    int		$addempty    1=Add an empty value in list, 2=Add an empty value in list only if there is more than 2 entries.
     *    @return	void
     */
    function formSelectAccount($page, $selected='', $htmlname='fk_account', $addempty=0)
    {
        global $langs;
        if ($htmlname != "none") {
            print '<form method="POST" action="'.$page.'">';
            print '<input type="hidden" name="action" value="setbankaccount">';
            print '<input type="hidden" name="token" value="'.$_SESSION['newtoken'].'">';
            print '<table class="nobordernopadding" cellpadding="0" cellspacing="0">';
            print '<tr><td>';
            $this->select_comptes($selected, $htmlname, 0, '', $addempty);
            print '</td>';
            print '<td align="left"><input type="submit" class="button" value="'.$langs->trans("Modify").'"></td>';
            print '</tr></table></form>';
        } else {
            if ($selected) {
                require_once DOL_DOCUMENT_ROOT .'/compta/bank/class/account.class.php';
                $bankstatic=new Account($this->db);
                $bankstatic->fetch($selected);
                print $this->textwithpicto($bankstatic->label,$langs->trans("AccountCurrency").'&nbsp;'.$bankstatic->currency_code);
            } else {
                print "&nbsp;";
            }
        }
    }

    /**
     *    Return list of categories having choosed type
     *
     *    @param	int		$type				Type de categories (0=product, 1=supplier, 2=customer, 3=member)
     *    @param    string	$selected    		Id of category preselected or 'auto' (autoselect category if there is only one element)
     *    @param    string	$htmlname			HTML field name
     *    @param    int		$maxlength      	Maximum length for labels
     *    @param    int		$excludeafterid 	Exclude all categories after this leaf in category tree.
     *    @return	string
     *    @see select_categories
     */
    function select_all_categories($type, $selected='', $htmlname="parent", $maxlength=64, $excludeafterid=0)
    {
        global $langs;
        $langs->load("categories");

        $cat = new Categorie($this->db);
        $cate_arbo = $cat->get_full_arbo($type,$excludeafterid);

        $output = '<select class="flat" name="'.$htmlname.'">';
        if (is_array($cate_arbo))
        {
            if (! count($cate_arbo)) $output.= '<option value="-1" disabled="disabled">'.$langs->trans("NoCategoriesDefined").'</option>';
            else
            {
                $output.= '<option value="-1">&nbsp;</option>';
                foreach($cate_arbo as $key => $value)
                {
                    if ($cate_arbo[$key]['id'] == $selected || ($selected == 'auto' && count($cate_arbo) == 1))
                    {
                        $add = 'selected="selected" ';
                    }
                    else
                    {
                        $add = '';
                    }
                    $output.= '<option '.$add.'value="'.$cate_arbo[$key]['id'].'">'.dol_trunc($cate_arbo[$key]['fulllabel'],$maxlength,'middle').'</option>';
                }
            }
        }
        $output.= '</select>';
        $output.= "\n";
        return $output;
    }

    /**
     *     Show a confirmation HTML form or AJAX popup
     *
     *     @param	string		$page        	   	Url of page to call if confirmation is OK
     *     @param	string		$title       	   	Title
     *     @param	string		$question    	   	Question
     *     @param 	string		$action      	   	Action
     *	   @param	array		$formquestion	   	An array with forms complementary inputs
     * 	   @param	string		$selectedchoice		"" or "no" or "yes"
     * 	   @param	int			$useajax		   	0=No, 1=Yes, 2=Yes but submit page with &confirm=no if choice is No, 'xxx'=preoutput confirm box with div id=dialog-confirm-xxx
     *     @param	int			$height          	Force height of box
     *     @param	int			$width				Force width of box
     *     @return 	void
     *     @deprecated
     */
    function form_confirm($page, $title, $question, $action, $formquestion='', $selectedchoice="", $useajax=0, $height=170, $width=500)
    {
        print $this->formconfirm($page, $title, $question, $action, $formquestion, $selectedchoice, $useajax, $height, $width);
    }

    /**
     *     Show a confirmation HTML form or AJAX popup.
     *     Easiest way to use this is with useajax=1.
     *     If you use useajax='xxx', you must also add jquery code to trigger opening of box (with correct parameters)
     *     just after calling this method. For example:
     *       print '<script type="text/javascript">'."\n";
     *       print 'jQuery(document).ready(function() {'."\n";
     *       print 'jQuery(".xxxlink").click(function(e) { jQuery("#aparamid").val(jQuery(this).attr("rel")); jQuery("#dialog-confirm-xxx").dialog("open"); return false; });'."\n";
     *       print '});'."\n";
     *       print '</script>'."\n";
     *
     *     @param  	string		$page        	   	Url of page to call if confirmation is OK
     *     @param	string		$title       	   	Title
     *     @param	string		$question    	   	Question
     *     @param 	string		$action      	   	Action
     *	   @param  	array		$formquestion	   	An array with complementary inputs to add into forms: array(array('label'=> ,'type'=> , ))
     * 	   @param  	string		$selectedchoice  	"" or "no" or "yes"
     * 	   @param  	int			$useajax		   	0=No, 1=Yes, 2=Yes but submit page with &confirm=no if choice is No, 'xxx'=Yes and preoutput confirm box with div id=dialog-confirm-xxx
     *     @param  	int			$height          	Force height of box
     *     @param	int			$width				Force width of bow
     *     @return 	string      	    			HTML ajax code if a confirm ajax popup is required, Pure HTML code if it's an html form
     */
    function formconfirm($page, $title, $question, $action, $formquestion='', $selectedchoice="", $useajax=0, $height=170, $width=500)
    {
        global $langs,$conf;
        global $useglobalvars;

        $more='';
        $formconfirm='';
        $inputok=array();
        $inputko=array();

        // Clean parameters
        $newselectedchoice=empty($selectedchoice)?"no":$selectedchoice;

        if (is_array($formquestion) && ! empty($formquestion))
        {
        	// First add hidden fields and value
        	foreach ($formquestion as $key => $input)
            {
                if (is_array($input) && ! empty($input))
                {
                	if ($input['type'] == 'hidden')
                    {
                        $more.='<input type="hidden" id="'.$input['name'].'" name="'.$input['name'].'" value="'.dol_escape_htmltag($input['value']).'">'."\n";
                    }
                }
            }

        	// Now add questions
            $more.='<table class="paddingrightonly" width="100%">'."\n";
            $more.='<tr><td colspan="3" valign="top">'.(! empty($formquestion['text'])?$formquestion['text']:'').'</td></tr>'."\n";
            foreach ($formquestion as $key => $input)
            {
                if (is_array($input) && ! empty($input))
                {
                	$size=(! empty($input['size'])?' size="'.$input['size'].'"':'');

                    if ($input['type'] == 'text')
                    {
                        $more.='<tr><td valign="top">'.$input['label'].'</td><td valign="top" colspan="2" align="left"><input type="text" class="flat" id="'.$input['name'].'" name="'.$input['name'].'"'.$size.' value="'.$input['value'].'" /></td></tr>'."\n";
                    }
                    else if ($input['type'] == 'password')
                    {
                        $more.='<tr><td valign="top">'.$input['label'].'</td><td valign="top" colspan="2" align="left"><input type="password" class="flat" id="'.$input['name'].'" name="'.$input['name'].'"'.$size.' value="'.$input['value'].'" /></td></tr>'."\n";
                    }
                    else if ($input['type'] == 'select')
                    {
                        $more.='<tr><td valign="top">';
                        if (! empty($input['label'])) $more.=$input['label'].'</td><td valign="top" colspan="2" align="left">';
                        $more.=$this->selectarray($input['name'],$input['values'],$input['default'],1);
                        $more.='</td></tr>'."\n";
                    }
                    else if ($input['type'] == 'checkbox')
                    {
                        $more.='<tr>';
                        $more.='<td valign="top">'.$input['label'].' </td><td valign="top" align="left">';
                        $more.='<input type="checkbox" class="flat" id="'.$input['name'].'" name="'.$input['name'].'"';
                        if (! is_bool($input['value']) && $input['value'] != 'false') $more.=' checked="checked"';
                        if (is_bool($input['value']) && $input['value']) $more.=' checked="checked"';
                        if (isset($input['disabled'])) $more.=' disabled="disabled"';
                        $more.=' /></td>';
                        $more.='<td valign="top" align="left">&nbsp;</td>';
                        $more.='</tr>'."\n";
                    }
                    else if ($input['type'] == 'radio')
                    {
                        $i=0;
                        foreach($input['values'] as $selkey => $selval)
                        {
                            $more.='<tr>';
                            if ($i==0) $more.='<td valign="top">'.$input['label'].'</td>';
                            else $more.='<td>&nbsp;</td>';
                            $more.='<td valign="top" width="20"><input type="radio" class="flat" id="'.$input['name'].'" name="'.$input['name'].'" value="'.$selkey.'"';
                            if ($input['disabled']) $more.=' disabled="disabled"';
                            $more.=' /></td>';
                            $more.='<td valign="top" align="left">';
                            $more.=$selval;
                            $more.='</td></tr>'."\n";
                            $i++;
                        }
                    }
                    else if ($input['type'] == 'other')
                    {
                        $more.='<tr><td valign="top">';
                        if (! empty($input['label'])) $more.=$input['label'].'</td><td valign="top" colspan="2" align="left">';
                        $more.=$input['value'];
                        $more.='</td></tr>'."\n";
                    }
                }
            }
            $more.='</table>'."\n";
        }

		// JQUI method dialog is broken with jmobile, we use standard HTML.
		// Note: When using dol_use_jmobile or no js, you must also check code for button use a GET url with action=xxx and check that you also output the confirm code when action=xxx
		// See page product/card.php for example
        if (! empty($conf->dol_use_jmobile)) $useajax=0;
		if (empty($conf->use_javascript_ajax)) $useajax=0;

        if ($useajax)
        {
            $autoOpen=true;
            $dialogconfirm='dialog-confirm';
            $button='';
            if (! is_numeric($useajax))
            {
                $button=$useajax;
                $useajax=1;
                $autoOpen=false;
                $dialogconfirm.='-'.$button;
            }
            $pageyes=$page.(preg_match('/\?/',$page)?'&':'?').'action='.$action.'&confirm=yes';
            $pageno=($useajax == 2 ? $page.(preg_match('/\?/',$page)?'&':'?').'confirm=no':'');
            // Add input fields into list of fields to read during submit (inputok and inputko)
            if (is_array($formquestion))
            {
                foreach ($formquestion as $key => $input)
                {
                    if (isset($input['name'])) array_push($inputok,$input['name']);
                    if (isset($input['inputko']) && $input['inputko'] == 1) array_push($inputko,$input['name']);
                }
            }

			// Show JQuery confirm box. Note that global var $useglobalvars is used inside this template
            $formconfirm.= '<div id="'.$dialogconfirm.'" title="'.dol_escape_htmltag($title).'" style="display: none;">';
            if (! empty($more)) {
            	$formconfirm.= '<p>'.$more.'</p>';
            }
            $formconfirm.= img_help('','').' '.$question;
            $formconfirm.= '</div>';

            $formconfirm.= '<script type="text/javascript">';
            $formconfirm.='
            $(function() {
            	$( "#'.$dialogconfirm.'" ).dialog({
                    autoOpen: '.($autoOpen ? "true" : "false").',';
            		if ($newselectedchoice == 'no')
            		{
						$formconfirm.='
						open: function() {
            				$(this).parent().find("button.ui-button:eq(1)").focus();
						},';
            		}
        			$formconfirm.='
                    resizable: false,
                    height: "'.$height.'",
                    width: "'.$width.'",
                    modal: true,
                    closeOnEscape: false,
                    buttons: {
                        "'.dol_escape_js($langs->transnoentities("Yes")).'": function() {
                        	var options="";
                        	var inputok = '.json_encode($inputok).';
                         	var pageyes = "'.dol_escape_js(! empty($pageyes)?$pageyes:'').'";
                         	if (inputok.length>0) {
                         		$.each(inputok, function(i, inputname) {
                         			var more = "";
                         			if ($("#" + inputname).attr("type") == "checkbox") { more = ":checked"; }
                         		    if ($("#" + inputname).attr("type") == "radio") { more = ":checked"; }
                         			var inputvalue = $("#" + inputname + more).val();
                         			if (typeof inputvalue == "undefined") { inputvalue=""; }
                         			options += "&" + inputname + "=" + inputvalue;
                         		});
                         	}
                         	var urljump = pageyes + (pageyes.indexOf("?") < 0 ? "?" : "") + options;
                         	//alert(urljump);
            				if (pageyes.length > 0) { location.href = urljump; }
                            $(this).dialog("close");
                        },
                        "'.dol_escape_js($langs->transnoentities("No")).'": function() {
                        	var options = "";
                         	var inputko = '.json_encode($inputko).';
                         	var pageno="'.dol_escape_js(! empty($pageno)?$pageno:'').'";
                         	if (inputko.length>0) {
                         		$.each(inputko, function(i, inputname) {
                         			var more = "";
                         			if ($("#" + inputname).attr("type") == "checkbox") { more = ":checked"; }
                         			var inputvalue = $("#" + inputname + more).val();
                         			if (typeof inputvalue == "undefined") { inputvalue=""; }
                         			options += "&" + inputname + "=" + inputvalue;
                         		});
                         	}
                         	var urljump=pageno + (pageno.indexOf("?") < 0 ? "?" : "") + options;
                         	//alert(urljump);
            				if (pageno.length > 0) { location.href = urljump; }
                            $(this).dialog("close");
                        }
                    }
                });

            	var button = "'.$button.'";
            	if (button.length > 0) {
                	$( "#" + button ).click(function() {
                		$("#'.$dialogconfirm.'").dialog("open");
        			});
                }
            });
            </script>';
        }
        else
        {
        	$formconfirm.= "\n<!-- begin form_confirm page=".$page." -->\n";

            $formconfirm.= '<form method="POST" action="'.$page.'" class="notoptoleftroright">'."\n";
            $formconfirm.= '<input type="hidden" name="action" value="'.$action.'">';
            $formconfirm.= '<input type="hidden" name="token" value="'.$_SESSION['newtoken'].'">'."\n";

            $formconfirm.= '<table width="100%" class="valid">'."\n";

            // Line title
            $formconfirm.= '<tr class="validtitre"><td class="validtitre" colspan="3">'.img_picto('','recent').' '.$title.'</td></tr>'."\n";

            // Line form fields
            if ($more)
            {
                $formconfirm.='<tr class="valid"><td class="valid" colspan="3">'."\n";
                $formconfirm.=$more;
                $formconfirm.='</td></tr>'."\n";
            }

            // Line with question
            $formconfirm.= '<tr class="valid">';
            $formconfirm.= '<td class="valid">'.$question.'</td>';
            $formconfirm.= '<td class="valid">';
            $formconfirm.= $this->selectyesno("confirm",$newselectedchoice);
            $formconfirm.= '</td>';
            $formconfirm.= '<td class="valid" align="center"><input class="button" type="submit" value="'.$langs->trans("Validate").'"></td>';
            $formconfirm.= '</tr>'."\n";

            $formconfirm.= '</table>'."\n";

            $formconfirm.= "</form>\n";
            $formconfirm.= '<br>';

            $formconfirm.= "<!-- end form_confirm -->\n";
        }

        return $formconfirm;
    }


    /**
     *    Show a form to select a project
     *
     *    @param	int		$page        		Page
     *    @param	int		$socid       		Id third party (-1=all, 0=only projects not linked to a third party, id=projects not linked or linked to third party id)
     *    @param    int		$selected    		Id pre-selected project
     *    @param    string	$htmlname    		Name of select field
     *    @param	int		$discard_closed		Hide all closed projects
     *    @return	void
     */
    function form_project($page, $socid, $selected='', $htmlname='projectid', $discard_closed=0)
    {
        global $langs;

        require_once DOL_DOCUMENT_ROOT.'/core/lib/project.lib.php';
        require_once DOL_DOCUMENT_ROOT.'/core/class/html.formprojet.class.php';

        $formproject=new FormProjets($this->db);

        $langs->load("project");
        if ($htmlname != "none")
        {
            print '<form method="post" action="'.$page.'">';
            print '<input type="hidden" name="action" value="classin">';
            print '<input type="hidden" name="token" value="'.$_SESSION['newtoken'].'">';
            print '<table class="nobordernopadding" cellpadding="0" cellspacing="0">';
            print '<tr><td>';
            $formproject->select_projects($socid,$selected,$htmlname,20,0,1,$discard_closed);
            print '</td>';
            print '<td align="left"><input type="submit" class="button" value="'.$langs->trans("Modify").'"></td>';
            print '</tr></table></form>';
        }
        else
        {
            if ($selected)
            {
                $projet = new Project($this->db);
                $projet->fetch($selected);
                //print '<a href="'.DOL_URL_ROOT.'/projet/card.php?id='.$selected.'">'.$projet->title.'</a>';
                print $projet->getNomUrl(0,'',1);
            }
            else
            {
                print "&nbsp;";
            }
        }
    }

    /**
     *	Show a form to select payment conditions
     *
     *  @param	int		$page        	Page
     *  @param  string	$selected    	Id condition pre-selectionne
     *  @param  string	$htmlname    	Name of select html field
     *	@param	int		$addempty		Add empty entry
     *  @return	void
     */
    function form_conditions_reglement($page, $selected='', $htmlname='cond_reglement_id', $addempty=0)
    {
        global $langs;
        if ($htmlname != "none")
        {
            print '<form method="post" action="'.$page.'">';
            print '<input type="hidden" name="action" value="setconditions">';
            print '<input type="hidden" name="token" value="'.$_SESSION['newtoken'].'">';
            print '<table class="nobordernopadding" cellpadding="0" cellspacing="0">';
            print '<tr><td>';
            $this->select_conditions_paiements($selected,$htmlname,-1,$addempty);
            print '</td>';
            print '<td align="left"><input type="submit" class="button" value="'.$langs->trans("Modify").'"></td>';
            print '</tr></table></form>';
        }
        else
        {
            if ($selected)
            {
                $this->load_cache_conditions_paiements();
                print $this->cache_conditions_paiements[$selected]['label'];
            } else {
                print "&nbsp;";
            }
        }
    }

    /**
     *  Show a form to select a delivery delay
     *
     *  @param  int		$page        	Page
     *  @param  string	$selected    	Id condition pre-selectionne
     *  @param  string	$htmlname    	Name of select html field
     *	@param	int		$addempty		Ajoute entree vide
     *  @return	void
     */
    function form_availability($page, $selected='', $htmlname='availability', $addempty=0)
    {
        global $langs;
        if ($htmlname != "none")
        {
            print '<form method="post" action="'.$page.'">';
            print '<input type="hidden" name="action" value="setavailability">';
            print '<input type="hidden" name="token" value="'.$_SESSION['newtoken'].'">';
            print '<table class="nobordernopadding" cellpadding="0" cellspacing="0">';
            print '<tr><td>';
            $this->selectAvailabilityDelay($selected,$htmlname,-1,$addempty);
            print '</td>';
            print '<td align="left"><input type="submit" class="button" value="'.$langs->trans("Modify").'"></td>';
            print '</tr></table></form>';
        }
        else
        {
            if ($selected)
            {
                $this->load_cache_availability();
                print $this->cache_availability[$selected]['label'];
            } else {
                print "&nbsp;";
            }
        }
    }

    /**
	 *	Output HTML form to select list of input reason (events that triggered an object creation, like after sending an emailing, making an advert, ...)
	 *  List found into table c_input_reason loaded by loadCacheInputReason
     *
     *  @param  string	$page        	Page
     *  @param  string	$selected    	Id condition pre-selectionne
     *  @param  string	$htmlname    	Name of select html field
     *	@param	int		$addempty		Add empty entry
     *  @return	void
     */
    function formInputReason($page, $selected='', $htmlname='demandreason', $addempty=0)
    {
        global $langs;
        if ($htmlname != "none")
        {
            print '<form method="post" action="'.$page.'">';
            print '<input type="hidden" name="action" value="setdemandreason">';
            print '<input type="hidden" name="token" value="'.$_SESSION['newtoken'].'">';
            print '<table class="nobordernopadding" cellpadding="0" cellspacing="0">';
            print '<tr><td>';
            $this->selectInputReason($selected,$htmlname,-1,$addempty);
            print '</td>';
            print '<td align="left"><input type="submit" class="button" value="'.$langs->trans("Modify").'"></td>';
            print '</tr></table></form>';
        }
        else
        {
            if ($selected)
            {
                $this->loadCacheInputReason();
                foreach ($this->cache_demand_reason as $key => $val)
                {
                    if ($val['id'] == $selected)
                    {
                        print $val['label'];
                        break;
                    }
                }
            } else {
                print "&nbsp;";
            }
        }
    }

    /**
     *    Show a form + html select a date
     *
     *    @param	string		$page        Page
     *    @param	string		$selected    Date preselected
     *    @param    string		$htmlname    Html name of date input fields or 'none'
     *    @param    int			$displayhour Display hour selector
     *    @param    int			$displaymin	 Display minutes selector
     *    @return	void
     *    @see		select_date
     */
    function form_date($page, $selected, $htmlname, $displayhour=0, $displaymin=0)
    {
        global $langs;

        if ($htmlname != "none")
        {
            print '<form method="post" action="'.$page.'" name="form'.$htmlname.'">';
            print '<input type="hidden" name="action" value="set'.$htmlname.'">';
            print '<input type="hidden" name="token" value="'.$_SESSION['newtoken'].'">';
            print '<table class="nobordernopadding" cellpadding="0" cellspacing="0">';
            print '<tr><td>';
            print $this->select_date($selected,$htmlname,$displayhour,$displaymin,1,'form'.$htmlname);
            print '</td>';
            print '<td align="left"><input type="submit" class="button" value="'.$langs->trans("Modify").'"></td>';
            print '</tr></table></form>';
        }
        else
        {
            if ($selected)
            {
                $this->load_cache_types_paiements();
                print $this->cache_types_paiements[$selected]['label'];
            } else {
                print "&nbsp;";
            }
        }
    }


    /**
     *  Show a select form to choose a user
     *
     *  @param	string	$page        	Page
     *  @param  string	$selected    	Id of user preselected
     *  @param  string	$htmlname    	Name of input html field
     *  @param  array	$exclude         List of users id to exclude
     *  @param  array	$include         List of users id to include
     *  @return	void
     */
    function form_users($page, $selected='', $htmlname='userid', $exclude='', $include='')
    {
        global $langs;

        if ($htmlname != "none")
        {
            print '<form method="POST" action="'.$page.'" name="form'.$htmlname.'">';
            print '<input type="hidden" name="action" value="set'.$htmlname.'">';
            print '<input type="hidden" name="token" value="'.$_SESSION['newtoken'].'">';
            print '<table class="nobordernopadding" cellpadding="0" cellspacing="0">';
            print '<tr><td>';
            print $this->select_users($selected,$htmlname,1,$exclude,0,$include);
            print '</td>';
            print '<td align="left"><input type="submit" class="button" value="'.$langs->trans("Modify").'"></td>';
            print '</tr></table></form>';
        }
        else
        {
            if ($selected)
            {
                require_once DOL_DOCUMENT_ROOT .'/user/class/user.class.php';
                //$this->load_cache_contacts();
                //print $this->cache_contacts[$selected];
                $theuser=new User($this->db);
                $theuser->fetch($selected);
                print $theuser->getNomUrl(1);
            } else {
                print "&nbsp;";
            }
        }
    }


    /**
     *    Affiche formulaire de selection des modes de reglement
     *
     *    @param	string	$page        	Page
     *    @param    int		$selected    	Id mode pre-selectionne
     *    @param    string	$htmlname    	Name of select html field
     *    @param  	string	$filtertype		To filter on field type in llx_c_paiement (array('code'=>xx,'label'=>zz))
     *    @return	void
     */
    function form_modes_reglement($page, $selected='', $htmlname='mode_reglement_id', $filtertype='')
    {
        global $langs;
        if ($htmlname != "none")
        {
            print '<form method="POST" action="'.$page.'">';
            print '<input type="hidden" name="action" value="setmode">';
            print '<input type="hidden" name="token" value="'.$_SESSION['newtoken'].'">';
            print '<table class="nobordernopadding" cellpadding="0" cellspacing="0">';
            print '<tr><td>';
            $this->select_types_paiements($selected,$htmlname,$filtertype);
            print '</td>';
            print '<td align="left"><input type="submit" class="button" value="'.$langs->trans("Modify").'"></td>';
            print '</tr></table></form>';
        }
        else
        {
            if ($selected)
            {
                $this->load_cache_types_paiements();
                print $this->cache_types_paiements[$selected]['label'];
            } else {
                print "&nbsp;";
            }
        }
    }


    /**
     *	Show a select box with available absolute discounts
     *
     *  @param  string	$page        	Page URL where form is shown
     *  @param  int		$selected    	Value pre-selected
     *	@param  string	$htmlname    	Nom du formulaire select. Si 'none', non modifiable. Example 'remise_id'.
     *	@param	int		$socid			Third party id
     * 	@param	float	$amount			Total amount available
     * 	@param	string	$filter			SQL filter on discounts
     * 	@param	int		$maxvalue		Max value for lines that can be selected
     *  @param  string	$more           More string to add
     *  @return	void
     */
    function form_remise_dispo($page, $selected, $htmlname, $socid, $amount, $filter='', $maxvalue=0, $more='')
    {
        global $conf,$langs;
        if ($htmlname != "none")
        {
            print '<form method="post" action="'.$page.'">';
            print '<input type="hidden" name="action" value="setabsolutediscount">';
            print '<input type="hidden" name="token" value="'.$_SESSION['newtoken'].'">';
            print '<table class="nobordernopadding" cellpadding="0" cellspacing="0">';
            print '<tr><td class="nowrap">';
            if (! empty($conf->global->FACTURE_DEPOSITS_ARE_JUST_PAYMENTS))
            {
                if (! $filter || $filter=="fk_facture_source IS NULL") print $langs->trans("CompanyHasAbsoluteDiscount",price($amount,0,$langs,0,0,-1,$conf->currency)).': ';    // If we want deposit to be substracted to payments only and not to total of final invoice
                else print $langs->trans("CompanyHasCreditNote",price($amount,0,$langs,0,0,-1,$conf->currency)).': ';
            }
            else
            {
                if (! $filter || $filter=="fk_facture_source IS NULL OR (fk_facture_source IS NOT NULL AND description='(DEPOSIT)')") print $langs->trans("CompanyHasAbsoluteDiscount",price($amount,0,$langs,0,0,-1,$conf->currency)).': ';
                else print $langs->trans("CompanyHasCreditNote",price($amount,0,$langs,0,0,-1,$conf->currency)).': ';
            }
            $newfilter='fk_facture IS NULL AND fk_facture_line IS NULL';	// Remises disponibles
            if ($filter) $newfilter.=' AND ('.$filter.')';
            $nbqualifiedlines=$this->select_remises($selected,$htmlname,$newfilter,$socid,$maxvalue);
            print '</td>';
            print '<td class="nowrap">';
            if ($nbqualifiedlines > 0)
            {
                print ' &nbsp; <input type="submit" class="button" value="'.dol_escape_htmltag($langs->trans("UseLine")).'"';
                if ($filter && $filter != "fk_facture_source IS NULL OR (fk_facture_source IS NOT NULL AND description='(DEPOSIT)')") print ' title="'.$langs->trans("UseCreditNoteInInvoicePayment").'"';
                print '>';
            }
            if ($more) print $more;
            print '</td>';
            print '</tr></table></form>';
        }
        else
        {
            if ($selected)
            {
                print $selected;
            }
            else
            {
                print "0";
            }
        }
    }


    /**
     *    Affiche formulaire de selection des contacts
     *
     *    @param	string	$page        	Page
     *    @param	Societe	$societe		Third party
     *    @param    int		$selected    	Id contact pre-selectionne
     *    @param    string	$htmlname    	Nom du formulaire select
     *    @return	void
     */
    function form_contacts($page, $societe, $selected='', $htmlname='contactid')
    {
        global $langs, $conf;

        if ($htmlname != "none")
        {
            print '<form method="post" action="'.$page.'">';
            print '<input type="hidden" name="action" value="set_contact">';
            print '<input type="hidden" name="token" value="'.$_SESSION['newtoken'].'">';
            print '<table class="nobordernopadding" cellpadding="0" cellspacing="0">';
            print '<tr><td>';
            $num=$this->select_contacts($societe->id, $selected, $htmlname);
            if ($num==0)
            {
            	$addcontact = (! empty($conf->global->SOCIETE_ADDRESSES_MANAGEMENT) ? $langs->trans("AddContact") : $langs->trans("AddContactAddress"));
                print '<font class="error">Cette societe n\'a pas de contact, veuillez en cr�er un avant de faire votre proposition commerciale</font><br>';
                print '<a href="'.DOL_URL_ROOT.'/contact/card.php?socid='.$societe->id.'&amp;action=create&amp;backtoreferer=1">'.$addcontact.'</a>';
            }
            print '</td>';
            print '<td align="left"><input type="submit" class="button" value="'.$langs->trans("Modify").'"></td>';
            print '</tr></table></form>';
        }
        else
        {
            if ($selected)
            {
                require_once DOL_DOCUMENT_ROOT .'/contact/class/contact.class.php';
                //$this->load_cache_contacts();
                //print $this->cache_contacts[$selected];
                $contact=new Contact($this->db);
                $contact->fetch($selected);
                print $contact->getFullName($langs);
            } else {
                print "&nbsp;";
            }
        }
    }

    /**
     *  Output html select to select thirdparty
     *
     *  @param	string	$page       	Page
     *  @param  string	$selected   	Id preselected
     *  @param  string	$htmlname		Name of HTML select
     *  @param  string	$filter         optional filters criteras
     *	@param	int		$showempty		Add an empty field
     * 	@param	int		$showtype		Show third party type in combolist (customer, prospect or supplier)
     * 	@param	int		$forcecombo		Force to use combo box
     *  @param	array	$events			Event options. Example: array(array('method'=>'getContacts', 'url'=>dol_buildpath('/core/ajax/contacts.php',1), 'htmlname'=>'contactid', 'params'=>array('add-customer-contact'=>'disabled')))
     *  @return	void
     */
    function form_thirdparty($page, $selected='', $htmlname='socid', $filter='',$showempty=0, $showtype=0, $forcecombo=0, $events=array())
    {
        global $langs;

        if ($htmlname != "none")
        {
            print '<form method="post" action="'.$page.'">';
            print '<input type="hidden" name="action" value="set_thirdparty">';
            print '<input type="hidden" name="token" value="'.$_SESSION['newtoken'].'">';
            print '<table class="nobordernopadding" cellpadding="0" cellspacing="0">';
            print '<tr><td>';
            print $this->select_company($selected, $htmlname, $filter, $showempty, $showtype, $forcecombo, $events);
            print '</td>';
            print '<td align="left"><input type="submit" class="button" value="'.$langs->trans("Modify").'"></td>';
            print '</tr></table></form>';
        }
        else
        {
            if ($selected)
            {
                require_once DOL_DOCUMENT_ROOT .'/societe/class/societe.class.php';
                $soc = new Societe($this->db);
                $soc->fetch($selected);
                print $soc->getNomUrl($langs);
            }
            else
            {
                print "&nbsp;";
            }
        }
    }

    /**
     *    Retourne la liste des devises, dans la langue de l'utilisateur
     *
     *    @param	string	$selected    preselected currency code
     *    @param    string	$htmlname    name of HTML select list
     *    @return	void
     */
    function select_currency($selected='',$htmlname='currency_id')
    {
        print $this->selectcurrency($selected,$htmlname);
    }

    /**
     *  Retourne la liste des devises, dans la langue de l'utilisateur
     *
     *  @param	string	$selected    preselected currency code
     *  @param  string	$htmlname    name of HTML select list
     * 	@return	string
     */
    function selectCurrency($selected='',$htmlname='currency_id')
    {
        global $conf,$langs,$user;

        $langs->loadCacheCurrencies('');

        $out='';

        if ($selected=='euro' || $selected=='euros') $selected='EUR';   // Pour compatibilite

        $out.= '<select class="flat" name="'.$htmlname.'" id="'.$htmlname.'">';
        foreach ($langs->cache_currencies as $code_iso => $currency)
        {
        	if ($selected && $selected == $code_iso)
        	{
        		$out.= '<option value="'.$code_iso.'" selected="selected">';
        	}
        	else
        	{
        		$out.= '<option value="'.$code_iso.'">';
        	}
        	$out.= $currency['label'];
        	$out.= ' ('.$langs->getCurrencySymbol($code_iso).')';
        	$out.= '</option>';
        }
        $out.= '</select>';
        if ($user->admin) $out.= info_admin($langs->trans("YouCanChangeValuesForThisListFromDictionarySetup"),1);
        return $out;
    }


    /**
     *	Load into the cache vat rates of a country
     *
     *	@param	string	$country_code		Country code
     *	@return	int							Nb of loaded lines, 0 if already loaded, <0 if KO
     */
    function load_cache_vatrates($country_code)
    {
    	global $langs;

    	$num = count($this->cache_vatrates);
    	if ($num > 0) return $num;    // Cache deja charge

    	$sql  = "SELECT DISTINCT t.taux, t.recuperableonly";
    	$sql.= " FROM ".MAIN_DB_PREFIX."c_tva as t, ".MAIN_DB_PREFIX."c_country as c";
    	$sql.= " WHERE t.fk_pays = c.rowid";
    	$sql.= " AND t.active = 1";
    	$sql.= " AND c.code IN (".$country_code.")";
    	$sql.= " ORDER BY t.taux ASC, t.recuperableonly ASC";

    	$resql=$this->db->query($sql);
    	if ($resql)
    	{
    		$num = $this->db->num_rows($resql);
    		if ($num)
    		{
    			for ($i = 0; $i < $num; $i++)
    			{
    				$obj = $this->db->fetch_object($resql);
    				$this->cache_vatrates[$i]['txtva']	= $obj->taux;
    				$this->cache_vatrates[$i]['libtva']	= $obj->taux.'%';
    				$this->cache_vatrates[$i]['nprtva']	= $obj->recuperableonly;
    			}

    			return $num;
    		}
    		else
    		{
    			$this->error = '<font class="error">'.$langs->trans("ErrorNoVATRateDefinedForSellerCountry",$country_code).'</font>';
    			return -1;
    		}
    	}
    	else
    	{
    		$this->error = '<font class="error">'.$this->db->error().'</font>';
    		return -2;
    	}
    }

    /**
     *  Output an HTML select vat rate
     *
     *  @param	string	$htmlname           Nom champ html
     *  @param  float	$selectedrate       Forcage du taux tva pre-selectionne. Mettre '' pour aucun forcage.
     *  @param  Societe	$societe_vendeuse   Objet societe vendeuse
     *  @param  Societe	$societe_acheteuse  Objet societe acheteuse
     *  @param  int		$idprod             Id product
     *  @param  int		$info_bits          Miscellaneous information on line (1 for NPR)
     *  @param  int		$type               ''=Unknown, 0=Product, 1=Service (Used if idprod not defined)
     *                  					Si vendeur non assujeti a TVA, TVA par defaut=0. Fin de regle.
     *                  					Si le (pays vendeur = pays acheteur) alors la TVA par defaut=TVA du produit vendu. Fin de regle.
     *                  					Si (vendeur et acheteur dans Communaute europeenne) et bien vendu = moyen de transports neuf (auto, bateau, avion), TVA par defaut=0 (La TVA doit etre paye par l'acheteur au centre d'impots de son pays et non au vendeur). Fin de regle.
	 *                                      Si vendeur et acheteur dans Communauté européenne et acheteur= particulier alors TVA par défaut=TVA du produit vendu. Fin de règle.
	 *                                      Si vendeur et acheteur dans Communauté européenne et acheteur= entreprise alors TVA par défaut=0. Fin de règle.
     *                  					Sinon la TVA proposee par defaut=0. Fin de regle.
     *  @param	bool	$options_only		Return options only (for ajax treatment)
     *  @return	string
     */
    function load_tva($htmlname='tauxtva', $selectedrate='', $societe_vendeuse='', $societe_acheteuse='', $idprod=0, $info_bits=0, $type='', $options_only=false)
    {
        global $langs,$conf,$mysoc;

        $return='';
        $txtva=array();
        $libtva=array();
        $nprtva=array();

        // Define defaultnpr and defaultttx
        $defaultnpr=($info_bits & 0x01);
        $defaultnpr=(preg_match('/\*/',$selectedrate) ? 1 : $defaultnpr);
        $defaulttx=str_replace('*','',$selectedrate);

        // Check parameters
        if (is_object($societe_vendeuse) && ! $societe_vendeuse->country_code)
        {
            if ($societe_vendeuse->id == $mysoc->id)
            {
                $return.= '<font class="error">'.$langs->trans("ErrorYourCountryIsNotDefined").'</div>';
            }
            else
            {
                $return.= '<font class="error">'.$langs->trans("ErrorSupplierCountryIsNotDefined").'</div>';
            }
            return $return;
        }

        //var_dump($societe_acheteuse);
        //print "name=$name, selectedrate=$selectedrate, seller=".$societe_vendeuse->country_code." buyer=".$societe_acheteuse->country_code." buyer is company=".$societe_acheteuse->isACompany()." idprod=$idprod, info_bits=$info_bits type=$type";
        //exit;

        // Define list of countries to use to search VAT rates to show
        // First we defined code_country to use to find list
        if (is_object($societe_vendeuse))
        {
            $code_country="'".$societe_vendeuse->country_code."'";
        }
        else
       {
            $code_country="'".$mysoc->country_code."'";   // Pour compatibilite ascendente
        }
        if (! empty($conf->global->SERVICE_ARE_ECOMMERCE_200238EC))    // If option to have vat for end customer for services is on
        {
            if (! $societe_vendeuse->isInEEC() && (! is_object($societe_acheteuse) || ($societe_acheteuse->isInEEC() && ! $societe_acheteuse->isACompany())))
            {
                // We also add the buyer
                if (is_numeric($type))
                {
                    if ($type == 1) // We know product is a service
                    {
                        $code_country.=",'".$societe_acheteuse->country_code."'";
                    }
                }
                else if (! $idprod)  // We don't know type of product
                {
                    $code_country.=",'".$societe_acheteuse->country_code."'";
                }
                else
                {
                    $prodstatic=new Product($this->db);
                    $prodstatic->fetch($idprod);
                    if ($prodstatic->type == 1)   // We know product is a service
                    {
                        $code_country.=",'".$societe_acheteuse->country_code."'";
                    }
                }
            }
        }

        // Now we get list
        $num = $this->load_cache_vatrates($code_country);
        if ($num > 0)
        {
        	// Definition du taux a pre-selectionner (si defaulttx non force et donc vaut -1 ou '')
        	if ($defaulttx < 0 || dol_strlen($defaulttx) == 0)
        	{
        		$defaulttx=get_default_tva($societe_vendeuse,$societe_acheteuse,$idprod);
        		$defaultnpr=get_default_npr($societe_vendeuse,$societe_acheteuse,$idprod);
        	}

        	// Si taux par defaut n'a pu etre determine, on prend dernier de la liste.
        	// Comme ils sont tries par ordre croissant, dernier = plus eleve = taux courant
        	if ($defaulttx < 0 || dol_strlen($defaulttx) == 0)
        	{
        		if (empty($conf->global->MAIN_VAT_DEFAULT_IF_AUTODETECT_FAILS)) $defaulttx = $this->cache_vatrates[$num-1]['txtva'];
        		else $defaulttx=($conf->global->MAIN_VAT_DEFAULT_IF_AUTODETECT_FAILS == 'none' ? '' : $conf->global->MAIN_VAT_DEFAULT_IF_AUTODETECT_FAILS);
        	}

        	// Disabled if seller is not subject to VAT
        	$disabled=false; $title='';
        	if (is_object($societe_vendeuse) && $societe_vendeuse->id == $mysoc->id && $societe_vendeuse->tva_assuj == "0")
        	{
        		$title=' title="'.$langs->trans('VATIsNotUsed').'"';
        		$disabled=true;
        	}

        	if (! $options_only) $return.= '<select class="flat" id="'.$htmlname.'" name="'.$htmlname.'"'.($disabled?' disabled="disabled"':'').$title.'>';

        	foreach ($this->cache_vatrates as $rate)
        	{
        		// Keep only 0 if seller is not subject to VAT
        		if ($disabled && $rate['txtva'] != 0) continue;

        		$return.= '<option value="'.$rate['txtva'];
        		$return.= $rate['nprtva'] ? '*': '';
        		$return.= '"';
        		if ($rate['txtva'] == $defaulttx && $rate['nprtva'] == $defaultnpr)
        		{
        			$return.= ' selected="selected"';
        		}
        		$return.= '>'.vatrate($rate['libtva']);
        		$return.= $rate['nprtva'] ? ' *': '';
        		$return.= '</option>';

        		$this->tva_taux_value[]		= $rate['txtva'];
        		$this->tva_taux_libelle[]	= $rate['libtva'];
        		$this->tva_taux_npr[]		= $rate['nprtva'];
        	}

        	if (! $options_only) $return.= '</select>';
        }
        else
        {
            $return.= $this->error;
        }

        $this->num = $num;
        return $return;
    }


    /**
     *	Show a HTML widget to input a date or combo list for day, month, years and optionaly hours and minutes.
     *  Fields are preselected with :
     *            	- set_time date (must be a local PHP server timestamp or string date with format 'YYYY-MM-DD' or 'YYYY-MM-DD HH:MM')
     *            	- local date in user area, if set_time is '' (so if set_time is '', output may differs when done from two different location)
     *            	- Empty (fields empty), if set_time is -1 (in this case, parameter empty must also have value 1)
     *
     *	@param	timestamp	$set_time 		Pre-selected date (must be a local PHP server timestamp), -1 to keep date not preselected, '' to use current date.
     *	@param	string		$prefix			Prefix for fields name
     *	@param	int			$h				1=Show also hours
     *	@param	int			$m				1=Show also minutes
     *	@param	int			$empty			0=Fields required, 1=Empty inputs are allowed, 2=Empty inputs are allowed for hours only
     *	@param	string		$form_name 		Not used
     *	@param	int			$d				1=Show days, month, years
     * 	@param	int			$addnowbutton	Add a button "Now"
     * 	@param	int			$nooutput		Do not output html string but return it
     * 	@param 	int			$disabled		Disable input fields
     *  @param  int			$fullday        When a checkbox with this html name is on, hour and day are set with 00:00 or 23:59
     * 	@return	mixed						Nothing or string if nooutput is 1
     *  @see	form_date
     */
    function select_date($set_time='', $prefix='re', $h=0, $m=0, $empty=0, $form_name="", $d=1, $addnowbutton=0, $nooutput=0, $disabled=0, $fullday='')
    {
        global $conf,$langs;

        $retstring='';

        if($prefix=='') $prefix='re';
        if($h == '') $h=0;
        if($m == '') $m=0;
        $emptydate=0;
        $emptyhours=0;
    	if ($empty == 1) { $emptydate=1; $emptyhours=1; }
    	if ($empty == 2) { $emptydate=0; $emptyhours=1; }
		$orig_set_time=$set_time;

        if ($set_time === '' && $emptydate == 0)
        {
        	include_once DOL_DOCUMENT_ROOT.'/core/lib/date.lib.php';
        	$set_time = dol_now('tzuser')-(getServerTimeZoneInt('now')*3600); // set_time must be relative to PHP server timezone
        }

        // Analysis of the pre-selection date
        if (preg_match('/^([0-9]+)\-([0-9]+)\-([0-9]+)\s?([0-9]+)?:?([0-9]+)?/',$set_time,$reg))
        {
            // Date format 'YYYY-MM-DD' or 'YYYY-MM-DD HH:MM:SS'
            $syear	= (! empty($reg[1])?$reg[1]:'');
            $smonth	= (! empty($reg[2])?$reg[2]:'');
            $sday	= (! empty($reg[3])?$reg[3]:'');
            $shour	= (! empty($reg[4])?$reg[4]:'');
            $smin	= (! empty($reg[5])?$reg[5]:'');
        }
        elseif (strval($set_time) != '' && $set_time != -1)
        {
            // set_time est un timestamps (0 possible)
            $syear = dol_print_date($set_time, "%Y");
            $smonth = dol_print_date($set_time, "%m");
            $sday = dol_print_date($set_time, "%d");
            if ($orig_set_time != '')
            {
            	$shour = dol_print_date($set_time, "%H");
            	$smin = dol_print_date($set_time, "%M");
            }
        }
        else
        {
            // Date est '' ou vaut -1
            $syear = '';
            $smonth = '';
            $sday = '';
            $shour = '';
            $smin = '';
        }

        $usecalendar='combo';
        if (! empty($conf->use_javascript_ajax) && (empty($conf->global->MAIN_POPUP_CALENDAR) || $conf->global->MAIN_POPUP_CALENDAR != "none")) $usecalendar=empty($conf->global->MAIN_POPUP_CALENDAR)?'eldy':$conf->global->MAIN_POPUP_CALENDAR;
		if ($conf->browser->phone) $usecalendar='combo';

        if ($d)
        {
            // Show date with popup
            if ($usecalendar != 'combo')
            {
            	$formated_date='';
                //print "e".$set_time." t ".$conf->format_date_short;
                if (strval($set_time) != '' && $set_time != -1)
                {
                    //$formated_date=dol_print_date($set_time,$conf->format_date_short);
                    $formated_date=dol_print_date($set_time,$langs->trans("FormatDateShortInput"));  // FormatDateShortInput for dol_print_date / FormatDateShortJavaInput that is same for javascript
                }

                // Calendrier popup version eldy
                if ($usecalendar == "eldy")
                {
                    // Zone de saisie manuelle de la date
                    $retstring.='<input id="'.$prefix.'" name="'.$prefix.'" type="text" size="9" maxlength="11" value="'.$formated_date.'"';
                    $retstring.=($disabled?' disabled="disabled"':'');
                    $retstring.=' onChange="dpChangeDay(\''.$prefix.'\',\''.$langs->trans("FormatDateShortJavaInput").'\'); "';  // FormatDateShortInput for dol_print_date / FormatDateShortJavaInput that is same for javascript
                    $retstring.='>';

                    // Icone calendrier
                    if (! $disabled)
                    {
                        $retstring.='<button id="'.$prefix.'Button" type="button" class="dpInvisibleButtons"';
                        $base=DOL_URL_ROOT.'/core/';
                        $retstring.=' onClick="showDP(\''.$base.'\',\''.$prefix.'\',\''.$langs->trans("FormatDateShortJavaInput").'\',\''.$langs->defaultlang.'\');">'.img_object($langs->trans("SelectDate"),'calendarday','class="datecallink"').'</button>';
                    }
                    else $retstring.='<button id="'.$prefix.'Button" type="button" class="dpInvisibleButtons">'.img_object($langs->trans("Disabled"),'calendarday','class="datecallink"').'</button>';

                    $retstring.='<input type="hidden" id="'.$prefix.'day"   name="'.$prefix.'day"   value="'.$sday.'">'."\n";
                    $retstring.='<input type="hidden" id="'.$prefix.'month" name="'.$prefix.'month" value="'.$smonth.'">'."\n";
                    $retstring.='<input type="hidden" id="'.$prefix.'year"  name="'.$prefix.'year"  value="'.$syear.'">'."\n";
                }
                else
                {
                    print "Bad value of MAIN_POPUP_CALENDAR";
                }
            }
            // Show date with combo selects
            else
			{
                // Day
                $retstring.='<select'.($disabled?' disabled="disabled"':'').' class="flat" name="'.$prefix.'day">';

                if ($emptydate || $set_time == -1)
                {
                    $retstring.='<option value="0" selected="selected">&nbsp;</option>';
                }

                for ($day = 1 ; $day <= 31; $day++)
                {
                    $retstring.='<option value="'.$day.'"'.($day == $sday ? ' selected="selected"':'').'>'.$day.'</option>';
                }

                $retstring.="</select>";

                $retstring.='<select'.($disabled?' disabled="disabled"':'').' class="flat" name="'.$prefix.'month">';
                if ($emptydate || $set_time == -1)
                {
                    $retstring.='<option value="0" selected="selected">&nbsp;</option>';
                }

                // Month
                for ($month = 1 ; $month <= 12 ; $month++)
                {
                    $retstring.='<option value="'.$month.'"'.($month == $smonth?' selected="selected"':'').'>';
                    $retstring.=dol_print_date(mktime(12,0,0,$month,1,2000),"%b");
                    $retstring.="</option>";
                }
                $retstring.="</select>";

                // Year
                if ($emptydate || $set_time == -1)
                {
                    $retstring.='<input'.($disabled?' disabled="disabled"':'').' placeholder="'.dol_escape_htmltag($langs->trans("Year")).'" class="flat" type="text" size="3" maxlength="4" name="'.$prefix.'year" value="'.$syear.'">';
                }
                else
                {
                    $retstring.='<select'.($disabled?' disabled="disabled"':'').' class="flat" name="'.$prefix.'year">';

                    for ($year = $syear - 5; $year < $syear + 10 ; $year++)
                    {
                        $retstring.='<option value="'.$year.'"'.($year == $syear ? ' selected="true"':'').'>'.$year.'</option>';
                    }
                    $retstring.="</select>\n";
                }
            }
        }

        if ($d && $h) $retstring.='&nbsp;';

        if ($h)
        {
            // Show hour
            $retstring.='<select'.($disabled?' disabled="disabled"':'').' class="flat '.($fullday?$fullday.'hour':'').'" name="'.$prefix.'hour">';
            if ($emptyhours) $retstring.='<option value="-1">&nbsp;</option>';
            for ($hour = 0; $hour < 24; $hour++)
            {
                if (strlen($hour) < 2) $hour = "0" . $hour;
                $retstring.='<option value="'.$hour.'"'.(($hour == $shour)?' selected="true"':'').'>'.$hour.(empty($conf->dol_optimize_smallscreen)?'':'H').'</option>';
            }
            $retstring.='</select>';
            if (empty($conf->dol_optimize_smallscreen)) $retstring.=":";
        }

        if ($m)
        {
            // Show minutes
            $retstring.='<select'.($disabled?' disabled="disabled"':'').' class="flat '.($fullday?$fullday.'min':'').'" name="'.$prefix.'min">';
            if ($emptyhours) $retstring.='<option value="-1">&nbsp;</option>';
            for ($min = 0; $min < 60 ; $min++)
            {
                if (strlen($min) < 2) $min = "0" . $min;
                $retstring.='<option value="'.$min.'"'.(($min == $smin)?' selected="true"':'').'>'.$min.(empty($conf->dol_optimize_smallscreen)?'':'').'</option>';
            }
            $retstring.='</select>';
        }

        // Add a "Now" button
        if ($conf->use_javascript_ajax && $addnowbutton)
        {
            // Script which will be inserted in the OnClick of the "Now" button
            $reset_scripts = "";

            // Generate the date part, depending on the use or not of the javascript calendar
            if ($usecalendar == "eldy")
            {
                $base=DOL_URL_ROOT.'/core/';
                $reset_scripts .= 'resetDP(\''.$base.'\',\''.$prefix.'\',\''.$langs->trans("FormatDateShortJavaInput").'\',\''.$langs->defaultlang.'\');';
            }
            else
            {
                $reset_scripts .= 'this.form.elements[\''.$prefix.'day\'].value=formatDate(new Date(), \'d\'); ';
                $reset_scripts .= 'this.form.elements[\''.$prefix.'month\'].value=formatDate(new Date(), \'M\'); ';
                $reset_scripts .= 'this.form.elements[\''.$prefix.'year\'].value=formatDate(new Date(), \'yyyy\'); ';
            }
            // Generate the hour part
            if ($h)
            {
                if ($fullday) $reset_scripts .= " if (jQuery('#fullday:checked').val() == null) {";
                $reset_scripts .= 'this.form.elements[\''.$prefix.'hour\'].value=formatDate(new Date(), \'HH\'); ';
                if ($fullday) $reset_scripts .= ' } ';
            }
            // Generate the minute part
            if ($m)
            {
                if ($fullday) $reset_scripts .= " if (jQuery('#fullday:checked').val() == null) {";
                $reset_scripts .= 'this.form.elements[\''.$prefix.'min\'].value=formatDate(new Date(), \'mm\'); ';
                if ($fullday) $reset_scripts .= ' } ';
            }
            // If reset_scripts is not empty, print the button with the reset_scripts in OnClick
            if ($reset_scripts && empty($conf->dol_optimize_smallscreen))
            {
                $retstring.=' <button class="dpInvisibleButtons datenowlink" id="'.$prefix.'ButtonNow" type="button" name="_useless" value="Now" onClick="'.$reset_scripts.'">';
                $retstring.=$langs->trans("Now");
                $retstring.='</button> ';
            }
        }

        if (! empty($nooutput)) return $retstring;

        print $retstring;
        return;
    }

    /**
     *	Function to show a form to select a duration on a page
     *
     *	@param	string	$prefix   		Prefix for input fields
     *	@param  int		$iSecond  		Default preselected duration (number of seconds)
     * 	@param	int		$disabled		Disable the combo box
     * 	@param	string	$typehour		If 'select' then input hour and input min is a combo, if 'text' input hour is in text and input min is a combo
     *  @param	string	$minunderhours	If 1, show minutes selection under the hours
     * 	@param	int		$nooutput		Do not output html string but return it
     *  @return	void
     */
    function select_duration($prefix, $iSecond='', $disabled=0, $typehour='select', $minunderhours=0, $nooutput=0)
    {
    	global $langs;

    	$retstring='';

    	$hourSelected=0; $minSelected=0;

        if ($iSecond)
        {
            require_once DOL_DOCUMENT_ROOT.'/core/lib/date.lib.php';

            $hourSelected = convertSecondToTime($iSecond,'allhour');
            $minSelected = convertSecondToTime($iSecond,'min');
        }

        if ($typehour=='select')
        {
	        $retstring.='<select class="flat" name="'.$prefix.'hour"'.($disabled?' disabled="disabled"':'').'>';
	        for ($hour = 0; $hour < 25; $hour++)	// For a duration, we allow 24 hours
	        {
	            $retstring.='<option value="'.$hour.'"';
	            if ($hourSelected == $hour)
	            {
	                $retstring.=" selected=\"true\"";
	            }
	            $retstring.=">".$hour."</option>";
	        }
	        $retstring.="</select>";
        }
        elseif ($typehour=='text')
        {
        	$retstring.='<input type="text" size="2" name="'.$prefix.'hour"'.($disabled?' disabled="disabled"':'').' class="flat" value="'.($hourSelected?((int) $hourSelected):'').'">';
        }
        else return 'BadValueForParameterTypeHour';

        $retstring.=' '.$langs->trans('HourShort');

        if ($minunderhours) $retstring.='<br>';
        else $retstring.="&nbsp;";

        if ($typehour=='select')
        {
	        $retstring.='<select class="flat" name="'.$prefix.'min"'.($disabled?' disabled="disabled"':'').'>';
	        for ($min = 0; $min <= 55; $min=$min+5)
	        {
	            $retstring.='<option value="'.$min.'"';
	            if ($minSelected == $min) $retstring.=' selected="selected"';
	            $retstring.='>'.$min.'</option>';
	        }
	        $retstring.="</select>";
        }
        elseif ($typehour=='text')
        {
        	$retstring.='<input type="text" size="2" name="'.$prefix.'min"'.($disabled?' disabled="disabled"':'').' class="flat" value="'.($minSelected?((int) $minSelected):'').'">';
        }
        $retstring.=' '.$langs->trans('MinuteShort');
        $retstring.="&nbsp;";

        if (! empty($nooutput)) return $retstring;

        print $retstring;
        return;
    }


    /**
     *	Return a HTML select string, built from an array of key+value.
     *  Note: Do not use returned string into a langs->trans function, content may be entity encoded twice.
     *
     *	@param	string	$htmlname       Name of html select area
     *	@param	array	$array          Array with key+value
     *	@param	string	$id             Preselected key
     *	@param	int		$show_empty     0 no empty value allowed, 1 to add an empty value into list (value is '' or '&nbsp;').
     *	@param	int		$key_in_label   1 pour afficher la key dans la valeur "[key] value"
     *	@param	int		$value_as_key   1 to use value as key
     *	@param  string	$moreparam      Add more parameters onto the select tag
     *	@param  int		$translate		Translate and encode value
     * 	@param	int		$maxlen			Length maximum for labels
     * 	@param	int		$disabled		Html select box is disabled
     *  @param	int		$sort			'ASC' or 'DESC' = Sort on label, '' or 'NONE' = Do not sort
     *  @param	string	$morecss		Add more class to css styles
     * 	@return	string					HTML select string.
     *  @see multiselectarray
     */
    static function selectarray($htmlname, $array, $id='', $show_empty=0, $key_in_label=0, $value_as_key=0, $moreparam='', $translate=0, $maxlen=0, $disabled=0, $sort='', $morecss='')
    {
        global $conf, $langs;

        if ($value_as_key) $array=array_combine($array, $array);

        $out='';

        // Add code for jquery to use multiselect
        if (empty($conf->dol_use_jmobile) && (! empty($conf->global->MAIN_USE_JQUERY_MULTISELECT) || defined('REQUIRE_JQUERY_MULTISELECT')))
        {
        	$tmpplugin=empty($conf->global->MAIN_USE_JQUERY_MULTISELECT)?constant('REQUIRE_JQUERY_MULTISELECT'):$conf->global->MAIN_USE_JQUERY_MULTISELECT;
        	$out='<!-- JS CODE TO ENABLE '.$tmpplugin.' for id '.$htmlname.' -->
        			<script type="text/javascript">
        				$(document).ready(function () {
        					$(\'#'.$htmlname.'\').'.$tmpplugin.'({width:"resolve"
        				});
        			});
        		   </script>';
        }

        $out.='<select id="'.$htmlname.'" '.($disabled?'disabled="disabled" ':'').'class="flat'.($morecss?' '.$morecss:'').'" name="'.$htmlname.'" '.($moreparam?$moreparam:'').'>';

        if ($show_empty)
        {
        	$textforempty=' ';
        	if (! empty($conf->use_javascript_ajax)) $textforempty='&nbsp;';	// If we use ajaxcombo, we need &nbsp; here to avoid to have an empty element that is too small.
            $out.='<option value="-1"'.($id==-1?' selected="selected"':'').'>'.$textforempty.'</option>'."\n";
        }

        if (is_array($array))
        {
        	// Translate
        	if ($translate)
        	{
	        	foreach($array as $key => $value) $array[$key]=$langs->trans($value);
        	}

        	// Sort
			if ($sort == 'ASC') asort($array);
			elseif ($sort == 'DESC') arsort($array);

            foreach($array as $key => $value)
            {
                $out.='<option value="'.$key.'"';
                if ($id != '' && $id == $key) $out.=' selected="selected"';		// To preselect a value
                $out.='>';

                if ($key_in_label)
                {
                    $selectOptionValue = dol_escape_htmltag($key.' - '.($maxlen?dol_trunc($value,$maxlen):$value));
                }
                else
                {
                    $selectOptionValue = dol_escape_htmltag($maxlen?dol_trunc($value,$maxlen):$value);
                    if ($value == '' || $value == '-') $selectOptionValue='&nbsp;';
                }
                $out.=$selectOptionValue;
                $out.="</option>\n";
            }
        }

        $out.="</select>";
        return $out;
    }

    /**
     *	Show a multiselect form from an array.
     *
     *	@param	string	$htmlname		Name of select
     *	@param	array	$array			Array with key+value
     *	@param	array	$selected		Array with key+value preselected
     *	@param	int		$key_in_label   1 pour afficher la key dans la valeur "[key] value"
     *	@param	int		$value_as_key   1 to use value as key
     *	@param  string	$option         Valeur de l'option en fonction du type choisi
     *	@param  int		$translate		Translate and encode value
     *  @param	int		$width			Force width of select box. May be used only when using jquery couch.
     *	@return	string					HTML multiselect string
     *  @see selectarray
     */
    static function multiselectarray($htmlname, $array, $selected=array(), $key_in_label=0, $value_as_key=0, $option='', $translate=0, $width=0)
    {
    	global $conf, $langs;

    	// Add code for jquery to use multiselect
    	if (! empty($conf->global->MAIN_USE_JQUERY_MULTISELECT) || defined('REQUIRE_JQUERY_MULTISELECT'))
    	{
    		$tmpplugin=empty($conf->global->MAIN_USE_JQUERY_MULTISELECT)?constant('REQUIRE_JQUERY_MULTISELECT'):$conf->global->MAIN_USE_JQUERY_MULTISELECT;
   			print '<!-- JS CODE TO ENABLE '.$tmpplugin.' for id '.$htmlname.' -->
    			<script type="text/javascript">
	    			$(document).ready(function () {
    					$(\'#'.$htmlname.'\').'.$tmpplugin.'({
    					});
    				});
    			</script>';
    	}

    	// Try also magic suggest

    	// Add data-role="none" to diable jmobile decoration
    	$out = '<select data-role="none" id="'.$htmlname.'" class="multiselect" multiple="multiple" name="'.$htmlname.'[]"'.$option.($width?' style="width: '.$width.'px"':'').'>'."\n";
    	if (is_array($array) && ! empty($array))
    	{
    		if ($value_as_key) $array=array_combine($array, $array);

    		if (! empty($array))
    		{
    			foreach ($array as $key => $value)
    			{
    				$out.= '<option value="'.$key.'"';
    				if (is_array($selected) && ! empty($selected) && in_array($key, $selected))
    				{
    					$out.= ' selected="selected"';
    				}
    				$out.= '>';

    				$newval = ($translate ? $langs->trans($value) : $value);
    				$newval = ($key_in_label ? $key.' - '.$newval : $newval);
    				$out.= dol_htmlentitiesbr($newval);
    				$out.= '</option>'."\n";
    			}
    		}
    	}
    	$out.= '</select>'."\n";

    	return $out;
    }


    /**
     *	Return an html string with a select combo box to choose yes or no
     *
     *	@param	string		$htmlname		Name of html select field
     *	@param	string		$value			Pre-selected value
     *	@param	int			$option			0 return yes/no, 1 return 1/0
     *	@param	bool		$disabled		true or false
     *  @param	useempty	$useempty		1=Add empty line
     *	@return	mixed						See option
     */
    function selectyesno($htmlname,$value='',$option=0,$disabled=false,$useempty='')
    {
        global $langs;

        $yes="yes"; $no="no";
        if ($option)
        {
            $yes="1";
            $no="0";
        }

        $disabled = ($disabled ? ' disabled="disabled"' : '');

        $resultyesno = '<select class="flat" id="'.$htmlname.'" name="'.$htmlname.'"'.$disabled.'>'."\n";
        if ($useempty) $resultyesno .= '<option value="-1"'.(($value < 0)?' selected="selected"':'').'></option>'."\n";
        if (("$value" == 'yes') || ($value == 1))
        {
            $resultyesno .= '<option value="'.$yes.'" selected="selected">'.$langs->trans("Yes").'</option>'."\n";
            $resultyesno .= '<option value="'.$no.'">'.$langs->trans("No").'</option>'."\n";
        }
        else
       {
       		$selected=(($useempty && $value != '0' && $value != 'no')?'':' selected="selected"');
            $resultyesno .= '<option value="'.$yes.'">'.$langs->trans("Yes").'</option>'."\n";
            $resultyesno .= '<option value="'.$no.'"'.$selected.'>'.$langs->trans("No").'</option>'."\n";
        }
        $resultyesno .= '</select>'."\n";
        return $resultyesno;
    }



    /**
     *  Return list of export templates
     *
     *  @param	string	$selected          Id modele pre-selectionne
     *  @param  string	$htmlname          Name of HTML select
     *  @param  string	$type              Type of searched templates
     *  @param  int		$useempty          Affiche valeur vide dans liste
     *  @return	void
     */
    function select_export_model($selected='',$htmlname='exportmodelid',$type='',$useempty=0)
    {

        $sql = "SELECT rowid, label";
        $sql.= " FROM ".MAIN_DB_PREFIX."export_model";
        $sql.= " WHERE type = '".$type."'";
        $sql.= " ORDER BY rowid";
        $result = $this->db->query($sql);
        if ($result)
        {
            print '<select class="flat" name="'.$htmlname.'">';
            if ($useempty)
            {
                print '<option value="-1">&nbsp;</option>';
            }

            $num = $this->db->num_rows($result);
            $i = 0;
            while ($i < $num)
            {
                $obj = $this->db->fetch_object($result);
                if ($selected == $obj->rowid)
                {
                    print '<option value="'.$obj->rowid.'" selected="selected">';
                }
                else
                {
                    print '<option value="'.$obj->rowid.'">';
                }
                print $obj->label;
                print '</option>';
                $i++;
            }
            print "</select>";
        }
        else {
            dol_print_error($this->db);
        }
    }

    /**
     *    Return a HTML area with the reference of object and a navigation bar for a business object
     *    To add a particular filter on select, you must set $object->next_prev_filter to SQL criteria.
     *
     *    @param	object	$object			Object to show
     *    @param   string	$paramid   		Name of parameter to use to name the id into the URL link
     *    @param   string	$morehtml  		More html content to output just before the nav bar
     *    @param	int		$shownav	  	Show Condition (navigation is shown if value is 1)
     *    @param   string	$fieldid   		Nom du champ en base a utiliser pour select next et previous
     *    @param   string	$fieldref   	Nom du champ objet ref (object->ref) a utiliser pour select next et previous
     *    @param   string	$morehtmlref  	Code html supplementaire a afficher apres ref
     *    @param   string	$moreparam  	More param to add in nav link url.
     *	  @param	int		$nodbprefix		Do not include DB prefix to forge table name
     * 	  @return  string    				Portion HTML avec ref + boutons nav
     */
    function showrefnav($object,$paramid,$morehtml='',$shownav=1,$fieldid='rowid',$fieldref='ref',$morehtmlref='',$moreparam='',$nodbprefix=0)
    {
    	global $langs,$conf;

        $ret='';
        if (empty($fieldid))  $fieldid='rowid';
        if (empty($fieldref)) $fieldref='ref';

        //print "paramid=$paramid,morehtml=$morehtml,shownav=$shownav,$fieldid,$fieldref,$morehtmlref,$moreparam";
        $object->load_previous_next_ref((isset($object->next_prev_filter)?$object->next_prev_filter:''),$fieldid,$nodbprefix);

        $previous_ref = $object->ref_previous?'<a data-role="button" data-icon="arrow-l" data-iconpos="left" href="'.$_SERVER["PHP_SELF"].'?'.$paramid.'='.urlencode($object->ref_previous).$moreparam.'">'.(empty($conf->dol_use_jmobile)?img_picto($langs->trans("Previous"),'previous.png'):'&nbsp;').'</a>':'';
        $next_ref     = $object->ref_next?'<a data-role="button" data-icon="arrow-r" data-iconpos="right" href="'.$_SERVER["PHP_SELF"].'?'.$paramid.'='.urlencode($object->ref_next).$moreparam.'">'.(empty($conf->dol_use_jmobile)?img_picto($langs->trans("Next"),'next.png'):'&nbsp;').'</a>':'';

        //print "xx".$previous_ref."x".$next_ref;
        if ($previous_ref || $next_ref || $morehtml) {
            $ret.='<table class="nobordernopadding" width="100%"><tr class="nobordernopadding"><td class="nobordernopadding">';
        }

        $ret.=dol_htmlentities($object->$fieldref);
        if ($morehtmlref)
        {
            $ret.=' '.$morehtmlref;
        }

        if ($morehtml)
        {
            $ret.='</td><td class="paddingrightonly" align="right">'.$morehtml;
        }
        if ($shownav && ($previous_ref || $next_ref))
        {
            $ret.='</td><td class="nobordernopadding" align="center" width="20">'.$previous_ref.'</td>';
            $ret.='<td class="nobordernopadding" align="center" width="20">'.$next_ref;
        }
        if ($previous_ref || $next_ref || $morehtml)
        {
            $ret.='</td></tr></table>';
        }
        return $ret;
    }


    /**
     *    	Return HTML code to output a barcode
     *
     *     	@param	Object	$object		Object containing data to retrieve file name
     * 		@param	int		$width			Width of photo
     * 	  	@return string    				HTML code to output barcode
     */
    function showbarcode(&$object,$width=100)
    {
        global $conf;

        //Check if barcode is filled in the card
        if (empty($object->barcode)) return '';

        // Complete object if not complete
        if (empty($object->barcode_type_code) || empty($object->barcode_type_coder))
        {
        	$result = $object->fetch_barcode();
            //Check if fetch_barcode() failed
        	if ($result < 1) return '<!-- ErrorFetchBarcode -->';
        }

        // Barcode image
        $url=DOL_URL_ROOT.'/viewimage.php?modulepart=barcode&generator='.urlencode($object->barcode_type_coder).'&code='.urlencode($object->barcode).'&encoding='.urlencode($object->barcode_type_code);
        $out ='<!-- url barcode = '.$url.' -->';
        $out.='<img src="'.$url.'">';
        return $out;
    }

    /**
     *    	Return HTML code to output a photo
     *
     *    	@param	string		$modulepart		Key to define module concerned ('societe', 'userphoto', 'memberphoto')
     *     	@param  object		$object			Object containing data to retrieve file name
     * 		@param	int			$width			Width of photo
     * 	  	@return string    					HTML code to output photo
     */
    function showphoto($modulepart,$object,$width=100)
    {
        global $conf;

        $entity = (! empty($object->entity) ? $object->entity : $conf->entity);
        $id = (! empty($object->id) ? $object->id : $object->rowid);

        $ret='';$dir='';$file='';$altfile='';$email='';

        if ($modulepart=='societe')
        {
            $dir=$conf->societe->multidir_output[$entity];
            $smallfile=$object->logo;
            $smallfile=preg_replace('/(\.png|\.gif|\.jpg|\.jpeg|\.bmp)/i','_small\\1',$smallfile);
            if ($object->logo) $file=$id.'/logos/thumbs/'.$smallfile;
        }
        else if ($modulepart=='userphoto')
        {
            $dir=$conf->user->dir_output;
            if ($object->photo) $file=get_exdir($id, 2).$object->photo;
            if (! empty($conf->global->MAIN_OLD_IMAGE_LINKS)) $altfile=$object->id.".jpg";	// For backward compatibility
            $email=$object->email;
        }
        else if ($modulepart=='memberphoto')
        {
            $dir=$conf->adherent->dir_output;
            if ($object->photo) $file=get_exdir($id, 2).'photos/'.$object->photo;
            if (! empty($conf->global->MAIN_OLD_IMAGE_LINKS)) $altfile=$object->id.".jpg";	// For backward compatibility
            $email=$object->email;
        }else {
        	$dir=$conf->$modulepart->dir_output;
        	if ($object->photo) $file=get_exdir($id, 2).'photos/'.$object->photo;
        	if (! empty($conf->global->MAIN_OLD_IMAGE_LINKS)) $altfile=$object->id.".jpg";	// For backward compatibility
        	$email=$object->email;
        }

        if ($dir)
        {
            $cache='0';
            if ($file && file_exists($dir."/".$file))
            {
                // TODO Link to large image
                $ret.='<a href="'.DOL_URL_ROOT.'/viewimage.php?modulepart='.$modulepart.'&entity='.$entity.'&file='.urlencode($file).'&cache='.$cache.'">';
                $ret.='<img alt="Photo" id="photologo'.(preg_replace('/[^a-z]/i','_',$file)).'" class="photologo" border="0" width="'.$width.'" src="'.DOL_URL_ROOT.'/viewimage.php?modulepart='.$modulepart.'&entity='.$entity.'&file='.urlencode($file).'&cache='.$cache.'">';
                $ret.='</a>';
            }
            else if ($altfile && file_exists($dir."/".$altfile))
            {
                $ret.='<a href="'.DOL_URL_ROOT.'/viewimage.php?modulepart='.$modulepart.'&entity='.$entity.'&file='.urlencode($file).'&cache='.$cache.'">';
                $ret.='<img alt="Photo alt" id="photologo'.(preg_replace('/[^a-z]/i','_',$file)).'" class="photologo" border="0" width="'.$width.'" src="'.DOL_URL_ROOT.'/viewimage.php?modulepart='.$modulepart.'&entity='.$entity.'&file='.urlencode($altfile).'&cache='.$cache.'">';
                $ret.='</a>';
            }
            else
            {
                if (! empty($conf->gravatar->enabled) && $email)
                {
                    global $dolibarr_main_url_root;
                    $ret.='<!-- Put link to gravatar -->';
<<<<<<< HEAD
                    $ret.='<img alt="Photo found on Gravatar" title="Photo Gravatar.com - email '.$email.'" border="0" width="'.$width.'" src="http://www.gravatar.com/avatar/'.dol_hash($email,3).'?s='.$width.'&d='.urlencode(dol_buildpath('/theme/common/nophoto.jpg',2)).'">';	// gravatar need md5 hash
=======
                    $ret.='<img alt="Photo found on Gravatar" title="Photo Gravatar.com - email '.$email.'" border="0" width="'.$width.'" src="https://www.gravatar.com/avatar/'.dol_hash($email).'?s='.$width.'&d='.urlencode(dol_buildpath('/theme/common/nophoto.jpg',2)).'">';
>>>>>>> f9d85973
                }
                else
                {
                    $ret.='<img alt="No photo" border="0" width="'.$width.'" src="'.DOL_URL_ROOT.'/theme/common/nophoto.jpg">';
                }
            }
        }
        else dol_print_error('','Call of showphoto with wrong parameters');

        return $ret;
    }

    /**
     *	Return select list of groups
     *
     *  @param	string	$selected       Id group preselected
     *  @param  string	$htmlname       Field name in form
     *  @param  int		$show_empty     0=liste sans valeur nulle, 1=ajoute valeur inconnue
     *  @param  string	$exclude        Array list of groups id to exclude
     * 	@param	int		$disabled		If select list must be disabled
     *  @param  string	$include        Array list of groups id to include
     * 	@param	int		$enableonly		Array list of groups id to be enabled. All other must be disabled
     * 	@param	int		$force_entity	0 or Id of environment to force
     *  @return	void
     *  @see select_dolusers
     */
    function select_dolgroups($selected='', $htmlname='groupid', $show_empty=0, $exclude='', $disabled=0, $include='', $enableonly='', $force_entity=0)
    {
        global $conf,$user,$langs;

        // Permettre l'exclusion de groupes
        if (is_array($exclude))	$excludeGroups = implode("','",$exclude);
        // Permettre l'inclusion de groupes
        if (is_array($include))	$includeGroups = implode("','",$include);

        $out='';

        // On recherche les groupes
        $sql = "SELECT ug.rowid, ug.nom as name";
        if (! empty($conf->multicompany->enabled) && $conf->entity == 1 && $user->admin && ! $user->entity)
        {
            $sql.= ", e.label";
        }
        $sql.= " FROM ".MAIN_DB_PREFIX."usergroup as ug ";
        if (! empty($conf->multicompany->enabled) && $conf->entity == 1 && $user->admin && ! $user->entity)
        {
            $sql.= " LEFT JOIN ".MAIN_DB_PREFIX."entity as e ON e.rowid=ug.entity";
            if ($force_entity) $sql.= " WHERE ug.entity IN (0,".$force_entity.")";
            else $sql.= " WHERE ug.entity IS NOT NULL";
        }
        else
        {
            $sql.= " WHERE ug.entity IN (0,".$conf->entity.")";
        }
        if (is_array($exclude) && $excludeGroups) $sql.= " AND ug.rowid NOT IN ('".$excludeGroups."')";
        if (is_array($include) && $includeGroups) $sql.= " AND ug.rowid IN ('".$includeGroups."')";
        $sql.= " ORDER BY ug.nom ASC";

        dol_syslog(get_class($this)."::select_dolgroups", LOG_DEBUG);
        $resql=$this->db->query($sql);
        if ($resql)
        {
            $num = $this->db->num_rows($resql);
            $i = 0;
            if ($num)
            {
                $out.= '<select class="flat" id="'.$htmlname.'" name="'.$htmlname.'"'.($disabled?' disabled="disabled"':'').'>';
                if ($show_empty) $out.= '<option value="-1"'.($selected==-1?' selected="selected"':'').'>&nbsp;</option>'."\n";

                while ($i < $num)
                {
                    $obj = $this->db->fetch_object($resql);
                    $disableline=0;
                    if (is_array($enableonly) && count($enableonly) && ! in_array($obj->rowid,$enableonly)) $disableline=1;

                    $out.= '<option value="'.$obj->rowid.'"';
                    if ($disableline) $out.= ' disabled="disabled"';
                    if ((is_object($selected) && $selected->id == $obj->rowid) || (! is_object($selected) && $selected == $obj->rowid))
                    {
                        $out.= ' selected="selected"';
                    }
                    $out.= '>';

                    $out.= $obj->name;
                    if (! empty($conf->multicompany->enabled) && empty($conf->multicompany->transverse_mode) && $conf->entity == 1)
                    {
                        $out.= " (".$obj->label.")";
                    }

                    $out.= '</option>';
                    $i++;
                }
            }
            else
            {
                $out.= '<select class="flat" name="'.$htmlname.'"'.($show_empty?'':' disabled="disabled"').'>';
                if ($show_empty) $out.= '<option value="-1"'.($selected==-1?' selected="selected"':'').'></option>'."\n";
                $out.= '<option value="" disabled="disabled">'.$langs->trans("NoUserGroupDefined").'</option>';
            }
            $out.= '</select>';

            if (! empty($conf->use_javascript_ajax) && ! $show_empty)	// ajax combo works only when no empty value
			{
				include_once DOL_DOCUMENT_ROOT . '/core/lib/ajax.lib.php';
				$out.= ajax_combobox($htmlname);
			}
        }
        else
        {
            dol_print_error($this->db);
        }

        return $out;
    }

}
<|MERGE_RESOLUTION|>--- conflicted
+++ resolved
@@ -4514,11 +4514,7 @@
                 {
                     global $dolibarr_main_url_root;
                     $ret.='<!-- Put link to gravatar -->';
-<<<<<<< HEAD
-                    $ret.='<img alt="Photo found on Gravatar" title="Photo Gravatar.com - email '.$email.'" border="0" width="'.$width.'" src="http://www.gravatar.com/avatar/'.dol_hash($email,3).'?s='.$width.'&d='.urlencode(dol_buildpath('/theme/common/nophoto.jpg',2)).'">';	// gravatar need md5 hash
-=======
-                    $ret.='<img alt="Photo found on Gravatar" title="Photo Gravatar.com - email '.$email.'" border="0" width="'.$width.'" src="https://www.gravatar.com/avatar/'.dol_hash($email).'?s='.$width.'&d='.urlencode(dol_buildpath('/theme/common/nophoto.jpg',2)).'">';
->>>>>>> f9d85973
+                    $ret.='<img alt="Photo found on Gravatar" title="Photo Gravatar.com - email '.$email.'" border="0" width="'.$width.'" src="https://www.gravatar.com/avatar/'.dol_hash($email,3).'?s='.$width.'&d='.urlencode(dol_buildpath('/theme/common/nophoto.jpg',2)).'">';	// gravatar need md5 hash
                 }
                 else
                 {
