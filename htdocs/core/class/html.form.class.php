<?php
/* Copyright (c) 2002-2007  Rodolphe Quiedeville    <rodolphe@quiedeville.org>
 * Copyright (C) 2004-2012  Laurent Destailleur     <eldy@users.sourceforge.net>
 * Copyright (C) 2004       Benoit Mortier          <benoit.mortier@opensides.be>
 * Copyright (C) 2004       Sebastien Di Cintio     <sdicintio@ressource-toi.org>
 * Copyright (C) 2004       Eric Seigne             <eric.seigne@ryxeo.com>
 * Copyright (C) 2005-2017  Regis Houssin           <regis.houssin@inodbox.com>
 * Copyright (C) 2006       Andre Cianfarani        <acianfa@free.fr>
 * Copyright (C) 2006       Marc Barilley/Ocebo     <marc@ocebo.com>
 * Copyright (C) 2007       Franky Van Liedekerke   <franky.van.liedekerker@telenet.be>
 * Copyright (C) 2007       Patrick Raguin          <patrick.raguin@gmail.com>
 * Copyright (C) 2010       Juanjo Menent           <jmenent@2byte.es>
 * Copyright (C) 2010-2021  Philippe Grand          <philippe.grand@atoo-net.com>
 * Copyright (C) 2011       Herve Prot              <herve.prot@symeos.com>
 * Copyright (C) 2012-2016  Marcos García           <marcosgdf@gmail.com>
 * Copyright (C) 2012       Cedric Salvador         <csalvador@gpcsolutions.fr>
 * Copyright (C) 2012-2015  Raphaël Doursenaud      <rdoursenaud@gpcsolutions.fr>
 * Copyright (C) 2014-2020  Alexandre Spangaro      <aspangaro@open-dsi.fr>
 * Copyright (C) 2018-2022  Ferran Marcet           <fmarcet@2byte.es>
 * Copyright (C) 2018-2021  Frédéric France         <frederic.france@netlogic.fr>
 * Copyright (C) 2018       Nicolas ZABOURI	        <info@inovea-conseil.com>
 * Copyright (C) 2018       Christophe Battarel     <christophe@altairis.fr>
 * Copyright (C) 2018       Josep Lluis Amador      <joseplluis@lliuretic.cat>
 *
 * This program is free software; you can redistribute it and/or modify
 * it under the terms of the GNU General Public License as published by
 * the Free Software Foundation; either version 3 of the License, or
 * (at your option) any later version.
 *
 * This program is distributed in the hope that it will be useful,
 * but WITHOUT ANY WARRANTY; without even the implied warranty of
 * MERCHANTABILITY or FITNESS FOR A PARTICULAR PURPOSE.  See the
 * GNU General Public License for more details.
 *
 * You should have received a copy of the GNU General Public License
 * along with this program. If not, see <https://www.gnu.org/licenses/>.
 */

/**
 *	\file       htdocs/core/class/html.form.class.php
 *  \ingroup    core
 *	\brief      File of class with all html predefined components
 */


/**
 *	Class to manage generation of HTML components
 *	Only common components must be here.
 *
 *  TODO Merge all function load_cache_* and loadCache* (except load_cache_vatrates) into one generic function loadCacheTable
 */
class Form
{
	/**
	 * @var DoliDB Database handler.
	 */
	public $db;

	/**
	 * @var string Error code (or message)
	 */
	public $error = '';

	/**
	 * @var string[]    Array of error strings
	 */
	public $errors = array();

	public $num;

	// Cache arrays
	public $cache_types_paiements = array();
	public $cache_conditions_paiements = array();
	public $cache_transport_mode = array();
	public $cache_availability = array();
	public $cache_demand_reason = array();
	public $cache_types_fees = array();
	public $cache_vatrates = array();


	/**
	 * Constructor
	 *
	 * @param		DoliDB		$db      Database handler
	 */
	public function __construct($db)
	{
		$this->db = $db;
	}

	/**
	 * Output key field for an editable field
	 *
	 * @param   string	$text			Text of label or key to translate
	 * @param   string	$htmlname		Name of select field ('edit' prefix will be added)
	 * @param   string	$preselected    Value to show/edit (not used in this function)
	 * @param	object	$object			Object
	 * @param	boolean	$perm			Permission to allow button to edit parameter. Set it to 0 to have a not edited field.
	 * @param	string	$typeofdata		Type of data ('string' by default, 'email', 'amount:99', 'numeric:99', 'text' or 'textarea:rows:cols', 'datepicker' ('day' do not work, don't know why), 'dayhour' or 'datehourpicker' 'checkbox:ckeditor:dolibarr_zzz:width:height:savemethod:1:rows:cols', 'select;xxx[:class]'...)
	 * @param	string	$moreparam		More param to add on a href URL.
	 * @param   int     $fieldrequired  1 if we want to show field as mandatory using the "fieldrequired" CSS.
	 * @param   int     $notabletag     1=Do not output table tags but output a ':', 2=Do not output table tags and no ':', 3=Do not output table tags but output a ' '
	 * @param	string	$paramid		Key of parameter for id ('id', 'socid')
	 * @param	string	$help			Tooltip help
	 * @return	string					HTML edit field
	 */
	public function editfieldkey($text, $htmlname, $preselected, $object, $perm, $typeofdata = 'string', $moreparam = '', $fieldrequired = 0, $notabletag = 0, $paramid = 'id', $help = '')
	{
		global $conf, $langs;

		$ret = '';

		// TODO change for compatibility
		if (!empty($conf->global->MAIN_USE_JQUERY_JEDITABLE) && !preg_match('/^select;/', $typeofdata)) {
			if (!empty($perm)) {
				$tmp = explode(':', $typeofdata);
				$ret .= '<div class="editkey_'.$tmp[0].(!empty($tmp[1]) ? ' '.$tmp[1] : '').'" id="'.$htmlname.'">';
				if ($fieldrequired) {
					$ret .= '<span class="fieldrequired">';
				}
				if ($help) {
					$ret .= $this->textwithpicto($langs->trans($text), $help);
				} else {
					$ret .= $langs->trans($text);
				}
				if ($fieldrequired) {
					$ret .= '</span>';
				}
				$ret .= '</div>'."\n";
			} else {
				if ($fieldrequired) {
					$ret .= '<span class="fieldrequired">';
				}
				if ($help) {
					$ret .= $this->textwithpicto($langs->trans($text), $help);
				} else {
					$ret .= $langs->trans($text);
				}
				if ($fieldrequired) {
					$ret .= '</span>';
				}
			}
		} else {
			if (empty($notabletag) && $perm) {
				$ret .= '<table class="nobordernopadding centpercent"><tr><td class="nowrap">';
			}
			if ($fieldrequired) {
				$ret .= '<span class="fieldrequired">';
			}
			if ($help) {
				$ret .= $this->textwithpicto($langs->trans($text), $help);
			} else {
				$ret .= $langs->trans($text);
			}
			if ($fieldrequired) {
				$ret .= '</span>';
			}
			if (!empty($notabletag)) {
				$ret .= ' ';
			}
			if (empty($notabletag) && $perm) {
				$ret .= '</td>';
			}
			if (empty($notabletag) && $perm) {
				$ret .= '<td class="right">';
			}
			if ($htmlname && GETPOST('action', 'aZ09') != 'edit'.$htmlname && $perm) {
				$ret .= '<a class="editfielda reposition" href="'.$_SERVER["PHP_SELF"].'?action=edit'.$htmlname.'&token='.newToken().'&'.$paramid.'='.$object->id.$moreparam.'">'.img_edit($langs->trans('Edit'), ($notabletag ? 0 : 1)).'</a>';
			}
			if (!empty($notabletag) && $notabletag == 1) {
				$ret .= ' : ';
			}
			if (!empty($notabletag) && $notabletag == 3) {
				$ret .= ' ';
			}
			if (empty($notabletag) && $perm) {
				$ret .= '</td>';
			}
			if (empty($notabletag) && $perm) {
				$ret .= '</tr></table>';
			}
		}

		return $ret;
	}

	/**
	 * Output value of a field for an editable field
	 *
	 * @param	string	$text			Text of label (not used in this function)
	 * @param	string	$htmlname		Name of select field
	 * @param	string	$value			Value to show/edit
	 * @param	object	$object			Object
	 * @param	boolean	$perm			Permission to allow button to edit parameter
	 * @param	string	$typeofdata		Type of data ('string' by default, 'email', 'amount:99', 'numeric:99', 'text' or 'textarea:rows:cols%', 'datepicker' ('day' do not work, don't know why), 'dayhour' or 'datehourpicker', 'ckeditor:dolibarr_zzz:width:height:savemethod:toolbarstartexpanded:rows:cols', 'select;xkey:xval,ykey:yval,...')
	 * @param	string	$editvalue		When in edit mode, use this value as $value instead of value (for example, you can provide here a formated price instead of numeric value). Use '' to use same than $value
	 * @param	object	$extObject		External object ???
	 * @param	mixed	$custommsg		String or Array of custom messages : eg array('success' => 'MyMessage', 'error' => 'MyMessage')
	 * @param	string	$moreparam		More param to add on the form on action href URL parameter
	 * @param   int     $notabletag     Do no output table tags
	 * @param	string	$formatfunc		Call a specific function to output field in view mode (For example: 'dol_print_email')
	 * @param	string	$paramid		Key of parameter for id ('id', 'socid')
	 * @param	string	$gm				'auto' or 'tzuser' or 'tzuserrel' or 'tzserver' (when $typeofdata is a date)
	 * @param	array	$moreoptions	Array with more options. For example array('addnowlink'=>1), array('valuealreadyhtmlescaped'=>1)
	 * @return  string					HTML edit field
	 */
	public function editfieldval($text, $htmlname, $value, $object, $perm, $typeofdata = 'string', $editvalue = '', $extObject = null, $custommsg = null, $moreparam = '', $notabletag = 1, $formatfunc = '', $paramid = 'id', $gm = 'auto', $moreoptions = array())
	{
		global $conf, $langs;

		$ret = '';

		// Check parameters
		if (empty($typeofdata)) {
			return 'ErrorBadParameter typeofdata is empty';
		}
		// Clean paramater $typeofdata
		if ($typeofdata == 'datetime') {
			$typeofdata = 'dayhour';
		}
		$reg = array();
		if (preg_match('/^(\w+)\((\d+)\)$/', $typeofdata, $reg)) {
			if ($reg[1] == 'varchar') {
				$typeofdata = 'string';
			} elseif ($reg[1] == 'int') {
				$typeofdata = 'numeric';
			} else {
				return 'ErrorBadParameter '.$typeofdata;
			}
		}

		// When option to edit inline is activated
		if (!empty($conf->global->MAIN_USE_JQUERY_JEDITABLE) && !preg_match('/^select;|day|datepicker|dayhour|datehourpicker/', $typeofdata)) { // TODO add jquery timepicker and support select
			$ret .= $this->editInPlace($object, $value, $htmlname, $perm, $typeofdata, $editvalue, $extObject, $custommsg);
		} else {
			$editmode = (GETPOST('action', 'aZ09') == 'edit'.$htmlname);
			if ($editmode) {
				$ret .= "\n";
				$ret .= '<form method="post" action="'.$_SERVER["PHP_SELF"].($moreparam ? '?'.$moreparam : '').'">';
				$ret .= '<input type="hidden" name="action" value="set'.$htmlname.'">';
				$ret .= '<input type="hidden" name="token" value="'.newToken().'">';
				$ret .= '<input type="hidden" name="'.$paramid.'" value="'.$object->id.'">';
				if (empty($notabletag)) {
					$ret .= '<table class="nobordernopadding centpercent">';
				}
				if (empty($notabletag)) {
					$ret .= '<tr><td>';
				}
				if (preg_match('/^(string|safehtmlstring|email)/', $typeofdata)) {
					$tmp = explode(':', $typeofdata);
					$ret .= '<input type="text" id="'.$htmlname.'" name="'.$htmlname.'" value="'.($editvalue ? $editvalue : $value).'"'.(empty($tmp[1]) ? '' : ' size="'.$tmp[1].'"').' autofocus>';
				} elseif (preg_match('/^(integer)/', $typeofdata)) {
					$tmp = explode(':', $typeofdata);
					$valuetoshow = price2num($editvalue ? $editvalue : $value, 0);
					$ret .= '<input type="text" id="'.$htmlname.'" name="'.$htmlname.'" value="'.$valuetoshow.'"'.(empty($tmp[1]) ? '' : ' size="'.$tmp[1].'"').' autofocus>';
				} elseif (preg_match('/^(numeric|amount)/', $typeofdata)) {
					$tmp = explode(':', $typeofdata);
					$valuetoshow = price2num($editvalue ? $editvalue : $value);
					$ret .= '<input type="text" id="'.$htmlname.'" name="'.$htmlname.'" value="'.($valuetoshow != '' ? price($valuetoshow) : '').'"'.(empty($tmp[1]) ? '' : ' size="'.$tmp[1].'"').' autofocus>';
				} elseif (preg_match('/^(checkbox)/', $typeofdata)) {
					$tmp = explode(':', $typeofdata);
					$ret .= '<input type="checkbox" id="' . $htmlname . '" name="' . $htmlname . '" value="' . $value . '"' . (empty($tmp[1]) ? '' : $tmp[1]) . '/>';
				} elseif (preg_match('/^text/', $typeofdata) || preg_match('/^note/', $typeofdata)) {	// if wysiwyg is enabled $typeofdata = 'ckeditor'
					$tmp = explode(':', $typeofdata);
					$cols = (empty($tmp[2]) ? '' : $tmp[2]);
					$morealt = '';
					if (preg_match('/%/', $cols)) {
						$morealt = ' style="width: '.$cols.'"';
						$cols = '';
					}

					$valuetoshow = ($editvalue ? $editvalue : $value);
					$ret .= '<textarea id="'.$htmlname.'" name="'.$htmlname.'" wrap="soft" rows="'.(empty($tmp[1]) ? '20' : $tmp[1]).'"'.($cols ? ' cols="'.$cols.'"' : 'class="quatrevingtpercent"').$morealt.'" autofocus>';
					// textarea convert automatically entities chars into simple chars.
					// So we convert & into &amp; so a string like 'a &lt; <b>b</b><br>é<br>&lt;script&gt;alert('X');&lt;script&gt;' stay a correct html and is not converted by textarea component when wysiwig is off.
					$valuetoshow = str_replace('&', '&amp;', $valuetoshow);
					$ret .= dol_string_neverthesehtmltags($valuetoshow, array('textarea'));
					$ret .= '</textarea>';
				} elseif ($typeofdata == 'day' || $typeofdata == 'datepicker') {
					$addnowlink = empty($moreoptions['addnowlink']) ? 0 : $moreoptions['addnowlink'];
					$adddateof = empty($moreoptions['adddateof']) ? '' : $moreoptions['adddateof'];
					$labeladddateof = empty($moreoptions['labeladddateof']) ? '' : $moreoptions['labeladddateof'];
					$ret .= $this->selectDate($value, $htmlname, 0, 0, 1, 'form'.$htmlname, 1, $addnowlink, 0, '', '', $adddateof, '', 1, $labeladddateof, '', $gm);
				} elseif ($typeofdata == 'dayhour' || $typeofdata == 'datehourpicker') {
					$addnowlink = empty($moreoptions['addnowlink']) ? 0 : $moreoptions['addnowlink'];
					$adddateof = empty($moreoptions['adddateof']) ? '' : $moreoptions['adddateof'];
					$labeladddateof = empty($moreoptions['labeladddateof']) ? '' : $moreoptions['labeladddateof'];
					$ret .= $this->selectDate($value, $htmlname, 1, 1, 1, 'form'.$htmlname, 1, $addnowlink, 0, '', '', $adddateof, '', 1, $labeladddateof, '', $gm);
				} elseif (preg_match('/^select;/', $typeofdata)) {
					$arraydata = explode(',', preg_replace('/^select;/', '', $typeofdata));
					$arraylist = array();
					foreach ($arraydata as $val) {
						$tmp = explode(':', $val);
						$tmpkey = str_replace('|', ':', $tmp[0]);
						$arraylist[$tmpkey] = $tmp[1];
					}
					$ret .= $this->selectarray($htmlname, $arraylist, $value);
				} elseif (preg_match('/^ckeditor/', $typeofdata)) {
					$tmp = explode(':', $typeofdata); // Example: ckeditor:dolibarr_zzz:width:height:savemethod:toolbarstartexpanded:rows:cols:uselocalbrowser
					require_once DOL_DOCUMENT_ROOT.'/core/class/doleditor.class.php';
					$doleditor = new DolEditor($htmlname, ($editvalue ? $editvalue : $value), (empty($tmp[2]) ? '' : $tmp[2]), (empty($tmp[3]) ? '100' : $tmp[3]), (empty($tmp[1]) ? 'dolibarr_notes' : $tmp[1]), 'In', (empty($tmp[5]) ? 0 : $tmp[5]), (isset($tmp[8]) ? ($tmp[8] ? true : false) : true), true, (empty($tmp[6]) ? '20' : $tmp[6]), (empty($tmp[7]) ? '100' : $tmp[7]));
					$ret .= $doleditor->Create(1);
				}
				if (empty($notabletag)) {
					$ret .= '</td>';
				}

				// Button save-cancel
				if (empty($notabletag)) {
					$ret .= '<td>';
				}
				//else $ret.='<div class="clearboth"></div>';
				$ret .= '<input type="submit" class="smallpaddingimp button'.(empty($notabletag) ? '' : ' ').'" name="modify" value="'.$langs->trans("Modify").'">';
				if (preg_match('/ckeditor|textarea/', $typeofdata) && empty($notabletag)) {
					$ret .= '<br>'."\n";
				}
				$ret .= '<input type="submit" class="smallpaddingimp button button-cancel'.(empty($notabletag) ? '' : ' ').'" name="cancel" value="'.$langs->trans("Cancel").'">';
				if (empty($notabletag)) {
					$ret .= '</td>';
				}

				if (empty($notabletag)) {
					$ret .= '</tr></table>'."\n";
				}
				$ret .= '</form>'."\n";
			} else {
				if (preg_match('/^(email)/', $typeofdata)) {
					$ret .= dol_print_email($value, 0, 0, 0, 0, 1);
				} elseif (preg_match('/^(amount|numeric)/', $typeofdata)) {
					$ret .= ($value != '' ? price($value, '', $langs, 0, -1, -1, $conf->currency) : '');
				} elseif (preg_match('/^(checkbox)/', $typeofdata)) {
					$tmp = explode(':', $typeofdata);
					$ret .= '<input type="checkbox" disabled id="' . $htmlname . '" name="' . $htmlname . '" value="' . $value . '"' . ($tmp[1] ? $tmp[1] : '') . '/>';
				} elseif (preg_match('/^text/', $typeofdata) || preg_match('/^note/', $typeofdata)) {
					$ret .= dol_htmlentitiesbr($value);
				} elseif (preg_match('/^safehtmlstring/', $typeofdata)) {
					$ret .= dol_string_onlythesehtmltags($value);
				} elseif (preg_match('/^restricthtml/', $typeofdata)) {
					$ret .= dol_string_onlythesehtmltags($value);
				} elseif ($typeofdata == 'day' || $typeofdata == 'datepicker') {
					$ret .= '<span class="valuedate">'.dol_print_date($value, 'day', $gm).'</span>';
				} elseif ($typeofdata == 'dayhour' || $typeofdata == 'datehourpicker') {
					$ret .= '<span class="valuedate">'.dol_print_date($value, 'dayhour', $gm).'</span>';
				} elseif (preg_match('/^select;/', $typeofdata)) {
					$arraydata = explode(',', preg_replace('/^select;/', '', $typeofdata));
					$arraylist = array();
					foreach ($arraydata as $val) {
						$tmp = explode(':', $val);
						$arraylist[$tmp[0]] = $tmp[1];
					}
					$ret .= $arraylist[$value];
					if ($htmlname == 'fk_product_type') {
						if ($value == 0) {
							$ret = img_picto($langs->trans("Product"), 'product', 'class="paddingleftonly paddingrightonly colorgrey"').$ret;
						} else {
							$ret = img_picto($langs->trans("Service"), 'service', 'class="paddingleftonly paddingrightonly colorgrey"').$ret;
						}
					}
				} elseif (preg_match('/^ckeditor/', $typeofdata)) {
					$tmpcontent = dol_htmlentitiesbr($value);
					if (!empty($conf->global->MAIN_DISABLE_NOTES_TAB)) {
						$firstline = preg_replace('/<br>.*/', '', $tmpcontent);
						$firstline = preg_replace('/[\n\r].*/', '', $firstline);
						$tmpcontent = $firstline.((strlen($firstline) != strlen($tmpcontent)) ? '...' : '');
					}
					// We dont use dol_escape_htmltag to get the html formating active, but this need we must also
					// clean data from some dangerous html
					$ret .= dol_string_onlythesehtmltags(dol_htmlentitiesbr($tmpcontent));
				} else {
					if (empty($moreoptions['valuealreadyhtmlescaped'])) {
						$ret .= dol_escape_htmltag($value);
					} else {
						$ret .= $value;		// $value must be already html escaped.
					}
				}

				if ($formatfunc && method_exists($object, $formatfunc)) {
					$ret = $object->$formatfunc($ret);
				}
			}
		}
		return $ret;
	}

	/**
	 * Output edit in place form
	 *
	 * @param   string	$fieldname		Name of the field
	 * @param	object	$object			Object
	 * @param	boolean	$perm			Permission to allow button to edit parameter. Set it to 0 to have a not edited field.
	 * @param	string	$typeofdata		Type of data ('string' by default, 'email', 'amount:99', 'numeric:99', 'text' or 'textarea:rows:cols', 'datepicker' ('day' do not work, don't know why), 'ckeditor:dolibarr_zzz:width:height:savemethod:1:rows:cols', 'select;xxx[:class]'...)
	 * @param	string	$check			Same coe than $check parameter of GETPOST()
	 * @param	string	$morecss		More CSS
	 * @return	string   		      	HTML code for the edit of alternative language
	 */
	public function widgetForTranslation($fieldname, $object, $perm, $typeofdata = 'string', $check = '', $morecss = '')
	{
		global $conf, $langs, $extralanguages;

		$result = '';

		// List of extra languages
		$arrayoflangcode = array();
		if (!empty($conf->global->PDF_USE_ALSO_LANGUAGE_CODE)) {
			$arrayoflangcode[] = $conf->global->PDF_USE_ALSO_LANGUAGE_CODE;
		}

		if (is_array($arrayoflangcode) && count($arrayoflangcode)) {
			if (!is_object($extralanguages)) {
				include_once DOL_DOCUMENT_ROOT.'/core/class/extralanguages.class.php';
				$extralanguages = new ExtraLanguages($this->db);
			}
			$extralanguages->fetch_name_extralanguages('societe');

			if (!is_array($extralanguages->attributes[$object->element]) || empty($extralanguages->attributes[$object->element][$fieldname])) {
				return ''; // No extralang field to show
			}

			$result .= '<!-- Widget for translation -->'."\n";
			$result .= '<div class="inline-block paddingleft image-'.$object->element.'-'.$fieldname.'">';
			$s = img_picto($langs->trans("ShowOtherLanguages"), 'language', '', false, 0, 0, '', 'fa-15 editfieldlang');
			$result .= $s;
			$result .= '</div>';

			$result .= '<div class="inline-block hidden field-'.$object->element.'-'.$fieldname.'">';

			$resultforextrlang = '';
			foreach ($arrayoflangcode as $langcode) {
				$valuetoshow = GETPOSTISSET('field-'.$object->element."-".$fieldname."-".$langcode) ? GETPOST('field-'.$object->element.'-'.$fieldname."-".$langcode, $check) : '';
				if (empty($valuetoshow)) {
					$object->fetchValuesForExtraLanguages();
					//var_dump($object->array_languages);
					$valuetoshow = $object->array_languages[$fieldname][$langcode];
				}

				$s = picto_from_langcode($langcode, 'class="pictoforlang paddingright"');
				$resultforextrlang .= $s;

				// TODO Use the showInputField() method of ExtraLanguages object
				if ($typeofdata == 'textarea') {
					$resultforextrlang .= '<textarea name="field-'.$object->element."-".$fieldname."-".$langcode.'" id="'.$fieldname."-".$langcode.'" class="'.$morecss.'" rows="'.ROWS_2.'" wrap="soft">';
					$resultforextrlang .= $valuetoshow;
					$resultforextrlang .= '</textarea>';
				} else {
					$resultforextrlang .= '<input type="text" class="inputfieldforlang '.($morecss ? ' '.$morecss : '').'" name="field-'.$object->element.'-'.$fieldname.'-'.$langcode.'" value="'.$valuetoshow.'">';
				}
			}
			$result .= $resultforextrlang;

			$result .= '</div>';
			$result .= '<script>$(".image-'.$object->element.'-'.$fieldname.'").click(function() { console.log("Toggle lang widget"); jQuery(".field-'.$object->element.'-'.$fieldname.'").toggle(); });</script>';
		}

		return $result;
	}

	/**
	 * Output edit in place form
	 *
	 * @param	object	$object			Object
	 * @param	string	$value			Value to show/edit
	 * @param	string	$htmlname		DIV ID (field name)
	 * @param	int		$condition		Condition to edit
	 * @param	string	$inputType		Type of input ('string', 'numeric', 'datepicker' ('day' do not work, don't know why), 'textarea:rows:cols', 'ckeditor:dolibarr_zzz:width:height:?:1:rows:cols', 'select:loadmethod:savemethod:buttononly')
	 * @param	string	$editvalue		When in edit mode, use this value as $value instead of value
	 * @param	object	$extObject		External object
	 * @param	mixed	$custommsg		String or Array of custom messages : eg array('success' => 'MyMessage', 'error' => 'MyMessage')
	 * @return	string   		      	HTML edit in place
	 */
	protected function editInPlace($object, $value, $htmlname, $condition, $inputType = 'textarea', $editvalue = null, $extObject = null, $custommsg = null)
	{
		global $conf;

		$out = '';

		// Check parameters
		if (preg_match('/^text/', $inputType)) {
			$value = dol_nl2br($value);
		} elseif (preg_match('/^numeric/', $inputType)) {
			$value = price($value);
		} elseif ($inputType == 'day' || $inputType == 'datepicker') {
			$value = dol_print_date($value, 'day');
		}

		if ($condition) {
			$element = false;
			$table_element = false;
			$fk_element		= false;
			$loadmethod		= false;
			$savemethod		= false;
			$ext_element	= false;
			$button_only	= false;
			$inputOption = '';
			$rows = '';
			$cols = '';

			if (is_object($object)) {
				$element = $object->element;
				$table_element = $object->table_element;
				$fk_element = $object->id;
			}

			if (is_object($extObject)) {
				$ext_element = $extObject->element;
			}

			if (preg_match('/^(string|email|numeric)/', $inputType)) {
				$tmp = explode(':', $inputType);
				$inputType = $tmp[0];
				if (!empty($tmp[1])) {
					$inputOption = $tmp[1];
				}
				if (!empty($tmp[2])) {
					$savemethod = $tmp[2];
				}
				$out .= '<input id="width_'.$htmlname.'" value="'.$inputOption.'" type="hidden"/>'."\n";
			} elseif ((preg_match('/^day$/', $inputType)) || (preg_match('/^datepicker/', $inputType)) || (preg_match('/^datehourpicker/', $inputType))) {
				$tmp = explode(':', $inputType);
				$inputType = $tmp[0];
				if (!empty($tmp[1])) {
					$inputOption = $tmp[1];
				}
				if (!empty($tmp[2])) {
					$savemethod = $tmp[2];
				}

				$out .= '<input id="timestamp" type="hidden"/>'."\n"; // Use for timestamp format
			} elseif (preg_match('/^(select|autocomplete)/', $inputType)) {
				$tmp = explode(':', $inputType);
				$inputType = $tmp[0];
				$loadmethod = $tmp[1];
				if (!empty($tmp[2])) {
					$savemethod = $tmp[2];
				}
				if (!empty($tmp[3])) {
					$button_only = true;
				}
			} elseif (preg_match('/^textarea/', $inputType)) {
				$tmp = explode(':', $inputType);
				$inputType = $tmp[0];
				$rows = (empty($tmp[1]) ? '8' : $tmp[1]);
				$cols = (empty($tmp[2]) ? '80' : $tmp[2]);
			} elseif (preg_match('/^ckeditor/', $inputType)) {
				$tmp = explode(':', $inputType);
				$inputType = $tmp[0];
				$toolbar = $tmp[1];
				if (!empty($tmp[2])) {
					$width = $tmp[2];
				}
				if (!empty($tmp[3])) {
					$heigth = $tmp[3];
				}
				if (!empty($tmp[4])) {
					$savemethod = $tmp[4];
				}

				if (isModEnabled('fckeditor')) {
					$out .= '<input id="ckeditor_toolbar" value="'.$toolbar.'" type="hidden"/>'."\n";
				} else {
					$inputType = 'textarea';
				}
			}

			$out .= '<input id="element_'.$htmlname.'" value="'.$element.'" type="hidden"/>'."\n";
			$out .= '<input id="table_element_'.$htmlname.'" value="'.$table_element.'" type="hidden"/>'."\n";
			$out .= '<input id="fk_element_'.$htmlname.'" value="'.$fk_element.'" type="hidden"/>'."\n";
			$out .= '<input id="loadmethod_'.$htmlname.'" value="'.$loadmethod.'" type="hidden"/>'."\n";
			if (!empty($savemethod)) {
				$out .= '<input id="savemethod_'.$htmlname.'" value="'.$savemethod.'" type="hidden"/>'."\n";
			}
			if (!empty($ext_element)) {
				$out .= '<input id="ext_element_'.$htmlname.'" value="'.$ext_element.'" type="hidden"/>'."\n";
			}
			if (!empty($custommsg)) {
				if (is_array($custommsg)) {
					if (!empty($custommsg['success'])) {
						$out .= '<input id="successmsg_'.$htmlname.'" value="'.$custommsg['success'].'" type="hidden"/>'."\n";
					}
					if (!empty($custommsg['error'])) {
						$out .= '<input id="errormsg_'.$htmlname.'" value="'.$custommsg['error'].'" type="hidden"/>'."\n";
					}
				} else {
					$out .= '<input id="successmsg_'.$htmlname.'" value="'.$custommsg.'" type="hidden"/>'."\n";
				}
			}
			if ($inputType == 'textarea') {
				$out .= '<input id="textarea_'.$htmlname.'_rows" value="'.$rows.'" type="hidden"/>'."\n";
				$out .= '<input id="textarea_'.$htmlname.'_cols" value="'.$cols.'" type="hidden"/>'."\n";
			}
			$out .= '<span id="viewval_'.$htmlname.'" class="viewval_'.$inputType.($button_only ? ' inactive' : ' active').'">'.$value.'</span>'."\n";
			$out .= '<span id="editval_'.$htmlname.'" class="editval_'.$inputType.($button_only ? ' inactive' : ' active').' hideobject">'.(!empty($editvalue) ? $editvalue : $value).'</span>'."\n";
		} else {
			$out = $value;
		}

		return $out;
	}

	/**
	 *	Show a text and picto with tooltip on text or picto.
	 *  Can be called by an instancied $form->textwithtooltip or by a static call Form::textwithtooltip
	 *
	 *	@param	string		$text				Text to show
	 *	@param	string		$htmltext			HTML content of tooltip. Must be HTML/UTF8 encoded.
	 *	@param	int			$tooltipon			1=tooltip on text, 2=tooltip on image, 3=tooltip sur les 2
	 *	@param	int			$direction			-1=image is before, 0=no image, 1=image is after
	 *	@param	string		$img				Html code for image (use img_xxx() function to get it)
	 *	@param	string		$extracss			Add a CSS style to td tags
	 *	@param	int			$notabs				0=Include table and tr tags, 1=Do not include table and tr tags, 2=use div, 3=use span
	 *	@param	string		$incbefore			Include code before the text
	 *	@param	int			$noencodehtmltext	Do not encode into html entity the htmltext
	 *  @param  string      $tooltiptrigger		''=Tooltip on hover, 'abc'=Tooltip on click (abc is a unique key)
	 *  @param	int			$forcenowrap		Force no wrap between text and picto (works with notabs=2 only)
	 *	@return	string							Code html du tooltip (texte+picto)
	 *	@see	textwithpicto() Use thisfunction if you can.
	 */
	public function textwithtooltip($text, $htmltext, $tooltipon = 1, $direction = 0, $img = '', $extracss = '', $notabs = 3, $incbefore = '', $noencodehtmltext = 0, $tooltiptrigger = '', $forcenowrap = 0)
	{
		if ($incbefore) {
			$text = $incbefore.$text;
		}
		if (!$htmltext) {
			return $text;
		}
		$direction = (int) $direction;	// For backward compatibility when $direction was set to '' instead of 0

		$tag = 'td';
		if ($notabs == 2) {
			$tag = 'div';
		}
		if ($notabs == 3) {
			$tag = 'span';
		}
		// Sanitize tooltip
		$htmltext = str_replace(array("\r", "\n"), '', $htmltext);

		$extrastyle = '';
		if ($direction < 0) {
			$extracss = ($extracss ? $extracss.' ' : '').($notabs != 3 ? 'inline-block' : '');
			$extrastyle = 'padding: 0px; padding-left: 3px;';
		}
		if ($direction > 0) {
			$extracss = ($extracss ? $extracss.' ' : '').($notabs != 3 ? 'inline-block' : '');
			$extrastyle = 'padding: 0px; padding-right: 3px;';
		}

		$classfortooltip = 'classfortooltip';

		$s = '';
		$textfordialog = '';

		if ($tooltiptrigger == '') {
			$htmltext = str_replace('"', '&quot;', $htmltext);
		} else {
			$classfortooltip = 'classfortooltiponclick';
			$textfordialog .= '<div style="display: none;" id="idfortooltiponclick_'.$tooltiptrigger.'" class="classfortooltiponclicktext">'.$htmltext.'</div>';
		}
		if ($tooltipon == 2 || $tooltipon == 3) {
			$paramfortooltipimg = ' class="'.$classfortooltip.($notabs != 3 ? ' inline-block' : '').($extracss ? ' '.$extracss : '').'" style="padding: 0px;'.($extrastyle ? ' '.$extrastyle : '').'"';
			if ($tooltiptrigger == '') {
				$paramfortooltipimg .= ' title="'.($noencodehtmltext ? $htmltext : dol_escape_htmltag($htmltext, 1)).'"'; // Attribut to put on img tag to store tooltip
			} else {
				$paramfortooltipimg .= ' dolid="'.$tooltiptrigger.'"';
			}
		} else {
			$paramfortooltipimg = ($extracss ? ' class="'.$extracss.'"' : '').($extrastyle ? ' style="'.$extrastyle.'"' : ''); // Attribut to put on td text tag
		}
		if ($tooltipon == 1 || $tooltipon == 3) {
			$paramfortooltiptd = ' class="'.($tooltipon == 3 ? 'cursorpointer ' : '').$classfortooltip.' inline-block'.($extracss ? ' '.$extracss : '').'" style="padding: 0px;'.($extrastyle ? ' '.$extrastyle : '').'" ';
			if ($tooltiptrigger == '') {
				$paramfortooltiptd .= ' title="'.($noencodehtmltext ? $htmltext : dol_escape_htmltag($htmltext, 1)).'"'; // Attribut to put on td tag to store tooltip
			} else {
				$paramfortooltiptd .= ' dolid="'.$tooltiptrigger.'"';
			}
		} else {
			$paramfortooltiptd = ($extracss ? ' class="'.$extracss.'"' : '').($extrastyle ? ' style="'.$extrastyle.'"' : ''); // Attribut to put on td text tag
		}
		if (empty($notabs)) {
			$s .= '<table class="nobordernopadding"><tr style="height: auto;">';
		} elseif ($notabs == 2) {
			$s .= '<div class="inline-block'.($forcenowrap ? ' nowrap' : '').'">';
		}
		// Define value if value is before
		if ($direction < 0) {
			$s .= '<'.$tag.$paramfortooltipimg;
			if ($tag == 'td') {
				$s .= ' class="valigntop" width="14"';
			}
			$s .= '>'.$textfordialog.$img.'</'.$tag.'>';
		}
		// Use another method to help avoid having a space in value in order to use this value with jquery
		// Define label
		if ((string) $text != '') {
			$s .= '<'.$tag.$paramfortooltiptd.'>'.$text.'</'.$tag.'>';
		}
		// Define value if value is after
		if ($direction > 0) {
			$s .= '<'.$tag.$paramfortooltipimg;
			if ($tag == 'td') {
				$s .= ' class="valignmiddle" width="14"';
			}
			$s .= '>'.$textfordialog.$img.'</'.$tag.'>';
		}
		if (empty($notabs)) {
			$s .= '</tr></table>';
		} elseif ($notabs == 2) {
			$s .= '</div>';
		}

		return $s;
	}

	/**
	 *	Show a text with a picto and a tooltip on picto
	 *
	 *	@param	string	$text				Text to show
	 *	@param  string	$htmltext	     	Content of tooltip
	 *	@param	int		$direction			1=Icon is after text, -1=Icon is before text, 0=no icon
	 * 	@param	string	$type				Type of picto ('info', 'infoclickable', 'help', 'helpclickable', 'warning', 'superadmin', 'mypicto@mymodule', ...) or image filepath or 'none'
	 *  @param  string	$extracss           Add a CSS style to td, div or span tag
	 *  @param  int		$noencodehtmltext   Do not encode into html entity the htmltext
	 *  @param	int		$notabs				0=Include table and tr tags, 1=Do not include table and tr tags, 2=use div, 3=use span
	 *  @param  string  $tooltiptrigger     ''=Tooltip on hover, 'abc'=Tooltip on click (abc is a unique key, clickable link is on image or on link if param $type='none' or on both if $type='xxxclickable')
	 *  @param	int		$forcenowrap		Force no wrap between text and picto (works with notabs=2 only)
	 * 	@return	string						HTML code of text, picto, tooltip
	 */
	public function textwithpicto($text, $htmltext, $direction = 1, $type = 'help', $extracss = '', $noencodehtmltext = 0, $notabs = 3, $tooltiptrigger = '', $forcenowrap = 0)
	{
		global $conf, $langs;

		$alt = '';
		if ($tooltiptrigger) {
			$alt = $langs->transnoentitiesnoconv("ClickToShowHelp");
		}

		//For backwards compatibility
		if ($type == '0') {
			$type = 'info';
		} elseif ($type == '1') {
			$type = 'help';
		}

		// If info or help with no javascript, show only text
		if (empty($conf->use_javascript_ajax)) {
			if ($type == 'info' || $type == 'infoclickable' || $type == 'help' || $type == 'helpclickable') {
				return $text;
			} else {
				$alt = $htmltext;
				$htmltext = '';
			}
		}

		// If info or help with smartphone, show only text (tooltip hover can't works)
		if (!empty($conf->dol_no_mouse_hover) && empty($tooltiptrigger)) {
			if ($type == 'info' || $type == 'infoclickable' || $type == 'help' || $type == 'helpclickable') {
				return $text;
			}
		}
		// If info or help with smartphone, show only text (tooltip on click does not works with dialog on smaprtphone)
		//if (!empty($conf->dol_no_mouse_hover) && !empty($tooltiptrigger))
		//{
		//if ($type == 'info' || $type == 'help') return '<a href="'..'">'.$text.'</a>';
		//}

		$img = '';
		if ($type == 'info') {
			$img = img_help(0, $alt);
		} elseif ($type == 'help') {
			$img = img_help(($tooltiptrigger != '' ? 2 : 1), $alt);
		} elseif ($type == 'helpclickable') {
			$img = img_help(($tooltiptrigger != '' ? 2 : 1), $alt);
		} elseif ($type == 'superadmin') {
			$img = img_picto($alt, 'redstar');
		} elseif ($type == 'admin') {
			$img = img_picto($alt, 'star');
		} elseif ($type == 'warning') {
			$img = img_warning($alt);
		} elseif ($type != 'none') {
			$img = img_picto($alt, $type); // $type can be an image path
		}

		return $this->textwithtooltip($text, $htmltext, ((($tooltiptrigger && !$img) || strpos($type, 'clickable')) ? 3 : 2), $direction, $img, $extracss, $notabs, '', $noencodehtmltext, $tooltiptrigger, $forcenowrap);
	}

	/**
	 * Generate select HTML to choose massaction
	 *
	 * @param	string	$selected		Value auto selected when at least one record is selected. Not a preselected value. Use '0' by default.
	 * @param	array	$arrayofaction	array('code'=>'label', ...). The code is the key stored into the GETPOST('massaction') when submitting action.
	 * @param   int     $alwaysvisible  1=select button always visible
	 * @param   string  $name     		Name for massaction
	 * @param   string  $cssclass 		CSS class used to check for select
	 * @return	string|void				Select list
	 */
	public function selectMassAction($selected, $arrayofaction, $alwaysvisible = 0, $name = 'massaction', $cssclass = 'checkforselect')
	{
		global $conf, $langs, $hookmanager;


		$disabled = 0;
		$ret = '<div class="centpercent center">';
		$ret .= '<select class="flat'.(empty($conf->use_javascript_ajax) ? '' : ' hideobject').' '.$name.' '.$name.'select valignmiddle alignstart" id="'.$name.'" name="'.$name.'"'.($disabled ? ' disabled="disabled"' : '').'>';

		// Complete list with data from external modules. THe module can use $_SERVER['PHP_SELF'] to know on which page we are, or use the $parameters['currentcontext'] completed by executeHooks.
		$parameters = array();
		$reshook = $hookmanager->executeHooks('addMoreMassActions', $parameters); // Note that $action and $object may have been modified by hook
		// check if there is a mass action
		if (count($arrayofaction) == 0 && empty($hookmanager->resPrint)) {
			return;
		}
		if (empty($reshook)) {
			$ret .= '<option value="0"'.($disabled ? ' disabled="disabled"' : '').'>-- '.$langs->trans("SelectAction").' --</option>';
			foreach ($arrayofaction as $code => $label) {
				$ret .= '<option value="'.$code.'"'.($disabled ? ' disabled="disabled"' : '').' data-html="'.dol_escape_htmltag($label).'">'.$label.'</option>';
			}
		}
		$ret .= $hookmanager->resPrint;

		$ret .= '</select>';

		if (empty($conf->dol_optimize_smallscreen)) {
			$ret .= ajax_combobox('.'.$name.'select');
		}

		// Warning: if you set submit button to disabled, post using 'Enter' will no more work if there is no another input submit. So we add a hidden button
		$ret .= '<input type="submit" name="confirmmassactioninvisible" style="display: none" tabindex="-1">'; // Hidden button BEFORE so it is the one used when we submit with ENTER.
		$ret .= '<input type="submit" disabled name="confirmmassaction"'.(empty($conf->use_javascript_ajax) ? '' : ' style="display: none"').' class="button smallpaddingimp'.(empty($conf->use_javascript_ajax) ? '' : ' hideobject').' '.$name.' '.$name.'confirmed" value="'.dol_escape_htmltag($langs->trans("Confirm")).'">';
		$ret .= '</div>';

		if (!empty($conf->use_javascript_ajax)) {
			$ret .= '<!-- JS CODE TO ENABLE mass action select -->
    		<script>
                        function initCheckForSelect(mode, name, cssclass)	/* mode is 0 during init of page or click all, 1 when we click on 1 checkboxi, "name" refers to the class of the massaction button, "cssclass" to the class of the checkfor select boxes */
        		{
        			atleastoneselected=0;
                                jQuery("."+cssclass).each(function( index ) {
    	  				/* console.log( index + ": " + $( this ).text() ); */
    	  				if ($(this).is(\':checked\')) atleastoneselected++;
    	  			});

					console.log("initCheckForSelect mode="+mode+" name="+name+" cssclass="+cssclass+" atleastoneselected="+atleastoneselected);

    	  			if (atleastoneselected || '.$alwaysvisible.')
    	  			{
                                    jQuery("."+name).show();
        			    '.($selected ? 'if (atleastoneselected) { jQuery("."+name+"select").val("'.$selected.'").trigger(\'change\'); jQuery("."+name+"confirmed").prop(\'disabled\', false); }' : '').'
        			    '.($selected ? 'if (! atleastoneselected) { jQuery("."+name+"select").val("0").trigger(\'change\'); jQuery("."+name+"confirmed").prop(\'disabled\', true); } ' : '').'
    	  			}
    	  			else
    	  			{
                                    jQuery("."+name).hide();
                                    jQuery("."+name+"other").hide();
    	            }
        		}

        	jQuery(document).ready(function () {
                    initCheckForSelect(0, "' . $name.'", "'.$cssclass.'");
                    jQuery(".' . $cssclass.'").click(function() {
                        initCheckForSelect(1, "'.$name.'", "'.$cssclass.'");
                    });
                        jQuery(".' . $name.'select").change(function() {
        			var massaction = $( this ).val();
        			var urlform = $( this ).closest("form").attr("action").replace("#show_files","");
        			if (massaction == "builddoc")
                    {
                        urlform = urlform + "#show_files";
    	            }
        			$( this ).closest("form").attr("action", urlform);
                    console.log("we select a mass action name='.$name.' massaction="+massaction+" - "+urlform);
        	        /* Warning: if you set submit button to disabled, post using Enter will no more work if there is no other button */
        			if ($(this).val() != \'0\')
    	  			{
                                        jQuery(".' . $name.'confirmed").prop(\'disabled\', false);
										jQuery(".' . $name.'other").hide();	/* To disable if another div was open */
                                        jQuery(".' . $name.'"+massaction).show();
    	  			}
    	  			else
    	  			{
                                        jQuery(".' . $name.'confirmed").prop(\'disabled\', true);
										jQuery(".' . $name.'other").hide();	/* To disable any div open */
    	  			}
    	        });
        	});
    		</script>
        	';
		}

		return $ret;
	}

	// phpcs:disable PEAR.NamingConventions.ValidFunctionName.ScopeNotCamelCaps
	/**
	 *  Return combo list of activated countries, into language of user
	 *
	 *  @param	string		$selected       		Id or Code or Label of preselected country
	 *  @param  string		$htmlname       		Name of html select object
	 *  @param  string		$htmloption     		More html options on select object
	 *  @param	integer		$maxlength				Max length for labels (0=no limit)
	 *  @param	string		$morecss				More css class
	 *  @param	string		$usecodeaskey			''=Use id as key (default), 'code3'=Use code on 3 alpha as key, 'code2"=Use code on 2 alpha as key
	 *  @param	int|string	$showempty				Show empty choice
	 *  @param	int			$disablefavorites		1=Disable favorites,
	 *  @param	int			$addspecialentries		1=Add dedicated entries for group of countries (like 'European Economic Community', ...)
	 *  @param	array		$exclude_country_code	Array of country code (iso2) to exclude
	 *  @param	int			$hideflags				Hide flags
	 *  @return string           				HTML string with select
	 */
	public function select_country($selected = '', $htmlname = 'country_id', $htmloption = '', $maxlength = 0, $morecss = 'minwidth300', $usecodeaskey = '', $showempty = 1, $disablefavorites = 0, $addspecialentries = 0, $exclude_country_code = array(), $hideflags = 0)
	{
		// phpcs:enable
		global $conf, $langs, $mysoc;

		$langs->load("dict");

		$out = '';
		$countryArray = array();
		$favorite = array();
		$label = array();
		$atleastonefavorite = 0;

		$sql = "SELECT rowid, code as code_iso, code_iso as code_iso3, label, favorite, eec";
		$sql .= " FROM ".$this->db->prefix()."c_country";
		$sql .= " WHERE active > 0";
		//$sql.= " ORDER BY code ASC";

		dol_syslog(get_class($this)."::select_country", LOG_DEBUG);
		$resql = $this->db->query($sql);
		if ($resql) {
			$out .= '<select id="select'.$htmlname.'" class="flat maxwidth200onsmartphone selectcountry'.($morecss ? ' '.$morecss : '').'" name="'.$htmlname.'" '.$htmloption.'>';
			$num = $this->db->num_rows($resql);
			$i = 0;
			if ($num) {
				while ($i < $num) {
					$obj = $this->db->fetch_object($resql);

					$countryArray[$i]['rowid'] = $obj->rowid;
					$countryArray[$i]['code_iso'] = $obj->code_iso;
					$countryArray[$i]['code_iso3'] 	= $obj->code_iso3;
					$countryArray[$i]['label'] = ($obj->code_iso && $langs->transnoentitiesnoconv("Country".$obj->code_iso) != "Country".$obj->code_iso ? $langs->transnoentitiesnoconv("Country".$obj->code_iso) : ($obj->label != '-' ? $obj->label : ''));
					$countryArray[$i]['favorite'] = $obj->favorite;
					$countryArray[$i]['eec'] = $obj->eec;
					$favorite[$i] = $obj->favorite;
					$label[$i] = dol_string_unaccent($countryArray[$i]['label']);
					$i++;
				}

				if (empty($disablefavorites)) {
					$array1_sort_order = SORT_DESC;
					$array2_sort_order = SORT_ASC;
					array_multisort($favorite, $array1_sort_order, $label, $array2_sort_order, $countryArray);
				} else {
					$countryArray = dol_sort_array($countryArray, 'label');
				}

				if ($showempty) {
					if (is_numeric($showempty)) {
						$out .= '<option value="">&nbsp;</option>'."\n";
					} else {
						$out .= '<option value="">'.$langs->trans($showempty).'</option>'."\n";
					}
				}

				if ($addspecialentries) {	// Add dedicated entries for groups of countries
					//if ($showempty) $out.= '<option value="" disabled class="selectoptiondisabledwhite">--------------</option>';
					$out .= '<option value="special_allnotme"'.($selected == 'special_allnotme' ? ' selected' : '').'>'.$langs->trans("CountriesExceptMe", $langs->transnoentitiesnoconv("Country".$mysoc->country_code)).'</option>';
					$out .= '<option value="special_eec"'.($selected == 'special_eec' ? ' selected' : '').'>'.$langs->trans("CountriesInEEC").'</option>';
					if ($mysoc->isInEEC()) {
						$out .= '<option value="special_eecnotme"'.($selected == 'special_eecnotme' ? ' selected' : '').'>'.$langs->trans("CountriesInEECExceptMe", $langs->transnoentitiesnoconv("Country".$mysoc->country_code)).'</option>';
					}
					$out .= '<option value="special_noteec"'.($selected == 'special_noteec' ? ' selected' : '').'>'.$langs->trans("CountriesNotInEEC").'</option>';
					$out .= '<option value="" disabled class="selectoptiondisabledwhite">------------</option>';
				}

				foreach ($countryArray as $row) {
					//if (empty($showempty) && empty($row['rowid'])) continue;
					if (empty($row['rowid'])) {
						continue;
					}
					if (is_array($exclude_country_code) && count($exclude_country_code) && in_array($row['code_iso'], $exclude_country_code)) {
						continue; // exclude some countries
					}

					if (empty($disablefavorites) && $row['favorite'] && $row['code_iso']) {
						$atleastonefavorite++;
					}
					if (empty($row['favorite']) && $atleastonefavorite) {
						$atleastonefavorite = 0;
						$out .= '<option value="" disabled class="selectoptiondisabledwhite">------------</option>';
					}

					$labeltoshow = '';
					if ($row['label']) {
						$labeltoshow .= dol_trunc($row['label'], $maxlength, 'middle');
					} else {
						$labeltoshow .= '&nbsp;';
					}
					if ($row['code_iso']) {
						$labeltoshow .= ' <span class="opacitymedium">('.$row['code_iso'].')</span>';
						if (empty($hideflags)) {
							$tmpflag = picto_from_langcode($row['code_iso'], 'class="saturatemedium paddingrightonly"', 1);
							$labeltoshow = $tmpflag.' '.$labeltoshow;
						}
					}

					if ($selected && $selected != '-1' && ($selected == $row['rowid'] || $selected == $row['code_iso'] || $selected == $row['code_iso3'] || $selected == $row['label'])) {
						$out .= '<option value="'.($usecodeaskey ? ($usecodeaskey == 'code2' ? $row['code_iso'] : $row['code_iso3']) : $row['rowid']).'" selected data-html="'.dol_escape_htmltag($labeltoshow).'" data-eec="'.((int) $row['eec']).'">';
					} else {
						$out .= '<option value="'.($usecodeaskey ? ($usecodeaskey == 'code2' ? $row['code_iso'] : $row['code_iso3']) : $row['rowid']).'" data-html="'.dol_escape_htmltag($labeltoshow).'" data-eec="'.((int) $row['eec']).'">';
					}
					$out .= $labeltoshow;
					$out .= '</option>'."\n";
				}
			}
			$out .= '</select>';
		} else {
			dol_print_error($this->db);
		}

		// Make select dynamic
		include_once DOL_DOCUMENT_ROOT.'/core/lib/ajax.lib.php';
		$out .= ajax_combobox('select'.$htmlname, array(), 0, 0, 'resolve');

		return $out;
	}

	// phpcs:disable PEAR.NamingConventions.ValidFunctionName.ScopeNotCamelCaps
	/**
	 *  Return select list of incoterms
	 *
	 *  @param	string	$selected       		Id or Code of preselected incoterm
	 *  @param	string	$location_incoterms     Value of input location
	 *  @param	string	$page       			Defined the form action
	 *  @param  string	$htmlname       		Name of html select object
	 *  @param  string	$htmloption     		Options html on select object
	 * 	@param	int		$forcecombo				Force to load all values and output a standard combobox (with no beautification)
	 *  @param	array	$events					Event options to run on change. Example: array(array('method'=>'getContacts', 'url'=>dol_buildpath('/core/ajax/contacts.php',1), 'htmlname'=>'contactid', 'params'=>array('add-customer-contact'=>'disabled')))
	 *  @param	array	$disableautocomplete	Disable autocomplete
	 *  @return string           				HTML string with select and input
	 */
	public function select_incoterms($selected = '', $location_incoterms = '', $page = '', $htmlname = 'incoterm_id', $htmloption = '', $forcecombo = 1, $events = array(), $disableautocomplete = 0)
	{
		// phpcs:enable
		global $conf, $langs;

		$langs->load("dict");

		$out = '';
		$moreattrib = '';
		$incotermArray = array();

		$sql = "SELECT rowid, code";
		$sql .= " FROM ".$this->db->prefix()."c_incoterms";
		$sql .= " WHERE active > 0";
		$sql .= " ORDER BY code ASC";

		dol_syslog(get_class($this)."::select_incoterm", LOG_DEBUG);
		$resql = $this->db->query($sql);
		if ($resql) {
			if ($conf->use_javascript_ajax && !$forcecombo) {
				include_once DOL_DOCUMENT_ROOT.'/core/lib/ajax.lib.php';
				$out .= ajax_combobox($htmlname, $events);
			}

			if (!empty($page)) {
				$out .= '<form method="post" action="'.$page.'">';
				$out .= '<input type="hidden" name="action" value="set_incoterms">';
				$out .= '<input type="hidden" name="token" value="'.newToken().'">';
			}

			$out .= '<select id="'.$htmlname.'" class="flat selectincoterm width75" name="'.$htmlname.'" '.$htmloption.'>';
			$out .= '<option value="0">&nbsp;</option>';
			$num = $this->db->num_rows($resql);
			$i = 0;
			if ($num) {
				while ($i < $num) {
					$obj = $this->db->fetch_object($resql);
					$incotermArray[$i]['rowid'] = $obj->rowid;
					$incotermArray[$i]['code'] = $obj->code;
					$i++;
				}

				foreach ($incotermArray as $row) {
					if ($selected && ($selected == $row['rowid'] || $selected == $row['code'])) {
						$out .= '<option value="'.$row['rowid'].'" selected>';
					} else {
						$out .= '<option value="'.$row['rowid'].'">';
					}

					if ($row['code']) {
						$out .= $row['code'];
					}

					$out .= '</option>';
				}
			}
			$out .= '</select>';

			if ($conf->use_javascript_ajax && empty($disableautocomplete)) {
				$out .= ajax_multiautocompleter('location_incoterms', '', DOL_URL_ROOT.'/core/ajax/locationincoterms.php')."\n";
				$moreattrib .= ' autocomplete="off"';
			}
			$out .= '<input id="location_incoterms" class="maxwidthonsmartphone type="text" name="location_incoterms" value="'.$location_incoterms.'">'."\n";

			if (!empty($page)) {
				$out .= '<input type="submit" class="button valignmiddle smallpaddingimp nomargintop nomarginbottom" value="'.$langs->trans("Modify").'"></form>';
			}
		} else {
			dol_print_error($this->db);
		}

		return $out;
	}

	// phpcs:disable PEAR.NamingConventions.ValidFunctionName.ScopeNotCamelCaps
	/**
	 *	Return list of types of lines (product or service)
	 * 	Example: 0=product, 1=service, 9=other (for external module)
	 *
	 *	@param  string	$selected       Preselected type
	 *	@param  string	$htmlname       Name of field in html form
	 * 	@param	int		$showempty		Add an empty field
	 * 	@param	int		$hidetext		Do not show label 'Type' before combo box (used only if there is at least 2 choices to select)
	 * 	@param	integer	$forceall		1=Force to show products and services in combo list, whatever are activated modules, 0=No force, 2=Force to show only Products, 3=Force to show only services, -1=Force none (and set hidden field to 'service')
	 *  @return	void
	 */
	public function select_type_of_lines($selected = '', $htmlname = 'type', $showempty = 0, $hidetext = 0, $forceall = 0)
	{
		// phpcs:enable
		global $langs, $conf;

		// If product & services are enabled or both disabled.
		if ($forceall == 1 || (empty($forceall) && isModEnabled("product") && isModEnabled("service"))
			|| (empty($forceall) && !isModEnabled('product') && !isModEnabled('service'))) {
			if (empty($hidetext)) {
				print $langs->trans("Type").': ';
			}
			print '<select class="flat" id="select_'.$htmlname.'" name="'.$htmlname.'">';
			if ($showempty) {
				print '<option value="-1"';
				if ($selected == -1) {
					print ' selected';
				}
				print '>&nbsp;</option>';
			}

			print '<option value="0"';
			if (0 == $selected || ($selected == -1 && getDolGlobalString('MAIN_FREE_PRODUCT_CHECKED_BY_DEFAULT') == 'product')) {
				print ' selected';
			}
			print '>'.$langs->trans("Product");

			print '<option value="1"';
			if (1 == $selected || ($selected == -1 && getDolGlobalString('MAIN_FREE_PRODUCT_CHECKED_BY_DEFAULT') == 'service')) {
				print ' selected';
			}
			print '>'.$langs->trans("Service");

			print '</select>';
			print ajax_combobox('select_'.$htmlname);
			//if ($user->admin) print info_admin($langs->trans("YouCanChangeValuesForThisListFromDictionarySetup"),1);
		}
		if ((empty($forceall) && !isModEnabled('product') && isModEnabled("service")) || $forceall == 3) {
			print $langs->trans("Service");
			print '<input type="hidden" name="'.$htmlname.'" value="1">';
		}
		if ((empty($forceall) && isModEnabled("product") && !isModEnabled('service')) || $forceall == 2) {
			print $langs->trans("Product");
			print '<input type="hidden" name="'.$htmlname.'" value="0">';
		}
		if ($forceall < 0) {	// This should happened only for contracts when both predefined product and service are disabled.
			print '<input type="hidden" name="'.$htmlname.'" value="1">'; // By default we set on service for contract. If CONTRACT_SUPPORT_PRODUCTS is set, forceall should be 1 not -1
		}
	}

	// phpcs:disable PEAR.NamingConventions.ValidFunctionName.ScopeNotCamelCaps
	/**
	 *	Load into cache cache_types_fees, array of types of fees
	 *
	 *	@return     int             Nb of lines loaded, <0 if KO
	 */
	public function load_cache_types_fees()
	{
		// phpcs:enable
		global $langs;

		$num = count($this->cache_types_fees);
		if ($num > 0) {
			return 0; // Cache already loaded
		}

		dol_syslog(__METHOD__, LOG_DEBUG);

		$langs->load("trips");

		$sql = "SELECT c.code, c.label";
		$sql .= " FROM ".$this->db->prefix()."c_type_fees as c";
		$sql .= " WHERE active > 0";

		$resql = $this->db->query($sql);
		if ($resql) {
			$num = $this->db->num_rows($resql);
			$i = 0;

			while ($i < $num) {
				$obj = $this->db->fetch_object($resql);

				// Si traduction existe, on l'utilise, sinon on prend le libelle par defaut
				$label = ($obj->code != $langs->trans($obj->code) ? $langs->trans($obj->code) : $langs->trans($obj->label));
				$this->cache_types_fees[$obj->code] = $label;
				$i++;
			}

			asort($this->cache_types_fees);

			return $num;
		} else {
			dol_print_error($this->db);
			return -1;
		}
	}

	// phpcs:disable PEAR.NamingConventions.ValidFunctionName.ScopeNotCamelCaps
	/**
	 *	Return list of types of notes
	 *
	 *	@param	string		$selected		Preselected type
	 *	@param  string		$htmlname		Name of field in form
	 * 	@param	int			$showempty		Add an empty field
	 * 	@return	void
	 */
	public function select_type_fees($selected = '', $htmlname = 'type', $showempty = 0)
	{
		// phpcs:enable
		global $user, $langs;

		dol_syslog(__METHOD__." selected=".$selected.", htmlname=".$htmlname, LOG_DEBUG);

		$this->load_cache_types_fees();

		print '<select id="select_'.$htmlname.'" class="flat" name="'.$htmlname.'">';
		if ($showempty) {
			print '<option value="-1"';
			if ($selected == -1) {
				print ' selected';
			}
			print '>&nbsp;</option>';
		}

		foreach ($this->cache_types_fees as $key => $value) {
			print '<option value="'.$key.'"';
			if ($key == $selected) {
				print ' selected';
			}
			print '>';
			print $value;
			print '</option>';
		}

		print '</select>';
		if ($user->admin) {
			print info_admin($langs->trans("YouCanChangeValuesForThisListFromDictionarySetup"), 1);
		}
	}


	// phpcs:disable PEAR.NamingConventions.ValidFunctionName.ScopeNotCamelCaps
	/**
	 *  Output html form to select a third party
	 *
	 *	@param	string	$selected       		Preselected type
	 *	@param  string	$htmlname       		Name of field in form
	 *  @param  string	$filter         		Optional filters criteras. WARNING: To avoid SQL injection, only few chars [.a-z0-9 =<>] are allowed here (example: 's.rowid <> x', 's.client IN (1,3)')
	 *	@param	string	$showempty				Add an empty field (Can be '1' or text key to use on empty line like 'SelectThirdParty')
	 * 	@param	int		$showtype				Show third party type in combolist (customer, prospect or supplier)
	 * 	@param	int		$forcecombo				Force to load all values and output a standard combobox (with no beautification)
	 *  @param	array	$events					Ajax event options to run on change. Example: array(array('method'=>'getContacts', 'url'=>dol_buildpath('/core/ajax/contacts.php',1), 'htmlname'=>'contactid', 'params'=>array('add-customer-contact'=>'disabled')))
	 *	@param	int		$limit					Maximum number of elements
	 *  @param	string	$morecss				Add more css styles to the SELECT component
	 *	@param  string	$moreparam      		Add more parameters onto the select tag. For example 'style="width: 95%"' to avoid select2 component to go over parent container
	 *	@param	string	$selected_input_value	Value of preselected input text (for use with ajax)
	 *  @param	int		$hidelabel				Hide label (0=no, 1=yes, 2=show search icon (before) and placeholder, 3 search icon after)
	 *  @param	array	$ajaxoptions			Options for ajax_autocompleter
	 * 	@param  bool	$multiple				add [] in the name of element and add 'multiple' attribut (not working with ajax_autocompleter)
	 *  @param	array	$excludeids				Exclude IDs from the select combo
	 * 	@param	int		$showcode				Show code
	 * 	@return	string							HTML string with select box for thirdparty.
	 */
	public function select_company($selected = '', $htmlname = 'socid', $filter = '', $showempty = '', $showtype = 0, $forcecombo = 0, $events = array(), $limit = 0, $morecss = 'minwidth100', $moreparam = '', $selected_input_value = '', $hidelabel = 1, $ajaxoptions = array(), $multiple = false, $excludeids = array(), $showcode = 0)
	{
		// phpcs:enable
		global $conf, $user, $langs;

		$out = '';

		if (!empty($conf->use_javascript_ajax) && !empty($conf->global->COMPANY_USE_SEARCH_TO_SELECT) && !$forcecombo) {
			if (is_null($ajaxoptions)) {
				$ajaxoptions = array();
			}

			require_once DOL_DOCUMENT_ROOT . '/core/lib/ajax.lib.php';

			// No immediate load of all database
			$placeholder = '';
			if ($selected && empty($selected_input_value)) {
				require_once DOL_DOCUMENT_ROOT.'/societe/class/societe.class.php';
				$societetmp = new Societe($this->db);
				$societetmp->fetch($selected);
				$selected_input_value = $societetmp->name;
				unset($societetmp);
			}

			// mode 1
			$urloption = 'htmlname='.urlencode(str_replace('.', '_', $htmlname)).'&outjson=1&filter='.urlencode($filter).(empty($excludeids) ? '' : '&excludeids='.join(',', $excludeids)).($showtype ? '&showtype='.urlencode($showtype) : '').($showcode ? '&showcode='.urlencode($showcode) : '');

			$out .= '<style type="text/css">.ui-autocomplete { z-index: 1003; }</style>';
			if (empty($hidelabel)) {
				print $langs->trans("RefOrLabel").' : ';
			} elseif ($hidelabel > 1) {
				$placeholder = $langs->trans("RefOrLabel");
				if ($hidelabel == 2) {
					$out .= img_picto($langs->trans("Search"), 'search');
				}
			}
			$out .= '<input type="text" class="'.$morecss.'" name="search_'.$htmlname.'" id="search_'.$htmlname.'" value="'.$selected_input_value.'"'.($placeholder ? ' placeholder="'.dol_escape_htmltag($placeholder).'"' : '').' '.(!empty($conf->global->THIRDPARTY_SEARCH_AUTOFOCUS) ? 'autofocus' : '').' />';
			if ($hidelabel == 3) {
				$out .= img_picto($langs->trans("Search"), 'search');
			}

			$out .= ajax_autocompleter($selected, $htmlname, DOL_URL_ROOT.'/societe/ajax/company.php', $urloption, $conf->global->COMPANY_USE_SEARCH_TO_SELECT, 0, $ajaxoptions);
		} else {
			// Immediate load of all database
			$out .= $this->select_thirdparty_list($selected, $htmlname, $filter, $showempty, $showtype, $forcecombo, $events, '', 0, $limit, $morecss, $moreparam, $multiple, $excludeids, $showcode);
		}

		return $out;
	}

	// phpcs:disable PEAR.NamingConventions.ValidFunctionName.ScopeNotCamelCaps
	/**
	 *  Output html form to select a third party.
	 *  Note, you must use the select_company to get the component to select a third party. This function must only be called by select_company.
	 *
	 *	@param	string	$selected       Preselected type
	 *	@param  string	$htmlname       Name of field in form
	 *  @param  string	$filter         Optional filters criteras (example: 's.rowid NOT IN (x)', 's.client IN (1,3)'). Do not use a filter coming from input of users.
	 *	@param	string	$showempty		Add an empty field (Can be '1' or text to use on empty line like 'SelectThirdParty')
	 * 	@param	int		$showtype		Show third party type in combolist (customer, prospect or supplier)
	 * 	@param	int		$forcecombo		Force to use standard HTML select component without beautification
	 *  @param	array	$events			Event options. Example: array(array('method'=>'getContacts', 'url'=>dol_buildpath('/core/ajax/contacts.php',1), 'htmlname'=>'contactid', 'params'=>array('add-customer-contact'=>'disabled')))
	 *  @param	string	$filterkey		Filter on key value
	 *  @param	int		$outputmode		0=HTML select string, 1=Array
	 *  @param	int		$limit			Limit number of answers
	 *  @param	string	$morecss		Add more css styles to the SELECT component
	 *	@param  string	$moreparam      Add more parameters onto the select tag. For example 'style="width: 95%"' to avoid select2 component to go over parent container
	 *	@param  bool	$multiple       add [] in the name of element and add 'multiple' attribut
	 *  @param	array	$excludeids		Exclude IDs from the select combo
	 * 	@param	int		$showcode		Show code in list
	 * 	@return	array|string			HTML string with
	 */
	public function select_thirdparty_list($selected = '', $htmlname = 'socid', $filter = '', $showempty = '', $showtype = 0, $forcecombo = 0, $events = array(), $filterkey = '', $outputmode = 0, $limit = 0, $morecss = 'minwidth100', $moreparam = '', $multiple = false, $excludeids = array(), $showcode = 0)
	{
		// phpcs:enable
		global $conf, $user, $langs;
		global $hookmanager;

		$out = '';
		$num = 0;
		$outarray = array();

		if ($selected === '') {
			$selected = array();
		} elseif (!is_array($selected)) {
			$selected = array($selected);
		}

		// Clean $filter that may contains sql conditions so sql code
		if (function_exists('testSqlAndScriptInject')) {
			if (testSqlAndScriptInject($filter, 3) > 0) {
				$filter = '';
			}
		}

		// We search companies
		$sql = "SELECT s.rowid, s.nom as name, s.name_alias, s.tva_intra, s.client, s.fournisseur, s.code_client, s.code_fournisseur";
		if (!empty($conf->global->COMPANY_SHOW_ADDRESS_SELECTLIST)) {
			$sql .= ", s.address, s.zip, s.town";
			$sql .= ", dictp.code as country_code";
		}
		$sql .= " FROM ".$this->db->prefix()."societe as s";
		if (!empty($conf->global->COMPANY_SHOW_ADDRESS_SELECTLIST)) {
			$sql .= " LEFT JOIN ".$this->db->prefix()."c_country as dictp ON dictp.rowid = s.fk_pays";
		}
		if (empty($user->rights->societe->client->voir) && !$user->socid) {
			$sql .= ", ".$this->db->prefix()."societe_commerciaux as sc";
		}
		$sql .= " WHERE s.entity IN (".getEntity('societe').")";
		if (!empty($user->socid)) {
			$sql .= " AND s.rowid = ".((int) $user->socid);
		}
		if ($filter) {
			$sql .= " AND (".$filter.")";
		}
		if (empty($user->rights->societe->client->voir) && !$user->socid) {
			$sql .= " AND s.rowid = sc.fk_soc AND sc.fk_user = ".((int) $user->id);
		}
		if (!empty($conf->global->COMPANY_HIDE_INACTIVE_IN_COMBOBOX)) {
			$sql .= " AND s.status <> 0";
		}
		if (!empty($excludeids)) {
			$sql .= " AND s.rowid NOT IN (".$this->db->sanitize(join(',', $excludeids)).")";
		}
		// Add where from hooks
		$parameters = array();
		$reshook = $hookmanager->executeHooks('selectThirdpartyListWhere', $parameters); // Note that $action and $object may have been modified by hook
		$sql .= $hookmanager->resPrint;
		// Add criteria
		if ($filterkey && $filterkey != '') {
			$sql .= " AND (";
			$prefix = empty($conf->global->COMPANY_DONOTSEARCH_ANYWHERE) ? '%' : ''; // Can use index if COMPANY_DONOTSEARCH_ANYWHERE is on
			// For natural search
			$scrit = explode(' ', $filterkey);
			$i = 0;
			if (count($scrit) > 1) {
				$sql .= "(";
			}
			foreach ($scrit as $crit) {
				if ($i > 0) {
					$sql .= " AND ";
				}
				$sql .= "(s.nom LIKE '".$this->db->escape($prefix.$crit)."%')";
				$i++;
			}
			if (count($scrit) > 1) {
				$sql .= ")";
			}
			if (isModEnabled('barcode')) {
				$sql .= " OR s.barcode LIKE '".$this->db->escape($prefix.$filterkey)."%'";
			}
			$sql .= " OR s.code_client LIKE '".$this->db->escape($prefix.$filterkey)."%' OR s.code_fournisseur LIKE '".$this->db->escape($prefix.$filterkey)."%'";
			$sql .= " OR s.name_alias LIKE '".$this->db->escape($prefix.$filterkey)."%' OR s.tva_intra LIKE '".$this->db->escape($prefix.$filterkey)."%'";
			$sql .= ")";
		}
		$sql .= $this->db->order("nom", "ASC");
		$sql .= $this->db->plimit($limit, 0);

		// Build output string
		dol_syslog(get_class($this)."::select_thirdparty_list", LOG_DEBUG);
		$resql = $this->db->query($sql);
		if ($resql) {
			if (!$forcecombo) {
				include_once DOL_DOCUMENT_ROOT.'/core/lib/ajax.lib.php';
				$out .= ajax_combobox($htmlname, $events, getDolGlobalString("COMPANY_USE_SEARCH_TO_SELECT"));
			}

			// Construct $out and $outarray
			$out .= '<select id="'.$htmlname.'" class="flat'.($morecss ? ' '.$morecss : '').'"'.($moreparam ? ' '.$moreparam : '').' name="'.$htmlname.($multiple ? '[]' : '').'" '.($multiple ? 'multiple' : '').'>'."\n";

			$textifempty = (($showempty && !is_numeric($showempty)) ? $langs->trans($showempty) : '');
			if (!empty($conf->global->COMPANY_USE_SEARCH_TO_SELECT)) {
				// Do not use textifempty = ' ' or '&nbsp;' here, or search on key will search on ' key'.
				//if (!empty($conf->use_javascript_ajax) || $forcecombo) $textifempty='';
				if ($showempty && !is_numeric($showempty)) {
					$textifempty = $langs->trans($showempty);
				} else {
					$textifempty .= $langs->trans("All");
				}
			}
			if ($showempty) {
				$out .= '<option value="-1" data-html="'.dol_escape_htmltag('<span class="opacitymedium">'.($textifempty ? $textifempty : '&nbsp;').'</span>').'">'.$textifempty.'</option>'."\n";
			}

			$companytemp = new Societe($this->db);

			$num = $this->db->num_rows($resql);
			$i = 0;
			if ($num) {
				while ($i < $num) {
					$obj = $this->db->fetch_object($resql);
					$label = '';
					if ($showcode || !empty($conf->global->SOCIETE_ADD_REF_IN_LIST)) {
						if (($obj->client) && (!empty($obj->code_client))) {
							$label = $obj->code_client.' - ';
						}
						if (($obj->fournisseur) && (!empty($obj->code_fournisseur))) {
							$label .= $obj->code_fournisseur.' - ';
						}
						$label .= ' '.$obj->name;
					} else {
						$label = $obj->name;
					}

					if (!empty($obj->name_alias)) {
						$label .= ' ('.$obj->name_alias.')';
					}

					if (!empty($conf->global->SOCIETE_SHOW_VAT_IN_LIST) && !empty($obj->tva_intra)) {
						$label .= ' - '.$obj->tva_intra;
					}

					$labelhtml = $label;

					if ($showtype) {
						$companytemp->id = $obj->rowid;
						$companytemp->client = $obj->client;
						$companytemp->fournisseur = $obj->fournisseur;
						$tmptype = $companytemp->getTypeUrl(1, '', 0, 'span');
						if ($tmptype) {
							$labelhtml .= ' '.$tmptype;
						}

						if ($obj->client || $obj->fournisseur) {
							$label .= ' (';
						}
						if ($obj->client == 1 || $obj->client == 3) {
							$label .= $langs->trans("Customer");
						}
						if ($obj->client == 2 || $obj->client == 3) {
							$label .= ($obj->client == 3 ? ', ' : '').$langs->trans("Prospect");
						}
						if ($obj->fournisseur) {
							$label .= ($obj->client ? ', ' : '').$langs->trans("Supplier");
						}
						if ($obj->client || $obj->fournisseur) {
							$label .= ')';
						}
					}

					if (!empty($conf->global->COMPANY_SHOW_ADDRESS_SELECTLIST)) {
						$s = ($obj->address ? ' - '.$obj->address : '').($obj->zip ? ' - '.$obj->zip : '').($obj->town ? ' '.$obj->town : '');
						if (!empty($obj->country_code)) {
							$s .= ', '.$langs->trans('Country'.$obj->country_code);
						}
						$label .= $s;
						$labelhtml .= $s;
					}

					if (empty($outputmode)) {
						if (in_array($obj->rowid, $selected)) {
							$out .= '<option value="'.$obj->rowid.'" selected data-html="'.dol_escape_htmltag($labelhtml).'">'.$label.'</option>';
						} else {
							$out .= '<option value="'.$obj->rowid.'" data-html="'.dol_escape_htmltag($labelhtml).'">'.$label.'</option>';
						}
					} else {
						array_push($outarray, array('key'=>$obj->rowid, 'value'=>$label, 'label'=>$label, 'labelhtml'=>$labelhtml));
					}

					$i++;
					if (($i % 10) == 0) {
						$out .= "\n";
					}
				}
			}
			$out .= '</select>'."\n";
		} else {
			dol_print_error($this->db);
		}

		$this->result = array('nbofthirdparties'=>$num);

		if ($outputmode) {
			return $outarray;
		}
		return $out;
	}


	// phpcs:disable PEAR.NamingConventions.ValidFunctionName.ScopeNotCamelCaps
	/**
	 *  Return HTML combo list of absolute discounts
	 *
	 *  @param	string	$selected       Id remise fixe pre-selectionnee
	 *  @param  string	$htmlname       Nom champ formulaire
	 *  @param  string	$filter         Criteres optionnels de filtre
	 *  @param	int		$socid			Id of thirdparty
	 *  @param	int		$maxvalue		Max value for lines that can be selected
	 *  @return	int						Return number of qualifed lines in list
	 */
	public function select_remises($selected, $htmlname, $filter, $socid, $maxvalue = 0)
	{
		// phpcs:enable
		global $langs, $conf;

		// On recherche les remises
		$sql = "SELECT re.rowid, re.amount_ht, re.amount_tva, re.amount_ttc,";
		$sql .= " re.description, re.fk_facture_source";
		$sql .= " FROM ".$this->db->prefix()."societe_remise_except as re";
		$sql .= " WHERE re.fk_soc = ".(int) $socid;
		$sql .= " AND re.entity = ".$conf->entity;
		if ($filter) {
			$sql .= " AND ".$filter;
		}
		$sql .= " ORDER BY re.description ASC";

		dol_syslog(get_class($this)."::select_remises", LOG_DEBUG);
		$resql = $this->db->query($sql);
		if ($resql) {
			print '<select id="select_'.$htmlname.'" class="flat maxwidthonsmartphone" name="'.$htmlname.'">';
			$num = $this->db->num_rows($resql);

			$qualifiedlines = $num;

			$i = 0;
			if ($num) {
				print '<option value="0">&nbsp;</option>';
				while ($i < $num) {
					$obj = $this->db->fetch_object($resql);
					$desc = dol_trunc($obj->description, 40);
					if (preg_match('/\(CREDIT_NOTE\)/', $desc)) {
						$desc = preg_replace('/\(CREDIT_NOTE\)/', $langs->trans("CreditNote"), $desc);
					}
					if (preg_match('/\(DEPOSIT\)/', $desc)) {
						$desc = preg_replace('/\(DEPOSIT\)/', $langs->trans("Deposit"), $desc);
					}
					if (preg_match('/\(EXCESS RECEIVED\)/', $desc)) {
						$desc = preg_replace('/\(EXCESS RECEIVED\)/', $langs->trans("ExcessReceived"), $desc);
					}
					if (preg_match('/\(EXCESS PAID\)/', $desc)) {
						$desc = preg_replace('/\(EXCESS PAID\)/', $langs->trans("ExcessPaid"), $desc);
					}

					$selectstring = '';
					if ($selected > 0 && $selected == $obj->rowid) {
						$selectstring = ' selected';
					}

					$disabled = '';
					if ($maxvalue > 0 && $obj->amount_ttc > $maxvalue) {
						$qualifiedlines--;
						$disabled = ' disabled';
					}

					if (!empty($conf->global->MAIN_SHOW_FACNUMBER_IN_DISCOUNT_LIST) && !empty($obj->fk_facture_source)) {
						$tmpfac = new Facture($this->db);
						if ($tmpfac->fetch($obj->fk_facture_source) > 0) {
							$desc = $desc.' - '.$tmpfac->ref;
						}
					}

					print '<option value="'.$obj->rowid.'"'.$selectstring.$disabled.'>'.$desc.' ('.price($obj->amount_ht).' '.$langs->trans("HT").' - '.price($obj->amount_ttc).' '.$langs->trans("TTC").')</option>';
					$i++;
				}
			}
			print '</select>';
			print ajax_combobox('select_'.$htmlname);

			return $qualifiedlines;
		} else {
			dol_print_error($this->db);
			return -1;
		}
	}

	// phpcs:disable PEAR.NamingConventions.ValidFunctionName.ScopeNotCamelCaps
	/**
	 *  Return list of all contacts (for a third party or all)
	 *
	 *  @param	int		$socid      	Id ot third party or 0 for all
	 *  @param  string	$selected   	Id contact pre-selectionne
	 *  @param  string	$htmlname  	    Name of HTML field ('none' for a not editable field)
	 *  @param  int		$showempty      0=no empty value, 1=add an empty value, 2=add line 'Internal' (used by user edit), 3=add an empty value only if more than one record into list
	 *  @param  string	$exclude        List of contacts id to exclude
	 *  @param	string	$limitto		Disable answers that are not id in this array list
	 *  @param	integer	$showfunction   Add function into label
	 *  @param	string	$morecss		Add more class to class style
	 *  @param	integer	$showsoc	    Add company into label
	 *  @param	int		$forcecombo		Force to use combo box
	 *  @param	array	$events			Event options. Example: array(array('method'=>'getContacts', 'url'=>dol_buildpath('/core/ajax/contacts.php',1), 'htmlname'=>'contactid', 'params'=>array('add-customer-contact'=>'disabled')))
	 *  @param	bool	$options_only	Return options only (for ajax treatment)
	 *  @param	string	$moreparam		Add more parameters onto the select tag. For example 'style="width: 95%"' to avoid select2 component to go over parent container
	 *  @param	string	$htmlid			Html id to use instead of htmlname
	 *  @return	int						<0 if KO, Nb of contact in list if OK
	 *  @deprecated						You can use selectcontacts directly (warning order of param was changed)
	 */
	public function select_contacts($socid, $selected = '', $htmlname = 'contactid', $showempty = 0, $exclude = '', $limitto = '', $showfunction = 0, $morecss = '', $showsoc = 0, $forcecombo = 0, $events = array(), $options_only = false, $moreparam = '', $htmlid = '')
	{
		// phpcs:enable
		print $this->selectcontacts($socid, $selected, $htmlname, $showempty, $exclude, $limitto, $showfunction, $morecss, $options_only, $showsoc, $forcecombo, $events, $moreparam, $htmlid);
		return $this->num;
	}

	/**
	 *	Return HTML code of the SELECT of list of all contacts (for a third party or all).
	 *  This also set the number of contacts found into $this->num
	 *
	 * @since 9.0 Add afterSelectContactOptions hook
	 *
	 *	@param	int			$socid      	Id ot third party or 0 for all or -1 for empty list
	 *	@param  array|int	$selected   	Array of ID of pre-selected contact id
	 *	@param  string		$htmlname  	    Name of HTML field ('none' for a not editable field)
	 *	@param  int|string	$showempty     	0=no empty value, 1=add an empty value, 2=add line 'Internal' (used by user edit), 3=add an empty value only if more than one record into list
	 *	@param  string		$exclude        List of contacts id to exclude
	 *	@param	string		$limitto		Disable answers that are not id in this array list
	 *	@param	integer		$showfunction   Add function into label
	 *	@param	string		$morecss		Add more class to class style
	 *	@param	bool		$options_only	Return options only (for ajax treatment)
	 *	@param	integer		$showsoc	    Add company into label
	 * 	@param	int			$forcecombo		Force to use combo box (so no ajax beautify effect)
	 *  @param	array		$events			Event options. Example: array(array('method'=>'getContacts', 'url'=>dol_buildpath('/core/ajax/contacts.php',1), 'htmlname'=>'contactid', 'params'=>array('add-customer-contact'=>'disabled')))
	 *  @param	string		$moreparam		Add more parameters onto the select tag. For example 'style="width: 95%"' to avoid select2 component to go over parent container
	 *  @param	string		$htmlid			Html id to use instead of htmlname
	 *  @param	bool		$multiple		add [] in the name of element and add 'multiple' attribut
	 *  @param	integer		$disableifempty Set tag 'disabled' on select if there is no choice
	 *	@return	 int|string					<0 if KO, HTML with select string if OK.
	 */
	public function selectcontacts($socid, $selected = '', $htmlname = 'contactid', $showempty = 0, $exclude = '', $limitto = '', $showfunction = 0, $morecss = '', $options_only = false, $showsoc = 0, $forcecombo = 0, $events = array(), $moreparam = '', $htmlid = '', $multiple = false, $disableifempty = 0)
	{
		global $conf, $langs, $hookmanager, $action;

		$langs->load('companies');

		if (empty($htmlid)) {
			$htmlid = $htmlname;
		}
		$num = 0;

		if ($selected === '') {
			$selected = array();
		} elseif (!is_array($selected)) {
			$selected = array($selected);
		}
		$out = '';

		if (!is_object($hookmanager)) {
			include_once DOL_DOCUMENT_ROOT.'/core/class/hookmanager.class.php';
			$hookmanager = new HookManager($this->db);
		}

		// We search third parties
		$sql = "SELECT sp.rowid, sp.lastname, sp.statut, sp.firstname, sp.poste, sp.email, sp.phone, sp.phone_perso, sp.phone_mobile, sp.town AS contact_town";
		if ($showsoc > 0 || !empty($conf->global->CONTACT_SHOW_EMAIL_PHONE_TOWN_SELECTLIST)) {
			$sql .= ", s.nom as company, s.town AS company_town";
		}
		$sql .= " FROM ".$this->db->prefix()."socpeople as sp";
		if ($showsoc > 0 || !empty($conf->global->CONTACT_SHOW_EMAIL_PHONE_TOWN_SELECTLIST)) {
			$sql .= " LEFT OUTER JOIN  ".$this->db->prefix()."societe as s ON s.rowid=sp.fk_soc";
		}
		$sql .= " WHERE sp.entity IN (".getEntity('contact').")";
		if ($socid > 0 || $socid == -1) {
			$sql .= " AND sp.fk_soc = ".((int) $socid);
		}
		if (!empty($conf->global->CONTACT_HIDE_INACTIVE_IN_COMBOBOX)) {
			$sql .= " AND sp.statut <> 0";
		}
		// Add where from hooks
		$parameters = array();
		$reshook = $hookmanager->executeHooks('selectContactListWhere', $parameters); // Note that $action and $object may have been modified by hook
		$sql .= $hookmanager->resPrint;
		$sql .= " ORDER BY sp.lastname ASC";

		dol_syslog(get_class($this)."::selectcontacts", LOG_DEBUG);
		$resql = $this->db->query($sql);
		if ($resql) {
			$num = $this->db->num_rows($resql);

			if ($htmlname != 'none' && !$options_only) {
				$out .= '<select class="flat'.($morecss ? ' '.$morecss : '').'" id="'.$htmlid.'" name="'.$htmlname.(($num || empty($disableifempty)) ? '' : ' disabled').($multiple ? '[]' : '').'" '.($multiple ? 'multiple' : '').' '.(!empty($moreparam) ? $moreparam : '').'>';
			}

			if ($showempty && ! is_numeric($showempty)) {
				$textforempty = $showempty;
				$out .= '<option class="optiongrey" value="-1"'.(in_array(-1, $selected) ? ' selected' : '').'>'.$textforempty.'</option>';
			} else {
				if (($showempty == 1 || ($showempty == 3 && $num > 1)) && ! $multiple) {
					$out .= '<option value="0"'.(in_array(0, $selected) ? ' selected' : '').'>&nbsp;</option>';
				}
				if ($showempty == 2) {
					$out .= '<option value="0"'.(in_array(0, $selected) ? ' selected' : '').'>-- '.$langs->trans("Internal").' --</option>';
				}
			}

			$i = 0;
			if ($num) {
				include_once DOL_DOCUMENT_ROOT.'/contact/class/contact.class.php';
				$contactstatic = new Contact($this->db);

				while ($i < $num) {
					$obj = $this->db->fetch_object($resql);

					// Set email (or phones) and town extended infos
					$extendedInfos = '';
					if (!empty($conf->global->CONTACT_SHOW_EMAIL_PHONE_TOWN_SELECTLIST)) {
						$extendedInfos = array();
						$email = trim($obj->email);
						if (!empty($email)) {
							$extendedInfos[] = $email;
						} else {
							$phone = trim($obj->phone);
							$phone_perso = trim($obj->phone_perso);
							$phone_mobile = trim($obj->phone_mobile);
							if (!empty($phone)) {
								$extendedInfos[] = $phone;
							}
							if (!empty($phone_perso)) {
								$extendedInfos[] = $phone_perso;
							}
							if (!empty($phone_mobile)) {
								$extendedInfos[] = $phone_mobile;
							}
						}
						$contact_town = trim($obj->contact_town);
						$company_town = trim($obj->company_town);
						if (!empty($contact_town)) {
							$extendedInfos[] = $contact_town;
						} elseif (!empty($company_town)) {
							$extendedInfos[] = $company_town;
						}
						$extendedInfos = implode(' - ', $extendedInfos);
						if (!empty($extendedInfos)) {
							$extendedInfos = ' - '.$extendedInfos;
						}
					}

					$contactstatic->id = $obj->rowid;
					$contactstatic->lastname = $obj->lastname;
					$contactstatic->firstname = $obj->firstname;
					if ($obj->statut == 1) {
						if ($htmlname != 'none') {
							$disabled = 0;
							if (is_array($exclude) && count($exclude) && in_array($obj->rowid, $exclude)) {
								$disabled = 1;
							}
							if (is_array($limitto) && count($limitto) && !in_array($obj->rowid, $limitto)) {
								$disabled = 1;
							}
							if (!empty($selected) && in_array($obj->rowid, $selected)) {
								$out .= '<option value="'.$obj->rowid.'"';
								if ($disabled) {
									$out .= ' disabled';
								}
								$out .= ' selected>';
								$out .= $contactstatic->getFullName($langs).$extendedInfos;
								if ($showfunction && $obj->poste) {
									$out .= ' ('.$obj->poste.')';
								}
								if (($showsoc > 0) && $obj->company) {
									$out .= ' - ('.$obj->company.')';
								}
								$out .= '</option>';
							} else {
								$out .= '<option value="'.$obj->rowid.'"';
								if ($disabled) {
									$out .= ' disabled';
								}
								$out .= '>';
								$out .= $contactstatic->getFullName($langs).$extendedInfos;
								if ($showfunction && $obj->poste) {
									$out .= ' ('.$obj->poste.')';
								}
								if (($showsoc > 0) && $obj->company) {
									$out .= ' - ('.$obj->company.')';
								}
								$out .= '</option>';
							}
						} else {
							if (in_array($obj->rowid, $selected)) {
								$out .= $contactstatic->getFullName($langs).$extendedInfos;
								if ($showfunction && $obj->poste) {
									$out .= ' ('.$obj->poste.')';
								}
								if (($showsoc > 0) && $obj->company) {
									$out .= ' - ('.$obj->company.')';
								}
							}
						}
					}
					$i++;
				}
			} else {
				$labeltoshow = ($socid != -1) ? ($langs->trans($socid ? "NoContactDefinedForThirdParty" : "NoContactDefined")) : $langs->trans('SelectAThirdPartyFirst');
				$out .= '<option class="disabled" value="-1"'.(($showempty == 2 || $multiple) ? '' : ' selected').' disabled="disabled">';
				$out .= $labeltoshow;
				$out .= '</option>';
			}

			$parameters = array(
				'socid'=>$socid,
				'htmlname'=>$htmlname,
				'resql'=>$resql,
				'out'=>&$out,
				'showfunction'=>$showfunction,
				'showsoc'=>$showsoc,
			);

			$reshook = $hookmanager->executeHooks('afterSelectContactOptions', $parameters, $this, $action); // Note that $action and $object may have been modified by some hooks

			if ($htmlname != 'none' && !$options_only) {
				$out .= '</select>';
			}

			if ($conf->use_javascript_ajax && !$forcecombo && !$options_only) {
				include_once DOL_DOCUMENT_ROOT.'/core/lib/ajax.lib.php';
				$out .= ajax_combobox($htmlid, $events, getDolGlobalString("CONTACT_USE_SEARCH_TO_SELECT"));
			}

			$this->num = $num;
			return $out;
		} else {
			dol_print_error($this->db);
			return -1;
		}
	}

	// phpcs:disable PEAR.NamingConventions.ValidFunctionName.ScopeNotCamelCaps
	/**
	 *	Return the HTML select list of users
	 *
	 *  @param	string			$selected       Id user preselected
	 *  @param  string			$htmlname       Field name in form
	 *  @param  int				$show_empty     0=liste sans valeur nulle, 1=ajoute valeur inconnue
	 *  @param  array			$exclude        Array list of users id to exclude
	 * 	@param	int				$disabled		If select list must be disabled
	 *  @param  array|string	$include        Array list of users id to include. User '' for all users or 'hierarchy' to have only supervised users or 'hierarchyme' to have supervised + me
	 * 	@param	int				$enableonly		Array list of users id to be enabled. All other must be disabled
	 *  @param	string			$force_entity	'0' or Ids of environment to force
	 * 	@return	void
	 *  @deprecated		Use select_dolusers instead
	 *  @see select_dolusers()
	 */
	public function select_users($selected = '', $htmlname = 'userid', $show_empty = 0, $exclude = null, $disabled = 0, $include = '', $enableonly = '', $force_entity = '0')
	{
		// phpcs:enable
		print $this->select_dolusers($selected, $htmlname, $show_empty, $exclude, $disabled, $include, $enableonly, $force_entity);
	}

	// phpcs:disable PEAR.NamingConventions.ValidFunctionName.ScopeNotCamelCaps
	/**
	 *	Return select list of users
	 *
	 *  @param	string			$selected       User id or user object of user preselected. If 0 or < -2, we use id of current user. If -1, keep unselected (if empty is allowed)
	 *  @param  string			$htmlname       Field name in form
	 *  @param  int|string		$show_empty     0=list with no empty value, 1=add also an empty value into list
	 *  @param  array			$exclude        Array list of users id to exclude
	 * 	@param	int				$disabled		If select list must be disabled
	 *  @param  array|string	$include        Array list of users id to include. User '' for all users or 'hierarchy' to have only supervised users or 'hierarchyme' to have supervised + me
	 * 	@param	array			$enableonly		Array list of users id to be enabled. If defined, it means that others will be disabled
	 *  @param	string			$force_entity	'0' or Ids of environment to force
	 *  @param	int				$maxlength		Maximum length of string into list (0=no limit)
	 *  @param	int				$showstatus		0=show user status only if status is disabled, 1=always show user status into label, -1=never show user status
	 *  @param	string			$morefilter		Add more filters into sql request (Example: 'employee = 1'). This value must not come from user input.
	 *  @param	integer			$show_every		0=default list, 1=add also a value "Everybody" at beginning of list
	 *  @param	string			$enableonlytext	If option $enableonlytext is set, we use this text to explain into label why record is disabled. Not used if enableonly is empty.
	 *  @param	string			$morecss		More css
	 *  @param  int     		$notdisabled    Show only active users (this will also happened whatever is this option if USER_HIDE_INACTIVE_IN_COMBOBOX is on).
	 *  @param  int				$outputmode     0=HTML select string, 1=Array
	 *  @param  bool			$multiple       add [] in the name of element and add 'multiple' attribut
	 *  @param  int				$forcecombo     Force the component to be a simple combo box without ajax
	 * 	@return	array|string					HTML select string
	 *  @see select_dolgroups()
	 */
	public function select_dolusers($selected = '', $htmlname = 'userid', $show_empty = 0, $exclude = null, $disabled = 0, $include = '', $enableonly = '', $force_entity = '0', $maxlength = 0, $showstatus = 0, $morefilter = '', $show_every = 0, $enableonlytext = '', $morecss = '', $notdisabled = 0, $outputmode = 0, $multiple = false, $forcecombo = 0)
	{
		// phpcs:enable
		global $conf, $user, $langs, $hookmanager;
		global $action;

		// If no preselected user defined, we take current user
		if ((is_numeric($selected) && ($selected < -2 || empty($selected))) && empty($conf->global->SOCIETE_DISABLE_DEFAULT_SALESREPRESENTATIVE)) {
			$selected = $user->id;
		}

		if ($selected === '') {
			$selected = array();
		} elseif (!is_array($selected)) {
			$selected = array($selected);
		}

		$excludeUsers = null;
		$includeUsers = null;

		// Permettre l'exclusion d'utilisateurs
		if (is_array($exclude)) {
			$excludeUsers = implode(",", $exclude);
		}
		// Permettre l'inclusion d'utilisateurs
		if (is_array($include)) {
			$includeUsers = implode(",", $include);
		} elseif ($include == 'hierarchy') {
			// Build list includeUsers to have only hierarchy
			$includeUsers = implode(",", $user->getAllChildIds(0));
		} elseif ($include == 'hierarchyme') {
			// Build list includeUsers to have only hierarchy and current user
			$includeUsers = implode(",", $user->getAllChildIds(1));
		}

		$out = '';
		$outarray = array();

		// Forge request to select users
		$sql = "SELECT DISTINCT u.rowid, u.lastname as lastname, u.firstname, u.statut as status, u.login, u.admin, u.entity, u.photo";
		if (isModEnabled('multicompany') && $conf->entity == 1 && $user->admin && !$user->entity) {
			$sql .= ", e.label";
		}
		$sql .= " FROM ".$this->db->prefix()."user as u";
		if (isModEnabled('multicompany') && $conf->entity == 1 && $user->admin && !$user->entity) {
			$sql .= " LEFT JOIN ".$this->db->prefix()."entity as e ON e.rowid = u.entity";
			if ($force_entity) {
				$sql .= " WHERE u.entity IN (0, ".$this->db->sanitize($force_entity).")";
			} else {
				$sql .= " WHERE u.entity IS NOT NULL";
			}
		} else {
			if (isModEnabled('multicompany') && !empty($conf->global->MULTICOMPANY_TRANSVERSE_MODE)) {
				$sql .= " LEFT JOIN ".$this->db->prefix()."usergroup_user as ug";
				$sql .= " ON ug.fk_user = u.rowid";
				$sql .= " WHERE ug.entity = ".$conf->entity;
			} else {
				$sql .= " WHERE u.entity IN (0, ".$conf->entity.")";
			}
		}
		if (!empty($user->socid)) {
			$sql .= " AND u.fk_soc = ".((int) $user->socid);
		}
		if (is_array($exclude) && $excludeUsers) {
			$sql .= " AND u.rowid NOT IN (".$this->db->sanitize($excludeUsers).")";
		}
		if ($includeUsers) {
			$sql .= " AND u.rowid IN (".$this->db->sanitize($includeUsers).")";
		}
		if (!empty($conf->global->USER_HIDE_INACTIVE_IN_COMBOBOX) || $notdisabled) {
			$sql .= " AND u.statut <> 0";
		}
		if (!empty($morefilter)) {
			$sql .= " ".$morefilter;
		}

		//Add hook to filter on user (for exemple on usergroup define in custom modules)
		$reshook = $hookmanager->executeHooks('addSQLWhereFilterOnSelectUsers', array(), $this, $action);
		if (!empty($reshook)) {
			$sql .= $hookmanager->resPrint;
		}

		if (empty($conf->global->MAIN_FIRSTNAME_NAME_POSITION)) {	// MAIN_FIRSTNAME_NAME_POSITION is 0 means firstname+lastname
			$sql .= " ORDER BY u.statut DESC, u.firstname ASC, u.lastname ASC";
		} else {
			$sql .= " ORDER BY u.statut DESC, u.lastname ASC, u.firstname ASC";
		}

		dol_syslog(get_class($this)."::select_dolusers", LOG_DEBUG);

		$resql = $this->db->query($sql);
		if ($resql) {
			$num = $this->db->num_rows($resql);
			$i = 0;
			if ($num) {
				// do not use maxwidthonsmartphone by default. Set it by caller so auto size to 100% will work when not defined
				$out .= '<select class="flat'.($morecss ? ' '.$morecss : ' minwidth200').'" id="'.$htmlname.'" name="'.$htmlname.($multiple ? '[]' : '').'" '.($multiple ? 'multiple' : '').' '.($disabled ? ' disabled' : '').'>';
				if ($show_empty && !$multiple) {
					$textforempty = ' ';
					if (!empty($conf->use_javascript_ajax)) {
						$textforempty = '&nbsp;'; // If we use ajaxcombo, we need &nbsp; here to avoid to have an empty element that is too small.
					}
					if (!is_numeric($show_empty)) {
						$textforempty = $show_empty;
					}
					$out .= '<option class="optiongrey" value="'.($show_empty < 0 ? $show_empty : -1).'"'.((empty($selected) || in_array(-1, $selected)) ? ' selected' : '').'>'.$textforempty.'</option>'."\n";
				}
				if ($show_every) {
					$out .= '<option value="-2"'.((in_array(-2, $selected)) ? ' selected' : '').'>-- '.$langs->trans("Everybody").' --</option>'."\n";
				}

				$userstatic = new User($this->db);

				while ($i < $num) {
					$obj = $this->db->fetch_object($resql);

					$userstatic->id = $obj->rowid;
					$userstatic->lastname = $obj->lastname;
					$userstatic->firstname = $obj->firstname;
					$userstatic->photo = $obj->photo;
					$userstatic->statut = $obj->status;
					$userstatic->entity = $obj->entity;
					$userstatic->admin = $obj->admin;

					$disableline = '';
					if (is_array($enableonly) && count($enableonly) && !in_array($obj->rowid, $enableonly)) {
						$disableline = ($enableonlytext ? $enableonlytext : '1');
					}

					$labeltoshow = ''; $labeltoshowhtml = '';

					// $fullNameMode is 0=Lastname+Firstname (MAIN_FIRSTNAME_NAME_POSITION=1), 1=Firstname+Lastname (MAIN_FIRSTNAME_NAME_POSITION=0)
					$fullNameMode = 0;
					if (empty($conf->global->MAIN_FIRSTNAME_NAME_POSITION)) {
						$fullNameMode = 1; //Firstname+lastname
					}
					$labeltoshow .= $userstatic->getFullName($langs, $fullNameMode, -1, $maxlength);
					$labeltoshowhtml .= $userstatic->getFullName($langs, $fullNameMode, -1, $maxlength);
					if (empty($obj->firstname) && empty($obj->lastname)) {
						$labeltoshow .= $obj->login;
						$labeltoshowhtml .= $obj->login;
					}

					// Complete name with a more info string like: ' (info1 - info2 - ...)'
					$moreinfo = ''; $moreinfohtml = '';
					if (!empty($conf->global->MAIN_SHOW_LOGIN)) {
						$moreinfo .= ($moreinfo ? ' - ' : ' (');
						$moreinfohtml .= ($moreinfohtml ? ' - ' : ' <span class="opacitymedium">(');
						$moreinfo .= $obj->login;
						$moreinfohtml .= $obj->login;
					}
					if ($showstatus >= 0) {
						if ($obj->status == 1 && $showstatus == 1) {
							$moreinfo .= ($moreinfo ? ' - ' : ' (').$langs->trans('Enabled');
							$moreinfohtml .= ($moreinfohtml ? ' - ' : ' <span class="opacitymedium">(').$langs->trans('Enabled');
						}
						if ($obj->status == 0 && $showstatus == 1) {
							$moreinfo .= ($moreinfo ? ' - ' : ' (').$langs->trans('Disabled');
							$moreinfohtml .= ($moreinfohtml ? ' - ' : ' <span class="opacitymedium">(').$langs->trans('Disabled');
						}
					}
					if (isModEnabled('multicompany') && empty($conf->global->MULTICOMPANY_TRANSVERSE_MODE) && $conf->entity == 1 && $user->admin && !$user->entity) {
						if (!$obj->entity) {
							$moreinfo .= ($moreinfo ? ' - ' : ' (').$langs->trans("AllEntities");
							$moreinfohtml .= ($moreinfohtml ? ' - ' : ' <span class="opacitymedium">(').$langs->trans("AllEntities");
						} else {
							if ($obj->entity != $conf->entity) {
								$moreinfo .= ($moreinfo ? ' - ' : ' (').($obj->label ? $obj->label : $langs->trans("EntityNameNotDefined"));
								$moreinfohtml .= ($moreinfohtml ? ' - ' : ' <span class="opacitymedium">(').($obj->label ? $obj->label : $langs->trans("EntityNameNotDefined"));
							}
						}
					}
					$moreinfo .= ($moreinfo ? ')' : '');
					$moreinfohtml .= ($moreinfohtml ? ')' : '');
					if ($disableline && $disableline != '1') {
						// Add text from $enableonlytext parameter
						$moreinfo .= ' - '.$disableline;
						$moreinfohtml .= ' - '.$disableline;
					}
					$labeltoshow .= $moreinfo;
					$labeltoshowhtml .= $moreinfohtml;

					$out .= '<option value="'.$obj->rowid.'"';
					if ($disableline) {
						$out .= ' disabled';
					}
					if ((is_object($selected) && $selected->id == $obj->rowid) || (!is_object($selected) && in_array($obj->rowid, $selected))) {
						$out .= ' selected';
					}
					$out .= ' data-html="';
					$outhtml = $userstatic->getNomUrl(-3, '', 0, 1, 24, 1, 'login', '', 1).' ';
					if ($showstatus >= 0 && $obj->status == 0) {
						$outhtml .= '<strike class="opacitymediumxxx">';
					}
					$outhtml .= $labeltoshowhtml;
					if ($showstatus >= 0 && $obj->status == 0) {
						$outhtml .= '</strike>';
					}
					$out .= dol_escape_htmltag($outhtml);
					$out .= '">';
					$out .= $labeltoshow;
					$out .= '</option>';

					$outarray[$userstatic->id] = $userstatic->getFullName($langs, $fullNameMode, -1, $maxlength).$moreinfo;

					$i++;
				}
			} else {
				$out .= '<select class="flat" id="'.$htmlname.'" name="'.$htmlname.'" disabled>';
				$out .= '<option value="">'.$langs->trans("None").'</option>';
			}
			$out .= '</select>';

			if ($num && !$forcecombo) {
				// Enhance with select2
				include_once DOL_DOCUMENT_ROOT.'/core/lib/ajax.lib.php';
				$out .= ajax_combobox($htmlname);
			}
		} else {
			dol_print_error($this->db);
		}

		if ($outputmode) {
			return $outarray;
		}

		return $out;
	}


	// phpcs:disable PEAR.NamingConventions.ValidFunctionName.ScopeNotCamelCaps
	/**
	 *	Return select list of users. Selected users are stored into session.
	 *  List of users are provided into $_SESSION['assignedtouser'].
	 *
	 *  @param  string	$action         Value for $action
	 *  @param  string	$htmlname       Field name in form
	 *  @param  int		$show_empty     0=list without the empty value, 1=add empty value
	 *  @param  array	$exclude        Array list of users id to exclude
	 * 	@param	int		$disabled		If select list must be disabled
	 *  @param  array	$include        Array list of users id to include or 'hierarchy' to have only supervised users
	 * 	@param	array	$enableonly		Array list of users id to be enabled. All other must be disabled
	 *  @param	int		$force_entity	'0' or Ids of environment to force
	 *  @param	int		$maxlength		Maximum length of string into list (0=no limit)
	 *  @param	int		$showstatus		0=show user status only if status is disabled, 1=always show user status into label, -1=never show user status
	 *  @param	string	$morefilter		Add more filters into sql request
	 *  @param	int		$showproperties		Show properties of each attendees
	 *  @param	array	$listofuserid		Array with properties of each user
	 *  @param	array	$listofcontactid	Array with properties of each contact
	 *  @param	array	$listofotherid		Array with properties of each other contact
	 * 	@return	string					HTML select string
	 *  @see select_dolgroups()
	 */
	public function select_dolusers_forevent($action = '', $htmlname = 'userid', $show_empty = 0, $exclude = null, $disabled = 0, $include = '', $enableonly = '', $force_entity = '0', $maxlength = 0, $showstatus = 0, $morefilter = '', $showproperties = 0, $listofuserid = array(), $listofcontactid = array(), $listofotherid = array())
	{
		// phpcs:enable
		global $conf, $user, $langs;

		$userstatic = new User($this->db);
		$out = '';


		$assignedtouser = array();
		if (!empty($_SESSION['assignedtouser'])) {
			$assignedtouser = json_decode($_SESSION['assignedtouser'], true);
		}
		$nbassignetouser = count($assignedtouser);

		//if ($nbassignetouser && $action != 'view') $out .= '<br>';
		if ($nbassignetouser) {
			$out .= '<ul class="attendees">';
		}
		$i = 0;
		$ownerid = 0;
		foreach ($assignedtouser as $key => $value) {
			if ($value['id'] == $ownerid) {
				continue;
			}

			$out .= '<li>';
			$userstatic->fetch($value['id']);
			$out .= $userstatic->getNomUrl(-1);
			if ($i == 0) {
				$ownerid = $value['id'];
				$out .= ' ('.$langs->trans("Owner").')';
			}
			if ($nbassignetouser > 1 && $action != 'view') {
				$out .= ' <input type="image" style="border: 0px;" src="'.img_picto($langs->trans("Remove"), 'delete', '', 0, 1).'" value="'.$userstatic->id.'" class="removedassigned reposition" id="removedassigned_'.$userstatic->id.'" name="removedassigned_'.$userstatic->id.'">';
			}
			// Show my availability
			if ($showproperties) {
				if ($ownerid == $value['id'] && is_array($listofuserid) && count($listofuserid) && in_array($ownerid, array_keys($listofuserid))) {
					$out .= '<div class="myavailability inline-block">';
					$out .= '<span class="hideonsmartphone">&nbsp;-&nbsp;<span class="opacitymedium">'.$langs->trans("Availability").':</span>  </span><input id="transparency" class="paddingrightonly" '.($action == 'view' ? 'disabled' : '').' type="checkbox" name="transparency"'.($listofuserid[$ownerid]['transparency'] ? ' checked' : '').'><label for="transparency">'.$langs->trans("Busy").'</label>';
					$out .= '</div>';
				}
			}
			//$out.=' '.($value['mandatory']?$langs->trans("Mandatory"):$langs->trans("Optional"));
			//$out.=' '.($value['transparency']?$langs->trans("Busy"):$langs->trans("NotBusy"));

			$out .= '</li>';
			$i++;
		}
		if ($nbassignetouser) {
			$out .= '</ul>';
		}

		// Method with no ajax
		if ($action != 'view') {
			$out .= '<input type="hidden" class="removedassignedhidden" name="removedassigned" value="">';
			$out .= '<script type="text/javascript">jQuery(document).ready(function () {';
			$out .= 'jQuery(".removedassigned").click(function() { jQuery(".removedassignedhidden").val(jQuery(this).val()); });';
			$out .= 'jQuery(".assignedtouser").change(function() { console.log(jQuery(".assignedtouser option:selected").val());';
			$out .= ' if (jQuery(".assignedtouser option:selected").val() > 0) { jQuery("#'.$action.'assignedtouser").attr("disabled", false); }';
			$out .= ' else { jQuery("#'.$action.'assignedtouser").attr("disabled", true); }';
			$out .= '});';
			$out .= '})</script>';
			$out .= $this->select_dolusers('', $htmlname, $show_empty, $exclude, $disabled, $include, $enableonly, $force_entity, $maxlength, $showstatus, $morefilter);
			$out .= ' <input type="submit" disabled class="button valignmiddle smallpaddingimp reposition" id="'.$action.'assignedtouser" name="'.$action.'assignedtouser" value="'.dol_escape_htmltag($langs->trans("Add")).'">';
			$out .= '<br>';
		}

		return $out;
	}


	// phpcs:disable PEAR.NamingConventions.ValidFunctionName.ScopeNotCamelCaps
	/**
	 *  Return list of products for customer in Ajax if Ajax activated or go to select_produits_list
	 *
	 *  @param		int			$selected				Preselected products
	 *  @param		string		$htmlname				Name of HTML select field (must be unique in page).
	 *  @param		int|string	$filtertype				Filter on product type (''=nofilter, 0=product, 1=service)
	 *  @param		int			$limit					Limit on number of returned lines
	 *  @param		int			$price_level			Level of price to show
	 *  @param		int			$status					Sell status -1=Return all products, 0=Products not on sell, 1=Products on sell
	 *  @param		int			$finished				2=all, 1=finished, 0=raw material
	 *  @param		string		$selected_input_value	Value of preselected input text (for use with ajax)
	 *  @param		int			$hidelabel				Hide label (0=no, 1=yes, 2=show search icon (before) and placeholder, 3 search icon after)
	 *  @param		array		$ajaxoptions			Options for ajax_autocompleter
	 *  @param      int			$socid					Thirdparty Id (to get also price dedicated to this customer)
	 *  @param		string		$showempty				'' to not show empty line. Translation key to show an empty line. '1' show empty line with no text.
	 * 	@param		int			$forcecombo				Force to use combo box
	 *  @param      string      $morecss                Add more css on select
	 *  @param      int         $hidepriceinlabel       1=Hide prices in label
	 *  @param      string      $warehouseStatus        Warehouse status filter to count the quantity in stock. Following comma separated filter options can be used
	 *										            'warehouseopen' = count products from open warehouses,
	 *										            'warehouseclosed' = count products from closed warehouses,
	 *										            'warehouseinternal' = count products from warehouses for internal correct/transfer only
	 *  @param 		array 		$selected_combinations 	Selected combinations. Format: array([attrid] => attrval, [...])
	 *  @param		string		$nooutput				No print, return the output into a string
	 *  @param		int			$status_purchase		Purchase status -1=Return all products, 0=Products not on purchase, 1=Products on purchase
	 *  @return		void|string
	 */
	public function select_produits($selected = '', $htmlname = 'productid', $filtertype = '', $limit = 0, $price_level = 0, $status = 1, $finished = 2, $selected_input_value = '', $hidelabel = 0, $ajaxoptions = array(), $socid = 0, $showempty = '1', $forcecombo = 0, $morecss = '', $hidepriceinlabel = 0, $warehouseStatus = '', $selected_combinations = null, $nooutput = 0, $status_purchase = -1)
	{
		// phpcs:enable
		global $langs, $conf;

		$out = '';

		// check parameters
		$price_level = (!empty($price_level) ? $price_level : 0);
		if (is_null($ajaxoptions)) {
			$ajaxoptions = array();
		}

		if (strval($filtertype) === '' && (isModEnabled("product") || isModEnabled("service"))) {
			if (isModEnabled("product") && !isModEnabled('service')) {
				$filtertype = '0';
			} elseif (!isModEnabled('product') && isModEnabled("service")) {
				$filtertype = '1';
			}
		}

		if (!empty($conf->use_javascript_ajax) && !empty($conf->global->PRODUIT_USE_SEARCH_TO_SELECT)) {
			$placeholder = '';

			if ($selected && empty($selected_input_value)) {
				require_once DOL_DOCUMENT_ROOT.'/product/class/product.class.php';
				$producttmpselect = new Product($this->db);
				$producttmpselect->fetch($selected);
				$selected_input_value = $producttmpselect->ref;
				unset($producttmpselect);
			}
			// handle case where product or service module is disabled + no filter specified
			if ($filtertype == '') {
				if (!isModEnabled('product')) { // when product module is disabled, show services only
					$filtertype = 1;
				} elseif (!isModEnabled('service')) { // when service module is disabled, show products only
					$filtertype = 0;
				}
			}
			// mode=1 means customers products
			$urloption = ($socid > 0 ? 'socid='.$socid.'&' : '').'htmlname='.$htmlname.'&outjson=1&price_level='.$price_level.'&type='.$filtertype.'&mode=1&status='.$status.'&status_purchase='.$status_purchase.'&finished='.$finished.'&hidepriceinlabel='.$hidepriceinlabel.'&warehousestatus='.$warehouseStatus;
			$out .= ajax_autocompleter($selected, $htmlname, DOL_URL_ROOT.'/product/ajax/products.php', $urloption, $conf->global->PRODUIT_USE_SEARCH_TO_SELECT, 1, $ajaxoptions);

			if (isModEnabled('variants') && is_array($selected_combinations)) {
				// Code to automatically insert with javascript the select of attributes under the select of product
				// when a parent of variant has been selected.
				$out .= '
				<!-- script to auto show attributes select tags if a variant was selected -->
				<script>
					// auto show attributes fields
					selected = '.json_encode($selected_combinations).';
					combvalues = {};

					jQuery(document).ready(function () {

						jQuery("input[name=\'prod_entry_mode\']").change(function () {
							if (jQuery(this).val() == \'free\') {
								jQuery(\'div#attributes_box\').empty();
							}
						});

						jQuery("input#'.$htmlname.'").change(function () {

							if (!jQuery(this).val()) {
								jQuery(\'div#attributes_box\').empty();
								return;
							}

							console.log("A change has started. We get variants fields to inject html select");

							jQuery.getJSON("'.DOL_URL_ROOT.'/variants/ajax/getCombinations.php", {
								id: jQuery(this).val()
							}, function (data) {
								jQuery(\'div#attributes_box\').empty();

								jQuery.each(data, function (key, val) {

									combvalues[val.id] = val.values;

									var span = jQuery(document.createElement(\'div\')).css({
										\'display\': \'table-row\'
									});

									span.append(
										jQuery(document.createElement(\'div\')).text(val.label).css({
											\'font-weight\': \'bold\',
											\'display\': \'table-cell\'
										})
									);

									var html = jQuery(document.createElement(\'select\')).attr(\'name\', \'combinations[\' + val.id + \']\').css({
										\'margin-left\': \'15px\',
										\'white-space\': \'pre\'
									}).append(
										jQuery(document.createElement(\'option\')).val(\'\')
									);

									jQuery.each(combvalues[val.id], function (key, val) {
										var tag = jQuery(document.createElement(\'option\')).val(val.id).html(val.value);

										if (selected[val.fk_product_attribute] == val.id) {
											tag.attr(\'selected\', \'selected\');
										}

										html.append(tag);
									});

									span.append(html);
									jQuery(\'div#attributes_box\').append(span);
								});
							})
						});

						'.($selected ? 'jQuery("input#'.$htmlname.'").change();' : '').'
					});
				</script>
                ';
			}

			if (empty($hidelabel)) {
				$out .= $langs->trans("RefOrLabel").' : ';
			} elseif ($hidelabel > 1) {
				$placeholder = ' placeholder="'.$langs->trans("RefOrLabel").'"';
				if ($hidelabel == 2) {
					$out .= img_picto($langs->trans("Search"), 'search');
				}
			}
			$out .= '<input type="text" class="minwidth100'.($morecss ? ' '.$morecss : '').'" name="search_'.$htmlname.'" id="search_'.$htmlname.'" value="'.$selected_input_value.'"'.$placeholder.' '.(!empty($conf->global->PRODUCT_SEARCH_AUTOFOCUS) ? 'autofocus' : '').' />';
			if ($hidelabel == 3) {
				$out .= img_picto($langs->trans("Search"), 'search');
			}
		} else {
			$out .= $this->select_produits_list($selected, $htmlname, $filtertype, $limit, $price_level, '', $status, $finished, 0, $socid, $showempty, $forcecombo, $morecss, $hidepriceinlabel, $warehouseStatus, $status_purchase);
		}

		if (empty($nooutput)) {
			print $out;
		} else {
			return $out;
		}
	}

	// phpcs:disable PEAR.NamingConventions.ValidFunctionName.ScopeNotCamelCaps

	/**
	 *  Return list of BOM for customer in Ajax if Ajax activated or go to select_produits_list
	 *
	 * @param int $selected Preselected BOM id
	 * @param string $htmlname Name of HTML select field (must be unique in page).
	 * @param int $limit Limit on number of returned lines
	 * @param int $status Sell status -1=Return all bom, 0=Draft BOM, 1=Validated BOM
	 * @param int $type type of the BOM (-1=Return all BOM, 0=Return disassemble BOM, 1=Return manufacturing BOM)
	 * @param string $showempty '' to not show empty line. Translation key to show an empty line. '1' show empty line with no text.
	 * @param string $morecss Add more css on select
	 * @param string $nooutput No print, return the output into a string
	 * @param int $forcecombo Force to use combo box
	 * @param array $TProducts  Add filter on a defined product
	 * @return        void|string
	 */
	public function select_bom($selected = '', $htmlname = 'bom_id', $limit = 0, $status = 1, $type = 0, $showempty = '1', $morecss = '', $nooutput = '', $forcecombo = 0, $TProducts = [])
	{
		// phpcs:enable
		global $conf, $user, $langs, $db;

		require_once DOL_DOCUMENT_ROOT.'/product/class/product.class.php';

		$error = 0;
		$out = '';

		if (!$forcecombo) {
			include_once DOL_DOCUMENT_ROOT.'/core/lib/ajax.lib.php';
			$events = array();
			$out .= ajax_combobox($htmlname, $events, getDolGlobalInt("PRODUIT_USE_SEARCH_TO_SELECT"));
		}

		$out .= '<select class="flat'.($morecss ? ' '.$morecss : '').'" name="'.$htmlname.'" id="'.$htmlname.'">';

		$sql = 'SELECT b.rowid, b.ref, b.label, b.fk_product';
		$sql.= ' FROM '.MAIN_DB_PREFIX.'bom_bom as b';
		$sql.= ' WHERE b.entity IN ('.getEntity('bom').')';
		if (!empty($status)) $sql.= ' AND status = '. (int) $status;
		if (!empty($type)) $sql.= ' AND bomtype = '. (int) $type;
		if (!empty($TProducts)) $sql .= ' AND fk_product IN ('.$this->db->sanitize(implode(',', $TProducts)).')';
		if (!empty($limit)) $sql.= ' LIMIT '. (int) $limit;
		$resql = $db->query($sql);
		if ($resql) {
			if ($showempty)	{
				$out .= '<option value="-1"';
				if (empty($selected)) $out .= ' selected';
				$out .= '>&nbsp;</option>';
			}
			while ($obj = $db->fetch_object($resql)) {
				$product = new Product($db);
				$res = $product->fetch($obj->fk_product);
				$out .= '<option value="'.$obj->rowid.'"';
				if ($obj->rowid == $selected) $out .= 'selected';
				$out .= '>'.$obj->ref.' - '.$product->label .' - '. $obj->label.'</option>';
			}
		} else {
			$error++;
			dol_print_error($db);
		}
		if (empty($nooutput)) {
			print $out;
		} else {
			return $out;
		}
	}

	// phpcs:disable PEAR.NamingConventions.ValidFunctionName.ScopeNotCamelCaps
	/**
	 *	Return list of products for a customer.
	 *  Called by select_produits.
	 *
	 *	@param      int		$selected           Preselected product
	 *	@param      string	$htmlname           Name of select html
	 *  @param		string	$filtertype         Filter on product type (''=nofilter, 0=product, 1=service)
	 *	@param      int		$limit              Limit on number of returned lines
	 *	@param      int		$price_level        Level of price to show
	 * 	@param      string	$filterkey          Filter on product
	 *	@param		int		$status             -1=Return all products, 0=Products not on sell, 1=Products on sell
	 *  @param      int		$finished           Filter on finished field: 2=No filter
	 *  @param      int		$outputmode         0=HTML select string, 1=Array
	 *  @param      int		$socid     		    Thirdparty Id (to get also price dedicated to this customer)
	 *  @param		string	$showempty		    '' to not show empty line. Translation key to show an empty line. '1' show empty line with no text.
	 * 	@param		int		$forcecombo		    Force to use combo box
	 *  @param      string  $morecss            Add more css on select
	 *  @param      int     $hidepriceinlabel   1=Hide prices in label
	 *  @param      string  $warehouseStatus    Warehouse status filter to group/count stock. Following comma separated filter options can be used.
	 *										    'warehouseopen' = count products from open warehouses,
	 *										    'warehouseclosed' = count products from closed warehouses,
	 *										    'warehouseinternal' = count products from warehouses for internal correct/transfer only
	 *  @param		int		$status_purchase	Purchase status -1=Return all products, 0=Products not on purchase, 1=Products on purchase
	 *  @return     array|string			    Array of keys for json
	 */
	public function select_produits_list($selected = '', $htmlname = 'productid', $filtertype = '', $limit = 20, $price_level = 0, $filterkey = '', $status = 1, $finished = 2, $outputmode = 0, $socid = 0, $showempty = '1', $forcecombo = 0, $morecss = '', $hidepriceinlabel = 0, $warehouseStatus = '', $status_purchase = -1)
	{
		// phpcs:enable
		global $langs, $conf;
		global $hookmanager;

		$out = '';
		$outarray = array();

		// Units
		if (getDolGlobalInt('PRODUCT_USE_UNITS')) {
			$langs->load('other');
		}

		$warehouseStatusArray = array();
		if (!empty($warehouseStatus)) {
			require_once DOL_DOCUMENT_ROOT.'/product/stock/class/entrepot.class.php';
			if (preg_match('/warehouseclosed/', $warehouseStatus)) {
				$warehouseStatusArray[] = Entrepot::STATUS_CLOSED;
			}
			if (preg_match('/warehouseopen/', $warehouseStatus)) {
				$warehouseStatusArray[] = Entrepot::STATUS_OPEN_ALL;
			}
			if (preg_match('/warehouseinternal/', $warehouseStatus)) {
				$warehouseStatusArray[] = Entrepot::STATUS_OPEN_INTERNAL;
			}
		}

		$selectFields = " p.rowid, p.ref, p.label, p.description, p.barcode, p.fk_country, p.fk_product_type, p.price, p.price_ttc, p.price_base_type, p.tva_tx, p.default_vat_code, p.duration, p.fk_price_expression";
		if (count($warehouseStatusArray)) {
			$selectFieldsGrouped = ", sum(".$this->db->ifsql("e.statut IS NULL", "0", "ps.reel").") as stock"; // e.statut is null if there is no record in stock
		} else {
			$selectFieldsGrouped = ", ".$this->db->ifsql("p.stock IS NULL", 0, "p.stock")." AS stock";
		}

		$sql = "SELECT ";
		$sql .= $selectFields.$selectFieldsGrouped;

		if (!empty($conf->global->PRODUCT_SORT_BY_CATEGORY)) {
			//Product category
			$sql .= ", (SELECT ".$this->db->prefix()."categorie_product.fk_categorie
						FROM ".$this->db->prefix()."categorie_product
						WHERE ".$this->db->prefix()."categorie_product.fk_product=p.rowid
						LIMIT 1
				) AS categorie_product_id ";
		}

		//Price by customer
		if (!empty($conf->global->PRODUIT_CUSTOMER_PRICES) && !empty($socid)) {
			$sql .= ', pcp.rowid as idprodcustprice, pcp.price as custprice, pcp.price_ttc as custprice_ttc,';
			$sql .= ' pcp.price_base_type as custprice_base_type, pcp.tva_tx as custtva_tx, pcp.default_vat_code as custdefault_vat_code, pcp.ref_customer as custref';
			$selectFields .= ", idprodcustprice, custprice, custprice_ttc, custprice_base_type, custtva_tx, custdefault_vat_code, custref";
		}
		// Units
		if (getDolGlobalInt('PRODUCT_USE_UNITS')) {
			$sql .= ", u.label as unit_long, u.short_label as unit_short, p.weight, p.weight_units, p.length, p.length_units, p.width, p.width_units, p.height, p.height_units, p.surface, p.surface_units, p.volume, p.volume_units";
			$selectFields .= ', unit_long, unit_short, p.weight, p.weight_units, p.length, p.length_units, p.width, p.width_units, p.height, p.height_units, p.surface, p.surface_units, p.volume, p.volume_units';
		}

		// Multilang : we add translation
		if (getDolGlobalInt('MAIN_MULTILANGS')) {
			$sql .= ", pl.label as label_translated";
			$sql .= ", pl.description as description_translated";
			$selectFields .= ", label_translated";
			$selectFields .= ", description_translated";
		}
		// Price by quantity
		if (!empty($conf->global->PRODUIT_CUSTOMER_PRICES_BY_QTY) || !empty($conf->global->PRODUIT_CUSTOMER_PRICES_BY_QTY_MULTIPRICES)) {
			$sql .= ", (SELECT pp.rowid FROM ".$this->db->prefix()."product_price as pp WHERE pp.fk_product = p.rowid";
			if ($price_level >= 1 && !empty($conf->global->PRODUIT_CUSTOMER_PRICES_BY_QTY_MULTIPRICES)) {
				$sql .= " AND price_level = ".((int) $price_level);
			}
			$sql .= " ORDER BY date_price";
			$sql .= " DESC LIMIT 1) as price_rowid";
			$sql .= ", (SELECT pp.price_by_qty FROM ".$this->db->prefix()."product_price as pp WHERE pp.fk_product = p.rowid"; // price_by_qty is 1 if some prices by qty exists in subtable
			if ($price_level >= 1 && !empty($conf->global->PRODUIT_CUSTOMER_PRICES_BY_QTY_MULTIPRICES)) {
				$sql .= " AND price_level = ".((int) $price_level);
			}
			$sql .= " ORDER BY date_price";
			$sql .= " DESC LIMIT 1) as price_by_qty";
			$selectFields .= ", price_rowid, price_by_qty";
		}
		$sql .= " FROM ".$this->db->prefix()."product as p";
		if (count($warehouseStatusArray)) {
			$sql .= " LEFT JOIN ".$this->db->prefix()."product_stock as ps on ps.fk_product = p.rowid";
			$sql .= " LEFT JOIN ".$this->db->prefix()."entrepot as e on ps.fk_entrepot = e.rowid AND e.entity IN (".getEntity('stock').")";
			$sql .= ' AND e.statut IN ('.$this->db->sanitize($this->db->escape(implode(',', $warehouseStatusArray))).')'; // Return line if product is inside the selected stock. If not, an empty line will be returned so we will count 0.
		}

		// include search in supplier ref
		if (!empty($conf->global->MAIN_SEARCH_PRODUCT_BY_FOURN_REF)) {
			$sql .= " LEFT JOIN ".$this->db->prefix()."product_fournisseur_price as pfp ON p.rowid = pfp.fk_product";
		}

		//Price by customer
		if (!empty($conf->global->PRODUIT_CUSTOMER_PRICES) && !empty($socid)) {
			$sql .= " LEFT JOIN  ".$this->db->prefix()."product_customer_price as pcp ON pcp.fk_soc=".((int) $socid)." AND pcp.fk_product=p.rowid";
		}
		// Units
		if (getDolGlobalInt('PRODUCT_USE_UNITS')) {
			$sql .= " LEFT JOIN ".$this->db->prefix()."c_units u ON u.rowid = p.fk_unit";
		}
		// Multilang : we add translation
		if (getDolGlobalInt('MAIN_MULTILANGS')) {
			$sql .= " LEFT JOIN ".$this->db->prefix()."product_lang as pl ON pl.fk_product = p.rowid ";
			if (!empty($conf->global->PRODUIT_TEXTS_IN_THIRDPARTY_LANGUAGE) && !empty($socid)) {
				require_once DOL_DOCUMENT_ROOT.'/societe/class/societe.class.php';
				$soc = new Societe($this->db);
				$result = $soc->fetch($socid);
				if ($result > 0 && !empty($soc->default_lang)) {
					$sql .= " AND pl.lang = '".$this->db->escape($soc->default_lang)."'";
				} else {
					$sql .= " AND pl.lang = '".$this->db->escape($langs->getDefaultLang())."'";
				}
			} else {
				$sql .= " AND pl.lang = '".$this->db->escape($langs->getDefaultLang())."'";
			}
		}

		if (!empty($conf->global->PRODUIT_ATTRIBUTES_HIDECHILD)) {
			$sql .= " LEFT JOIN ".$this->db->prefix()."product_attribute_combination pac ON pac.fk_product_child = p.rowid";
		}

		$sql .= ' WHERE p.entity IN ('.getEntity('product').')';

		if (!empty($conf->global->PRODUIT_ATTRIBUTES_HIDECHILD)) {
			$sql .= " AND pac.rowid IS NULL";
		}

		if ($finished == 0) {
			$sql .= " AND p.finished = ".((int) $finished);
		} elseif ($finished == 1) {
			$sql .= " AND p.finished = ".((int) $finished);
			if ($status >= 0) {
				$sql .= " AND p.tosell = ".((int) $status);
			}
		} elseif ($status >= 0) {
			$sql .= " AND p.tosell = ".((int) $status);
		}
		if ($status_purchase >= 0) {
			$sql .= " AND p.tobuy = ".((int) $status_purchase);
		}
		// Filter by product type
		if (strval($filtertype) != '') {
			$sql .= " AND p.fk_product_type = ".((int) $filtertype);
		} elseif (!isModEnabled('product')) { // when product module is disabled, show services only
			$sql .= " AND p.fk_product_type = 1";
		} elseif (!isModEnabled('service')) { // when service module is disabled, show products only
			$sql .= " AND p.fk_product_type = 0";
		}
		// Add where from hooks
		$parameters = array();
		$reshook = $hookmanager->executeHooks('selectProductsListWhere', $parameters); // Note that $action and $object may have been modified by hook
		$sql .= $hookmanager->resPrint;
		// Add criteria on ref/label
		if ($filterkey != '') {
			$sql .= ' AND (';
			$prefix = empty($conf->global->PRODUCT_DONOTSEARCH_ANYWHERE) ? '%' : ''; // Can use index if PRODUCT_DONOTSEARCH_ANYWHERE is on
			// For natural search
			$scrit = explode(' ', $filterkey);
			$i = 0;
			if (count($scrit) > 1) {
				$sql .= "(";
			}
			foreach ($scrit as $crit) {
				if ($i > 0) {
					$sql .= " AND ";
				}
				$sql .= "(p.ref LIKE '".$this->db->escape($prefix.$crit)."%' OR p.label LIKE '".$this->db->escape($prefix.$crit)."%'";
				if (getDolGlobalInt('MAIN_MULTILANGS')) {
					$sql .= " OR pl.label LIKE '".$this->db->escape($prefix.$crit)."%'";
				}
				if (!empty($conf->global->PRODUIT_CUSTOMER_PRICES) && !empty($socid)) {
					$sql .= " OR pcp.ref_customer LIKE '".$this->db->escape($prefix.$crit)."%'";
				}
				if (!empty($conf->global->PRODUCT_AJAX_SEARCH_ON_DESCRIPTION)) {
					$sql .= " OR p.description LIKE '".$this->db->escape($prefix.$crit)."%'";
					if (getDolGlobalInt('MAIN_MULTILANGS')) {
						$sql .= " OR pl.description LIKE '".$this->db->escape($prefix.$crit)."%'";
					}
				}
				if (!empty($conf->global->MAIN_SEARCH_PRODUCT_BY_FOURN_REF)) {
					$sql .= " OR pfp.ref_fourn LIKE '".$this->db->escape($prefix.$crit)."%'";
				}
				$sql .= ")";
				$i++;
			}
			if (count($scrit) > 1) {
				$sql .= ")";
			}
			if (isModEnabled('barcode')) {
				$sql .= " OR p.barcode LIKE '".$this->db->escape($prefix.$filterkey)."%'";
			}
			$sql .= ')';
		}
		if (count($warehouseStatusArray)) {
			$sql .= " GROUP BY ".$selectFields;
		}

		//Sort by category
		if (!empty($conf->global->PRODUCT_SORT_BY_CATEGORY)) {
			$sql .= " ORDER BY categorie_product_id ";
			//ASC OR DESC order
			($conf->global->PRODUCT_SORT_BY_CATEGORY == 1) ? $sql .= "ASC" : $sql .= "DESC";
		} else {
			$sql .= $this->db->order("p.ref");
		}

		$sql .= $this->db->plimit($limit, 0);

		// Build output string
		dol_syslog(get_class($this)."::select_produits_list search products", LOG_DEBUG);
		$result = $this->db->query($sql);
		if ($result) {
			require_once DOL_DOCUMENT_ROOT.'/product/class/product.class.php';
			require_once DOL_DOCUMENT_ROOT.'/product/dynamic_price/class/price_parser.class.php';
			require_once DOL_DOCUMENT_ROOT.'/core/lib/product.lib.php';

			$num = $this->db->num_rows($result);

			$events = null;

			if (!$forcecombo) {
				include_once DOL_DOCUMENT_ROOT.'/core/lib/ajax.lib.php';
				$out .= ajax_combobox($htmlname, $events, getDolGlobalInt("PRODUIT_USE_SEARCH_TO_SELECT"));
			}

			$out .= '<select class="flat'.($morecss ? ' '.$morecss : '').'" name="'.$htmlname.'" id="'.$htmlname.'">';

			$textifempty = '';
			// Do not use textifempty = ' ' or '&nbsp;' here, or search on key will search on ' key'.
			//if (!empty($conf->use_javascript_ajax) || $forcecombo) $textifempty='';
			if (!empty($conf->global->PRODUIT_USE_SEARCH_TO_SELECT)) {
				if ($showempty && !is_numeric($showempty)) {
					$textifempty = $langs->trans($showempty);
				} else {
					$textifempty .= $langs->trans("All");
				}
			} else {
				if ($showempty && !is_numeric($showempty)) {
					$textifempty = $langs->trans($showempty);
				}
			}
			if ($showempty) {
				$out .= '<option value="-1" selected>'.($textifempty ? $textifempty : '&nbsp;').'</option>';
			}

			$i = 0;
			while ($num && $i < $num) {
				$opt = '';
				$optJson = array();
				$objp = $this->db->fetch_object($result);

				if ((!empty($conf->global->PRODUIT_CUSTOMER_PRICES_BY_QTY) || !empty($conf->global->PRODUIT_CUSTOMER_PRICES_BY_QTY_MULTIPRICES)) && !empty($objp->price_by_qty) && $objp->price_by_qty == 1) { // Price by quantity will return many prices for the same product
					$sql = "SELECT rowid, quantity, price, unitprice, remise_percent, remise, price_base_type";
					$sql .= " FROM ".$this->db->prefix()."product_price_by_qty";
					$sql .= " WHERE fk_product_price = ".((int) $objp->price_rowid);
					$sql .= " ORDER BY quantity ASC";

					dol_syslog(get_class($this)."::select_produits_list search prices by qty", LOG_DEBUG);
					$result2 = $this->db->query($sql);
					if ($result2) {
						$nb_prices = $this->db->num_rows($result2);
						$j = 0;
						while ($nb_prices && $j < $nb_prices) {
							$objp2 = $this->db->fetch_object($result2);

							$objp->price_by_qty_rowid = $objp2->rowid;
							$objp->price_by_qty_price_base_type = $objp2->price_base_type;
							$objp->price_by_qty_quantity = $objp2->quantity;
							$objp->price_by_qty_unitprice = $objp2->unitprice;
							$objp->price_by_qty_remise_percent = $objp2->remise_percent;
							// For backward compatibility
							$objp->quantity = $objp2->quantity;
							$objp->price = $objp2->price;
							$objp->unitprice = $objp2->unitprice;
							$objp->remise_percent = $objp2->remise_percent;

							//$objp->tva_tx is not overwritten by $objp2 value
							//$objp->default_vat_code is not overwritten by $objp2 value

							$this->constructProductListOption($objp, $opt, $optJson, 0, $selected, $hidepriceinlabel, $filterkey);

							$j++;

							// Add new entry
							// "key" value of json key array is used by jQuery automatically as selected value
							// "label" value of json key array is used by jQuery automatically as text for combo box
							$out .= $opt;
							array_push($outarray, $optJson);
						}
					}
				} else {
					if (isModEnabled('dynamicprices') && !empty($objp->fk_price_expression)) {
						$price_product = new Product($this->db);
						$price_product->fetch($objp->rowid, '', '', 1);

						require_once DOL_DOCUMENT_ROOT.'/product/dynamic_price/class/price_parser.class.php';
						$priceparser = new PriceParser($this->db);
						$price_result = $priceparser->parseProduct($price_product);
						if ($price_result >= 0) {
							$objp->price = $price_result;
							$objp->unitprice = $price_result;
							//Calculate the VAT
							$objp->price_ttc = price2num($objp->price) * (1 + ($objp->tva_tx / 100));
							$objp->price_ttc = price2num($objp->price_ttc, 'MU');
						}
					}

					$this->constructProductListOption($objp, $opt, $optJson, $price_level, $selected, $hidepriceinlabel, $filterkey);
					// Add new entry
					// "key" value of json key array is used by jQuery automatically as selected value
					// "label" value of json key array is used by jQuery automatically as text for combo box
					$out .= $opt;
					array_push($outarray, $optJson);
				}

				$i++;
			}

			$out .= '</select>';

			$this->db->free($result);

			if (empty($outputmode)) {
				return $out;
			}

			return $outarray;
		} else {
			dol_print_error($this->db);
		}

		return '';
	}

	/**
	 * Function to forge the string with OPTIONs of SELECT.
	 * This define value for &$opt and &$optJson.
	 * This function is called by select_produits_list().
	 *
	 * @param 	object		$objp			    Resultset of fetch
	 * @param 	string		$opt			    Option (var used for returned value in string option format)
	 * @param 	string		$optJson		    Option (var used for returned value in json format)
	 * @param 	int			$price_level	    Price level
	 * @param 	string		$selected		    Preselected value
	 * @param   int         $hidepriceinlabel   Hide price in label
	 * @param   string      $filterkey          Filter key to highlight
	 * @param	int			$novirtualstock 	Do not load virtual stock, even if slow option STOCK_SHOW_VIRTUAL_STOCK_IN_PRODUCTS_COMBO is on.
	 * @return	void
	 */
	protected function constructProductListOption(&$objp, &$opt, &$optJson, $price_level, $selected, $hidepriceinlabel = 0, $filterkey = '', $novirtualstock = 0)
	{
		global $langs, $conf, $user;

		$outkey = '';
		$outval = '';
		$outref = '';
		$outlabel = '';
		$outlabel_translated = '';
		$outdesc = '';
		$outdesc_translated = '';
		$outbarcode = '';
		$outorigin = '';
		$outtype = '';
		$outprice_ht = '';
		$outprice_ttc = '';
		$outpricebasetype = '';
		$outtva_tx = '';
		$outdefault_vat_code = '';
		$outqty = 1;
		$outdiscount = 0;

		$maxlengtharticle = (empty($conf->global->PRODUCT_MAX_LENGTH_COMBO) ? 48 : $conf->global->PRODUCT_MAX_LENGTH_COMBO);

		$label = $objp->label;
		if (!empty($objp->label_translated)) {
			$label = $objp->label_translated;
		}
		if (!empty($filterkey) && $filterkey != '') {
			$label = preg_replace('/('.preg_quote($filterkey, '/').')/i', '<strong>$1</strong>', $label, 1);
		}

		$outkey = $objp->rowid;
		$outref = $objp->ref;
		$outrefcust = empty($objp->custref) ? '' : $objp->custref;
		$outlabel = $objp->label;
		$outdesc = $objp->description;
		if (getDolGlobalInt('MAIN_MULTILANGS')) {
			$outlabel_translated = $objp->label_translated;
			$outdesc_translated = $objp->description_translated;
		}
		$outbarcode = $objp->barcode;
		$outorigin = $objp->fk_country;
		$outpbq = empty($objp->price_by_qty_rowid) ? '' : $objp->price_by_qty_rowid;

		$outtype = $objp->fk_product_type;
		$outdurationvalue = $outtype == Product::TYPE_SERVICE ?substr($objp->duration, 0, dol_strlen($objp->duration) - 1) : '';
		$outdurationunit = $outtype == Product::TYPE_SERVICE ?substr($objp->duration, -1) : '';

		if ($outorigin && !empty($conf->global->PRODUCT_SHOW_ORIGIN_IN_COMBO)) {
			require_once DOL_DOCUMENT_ROOT.'/core/lib/company.lib.php';
		}

		// Units
		$outvalUnits = '';
		if (getDolGlobalInt('PRODUCT_USE_UNITS')) {
			if (!empty($objp->unit_short)) {
				$outvalUnits .= ' - '.$objp->unit_short;
			}
		}
		if (!empty($conf->global->PRODUCT_SHOW_DIMENSIONS_IN_COMBO)) {
			if (!empty($objp->weight) && $objp->weight_units !== null) {
				$unitToShow = showDimensionInBestUnit($objp->weight, $objp->weight_units, 'weight', $langs);
				$outvalUnits .= ' - '.$unitToShow;
			}
			if ((!empty($objp->length) || !empty($objp->width) || !empty($objp->height)) && $objp->length_units !== null) {
				$unitToShow = $objp->length.' x '.$objp->width.' x '.$objp->height.' '.measuringUnitString(0, 'size', $objp->length_units);
				$outvalUnits .= ' - '.$unitToShow;
			}
			if (!empty($objp->surface) && $objp->surface_units !== null) {
				$unitToShow = showDimensionInBestUnit($objp->surface, $objp->surface_units, 'surface', $langs);
				$outvalUnits .= ' - '.$unitToShow;
			}
			if (!empty($objp->volume) && $objp->volume_units !== null) {
				$unitToShow = showDimensionInBestUnit($objp->volume, $objp->volume_units, 'volume', $langs);
				$outvalUnits .= ' - '.$unitToShow;
			}
		}
		if ($outdurationvalue && $outdurationunit) {
			$da = array(
				'h' => $langs->trans('Hour'),
				'd' => $langs->trans('Day'),
				'w' => $langs->trans('Week'),
				'm' => $langs->trans('Month'),
				'y' => $langs->trans('Year')
			);
			if (isset($da[$outdurationunit])) {
				$outvalUnits .= ' - '.$outdurationvalue.' '.$langs->transnoentities($da[$outdurationunit].($outdurationvalue > 1 ? 's' : ''));
			}
		}

		$opt = '<option value="'.$objp->rowid.'"';
		$opt .= ($objp->rowid == $selected) ? ' selected' : '';
		if (!empty($objp->price_by_qty_rowid) && $objp->price_by_qty_rowid > 0) {
			$opt .= ' pbq="'.$objp->price_by_qty_rowid.'" data-pbq="'.$objp->price_by_qty_rowid.'" data-pbqup="'.$objp->price_by_qty_unitprice.'" data-pbqbase="'.$objp->price_by_qty_price_base_type.'" data-pbqqty="'.$objp->price_by_qty_quantity.'" data-pbqpercent="'.$objp->price_by_qty_remise_percent.'"';
		}
		if (isModEnabled('stock') && isset($objp->stock) && ($objp->fk_product_type == Product::TYPE_PRODUCT || !empty($conf->global->STOCK_SUPPORTS_SERVICES))) {
			if (!empty($user->rights->stock->lire)) {
				if ($objp->stock > 0) {
					$opt .= ' class="product_line_stock_ok"';
				} elseif ($objp->stock <= 0) {
					$opt .= ' class="product_line_stock_too_low"';
				}
			}
		}
		if (!empty($conf->global->PRODUIT_TEXTS_IN_THIRDPARTY_LANGUAGE)) {
			$opt .= ' data-labeltrans="'.$outlabel_translated.'"';
			$opt .= ' data-desctrans="'.dol_escape_htmltag($outdesc_translated).'"';
		}
		$opt .= '>';
		$opt .= $objp->ref;
		if (!empty($objp->custref)) {
			$opt.= ' (' . $objp->custref . ')';
		}
		if ($outbarcode) {
			$opt .= ' ('.$outbarcode.')';
		}
		$opt .= ' - '.dol_trunc($label, $maxlengtharticle);
		if ($outorigin && !empty($conf->global->PRODUCT_SHOW_ORIGIN_IN_COMBO)) {
			$opt .= ' ('.getCountry($outorigin, 1).')';
		}

		$objRef = $objp->ref;
		if (!empty($objp->custref)) {
			$objRef .= ' (' . $objp->custref . ')';
		}
		if (!empty($filterkey) && $filterkey != '') {
			$objRef = preg_replace('/('.preg_quote($filterkey, '/').')/i', '<strong>$1</strong>', $objRef, 1);
		}
		$outval .= $objRef;
		if ($outbarcode) {
			$outval .= ' ('.$outbarcode.')';
		}
		$outval .= ' - '.dol_trunc($label, $maxlengtharticle);
		if ($outorigin && !empty($conf->global->PRODUCT_SHOW_ORIGIN_IN_COMBO)) {
			$outval .= ' ('.getCountry($outorigin, 1).')';
		}

		// Units
		$opt .= $outvalUnits;
		$outval .= $outvalUnits;

		$found = 0;

		// Multiprice
		// If we need a particular price level (from 1 to n)
		if (empty($hidepriceinlabel) && $price_level >= 1 && (!empty($conf->global->PRODUIT_MULTIPRICES) || !empty($conf->global->PRODUIT_CUSTOMER_PRICES_BY_QTY_MULTIPRICES))) {
			$sql = "SELECT price, price_ttc, price_base_type, tva_tx, default_vat_code";
			$sql .= " FROM ".$this->db->prefix()."product_price";
			$sql .= " WHERE fk_product = ".((int) $objp->rowid);
			$sql .= " AND entity IN (".getEntity('productprice').")";
			$sql .= " AND price_level = ".((int) $price_level);
			$sql .= " ORDER BY date_price DESC, rowid DESC"; // Warning DESC must be both on date_price and rowid.
			$sql .= " LIMIT 1";

			dol_syslog(get_class($this).'::constructProductListOption search price for product '.$objp->rowid.' AND level '.$price_level, LOG_DEBUG);
			$result2 = $this->db->query($sql);
			if ($result2) {
				$objp2 = $this->db->fetch_object($result2);
				if ($objp2) {
					$found = 1;
					if ($objp2->price_base_type == 'HT') {
						$opt .= ' - '.price($objp2->price, 1, $langs, 0, 0, -1, $conf->currency).' '.$langs->trans("HT");
						$outval .= ' - '.price($objp2->price, 0, $langs, 0, 0, -1, $conf->currency).' '.$langs->transnoentities("HT");
					} else {
						$opt .= ' - '.price($objp2->price_ttc, 1, $langs, 0, 0, -1, $conf->currency).' '.$langs->trans("TTC");
						$outval .= ' - '.price($objp2->price_ttc, 0, $langs, 0, 0, -1, $conf->currency).' '.$langs->transnoentities("TTC");
					}
					$outprice_ht = price($objp2->price);
					$outprice_ttc = price($objp2->price_ttc);
					$outpricebasetype = $objp2->price_base_type;
					if (!empty($conf->global->PRODUIT_MULTIPRICES_USE_VAT_PER_LEVEL)) {  // using this option is a bug. kept for backward compatibility
						$outtva_tx = $objp2->tva_tx;						// We use the vat rate on line of multiprice
						$outdefault_vat_code = $objp2->default_vat_code;	// We use the vat code on line of multiprice
					} else {
						$outtva_tx = $objp->tva_tx;							// We use the vat rate of product, not the one on line of multiprice
						$outdefault_vat_code = $objp->default_vat_code;		// We use the vat code or product, not the one on line of multiprice
					}
				}
			} else {
				dol_print_error($this->db);
			}
		}

		// Price by quantity
		if (empty($hidepriceinlabel) && !empty($objp->quantity) && $objp->quantity >= 1 && (!empty($conf->global->PRODUIT_CUSTOMER_PRICES_BY_QTY) || !empty($conf->global->PRODUIT_CUSTOMER_PRICES_BY_QTY_MULTIPRICES))) {
			$found = 1;
			$outqty = $objp->quantity;
			$outdiscount = $objp->remise_percent;
			if ($objp->quantity == 1) {
				$opt .= ' - '.price($objp->unitprice, 1, $langs, 0, 0, -1, $conf->currency)."/";
				$outval .= ' - '.price($objp->unitprice, 0, $langs, 0, 0, -1, $conf->currency)."/";
				$opt .= $langs->trans("Unit"); // Do not use strtolower because it breaks utf8 encoding
				$outval .= $langs->transnoentities("Unit");
			} else {
				$opt .= ' - '.price($objp->price, 1, $langs, 0, 0, -1, $conf->currency)."/".$objp->quantity;
				$outval .= ' - '.price($objp->price, 0, $langs, 0, 0, -1, $conf->currency)."/".$objp->quantity;
				$opt .= $langs->trans("Units"); // Do not use strtolower because it breaks utf8 encoding
				$outval .= $langs->transnoentities("Units");
			}

			$outprice_ht = price($objp->unitprice);
			$outprice_ttc = price($objp->unitprice * (1 + ($objp->tva_tx / 100)));
			$outpricebasetype = $objp->price_base_type;
			$outtva_tx = $objp->tva_tx;							// This value is the value on product when constructProductListOption is called by select_produits_list even if other field $objp-> are from table price_by_qty
			$outdefault_vat_code = $objp->default_vat_code;		// This value is the value on product when constructProductListOption is called by select_produits_list even if other field $objp-> are from table price_by_qty
		}
		if (empty($hidepriceinlabel) && !empty($objp->quantity) && $objp->quantity >= 1) {
			$opt .= " (".price($objp->unitprice, 1, $langs, 0, 0, -1, $conf->currency)."/".$langs->trans("Unit").")"; // Do not use strtolower because it breaks utf8 encoding
			$outval .= " (".price($objp->unitprice, 0, $langs, 0, 0, -1, $conf->currency)."/".$langs->transnoentities("Unit").")"; // Do not use strtolower because it breaks utf8 encoding
		}
		if (empty($hidepriceinlabel) && !empty($objp->remise_percent) && $objp->remise_percent >= 1) {
			$opt .= " - ".$langs->trans("Discount")." : ".vatrate($objp->remise_percent).' %';
			$outval .= " - ".$langs->transnoentities("Discount")." : ".vatrate($objp->remise_percent).' %';
		}

		// Price by customer
		if (empty($hidepriceinlabel) && !empty($conf->global->PRODUIT_CUSTOMER_PRICES)) {
			if (!empty($objp->idprodcustprice)) {
				$found = 1;

				if ($objp->custprice_base_type == 'HT') {
					$opt .= ' - '.price($objp->custprice, 1, $langs, 0, 0, -1, $conf->currency).' '.$langs->trans("HT");
					$outval .= ' - '.price($objp->custprice, 0, $langs, 0, 0, -1, $conf->currency).' '.$langs->transnoentities("HT");
				} else {
					$opt .= ' - '.price($objp->custprice_ttc, 1, $langs, 0, 0, -1, $conf->currency).' '.$langs->trans("TTC");
					$outval .= ' - '.price($objp->custprice_ttc, 0, $langs, 0, 0, -1, $conf->currency).' '.$langs->transnoentities("TTC");
				}

				$outprice_ht = price($objp->custprice);
				$outprice_ttc = price($objp->custprice_ttc);
				$outpricebasetype = $objp->custprice_base_type;
				$outtva_tx = $objp->custtva_tx;
				$outdefault_vat_code = $objp->custdefault_vat_code;
			}
		}

		// If level no defined or multiprice not found, we used the default price
		if (empty($hidepriceinlabel) && !$found) {
			if ($objp->price_base_type == 'HT') {
				$opt .= ' - '.price($objp->price, 1, $langs, 0, 0, -1, $conf->currency).' '.$langs->trans("HT");
				$outval .= ' - '.price($objp->price, 0, $langs, 0, 0, -1, $conf->currency).' '.$langs->transnoentities("HT");
			} else {
				$opt .= ' - '.price($objp->price_ttc, 1, $langs, 0, 0, -1, $conf->currency).' '.$langs->trans("TTC");
				$outval .= ' - '.price($objp->price_ttc, 0, $langs, 0, 0, -1, $conf->currency).' '.$langs->transnoentities("TTC");
			}
			$outprice_ht = price($objp->price);
			$outprice_ttc = price($objp->price_ttc);
			$outpricebasetype = $objp->price_base_type;
			$outtva_tx = $objp->tva_tx;
			$outdefault_vat_code = $objp->default_vat_code;
		}

		if (isModEnabled('stock') && isset($objp->stock) && ($objp->fk_product_type == Product::TYPE_PRODUCT || !empty($conf->global->STOCK_SUPPORTS_SERVICES))) {
			if (!empty($user->rights->stock->lire)) {
				$opt .= ' - '.$langs->trans("Stock").': '.price(price2num($objp->stock, 'MS'));

				if ($objp->stock > 0) {
					$outval .= ' - <span class="product_line_stock_ok">';
				} elseif ($objp->stock <= 0) {
					$outval .= ' - <span class="product_line_stock_too_low">';
				}
				$outval .= $langs->transnoentities("Stock").': '.price(price2num($objp->stock, 'MS'));
				$outval .= '</span>';
				if (empty($novirtualstock) && !empty($conf->global->STOCK_SHOW_VIRTUAL_STOCK_IN_PRODUCTS_COMBO)) {  // Warning, this option may slow down combo list generation
					$langs->load("stocks");

					$tmpproduct = new Product($this->db);
					$tmpproduct->fetch($objp->rowid, '', '', '', 1, 1, 1); // Load product without lang and prices arrays (we just need to make ->virtual_stock() after)
					$tmpproduct->load_virtual_stock();
					$virtualstock = $tmpproduct->stock_theorique;

					$opt .= ' - '.$langs->trans("VirtualStock").':'.$virtualstock;

					$outval .= ' - '.$langs->transnoentities("VirtualStock").':';
					if ($virtualstock > 0) {
						$outval .= '<span class="product_line_stock_ok">';
					} elseif ($virtualstock <= 0) {
						$outval .= '<span class="product_line_stock_too_low">';
					}
					$outval .= $virtualstock;
					$outval .= '</span>';

					unset($tmpproduct);
				}
			}
		}

		$opt .= "</option>\n";
		$optJson = array(
			'key'=>$outkey,
			'value'=>$outref,
			'label'=>$outval,
			'label2'=>$outlabel,
			'desc'=>$outdesc,
			'type'=>$outtype,
			'price_ht'=>price2num($outprice_ht),
			'price_ttc'=>price2num($outprice_ttc),
			'price_ht_locale'=>price(price2num($outprice_ht)),
			'price_ttc_locale'=>price(price2num($outprice_ttc)),
			'pricebasetype'=>$outpricebasetype,
			'tva_tx'=>$outtva_tx,
			'default_vat_code'=>$outdefault_vat_code,
			'qty'=>$outqty,
			'discount'=>$outdiscount,
			'duration_value'=>$outdurationvalue,
			'duration_unit'=>$outdurationunit,
			'pbq'=>$outpbq,
			'labeltrans'=>$outlabel_translated,
			'desctrans'=>$outdesc_translated,
			'ref_customer'=>$outrefcust
		);
	}

	// phpcs:disable PEAR.NamingConventions.ValidFunctionName.ScopeNotCamelCaps
	/**
	 *	Return list of products for customer (in Ajax if Ajax activated or go to select_produits_fournisseurs_list)
	 *
	 *	@param	int		$socid			Id third party
	 *	@param  string	$selected       Preselected product
	 *	@param  string	$htmlname       Name of HTML Select
	 *  @param	string	$filtertype     Filter on product type (''=nofilter, 0=product, 1=service)
	 *	@param  string	$filtre			For a SQL filter
	 *	@param	array	$ajaxoptions	Options for ajax_autocompleter
	 *  @param	int		$hidelabel		Hide label (0=no, 1=yes)
	 *  @param  int     $alsoproductwithnosupplierprice    1=Add also product without supplier prices
	 *  @param	string	$morecss		More CSS
	 *  @param	string	$placeholder	Placeholder
	 *	@return	void
	 */
	public function select_produits_fournisseurs($socid, $selected = '', $htmlname = 'productid', $filtertype = '', $filtre = '', $ajaxoptions = array(), $hidelabel = 0, $alsoproductwithnosupplierprice = 0, $morecss = '', $placeholder = '')
	{
		// phpcs:enable
		global $langs, $conf;
		global $price_level, $status, $finished;

		if (!isset($status)) {
			$status = 1;
		}

		$selected_input_value = '';
		if (!empty($conf->use_javascript_ajax) && !empty($conf->global->PRODUIT_USE_SEARCH_TO_SELECT)) {
			if ($selected > 0) {
				require_once DOL_DOCUMENT_ROOT.'/product/class/product.class.php';
				$producttmpselect = new Product($this->db);
				$producttmpselect->fetch($selected);
				$selected_input_value = $producttmpselect->ref;
				unset($producttmpselect);
			}

			// mode=2 means suppliers products
			$urloption = ($socid > 0 ? 'socid='.$socid.'&' : '').'htmlname='.$htmlname.'&outjson=1&price_level='.$price_level.'&type='.$filtertype.'&mode=2&status='.$status.'&finished='.$finished.'&alsoproductwithnosupplierprice='.$alsoproductwithnosupplierprice;
			print ajax_autocompleter($selected, $htmlname, DOL_URL_ROOT.'/product/ajax/products.php', $urloption, $conf->global->PRODUIT_USE_SEARCH_TO_SELECT, 0, $ajaxoptions);

			print ($hidelabel ? '' : $langs->trans("RefOrLabel").' : ').'<input type="text" class="minwidth300" name="search_'.$htmlname.'" id="search_'.$htmlname.'" value="'.$selected_input_value.'"'.($placeholder ? ' placeholder="'.$placeholder.'"' : '').'>';
		} else {
			print $this->select_produits_fournisseurs_list($socid, $selected, $htmlname, $filtertype, $filtre, '', $status, 0, 0, $alsoproductwithnosupplierprice, $morecss, 0, $placeholder);
		}
	}

	// phpcs:disable PEAR.NamingConventions.ValidFunctionName.ScopeNotCamelCaps
	/**
	 *	Return list of suppliers products
	 *
	 *	@param	int		$socid   			Id of supplier thirdparty (0 = no filter)
	 *	@param  int		$selected       	Product price pre-selected (must be 'id' in product_fournisseur_price or 'idprod_IDPROD')
	 *	@param  string	$htmlname       	Name of HTML select
	 *  @param	string	$filtertype     	Filter on product type (''=nofilter, 0=product, 1=service)
	 *	@param  string	$filtre         	Generic filter. Data must not come from user input.
	 *	@param  string	$filterkey      	Filter of produdts
	 *  @param  int		$statut         	-1=Return all products, 0=Products not on buy, 1=Products on buy
	 *  @param  int		$outputmode     	0=HTML select string, 1=Array
	 *  @param  int     $limit          	Limit of line number
	 *  @param  int     $alsoproductwithnosupplierprice    1=Add also product without supplier prices
	 *  @param	string	$morecss			Add more CSS
	 *  @param	int		$showstockinlist	Show stock information (slower).
	 *  @param	string	$placeholder		Placeholder
	 *  @return array|string       			Array of keys for json or HTML component
	 */
	public function select_produits_fournisseurs_list($socid, $selected = '', $htmlname = 'productid', $filtertype = '', $filtre = '', $filterkey = '', $statut = -1, $outputmode = 0, $limit = 100, $alsoproductwithnosupplierprice = 0, $morecss = '', $showstockinlist = 0, $placeholder = '')
	{
		// phpcs:enable
		global $langs, $conf, $user;
		global $hookmanager;

		$out = '';
		$outarray = array();

		$maxlengtharticle = (empty($conf->global->PRODUCT_MAX_LENGTH_COMBO) ? 48 : $conf->global->PRODUCT_MAX_LENGTH_COMBO);

		$langs->load('stocks');
		// Units
		if (getDolGlobalInt('PRODUCT_USE_UNITS')) {
			$langs->load('other');
		}

		$sql = "SELECT p.rowid, p.ref, p.label, p.price, p.duration, p.fk_product_type, p.stock, p.tva_tx as tva_tx_sale, p.default_vat_code as default_vat_code_sale,";
		$sql .= " pfp.ref_fourn, pfp.rowid as idprodfournprice, pfp.price as fprice, pfp.quantity, pfp.remise_percent, pfp.remise, pfp.unitprice,";
		$sql .= " pfp.fk_supplier_price_expression, pfp.fk_product, pfp.tva_tx, pfp.default_vat_code, pfp.fk_soc, s.nom as name,";
		$sql .= " pfp.supplier_reputation";
		// if we use supplier description of the products
		if (!empty($conf->global->PRODUIT_FOURN_TEXTS)) {
			$sql .= ", pfp.desc_fourn as description";
		} else {
			$sql .= ", p.description";
		}
		// Units
		if (getDolGlobalInt('PRODUCT_USE_UNITS')) {
			$sql .= ", u.label as unit_long, u.short_label as unit_short, p.weight, p.weight_units, p.length, p.length_units, p.width, p.width_units, p.height, p.height_units, p.surface, p.surface_units, p.volume, p.volume_units";
		}
		if (isModEnabled('barcode')) {
			$sql .= ", pfp.barcode";
		}
		$sql .= " FROM ".$this->db->prefix()."product as p";
		$sql .= " LEFT JOIN ".$this->db->prefix()."product_fournisseur_price as pfp ON ( p.rowid = pfp.fk_product AND pfp.entity IN (".getEntity('product').") )";
		if ($socid > 0) {
			$sql .= " AND pfp.fk_soc = ".((int) $socid);
		}
		$sql .= " LEFT JOIN ".$this->db->prefix()."societe as s ON pfp.fk_soc = s.rowid";
		// Units
		if (getDolGlobalInt('PRODUCT_USE_UNITS')) {
			$sql .= " LEFT JOIN ".$this->db->prefix()."c_units u ON u.rowid = p.fk_unit";
		}
		$sql .= " WHERE p.entity IN (".getEntity('product').")";
		if ($statut != -1) {
			$sql .= " AND p.tobuy = ".((int) $statut);
		}
		if (strval($filtertype) != '') {
			$sql .= " AND p.fk_product_type = ".((int) $filtertype);
		}
		if (!empty($filtre)) {
			$sql .= " ".$filtre;
		}
		// Add where from hooks
		$parameters = array();
		$reshook = $hookmanager->executeHooks('selectSuppliersProductsListWhere', $parameters); // Note that $action and $object may have been modified by hook
		$sql .= $hookmanager->resPrint;
		// Add criteria on ref/label
		if ($filterkey != '') {
			$sql .= ' AND (';
			$prefix = empty($conf->global->PRODUCT_DONOTSEARCH_ANYWHERE) ? '%' : ''; // Can use index if PRODUCT_DONOTSEARCH_ANYWHERE is on
			// For natural search
			$scrit = explode(' ', $filterkey);
			$i = 0;
			if (count($scrit) > 1) {
				$sql .= "(";
			}
			foreach ($scrit as $crit) {
				if ($i > 0) {
					$sql .= " AND ";
				}
				$sql .= "(pfp.ref_fourn LIKE '".$this->db->escape($prefix.$crit)."%' OR p.ref LIKE '".$this->db->escape($prefix.$crit)."%' OR p.label LIKE '".$this->db->escape($prefix.$crit)."%'";
				if (!empty($conf->global->PRODUIT_FOURN_TEXTS)) {
					$sql .= " OR pfp.desc_fourn LIKE '".$this->db->escape($prefix.$crit)."%'";
				}
				$sql .= ")";
				$i++;
			}
			if (count($scrit) > 1) {
				$sql .= ")";
			}
			if (isModEnabled('barcode')) {
				$sql .= " OR p.barcode LIKE '".$this->db->escape($prefix.$filterkey)."%'";
				$sql .= " OR pfp.barcode LIKE '".$this->db->escape($prefix.$filterkey)."%'";
			}
			$sql .= ')';
		}
		$sql .= " ORDER BY pfp.ref_fourn DESC, pfp.quantity ASC";
		$sql .= $this->db->plimit($limit, 0);

		// Build output string

		dol_syslog(get_class($this)."::select_produits_fournisseurs_list", LOG_DEBUG);
		$result = $this->db->query($sql);
		if ($result) {
			require_once DOL_DOCUMENT_ROOT.'/product/dynamic_price/class/price_parser.class.php';
			require_once DOL_DOCUMENT_ROOT.'/core/lib/product.lib.php';

			$num = $this->db->num_rows($result);

			//$out.='<select class="flat" id="select'.$htmlname.'" name="'.$htmlname.'">';	// remove select to have id same with combo and ajax
			$out .= '<select class="flat '.($morecss ? ' '.$morecss : '').'" id="'.$htmlname.'" name="'.$htmlname.'">';
			if (!$selected) {
				$out .= '<option value="-1" selected>'.($placeholder ? $placeholder : '&nbsp;').'</option>';
			} else {
				$out .= '<option value="-1">'.($placeholder ? $placeholder : '&nbsp;').'</option>';
			}

			$i = 0;
			while ($i < $num) {
				$objp = $this->db->fetch_object($result);

				if (is_null($objp->idprodfournprice)) {
					// There is no supplier price found, we will use the vat rate for sale
					$objp->tva_tx = $objp->tva_tx_sale;
					$objp->default_vat_code = $objp->default_vat_code_sale;
				}

				$outkey = $objp->idprodfournprice; // id in table of price
				if (!$outkey && $alsoproductwithnosupplierprice) {
					$outkey = 'idprod_'.$objp->rowid; // id of product
				}

				$outref = $objp->ref;
				$outbarcode = $objp->barcode;
				$outqty = 1;
				$outdiscount = 0;
				$outtype = $objp->fk_product_type;
				$outdurationvalue = $outtype == Product::TYPE_SERVICE ?substr($objp->duration, 0, dol_strlen($objp->duration) - 1) : '';
				$outdurationunit = $outtype == Product::TYPE_SERVICE ?substr($objp->duration, -1) : '';

				// Units
				$outvalUnits = '';
				if (getDolGlobalInt('PRODUCT_USE_UNITS')) {
					if (!empty($objp->unit_short)) {
						$outvalUnits .= ' - '.$objp->unit_short;
					}
					if (!empty($objp->weight) && $objp->weight_units !== null) {
						$unitToShow = showDimensionInBestUnit($objp->weight, $objp->weight_units, 'weight', $langs);
						$outvalUnits .= ' - '.$unitToShow;
					}
					if ((!empty($objp->length) || !empty($objp->width) || !empty($objp->height)) && $objp->length_units !== null) {
						$unitToShow = $objp->length.' x '.$objp->width.' x '.$objp->height.' '.measuringUnitString(0, 'size', $objp->length_units);
						$outvalUnits .= ' - '.$unitToShow;
					}
					if (!empty($objp->surface) && $objp->surface_units !== null) {
						$unitToShow = showDimensionInBestUnit($objp->surface, $objp->surface_units, 'surface', $langs);
						$outvalUnits .= ' - '.$unitToShow;
					}
					if (!empty($objp->volume) && $objp->volume_units !== null) {
						$unitToShow = showDimensionInBestUnit($objp->volume, $objp->volume_units, 'volume', $langs);
						$outvalUnits .= ' - '.$unitToShow;
					}
					if ($outdurationvalue && $outdurationunit) {
						$da = array(
							'h' => $langs->trans('Hour'),
							'd' => $langs->trans('Day'),
							'w' => $langs->trans('Week'),
							'm' => $langs->trans('Month'),
							'y' => $langs->trans('Year')
						);
						if (isset($da[$outdurationunit])) {
							$outvalUnits .= ' - '.$outdurationvalue.' '.$langs->transnoentities($da[$outdurationunit].($outdurationvalue > 1 ? 's' : ''));
						}
					}
				}

				$objRef = $objp->ref;
				if ($filterkey && $filterkey != '') {
					$objRef = preg_replace('/('.preg_quote($filterkey, '/').')/i', '<strong>$1</strong>', $objRef, 1);
				}
				$objRefFourn = $objp->ref_fourn;
				if ($filterkey && $filterkey != '') {
					$objRefFourn = preg_replace('/('.preg_quote($filterkey, '/').')/i', '<strong>$1</strong>', $objRefFourn, 1);
				}
				$label = $objp->label;
				if ($filterkey && $filterkey != '') {
					$label = preg_replace('/('.preg_quote($filterkey, '/').')/i', '<strong>$1</strong>', $label, 1);
				}

				$optlabel = $objp->ref;
				if (!empty($objp->idprodfournprice) && ($objp->ref != $objp->ref_fourn)) {
					$optlabel .= ' <span class="opacitymedium">('.$objp->ref_fourn.')</span>';
				}
				if (isModEnabled('barcode') && !empty($objp->barcode)) {
					$optlabel .= ' ('.$outbarcode.')';
				}
				$optlabel .= ' - '.dol_trunc($label, $maxlengtharticle);

				$outvallabel = $objRef;
				if (!empty($objp->idprodfournprice) && ($objp->ref != $objp->ref_fourn)) {
					$outvallabel .= ' ('.$objRefFourn.')';
				}
				if (isModEnabled('barcode') && !empty($objp->barcode)) {
					$outvallabel .= ' ('.$outbarcode.')';
				}
				$outvallabel .= ' - '.dol_trunc($label, $maxlengtharticle);

				// Units
				$optlabel .= $outvalUnits;
				$outvallabel .= $outvalUnits;

				if (!empty($objp->idprodfournprice)) {
					$outqty = $objp->quantity;
					$outdiscount = $objp->remise_percent;
					if (isModEnabled('dynamicprices') && !empty($objp->fk_supplier_price_expression)) {
						$prod_supplier = new ProductFournisseur($this->db);
						$prod_supplier->product_fourn_price_id = $objp->idprodfournprice;
						$prod_supplier->id = $objp->fk_product;
						$prod_supplier->fourn_qty = $objp->quantity;
						$prod_supplier->fourn_tva_tx = $objp->tva_tx;
						$prod_supplier->fk_supplier_price_expression = $objp->fk_supplier_price_expression;

						require_once DOL_DOCUMENT_ROOT.'/product/dynamic_price/class/price_parser.class.php';
						$priceparser = new PriceParser($this->db);
						$price_result = $priceparser->parseProductSupplier($prod_supplier);
						if ($price_result >= 0) {
							$objp->fprice = $price_result;
							if ($objp->quantity >= 1) {
								$objp->unitprice = $objp->fprice / $objp->quantity; // Replace dynamically unitprice
							}
						}
					}
					if ($objp->quantity == 1) {
						$optlabel .= ' - '.price($objp->fprice * (!empty($conf->global->DISPLAY_DISCOUNTED_SUPPLIER_PRICE) ? (1 - $objp->remise_percent / 100) : 1), 1, $langs, 0, 0, -1, $conf->currency)."/";
						$outvallabel .= ' - '.price($objp->fprice * (!empty($conf->global->DISPLAY_DISCOUNTED_SUPPLIER_PRICE) ? (1 - $objp->remise_percent / 100) : 1), 0, $langs, 0, 0, -1, $conf->currency)."/";
						$optlabel .= $langs->trans("Unit"); // Do not use strtolower because it breaks utf8 encoding
						$outvallabel .= $langs->transnoentities("Unit");
					} else {
						$optlabel .= ' - '.price($objp->fprice * (!empty($conf->global->DISPLAY_DISCOUNTED_SUPPLIER_PRICE) ? (1 - $objp->remise_percent / 100) : 1), 1, $langs, 0, 0, -1, $conf->currency)."/".$objp->quantity;
						$outvallabel .= ' - '.price($objp->fprice * (!empty($conf->global->DISPLAY_DISCOUNTED_SUPPLIER_PRICE) ? (1 - $objp->remise_percent / 100) : 1), 0, $langs, 0, 0, -1, $conf->currency)."/".$objp->quantity;
						$optlabel .= ' '.$langs->trans("Units"); // Do not use strtolower because it breaks utf8 encoding
						$outvallabel .= ' '.$langs->transnoentities("Units");
					}

					if ($objp->quantity > 1) {
						$optlabel .= " (".price($objp->unitprice * (!empty($conf->global->DISPLAY_DISCOUNTED_SUPPLIER_PRICE) ? (1 - $objp->remise_percent / 100) : 1), 1, $langs, 0, 0, -1, $conf->currency)."/".$langs->trans("Unit").")"; // Do not use strtolower because it breaks utf8 encoding
						$outvallabel .= " (".price($objp->unitprice * (!empty($conf->global->DISPLAY_DISCOUNTED_SUPPLIER_PRICE) ? (1 - $objp->remise_percent / 100) : 1), 0, $langs, 0, 0, -1, $conf->currency)."/".$langs->transnoentities("Unit").")"; // Do not use strtolower because it breaks utf8 encoding
					}
					if ($objp->remise_percent >= 1) {
						$optlabel .= " - ".$langs->trans("Discount")." : ".vatrate($objp->remise_percent).' %';
						$outvallabel .= " - ".$langs->transnoentities("Discount")." : ".vatrate($objp->remise_percent).' %';
					}
					if ($objp->duration) {
						$optlabel .= " - ".$objp->duration;
						$outvallabel .= " - ".$objp->duration;
					}
					if (!$socid) {
						$optlabel .= " - ".dol_trunc($objp->name, 8);
						$outvallabel .= " - ".dol_trunc($objp->name, 8);
					}
					if ($objp->supplier_reputation) {
						//TODO dictionary
						$reputations = array(''=>$langs->trans('Standard'), 'FAVORITE'=>$langs->trans('Favorite'), 'NOTTHGOOD'=>$langs->trans('NotTheGoodQualitySupplier'), 'DONOTORDER'=>$langs->trans('DoNotOrderThisProductToThisSupplier'));

						$optlabel .= " - ".$reputations[$objp->supplier_reputation];
						$outvallabel .= " - ".$reputations[$objp->supplier_reputation];
					}
				} else {
					if (empty($alsoproductwithnosupplierprice)) {     // No supplier price defined for couple product/supplier
						$optlabel .= " - <span class='opacitymedium'>".$langs->trans("NoPriceDefinedForThisSupplier").'</span>';
						$outvallabel .= ' - '.$langs->transnoentities("NoPriceDefinedForThisSupplier");
					} else // No supplier price defined for product, even on other suppliers
					{
						$optlabel .= " - <span class='opacitymedium'>".$langs->trans("NoPriceDefinedForThisSupplier").'</span>';
						$outvallabel .= ' - '.$langs->transnoentities("NoPriceDefinedForThisSupplier");
					}
				}

				if (isModEnabled('stock') && $showstockinlist && isset($objp->stock) && ($objp->fk_product_type == Product::TYPE_PRODUCT || !empty($conf->global->STOCK_SUPPORTS_SERVICES))) {
					$novirtualstock = ($showstockinlist == 2);

					if (!empty($user->rights->stock->lire)) {
						$outvallabel .= ' - '.$langs->trans("Stock").': '.price(price2num($objp->stock, 'MS'));

						if ($objp->stock > 0) {
							$optlabel .= ' - <span class="product_line_stock_ok">';
						} elseif ($objp->stock <= 0) {
							$optlabel .= ' - <span class="product_line_stock_too_low">';
						}
						$optlabel .= $langs->transnoentities("Stock").':'.price(price2num($objp->stock, 'MS'));
						$optlabel .= '</span>';
						if (empty($novirtualstock) && !empty($conf->global->STOCK_SHOW_VIRTUAL_STOCK_IN_PRODUCTS_COMBO)) {  // Warning, this option may slow down combo list generation
							$langs->load("stocks");

							$tmpproduct = new Product($this->db);
							$tmpproduct->fetch($objp->rowid, '', '', '', 1, 1, 1); // Load product without lang and prices arrays (we just need to make ->virtual_stock() after)
							$tmpproduct->load_virtual_stock();
							$virtualstock = $tmpproduct->stock_theorique;

							$outvallabel .= ' - '.$langs->trans("VirtualStock").':'.$virtualstock;

							$optlabel .= ' - '.$langs->transnoentities("VirtualStock").':';
							if ($virtualstock > 0) {
								$optlabel .= '<span class="product_line_stock_ok">';
							} elseif ($virtualstock <= 0) {
								$optlabel .= '<span class="product_line_stock_too_low">';
							}
							$optlabel .= $virtualstock;
							$optlabel .= '</span>';

							unset($tmpproduct);
						}
					}
				}

				$optstart = '<option value="'.$outkey.'"';
				if ($selected && $selected == $objp->idprodfournprice) {
					$optstart .= ' selected';
				}
				if (empty($objp->idprodfournprice) && empty($alsoproductwithnosupplierprice)) {
					$optstart .= ' disabled';
				}

				if (!empty($objp->idprodfournprice) && $objp->idprodfournprice > 0) {
					$optstart .= ' data-product-id="'.dol_escape_htmltag($objp->rowid).'"';
					$optstart .= ' data-price-id="'.dol_escape_htmltag($objp->idprodfournprice).'"';
					$optstart .= ' data-qty="'.dol_escape_htmltag($objp->quantity).'"';
					$optstart .= ' data-up="'.dol_escape_htmltag(price2num($objp->unitprice)).'"';
					$optstart .= ' data-up-locale="'.dol_escape_htmltag(price($objp->unitprice)).'"';
					$optstart .= ' data-discount="'.dol_escape_htmltag($outdiscount).'"';
					$optstart .= ' data-tvatx="'.dol_escape_htmltag(price2num($objp->tva_tx)).'"';
					$optstart .= ' data-tvatx-formated="'.dol_escape_htmltag(price($objp->tva_tx, 0, $langs, 1, -1, 2)).'"';
					$optstart .= ' data-default-vat-code="'.dol_escape_htmltag($objp->default_vat_code).'"';
				}
				$optstart .= ' data-description="'.dol_escape_htmltag($objp->description, 0, 1).'"';

				$outarrayentry = array(
					'key' => $outkey,
					'value' => $outref,
					'label' => $outvallabel,
					'qty' => $outqty,
					'price_qty_ht' => price2num($objp->fprice, 'MU'),	// Keep higher resolution for price for the min qty
					'price_unit_ht' => price2num($objp->unitprice, 'MU'),	// This is used to fill the Unit Price
					'price_ht' => price2num($objp->unitprice, 'MU'),		// This is used to fill the Unit Price (for compatibility)
					'tva_tx_formated' => price($objp->tva_tx, 0, $langs, 1, -1, 2),
					'tva_tx' => price2num($objp->tva_tx),
					'default_vat_code' => $objp->default_vat_code,
					'discount' => $outdiscount,
					'type' => $outtype,
					'duration_value' => $outdurationvalue,
					'duration_unit' => $outdurationunit,
					'disabled' => (empty($objp->idprodfournprice) ? true : false),
					'description' => $objp->description
				);

				$parameters = array(
					'objp' => &$objp,
					'optstart' => &$optstart,
					'optlabel' => &$optlabel,
					'outvallabel' => &$outvallabel,
					'outarrayentry' => &$outarrayentry
				);
				$reshook = $hookmanager->executeHooks('selectProduitsFournisseurListOption', $parameters, $this);


				// Add new entry
				// "key" value of json key array is used by jQuery automatically as selected value. Example: 'type' = product or service, 'price_ht' = unit price without tax
				// "label" value of json key array is used by jQuery automatically as text for combo box
				$out .= $optstart . ' data-html="'.dol_escape_htmltag($optlabel).'">' . $optlabel . "</option>\n";
				array_push(
					$outarray,
					array('key'=>$outkey,
						'value'=>$outref,
						'label'=>$outvallabel,
						'qty'=>$outqty,
						'price_qty_ht'=>price2num($objp->fprice, 'MU'),		// Keep higher resolution for price for the min qty
						'price_qty_ht_locale'=>price($objp->fprice),
						'price_unit_ht'=>price2num($objp->unitprice, 'MU'),	// This is used to fill the Unit Price
						'price_unit_ht_locale'=>price($objp->unitprice),
						'price_ht'=>price2num($objp->unitprice, 'MU'),		// This is used to fill the Unit Price (for compatibility)
						'tva_tx_formated' => price($objp->tva_tx),
						'tva_tx'=>price2num($objp->tva_tx),
						'default_vat_code'=>$objp->default_vat_code,
						'discount'=>$outdiscount,
						'type'=>$outtype,
						'duration_value'=>$outdurationvalue,
						'duration_unit'=>$outdurationunit,
						'disabled'=>(empty($objp->idprodfournprice) ? true : false),
						'description'=>$objp->description
					)
				);
				// Exemple of var_dump $outarray
				// array(1) {[0]=>array(6) {[key"]=>string(1) "2" ["value"]=>string(3) "ppp"
				//           ["label"]=>string(76) "ppp (<strong>f</strong>ff2) - ppp - 20,00 Euros/1unité (20,00 Euros/unité)"
				//      	 ["qty"]=>string(1) "1" ["discount"]=>string(1) "0" ["disabled"]=>bool(false)
				//}
				//var_dump($outval); var_dump(utf8_check($outval)); var_dump(json_encode($outval));
				//$outval=array('label'=>'ppp (<strong>f</strong>ff2) - ppp - 20,00 Euros/ Unité (20,00 Euros/unité)');
				//var_dump($outval); var_dump(utf8_check($outval)); var_dump(json_encode($outval));

				$i++;
			}
			$out .= '</select>';

			$this->db->free($result);

			include_once DOL_DOCUMENT_ROOT.'/core/lib/ajax.lib.php';
			$out .= ajax_combobox($htmlname);
		} else {
			dol_print_error($this->db);
		}

		if (empty($outputmode)) {
			return $out;
		}
		return $outarray;
	}

	// phpcs:disable PEAR.NamingConventions.ValidFunctionName.ScopeNotCamelCaps
	/**
	 *	Return list of suppliers prices for a product
	 *
	 *  @param	    int		$productid       	Id of product
	 *  @param      string	$htmlname        	Name of HTML field
	 *  @param      int		$selected_supplier  Pre-selected supplier if more than 1 result
	 *  @return	    string
	 */
	public function select_product_fourn_price($productid, $htmlname = 'productfournpriceid', $selected_supplier = '')
	{
		// phpcs:enable
		global $langs, $conf;

		$langs->load('stocks');

		$sql = "SELECT p.rowid, p.ref, p.label, p.price, p.duration, pfp.fk_soc,";
		$sql .= " pfp.ref_fourn, pfp.rowid as idprodfournprice, pfp.price as fprice, pfp.remise_percent, pfp.quantity, pfp.unitprice,";
		$sql .= " pfp.fk_supplier_price_expression, pfp.fk_product, pfp.tva_tx, s.nom as name";
		$sql .= " FROM ".$this->db->prefix()."product as p";
		$sql .= " LEFT JOIN ".$this->db->prefix()."product_fournisseur_price as pfp ON p.rowid = pfp.fk_product";
		$sql .= " LEFT JOIN ".$this->db->prefix()."societe as s ON pfp.fk_soc = s.rowid";
		$sql .= " WHERE pfp.entity IN (".getEntity('productsupplierprice').")";
		$sql .= " AND p.tobuy = 1";
		$sql .= " AND s.fournisseur = 1";
		$sql .= " AND p.rowid = ".((int) $productid);
		if (empty($conf->global->PRODUCT_BEST_SUPPLIER_PRICE_PRESELECTED)) {
			$sql .= " ORDER BY s.nom, pfp.ref_fourn DESC";
		} else {
			$sql .= " ORDER BY pfp.unitprice ASC";
		}

		dol_syslog(get_class($this)."::select_product_fourn_price", LOG_DEBUG);
		$result = $this->db->query($sql);

		if ($result) {
			$num = $this->db->num_rows($result);

			$form = '<select class="flat" id="select_'.$htmlname.'" name="'.$htmlname.'">';

			if (!$num) {
				$form .= '<option value="0">-- '.$langs->trans("NoSupplierPriceDefinedForThisProduct").' --</option>';
			} else {
				require_once DOL_DOCUMENT_ROOT.'/product/dynamic_price/class/price_parser.class.php';
				$form .= '<option value="0">&nbsp;</option>';

				$i = 0;
				while ($i < $num) {
					$objp = $this->db->fetch_object($result);

					$opt = '<option value="'.$objp->idprodfournprice.'"';
					//if there is only one supplier, preselect it
					if ($num == 1 || ($selected_supplier > 0 && $objp->fk_soc == $selected_supplier) || ($i == 0 && !empty($conf->global->PRODUCT_BEST_SUPPLIER_PRICE_PRESELECTED))) {
						$opt .= ' selected';
					}
					$opt .= '>'.$objp->name.' - '.$objp->ref_fourn.' - ';

					if (isModEnabled('dynamicprices') && !empty($objp->fk_supplier_price_expression)) {
						$prod_supplier = new ProductFournisseur($this->db);
						$prod_supplier->product_fourn_price_id = $objp->idprodfournprice;
						$prod_supplier->id = $productid;
						$prod_supplier->fourn_qty = $objp->quantity;
						$prod_supplier->fourn_tva_tx = $objp->tva_tx;
						$prod_supplier->fk_supplier_price_expression = $objp->fk_supplier_price_expression;

						require_once DOL_DOCUMENT_ROOT.'/product/dynamic_price/class/price_parser.class.php';
						$priceparser = new PriceParser($this->db);
						$price_result = $priceparser->parseProductSupplier($prod_supplier);
						if ($price_result >= 0) {
							$objp->fprice = $price_result;
							if ($objp->quantity >= 1) {
								$objp->unitprice = $objp->fprice / $objp->quantity;
							}
						}
					}
					if ($objp->quantity == 1) {
						$opt .= price($objp->fprice * (!empty($conf->global->DISPLAY_DISCOUNTED_SUPPLIER_PRICE) ? (1 - $objp->remise_percent / 100) : 1), 1, $langs, 0, 0, -1, $conf->currency)."/";
					}

					$opt .= $objp->quantity.' ';

					if ($objp->quantity == 1) {
						$opt .= $langs->trans("Unit");
					} else {
						$opt .= $langs->trans("Units");
					}
					if ($objp->quantity > 1) {
						$opt .= " - ";
						$opt .= price($objp->unitprice * (!empty($conf->global->DISPLAY_DISCOUNTED_SUPPLIER_PRICE) ? (1 - $objp->remise_percent / 100) : 1), 1, $langs, 0, 0, -1, $conf->currency)."/".$langs->trans("Unit");
					}
					if ($objp->duration) {
						$opt .= " - ".$objp->duration;
					}
					$opt .= "</option>\n";

					$form .= $opt;
					$i++;
				}
			}

			$form .= '</select>';
			$this->db->free($result);
			return $form;
		} else {
			dol_print_error($this->db);
			return '';
		}
	}

	// phpcs:disable PEAR.NamingConventions.ValidFunctionName.ScopeNotCamelCaps
	/**
	 *    Return list of delivery address
	 *
	 *    @param    string	$selected          	Id contact pre-selectionn
	 *    @param    int		$socid				Id of company
	 *    @param    string	$htmlname          	Name of HTML field
	 *    @param    int		$showempty         	Add an empty field
	 *    @return	integer
	 */
	public function select_address($selected, $socid, $htmlname = 'address_id', $showempty = 0)
	{
		// phpcs:enable
		// looking for users
		$sql = "SELECT a.rowid, a.label";
		$sql .= " FROM ".$this->db->prefix()."societe_address as a";
		$sql .= " WHERE a.fk_soc = ".((int) $socid);
		$sql .= " ORDER BY a.label ASC";

		dol_syslog(get_class($this)."::select_address", LOG_DEBUG);
		$resql = $this->db->query($sql);
		if ($resql) {
			print '<select class="flat" id="select_'.$htmlname.'" name="'.$htmlname.'">';
			if ($showempty) {
				print '<option value="0">&nbsp;</option>';
			}
			$num = $this->db->num_rows($resql);
			$i = 0;
			if ($num) {
				while ($i < $num) {
					$obj = $this->db->fetch_object($resql);

					if ($selected && $selected == $obj->rowid) {
						print '<option value="'.$obj->rowid.'" selected>'.$obj->label.'</option>';
					} else {
						print '<option value="'.$obj->rowid.'">'.$obj->label.'</option>';
					}
					$i++;
				}
			}
			print '</select>';
			return $num;
		} else {
			dol_print_error($this->db);
			return -1;
		}
	}

	// phpcs:disable PEAR.NamingConventions.ValidFunctionName.ScopeNotCamelCaps
	/**
	 *      Load into cache list of payment terms
	 *
	 *      @return     int             Nb of lines loaded, <0 if KO
	 */
	public function load_cache_conditions_paiements()
	{
		// phpcs:enable
		global $langs;

		$num = count($this->cache_conditions_paiements);
		if ($num > 0) {
			return 0; // Cache already loaded
		}

		dol_syslog(__METHOD__, LOG_DEBUG);

		$sql = "SELECT rowid, code, libelle as label, deposit_percent";
		$sql .= " FROM ".$this->db->prefix().'c_payment_term';
		$sql .= " WHERE entity IN (".getEntity('c_payment_term').")";
		$sql .= " AND active > 0";
		$sql .= " ORDER BY sortorder";

		$resql = $this->db->query($sql);
		if ($resql) {
			$num = $this->db->num_rows($resql);
			$i = 0;
			while ($i < $num) {
				$obj = $this->db->fetch_object($resql);

				// Si traduction existe, on l'utilise, sinon on prend le libelle par defaut
				$label = ($langs->trans("PaymentConditionShort".$obj->code) != ("PaymentConditionShort".$obj->code) ? $langs->trans("PaymentConditionShort".$obj->code) : ($obj->label != '-' ? $obj->label : ''));
				$this->cache_conditions_paiements[$obj->rowid]['code'] = $obj->code;
				$this->cache_conditions_paiements[$obj->rowid]['label'] = $label;
				$this->cache_conditions_paiements[$obj->rowid]['deposit_percent'] = $obj->deposit_percent;
				$i++;
			}

			//$this->cache_conditions_paiements=dol_sort_array($this->cache_conditions_paiements, 'label', 'asc', 0, 0, 1);		// We use the field sortorder of table

			return $num;
		} else {
			dol_print_error($this->db);
			return -1;
		}
	}

	// phpcs:disable PEAR.NamingConventions.ValidFunctionName.ScopeNotCamelCaps
	/**
	 *      Load int a cache property th elist of possible delivery delays.
	 *
	 *      @return     int             Nb of lines loaded, <0 if KO
	 */
	public function load_cache_availability()
	{
		// phpcs:enable
		global $langs;

		$num = count($this->cache_availability);	// TODO Use $conf->cache['availability'] instead of $this->cache_availability
		if ($num > 0) {
			return 0; // Cache already loaded
		}

		dol_syslog(__METHOD__, LOG_DEBUG);

		$langs->load('propal');

		$sql = "SELECT rowid, code, label, position";
		$sql .= " FROM ".$this->db->prefix().'c_availability';
		$sql .= " WHERE active > 0";

		$resql = $this->db->query($sql);
		if ($resql) {
			$num = $this->db->num_rows($resql);
			$i = 0;
			while ($i < $num) {
				$obj = $this->db->fetch_object($resql);

				// Si traduction existe, on l'utilise, sinon on prend le libelle par defaut
				$label = ($langs->trans("AvailabilityType".$obj->code) != ("AvailabilityType".$obj->code) ? $langs->trans("AvailabilityType".$obj->code) : ($obj->label != '-' ? $obj->label : ''));
				$this->cache_availability[$obj->rowid]['code'] = $obj->code;
				$this->cache_availability[$obj->rowid]['label'] = $label;
				$this->cache_availability[$obj->rowid]['position'] = $obj->position;
				$i++;
			}

			$this->cache_availability = dol_sort_array($this->cache_availability, 'position', 'asc', 0, 0, 1);

			return $num;
		} else {
			dol_print_error($this->db);
			return -1;
		}
	}

	/**
	 *      Retourne la liste des types de delais de livraison possibles
	 *
	 *      @param	int		$selected       Id du type de delais pre-selectionne
	 *      @param  string	$htmlname       Nom de la zone select
	 *      @param  string	$filtertype     To add a filter
	 *		@param	int		$addempty		Add empty entry
	 * 		@param	string	$morecss		More CSS
	 *		@return	void
	 */
	public function selectAvailabilityDelay($selected = '', $htmlname = 'availid', $filtertype = '', $addempty = 0, $morecss = '')
	{
		global $langs, $user;

		$this->load_cache_availability();

		dol_syslog(__METHOD__." selected=".$selected.", htmlname=".$htmlname, LOG_DEBUG);

		print '<select id="'.$htmlname.'" class="flat'.($morecss ? ' '.$morecss : '').'" name="'.$htmlname.'">';
		if ($addempty) {
			print '<option value="0">&nbsp;</option>';
		}
		foreach ($this->cache_availability as $id => $arrayavailability) {
			if ($selected == $id) {
				print '<option value="'.$id.'" selected>';
			} else {
				print '<option value="'.$id.'">';
			}
			print dol_escape_htmltag($arrayavailability['label']);
			print '</option>';
		}
		print '</select>';
		if ($user->admin) {
			print info_admin($langs->trans("YouCanChangeValuesForThisListFromDictionarySetup"), 1);
		}
		print ajax_combobox($htmlname);
	}

	/**
	 *      Load into cache cache_demand_reason, array of input reasons
	 *
	 *      @return     int             Nb of lines loaded, <0 if KO
	 */
	public function loadCacheInputReason()
	{
		global $langs;

		$num = count($this->cache_demand_reason);	// TODO Use $conf->cache['input_reason'] instead of $this->cache_demand_reason
		if ($num > 0) {
			return 0; // Cache already loaded
		}

		$sql = "SELECT rowid, code, label";
		$sql .= " FROM ".$this->db->prefix().'c_input_reason';
		$sql .= " WHERE active > 0";

		$resql = $this->db->query($sql);
		if ($resql) {
			$num = $this->db->num_rows($resql);
			$i = 0;
			$tmparray = array();
			while ($i < $num) {
				$obj = $this->db->fetch_object($resql);

				// Si traduction existe, on l'utilise, sinon on prend le libelle par defaut
				$label = ($obj->label != '-' ? $obj->label : '');
				if ($langs->trans("DemandReasonType".$obj->code) != ("DemandReasonType".$obj->code)) {
					$label = $langs->trans("DemandReasonType".$obj->code); // So translation key DemandReasonTypeSRC_XXX will work
				}
				if ($langs->trans($obj->code) != $obj->code) {
					$label = $langs->trans($obj->code); // So translation key SRC_XXX will work
				}

				$tmparray[$obj->rowid]['id']   = $obj->rowid;
				$tmparray[$obj->rowid]['code'] = $obj->code;
				$tmparray[$obj->rowid]['label'] = $label;
				$i++;
			}

			$this->cache_demand_reason = dol_sort_array($tmparray, 'label', 'asc', 0, 0, 1);

			unset($tmparray);
			return $num;
		} else {
			dol_print_error($this->db);
			return -1;
		}
	}

	/**
	 *	Return list of input reason (events that triggered an object creation, like after sending an emailing, making an advert, ...)
	 *  List found into table c_input_reason loaded by loadCacheInputReason
	 *
	 *  @param	int		$selected        Id or code of type origin to select by default
	 *  @param  string	$htmlname        Nom de la zone select
	 *  @param  string	$exclude         To exclude a code value (Example: SRC_PROP)
	 *	@param	int		$addempty		 Add an empty entry
	 *  @param  string	$morecss		 Add more css to the HTML select component
	 *  @param	int		$notooltip		 Do not show the tooltip for admin
	 *	@return	void
	 */
	public function selectInputReason($selected = '', $htmlname = 'demandreasonid', $exclude = '', $addempty = 0, $morecss = '', $notooltip = 0)
	{
		global $langs, $user;

		$this->loadCacheInputReason();

		print '<select class="flat'.($morecss ? ' '.$morecss : '').'" id="select_'.$htmlname.'" name="'.$htmlname.'">';
		if ($addempty) {
			print '<option value="0"'.(empty($selected) ? ' selected' : '').'>&nbsp;</option>';
		}
		foreach ($this->cache_demand_reason as $id => $arraydemandreason) {
			if ($arraydemandreason['code'] == $exclude) {
				continue;
			}

			if ($selected && ($selected == $arraydemandreason['id'] || $selected == $arraydemandreason['code'])) {
				print '<option value="'.$arraydemandreason['id'].'" selected>';
			} else {
				print '<option value="'.$arraydemandreason['id'].'">';
			}
			$label = $arraydemandreason['label']; // Translation of label was already done into the ->loadCacheInputReason
			print $langs->trans($label);
			print '</option>';
		}
		print '</select>';
		if ($user->admin && empty($notooltip)) {
			print info_admin($langs->trans("YouCanChangeValuesForThisListFromDictionarySetup"), 1);
		}
		print ajax_combobox('select_'.$htmlname);
	}

	// phpcs:disable PEAR.NamingConventions.ValidFunctionName.ScopeNotCamelCaps
	/**
	 *      Charge dans cache la liste des types de paiements possibles
	 *
	 *      @return     int                 Nb of lines loaded, <0 if KO
	 */
	public function load_cache_types_paiements()
	{
		// phpcs:enable
		global $langs;

		$num = count($this->cache_types_paiements);		// TODO Use $conf->cache['payment_mode'] instead of $this->cache_types_paiements
		if ($num > 0) {
			return $num; // Cache already loaded
		}

		dol_syslog(__METHOD__, LOG_DEBUG);

		$this->cache_types_paiements = array();

		$sql = "SELECT id, code, libelle as label, type, active";
		$sql .= " FROM ".$this->db->prefix()."c_paiement";
		$sql .= " WHERE entity IN (".getEntity('c_paiement').")";

		$resql = $this->db->query($sql);
		if ($resql) {
			$num = $this->db->num_rows($resql);
			$i = 0;
			while ($i < $num) {
				$obj = $this->db->fetch_object($resql);

				// Si traduction existe, on l'utilise, sinon on prend le libelle par defaut
				$label = ($langs->transnoentitiesnoconv("PaymentTypeShort".$obj->code) != ("PaymentTypeShort".$obj->code) ? $langs->transnoentitiesnoconv("PaymentTypeShort".$obj->code) : ($obj->label != '-' ? $obj->label : ''));
				$this->cache_types_paiements[$obj->id]['id'] = $obj->id;
				$this->cache_types_paiements[$obj->id]['code'] = $obj->code;
				$this->cache_types_paiements[$obj->id]['label'] = $label;
				$this->cache_types_paiements[$obj->id]['type'] = $obj->type;
				$this->cache_types_paiements[$obj->id]['active'] = $obj->active;
				$i++;
			}

			$this->cache_types_paiements = dol_sort_array($this->cache_types_paiements, 'label', 'asc', 0, 0, 1);

			return $num;
		} else {
			dol_print_error($this->db);
			return -1;
		}
	}


	// phpcs:disable PEAR.NamingConventions.ValidFunctionName.ScopeNotCamelCaps
	/**
	 *	print list of payment modes.
	 *	Constant MAIN_DEFAULT_PAYMENT_TERM_ID can used to set default value but scope is all application, probably not what you want.
	 *	See instead to force the default value by the caller.
	 *
	 *	@param	int		$selected			Id of payment term to preselect by default
	 *	@param	string	$htmlname			Nom de la zone select
	 *	@param	int		$filtertype			If > 0, include payment terms with deposit percentage (for objects other than invoices and invoice templates)
	 *	@param	int		$addempty			Add an empty entry
	 *	@param	int		$noinfoadmin		0=Add admin info, 1=Disable admin info
	 *	@param	string	$morecss			Add more CSS on select tag
	 *	@param	string	$deposit_percent	< 0 : deposit_percent input makes no sense (for example, in list filters)
	 *										0 : use default deposit percentage from entry
	 *										> 0 : force deposit percentage (for example, from company object)
	 *	@return	void
	 *  @deprecated
	 */
	public function select_conditions_paiements($selected = 0, $htmlname = 'condid', $filtertype = -1, $addempty = 0, $noinfoadmin = 0, $morecss = '', $deposit_percent = -1)
	{
		// phpcs:enable
		print $this->getSelectConditionsPaiements($selected, $htmlname, $filtertype, $addempty, $noinfoadmin, $morecss, $deposit_percent = -1);
	}


	/**
	 *	Return list of payment modes.
	 *	Constant MAIN_DEFAULT_PAYMENT_TERM_ID can used to set default value but scope is all application, probably not what you want.
	 *	See instead to force the default value by the caller.
	 *
	 *	@param	int		$selected			Id of payment term to preselect by default
	 *	@param	string	$htmlname			Nom de la zone select
	 *	@param	int		$filtertype			If > 0, include payment terms with deposit percentage (for objects other than invoices and invoice templates)
	 *	@param	int		$addempty			Add an empty entry
	 *	@param	int		$noinfoadmin		0=Add admin info, 1=Disable admin info
	 *	@param	string	$morecss			Add more CSS on select tag
	 * 	@param	string	$deposit_percent	< 0 : deposit_percent input makes no sense (for example, in list filters)
	 *										0 : use default deposit percentage from entry
	 *										> 0 : force deposit percentage (for example, from company object)
	 *	@return	string						String for the HTML select component
	 */
	public function getSelectConditionsPaiements($selected = 0, $htmlname = 'condid', $filtertype = -1, $addempty = 0, $noinfoadmin = 0, $morecss = '', $deposit_percent = -1)
	{
		global $langs, $user, $conf;

		$out = '';
		dol_syslog(__METHOD__." selected=".$selected.", htmlname=".$htmlname, LOG_DEBUG);

		$this->load_cache_conditions_paiements();

		// Set default value if not already set by caller
		if (empty($selected) && !empty($conf->global->MAIN_DEFAULT_PAYMENT_TERM_ID)) {
			$selected = $conf->global->MAIN_DEFAULT_PAYMENT_TERM_ID;
		}

		$out.=  '<select id="'.$htmlname.'" class="flat selectpaymentterms'.($morecss ? ' '.$morecss : '').'" name="'.$htmlname.'">';
		if ($addempty) {
			$out.=  '<option value="0">&nbsp;</option>';
		}

		$selectedDepositPercent = null;

		foreach ($this->cache_conditions_paiements as $id => $arrayconditions) {
			if ($filtertype <= 0 && !empty($arrayconditions['deposit_percent'])) {
				continue;
			}

			if ($selected == $id) {
				$selectedDepositPercent = $deposit_percent > 0 ? $deposit_percent : $arrayconditions['deposit_percent'];
				$out .= '<option value="'.$id.'" data-deposit_percent="' . $arrayconditions['deposit_percent'] . '" selected>';
			} else {
				$out .= '<option value="'.$id.'" data-deposit_percent="' . $arrayconditions['deposit_percent'] . '">';
			}
			$label = $arrayconditions['label'];

			if (!empty($arrayconditions['deposit_percent'])) {
				$label = str_replace('__DEPOSIT_PERCENT__', $deposit_percent > 0 ? $deposit_percent : $arrayconditions['deposit_percent'], $label);
			}

			$out.= $label;
			$out.= '</option>';
		}
		$out.=  '</select>';
		if ($user->admin && empty($noinfoadmin)) {
			$out.=  info_admin($langs->trans("YouCanChangeValuesForThisListFromDictionarySetup"), 1);
		}
		$out.=  ajax_combobox($htmlname);

		if ($deposit_percent >= 0) {
			$out .= ' <span id="'.$htmlname.'_deposit_percent_container"' . (empty($selectedDepositPercent) ? ' style="display: none"' : '') . '>';
			$out .= $langs->trans('DepositPercent') . ' : ';
			$out .= '<input id="'.$htmlname.'_deposit_percent" name="'.$htmlname.'_deposit_percent" class="maxwidth50" value="' . $deposit_percent . '" />';
			$out .= '</span>';
			$out .= '
				<script>
					$(document).ready(function () {
						$("#' . $htmlname . '").change(function () {
							let $selected = $(this).find("option:selected");
							let depositPercent = $selected.attr("data-deposit_percent");

							if (depositPercent.length > 0) {
								$("#'.$htmlname.'_deposit_percent_container").show().find("#'.$htmlname.'_deposit_percent").val(depositPercent);
							} else {
								$("#'.$htmlname.'_deposit_percent_container").hide();
							}

							return true;
						});
					});
				</script>';
		}

		return $out;
	}


	// phpcs:disable PEAR.NamingConventions.ValidFunctionName.ScopeNotCamelCaps
	/**
	 *      Return list of payment methods
	 *      Constant MAIN_DEFAULT_PAYMENT_TYPE_ID can used to set default value but scope is all application, probably not what you want.
	 *
	 *      @param	string	$selected       Id or code or preselected payment mode
	 *      @param  string	$htmlname       Name of select field
	 *      @param  string	$filtertype     To filter on field type in llx_c_paiement ('CRDT' or 'DBIT' or array('code'=>xx,'label'=>zz))
	 *      @param  int		$format         0=id+label, 1=code+code, 2=code+label, 3=id+code
	 *      @param  int		$empty			1=can be empty, 0 otherwise
	 * 		@param	int		$noadmininfo	0=Add admin info, 1=Disable admin info
	 *      @param  int		$maxlength      Max length of label
	 *      @param  int     $active         Active or not, -1 = all
	 *      @param  string  $morecss        Add more CSS on select tag
	 *      @param	int		$nooutput		1=Return string, do not send to output
	 * 		@return	string|void				String for the HTML select component
	 */
	public function select_types_paiements($selected = '', $htmlname = 'paiementtype', $filtertype = '', $format = 0, $empty = 1, $noadmininfo = 0, $maxlength = 0, $active = 1, $morecss = '', $nooutput = 0)
	{
		// phpcs:enable
		global $langs, $user, $conf;

		$out = '';

		dol_syslog(__METHOD__." ".$selected.", ".$htmlname.", ".$filtertype.", ".$format, LOG_DEBUG);

		$filterarray = array();
		if ($filtertype == 'CRDT') {
			$filterarray = array(0, 2, 3);
		} elseif ($filtertype == 'DBIT') {
			$filterarray = array(1, 2, 3);
		} elseif ($filtertype != '' && $filtertype != '-1') {
			$filterarray = explode(',', $filtertype);
		}

		$this->load_cache_types_paiements();

		// Set default value if not already set by caller
		if (empty($selected) && !empty($conf->global->MAIN_DEFAULT_PAYMENT_TYPE_ID)) {
			$selected = $conf->global->MAIN_DEFAULT_PAYMENT_TYPE_ID;
		}

		$out .= '<select id="select'.$htmlname.'" class="flat selectpaymenttypes'.($morecss ? ' '.$morecss : '').'" name="'.$htmlname.'">';
		if ($empty) {
			$out .= '<option value="">&nbsp;</option>';
		}
		foreach ($this->cache_types_paiements as $id => $arraytypes) {
			// If not good status
			if ($active >= 0 && $arraytypes['active'] != $active) {
				continue;
			}

			// On passe si on a demande de filtrer sur des modes de paiments particuliers
			if (count($filterarray) && !in_array($arraytypes['type'], $filterarray)) {
				continue;
			}

			// We discard empty line if showempty is on because an empty line has already been output.
			if ($empty && empty($arraytypes['code'])) {
				continue;
			}

			if ($format == 0) {
				$out .= '<option value="'.$id.'"';
			} elseif ($format == 1) {
				$out .= '<option value="'.$arraytypes['code'].'"';
			} elseif ($format == 2) {
				$out .= '<option value="'.$arraytypes['code'].'"';
			} elseif ($format == 3) {
				$out .= '<option value="'.$id.'"';
			}
			// Print attribute selected or not
			if ($format == 1 || $format == 2) {
				if ($selected == $arraytypes['code']) {
					$out .= ' selected';
				}
			} else {
				if ($selected == $id) {
					$out .= ' selected';
				}
			}
			$out .= '>';
			$value = '';
			if ($format == 0) {
				$value = ($maxlength ?dol_trunc($arraytypes['label'], $maxlength) : $arraytypes['label']);
			} elseif ($format == 1) {
				$value = $arraytypes['code'];
			} elseif ($format == 2) {
				$value = ($maxlength ?dol_trunc($arraytypes['label'], $maxlength) : $arraytypes['label']);
			} elseif ($format == 3) {
				$value = $arraytypes['code'];
			}
			$out .= $value ? $value : '&nbsp;';
			$out .= '</option>';
		}
		$out .= '</select>';
		if ($user->admin && !$noadmininfo) {
			$out .= info_admin($langs->trans("YouCanChangeValuesForThisListFromDictionarySetup"), 1);
		}
		$out .= ajax_combobox('select'.$htmlname);

		if (empty($nooutput)) {
			print $out;
		} else {
			return $out;
		}
	}


	/**
	 *  Selection HT or TTC
	 *
	 *  @param	string	$selected       Id pre-selectionne
	 *  @param  string	$htmlname       Nom de la zone select
	 *  @param	string	$addjscombo		Add js combo
	 * 	@return	string					Code of HTML select to chose tax or not
	 */
	public function selectPriceBaseType($selected = '', $htmlname = 'price_base_type', $addjscombo = 0)
	{
		global $langs;

		$return = '<select class="flat maxwidth100" id="select_'.$htmlname.'" name="'.$htmlname.'">';
		$options = array(
			'HT'=>$langs->trans("HT"),
			'TTC'=>$langs->trans("TTC")
		);
		foreach ($options as $id => $value) {
			if ($selected == $id) {
				$return .= '<option value="'.$id.'" selected>'.$value;
			} else {
				$return .= '<option value="'.$id.'">'.$value;
			}
			$return .= '</option>';
		}
		$return .= '</select>';
		if ($addjscombo) {
			$return .= ajax_combobox('select_'.$htmlname);
		}

		return $return;
	}

	// phpcs:disable PEAR.NamingConventions.ValidFunctionName.ScopeNotCamelCaps
	/**
	 *      Load in cache list of transport mode
	 *
	 *      @return     int                 Nb of lines loaded, <0 if KO
	 */
	public function load_cache_transport_mode()
	{
		// phpcs:enable
		global $langs;

		$num = count($this->cache_transport_mode);		// TODO Use $conf->cache['payment_mode'] instead of $this->cache_transport_mode
		if ($num > 0) {
			return $num; // Cache already loaded
		}

		dol_syslog(__METHOD__, LOG_DEBUG);

		$this->cache_transport_mode = array();

		$sql = "SELECT rowid, code, label, active";
		$sql .= " FROM ".$this->db->prefix()."c_transport_mode";
		$sql .= " WHERE entity IN (".getEntity('c_transport_mode').")";

		$resql = $this->db->query($sql);
		if ($resql) {
			$num = $this->db->num_rows($resql);
			$i = 0;
			while ($i < $num) {
				$obj = $this->db->fetch_object($resql);

				// If traduction exist, we use it else we take the default label
				$label = ($langs->transnoentitiesnoconv("PaymentTypeShort".$obj->code) != ("PaymentTypeShort".$obj->code) ? $langs->transnoentitiesnoconv("PaymentTypeShort".$obj->code) : ($obj->label != '-' ? $obj->label : ''));
				$this->cache_transport_mode[$obj->rowid]['rowid'] = $obj->rowid;
				$this->cache_transport_mode[$obj->rowid]['code'] = $obj->code;
				$this->cache_transport_mode[$obj->rowid]['label'] = $label;
				$this->cache_transport_mode[$obj->rowid]['active'] = $obj->active;
				$i++;
			}

			$this->cache_transport_mode = dol_sort_array($this->cache_transport_mode, 'label', 'asc', 0, 0, 1);

			return $num;
		} else {
			dol_print_error($this->db);
			return -1;
		}
	}

	/**
	 *      Return list of transport mode for intracomm report
	 *
	 *      @param	string	$selected       Id of the transport mode pre-selected
	 *      @param  string	$htmlname       Name of the select field
	 *      @param  int		$format         0=id+label, 1=code+code, 2=code+label, 3=id+code
	 *      @param  int		$empty			1=can be empty, 0 else
	 *      @param	int		$noadmininfo	0=Add admin info, 1=Disable admin info
	 *      @param  int		$maxlength      Max length of label
	 *      @param  int     $active         Active or not, -1 = all
	 *      @param  string  $morecss        Add more CSS on select tag
	 * 		@return	void
	 */
	public function selectTransportMode($selected = '', $htmlname = 'transportmode', $format = 0, $empty = 1, $noadmininfo = 0, $maxlength = 0, $active = 1, $morecss = '')
	{
		global $langs, $user;

		dol_syslog(__METHOD__." ".$selected.", ".$htmlname.", ".$format, LOG_DEBUG);

		$this->load_cache_transport_mode();

		print '<select id="select'.$htmlname.'" class="flat selectmodetransport'.($morecss ? ' '.$morecss : '').'" name="'.$htmlname.'">';
		if ($empty) {
			print '<option value="">&nbsp;</option>';
		}
		foreach ($this->cache_transport_mode as $id => $arraytypes) {
			// If not good status
			if ($active >= 0 && $arraytypes['active'] != $active) {
				continue;
			}

			// We discard empty line if showempty is on because an empty line has already been output.
			if ($empty && empty($arraytypes['code'])) {
				continue;
			}

			if ($format == 0) {
				print '<option value="'.$id.'"';
			} elseif ($format == 1) {
				print '<option value="'.$arraytypes['code'].'"';
			} elseif ($format == 2) {
				print '<option value="'.$arraytypes['code'].'"';
			} elseif ($format == 3) {
				print '<option value="'.$id.'"';
			}
			// If text is selected, we compare with code, else with id
			if (preg_match('/[a-z]/i', $selected) && $selected == $arraytypes['code']) {
				print ' selected';
			} elseif ($selected == $id) {
				print ' selected';
			}
			print '>';
			$value = '';
			if ($format == 0) {
				$value = ($maxlength ?dol_trunc($arraytypes['label'], $maxlength) : $arraytypes['label']);
			} elseif ($format == 1) {
				$value = $arraytypes['code'];
			} elseif ($format == 2) {
				$value = ($maxlength ?dol_trunc($arraytypes['label'], $maxlength) : $arraytypes['label']);
			} elseif ($format == 3) {
				$value = $arraytypes['code'];
			}
			print $value ? $value : '&nbsp;';
			print '</option>';
		}
		print '</select>';
		if ($user->admin && !$noadmininfo) {
			print info_admin($langs->trans("YouCanChangeValuesForThisListFromDictionarySetup"), 1);
		}
	}

	/**
	 *  Return a HTML select list of shipping mode
	 *
	 *  @param	string	$selected           Id shipping mode pre-selected
	 *  @param  string	$htmlname           Name of select zone
	 *  @param  string	$filtre             To filter list. This parameter must not come from input of users
	 *  @param  int		$useempty           1=Add an empty value in list, 2=Add an empty value in list only if there is more than 2 entries.
	 *  @param  string	$moreattrib         To add more attribute on select
	 *	@param	int		$noinfoadmin		0=Add admin info, 1=Disable admin info
	 *  @param	string	$morecss			More CSS
	 * 	@return	void
	 */
	public function selectShippingMethod($selected = '', $htmlname = 'shipping_method_id', $filtre = '', $useempty = 0, $moreattrib = '', $noinfoadmin = 0, $morecss = '')
	{
		global $langs, $conf, $user;

		$langs->load("admin");
		$langs->load("deliveries");

		$sql = "SELECT rowid, code, libelle as label";
		$sql .= " FROM ".$this->db->prefix()."c_shipment_mode";
		$sql .= " WHERE active > 0";
		if ($filtre) {
			$sql .= " AND ".$filtre;
		}
		$sql .= " ORDER BY libelle ASC";

		dol_syslog(get_class($this)."::selectShippingMode", LOG_DEBUG);
		$result = $this->db->query($sql);
		if ($result) {
			$num = $this->db->num_rows($result);
			$i = 0;
			if ($num) {
				print '<select id="select'.$htmlname.'" class="flat selectshippingmethod'.($morecss ? ' '.$morecss : '').'" name="'.$htmlname.'"'.($moreattrib ? ' '.$moreattrib : '').'>';
				if ($useempty == 1 || ($useempty == 2 && $num > 1)) {
					print '<option value="-1">&nbsp;</option>';
				}
				while ($i < $num) {
					$obj = $this->db->fetch_object($result);
					if ($selected == $obj->rowid) {
						print '<option value="'.$obj->rowid.'" selected>';
					} else {
						print '<option value="'.$obj->rowid.'">';
					}
					print ($langs->trans("SendingMethod".strtoupper($obj->code)) != "SendingMethod".strtoupper($obj->code)) ? $langs->trans("SendingMethod".strtoupper($obj->code)) : $obj->label;
					print '</option>';
					$i++;
				}
				print "</select>";
				if ($user->admin  && empty($noinfoadmin)) {
					print info_admin($langs->trans("YouCanChangeValuesForThisListFromDictionarySetup"), 1);
				}

				print ajax_combobox('select'.$htmlname);
			} else {
				print $langs->trans("NoShippingMethodDefined");
			}
		} else {
			dol_print_error($this->db);
		}
	}

	/**
	 *    Display form to select shipping mode
	 *
	 *    @param	string	$page        Page
	 *    @param    int		$selected    Id of shipping mode
	 *    @param    string	$htmlname    Name of select html field
	 *    @param    int		$addempty    1=Add an empty value in list, 2=Add an empty value in list only if there is more than 2 entries.
	 *    @return	void
	 */
	public function formSelectShippingMethod($page, $selected = '', $htmlname = 'shipping_method_id', $addempty = 0)
	{
		global $langs;

		$langs->load("deliveries");

		if ($htmlname != "none") {
			print '<form method="POST" action="'.$page.'">';
			print '<input type="hidden" name="action" value="setshippingmethod">';
			print '<input type="hidden" name="token" value="'.newToken().'">';
			$this->selectShippingMethod($selected, $htmlname, '', $addempty);
			print '<input type="submit" class="button valignmiddle" value="'.$langs->trans("Modify").'">';
			print '</form>';
		} else {
			if ($selected) {
				$code = $langs->getLabelFromKey($this->db, $selected, 'c_shipment_mode', 'rowid', 'code');
				print $langs->trans("SendingMethod".strtoupper($code));
			} else {
				print "&nbsp;";
			}
		}
	}

	/**
	 * Creates HTML last in cycle situation invoices selector
	 *
	 * @param     string  $selected   		Preselected ID
	 * @param     int     $socid      		Company ID
	 *
	 * @return    string                     HTML select
	 */
	public function selectSituationInvoices($selected = '', $socid = 0)
	{
		global $langs;

		$langs->load('bills');

		$opt = '<option value="" selected></option>';
		$sql = "SELECT rowid, ref, situation_cycle_ref, situation_counter, situation_final, fk_soc";
		$sql .= ' FROM '.$this->db->prefix().'facture';
		$sql .= ' WHERE entity IN ('.getEntity('invoice').')';
		$sql .= ' AND situation_counter >= 1';
		$sql .= ' AND fk_soc = '.(int) $socid;
		$sql .= ' AND type <> 2';
		$sql .= ' ORDER by situation_cycle_ref, situation_counter desc';
		$resql = $this->db->query($sql);

		if ($resql && $this->db->num_rows($resql) > 0) {
			// Last seen cycle
			$ref = 0;
			while ($obj = $this->db->fetch_object($resql)) {
				//Same cycle ?
				if ($obj->situation_cycle_ref != $ref) {
					// Just seen this cycle
					$ref = $obj->situation_cycle_ref;
					//not final ?
					if ($obj->situation_final != 1) {
						//Not prov?
						if (substr($obj->ref, 1, 4) != 'PROV') {
							if ($selected == $obj->rowid) {
								$opt .= '<option value="'.$obj->rowid.'" selected>'.$obj->ref.'</option>';
							} else {
								$opt .= '<option value="'.$obj->rowid.'">'.$obj->ref.'</option>';
							}
						}
					}
				}
			}
		} else {
				dol_syslog("Error sql=".$sql.", error=".$this->error, LOG_ERR);
		}
		if ($opt == '<option value ="" selected></option>') {
			$opt = '<option value ="0" selected>'.$langs->trans('NoSituations').'</option>';
		}
		return $opt;
	}

	/**
	 *      Creates HTML units selector (code => label)
	 *
	 *      @param	string	$selected       Preselected Unit ID
	 *      @param  string	$htmlname       Select name
	 *      @param	int		$showempty		Add a nempty line
	 *      @param  string  $unit_type      Restrict to one given unit type
	 * 		@return	string                  HTML select
	 */
	public function selectUnits($selected = '', $htmlname = 'units', $showempty = 0, $unit_type = '')
	{
		global $langs;

		$langs->load('products');

		$return = '<select class="flat" id="'.$htmlname.'" name="'.$htmlname.'">';

		$sql = "SELECT rowid, label, code FROM ".$this->db->prefix()."c_units";
		$sql .= ' WHERE active > 0';
		if (!empty($unit_type)) {
			$sql .= " AND unit_type = '".$this->db->escape($unit_type)."'";
		}
		$sql .= " ORDER BY sortorder";

		$resql = $this->db->query($sql);
		if ($resql && $this->db->num_rows($resql) > 0) {
			if ($showempty) {
				$return .= '<option value="none"></option>';
			}

			while ($res = $this->db->fetch_object($resql)) {
				$unitLabel = $res->label;
				if (!empty($langs->tab_translate['unit'.$res->code])) {	// check if Translation is available before
					$unitLabel = $langs->trans('unit'.$res->code) != $res->label ? $langs->trans('unit'.$res->code) : $res->label;
				}

				if ($selected == $res->rowid) {
					$return .= '<option value="'.$res->rowid.'" selected>'.$unitLabel.'</option>';
				} else {
					$return .= '<option value="'.$res->rowid.'">'.$unitLabel.'</option>';
				}
			}
			$return .= '</select>';
		}
		return $return;
	}

	// phpcs:disable PEAR.NamingConventions.ValidFunctionName.ScopeNotCamelCaps
	/**
	 *  Return a HTML select list of bank accounts
	 *
	 *  @param	string	$selected           Id account pre-selected
	 *  @param  string	$htmlname           Name of select zone
	 *  @param  int		$status             Status of searched accounts (0=open, 1=closed, 2=both)
	 *  @param  string	$filtre             To filter list. This parameter must not come from input of users
	 *  @param  int		$useempty           1=Add an empty value in list, 2=Add an empty value in list only if there is more than 2 entries.
	 *  @param  string	$moreattrib         To add more attribute on select
	 *  @param	int		$showcurrency		Show currency in label
	 *  @param	string	$morecss			More CSS
	 *  @param	int		$nooutput			1=Return string, do not send to output
	 * 	@return	int							<0 if error, Num of bank account found if OK (0, 1, 2, ...)
	 */
	public function select_comptes($selected = '', $htmlname = 'accountid', $status = 0, $filtre = '', $useempty = 0, $moreattrib = '', $showcurrency = 0, $morecss = '', $nooutput = 0)
	{
		// phpcs:enable
		global $langs, $conf;

		$out = '';

		$langs->load("admin");
		$num = 0;

		$sql = "SELECT rowid, label, bank, clos as status, currency_code";
		$sql .= " FROM ".$this->db->prefix()."bank_account";
		$sql .= " WHERE entity IN (".getEntity('bank_account').")";
		if ($status != 2) {
			$sql .= " AND clos = ".(int) $status;
		}
		if ($filtre) {
			$sql .= " AND ".$filtre;
		}
		$sql .= " ORDER BY label";

		dol_syslog(get_class($this)."::select_comptes", LOG_DEBUG);
		$result = $this->db->query($sql);
		if ($result) {
			$num = $this->db->num_rows($result);
			$i = 0;
			if ($num) {
				$out .= '<select id="select'.$htmlname.'" class="flat selectbankaccount'.($morecss ? ' '.$morecss : '').'" name="'.$htmlname.'"'.($moreattrib ? ' '.$moreattrib : '').'>';
				if ($useempty == 1 || ($useempty == 2 && $num > 1)) {
					$out .= '<option value="-1">&nbsp;</option>';
				}

				while ($i < $num) {
					$obj = $this->db->fetch_object($result);
					if ($selected == $obj->rowid || ($useempty == 2 && $num == 1 && empty($selected))) {
						$out .= '<option value="'.$obj->rowid.'" data-currency-code="'.$obj->currency_code.'" selected>';
					} else {
						$out .= '<option value="'.$obj->rowid.'" data-currency-code="'.$obj->currency_code.'">';
					}
					$out .= trim($obj->label);
					if ($showcurrency) {
						$out .= ' ('.$obj->currency_code.')';
					}
					if ($status == 2 && $obj->status == 1) {
						$out .= ' ('.$langs->trans("Closed").')';
					}
					$out .= '</option>';
					$i++;
				}
				$out .= "</select>";
				$out .= ajax_combobox('select'.$htmlname);
			} else {
				if ($status == 0) {
					$out .= '<span class="opacitymedium">'.$langs->trans("NoActiveBankAccountDefined").'</span>';
				} else {
					$out .= '<span class="opacitymedium">'.$langs->trans("NoBankAccountFound").'</span>';
				}
			}
		} else {
			dol_print_error($this->db);
		}

		// Output or return
		if (empty($nooutput)) {
			print $out;
		} else {
			return $out;
		}

		return $num;
	}

	/**
	 *  Return a HTML select list of establishment
	 *
	 *  @param	string	$selected           Id establishment pre-selected
	 *  @param  string	$htmlname           Name of select zone
	 *  @param  int		$status             Status of searched establishment (0=open, 1=closed, 2=both)
	 *  @param  string	$filtre             To filter list. This parameter must not come from input of users
	 *  @param  int		$useempty           1=Add an empty value in list, 2=Add an empty value in list only if there is more than 2 entries.
	 *  @param  string	$moreattrib         To add more attribute on select
	 * 	@return	int							<0 if error, Num of establishment found if OK (0, 1, 2, ...)
	 */
	public function selectEstablishments($selected = '', $htmlname = 'entity', $status = 0, $filtre = '', $useempty = 0, $moreattrib = '')
	{
		global $langs, $conf;

		$langs->load("admin");
		$num = 0;

		$sql = "SELECT rowid, name, fk_country, status, entity";
		$sql .= " FROM ".$this->db->prefix()."establishment";
		$sql .= " WHERE 1=1";
		if ($status != 2) {
			$sql .= " AND status = ".(int) $status;
		}
		if ($filtre) {
			$sql .= " AND ".$filtre;
		}
		$sql .= " ORDER BY name";

		dol_syslog(get_class($this)."::select_establishment", LOG_DEBUG);
		$result = $this->db->query($sql);
		if ($result) {
			$num = $this->db->num_rows($result);
			$i = 0;
			if ($num) {
				print '<select id="select'.$htmlname.'" class="flat selectestablishment" name="'.$htmlname.'"'.($moreattrib ? ' '.$moreattrib : '').'>';
				if ($useempty == 1 || ($useempty == 2 && $num > 1)) {
					print '<option value="-1">&nbsp;</option>';
				}

				while ($i < $num) {
					$obj = $this->db->fetch_object($result);
					if ($selected == $obj->rowid) {
						print '<option value="'.$obj->rowid.'" selected>';
					} else {
						print '<option value="'.$obj->rowid.'">';
					}
					print trim($obj->name);
					if ($status == 2 && $obj->status == 1) {
						print ' ('.$langs->trans("Closed").')';
					}
					print '</option>';
					$i++;
				}
				print "</select>";
			} else {
				if ($status == 0) {
					print '<span class="opacitymedium">'.$langs->trans("NoActiveEstablishmentDefined").'</span>';
				} else {
					print '<span class="opacitymedium">'.$langs->trans("NoEstablishmentFound").'</span>';
				}
			}
		} else {
			dol_print_error($this->db);
			return -1;
		}
	}

	/**
	 *    Display form to select bank account
	 *
	 *    @param	string	$page        Page
	 *    @param    int		$selected    Id of bank account
	 *    @param    string	$htmlname    Name of select html field
	 *    @param    int		$addempty    1=Add an empty value in list, 2=Add an empty value in list only if there is more than 2 entries.
	 *    @return	void
	 */
	public function formSelectAccount($page, $selected = '', $htmlname = 'fk_account', $addempty = 0)
	{
		global $langs;
		if ($htmlname != "none") {
			print '<form method="POST" action="'.$page.'">';
			print '<input type="hidden" name="action" value="setbankaccount">';
			print '<input type="hidden" name="token" value="'.newToken().'">';
			print img_picto('', 'bank_account', 'class="pictofixedwidth"');
			$nbaccountfound = $this->select_comptes($selected, $htmlname, 0, '', $addempty);
			if ($nbaccountfound > 0) {
				print '<input type="submit" class="button smallpaddingimp valignmiddle" value="'.$langs->trans("Modify").'">';
			}
			print '</form>';
		} else {
			$langs->load('banks');

			if ($selected) {
				require_once DOL_DOCUMENT_ROOT.'/compta/bank/class/account.class.php';
				$bankstatic = new Account($this->db);
				$result = $bankstatic->fetch($selected);
				if ($result) {
					print $bankstatic->getNomUrl(1);
				}
			} else {
				print "&nbsp;";
			}
		}
	}

	// phpcs:disable PEAR.NamingConventions.ValidFunctionName.ScopeNotCamelCaps
	/**
	 *    Return list of categories having choosed type
	 *
	 *    @param	string|int	            $type				Type of category ('customer', 'supplier', 'contact', 'product', 'member'). Old mode (0, 1, 2, ...) is deprecated.
	 *    @param    string		            $selected    		Id of category preselected or 'auto' (autoselect category if there is only one element). Not used if $outputmode = 1.
	 *    @param    string		            $htmlname			HTML field name
	 *    @param    int			            $maxlength      	Maximum length for labels
	 *    @param    int|string|array    	$markafterid        Keep only or removed all categories including the leaf $markafterid in category tree (exclude) or Keep only of category is inside the leaf starting with this id.
	 *                                                          $markafterid can be an :
	 *                                                          - int (id of category)
	 *                                                          - string (categories ids seprated by comma)
	 *                                                          - array (list of categories ids)
	 *    @param	int			            $outputmode			0=HTML select string, 1=Array, 2=Array extended
	 *    @param	int			            $include			[=0] Removed or 1=Keep only
	 *    @param	string					$morecss			More CSS
	 *    @return	string|array
	 *    @see select_categories()
	 */
	public function select_all_categories($type, $selected = '', $htmlname = "parent", $maxlength = 64, $markafterid = 0, $outputmode = 0, $include = 0, $morecss = '')
	{
		// phpcs:enable
		global $conf, $langs;
		$langs->load("categories");

		include_once DOL_DOCUMENT_ROOT.'/categories/class/categorie.class.php';

		// For backward compatibility
		if (is_numeric($type)) {
			dol_syslog(__METHOD__.': using numeric value for parameter type is deprecated. Use string code instead.', LOG_WARNING);
		}

		if ($type === Categorie::TYPE_BANK_LINE) {
			// TODO Move this into common category feature
			$cate_arbo = array();
			$sql = "SELECT c.label, c.rowid";
			$sql .= " FROM ".$this->db->prefix()."bank_categ as c";
			$sql .= " WHERE entity = ".$conf->entity;
			$sql .= " ORDER BY c.label";
			$result = $this->db->query($sql);
			if ($result) {
				$num = $this->db->num_rows($result);
				$i = 0;
				while ($i < $num) {
					$objp = $this->db->fetch_object($result);
					if ($objp) {
						$cate_arbo[$objp->rowid] = array('id'=>$objp->rowid, 'fulllabel'=>$objp->label, 'color'=>'', 'picto'=>'category');
					}
					$i++;
				}
				$this->db->free($result);
			} else {
				dol_print_error($this->db);
			}
		} else {
			$cat = new Categorie($this->db);
			$cate_arbo = $cat->get_full_arbo($type, $markafterid, $include);
		}

		$outarray = array();

		$output = '<select class="flat'.($morecss ? ' '.$morecss : '').'" name="'.$htmlname.'" id="'.$htmlname.'">';
		if (is_array($cate_arbo)) {
			if (!count($cate_arbo)) {
				$output .= '<option value="-1" disabled>'.$langs->trans("NoCategoriesDefined").'</option>';
			} else {
				$output .= '<option value="-1">&nbsp;</option>';
				foreach ($cate_arbo as $key => $value) {
					if ($cate_arbo[$key]['id'] == $selected || ($selected === 'auto' && count($cate_arbo) == 1)) {
						$add = 'selected ';
					} else {
						$add = '';
					}
					$output .= '<option '.$add.'value="'.$cate_arbo[$key]['id'].'"';
					$output .= ' data-html="'.dol_escape_htmltag(img_picto('', 'category', 'class="pictofixedwidth" style="color: #'.$cate_arbo[$key]['color'].'"').dol_trunc($cate_arbo[$key]['fulllabel'], $maxlength, 'middle')).'"';
					$output .= '>';
					$output .= dol_trunc($cate_arbo[$key]['fulllabel'], $maxlength, 'middle');
					$output .= '</option>';

					$outarray[$cate_arbo[$key]['id']] = $cate_arbo[$key]['fulllabel'];
				}
			}
		}
		$output .= '</select>';
		$output .= "\n";

		if ($outputmode == 2) {
			return $cate_arbo;
		} elseif ($outputmode) {
			return $outarray;
		}
		return $output;
	}

	// phpcs:disable PEAR.NamingConventions.ValidFunctionName.ScopeNotCamelCaps
	/**
	 *     Show a confirmation HTML form or AJAX popup
	 *
	 *     @param	string		$page        	   	Url of page to call if confirmation is OK
	 *     @param	string		$title       	   	Title
	 *     @param	string		$question    	   	Question
	 *     @param 	string		$action      	   	Action
	 *	   @param	array		$formquestion	   	An array with forms complementary inputs
	 * 	   @param	string		$selectedchoice		"" or "no" or "yes"
	 * 	   @param  	int|string	$useajax		   	0=No, 1=Yes use Ajax to show the popup, 2=Yes and also submit page with &confirm=no if choice is No, 'xxx'=Yes and preoutput confirm box with div id=dialog-confirm-xxx
	 *     @param	int			$height          	Force height of box
	 *     @param	int			$width				Force width of box
	 *     @return 	void
	 *     @deprecated
	 *     @see formconfirm()
	 */
	public function form_confirm($page, $title, $question, $action, $formquestion = '', $selectedchoice = "", $useajax = 0, $height = 170, $width = 500)
	{
		// phpcs:enable
		dol_syslog(__METHOD__.': using form_confirm is deprecated. Use formconfim instead.', LOG_WARNING);
		print $this->formconfirm($page, $title, $question, $action, $formquestion, $selectedchoice, $useajax, $height, $width);
	}

	/**
	 *     Show a confirmation HTML form or AJAX popup.
	 *     Easiest way to use this is with useajax=1.
	 *     If you use useajax='xxx', you must also add jquery code to trigger opening of box (with correct parameters)
	 *     just after calling this method. For example:
	 *       print '<script type="text/javascript">'."\n";
	 *       print 'jQuery(document).ready(function() {'."\n";
	 *       print 'jQuery(".xxxlink").click(function(e) { jQuery("#aparamid").val(jQuery(this).attr("rel")); jQuery("#dialog-confirm-xxx").dialog("open"); return false; });'."\n";
	 *       print '});'."\n";
	 *       print '</script>'."\n";
	 *
	 *     @param  	string			$page        	   	Url of page to call if confirmation is OK. Can contains parameters (param 'action' and 'confirm' will be reformated)
	 *     @param	string			$title       	   	Title
	 *     @param	string			$question    	   	Question
	 *     @param 	string			$action      	   	Action
	 *	   @param  	array|string	$formquestion	   	An array with complementary inputs to add into forms: array(array('label'=> ,'type'=> , 'size'=>, 'morecss'=>, 'moreattr'=>'autofocus' or 'style=...'))
	 *													'type' can be 'text', 'password', 'checkbox', 'radio', 'date', 'datetime', 'select', 'multiselect', 'morecss',
	 *                                                  'other', 'onecolumn' or 'hidden'...
	 * 	   @param  	int|string		$selectedchoice  	'' or 'no', or 'yes' or '1', 1, '0' or 0
	 * 	   @param  	int|string		$useajax		   	0=No, 1=Yes use Ajax to show the popup, 2=Yes and also submit page with &confirm=no if choice is No, 'xxx'=Yes and preoutput confirm box with div id=dialog-confirm-xxx
	 *     @param  	int|string		$height          	Force height of box (0 = auto)
	 *     @param	int				$width				Force width of box ('999' or '90%'). Ignored and forced to 90% on smartphones.
	 *     @param	int				$disableformtag		1=Disable form tag. Can be used if we are already inside a <form> section.
	 *     @param	string			$labelbuttonyes		Label for Yes
	 *     @param	string			$labelbuttonno		Label for No
	 *     @return 	string      		    			HTML ajax code if a confirm ajax popup is required, Pure HTML code if it's an html form
	 */
	public function formconfirm($page, $title, $question, $action, $formquestion = '', $selectedchoice = '', $useajax = 0, $height = 0, $width = 500, $disableformtag = 0, $labelbuttonyes = 'Yes', $labelbuttonno = 'No')
	{
		global $langs, $conf;

		$more = '<!-- formconfirm - before call, page='.dol_escape_htmltag($page).' -->';
		$formconfirm = '';
		$inputok = array();
		$inputko = array();

		// Clean parameters
		$newselectedchoice = empty($selectedchoice) ? "no" : $selectedchoice;
		if ($conf->browser->layout == 'phone') {
			$width = '95%';
		}

		// Set height automatically if not defined
		if (empty($height)) {
			$height = 220;
			if (is_array($formquestion) && count($formquestion) > 2) {
				$height += ((count($formquestion) - 2) * 24);
			}
		}

		if (is_array($formquestion) && !empty($formquestion)) {
			// First add hidden fields and value
			foreach ($formquestion as $key => $input) {
				if (is_array($input) && !empty($input)) {
					if ($input['type'] == 'hidden') {
						$moreattr = (!empty($input['moreattr']) ? ' '.$input['moreattr'] : '');
						$morecss = (!empty($input['morecss']) ? ' '.$input['morecss'] : '');

						$more .= '<input type="hidden" id="'.dol_escape_htmltag($input['name']).'" name="'.dol_escape_htmltag($input['name']).'" value="'.dol_escape_htmltag($input['value']).'" class="'.$morecss.'"'.$moreattr.'>'."\n";
					}
				}
			}

			// Now add questions
			$moreonecolumn = '';
			$more .= '<div class="tagtable paddingtopbottomonly centpercent noborderspacing">'."\n";
			foreach ($formquestion as $key => $input) {
				if (is_array($input) && !empty($input)) {
					$size = (!empty($input['size']) ? ' size="'.$input['size'].'"' : '');	// deprecated. Use morecss instead.
					$moreattr = (!empty($input['moreattr']) ? ' '.$input['moreattr'] : '');
					$morecss = (!empty($input['morecss']) ? ' '.$input['morecss'] : '');

					if ($input['type'] == 'text') {
						$more .= '<div class="tagtr"><div class="tagtd'.(empty($input['tdclass']) ? '' : (' '.$input['tdclass'])).'">'.$input['label'].'</div><div class="tagtd"><input type="text" class="flat'.$morecss.'" id="'.dol_escape_htmltag($input['name']).'" name="'.dol_escape_htmltag($input['name']).'"'.$size.' value="'.(empty($input['value']) ? '' : $input['value']).'"'.$moreattr.' /></div></div>'."\n";
					} elseif ($input['type'] == 'password')	{
						$more .= '<div class="tagtr"><div class="tagtd'.(empty($input['tdclass']) ? '' : (' '.$input['tdclass'])).'">'.$input['label'].'</div><div class="tagtd"><input type="password" class="flat'.$morecss.'" id="'.dol_escape_htmltag($input['name']).'" name="'.dol_escape_htmltag($input['name']).'"'.$size.' value="'.(empty($input['value']) ? '' : $input['value']).'"'.$moreattr.' /></div></div>'."\n";
					} elseif ($input['type'] == 'textarea') {
						/*$more .= '<div class="tagtr"><div class="tagtd'.(empty($input['tdclass']) ? '' : (' '.$input['tdclass'])).'">'.$input['label'].'</div><div class="tagtd">';
						$more .= '<textarea name="'.$input['name'].'" class="'.$morecss.'"'.$moreattr.'>';
						$more .= $input['value'];
						$more .= '</textarea>';
						$more .= '</div></div>'."\n";*/
						$moreonecolumn .= '<div class="margintoponly">';
						$moreonecolumn .= $input['label'].'<br>';
						$moreonecolumn .= '<textarea name="'.dol_escape_htmltag($input['name']).'" id="'.dol_escape_htmltag($input['name']).'" class="'.$morecss.'"'.$moreattr.'>';
						$moreonecolumn .= $input['value'];
						$moreonecolumn .= '</textarea>';
						$moreonecolumn .= '</div>';
					} elseif (in_array($input['type'], ['select', 'multiselect'])) {
						if (empty($morecss)) {
							$morecss = 'minwidth100';
						}

						$show_empty = isset($input['select_show_empty']) ? $input['select_show_empty'] : 1;
						$key_in_label = isset($input['select_key_in_label']) ? $input['select_key_in_label'] : 0;
						$value_as_key = isset($input['select_value_as_key']) ? $input['select_value_as_key'] : 0;
						$translate = isset($input['select_translate']) ? $input['select_translate'] : 0;
						$maxlen = isset($input['select_maxlen']) ? $input['select_maxlen'] : 0;
						$disabled = isset($input['select_disabled']) ? $input['select_disabled'] : 0;
						$sort = isset($input['select_sort']) ? $input['select_sort'] : '';

						$more .= '<div class="tagtr"><div class="tagtd'.(empty($input['tdclass']) ? '' : (' '.$input['tdclass'])).'">';
						if (!empty($input['label'])) {
							$more .= $input['label'].'</div><div class="tagtd left">';
						}
						if ($input['type'] == 'select') {
							$more .= $this->selectarray($input['name'], $input['values'], !empty($input['default']) ? $input['default'] : '-1', $show_empty, $key_in_label, $value_as_key, $moreattr, $translate, $maxlen, $disabled, $sort, $morecss);
						} else {
							$more .= $this->multiselectarray($input['name'], $input['values'], is_array($input['default']) ? $input['default'] : [$input['default']], $key_in_label, $value_as_key, $morecss, $translate, $maxlen, $moreattr);
						}
						$more .= '</div></div>'."\n";
					} elseif ($input['type'] == 'checkbox') {
						$more .= '<div class="tagtr">';
						$more .= '<div class="tagtd'.(empty($input['tdclass']) ? '' : (' '.$input['tdclass'])).'"><label for="'.dol_escape_htmltag($input['name']).'">'.$input['label'].'</label></div><div class="tagtd">';
						$more .= '<input type="checkbox" class="flat'.($morecss ? ' '.$morecss : '').'" id="'.dol_escape_htmltag($input['name']).'" name="'.dol_escape_htmltag($input['name']).'"'.$moreattr;
						if (!is_bool($input['value']) && $input['value'] != 'false' && $input['value'] != '0' && $input['value'] != '') {
							$more .= ' checked';
						}
						if (is_bool($input['value']) && $input['value']) {
							$more .= ' checked';
						}
						if (isset($input['disabled'])) {
							$more .= ' disabled';
						}
						$more .= ' /></div>';
						$more .= '</div>'."\n";
					} elseif ($input['type'] == 'radio') {
						$i = 0;
						foreach ($input['values'] as $selkey => $selval) {
							$more .= '<div class="tagtr">';
							if ($i == 0) {
								$more .= '<div class="tagtd'.(empty($input['tdclass']) ? ' tdtop' : (' tdtop '.$input['tdclass'])).'">'.$input['label'].'</div>';
							} else {
								$more .= '<div clas="tagtd'.(empty($input['tdclass']) ? '' : (' "'.$input['tdclass'])).'">&nbsp;</div>';
							}
							$more .= '<div class="tagtd'.($i == 0 ? ' tdtop' : '').'"><input type="radio" class="flat'.$morecss.'" id="'.dol_escape_htmltag($input['name'].$selkey).'" name="'.dol_escape_htmltag($input['name']).'" value="'.$selkey.'"'.$moreattr;
							if (!empty($input['disabled'])) {
								$more .= ' disabled';
							}
							if (isset($input['default']) && $input['default'] === $selkey) {
								$more .= ' checked="checked"';
							}
							$more .= ' /> ';
							$more .= '<label for="'.dol_escape_htmltag($input['name'].$selkey).'" class="valignmiddle">'.$selval.'</label>';
							$more .= '</div></div>'."\n";
							$i++;
						}
					} elseif ($input['type'] == 'date' || $input['type'] == 'datetime') {
						$more .= '<div class="tagtr"><div class="tagtd'.(empty($input['tdclass']) ? '' : (' '.$input['tdclass'])).'">'.$input['label'].'</div>';
						$more .= '<div class="tagtd">';
						$addnowlink = (empty($input['datenow']) ? 0 : 1);
						$more .= $this->selectDate($input['value'], $input['name'], ($input['type'] == 'datetime' ? 1 : 0), ($input['type'] == 'datetime' ? 1 : 0), 0, '', 1, $addnowlink);
						$more .= '</div></div>'."\n";
						$formquestion[] = array('name'=>$input['name'].'day');
						$formquestion[] = array('name'=>$input['name'].'month');
						$formquestion[] = array('name'=>$input['name'].'year');
						$formquestion[] = array('name'=>$input['name'].'hour');
						$formquestion[] = array('name'=>$input['name'].'min');
					} elseif ($input['type'] == 'other') {
						$more .= '<div class="tagtr"><div class="tagtd'.(empty($input['tdclass']) ? '' : (' '.$input['tdclass'])).'">';
						if (!empty($input['label'])) {
							$more .= $input['label'].'</div><div class="tagtd">';
						}
						$more .= $input['value'];
						$more .= '</div></div>'."\n";
					} elseif ($input['type'] == 'onecolumn') {
						$moreonecolumn .= '<div class="margintoponly">';
						$moreonecolumn .= $input['value'];
						$moreonecolumn .= '</div>'."\n";
					} elseif ($input['type'] == 'hidden') {
						// Do nothing more, already added by a previous loop
					} elseif ($input['type'] == 'separator') {
						$more .= '<br>';
					} else {
						$more .= 'Error type '.$input['type'].' for the confirm box is not a supported type';
					}
				}
			}
			$more .= '</div>'."\n";
			$more .= $moreonecolumn;
		}

		// JQUERY method dialog is broken with smartphone, we use standard HTML.
		// Note: When using dol_use_jmobile or no js, you must also check code for button use a GET url with action=xxx and check that you also output the confirm code when action=xxx
		// See page product/card.php for example
		if (!empty($conf->dol_use_jmobile)) {
			$useajax = 0;
		}
		if (empty($conf->use_javascript_ajax)) {
			$useajax = 0;
		}

		if ($useajax) {
			$autoOpen = true;
			$dialogconfirm = 'dialog-confirm';
			$button = '';
			if (!is_numeric($useajax)) {
				$button = $useajax;
				$useajax = 1;
				$autoOpen = false;
				$dialogconfirm .= '-'.$button;
			}
			$pageyes = $page.(preg_match('/\?/', $page) ? '&' : '?').'action='.urlencode($action).'&confirm=yes';
			$pageno = ($useajax == 2 ? $page.(preg_match('/\?/', $page) ? '&' : '?').'action='.urlencode($action).'&confirm=no' : '');

			// Add input fields into list of fields to read during submit (inputok and inputko)
			if (is_array($formquestion)) {
				foreach ($formquestion as $key => $input) {
					//print "xx ".$key." rr ".is_array($input)."<br>\n";
					// Add name of fields to propagate with the GET when submitting the form with button OK.
					if (is_array($input) && isset($input['name'])) {
						if (strpos($input['name'], ',') > 0) {
							$inputok = array_merge($inputok, explode(',', $input['name']));
						} else {
							array_push($inputok, $input['name']);
						}
					}
					// Add name of fields to propagate with the GET when submitting the form with button KO.
					if (isset($input['inputko']) && $input['inputko'] == 1) {
						array_push($inputko, $input['name']);
					}
				}
			}

			// Show JQuery confirm box.
			$formconfirm .= '<div id="'.$dialogconfirm.'" title="'.dol_escape_htmltag($title).'" style="display: none;">';
			if (is_array($formquestion) && !empty($formquestion['text'])) {
				$formconfirm .= '<div class="confirmtext">'.$formquestion['text'].'</div>'."\n";
			}
			if (!empty($more)) {
				$formconfirm .= '<div class="confirmquestions">'.$more.'</div>'."\n";
			}
			$formconfirm .= ($question ? '<div class="confirmmessage">'.img_help('', '').' '.$question.'</div>' : '');
			$formconfirm .= '</div>'."\n";

			$formconfirm .= "\n<!-- begin code of popup for formconfirm page=".$page." -->\n";
			$formconfirm .= '<script type="text/javascript">'."\n";
			$formconfirm .= "/* Code for the jQuery('#dialogforpopup').dialog() */\n";
			$formconfirm .= 'jQuery(document).ready(function() {
            $(function() {
            	$( "#'.$dialogconfirm.'" ).dialog(
            	{
                    autoOpen: '.($autoOpen ? "true" : "false").',';
			if ($newselectedchoice == 'no') {
				$formconfirm .= '
						open: function() {
            				$(this).parent().find("button.ui-button:eq(2)").focus();
						},';
			}

			$jsforcursor = '';
			if ($useajax == 1) {
				$jsforcursor = '// The call to urljump can be slow, so we set the wait cursor'."\n";
				$jsforcursor .= 'jQuery("html,body,#id-container").addClass("cursorwait");'."\n";
			}

			$postconfirmas = 'GET';

			$formconfirm .= '
                    resizable: false,
                    height: "'.$height.'",
                    width: "'.$width.'",
                    modal: true,
                    closeOnEscape: false,
                    buttons: {
                        "'.dol_escape_js($langs->transnoentities($labelbuttonyes)).'": function() {
							var options = "token='.urlencode(newToken()).'";
                        	var inputok = '.json_encode($inputok).';	/* List of fields into form */
							var page = "'.dol_escape_js(!empty($page) ? $page : '').'";
                         	var pageyes = "'.dol_escape_js(!empty($pageyes) ? $pageyes : '').'";

                         	if (inputok.length > 0) {
                         		$.each(inputok, function(i, inputname) {
                         			var more = "";
									var inputvalue;
                         			if ($("input[name=\'" + inputname + "\']").attr("type") == "radio") {
										inputvalue = $("input[name=\'" + inputname + "\']:checked").val();
									} else {
                         		    	if ($("#" + inputname).attr("type") == "checkbox") { more = ":checked"; }
                         				inputvalue = $("#" + inputname + more).val();
									}
                         			if (typeof inputvalue == "undefined") { inputvalue=""; }
									console.log("formconfirm check inputname="+inputname+" inputvalue="+inputvalue);
                         			options += "&" + inputname + "=" + encodeURIComponent(inputvalue);
                         		});
                         	}
                         	var urljump = pageyes + (pageyes.indexOf("?") < 0 ? "?" : "&") + options;
            				if (pageyes.length > 0) {';
			if ($postconfirmas == 'GET') {
				$formconfirm .= 'location.href = urljump;';
			} else {
				$formconfirm .= $jsforcursor;
				$formconfirm .= 'var post = $.post(
									pageyes,
									options,
									function(data) { $("body").html(data); jQuery("html,body,#id-container").removeClass("cursorwait"); }
								);';
			}
			$formconfirm .= '
								console.log("after post ok");
							}
	                        $(this).dialog("close");
                        },
                        "'.dol_escape_js($langs->transnoentities($labelbuttonno)).'": function() {
                        	var options = "token='.urlencode(newToken()).'";
                         	var inputko = '.json_encode($inputko).';	/* List of fields into form */
							var page = "'.dol_escape_js(!empty($page) ? $page : '').'";
                         	var pageno="'.dol_escape_js(!empty($pageno) ? $pageno : '').'";
                         	if (inputko.length > 0) {
                         		$.each(inputko, function(i, inputname) {
                         			var more = "";
                         			if ($("#" + inputname).attr("type") == "checkbox") { more = ":checked"; }
                         			var inputvalue = $("#" + inputname + more).val();
                         			if (typeof inputvalue == "undefined") { inputvalue=""; }
                         			options += "&" + inputname + "=" + encodeURIComponent(inputvalue);
                         		});
                         	}
                         	var urljump=pageno + (pageno.indexOf("?") < 0 ? "?" : "&") + options;
                         	//alert(urljump);
            				if (pageno.length > 0) {';
			if ($postconfirmas == 'GET') {
				$formconfirm .= 'location.href = urljump;';
			} else {
				$formconfirm .= $jsforcursor;
				$formconfirm .= 'var post = $.post(
									pageno,
									options,
									function(data) { $("body").html(data); jQuery("html,body,#id-container").removeClass("cursorwait"); }
								);';
			}
			$formconfirm .= '
								console.log("after post ko");
							}
                            $(this).dialog("close");
                        }
                    }
                }
                );

            	var button = "'.$button.'";
            	if (button.length > 0) {
                	$( "#" + button ).click(function() {
                		$("#'.$dialogconfirm.'").dialog("open");
        			});
                }
            });
            });
            </script>';
			$formconfirm .= "<!-- end ajax formconfirm -->\n";
		} else {
			$formconfirm .= "\n<!-- begin formconfirm page=".dol_escape_htmltag($page)." -->\n";

			if (empty($disableformtag)) {
				$formconfirm .= '<form method="POST" action="'.$page.'" class="notoptoleftroright">'."\n";
			}

			$formconfirm .= '<input type="hidden" name="action" value="'.$action.'">'."\n";
			$formconfirm .= '<input type="hidden" name="token" value="'.newToken().'">'."\n";

			$formconfirm .= '<table class="valid centpercent">'."\n";

			// Line title
			$formconfirm .= '<tr class="validtitre"><td class="validtitre" colspan="2">';
			$formconfirm .= img_picto('', 'recent').' '.$title;
			$formconfirm .= '</td></tr>'."\n";

			// Line text
			if (is_array($formquestion) && !empty($formquestion['text'])) {
				$formconfirm .= '<tr class="valid"><td class="valid" colspan="2">'.$formquestion['text'].'</td></tr>'."\n";
			}

			// Line form fields
			if ($more) {
				$formconfirm .= '<tr class="valid"><td class="valid" colspan="2">'."\n";
				$formconfirm .= $more;
				$formconfirm .= '</td></tr>'."\n";
			}

			// Line with question
			$formconfirm .= '<tr class="valid">';
			$formconfirm .= '<td class="valid">'.$question.'</td>';
			$formconfirm .= '<td class="valid center">';
			$formconfirm .= $this->selectyesno("confirm", $newselectedchoice, 0, false, 0, 0, 'marginleftonly marginrightonly', $labelbuttonyes, $labelbuttonno);
			$formconfirm .= '<input class="button valignmiddle confirmvalidatebutton small" type="submit" value="'.$langs->trans("Validate").'">';
			$formconfirm .= '</td>';
			$formconfirm .= '</tr>'."\n";

			$formconfirm .= '</table>'."\n";

			if (empty($disableformtag)) {
				$formconfirm .= "</form>\n";
			}
			$formconfirm .= '<br>';

			if (!empty($conf->use_javascript_ajax)) {
				$formconfirm .= '<!-- code to disable button to avoid double clic -->';
				$formconfirm .= '<script type="text/javascript">'."\n";
				$formconfirm .= '
				$(document).ready(function () {
					$(".confirmvalidatebutton").on("click", function() {
						console.log("We click on button");
						$(this).attr("disabled", "disabled");
						setTimeout(\'$(".confirmvalidatebutton").removeAttr("disabled")\', 3000);
						//console.log($(this).closest("form"));
						$(this).closest("form").submit();
					});
				});
				';
				$formconfirm .= '</script>'."\n";
			}

			$formconfirm .= "<!-- end formconfirm -->\n";
		}

		return $formconfirm;
	}


	// phpcs:disable PEAR.NamingConventions.ValidFunctionName.ScopeNotCamelCaps
	/**
	 *    Show a form to select a project
	 *
	 *    @param	int		$page        		Page
	 *    @param	int		$socid       		Id third party (-1=all, 0=only projects not linked to a third party, id=projects not linked or linked to third party id)
	 *    @param    int		$selected    		Id pre-selected project
	 *    @param    string	$htmlname    		Name of select field
	 *    @param	int		$discard_closed		Discard closed projects (0=Keep,1=hide completely except $selected,2=Disable)
	 *    @param	int		$maxlength			Max length
	 *    @param	int		$forcefocus			Force focus on field (works with javascript only)
	 *    @param    int     $nooutput           No print is done. String is returned.
	 *    @param	string	$textifnoproject	Text to show if no project
	 *    @param	string	$morecss			More CSS
	 *    @return	string                      Return html content
	 */
	public function form_project($page, $socid, $selected = '', $htmlname = 'projectid', $discard_closed = 0, $maxlength = 20, $forcefocus = 0, $nooutput = 0, $textifnoproject = '', $morecss = '')
	{
		// phpcs:enable
		global $langs;

		require_once DOL_DOCUMENT_ROOT.'/core/lib/project.lib.php';
		require_once DOL_DOCUMENT_ROOT.'/core/class/html.formprojet.class.php';

		$out = '';

		$formproject = new FormProjets($this->db);

		$langs->load("project");
		if ($htmlname != "none") {
			$out .= '<form method="post" action="'.$page.'">';
			$out .= '<input type="hidden" name="action" value="classin">';
			$out .= '<input type="hidden" name="token" value="'.newToken().'">';
			$out .= $formproject->select_projects($socid, $selected, $htmlname, $maxlength, 0, 1, $discard_closed, $forcefocus, 0, 0, '', 1, 0, $morecss);
			$out .= '<input type="submit" class="button smallpaddingimp" value="'.$langs->trans("Modify").'">';
			$out .= '</form>';
		} else {
			$out .= '<span class="project_head_block">';
			if ($selected) {
				$projet = new Project($this->db);
				$projet->fetch($selected);
				$out .= $projet->getNomUrl(0, '', 1);
			} else {
				$out .= '<span class="opacitymedium">'.$textifnoproject.'</span>';
			}
			$out .= '</span>';
		}

		if (empty($nooutput)) {
			print $out;
			return '';
		}
		return $out;
	}

	// phpcs:disable PEAR.NamingConventions.ValidFunctionName.ScopeNotCamelCaps
	/**
	 *	Show a form to select payment conditions
	 *
	 *  @param	int		$page        		Page
	 *  @param  string	$selected    		Id condition pre-selectionne
	 *  @param  string	$htmlname    		Name of select html field
	 *	@param	int		$addempty			Add empty entry
	 *  @param	string	$type				Type ('direct-debit' or 'bank-transfer')
	 *  @param	int		$filtertype			If > 0, include payment terms with deposit percentage (for objects other than invoices and invoice templates)
	 * 	@param	string	$deposit_percent	< 0 : deposit_percent input makes no sense (for example, in list filters)
	 *										0 : use default deposit percentage from entry
	 *										> 0 : force deposit percentage (for example, from company object)
	 *  @param  int     $nooutput           No print is done. String is returned.
	 *  @return	string						HTML output or ''
	 */
	public function form_conditions_reglement($page, $selected = '', $htmlname = 'cond_reglement_id', $addempty = 0, $type = '', $filtertype = -1, $deposit_percent = -1, $nooutput = 0)
	{
		// phpcs:enable
		global $langs;

		$out = '';

		if ($htmlname != "none") {
			$out .= '<form method="POST" action="'.$page.'">';
			$out .= '<input type="hidden" name="action" value="setconditions">';
			$out .= '<input type="hidden" name="token" value="'.newToken().'">';
			if ($type) {
				$out .= '<input type="hidden" name="type" value="'.dol_escape_htmltag($type).'">';
			}
			$out .= $this->getSelectConditionsPaiements($selected, $htmlname, $filtertype, $addempty, 0, '', $deposit_percent);
			$out .= '<input type="submit" class="button valignmiddle smallpaddingimp" value="'.$langs->trans("Modify").'">';
			$out .= '</form>';
		} else {
			if ($selected) {
				$this->load_cache_conditions_paiements();
				if (isset($this->cache_conditions_paiements[$selected])) {
					$label = $this->cache_conditions_paiements[$selected]['label'];

					if (!empty($this->cache_conditions_paiements[$selected]['deposit_percent'])) {
						$label = str_replace('__DEPOSIT_PERCENT__', $deposit_percent > 0 ? $deposit_percent : $this->cache_conditions_paiements[$selected]['deposit_percent'], $label);
					}

					$out .= $label;
				} else {
					$langs->load('errors');
					$out .= $langs->trans('ErrorNotInDictionaryPaymentConditions');
				}
			} else {
				$out .= '&nbsp;';
			}
		}

		if (empty($nooutput)) {
			print $out;
			return '';
		}
		return $out;
	}

	// phpcs:disable PEAR.NamingConventions.ValidFunctionName.ScopeNotCamelCaps
	/**
	 *  Show a form to select a delivery delay
	 *
	 *  @param  int		$page        	Page
	 *  @param  string	$selected    	Id condition pre-selectionne
	 *  @param  string	$htmlname    	Name of select html field
	 *	@param	int		$addempty		Ajoute entree vide
	 *  @return	void
	 */
	public function form_availability($page, $selected = '', $htmlname = 'availability', $addempty = 0)
	{
		// phpcs:enable
		global $langs;
		if ($htmlname != "none") {
			print '<form method="post" action="'.$page.'">';
			print '<input type="hidden" name="action" value="setavailability">';
			print '<input type="hidden" name="token" value="'.newToken().'">';
			$this->selectAvailabilityDelay($selected, $htmlname, -1, $addempty);
			print '<input type="submit" name="modify" class="button smallpaddingimp" value="'.$langs->trans("Modify").'">';
			print '<input type="submit" name="cancel" class="button smallpaddingimp" value="'.$langs->trans("Cancel").'">';
			print '</form>';
		} else {
			if ($selected) {
				$this->load_cache_availability();
				print $this->cache_availability[$selected]['label'];
			} else {
				print "&nbsp;";
			}
		}
	}

	/**
	 *  Output HTML form to select list of input reason (events that triggered an object creation, like after sending an emailing, making an advert, ...)
	 *  List found into table c_input_reason loaded by loadCacheInputReason
	 *
	 *  @param  string	$page        	Page
	 *  @param  string	$selected    	Id condition pre-selectionne
	 *  @param  string	$htmlname    	Name of select html field
	 *  @param	int		$addempty		Add empty entry
	 *  @return	void
	 */
	public function formInputReason($page, $selected = '', $htmlname = 'demandreason', $addempty = 0)
	{
		global $langs;
		if ($htmlname != "none") {
			print '<form method="post" action="'.$page.'">';
			print '<input type="hidden" name="action" value="setdemandreason">';
			print '<input type="hidden" name="token" value="'.newToken().'">';
			$this->selectInputReason($selected, $htmlname, -1, $addempty);
			print '<input type="submit" class="button smallpaddingimp" value="'.$langs->trans("Modify").'">';
			print '</form>';
		} else {
			if ($selected) {
				$this->loadCacheInputReason();
				foreach ($this->cache_demand_reason as $key => $val) {
					if ($val['id'] == $selected) {
						print $val['label'];
						break;
					}
				}
			} else {
				print "&nbsp;";
			}
		}
	}

	// phpcs:disable PEAR.NamingConventions.ValidFunctionName.ScopeNotCamelCaps
	/**
	 *    Show a form + html select a date
	 *
	 *    @param	string		$page        	Page
	 *    @param	string		$selected    	Date preselected
	 *    @param    string		$htmlname    	Html name of date input fields or 'none'
	 *    @param    int			$displayhour 	Display hour selector
	 *    @param    int			$displaymin		Display minutes selector
	 *    @param	int			$nooutput		1=No print output, return string
	 *    @param	string		$type			'direct-debit' or 'bank-transfer'
	 *    @return	string
	 *    @see		selectDate()
	 */
	public function form_date($page, $selected, $htmlname, $displayhour = 0, $displaymin = 0, $nooutput = 0, $type = '')
	{
		// phpcs:enable
		global $langs;

		$ret = '';

		if ($htmlname != "none") {
			$ret .= '<form method="POST" action="'.$page.'" name="form'.$htmlname.'">';
			$ret .= '<input type="hidden" name="action" value="set'.$htmlname.'">';
			$ret .= '<input type="hidden" name="token" value="'.newToken().'">';
			if ($type) {
				$ret .= '<input type="hidden" name="type" value="'.dol_escape_htmltag($type).'">';
			}
			$ret .= '<table class="nobordernopadding">';
			$ret .= '<tr><td>';
			$ret .= $this->selectDate($selected, $htmlname, $displayhour, $displaymin, 1, 'form'.$htmlname, 1, 0);
			$ret .= '</td>';
			$ret .= '<td class="left"><input type="submit" class="button smallpaddingimp" value="'.$langs->trans("Modify").'"></td>';
			$ret .= '</tr></table></form>';
		} else {
			if ($displayhour) {
				$ret .= dol_print_date($selected, 'dayhour');
			} else {
				$ret .= dol_print_date($selected, 'day');
			}
		}

		if (empty($nooutput)) {
			print $ret;
		}
		return $ret;
	}


	// phpcs:disable PEAR.NamingConventions.ValidFunctionName.ScopeNotCamelCaps
	/**
	 *  Show a select form to choose a user
	 *
	 *  @param	string	$page        	Page
	 *  @param  string	$selected    	Id of user preselected
	 *  @param  string	$htmlname    	Name of input html field. If 'none', we just output the user link.
	 *  @param  array	$exclude		List of users id to exclude
	 *  @param  array	$include        List of users id to include
	 *  @return	void
	 */
	public function form_users($page, $selected = '', $htmlname = 'userid', $exclude = '', $include = '')
	{
		// phpcs:enable
		global $langs;

		if ($htmlname != "none") {
			print '<form method="POST" action="'.$page.'" name="form'.$htmlname.'">';
			print '<input type="hidden" name="action" value="set'.$htmlname.'">';
			print '<input type="hidden" name="token" value="'.newToken().'">';
			print $this->select_dolusers($selected, $htmlname, 1, $exclude, 0, $include);
			print '<input type="submit" class="button smallpaddingimp valignmiddle" value="'.$langs->trans("Modify").'">';
			print '</form>';
		} else {
			if ($selected) {
				require_once DOL_DOCUMENT_ROOT.'/user/class/user.class.php';
				$theuser = new User($this->db);
				$theuser->fetch($selected);
				print $theuser->getNomUrl(1);
			} else {
				print "&nbsp;";
			}
		}
	}


	// phpcs:disable PEAR.NamingConventions.ValidFunctionName.ScopeNotCamelCaps
	/**
	 *    Show form with payment mode
	 *
	 *    @param	string	$page        	Page
	 *    @param    int		$selected    	Id mode pre-selectionne
	 *    @param    string	$htmlname    	Name of select html field
	 *    @param  	string	$filtertype		To filter on field type in llx_c_paiement ('CRDT' or 'DBIT' or array('code'=>xx,'label'=>zz))
	 *    @param    int     $active         Active or not, -1 = all
	 *    @param   	int     $addempty       1=Add empty entry
	 *    @param	string	$type			Type ('direct-debit' or 'bank-transfer')
	 *    @param	int		$nooutput		1=Return string, no output
	 *    @return	string					HTML output or ''
	 */
	public function form_modes_reglement($page, $selected = '', $htmlname = 'mode_reglement_id', $filtertype = '', $active = 1, $addempty = 0, $type = '', $nooutput = 0)
	{
		// phpcs:enable
		global $langs;

		$out = '';
		if ($htmlname != "none") {
			$out .= '<form method="POST" action="'.$page.'">';
			$out .= '<input type="hidden" name="action" value="setmode">';
			$out .= '<input type="hidden" name="token" value="'.newToken().'">';
			if ($type) {
				$out .= '<input type="hidden" name="type" value="'.dol_escape_htmltag($type).'">';
			}
			$out .= $this->select_types_paiements($selected, $htmlname, $filtertype, 0, $addempty, 0, 0, $active, '', 1);
			$out .= '<input type="submit" class="button smallpaddingimp valignmiddle" value="'.$langs->trans("Modify").'">';
			$out .= '</form>';
		} else {
			if ($selected) {
				$this->load_cache_types_paiements();
				$out .= $this->cache_types_paiements[$selected]['label'];
			} else {
				$out .= "&nbsp;";
			}
		}

		if ($nooutput) {
			return $out;
		} else {
			print $out;
		}
		return '';
	}

	/**
	 *    Show form with transport mode
	 *
	 *    @param	string	$page        	Page
	 *    @param    int		$selected    	Id mode pre-select
	 *    @param    string	$htmlname    	Name of select html field
	 *    @param    int     $active         Active or not, -1 = all
	 *    @param    int     $addempty       1=Add empty entry
	 *    @return	void
	 */
	public function formSelectTransportMode($page, $selected = '', $htmlname = 'transport_mode_id', $active = 1, $addempty = 0)
	{
		global $langs;
		if ($htmlname != "none") {
			print '<form method="POST" action="'.$page.'">';
			print '<input type="hidden" name="action" value="settransportmode">';
			print '<input type="hidden" name="token" value="'.newToken().'">';
			$this->selectTransportMode($selected, $htmlname, 0, $addempty, 0, 0, $active);
			print '<input type="submit" class="button smallpaddingimp valignmiddle" value="'.$langs->trans("Modify").'">';
			print '</form>';
		} else {
			if ($selected) {
				$this->load_cache_transport_mode();
				print $this->cache_transport_mode[$selected]['label'];
			} else {
				print "&nbsp;";
			}
		}
	}

	// phpcs:disable PEAR.NamingConventions.ValidFunctionName.ScopeNotCamelCaps
	/**
	 *    Show form with multicurrency code
	 *
	 *    @param	string	$page        	Page
	 *    @param    string	$selected    	code pre-selectionne
	 *    @param    string	$htmlname    	Name of select html field
	 *    @return	void
	 */
	public function form_multicurrency_code($page, $selected = '', $htmlname = 'multicurrency_code')
	{
		// phpcs:enable
		global $langs;
		if ($htmlname != "none") {
			print '<form method="POST" action="'.$page.'">';
			print '<input type="hidden" name="action" value="setmulticurrencycode">';
			print '<input type="hidden" name="token" value="'.newToken().'">';
			print $this->selectMultiCurrency($selected, $htmlname, 0);
			print '<input type="submit" class="button smallpaddingimp valignmiddle" value="'.$langs->trans("Modify").'">';
			print '</form>';
		} else {
			dol_include_once('/core/lib/company.lib.php');
			print !empty($selected) ? currency_name($selected, 1) : '&nbsp;';
		}
	}

	// phpcs:disable PEAR.NamingConventions.ValidFunctionName.ScopeNotCamelCaps
	/**
	 *    Show form with multicurrency rate
	 *
	 *    @param	string	$page        	Page
	 *    @param    double	$rate	    	Current rate
	 *    @param    string	$htmlname    	Name of select html field
	 *    @param    string  $currency       Currency code to explain the rate
	 *    @return	void
	 */
	public function form_multicurrency_rate($page, $rate = '', $htmlname = 'multicurrency_tx', $currency = '')
	{
		// phpcs:enable
		global $langs, $mysoc, $conf;

		if ($htmlname != "none") {
			print '<form method="POST" action="'.$page.'">';
			print '<input type="hidden" name="action" value="setmulticurrencyrate">';
			print '<input type="hidden" name="token" value="'.newToken().'">';
			print '<input type="text" class="maxwidth100" name="'.$htmlname.'" value="'.(!empty($rate) ? price(price2num($rate, 'CU')) : 1).'" /> ';
			print '<select name="calculation_mode">';
			print '<option value="1">Change '.$langs->trans("PriceUHT").' of lines</option>';
			print '<option value="2">Change '.$langs->trans("PriceUHTCurrency").' of lines</option>';
			print '</select> ';
			print '<input type="submit" class="button smallpaddingimp valignmiddle" value="'.$langs->trans("Modify").'">';
			print '</form>';
		} else {
			if (!empty($rate)) {
				print price($rate, 1, $langs, 1, 0);
				if ($currency && $rate != 1) {
					print ' &nbsp; ('.price($rate, 1, $langs, 1, 0).' '.$currency.' = 1 '.$conf->currency.')';
				}
			} else {
				print 1;
			}
		}
	}


	// phpcs:disable PEAR.NamingConventions.ValidFunctionName.ScopeNotCamelCaps
	/**
	 *	Show a select box with available absolute discounts
	 *
	 *  @param  string	$page        	Page URL where form is shown
	 *  @param  int		$selected    	Value pre-selected
	 *	@param  string	$htmlname    	Name of SELECT component. If 'none', not changeable. Example 'remise_id'.
	 *	@param	int		$socid			Third party id
	 * 	@param	float	$amount			Total amount available
	 * 	@param	string	$filter			SQL filter on discounts
	 * 	@param	int		$maxvalue		Max value for lines that can be selected
	 *  @param  string	$more           More string to add
	 *  @param  int     $hidelist       1=Hide list
	 *  @param	int		$discount_type	0 => customer discount, 1 => supplier discount
	 *  @return	void
	 */
	public function form_remise_dispo($page, $selected, $htmlname, $socid, $amount, $filter = '', $maxvalue = 0, $more = '', $hidelist = 0, $discount_type = 0)
	{
		// phpcs:enable
		global $conf, $langs;
		if ($htmlname != "none") {
			print '<form method="post" action="'.$page.'">';
			print '<input type="hidden" name="action" value="setabsolutediscount">';
			print '<input type="hidden" name="token" value="'.newToken().'">';
			print '<div class="inline-block">';
			if (!empty($discount_type)) {
				if (!empty($conf->global->FACTURE_SUPPLIER_DEPOSITS_ARE_JUST_PAYMENTS)) {
					if (!$filter || $filter == "fk_invoice_supplier_source IS NULL") {
						$translationKey = 'HasAbsoluteDiscountFromSupplier'; // If we want deposit to be substracted to payments only and not to total of final invoice
					} else {
						$translationKey = 'HasCreditNoteFromSupplier';
					}
				} else {
					if (!$filter || $filter == "fk_invoice_supplier_source IS NULL OR (description LIKE '(DEPOSIT)%' AND description NOT LIKE '(EXCESS PAID)%')") {
						$translationKey = 'HasAbsoluteDiscountFromSupplier';
					} else {
						$translationKey = 'HasCreditNoteFromSupplier';
					}
				}
			} else {
				if (!empty($conf->global->FACTURE_DEPOSITS_ARE_JUST_PAYMENTS)) {
					if (!$filter || $filter == "fk_facture_source IS NULL") {
						$translationKey = 'CompanyHasAbsoluteDiscount'; // If we want deposit to be substracted to payments only and not to total of final invoice
					} else {
						$translationKey = 'CompanyHasCreditNote';
					}
				} else {
					if (!$filter || $filter == "fk_facture_source IS NULL OR (description LIKE '(DEPOSIT)%' AND description NOT LIKE '(EXCESS RECEIVED)%')") {
						$translationKey = 'CompanyHasAbsoluteDiscount';
					} else {
						$translationKey = 'CompanyHasCreditNote';
					}
				}
			}
			print $langs->trans($translationKey, price($amount, 0, $langs, 0, 0, -1, $conf->currency));
			if (empty($hidelist)) {
				print ' ';
			}
			print '</div>';
			if (empty($hidelist)) {
				print '<div class="inline-block" style="padding-right: 10px">';
				$newfilter = 'discount_type='.intval($discount_type);
				if (!empty($discount_type)) {
					$newfilter .= ' AND fk_invoice_supplier IS NULL AND fk_invoice_supplier_line IS NULL'; // Supplier discounts available
				} else {
					$newfilter .= ' AND fk_facture IS NULL AND fk_facture_line IS NULL'; // Customer discounts available
				}
				if ($filter) {
					$newfilter .= ' AND ('.$filter.')';
				}
				// output the combo of discounts
				$nbqualifiedlines = $this->select_remises($selected, $htmlname, $newfilter, $socid, $maxvalue);
				if ($nbqualifiedlines > 0) {
					print ' &nbsp; <input type="submit" class="button smallpaddingimp" value="'.dol_escape_htmltag($langs->trans("UseLine")).'"';
					if (!empty($discount_type) && $filter && $filter != "fk_invoice_supplier_source IS NULL OR (description LIKE '(DEPOSIT)%' AND description NOT LIKE '(EXCESS PAID)%')") {
						print ' title="'.$langs->trans("UseCreditNoteInInvoicePayment").'"';
					}
					if (empty($discount_type) && $filter && $filter != "fk_facture_source IS NULL OR (description LIKE '(DEPOSIT)%' AND description NOT LIKE '(EXCESS RECEIVED)%')") {
						print ' title="'.$langs->trans("UseCreditNoteInInvoicePayment").'"';
					}

					print '>';
				}
				print '</div>';
			}
			if ($more) {
				print '<div class="inline-block">';
				print $more;
				print '</div>';
			}
			print '</form>';
		} else {
			if ($selected) {
				print $selected;
			} else {
				print "0";
			}
		}
	}


	// phpcs:disable PEAR.NamingConventions.ValidFunctionName.ScopeNotCamelCaps
	/**
	 *  Show forms to select a contact
	 *
	 *  @param	string		$page        	Page
	 *  @param	Societe		$societe		Filter on third party
	 *  @param    int			$selected    	Id contact pre-selectionne
	 *  @param    string		$htmlname    	Name of HTML select. If 'none', we just show contact link.
	 *  @return	void
	 */
	public function form_contacts($page, $societe, $selected = '', $htmlname = 'contactid')
	{
		// phpcs:enable
		global $langs, $conf;

		if ($htmlname != "none") {
			print '<form method="post" action="'.$page.'">';
			print '<input type="hidden" name="action" value="set_contact">';
			print '<input type="hidden" name="token" value="'.newToken().'">';
			print '<table class="nobordernopadding">';
			print '<tr><td>';
			print $this->selectcontacts($societe->id, $selected, $htmlname);
			$num = $this->num;
			if ($num == 0) {
				$addcontact = (!empty($conf->global->SOCIETE_ADDRESSES_MANAGEMENT) ? $langs->trans("AddContact") : $langs->trans("AddContactAddress"));
				print '<a href="'.DOL_URL_ROOT.'/contact/card.php?socid='.$societe->id.'&amp;action=create&amp;backtoreferer=1">'.$addcontact.'</a>';
			}
			print '</td>';
			print '<td class="left"><input type="submit" class="button smallpaddingimp" value="'.$langs->trans("Modify").'"></td>';
			print '</tr></table></form>';
		} else {
			if ($selected) {
				require_once DOL_DOCUMENT_ROOT.'/contact/class/contact.class.php';
				$contact = new Contact($this->db);
				$contact->fetch($selected);
				print $contact->getFullName($langs);
			} else {
				print "&nbsp;";
			}
		}
	}

	// phpcs:disable PEAR.NamingConventions.ValidFunctionName.ScopeNotCamelCaps
	/**
	 *  Output html select to select thirdparty
	 *
	 *  @param	string	$page       			Page
	 *  @param  string	$selected   			Id preselected
	 *  @param  string	$htmlname				Name of HTML select
	 *  @param  string	$filter         		Optional filters criteras. Do not use a filter coming from input of users.
	 *	@param	int		$showempty				Add an empty field
	 * 	@param	int		$showtype				Show third party type in combolist (customer, prospect or supplier)
	 * 	@param	int		$forcecombo				Force to use combo box
	 *  @param	array	$events					Event options. Example: array(array('method'=>'getContacts', 'url'=>dol_buildpath('/core/ajax/contacts.php',1), 'htmlname'=>'contactid', 'params'=>array('add-customer-contact'=>'disabled')))
	 *  @param  int     $nooutput       		No print output. Return it only.
	 *  @param	array	$excludeids				Exclude IDs from the select combo
	 *  @param	string	$textifnothirdparty		Text to show if no thirdparty
	 *  @return	string							HTML output or ''
	 */
	public function form_thirdparty($page, $selected = '', $htmlname = 'socid', $filter = '', $showempty = 0, $showtype = 0, $forcecombo = 0, $events = array(), $nooutput = 0, $excludeids = array(), $textifnothirdparty = '')
	{
		// phpcs:enable
		global $langs;

		$out = '';
		if ($htmlname != "none") {
			$out .= '<form method="post" action="'.$page.'">';
			$out .= '<input type="hidden" name="action" value="set_thirdparty">';
			$out .= '<input type="hidden" name="token" value="'.newToken().'">';
			$out .= $this->select_company($selected, $htmlname, $filter, $showempty, $showtype, $forcecombo, $events, 0, 'minwidth100', '', '', 1, array(), false, $excludeids);
			$out .= '<input type="submit" class="button smallpaddingimp valignmiddle" value="'.$langs->trans("Modify").'">';
			$out .= '</form>';
		} else {
			if ($selected) {
				require_once DOL_DOCUMENT_ROOT.'/societe/class/societe.class.php';
				$soc = new Societe($this->db);
				$soc->fetch($selected);
				$out .= $soc->getNomUrl(0, '');
			} else {
				$out .= '<span class="opacitymedium">'.$textifnothirdparty.'</span>';
			}
		}

		if ($nooutput) {
			return $out;
		} else {
			print $out;
		}

		return '';
	}

	// phpcs:disable PEAR.NamingConventions.ValidFunctionName.ScopeNotCamelCaps
	/**
	 *    Retourne la liste des devises, dans la langue de l'utilisateur
	 *
	 *    @param	string	$selected    preselected currency code
	 *    @param    string	$htmlname    name of HTML select list
	 *    @deprecated
	 *    @return	void
	 */
	public function select_currency($selected = '', $htmlname = 'currency_id')
	{
		// phpcs:enable
		print $this->selectCurrency($selected, $htmlname);
	}

	/**
	 *  Retourne la liste des devises, dans la langue de l'utilisateur
	 *
	 *  @param	string	$selected   preselected currency code
	 *  @param  string	$htmlname   name of HTML select list
	 *  @param  string  $mode       0 = Add currency symbol into label, 1 = Add 3 letter iso code
	 *  @param	string	$useempty	'1'=Allow empty value
	 * 	@return	string
	 */
	public function selectCurrency($selected = '', $htmlname = 'currency_id', $mode = 0, $useempty = '')
	{
		global $conf, $langs, $user;

		$langs->loadCacheCurrencies('');

		$out = '';

		if ($selected == 'euro' || $selected == 'euros') {
			$selected = 'EUR'; // Pour compatibilite
		}

		$out .= '<select class="flat maxwidth200onsmartphone minwidth300" name="'.$htmlname.'" id="'.$htmlname.'">';
		if ($useempty) {
			$out .= '<option value="-1" selected></option>';
		}
		foreach ($langs->cache_currencies as $code_iso => $currency) {
			$labeltoshow = $currency['label'];
			if ($mode == 1) {
				$labeltoshow .= ' <span class="opacitymedium">('.$code_iso.')</span>';
			} else {
				$labeltoshow .= ' <span class="opacitymedium">('.$langs->getCurrencySymbol($code_iso).')</span>';
			}

			if ($selected && $selected == $code_iso) {
				$out .= '<option value="'.$code_iso.'" selected data-html="'.dol_escape_htmltag($labeltoshow).'">';
			} else {
				$out .= '<option value="'.$code_iso.'" data-html="'.dol_escape_htmltag($labeltoshow).'">';
			}
			$out .= $labeltoshow;
			$out .= '</option>';
		}
		$out .= '</select>';
		if ($user->admin) {
			$out .= info_admin($langs->trans("YouCanChangeValuesForThisListFromDictionarySetup"), 1);
		}

		// Make select dynamic
		include_once DOL_DOCUMENT_ROOT.'/core/lib/ajax.lib.php';
		$out .= ajax_combobox($htmlname);

		return $out;
	}

	/**
	 *	Return array of currencies in user language
	 *
	 *  @param	string	$selected   			Preselected currency code
	 *  @param  string	$htmlname   			Name of HTML select list
	 *  @param  integer	$useempty   			1=Add empty line
	 *  @param 	string 	$filter 				Optional filters criteras (example: 'code <> x', ' in (1,3)')
	 *  @param 	bool 	$excludeConfCurrency 	false = If company current currency not in table, we add it into list. Should always be available.
	 *  										true = we are in currency_rate update , we don't want to see conf->currency in select
	 *  @param	string	$morecss				More css
	 * 	@return	string
	 */
	public function selectMultiCurrency($selected = '', $htmlname = 'multicurrency_code', $useempty = 0, $filter = '', $excludeConfCurrency = false, $morecss = '')
	{
		global $conf, $langs;

		$langs->loadCacheCurrencies(''); // Load ->cache_currencies

		$TCurrency = array();

		$sql = "SELECT code FROM ".$this->db->prefix()."multicurrency";
		$sql .= " WHERE entity IN ('".getEntity('mutlicurrency')."')";
		if ($filter) {
			$sql .= " AND ".$filter;
		}
		$resql = $this->db->query($sql);
		if ($resql) {
			while ($obj = $this->db->fetch_object($resql)) {
				$TCurrency[$obj->code] = $obj->code;
			}
		}

		$out = '';
		$out .= '<select class="flat'.($morecss ? ' '.$morecss : '').'" name="'.$htmlname.'" id="'.$htmlname.'">';
		if ($useempty) {
			$out .= '<option value="">&nbsp;</option>';
		}
		// If company current currency not in table, we add it into list. Should always be available.
		if (!in_array($conf->currency, $TCurrency) && !$excludeConfCurrency) {
			$TCurrency[$conf->currency] = $conf->currency;
		}
		if (count($TCurrency) > 0) {
			foreach ($langs->cache_currencies as $code_iso => $currency) {
				if (isset($TCurrency[$code_iso])) {
					if (!empty($selected) && $selected == $code_iso) {
						$out .= '<option value="'.$code_iso.'" selected="selected">';
					} else {
						$out .= '<option value="'.$code_iso.'">';
					}

					$out .= $currency['label'];
					$out .= ' ('.$langs->getCurrencySymbol($code_iso).')';
					$out .= '</option>';
				}
			}
		}

		$out .= '</select>';

		// Make select dynamic
		include_once DOL_DOCUMENT_ROOT.'/core/lib/ajax.lib.php';
		$out .= ajax_combobox($htmlname);

		return $out;
	}

	// phpcs:disable PEAR.NamingConventions.ValidFunctionName.ScopeNotCamelCaps
	/**
	 *  Load into the cache vat rates of a country
	 *
	 *  @param	string	$country_code		Country code with quotes ("'CA'", or "'CA,IN,...'")
	 *  @return	int							Nb of loaded lines, 0 if already loaded, <0 if KO
	 */
	public function load_cache_vatrates($country_code)
	{
		// phpcs:enable
		global $langs;

		$num = count($this->cache_vatrates);
		if ($num > 0) {
			return $num; // Cache already loaded
		}

		dol_syslog(__METHOD__, LOG_DEBUG);

		$sql = "SELECT DISTINCT t.rowid, t.code, t.taux, t.localtax1, t.localtax1_type, t.localtax2, t.localtax2_type, t.recuperableonly";
		$sql .= " FROM ".$this->db->prefix()."c_tva as t, ".$this->db->prefix()."c_country as c";
		$sql .= " WHERE t.fk_pays = c.rowid";
		$sql .= " AND t.active > 0";
		$sql .= " AND c.code IN (".$this->db->sanitize($country_code, 1).")";
		$sql .= " ORDER BY t.code ASC, t.taux ASC, t.recuperableonly ASC";

		$resql = $this->db->query($sql);
		if ($resql) {
			$num = $this->db->num_rows($resql);
			if ($num) {
				for ($i = 0; $i < $num; $i++) {
					$obj = $this->db->fetch_object($resql);
					$this->cache_vatrates[$i]['rowid']	= $obj->rowid;
					$this->cache_vatrates[$i]['code'] = $obj->code;
					$this->cache_vatrates[$i]['txtva']	= $obj->taux;
					$this->cache_vatrates[$i]['nprtva'] = $obj->recuperableonly;
					$this->cache_vatrates[$i]['localtax1']	    = $obj->localtax1;
					$this->cache_vatrates[$i]['localtax1_type']	= $obj->localtax1_type;
					$this->cache_vatrates[$i]['localtax2']	    = $obj->localtax2;
					$this->cache_vatrates[$i]['localtax2_type']	= $obj->localtax1_type;

					$this->cache_vatrates[$i]['label'] = $obj->taux.'%'.($obj->code ? ' ('.$obj->code.')' : ''); // Label must contains only 0-9 , . % or *
					$this->cache_vatrates[$i]['labelallrates'] = $obj->taux.'/'.($obj->localtax1 ? $obj->localtax1 : '0').'/'.($obj->localtax2 ? $obj->localtax2 : '0').($obj->code ? ' ('.$obj->code.')' : ''); // Must never be used as key, only label
					$positiverates = '';
					if ($obj->taux) {
						$positiverates .= ($positiverates ? '/' : '').$obj->taux;
					}
					if ($obj->localtax1) {
						$positiverates .= ($positiverates ? '/' : '').$obj->localtax1;
					}
					if ($obj->localtax2) {
						$positiverates .= ($positiverates ? '/' : '').$obj->localtax2;
					}
					if (empty($positiverates)) {
						$positiverates = '0';
					}
					$this->cache_vatrates[$i]['labelpositiverates'] = $positiverates.($obj->code ? ' ('.$obj->code.')' : ''); // Must never be used as key, only label
				}

				return $num;
			} else {
				$this->error = '<span class="error">'.$langs->trans("ErrorNoVATRateDefinedForSellerCountry", $country_code).'</span>';
				return -1;
			}
		} else {
			$this->error = '<span class="error">'.$this->db->error().'</span>';
			return -2;
		}
	}

	// phpcs:disable PEAR.NamingConventions.ValidFunctionName.ScopeNotCamelCaps
	/**
	 *  Output an HTML select vat rate.
	 *  The name of this function should be selectVat. We keep bad name for compatibility purpose.
	 *
	 *  @param	string	      $htmlname           Name of HTML select field
	 *  @param  float|string  $selectedrate       Force preselected vat rate. Can be '8.5' or '8.5 (NOO)' for example. Use '' for no forcing.
	 *  @param  Societe	      $societe_vendeuse   Thirdparty seller
	 *  @param  Societe	      $societe_acheteuse  Thirdparty buyer
	 *  @param  int		      $idprod             Id product. O if unknown of NA.
	 *  @param  int		      $info_bits          Miscellaneous information on line (1 for NPR)
	 *  @param  int|string    $type               ''=Unknown, 0=Product, 1=Service (Used if idprod not defined)
	 *                  		                  Si vendeur non assujeti a TVA, TVA par defaut=0. Fin de regle.
	 *                  					      Si le (pays vendeur = pays acheteur) alors la TVA par defaut=TVA du produit vendu. Fin de regle.
	 *                  					      Si (vendeur et acheteur dans Communaute europeenne) et bien vendu = moyen de transports neuf (auto, bateau, avion), TVA par defaut=0 (La TVA doit etre paye par l'acheteur au centre d'impots de son pays et non au vendeur). Fin de regle.
	 *                                            Si vendeur et acheteur dans Communauté européenne et acheteur= particulier alors TVA par défaut=TVA du produit vendu. Fin de règle.
	 *                                            Si vendeur et acheteur dans Communauté européenne et acheteur= entreprise alors TVA par défaut=0. Fin de règle.
	 *                  					      Sinon la TVA proposee par defaut=0. Fin de regle.
	 *  @param	bool	     $options_only		  Return HTML options lines only (for ajax treatment)
	 *  @param  int          $mode                0=Use vat rate as key in combo list, 1=Add VAT code after vat rate into key, -1=Use id of vat line as key
	 *  @return	string
	 */
	public function load_tva($htmlname = 'tauxtva', $selectedrate = '', $societe_vendeuse = '', $societe_acheteuse = '', $idprod = 0, $info_bits = 0, $type = '', $options_only = false, $mode = 0)
	{
		// phpcs:enable
		global $langs, $conf, $mysoc;

		$langs->load('errors');

		$return = '';

		// Define defaultnpr, defaultttx and defaultcode
		$defaultnpr = ($info_bits & 0x01);
		$defaultnpr = (preg_match('/\*/', $selectedrate) ? 1 : $defaultnpr);
		$defaulttx = str_replace('*', '', $selectedrate);
		$defaultcode = '';
		$reg = array();
		if (preg_match('/\((.*)\)/', $defaulttx, $reg)) {
			$defaultcode = $reg[1];
			$defaulttx = preg_replace('/\s*\(.*\)/', '', $defaulttx);
		}
		//var_dump($selectedrate.'-'.$defaulttx.'-'.$defaultnpr.'-'.$defaultcode);

		// Check parameters
		if (is_object($societe_vendeuse) && !$societe_vendeuse->country_code) {
			if ($societe_vendeuse->id == $mysoc->id) {
				$return .= '<span class="error">'.$langs->trans("ErrorYourCountryIsNotDefined").'</span>';
			} else {
				$return .= '<span class="error">'.$langs->trans("ErrorSupplierCountryIsNotDefined").'</span>';
			}
			return $return;
		}

		//var_dump($societe_acheteuse);
		//print "name=$name, selectedrate=$selectedrate, seller=".$societe_vendeuse->country_code." buyer=".$societe_acheteuse->country_code." buyer is company=".$societe_acheteuse->isACompany()." idprod=$idprod, info_bits=$info_bits type=$type";
		//exit;

		// Define list of countries to use to search VAT rates to show
		// First we defined code_country to use to find list
		if (is_object($societe_vendeuse)) {
			$code_country = "'".$societe_vendeuse->country_code."'";
		} else {
			$code_country = "'".$mysoc->country_code."'"; // Pour compatibilite ascendente
		}
		if (!empty($conf->global->SERVICE_ARE_ECOMMERCE_200238EC)) {    // If option to have vat for end customer for services is on
			require_once DOL_DOCUMENT_ROOT.'/core/lib/company.lib.php';
			if (!isInEEC($societe_vendeuse) && (!is_object($societe_acheteuse) || (isInEEC($societe_acheteuse) && !$societe_acheteuse->isACompany()))) {
				// We also add the buyer country code
				if (is_numeric($type)) {
					if ($type == 1) { // We know product is a service
						$code_country .= ",'".$societe_acheteuse->country_code."'";
					}
				} elseif (!$idprod) {  // We don't know type of product
					$code_country .= ",'".$societe_acheteuse->country_code."'";
				} else {
					$prodstatic = new Product($this->db);
					$prodstatic->fetch($idprod);
					if ($prodstatic->type == Product::TYPE_SERVICE) {   // We know product is a service
						$code_country .= ",'".$societe_acheteuse->country_code."'";
					}
				}
			}
		}

		// Now we get list
		$num = $this->load_cache_vatrates($code_country); // If no vat defined, return -1 with message into this->error

		if ($num > 0) {
			// Definition du taux a pre-selectionner (si defaulttx non force et donc vaut -1 ou '')
			if ($defaulttx < 0 || dol_strlen($defaulttx) == 0) {
				$tmpthirdparty = new Societe($this->db);

				$defaulttx = get_default_tva($societe_vendeuse, (is_object($societe_acheteuse) ? $societe_acheteuse : $tmpthirdparty), $idprod);
				$defaultnpr = get_default_npr($societe_vendeuse, (is_object($societe_acheteuse) ? $societe_acheteuse : $tmpthirdparty), $idprod);

				if (preg_match('/\((.*)\)/', $defaulttx, $reg)) {
					$defaultcode = $reg[1];
					$defaulttx = preg_replace('/\s*\(.*\)/', '', $defaulttx);
				}
				if (empty($defaulttx)) {
					$defaultnpr = 0;
				}
			}

			// If we fails to find a default vat rate, we take the last one in list
			// Because they are sorted in ascending order, the last one will be the higher one (we suppose the higher one is the current rate)
			if ($defaulttx < 0 || dol_strlen($defaulttx) == 0) {
				if (empty($conf->global->MAIN_VAT_DEFAULT_IF_AUTODETECT_FAILS)) {
					// We take the last one found in list
					$defaulttx = $this->cache_vatrates[$num - 1]['txtva'];
				} else {
					// We will use the rate defined into MAIN_VAT_DEFAULT_IF_AUTODETECT_FAILS
					$defaulttx = '';
					if ($conf->global->MAIN_VAT_DEFAULT_IF_AUTODETECT_FAILS != 'none') {
						$defaulttx = $conf->global->MAIN_VAT_DEFAULT_IF_AUTODETECT_FAILS;
					}
					if (preg_match('/\((.*)\)/', $defaulttx, $reg)) {
						$defaultcode = $reg[1];
						$defaulttx = preg_replace('/\s*\(.*\)/', '', $defaulttx);
					}
				}
			}

			// Disabled if seller is not subject to VAT
			$disabled = false;
			$title = '';
			if (is_object($societe_vendeuse) && $societe_vendeuse->id == $mysoc->id && $societe_vendeuse->tva_assuj == "0") {
				// Override/enable VAT for expense report regardless of global setting - needed if expense report used for business expenses instead
				// of using supplier invoices (this is a very bad idea !)
				if (empty($conf->global->EXPENSEREPORT_OVERRIDE_VAT)) {
					$title = ' title="'.dol_escape_htmltag($langs->trans('VATIsNotUsed')).'"';
					$disabled = true;
				}
			}

			if (!$options_only) {
				$return .= '<select class="flat minwidth50imp maxwidth100" id="'.$htmlname.'" name="'.$htmlname.'"'.($disabled ? ' disabled' : '').$title.'>';
			}

			$selectedfound = false;
			foreach ($this->cache_vatrates as $rate) {
				// Keep only 0 if seller is not subject to VAT
				if ($disabled && $rate['txtva'] != 0) {
					continue;
				}

				// Define key to use into select list
				$key = $rate['txtva'];
				$key .= $rate['nprtva'] ? '*' : '';
				if ($mode > 0 && $rate['code']) {
					$key .= ' ('.$rate['code'].')';
				}
				if ($mode < 0) {
					$key = $rate['rowid'];
				}

				$return .= '<option value="'.$key.'"';
				if (!$selectedfound) {
					if ($defaultcode) { // If defaultcode is defined, we used it in priority to select combo option instead of using rate+npr flag
						if ($defaultcode == $rate['code']) {
							$return .= ' selected';
							$selectedfound = true;
						}
					} elseif ($rate['txtva'] == $defaulttx && $rate['nprtva'] == $defaultnpr) {
						$return .= ' selected';
						$selectedfound = true;
					}
				}
				$return .= '>';

				// Show label of VAT
				if ($mysoc->country_code == 'IN' || !empty($conf->global->MAIN_VAT_LABEL_IS_POSITIVE_RATES)) {
					// Label with all localtax and code. For example:  x.y / a.b / c.d (CODE)'
					$return .= $rate['labelpositiverates'];
				} else {
					// Simple label
					$return .= vatrate($rate['label']);
				}

				//$return.=($rate['code']?' '.$rate['code']:'');
				$return .= (empty($rate['code']) && $rate['nprtva']) ? ' *' : ''; // We show the *  (old behaviour only if new vat code is not used)

				$return .= '</option>';
			}

			if (!$options_only) {
				$return .= '</select>';
				//$return .= ajax_combobox($htmlname);		// This break for the moment the dynamic autoselection of a value when selecting a product in object lines
			}
		} else {
			$return .= $this->error;
		}

		$this->num = $num;
		return $return;
	}


	// phpcs:disable PEAR.NamingConventions.ValidFunctionName.ScopeNotCamelCaps
	/**
	 *  Show a HTML widget to input a date or combo list for day, month, years and optionaly hours and minutes.
	 *  Fields are preselected with :
	 *            	- set_time date (must be a local PHP server timestamp or string date with format 'YYYY-MM-DD' or 'YYYY-MM-DD HH:MM')
	 *            	- local date in user area, if set_time is '' (so if set_time is '', output may differs when done from two different location)
	 *            	- Empty (fields empty), if set_time is -1 (in this case, parameter empty must also have value 1)
	 *
	 *	@param	integer	    $set_time 		Pre-selected date (must be a local PHP server timestamp), -1 to keep date not preselected, '' to use current date with 00:00 hour (Parameter 'empty' must be 0 or 2).
	 *	@param	string		$prefix			Prefix for fields name
	 *	@param	int			$h				1 or 2=Show also hours (2=hours on a new line), -1 has same effect but hour and minutes are prefilled with 23:59 if date is empty, 3 show hour always empty
	 *	@param	int			$m				1=Show also minutes, -1 has same effect but hour and minutes are prefilled with 23:59 if date is empty, 3 show minutes always empty
	 *	@param	int			$empty			0=Fields required, 1=Empty inputs are allowed, 2=Empty inputs are allowed for hours only
	 *	@param	string		$form_name 		Not used
	 *	@param	int			$d				1=Show days, month, years
	 * 	@param	int			$addnowlink		Add a link "Now"
	 * 	@param	int			$nooutput		Do not output html string but return it
	 * 	@param 	int			$disabled		Disable input fields
	 *  @param  int			$fullday        When a checkbox with this html name is on, hour and day are set with 00:00 or 23:59
	 *  @param	string		$addplusone		Add a link "+1 hour". Value must be name of another select_date field.
	 *  @param  datetime    $adddateof      Add a link "Date of invoice" using the following date.
	 *  @return	string						'' or HTML component string if nooutput is 1
	 *  @deprecated
	 *  @see    selectDate(), form_date(), select_month(), select_year(), select_dayofweek()
	 */
	public function select_date($set_time = '', $prefix = 're', $h = 0, $m = 0, $empty = 0, $form_name = "", $d = 1, $addnowlink = 0, $nooutput = 0, $disabled = 0, $fullday = '', $addplusone = '', $adddateof = '')
	{
		// phpcs:enable
		$retstring = $this->selectDate($set_time, $prefix, $h, $m, $empty, $form_name, $d, $addnowlink, $disabled, $fullday, $addplusone, $adddateof);
		if (!empty($nooutput)) {
			return $retstring;
		}
		print $retstring;

		return '';
	}

	/**
	 *  Show 2 HTML widget to input a date or combo list for day, month, years and optionaly hours and minutes.
	 *  Fields are preselected with :
	 *              - set_time date (must be a local PHP server timestamp or string date with format 'YYYY-MM-DD' or 'YYYY-MM-DD HH:MM')
	 *              - local date in user area, if set_time is '' (so if set_time is '', output may differs when done from two different location)
	 *              - Empty (fields empty), if set_time is -1 (in this case, parameter empty must also have value 1)
	 *
	 *  @param  integer     $set_time       	Pre-selected date (must be a local PHP server timestamp), -1 to keep date not preselected, '' to use current date with 00:00 hour (Parameter 'empty' must be 0 or 2).
	 *  @param  integer     $set_time_end       Pre-selected date (must be a local PHP server timestamp), -1 to keep date not preselected, '' to use current date with 00:00 hour (Parameter 'empty' must be 0 or 2).
	 *  @param	string		$prefix				Prefix for fields name
	 *  @param	string		$empty				0=Fields required, 1=Empty inputs are allowed, 2=Empty inputs are allowed for hours only
	 *  @param	string		$forcenewline		Force new line between the 2 dates.
	 * 	@return string                   	    Html for selectDate
	 *  @see    form_date(), select_month(), select_year(), select_dayofweek()
	 */
	public function selectDateToDate($set_time = '', $set_time_end = '', $prefix = 're', $empty = 0, $forcenewline = 0)
	{
		global $langs;

		$ret = $this->selectDate($set_time, $prefix.'_start', 0, 0, $empty, '', 1, 0, 0, '', '', '', '', 1, '', $langs->trans("from"), 'tzuserrel');
		if ($forcenewline) {
			$ret .= '<br>';
		}
		$ret .= $this->selectDate($set_time_end, $prefix.'_end', 0, 0, $empty, '', 1, 0, 0, '', '', '', '', 1, '', $langs->trans("to"), 'tzuserrel');
		return $ret;
	}

	/**
	 *  Show a HTML widget to input a date or combo list for day, month, years and optionaly hours and minutes.
	 *  Fields are preselected with :
	 *              - set_time date (must be a local PHP server timestamp or string date with format 'YYYY-MM-DD' or 'YYYY-MM-DD HH:MM')
	 *              - local date in user area, if set_time is '' (so if set_time is '', output may differs when done from two different location)
	 *              - Empty (fields empty), if set_time is -1 (in this case, parameter empty must also have value 1)
	 *
	 *  @param  integer|string  $set_time       Pre-selected date (must be a local PHP server timestamp), -1 to keep date not preselected, '' to use current date with 00:00 hour (Parameter 'empty' must be 0 or 2).
	 *  @param	string			$prefix			Prefix for fields name
	 *  @param	int				$h				1 or 2=Show also hours (2=hours on a new line), -1 has same effect but hour and minutes are prefilled with 23:59 if date is empty, 3 show hour always empty
	 *	@param	int				$m				1=Show also minutes, -1 has same effect but hour and minutes are prefilled with 23:59 if date is empty, 3 show minutes always empty
	 *	@param	int				$empty			0=Fields required, 1=Empty inputs are allowed, 2=Empty inputs are allowed for hours only
	 *	@param	string			$form_name 		Not used
	 *	@param	int				$d				1=Show days, month, years
	 * 	@param	int				$addnowlink		Add a link "Now", 1 with server time, 2 with local computer time
	 * 	@param 	int				$disabled		Disable input fields
	 *  @param  int				$fullday        When a checkbox with id #fullday is checked, hours are set with 00:00 (if value if 'fulldaystart') or 23:59 (if value is 'fulldayend')
	 *  @param	string			$addplusone		Add a link "+1 hour". Value must be name of another selectDate field.
	 *  @param  datetime|string	$adddateof      Add a link "Date of ..." using the following date. See also $labeladddateof for the label used.
	 *  @param  string      	$openinghours   Specify hour start and hour end for the select ex 8,20
	 *  @param  int         	$stepminutes    Specify step for minutes between 1 and 30
	 *  @param	string			$labeladddateof Label to use for the $adddateof parameter.
	 *  @param	string 			$placeholder    Placeholder
	 *  @param	mixed			$gm				'auto' (for backward compatibility, avoid this), 'gmt' or 'tzserver' or 'tzuserrel'
	 * 	@return string          	            Html for selectDate
	 *  @see    form_date(), select_month(), select_year(), select_dayofweek()
	 */
	public function selectDate($set_time = '', $prefix = 're', $h = 0, $m = 0, $empty = 0, $form_name = "", $d = 1, $addnowlink = 0, $disabled = 0, $fullday = '', $addplusone = '', $adddateof = '', $openinghours = '', $stepminutes = 1, $labeladddateof = '', $placeholder = '', $gm = 'auto')
	{
		global $conf, $langs;

		if ($gm === 'auto') {
			$gm = (empty($conf) ? 'tzserver' : $conf->tzuserinputkey);
		}

		$retstring = '';

		if ($prefix == '') {
			$prefix = 're';
		}
		if ($h == '') {
			$h = 0;
		}
		if ($m == '') {
			$m = 0;
		}
		$emptydate = 0;
		$emptyhours = 0;
		if ($stepminutes <= 0 || $stepminutes > 30) {
			$stepminutes = 1;
		}
		if ($empty == 1) {
			$emptydate = 1;
			$emptyhours = 1;
		}
		if ($empty == 2) {
			$emptydate = 0;
			$emptyhours = 1;
		}
		$orig_set_time = $set_time;

		if ($set_time === '' && $emptydate == 0) {
			include_once DOL_DOCUMENT_ROOT.'/core/lib/date.lib.php';
			if ($gm == 'tzuser' || $gm == 'tzuserrel') {
				$set_time = dol_now($gm);
			} else {
				$set_time = dol_now('tzuser') - (getServerTimeZoneInt('now') * 3600); // set_time must be relative to PHP server timezone
			}
		}

		// Analysis of the pre-selection date
		$reg = array();
		$shour = '';
		$smin = '';
		$ssec = '';
		if (preg_match('/^([0-9]+)\-([0-9]+)\-([0-9]+)\s?([0-9]+)?:?([0-9]+)?/', $set_time, $reg)) {	// deprecated usage
			// Date format 'YYYY-MM-DD' or 'YYYY-MM-DD HH:MM:SS'
			$syear	= (!empty($reg[1]) ? $reg[1] : '');
			$smonth = (!empty($reg[2]) ? $reg[2] : '');
			$sday	= (!empty($reg[3]) ? $reg[3] : '');
			$shour	= (!empty($reg[4]) ? $reg[4] : '');
			$smin	= (!empty($reg[5]) ? $reg[5] : '');
		} elseif (strval($set_time) != '' && $set_time != -1) {
			// set_time est un timestamps (0 possible)
			$syear = dol_print_date($set_time, "%Y", $gm);
			$smonth = dol_print_date($set_time, "%m", $gm);
			$sday = dol_print_date($set_time, "%d", $gm);
			if ($orig_set_time != '') {
				$shour = dol_print_date($set_time, "%H", $gm);
				$smin = dol_print_date($set_time, "%M", $gm);
				$ssec = dol_print_date($set_time, "%S", $gm);
			}
		} else {
			// Date est '' ou vaut -1
			$syear = '';
			$smonth = '';
			$sday = '';
			$shour = !isset($conf->global->MAIN_DEFAULT_DATE_HOUR) ? ($h == -1 ? '23' : '') : $conf->global->MAIN_DEFAULT_DATE_HOUR;
			$smin = !isset($conf->global->MAIN_DEFAULT_DATE_MIN) ? ($h == -1 ? '59' : '') : $conf->global->MAIN_DEFAULT_DATE_MIN;
			$ssec = !isset($conf->global->MAIN_DEFAULT_DATE_SEC) ? ($h == -1 ? '59' : '') : $conf->global->MAIN_DEFAULT_DATE_SEC;
		}
		if ($h == 3) {
			$shour = '';
		}
		if ($m == 3) {
			$smin = '';
		}

		$nowgmt = dol_now('gmt');
		//var_dump(dol_print_date($nowgmt, 'dayhourinputnoreduce', 'tzuserrel'));

		// You can set MAIN_POPUP_CALENDAR to 'eldy' or 'jquery'
		$usecalendar = 'combo';
		if (!empty($conf->use_javascript_ajax) && (empty($conf->global->MAIN_POPUP_CALENDAR) || $conf->global->MAIN_POPUP_CALENDAR != "none")) {
			$usecalendar = ((empty($conf->global->MAIN_POPUP_CALENDAR) || $conf->global->MAIN_POPUP_CALENDAR == 'eldy') ? 'jquery' : $conf->global->MAIN_POPUP_CALENDAR);
		}

		if ($d) {
			// Show date with popup
			if ($usecalendar != 'combo') {
				$formated_date = '';
				//print "e".$set_time." t ".$conf->format_date_short;
				if (strval($set_time) != '' && $set_time != -1) {
					//$formated_date=dol_print_date($set_time,$conf->format_date_short);
					$formated_date = dol_print_date($set_time, $langs->trans("FormatDateShortInput"), $gm); // FormatDateShortInput for dol_print_date / FormatDateShortJavaInput that is same for javascript
				}

				// Calendrier popup version eldy
				if ($usecalendar == "eldy") {
					// Input area to enter date manually
					$retstring .= '<input id="'.$prefix.'" name="'.$prefix.'" type="text" class="maxwidthdate" maxlength="11" value="'.$formated_date.'"';
					$retstring .= ($disabled ? ' disabled' : '');
					$retstring .= ' onChange="dpChangeDay(\''.$prefix.'\',\''.$langs->trans("FormatDateShortJavaInput").'\'); "'; // FormatDateShortInput for dol_print_date / FormatDateShortJavaInput that is same for javascript
					$retstring .= '>';

					// Icon calendar
					$retstringbuttom = '';
					if (!$disabled) {
						$retstringbuttom = '<button id="'.$prefix.'Button" type="button" class="dpInvisibleButtons"';
						$base = DOL_URL_ROOT.'/core/';
						$retstringbuttom .= ' onClick="showDP(\''.$base.'\',\''.$prefix.'\',\''.$langs->trans("FormatDateShortJavaInput").'\',\''.$langs->defaultlang.'\');"';
						$retstringbuttom .= '>'.img_object($langs->trans("SelectDate"), 'calendarday', 'class="datecallink"').'</button>';
					} else {
						$retstringbuttom = '<button id="'.$prefix.'Button" type="button" class="dpInvisibleButtons">'.img_object($langs->trans("Disabled"), 'calendarday', 'class="datecallink"').'</button>';
					}
					$retstring = $retstringbuttom.$retstring;

					$retstring .= '<input type="hidden" id="'.$prefix.'day"   name="'.$prefix.'day"   value="'.$sday.'">'."\n";
					$retstring .= '<input type="hidden" id="'.$prefix.'month" name="'.$prefix.'month" value="'.$smonth.'">'."\n";
					$retstring .= '<input type="hidden" id="'.$prefix.'year"  name="'.$prefix.'year"  value="'.$syear.'">'."\n";
				} elseif ($usecalendar == 'jquery') {
					if (!$disabled) {
						// Output javascript for datepicker
						$minYear = getDolGlobalInt('MIN_YEAR_SELECT_DATE', (date('Y') - 100));
						$maxYear = getDolGlobalInt('MAX_YEAR_SELECT_DATE', (date('Y') + 100));

						$retstring .= "<script type='text/javascript'>";
						$retstring .= "$(function(){ $('#".$prefix."').datepicker({
							dateFormat: '".$langs->trans("FormatDateShortJQueryInput")."',
							autoclose: true,
							todayHighlight: true,
							yearRange: '".$minYear.":".$maxYear."',";
						if (!empty($conf->dol_use_jmobile)) {
							$retstring .= "
								beforeShow: function (input, datePicker) {
									input.disabled = true;
								},
								onClose: function (dateText, datePicker) {
									this.disabled = false;
								},
								";
						}
						// Note: We don't need monthNames, monthNamesShort, dayNames, dayNamesShort, dayNamesMin, they are set globally on datepicker component in lib_head.js.php
						if (empty($conf->global->MAIN_POPUP_CALENDAR_ON_FOCUS)) {
							$retstring .= "
								showOn: 'button',	/* both has problem with autocompletion */
								buttonImage: '".DOL_URL_ROOT."/theme/".dol_escape_js($conf->theme)."/img/object_calendarday.png',
								buttonImageOnly: true";
						}
						$retstring .= "
							}) });";
						$retstring .= "</script>";
					}

					// Zone de saisie manuelle de la date
					$retstring .= '<div class="nowrap inline-block divfordateinput">';
					$retstring .= '<input id="'.$prefix.'" name="'.$prefix.'" type="text" class="maxwidthdate" maxlength="11" value="'.$formated_date.'"';
					$retstring .= ($disabled ? ' disabled' : '');
					$retstring .= ($placeholder ? ' placeholder="'.dol_escape_htmltag($placeholder).'"' : '');
					$retstring .= ' onChange="dpChangeDay(\''.dol_escape_js($prefix).'\',\''.dol_escape_js($langs->trans("FormatDateShortJavaInput")).'\'); "'; // FormatDateShortInput for dol_print_date / FormatDateShortJavaInput that is same for javascript
					$retstring .= '>';

					// Icone calendrier
					if (!$disabled) {
						/* Not required. Managed by option buttonImage of jquery
						$retstring.=img_object($langs->trans("SelectDate"),'calendarday','id="'.$prefix.'id" class="datecallink"');
						$retstring.="<script type='text/javascript'>";
						$retstring.="jQuery(document).ready(function() {";
						$retstring.='	jQuery("#'.$prefix.'id").click(function() {';
						$retstring.="    	jQuery('#".$prefix."').focus();";
						$retstring.='    });';
						$retstring.='});';
						$retstring.="</script>";*/
					} else {
						$retstringbutton = '<button id="'.$prefix.'Button" type="button" class="dpInvisibleButtons">'.img_object($langs->trans("Disabled"), 'calendarday', 'class="datecallink"').'</button>';
						$retsring = $retstringbutton.$retstring;
					}

					$retstring .= '</div>';
					$retstring .= '<input type="hidden" id="'.$prefix.'day"   name="'.$prefix.'day"   value="'.$sday.'">'."\n";
					$retstring .= '<input type="hidden" id="'.$prefix.'month" name="'.$prefix.'month" value="'.$smonth.'">'."\n";
					$retstring .= '<input type="hidden" id="'.$prefix.'year"  name="'.$prefix.'year"  value="'.$syear.'">'."\n";
				} else {
					$retstring .= "Bad value of MAIN_POPUP_CALENDAR";
				}
			} else {
				// Show date with combo selects
				// Day
				$retstring .= '<select'.($disabled ? ' disabled' : '').' class="flat valignmiddle maxwidth50imp" id="'.$prefix.'day" name="'.$prefix.'day">';

				if ($emptydate || $set_time == -1) {
					$retstring .= '<option value="0" selected>&nbsp;</option>';
				}

				for ($day = 1; $day <= 31; $day++) {
					$retstring .= '<option value="'.$day.'"'.($day == $sday ? ' selected' : '').'>'.$day.'</option>';
				}

				$retstring .= "</select>";

				$retstring .= '<select'.($disabled ? ' disabled' : '').' class="flat valignmiddle maxwidth75imp" id="'.$prefix.'month" name="'.$prefix.'month">';
				if ($emptydate || $set_time == -1) {
					$retstring .= '<option value="0" selected>&nbsp;</option>';
				}

				// Month
				for ($month = 1; $month <= 12; $month++) {
					$retstring .= '<option value="'.$month.'"'.($month == $smonth ? ' selected' : '').'>';
					$retstring .= dol_print_date(mktime(12, 0, 0, $month, 1, 2000), "%b");
					$retstring .= "</option>";
				}
				$retstring .= "</select>";

				// Year
				if ($emptydate || $set_time == -1) {
					$retstring .= '<input'.($disabled ? ' disabled' : '').' placeholder="'.dol_escape_htmltag($langs->trans("Year")).'" class="flat maxwidth50imp valignmiddle" type="number" min="0" max="3000" maxlength="4" id="'.$prefix.'year" name="'.$prefix.'year" value="'.$syear.'">';
				} else {
					$retstring .= '<select'.($disabled ? ' disabled' : '').' class="flat valignmiddle maxwidth75imp" id="'.$prefix.'year" name="'.$prefix.'year">';

					for ($year = $syear - 10; $year < $syear + 10; $year++) {
						$retstring .= '<option value="'.$year.'"'.($year == $syear ? ' selected' : '').'>'.$year.'</option>';
					}
					$retstring .= "</select>\n";
				}
			}
		}

		if ($d && $h) {
			$retstring .= ($h == 2 ? '<br>' : ' ');
			$retstring .= '<span class="nowraponall">';
		}

		if ($h) {
			$hourstart = 0;
			$hourend = 24;
			if ($openinghours != '') {
				$openinghours = explode(',', $openinghours);
				$hourstart = $openinghours[0];
				$hourend = $openinghours[1];
				if ($hourend < $hourstart) {
					$hourend = $hourstart;
				}
			}
			// Show hour
			$retstring .= '<select'.($disabled ? ' disabled' : '').' class="flat valignmiddle maxwidth50 '.($fullday ? $fullday.'hour' : '').'" id="'.$prefix.'hour" name="'.$prefix.'hour">';
			if ($emptyhours) {
				$retstring .= '<option value="-1">&nbsp;</option>';
			}
			for ($hour = $hourstart; $hour < $hourend; $hour++) {
				if (strlen($hour) < 2) {
					$hour = "0".$hour;
				}
				$retstring .= '<option value="'.$hour.'"'.(($hour == $shour) ? ' selected' : '').'>'.$hour;
				//$retstring .= (empty($conf->dol_optimize_smallscreen) ? '' : 'H');
				$retstring .= '</option>';
			}
			$retstring .= '</select>';
			//if ($m && empty($conf->dol_optimize_smallscreen)) $retstring .= ":";
			if ($m) {
				$retstring .= ":";
			}
		}

		if ($m) {
			// Show minutes
			$retstring .= '<select'.($disabled ? ' disabled' : '').' class="flat valignmiddle maxwidth50 '.($fullday ? $fullday.'min' : '').'" id="'.$prefix.'min" name="'.$prefix.'min">';
			if ($emptyhours) {
				$retstring .= '<option value="-1">&nbsp;</option>';
			}
			for ($min = 0; $min < 60; $min += $stepminutes) {
				if (strlen($min) < 2) {
					$min = "0".$min;
				}
				$retstring .= '<option value="'.$min.'"'.(($min == $smin) ? ' selected' : '').'>'.$min.(empty($conf->dol_optimize_smallscreen) ? '' : '').'</option>';
			}
			$retstring .= '</select>';

			$retstring .= '<input type="hidden" name="'.$prefix.'sec" value="'.$ssec.'">';
		}

		if ($d && $h) {
			$retstring .= '</span>';
		}

		// Add a "Now" link
		if (!empty($conf->use_javascript_ajax) && $addnowlink) {
			// Script which will be inserted in the onClick of the "Now" link
			$reset_scripts = "";
			if ($addnowlink == 2) { // local computer time
				// pad add leading 0 on numbers
				$reset_scripts .= "Number.prototype.pad = function(size) {
                        var s = String(this);
                        while (s.length < (size || 2)) {s = '0' + s;}
                        return s;
                    };
                    var d = new Date();";
			}

			// Generate the date part, depending on the use or not of the javascript calendar
			if ($addnowlink == 1) { // server time expressed in user time setup
				$reset_scripts .= 'jQuery(\'#'.$prefix.'\').val(\''.dol_print_date($nowgmt, 'day', 'tzuserrel').'\');';
				$reset_scripts .= 'jQuery(\'#'.$prefix.'day\').val(\''.dol_print_date($nowgmt, '%d', 'tzuserrel').'\');';
				$reset_scripts .= 'jQuery(\'#'.$prefix.'month\').val(\''.dol_print_date($nowgmt, '%m', 'tzuserrel').'\');';
				$reset_scripts .= 'jQuery(\'#'.$prefix.'year\').val(\''.dol_print_date($nowgmt, '%Y', 'tzuserrel').'\');';
			} elseif ($addnowlink == 2) {
				/* Disabled because the output does not use the string format defined by FormatDateShort key to forge the value into #prefix.
				 * This break application for foreign languages.
				$reset_scripts .= 'jQuery(\'#'.$prefix.'\').val(d.toLocaleDateString(\''.str_replace('_', '-', $langs->defaultlang).'\'));';
				$reset_scripts .= 'jQuery(\'#'.$prefix.'day\').val(d.getDate().pad());';
				$reset_scripts .= 'jQuery(\'#'.$prefix.'month\').val(parseInt(d.getMonth().pad()) + 1);';
				$reset_scripts .= 'jQuery(\'#'.$prefix.'year\').val(d.getFullYear());';
				*/
				$reset_scripts .= 'jQuery(\'#'.$prefix.'\').val(\''.dol_print_date($nowgmt, 'day', 'tzuserrel').'\');';
				$reset_scripts .= 'jQuery(\'#'.$prefix.'day\').val(\''.dol_print_date($nowgmt, '%d', 'tzuserrel').'\');';
				$reset_scripts .= 'jQuery(\'#'.$prefix.'month\').val(\''.dol_print_date($nowgmt, '%m', 'tzuserrel').'\');';
				$reset_scripts .= 'jQuery(\'#'.$prefix.'year\').val(\''.dol_print_date($nowgmt, '%Y', 'tzuserrel').'\');';
			}
			/*if ($usecalendar == "eldy")
			{
				$base=DOL_URL_ROOT.'/core/';
				$reset_scripts .= 'resetDP(\''.$base.'\',\''.$prefix.'\',\''.$langs->trans("FormatDateShortJavaInput").'\',\''.$langs->defaultlang.'\');';
			}
			else
			{
				$reset_scripts .= 'this.form.elements[\''.$prefix.'day\'].value=formatDate(new Date(), \'d\'); ';
				$reset_scripts .= 'this.form.elements[\''.$prefix.'month\'].value=formatDate(new Date(), \'M\'); ';
				$reset_scripts .= 'this.form.elements[\''.$prefix.'year\'].value=formatDate(new Date(), \'yyyy\'); ';
			}*/
			// Update the hour part
			if ($h) {
				if ($fullday) {
					$reset_scripts .= " if (jQuery('#fullday:checked').val() == null) {";
				}
				//$reset_scripts .= 'this.form.elements[\''.$prefix.'hour\'].value=formatDate(new Date(), \'HH\'); ';
				if ($addnowlink == 1) {
					$reset_scripts .= 'jQuery(\'#'.$prefix.'hour\').val(\''.dol_print_date($nowgmt, '%H', 'tzuserrel').'\');';
					$reset_scripts .= 'jQuery(\'#'.$prefix.'hour\').change();';
				} elseif ($addnowlink == 2) {
					$reset_scripts .= 'jQuery(\'#'.$prefix.'hour\').val(d.getHours().pad());';
					$reset_scripts .= 'jQuery(\'#'.$prefix.'hour\').change();';
				}

				if ($fullday) {
					$reset_scripts .= ' } ';
				}
			}
			// Update the minute part
			if ($m) {
				if ($fullday) {
					$reset_scripts .= " if (jQuery('#fullday:checked').val() == null) {";
				}
				//$reset_scripts .= 'this.form.elements[\''.$prefix.'min\'].value=formatDate(new Date(), \'mm\'); ';
				if ($addnowlink == 1) {
					$reset_scripts .= 'jQuery(\'#'.$prefix.'min\').val(\''.dol_print_date($nowgmt, '%M', 'tzuserrel').'\');';
					$reset_scripts .= 'jQuery(\'#'.$prefix.'min\').change();';
				} elseif ($addnowlink == 2) {
					$reset_scripts .= 'jQuery(\'#'.$prefix.'min\').val(d.getMinutes().pad());';
					$reset_scripts .= 'jQuery(\'#'.$prefix.'min\').change();';
				}
				if ($fullday) {
					$reset_scripts .= ' } ';
				}
			}
			// If reset_scripts is not empty, print the link with the reset_scripts in the onClick
			if ($reset_scripts && empty($conf->global->MAIN_OPTIMIZEFORTEXTBROWSER)) {
				$retstring .= ' <button class="dpInvisibleButtons datenowlink" id="'.$prefix.'ButtonNow" type="button" name="_useless" value="now" onClick="'.$reset_scripts.'">';
				$retstring .= $langs->trans("Now");
				$retstring .= '</button> ';
			}
		}

		// Add a "Plus one hour" link
		if ($conf->use_javascript_ajax && $addplusone) {
			// Script which will be inserted in the onClick of the "Add plusone" link
			$reset_scripts = "";

			// Generate the date part, depending on the use or not of the javascript calendar
			$reset_scripts .= 'jQuery(\'#'.$prefix.'\').val(\''.dol_print_date($nowgmt, 'dayinputnoreduce', 'tzuserrel').'\');';
			$reset_scripts .= 'jQuery(\'#'.$prefix.'day\').val(\''.dol_print_date($nowgmt, '%d', 'tzuserrel').'\');';
			$reset_scripts .= 'jQuery(\'#'.$prefix.'month\').val(\''.dol_print_date($nowgmt, '%m', 'tzuserrel').'\');';
			$reset_scripts .= 'jQuery(\'#'.$prefix.'year\').val(\''.dol_print_date($nowgmt, '%Y', 'tzuserrel').'\');';
			// Update the hour part
			if ($h) {
				if ($fullday) {
					$reset_scripts .= " if (jQuery('#fullday:checked').val() == null) {";
				}
				$reset_scripts .= 'jQuery(\'#'.$prefix.'hour\').val(\''.dol_print_date($nowgmt, '%H', 'tzuserrel').'\');';
				if ($fullday) {
					$reset_scripts .= ' } ';
				}
			}
			// Update the minute part
			if ($m) {
				if ($fullday) {
					$reset_scripts .= " if (jQuery('#fullday:checked').val() == null) {";
				}
				$reset_scripts .= 'jQuery(\'#'.$prefix.'min\').val(\''.dol_print_date($nowgmt, '%M', 'tzuserrel').'\');';
				if ($fullday) {
					$reset_scripts .= ' } ';
				}
			}
			// If reset_scripts is not empty, print the link with the reset_scripts in the onClick
			if ($reset_scripts && empty($conf->dol_optimize_smallscreen)) {
				$retstring .= ' <button class="dpInvisibleButtons datenowlink" id="'.$prefix.'ButtonPlusOne" type="button" name="_useless2" value="plusone" onClick="'.$reset_scripts.'">';
				$retstring .= $langs->trans("DateStartPlusOne");
				$retstring .= '</button> ';
			}
		}

		// Add a link to set data
		if ($conf->use_javascript_ajax && $adddateof) {
			$tmparray = dol_getdate($adddateof);
			if (empty($labeladddateof)) {
				$labeladddateof = $langs->trans("DateInvoice");
			}
			$retstring .= ' - <button class="dpInvisibleButtons datenowlink" id="dateofinvoice" type="button" name="_dateofinvoice" value="now" onclick="console.log(\'Click on now link\'); jQuery(\'#re\').val(\''.dol_print_date($adddateof, 'dayinputnoreduce').'\');jQuery(\'#reday\').val(\''.$tmparray['mday'].'\');jQuery(\'#remonth\').val(\''.$tmparray['mon'].'\');jQuery(\'#reyear\').val(\''.$tmparray['year'].'\');">'.$labeladddateof.'</a>';
		}

		return $retstring;
	}

	/**
	 * selectTypeDuration
	 *
	 * @param   string   	$prefix     	Prefix
	 * @param   string   	$selected   	Selected duration type
	 * @param	array		$excludetypes	Array of duration types to exclude. Example array('y', 'm')
	 * @return  string      	         	HTML select string
	 */
	public function selectTypeDuration($prefix, $selected = 'i', $excludetypes = array())
	{
		global $langs;

		$TDurationTypes = array(
			'y'=>$langs->trans('Years'),
			'm'=>$langs->trans('Month'),
			'w'=>$langs->trans('Weeks'),
			'd'=>$langs->trans('Days'),
			'h'=>$langs->trans('Hours'),
			'i'=>$langs->trans('Minutes')
		);

		// Removed undesired duration types
		foreach ($excludetypes as $value) {
			unset($TDurationTypes[$value]);
		}

		$retstring = '<select class="flat minwidth75 maxwidth100" id="select_'.$prefix.'type_duration" name="'.$prefix.'type_duration">';
		foreach ($TDurationTypes as $key => $typeduration) {
			$retstring .= '<option value="'.$key.'"';
			if ($key == $selected) {
				$retstring .= " selected";
			}
			$retstring .= ">".$typeduration."</option>";
		}
		$retstring .= "</select>";

		$retstring .= ajax_combobox('select_'.$prefix.'type_duration');

		return $retstring;
	}

	// phpcs:disable PEAR.NamingConventions.ValidFunctionName.ScopeNotCamelCaps
	/**
	 *  Function to show a form to select a duration on a page
	 *
	 *	@param	string		$prefix   		Prefix for input fields
	 *	@param  int			$iSecond  		Default preselected duration (number of seconds or '')
	 * 	@param	int			$disabled       Disable the combo box
	 * 	@param	string		$typehour		If 'select' then input hour and input min is a combo,
	 *						            	If 'text' input hour is in text and input min is a text,
	 *						            	If 'textselect' input hour is in text and input min is a combo
	 *  @param	integer		$minunderhours	If 1, show minutes selection under the hours
	 * 	@param	int			$nooutput		Do not output html string but return it
	 *  @return	string						HTML component
	 */
	public function select_duration($prefix, $iSecond = '', $disabled = 0, $typehour = 'select', $minunderhours = 0, $nooutput = 0)
	{
		// phpcs:enable
		global $langs;

		$retstring = '<span class="nowraponall">';

		$hourSelected = 0;
		$minSelected = 0;

		// Hours
		if ($iSecond != '') {
			require_once DOL_DOCUMENT_ROOT.'/core/lib/date.lib.php';

			$hourSelected = convertSecondToTime($iSecond, 'allhour');
			$minSelected = convertSecondToTime($iSecond, 'min');
		}

		if ($typehour == 'select') {
			$retstring .= '<select class="flat" id="select_'.$prefix.'hour" name="'.$prefix.'hour"'.($disabled ? ' disabled' : '').'>';
			for ($hour = 0; $hour < 25; $hour++) {	// For a duration, we allow 24 hours
				$retstring .= '<option value="'.$hour.'"';
				if ($hourSelected == $hour) {
					$retstring .= " selected";
				}
				$retstring .= ">".$hour."</option>";
			}
			$retstring .= "</select>";
		} elseif ($typehour == 'text' || $typehour == 'textselect') {
			$retstring .= '<input placeholder="'.$langs->trans('HourShort').'" type="number" min="0" name="'.$prefix.'hour"'.($disabled ? ' disabled' : '').' class="flat maxwidth50 inputhour" value="'.(($hourSelected != '') ? ((int) $hourSelected) : '').'">';
		} else {
			return 'BadValueForParameterTypeHour';
		}

		if ($typehour != 'text') {
			$retstring .= ' '.$langs->trans('HourShort');
		} else {
			$retstring .= '<span class="">:</span>';
		}

		// Minutes
		if ($minunderhours) {
			$retstring .= '<br>';
		} else {
			$retstring .= '<span class="hideonsmartphone">&nbsp;</span>';
		}

		if ($typehour == 'select' || $typehour == 'textselect') {
			$retstring .= '<select class="flat" id="select_'.$prefix.'min" name="'.$prefix.'min"'.($disabled ? ' disabled' : '').'>';
			for ($min = 0; $min <= 55; $min = $min + 5) {
				$retstring .= '<option value="'.$min.'"';
				if ($minSelected == $min) {
					$retstring .= ' selected';
				}
				$retstring .= '>'.$min.'</option>';
			}
			$retstring .= "</select>";
		} elseif ($typehour == 'text') {
			$retstring .= '<input placeholder="'.$langs->trans('MinuteShort').'" type="number" min="0" name="'.$prefix.'min"'.($disabled ? ' disabled' : '').' class="flat maxwidth50 inputminute" value="'.(($minSelected != '') ? ((int) $minSelected) : '').'">';
		}

		if ($typehour != 'text') {
			$retstring .= ' '.$langs->trans('MinuteShort');
		}

		$retstring.="</span>";

		if (!empty($nooutput)) {
			return $retstring;
		}

		print $retstring;

		return '';
	}

	/**
	 *  Return list of tickets in Ajax if Ajax activated or go to selectTicketsList
	 *
	 *  @param		int			$selected				Preselected tickets
	 *  @param		string		$htmlname				Name of HTML select field (must be unique in page).
	 *  @param  	string		$filtertype     		To add a filter
	 *  @param		int			$limit					Limit on number of returned lines
	 *  @param		int			$status					Ticket status
	 *  @param		string		$selected_input_value	Value of preselected input text (for use with ajax)
	 *  @param		int			$hidelabel				Hide label (0=no, 1=yes, 2=show search icon (before) and placeholder, 3 search icon after)
	 *  @param		array		$ajaxoptions			Options for ajax_autocompleter
	 *  @param      int			$socid					Thirdparty Id (to get also price dedicated to this customer)
	 *  @param		string		$showempty				'' to not show empty line. Translation key to show an empty line. '1' show empty line with no text.
	 * 	@param		int			$forcecombo				Force to use combo box
	 *  @param      string      $morecss                Add more css on select
	 *  @param 		array 		$selected_combinations 	Selected combinations. Format: array([attrid] => attrval, [...])
	 *  @param		string		$nooutput				No print, return the output into a string
	 *  @return		string
	 */
	public function selectTickets($selected = '', $htmlname = 'ticketid', $filtertype = '', $limit = 0, $status = 1, $selected_input_value = '', $hidelabel = 0, $ajaxoptions = array(), $socid = 0, $showempty = '1', $forcecombo = 0, $morecss = '', $selected_combinations = null, $nooutput = 0)
	{
		global $langs, $conf;

		$out = '';

		// check parameters
		if (is_null($ajaxoptions)) $ajaxoptions = array();

		if (!empty($conf->use_javascript_ajax) && !empty($conf->global->TICKET_USE_SEARCH_TO_SELECT)) {
			$placeholder = '';

			if ($selected && empty($selected_input_value)) {
				require_once DOL_DOCUMENT_ROOT.'/ticket/class/ticket.class.php';
				$tickettmpselect = new Ticket($this->db);
				$tickettmpselect->fetch($selected);
				$selected_input_value = $tickettmpselect->ref;
				unset($tickettmpselect);
			}

			$urloption = '';
			$out .= ajax_autocompleter($selected, $htmlname, DOL_URL_ROOT.'/ticket/ajax/tickets.php', $urloption, $conf->global->PRODUIT_USE_SEARCH_TO_SELECT, 1, $ajaxoptions);

			if (empty($hidelabel)) $out .= $langs->trans("RefOrLabel").' : ';
			elseif ($hidelabel > 1) {
				$placeholder = ' placeholder="'.$langs->trans("RefOrLabel").'"';
				if ($hidelabel == 2) {
					$out .= img_picto($langs->trans("Search"), 'search');
				}
			}
			$out .= '<input type="text" class="minwidth100" name="search_'.$htmlname.'" id="search_'.$htmlname.'" value="'.$selected_input_value.'"'.$placeholder.' '.(!empty($conf->global->PRODUCT_SEARCH_AUTOFOCUS) ? 'autofocus' : '').' />';
			if ($hidelabel == 3) {
				$out .= img_picto($langs->trans("Search"), 'search');
			}
		} else {
			$out .= $this->selectTicketsList($selected, $htmlname, $filtertype, $limit, $status, 0, $socid, $showempty, $forcecombo, $morecss);
		}

		if (empty($nooutput)) {
			print $out;
		} else {
			return $out;
		}
		return '';
	}


	/**
	 *	Return list of tickets.
	 *  Called by selectTickets.
	 *
	 *	@param      int		$selected           Preselected ticket
	 *	@param      string	$htmlname           Name of select html
	 *  @param		string	$filtertype         Filter on ticket type
	 *	@param      int		$limit              Limit on number of returned lines
	 * 	@param      string	$filterkey          Filter on ticket ref or subject
	 *	@param		int		$status             Ticket status
	 *  @param      int		$outputmode         0=HTML select string, 1=Array
	 *  @param		string	$showempty		    '' to not show empty line. Translation key to show an empty line. '1' show empty line with no text.
	 * 	@param		int		$forcecombo		    Force to use combo box
	 *  @param      string  $morecss            Add more css on select
	 *  @return     array|string			    Array of keys for json or HTML component
	 */
	public function selectTicketsList($selected = '', $htmlname = 'ticketid', $filtertype = '', $limit = 20, $filterkey = '', $status = 1, $outputmode = 0, $showempty = '1', $forcecombo = 0, $morecss = '')
	{
		global $langs, $conf;

		$out = '';
		$outarray = array();

		$selectFields = " p.rowid, p.ref, p.message";

		$sql = "SELECT ";
		$sql .= $selectFields;
		$sql .= " FROM ".$this->db->prefix()."ticket as p";
		$sql .= ' WHERE p.entity IN ('.getEntity('ticket').')';

		// Add criteria on ref/label
		if ($filterkey != '') {
			$sql .= ' AND (';
			$prefix = empty($conf->global->TICKET_DONOTSEARCH_ANYWHERE) ? '%' : ''; // Can use index if PRODUCT_DONOTSEARCH_ANYWHERE is on
			// For natural search
			$scrit = explode(' ', $filterkey);
			$i = 0;
			if (count($scrit) > 1) $sql .= "(";
			foreach ($scrit as $crit) {
				if ($i > 0) $sql .= " AND ";
				$sql .= "(p.ref LIKE '".$this->db->escape($prefix.$crit)."%' OR p.subject LIKE '".$this->db->escape($prefix.$crit)."%'";
				$sql .= ")";
				$i++;
			}
			if (count($scrit) > 1) $sql .= ")";
			$sql .= ')';
		}

		$sql .= $this->db->plimit($limit, 0);

		// Build output string
		dol_syslog(get_class($this)."::selectTicketsList search tickets", LOG_DEBUG);
		$result = $this->db->query($sql);
		if ($result) {
			require_once DOL_DOCUMENT_ROOT.'/ticket/class/ticket.class.php';
			require_once DOL_DOCUMENT_ROOT.'/core/lib/ticket.lib.php';

			$num = $this->db->num_rows($result);

			$events = null;

			if (!$forcecombo) {
				include_once DOL_DOCUMENT_ROOT.'/core/lib/ajax.lib.php';
				$out .= ajax_combobox($htmlname, $events, $conf->global->TICKET_USE_SEARCH_TO_SELECT);
			}

			$out .= '<select class="flat'.($morecss ? ' '.$morecss : '').'" name="'.$htmlname.'" id="'.$htmlname.'">';

			$textifempty = '';
			// Do not use textifempty = ' ' or '&nbsp;' here, or search on key will search on ' key'.
			//if (!empty($conf->use_javascript_ajax) || $forcecombo) $textifempty='';
			if (!empty($conf->global->TICKET_USE_SEARCH_TO_SELECT)) {
				if ($showempty && !is_numeric($showempty)) $textifempty = $langs->trans($showempty);
				else $textifempty .= $langs->trans("All");
			} else {
				if ($showempty && !is_numeric($showempty)) $textifempty = $langs->trans($showempty);
			}
			if ($showempty) $out .= '<option value="0" selected>'.$textifempty.'</option>';

			$i = 0;
			while ($num && $i < $num) {
				$opt = '';
				$optJson = array();
				$objp = $this->db->fetch_object($result);

				$this->constructTicketListOption($objp, $opt, $optJson, $selected, $filterkey);
				// Add new entry
				// "key" value of json key array is used by jQuery automatically as selected value
				// "label" value of json key array is used by jQuery automatically as text for combo box
				$out .= $opt;
				array_push($outarray, $optJson);

				$i++;
			}

			$out .= '</select>';

			$this->db->free($result);

			if (empty($outputmode)) {
				return $out;
			}
			return $outarray;
		} else {
			dol_print_error($this->db);
		}

		return array();
	}

	/**
	 * constructTicketListOption.
	 * This define value for &$opt and &$optJson.
	 *
	 * @param 	object		$objp			    Result set of fetch
	 * @param 	string		$opt			    Option (var used for returned value in string option format)
	 * @param 	string		$optJson		    Option (var used for returned value in json format)
	 * @param 	string		$selected		    Preselected value
	 * @param   string      $filterkey          Filter key to highlight
	 * @return	void
	 */
	protected function constructTicketListOption(&$objp, &$opt, &$optJson, $selected, $filterkey = '')
	{
		$outkey = '';
		$outref = '';
		$outtype = '';

		$outkey = $objp->rowid;
		$outref = $objp->ref;
		$outtype = $objp->fk_product_type;

		$opt = '<option value="'.$objp->rowid.'"';
		$opt .= ($objp->rowid == $selected) ? ' selected' : '';
		$opt .= '>';
		$opt .= $objp->ref;
		$objRef = $objp->ref;
		if (!empty($filterkey) && $filterkey != '') $objRef = preg_replace('/('.preg_quote($filterkey, '/').')/i', '<strong>$1</strong>', $objRef, 1);

		$opt .= "</option>\n";
		$optJson = array('key'=>$outkey, 'value'=>$outref, 'type'=>$outtype);
	}

	/**
	 *  Return list of projects in Ajax if Ajax activated or go to selectTicketsList
	 *
	 *  @param		int			$selected				Preselected tickets
	 *  @param		string		$htmlname				Name of HTML select field (must be unique in page).
	 *  @param  	string		$filtertype     		To add a filter
	 *  @param		int			$limit					Limit on number of returned lines
	 *  @param		int			$status					Ticket status
	 *  @param		string		$selected_input_value	Value of preselected input text (for use with ajax)
	 *  @param		int			$hidelabel				Hide label (0=no, 1=yes, 2=show search icon (before) and placeholder, 3 search icon after)
	 *  @param		array		$ajaxoptions			Options for ajax_autocompleter
	 *  @param      int			$socid					Thirdparty Id (to get also price dedicated to this customer)
	 *  @param		string		$showempty				'' to not show empty line. Translation key to show an empty line. '1' show empty line with no text.
	 * 	@param		int			$forcecombo				Force to use combo box
	 *  @param      string      $morecss                Add more css on select
	 *  @param 		array 		$selected_combinations 	Selected combinations. Format: array([attrid] => attrval, [...])
	 *  @param		string		$nooutput				No print, return the output into a string
	 *  @return		string
	 */
	public function selectProjects($selected = '', $htmlname = 'projectid', $filtertype = '', $limit = 0, $status = 1, $selected_input_value = '', $hidelabel = 0, $ajaxoptions = array(), $socid = 0, $showempty = '1', $forcecombo = 0, $morecss = '', $selected_combinations = null, $nooutput = 0)
	{
		global $langs, $conf;

		$out = '';

		// check parameters
		if (is_null($ajaxoptions)) $ajaxoptions = array();

		if (!empty($conf->use_javascript_ajax) && !empty($conf->global->TICKET_USE_SEARCH_TO_SELECT)) {
			$placeholder = '';

			if ($selected && empty($selected_input_value)) {
				require_once DOL_DOCUMENT_ROOT.'/projet/class/project.class.php';
				$projecttmpselect = new Project($this->db);
				$projecttmpselect->fetch($selected);
				$selected_input_value = $projecttmpselect->ref;
				unset($projecttmpselect);
			}

			$out .= ajax_autocompleter($selected, $htmlname, DOL_URL_ROOT.'/projet/ajax/projects.php', $urloption, $conf->global->PRODUIT_USE_SEARCH_TO_SELECT, 1, $ajaxoptions);

			if (empty($hidelabel)) $out .= $langs->trans("RefOrLabel").' : ';
			elseif ($hidelabel > 1) {
				$placeholder = ' placeholder="'.$langs->trans("RefOrLabel").'"';
				if ($hidelabel == 2) {
					$out .= img_picto($langs->trans("Search"), 'search');
				}
			}
			$out .= '<input type="text" class="minwidth100" name="search_'.$htmlname.'" id="search_'.$htmlname.'" value="'.$selected_input_value.'"'.$placeholder.' '.(!empty($conf->global->PRODUCT_SEARCH_AUTOFOCUS) ? 'autofocus' : '').' />';
			if ($hidelabel == 3) {
				$out .= img_picto($langs->trans("Search"), 'search');
			}
		} else {
			$out .= $this->selectProjectsList($selected, $htmlname, $filtertype, $limit, $status, 0, $socid, $showempty, $forcecombo, $morecss);
		}

		if (empty($nooutput)) {
			print $out;
		} else {
			return $out;
		}
		return '';
	}

	/**
	 *	Return list of projects.
	 *  Called by selectProjects.
	 *
	 *	@param      int		$selected           Preselected project
	 *	@param      string	$htmlname           Name of select html
	 *  @param		string	$filtertype         Filter on project type
	 *	@param      int		$limit              Limit on number of returned lines
	 * 	@param      string	$filterkey          Filter on project ref or subject
	 *	@param		int		$status             Ticket status
	 *  @param      int		$outputmode         0=HTML select string, 1=Array
	 *  @param		string	$showempty		    '' to not show empty line. Translation key to show an empty line. '1' show empty line with no text.
	 * 	@param		int		$forcecombo		    Force to use combo box
	 *  @param      string  $morecss            Add more css on select
	 *  @return     array|string			    Array of keys for json or HTML component
	 */
	public function selectProjectsList($selected = '', $htmlname = 'projectid', $filtertype = '', $limit = 20, $filterkey = '', $status = 1, $outputmode = 0, $showempty = '1', $forcecombo = 0, $morecss = '')
	{
		global $langs, $conf;

		$out = '';
		$outarray = array();

		$selectFields = " p.rowid, p.ref";

		$sql = "SELECT ";
		$sql .= $selectFields;
		$sql .= " FROM ".$this->db->prefix()."projet as p";
		$sql .= ' WHERE p.entity IN ('.getEntity('project').')';

		// Add criteria on ref/label
		if ($filterkey != '') {
			$sql .= ' AND (';
			$prefix = empty($conf->global->TICKET_DONOTSEARCH_ANYWHERE) ? '%' : ''; // Can use index if PRODUCT_DONOTSEARCH_ANYWHERE is on
			// For natural search
			$scrit = explode(' ', $filterkey);
			$i = 0;
			if (count($scrit) > 1) $sql .= "(";
			foreach ($scrit as $crit) {
				if ($i > 0) $sql .= " AND ";
				$sql .= "p.ref LIKE '".$this->db->escape($prefix.$crit)."%'";
				$sql .= "";
				$i++;
			}
			if (count($scrit) > 1) $sql .= ")";
			$sql .= ')';
		}

		$sql .= $this->db->plimit($limit, 0);

		// Build output string
		dol_syslog(get_class($this)."::selectProjectsList search projects", LOG_DEBUG);
		$result = $this->db->query($sql);
		if ($result) {
			require_once DOL_DOCUMENT_ROOT.'/projet/class/project.class.php';
			require_once DOL_DOCUMENT_ROOT.'/core/lib/project.lib.php';

			$num = $this->db->num_rows($result);

			$events = null;

			if (!$forcecombo) {
				include_once DOL_DOCUMENT_ROOT.'/core/lib/ajax.lib.php';
				$out .= ajax_combobox($htmlname, $events, $conf->global->PROJECT_USE_SEARCH_TO_SELECT);
			}

			$out .= '<select class="flat'.($morecss ? ' '.$morecss : '').'" name="'.$htmlname.'" id="'.$htmlname.'">';

			$textifempty = '';
			// Do not use textifempty = ' ' or '&nbsp;' here, or search on key will search on ' key'.
			//if (!empty($conf->use_javascript_ajax) || $forcecombo) $textifempty='';
			if (!empty($conf->global->PROJECT_USE_SEARCH_TO_SELECT)) {
				if ($showempty && !is_numeric($showempty)) $textifempty = $langs->trans($showempty);
				else $textifempty .= $langs->trans("All");
			} else {
				if ($showempty && !is_numeric($showempty)) $textifempty = $langs->trans($showempty);
			}
			if ($showempty) $out .= '<option value="0" selected>'.$textifempty.'</option>';

			$i = 0;
			while ($num && $i < $num) {
				$opt = '';
				$optJson = array();
				$objp = $this->db->fetch_object($result);

				$this->constructProjectListOption($objp, $opt, $optJson, $selected, $filterkey);
				// Add new entry
				// "key" value of json key array is used by jQuery automatically as selected value
				// "label" value of json key array is used by jQuery automatically as text for combo box
				$out .= $opt;
				array_push($outarray, $optJson);

				$i++;
			}

			$out .= '</select>';

			$this->db->free($result);

			if (empty($outputmode)) {
				return $out;
			}
			return $outarray;
		} else {
			dol_print_error($this->db);
		}

		return array();
	}

	/**
	 * constructProjectListOption.
	 * This define value for &$opt and &$optJson.
	 *
	 * @param 	object		$objp			    Result set of fetch
	 * @param 	string		$opt			    Option (var used for returned value in string option format)
	 * @param 	string		$optJson		    Option (var used for returned value in json format)
	 * @param 	string		$selected		    Preselected value
	 * @param   string      $filterkey          Filter key to highlight
	 * @return	void
	 */
	protected function constructProjectListOption(&$objp, &$opt, &$optJson, $selected, $filterkey = '')
	{
		$outkey = '';
		$outref = '';
		$outtype = '';

		$label = $objp->label;

		$outkey = $objp->rowid;
		$outref = $objp->ref;
		$outlabel = $objp->label;
		$outtype = $objp->fk_product_type;

		$opt = '<option value="'.$objp->rowid.'"';
		$opt .= ($objp->rowid == $selected) ? ' selected' : '';
		$opt .= '>';
		$opt .= $objp->ref;
		$objRef = $objp->ref;
		if (!empty($filterkey) && $filterkey != '') $objRef = preg_replace('/('.preg_quote($filterkey, '/').')/i', '<strong>$1</strong>', $objRef, 1);

		$opt .= "</option>\n";
		$optJson = array('key'=>$outkey, 'value'=>$outref, 'type'=>$outtype);
	}


	/**
	 *  Return list of members in Ajax if Ajax activated or go to selectTicketsList
	 *
	 *  @param		int			$selected				Preselected tickets
	 *  @param		string		$htmlname				Name of HTML select field (must be unique in page).
	 *  @param  	string		$filtertype     		To add a filter
	 *  @param		int			$limit					Limit on number of returned lines
	 *  @param		int			$status					Ticket status
	 *  @param		string		$selected_input_value	Value of preselected input text (for use with ajax)
	 *  @param		int			$hidelabel				Hide label (0=no, 1=yes, 2=show search icon before and placeholder, 3 search icon after)
	 *  @param		array		$ajaxoptions			Options for ajax_autocompleter
	 *  @param      int			$socid					Thirdparty Id (to get also price dedicated to this customer)
	 *  @param		string		$showempty				'' to not show empty line. Translation key to show an empty line. '1' show empty line with no text.
	 * 	@param		int			$forcecombo				Force to use combo box
	 *  @param      string      $morecss                Add more css on select
	 *  @param 		array 		$selected_combinations 	Selected combinations. Format: array([attrid] => attrval, [...])
	 *  @param		string		$nooutput				No print, return the output into a string
	 *  @return		string
	 */
	public function selectMembers($selected = '', $htmlname = 'adherentid', $filtertype = '', $limit = 0, $status = 1, $selected_input_value = '', $hidelabel = 0, $ajaxoptions = array(), $socid = 0, $showempty = '1', $forcecombo = 0, $morecss = '', $selected_combinations = null, $nooutput = 0)
	{
		global $langs, $conf;

		$out = '';

		// check parameters
		if (is_null($ajaxoptions)) $ajaxoptions = array();

		if (!empty($conf->use_javascript_ajax) && !empty($conf->global->TICKET_USE_SEARCH_TO_SELECT)) {
			$placeholder = '';
			$urloption = '';

			if ($selected && empty($selected_input_value)) {
				require_once DOL_DOCUMENT_ROOT.'/adherents/class/adherent.class.php';
				$adherenttmpselect = new Adherent($this->db);
				$adherenttmpselect->fetch($selected);
				$selected_input_value = $adherenttmpselect->ref;
				unset($adherenttmpselect);
			}

			$urloption = '';

			$out .= ajax_autocompleter($selected, $htmlname, DOL_URL_ROOT.'/adherents/ajax/adherents.php', $urloption, $conf->global->PRODUIT_USE_SEARCH_TO_SELECT, 1, $ajaxoptions);

			if (empty($hidelabel)) $out .= $langs->trans("RefOrLabel").' : ';
			elseif ($hidelabel > 1) {
				$placeholder = ' placeholder="'.$langs->trans("RefOrLabel").'"';
				if ($hidelabel == 2) {
					$out .= img_picto($langs->trans("Search"), 'search');
				}
			}
			$out .= '<input type="text" class="minwidth100" name="search_'.$htmlname.'" id="search_'.$htmlname.'" value="'.$selected_input_value.'"'.$placeholder.' '.(!empty($conf->global->PRODUCT_SEARCH_AUTOFOCUS) ? 'autofocus' : '').' />';
			if ($hidelabel == 3) {
				$out .= img_picto($langs->trans("Search"), 'search');
			}
		} else {
			$filterkey = '';

			$out .= $this->selectMembersList($selected, $htmlname, $filtertype, $limit, $filterkey, $status, 0, $showempty, $forcecombo, $morecss);
		}

		if (empty($nooutput)) {
			print $out;
		} else {
			return $out;
		}
		return '';
	}

	/**
	 *	Return list of adherents.
	 *  Called by selectMembers.
	 *
	 *	@param      int		$selected           Preselected adherent
	 *	@param      string	$htmlname           Name of select html
	 *  @param		string	$filtertype         Filter on adherent type
	 *	@param      int		$limit              Limit on number of returned lines
	 * 	@param      string	$filterkey          Filter on member status
	 *	@param		int		$status             Member status
	 *  @param      int		$outputmode         0=HTML select string, 1=Array
	 *  @param		string	$showempty		    '' to not show empty line. Translation key to show an empty line. '1' show empty line with no text.
	 * 	@param		int		$forcecombo		    Force to use combo box
	 *  @param      string  $morecss            Add more css on select
	 *  @return     array|string			    Array of keys for json or HTML string component
	 */
	public function selectMembersList($selected = '', $htmlname = 'adherentid', $filtertype = '', $limit = 20, $filterkey = '', $status = 1, $outputmode = 0, $showempty = '1', $forcecombo = 0, $morecss = '')
	{
		global $langs, $conf;

		$out = '';
		$outarray = array();

		$selectFields = " p.rowid, p.ref, p.firstname, p.lastname";

		$sql = "SELECT ";
		$sql .= $selectFields;
		$sql .= " FROM ".$this->db->prefix()."adherent as p";
		$sql .= ' WHERE p.entity IN ('.getEntity('adherent').')';

		// Add criteria on ref/label
		if ($filterkey != '') {
			$sql .= ' AND (';
			$prefix = empty($conf->global->MEMBER_DONOTSEARCH_ANYWHERE) ? '%' : ''; // Can use index if PRODUCT_DONOTSEARCH_ANYWHERE is on
			// For natural search
			$scrit = explode(' ', $filterkey);
			$i = 0;
			if (count($scrit) > 1) $sql .= "(";
			foreach ($scrit as $crit) {
				if ($i > 0) $sql .= " AND ";
				$sql .= "(p.firstname LIKE '".$this->db->escape($prefix.$crit)."%'";
				$sql .= " OR p.lastname LIKE '".$this->db->escape($prefix.$crit)."%')";
				$i++;
			}
			if (count($scrit) > 1) $sql .= ")";
			$sql .= ')';
		}
		if ($status != -1) {
			$sql .= ' AND statut = '.((int) $status);
		}
		$sql .= $this->db->plimit($limit, 0);

		// Build output string
		dol_syslog(get_class($this)."::selectMembersList search adherents", LOG_DEBUG);
		$result = $this->db->query($sql);
		if ($result) {
			require_once DOL_DOCUMENT_ROOT.'/adherents/class/adherent.class.php';
			require_once DOL_DOCUMENT_ROOT.'/core/lib/member.lib.php';

			$num = $this->db->num_rows($result);

			$events = null;

			if (!$forcecombo) {
				include_once DOL_DOCUMENT_ROOT.'/core/lib/ajax.lib.php';
				$out .= ajax_combobox($htmlname, $events, $conf->global->PROJECT_USE_SEARCH_TO_SELECT);
			}

			$out .= '<select class="flat'.($morecss ? ' '.$morecss : '').'" name="'.$htmlname.'" id="'.$htmlname.'">';

			$textifempty = '';
			// Do not use textifempty = ' ' or '&nbsp;' here, or search on key will search on ' key'.
			//if (!empty($conf->use_javascript_ajax) || $forcecombo) $textifempty='';
			if (!empty($conf->global->PROJECT_USE_SEARCH_TO_SELECT)) {
				if ($showempty && !is_numeric($showempty)) $textifempty = $langs->trans($showempty);
				else $textifempty .= $langs->trans("All");
			} else {
				if ($showempty && !is_numeric($showempty)) $textifempty = $langs->trans($showempty);
			}
			if ($showempty) {
				$out .= '<option value="-1" selected>'.$textifempty.'</option>';
			}

			$i = 0;
			while ($num && $i < $num) {
				$opt = '';
				$optJson = array();
				$objp = $this->db->fetch_object($result);

				$this->constructMemberListOption($objp, $opt, $optJson, $selected, $filterkey);

				// Add new entry
				// "key" value of json key array is used by jQuery automatically as selected value
				// "label" value of json key array is used by jQuery automatically as text for combo box
				$out .= $opt;
				array_push($outarray, $optJson);

				$i++;
			}

			$out .= '</select>';

			$this->db->free($result);

			if (empty($outputmode)) {
				return $out;
			}
			return $outarray;
		} else {
			dol_print_error($this->db);
		}

		return array();
	}

	/**
	 * constructMemberListOption.
	 * This define value for &$opt and &$optJson.
	 *
	 * @param 	object		$objp			    Result set of fetch
	 * @param 	string		$opt			    Option (var used for returned value in string option format)
	 * @param 	string		$optJson		    Option (var used for returned value in json format)
	 * @param 	string		$selected		    Preselected value
	 * @param   string      $filterkey          Filter key to highlight
	 * @return	void
	 */
	protected function constructMemberListOption(&$objp, &$opt, &$optJson, $selected, $filterkey = '')
	{
		$outkey = '';
		$outlabel = '';
		$outtype = '';

		$outkey = $objp->rowid;
		$outlabel = dolGetFirstLastname($objp->firstname, $objp->lastname);
		$outtype = $objp->fk_adherent_type;

		$opt = '<option value="'.$objp->rowid.'"';
		$opt .= ($objp->rowid == $selected) ? ' selected' : '';
		$opt .= '>';
		if (!empty($filterkey) && $filterkey != '') {
			$outlabel = preg_replace('/('.preg_quote($filterkey, '/').')/i', '<strong>$1</strong>', $outlabel, 1);
		}
		$opt .= $outlabel;
		$opt .= "</option>\n";

		$optJson = array('key'=>$outkey, 'value'=>$outlabel, 'type'=>$outtype);
	}

	/**
	 * Generic method to select a component from a combo list.
	 * Can use autocomplete with ajax after x key pressed or a full combo, depending on setup.
	 * This is the generic method that will replace all specific existing methods.
	 *
	 * @param 	string			$objectdesc			ObjectClass:PathToClass[:AddCreateButtonOrNot[:Filter[:Sortfield]]]
	 * @param	string			$htmlname			Name of HTML select component
	 * @param	int				$preselectedvalue	Preselected value (ID of element)
	 * @param	string			$showempty			''=empty values not allowed, 'string'=value show if we allow empty values (for example 'All', ...)
	 * @param	string			$searchkey			Search criteria
	 * @param	string			$placeholder		Place holder
	 * @param	string			$morecss			More CSS
	 * @param	string			$moreparams			More params provided to ajax call
	 * @param	int				$forcecombo			Force to load all values and output a standard combobox (with no beautification)
	 * @param	int				$disabled			1=Html component is disabled
	 * @param	string	        $selected_input_value	Value of preselected input text (for use with ajax)
	 * @return	string								Return HTML string
	 * @see selectForFormsList() select_thirdparty_list()
	 */
	public function selectForForms($objectdesc, $htmlname, $preselectedvalue, $showempty = '', $searchkey = '', $placeholder = '', $morecss = '', $moreparams = '', $forcecombo = 0, $disabled = 0, $selected_input_value = '')
	{
		global $conf, $user;

		$objecttmp = null;

		// Example of value for $objectdec:
		// Bom:bom/class/bom.class.php:0:t.status=1
		// Bom:bom/class/bom.class.php:0:t.status=1:ref
		// Bom:bom/class/bom.class.php:0:(t.status:=:1):ref
		$InfoFieldList = explode(":", $objectdesc, 4);
		$vartmp = (empty($InfoFieldList[3]) ? '' : $InfoFieldList[3]);
		$reg = array();
		if (preg_match('/^.*:(\w*)$/', $vartmp, $reg)) {
			$InfoFieldList[4] = $reg[1];	// take the sort field
		}
		$InfoFieldList[3] = preg_replace('/:\w*$/', '', $vartmp);	// take the filter field

		$classname = $InfoFieldList[0];
		$classpath = $InfoFieldList[1];
		$addcreatebuttonornot = empty($InfoFieldList[2]) ? 0 : $InfoFieldList[2];
		$filter = empty($InfoFieldList[3]) ? '' : $InfoFieldList[3];
		$sortfield = empty($InfoFieldList[4]) ? '' : $InfoFieldList[4];

		if (!empty($classpath)) {
			dol_include_once($classpath);

			if ($classname && class_exists($classname)) {
				$objecttmp = new $classname($this->db);

				// Make some replacement
				$sharedentities = getEntity(strtolower($classname));
				$filter = str_replace(
					array('__ENTITY__', '__SHARED_ENTITIES__', '__USER_ID__'),
					array($conf->entity, $sharedentities, $user->id),
					$filter
				);
			}
		}
		if (!is_object($objecttmp)) {
			dol_syslog('Error bad setup of type for field '.join(',', $InfoFieldList), LOG_WARNING);
			return 'Error bad setup of type for field '.join(',', $InfoFieldList);
		}

		//var_dump($filter);
		$prefixforautocompletemode = $objecttmp->element;
		if ($prefixforautocompletemode == 'societe') {
			$prefixforautocompletemode = 'company';
		}
		if ($prefixforautocompletemode == 'product') {
			$prefixforautocompletemode = 'produit';
		}
		$confkeyforautocompletemode = strtoupper($prefixforautocompletemode).'_USE_SEARCH_TO_SELECT'; // For example COMPANY_USE_SEARCH_TO_SELECT

		dol_syslog(get_class($this)."::selectForForms filter=".$filter, LOG_DEBUG);
		$out = '';
		if (!empty($conf->use_javascript_ajax) && !empty($conf->global->$confkeyforautocompletemode) && !$forcecombo) {
			// No immediate load of all database
			$placeholder = '';
			if ($preselectedvalue && empty($selected_input_value)) {
				$objecttmp->fetch($preselectedvalue);
				$selected_input_value = ($prefixforautocompletemode == 'company' ? $objecttmp->name : $objecttmp->ref);
				//unset($objecttmp);
			}

			$objectdesc = $classname.':'.$classpath.':'.$addcreatebuttonornot.':'.$filter;
			$urlforajaxcall = DOL_URL_ROOT.'/core/ajax/selectobject.php';

			// No immediate load of all database
			$urloption = 'htmlname='.urlencode($htmlname).'&outjson=1&objectdesc='.urlencode($objectdesc).'&filter='.urlencode($filter).($sortfield ? '&sortfield='.urlencode($sortfield) : '');
			// Activate the auto complete using ajax call.
			$out .= ajax_autocompleter($preselectedvalue, $htmlname, $urlforajaxcall, $urloption, $conf->global->$confkeyforautocompletemode, 0, array());
			$out .= '<style type="text/css">.ui-autocomplete { z-index: 1003; }</style>';
			$out .= '<input type="text" class="'.$morecss.'"'.($disabled ? ' disabled="disabled"' : '').' name="search_'.$htmlname.'" id="search_'.$htmlname.'" value="'.$selected_input_value.'"'.($placeholder ? ' placeholder="'.dol_escape_htmltag($placeholder).'"' : '') .' />';
		} else {
			// Immediate load of table record.
			$out .= $this->selectForFormsList($objecttmp, $htmlname, $preselectedvalue, $showempty, $searchkey, $placeholder, $morecss, $moreparams, $forcecombo, 0, $disabled, $sortfield, $filter);
		}

		return $out;
	}

	/**
	 * Function to forge a SQL criteria from a Dolibarr filter syntax string.
	 *
	 * @param  array    $matches       Array of found string by regex search. Example: "t.ref:like:'SO-%'" or "t.date_creation:<:'20160101'" or "t.nature:is:NULL"
	 * @return string                  Forged criteria. Example: "t.field like 'abc%'"
	 */
	protected static function forgeCriteriaCallback($matches)
	{
		global $db;

		//dol_syslog("Convert matches ".$matches[1]);
		if (empty($matches[1])) {
			return '';
		}
		$tmp = explode(':', $matches[1]);
		if (count($tmp) < 3) {
			return '1=2';	// An always false request
		}

		$tmpescaped = $tmp[2];
		$regbis = array();

		if (preg_match('/^\'(.*)\'$/', $tmpescaped, $regbis)) {
			$tmpescaped = "'".$db->escape($regbis[1])."'";
		} else {
			$tmpescaped = $db->escape($tmpescaped);
		}

		if ($tmp[1] == '!=') {
			$tmp[1] = '<>';
		}

<<<<<<< HEAD
		if (preg_match('/[\(\)]/', $tmp[0])) {
			return '1=2';	// An always false request
		}
		if (! in_array($tmp[1], array('<', '>', '<>', 'is', 'isnot', '=', 'like'))) {
			return '1=2';	// An always false request
		}

		return $db->escape($tmp[0]).' '.strtoupper($db->escape($tmp[1])).' '.$tmpescaped;
=======
		return $db->escape($tmp[0]).' '.strtoupper($db->escape($tmp[1]))." ".$tmpescaped;
>>>>>>> 36cf0531
	}

	/**
	 * Output html form to select an object.
	 * Note, this function is called by selectForForms or by ajax selectobject.php
	 *
	 * @param 	Object			$objecttmp			Object to knwo the table to scan for combo.
	 * @param	string			$htmlname			Name of HTML select component
	 * @param	int				$preselectedvalue	Preselected value (ID of element)
	 * @param	string			$showempty			''=empty values not allowed, 'string'=value show if we allow empty values (for example 'All', ...)
	 * @param	string			$searchkey			Search value
	 * @param	string			$placeholder		Place holder
	 * @param	string			$morecss			More CSS
	 * @param	string			$moreparams			More params provided to ajax call
	 * @param	int				$forcecombo			Force to load all values and output a standard combobox (with no beautification)
	 * @param	int				$outputmode			0=HTML select string, 1=Array
	 * @param	int				$disabled			1=Html component is disabled
	 * @param	string			$sortfield			Sort field
	 * @param	string			$filter				Add more filter
	 * @return	string|array						Return HTML string
	 * @see selectForForms()
	 */
	public function selectForFormsList($objecttmp, $htmlname, $preselectedvalue, $showempty = '', $searchkey = '', $placeholder = '', $morecss = '', $moreparams = '', $forcecombo = 0, $outputmode = 0, $disabled = 0, $sortfield = '', $filter = '')
	{
		global $conf, $langs, $user, $hookmanager;

		//print "$htmlname, $preselectedvalue, $showempty, $searchkey, $placeholder, $morecss, $moreparams, $forcecombo, $outputmode, $disabled";

		$prefixforautocompletemode = $objecttmp->element;
		if ($prefixforautocompletemode == 'societe') {
			$prefixforautocompletemode = 'company';
		}
		$confkeyforautocompletemode = strtoupper($prefixforautocompletemode).'_USE_SEARCH_TO_SELECT'; // For example COMPANY_USE_SEARCH_TO_SELECT

		if (!empty($objecttmp->fields)) {	// For object that declare it, it is better to use declared fields (like societe, contact, ...)
			$tmpfieldstoshow = '';
			foreach ($objecttmp->fields as $key => $val) {
				if (!dol_eval($val['enabled'], 1, 1, '1')) {
					continue;
				}
				if (!empty($val['showoncombobox'])) {
					$tmpfieldstoshow .= ($tmpfieldstoshow ? ',' : '').'t.'.$key;
				}
			}
			if ($tmpfieldstoshow) {
				$fieldstoshow = $tmpfieldstoshow;
			}
		} else {
			// For backward compatibility
			$objecttmp->fields['ref'] = array('type'=>'varchar(30)', 'label'=>'Ref', 'showoncombobox'=>1);
		}

		if (empty($fieldstoshow)) {
			if (isset($objecttmp->fields['ref'])) {
				$fieldstoshow = 't.ref';
			} else {
				$langs->load("errors");
				$this->error = $langs->trans("ErrorNoFieldWithAttributeShowoncombobox");
				return $langs->trans('ErrorNoFieldWithAttributeShowoncombobox');
			}
		}

		$out = '';
		$outarray = array();
		$tmparray = array();

		$num = 0;

		// Search data
		$sql = "SELECT t.rowid, ".$fieldstoshow." FROM ".$this->db->prefix().$objecttmp->table_element." as t";
		if (isset($objecttmp->ismultientitymanaged)) {
			if (!is_numeric($objecttmp->ismultientitymanaged)) {
				$tmparray = explode('@', $objecttmp->ismultientitymanaged);
				$sql .= " INNER JOIN ".$this->db->prefix().$tmparray[1]." as parenttable ON parenttable.rowid = t.".$tmparray[0];
			}
			if ($objecttmp->ismultientitymanaged === 'fk_soc@societe') {
				if (empty($user->rights->societe->client->voir) && !$user->socid) {
					$sql .= ", ".$this->db->prefix()."societe_commerciaux as sc";
				}
			}
		}

		// Add where from hooks
		$parameters = array();
		$reshook = $hookmanager->executeHooks('selectForFormsListWhere', $parameters); // Note that $action and $object may have been modified by hook
		if (!empty($hookmanager->resPrint)) {
			$sql .= $hookmanager->resPrint;
		} else {
			$sql .= " WHERE 1=1";
			if (isset($objecttmp->ismultientitymanaged)) {
				if ($objecttmp->ismultientitymanaged == 1) {
					$sql .= " AND t.entity IN (".getEntity($objecttmp->table_element).")";
				}
				if (!is_numeric($objecttmp->ismultientitymanaged)) {
					$sql .= " AND parenttable.entity = t.".$tmparray[0];
				}
				if ($objecttmp->ismultientitymanaged == 1 && !empty($user->socid)) {
					if ($objecttmp->element == 'societe') {
						$sql .= " AND t.rowid = ".((int) $user->socid);
					} else {
						$sql .= " AND t.fk_soc = ".((int) $user->socid);
					}
				}
				if ($objecttmp->ismultientitymanaged === 'fk_soc@societe') {
					if (empty($user->rights->societe->client->voir) && !$user->socid) {
						$sql .= " AND t.rowid = sc.fk_soc AND sc.fk_user = ".((int) $user->id);
					}
				}
			}
			if ($searchkey != '') {
				$sql .= natural_search(explode(',', $fieldstoshow), $searchkey);
			}

			if ($filter) {	 // Syntax example "(t.ref:like:'SO-%') and (t.date_creation:<:'20160101')"
				/*if (! DolibarrApi::_checkFilters($filter))
				{
					throw new RestException(503, 'Error when validating parameter sqlfilters '.$filter);
				}*/
				$regexstring = '\(([^:\'\(\)]+:[^:\'\(\)]+:[^\(\)]+)\)';
				$sql .= " AND (".preg_replace_callback('/'.$regexstring.'/', 'Form::forgeCriteriaCallback', $filter).")";
			}
		}
		$sql .= $this->db->order($sortfield ? $sortfield : $fieldstoshow, "ASC");
		//$sql.=$this->db->plimit($limit, 0);
		//print $sql;

		// Build output string
		$resql = $this->db->query($sql);
		if ($resql) {
			// Construct $out and $outarray
			$out .= '<select id="'.$htmlname.'" class="flat'.($morecss ? ' '.$morecss : '').'"'.($disabled ? ' disabled="disabled"' : '').($moreparams ? ' '.$moreparams : '').' name="'.$htmlname.'">'."\n";

			// Warning: Do not use textifempty = ' ' or '&nbsp;' here, or search on key will search on ' key'. Seems it is no more true with selec2 v4
			$textifempty = '&nbsp;';

			//if (!empty($conf->use_javascript_ajax) || $forcecombo) $textifempty='';
			if (!empty($conf->global->$confkeyforautocompletemode)) {
				if ($showempty && !is_numeric($showempty)) {
					$textifempty = $langs->trans($showempty);
				} else {
					$textifempty .= $langs->trans("All");
				}
			}
			if ($showempty) {
				$out .= '<option value="-1">'.$textifempty.'</option>'."\n";
			}

			$num = $this->db->num_rows($resql);
			$i = 0;
			if ($num) {
				while ($i < $num) {
					$obj = $this->db->fetch_object($resql);
					$label = '';
					$tmparray = explode(',', $fieldstoshow);
					$oldvalueforshowoncombobox = 0;
					foreach ($tmparray as $key => $val) {
						$val = preg_replace('/t\./', '', $val);
						$label .= (($label && $obj->$val) ? ($oldvalueforshowoncombobox != $objecttmp->fields[$val]['showoncombobox'] ? ' - ' : ' ') : '');
						$label .= $obj->$val;
						$oldvalueforshowoncombobox = !empty($objecttmp->fields[$val]['showoncombobox']) ? $objecttmp->fields[$val]['showoncombobox'] : 0;
					}
					if (empty($outputmode)) {
						if ($preselectedvalue > 0 && $preselectedvalue == $obj->rowid) {
							$out .= '<option value="'.$obj->rowid.'" selected>'.$label.'</option>';
						} else {
							$out .= '<option value="'.$obj->rowid.'">'.$label.'</option>';
						}
					} else {
						array_push($outarray, array('key'=>$obj->rowid, 'value'=>$label, 'label'=>$label));
					}

					$i++;
					if (($i % 10) == 0) {
						$out .= "\n";
					}
				}
			}

			$out .= '</select>'."\n";

			if (!$forcecombo) {
				include_once DOL_DOCUMENT_ROOT.'/core/lib/ajax.lib.php';
				$out .= ajax_combobox($htmlname, null, (!empty($conf->global->$confkeyforautocompletemode) ? $conf->global->$confkeyforautocompletemode : 0));
			}
		} else {
			dol_print_error($this->db);
		}

		$this->result = array('nbofelement'=>$num);

		if ($outputmode) {
			return $outarray;
		}
		return $out;
	}


	/**
	 *	Return a HTML select string, built from an array of key+value.
	 *  Note: Do not apply langs->trans function on returned content, content may be entity encoded twice.
	 *
	 *	@param	string			$htmlname			Name of html select area. Must start with "multi" if this is a multiselect
	 *	@param	array			$array				Array like array(key => value) or array(key=>array('label'=>..., 'data-...'=>..., 'disabled'=>..., 'css'=>...))
	 *	@param	string|string[]	$id					Preselected key or preselected keys for multiselect. Use 'ifone' to autoselect record if there is only one record.
	 *	@param	int|string		$show_empty			0 no empty value allowed, 1 or string to add an empty value into list (If 1: key is -1 and value is '' or '&nbsp;', If placeholder string: key is -1 and value is the string), <0 to add an empty value with key that is this value.
	 *	@param	int				$key_in_label		1 to show key into label with format "[key] value"
	 *	@param	int				$value_as_key		1 to use value as key
	 *	@param  string			$moreparam			Add more parameters onto the select tag. For example 'style="width: 95%"' to avoid select2 component to go over parent container
	 *	@param  int				$translate			1=Translate and encode value
	 * 	@param	int				$maxlen				Length maximum for labels
	 * 	@param	int				$disabled			Html select box is disabled
	 *  @param	string			$sort				'ASC' or 'DESC' = Sort on label, '' or 'NONE' or 'POS' = Do not sort, we keep original order
	 *  @param	string			$morecss			Add more class to css styles
	 *  @param	int				$addjscombo			Add js combo
	 *  @param  string          $moreparamonempty	Add more param on the empty option line. Not used if show_empty not set
	 *  @param  int             $disablebademail	1=Check if a not valid email, 2=Check string '---', and if found into value, disable and colorize entry
	 *  @param  int             $nohtmlescape		No html escaping.
	 * 	@return	string								HTML select string.
	 *  @see multiselectarray(), selectArrayAjax(), selectArrayFilter()
	 */
	public static function selectarray($htmlname, $array, $id = '', $show_empty = 0, $key_in_label = 0, $value_as_key = 0, $moreparam = '', $translate = 0, $maxlen = 0, $disabled = 0, $sort = '', $morecss = 'minwidth75', $addjscombo = 1, $moreparamonempty = '', $disablebademail = 0, $nohtmlescape = 0)
	{
		global $conf, $langs;

		// Do we want a multiselect ?
		//$jsbeautify = 0;
		//if (preg_match('/^multi/',$htmlname)) $jsbeautify = 1;
		$jsbeautify = 1;

		if ($value_as_key) {
			$array = array_combine($array, $array);
		}

		$out = '';

		if ($addjscombo < 0) {
			if (empty($conf->global->MAIN_OPTIMIZEFORTEXTBROWSER)) {
				$addjscombo = 1;
			} else {
				$addjscombo = 0;
			}
		}

		$idname = str_replace(array('[', ']'), array('', ''), $htmlname);
		$out .= '<select id="'.preg_replace('/^\./', '', $idname).'" '.($disabled ? 'disabled="disabled" ' : '').'class="flat '.(preg_replace('/^\./', '', $htmlname)).($morecss ? ' '.$morecss : '').'"';
		$out .= ' name="'.preg_replace('/^\./', '', $htmlname).'" '.($moreparam ? $moreparam : '');
		$out .= '>';

		if ($show_empty) {
			$textforempty = ' ';
			if (!empty($conf->use_javascript_ajax)) {
				$textforempty = '&nbsp;'; // If we use ajaxcombo, we need &nbsp; here to avoid to have an empty element that is too small.
			}
			if (!is_numeric($show_empty)) {
				$textforempty = $show_empty;
			}
			$out .= '<option class="optiongrey" '.($moreparamonempty ? $moreparamonempty.' ' : '').'value="'.($show_empty < 0 ? $show_empty : -1).'"'.($id == $show_empty ? ' selected' : '').'>'.$textforempty.'</option>'."\n";
		}

		if (is_array($array)) {
			// Translate
			if ($translate) {
				foreach ($array as $key => $value) {
					if (!is_array($value)) {
						$array[$key] = $langs->trans($value);
					} else {
						$array[$key]['label'] = $langs->trans($value['label']);
					}
				}
			}

			// Sort
			if ($sort == 'ASC') {
				asort($array);
			} elseif ($sort == 'DESC') {
				arsort($array);
			}

			foreach ($array as $key => $tmpvalue) {
				if (is_array($tmpvalue)) {
					$value = $tmpvalue['label'];
					$disabled = empty($tmpvalue['disabled']) ? '' : ' disabled';
					$style = empty($tmpvalue['css']) ? '' : ' class="'.$tmpvalue['css'].'"';
				} else {
					$value = $tmpvalue;
					$disabled = '';
					$style = '';
				}
				if (!empty($disablebademail)) {
					if (($disablebademail == 1 && !preg_match('/&lt;.+@.+&gt;/', $value))
						|| ($disablebademail == 2 && preg_match('/---/', $value))) {
						$disabled = ' disabled';
						$style = ' class="warning"';
					}
				}

				if ($key_in_label) {
					if (empty($nohtmlescape)) {
						$selectOptionValue = dol_escape_htmltag($key.' - '.($maxlen ?dol_trunc($value, $maxlen) : $value));
					} else {
						$selectOptionValue = $key.' - '.($maxlen ?dol_trunc($value, $maxlen) : $value);
					}
				} else {
					if (empty($nohtmlescape)) {
						$selectOptionValue = dol_escape_htmltag($maxlen ?dol_trunc($value, $maxlen) : $value);
					} else {
						$selectOptionValue = $maxlen ? dol_trunc($value, $maxlen) : $value;
					}
					if ($value == '' || $value == '-') {
						$selectOptionValue = '&nbsp;';
					}
				}

				$out .= '<option value="'.$key.'"';
				$out .= $style.$disabled;
				if (is_array($id)) {
					if (in_array($key, $id) && !$disabled) {
						$out .= ' selected'; // To preselect a value
					}
				} else {
					$id = (string) $id; // if $id = 0, then $id = '0'
					if ($id != '' && ($id == $key || ($id == 'ifone' && count($array) == 1)) && !$disabled) {
						$out .= ' selected'; // To preselect a value
					}
				}
				if ($nohtmlescape) {
					$out .= ' data-html="'.dol_escape_htmltag($selectOptionValue).'"';
				}
				if (is_array($tmpvalue)) {
					foreach ($tmpvalue as $keyforvalue => $valueforvalue) {
						if (preg_match('/^data-/', $keyforvalue)) {
							$out .= ' '.$keyforvalue.'="'.$valueforvalue.'"';
						}
					}
				}
				$out .= '>';
				//var_dump($selectOptionValue);
				$out .= $selectOptionValue;
				$out .= "</option>\n";
			}
		}

		$out .= "</select>";

		// Add code for jquery to use multiselect
		if ($addjscombo && $jsbeautify) {
			// Enhance with select2
			include_once DOL_DOCUMENT_ROOT.'/core/lib/ajax.lib.php';
			$out .= ajax_combobox($idname, array(), 0, 0, 'resolve', ($show_empty < 0 ? (string) $show_empty : '-1'), $morecss);
		}

		return $out;
	}


	/**
	 *	Return a HTML select string, built from an array of key+value, but content returned into select come from an Ajax call of an URL.
	 *  Note: Do not apply langs->trans function on returned content of Ajax service, content may be entity encoded twice.
	 *
	 *	@param	string	$htmlname       		Name of html select area
	 *	@param	string	$url					Url. Must return a json_encode of array(key=>array('text'=>'A text', 'url'=>'An url'), ...)
	 *	@param	string	$id             		Preselected key
	 *	@param  string	$moreparam      		Add more parameters onto the select tag
	 *	@param  string	$moreparamtourl 		Add more parameters onto the Ajax called URL
	 * 	@param	int		$disabled				Html select box is disabled
	 *  @param	int		$minimumInputLength		Minimum Input Length
	 *  @param	string	$morecss				Add more class to css styles
	 *  @param  int     $callurlonselect        If set to 1, some code is added so an url return by the ajax is called when value is selected.
	 *  @param  string  $placeholder            String to use as placeholder
	 *  @param  integer $acceptdelayedhtml      1 = caller is requesting to have html js content not returned but saved into global $delayedhtmlcontent (so caller can show it at end of page to avoid flash FOUC effect)
	 * 	@return	string   						HTML select string
	 *  @see selectArrayFilter(), ajax_combobox() in ajax.lib.php
	 */
	public static function selectArrayAjax($htmlname, $url, $id = '', $moreparam = '', $moreparamtourl = '', $disabled = 0, $minimumInputLength = 1, $morecss = '', $callurlonselect = 0, $placeholder = '', $acceptdelayedhtml = 0)
	{
		global $conf, $langs;
		global $delayedhtmlcontent;	// Will be used later outside of this function

		// TODO Use an internal dolibarr component instead of select2
		if (empty($conf->global->MAIN_USE_JQUERY_MULTISELECT) && !defined('REQUIRE_JQUERY_MULTISELECT')) {
			return '';
		}

		$out = '<select type="text" class="'.$htmlname.($morecss ? ' '.$morecss : '').'" '.($moreparam ? $moreparam.' ' : '').'name="'.$htmlname.'"></select>';

		$outdelayed = '';
		if (!empty($conf->use_javascript_ajax)) {
			$tmpplugin = 'select2';
			$outdelayed = "\n".'<!-- JS CODE TO ENABLE '.$tmpplugin.' for id '.$htmlname.' -->
		    	<script>
		    	$(document).ready(function () {

	    	        '.($callurlonselect ? 'var saveRemoteData = [];' : '').'

	                $(".'.$htmlname.'").select2({
				    	ajax: {
					    	dir: "ltr",
					    	url: "'.$url.'",
					    	dataType: \'json\',
					    	delay: 250,
					    	data: function (params) {
					    		return {
							    	q: params.term, 	// search term
					    			page: params.page
					    		}
				    		},
				    		processResults: function (data) {
				    			// parse the results into the format expected by Select2.
				    			// since we are using custom formatting functions we do not need to alter the remote JSON data
				    			//console.log(data);
								saveRemoteData = data;
					    	    /* format json result for select2 */
					    	    result = []
					    	    $.each( data, function( key, value ) {
					    	       result.push({id: key, text: value.text});
	                            });
				    			//return {results:[{id:\'none\', text:\'aa\'}, {id:\'rrr\', text:\'Red\'},{id:\'bbb\', text:\'Search a into projects\'}], more:false}
				    			//console.log(result);
				    			return {results: result, more: false}
				    		},
				    		cache: true
				    	},
		 				language: select2arrayoflanguage,
						containerCssClass: \':all:\',					/* Line to add class of origin SELECT propagated to the new <span class="select2-selection...> tag */
					    placeholder: "'.dol_escape_js($placeholder).'",
				    	escapeMarkup: function (markup) { return markup; }, 	// let our custom formatter work
				    	minimumInputLength: '.$minimumInputLength.',
				        formatResult: function(result, container, query, escapeMarkup) {
	                        return escapeMarkup(result.text);
	                    },
				    });

	                '.($callurlonselect ? '
	                /* Code to execute a GET when we select a value */
	                $(".'.$htmlname.'").change(function() {
				    	var selected = $(".'.$htmlname.'").val();
	                	console.log("We select in selectArrayAjax the entry "+selected)
				        $(".'.$htmlname.'").val("");  /* reset visible combo value */
	    			    $.each( saveRemoteData, function( key, value ) {
	    				        if (key == selected)
	    			            {
	    			                 console.log("selectArrayAjax - Do a redirect to "+value.url)
	    			                 location.assign(value.url);
	    			            }
	                    });
	    			});' : '').'

	    	   });
		       </script>';
		}

		if ($acceptdelayedhtml) {
			$delayedhtmlcontent .= $outdelayed;
		} else {
			$out .= $outdelayed;
		}
		return $out;
	}

	/**
	 *  Return a HTML select string, built from an array of key+value, but content returned into select is defined into $array parameter.
	 *  Note: Do not apply langs->trans function on returned content of Ajax service, content may be entity encoded twice.
	 *
	 *  @param  string	$htmlname               Name of html select area
	 *	@param	array	$array					Array (key=>array('text'=>'A text', 'url'=>'An url'), ...)
	 *	@param	string	$id             		Preselected key
	 *	@param  string	$moreparam      		Add more parameters onto the select tag
	 *	@param	int		$disableFiltering		If set to 1, results are not filtered with searched string
	 * 	@param	int		$disabled				Html select box is disabled
	 *  @param	int		$minimumInputLength		Minimum Input Length
	 *  @param	string	$morecss				Add more class to css styles
	 *  @param  int     $callurlonselect        If set to 1, some code is added so an url return by the ajax is called when value is selected.
	 *  @param  string  $placeholder            String to use as placeholder
	 *  @param  integer $acceptdelayedhtml      1 = caller is requesting to have html js content not returned but saved into global $delayedhtmlcontent (so caller can show it at end of page to avoid flash FOUC effect)
	 *  @return	string   						HTML select string
	 *  @see selectArrayAjax(), ajax_combobox() in ajax.lib.php
	 */
	public static function selectArrayFilter($htmlname, $array, $id = '', $moreparam = '', $disableFiltering = 0, $disabled = 0, $minimumInputLength = 1, $morecss = '', $callurlonselect = 0, $placeholder = '', $acceptdelayedhtml = 0)
	{
		global $conf, $langs;
		global $delayedhtmlcontent;	// Will be used later outside of this function

		// TODO Use an internal dolibarr component instead of select2
		if (empty($conf->global->MAIN_USE_JQUERY_MULTISELECT) && !defined('REQUIRE_JQUERY_MULTISELECT')) {
			return '';
		}

		$out = '<select type="text" class="'.$htmlname.($morecss ? ' '.$morecss : '').'" '.($moreparam ? $moreparam.' ' : '').'name="'.$htmlname.'"><option></option></select>';

		$formattedarrayresult = array();

		foreach ($array as $key => $value) {
			$o = new stdClass();
			$o->id = $key;
			$o->text = $value['text'];
			$o->url = $value['url'];
			$formattedarrayresult[] = $o;
		}

		$outdelayed = '';
		if (!empty($conf->use_javascript_ajax)) {
			$tmpplugin = 'select2';
			$outdelayed = "\n".'<!-- JS CODE TO ENABLE '.$tmpplugin.' for id '.$htmlname.' -->
				<script>
				$(document).ready(function () {
					var data = '.json_encode($formattedarrayresult).';

					'.($callurlonselect ? 'var saveRemoteData = '.json_encode($array).';' : '').'

					$(".'.$htmlname.'").select2({
						data: data,
						language: select2arrayoflanguage,
						containerCssClass: \':all:\',					/* Line to add class of origin SELECT propagated to the new <span class="select2-selection...> tag */
						placeholder: "'.dol_escape_js($placeholder).'",
						escapeMarkup: function (markup) { return markup; }, 	// let our custom formatter work
						minimumInputLength: '.$minimumInputLength.',
						formatResult: function(result, container, query, escapeMarkup) {
							return escapeMarkup(result.text);
						},
						matcher: function (params, data) {

							if(! data.id) return null;';

			if ($callurlonselect) {
				// We forge the url with 'sall='
				$outdelayed .= '

							var urlBase = data.url;
							var separ = urlBase.indexOf("?") >= 0 ? "&" : "?";
							/* console.log("params.term="+params.term); */
							/* console.log("params.term encoded="+encodeURIComponent(params.term)); */
							saveRemoteData[data.id].url = urlBase + separ + "search_all=" + encodeURIComponent(params.term.replace(/\"/g, ""));';
			}

			if (!$disableFiltering) {
				$outdelayed .= '

							if(data.text.match(new RegExp(params.term))) {
								return data;
							}

							return null;';
			} else {
				$outdelayed .= '

							return data;';
			}

			$outdelayed .= '
						}
					});

					'.($callurlonselect ? '
					/* Code to execute a GET when we select a value */
					$(".'.$htmlname.'").change(function() {
						var selected = $(".'.$htmlname.'").val();
						console.log("We select "+selected)

						$(".'.$htmlname.'").val("");  /* reset visible combo value */
						$.each( saveRemoteData, function( key, value ) {
							if (key == selected)
							{
								console.log("selectArrayFilter - Do a redirect to "+value.url)
								location.assign(value.url);
							}
						});
					});' : '').'

				});
				</script>';
		}

		if ($acceptdelayedhtml) {
			$delayedhtmlcontent .= $outdelayed;
		} else {
			$out .= $outdelayed;
		}
		return $out;
	}

	/**
	 *	Show a multiselect form from an array. WARNING: Use this only for short lists.
	 *
	 *	@param	string		$htmlname		Name of select
	 *	@param	array		$array			Array(key=>value) or Array(key=>array('id'=> , 'label'=> ))
	 *	@param	array		$selected		Array of keys preselected
	 *	@param	int			$key_in_label   1 to show key like in "[key] value"
	 *	@param	int			$value_as_key   1 to use value as key
	 *	@param  string		$morecss        Add more css style
	 *	@param  int			$translate		Translate and encode value
	 *  @param	int|string	$width			Force width of select box. May be used only when using jquery couch. Example: 250, '95%'
	 *  @param	string		$moreattrib		Add more options on select component. Example: 'disabled'
	 *  @param	string		$elemtype		Type of element we show ('category', ...). Will execute a formating function on it. To use in readonly mode if js component support HTML formatting.
	 *  @param	string		$placeholder	String to use as placeholder
	 *  @param	int			$addjscombo		Add js combo
	 *	@return	string						HTML multiselect string
	 *  @see selectarray(), selectArrayAjax(), selectArrayFilter()
	 */
	public static function multiselectarray($htmlname, $array, $selected = array(), $key_in_label = 0, $value_as_key = 0, $morecss = '', $translate = 0, $width = 0, $moreattrib = '', $elemtype = '', $placeholder = '', $addjscombo = -1)
	{
		global $conf, $langs;

		$out = '';

		if ($addjscombo < 0) {
			if (empty($conf->global->MAIN_OPTIMIZEFORTEXTBROWSER)) {
				$addjscombo = 1;
			} else {
				$addjscombo = 0;
			}
		}

		// Try also magic suggest
		$out .= '<select id="'.$htmlname.'" class="multiselect'.($morecss ? ' '.$morecss : '').'" multiple name="'.$htmlname.'[]"'.($moreattrib ? ' '.$moreattrib : '').($width ? ' style="width: '.(preg_match('/%/', $width) ? $width : $width.'px').'"' : '').'>'."\n";
		if (is_array($array) && !empty($array)) {
			if ($value_as_key) {
				$array = array_combine($array, $array);
			}

			if (!empty($array)) {
				foreach ($array as $key => $value) {
					$tmpkey = $key;
					$tmpvalue = $value;
					$tmpcolor = '';
					$tmppicto = '';
					if (is_array($value) && array_key_exists('id', $value) && array_key_exists('label', $value)) {
						$tmpkey = $value['id'];
						$tmpvalue = $value['label'];
						$tmpcolor = $value['color'];
						$tmppicto = $value['picto'];
					}
					$newval = ($translate ? $langs->trans($tmpvalue) : $tmpvalue);
					$newval = ($key_in_label ? $tmpkey.' - '.$newval : $newval);

					$out .= '<option value="'.$tmpkey.'"';
					if (is_array($selected) && !empty($selected) && in_array((string) $tmpkey, $selected) && ((string) $tmpkey != '')) {
						$out .= ' selected';
					}
					$out .= ' data-html="'.dol_escape_htmltag(($tmppicto ? img_picto('', $tmppicto, 'class="pictofixedwidth" style="color: #'.$tmpcolor.'"') : '').$newval).'"';
					$out .= '>';
					$out .= dol_htmlentitiesbr($newval);
					$out .= '</option>'."\n";
				}
			}
		}
		$out .= '</select>'."\n";

		// Add code for jquery to use multiselect
		if (!empty($conf->use_javascript_ajax) && !empty($conf->global->MAIN_USE_JQUERY_MULTISELECT) || defined('REQUIRE_JQUERY_MULTISELECT')) {
			$out .= "\n".'<!-- JS CODE TO ENABLE select for id '.$htmlname.', addjscombo='.$addjscombo.' -->';
			$out .= "\n".'<script>'."\n";
			if ($addjscombo == 1) {
				$tmpplugin = empty($conf->global->MAIN_USE_JQUERY_MULTISELECT) ?constant('REQUIRE_JQUERY_MULTISELECT') : $conf->global->MAIN_USE_JQUERY_MULTISELECT;
				$out .= 'function formatResult(record, container) {'."\n";
				$out .= '	if ($(record.element).attr("data-html") != undefined) return htmlEntityDecodeJs($(record.element).attr("data-html"));		// If property html set, we decode html entities and use this'."\n";
				$out .= '	return record.text;';
				$out .= '}'."\n";
				$out .= 'function formatSelection(record) {'."\n";
				if ($elemtype == 'category') {
					$out .= 'return \'<span><img src="'.DOL_URL_ROOT.'/theme/eldy/img/object_category.png"> \'+record.text+\'</span>\';';
				} else {
					$out .= 'return record.text;';
				}
				$out .= '}'."\n";
				$out .= '$(document).ready(function () {
							$(\'#'.$htmlname.'\').'.$tmpplugin.'({';
				if ($placeholder) {
					$out .= '
								placeholder: {
								    id: \'-1\',
								    text: \''.dol_escape_js($placeholder).'\'
								  },';
				}
				$out .= '		dir: \'ltr\',
								// Specify format function for dropdown item
								formatResult: formatResult,
							 	templateResult: formatResult,		/* For 4.0 */
								escapeMarkup: function (markup) { return markup; }, 	// let our custom formatter work
								// Specify format function for selected item
								formatSelection: formatSelection,
							 	templateSelection: formatSelection		/* For 4.0 */
							});

							/* Add also morecss to the css .select2 that is after the #htmlname, for component that are show dynamically after load, because select2 set
								 the size only if component is not hidden by default on load */
							$(\'#'.$htmlname.' + .select2\').addClass(\''.$morecss.'\');
						});'."\n";
			} elseif ($addjscombo == 2 && !defined('DISABLE_MULTISELECT')) {
				// Add other js lib
				// TODO external lib multiselect/jquery.multi-select.js must have been loaded to use this multiselect plugin
				// ...
				$out .= 'console.log(\'addjscombo=2 for htmlname='.$htmlname.'\');';
				$out .= '$(document).ready(function () {
							$(\'#'.$htmlname.'\').multiSelect({
								containerHTML: \'<div class="multi-select-container">\',
								menuHTML: \'<div class="multi-select-menu">\',
								buttonHTML: \'<span class="multi-select-button '.$morecss.'">\',
								menuItemHTML: \'<label class="multi-select-menuitem">\',
								activeClass: \'multi-select-container--open\',
								noneText: \''.$placeholder.'\'
							});
						})';
			}
			$out .= '</script>';
		}

		return $out;
	}


	/**
	 *	Show a multiselect dropbox from an array. If a saved selection of fields exists for user (into $user->conf->MAIN_SELECTEDFIELDS_contextofpage), we use this one instead of default.
	 *
	 *	@param	string	$htmlname		Name of HTML field
	 *	@param	array	$array			Array with array of fields we could show. This array may be modified according to setup of user.
	 *  @param  string  $varpage        Id of context for page. Can be set by caller with $varpage=(empty($contextpage)?$_SERVER["PHP_SELF"]:$contextpage);
	 * 	@param	string	$pos       		Position colon on liste value 'left' or '' (meaning 'right').
	 *	@return	string					HTML multiselect string
	 *  @see selectarray()
	 */
	public static function multiSelectArrayWithCheckbox($htmlname, &$array, $varpage, $pos = '')
	{
		global $conf, $langs, $user, $extrafields;

		if (!empty($conf->global->MAIN_OPTIMIZEFORTEXTBROWSER)) {
			return '';
		}

		$tmpvar = "MAIN_SELECTEDFIELDS_".$varpage; // To get list of saved selected fields to show

		if (!empty($user->conf->$tmpvar)) {		// A list of fields was already customized for user
			$tmparray = explode(',', $user->conf->$tmpvar);
			foreach ($array as $key => $val) {
				//var_dump($key);
				//var_dump($tmparray);
				if (in_array($key, $tmparray)) {
					$array[$key]['checked'] = 1;
				} else {
					$array[$key]['checked'] = 0;
				}
			}
		} else {								// There is no list of fields already customized for user
			foreach ($array as $key => $val) {
				if (!empty($array[$key]['checked']) && $array[$key]['checked'] < 0) {
					$array[$key]['checked'] = 0;
				}
			}
		}

		$listoffieldsforselection = '';
		$listcheckedstring = '';

		foreach ($array as $key => $val) {
			// var_dump($val);
			// var_dump(array_key_exists('enabled', $val));
			// var_dump(!$val['enabled']);
			if (array_key_exists('enabled', $val) && isset($val['enabled']) && !$val['enabled']) {
				unset($array[$key]); // We don't want this field
				continue;
			}
			if (!empty($val['type']) && $val['type'] == 'separate') {
				// Field remains in array but we don't add it into $listoffieldsforselection
				//$listoffieldsforselection .= '<li>-----</li>';
				continue;
			}
			if ($val['label']) {
				if (!empty($val['langfile']) && is_object($langs)) {
					$langs->load($val['langfile']);
				}

				// Note: $val['checked'] <> 0 means we must show the field into the combo list
				$listoffieldsforselection .= '<li><input type="checkbox" id="checkbox'.$key.'" value="'.$key.'"'.((empty($val['checked']) || $val['checked'] == '-1') ? '' : ' checked="checked"').'/><label for="checkbox'.$key.'">'.dol_escape_htmltag($langs->trans($val['label'])).'</label></li>';
				$listcheckedstring .= (empty($val['checked']) ? '' : $key.',');
			}
		}

		$out = '<!-- Component multiSelectArrayWithCheckbox '.$htmlname.' -->

        <dl class="dropdown">
            <dt>
            <a href="#'.$htmlname.'">
              '.img_picto('', 'list').'
            </a>
            <input type="hidden" class="'.$htmlname.'" name="'.$htmlname.'" value="'.$listcheckedstring.'">
            </dt>
            <dd class="dropdowndd">
                <div class="multiselectcheckbox'.$htmlname.'">
                    <ul class="'.$htmlname.($pos == '1' ? 'left' : '').'">
                    '.$listoffieldsforselection.'
                    </ul>
                </div>
            </dd>
        </dl>

        <script type="text/javascript">
          jQuery(document).ready(function () {
              $(\'.multiselectcheckbox'.$htmlname.' input[type="checkbox"]\').on(\'click\', function () {
                  console.log("A new field was added/removed, we edit field input[name=formfilteraction]");

                  $("input:hidden[name=formfilteraction]").val(\'listafterchangingselectedfields\');	// Update field so we know we changed something on selected fields after POST

                  var title = $(this).val() + ",";
                  if ($(this).is(\':checked\')) {
                      $(\'.'.$htmlname.'\').val(title + $(\'.'.$htmlname.'\').val());
                  }
                  else {
                      $(\'.'.$htmlname.'\').val( $(\'.'.$htmlname.'\').val().replace(title, \'\') )
                  }
                  // Now, we submit page
                  //$(this).parents(\'form:first\').submit();
              });


           });
        </script>

        ';
		return $out;
	}

	/**
	 * 	Render list of categories linked to object with id $id and type $type
	 *
	 * 	@param		int		$id				Id of object
	 * 	@param		string	$type			Type of category ('member', 'customer', 'supplier', 'product', 'contact'). Old mode (0, 1, 2, ...) is deprecated.
	 *  @param		int		$rendermode		0=Default, use multiselect. 1=Emulate multiselect (recommended)
	 *  @param		int		$nolink			1=Do not add html links
	 * 	@return		string					String with categories
	 */
	public function showCategories($id, $type, $rendermode = 0, $nolink = 0)
	{
		include_once DOL_DOCUMENT_ROOT.'/categories/class/categorie.class.php';

		$cat = new Categorie($this->db);
		$categories = $cat->containing($id, $type);

		if ($rendermode == 1) {
			$toprint = array();
			foreach ($categories as $c) {
				$ways = $c->print_all_ways(' &gt;&gt; ', ($nolink ? 'none' : ''), 0, 1); // $ways[0] = "ccc2 >> ccc2a >> ccc2a1" with html formated text
				foreach ($ways as $way) {
					$toprint[] = '<li class="select2-search-choice-dolibarr noborderoncategories"'.($c->color ? ' style="background: #'.$c->color.';"' : ' style="background: #bbb"').'>'.$way.'</li>';
				}
			}
			return '<div class="select2-container-multi-dolibarr"><ul class="select2-choices-dolibarr">'.implode(' ', $toprint).'</ul></div>';
		}

		if ($rendermode == 0) {
			$arrayselected = array();
			$cate_arbo = $this->select_all_categories($type, '', 'parent', 64, 0, 1);
			foreach ($categories as $c) {
				$arrayselected[] = $c->id;
			}

			return $this->multiselectarray('categories', $cate_arbo, $arrayselected, '', 0, '', 0, '100%', 'disabled', 'category');
		}

		return 'ErrorBadValueForParameterRenderMode'; // Should not happened
	}

	/**
	 *  Show linked object block.
	 *
	 *  @param	CommonObject	$object		    				Object we want to show links to
	 *  @param  string          $morehtmlright  				More html to show on right of title
	 *  @param  array           $compatibleImportElementsList  	Array of compatibles elements object for "import from" action
	 *  @param	string			$title							Title
	 *  @return	int							      				<0 if KO, >=0 if OK
	 */
	public function showLinkedObjectBlock($object, $morehtmlright = '', $compatibleImportElementsList = false, $title = 'RelatedObjects')
	{
		global $conf, $langs, $hookmanager;
		global $bc, $action;

		$object->fetchObjectLinked();

		// Bypass the default method
		$hookmanager->initHooks(array('commonobject'));
		$parameters = array(
			'morehtmlright' => $morehtmlright,
			'compatibleImportElementsList' => &$compatibleImportElementsList,
		);
		$reshook = $hookmanager->executeHooks('showLinkedObjectBlock', $parameters, $object, $action); // Note that $action and $object may have been modified by hook

		if (empty($reshook)) {
			$nbofdifferenttypes = count($object->linkedObjects);

			print '<!-- showLinkedObjectBlock -->';
			print load_fiche_titre($langs->trans($title), $morehtmlright, '', 0, 0, 'showlinkedobjectblock');


			print '<div class="div-table-responsive-no-min">';
			print '<table class="noborder allwidth" data-block="showLinkedObject" data-element="'.$object->element.'"  data-elementid="'.$object->id.'"   >';

			print '<tr class="liste_titre">';
			print '<td>'.$langs->trans("Type").'</td>';
			print '<td>'.$langs->trans("Ref").'</td>';
			print '<td class="center"></td>';
			print '<td class="center">'.$langs->trans("Date").'</td>';
			print '<td class="right">'.$langs->trans("AmountHTShort").'</td>';
			print '<td class="right">'.$langs->trans("Status").'</td>';
			print '<td></td>';
			print '</tr>';

			$nboftypesoutput = 0;

			foreach ($object->linkedObjects as $objecttype => $objects) {
				$tplpath = $element = $subelement = $objecttype;

				// to display inport button on tpl
				$showImportButton = false;
				if (!empty($compatibleImportElementsList) && in_array($element, $compatibleImportElementsList)) {
					$showImportButton = true;
				}

				$regs = array();
				if ($objecttype != 'supplier_proposal' && preg_match('/^([^_]+)_([^_]+)/i', $objecttype, $regs)) {
					$element = $regs[1];
					$subelement = $regs[2];
					$tplpath = $element.'/'.$subelement;
				}
				$tplname = 'linkedobjectblock';

				// To work with non standard path
				if ($objecttype == 'facture') {
					$tplpath = 'compta/'.$element;
					if (!isModEnabled('facture')) {
						continue; // Do not show if module disabled
					}
				} elseif ($objecttype == 'facturerec') {
					$tplpath = 'compta/facture';
					$tplname = 'linkedobjectblockForRec';
					if (!isModEnabled('facture')) {
						continue; // Do not show if module disabled
					}
				} elseif ($objecttype == 'propal') {
					$tplpath = 'comm/'.$element;
					if (!isModEnabled('propal')) {
						continue; // Do not show if module disabled
					}
				} elseif ($objecttype == 'supplier_proposal') {
					if (!isModEnabled('supplier_proposal')) {
						continue; // Do not show if module disabled
					}
				} elseif ($objecttype == 'shipping' || $objecttype == 'shipment' || $objecttype == 'expedition') {
					$tplpath = 'expedition';
					if (!isModEnabled('expedition')) {
						continue; // Do not show if module disabled
					}
				} elseif ($objecttype == 'reception') {
					$tplpath = 'reception';
					if (!isModEnabled('reception')) {
						continue; // Do not show if module disabled
					}
				} elseif ($objecttype == 'delivery') {
					$tplpath = 'delivery';
					if (!isModEnabled('expedition')) {
						continue; // Do not show if module disabled
					}
				} elseif ($objecttype == 'ficheinter') {
					$tplpath = 'fichinter';
					if (!isModEnabled('ficheinter')) {
						continue; // Do not show if module disabled
					}
				} elseif ($objecttype == 'invoice_supplier') {
					$tplpath = 'fourn/facture';
				} elseif ($objecttype == 'order_supplier') {
					$tplpath = 'fourn/commande';
				} elseif ($objecttype == 'expensereport') {
					$tplpath = 'expensereport';
				} elseif ($objecttype == 'subscription') {
					$tplpath = 'adherents';
				} elseif ($objecttype == 'conferenceorbooth') {
					$tplpath = 'eventorganization';
				} elseif ($objecttype == 'conferenceorboothattendee') {
					$tplpath = 'eventorganization';
				} elseif ($objecttype == 'mo') {
					$tplpath = 'mrp';
					if (!isModEnabled('mrp')) {
						continue; // Do not show if module disabled
					}
				}

				global $linkedObjectBlock;
				$linkedObjectBlock = $objects;

				// Output template part (modules that overwrite templates must declare this into descriptor)
				$dirtpls = array_merge($conf->modules_parts['tpl'], array('/'.$tplpath.'/tpl'));
				foreach ($dirtpls as $reldir) {
					if ($nboftypesoutput == ($nbofdifferenttypes - 1)) {    // No more type to show after
						global $noMoreLinkedObjectBlockAfter;
						$noMoreLinkedObjectBlockAfter = 1;
					}

					$res = @include dol_buildpath($reldir.'/'.$tplname.'.tpl.php');
					if ($res) {
						$nboftypesoutput++;
						break;
					}
				}
			}

			if (!$nboftypesoutput) {
				print '<tr><td class="impair" colspan="7"><span class="opacitymedium">'.$langs->trans("None").'</span></td></tr>';
			}

			print '</table>';

			if (!empty($compatibleImportElementsList)) {
				$res = @include dol_buildpath('core/tpl/objectlinked_lineimport.tpl.php');
			}


			print '</div>';

			return $nbofdifferenttypes;
		}
	}

	/**
	 *  Show block with links to link to other objects.
	 *
	 *  @param	CommonObject	$object				Object we want to show links to
	 *  @param	array			$restrictlinksto	Restrict links to some elements, for exemple array('order') or array('supplier_order'). null or array() if no restriction.
	 *  @param	array			$excludelinksto		Do not show links of this type, for exemple array('order') or array('supplier_order'). null or array() if no exclusion.
	 *  @return	string								<0 if KO, >0 if OK
	 */
	public function showLinkToObjectBlock($object, $restrictlinksto = array(), $excludelinksto = array())
	{
		global $conf, $langs, $hookmanager;
		global $action;

		$linktoelem = '';
		$linktoelemlist = '';
		$listofidcompanytoscan = '';

		if (!is_object($object->thirdparty)) {
			$object->fetch_thirdparty();
		}

		$possiblelinks = array();
		if (is_object($object->thirdparty) && !empty($object->thirdparty->id) && $object->thirdparty->id > 0) {
			$listofidcompanytoscan = $object->thirdparty->id;
			if (($object->thirdparty->parent > 0) && !empty($conf->global->THIRDPARTY_INCLUDE_PARENT_IN_LINKTO)) {
				$listofidcompanytoscan .= ','.$object->thirdparty->parent;
			}
			if (($object->fk_project > 0) && !empty($conf->global->THIRDPARTY_INCLUDE_PROJECT_THIRDPARY_IN_LINKTO)) {
				include_once DOL_DOCUMENT_ROOT.'/projet/class/project.class.php';
				$tmpproject = new Project($this->db);
				$tmpproject->fetch($object->fk_project);
				if ($tmpproject->socid > 0 && ($tmpproject->socid != $object->thirdparty->id)) {
					$listofidcompanytoscan .= ','.$tmpproject->socid;
				}
				unset($tmpproject);
			}

			$possiblelinks = array(
				'propal'=>array(
					'enabled'=>isModEnabled('propal'),
					'perms'=>1,
					'label'=>'LinkToProposal',
					'sql'=>"SELECT s.rowid as socid, s.nom as name, s.client, t.rowid, t.ref, t.ref_client, t.total_ht FROM ".$this->db->prefix()."societe as s, ".$this->db->prefix()."propal as t WHERE t.fk_soc = s.rowid AND t.fk_soc IN (".$this->db->sanitize($listofidcompanytoscan).') AND t.entity IN ('.getEntity('propal').')'),
				'shipping'=>array(
					'enabled'=>isModEnabled('expedition'),
					'perms'=>1,
					'label'=>'LinkToExpedition',
					'sql'=>"SELECT s.rowid as socid, s.nom as name, s.client, t.rowid, t.ref FROM ".$this->db->prefix()."societe as s, ".$this->db->prefix()."expedition as t WHERE t.fk_soc = s.rowid AND t.fk_soc IN (".$this->db->sanitize($listofidcompanytoscan).') AND t.entity IN ('.getEntity('shipping').')'),
				'order'=>array(
					'enabled'=>isModEnabled('commande'),
					'perms'=>1,
					'label'=>'LinkToOrder',
					'sql'=>"SELECT s.rowid as socid, s.nom as name, s.client, t.rowid, t.ref, t.ref_client, t.total_ht FROM ".$this->db->prefix()."societe as s, ".$this->db->prefix()."commande as t WHERE t.fk_soc = s.rowid AND t.fk_soc IN (".$this->db->sanitize($listofidcompanytoscan).') AND t.entity IN ('.getEntity('commande').')'),
				'invoice'=>array(
					'enabled'=>isModEnabled('facture'),
					'perms'=>1,
					'label'=>'LinkToInvoice',
					'sql'=>"SELECT s.rowid as socid, s.nom as name, s.client, t.rowid, t.ref, t.ref_client, t.total_ht FROM ".$this->db->prefix()."societe as s, ".$this->db->prefix()."facture as t WHERE t.fk_soc = s.rowid AND t.fk_soc IN (".$this->db->sanitize($listofidcompanytoscan).') AND t.entity IN ('.getEntity('invoice').')'),
				'invoice_template'=>array(
					'enabled'=>isModEnabled('facture'),
					'perms'=>1,
					'label'=>'LinkToTemplateInvoice',
					'sql'=>"SELECT s.rowid as socid, s.nom as name, s.client, t.rowid, t.titre as ref, t.total_ht FROM ".$this->db->prefix()."societe as s, ".$this->db->prefix()."facture_rec as t WHERE t.fk_soc = s.rowid AND t.fk_soc IN (".$this->db->sanitize($listofidcompanytoscan).') AND t.entity IN ('.getEntity('invoice').')'),
				'contrat'=>array(
					'enabled'=>isModEnabled('contrat'),
					'perms'=>1,
					'label'=>'LinkToContract',
					'sql'=>"SELECT s.rowid as socid, s.nom as name, s.client, t.rowid, t.ref, t.ref_customer as ref_client, t.ref_supplier, SUM(td.total_ht) as total_ht
							FROM ".$this->db->prefix()."societe as s, ".$this->db->prefix()."contrat as t, ".$this->db->prefix()."contratdet as td WHERE t.fk_soc = s.rowid AND td.fk_contrat = t.rowid AND t.fk_soc IN (".$this->db->sanitize($listofidcompanytoscan).') AND t.entity IN ('.getEntity('contract').') GROUP BY s.rowid, s.nom, s.client, t.rowid, t.ref, t.ref_customer, t.ref_supplier'
				),
				'fichinter'=>array(
					'enabled'=>isModEnabled('ficheinter'),
					'perms'=>1,
					'label'=>'LinkToIntervention',
					'sql'=>"SELECT s.rowid as socid, s.nom as name, s.client, t.rowid, t.ref FROM ".$this->db->prefix()."societe as s, ".$this->db->prefix()."fichinter as t WHERE t.fk_soc = s.rowid AND t.fk_soc IN (".$this->db->sanitize($listofidcompanytoscan).') AND t.entity IN ('.getEntity('intervention').')'),
				'supplier_proposal'=>array(
					'enabled'=>(isModEnabled('supplier_proposal') ? $conf->supplier_proposal->enabled : 0),
					'perms'=>1,
					'label'=>'LinkToSupplierProposal',
					'sql'=>"SELECT s.rowid as socid, s.nom as name, s.client, t.rowid, t.ref, '' as ref_supplier, t.total_ht FROM ".$this->db->prefix()."societe as s, ".$this->db->prefix()."supplier_proposal as t WHERE t.fk_soc = s.rowid AND t.fk_soc IN (".$this->db->sanitize($listofidcompanytoscan).') AND t.entity IN ('.getEntity('supplier_proposal').')'),
				'order_supplier'=>array(
					'enabled'=>(isModEnabled("supplier_order") ? $conf->supplier_order->enabled : 0),
					'perms'=>1,
					'label'=>'LinkToSupplierOrder',
					'sql'=>"SELECT s.rowid as socid, s.nom as name, s.client, t.rowid, t.ref, t.ref_supplier, t.total_ht FROM ".$this->db->prefix()."societe as s, ".$this->db->prefix()."commande_fournisseur as t WHERE t.fk_soc = s.rowid AND t.fk_soc IN (".$this->db->sanitize($listofidcompanytoscan).') AND t.entity IN ('.getEntity('commande_fournisseur').')'),
				'invoice_supplier'=>array(
					'enabled'=>(isModEnabled("supplier_invoice") ? $conf->supplier_invoice->enabled : 0),
					'perms'=>1, 'label'=>'LinkToSupplierInvoice',
					'sql'=>"SELECT s.rowid as socid, s.nom as name, s.client, t.rowid, t.ref, t.ref_supplier, t.total_ht FROM ".$this->db->prefix()."societe as s, ".$this->db->prefix()."facture_fourn as t WHERE t.fk_soc = s.rowid AND t.fk_soc IN (".$this->db->sanitize($listofidcompanytoscan).') AND t.entity IN ('.getEntity('facture_fourn').')'),
				'ticket'=>array(
					'enabled'=>isModEnabled('ticket'),
					'perms'=>1,
					'label'=>'LinkToTicket',
					'sql'=>"SELECT s.rowid as socid, s.nom as name, s.client, t.rowid, t.ref, t.track_id, '0' as total_ht FROM ".$this->db->prefix()."societe as s, ".$this->db->prefix()."ticket as t WHERE t.fk_soc = s.rowid AND t.fk_soc IN (".$this->db->sanitize($listofidcompanytoscan).') AND t.entity IN ('.getEntity('ticket').')'),
				'mo'=>array(
					'enabled'=>isModEnabled('mrp'),
					'perms'=>1,
					'label'=>'LinkToMo',
					'sql'=>"SELECT s.rowid as socid, s.nom as name, s.client, t.rowid, t.ref, t.rowid, '0' as total_ht FROM ".$this->db->prefix()."societe as s INNER JOIN ".$this->db->prefix()."mrp_mo as t ON t.fk_soc = s.rowid  WHERE  t.fk_soc IN (".$this->db->sanitize($listofidcompanytoscan).') AND t.entity IN ('.getEntity('mo').')')
			);
		}

		if (!empty($listofidcompanytoscan)) {  // If empty, we don't have criteria to scan the object we can link to
			// Can complete the possiblelink array
			$hookmanager->initHooks(array('commonobject'));
			$parameters = array('listofidcompanytoscan' => $listofidcompanytoscan, 'possiblelinks' => $possiblelinks);
			$reshook = $hookmanager->executeHooks('showLinkToObjectBlock', $parameters, $object, $action); // Note that $action and $object may have been modified by hook
		}

		if (empty($reshook)) {
			if (is_array($hookmanager->resArray) && count($hookmanager->resArray)) {
				$possiblelinks = array_merge($possiblelinks, $hookmanager->resArray);
			}
		} elseif ($reshook > 0) {
			if (is_array($hookmanager->resArray) && count($hookmanager->resArray)) {
				$possiblelinks = $hookmanager->resArray;
			}
		}

		foreach ($possiblelinks as $key => $possiblelink) {
			$num = 0;

			if (empty($possiblelink['enabled'])) {
				continue;
			}

			if (!empty($possiblelink['perms']) && (empty($restrictlinksto) || in_array($key, $restrictlinksto)) && (empty($excludelinksto) || !in_array($key, $excludelinksto))) {
				print '<div id="'.$key.'list"'.(empty($conf->use_javascript_ajax) ? '' : ' style="display:none"').'>';

				if (!empty($conf->global->MAIN_LINK_BY_REF_IN_LINKTO)) {
					print '<br><form action="' . $_SERVER["PHP_SELF"] . '" method="POST" name="formlinkedbyref' . $key . '">';
					print '<input type="hidden" name="id" value="' . $object->id . '">';
					print '<input type="hidden" name="action" value="addlinkbyref">';
					print '<input type="hidden" name="token" value="'.newToken().'">';
					print '<input type="hidden" name="addlink" value="' . $key . '">';
					print '<table class="noborder">';
					print '<tr>';
					print '<td>' . $langs->trans("Ref") . '</td>';
					print '<td><input type="text" name="reftolinkto" value="' . dol_escape_htmltag(GETPOST('reftolinkto', 'alpha')) . '">&nbsp;<input type="submit" class="button valignmiddle" value="' . $langs->trans('ToLink') . '">&nbsp;<input type="submit" class="button" name="cancel" value="' . $langs->trans('Cancel') . '"></td>';
					print '</tr>';
					print '</table>';
					print '</form>';
				}

				$sql = $possiblelink['sql'];

				$resqllist = $this->db->query($sql);
				if ($resqllist) {
					$num = $this->db->num_rows($resqllist);
					$i = 0;

					print '<br>';
					print '<form action="'.$_SERVER["PHP_SELF"].'" method="POST" name="formlinked'.$key.'">';
					print '<input type="hidden" name="action" value="addlink">';
					print '<input type="hidden" name="token" value="'.newToken().'">';
					print '<input type="hidden" name="id" value="'.$object->id.'">';
					print '<input type="hidden" name="addlink" value="'.$key.'">';
					print '<table class="noborder">';
					print '<tr class="liste_titre">';
					print '<td class="nowrap"></td>';
					print '<td class="center">'.$langs->trans("Ref").'</td>';
					print '<td class="left">'.$langs->trans("RefCustomer").'</td>';
					print '<td class="right">'.$langs->trans("AmountHTShort").'</td>';
					print '<td class="left">'.$langs->trans("Company").'</td>';
					print '</tr>';
					while ($i < $num) {
						$objp = $this->db->fetch_object($resqllist);

						print '<tr class="oddeven">';
						print '<td class="left">';
						print '<input type="radio" name="idtolinkto" id="'.$key.'_'.$objp->rowid.'" value="'.$objp->rowid.'">';
						print '</td>';
						print '<td class="center"><label for="'.$key.'_'.$objp->rowid.'">'.$objp->ref.'</label></td>';
						print '<td>'.(!empty($objp->ref_client) ? $objp->ref_client : (!empty($objp->ref_supplier) ? $objp->ref_supplier : '')).'</td>';
						print '<td class="right">';
						if ($possiblelink['label'] == 'LinkToContract') {
							$form = new Form($this->db);
							print $form->textwithpicto('', $langs->trans("InformationOnLinkToContract")).' ';
						}
						print '<span class="amount">'.(isset($objp->total_ht) ? price($objp->total_ht) : '').'</span>';
						print '</td>';
						print '<td>'.$objp->name.'</td>';
						print '</tr>';
						$i++;
					}
					print '</table>';
					print '<div class="center">';
					print '<input type="submit" class="button valignmiddle marginleftonly marginrightonly" value="'.$langs->trans('ToLink').'">';
					if (empty($conf->use_javascript_ajax)) {
						print '<input type="submit" class="button button-cancel marginleftonly marginrightonly" name="cancel" value="'.$langs->trans("Cancel").'"></div>';
					} else {
						print '<input type="submit"; onclick="javascript:jQuery(\'#'.$key.'list\').toggle(); return false;" class="button button-cancel marginleftonly marginrightonly" name="cancel" value="'.$langs->trans("Cancel").'"></div>';
					}
					print '</form>';
					$this->db->free($resqllist);
				} else {
					dol_print_error($this->db);
				}
				print '</div>';

				//$linktoelem.=($linktoelem?' &nbsp; ':'');
				if ($num > 0 || !empty($conf->global->MAIN_LINK_BY_REF_IN_LINKTO)) {
					$linktoelemlist .= '<li><a href="#linkto'.$key.'" class="linkto dropdowncloseonclick" rel="'.$key.'">'.$langs->trans($possiblelink['label']).' ('.$num.')</a></li>';
					// } else $linktoelem.=$langs->trans($possiblelink['label']);
				} else {
					$linktoelemlist .= '<li><span class="linktodisabled">'.$langs->trans($possiblelink['label']).' (0)</span></li>';
				}
			}
		}

		if ($linktoelemlist) {
			$linktoelem = '
    		<dl class="dropdown" id="linktoobjectname">
    		';
			if (!empty($conf->use_javascript_ajax)) {
				$linktoelem .= '<dt><a href="#linktoobjectname"><span class="fas fa-link paddingrightonly"></span>'.$langs->trans("LinkTo").'...</a></dt>';
			}
			$linktoelem .= '<dd>
    		<div class="multiselectlinkto">
    		<ul class="ulselectedfields">'.$linktoelemlist.'
    		</ul>
    		</div>
    		</dd>
    		</dl>';
		} else {
			$linktoelem = '';
		}

		if (!empty($conf->use_javascript_ajax)) {
			print '<!-- Add js to show linkto box -->
				<script>
				jQuery(document).ready(function() {
					jQuery(".linkto").click(function() {
						console.log("We choose to show/hide links for rel="+jQuery(this).attr(\'rel\')+" so #"+jQuery(this).attr(\'rel\')+"list");
					    jQuery("#"+jQuery(this).attr(\'rel\')+"list").toggle();
					});
				});
				</script>
		    ';
		}

		return $linktoelem;
	}

	/**
	 *	Return an html string with a select combo box to choose yes or no
	 *
	 *	@param	string		$htmlname		Name of html select field
	 *	@param	string		$value			Pre-selected value
	 *	@param	int			$option			0 return yes/no, 1 return 1/0
	 *	@param	bool		$disabled		true or false
	 *  @param	int      	$useempty		1=Add empty line
	 *  @param	int			$addjscombo		1=Add js beautifier on combo box
	 *  @param	string		$morecss		More CSS
	 *  @param	string		$labelyes		Label for Yes
	 *  @param	string		$labelno		Label for No
	 *  @return	string						See option
	 */
	public function selectyesno($htmlname, $value = '', $option = 0, $disabled = false, $useempty = 0, $addjscombo = 0, $morecss = '', $labelyes = 'Yes', $labelno = 'No')
	{
		global $langs;

		$yes = "yes";
		$no = "no";
		if ($option) {
			$yes = "1";
			$no = "0";
		}

		$disabled = ($disabled ? ' disabled' : '');

		$resultyesno = '<select class="flat width75'.($morecss ? ' '.$morecss : '').'" id="'.$htmlname.'" name="'.$htmlname.'"'.$disabled.'>'."\n";
		if ($useempty) {
			$resultyesno .= '<option value="-1"'.(($value < 0) ? ' selected' : '').'>&nbsp;</option>'."\n";
		}
		if (("$value" == 'yes') || ($value == 1)) {
			$resultyesno .= '<option value="'.$yes.'" selected>'.$langs->trans($labelyes).'</option>'."\n";
			$resultyesno .= '<option value="'.$no.'">'.$langs->trans($labelno).'</option>'."\n";
		} else {
			$selected = (($useempty && $value != '0' && $value != 'no') ? '' : ' selected');
			$resultyesno .= '<option value="'.$yes.'">'.$langs->trans($labelyes).'</option>'."\n";
			$resultyesno .= '<option value="'.$no.'"'.$selected.'>'.$langs->trans($labelno).'</option>'."\n";
		}
		$resultyesno .= '</select>'."\n";

		if ($addjscombo) {
			$resultyesno .= ajax_combobox($htmlname, array(), 0, 0, 'resolve', ($useempty < 0 ? (string) $useempty : '-1'), $morecss);
		}

		return $resultyesno;
	}

	// phpcs:disable PEAR.NamingConventions.ValidFunctionName.ScopeNotCamelCaps
	/**
	 *  Return list of export templates
	 *
	 *  @param	string	$selected          Id modele pre-selectionne
	 *  @param  string	$htmlname          Name of HTML select
	 *  @param  string	$type              Type of searched templates
	 *  @param  int		$useempty          Affiche valeur vide dans liste
	 *  @return	void
	 */
	public function select_export_model($selected = '', $htmlname = 'exportmodelid', $type = '', $useempty = 0)
	{
		// phpcs:enable
		$sql = "SELECT rowid, label";
		$sql .= " FROM ".$this->db->prefix()."export_model";
		$sql .= " WHERE type = '".$this->db->escape($type)."'";
		$sql .= " ORDER BY rowid";
		$result = $this->db->query($sql);
		if ($result) {
			print '<select class="flat" id="select_'.$htmlname.'" name="'.$htmlname.'">';
			if ($useempty) {
				print '<option value="-1">&nbsp;</option>';
			}

			$num = $this->db->num_rows($result);
			$i = 0;
			while ($i < $num) {
				$obj = $this->db->fetch_object($result);
				if ($selected == $obj->rowid) {
					print '<option value="'.$obj->rowid.'" selected>';
				} else {
					print '<option value="'.$obj->rowid.'">';
				}
				print $obj->label;
				print '</option>';
				$i++;
			}
			print "</select>";
		} else {
			dol_print_error($this->db);
		}
	}

	/**
	 *    Return a HTML area with the reference of object and a navigation bar for a business object
	 *    Note: To complete search with a particular filter on select, you can set $object->next_prev_filter set to define SQL criterias.
	 *
	 *    @param	object	$object			Object to show.
	 *    @param	string	$paramid   		Name of parameter to use to name the id into the URL next/previous link.
	 *    @param	string	$morehtml  		More html content to output just before the nav bar.
	 *    @param	int		$shownav	  	Show Condition (navigation is shown if value is 1).
	 *    @param	string	$fieldid   		Name of field id into database to use for select next and previous (we make the select max and min on this field compared to $object->ref). Use 'none' to disable next/prev.
	 *    @param	string	$fieldref   	Name of field ref of object (object->ref) to show or 'none' to not show ref.
	 *    @param	string	$morehtmlref  	More html to show after ref.
	 *    @param	string	$moreparam  	More param to add in nav link url. Must start with '&...'.
	 *	  @param	int		$nodbprefix		Do not include DB prefix to forge table name.
	 *	  @param	string	$morehtmlleft	More html code to show before ref.
	 *	  @param	string	$morehtmlstatus	More html code to show under navigation arrows (status place).
	 *	  @param	string	$morehtmlright	More html code to show after ref.
	 * 	  @return	string    				Portion HTML with ref + navigation buttons
	 */
	public function showrefnav($object, $paramid, $morehtml = '', $shownav = 1, $fieldid = 'rowid', $fieldref = 'ref', $morehtmlref = '', $moreparam = '', $nodbprefix = 0, $morehtmlleft = '', $morehtmlstatus = '', $morehtmlright = '')
	{
		global $conf, $langs, $hookmanager, $extralanguages;

		$ret = '';
		if (empty($fieldid)) {
			$fieldid = 'rowid';
		}
		if (empty($fieldref)) {
			$fieldref = 'ref';
		}

		// Preparing gender's display if there is one
		$addgendertxt = '';
		if (property_exists($object, 'gender') && !empty($object->gender)) {
			$addgendertxt = ' ';
			switch ($object->gender) {
				case 'man':
					$addgendertxt .= '<i class="fas fa-mars"></i>';
					break;
				case 'woman':
					$addgendertxt .= '<i class="fas fa-venus"></i>';
					break;
				case 'other':
					$addgendertxt .= '<i class="fas fa-transgender"></i>';
					break;
			}
		}

		/*
		$addadmin = '';
		if (property_exists($object, 'admin')) {
			if (isModEnabled('multicompany') && !empty($object->admin) && empty($object->entity)) {
				$addadmin .= img_picto($langs->trans("SuperAdministratorDesc"), "redstar", 'class="paddingleft"');
			} elseif (!empty($object->admin)) {
				$addadmin .= img_picto($langs->trans("AdministratorDesc"), "star", 'class="paddingleft"');
			}
		}*/

		// Add where from hooks
		if (is_object($hookmanager)) {
			$parameters = array('showrefnav' => true);
			$reshook = $hookmanager->executeHooks('printFieldListWhere', $parameters, $object); // Note that $action and $object may have been modified by hook
			$object->next_prev_filter .= $hookmanager->resPrint;
		}
		$previous_ref = $next_ref = '';
		if ($shownav) {
			//print "paramid=$paramid,morehtml=$morehtml,shownav=$shownav,$fieldid,$fieldref,$morehtmlref,$moreparam";
			$object->load_previous_next_ref((isset($object->next_prev_filter) ? $object->next_prev_filter : ''), $fieldid, $nodbprefix);

			$navurl = $_SERVER["PHP_SELF"];
			// Special case for project/task page
			if ($paramid == 'project_ref') {
				if (preg_match('/\/tasks\/(task|contact|note|document)\.php/', $navurl)) {     // TODO Remove this when nav with project_ref on task pages are ok
					$navurl = preg_replace('/\/tasks\/(task|contact|time|note|document)\.php/', '/tasks.php', $navurl);
					$paramid = 'ref';
				}
			}

			// accesskey is for Windows or Linux:  ALT + key for chrome, ALT + SHIFT + KEY for firefox
			// accesskey is for Mac:               CTRL + key for all browsers
			$stringforfirstkey = $langs->trans("KeyboardShortcut");
			if ($conf->browser->name == 'chrome') {
				$stringforfirstkey .= ' ALT +';
			} elseif ($conf->browser->name == 'firefox') {
				$stringforfirstkey .= ' ALT + SHIFT +';
			} else {
				$stringforfirstkey .= ' CTL +';
			}

			$previous_ref = $object->ref_previous ? '<a accesskey="p" title="'.$stringforfirstkey.' p" class="classfortooltip" href="'.$navurl.'?'.$paramid.'='.urlencode($object->ref_previous).$moreparam.'"><i class="fa fa-chevron-left"></i></a>' : '<span class="inactive"><i class="fa fa-chevron-left opacitymedium"></i></span>';
			$next_ref     = $object->ref_next ? '<a accesskey="n" title="'.$stringforfirstkey.' n" class="classfortooltip" href="'.$navurl.'?'.$paramid.'='.urlencode($object->ref_next).$moreparam.'"><i class="fa fa-chevron-right"></i></a>' : '<span class="inactive"><i class="fa fa-chevron-right opacitymedium"></i></span>';
		}

		//print "xx".$previous_ref."x".$next_ref;
		$ret .= '<!-- Start banner content --><div style="vertical-align: middle">';

		// Right part of banner
		if ($morehtmlright) {
			$ret .= '<div class="inline-block floatleft">'.$morehtmlright.'</div>';
		}

		if ($previous_ref || $next_ref || $morehtml) {
			$ret .= '<div class="pagination paginationref"><ul class="right">';
		}
		if ($morehtml) {
			$ret .= '<li class="noborder litext'.(($shownav && $previous_ref && $next_ref) ? ' clearbothonsmartphone' : '').'">'.$morehtml.'</li>';
		}
		if ($shownav && ($previous_ref || $next_ref)) {
			$ret .= '<li class="pagination">'.$previous_ref.'</li>';
			$ret .= '<li class="pagination">'.$next_ref.'</li>';
		}
		if ($previous_ref || $next_ref || $morehtml) {
			$ret .= '</ul></div>';
		}

		$parameters = array();
		$reshook = $hookmanager->executeHooks('moreHtmlStatus', $parameters, $object); // Note that $action and $object may have been modified by hook
		if (empty($reshook)) {
			$morehtmlstatus .= $hookmanager->resPrint;
		} else {
			$morehtmlstatus = $hookmanager->resPrint;
		}
		if ($morehtmlstatus) {
			$ret .= '<div class="statusref">'.$morehtmlstatus.'</div>';
		}

		$parameters = array();
		$reshook = $hookmanager->executeHooks('moreHtmlRef', $parameters, $object); // Note that $action and $object may have been modified by hook
		if (empty($reshook)) {
			$morehtmlref .= $hookmanager->resPrint;
		} elseif ($reshook > 0) {
			$morehtmlref = $hookmanager->resPrint;
		}

		// Left part of banner
		if ($morehtmlleft) {
			if ($conf->browser->layout == 'phone') {
				$ret .= '<!-- morehtmlleft --><div class="floatleft">'.$morehtmlleft.'</div>'; // class="center" to have photo in middle
			} else {
				$ret .= '<!-- morehtmlleft --><div class="inline-block floatleft">'.$morehtmlleft.'</div>';
			}
		}

		//if ($conf->browser->layout == 'phone') $ret.='<div class="clearboth"></div>';
		$ret .= '<div class="inline-block floatleft valignmiddle maxwidth750 marginbottomonly refid'.(($shownav && ($previous_ref || $next_ref)) ? ' refidpadding' : '').'">';

		// For thirdparty, contact, user, member, the ref is the id, so we show something else
		if ($object->element == 'societe') {
			$ret .= dol_htmlentities($object->name);

			// List of extra languages
			$arrayoflangcode = array();
			if (!empty($conf->global->PDF_USE_ALSO_LANGUAGE_CODE)) {
				$arrayoflangcode[] = $conf->global->PDF_USE_ALSO_LANGUAGE_CODE;
			}

			if (is_array($arrayoflangcode) && count($arrayoflangcode)) {
				if (!is_object($extralanguages)) {
					include_once DOL_DOCUMENT_ROOT.'/core/class/extralanguages.class.php';
					$extralanguages = new ExtraLanguages($this->db);
				}
				$extralanguages->fetch_name_extralanguages('societe');

				if (!empty($extralanguages->attributes['societe']['name'])) {
					$object->fetchValuesForExtraLanguages();

					$htmltext = '';
					// If there is extra languages
					foreach ($arrayoflangcode as $extralangcode) {
						$htmltext .= picto_from_langcode($extralangcode, 'class="pictoforlang paddingright"');
						if ($object->array_languages['name'][$extralangcode]) {
							$htmltext .= $object->array_languages['name'][$extralangcode];
						} else {
							$htmltext .= '<span class="opacitymedium">'.$langs->trans("SwitchInEditModeToAddTranslation").'</span>';
						}
					}
					$ret .= '<!-- Show translations of name -->'."\n";
					$ret .= $this->textwithpicto('', $htmltext, -1, 'language', 'opacitymedium paddingleft');
				}
			}
		} elseif ($object->element == 'member') {
			$ret .= $object->ref.'<br>';
			$fullname = $object->getFullName($langs);
			if ($object->morphy == 'mor' && $object->societe) {
				$ret .= dol_htmlentities($object->societe).((!empty($fullname) && $object->societe != $fullname) ? ' ('.dol_htmlentities($fullname).$addgendertxt.')' : '');
			} else {
				$ret .= dol_htmlentities($fullname).$addgendertxt.((!empty($object->societe) && $object->societe != $fullname) ? ' ('.dol_htmlentities($object->societe).')' : '');
			}
		} elseif (in_array($object->element, array('contact', 'user', 'usergroup'))) {
			$ret .= dol_htmlentities($object->getFullName($langs)).$addgendertxt;
		} elseif (in_array($object->element, array('action', 'agenda'))) {
			$ret .= $object->ref.'<br>'.$object->label;
		} elseif (in_array($object->element, array('adherent_type'))) {
			$ret .= $object->label;
		} elseif ($object->element == 'ecm_directories') {
			$ret .= '';
		} elseif ($fieldref != 'none') {
			$ret .= dol_htmlentities(!empty($object->$fieldref) ? $object->$fieldref : "");
		}

		if ($morehtmlref) {
			// don't add a additional space, when "$morehtmlref" starts with a HTML div tag
			if (substr($morehtmlref, 0, 4) != '<div') {
				$ret .= ' ';
			}

			$ret .= $morehtmlref;
		}

		$ret .= '</div>';

		$ret .= '</div><!-- End banner content -->';

		return $ret;
	}


	/**
	 *  Return HTML code to output a barcode
	 *
	 *  @param	Object	$object			Object containing data to retrieve file name
	 * 	@param	int		$width			Width of photo
	 * 	@param	string	$morecss		More CSS on img of barcode
	 * 	@return string    				HTML code to output barcode
	 */
	public function showbarcode(&$object, $width = 100, $morecss = '')
	{
		global $conf;

		//Check if barcode is filled in the card
		if (empty($object->barcode)) {
			return '';
		}

		// Complete object if not complete
		if (empty($object->barcode_type_code) || empty($object->barcode_type_coder)) {
			$result = $object->fetch_barcode();
			//Check if fetch_barcode() failed
			if ($result < 1) {
				return '<!-- ErrorFetchBarcode -->';
			}
		}

		// Barcode image
		$url = DOL_URL_ROOT.'/viewimage.php?modulepart=barcode&generator='.urlencode($object->barcode_type_coder).'&code='.urlencode($object->barcode).'&encoding='.urlencode($object->barcode_type_code);
		$out = '<!-- url barcode = '.$url.' -->';
		$out .= '<img src="'.$url.'"'.($morecss ? ' class="'.$morecss.'"' : '').'>';

		return $out;
	}

	/**
	 *    	Return HTML code to output a photo
	 *
	 *    	@param	string		$modulepart			Key to define module concerned ('societe', 'userphoto', 'memberphoto')
	 *     	@param  object		$object				Object containing data to retrieve file name
	 * 		@param	int			$width				Width of photo
	 * 		@param	int			$height				Height of photo (auto if 0)
	 * 		@param	int			$caneditfield		Add edit fields
	 * 		@param	string		$cssclass			CSS name to use on img for photo
	 * 		@param	string		$imagesize		    'mini', 'small' or '' (original)
	 *      @param  int         $addlinktofullsize  Add link to fullsize image
	 *      @param  int         $cache              1=Accept to use image in cache
	 *      @param	string		$forcecapture		'', 'user' or 'environment'. Force parameter capture on HTML input file element to ask a smartphone to allow to open camera to take photo. Auto if ''.
	 *      @param	int			$noexternsourceoverwrite	No overwrite image with extern source (like 'gravatar' or other module)
	 * 	  	@return string    						HTML code to output photo
	 */
	public static function showphoto($modulepart, $object, $width = 100, $height = 0, $caneditfield = 0, $cssclass = 'photowithmargin', $imagesize = '', $addlinktofullsize = 1, $cache = 0, $forcecapture = '', $noexternsourceoverwrite = 0)
	{
		global $conf, $langs;

		$entity = (!empty($object->entity) ? $object->entity : $conf->entity);
		$id = (!empty($object->id) ? $object->id : $object->rowid);

		$ret = '';
		$dir = '';
		$file = '';
		$originalfile = '';
		$altfile = '';
		$email = '';
		$capture = '';
		if ($modulepart == 'societe') {
			$dir = $conf->societe->multidir_output[$entity];
			if (!empty($object->logo)) {
				if (dolIsAllowedForPreview($object->logo)) {
					if ((string) $imagesize == 'mini') {
						$file = get_exdir(0, 0, 0, 0, $object, 'thirdparty').'logos/'.getImageFileNameForSize($object->logo, '_mini'); // getImageFileNameForSize include the thumbs
					} elseif ((string) $imagesize == 'small') {
						$file = get_exdir(0, 0, 0, 0, $object, 'thirdparty').'logos/'.getImageFileNameForSize($object->logo, '_small');
					} else {
						$file = get_exdir(0, 0, 0, 0, $object, 'thirdparty').'logos/'.$object->logo;
					}
					$originalfile = get_exdir(0, 0, 0, 0, $object, 'thirdparty').'logos/'.$object->logo;
				}
			}
			$email = $object->email;
		} elseif ($modulepart == 'contact')	{
			$dir = $conf->societe->multidir_output[$entity].'/contact';
			if (!empty($object->photo)) {
				if (dolIsAllowedForPreview($object->photo)) {
					if ((string) $imagesize == 'mini') {
						$file = get_exdir(0, 0, 0, 0, $object, 'contact').'photos/'.getImageFileNameForSize($object->photo, '_mini');
					} elseif ((string) $imagesize == 'small') {
						$file = get_exdir(0, 0, 0, 0, $object, 'contact').'photos/'.getImageFileNameForSize($object->photo, '_small');
					} else {
						$file = get_exdir(0, 0, 0, 0, $object, 'contact').'photos/'.$object->photo;
					}
					$originalfile = get_exdir(0, 0, 0, 0, $object, 'contact').'photos/'.$object->photo;
				}
			}
			$email = $object->email;
			$capture = 'user';
		} elseif ($modulepart == 'userphoto') {
			$dir = $conf->user->dir_output;
			if (!empty($object->photo)) {
				if (dolIsAllowedForPreview($object->photo)) {
					if ((string) $imagesize == 'mini') {
						$file = get_exdir(0, 0, 0, 0, $object, 'user').'photos/'.getImageFileNameForSize($object->photo, '_mini');
					} elseif ((string) $imagesize == 'small') {
						$file = get_exdir(0, 0, 0, 0, $object, 'user').'photos/'.getImageFileNameForSize($object->photo, '_small');
					} else {
						$file = get_exdir(0, 0, 0, 0, $object, 'user').'photos/'.$object->photo;
					}
					$originalfile = get_exdir(0, 0, 0, 0, $object, 'user').'photos/'.$object->photo;
				}
			}
			if (!empty($conf->global->MAIN_OLD_IMAGE_LINKS)) {
				$altfile = $object->id.".jpg"; // For backward compatibility
			}
			$email = $object->email;
			$capture = 'user';
		} elseif ($modulepart == 'memberphoto')	{
			$dir = $conf->adherent->dir_output;
			if (!empty($object->photo)) {
				if (dolIsAllowedForPreview($object->photo)) {
					if ((string) $imagesize == 'mini') {
						$file = get_exdir(0, 0, 0, 0, $object, 'member').'photos/'.getImageFileNameForSize($object->photo, '_mini');
					} elseif ((string) $imagesize == 'small') {
						$file = get_exdir(0, 0, 0, 0, $object, 'member').'photos/'.getImageFileNameForSize($object->photo, '_small');
					} else {
						$file = get_exdir(0, 0, 0, 0, $object, 'member').'photos/'.$object->photo;
					}
					$originalfile = get_exdir(0, 0, 0, 0, $object, 'member').'photos/'.$object->photo;
				}
			}
			if (!empty($conf->global->MAIN_OLD_IMAGE_LINKS)) {
				$altfile = $object->id.".jpg"; // For backward compatibility
			}
			$email = $object->email;
			$capture = 'user';
		} else {
			// Generic case to show photos
			$dir = $conf->$modulepart->dir_output;
			if (!empty($object->photo)) {
				if (dolIsAllowedForPreview($object->photo)) {
					if ((string) $imagesize == 'mini') {
						$file = get_exdir($id, 2, 0, 0, $object, $modulepart).'photos/'.getImageFileNameForSize($object->photo, '_mini');
					} elseif ((string) $imagesize == 'small') {
						$file = get_exdir($id, 2, 0, 0, $object, $modulepart).'photos/'.getImageFileNameForSize($object->photo, '_small');
					} else {
						$file = get_exdir($id, 2, 0, 0, $object, $modulepart).'photos/'.$object->photo;
					}
					$originalfile = get_exdir($id, 2, 0, 0, $object, $modulepart).'photos/'.$object->photo;
				}
			}
			if (!empty($conf->global->MAIN_OLD_IMAGE_LINKS)) {
				$altfile = $object->id.".jpg"; // For backward compatibility
			}
			$email = $object->email;
		}

		if ($forcecapture) {
			$capture = $forcecapture;
		}

		if ($dir) {
			if ($file && file_exists($dir."/".$file)) {
				if ($addlinktofullsize) {
					$urladvanced = getAdvancedPreviewUrl($modulepart, $originalfile, 0, '&entity='.$entity);
					if ($urladvanced) {
						$ret .= '<a href="'.$urladvanced.'">';
					} else {
						$ret .= '<a href="'.DOL_URL_ROOT.'/viewimage.php?modulepart='.$modulepart.'&entity='.$entity.'&file='.urlencode($originalfile).'&cache='.$cache.'">';
					}
				}
				$ret .= '<img alt="Photo" class="photo'.$modulepart.($cssclass ? ' '.$cssclass : '').' photologo'.(preg_replace('/[^a-z]/i', '_', $file)).'" '.($width ? ' width="'.$width.'"' : '').($height ? ' height="'.$height.'"' : '').' src="'.DOL_URL_ROOT.'/viewimage.php?modulepart='.$modulepart.'&entity='.$entity.'&file='.urlencode($file).'&cache='.$cache.'">';
				if ($addlinktofullsize) {
					$ret .= '</a>';
				}
			} elseif ($altfile && file_exists($dir."/".$altfile)) {
				if ($addlinktofullsize) {
					$urladvanced = getAdvancedPreviewUrl($modulepart, $originalfile, 0, '&entity='.$entity);
					if ($urladvanced) {
						$ret .= '<a href="'.$urladvanced.'">';
					} else {
						$ret .= '<a href="'.DOL_URL_ROOT.'/viewimage.php?modulepart='.$modulepart.'&entity='.$entity.'&file='.urlencode($originalfile).'&cache='.$cache.'">';
					}
				}
				$ret .= '<img class="photo'.$modulepart.($cssclass ? ' '.$cssclass : '').'" alt="Photo alt" id="photologo'.(preg_replace('/[^a-z]/i', '_', $file)).'" class="'.$cssclass.'" '.($width ? ' width="'.$width.'"' : '').($height ? ' height="'.$height.'"' : '').' src="'.DOL_URL_ROOT.'/viewimage.php?modulepart='.$modulepart.'&entity='.$entity.'&file='.urlencode($altfile).'&cache='.$cache.'">';
				if ($addlinktofullsize) {
					$ret .= '</a>';
				}
			} else {
				$nophoto = '/public/theme/common/nophoto.png';
				$defaultimg = 'identicon';		// For gravatar
				if (in_array($modulepart, array('societe', 'userphoto', 'contact', 'memberphoto'))) {	// For modules that need a special image when photo not found
					if ($modulepart == 'societe' || ($modulepart == 'memberphoto' && strpos($object->morphy, 'mor')) !== false) {
						$nophoto = 'company';
					} else {
						$nophoto = '/public/theme/common/user_anonymous.png';
						if (!empty($object->gender) && $object->gender == 'man') {
							$nophoto = '/public/theme/common/user_man.png';
						}
						if (!empty($object->gender) && $object->gender == 'woman') {
							$nophoto = '/public/theme/common/user_woman.png';
						}
					}
				}

				if (isModEnabled('gravatar') && $email && empty($noexternsourceoverwrite)) {
					// see https://gravatar.com/site/implement/images/php/
					$ret .= '<!-- Put link to gravatar -->';
					$ret .= '<img class="photo'.$modulepart.($cssclass ? ' '.$cssclass : '').'" alt="" title="'.$email.' Gravatar avatar" '.($width ? ' width="'.$width.'"' : '').($height ? ' height="'.$height.'"' : '').' src="https://www.gravatar.com/avatar/'.md5(strtolower(trim($email))).'?s='.$width.'&d='.$defaultimg.'">'; // gravatar need md5 hash
				} else {
					if ($nophoto == 'company') {
						$ret .= '<div class="divforspanimg photo'.$modulepart.($cssclass ? ' '.$cssclass : '').'" alt="" '.($width ? ' width="'.$width.'"' : '').($height ? ' height="'.$height.'"' : '').'>'.img_picto('', 'company').'</div>';
						$ret .= '<div class="difforspanimgright"></div>';
					} else {
						$ret .= '<img class="photo'.$modulepart.($cssclass ? ' '.$cssclass : '').'" alt="" '.($width ? ' width="'.$width.'"' : '').($height ? ' height="'.$height.'"' : '').' src="'.DOL_URL_ROOT.$nophoto.'">';
					}
				}
			}

			if ($caneditfield) {
				if ($object->photo) {
					$ret .= "<br>\n";
				}
				$ret .= '<table class="nobordernopadding centpercent">';
				if ($object->photo) {
					$ret .= '<tr><td><input type="checkbox" class="flat photodelete" name="deletephoto" id="photodelete"> <label for="photodelete">'.$langs->trans("Delete").'</label><br><br></td></tr>';
				}
				$ret .= '<tr><td class="tdoverflow">';
				$maxfilesizearray = getMaxFileSizeArray();
				$maxmin = $maxfilesizearray['maxmin'];
				if ($maxmin > 0) {
					$ret .= '<input type="hidden" name="MAX_FILE_SIZE" value="'.($maxmin * 1024).'">';	// MAX_FILE_SIZE must precede the field type=file
				}
				$ret .= '<input type="file" class="flat maxwidth200onsmartphone" name="photo" id="photoinput" accept="image/*"'.($capture ? ' capture="'.$capture.'"' : '').'>';
				$ret .= '</td></tr>';
				$ret .= '</table>';
			}
		} else {
			dol_print_error('', 'Call of showphoto with wrong parameters modulepart='.$modulepart);
		}

		return $ret;
	}

	// phpcs:disable PEAR.NamingConventions.ValidFunctionName.ScopeNotCamelCaps
	/**
	 *	Return select list of groups
	 *
	 *  @param	string|object	$selected       Id group or group preselected
	 *  @param  string			$htmlname       Field name in form
	 *  @param  int				$show_empty     0=liste sans valeur nulle, 1=ajoute valeur inconnue
	 *  @param  string|array	$exclude        Array list of groups id to exclude
	 * 	@param	int				$disabled		If select list must be disabled
	 *  @param  string|array	$include        Array list of groups id to include
	 * 	@param	int				$enableonly		Array list of groups id to be enabled. All other must be disabled
	 * 	@param	string			$force_entity	'0' or Ids of environment to force
	 * 	@param	bool			$multiple		add [] in the name of element and add 'multiple' attribut (not working with ajax_autocompleter)
	 *  @param  string			$morecss		More css to add to html component
	 *  @return	string
	 *  @see select_dolusers()
	 */
	public function select_dolgroups($selected = '', $htmlname = 'groupid', $show_empty = 0, $exclude = '', $disabled = 0, $include = '', $enableonly = '', $force_entity = '0', $multiple = false, $morecss = '')
	{
		// phpcs:enable
		global $conf, $user, $langs;

		// Permettre l'exclusion de groupes
		$excludeGroups = null;
		if (is_array($exclude)) {
			$excludeGroups = implode(",", $exclude);
		}
		// Permettre l'inclusion de groupes
		$includeGroups = null;
		if (is_array($include)) {
			$includeGroups = implode(",", $include);
		}

		if (!is_array($selected)) {
			$selected = array($selected);
		}

		$out = '';

		// On recherche les groupes
		$sql = "SELECT ug.rowid, ug.nom as name";
		if (isModEnabled('multicompany') && $conf->entity == 1 && $user->admin && !$user->entity) {
			$sql .= ", e.label";
		}
		$sql .= " FROM ".$this->db->prefix()."usergroup as ug ";
		if (isModEnabled('multicompany') && $conf->entity == 1 && $user->admin && !$user->entity) {
			$sql .= " LEFT JOIN ".$this->db->prefix()."entity as e ON e.rowid=ug.entity";
			if ($force_entity) {
				$sql .= " WHERE ug.entity IN (0, ".$force_entity.")";
			} else {
				$sql .= " WHERE ug.entity IS NOT NULL";
			}
		} else {
			$sql .= " WHERE ug.entity IN (0, ".$conf->entity.")";
		}
		if (is_array($exclude) && $excludeGroups) {
			$sql .= " AND ug.rowid NOT IN (".$this->db->sanitize($excludeGroups).")";
		}
		if (is_array($include) && $includeGroups) {
			$sql .= " AND ug.rowid IN (".$this->db->sanitize($includeGroups).")";
		}
		$sql .= " ORDER BY ug.nom ASC";

		dol_syslog(get_class($this)."::select_dolgroups", LOG_DEBUG);
		$resql = $this->db->query($sql);
		if ($resql) {
			// Enhance with select2
			include_once DOL_DOCUMENT_ROOT.'/core/lib/ajax.lib.php';

			$out .= '<select class="flat minwidth200'.($morecss ? ' '.$morecss : '').'" id="'.$htmlname.'" name="'.$htmlname.($multiple ? '[]' : '').'" '.($multiple ? 'multiple' : '').' '.($disabled ? ' disabled' : '').'>';

			$num = $this->db->num_rows($resql);
			$i = 0;
			if ($num) {
				if ($show_empty && !$multiple) {
					$out .= '<option value="-1"'.(in_array(-1, $selected) ? ' selected' : '').'>&nbsp;</option>'."\n";
				}

				while ($i < $num) {
					$obj = $this->db->fetch_object($resql);
					$disableline = 0;
					if (is_array($enableonly) && count($enableonly) && !in_array($obj->rowid, $enableonly)) {
						$disableline = 1;
					}

					$out .= '<option value="'.$obj->rowid.'"';
					if ($disableline) {
						$out .= ' disabled';
					}
					if ((isset($selected[0]) && is_object($selected[0]) && $selected[0]->id == $obj->rowid) || ((!isset($selected[0]) || !is_object($selected[0])) && !empty($selected) && in_array($obj->rowid, $selected))) {
						$out .= ' selected';
					}
					$out .= '>';

					$out .= $obj->name;
					if (isModEnabled('multicompany') && empty($conf->global->MULTICOMPANY_TRANSVERSE_MODE) && $conf->entity == 1) {
						$out .= " (".$obj->label.")";
					}

					$out .= '</option>';
					$i++;
				}
			} else {
				if ($show_empty) {
					$out .= '<option value="-1"'.(in_array(-1, $selected) ? ' selected' : '').'></option>'."\n";
				}
				$out .= '<option value="" disabled>'.$langs->trans("NoUserGroupDefined").'</option>';
			}
			$out .= '</select>';

			$out .= ajax_combobox($htmlname);
		} else {
			dol_print_error($this->db);
		}

		return $out;
	}


	/**
	 *	Return HTML to show the search and clear seach button
	 *
	 *  @param	string	$pos       position colon on liste value left or right
	 *  @return	string
	 */
	public function showFilterButtons($pos = '')
	{
		$out = '<div class="nowraponall">';
		if ($pos == 'left') {
			$out .= '<button type="submit" class="liste_titre button_removefilter reposition" name="button_removefilter_x" value="x"><span class="fa fa-remove"></span></button>';
			$out .= '<button type="submit" class="liste_titre button_search reposition" name="button_search_x" value="x"><span class="fa fa-search"></span></button>';
		} else {
			$out .= '<button type="submit" class="liste_titre button_search reposition" name="button_search_x" value="x"><span class="fa fa-search"></span></button>';
			$out .= '<button type="submit" class="liste_titre button_removefilter reposition" name="button_removefilter_x" value="x"><span class="fa fa-remove"></span></button>';
		}
		$out .= '</div>';

		return $out;
	}

	/**
	 *	Return HTML to show the search and clear search button
	 *
	 *  @param  string  $cssclass                  CSS class
	 *  @param  int     $calljsfunction            0=default. 1=call function initCheckForSelect() after changing status of checkboxes
	 *  @param  string  $massactionname            Mass action button name that will launch an action on the selected items
	 *  @return	string
	 */
	public function showCheckAddButtons($cssclass = 'checkforaction', $calljsfunction = 0, $massactionname = "massaction")
	{
		global $conf, $langs;

		$out = '';

		if (!empty($conf->use_javascript_ajax)) {
			$out .= '<div class="inline-block checkallactions"><input type="checkbox" id="'.$cssclass.'s" name="'.$cssclass.'s" class="checkallactions"></div>';
		}
		$out .= '<script>
            $(document).ready(function() {
                $("#' . $cssclass.'s").click(function() {
                    if($(this).is(\':checked\')){
                        console.log("We check all '.$cssclass.' and trigger the change method");
                		$(".'.$cssclass.'").prop(\'checked\', true).trigger(\'change\');
                    }
                    else
                    {
                        console.log("We uncheck all");
                		$(".'.$cssclass.'").prop(\'checked\', false).trigger(\'change\');
                    }'."\n";
		if ($calljsfunction) {
			$out .= 'if (typeof initCheckForSelect == \'function\') { initCheckForSelect(0, "'.$massactionname.'", "'.$cssclass.'"); } else { console.log("No function initCheckForSelect found. Call won\'t be done."); }';
		}
		$out .= '         });
        	        $(".' . $cssclass.'").change(function() {
					$(this).closest("tr").toggleClass("highlight", this.checked);
				});
		 	});
    	</script>';

		return $out;
	}

	/**
	 *	Return HTML to show the search and clear seach button
	 *
	 *  @param	int  	$addcheckuncheckall        Add the check all/uncheck all checkbox (use javascript) and code to manage this
	 *  @param  string  $cssclass                  CSS class
	 *  @param  int     $calljsfunction            0=default. 1=call function initCheckForSelect() after changing status of checkboxes
	 *  @param  string  $massactionname            Mass action name
	 *  @return	string
	 */
	public function showFilterAndCheckAddButtons($addcheckuncheckall = 0, $cssclass = 'checkforaction', $calljsfunction = 0, $massactionname = "massaction")
	{
		$out = $this->showFilterButtons();
		if ($addcheckuncheckall) {
			$out .= $this->showCheckAddButtons($cssclass, $calljsfunction, $massactionname);
		}
		return $out;
	}

	/**
	 * Return HTML to show the select of expense categories
	 *
	 * @param	string	$selected              preselected category
	 * @param	string	$htmlname              name of HTML select list
	 * @param	integer	$useempty              1=Add empty line
	 * @param	array	$excludeid             id to exclude
	 * @param	string	$target                htmlname of target select to bind event
	 * @param	int		$default_selected      default category to select if fk_c_type_fees change = EX_KME
	 * @param	array	$params                param to give
	 * @param	int		$info_admin			   Show the tooltip help picto to setup list
	 * @return	string
	 */
	public function selectExpenseCategories($selected = '', $htmlname = 'fk_c_exp_tax_cat', $useempty = 0, $excludeid = array(), $target = '', $default_selected = 0, $params = array(), $info_admin = 1)
	{
		global $langs, $user;

		$out = '';
		$sql = "SELECT rowid, label FROM ".$this->db->prefix()."c_exp_tax_cat WHERE active = 1";
		$sql .= " AND entity IN (0,".getEntity('exp_tax_cat').")";
		if (!empty($excludeid)) {
			$sql .= " AND rowid NOT IN (".$this->db->sanitize(implode(',', $excludeid)).")";
		}
		$sql .= " ORDER BY label";

		$resql = $this->db->query($sql);
		if ($resql) {
			$out = '<select id="select_'.$htmlname.'" name="'.$htmlname.'" class="'.$htmlname.' flat minwidth75imp maxwidth200">';
			if ($useempty) {
				$out .= '<option value="0">&nbsp;</option>';
			}

			while ($obj = $this->db->fetch_object($resql)) {
				$out .= '<option '.($selected == $obj->rowid ? 'selected="selected"' : '').' value="'.$obj->rowid.'">'.$langs->trans($obj->label).'</option>';
			}
			$out .= '</select>';
			$out .= ajax_combobox('select_'.$htmlname);

			if (!empty($htmlname) && $user->admin && $info_admin) {
				$out .= ' '.info_admin($langs->trans("YouCanChangeValuesForThisListFromDictionarySetup"), 1);
			}

			if (!empty($target)) {
				$sql = "SELECT c.id FROM ".$this->db->prefix()."c_type_fees as c WHERE c.code = 'EX_KME' AND c.active = 1";
				$resql = $this->db->query($sql);
				if ($resql) {
					if ($this->db->num_rows($resql) > 0) {
						$obj = $this->db->fetch_object($resql);
						$out .= '<script>
							$(function() {
								$("select[name='.$target.']").on("change", function() {
									var current_val = $(this).val();
									if (current_val == '.$obj->id.') {';
						if (!empty($default_selected) || !empty($selected)) {
							$out .= '$("select[name='.$htmlname.']").val("'.($default_selected > 0 ? $default_selected : $selected).'");';
						}

						$out .= '
										$("select[name='.$htmlname.']").change();
									}
								});

								$("select[name='.$htmlname.']").change(function() {

									if ($("select[name='.$target.']").val() == '.$obj->id.') {
										// get price of kilometer to fill the unit price
										$.ajax({
											method: "POST",
											dataType: "json",
											data: { fk_c_exp_tax_cat: $(this).val(), token: \''.currentToken().'\' },
											url: "'.(DOL_URL_ROOT.'/expensereport/ajax/ajaxik.php?'.join('&', $params)).'",
										}).done(function( data, textStatus, jqXHR ) {
											console.log(data);
											if (typeof data.up != "undefined") {
												$("input[name=value_unit]").val(data.up);
												$("select[name='.$htmlname.']").attr("title", data.title);
											} else {
												$("input[name=value_unit]").val("");
												$("select[name='.$htmlname.']").attr("title", "");
											}
										});
									}
								});
							});
						</script>';
					}
				}
			}
		} else {
			dol_print_error($this->db);
		}

		return $out;
	}

	/**
	 * Return HTML to show the select ranges of expense range
	 *
	 * @param	string	$selected    preselected category
	 * @param	string	$htmlname    name of HTML select list
	 * @param	integer	$useempty    1=Add empty line
	 * @return	string
	 */
	public function selectExpenseRanges($selected = '', $htmlname = 'fk_range', $useempty = 0)
	{
		global $conf, $langs;

		$out = '';
		$sql = "SELECT rowid, range_ik FROM ".$this->db->prefix()."c_exp_tax_range";
		$sql .= " WHERE entity = ".$conf->entity." AND active = 1";

		$resql = $this->db->query($sql);
		if ($resql) {
			$out = '<select id="select_'.$htmlname.'" name="'.$htmlname.'" class="'.$htmlname.' flat minwidth75imp">';
			if ($useempty) {
				$out .= '<option value="0"></option>';
			}

			while ($obj = $this->db->fetch_object($resql)) {
				$out .= '<option '.($selected == $obj->rowid ? 'selected="selected"' : '').' value="'.$obj->rowid.'">'.price($obj->range_ik, 0, $langs, 1, 0).'</option>';
			}
			$out .= '</select>';
		} else {
			dol_print_error($this->db);
		}

		return $out;
	}

	/**
	 * Return HTML to show a select of expense
	 *
	 * @param	string	$selected    preselected category
	 * @param	string	$htmlname    name of HTML select list
	 * @param	integer	$useempty    1=Add empty choice
	 * @param	integer	$allchoice   1=Add all choice
	 * @param	integer	$useid       0=use 'code' as key, 1=use 'id' as key
	 * @return	string
	 */
	public function selectExpense($selected = '', $htmlname = 'fk_c_type_fees', $useempty = 0, $allchoice = 1, $useid = 0)
	{
		global $langs;

		$out = '';
		$sql = "SELECT id, code, label FROM ".$this->db->prefix()."c_type_fees";
		$sql .= " WHERE active = 1";

		$resql = $this->db->query($sql);
		if ($resql) {
			$out = '<select id="select_'.$htmlname.'" name="'.$htmlname.'" class="'.$htmlname.' flat minwidth75imp">';
			if ($useempty) {
				$out .= '<option value="0"></option>';
			}
			if ($allchoice) {
				$out .= '<option value="-1">'.$langs->trans('AllExpenseReport').'</option>';
			}

			$field = 'code';
			if ($useid) {
				$field = 'id';
			}

			while ($obj = $this->db->fetch_object($resql)) {
				$key = $langs->trans($obj->code);
				$out .= '<option '.($selected == $obj->{$field} ? 'selected="selected"' : '').' value="'.$obj->{$field}.'">'.($key != $obj->code ? $key : $obj->label).'</option>';
			}
			$out .= '</select>';
		} else {
			dol_print_error($this->db);
		}

		return $out;
	}

	/**
	 *  Output a combo list with invoices qualified for a third party
	 *
	 *  @param	int		$socid      	Id third party (-1=all, 0=only projects not linked to a third party, id=projects not linked or linked to third party id)
	 *  @param  int		$selected   	Id invoice preselected
	 *  @param  string	$htmlname   	Name of HTML select
	 *	@param	int		$maxlength		Maximum length of label
	 *	@param	int		$option_only	Return only html options lines without the select tag
	 *	@param	string	$show_empty		Add an empty line ('1' or string to show for empty line)
	 *  @param	int		$discard_closed Discard closed projects (0=Keep,1=hide completely,2=Disable)
	 *  @param	int		$forcefocus		Force focus on field (works with javascript only)
	 *  @param	int		$disabled		Disabled
	 *  @param	string	$morecss        More css added to the select component
	 *  @param	string	$projectsListId ''=Automatic filter on project allowed. List of id=Filter on project ids.
	 *  @param	string	$showproject	'all' = Show project info, ''=Hide project info
	 *  @param	User	$usertofilter	User object to use for filtering
	 *	@return int         			Nbr of project if OK, <0 if KO
	 */
	public function selectInvoice($socid = -1, $selected = '', $htmlname = 'invoiceid', $maxlength = 24, $option_only = 0, $show_empty = '1', $discard_closed = 0, $forcefocus = 0, $disabled = 0, $morecss = 'maxwidth500', $projectsListId = '', $showproject = 'all', $usertofilter = null)
	{
		global $user, $conf, $langs;

		require_once DOL_DOCUMENT_ROOT.'/projet/class/project.class.php';

		if (is_null($usertofilter)) {
			$usertofilter = $user;
		}

		$out = '';

		$hideunselectables = false;
		if (!empty($conf->global->PROJECT_HIDE_UNSELECTABLES)) {
			$hideunselectables = true;
		}

		if (empty($projectsListId)) {
			if (empty($usertofilter->rights->projet->all->lire)) {
				$projectstatic = new Project($this->db);
				$projectsListId = $projectstatic->getProjectsAuthorizedForUser($usertofilter, 0, 1);
			}
		}

		// Search all projects
		$sql = "SELECT f.rowid, f.ref as fref, 'nolabel' as flabel, p.rowid as pid, f.ref,
            p.title, p.fk_soc, p.fk_statut, p.public,";
		$sql .= ' s.nom as name';
		$sql .= ' FROM '.$this->db->prefix().'projet as p';
		$sql .= ' LEFT JOIN '.$this->db->prefix().'societe as s ON s.rowid = p.fk_soc,';
		$sql .= ' '.$this->db->prefix().'facture as f';
		$sql .= " WHERE p.entity IN (".getEntity('project').")";
		$sql .= " AND f.fk_projet = p.rowid AND f.fk_statut=0"; //Brouillons seulement
		//if ($projectsListId) $sql.= " AND p.rowid IN (".$this->db->sanitize($projectsListId).")";
		//if ($socid == 0) $sql.= " AND (p.fk_soc=0 OR p.fk_soc IS NULL)";
		//if ($socid > 0)  $sql.= " AND (p.fk_soc=".((int) $socid)." OR p.fk_soc IS NULL)";
		$sql .= " ORDER BY p.ref, f.ref ASC";

		$resql = $this->db->query($sql);
		if ($resql) {
			// Use select2 selector
			if (!empty($conf->use_javascript_ajax)) {
				include_once DOL_DOCUMENT_ROOT.'/core/lib/ajax.lib.php';
				$comboenhancement = ajax_combobox($htmlname, '', 0, $forcefocus);
				$out .= $comboenhancement;
				$morecss = 'minwidth200imp maxwidth500';
			}

			if (empty($option_only)) {
				$out .= '<select class="valignmiddle flat'.($morecss ? ' '.$morecss : '').'"'.($disabled ? ' disabled="disabled"' : '').' id="'.$htmlname.'" name="'.$htmlname.'">';
			}
			if (!empty($show_empty)) {
				$out .= '<option value="0" class="optiongrey">';
				if (!is_numeric($show_empty)) {
					$out .= $show_empty;
				} else {
					$out .= '&nbsp;';
				}
				$out .= '</option>';
			}
			$num = $this->db->num_rows($resql);
			$i = 0;
			if ($num) {
				while ($i < $num) {
					$obj = $this->db->fetch_object($resql);
					// If we ask to filter on a company and user has no permission to see all companies and project is linked to another company, we hide project.
					if ($socid > 0 && (empty($obj->fk_soc) || $obj->fk_soc == $socid) && empty($usertofilter->rights->societe->lire)) {
						// Do nothing
					} else {
						if ($discard_closed == 1 && $obj->fk_statut == Project::STATUS_CLOSED) {
							$i++;
							continue;
						}

						$labeltoshow = '';

						if ($showproject == 'all') {
							$labeltoshow .= dol_trunc($obj->ref, 18); // Invoice ref
							if ($obj->name) {
								$labeltoshow .= ' - '.$obj->name; // Soc name
							}

							$disabled = 0;
							if ($obj->fk_statut == Project::STATUS_DRAFT) {
								$disabled = 1;
								$labeltoshow .= ' - '.$langs->trans("Draft");
							} elseif ($obj->fk_statut == Project::STATUS_CLOSED) {
								if ($discard_closed == 2) {
									$disabled = 1;
								}
								$labeltoshow .= ' - '.$langs->trans("Closed");
							} elseif ($socid > 0 && (!empty($obj->fk_soc) && $obj->fk_soc != $socid)) {
								$disabled = 1;
								$labeltoshow .= ' - '.$langs->trans("LinkedToAnotherCompany");
							}
						}

						if (!empty($selected) && $selected == $obj->rowid) {
							$out .= '<option value="'.$obj->rowid.'" selected';
							//if ($disabled) $out.=' disabled';						// with select2, field can't be preselected if disabled
							$out .= '>'.$labeltoshow.'</option>';
						} else {
							if ($hideunselectables && $disabled && ($selected != $obj->rowid)) {
								$resultat = '';
							} else {
								$resultat = '<option value="'.$obj->rowid.'"';
								if ($disabled) {
									$resultat .= ' disabled';
								}
								//if ($obj->public) $labeltoshow.=' ('.$langs->trans("Public").')';
								//else $labeltoshow.=' ('.$langs->trans("Private").')';
								$resultat .= '>';
								$resultat .= $labeltoshow;
								$resultat .= '</option>';
							}
							$out .= $resultat;
						}
					}
					$i++;
				}
			}
			if (empty($option_only)) {
				$out .= '</select>';
			}

			print $out;

			$this->db->free($resql);
			return $num;
		} else {
			dol_print_error($this->db);
			return -1;
		}
	}

	/**
	 *  Output a combo list with invoices qualified for a third party
	 *
	 * @param int $selected Id invoice preselected
	 * @param string $htmlname Name of HTML select
	 * @param int $maxlength Maximum length of label
	 * @param int $option_only Return only html options lines without the select tag
	 * @param string $show_empty Add an empty line ('1' or string to show for empty line)
	 * @param int $forcefocus Force focus on field (works with javascript only)
	 * @param int $disabled Disabled
	 * @param string $morecss More css added to the select component
	 * @return int                    Nbr of project if OK, <0 if KO
	 */
	public function selectInvoiceRec($selected = '', $htmlname = 'facrecid', $maxlength = 24, $option_only = 0, $show_empty = '1', $forcefocus = 0, $disabled = 0, $morecss = 'maxwidth500')
	{
		global $user, $conf, $langs;

		$out = '';

		dol_syslog('FactureRec::fetch', LOG_DEBUG);

		$sql = 'SELECT f.rowid, f.entity, f.titre as title, f.suspended, f.fk_soc';
		//$sql.= ', el.fk_source';
		$sql .= ' FROM ' . MAIN_DB_PREFIX . 'facture_rec as f';
		$sql .= " WHERE f.entity IN (" . getEntity('invoice') . ")";
		$sql .= " ORDER BY f.titre ASC";

		$resql = $this->db->query($sql);
		if ($resql) {
			// Use select2 selector
			if (!empty($conf->use_javascript_ajax)) {
				include_once DOL_DOCUMENT_ROOT . '/core/lib/ajax.lib.php';
				$comboenhancement = ajax_combobox($htmlname, '', 0, $forcefocus);
				$out .= $comboenhancement;
				$morecss = 'minwidth200imp maxwidth500';
			}

			if (empty($option_only)) {
				$out .= '<select class="valignmiddle flat' . ($morecss ? ' ' . $morecss : '') . '"' . ($disabled ? ' disabled="disabled"' : '') . ' id="' . $htmlname . '" name="' . $htmlname . '">';
			}
			if (!empty($show_empty)) {
				$out .= '<option value="0" class="optiongrey">';
				if (!is_numeric($show_empty)) {
					$out .= $show_empty;
				} else {
					$out .= '&nbsp;';
				}
				$out .= '</option>';
			}
			$num = $this->db->num_rows($resql);
			if ($num) {
				while ($obj = $this->db->fetch_object($resql)) {
					$labeltoshow = dol_trunc($obj->title, 18); // Invoice ref

					$disabled = 0;
					if (!empty($obj->suspended)) {
						$disabled = 1;
						$labeltoshow .= ' - ' . $langs->trans("Closed");
					}


					if (!empty($selected) && $selected == $obj->rowid) {
						$out .= '<option value="' . $obj->rowid . '" selected';
						//if ($disabled) $out.=' disabled';						// with select2, field can't be preselected if disabled
						$out .= '>' . $labeltoshow . '</option>';
					} else {
						if ($disabled && ($selected != $obj->rowid)) {
							$resultat = '';
						} else {
							$resultat = '<option value="' . $obj->rowid . '"';
							if ($disabled) {
								$resultat .= ' disabled';
							}
							$resultat .= '>';
							$resultat .= $labeltoshow;
							$resultat .= '</option>';
						}
						$out .= $resultat;
					}
				}
			}
			if (empty($option_only)) {
				$out .= '</select>';
			}

			print $out;

			$this->db->free($resql);
			return $num;
		} else {
			$this->errors[]=$this->db->lasterror;
			return -1;
		}
	}

	/**
	 * Output the component to make advanced search criteries
	 *
	 * @param	array		$arrayofcriterias			          Array of available search criterias. Example: array($object->element => $object->fields, 'otherfamily' => otherarrayoffields, ...)
	 * @param	array		$search_component_params	          Array of selected search criterias
	 * @param   array       $arrayofinputfieldsalreadyoutput      Array of input fields already inform. The component will not generate a hidden input field if it is in this list.
	 * @param	string		$search_component_params_hidden		  String with $search_component_params criterias
	 * @return	string									          HTML component for advanced search
	 */
	public function searchComponent($arrayofcriterias, $search_component_params, $arrayofinputfieldsalreadyoutput = array(), $search_component_params_hidden = '')
	{
		global $langs;

		$ret = '';

		$ret .= '<div class="divadvancedsearchfieldcomp inline-block">';
		//$ret .= '<button type="submit" class="liste_titre button_removefilter" name="button_removefilter_x" value="x"><span class="fa fa-remove"></span></button>';
		$ret .= '<a href="#" class="dropdownsearch-toggle unsetcolor">';
		$ret .= '<span class="fas fa-filter linkobject boxfilter paddingright pictofixedwidth" title="'.dol_escape_htmltag($langs->trans("Filters")).'" id="idsubimgproductdistribution"></span>';
		//$ret .= $langs->trans("Filters");
		$ret .= '</a>';

		$ret .= '<div class="divadvancedsearchfieldcompinput inline-block minwidth500 maxwidth300onsmartphone">';

		// Show select fields as tags.
		$ret .= '<div name="divsearch_component_params" class="noborderbottom search_component_params inline-block valignmiddle">';

		if ($search_component_params_hidden) {
			if (!preg_match('/^\(.*\)$/', $search_component_params_hidden)) {	// If $search_component_params_hidden does not start and end with ()
				$search_component_params_hidden .= '('.$search_component_params_hidden.')';
			}
			$errormessage = '';
			if (!dolCheckFilters($search_component_params_hidden, $errormessage)) {
				print 'ERROR in parsing search string';
			}
			$regexstring = '\(([^:\'\(\)]+:[^:\'\(\)]+:[^\(\)]+)\)';
			//var_dump($search_component_params_hidden);
			$htmltags = preg_replace_callback('/'.$regexstring.'/', 'dolForgeCriteriaCallback', $search_component_params_hidden);
			//var_dump($htmltags);
			$ret .= '<span class="marginleftonlyshort valignmiddle tagsearch"><span class="tagsearchdelete select2-selection__choice__remove">x</span> '.$htmltags.'</span>';
		}

		//$ret .= '<button type="submit" class="liste_titre button_search paddingleftonly" name="button_search_x" value="x"><span class="fa fa-search"></span></button>';

		//$ret .= search_component_params
		//$texttoshow = '<div class="opacitymedium inline-block search_component_searchtext">'.$langs->trans("Search").'</div>';
		//$ret .= '<div class="search_component inline-block valignmiddle">'.$texttoshow.'</div>';

		$show_search_component_params_hidden = 1;
		if ($show_search_component_params_hidden) {
			$ret .= '<input type="hidden" name="show_search_component_params_hidden" value="1">';
		}
		$ret .= "<!-- We store the full search string into this field. For example: (t.ref:like:'SO-%') and ((t.ref:like:'CO-%') or (t.ref:like:'AA%')) -->";
		$ret .= '<input type="hidden" name="search_component_params_hidden" value="'.dol_escape_htmltag($search_component_params_hidden).'">';
		// For compatibility with forms that show themself the search criteria in addition of this component, we output the fields
		foreach ($arrayofcriterias as $criterias) {
			foreach ($criterias as $criteriafamilykey => $criteriafamilyval) {
				if (in_array('search_'.$criteriafamilykey, $arrayofinputfieldsalreadyoutput)) {
					continue;
				}
				if (in_array($criteriafamilykey, array('rowid', 'ref_ext', 'entity', 'extraparams'))) {
					continue;
				}
				if (in_array($criteriafamilyval['type'], array('date', 'datetime', 'timestamp'))) {
					$ret .= '<input type="hidden" name="search_'.$criteriafamilykey.'_start">';
					$ret .= '<input type="hidden" name="search_'.$criteriafamilykey.'_startyear">';
					$ret .= '<input type="hidden" name="search_'.$criteriafamilykey.'_startmonth">';
					$ret .= '<input type="hidden" name="search_'.$criteriafamilykey.'_startday">';
					$ret .= '<input type="hidden" name="search_'.$criteriafamilykey.'_end">';
					$ret .= '<input type="hidden" name="search_'.$criteriafamilykey.'_endyear">';
					$ret .= '<input type="hidden" name="search_'.$criteriafamilykey.'_endmonth">';
					$ret .= '<input type="hidden" name="search_'.$criteriafamilykey.'_endday">';
				} else {
					$ret .= '<input type="hidden" name="search_'.$criteriafamilykey.'">';
				}
			}
		}

		$ret .= '</div>';

		$ret .= "<!-- Syntax of Generic filter string: t.ref:like:'SO-%', t.date_creation:<:'20160101', t.date_creation:<:'2016-01-01 12:30:00', t.nature:is:NULL, t.field2:isnot:NULL -->\n";
		$ret .= '<input type="text" placeholder="'.$langs->trans("Search").'" name="search_component_params_input" class="noborderbottom search_component_input" value="">';

		$ret .= '</div>';
		$ret .= '</div>';

		return $ret;
	}

	/**
	 * selectModelMail
	 *
	 * @param   string   $prefix     	Prefix
	 * @param   string   $modelType  	Model type
	 * @param	int		 $default	 	1=Show also Default mail template
	 * @param	int		 $addjscombo	Add js combobox
	 * @return  string               	HTML select string
	 */
	public function selectModelMail($prefix, $modelType = '', $default = 0, $addjscombo = 0)
	{
		global $langs, $user;

		$retstring = '';

		$TModels = array();

		include_once DOL_DOCUMENT_ROOT.'/core/class/html.formmail.class.php';
		$formmail = new FormMail($this->db);
		$result = $formmail->fetchAllEMailTemplate($modelType, $user, $langs);

		if ($default) {
			$TModels[0] = $langs->trans('DefaultMailModel');
		}
		if ($result > 0) {
			foreach ($formmail->lines_model as $model) {
				$TModels[$model->id] = $model->label;
			}
		}

		$retstring .= '<select class="flat" id="select_'.$prefix.'model_mail" name="'.$prefix.'model_mail">';

		foreach ($TModels as $id_model => $label_model) {
			$retstring .= '<option value="'.$id_model.'"';
			$retstring .= ">".$label_model."</option>";
		}

		$retstring .= "</select>";

		if ($addjscombo) {
			$retstring .= ajax_combobox('select_'.$prefix.'model_mail');
		}

		return $retstring;
	}

	/**
	 * Output the buttons to submit a creation/edit form
	 *
	 * @param   string  $save_label     	Alternative label for save button
	 * @param   string  $cancel_label   	Alternative label for cancel button
	 * @param   array   $morebuttons    	Add additional buttons between save and cancel
	 * @param   bool    $withoutdiv     	Option to remove enclosing centered div
	 * @param	string	$morecss			More CSS
	 * @param	string	$dol_openinpopup	If the button are shown in a context of a page shown inside a popup, we put here the string name of popup.
	 * @return 	string						Html code with the buttons
	 */
	public function buttonsSaveCancel($save_label = 'Save', $cancel_label = 'Cancel', $morebuttons = array(), $withoutdiv = 0, $morecss = '', $dol_openinpopup = '')
	{
		global $langs;

		$buttons = array();

		$save = array(
			'name' => 'save',
			'label_key' => $save_label,
		);

		if ($save_label == 'Create' || $save_label == 'Add' ) {
			$save['name'] = 'add';
		} elseif ($save_label == 'Modify') {
			$save['name'] = 'edit';
		}

		$cancel = array(
				'name' => 'cancel',
				'label_key' => 'Cancel',
		);

		!empty($save_label) ? $buttons[] = $save : '';

		if (!empty($morebuttons)) {
			$buttons[] = $morebuttons;
		}

		!empty($cancel_label) ? $buttons[] = $cancel : '';

		$retstring = $withoutdiv ? '': '<div class="center">';

		foreach ($buttons as $button) {
			$addclass = empty($button['addclass']) ? '' : $button['addclass'];
			$retstring .= '<input type="submit" class="button button-'.$button['name'].($morecss ? ' '.$morecss : '').' '.$addclass.'" name="'.$button['name'].'" value="'.dol_escape_htmltag($langs->trans($button['label_key'])).'">';
		}
		$retstring .= $withoutdiv ? '': '</div>';

		if ($dol_openinpopup) {
			$retstring .= '<!-- buttons are shown into a $dol_openinpopup='.$dol_openinpopup.' context, so we enable the close of dialog on cancel -->'."\n";
			$retstring .= '<script>';
			$retstring .= 'jQuery(".button-cancel").click(function(e) {
				e.preventDefault(); console.log(\'We click on cancel in iframe popup '.$dol_openinpopup.'\');
				window.parent.jQuery(\'#idfordialog'.$dol_openinpopup.'\').dialog(\'close\');
				 });';
			$retstring .= '</script>';
		}

		return $retstring;
	}
}<|MERGE_RESOLUTION|>--- conflicted
+++ resolved
@@ -7832,7 +7832,6 @@
 			$tmp[1] = '<>';
 		}
 
-<<<<<<< HEAD
 		if (preg_match('/[\(\)]/', $tmp[0])) {
 			return '1=2';	// An always false request
 		}
@@ -7841,9 +7840,6 @@
 		}
 
 		return $db->escape($tmp[0]).' '.strtoupper($db->escape($tmp[1])).' '.$tmpescaped;
-=======
-		return $db->escape($tmp[0]).' '.strtoupper($db->escape($tmp[1]))." ".$tmpescaped;
->>>>>>> 36cf0531
 	}
 
 	/**
