<?php
/* Copyright (c) 2002-2007  Rodolphe Quiedeville    <rodolphe@quiedeville.org>
 * Copyright (C) 2004-2012  Laurent Destailleur     <eldy@users.sourceforge.net>
 * Copyright (C) 2004       Benoit Mortier          <benoit.mortier@opensides.be>
 * Copyright (C) 2004       Sebastien Di Cintio     <sdicintio@ressource-toi.org>
 * Copyright (C) 2004       Eric Seigne             <eric.seigne@ryxeo.com>
 * Copyright (C) 2005-2017  Regis Houssin           <regis.houssin@inodbox.com>
 * Copyright (C) 2006       Andre Cianfarani        <acianfa@free.fr>
 * Copyright (C) 2006       Marc Barilley/Ocebo     <marc@ocebo.com>
 * Copyright (C) 2007       Franky Van Liedekerke   <franky.van.liedekerker@telenet.be>
 * Copyright (C) 2007       Patrick Raguin          <patrick.raguin@gmail.com>
 * Copyright (C) 2010       Juanjo Menent           <jmenent@2byte.es>
 * Copyright (C) 2010-2021  Philippe Grand          <philippe.grand@atoo-net.com>
 * Copyright (C) 2011       Herve Prot              <herve.prot@symeos.com>
 * Copyright (C) 2012-2016  Marcos García           <marcosgdf@gmail.com>
 * Copyright (C) 2012       Cedric Salvador         <csalvador@gpcsolutions.fr>
 * Copyright (C) 2012-2015  Raphaël Doursenaud      <rdoursenaud@gpcsolutions.fr>
 * Copyright (C) 2014-2020  Alexandre Spangaro      <aspangaro@open-dsi.fr>
 * Copyright (C) 2018-2022  Ferran Marcet           <fmarcet@2byte.es>
 * Copyright (C) 2018-2021  Frédéric France         <frederic.france@netlogic.fr>
 * Copyright (C) 2018       Nicolas ZABOURI	        <info@inovea-conseil.com>
 * Copyright (C) 2018       Christophe Battarel     <christophe@altairis.fr>
 * Copyright (C) 2018       Josep Lluis Amador      <joseplluis@lliuretic.cat>
 *
 * This program is free software; you can redistribute it and/or modify
 * it under the terms of the GNU General Public License as published by
 * the Free Software Foundation; either version 3 of the License, or
 * (at your option) any later version.
 *
 * This program is distributed in the hope that it will be useful,
 * but WITHOUT ANY WARRANTY; without even the implied warranty of
 * MERCHANTABILITY or FITNESS FOR A PARTICULAR PURPOSE.  See the
 * GNU General Public License for more details.
 *
 * You should have received a copy of the GNU General Public License
 * along with this program. If not, see <https://www.gnu.org/licenses/>.
 */

/**
 *	\file       htdocs/core/class/html.form.class.php
 *  \ingroup    core
 *	\brief      File of class with all html predefined components
 */


/**
 *	Class to manage generation of HTML components
 *	Only common components must be here.
 *
 *  TODO Merge all function load_cache_* and loadCache* (except load_cache_vatrates) into one generic function loadCacheTable
 */
class Form
{
	/**
	 * @var DoliDB Database handler.
	 */
	public $db;

	/**
	 * @var string Error code (or message)
	 */
	public $error = '';

	/**
	 * @var string[]    Array of error strings
	 */
	public $errors = array();

	public $num;

	// Cache arrays
	public $cache_types_paiements = array();
	public $cache_conditions_paiements = array();
	public $cache_transport_mode = array();
	public $cache_availability = array();
	public $cache_demand_reason = array();
	public $cache_types_fees = array();
	public $cache_vatrates = array();


	/**
	 * Constructor
	 *
	 * @param		DoliDB		$db      Database handler
	 */
	public function __construct($db)
	{
		$this->db = $db;
	}

	/**
	 * Output key field for an editable field
	 *
	 * @param   string	$text			Text of label or key to translate
	 * @param   string	$htmlname		Name of select field ('edit' prefix will be added)
	 * @param   string	$preselected    Value to show/edit (not used in this function)
	 * @param	object	$object			Object
	 * @param	boolean	$perm			Permission to allow button to edit parameter. Set it to 0 to have a not edited field.
	 * @param	string	$typeofdata		Type of data ('string' by default, 'email', 'amount:99', 'numeric:99', 'text' or 'textarea:rows:cols', 'datepicker' ('day' do not work, don't know why), 'checkbox:ckeditor:dolibarr_zzz:width:height:savemethod:1:rows:cols', 'select;xxx[:class]'...)
	 * @param	string	$moreparam		More param to add on a href URL.
	 * @param   int     $fieldrequired  1 if we want to show field as mandatory using the "fieldrequired" CSS.
	 * @param   int     $notabletag     1=Do not output table tags but output a ':', 2=Do not output table tags and no ':', 3=Do not output table tags but output a ' '
	 * @param	string	$paramid		Key of parameter for id ('id', 'socid')
	 * @param	string	$help			Tooltip help
	 * @return	string					HTML edit field
	 */
	public function editfieldkey($text, $htmlname, $preselected, $object, $perm, $typeofdata = 'string', $moreparam = '', $fieldrequired = 0, $notabletag = 0, $paramid = 'id', $help = '')
	{
		global $conf, $langs;

		$ret = '';

		// TODO change for compatibility
		if (!empty($conf->global->MAIN_USE_JQUERY_JEDITABLE) && !preg_match('/^select;/', $typeofdata)) {
			if (!empty($perm)) {
				$tmp = explode(':', $typeofdata);
				$ret .= '<div class="editkey_'.$tmp[0].(!empty($tmp[1]) ? ' '.$tmp[1] : '').'" id="'.$htmlname.'">';
				if ($fieldrequired) {
					$ret .= '<span class="fieldrequired">';
				}
				if ($help) {
					$ret .= $this->textwithpicto($langs->trans($text), $help);
				} else {
					$ret .= $langs->trans($text);
				}
				if ($fieldrequired) {
					$ret .= '</span>';
				}
				$ret .= '</div>'."\n";
			} else {
				if ($fieldrequired) {
					$ret .= '<span class="fieldrequired">';
				}
				if ($help) {
					$ret .= $this->textwithpicto($langs->trans($text), $help);
				} else {
					$ret .= $langs->trans($text);
				}
				if ($fieldrequired) {
					$ret .= '</span>';
				}
			}
		} else {
			if (empty($notabletag) && $perm) {
				$ret .= '<table class="nobordernopadding centpercent"><tr><td class="nowrap">';
			}
			if ($fieldrequired) {
				$ret .= '<span class="fieldrequired">';
			}
			if ($help) {
				$ret .= $this->textwithpicto($langs->trans($text), $help);
			} else {
				$ret .= $langs->trans($text);
			}
			if ($fieldrequired) {
				$ret .= '</span>';
			}
			if (!empty($notabletag)) {
				$ret .= ' ';
			}
			if (empty($notabletag) && $perm) {
				$ret .= '</td>';
			}
			if (empty($notabletag) && $perm) {
				$ret .= '<td class="right">';
			}
			if ($htmlname && GETPOST('action', 'aZ09') != 'edit'.$htmlname && $perm) {
				$ret .= '<a class="editfielda" href="'.$_SERVER["PHP_SELF"].'?action=edit'.$htmlname.'&token='.newToken().'&'.$paramid.'='.$object->id.$moreparam.'">'.img_edit($langs->trans('Edit'), ($notabletag ? 0 : 1)).'</a>';
			}
			if (!empty($notabletag) && $notabletag == 1) {
				$ret .= ' : ';
			}
			if (!empty($notabletag) && $notabletag == 3) {
				$ret .= ' ';
			}
			if (empty($notabletag) && $perm) {
				$ret .= '</td>';
			}
			if (empty($notabletag) && $perm) {
				$ret .= '</tr></table>';
			}
		}

		return $ret;
	}

	/**
	 * Output value of a field for an editable field
	 *
	 * @param	string	$text			Text of label (not used in this function)
	 * @param	string	$htmlname		Name of select field
	 * @param	string	$value			Value to show/edit
	 * @param	object	$object			Object
	 * @param	boolean	$perm			Permission to allow button to edit parameter
	 * @param	string	$typeofdata		Type of data ('string' by default, 'email', 'amount:99', 'numeric:99', 'text' or 'textarea:rows:cols%', 'datepicker' ('day' do not work, don't know why), 'dayhour' or 'datepickerhour', 'ckeditor:dolibarr_zzz:width:height:savemethod:toolbarstartexpanded:rows:cols', 'select;xkey:xval,ykey:yval,...')
	 * @param	string	$editvalue		When in edit mode, use this value as $value instead of value (for example, you can provide here a formated price instead of numeric value). Use '' to use same than $value
	 * @param	object	$extObject		External object
	 * @param	mixed	$custommsg		String or Array of custom messages : eg array('success' => 'MyMessage', 'error' => 'MyMessage')
	 * @param	string	$moreparam		More param to add on the form action href URL
	 * @param   int     $notabletag     Do no output table tags
	 * @param	string	$formatfunc		Call a specific function to output field in view mode (For example: 'dol_print_email')
	 * @param	string	$paramid		Key of parameter for id ('id', 'socid')
	 * @param	string	$gm				'auto' or 'tzuser' or 'tzserver' (when $typeofdata is a date)
	 * @return  string					HTML edit field
	 */
	public function editfieldval($text, $htmlname, $value, $object, $perm, $typeofdata = 'string', $editvalue = '', $extObject = null, $custommsg = null, $moreparam = '', $notabletag = 0, $formatfunc = '', $paramid = 'id', $gm = 'auto')
	{
		global $conf, $langs;

		$ret = '';

		// Check parameters
		if (empty($typeofdata)) {
			return 'ErrorBadParameter';
		}

		// When option to edit inline is activated
		if (!empty($conf->global->MAIN_USE_JQUERY_JEDITABLE) && !preg_match('/^select;|day|datepicker|dayhour|datehourpicker/', $typeofdata)) { // TODO add jquery timepicker and support select
			$ret .= $this->editInPlace($object, $value, $htmlname, $perm, $typeofdata, $editvalue, $extObject, $custommsg);
		} else {
			$editmode = (GETPOST('action', 'aZ09') == 'edit'.$htmlname);
			if ($editmode) {
				$ret .= "\n";
				$ret .= '<form method="post" action="'.$_SERVER["PHP_SELF"].($moreparam ? '?'.$moreparam : '').'">';
				$ret .= '<input type="hidden" name="action" value="set'.$htmlname.'">';
				$ret .= '<input type="hidden" name="token" value="'.newToken().'">';
				$ret .= '<input type="hidden" name="'.$paramid.'" value="'.$object->id.'">';
				if (empty($notabletag)) {
					$ret .= '<table class="nobordernopadding centpercent">';
				}
				if (empty($notabletag)) {
					$ret .= '<tr><td>';
				}
				if (preg_match('/^(string|safehtmlstring|email)/', $typeofdata)) {
					$tmp = explode(':', $typeofdata);
					$ret .= '<input type="text" id="'.$htmlname.'" name="'.$htmlname.'" value="'.($editvalue ? $editvalue : $value).'"'.(empty($tmp[1]) ? '' : ' size="'.$tmp[1].'"').' autofocus>';
				} elseif (preg_match('/^(integer)/', $typeofdata)) {
					$tmp = explode(':', $typeofdata);
					$valuetoshow = price2num($editvalue ? $editvalue : $value, 0);
					$ret .= '<input type="text" id="'.$htmlname.'" name="'.$htmlname.'" value="'.$valuetoshow.'"'.(empty($tmp[1]) ? '' : ' size="'.$tmp[1].'"').' autofocus>';
				} elseif (preg_match('/^(numeric|amount)/', $typeofdata)) {
					$tmp = explode(':', $typeofdata);
					$valuetoshow = price2num($editvalue ? $editvalue : $value);
					$ret .= '<input type="text" id="'.$htmlname.'" name="'.$htmlname.'" value="'.($valuetoshow != '' ? price($valuetoshow) : '').'"'.(empty($tmp[1]) ? '' : ' size="'.$tmp[1].'"').' autofocus>';
				} elseif (preg_match('/^(checkbox)/', $typeofdata)) {
					$tmp = explode(':', $typeofdata);
					$ret .= '<input type="checkbox" id="' . $htmlname . '" name="' . $htmlname . '" value="' . $value . '"' . (empty($tmp[1]) ? '' : $tmp[1]) . '/>';
				} elseif (preg_match('/^text/', $typeofdata) || preg_match('/^note/', $typeofdata)) {	// if wysiwyg is enabled $typeofdata = 'ckeditor'
					$tmp = explode(':', $typeofdata);
					$cols = (empty($tmp[2]) ? '' : $tmp[2]);
					$morealt = '';
					if (preg_match('/%/', $cols)) {
						$morealt = ' style="width: '.$cols.'"';
						$cols = '';
					}

					$valuetoshow = ($editvalue ? $editvalue : $value);
					$ret .= '<textarea id="'.$htmlname.'" name="'.$htmlname.'" wrap="soft" rows="'.(empty($tmp[1]) ? '20' : $tmp[1]).'"'.($cols ? ' cols="'.$cols.'"' : 'class="quatrevingtpercent"').$morealt.'" autofocus>';
					// textarea convert automatically entities chars into simple chars.
					// So we convert & into &amp; so a string like 'a &lt; <b>b</b><br>é<br>&lt;script&gt;alert('X');&lt;script&gt;' stay a correct html and is not converted by textarea component when wysiwig is off.
					$valuetoshow = str_replace('&', '&amp;', $valuetoshow);
					$ret .= dol_string_neverthesehtmltags($valuetoshow, array('textarea'));
					$ret .= '</textarea>';
				} elseif ($typeofdata == 'day' || $typeofdata == 'datepicker') {
					$ret .= $this->selectDate($value, $htmlname, 0, 0, 1, 'form'.$htmlname, 1, 0, 0, '', '', '', '', 1, '', '', $gm);
				} elseif ($typeofdata == 'dayhour' || $typeofdata == 'datehourpicker') {
					$ret .= $this->selectDate($value, $htmlname, 1, 1, 1, 'form'.$htmlname, 1, 0, 0, '', '', '', '', 1, '', '', $gm);
				} elseif (preg_match('/^select;/', $typeofdata)) {
					$arraydata = explode(',', preg_replace('/^select;/', '', $typeofdata));
					$arraylist = array();
					foreach ($arraydata as $val) {
						$tmp = explode(':', $val);
						$tmpkey = str_replace('|', ':', $tmp[0]);
						$arraylist[$tmpkey] = $tmp[1];
					}
					$ret .= $this->selectarray($htmlname, $arraylist, $value);
				} elseif (preg_match('/^ckeditor/', $typeofdata)) {
					$tmp = explode(':', $typeofdata); // Example: ckeditor:dolibarr_zzz:width:height:savemethod:toolbarstartexpanded:rows:cols:uselocalbrowser
					require_once DOL_DOCUMENT_ROOT.'/core/class/doleditor.class.php';
					$doleditor = new DolEditor($htmlname, ($editvalue ? $editvalue : $value), (empty($tmp[2]) ? '' : $tmp[2]), (empty($tmp[3]) ? '100' : $tmp[3]), (empty($tmp[1]) ? 'dolibarr_notes' : $tmp[1]), 'In', (empty($tmp[5]) ? 0 : $tmp[5]), (isset($tmp[8]) ? ($tmp[8] ? true : false) : true), true, (empty($tmp[6]) ? '20' : $tmp[6]), (empty($tmp[7]) ? '100' : $tmp[7]));
					$ret .= $doleditor->Create(1);
				}
				if (empty($notabletag)) {
					$ret .= '</td>';
				}

				// Button save-cancel
				if (empty($notabletag)) {
					$ret .= '<td class="left">';
				}
				//else $ret.='<div class="clearboth"></div>';
				$ret .= '<input type="submit" class="smallpaddingimp button'.(empty($notabletag) ? '' : ' ').'" name="modify" value="'.$langs->trans("Modify").'">';
				if (preg_match('/ckeditor|textarea/', $typeofdata) && empty($notabletag)) {
					$ret .= '<br>'."\n";
				}
				$ret .= '<input type="submit" class="smallpaddingimp button button-cancel'.(empty($notabletag) ? '' : ' ').'" name="cancel" value="'.$langs->trans("Cancel").'">';
				if (empty($notabletag)) {
					$ret .= '</td>';
				}

				if (empty($notabletag)) {
					$ret .= '</tr></table>'."\n";
				}
				$ret .= '</form>'."\n";
			} else {
				if (preg_match('/^(email)/', $typeofdata)) {
					$ret .= dol_print_email($value, 0, 0, 0, 0, 1);
				} elseif (preg_match('/^(amount|numeric)/', $typeofdata)) {
					$ret .= ($value != '' ? price($value, '', $langs, 0, -1, -1, $conf->currency) : '');
				} elseif (preg_match('/^(checkbox)/', $typeofdata)) {
					$tmp = explode(':', $typeofdata);
					$ret .= '<input type="checkbox" disabled id="' . $htmlname . '" name="' . $htmlname . '" value="' . $value . '"' . ($tmp[1] ? $tmp[1] : '') . '/>';
				} elseif (preg_match('/^text/', $typeofdata) || preg_match('/^note/', $typeofdata)) {
					$ret .= dol_htmlentitiesbr($value);
				} elseif (preg_match('/^safehtmlstring/', $typeofdata)) {
					$ret .= dol_string_onlythesehtmltags($value);
				} elseif (preg_match('/^restricthtml/', $typeofdata)) {
					$ret .= dol_string_onlythesehtmltags($value);
				} elseif ($typeofdata == 'day' || $typeofdata == 'datepicker') {
					$ret .= '<span class="valuedate">'.dol_print_date($value, 'day', $gm).'</span>';
				} elseif ($typeofdata == 'dayhour' || $typeofdata == 'datehourpicker') {
					$ret .= '<span class="valuedate">'.dol_print_date($value, 'dayhour', $gm).'</span>';
				} elseif (preg_match('/^select;/', $typeofdata)) {
					$arraydata = explode(',', preg_replace('/^select;/', '', $typeofdata));
					$arraylist = array();
					foreach ($arraydata as $val) {
						$tmp = explode(':', $val);
						$arraylist[$tmp[0]] = $tmp[1];
					}
					$ret .= $arraylist[$value];
					if ($htmlname == 'fk_product_type') {
						if ($value == 0) {
							$ret = img_picto($langs->trans("Product"), 'product', 'class="paddingleftonly paddingrightonly colorgrey"').$ret;
						} else {
							$ret = img_picto($langs->trans("Service"), 'service', 'class="paddingleftonly paddingrightonly colorgrey"').$ret;
						}
					}
				} elseif (preg_match('/^ckeditor/', $typeofdata)) {
					$tmpcontent = dol_htmlentitiesbr($value);
					if (!empty($conf->global->MAIN_DISABLE_NOTES_TAB)) {
						$firstline = preg_replace('/<br>.*/', '', $tmpcontent);
						$firstline = preg_replace('/[\n\r].*/', '', $firstline);
						$tmpcontent = $firstline.((strlen($firstline) != strlen($tmpcontent)) ? '...' : '');
					}
					// We dont use dol_escape_htmltag to get the html formating active, but this need we must also
					// clean data from some dangerous html
					$ret .= dol_string_onlythesehtmltags(dol_htmlentitiesbr($tmpcontent));
				} else {
					$ret .= dol_escape_htmltag($value);
				}

				if ($formatfunc && method_exists($object, $formatfunc)) {
					$ret = $object->$formatfunc($ret);
				}
			}
		}
		return $ret;
	}

	/**
	 * Output edit in place form
	 *
	 * @param   string	$fieldname		Name of the field
	 * @param	object	$object			Object
	 * @param	boolean	$perm			Permission to allow button to edit parameter. Set it to 0 to have a not edited field.
	 * @param	string	$typeofdata		Type of data ('string' by default, 'email', 'amount:99', 'numeric:99', 'text' or 'textarea:rows:cols', 'datepicker' ('day' do not work, don't know why), 'ckeditor:dolibarr_zzz:width:height:savemethod:1:rows:cols', 'select;xxx[:class]'...)
	 * @param	string	$check			Same coe than $check parameter of GETPOST()
	 * @param	string	$morecss		More CSS
	 * @return	string   		      	HTML code for the edit of alternative language
	 */
	public function widgetForTranslation($fieldname, $object, $perm, $typeofdata = 'string', $check = '', $morecss = '')
	{
		global $conf, $langs, $extralanguages;

		$result = '';

		// List of extra languages
		$arrayoflangcode = array();
		if (!empty($conf->global->PDF_USE_ALSO_LANGUAGE_CODE)) {
			$arrayoflangcode[] = $conf->global->PDF_USE_ALSO_LANGUAGE_CODE;
		}

		if (is_array($arrayoflangcode) && count($arrayoflangcode)) {
			if (!is_object($extralanguages)) {
				include_once DOL_DOCUMENT_ROOT.'/core/class/extralanguages.class.php';
				$extralanguages = new ExtraLanguages($this->db);
			}
			$extralanguages->fetch_name_extralanguages('societe');

			if (!is_array($extralanguages->attributes[$object->element]) || empty($extralanguages->attributes[$object->element][$fieldname])) {
				return ''; // No extralang field to show
			}

			$result .= '<!-- Widget for translation -->'."\n";
			$result .= '<div class="inline-block paddingleft image-'.$object->element.'-'.$fieldname.'">';
			$s = img_picto($langs->trans("ShowOtherLanguages"), 'language', '', false, 0, 0, '', 'fa-15 editfieldlang');
			$result .= $s;
			$result .= '</div>';

			$result .= '<div class="inline-block hidden field-'.$object->element.'-'.$fieldname.'">';

			$resultforextrlang = '';
			foreach ($arrayoflangcode as $langcode) {
				$valuetoshow = GETPOSTISSET('field-'.$object->element."-".$fieldname."-".$langcode) ? GETPOST('field-'.$object->element.'-'.$fieldname."-".$langcode, $check) : '';
				if (empty($valuetoshow)) {
					$object->fetchValuesForExtraLanguages();
					//var_dump($object->array_languages);
					$valuetoshow = $object->array_languages[$fieldname][$langcode];
				}

				$s = picto_from_langcode($langcode, 'class="pictoforlang paddingright"');
				$resultforextrlang .= $s;

				// TODO Use the showInputField() method of ExtraLanguages object
				if ($typeofdata == 'textarea') {
					$resultforextrlang .= '<textarea name="field-'.$object->element."-".$fieldname."-".$langcode.'" id="'.$fieldname."-".$langcode.'" class="'.$morecss.'" rows="'.ROWS_2.'" wrap="soft">';
					$resultforextrlang .= $valuetoshow;
					$resultforextrlang .= '</textarea>';
				} else {
					$resultforextrlang .= '<input type="text" class="inputfieldforlang '.($morecss ? ' '.$morecss : '').'" name="field-'.$object->element.'-'.$fieldname.'-'.$langcode.'" value="'.$valuetoshow.'">';
				}
			}
			$result .= $resultforextrlang;

			$result .= '</div>';
			$result .= '<script>$(".image-'.$object->element.'-'.$fieldname.'").click(function() { console.log("Toggle lang widget"); jQuery(".field-'.$object->element.'-'.$fieldname.'").toggle(); });</script>';
		}

		return $result;
	}

	/**
	 * Output edit in place form
	 *
	 * @param	object	$object			Object
	 * @param	string	$value			Value to show/edit
	 * @param	string	$htmlname		DIV ID (field name)
	 * @param	int		$condition		Condition to edit
	 * @param	string	$inputType		Type of input ('string', 'numeric', 'datepicker' ('day' do not work, don't know why), 'textarea:rows:cols', 'ckeditor:dolibarr_zzz:width:height:?:1:rows:cols', 'select:loadmethod:savemethod:buttononly')
	 * @param	string	$editvalue		When in edit mode, use this value as $value instead of value
	 * @param	object	$extObject		External object
	 * @param	mixed	$custommsg		String or Array of custom messages : eg array('success' => 'MyMessage', 'error' => 'MyMessage')
	 * @return	string   		      	HTML edit in place
	 */
	protected function editInPlace($object, $value, $htmlname, $condition, $inputType = 'textarea', $editvalue = null, $extObject = null, $custommsg = null)
	{
		global $conf;

		$out = '';

		// Check parameters
		if (preg_match('/^text/', $inputType)) {
			$value = dol_nl2br($value);
		} elseif (preg_match('/^numeric/', $inputType)) {
			$value = price($value);
		} elseif ($inputType == 'day' || $inputType == 'datepicker') {
			$value = dol_print_date($value, 'day');
		}

		if ($condition) {
			$element = false;
			$table_element = false;
			$fk_element		= false;
			$loadmethod		= false;
			$savemethod		= false;
			$ext_element	= false;
			$button_only	= false;
			$inputOption = '';
			$rows = '';
			$cols = '';

			if (is_object($object)) {
				$element = $object->element;
				$table_element = $object->table_element;
				$fk_element = $object->id;
			}

			if (is_object($extObject)) {
				$ext_element = $extObject->element;
			}

			if (preg_match('/^(string|email|numeric)/', $inputType)) {
				$tmp = explode(':', $inputType);
				$inputType = $tmp[0];
				if (!empty($tmp[1])) {
					$inputOption = $tmp[1];
				}
				if (!empty($tmp[2])) {
					$savemethod = $tmp[2];
				}
				$out .= '<input id="width_'.$htmlname.'" value="'.$inputOption.'" type="hidden"/>'."\n";
			} elseif ((preg_match('/^day$/', $inputType)) || (preg_match('/^datepicker/', $inputType)) || (preg_match('/^datehourpicker/', $inputType))) {
				$tmp = explode(':', $inputType);
				$inputType = $tmp[0];
				if (!empty($tmp[1])) {
					$inputOption = $tmp[1];
				}
				if (!empty($tmp[2])) {
					$savemethod = $tmp[2];
				}

				$out .= '<input id="timestamp" type="hidden"/>'."\n"; // Use for timestamp format
			} elseif (preg_match('/^(select|autocomplete)/', $inputType)) {
				$tmp = explode(':', $inputType);
				$inputType = $tmp[0];
				$loadmethod = $tmp[1];
				if (!empty($tmp[2])) {
					$savemethod = $tmp[2];
				}
				if (!empty($tmp[3])) {
					$button_only = true;
				}
			} elseif (preg_match('/^textarea/', $inputType)) {
				$tmp = explode(':', $inputType);
				$inputType = $tmp[0];
				$rows = (empty($tmp[1]) ? '8' : $tmp[1]);
				$cols = (empty($tmp[2]) ? '80' : $tmp[2]);
			} elseif (preg_match('/^ckeditor/', $inputType)) {
				$tmp = explode(':', $inputType);
				$inputType = $tmp[0];
				$toolbar = $tmp[1];
				if (!empty($tmp[2])) {
					$width = $tmp[2];
				}
				if (!empty($tmp[3])) {
					$heigth = $tmp[3];
				}
				if (!empty($tmp[4])) {
					$savemethod = $tmp[4];
				}

				if (isModEnabled('fckeditor')) {
					$out .= '<input id="ckeditor_toolbar" value="'.$toolbar.'" type="hidden"/>'."\n";
				} else {
					$inputType = 'textarea';
				}
			}

			$out .= '<input id="element_'.$htmlname.'" value="'.$element.'" type="hidden"/>'."\n";
			$out .= '<input id="table_element_'.$htmlname.'" value="'.$table_element.'" type="hidden"/>'."\n";
			$out .= '<input id="fk_element_'.$htmlname.'" value="'.$fk_element.'" type="hidden"/>'."\n";
			$out .= '<input id="loadmethod_'.$htmlname.'" value="'.$loadmethod.'" type="hidden"/>'."\n";
			if (!empty($savemethod)) {
				$out .= '<input id="savemethod_'.$htmlname.'" value="'.$savemethod.'" type="hidden"/>'."\n";
			}
			if (!empty($ext_element)) {
				$out .= '<input id="ext_element_'.$htmlname.'" value="'.$ext_element.'" type="hidden"/>'."\n";
			}
			if (!empty($custommsg)) {
				if (is_array($custommsg)) {
					if (!empty($custommsg['success'])) {
						$out .= '<input id="successmsg_'.$htmlname.'" value="'.$custommsg['success'].'" type="hidden"/>'."\n";
					}
					if (!empty($custommsg['error'])) {
						$out .= '<input id="errormsg_'.$htmlname.'" value="'.$custommsg['error'].'" type="hidden"/>'."\n";
					}
				} else {
					$out .= '<input id="successmsg_'.$htmlname.'" value="'.$custommsg.'" type="hidden"/>'."\n";
				}
			}
			if ($inputType == 'textarea') {
				$out .= '<input id="textarea_'.$htmlname.'_rows" value="'.$rows.'" type="hidden"/>'."\n";
				$out .= '<input id="textarea_'.$htmlname.'_cols" value="'.$cols.'" type="hidden"/>'."\n";
			}
			$out .= '<span id="viewval_'.$htmlname.'" class="viewval_'.$inputType.($button_only ? ' inactive' : ' active').'">'.$value.'</span>'."\n";
			$out .= '<span id="editval_'.$htmlname.'" class="editval_'.$inputType.($button_only ? ' inactive' : ' active').' hideobject">'.(!empty($editvalue) ? $editvalue : $value).'</span>'."\n";
		} else {
			$out = $value;
		}

		return $out;
	}

	/**
	 *	Show a text and picto with tooltip on text or picto.
	 *  Can be called by an instancied $form->textwithtooltip or by a static call Form::textwithtooltip
	 *
	 *	@param	string		$text				Text to show
	 *	@param	string		$htmltext			HTML content of tooltip. Must be HTML/UTF8 encoded.
	 *	@param	int			$tooltipon			1=tooltip on text, 2=tooltip on image, 3=tooltip sur les 2
	 *	@param	int			$direction			-1=image is before, 0=no image, 1=image is after
	 *	@param	string		$img				Html code for image (use img_xxx() function to get it)
	 *	@param	string		$extracss			Add a CSS style to td tags
	 *	@param	int			$notabs				0=Include table and tr tags, 1=Do not include table and tr tags, 2=use div, 3=use span
	 *	@param	string		$incbefore			Include code before the text
	 *	@param	int			$noencodehtmltext	Do not encode into html entity the htmltext
	 *  @param  string      $tooltiptrigger		''=Tooltip on hover, 'abc'=Tooltip on click (abc is a unique key)
	 *  @param	int			$forcenowrap		Force no wrap between text and picto (works with notabs=2 only)
	 *	@return	string							Code html du tooltip (texte+picto)
	 *	@see	textwithpicto() Use thisfunction if you can.
	 */
	public function textwithtooltip($text, $htmltext, $tooltipon = 1, $direction = 0, $img = '', $extracss = '', $notabs = 3, $incbefore = '', $noencodehtmltext = 0, $tooltiptrigger = '', $forcenowrap = 0)
	{
		if ($incbefore) {
			$text = $incbefore.$text;
		}
		if (!$htmltext) {
			return $text;
		}
		$direction = (int) $direction;	// For backward compatibility when $direction was set to '' instead of 0

		$tag = 'td';
		if ($notabs == 2) {
			$tag = 'div';
		}
		if ($notabs == 3) {
			$tag = 'span';
		}
		// Sanitize tooltip
		$htmltext = str_replace(array("\r", "\n"), '', $htmltext);

		$extrastyle = '';
		if ($direction < 0) {
			$extracss = ($extracss ? $extracss.' ' : '').($notabs != 3 ? 'inline-block' : '');
			$extrastyle = 'padding: 0px; padding-left: 3px !important;';
		}
		if ($direction > 0) {
			$extracss = ($extracss ? $extracss.' ' : '').($notabs != 3 ? 'inline-block' : '');
			$extrastyle = 'padding: 0px; padding-right: 3px !important;';
		}

		$classfortooltip = 'classfortooltip';

		$s = '';
		$textfordialog = '';

		if ($tooltiptrigger == '') {
			$htmltext = str_replace('"', '&quot;', $htmltext);
		} else {
			$classfortooltip = 'classfortooltiponclick';
			$textfordialog .= '<div style="display: none;" id="idfortooltiponclick_'.$tooltiptrigger.'" class="classfortooltiponclicktext">'.$htmltext.'</div>';
		}
		if ($tooltipon == 2 || $tooltipon == 3) {
			$paramfortooltipimg = ' class="'.$classfortooltip.($notabs != 3 ? ' inline-block' : '').($extracss ? ' '.$extracss : '').'" style="padding: 0px;'.($extrastyle ? ' '.$extrastyle : '').'"';
			if ($tooltiptrigger == '') {
				$paramfortooltipimg .= ' title="'.($noencodehtmltext ? $htmltext : dol_escape_htmltag($htmltext, 1)).'"'; // Attribut to put on img tag to store tooltip
			} else {
				$paramfortooltipimg .= ' dolid="'.$tooltiptrigger.'"';
			}
		} else {
			$paramfortooltipimg = ($extracss ? ' class="'.$extracss.'"' : '').($extrastyle ? ' style="'.$extrastyle.'"' : ''); // Attribut to put on td text tag
		}
		if ($tooltipon == 1 || $tooltipon == 3) {
			$paramfortooltiptd = ' class="'.($tooltipon == 3 ? 'cursorpointer ' : '').$classfortooltip.' inline-block'.($extracss ? ' '.$extracss : '').'" style="padding: 0px;'.($extrastyle ? ' '.$extrastyle : '').'" ';
			if ($tooltiptrigger == '') {
				$paramfortooltiptd .= ' title="'.($noencodehtmltext ? $htmltext : dol_escape_htmltag($htmltext, 1)).'"'; // Attribut to put on td tag to store tooltip
			} else {
				$paramfortooltiptd .= ' dolid="'.$tooltiptrigger.'"';
			}
		} else {
			$paramfortooltiptd = ($extracss ? ' class="'.$extracss.'"' : '').($extrastyle ? ' style="'.$extrastyle.'"' : ''); // Attribut to put on td text tag
		}
		if (empty($notabs)) {
			$s .= '<table class="nobordernopadding"><tr style="height: auto;">';
		} elseif ($notabs == 2) {
			$s .= '<div class="inline-block'.($forcenowrap ? ' nowrap' : '').'">';
		}
		// Define value if value is before
		if ($direction < 0) {
			$s .= '<'.$tag.$paramfortooltipimg;
			if ($tag == 'td') {
				$s .= ' class=valigntop" width="14"';
			}
			$s .= '>'.$textfordialog.$img.'</'.$tag.'>';
		}
		// Use another method to help avoid having a space in value in order to use this value with jquery
		// Define label
		if ((string) $text != '') {
			$s .= '<'.$tag.$paramfortooltiptd.'>'.$text.'</'.$tag.'>';
		}
		// Define value if value is after
		if ($direction > 0) {
			$s .= '<'.$tag.$paramfortooltipimg;
			if ($tag == 'td') {
				$s .= ' class="valignmiddle" width="14"';
			}
			$s .= '>'.$textfordialog.$img.'</'.$tag.'>';
		}
		if (empty($notabs)) {
			$s .= '</tr></table>';
		} elseif ($notabs == 2) {
			$s .= '</div>';
		}

		return $s;
	}

	/**
	 *	Show a text with a picto and a tooltip on picto
	 *
	 *	@param	string	$text				Text to show
	 *	@param  string	$htmltext	     	Content of tooltip
	 *	@param	int		$direction			1=Icon is after text, -1=Icon is before text, 0=no icon
	 * 	@param	string	$type				Type of picto ('info', 'infoclickable', 'help', 'helpclickable', 'warning', 'superadmin', 'mypicto@mymodule', ...) or image filepath or 'none'
	 *  @param  string	$extracss           Add a CSS style to td, div or span tag
	 *  @param  int		$noencodehtmltext   Do not encode into html entity the htmltext
	 *  @param	int		$notabs				0=Include table and tr tags, 1=Do not include table and tr tags, 2=use div, 3=use span
	 *  @param  string  $tooltiptrigger     ''=Tooltip on hover, 'abc'=Tooltip on click (abc is a unique key, clickable link is on image or on link if param $type='none' or on both if $type='xxxclickable')
	 *  @param	int		$forcenowrap		Force no wrap between text and picto (works with notabs=2 only)
	 * 	@return	string						HTML code of text, picto, tooltip
	 */
	public function textwithpicto($text, $htmltext, $direction = 1, $type = 'help', $extracss = '', $noencodehtmltext = 0, $notabs = 3, $tooltiptrigger = '', $forcenowrap = 0)
	{
		global $conf, $langs;

		$alt = '';
		if ($tooltiptrigger) {
			$alt = $langs->transnoentitiesnoconv("ClickToShowHelp");
		}

		//For backwards compatibility
		if ($type == '0') {
			$type = 'info';
		} elseif ($type == '1') {
			$type = 'help';
		}

		// If info or help with no javascript, show only text
		if (empty($conf->use_javascript_ajax)) {
			if ($type == 'info' || $type == 'infoclickable' || $type == 'help' || $type == 'helpclickable') {
				return $text;
			} else {
				$alt = $htmltext;
				$htmltext = '';
			}
		}

		// If info or help with smartphone, show only text (tooltip hover can't works)
		if (!empty($conf->dol_no_mouse_hover) && empty($tooltiptrigger)) {
			if ($type == 'info' || $type == 'infoclickable' || $type == 'help' || $type == 'helpclickable') {
				return $text;
			}
		}
		// If info or help with smartphone, show only text (tooltip on click does not works with dialog on smaprtphone)
		//if (!empty($conf->dol_no_mouse_hover) && !empty($tooltiptrigger))
		//{
		//if ($type == 'info' || $type == 'help') return '<a href="'..'">'.$text.''</a>';
		//}

		$img = '';
		if ($type == 'info') {
			$img = img_help(0, $alt);
		} elseif ($type == 'help') {
			$img = img_help(($tooltiptrigger != '' ? 2 : 1), $alt);
		} elseif ($type == 'helpclickable') {
			$img = img_help(($tooltiptrigger != '' ? 2 : 1), $alt);
		} elseif ($type == 'superadmin') {
			$img = img_picto($alt, 'redstar');
		} elseif ($type == 'admin') {
			$img = img_picto($alt, 'star');
		} elseif ($type == 'warning') {
			$img = img_warning($alt);
		} elseif ($type != 'none') {
			$img = img_picto($alt, $type); // $type can be an image path
		}

		return $this->textwithtooltip($text, $htmltext, ((($tooltiptrigger && !$img) || strpos($type, 'clickable')) ? 3 : 2), $direction, $img, $extracss, $notabs, '', $noencodehtmltext, $tooltiptrigger, $forcenowrap);
	}

	/**
	 * Generate select HTML to choose massaction
	 *
	 * @param	string	$selected		Value auto selected when at least one record is selected. Not a preselected value. Use '0' by default.
	 * @param	array	$arrayofaction	array('code'=>'label', ...). The code is the key stored into the GETPOST('massaction') when submitting action.
	 * @param   int     $alwaysvisible  1=select button always visible
	 * @param   string  $name     		Name for massaction
	 * @param   string  $cssclass 		CSS class used to check for select
	 * @return	string|void				Select list
	 */
	public function selectMassAction($selected, $arrayofaction, $alwaysvisible = 0, $name = 'massaction', $cssclass = 'checkforselect')
	{
		global $conf, $langs, $hookmanager;


		$disabled = 0;
		$ret = '<div class="centpercent center">';
		$ret .= '<select class="flat'.(empty($conf->use_javascript_ajax) ? '' : ' hideobject').' '.$name.' '.$name.'select valignmiddle alignstart" id="'.$name.'" name="'.$name.'"'.($disabled ? ' disabled="disabled"' : '').'>';

		// Complete list with data from external modules. THe module can use $_SERVER['PHP_SELF'] to know on which page we are, or use the $parameters['currentcontext'] completed by executeHooks.
		$parameters = array();
		$reshook = $hookmanager->executeHooks('addMoreMassActions', $parameters); // Note that $action and $object may have been modified by hook
		// check if there is a mass action
		if (count($arrayofaction) == 0 && empty($hookmanager->resPrint)) {
			return;
		}
		if (empty($reshook)) {
			$ret .= '<option value="0"'.($disabled ? ' disabled="disabled"' : '').'>-- '.$langs->trans("SelectAction").' --</option>';
			foreach ($arrayofaction as $code => $label) {
				$ret .= '<option value="'.$code.'"'.($disabled ? ' disabled="disabled"' : '').' data-html="'.dol_escape_htmltag($label).'">'.$label.'</option>';
			}
		}
		$ret .= $hookmanager->resPrint;

		$ret .= '</select>';

		if (empty($conf->dol_optimize_smallscreen)) {
			$ret .= ajax_combobox('.'.$name.'select');
		}

		// Warning: if you set submit button to disabled, post using 'Enter' will no more work if there is no another input submit. So we add a hidden button
		$ret .= '<input type="submit" name="confirmmassactioninvisible" style="display: none" tabindex="-1">'; // Hidden button BEFORE so it is the one used when we submit with ENTER.
		$ret .= '<input type="submit" disabled name="confirmmassaction"'.(empty($conf->use_javascript_ajax) ? '' : ' style="display: none"').' class="button smallpaddingimp'.(empty($conf->use_javascript_ajax) ? '' : ' hideobject').' '.$name.' '.$name.'confirmed" value="'.dol_escape_htmltag($langs->trans("Confirm")).'">';
		$ret .= '</div>';

		if (!empty($conf->use_javascript_ajax)) {
			$ret .= '<!-- JS CODE TO ENABLE mass action select -->
    		<script>
                        function initCheckForSelect(mode, name, cssclass)	/* mode is 0 during init of page or click all, 1 when we click on 1 checkboxi, "name" refers to the class of the massaction button, "cssclass" to the class of the checkfor select boxes */
        		{
        			atleastoneselected=0;
                                jQuery("."+cssclass).each(function( index ) {
    	  				/* console.log( index + ": " + $( this ).text() ); */
    	  				if ($(this).is(\':checked\')) atleastoneselected++;
    	  			});

					console.log("initCheckForSelect mode="+mode+" name="+name+" cssclass="+cssclass+" atleastoneselected="+atleastoneselected);

    	  			if (atleastoneselected || '.$alwaysvisible.')
    	  			{
                                    jQuery("."+name).show();
        			    '.($selected ? 'if (atleastoneselected) { jQuery("."+name+"select").val("'.$selected.'").trigger(\'change\'); jQuery("."+name+"confirmed").prop(\'disabled\', false); }' : '').'
        			    '.($selected ? 'if (! atleastoneselected) { jQuery("."+name+"select").val("0").trigger(\'change\'); jQuery("."+name+"confirmed").prop(\'disabled\', true); } ' : '').'
    	  			}
    	  			else
    	  			{
                                    jQuery("."+name).hide();
                                    jQuery("."+name+"other").hide();
    	            }
        		}

        	jQuery(document).ready(function () {
                    initCheckForSelect(0, "' . $name.'", "'.$cssclass.'");
                    jQuery(".' . $cssclass.'").click(function() {
                        initCheckForSelect(1, "'.$name.'", "'.$cssclass.'");
                    });
                        jQuery(".' . $name.'select").change(function() {
        			var massaction = $( this ).val();
        			var urlform = $( this ).closest("form").attr("action").replace("#show_files","");
        			if (massaction == "builddoc")
                    {
                        urlform = urlform + "#show_files";
    	            }
        			$( this ).closest("form").attr("action", urlform);
                    console.log("we select a mass action name='.$name.' massaction="+massaction+" - "+urlform);
        	        /* Warning: if you set submit button to disabled, post using Enter will no more work if there is no other button */
        			if ($(this).val() != \'0\')
    	  			{
                                        jQuery(".' . $name.'confirmed").prop(\'disabled\', false);
										jQuery(".' . $name.'other").hide();	/* To disable if another div was open */
                                        jQuery(".' . $name.'"+massaction).show();
    	  			}
    	  			else
    	  			{
                                        jQuery(".' . $name.'confirmed").prop(\'disabled\', true);
										jQuery(".' . $name.'other").hide();	/* To disable any div open */
    	  			}
    	        });
        	});
    		</script>
        	';
		}

		return $ret;
	}

	// phpcs:disable PEAR.NamingConventions.ValidFunctionName.ScopeNotCamelCaps
	/**
	 *  Return combo list of activated countries, into language of user
	 *
	 *  @param	string		$selected       		Id or Code or Label of preselected country
	 *  @param  string		$htmlname       		Name of html select object
	 *  @param  string		$htmloption     		More html options on select object
	 *  @param	integer		$maxlength				Max length for labels (0=no limit)
	 *  @param	string		$morecss				More css class
	 *  @param	string		$usecodeaskey			''=Use id as key (default), 'code3'=Use code on 3 alpha as key, 'code2"=Use code on 2 alpha as key
	 *  @param	int|string	$showempty				Show empty choice
	 *  @param	int			$disablefavorites		1=Disable favorites,
	 *  @param	int			$addspecialentries		1=Add dedicated entries for group of countries (like 'European Economic Community', ...)
	 *  @param	array		$exclude_country_code	Array of country code (iso2) to exclude
	 *  @param	int			$hideflags				Hide flags
	 *  @return string           				HTML string with select
	 */
	public function select_country($selected = '', $htmlname = 'country_id', $htmloption = '', $maxlength = 0, $morecss = 'minwidth300', $usecodeaskey = '', $showempty = 1, $disablefavorites = 0, $addspecialentries = 0, $exclude_country_code = array(), $hideflags = 0)
	{
		// phpcs:enable
		global $conf, $langs, $mysoc;

		$langs->load("dict");

		$out = '';
		$countryArray = array();
		$favorite = array();
		$label = array();
		$atleastonefavorite = 0;

		$sql = "SELECT rowid, code as code_iso, code_iso as code_iso3, label, favorite, eec";
		$sql .= " FROM ".$this->db->prefix()."c_country";
		$sql .= " WHERE active > 0";
		//$sql.= " ORDER BY code ASC";

		dol_syslog(get_class($this)."::select_country", LOG_DEBUG);
		$resql = $this->db->query($sql);
		if ($resql) {
			$out .= '<select id="select'.$htmlname.'" class="flat maxwidth200onsmartphone selectcountry'.($morecss ? ' '.$morecss : '').'" name="'.$htmlname.'" '.$htmloption.'>';
			$num = $this->db->num_rows($resql);
			$i = 0;
			if ($num) {
				while ($i < $num) {
					$obj = $this->db->fetch_object($resql);

					$countryArray[$i]['rowid'] = $obj->rowid;
					$countryArray[$i]['code_iso'] = $obj->code_iso;
					$countryArray[$i]['code_iso3'] 	= $obj->code_iso3;
					$countryArray[$i]['label'] = ($obj->code_iso && $langs->transnoentitiesnoconv("Country".$obj->code_iso) != "Country".$obj->code_iso ? $langs->transnoentitiesnoconv("Country".$obj->code_iso) : ($obj->label != '-' ? $obj->label : ''));
					$countryArray[$i]['favorite'] = $obj->favorite;
					$countryArray[$i]['eec'] = $obj->eec;
					$favorite[$i] = $obj->favorite;
					$label[$i] = dol_string_unaccent($countryArray[$i]['label']);
					$i++;
				}

				if (empty($disablefavorites)) {
					$array1_sort_order = SORT_DESC;
					$array2_sort_order = SORT_ASC;
					array_multisort($favorite, $array1_sort_order, $label, $array2_sort_order, $countryArray);
				} else {
					$countryArray = dol_sort_array($countryArray, 'label');
				}

				if ($showempty) {
					if (is_numeric($showempty)) {
						$out .= '<option value="">&nbsp;</option>'."\n";
					} else {
						$out .= '<option value="">'.$langs->trans($showempty).'</option>'."\n";
					}
				}

				if ($addspecialentries) {	// Add dedicated entries for groups of countries
					//if ($showempty) $out.= '<option value="" disabled class="selectoptiondisabledwhite">--------------</option>';
					$out .= '<option value="special_allnotme"'.($selected == 'special_allnotme' ? ' selected' : '').'>'.$langs->trans("CountriesExceptMe", $langs->transnoentitiesnoconv("Country".$mysoc->country_code)).'</option>';
					$out .= '<option value="special_eec"'.($selected == 'special_eec' ? ' selected' : '').'>'.$langs->trans("CountriesInEEC").'</option>';
					if ($mysoc->isInEEC()) {
						$out .= '<option value="special_eecnotme"'.($selected == 'special_eecnotme' ? ' selected' : '').'>'.$langs->trans("CountriesInEECExceptMe", $langs->transnoentitiesnoconv("Country".$mysoc->country_code)).'</option>';
					}
					$out .= '<option value="special_noteec"'.($selected == 'special_noteec' ? ' selected' : '').'>'.$langs->trans("CountriesNotInEEC").'</option>';
					$out .= '<option value="" disabled class="selectoptiondisabledwhite">------------</option>';
				}

				foreach ($countryArray as $row) {
					//if (empty($showempty) && empty($row['rowid'])) continue;
					if (empty($row['rowid'])) {
						continue;
					}
					if (is_array($exclude_country_code) && count($exclude_country_code) && in_array($row['code_iso'], $exclude_country_code)) {
						continue; // exclude some countries
					}

					if (empty($disablefavorites) && $row['favorite'] && $row['code_iso']) {
						$atleastonefavorite++;
					}
					if (empty($row['favorite']) && $atleastonefavorite) {
						$atleastonefavorite = 0;
						$out .= '<option value="" disabled class="selectoptiondisabledwhite">------------</option>';
					}

					$labeltoshow = '';
					if ($row['label']) {
						$labeltoshow .= dol_trunc($row['label'], $maxlength, 'middle');
					} else {
						$labeltoshow .= '&nbsp;';
					}
					if ($row['code_iso']) {
						$labeltoshow .= ' <span class="opacitymedium">('.$row['code_iso'].')</span>';
						if (empty($hideflags)) {
							$tmpflag = picto_from_langcode($row['code_iso'], 'class="saturatemedium paddingrightonly"', 1);
							$labeltoshow = $tmpflag.' '.$labeltoshow;
						}
					}

					if ($selected && $selected != '-1' && ($selected == $row['rowid'] || $selected == $row['code_iso'] || $selected == $row['code_iso3'] || $selected == $row['label'])) {
						$out .= '<option value="'.($usecodeaskey ? ($usecodeaskey == 'code2' ? $row['code_iso'] : $row['code_iso3']) : $row['rowid']).'" selected data-html="'.dol_escape_htmltag($labeltoshow).'" data-eec="'.((int) $row['eec']).'">';
					} else {
						$out .= '<option value="'.($usecodeaskey ? ($usecodeaskey == 'code2' ? $row['code_iso'] : $row['code_iso3']) : $row['rowid']).'" data-html="'.dol_escape_htmltag($labeltoshow).'" data-eec="'.((int) $row['eec']).'">';
					}
					$out .= $labeltoshow;
					$out .= '</option>'."\n";
				}
			}
			$out .= '</select>';
		} else {
			dol_print_error($this->db);
		}

		// Make select dynamic
		include_once DOL_DOCUMENT_ROOT.'/core/lib/ajax.lib.php';
		$out .= ajax_combobox('select'.$htmlname, array(), 0, 0, 'resolve');

		return $out;
	}

	// phpcs:disable PEAR.NamingConventions.ValidFunctionName.ScopeNotCamelCaps
	/**
	 *  Return select list of incoterms
	 *
	 *  @param	string	$selected       		Id or Code of preselected incoterm
	 *  @param	string	$location_incoterms     Value of input location
	 *  @param	string	$page       			Defined the form action
	 *  @param  string	$htmlname       		Name of html select object
	 *  @param  string	$htmloption     		Options html on select object
	 * 	@param	int		$forcecombo				Force to load all values and output a standard combobox (with no beautification)
	 *  @param	array	$events					Event options to run on change. Example: array(array('method'=>'getContacts', 'url'=>dol_buildpath('/core/ajax/contacts.php',1), 'htmlname'=>'contactid', 'params'=>array('add-customer-contact'=>'disabled')))
	 *  @param	array	$disableautocomplete	Disable autocomplete
	 *  @return string           				HTML string with select and input
	 */
	public function select_incoterms($selected = '', $location_incoterms = '', $page = '', $htmlname = 'incoterm_id', $htmloption = '', $forcecombo = 1, $events = array(), $disableautocomplete = 0)
	{
		// phpcs:enable
		global $conf, $langs;

		$langs->load("dict");

		$out = '';
		$moreattrib = '';
		$incotermArray = array();

		$sql = "SELECT rowid, code";
		$sql .= " FROM ".$this->db->prefix()."c_incoterms";
		$sql .= " WHERE active > 0";
		$sql .= " ORDER BY code ASC";

		dol_syslog(get_class($this)."::select_incoterm", LOG_DEBUG);
		$resql = $this->db->query($sql);
		if ($resql) {
			if ($conf->use_javascript_ajax && !$forcecombo) {
				include_once DOL_DOCUMENT_ROOT.'/core/lib/ajax.lib.php';
				$out .= ajax_combobox($htmlname, $events);
			}

			if (!empty($page)) {
				$out .= '<form method="post" action="'.$page.'">';
				$out .= '<input type="hidden" name="action" value="set_incoterms">';
				$out .= '<input type="hidden" name="token" value="'.newToken().'">';
			}

			$out .= '<select id="'.$htmlname.'" class="flat selectincoterm width75" name="'.$htmlname.'" '.$htmloption.'>';
			$out .= '<option value="0">&nbsp;</option>';
			$num = $this->db->num_rows($resql);
			$i = 0;
			if ($num) {
				while ($i < $num) {
					$obj = $this->db->fetch_object($resql);
					$incotermArray[$i]['rowid'] = $obj->rowid;
					$incotermArray[$i]['code'] = $obj->code;
					$i++;
				}

				foreach ($incotermArray as $row) {
					if ($selected && ($selected == $row['rowid'] || $selected == $row['code'])) {
						$out .= '<option value="'.$row['rowid'].'" selected>';
					} else {
						$out .= '<option value="'.$row['rowid'].'">';
					}

					if ($row['code']) {
						$out .= $row['code'];
					}

					$out .= '</option>';
				}
			}
			$out .= '</select>';

			if ($conf->use_javascript_ajax && empty($disableautocomplete)) {
				$out .= ajax_multiautocompleter('location_incoterms', '', DOL_URL_ROOT.'/core/ajax/locationincoterms.php')."\n";
				$moreattrib .= ' autocomplete="off"';
			}
			$out .= '<input id="location_incoterms" class="maxwidthonsmartphone type="text" name="location_incoterms" value="'.$location_incoterms.'">'."\n";

			if (!empty($page)) {
				$out .= '<input type="submit" class="button valignmiddle smallpaddingimp nomargintop nomarginbottom" value="'.$langs->trans("Modify").'"></form>';
			}
		} else {
			dol_print_error($this->db);
		}

		return $out;
	}

	// phpcs:disable PEAR.NamingConventions.ValidFunctionName.ScopeNotCamelCaps
	/**
	 *	Return list of types of lines (product or service)
	 * 	Example: 0=product, 1=service, 9=other (for external module)
	 *
	 *	@param  string	$selected       Preselected type
	 *	@param  string	$htmlname       Name of field in html form
	 * 	@param	int		$showempty		Add an empty field
	 * 	@param	int		$hidetext		Do not show label 'Type' before combo box (used only if there is at least 2 choices to select)
	 * 	@param	integer	$forceall		1=Force to show products and services in combo list, whatever are activated modules, 0=No force, 2=Force to show only Products, 3=Force to show only services, -1=Force none (and set hidden field to 'service')
	 *  @return	void
	 */
	public function select_type_of_lines($selected = '', $htmlname = 'type', $showempty = 0, $hidetext = 0, $forceall = 0)
	{
		// phpcs:enable
		global $langs, $conf;

		// If product & services are enabled or both disabled.
		if ($forceall == 1 || (empty($forceall) && isModEnabled("product") && isModEnabled("service"))
			|| (empty($forceall) && empty($conf->product->enabled) && empty($conf->service->enabled))) {
			if (empty($hidetext)) {
				print $langs->trans("Type").': ';
			}
			print '<select class="flat" id="select_'.$htmlname.'" name="'.$htmlname.'">';
			if ($showempty) {
				print '<option value="-1"';
				if ($selected == -1) {
					print ' selected';
				}
				print '>&nbsp;</option>';
			}

			print '<option value="0"';
			if (0 == $selected || ($selected == -1 && getDolGlobalString('MAIN_FREE_PRODUCT_CHECKED_BY_DEFAULT') == 'product')) {
				print ' selected';
			}
			print '>'.$langs->trans("Product");

			print '<option value="1"';
			if (1 == $selected || ($selected == -1 && getDolGlobalString('MAIN_FREE_PRODUCT_CHECKED_BY_DEFAULT') == 'service')) {
				print ' selected';
			}
			print '>'.$langs->trans("Service");

			print '</select>';
			print ajax_combobox('select_'.$htmlname);
			//if ($user->admin) print info_admin($langs->trans("YouCanChangeValuesForThisListFromDictionarySetup"),1);
		}
		if ((empty($forceall) && empty($conf->product->enabled) && isModEnabled("service")) || $forceall == 3) {
			print $langs->trans("Service");
			print '<input type="hidden" name="'.$htmlname.'" value="1">';
		}
		if ((empty($forceall) && isModEnabled("product") && empty($conf->service->enabled)) || $forceall == 2) {
			print $langs->trans("Product");
			print '<input type="hidden" name="'.$htmlname.'" value="0">';
		}
		if ($forceall < 0) {	// This should happened only for contracts when both predefined product and service are disabled.
			print '<input type="hidden" name="'.$htmlname.'" value="1">'; // By default we set on service for contract. If CONTRACT_SUPPORT_PRODUCTS is set, forceall should be 1 not -1
		}
	}

	// phpcs:disable PEAR.NamingConventions.ValidFunctionName.ScopeNotCamelCaps
	/**
	 *	Load into cache cache_types_fees, array of types of fees
	 *
	 *	@return     int             Nb of lines loaded, <0 if KO
	 */
	public function load_cache_types_fees()
	{
		// phpcs:enable
		global $langs;

		$num = count($this->cache_types_fees);
		if ($num > 0) {
			return 0; // Cache already loaded
		}

		dol_syslog(__METHOD__, LOG_DEBUG);

		$langs->load("trips");

		$sql = "SELECT c.code, c.label";
		$sql .= " FROM ".$this->db->prefix()."c_type_fees as c";
		$sql .= " WHERE active > 0";

		$resql = $this->db->query($sql);
		if ($resql) {
			$num = $this->db->num_rows($resql);
			$i = 0;

			while ($i < $num) {
				$obj = $this->db->fetch_object($resql);

				// Si traduction existe, on l'utilise, sinon on prend le libelle par defaut
				$label = ($obj->code != $langs->trans($obj->code) ? $langs->trans($obj->code) : $langs->trans($obj->label));
				$this->cache_types_fees[$obj->code] = $label;
				$i++;
			}

			asort($this->cache_types_fees);

			return $num;
		} else {
			dol_print_error($this->db);
			return -1;
		}
	}

	// phpcs:disable PEAR.NamingConventions.ValidFunctionName.ScopeNotCamelCaps
	/**
	 *	Return list of types of notes
	 *
	 *	@param	string		$selected		Preselected type
	 *	@param  string		$htmlname		Name of field in form
	 * 	@param	int			$showempty		Add an empty field
	 * 	@return	void
	 */
	public function select_type_fees($selected = '', $htmlname = 'type', $showempty = 0)
	{
		// phpcs:enable
		global $user, $langs;

		dol_syslog(__METHOD__." selected=".$selected.", htmlname=".$htmlname, LOG_DEBUG);

		$this->load_cache_types_fees();

		print '<select id="select_'.$htmlname.'" class="flat" name="'.$htmlname.'">';
		if ($showempty) {
			print '<option value="-1"';
			if ($selected == -1) {
				print ' selected';
			}
			print '>&nbsp;</option>';
		}

		foreach ($this->cache_types_fees as $key => $value) {
			print '<option value="'.$key.'"';
			if ($key == $selected) {
				print ' selected';
			}
			print '>';
			print $value;
			print '</option>';
		}

		print '</select>';
		if ($user->admin) {
			print info_admin($langs->trans("YouCanChangeValuesForThisListFromDictionarySetup"), 1);
		}
	}


	// phpcs:disable PEAR.NamingConventions.ValidFunctionName.ScopeNotCamelCaps
	/**
	 *  Output html form to select a third party
	 *
	 *	@param	string	$selected       		Preselected type
	 *	@param  string	$htmlname       		Name of field in form
	 *  @param  string	$filter         		Optional filters criteras. WARNING: To avoid SQL injection, only few chars [.a-z0-9 =<>] are allowed here (example: 's.rowid <> x', 's.client IN (1,3)')
	 *	@param	string	$showempty				Add an empty field (Can be '1' or text key to use on empty line like 'SelectThirdParty')
	 * 	@param	int		$showtype				Show third party type in combolist (customer, prospect or supplier)
	 * 	@param	int		$forcecombo				Force to load all values and output a standard combobox (with no beautification)
	 *  @param	array	$events					Ajax event options to run on change. Example: array(array('method'=>'getContacts', 'url'=>dol_buildpath('/core/ajax/contacts.php',1), 'htmlname'=>'contactid', 'params'=>array('add-customer-contact'=>'disabled')))
	 *	@param	int		$limit					Maximum number of elements
	 *  @param	string	$morecss				Add more css styles to the SELECT component
	 *	@param  string	$moreparam      		Add more parameters onto the select tag. For example 'style="width: 95%"' to avoid select2 component to go over parent container
	 *	@param	string	$selected_input_value	Value of preselected input text (for use with ajax)
	 *  @param	int		$hidelabel				Hide label (0=no, 1=yes, 2=show search icon (before) and placeholder, 3 search icon after)
	 *  @param	array	$ajaxoptions			Options for ajax_autocompleter
	 * 	@param  bool	$multiple				add [] in the name of element and add 'multiple' attribut (not working with ajax_autocompleter)
	 *  @param	array	$excludeids				Exclude IDs from the select combo
	 * 	@param	int		$showcode				Show code
	 * 	@return	string							HTML string with select box for thirdparty.
	 */
	public function select_company($selected = '', $htmlname = 'socid', $filter = '', $showempty = '', $showtype = 0, $forcecombo = 0, $events = array(), $limit = 0, $morecss = 'minwidth100', $moreparam = '', $selected_input_value = '', $hidelabel = 1, $ajaxoptions = array(), $multiple = false, $excludeids = array(), $showcode = 0)
	{
		// phpcs:enable
		global $conf, $user, $langs;

		$out = '';

		if (!empty($conf->use_javascript_ajax) && !empty($conf->global->COMPANY_USE_SEARCH_TO_SELECT) && !$forcecombo) {
			if (is_null($ajaxoptions)) {
				$ajaxoptions = array();
			}

			require_once DOL_DOCUMENT_ROOT . '/core/lib/ajax.lib.php';

			// No immediate load of all database
			$placeholder = '';
			if ($selected && empty($selected_input_value)) {
				require_once DOL_DOCUMENT_ROOT.'/societe/class/societe.class.php';
				$societetmp = new Societe($this->db);
				$societetmp->fetch($selected);
				$selected_input_value = $societetmp->name;
				unset($societetmp);
			}

			// mode 1
			$urloption = 'htmlname='.urlencode(str_replace('.', '_', $htmlname)).'&outjson=1&filter='.urlencode($filter).(empty($excludeids) ? '' : '&excludeids='.join(',', $excludeids)).($showtype ? '&showtype='.urlencode($showtype) : '').($showcode ? '&showcode='.urlencode($showcode) : '');

			$out .= '<style type="text/css">.ui-autocomplete { z-index: 1003; }</style>';
			if (empty($hidelabel)) {
				print $langs->trans("RefOrLabel").' : ';
			} elseif ($hidelabel > 1) {
				$placeholder = $langs->trans("RefOrLabel");
				if ($hidelabel == 2) {
					$out .= img_picto($langs->trans("Search"), 'search');
				}
			}
			$out .= '<input type="text" class="'.$morecss.'" name="search_'.$htmlname.'" id="search_'.$htmlname.'" value="'.$selected_input_value.'"'.($placeholder ? ' placeholder="'.dol_escape_htmltag($placeholder).'"' : '').' '.(!empty($conf->global->THIRDPARTY_SEARCH_AUTOFOCUS) ? 'autofocus' : '').' />';
			if ($hidelabel == 3) {
				$out .= img_picto($langs->trans("Search"), 'search');
			}

			$out .= ajax_autocompleter($selected, $htmlname, DOL_URL_ROOT.'/societe/ajax/company.php', $urloption, $conf->global->COMPANY_USE_SEARCH_TO_SELECT, 0, $ajaxoptions);
		} else {
			// Immediate load of all database
			$out .= $this->select_thirdparty_list($selected, $htmlname, $filter, $showempty, $showtype, $forcecombo, $events, '', 0, $limit, $morecss, $moreparam, $multiple, $excludeids, $showcode);
		}

		return $out;
	}

	// phpcs:disable PEAR.NamingConventions.ValidFunctionName.ScopeNotCamelCaps
	/**
	 *  Output html form to select a third party.
	 *  Note, you must use the select_company to get the component to select a third party. This function must only be called by select_company.
	 *
	 *	@param	string	$selected       Preselected type
	 *	@param  string	$htmlname       Name of field in form
	 *  @param  string	$filter         Optional filters criteras (example: 's.rowid NOT IN (x)', 's.client IN (1,3)'). Do not use a filter coming from input of users.
	 *	@param	string	$showempty		Add an empty field (Can be '1' or text to use on empty line like 'SelectThirdParty')
	 * 	@param	int		$showtype		Show third party type in combolist (customer, prospect or supplier)
	 * 	@param	int		$forcecombo		Force to use standard HTML select component without beautification
	 *  @param	array	$events			Event options. Example: array(array('method'=>'getContacts', 'url'=>dol_buildpath('/core/ajax/contacts.php',1), 'htmlname'=>'contactid', 'params'=>array('add-customer-contact'=>'disabled')))
	 *  @param	string	$filterkey		Filter on key value
	 *  @param	int		$outputmode		0=HTML select string, 1=Array
	 *  @param	int		$limit			Limit number of answers
	 *  @param	string	$morecss		Add more css styles to the SELECT component
	 *	@param  string	$moreparam      Add more parameters onto the select tag. For example 'style="width: 95%"' to avoid select2 component to go over parent container
	 *	@param  bool	$multiple       add [] in the name of element and add 'multiple' attribut
	 *  @param	array	$excludeids		Exclude IDs from the select combo
	 * 	@param	int		$showcode		Show code in list
	 * 	@return	string					HTML string with
	 */
	public function select_thirdparty_list($selected = '', $htmlname = 'socid', $filter = '', $showempty = '', $showtype = 0, $forcecombo = 0, $events = array(), $filterkey = '', $outputmode = 0, $limit = 0, $morecss = 'minwidth100', $moreparam = '', $multiple = false, $excludeids = array(), $showcode = 0)
	{
		// phpcs:enable
		global $conf, $user, $langs;
		global $hookmanager;

		$out = '';
		$num = 0;
		$outarray = array();

		if ($selected === '') {
			$selected = array();
		} elseif (!is_array($selected)) {
			$selected = array($selected);
		}

		// Clean $filter that may contains sql conditions so sql code
		if (function_exists('testSqlAndScriptInject')) {
			if (testSqlAndScriptInject($filter, 3) > 0) {
				$filter = '';
			}
		}

		// We search companies
		$sql = "SELECT s.rowid, s.nom as name, s.name_alias, s.tva_intra, s.client, s.fournisseur, s.code_client, s.code_fournisseur";
		if (!empty($conf->global->COMPANY_SHOW_ADDRESS_SELECTLIST)) {
			$sql .= ", s.address, s.zip, s.town";
			$sql .= ", dictp.code as country_code";
		}
		$sql .= " FROM ".$this->db->prefix()."societe as s";
		if (!empty($conf->global->COMPANY_SHOW_ADDRESS_SELECTLIST)) {
			$sql .= " LEFT JOIN ".$this->db->prefix()."c_country as dictp ON dictp.rowid = s.fk_pays";
		}
		if (empty($user->rights->societe->client->voir) && !$user->socid) {
			$sql .= ", ".$this->db->prefix()."societe_commerciaux as sc";
		}
		$sql .= " WHERE s.entity IN (".getEntity('societe').")";
		if (!empty($user->socid)) {
			$sql .= " AND s.rowid = ".((int) $user->socid);
		}
		if ($filter) {
			$sql .= " AND (".$filter.")";
		}
		if (empty($user->rights->societe->client->voir) && !$user->socid) {
			$sql .= " AND s.rowid = sc.fk_soc AND sc.fk_user = ".((int) $user->id);
		}
		if (!empty($conf->global->COMPANY_HIDE_INACTIVE_IN_COMBOBOX)) {
			$sql .= " AND s.status <> 0";
		}
		if (!empty($excludeids)) {
			$sql .= " AND s.rowid NOT IN (".$this->db->sanitize(join(',', $excludeids)).")";
		}
		// Add where from hooks
		$parameters = array();
		$reshook = $hookmanager->executeHooks('selectThirdpartyListWhere', $parameters); // Note that $action and $object may have been modified by hook
		$sql .= $hookmanager->resPrint;
		// Add criteria
		if ($filterkey && $filterkey != '') {
			$sql .= " AND (";
			$prefix = empty($conf->global->COMPANY_DONOTSEARCH_ANYWHERE) ? '%' : ''; // Can use index if COMPANY_DONOTSEARCH_ANYWHERE is on
			// For natural search
			$scrit = explode(' ', $filterkey);
			$i = 0;
			if (count($scrit) > 1) {
				$sql .= "(";
			}
			foreach ($scrit as $crit) {
				if ($i > 0) {
					$sql .= " AND ";
				}
				$sql .= "(s.nom LIKE '".$this->db->escape($prefix.$crit)."%')";
				$i++;
			}
			if (count($scrit) > 1) {
				$sql .= ")";
			}
			if (isModEnabled('barcode')) {
				$sql .= " OR s.barcode LIKE '".$this->db->escape($prefix.$filterkey)."%'";
			}
			$sql .= " OR s.code_client LIKE '".$this->db->escape($prefix.$filterkey)."%' OR s.code_fournisseur LIKE '".$this->db->escape($prefix.$filterkey)."%'";
			$sql .= " OR s.name_alias LIKE '".$this->db->escape($prefix.$filterkey)."%' OR s.tva_intra LIKE '".$this->db->escape($prefix.$filterkey)."%'";
			$sql .= ")";
		}
		$sql .= $this->db->order("nom", "ASC");
		$sql .= $this->db->plimit($limit, 0);

		// Build output string
		dol_syslog(get_class($this)."::select_thirdparty_list", LOG_DEBUG);
		$resql = $this->db->query($sql);
		if ($resql) {
			if (!$forcecombo) {
				include_once DOL_DOCUMENT_ROOT.'/core/lib/ajax.lib.php';
				$out .= ajax_combobox($htmlname, $events, getDolGlobalString("COMPANY_USE_SEARCH_TO_SELECT"));
			}

			// Construct $out and $outarray
			$out .= '<select id="'.$htmlname.'" class="flat'.($morecss ? ' '.$morecss : '').'"'.($moreparam ? ' '.$moreparam : '').' name="'.$htmlname.($multiple ? '[]' : '').'" '.($multiple ? 'multiple' : '').'>'."\n";

			$textifempty = (($showempty && !is_numeric($showempty)) ? $langs->trans($showempty) : '');
			if (!empty($conf->global->COMPANY_USE_SEARCH_TO_SELECT)) {
				// Do not use textifempty = ' ' or '&nbsp;' here, or search on key will search on ' key'.
				//if (!empty($conf->use_javascript_ajax) || $forcecombo) $textifempty='';
				if ($showempty && !is_numeric($showempty)) {
					$textifempty = $langs->trans($showempty);
				} else {
					$textifempty .= $langs->trans("All");
				}
			}
			if ($showempty) {
				$out .= '<option value="-1" data-html="'.dol_escape_htmltag('<span class="opacitymedium">'.($textifempty ? $textifempty : '&nbsp;').'</span>').'">'.$textifempty.'</option>'."\n";
			}

			$companytemp = new Societe($this->db);

			$num = $this->db->num_rows($resql);
			$i = 0;
			if ($num) {
				while ($i < $num) {
					$obj = $this->db->fetch_object($resql);
					$label = '';
					if ($showcode || !empty($conf->global->SOCIETE_ADD_REF_IN_LIST)) {
						if (($obj->client) && (!empty($obj->code_client))) {
							$label = $obj->code_client.' - ';
						}
						if (($obj->fournisseur) && (!empty($obj->code_fournisseur))) {
							$label .= $obj->code_fournisseur.' - ';
						}
						$label .= ' '.$obj->name;
					} else {
						$label = $obj->name;
					}

					if (!empty($obj->name_alias)) {
						$label .= ' ('.$obj->name_alias.')';
					}

					if (!empty($conf->global->SOCIETE_SHOW_VAT_IN_LIST) && !empty($obj->tva_intra)) {
						$label .= ' - '.$obj->tva_intra.'';
					}

					$labelhtml = $label;

					if ($showtype) {
						$companytemp->id = $obj->rowid;
						$companytemp->client = $obj->client;
						$companytemp->fournisseur = $obj->fournisseur;
						$tmptype = $companytemp->getTypeUrl(1, '', 0, 'span');
						if ($tmptype) {
							$labelhtml .= ' '.$tmptype;
						}

						if ($obj->client || $obj->fournisseur) {
							$label .= ' (';
						}
						if ($obj->client == 1 || $obj->client == 3) {
							$label .= $langs->trans("Customer");
						}
						if ($obj->client == 2 || $obj->client == 3) {
							$label .= ($obj->client == 3 ? ', ' : '').$langs->trans("Prospect");
						}
						if ($obj->fournisseur) {
							$label .= ($obj->client ? ', ' : '').$langs->trans("Supplier");
						}
						if ($obj->client || $obj->fournisseur) {
							$label .= ')';
						}
					}

					if (!empty($conf->global->COMPANY_SHOW_ADDRESS_SELECTLIST)) {
						$s = ($obj->address ? ' - '.$obj->address : '').($obj->zip ? ' - '.$obj->zip : '').($obj->town ? ' '.$obj->town : '');
						if (!empty($obj->country_code)) {
							$s .= ', '.$langs->trans('Country'.$obj->country_code);
						}
						$label .= $s;
						$labelhtml .= $s;
					}

					if (empty($outputmode)) {
						if (in_array($obj->rowid, $selected)) {
							$out .= '<option value="'.$obj->rowid.'" selected data-html="'.dol_escape_htmltag($labelhtml).'">'.$label.'</option>';
						} else {
							$out .= '<option value="'.$obj->rowid.'" data-html="'.dol_escape_htmltag($labelhtml).'">'.$label.'</option>';
						}
					} else {
						array_push($outarray, array('key'=>$obj->rowid, 'value'=>$label, 'label'=>$label, 'labelhtml'=>$labelhtml));
					}

					$i++;
					if (($i % 10) == 0) {
						$out .= "\n";
					}
				}
			}
			$out .= '</select>'."\n";
		} else {
			dol_print_error($this->db);
		}

		$this->result = array('nbofthirdparties'=>$num);

		if ($outputmode) {
			return $outarray;
		}
		return $out;
	}


	// phpcs:disable PEAR.NamingConventions.ValidFunctionName.ScopeNotCamelCaps
	/**
	 *  Return HTML combo list of absolute discounts
	 *
	 *  @param	string	$selected       Id remise fixe pre-selectionnee
	 *  @param  string	$htmlname       Nom champ formulaire
	 *  @param  string	$filter         Criteres optionnels de filtre
	 *  @param	int		$socid			Id of thirdparty
	 *  @param	int		$maxvalue		Max value for lines that can be selected
	 *  @return	int						Return number of qualifed lines in list
	 */
	public function select_remises($selected, $htmlname, $filter, $socid, $maxvalue = 0)
	{
		// phpcs:enable
		global $langs, $conf;

		// On recherche les remises
		$sql = "SELECT re.rowid, re.amount_ht, re.amount_tva, re.amount_ttc,";
		$sql .= " re.description, re.fk_facture_source";
		$sql .= " FROM ".$this->db->prefix()."societe_remise_except as re";
		$sql .= " WHERE re.fk_soc = ".(int) $socid;
		$sql .= " AND re.entity = ".$conf->entity;
		if ($filter) {
			$sql .= " AND ".$filter;
		}
		$sql .= " ORDER BY re.description ASC";

		dol_syslog(get_class($this)."::select_remises", LOG_DEBUG);
		$resql = $this->db->query($sql);
		if ($resql) {
			print '<select id="select_'.$htmlname.'" class="flat maxwidthonsmartphone" name="'.$htmlname.'">';
			$num = $this->db->num_rows($resql);

			$qualifiedlines = $num;

			$i = 0;
			if ($num) {
				print '<option value="0">&nbsp;</option>';
				while ($i < $num) {
					$obj = $this->db->fetch_object($resql);
					$desc = dol_trunc($obj->description, 40);
					if (preg_match('/\(CREDIT_NOTE\)/', $desc)) {
						$desc = preg_replace('/\(CREDIT_NOTE\)/', $langs->trans("CreditNote"), $desc);
					}
					if (preg_match('/\(DEPOSIT\)/', $desc)) {
						$desc = preg_replace('/\(DEPOSIT\)/', $langs->trans("Deposit"), $desc);
					}
					if (preg_match('/\(EXCESS RECEIVED\)/', $desc)) {
						$desc = preg_replace('/\(EXCESS RECEIVED\)/', $langs->trans("ExcessReceived"), $desc);
					}
					if (preg_match('/\(EXCESS PAID\)/', $desc)) {
						$desc = preg_replace('/\(EXCESS PAID\)/', $langs->trans("ExcessPaid"), $desc);
					}

					$selectstring = '';
					if ($selected > 0 && $selected == $obj->rowid) {
						$selectstring = ' selected';
					}

					$disabled = '';
					if ($maxvalue > 0 && $obj->amount_ttc > $maxvalue) {
						$qualifiedlines--;
						$disabled = ' disabled';
					}

					if (!empty($conf->global->MAIN_SHOW_FACNUMBER_IN_DISCOUNT_LIST) && !empty($obj->fk_facture_source)) {
						$tmpfac = new Facture($this->db);
						if ($tmpfac->fetch($obj->fk_facture_source) > 0) {
							$desc = $desc.' - '.$tmpfac->ref;
						}
					}

					print '<option value="'.$obj->rowid.'"'.$selectstring.$disabled.'>'.$desc.' ('.price($obj->amount_ht).' '.$langs->trans("HT").' - '.price($obj->amount_ttc).' '.$langs->trans("TTC").')</option>';
					$i++;
				}
			}
			print '</select>';
			print ajax_combobox('select_'.$htmlname);

			return $qualifiedlines;
		} else {
			dol_print_error($this->db);
			return -1;
		}
	}

	// phpcs:disable PEAR.NamingConventions.ValidFunctionName.ScopeNotCamelCaps
	/**
	 *  Return list of all contacts (for a third party or all)
	 *
	 *  @param	int		$socid      	Id ot third party or 0 for all
	 *  @param  string	$selected   	Id contact pre-selectionne
	 *  @param  string	$htmlname  	    Name of HTML field ('none' for a not editable field)
	 *  @param  int		$showempty      0=no empty value, 1=add an empty value, 2=add line 'Internal' (used by user edit), 3=add an empty value only if more than one record into list
	 *  @param  string	$exclude        List of contacts id to exclude
	 *  @param	string	$limitto		Disable answers that are not id in this array list
	 *  @param	integer	$showfunction   Add function into label
	 *  @param	string	$morecss		Add more class to class style
	 *  @param	integer	$showsoc	    Add company into label
	 *  @param	int		$forcecombo		Force to use combo box
	 *  @param	array	$events			Event options. Example: array(array('method'=>'getContacts', 'url'=>dol_buildpath('/core/ajax/contacts.php',1), 'htmlname'=>'contactid', 'params'=>array('add-customer-contact'=>'disabled')))
	 *  @param	bool	$options_only	Return options only (for ajax treatment)
	 *  @param	string	$moreparam		Add more parameters onto the select tag. For example 'style="width: 95%"' to avoid select2 component to go over parent container
	 *  @param	string	$htmlid			Html id to use instead of htmlname
	 *  @return	int						<0 if KO, Nb of contact in list if OK
	 *  @deprecated						You can use selectcontacts directly (warning order of param was changed)
	 */
	public function select_contacts($socid, $selected = '', $htmlname = 'contactid', $showempty = 0, $exclude = '', $limitto = '', $showfunction = 0, $morecss = '', $showsoc = 0, $forcecombo = 0, $events = array(), $options_only = false, $moreparam = '', $htmlid = '')
	{
		// phpcs:enable
		print $this->selectcontacts($socid, $selected, $htmlname, $showempty, $exclude, $limitto, $showfunction, $morecss, $options_only, $showsoc, $forcecombo, $events, $moreparam, $htmlid);
		return $this->num;
	}

	/**
	 *	Return HTML code of the SELECT of list of all contacts (for a third party or all).
	 *  This also set the number of contacts found into $this->num
	 *
	 * @since 9.0 Add afterSelectContactOptions hook
	 *
	 *	@param	int			$socid      	Id ot third party or 0 for all or -1 for empty list
	 *	@param  array|int	$selected   	Array of ID of pre-selected contact id
	 *	@param  string		$htmlname  	    Name of HTML field ('none' for a not editable field)
	 *	@param  int|string	$showempty     	0=no empty value, 1=add an empty value, 2=add line 'Internal' (used by user edit), 3=add an empty value only if more than one record into list
	 *	@param  string		$exclude        List of contacts id to exclude
	 *	@param	string		$limitto		Disable answers that are not id in this array list
	 *	@param	integer		$showfunction   Add function into label
	 *	@param	string		$morecss		Add more class to class style
	 *	@param	bool		$options_only	Return options only (for ajax treatment)
	 *	@param	integer		$showsoc	    Add company into label
	 * 	@param	int			$forcecombo		Force to use combo box (so no ajax beautify effect)
	 *  @param	array		$events			Event options. Example: array(array('method'=>'getContacts', 'url'=>dol_buildpath('/core/ajax/contacts.php',1), 'htmlname'=>'contactid', 'params'=>array('add-customer-contact'=>'disabled')))
	 *  @param	string		$moreparam		Add more parameters onto the select tag. For example 'style="width: 95%"' to avoid select2 component to go over parent container
	 *  @param	string		$htmlid			Html id to use instead of htmlname
	 *  @param	bool		$multiple		add [] in the name of element and add 'multiple' attribut
	 *  @param	integer		$disableifempty Set tag 'disabled' on select if there is no choice
	 *	@return	 int|string					<0 if KO, HTML with select string if OK.
	 */
	public function selectcontacts($socid, $selected = '', $htmlname = 'contactid', $showempty = 0, $exclude = '', $limitto = '', $showfunction = 0, $morecss = '', $options_only = false, $showsoc = 0, $forcecombo = 0, $events = array(), $moreparam = '', $htmlid = '', $multiple = false, $disableifempty = 0)
	{
		global $conf, $langs, $hookmanager, $action;

		$langs->load('companies');

		if (empty($htmlid)) {
			$htmlid = $htmlname;
		}
		$num = 0;

		if ($selected === '') {
			$selected = array();
		} elseif (!is_array($selected)) {
			$selected = array($selected);
		}
		$out = '';

		if (!is_object($hookmanager)) {
			include_once DOL_DOCUMENT_ROOT.'/core/class/hookmanager.class.php';
			$hookmanager = new HookManager($this->db);
		}

		// We search third parties
		$sql = "SELECT sp.rowid, sp.lastname, sp.statut, sp.firstname, sp.poste, sp.email, sp.phone, sp.phone_perso, sp.phone_mobile, sp.town AS contact_town";
		if ($showsoc > 0 || !empty($conf->global->CONTACT_SHOW_EMAIL_PHONE_TOWN_SELECTLIST)) {
			$sql .= ", s.nom as company, s.town AS company_town";
		}
		$sql .= " FROM ".$this->db->prefix()."socpeople as sp";
		if ($showsoc > 0 || !empty($conf->global->CONTACT_SHOW_EMAIL_PHONE_TOWN_SELECTLIST)) {
			$sql .= " LEFT OUTER JOIN  ".$this->db->prefix()."societe as s ON s.rowid=sp.fk_soc";
		}
		$sql .= " WHERE sp.entity IN (".getEntity('contact').")";
		if ($socid > 0 || $socid == -1) {
			$sql .= " AND sp.fk_soc = ".((int) $socid);
		}
		if (!empty($conf->global->CONTACT_HIDE_INACTIVE_IN_COMBOBOX)) {
			$sql .= " AND sp.statut <> 0";
		}
		// Add where from hooks
		$parameters = array();
		$reshook = $hookmanager->executeHooks('selectContactListWhere', $parameters); // Note that $action and $object may have been modified by hook
		$sql .= $hookmanager->resPrint;
		$sql .= " ORDER BY sp.lastname ASC";

		dol_syslog(get_class($this)."::selectcontacts", LOG_DEBUG);
		$resql = $this->db->query($sql);
		if ($resql) {
			$num = $this->db->num_rows($resql);

			if ($htmlname != 'none' && !$options_only) {
				$out .= '<select class="flat'.($morecss ? ' '.$morecss : '').'" id="'.$htmlid.'" name="'.$htmlname.(($num || empty($disableifempty)) ? '' : ' disabled').($multiple ? '[]' : '').'" '.($multiple ? 'multiple' : '').' '.(!empty($moreparam) ? $moreparam : '').'>';
			}

			if ($showempty && ! is_numeric($showempty)) {
				$textforempty = $showempty;
				$out .= '<option class="optiongrey" value="-1"'.(in_array(-1, $selected) ? ' selected' : '').'>'.$textforempty.'</option>';
			} else {
				if (($showempty == 1 || ($showempty == 3 && $num > 1)) && ! $multiple) {
					$out .= '<option value="0"'.(in_array(0, $selected) ? ' selected' : '').'>&nbsp;</option>';
				}
				if ($showempty == 2) {
					$out .= '<option value="0"'.(in_array(0, $selected) ? ' selected' : '').'>-- '.$langs->trans("Internal").' --</option>';
				}
			}

			$i = 0;
			if ($num) {
				include_once DOL_DOCUMENT_ROOT.'/contact/class/contact.class.php';
				$contactstatic = new Contact($this->db);

				while ($i < $num) {
					$obj = $this->db->fetch_object($resql);

					// Set email (or phones) and town extended infos
					$extendedInfos = '';
					if (!empty($conf->global->CONTACT_SHOW_EMAIL_PHONE_TOWN_SELECTLIST)) {
						$extendedInfos = array();
						$email = trim($obj->email);
						if (!empty($email)) {
							$extendedInfos[] = $email;
						} else {
							$phone = trim($obj->phone);
							$phone_perso = trim($obj->phone_perso);
							$phone_mobile = trim($obj->phone_mobile);
							if (!empty($phone)) {
								$extendedInfos[] = $phone;
							}
							if (!empty($phone_perso)) {
								$extendedInfos[] = $phone_perso;
							}
							if (!empty($phone_mobile)) {
								$extendedInfos[] = $phone_mobile;
							}
						}
						$contact_town = trim($obj->contact_town);
						$company_town = trim($obj->company_town);
						if (!empty($contact_town)) {
							$extendedInfos[] = $contact_town;
						} elseif (!empty($company_town)) {
							$extendedInfos[] = $company_town;
						}
						$extendedInfos = implode(' - ', $extendedInfos);
						if (!empty($extendedInfos)) {
							$extendedInfos = ' - '.$extendedInfos;
						}
					}

					$contactstatic->id = $obj->rowid;
					$contactstatic->lastname = $obj->lastname;
					$contactstatic->firstname = $obj->firstname;
					if ($obj->statut == 1) {
						if ($htmlname != 'none') {
							$disabled = 0;
							if (is_array($exclude) && count($exclude) && in_array($obj->rowid, $exclude)) {
								$disabled = 1;
							}
							if (is_array($limitto) && count($limitto) && !in_array($obj->rowid, $limitto)) {
								$disabled = 1;
							}
							if (!empty($selected) && in_array($obj->rowid, $selected)) {
								$out .= '<option value="'.$obj->rowid.'"';
								if ($disabled) {
									$out .= ' disabled';
								}
								$out .= ' selected>';
								$out .= $contactstatic->getFullName($langs).$extendedInfos;
								if ($showfunction && $obj->poste) {
									$out .= ' ('.$obj->poste.')';
								}
								if (($showsoc > 0) && $obj->company) {
									$out .= ' - ('.$obj->company.')';
								}
								$out .= '</option>';
							} else {
								$out .= '<option value="'.$obj->rowid.'"';
								if ($disabled) {
									$out .= ' disabled';
								}
								$out .= '>';
								$out .= $contactstatic->getFullName($langs).$extendedInfos;
								if ($showfunction && $obj->poste) {
									$out .= ' ('.$obj->poste.')';
								}
								if (($showsoc > 0) && $obj->company) {
									$out .= ' - ('.$obj->company.')';
								}
								$out .= '</option>';
							}
						} else {
							if (in_array($obj->rowid, $selected)) {
								$out .= $contactstatic->getFullName($langs).$extendedInfos;
								if ($showfunction && $obj->poste) {
									$out .= ' ('.$obj->poste.')';
								}
								if (($showsoc > 0) && $obj->company) {
									$out .= ' - ('.$obj->company.')';
								}
							}
						}
					}
					$i++;
				}
			} else {
				$labeltoshow = ($socid != -1) ? ($langs->trans($socid ? "NoContactDefinedForThirdParty" : "NoContactDefined")) : $langs->trans('SelectAThirdPartyFirst');
				$out .= '<option class="disabled" value="-1"'.(($showempty == 2 || $multiple) ? '' : ' selected').' disabled="disabled">';
				$out .= $labeltoshow;
				$out .= '</option>';
			}

			$parameters = array(
				'socid'=>$socid,
				'htmlname'=>$htmlname,
				'resql'=>$resql,
				'out'=>&$out,
				'showfunction'=>$showfunction,
				'showsoc'=>$showsoc,
			);

			$reshook = $hookmanager->executeHooks('afterSelectContactOptions', $parameters, $this, $action); // Note that $action and $object may have been modified by some hooks

			if ($htmlname != 'none' && !$options_only) {
				$out .= '</select>';
			}

			if ($conf->use_javascript_ajax && !$forcecombo && !$options_only) {
				include_once DOL_DOCUMENT_ROOT.'/core/lib/ajax.lib.php';
				$out .= ajax_combobox($htmlid, $events, getDolGlobalString("CONTACT_USE_SEARCH_TO_SELECT"));
			}

			$this->num = $num;
			return $out;
		} else {
			dol_print_error($this->db);
			return -1;
		}
	}

	// phpcs:disable PEAR.NamingConventions.ValidFunctionName.ScopeNotCamelCaps
	/**
	 *	Return the HTML select list of users
	 *
	 *  @param	string			$selected       Id user preselected
	 *  @param  string			$htmlname       Field name in form
	 *  @param  int				$show_empty     0=liste sans valeur nulle, 1=ajoute valeur inconnue
	 *  @param  array			$exclude        Array list of users id to exclude
	 * 	@param	int				$disabled		If select list must be disabled
	 *  @param  array|string	$include        Array list of users id to include. User '' for all users or 'hierarchy' to have only supervised users or 'hierarchyme' to have supervised + me
	 * 	@param	int				$enableonly		Array list of users id to be enabled. All other must be disabled
	 *  @param	string			$force_entity	'0' or Ids of environment to force
	 * 	@return	void
	 *  @deprecated		Use select_dolusers instead
	 *  @see select_dolusers()
	 */
	public function select_users($selected = '', $htmlname = 'userid', $show_empty = 0, $exclude = null, $disabled = 0, $include = '', $enableonly = '', $force_entity = '0')
	{
		// phpcs:enable
		print $this->select_dolusers($selected, $htmlname, $show_empty, $exclude, $disabled, $include, $enableonly, $force_entity);
	}

	// phpcs:disable PEAR.NamingConventions.ValidFunctionName.ScopeNotCamelCaps
	/**
	 *	Return select list of users
	 *
	 *  @param	string			$selected       User id or user object of user preselected. If 0 or < -2, we use id of current user. If -1, keep unselected (if empty is allowed)
	 *  @param  string			$htmlname       Field name in form
	 *  @param  int|string		$show_empty     0=list with no empty value, 1=add also an empty value into list
	 *  @param  array			$exclude        Array list of users id to exclude
	 * 	@param	int				$disabled		If select list must be disabled
	 *  @param  array|string	$include        Array list of users id to include. User '' for all users or 'hierarchy' to have only supervised users or 'hierarchyme' to have supervised + me
	 * 	@param	array			$enableonly		Array list of users id to be enabled. If defined, it means that others will be disabled
	 *  @param	string			$force_entity	'0' or Ids of environment to force
	 *  @param	int				$maxlength		Maximum length of string into list (0=no limit)
	 *  @param	int				$showstatus		0=show user status only if status is disabled, 1=always show user status into label, -1=never show user status
	 *  @param	string			$morefilter		Add more filters into sql request (Example: 'employee = 1'). This value must not come from user input.
	 *  @param	integer			$show_every		0=default list, 1=add also a value "Everybody" at beginning of list
	 *  @param	string			$enableonlytext	If option $enableonlytext is set, we use this text to explain into label why record is disabled. Not used if enableonly is empty.
	 *  @param	string			$morecss		More css
	 *  @param  int     		$noactive       Show only active users (this will also happened whatever is this option if USER_HIDE_INACTIVE_IN_COMBOBOX is on).
	 *  @param  int				$outputmode     0=HTML select string, 1=Array
	 *  @param  bool			$multiple       add [] in the name of element and add 'multiple' attribut
	 *  @param  int				$forcecombo     Force the component to be a simple combo box without ajax
	 * 	@return	string							HTML select string
	 *  @see select_dolgroups()
	 */
	public function select_dolusers($selected = '', $htmlname = 'userid', $show_empty = 0, $exclude = null, $disabled = 0, $include = '', $enableonly = '', $force_entity = '0', $maxlength = 0, $showstatus = 0, $morefilter = '', $show_every = 0, $enableonlytext = '', $morecss = '', $noactive = 0, $outputmode = 0, $multiple = false, $forcecombo = 0)
	{
		// phpcs:enable
		global $conf, $user, $langs, $hookmanager;
		global $action;

		// If no preselected user defined, we take current user
		if ((is_numeric($selected) && ($selected < -2 || empty($selected))) && empty($conf->global->SOCIETE_DISABLE_DEFAULT_SALESREPRESENTATIVE)) {
			$selected = $user->id;
		}

		if ($selected === '') {
			$selected = array();
		} elseif (!is_array($selected)) {
			$selected = array($selected);
		}

		$excludeUsers = null;
		$includeUsers = null;

		// Permettre l'exclusion d'utilisateurs
		if (is_array($exclude)) {
			$excludeUsers = implode(",", $exclude);
		}
		// Permettre l'inclusion d'utilisateurs
		if (is_array($include)) {
			$includeUsers = implode(",", $include);
		} elseif ($include == 'hierarchy') {
			// Build list includeUsers to have only hierarchy
			$includeUsers = implode(",", $user->getAllChildIds(0));
		} elseif ($include == 'hierarchyme') {
			// Build list includeUsers to have only hierarchy and current user
			$includeUsers = implode(",", $user->getAllChildIds(1));
		}

		$out = '';
		$outarray = array();

		// Forge request to select users
		$sql = "SELECT DISTINCT u.rowid, u.lastname as lastname, u.firstname, u.statut as status, u.login, u.admin, u.entity, u.photo";
		if (isModEnabled('multicompany') && $conf->entity == 1 && $user->admin && !$user->entity) {
			$sql .= ", e.label";
		}
		$sql .= " FROM ".$this->db->prefix()."user as u";
		if (isModEnabled('multicompany') && $conf->entity == 1 && $user->admin && !$user->entity) {
			$sql .= " LEFT JOIN ".$this->db->prefix()."entity as e ON e.rowid = u.entity";
			if ($force_entity) {
				$sql .= " WHERE u.entity IN (0, ".$this->db->sanitize($force_entity).")";
			} else {
				$sql .= " WHERE u.entity IS NOT NULL";
			}
		} else {
			if (isModEnabled('multicompany') && !empty($conf->global->MULTICOMPANY_TRANSVERSE_MODE)) {
				$sql .= " LEFT JOIN ".$this->db->prefix()."usergroup_user as ug";
				$sql .= " ON ug.fk_user = u.rowid";
				$sql .= " WHERE ug.entity = ".$conf->entity;
			} else {
				$sql .= " WHERE u.entity IN (0, ".$conf->entity.")";
			}
		}
		if (!empty($user->socid)) {
			$sql .= " AND u.fk_soc = ".((int) $user->socid);
		}
		if (is_array($exclude) && $excludeUsers) {
			$sql .= " AND u.rowid NOT IN (".$this->db->sanitize($excludeUsers).")";
		}
		if ($includeUsers) {
			$sql .= " AND u.rowid IN (".$this->db->sanitize($includeUsers).")";
		}
		if (!empty($conf->global->USER_HIDE_INACTIVE_IN_COMBOBOX) || $noactive) {
			$sql .= " AND u.statut <> 0";
		}
		if (!empty($morefilter)) {
			$sql .= " ".$morefilter;
		}

		//Add hook to filter on user (for exemple on usergroup define in custom modules)
		$reshook = $hookmanager->executeHooks('addSQLWhereFilterOnSelectUsers', array(), $this, $action);
		if (!empty($reshook)) {
			$sql .= $hookmanager->resPrint;
		}

		if (empty($conf->global->MAIN_FIRSTNAME_NAME_POSITION)) {	// MAIN_FIRSTNAME_NAME_POSITION is 0 means firstname+lastname
			$sql .= " ORDER BY u.statut DESC, u.firstname ASC, u.lastname ASC";
		} else {
			$sql .= " ORDER BY u.statut DESC, u.lastname ASC, u.firstname ASC";
		}

		dol_syslog(get_class($this)."::select_dolusers", LOG_DEBUG);

		$resql = $this->db->query($sql);
		if ($resql) {
			$num = $this->db->num_rows($resql);
			$i = 0;
			if ($num) {
				// do not use maxwidthonsmartphone by default. Set it by caller so auto size to 100% will work when not defined
				$out .= '<select class="flat'.($morecss ? ' '.$morecss : ' minwidth200').'" id="'.$htmlname.'" name="'.$htmlname.($multiple ? '[]' : '').'" '.($multiple ? 'multiple' : '').' '.($disabled ? ' disabled' : '').'>';
				if ($show_empty && !$multiple) {
					$textforempty = ' ';
					if (!empty($conf->use_javascript_ajax)) {
						$textforempty = '&nbsp;'; // If we use ajaxcombo, we need &nbsp; here to avoid to have an empty element that is too small.
					}
					if (!is_numeric($show_empty)) {
						$textforempty = $show_empty;
					}
					$out .= '<option class="optiongrey" value="'.($show_empty < 0 ? $show_empty : -1).'"'.((empty($selected) || in_array(-1, $selected)) ? ' selected' : '').'>'.$textforempty.'</option>'."\n";
				}
				if ($show_every) {
					$out .= '<option value="-2"'.((in_array(-2, $selected)) ? ' selected' : '').'>-- '.$langs->trans("Everybody").' --</option>'."\n";
				}

				$userstatic = new User($this->db);

				while ($i < $num) {
					$obj = $this->db->fetch_object($resql);

					$userstatic->id = $obj->rowid;
					$userstatic->lastname = $obj->lastname;
					$userstatic->firstname = $obj->firstname;
					$userstatic->photo = $obj->photo;
					$userstatic->statut = $obj->status;
					$userstatic->entity = $obj->entity;
					$userstatic->admin = $obj->admin;

					$disableline = '';
					if (is_array($enableonly) && count($enableonly) && !in_array($obj->rowid, $enableonly)) {
						$disableline = ($enableonlytext ? $enableonlytext : '1');
					}

					$labeltoshow = '';

					// $fullNameMode is 0=Lastname+Firstname (MAIN_FIRSTNAME_NAME_POSITION=1), 1=Firstname+Lastname (MAIN_FIRSTNAME_NAME_POSITION=0)
					$fullNameMode = 0;
					if (empty($conf->global->MAIN_FIRSTNAME_NAME_POSITION)) {
						$fullNameMode = 1; //Firstname+lastname
					}
					$labeltoshow .= $userstatic->getFullName($langs, $fullNameMode, -1, $maxlength);
					if (empty($obj->firstname) && empty($obj->lastname)) {
						$labeltoshow .= $obj->login;
					}

					// Complete name with more info
					$moreinfo = '';
					if (!empty($conf->global->MAIN_SHOW_LOGIN)) {
						$moreinfo .= ($moreinfo ? ' - ' : ' (').$obj->login;
					}
					if ($showstatus >= 0) {
						if ($obj->status == 1 && $showstatus == 1) {
							$moreinfo .= ($moreinfo ? ' - ' : ' (').$langs->trans('Enabled');
						}
						if ($obj->status == 0 && $showstatus == 1) {
							$moreinfo .= ($moreinfo ? ' - ' : ' (').$langs->trans('Disabled');
						}
					}
					if (isModEnabled('multicompany') && empty($conf->global->MULTICOMPANY_TRANSVERSE_MODE) && $conf->entity == 1 && $user->admin && !$user->entity) {
						if (!$obj->entity) {
							$moreinfo .= ($moreinfo ? ' - ' : ' (').$langs->trans("AllEntities");
						} else {
							if ($obj->entity != $conf->entity) {
								$moreinfo .= ($moreinfo ? ' - ' : ' (').($obj->label ? $obj->label : $langs->trans("EntityNameNotDefined"));
							}
						}
					}
					$moreinfo .= ($moreinfo ? ')' : '');
					if ($disableline && $disableline != '1') {
						$moreinfo .= ' - '.$disableline; // This is text from $enableonlytext parameter
					}
					$labeltoshow .= $moreinfo;

					$out .= '<option value="'.$obj->rowid.'"';
					if ($disableline) {
						$out .= ' disabled';
					}
					if ((is_object($selected) && $selected->id == $obj->rowid) || (!is_object($selected) && in_array($obj->rowid, $selected))) {
						$out .= ' selected';
					}
					$out .= ' data-html="';
					$outhtml = '';
					// if (!empty($obj->photo)) {
					$outhtml .= $userstatic->getNomUrl(-3, '', 0, 1, 24, 1, 'login', '', 1).' ';
					// }
					if ($showstatus >= 0 && $obj->status == 0) {
						$outhtml .= '<strike class="opacitymediumxxx">';
					}
					$outhtml .= $labeltoshow;
					if ($showstatus >= 0 && $obj->status == 0) {
						$outhtml .= '</strike>';
					}
					$out .= dol_escape_htmltag($outhtml);
					$out .= '">';
					$out .= $labeltoshow;
					$out .= '</option>';

					$outarray[$userstatic->id] = $userstatic->getFullName($langs, $fullNameMode, -1, $maxlength).$moreinfo;

					$i++;
				}
			} else {
				$out .= '<select class="flat" id="'.$htmlname.'" name="'.$htmlname.'" disabled>';
				$out .= '<option value="">'.$langs->trans("None").'</option>';
			}
			$out .= '</select>';

			if ($num && !$forcecombo) {
				// Enhance with select2
				include_once DOL_DOCUMENT_ROOT.'/core/lib/ajax.lib.php';
				$out .= ajax_combobox($htmlname);
			}
		} else {
			dol_print_error($this->db);
		}

		if ($outputmode) {
			return $outarray;
		}

		return $out;
	}


	// phpcs:disable PEAR.NamingConventions.ValidFunctionName.ScopeNotCamelCaps
	/**
	 *	Return select list of users. Selected users are stored into session.
	 *  List of users are provided into $_SESSION['assignedtouser'].
	 *
	 *  @param  string	$action         Value for $action
	 *  @param  string	$htmlname       Field name in form
	 *  @param  int		$show_empty     0=list without the empty value, 1=add empty value
	 *  @param  array	$exclude        Array list of users id to exclude
	 * 	@param	int		$disabled		If select list must be disabled
	 *  @param  array	$include        Array list of users id to include or 'hierarchy' to have only supervised users
	 * 	@param	array	$enableonly		Array list of users id to be enabled. All other must be disabled
	 *  @param	int		$force_entity	'0' or Ids of environment to force
	 *  @param	int		$maxlength		Maximum length of string into list (0=no limit)
	 *  @param	int		$showstatus		0=show user status only if status is disabled, 1=always show user status into label, -1=never show user status
	 *  @param	string	$morefilter		Add more filters into sql request
	 *  @param	int		$showproperties		Show properties of each attendees
	 *  @param	array	$listofuserid		Array with properties of each user
	 *  @param	array	$listofcontactid	Array with properties of each contact
	 *  @param	array	$listofotherid		Array with properties of each other contact
	 * 	@return	string					HTML select string
	 *  @see select_dolgroups()
	 */
	public function select_dolusers_forevent($action = '', $htmlname = 'userid', $show_empty = 0, $exclude = null, $disabled = 0, $include = '', $enableonly = '', $force_entity = '0', $maxlength = 0, $showstatus = 0, $morefilter = '', $showproperties = 0, $listofuserid = array(), $listofcontactid = array(), $listofotherid = array())
	{
		// phpcs:enable
		global $conf, $user, $langs;

		$userstatic = new User($this->db);
		$out = '';


		$assignedtouser = array();
		if (!empty($_SESSION['assignedtouser'])) {
			$assignedtouser = json_decode($_SESSION['assignedtouser'], true);
		}
		$nbassignetouser = count($assignedtouser);

		//if ($nbassignetouser && $action != 'view') $out .= '<br>';
		if ($nbassignetouser) {
			$out .= '<ul class="attendees">';
		}
		$i = 0;
		$ownerid = 0;
		foreach ($assignedtouser as $key => $value) {
			if ($value['id'] == $ownerid) {
				continue;
			}

			$out .= '<li>';
			$userstatic->fetch($value['id']);
			$out .= $userstatic->getNomUrl(-1);
			if ($i == 0) {
				$ownerid = $value['id'];
				$out .= ' ('.$langs->trans("Owner").')';
			}
			if ($nbassignetouser > 1 && $action != 'view') {
				$out .= ' <input type="image" style="border: 0px;" src="'.img_picto($langs->trans("Remove"), 'delete', '', 0, 1).'" value="'.$userstatic->id.'" class="removedassigned reposition" id="removedassigned_'.$userstatic->id.'" name="removedassigned_'.$userstatic->id.'">';
			}
			// Show my availability
			if ($showproperties) {
				if ($ownerid == $value['id'] && is_array($listofuserid) && count($listofuserid) && in_array($ownerid, array_keys($listofuserid))) {
					$out .= '<div class="myavailability inline-block">';
					$out .= '<span class="hideonsmartphone">&nbsp;-&nbsp;<span class="opacitymedium">'.$langs->trans("Availability").':</span>  </span><input id="transparency" class="paddingrightonly" '.($action == 'view' ? 'disabled' : '').' type="checkbox" name="transparency"'.($listofuserid[$ownerid]['transparency'] ? ' checked' : '').'><label for="transparency">'.$langs->trans("Busy").'</label>';
					$out .= '</div>';
				}
			}
			//$out.=' '.($value['mandatory']?$langs->trans("Mandatory"):$langs->trans("Optional"));
			//$out.=' '.($value['transparency']?$langs->trans("Busy"):$langs->trans("NotBusy"));

			$out .= '</li>';
			$i++;
		}
		if ($nbassignetouser) {
			$out .= '</ul>';
		}

		// Method with no ajax
		if ($action != 'view') {
			$out .= '<input type="hidden" class="removedassignedhidden" name="removedassigned" value="">';
			$out .= '<script type="text/javascript">jQuery(document).ready(function () {';
			$out .= 'jQuery(".removedassigned").click(function() { jQuery(".removedassignedhidden").val(jQuery(this).val()); });';
			$out .= 'jQuery(".assignedtouser").change(function() { console.log(jQuery(".assignedtouser option:selected").val());';
			$out .= ' if (jQuery(".assignedtouser option:selected").val() > 0) { jQuery("#'.$action.'assignedtouser").attr("disabled", false); }';
			$out .= ' else { jQuery("#'.$action.'assignedtouser").attr("disabled", true); }';
			$out .= '});';
			$out .= '})</script>';
			$out .= $this->select_dolusers('', $htmlname, $show_empty, $exclude, $disabled, $include, $enableonly, $force_entity, $maxlength, $showstatus, $morefilter);
			$out .= ' <input type="submit" disabled class="button valignmiddle smallpaddingimp reposition" id="'.$action.'assignedtouser" name="'.$action.'assignedtouser" value="'.dol_escape_htmltag($langs->trans("Add")).'">';
			$out .= '<br>';
		}

		return $out;
	}


	// phpcs:disable PEAR.NamingConventions.ValidFunctionName.ScopeNotCamelCaps
	/**
	 *  Return list of products for customer in Ajax if Ajax activated or go to select_produits_list
	 *
	 *  @param		int			$selected				Preselected products
	 *  @param		string		$htmlname				Name of HTML select field (must be unique in page).
	 *  @param		int|string	$filtertype				Filter on product type (''=nofilter, 0=product, 1=service)
	 *  @param		int			$limit					Limit on number of returned lines
	 *  @param		int			$price_level			Level of price to show
	 *  @param		int			$status					Sell status -1=Return all products, 0=Products not on sell, 1=Products on sell
	 *  @param		int			$finished				2=all, 1=finished, 0=raw material
	 *  @param		string		$selected_input_value	Value of preselected input text (for use with ajax)
	 *  @param		int			$hidelabel				Hide label (0=no, 1=yes, 2=show search icon (before) and placeholder, 3 search icon after)
	 *  @param		array		$ajaxoptions			Options for ajax_autocompleter
	 *  @param      int			$socid					Thirdparty Id (to get also price dedicated to this customer)
	 *  @param		string		$showempty				'' to not show empty line. Translation key to show an empty line. '1' show empty line with no text.
	 * 	@param		int			$forcecombo				Force to use combo box
	 *  @param      string      $morecss                Add more css on select
	 *  @param      int         $hidepriceinlabel       1=Hide prices in label
	 *  @param      string      $warehouseStatus        Warehouse status filter to count the quantity in stock. Following comma separated filter options can be used
	 *										            'warehouseopen' = count products from open warehouses,
	 *										            'warehouseclosed' = count products from closed warehouses,
	 *										            'warehouseinternal' = count products from warehouses for internal correct/transfer only
	 *  @param 		array 		$selected_combinations 	Selected combinations. Format: array([attrid] => attrval, [...])
	 *  @param		string		$nooutput				No print, return the output into a string
	 *  @param		int			$status_purchase		Purchase status -1=Return all products, 0=Products not on purchase, 1=Products on purchase
	 *  @return		void|string
	 */
	public function select_produits($selected = '', $htmlname = 'productid', $filtertype = '', $limit = 0, $price_level = 0, $status = 1, $finished = 2, $selected_input_value = '', $hidelabel = 0, $ajaxoptions = array(), $socid = 0, $showempty = '1', $forcecombo = 0, $morecss = '', $hidepriceinlabel = 0, $warehouseStatus = '', $selected_combinations = null, $nooutput = 0, $status_purchase = -1)
	{
		// phpcs:enable
		global $langs, $conf;

		$out = '';

		// check parameters
		$price_level = (!empty($price_level) ? $price_level : 0);
		if (is_null($ajaxoptions)) {
			$ajaxoptions = array();
		}

		if (strval($filtertype) === '' && (isModEnabled("product") || isModEnabled("service"))) {
			if (isModEnabled("product") && empty($conf->service->enabled)) {
				$filtertype = '0';
			} elseif (empty($conf->product->enabled) && isModEnabled("service")) {
				$filtertype = '1';
			}
		}

		if (!empty($conf->use_javascript_ajax) && !empty($conf->global->PRODUIT_USE_SEARCH_TO_SELECT)) {
			$placeholder = '';

			if ($selected && empty($selected_input_value)) {
				require_once DOL_DOCUMENT_ROOT.'/product/class/product.class.php';
				$producttmpselect = new Product($this->db);
				$producttmpselect->fetch($selected);
				$selected_input_value = $producttmpselect->ref;
				unset($producttmpselect);
			}
			// handle case where product or service module is disabled + no filter specified
			if ($filtertype == '') {
				if (empty($conf->product->enabled)) { // when product module is disabled, show services only
					$filtertype = 1;
				} elseif (empty($conf->service->enabled)) { // when service module is disabled, show products only
					$filtertype = 0;
				}
			}
			// mode=1 means customers products
			$urloption = 'htmlname='.$htmlname.'&outjson=1&price_level='.$price_level.'&type='.$filtertype.'&mode=1&status='.$status.'&status_purchase='.$status_purchase.'&finished='.$finished.'&hidepriceinlabel='.$hidepriceinlabel.'&warehousestatus='.$warehouseStatus;
			//Price by customer
			if (!empty($conf->global->PRODUIT_CUSTOMER_PRICES) && !empty($socid)) {
				$urloption .= '&socid='.$socid;
			}
			$out .= ajax_autocompleter($selected, $htmlname, DOL_URL_ROOT.'/product/ajax/products.php', $urloption, $conf->global->PRODUIT_USE_SEARCH_TO_SELECT, 1, $ajaxoptions);

			if (!empty($conf->variants->enabled) && is_array($selected_combinations)) {
				// Code to automatically insert with javascript the select of attributes under the select of product
				// when a parent of variant has been selected.
				$out .= '
				<!-- script to auto show attributes select tags if a variant was selected -->
				<script>
					// auto show attributes fields
					selected = '.json_encode($selected_combinations).';
					combvalues = {};

					jQuery(document).ready(function () {

						jQuery("input[name=\'prod_entry_mode\']").change(function () {
							if (jQuery(this).val() == \'free\') {
								jQuery(\'div#attributes_box\').empty();
							}
						});

						jQuery("input#'.$htmlname.'").change(function () {

							if (!jQuery(this).val()) {
								jQuery(\'div#attributes_box\').empty();
								return;
							}

							console.log("A change has started. We get variants fields to inject html select");

							jQuery.getJSON("'.DOL_URL_ROOT.'/variants/ajax/getCombinations.php", {
								id: jQuery(this).val()
							}, function (data) {
								jQuery(\'div#attributes_box\').empty();

								jQuery.each(data, function (key, val) {

									combvalues[val.id] = val.values;

									var span = jQuery(document.createElement(\'div\')).css({
										\'display\': \'table-row\'
									});

									span.append(
										jQuery(document.createElement(\'div\')).text(val.label).css({
											\'font-weight\': \'bold\',
											\'display\': \'table-cell\'
										})
									);

									var html = jQuery(document.createElement(\'select\')).attr(\'name\', \'combinations[\' + val.id + \']\').css({
										\'margin-left\': \'15px\',
										\'white-space\': \'pre\'
									}).append(
										jQuery(document.createElement(\'option\')).val(\'\')
									);

									jQuery.each(combvalues[val.id], function (key, val) {
										var tag = jQuery(document.createElement(\'option\')).val(val.id).html(val.value);

										if (selected[val.fk_product_attribute] == val.id) {
											tag.attr(\'selected\', \'selected\');
										}

										html.append(tag);
									});

									span.append(html);
									jQuery(\'div#attributes_box\').append(span);
								});
							})
						});

						'.($selected ? 'jQuery("input#'.$htmlname.'").change();' : '').'
					});
				</script>
                ';
			}

			if (empty($hidelabel)) {
				$out .= $langs->trans("RefOrLabel").' : ';
			} elseif ($hidelabel > 1) {
				$placeholder = ' placeholder="'.$langs->trans("RefOrLabel").'"';
				if ($hidelabel == 2) {
					$out .= img_picto($langs->trans("Search"), 'search');
				}
			}
			$out .= '<input type="text" class="minwidth100'.($morecss ? ' '.$morecss : '').'" name="search_'.$htmlname.'" id="search_'.$htmlname.'" value="'.$selected_input_value.'"'.$placeholder.' '.(!empty($conf->global->PRODUCT_SEARCH_AUTOFOCUS) ? 'autofocus' : '').' />';
			if ($hidelabel == 3) {
				$out .= img_picto($langs->trans("Search"), 'search');
			}
		} else {
			$out .= $this->select_produits_list($selected, $htmlname, $filtertype, $limit, $price_level, '', $status, $finished, 0, $socid, $showempty, $forcecombo, $morecss, $hidepriceinlabel, $warehouseStatus, $status_purchase);
		}

		if (empty($nooutput)) {
			print $out;
		} else {
			return $out;
		}
	}

	// phpcs:disable PEAR.NamingConventions.ValidFunctionName.ScopeNotCamelCaps

	/**
	 *  Return list of BOM for customer in Ajax if Ajax activated or go to select_produits_list
	 *
	 * @param int $selected Preselected BOM id
	 * @param string $htmlname Name of HTML select field (must be unique in page).
	 * @param int $limit Limit on number of returned lines
	 * @param int $status Sell status -1=Return all bom, 0=Draft BOM, 1=Validated BOM
	 * @param int $type type of the BOM (-1=Return all BOM, 0=Return disassemble BOM, 1=Return manufacturing BOM)
	 * @param string $showempty '' to not show empty line. Translation key to show an empty line. '1' show empty line with no text.
	 * @param string $morecss Add more css on select
	 * @param string $nooutput No print, return the output into a string
	 * @param int $forcecombo Force to use combo box
	 * @return        void|string
	 */
	public function select_bom($selected = '', $htmlname = 'bom_id', $limit = 0, $status = 1, $type = 1, $showempty = '1', $morecss = '', $nooutput = '', $forcecombo = 0)
	{
		// phpcs:enable
		global $conf, $user, $langs, $db;

		require_once DOL_DOCUMENT_ROOT.'/product/class/product.class.php';

		$error = 0;
		$out = '';

		if (!$forcecombo) {
			include_once DOL_DOCUMENT_ROOT.'/core/lib/ajax.lib.php';
			$events = array();
			$out .= ajax_combobox($htmlname, $events, getDolGlobalInt("PRODUIT_USE_SEARCH_TO_SELECT"));
		}

		$out .= '<select class="flat'.($morecss ? ' '.$morecss : '').'" name="'.$htmlname.'" id="'.$htmlname.'">';

		$sql = 'SELECT b.rowid, b.ref, b.label, b.fk_product';
		$sql.= ' FROM '.MAIN_DB_PREFIX.'bom_bom as b';
		$sql.= ' WHERE b.entity IN ('.getEntity('bom').')';
		if (!empty($status)) $sql.= ' AND status = '. (int) $status;
		if (!empty($type)) $sql.= ' AND status = '. (int) $type;
		if (!empty($limit)) $sql.= 'LIMIT '. (int) $limit;
		$resql = $db->query($sql);
		if ($resql) {
			if ($showempty)	{
				$out .= '<option value="-1"';
				if (empty($selected)) $out .= ' selected';
				$out .= '>&nbsp;</option>';
			}
			while ($obj = $db->fetch_object($resql)) {
				$product = new Product($db);
				$res = $product->fetch($obj->fk_product);
				if ($obj->rowid == $selected) $out .= '<option value="'.$obj->rowid.'" selected>'.$obj->ref.' - '. $product->label .' - '.$obj->label.'</option>';
				$out .= '<option value="'.$obj->rowid.'">'.$obj->ref.' - '.$product->label .' - '. $obj->label.'</option>';
			}
		} else {
			$error++;
			dol_print_error($db);
		}
		if (empty($nooutput)) {
			print $out;
		} else {
			return $out;
		}
	}

	// phpcs:disable PEAR.NamingConventions.ValidFunctionName.ScopeNotCamelCaps
	/**
	 *	Return list of products for a customer.
	 *  Called by select_produits.
	 *
	 *	@param      int		$selected           Preselected product
	 *	@param      string	$htmlname           Name of select html
	 *  @param		string	$filtertype         Filter on product type (''=nofilter, 0=product, 1=service)
	 *	@param      int		$limit              Limit on number of returned lines
	 *	@param      int		$price_level        Level of price to show
	 * 	@param      string	$filterkey          Filter on product
	 *	@param		int		$status             -1=Return all products, 0=Products not on sell, 1=Products on sell
	 *  @param      int		$finished           Filter on finished field: 2=No filter
	 *  @param      int		$outputmode         0=HTML select string, 1=Array
	 *  @param      int		$socid     		    Thirdparty Id (to get also price dedicated to this customer)
	 *  @param		string	$showempty		    '' to not show empty line. Translation key to show an empty line. '1' show empty line with no text.
	 * 	@param		int		$forcecombo		    Force to use combo box
	 *  @param      string  $morecss            Add more css on select
	 *  @param      int     $hidepriceinlabel   1=Hide prices in label
	 *  @param      string  $warehouseStatus    Warehouse status filter to group/count stock. Following comma separated filter options can be used.
	 *										    'warehouseopen' = count products from open warehouses,
	 *										    'warehouseclosed' = count products from closed warehouses,
	 *										    'warehouseinternal' = count products from warehouses for internal correct/transfer only
	 *  @param		int		$status_purchase	Purchase status -1=Return all products, 0=Products not on purchase, 1=Products on purchase
	 *  @return     array    				    Array of keys for json
	 */
	public function select_produits_list($selected = '', $htmlname = 'productid', $filtertype = '', $limit = 20, $price_level = 0, $filterkey = '', $status = 1, $finished = 2, $outputmode = 0, $socid = 0, $showempty = '1', $forcecombo = 0, $morecss = '', $hidepriceinlabel = 0, $warehouseStatus = '', $status_purchase = -1)
	{
		// phpcs:enable
		global $langs, $conf;
		global $hookmanager;

		$out = '';
		$outarray = array();

		// Units
		if (!empty($conf->global->PRODUCT_USE_UNITS)) {
			$langs->load('other');
		}

		$warehouseStatusArray = array();
		if (!empty($warehouseStatus)) {
			require_once DOL_DOCUMENT_ROOT.'/product/stock/class/entrepot.class.php';
			if (preg_match('/warehouseclosed/', $warehouseStatus)) {
				$warehouseStatusArray[] = Entrepot::STATUS_CLOSED;
			}
			if (preg_match('/warehouseopen/', $warehouseStatus)) {
				$warehouseStatusArray[] = Entrepot::STATUS_OPEN_ALL;
			}
			if (preg_match('/warehouseinternal/', $warehouseStatus)) {
				$warehouseStatusArray[] = Entrepot::STATUS_OPEN_INTERNAL;
			}
		}

		$selectFields = " p.rowid, p.ref, p.label, p.description, p.barcode, p.fk_country, p.fk_product_type, p.price, p.price_ttc, p.price_base_type, p.tva_tx, p.default_vat_code, p.duration, p.fk_price_expression";
		if (count($warehouseStatusArray)) {
			$selectFieldsGrouped = ", sum(".$this->db->ifsql("e.statut IS NULL", "0", "ps.reel").") as stock"; // e.statut is null if there is no record in stock
		} else {
			$selectFieldsGrouped = ", ".$this->db->ifsql("p.stock IS NULL", 0, "p.stock")." AS stock";
		}

		$sql = "SELECT ";
		$sql .= $selectFields.$selectFieldsGrouped;

		if (!empty($conf->global->PRODUCT_SORT_BY_CATEGORY)) {
			//Product category
			$sql .= ", (SELECT ".$this->db->prefix()."categorie_product.fk_categorie
						FROM ".$this->db->prefix()."categorie_product
						WHERE ".$this->db->prefix()."categorie_product.fk_product=p.rowid
						LIMIT 1
				) AS categorie_product_id ";
		}

		//Price by customer
		if (!empty($conf->global->PRODUIT_CUSTOMER_PRICES) && !empty($socid)) {
			$sql .= ', pcp.rowid as idprodcustprice, pcp.price as custprice, pcp.price_ttc as custprice_ttc,';
			$sql .= ' pcp.price_base_type as custprice_base_type, pcp.tva_tx as custtva_tx, pcp.default_vat_code as custdefault_vat_code, pcp.ref_customer as custref';
			$selectFields .= ", idprodcustprice, custprice, custprice_ttc, custprice_base_type, custtva_tx, custdefault_vat_code, custref";
		}
		// Units
		if (!empty($conf->global->PRODUCT_USE_UNITS)) {
			$sql .= ", u.label as unit_long, u.short_label as unit_short, p.weight, p.weight_units, p.length, p.length_units, p.width, p.width_units, p.height, p.height_units, p.surface, p.surface_units, p.volume, p.volume_units";
			$selectFields .= ', unit_long, unit_short, p.weight, p.weight_units, p.length, p.length_units, p.width, p.width_units, p.height, p.height_units, p.surface, p.surface_units, p.volume, p.volume_units';
		}

		// Multilang : we add translation
		if (!empty($conf->global->MAIN_MULTILANGS)) {
			$sql .= ", pl.label as label_translated";
			$sql .= ", pl.description as description_translated";
			$selectFields .= ", label_translated";
			$selectFields .= ", description_translated";
		}
		// Price by quantity
		if (!empty($conf->global->PRODUIT_CUSTOMER_PRICES_BY_QTY) || !empty($conf->global->PRODUIT_CUSTOMER_PRICES_BY_QTY_MULTIPRICES)) {
			$sql .= ", (SELECT pp.rowid FROM ".$this->db->prefix()."product_price as pp WHERE pp.fk_product = p.rowid";
			if ($price_level >= 1 && !empty($conf->global->PRODUIT_CUSTOMER_PRICES_BY_QTY_MULTIPRICES)) {
				$sql .= " AND price_level = ".((int) $price_level);
			}
			$sql .= " ORDER BY date_price";
			$sql .= " DESC LIMIT 1) as price_rowid";
			$sql .= ", (SELECT pp.price_by_qty FROM ".$this->db->prefix()."product_price as pp WHERE pp.fk_product = p.rowid"; // price_by_qty is 1 if some prices by qty exists in subtable
			if ($price_level >= 1 && !empty($conf->global->PRODUIT_CUSTOMER_PRICES_BY_QTY_MULTIPRICES)) {
				$sql .= " AND price_level = ".((int) $price_level);
			}
			$sql .= " ORDER BY date_price";
			$sql .= " DESC LIMIT 1) as price_by_qty";
			$selectFields .= ", price_rowid, price_by_qty";
		}
		$sql .= " FROM ".$this->db->prefix()."product as p";
		if (count($warehouseStatusArray)) {
			$sql .= " LEFT JOIN ".$this->db->prefix()."product_stock as ps on ps.fk_product = p.rowid";
			$sql .= " LEFT JOIN ".$this->db->prefix()."entrepot as e on ps.fk_entrepot = e.rowid AND e.entity IN (".getEntity('stock').")";
			$sql .= ' AND e.statut IN ('.$this->db->sanitize($this->db->escape(implode(',', $warehouseStatusArray))).')'; // Return line if product is inside the selected stock. If not, an empty line will be returned so we will count 0.
		}

		// include search in supplier ref
		if (!empty($conf->global->MAIN_SEARCH_PRODUCT_BY_FOURN_REF)) {
			$sql .= " LEFT JOIN ".$this->db->prefix()."product_fournisseur_price as pfp ON p.rowid = pfp.fk_product";
		}

		//Price by customer
		if (!empty($conf->global->PRODUIT_CUSTOMER_PRICES) && !empty($socid)) {
			$sql .= " LEFT JOIN  ".$this->db->prefix()."product_customer_price as pcp ON pcp.fk_soc=".((int) $socid)." AND pcp.fk_product=p.rowid";
		}
		// Units
		if (!empty($conf->global->PRODUCT_USE_UNITS)) {
			$sql .= " LEFT JOIN ".$this->db->prefix()."c_units u ON u.rowid = p.fk_unit";
		}
		// Multilang : we add translation
		if (!empty($conf->global->MAIN_MULTILANGS)) {
			$sql .= " LEFT JOIN ".$this->db->prefix()."product_lang as pl ON pl.fk_product = p.rowid ";
			if (!empty($conf->global->PRODUIT_TEXTS_IN_THIRDPARTY_LANGUAGE) && !empty($socid)) {
				require_once DOL_DOCUMENT_ROOT.'/societe/class/societe.class.php';
				$soc = new Societe($this->db);
				$result = $soc->fetch($socid);
				if ($result > 0 && !empty($soc->default_lang)) {
					$sql .= " AND pl.lang = '".$this->db->escape($soc->default_lang)."'";
				} else {
					$sql .= " AND pl.lang = '".$this->db->escape($langs->getDefaultLang())."'";
				}
			} else {
				$sql .= " AND pl.lang = '".$this->db->escape($langs->getDefaultLang())."'";
			}
		}

		if (!empty($conf->global->PRODUIT_ATTRIBUTES_HIDECHILD)) {
			$sql .= " LEFT JOIN ".$this->db->prefix()."product_attribute_combination pac ON pac.fk_product_child = p.rowid";
		}

		$sql .= ' WHERE p.entity IN ('.getEntity('product').')';

		if (!empty($conf->global->PRODUIT_ATTRIBUTES_HIDECHILD)) {
			$sql .= " AND pac.rowid IS NULL";
		}

		if ($finished == 0) {
			$sql .= " AND p.finished = ".((int) $finished);
		} elseif ($finished == 1) {
			$sql .= " AND p.finished = ".((int) $finished);
			if ($status >= 0) {
				$sql .= " AND p.tosell = ".((int) $status);
			}
		} elseif ($status >= 0) {
			$sql .= " AND p.tosell = ".((int) $status);
		}
		if ($status_purchase >= 0) {
			$sql .= " AND p.tobuy = ".((int) $status_purchase);
		}
		// Filter by product type
		if (strval($filtertype) != '') {
			$sql .= " AND p.fk_product_type = ".((int) $filtertype);
		} elseif (empty($conf->product->enabled)) { // when product module is disabled, show services only
			$sql .= " AND p.fk_product_type = 1";
		} elseif (empty($conf->service->enabled)) { // when service module is disabled, show products only
			$sql .= " AND p.fk_product_type = 0";
		}
		// Add where from hooks
		$parameters = array();
		$reshook = $hookmanager->executeHooks('selectProductsListWhere', $parameters); // Note that $action and $object may have been modified by hook
		$sql .= $hookmanager->resPrint;
		// Add criteria on ref/label
		if ($filterkey != '') {
			$sql .= ' AND (';
			$prefix = empty($conf->global->PRODUCT_DONOTSEARCH_ANYWHERE) ? '%' : ''; // Can use index if PRODUCT_DONOTSEARCH_ANYWHERE is on
			// For natural search
			$scrit = explode(' ', $filterkey);
			$i = 0;
			if (count($scrit) > 1) {
				$sql .= "(";
			}
			foreach ($scrit as $crit) {
				if ($i > 0) {
					$sql .= " AND ";
				}
				$sql .= "(p.ref LIKE '".$this->db->escape($prefix.$crit)."%' OR p.label LIKE '".$this->db->escape($prefix.$crit)."%'";
				if (!empty($conf->global->MAIN_MULTILANGS)) {
					$sql .= " OR pl.label LIKE '".$this->db->escape($prefix.$crit)."%'";
				}
				if (!empty($conf->global->PRODUIT_CUSTOMER_PRICES) && !empty($socid)) {
					$sql .= " OR pcp.ref_customer LIKE '".$this->db->escape($prefix.$crit)."%'";
				}
				if (!empty($conf->global->PRODUCT_AJAX_SEARCH_ON_DESCRIPTION)) {
					$sql .= " OR p.description LIKE '".$this->db->escape($prefix.$crit)."%'";
					if (!empty($conf->global->MAIN_MULTILANGS)) {
						$sql .= " OR pl.description LIKE '".$this->db->escape($prefix.$crit)."%'";
					}
				}
				if (!empty($conf->global->MAIN_SEARCH_PRODUCT_BY_FOURN_REF)) {
					$sql .= " OR pfp.ref_fourn LIKE '".$this->db->escape($prefix.$crit)."%'";
				}
				$sql .= ")";
				$i++;
			}
			if (count($scrit) > 1) {
				$sql .= ")";
			}
			if (isModEnabled('barcode')) {
				$sql .= " OR p.barcode LIKE '".$this->db->escape($prefix.$filterkey)."%'";
			}
			$sql .= ')';
		}
		if (count($warehouseStatusArray)) {
			$sql .= " GROUP BY ".$selectFields;
		}

		//Sort by category
		if (!empty($conf->global->PRODUCT_SORT_BY_CATEGORY)) {
			$sql .= " ORDER BY categorie_product_id ";
			//ASC OR DESC order
			($conf->global->PRODUCT_SORT_BY_CATEGORY == 1) ? $sql .= "ASC" : $sql .= "DESC";
		} else {
			$sql .= $this->db->order("p.ref");
		}

		$sql .= $this->db->plimit($limit, 0);

		// Build output string
		dol_syslog(get_class($this)."::select_produits_list search products", LOG_DEBUG);
		$result = $this->db->query($sql);
		if ($result) {
			require_once DOL_DOCUMENT_ROOT.'/product/class/product.class.php';
			require_once DOL_DOCUMENT_ROOT.'/product/dynamic_price/class/price_parser.class.php';
			require_once DOL_DOCUMENT_ROOT.'/core/lib/product.lib.php';

			$num = $this->db->num_rows($result);

			$events = null;

			if (!$forcecombo) {
				include_once DOL_DOCUMENT_ROOT.'/core/lib/ajax.lib.php';
				$out .= ajax_combobox($htmlname, $events, getDolGlobalInt("PRODUIT_USE_SEARCH_TO_SELECT"));
			}

			$out .= '<select class="flat'.($morecss ? ' '.$morecss : '').'" name="'.$htmlname.'" id="'.$htmlname.'">';

			$textifempty = '';
			// Do not use textifempty = ' ' or '&nbsp;' here, or search on key will search on ' key'.
			//if (!empty($conf->use_javascript_ajax) || $forcecombo) $textifempty='';
			if (!empty($conf->global->PRODUIT_USE_SEARCH_TO_SELECT)) {
				if ($showempty && !is_numeric($showempty)) {
					$textifempty = $langs->trans($showempty);
				} else {
					$textifempty .= $langs->trans("All");
				}
			} else {
				if ($showempty && !is_numeric($showempty)) {
					$textifempty = $langs->trans($showempty);
				}
			}
			if ($showempty) {
				$out .= '<option value="-1" selected>'.($textifempty ? $textifempty : '&nbsp;').'</option>';
			}

			$i = 0;
			while ($num && $i < $num) {
				$opt = '';
				$optJson = array();
				$objp = $this->db->fetch_object($result);

				if ((!empty($conf->global->PRODUIT_CUSTOMER_PRICES_BY_QTY) || !empty($conf->global->PRODUIT_CUSTOMER_PRICES_BY_QTY_MULTIPRICES)) && !empty($objp->price_by_qty) && $objp->price_by_qty == 1) { // Price by quantity will return many prices for the same product
					$sql = "SELECT rowid, quantity, price, unitprice, remise_percent, remise, price_base_type";
					$sql .= " FROM ".$this->db->prefix()."product_price_by_qty";
					$sql .= " WHERE fk_product_price = ".((int) $objp->price_rowid);
					$sql .= " ORDER BY quantity ASC";

					dol_syslog(get_class($this)."::select_produits_list search prices by qty", LOG_DEBUG);
					$result2 = $this->db->query($sql);
					if ($result2) {
						$nb_prices = $this->db->num_rows($result2);
						$j = 0;
						while ($nb_prices && $j < $nb_prices) {
							$objp2 = $this->db->fetch_object($result2);

							$objp->price_by_qty_rowid = $objp2->rowid;
							$objp->price_by_qty_price_base_type = $objp2->price_base_type;
							$objp->price_by_qty_quantity = $objp2->quantity;
							$objp->price_by_qty_unitprice = $objp2->unitprice;
							$objp->price_by_qty_remise_percent = $objp2->remise_percent;
							// For backward compatibility
							$objp->quantity = $objp2->quantity;
							$objp->price = $objp2->price;
							$objp->unitprice = $objp2->unitprice;
							$objp->remise_percent = $objp2->remise_percent;

							//$objp->tva_tx is not overwritten by $objp2 value
							//$objp->default_vat_code is not overwritten by $objp2 value

							$this->constructProductListOption($objp, $opt, $optJson, 0, $selected, $hidepriceinlabel, $filterkey);

							$j++;

							// Add new entry
							// "key" value of json key array is used by jQuery automatically as selected value
							// "label" value of json key array is used by jQuery automatically as text for combo box
							$out .= $opt;
							array_push($outarray, $optJson);
						}
					}
				} else {
					if (!empty($conf->dynamicprices->enabled) && !empty($objp->fk_price_expression)) {
						$price_product = new Product($this->db);
						$price_product->fetch($objp->rowid, '', '', 1);
						$priceparser = new PriceParser($this->db);
						$price_result = $priceparser->parseProduct($price_product);
						if ($price_result >= 0) {
							$objp->price = $price_result;
							$objp->unitprice = $price_result;
							//Calculate the VAT
							$objp->price_ttc = price2num($objp->price) * (1 + ($objp->tva_tx / 100));
							$objp->price_ttc = price2num($objp->price_ttc, 'MU');
						}
					}

					$this->constructProductListOption($objp, $opt, $optJson, $price_level, $selected, $hidepriceinlabel, $filterkey);
					// Add new entry
					// "key" value of json key array is used by jQuery automatically as selected value
					// "label" value of json key array is used by jQuery automatically as text for combo box
					$out .= $opt;
					array_push($outarray, $optJson);
				}

				$i++;
			}

			$out .= '</select>';

			$this->db->free($result);

			if (empty($outputmode)) {
				return $out;
			}
			return $outarray;
		} else {
			dol_print_error($this->db);
		}
	}

	/**
	 * Function to forge the string with OPTIONs of SELECT.
	 * This define value for &$opt and &$optJson.
	 * This function is called by select_produits_list().
	 *
	 * @param 	resource	$objp			    Resultset of fetch
	 * @param 	string		$opt			    Option (var used for returned value in string option format)
	 * @param 	string		$optJson		    Option (var used for returned value in json format)
	 * @param 	int			$price_level	    Price level
	 * @param 	string		$selected		    Preselected value
	 * @param   int         $hidepriceinlabel   Hide price in label
	 * @param   string      $filterkey          Filter key to highlight
	 * @param	int			$novirtualstock 	Do not load virtual stock, even if slow option STOCK_SHOW_VIRTUAL_STOCK_IN_PRODUCTS_COMBO is on.
	 * @return	void
	 */
	protected function constructProductListOption(&$objp, &$opt, &$optJson, $price_level, $selected, $hidepriceinlabel = 0, $filterkey = '', $novirtualstock = 0)
	{
		global $langs, $conf, $user;

		$outkey = '';
		$outval = '';
		$outref = '';
		$outlabel = '';
		$outlabel_translated = '';
		$outdesc = '';
		$outdesc_translated = '';
		$outbarcode = '';
		$outorigin = '';
		$outtype = '';
		$outprice_ht = '';
		$outprice_ttc = '';
		$outpricebasetype = '';
		$outtva_tx = '';
		$outdefault_vat_code = '';
		$outqty = 1;
		$outdiscount = 0;

		$maxlengtharticle = (empty($conf->global->PRODUCT_MAX_LENGTH_COMBO) ? 48 : $conf->global->PRODUCT_MAX_LENGTH_COMBO);

		$label = $objp->label;
		if (!empty($objp->label_translated)) {
			$label = $objp->label_translated;
		}
		if (!empty($filterkey) && $filterkey != '') {
			$label = preg_replace('/('.preg_quote($filterkey, '/').')/i', '<strong>$1</strong>', $label, 1);
		}

		$outkey = $objp->rowid;
		$outref = $objp->ref;
		$outrefcust = empty($objp->custref) ? '' : $objp->custref;
		$outlabel = $objp->label;
		$outdesc = $objp->description;
		if (!empty($conf->global->MAIN_MULTILANGS)) {
			$outlabel_translated = $objp->label_translated;
			$outdesc_translated = $objp->description_translated;
		}
		$outbarcode = $objp->barcode;
		$outorigin = $objp->fk_country;
		$outpbq = empty($objp->price_by_qty_rowid) ? '' : $objp->price_by_qty_rowid;

		$outtype = $objp->fk_product_type;
		$outdurationvalue = $outtype == Product::TYPE_SERVICE ?substr($objp->duration, 0, dol_strlen($objp->duration) - 1) : '';
		$outdurationunit = $outtype == Product::TYPE_SERVICE ?substr($objp->duration, -1) : '';

		if ($outorigin && !empty($conf->global->PRODUCT_SHOW_ORIGIN_IN_COMBO)) {
			require_once DOL_DOCUMENT_ROOT.'/core/lib/company.lib.php';
		}

		// Units
		$outvalUnits = '';
		if (!empty($conf->global->PRODUCT_USE_UNITS)) {
			if (!empty($objp->unit_short)) {
				$outvalUnits .= ' - '.$objp->unit_short;
			}
		}
		if (!empty($conf->global->PRODUCT_SHOW_DIMENSIONS_IN_COMBO)) {
			if (!empty($objp->weight) && $objp->weight_units !== null) {
				$unitToShow = showDimensionInBestUnit($objp->weight, $objp->weight_units, 'weight', $langs);
				$outvalUnits .= ' - '.$unitToShow;
			}
			if ((!empty($objp->length) || !empty($objp->width) || !empty($objp->height)) && $objp->length_units !== null) {
				$unitToShow = $objp->length.' x '.$objp->width.' x '.$objp->height.' '.measuringUnitString(0, 'size', $objp->length_units);
				$outvalUnits .= ' - '.$unitToShow;
			}
			if (!empty($objp->surface) && $objp->surface_units !== null) {
				$unitToShow = showDimensionInBestUnit($objp->surface, $objp->surface_units, 'surface', $langs);
				$outvalUnits .= ' - '.$unitToShow;
			}
			if (!empty($objp->volume) && $objp->volume_units !== null) {
				$unitToShow = showDimensionInBestUnit($objp->volume, $objp->volume_units, 'volume', $langs);
				$outvalUnits .= ' - '.$unitToShow;
			}
		}
		if ($outdurationvalue && $outdurationunit) {
			$da = array(
				'h' => $langs->trans('Hour'),
				'd' => $langs->trans('Day'),
				'w' => $langs->trans('Week'),
				'm' => $langs->trans('Month'),
				'y' => $langs->trans('Year')
			);
			if (isset($da[$outdurationunit])) {
				$outvalUnits .= ' - '.$outdurationvalue.' '.$langs->transnoentities($da[$outdurationunit].($outdurationvalue > 1 ? 's' : ''));
			}
		}

		$opt = '<option value="'.$objp->rowid.'"';
		$opt .= ($objp->rowid == $selected) ? ' selected' : '';
		if (!empty($objp->price_by_qty_rowid) && $objp->price_by_qty_rowid > 0) {
			$opt .= ' pbq="'.$objp->price_by_qty_rowid.'" data-pbq="'.$objp->price_by_qty_rowid.'" data-pbqup="'.$objp->price_by_qty_unitprice.'" data-pbqbase="'.$objp->price_by_qty_price_base_type.'" data-pbqqty="'.$objp->price_by_qty_quantity.'" data-pbqpercent="'.$objp->price_by_qty_remise_percent.'"';
		}
		if (!empty($conf->stock->enabled) && isset($objp->stock) && ($objp->fk_product_type == Product::TYPE_PRODUCT || !empty($conf->global->STOCK_SUPPORTS_SERVICES))) {
			if (!empty($user->rights->stock->lire)) {
				if ($objp->stock > 0) {
					$opt .= ' class="product_line_stock_ok"';
				} elseif ($objp->stock <= 0) {
					$opt .= ' class="product_line_stock_too_low"';
				}
			}
		}
		if (!empty($conf->global->PRODUIT_TEXTS_IN_THIRDPARTY_LANGUAGE)) {
			$opt .= ' data-labeltrans="'.$outlabel_translated.'"';
			$opt .= ' data-desctrans="'.dol_escape_htmltag($outdesc_translated).'"';
		}
		$opt .= '>';
		$opt .= $objp->ref;
		if (!empty($objp->custref)) {
			$opt.= ' (' . $objp->custref . ')';
		}
		if ($outbarcode) {
			$opt .= ' ('.$outbarcode.')';
		}
		$opt .= ' - '.dol_trunc($label, $maxlengtharticle);
		if ($outorigin && !empty($conf->global->PRODUCT_SHOW_ORIGIN_IN_COMBO)) {
			$opt .= ' ('.getCountry($outorigin, 1).')';
		}

		$objRef = $objp->ref;
		if (!empty($objp->custref)) {
			$objRef .= ' (' . $objp->custref . ')';
		}
		if (!empty($filterkey) && $filterkey != '') {
			$objRef = preg_replace('/('.preg_quote($filterkey, '/').')/i', '<strong>$1</strong>', $objRef, 1);
		}
		$outval .= $objRef;
		if ($outbarcode) {
			$outval .= ' ('.$outbarcode.')';
		}
		$outval .= ' - '.dol_trunc($label, $maxlengtharticle);
		if ($outorigin && !empty($conf->global->PRODUCT_SHOW_ORIGIN_IN_COMBO)) {
			$outval .= ' ('.getCountry($outorigin, 1).')';
		}

		// Units
		$opt .= $outvalUnits;
		$outval .= $outvalUnits;

		$found = 0;

		// Multiprice
		// If we need a particular price level (from 1 to n)
		if (empty($hidepriceinlabel) && $price_level >= 1 && (!empty($conf->global->PRODUIT_MULTIPRICES) || !empty($conf->global->PRODUIT_CUSTOMER_PRICES_BY_QTY_MULTIPRICES))) {
			$sql = "SELECT price, price_ttc, price_base_type, tva_tx, default_vat_code";
			$sql .= " FROM ".$this->db->prefix()."product_price";
			$sql .= " WHERE fk_product = ".((int) $objp->rowid);
			$sql .= " AND entity IN (".getEntity('productprice').")";
			$sql .= " AND price_level = ".((int) $price_level);
			$sql .= " ORDER BY date_price DESC, rowid DESC"; // Warning DESC must be both on date_price and rowid.
			$sql .= " LIMIT 1";

			dol_syslog(get_class($this).'::constructProductListOption search price for product '.$objp->rowid.' AND level '.$price_level.'', LOG_DEBUG);
			$result2 = $this->db->query($sql);
			if ($result2) {
				$objp2 = $this->db->fetch_object($result2);
				if ($objp2) {
					$found = 1;
					if ($objp2->price_base_type == 'HT') {
						$opt .= ' - '.price($objp2->price, 1, $langs, 0, 0, -1, $conf->currency).' '.$langs->trans("HT");
						$outval .= ' - '.price($objp2->price, 0, $langs, 0, 0, -1, $conf->currency).' '.$langs->transnoentities("HT");
					} else {
						$opt .= ' - '.price($objp2->price_ttc, 1, $langs, 0, 0, -1, $conf->currency).' '.$langs->trans("TTC");
						$outval .= ' - '.price($objp2->price_ttc, 0, $langs, 0, 0, -1, $conf->currency).' '.$langs->transnoentities("TTC");
					}
					$outprice_ht = price($objp2->price);
					$outprice_ttc = price($objp2->price_ttc);
					$outpricebasetype = $objp2->price_base_type;
					if (!empty($conf->global->PRODUIT_MULTIPRICES_USE_VAT_PER_LEVEL)) {  // using this option is a bug. kept for backward compatibility
						$outtva_tx = $objp2->tva_tx;						// We use the vat rate on line of multiprice
						$outdefault_vat_code = $objp2->default_vat_code;	// We use the vat code on line of multiprice
					} else {
						$outtva_tx = $objp->tva_tx;							// We use the vat rate of product, not the one on line of multiprice
						$outdefault_vat_code = $objp->default_vat_code;		// We use the vat code or product, not the one on line of multiprice
					}
				}
			} else {
				dol_print_error($this->db);
			}
		}

		// Price by quantity
		if (empty($hidepriceinlabel) && !empty($objp->quantity) && $objp->quantity >= 1 && (!empty($conf->global->PRODUIT_CUSTOMER_PRICES_BY_QTY) || !empty($conf->global->PRODUIT_CUSTOMER_PRICES_BY_QTY_MULTIPRICES))) {
			$found = 1;
			$outqty = $objp->quantity;
			$outdiscount = $objp->remise_percent;
			if ($objp->quantity == 1) {
				$opt .= ' - '.price($objp->unitprice, 1, $langs, 0, 0, -1, $conf->currency)."/";
				$outval .= ' - '.price($objp->unitprice, 0, $langs, 0, 0, -1, $conf->currency)."/";
				$opt .= $langs->trans("Unit"); // Do not use strtolower because it breaks utf8 encoding
				$outval .= $langs->transnoentities("Unit");
			} else {
				$opt .= ' - '.price($objp->price, 1, $langs, 0, 0, -1, $conf->currency)."/".$objp->quantity;
				$outval .= ' - '.price($objp->price, 0, $langs, 0, 0, -1, $conf->currency)."/".$objp->quantity;
				$opt .= $langs->trans("Units"); // Do not use strtolower because it breaks utf8 encoding
				$outval .= $langs->transnoentities("Units");
			}

			$outprice_ht = price($objp->unitprice);
			$outprice_ttc = price($objp->unitprice * (1 + ($objp->tva_tx / 100)));
			$outpricebasetype = $objp->price_base_type;
			$outtva_tx = $objp->tva_tx;							// This value is the value on product when constructProductListOption is called by select_produits_list even if other field $objp-> are from table price_by_qty
			$outdefault_vat_code = $objp->default_vat_code;		// This value is the value on product when constructProductListOption is called by select_produits_list even if other field $objp-> are from table price_by_qty
		}
		if (empty($hidepriceinlabel) && !empty($objp->quantity) && $objp->quantity >= 1) {
			$opt .= " (".price($objp->unitprice, 1, $langs, 0, 0, -1, $conf->currency)."/".$langs->trans("Unit").")"; // Do not use strtolower because it breaks utf8 encoding
			$outval .= " (".price($objp->unitprice, 0, $langs, 0, 0, -1, $conf->currency)."/".$langs->transnoentities("Unit").")"; // Do not use strtolower because it breaks utf8 encoding
		}
		if (empty($hidepriceinlabel) && !empty($objp->remise_percent) && $objp->remise_percent >= 1) {
			$opt .= " - ".$langs->trans("Discount")." : ".vatrate($objp->remise_percent).' %';
			$outval .= " - ".$langs->transnoentities("Discount")." : ".vatrate($objp->remise_percent).' %';
		}

		// Price by customer
		if (empty($hidepriceinlabel) && !empty($conf->global->PRODUIT_CUSTOMER_PRICES)) {
			if (!empty($objp->idprodcustprice)) {
				$found = 1;

				if ($objp->custprice_base_type == 'HT') {
					$opt .= ' - '.price($objp->custprice, 1, $langs, 0, 0, -1, $conf->currency).' '.$langs->trans("HT");
					$outval .= ' - '.price($objp->custprice, 0, $langs, 0, 0, -1, $conf->currency).' '.$langs->transnoentities("HT");
				} else {
					$opt .= ' - '.price($objp->custprice_ttc, 1, $langs, 0, 0, -1, $conf->currency).' '.$langs->trans("TTC");
					$outval .= ' - '.price($objp->custprice_ttc, 0, $langs, 0, 0, -1, $conf->currency).' '.$langs->transnoentities("TTC");
				}

				$outprice_ht = price($objp->custprice);
				$outprice_ttc = price($objp->custprice_ttc);
				$outpricebasetype = $objp->custprice_base_type;
				$outtva_tx = $objp->custtva_tx;
				$outdefault_vat_code = $objp->custdefault_vat_code;
			}
		}

		// If level no defined or multiprice not found, we used the default price
		if (empty($hidepriceinlabel) && !$found) {
			if ($objp->price_base_type == 'HT') {
				$opt .= ' - '.price($objp->price, 1, $langs, 0, 0, -1, $conf->currency).' '.$langs->trans("HT");
				$outval .= ' - '.price($objp->price, 0, $langs, 0, 0, -1, $conf->currency).' '.$langs->transnoentities("HT");
			} else {
				$opt .= ' - '.price($objp->price_ttc, 1, $langs, 0, 0, -1, $conf->currency).' '.$langs->trans("TTC");
				$outval .= ' - '.price($objp->price_ttc, 0, $langs, 0, 0, -1, $conf->currency).' '.$langs->transnoentities("TTC");
			}
			$outprice_ht = price($objp->price);
			$outprice_ttc = price($objp->price_ttc);
			$outpricebasetype = $objp->price_base_type;
			$outtva_tx = $objp->tva_tx;
			$outdefault_vat_code = $objp->default_vat_code;
		}

		if (!empty($conf->stock->enabled) && isset($objp->stock) && ($objp->fk_product_type == Product::TYPE_PRODUCT || !empty($conf->global->STOCK_SUPPORTS_SERVICES))) {
			if (!empty($user->rights->stock->lire)) {
				$opt .= ' - '.$langs->trans("Stock").': '.price(price2num($objp->stock, 'MS'));

				if ($objp->stock > 0) {
					$outval .= ' - <span class="product_line_stock_ok">';
				} elseif ($objp->stock <= 0) {
					$outval .= ' - <span class="product_line_stock_too_low">';
				}
				$outval .= $langs->transnoentities("Stock").': '.price(price2num($objp->stock, 'MS'));
				$outval .= '</span>';
				if (empty($novirtualstock) && !empty($conf->global->STOCK_SHOW_VIRTUAL_STOCK_IN_PRODUCTS_COMBO)) {  // Warning, this option may slow down combo list generation
					$langs->load("stocks");

					$tmpproduct = new Product($this->db);
					$tmpproduct->fetch($objp->rowid, '', '', '', 1, 1, 1); // Load product without lang and prices arrays (we just need to make ->virtual_stock() after)
					$tmpproduct->load_virtual_stock();
					$virtualstock = $tmpproduct->stock_theorique;

					$opt .= ' - '.$langs->trans("VirtualStock").':'.$virtualstock;

					$outval .= ' - '.$langs->transnoentities("VirtualStock").':';
					if ($virtualstock > 0) {
						$outval .= '<span class="product_line_stock_ok">';
					} elseif ($virtualstock <= 0) {
						$outval .= '<span class="product_line_stock_too_low">';
					}
					$outval .= $virtualstock;
					$outval .= '</span>';

					unset($tmpproduct);
				}
			}
		}

		$opt .= "</option>\n";
		$optJson = array(
			'key'=>$outkey,
			'value'=>$outref,
			'label'=>$outval,
			'label2'=>$outlabel,
			'desc'=>$outdesc,
			'type'=>$outtype,
			'price_ht'=>price2num($outprice_ht),
			'price_ttc'=>price2num($outprice_ttc),
			'pricebasetype'=>$outpricebasetype,
			'tva_tx'=>$outtva_tx,
			'default_vat_code'=>$outdefault_vat_code,
			'qty'=>$outqty,
			'discount'=>$outdiscount,
			'duration_value'=>$outdurationvalue,
			'duration_unit'=>$outdurationunit,
			'pbq'=>$outpbq,
			'labeltrans'=>$outlabel_translated,
			'desctrans'=>$outdesc_translated,
			'ref_customer'=>$outrefcust
		);
	}

	// phpcs:disable PEAR.NamingConventions.ValidFunctionName.ScopeNotCamelCaps
	/**
	 *	Return list of products for customer (in Ajax if Ajax activated or go to select_produits_fournisseurs_list)
	 *
	 *	@param	int		$socid			Id third party
	 *	@param  string	$selected       Preselected product
	 *	@param  string	$htmlname       Name of HTML Select
	 *  @param	string	$filtertype     Filter on product type (''=nofilter, 0=product, 1=service)
	 *	@param  string	$filtre			For a SQL filter
	 *	@param	array	$ajaxoptions	Options for ajax_autocompleter
	 *  @param	int		$hidelabel		Hide label (0=no, 1=yes)
	 *  @param  int     $alsoproductwithnosupplierprice    1=Add also product without supplier prices
	 *  @param	string	$morecss		More CSS
	 *  @param	string	$placeholder	Placeholder
	 *	@return	void
	 */
	public function select_produits_fournisseurs($socid, $selected = '', $htmlname = 'productid', $filtertype = '', $filtre = '', $ajaxoptions = array(), $hidelabel = 0, $alsoproductwithnosupplierprice = 0, $morecss = '', $placeholder = '')
	{
		// phpcs:enable
		global $langs, $conf;
		global $price_level, $status, $finished;

		if (!isset($status)) {
			$status = 1;
		}

		$selected_input_value = '';
		if (!empty($conf->use_javascript_ajax) && !empty($conf->global->PRODUIT_USE_SEARCH_TO_SELECT)) {
			if ($selected > 0) {
				require_once DOL_DOCUMENT_ROOT.'/product/class/product.class.php';
				$producttmpselect = new Product($this->db);
				$producttmpselect->fetch($selected);
				$selected_input_value = $producttmpselect->ref;
				unset($producttmpselect);
			}

			// mode=2 means suppliers products
			$urloption = ($socid > 0 ? 'socid='.$socid.'&' : '').'htmlname='.$htmlname.'&outjson=1&price_level='.$price_level.'&type='.$filtertype.'&mode=2&status='.$status.'&finished='.$finished.'&alsoproductwithnosupplierprice='.$alsoproductwithnosupplierprice;
			print ajax_autocompleter($selected, $htmlname, DOL_URL_ROOT.'/product/ajax/products.php', $urloption, $conf->global->PRODUIT_USE_SEARCH_TO_SELECT, 0, $ajaxoptions);
			print ($hidelabel ? '' : $langs->trans("RefOrLabel").' : ').'<input type="text" class="minwidth300" name="search_'.$htmlname.'" id="search_'.$htmlname.'" value="'.$selected_input_value.'"'.($placeholder ? ' placeholder="'.$placeholder.'"' : '').'>';
		} else {
			print $this->select_produits_fournisseurs_list($socid, $selected, $htmlname, $filtertype, $filtre, '', $status, 0, 0, $alsoproductwithnosupplierprice, $morecss, 0, $placeholder);
		}
	}

	// phpcs:disable PEAR.NamingConventions.ValidFunctionName.ScopeNotCamelCaps
	/**
	 *	Return list of suppliers products
	 *
	 *	@param	int		$socid   			Id of supplier thirdparty (0 = no filter)
	 *	@param  int		$selected       	Product price pre-selected (must be 'id' in product_fournisseur_price or 'idprod_IDPROD')
	 *	@param  string	$htmlname       	Name of HTML select
	 *  @param	string	$filtertype     	Filter on product type (''=nofilter, 0=product, 1=service)
	 *	@param  string	$filtre         	Generic filter. Data must not come from user input.
	 *	@param  string	$filterkey      	Filter of produdts
	 *  @param  int		$statut         	-1=Return all products, 0=Products not on buy, 1=Products on buy
	 *  @param  int		$outputmode     	0=HTML select string, 1=Array
	 *  @param  int     $limit          	Limit of line number
	 *  @param  int     $alsoproductwithnosupplierprice    1=Add also product without supplier prices
	 *  @param	string	$morecss			Add more CSS
	 *  @param	int		$showstockinlist	Show stock information (slower).
	 *  @param	string	$placeholder		Placeholder
	 *  @return array           			Array of keys for json
	 */
	public function select_produits_fournisseurs_list($socid, $selected = '', $htmlname = 'productid', $filtertype = '', $filtre = '', $filterkey = '', $statut = -1, $outputmode = 0, $limit = 100, $alsoproductwithnosupplierprice = 0, $morecss = '', $showstockinlist = 0, $placeholder = '')
	{
		// phpcs:enable
		global $langs, $conf, $user;
		global $hookmanager;

		$out = '';
		$outarray = array();

		$maxlengtharticle = (empty($conf->global->PRODUCT_MAX_LENGTH_COMBO) ? 48 : $conf->global->PRODUCT_MAX_LENGTH_COMBO);

		$langs->load('stocks');
		// Units
		if (!empty($conf->global->PRODUCT_USE_UNITS)) {
			$langs->load('other');
		}

		$sql = "SELECT p.rowid, p.ref, p.label, p.price, p.duration, p.fk_product_type, p.stock,";
		$sql .= " pfp.ref_fourn, pfp.rowid as idprodfournprice, pfp.price as fprice, pfp.quantity, pfp.remise_percent, pfp.remise, pfp.unitprice,";
		$sql .= " pfp.fk_supplier_price_expression, pfp.fk_product, pfp.tva_tx, pfp.default_vat_code, pfp.fk_soc, s.nom as name,";
		$sql .= " pfp.supplier_reputation";
		// if we use supplier description of the products
		if (!empty($conf->global->PRODUIT_FOURN_TEXTS)) {
			$sql .= " ,pfp.desc_fourn as description";
		} else {
			$sql .= " ,p.description";
		}
		// Units
		if (!empty($conf->global->PRODUCT_USE_UNITS)) {
			$sql .= ", u.label as unit_long, u.short_label as unit_short, p.weight, p.weight_units, p.length, p.length_units, p.width, p.width_units, p.height, p.height_units, p.surface, p.surface_units, p.volume, p.volume_units";
		}
		if (isModEnabled('barcode')) {
			$sql .= ", pfp.barcode";
		}
		$sql .= " FROM ".$this->db->prefix()."product as p";
		$sql .= " LEFT JOIN ".$this->db->prefix()."product_fournisseur_price as pfp ON ( p.rowid = pfp.fk_product AND pfp.entity IN (".getEntity('product').") )";
		if ($socid > 0) {
			$sql .= " AND pfp.fk_soc = ".((int) $socid);
		}
		$sql .= " LEFT JOIN ".$this->db->prefix()."societe as s ON pfp.fk_soc = s.rowid";
		// Units
		if (!empty($conf->global->PRODUCT_USE_UNITS)) {
			$sql .= " LEFT JOIN ".$this->db->prefix()."c_units u ON u.rowid = p.fk_unit";
		}
		$sql .= " WHERE p.entity IN (".getEntity('product').")";
		if ($statut != -1) {
			$sql .= " AND p.tobuy = ".((int) $statut);
		}
		if (strval($filtertype) != '') {
			$sql .= " AND p.fk_product_type = ".((int) $filtertype);
		}
		if (!empty($filtre)) {
			$sql .= " ".$filtre;
		}
		// Add where from hooks
		$parameters = array();
		$reshook = $hookmanager->executeHooks('selectSuppliersProductsListWhere', $parameters); // Note that $action and $object may have been modified by hook
		$sql .= $hookmanager->resPrint;
		// Add criteria on ref/label
		if ($filterkey != '') {
			$sql .= ' AND (';
			$prefix = empty($conf->global->PRODUCT_DONOTSEARCH_ANYWHERE) ? '%' : ''; // Can use index if PRODUCT_DONOTSEARCH_ANYWHERE is on
			// For natural search
			$scrit = explode(' ', $filterkey);
			$i = 0;
			if (count($scrit) > 1) {
				$sql .= "(";
			}
			foreach ($scrit as $crit) {
				if ($i > 0) {
					$sql .= " AND ";
				}
				$sql .= "(pfp.ref_fourn LIKE '".$this->db->escape($prefix.$crit)."%' OR p.ref LIKE '".$this->db->escape($prefix.$crit)."%' OR p.label LIKE '".$this->db->escape($prefix.$crit)."%'";
				if (!empty($conf->global->PRODUIT_FOURN_TEXTS)) {
					$sql .= " OR pfp.desc_fourn LIKE '".$this->db->escape($prefix.$crit)."%'";
				}
				$sql .= ")";
				$i++;
			}
			if (count($scrit) > 1) {
				$sql .= ")";
			}
			if (isModEnabled('barcode')) {
				$sql .= " OR p.barcode LIKE '".$this->db->escape($prefix.$filterkey)."%'";
				$sql .= " OR pfp.barcode LIKE '".$this->db->escape($prefix.$filterkey)."%'";
			}
			$sql .= ')';
		}
		$sql .= " ORDER BY pfp.ref_fourn DESC, pfp.quantity ASC";
		$sql .= $this->db->plimit($limit, 0);

		// Build output string

		dol_syslog(get_class($this)."::select_produits_fournisseurs_list", LOG_DEBUG);
		$result = $this->db->query($sql);
		if ($result) {
			require_once DOL_DOCUMENT_ROOT.'/product/dynamic_price/class/price_parser.class.php';
			require_once DOL_DOCUMENT_ROOT.'/core/lib/product.lib.php';

			$num = $this->db->num_rows($result);

			//$out.='<select class="flat" id="select'.$htmlname.'" name="'.$htmlname.'">';	// remove select to have id same with combo and ajax
			$out .= '<select class="flat '.($morecss ? ' '.$morecss : '').'" id="'.$htmlname.'" name="'.$htmlname.'">';
			if (!$selected) {
				$out .= '<option value="-1" selected>'.($placeholder ? $placeholder : '&nbsp;').'</option>';
			} else {
				$out .= '<option value="-1">'.($placeholder ? $placeholder : '&nbsp;').'</option>';
			}

			$i = 0;
			while ($i < $num) {
				$objp = $this->db->fetch_object($result);

				$outkey = $objp->idprodfournprice; // id in table of price
				if (!$outkey && $alsoproductwithnosupplierprice) {
					$outkey = 'idprod_'.$objp->rowid; // id of product
				}

				$outref = $objp->ref;
				$outbarcode = $objp->barcode;
				$outqty = 1;
				$outdiscount = 0;
				$outtype = $objp->fk_product_type;
				$outdurationvalue = $outtype == Product::TYPE_SERVICE ?substr($objp->duration, 0, dol_strlen($objp->duration) - 1) : '';
				$outdurationunit = $outtype == Product::TYPE_SERVICE ?substr($objp->duration, -1) : '';

				// Units
				$outvalUnits = '';
				if (!empty($conf->global->PRODUCT_USE_UNITS)) {
					if (!empty($objp->unit_short)) {
						$outvalUnits .= ' - '.$objp->unit_short;
					}
					if (!empty($objp->weight) && $objp->weight_units !== null) {
						$unitToShow = showDimensionInBestUnit($objp->weight, $objp->weight_units, 'weight', $langs);
						$outvalUnits .= ' - '.$unitToShow;
					}
					if ((!empty($objp->length) || !empty($objp->width) || !empty($objp->height)) && $objp->length_units !== null) {
						$unitToShow = $objp->length.' x '.$objp->width.' x '.$objp->height.' '.measuringUnitString(0, 'size', $objp->length_units);
						$outvalUnits .= ' - '.$unitToShow;
					}
					if (!empty($objp->surface) && $objp->surface_units !== null) {
						$unitToShow = showDimensionInBestUnit($objp->surface, $objp->surface_units, 'surface', $langs);
						$outvalUnits .= ' - '.$unitToShow;
					}
					if (!empty($objp->volume) && $objp->volume_units !== null) {
						$unitToShow = showDimensionInBestUnit($objp->volume, $objp->volume_units, 'volume', $langs);
						$outvalUnits .= ' - '.$unitToShow;
					}
					if ($outdurationvalue && $outdurationunit) {
						$da = array(
							'h' => $langs->trans('Hour'),
							'd' => $langs->trans('Day'),
							'w' => $langs->trans('Week'),
							'm' => $langs->trans('Month'),
							'y' => $langs->trans('Year')
						);
						if (isset($da[$outdurationunit])) {
							$outvalUnits .= ' - '.$outdurationvalue.' '.$langs->transnoentities($da[$outdurationunit].($outdurationvalue > 1 ? 's' : ''));
						}
					}
				}

				$objRef = $objp->ref;
				if ($filterkey && $filterkey != '') {
					$objRef = preg_replace('/('.preg_quote($filterkey, '/').')/i', '<strong>$1</strong>', $objRef, 1);
				}
				$objRefFourn = $objp->ref_fourn;
				if ($filterkey && $filterkey != '') {
					$objRefFourn = preg_replace('/('.preg_quote($filterkey, '/').')/i', '<strong>$1</strong>', $objRefFourn, 1);
				}
				$label = $objp->label;
				if ($filterkey && $filterkey != '') {
					$label = preg_replace('/('.preg_quote($filterkey, '/').')/i', '<strong>$1</strong>', $label, 1);
				}

				$optlabel = $objp->ref;
				if (!empty($objp->idprodfournprice) && ($objp->ref != $objp->ref_fourn)) {
					$optlabel .= ' <span class="opacitymedium">('.$objp->ref_fourn.')</span>';
				}
				if (isModEnabled('barcode') && !empty($objp->barcode)) {
					$optlabel .= ' ('.$outbarcode.')';
				}
				$optlabel .= ' - '.dol_trunc($label, $maxlengtharticle);

				$outvallabel = $objRef;
				if (!empty($objp->idprodfournprice) && ($objp->ref != $objp->ref_fourn)) {
					$outvallabel .= ' ('.$objRefFourn.')';
				}
				if (isModEnabled('barcode') && !empty($objp->barcode)) {
					$outvallabel .= ' ('.$outbarcode.')';
				}
				$outvallabel .= ' - '.dol_trunc($label, $maxlengtharticle);

				// Units
				$optlabel .= $outvalUnits;
				$outvallabel .= $outvalUnits;

				if (!empty($objp->idprodfournprice)) {
					$outqty = $objp->quantity;
					$outdiscount = $objp->remise_percent;
					if (!empty($conf->dynamicprices->enabled) && !empty($objp->fk_supplier_price_expression)) {
						$prod_supplier = new ProductFournisseur($this->db);
						$prod_supplier->product_fourn_price_id = $objp->idprodfournprice;
						$prod_supplier->id = $objp->fk_product;
						$prod_supplier->fourn_qty = $objp->quantity;
						$prod_supplier->fourn_tva_tx = $objp->tva_tx;
						$prod_supplier->fk_supplier_price_expression = $objp->fk_supplier_price_expression;
						$priceparser = new PriceParser($this->db);
						$price_result = $priceparser->parseProductSupplier($prod_supplier);
						if ($price_result >= 0) {
							$objp->fprice = $price_result;
							if ($objp->quantity >= 1) {
								$objp->unitprice = $objp->fprice / $objp->quantity; // Replace dynamically unitprice
							}
						}
					}
					if ($objp->quantity == 1) {
						$optlabel .= ' - '.price($objp->fprice * (!empty($conf->global->DISPLAY_DISCOUNTED_SUPPLIER_PRICE) ? (1 - $objp->remise_percent / 100) : 1), 1, $langs, 0, 0, -1, $conf->currency)."/";
						$outvallabel .= ' - '.price($objp->fprice * (!empty($conf->global->DISPLAY_DISCOUNTED_SUPPLIER_PRICE) ? (1 - $objp->remise_percent / 100) : 1), 0, $langs, 0, 0, -1, $conf->currency)."/";
						$optlabel .= $langs->trans("Unit"); // Do not use strtolower because it breaks utf8 encoding
						$outvallabel .= $langs->transnoentities("Unit");
					} else {
						$optlabel .= ' - '.price($objp->fprice * (!empty($conf->global->DISPLAY_DISCOUNTED_SUPPLIER_PRICE) ? (1 - $objp->remise_percent / 100) : 1), 1, $langs, 0, 0, -1, $conf->currency)."/".$objp->quantity;
						$outvallabel .= ' - '.price($objp->fprice * (!empty($conf->global->DISPLAY_DISCOUNTED_SUPPLIER_PRICE) ? (1 - $objp->remise_percent / 100) : 1), 0, $langs, 0, 0, -1, $conf->currency)."/".$objp->quantity;
						$optlabel .= ' '.$langs->trans("Units"); // Do not use strtolower because it breaks utf8 encoding
						$outvallabel .= ' '.$langs->transnoentities("Units");
					}

					if ($objp->quantity > 1) {
						$optlabel .= " (".price($objp->unitprice * (!empty($conf->global->DISPLAY_DISCOUNTED_SUPPLIER_PRICE) ? (1 - $objp->remise_percent / 100) : 1), 1, $langs, 0, 0, -1, $conf->currency)."/".$langs->trans("Unit").")"; // Do not use strtolower because it breaks utf8 encoding
						$outvallabel .= " (".price($objp->unitprice * (!empty($conf->global->DISPLAY_DISCOUNTED_SUPPLIER_PRICE) ? (1 - $objp->remise_percent / 100) : 1), 0, $langs, 0, 0, -1, $conf->currency)."/".$langs->transnoentities("Unit").")"; // Do not use strtolower because it breaks utf8 encoding
					}
					if ($objp->remise_percent >= 1) {
						$optlabel .= " - ".$langs->trans("Discount")." : ".vatrate($objp->remise_percent).' %';
						$outvallabel .= " - ".$langs->transnoentities("Discount")." : ".vatrate($objp->remise_percent).' %';
					}
					if ($objp->duration) {
						$optlabel .= " - ".$objp->duration;
						$outvallabel .= " - ".$objp->duration;
					}
					if (!$socid) {
						$optlabel .= " - ".dol_trunc($objp->name, 8);
						$outvallabel .= " - ".dol_trunc($objp->name, 8);
					}
					if ($objp->supplier_reputation) {
						//TODO dictionary
						$reputations = array(''=>$langs->trans('Standard'), 'FAVORITE'=>$langs->trans('Favorite'), 'NOTTHGOOD'=>$langs->trans('NotTheGoodQualitySupplier'), 'DONOTORDER'=>$langs->trans('DoNotOrderThisProductToThisSupplier'));

						$optlabel .= " - ".$reputations[$objp->supplier_reputation];
						$outvallabel .= " - ".$reputations[$objp->supplier_reputation];
					}
				} else {
					if (empty($alsoproductwithnosupplierprice)) {     // No supplier price defined for couple product/supplier
						$optlabel .= " - <span class='opacitymedium'>".$langs->trans("NoPriceDefinedForThisSupplier").'</span>';
						$outvallabel .= ' - '.$langs->transnoentities("NoPriceDefinedForThisSupplier");
					} else // No supplier price defined for product, even on other suppliers
					{
						$optlabel .= " - <span class='opacitymedium'>".$langs->trans("NoPriceDefinedForThisSupplier").'</span>';
						$outvallabel .= ' - '.$langs->transnoentities("NoPriceDefinedForThisSupplier");
					}
				}

				if (!empty($conf->stock->enabled) && $showstockinlist && isset($objp->stock) && ($objp->fk_product_type == Product::TYPE_PRODUCT || !empty($conf->global->STOCK_SUPPORTS_SERVICES))) {
					$novirtualstock = ($showstockinlist == 2);

					if (!empty($user->rights->stock->lire)) {
						$outvallabel .= ' - '.$langs->trans("Stock").': '.price(price2num($objp->stock, 'MS'));

						if ($objp->stock > 0) {
							$optlabel .= ' - <span class="product_line_stock_ok">';
						} elseif ($objp->stock <= 0) {
							$optlabel .= ' - <span class="product_line_stock_too_low">';
						}
						$optlabel .= $langs->transnoentities("Stock").':'.price(price2num($objp->stock, 'MS'));
						$optlabel .= '</span>';
						if (empty($novirtualstock) && !empty($conf->global->STOCK_SHOW_VIRTUAL_STOCK_IN_PRODUCTS_COMBO)) {  // Warning, this option may slow down combo list generation
							$langs->load("stocks");

							$tmpproduct = new Product($this->db);
							$tmpproduct->fetch($objp->rowid, '', '', '', 1, 1, 1); // Load product without lang and prices arrays (we just need to make ->virtual_stock() after)
							$tmpproduct->load_virtual_stock();
							$virtualstock = $tmpproduct->stock_theorique;

							$outvallabel .= ' - '.$langs->trans("VirtualStock").':'.$virtualstock;

							$optlabel .= ' - '.$langs->transnoentities("VirtualStock").':';
							if ($virtualstock > 0) {
								$optlabel .= '<span class="product_line_stock_ok">';
							} elseif ($virtualstock <= 0) {
								$optlabel .= '<span class="product_line_stock_too_low">';
							}
							$optlabel .= $virtualstock;
							$optlabel .= '</span>';

							unset($tmpproduct);
						}
					}
				}

				$optstart = '<option value="'.$outkey.'"';
				if ($selected && $selected == $objp->idprodfournprice) {
					$optstart .= ' selected';
				}
				if (empty($objp->idprodfournprice) && empty($alsoproductwithnosupplierprice)) {
					$optstart .= ' disabled';
				}
				if (!empty($objp->idprodfournprice) && $objp->idprodfournprice > 0) {
					$optstart .= ' data-product-id="'.$objp->rowid.'" data-price-id="'.$objp->idprodfournprice.'" data-qty="'.$objp->quantity.'" data-up="'.$objp->unitprice.'" data-discount="'.$outdiscount.'" data-tvatx="'.$objp->tva_tx.'"';
				}
				$optstart .= ' data-description="'.dol_escape_htmltag($objp->description, 0, 1).'"';

				$outarrayentry = array(
					'key' => $outkey,
					'value' => $outref,
					'label' => $outvallabel,
					'qty' => $outqty,
					'price_qty_ht' => price2num($objp->fprice, 'MU'),	// Keep higher resolution for price for the min qty
					'price_unit_ht' => price2num($objp->unitprice, 'MU'),	// This is used to fill the Unit Price
					'price_ht' => price2num($objp->unitprice, 'MU'),		// This is used to fill the Unit Price (for compatibility)
					'tva_tx' => $objp->tva_tx,
					'default_vat_code' => $objp->default_vat_code,
					'discount' => $outdiscount,
					'type' => $outtype,
					'duration_value' => $outdurationvalue,
					'duration_unit' => $outdurationunit,
					'disabled' => (empty($objp->idprodfournprice) ? true : false),
					'description' => $objp->description
				);

				$parameters = array(
					'objp' => &$objp,
					'optstart' => &$optstart,
					'optlabel' => &$optlabel,
					'outvallabel' => &$outvallabel,
					'outarrayentry' => &$outarrayentry
				);
				$reshook = $hookmanager->executeHooks('selectProduitsFournisseurListOption', $parameters, $this);


				// Add new entry
				// "key" value of json key array is used by jQuery automatically as selected value. Example: 'type' = product or service, 'price_ht' = unit price without tax
				// "label" value of json key array is used by jQuery automatically as text for combo box
				$out .= $optstart . ' data-html="'.dol_escape_htmltag($optlabel).'">' . $optlabel . "</option>\n";;
				array_push($outarray, $outarrayentry);

				// Exemple of var_dump $outarray
				// array(1) {[0]=>array(6) {[key"]=>string(1) "2" ["value"]=>string(3) "ppp"
				//           ["label"]=>string(76) "ppp (<strong>f</strong>ff2) - ppp - 20,00 Euros/1unité (20,00 Euros/unité)"
				//      	 ["qty"]=>string(1) "1" ["discount"]=>string(1) "0" ["disabled"]=>bool(false)
				//}
				//var_dump($outval); var_dump(utf8_check($outval)); var_dump(json_encode($outval));
				//$outval=array('label'=>'ppp (<strong>f</strong>ff2) - ppp - 20,00 Euros/ Unité (20,00 Euros/unité)');
				//var_dump($outval); var_dump(utf8_check($outval)); var_dump(json_encode($outval));

				$i++;
			}
			$out .= '</select>';

			$this->db->free($result);

			include_once DOL_DOCUMENT_ROOT.'/core/lib/ajax.lib.php';
			$out .= ajax_combobox($htmlname);

			if (empty($outputmode)) {
				return $out;
			}
			return $outarray;
		} else {
			dol_print_error($this->db);
		}
	}

	// phpcs:disable PEAR.NamingConventions.ValidFunctionName.ScopeNotCamelCaps
	/**
	 *	Return list of suppliers prices for a product
	 *
	 *  @param	    int		$productid       	Id of product
	 *  @param      string	$htmlname        	Name of HTML field
	 *  @param      int		$selected_supplier  Pre-selected supplier if more than 1 result
	 *  @return	    string
	 */
	public function select_product_fourn_price($productid, $htmlname = 'productfournpriceid', $selected_supplier = '')
	{
		// phpcs:enable
		global $langs, $conf;

		$langs->load('stocks');

		$sql = "SELECT p.rowid, p.ref, p.label, p.price, p.duration, pfp.fk_soc,";
		$sql .= " pfp.ref_fourn, pfp.rowid as idprodfournprice, pfp.price as fprice, pfp.remise_percent, pfp.quantity, pfp.unitprice,";
		$sql .= " pfp.fk_supplier_price_expression, pfp.fk_product, pfp.tva_tx, s.nom as name";
		$sql .= " FROM ".$this->db->prefix()."product as p";
		$sql .= " LEFT JOIN ".$this->db->prefix()."product_fournisseur_price as pfp ON p.rowid = pfp.fk_product";
		$sql .= " LEFT JOIN ".$this->db->prefix()."societe as s ON pfp.fk_soc = s.rowid";
		$sql .= " WHERE pfp.entity IN (".getEntity('productsupplierprice').")";
		$sql .= " AND p.tobuy = 1";
		$sql .= " AND s.fournisseur = 1";
		$sql .= " AND p.rowid = ".((int) $productid);
		$sql .= " ORDER BY s.nom, pfp.ref_fourn DESC";

		dol_syslog(get_class($this)."::select_product_fourn_price", LOG_DEBUG);
		$result = $this->db->query($sql);

		if ($result) {
			$num = $this->db->num_rows($result);

			$form = '<select class="flat" id="select_'.$htmlname.'" name="'.$htmlname.'">';

			if (!$num) {
				$form .= '<option value="0">-- '.$langs->trans("NoSupplierPriceDefinedForThisProduct").' --</option>';
			} else {
				require_once DOL_DOCUMENT_ROOT.'/product/dynamic_price/class/price_parser.class.php';
				$form .= '<option value="0">&nbsp;</option>';

				$i = 0;
				while ($i < $num) {
					$objp = $this->db->fetch_object($result);

					$opt = '<option value="'.$objp->idprodfournprice.'"';
					//if there is only one supplier, preselect it
					if ($num == 1 || ($selected_supplier > 0 && $objp->fk_soc == $selected_supplier)) {
						$opt .= ' selected';
					}
					$opt .= '>'.$objp->name.' - '.$objp->ref_fourn.' - ';

					if (!empty($conf->dynamicprices->enabled) && !empty($objp->fk_supplier_price_expression)) {
						$prod_supplier = new ProductFournisseur($this->db);
						$prod_supplier->product_fourn_price_id = $objp->idprodfournprice;
						$prod_supplier->id = $productid;
						$prod_supplier->fourn_qty = $objp->quantity;
						$prod_supplier->fourn_tva_tx = $objp->tva_tx;
						$prod_supplier->fk_supplier_price_expression = $objp->fk_supplier_price_expression;
						$priceparser = new PriceParser($this->db);
						$price_result = $priceparser->parseProductSupplier($prod_supplier);
						if ($price_result >= 0) {
							$objp->fprice = $price_result;
							if ($objp->quantity >= 1) {
								$objp->unitprice = $objp->fprice / $objp->quantity;
							}
						}
					}
					if ($objp->quantity == 1) {
						$opt .= price($objp->fprice * (!empty($conf->global->DISPLAY_DISCOUNTED_SUPPLIER_PRICE) ? (1 - $objp->remise_percent / 100) : 1), 1, $langs, 0, 0, -1, $conf->currency)."/";
					}

					$opt .= $objp->quantity.' ';

					if ($objp->quantity == 1) {
						$opt .= $langs->trans("Unit");
					} else {
						$opt .= $langs->trans("Units");
					}
					if ($objp->quantity > 1) {
						$opt .= " - ";
						$opt .= price($objp->unitprice * (!empty($conf->global->DISPLAY_DISCOUNTED_SUPPLIER_PRICE) ? (1 - $objp->remise_percent / 100) : 1), 1, $langs, 0, 0, -1, $conf->currency)."/".$langs->trans("Unit");
					}
					if ($objp->duration) {
						$opt .= " - ".$objp->duration;
					}
					$opt .= "</option>\n";

					$form .= $opt;
					$i++;
				}
			}

			$form .= '</select>';
			$this->db->free($result);
			return $form;
		} else {
			dol_print_error($this->db);
		}
	}

	// phpcs:disable PEAR.NamingConventions.ValidFunctionName.ScopeNotCamelCaps
	/**
	 *    Return list of delivery address
	 *
	 *    @param    string	$selected          	Id contact pre-selectionn
	 *    @param    int		$socid				Id of company
	 *    @param    string	$htmlname          	Name of HTML field
	 *    @param    int		$showempty         	Add an empty field
	 *    @return	integer|null
	 */
	public function select_address($selected, $socid, $htmlname = 'address_id', $showempty = 0)
	{
		// phpcs:enable
		// looking for users
		$sql = "SELECT a.rowid, a.label";
		$sql .= " FROM ".$this->db->prefix()."societe_address as a";
		$sql .= " WHERE a.fk_soc = ".((int) $socid);
		$sql .= " ORDER BY a.label ASC";

		dol_syslog(get_class($this)."::select_address", LOG_DEBUG);
		$resql = $this->db->query($sql);
		if ($resql) {
			print '<select class="flat" id="select_'.$htmlname.'" name="'.$htmlname.'">';
			if ($showempty) {
				print '<option value="0">&nbsp;</option>';
			}
			$num = $this->db->num_rows($resql);
			$i = 0;
			if ($num) {
				while ($i < $num) {
					$obj = $this->db->fetch_object($resql);

					if ($selected && $selected == $obj->rowid) {
						print '<option value="'.$obj->rowid.'" selected>'.$obj->label.'</option>';
					} else {
						print '<option value="'.$obj->rowid.'">'.$obj->label.'</option>';
					}
					$i++;
				}
			}
			print '</select>';
			return $num;
		} else {
			dol_print_error($this->db);
		}
	}

	// phpcs:disable PEAR.NamingConventions.ValidFunctionName.ScopeNotCamelCaps
	/**
	 *      Load into cache list of payment terms
	 *
	 *      @return     int             Nb of lines loaded, <0 if KO
	 */
	public function load_cache_conditions_paiements()
	{
		// phpcs:enable
		global $langs;

		$num = count($this->cache_conditions_paiements);
		if ($num > 0) {
			return 0; // Cache already loaded
		}

		dol_syslog(__METHOD__, LOG_DEBUG);

		$sql = "SELECT rowid, code, libelle as label, deposit_percent";
		$sql .= " FROM ".$this->db->prefix().'c_payment_term';
		$sql .= " WHERE entity IN (".getEntity('c_payment_term').")";
		$sql .= " AND active > 0";
		$sql .= " ORDER BY sortorder";

		$resql = $this->db->query($sql);
		if ($resql) {
			$num = $this->db->num_rows($resql);
			$i = 0;
			while ($i < $num) {
				$obj = $this->db->fetch_object($resql);

				// Si traduction existe, on l'utilise, sinon on prend le libelle par defaut
				$label = ($langs->trans("PaymentConditionShort".$obj->code) != ("PaymentConditionShort".$obj->code) ? $langs->trans("PaymentConditionShort".$obj->code) : ($obj->label != '-' ? $obj->label : ''));
				$this->cache_conditions_paiements[$obj->rowid]['code'] = $obj->code;
				$this->cache_conditions_paiements[$obj->rowid]['label'] = $label;
				$this->cache_conditions_paiements[$obj->rowid]['deposit_percent'] = $obj->deposit_percent;
				$i++;
			}

			//$this->cache_conditions_paiements=dol_sort_array($this->cache_conditions_paiements, 'label', 'asc', 0, 0, 1);		// We use the field sortorder of table

			return $num;
		} else {
			dol_print_error($this->db);
			return -1;
		}
	}

	// phpcs:disable PEAR.NamingConventions.ValidFunctionName.ScopeNotCamelCaps
	/**
	 *      Load int a cache property th elist of possible delivery delays.
	 *
	 *      @return     int             Nb of lines loaded, <0 if KO
	 */
	public function load_cache_availability()
	{
		// phpcs:enable
		global $langs;

		$num = count($this->cache_availability);	// TODO Use $conf->cache['availability'] instead of $this->cache_availability
		if ($num > 0) {
			return 0; // Cache already loaded
		}

		dol_syslog(__METHOD__, LOG_DEBUG);

		$langs->load('propal');

		$sql = "SELECT rowid, code, label, position";
		$sql .= " FROM ".$this->db->prefix().'c_availability';
		$sql .= " WHERE active > 0";

		$resql = $this->db->query($sql);
		if ($resql) {
			$num = $this->db->num_rows($resql);
			$i = 0;
			while ($i < $num) {
				$obj = $this->db->fetch_object($resql);

				// Si traduction existe, on l'utilise, sinon on prend le libelle par defaut
				$label = ($langs->trans("AvailabilityType".$obj->code) != ("AvailabilityType".$obj->code) ? $langs->trans("AvailabilityType".$obj->code) : ($obj->label != '-' ? $obj->label : ''));
				$this->cache_availability[$obj->rowid]['code'] = $obj->code;
				$this->cache_availability[$obj->rowid]['label'] = $label;
				$this->cache_availability[$obj->rowid]['position'] = $obj->position;
				$i++;
			}

			$this->cache_availability = dol_sort_array($this->cache_availability, 'position', 'asc', 0, 0, 1);

			return $num;
		} else {
			dol_print_error($this->db);
			return -1;
		}
	}

	/**
	 *      Retourne la liste des types de delais de livraison possibles
	 *
	 *      @param	int		$selected       Id du type de delais pre-selectionne
	 *      @param  string	$htmlname       Nom de la zone select
	 *      @param  string	$filtertype     To add a filter
	 *		@param	int		$addempty		Add empty entry
	 * 		@param	string	$morecss		More CSS
	 *		@return	void
	 */
	public function selectAvailabilityDelay($selected = '', $htmlname = 'availid', $filtertype = '', $addempty = 0, $morecss = '')
	{
		global $langs, $user;

		$this->load_cache_availability();

		dol_syslog(__METHOD__." selected=".$selected.", htmlname=".$htmlname, LOG_DEBUG);

		print '<select id="'.$htmlname.'" class="flat'.($morecss ? ' '.$morecss : '').'" name="'.$htmlname.'">';
		if ($addempty) {
			print '<option value="0">&nbsp;</option>';
		}
		foreach ($this->cache_availability as $id => $arrayavailability) {
			if ($selected == $id) {
				print '<option value="'.$id.'" selected>';
			} else {
				print '<option value="'.$id.'">';
			}
			print dol_escape_htmltag($arrayavailability['label']);
			print '</option>';
		}
		print '</select>';
		if ($user->admin) {
			print info_admin($langs->trans("YouCanChangeValuesForThisListFromDictionarySetup"), 1);
		}
		print ajax_combobox($htmlname);
	}

	/**
	 *      Load into cache cache_demand_reason, array of input reasons
	 *
	 *      @return     int             Nb of lines loaded, <0 if KO
	 */
	public function loadCacheInputReason()
	{
		global $langs;

		$num = count($this->cache_demand_reason);	// TODO Use $conf->cache['input_reason'] instead of $this->cache_demand_reason
		if ($num > 0) {
			return 0; // Cache already loaded
		}

		$sql = "SELECT rowid, code, label";
		$sql .= " FROM ".$this->db->prefix().'c_input_reason';
		$sql .= " WHERE active > 0";

		$resql = $this->db->query($sql);
		if ($resql) {
			$num = $this->db->num_rows($resql);
			$i = 0;
			$tmparray = array();
			while ($i < $num) {
				$obj = $this->db->fetch_object($resql);

				// Si traduction existe, on l'utilise, sinon on prend le libelle par defaut
				$label = ($obj->label != '-' ? $obj->label : '');
				if ($langs->trans("DemandReasonType".$obj->code) != ("DemandReasonType".$obj->code)) {
					$label = $langs->trans("DemandReasonType".$obj->code); // So translation key DemandReasonTypeSRC_XXX will work
				}
				if ($langs->trans($obj->code) != $obj->code) {
					$label = $langs->trans($obj->code); // So translation key SRC_XXX will work
				}

				$tmparray[$obj->rowid]['id']   = $obj->rowid;
				$tmparray[$obj->rowid]['code'] = $obj->code;
				$tmparray[$obj->rowid]['label'] = $label;
				$i++;
			}

			$this->cache_demand_reason = dol_sort_array($tmparray, 'label', 'asc', 0, 0, 1);

			unset($tmparray);
			return $num;
		} else {
			dol_print_error($this->db);
			return -1;
		}
	}

	/**
	 *	Return list of input reason (events that triggered an object creation, like after sending an emailing, making an advert, ...)
	 *  List found into table c_input_reason loaded by loadCacheInputReason
	 *
	 *  @param	int		$selected        Id or code of type origin to select by default
	 *  @param  string	$htmlname        Nom de la zone select
	 *  @param  string	$exclude         To exclude a code value (Example: SRC_PROP)
	 *	@param	int		$addempty		 Add an empty entry
	 *  @param  string	$morecss		 Add more css to the HTML select component
	 *  @param	int		$notooltip		 Do not show the tooltip for admin
	 *	@return	void
	 */
	public function selectInputReason($selected = '', $htmlname = 'demandreasonid', $exclude = '', $addempty = 0, $morecss = '', $notooltip = 0)
	{
		global $langs, $user;

		$this->loadCacheInputReason();

		print '<select class="flat'.($morecss ? ' '.$morecss : '').'" id="select_'.$htmlname.'" name="'.$htmlname.'">';
		if ($addempty) {
			print '<option value="0"'.(empty($selected) ? ' selected' : '').'>&nbsp;</option>';
		}
		foreach ($this->cache_demand_reason as $id => $arraydemandreason) {
			if ($arraydemandreason['code'] == $exclude) {
				continue;
			}

			if ($selected && ($selected == $arraydemandreason['id'] || $selected == $arraydemandreason['code'])) {
				print '<option value="'.$arraydemandreason['id'].'" selected>';
			} else {
				print '<option value="'.$arraydemandreason['id'].'">';
			}
			$label = $arraydemandreason['label']; // Translation of label was already done into the ->loadCacheInputReason
			print $langs->trans($label);
			print '</option>';
		}
		print '</select>';
		if ($user->admin && empty($notooltip)) {
			print info_admin($langs->trans("YouCanChangeValuesForThisListFromDictionarySetup"), 1);
		}
		print ajax_combobox('select_'.$htmlname);
	}

	// phpcs:disable PEAR.NamingConventions.ValidFunctionName.ScopeNotCamelCaps
	/**
	 *      Charge dans cache la liste des types de paiements possibles
	 *
	 *      @return     int                 Nb of lines loaded, <0 if KO
	 */
	public function load_cache_types_paiements()
	{
		// phpcs:enable
		global $langs;

		$num = count($this->cache_types_paiements);		// TODO Use $conf->cache['payment_mode'] instead of $this->cache_types_paiements
		if ($num > 0) {
			return $num; // Cache already loaded
		}

		dol_syslog(__METHOD__, LOG_DEBUG);

		$this->cache_types_paiements = array();

		$sql = "SELECT id, code, libelle as label, type, active";
		$sql .= " FROM ".$this->db->prefix()."c_paiement";
		$sql .= " WHERE entity IN (".getEntity('c_paiement').")";

		$resql = $this->db->query($sql);
		if ($resql) {
			$num = $this->db->num_rows($resql);
			$i = 0;
			while ($i < $num) {
				$obj = $this->db->fetch_object($resql);

				// Si traduction existe, on l'utilise, sinon on prend le libelle par defaut
				$label = ($langs->transnoentitiesnoconv("PaymentTypeShort".$obj->code) != ("PaymentTypeShort".$obj->code) ? $langs->transnoentitiesnoconv("PaymentTypeShort".$obj->code) : ($obj->label != '-' ? $obj->label : ''));
				$this->cache_types_paiements[$obj->id]['id'] = $obj->id;
				$this->cache_types_paiements[$obj->id]['code'] = $obj->code;
				$this->cache_types_paiements[$obj->id]['label'] = $label;
				$this->cache_types_paiements[$obj->id]['type'] = $obj->type;
				$this->cache_types_paiements[$obj->id]['active'] = $obj->active;
				$i++;
			}

			$this->cache_types_paiements = dol_sort_array($this->cache_types_paiements, 'label', 'asc', 0, 0, 1);

			return $num;
		} else {
			dol_print_error($this->db);
			return -1;
		}
	}


	// phpcs:disable PEAR.NamingConventions.ValidFunctionName.ScopeNotCamelCaps
	/**
	 *	print list of payment modes.
	 *	Constant MAIN_DEFAULT_PAYMENT_TERM_ID can used to set default value but scope is all application, probably not what you want.
	 *	See instead to force the default value by the caller.
	 *
	 *	@param	int		$selected			Id of payment term to preselect by default
	 *	@param	string	$htmlname			Nom de la zone select
	 *	@param	int		$filtertype			If > 0, include payment terms with deposit percentage (for objects other than invoices and invoice templates)
	 *	@param	int		$addempty			Add an empty entry
	 *	@param	int		$noinfoadmin		0=Add admin info, 1=Disable admin info
	 *	@param	string	$morecss			Add more CSS on select tag
	 *	@param	string	$deposit_percent	< 0 : deposit_percent input makes no sense (for example, in list filters)
	 *										0 : use default deposit percentage from entry
	 *										> 0 : force deposit percentage (for example, from company object)
	 *	@return	void
	 *  @deprecated
	 */
	public function select_conditions_paiements($selected = 0, $htmlname = 'condid', $filtertype = -1, $addempty = 0, $noinfoadmin = 0, $morecss = '', $deposit_percent = -1)
	{
		// phpcs:enable
		print $this->getSelectConditionsPaiements($selected, $htmlname, $filtertype, $addempty, $noinfoadmin, $morecss, $deposit_percent = -1);
	}


	/**
	 *	Return list of payment modes.
	 *	Constant MAIN_DEFAULT_PAYMENT_TERM_ID can used to set default value but scope is all application, probably not what you want.
	 *	See instead to force the default value by the caller.
	 *
	 *	@param	int		$selected			Id of payment term to preselect by default
	 *	@param	string	$htmlname			Nom de la zone select
	 *	@param	int		$filtertype			If > 0, include payment terms with deposit percentage (for objects other than invoices and invoice templates)
	 *	@param	int		$addempty			Add an empty entry
	 *	@param	int		$noinfoadmin		0=Add admin info, 1=Disable admin info
	 *	@param	string	$morecss			Add more CSS on select tag
	 * 	@param	string	$deposit_percent	< 0 : deposit_percent input makes no sense (for example, in list filters)
	 *										0 : use default deposit percentage from entry
	 *										> 0 : force deposit percentage (for example, from company object)
	 *	@return	string						String for the HTML select component
	 */
	public function getSelectConditionsPaiements($selected = 0, $htmlname = 'condid', $filtertype = -1, $addempty = 0, $noinfoadmin = 0, $morecss = '', $deposit_percent = -1)
	{
		global $langs, $user, $conf;

		$out = '';
		dol_syslog(__METHOD__." selected=".$selected.", htmlname=".$htmlname, LOG_DEBUG);

		$this->load_cache_conditions_paiements();

		// Set default value if not already set by caller
		if (empty($selected) && !empty($conf->global->MAIN_DEFAULT_PAYMENT_TERM_ID)) {
			$selected = $conf->global->MAIN_DEFAULT_PAYMENT_TERM_ID;
		}

		$out.=  '<select id="'.$htmlname.'" class="flat selectpaymentterms'.($morecss ? ' '.$morecss : '').'" name="'.$htmlname.'">';
		if ($addempty) {
			$out.=  '<option value="0">&nbsp;</option>';
		}

		$selectedDepositPercent = null;

		foreach ($this->cache_conditions_paiements as $id => $arrayconditions) {
			if ($filtertype <= 0 && !empty($arrayconditions['deposit_percent'])) {
				continue;
			}

			if ($selected == $id) {
				$selectedDepositPercent = $deposit_percent > 0 ? $deposit_percent : $arrayconditions['deposit_percent'];
				$out .= '<option value="'.$id.'" data-deposit_percent="' . $arrayconditions['deposit_percent'] . '" selected>';
			} else {
				$out .= '<option value="'.$id.'" data-deposit_percent="' . $arrayconditions['deposit_percent'] . '">';
			}
			$label = $arrayconditions['label'];

			if (!empty($arrayconditions['deposit_percent'])) {
				$label = str_replace('__DEPOSIT_PERCENT__', $deposit_percent > 0 ? $deposit_percent : $arrayconditions['deposit_percent'], $label);
			}

			$out.= $label;
			$out.= '</option>';
		}
		$out.=  '</select>';
		if ($user->admin && empty($noinfoadmin)) {
			$out.=  info_admin($langs->trans("YouCanChangeValuesForThisListFromDictionarySetup"), 1);
		}
		$out.=  ajax_combobox($htmlname);

		if ($deposit_percent >= 0) {
			$out .= ' <span id="'.$htmlname.'_deposit_percent_container"' . (empty($selectedDepositPercent) ? ' style="display: none"' : '') . '>';
			$out .= $langs->trans('DepositPercent') . ' : ';
			$out .= '<input id="'.$htmlname.'_deposit_percent" name="'.$htmlname.'_deposit_percent" class="maxwidth50" value="' . strval($deposit_percent) . '" />';
			$out .= '</span>';
			$out .= '
				<script>
					$(document).ready(function () {
						$("#' . $htmlname . '").change(function () {
							let $selected = $(this).find("option:selected");
							let depositPercent = $selected.attr("data-deposit_percent");

							if (depositPercent.length > 0) {
								$("#'.$htmlname.'_deposit_percent_container").show().find("#'.$htmlname.'_deposit_percent").val(depositPercent);
							} else {
								$("#'.$htmlname.'_deposit_percent_container").hide();
							}

							return true;
						});
					});
				</script>';
		}

		return $out;
	}


	// phpcs:disable PEAR.NamingConventions.ValidFunctionName.ScopeNotCamelCaps
	/**
	 *      Return list of payment methods
	 *      Constant MAIN_DEFAULT_PAYMENT_TYPE_ID can used to set default value but scope is all application, probably not what you want.
	 *
	 *      @param	string	$selected       Id or code or preselected payment mode
	 *      @param  string	$htmlname       Name of select field
	 *      @param  string	$filtertype     To filter on field type in llx_c_paiement ('CRDT' or 'DBIT' or array('code'=>xx,'label'=>zz))
	 *      @param  int		$format         0=id+label, 1=code+code, 2=code+label, 3=id+code
	 *      @param  int		$empty			1=can be empty, 0 otherwise
	 * 		@param	int		$noadmininfo	0=Add admin info, 1=Disable admin info
	 *      @param  int		$maxlength      Max length of label
	 *      @param  int     $active         Active or not, -1 = all
	 *      @param  string  $morecss        Add more CSS on select tag
	 *      @param	int		$nooutput		1=Return string, do not send to output
	 * 		@return	string|void				String for the HTML select component
	 */
	public function select_types_paiements($selected = '', $htmlname = 'paiementtype', $filtertype = '', $format = 0, $empty = 1, $noadmininfo = 0, $maxlength = 0, $active = 1, $morecss = '', $nooutput = 0)
	{
		// phpcs:enable
		global $langs, $user, $conf;

		$out = '';

		dol_syslog(__METHOD__." ".$selected.", ".$htmlname.", ".$filtertype.", ".$format, LOG_DEBUG);

		$filterarray = array();
		if ($filtertype == 'CRDT') {
			$filterarray = array(0, 2, 3);
		} elseif ($filtertype == 'DBIT') {
			$filterarray = array(1, 2, 3);
		} elseif ($filtertype != '' && $filtertype != '-1') {
			$filterarray = explode(',', $filtertype);
		}

		$this->load_cache_types_paiements();

		// Set default value if not already set by caller
		if (empty($selected) && !empty($conf->global->MAIN_DEFAULT_PAYMENT_TYPE_ID)) {
			$selected = $conf->global->MAIN_DEFAULT_PAYMENT_TYPE_ID;
		}

		$out .= '<select id="select'.$htmlname.'" class="flat selectpaymenttypes'.($morecss ? ' '.$morecss : '').'" name="'.$htmlname.'">';
		if ($empty) {
			$out .= '<option value="">&nbsp;</option>';
		}
		foreach ($this->cache_types_paiements as $id => $arraytypes) {
			// If not good status
			if ($active >= 0 && $arraytypes['active'] != $active) {
				continue;
			}

			// On passe si on a demande de filtrer sur des modes de paiments particuliers
			if (count($filterarray) && !in_array($arraytypes['type'], $filterarray)) {
				continue;
			}

			// We discard empty line if showempty is on because an empty line has already been output.
			if ($empty && empty($arraytypes['code'])) {
				continue;
			}

			if ($format == 0) {
				$out .= '<option value="'.$id.'"';
			} elseif ($format == 1) {
				$out .= '<option value="'.$arraytypes['code'].'"';
			} elseif ($format == 2) {
				$out .= '<option value="'.$arraytypes['code'].'"';
			} elseif ($format == 3) {
				$out .= '<option value="'.$id.'"';
			}
			// Print attribute selected or not
			if ($format == 1 || $format == 2) {
				if ($selected == $arraytypes['code']) {
					$out .= ' selected';
				}
			} else {
				if ($selected == $id) {
					$out .= ' selected';
				}
			}
			$out .= '>';
			$value = '';
			if ($format == 0) {
				$value = ($maxlength ?dol_trunc($arraytypes['label'], $maxlength) : $arraytypes['label']);
			} elseif ($format == 1) {
				$value = $arraytypes['code'];
			} elseif ($format == 2) {
				$value = ($maxlength ?dol_trunc($arraytypes['label'], $maxlength) : $arraytypes['label']);
			} elseif ($format == 3) {
				$value = $arraytypes['code'];
			}
			$out .= $value ? $value : '&nbsp;';
			$out .= '</option>';
		}
		$out .= '</select>';
		if ($user->admin && !$noadmininfo) {
			$out .= info_admin($langs->trans("YouCanChangeValuesForThisListFromDictionarySetup"), 1);
		}
		$out .= ajax_combobox('select'.$htmlname);

		if (empty($nooutput)) {
			print $out;
		} else {
			return $out;
		}
	}


	/**
	 *  Selection HT or TTC
	 *
	 *  @param	string	$selected       Id pre-selectionne
	 *  @param  string	$htmlname       Nom de la zone select
	 *  @param	string	$addjscombo		Add js combo
	 * 	@return	string					Code of HTML select to chose tax or not
	 */
	public function selectPriceBaseType($selected = '', $htmlname = 'price_base_type', $addjscombo = 0)
	{
		global $langs;

		$return = '<select class="flat maxwidth100" id="select_'.$htmlname.'" name="'.$htmlname.'">';
		$options = array(
			'HT'=>$langs->trans("HT"),
			'TTC'=>$langs->trans("TTC")
		);
		foreach ($options as $id => $value) {
			if ($selected == $id) {
				$return .= '<option value="'.$id.'" selected>'.$value;
			} else {
				$return .= '<option value="'.$id.'">'.$value;
			}
			$return .= '</option>';
		}
		$return .= '</select>';
		if ($addjscombo) {
			$return .= ajax_combobox('select_'.$htmlname);
		}

		return $return;
	}

	// phpcs:disable PEAR.NamingConventions.ValidFunctionName.ScopeNotCamelCaps
	/**
	 *      Load in cache list of transport mode
	 *
	 *      @return     int                 Nb of lines loaded, <0 if KO
	 */
	public function load_cache_transport_mode()
	{
		// phpcs:enable
		global $langs;

		$num = count($this->cache_transport_mode);		// TODO Use $conf->cache['payment_mode'] instead of $this->cache_transport_mode
		if ($num > 0) {
			return $num; // Cache already loaded
		}

		dol_syslog(__METHOD__, LOG_DEBUG);

		$this->cache_transport_mode = array();

		$sql = "SELECT rowid, code, label, active";
		$sql .= " FROM ".$this->db->prefix()."c_transport_mode";
		$sql .= " WHERE entity IN (".getEntity('c_transport_mode').")";

		$resql = $this->db->query($sql);
		if ($resql) {
			$num = $this->db->num_rows($resql);
			$i = 0;
			while ($i < $num) {
				$obj = $this->db->fetch_object($resql);

				// If traduction exist, we use it else we take the default label
				$label = ($langs->transnoentitiesnoconv("PaymentTypeShort".$obj->code) != ("PaymentTypeShort".$obj->code) ? $langs->transnoentitiesnoconv("PaymentTypeShort".$obj->code) : ($obj->label != '-' ? $obj->label : ''));
				$this->cache_transport_mode[$obj->rowid]['rowid'] = $obj->rowid;
				$this->cache_transport_mode[$obj->rowid]['code'] = $obj->code;
				$this->cache_transport_mode[$obj->rowid]['label'] = $label;
				$this->cache_transport_mode[$obj->rowid]['active'] = $obj->active;
				$i++;
			}

			$this->cache_transport_mode = dol_sort_array($this->cache_transport_mode, 'label', 'asc', 0, 0, 1);

			return $num;
		} else {
			dol_print_error($this->db);
			return -1;
		}
	}

	/**
	 *      Return list of transport mode for intracomm report
	 *
	 *      @param	string	$selected       Id of the transport mode pre-selected
	 *      @param  string	$htmlname       Name of the select field
	 *      @param  int		$format         0=id+label, 1=code+code, 2=code+label, 3=id+code
	 *      @param  int		$empty			1=can be empty, 0 else
	 *      @param	int		$noadmininfo	0=Add admin info, 1=Disable admin info
	 *      @param  int		$maxlength      Max length of label
	 *      @param  int     $active         Active or not, -1 = all
	 *      @param  string  $morecss        Add more CSS on select tag
	 * 		@return	void
	 */
	public function selectTransportMode($selected = '', $htmlname = 'transportmode', $format = 0, $empty = 1, $noadmininfo = 0, $maxlength = 0, $active = 1, $morecss = '')
	{
		global $langs, $user;

		dol_syslog(__METHOD__." ".$selected.", ".$htmlname.", ".$format, LOG_DEBUG);

		$this->load_cache_transport_mode();

		print '<select id="select'.$htmlname.'" class="flat selectmodetransport'.($morecss ? ' '.$morecss : '').'" name="'.$htmlname.'">';
		if ($empty) {
			print '<option value="">&nbsp;</option>';
		}
		foreach ($this->cache_transport_mode as $id => $arraytypes) {
			// If not good status
			if ($active >= 0 && $arraytypes['active'] != $active) {
				continue;
			}

			// We discard empty line if showempty is on because an empty line has already been output.
			if ($empty && empty($arraytypes['code'])) {
				continue;
			}

			if ($format == 0) {
				print '<option value="'.$id.'"';
			} elseif ($format == 1) {
				print '<option value="'.$arraytypes['code'].'"';
			} elseif ($format == 2) {
				print '<option value="'.$arraytypes['code'].'"';
			} elseif ($format == 3) {
				print '<option value="'.$id.'"';
			}
			// If text is selected, we compare with code, else with id
			if (preg_match('/[a-z]/i', $selected) && $selected == $arraytypes['code']) {
				print ' selected';
			} elseif ($selected == $id) {
				print ' selected';
			}
			print '>';
			$value = '';
			if ($format == 0) {
				$value = ($maxlength ?dol_trunc($arraytypes['label'], $maxlength) : $arraytypes['label']);
			} elseif ($format == 1) {
				$value = $arraytypes['code'];
			} elseif ($format == 2) {
				$value = ($maxlength ?dol_trunc($arraytypes['label'], $maxlength) : $arraytypes['label']);
			} elseif ($format == 3) {
				$value = $arraytypes['code'];
			}
			print $value ? $value : '&nbsp;';
			print '</option>';
		}
		print '</select>';
		if ($user->admin && !$noadmininfo) {
			print info_admin($langs->trans("YouCanChangeValuesForThisListFromDictionarySetup"), 1);
		}
	}

	/**
	 *  Return a HTML select list of shipping mode
	 *
	 *  @param	string	$selected           Id shipping mode pre-selected
	 *  @param  string	$htmlname           Name of select zone
	 *  @param  string	$filtre             To filter list. This parameter must not come from input of users
	 *  @param  int		$useempty           1=Add an empty value in list, 2=Add an empty value in list only if there is more than 2 entries.
	 *  @param  string	$moreattrib         To add more attribute on select
	 *	@param	int		$noinfoadmin		0=Add admin info, 1=Disable admin info
	 *  @param	string	$morecss			More CSS
	 * 	@return	void
	 */
	public function selectShippingMethod($selected = '', $htmlname = 'shipping_method_id', $filtre = '', $useempty = 0, $moreattrib = '', $noinfoadmin = 0, $morecss = '')
	{
		global $langs, $conf, $user;

		$langs->load("admin");
		$langs->load("deliveries");

		$sql = "SELECT rowid, code, libelle as label";
		$sql .= " FROM ".$this->db->prefix()."c_shipment_mode";
		$sql .= " WHERE active > 0";
		if ($filtre) {
			$sql .= " AND ".$filtre;
		}
		$sql .= " ORDER BY libelle ASC";

		dol_syslog(get_class($this)."::selectShippingMode", LOG_DEBUG);
		$result = $this->db->query($sql);
		if ($result) {
			$num = $this->db->num_rows($result);
			$i = 0;
			if ($num) {
				print '<select id="select'.$htmlname.'" class="flat selectshippingmethod'.($morecss ? ' '.$morecss : '').'" name="'.$htmlname.'"'.($moreattrib ? ' '.$moreattrib : '').'>';
				if ($useempty == 1 || ($useempty == 2 && $num > 1)) {
					print '<option value="-1">&nbsp;</option>';
				}
				while ($i < $num) {
					$obj = $this->db->fetch_object($result);
					if ($selected == $obj->rowid) {
						print '<option value="'.$obj->rowid.'" selected>';
					} else {
						print '<option value="'.$obj->rowid.'">';
					}
					print ($langs->trans("SendingMethod".strtoupper($obj->code)) != "SendingMethod".strtoupper($obj->code)) ? $langs->trans("SendingMethod".strtoupper($obj->code)) : $obj->label;
					print '</option>';
					$i++;
				}
				print "</select>";
				if ($user->admin  && empty($noinfoadmin)) {
					print info_admin($langs->trans("YouCanChangeValuesForThisListFromDictionarySetup"), 1);
				}

				print ajax_combobox('select'.$htmlname);
			} else {
				print $langs->trans("NoShippingMethodDefined");
			}
		} else {
			dol_print_error($this->db);
		}
	}

	/**
	 *    Display form to select shipping mode
	 *
	 *    @param	string	$page        Page
	 *    @param    int		$selected    Id of shipping mode
	 *    @param    string	$htmlname    Name of select html field
	 *    @param    int		$addempty    1=Add an empty value in list, 2=Add an empty value in list only if there is more than 2 entries.
	 *    @return	void
	 */
	public function formSelectShippingMethod($page, $selected = '', $htmlname = 'shipping_method_id', $addempty = 0)
	{
		global $langs;

		$langs->load("deliveries");

		if ($htmlname != "none") {
			print '<form method="POST" action="'.$page.'">';
			print '<input type="hidden" name="action" value="setshippingmethod">';
			print '<input type="hidden" name="token" value="'.newToken().'">';
			$this->selectShippingMethod($selected, $htmlname, '', $addempty);
			print '<input type="submit" class="button valignmiddle" value="'.$langs->trans("Modify").'">';
			print '</form>';
		} else {
			if ($selected) {
				$code = $langs->getLabelFromKey($this->db, $selected, 'c_shipment_mode', 'rowid', 'code');
				print $langs->trans("SendingMethod".strtoupper($code));
			} else {
				print "&nbsp;";
			}
		}
	}

	/**
	 * Creates HTML last in cycle situation invoices selector
	 *
	 * @param     string  $selected   		Preselected ID
	 * @param     int     $socid      		Company ID
	 *
	 * @return    string                     HTML select
	 */
	public function selectSituationInvoices($selected = '', $socid = 0)
	{
		global $langs;

		$langs->load('bills');

		$opt = '<option value="" selected></option>';
		$sql = "SELECT rowid, ref, situation_cycle_ref, situation_counter, situation_final, fk_soc";
		$sql .= ' FROM '.$this->db->prefix().'facture';
		$sql .= ' WHERE entity IN ('.getEntity('invoice').')';
		$sql .= ' AND situation_counter >= 1';
		$sql .= ' AND fk_soc = '.(int) $socid;
		$sql .= ' AND type <> 2';
		$sql .= ' ORDER by situation_cycle_ref, situation_counter desc';
		$resql = $this->db->query($sql);

		if ($resql && $this->db->num_rows($resql) > 0) {
			// Last seen cycle
			$ref = 0;
			while ($obj = $this->db->fetch_object($resql)) {
				//Same cycle ?
				if ($obj->situation_cycle_ref != $ref) {
					// Just seen this cycle
					$ref = $obj->situation_cycle_ref;
					//not final ?
					if ($obj->situation_final != 1) {
						//Not prov?
						if (substr($obj->ref, 1, 4) != 'PROV') {
							if ($selected == $obj->rowid) {
								$opt .= '<option value="'.$obj->rowid.'" selected>'.$obj->ref.'</option>';
							} else {
								$opt .= '<option value="'.$obj->rowid.'">'.$obj->ref.'</option>';
							}
						}
					}
				}
			}
		} else {
				dol_syslog("Error sql=".$sql.", error=".$this->error, LOG_ERR);
		}
		if ($opt == '<option value ="" selected></option>') {
			$opt = '<option value ="0" selected>'.$langs->trans('NoSituations').'</option>';
		}
		return $opt;
	}

	/**
	 *      Creates HTML units selector (code => label)
	 *
	 *      @param	string	$selected       Preselected Unit ID
	 *      @param  string	$htmlname       Select name
	 *      @param	int		$showempty		Add a nempty line
	 *      @param  string  $unit_type      Restrict to one given unit type
	 * 		@return	string                  HTML select
	 */
	public function selectUnits($selected = '', $htmlname = 'units', $showempty = 0, $unit_type = '')
	{
		global $langs;

		$langs->load('products');

		$return = '<select class="flat" id="'.$htmlname.'" name="'.$htmlname.'">';

		$sql = "SELECT rowid, label, code FROM ".$this->db->prefix()."c_units";
		$sql .= ' WHERE active > 0';
		if (!empty($unit_type)) {
			$sql .= " AND unit_type = '".$this->db->escape($unit_type)."'";
		}
		$sql .= " ORDER BY sortorder";

		$resql = $this->db->query($sql);
		if ($resql && $this->db->num_rows($resql) > 0) {
			if ($showempty) {
				$return .= '<option value="none"></option>';
			}

			while ($res = $this->db->fetch_object($resql)) {
				$unitLabel = $res->label;
				if (!empty($langs->tab_translate['unit'.$res->code])) {	// check if Translation is available before
					$unitLabel = $langs->trans('unit'.$res->code) != $res->label ? $langs->trans('unit'.$res->code) : $res->label;
				}

				if ($selected == $res->rowid) {
					$return .= '<option value="'.$res->rowid.'" selected>'.$unitLabel.'</option>';
				} else {
					$return .= '<option value="'.$res->rowid.'">'.$unitLabel.'</option>';
				}
			}
			$return .= '</select>';
		}
		return $return;
	}

	// phpcs:disable PEAR.NamingConventions.ValidFunctionName.ScopeNotCamelCaps
	/**
	 *  Return a HTML select list of bank accounts
	 *
	 *  @param	string	$selected           Id account pre-selected
	 *  @param  string	$htmlname           Name of select zone
	 *  @param  int		$status             Status of searched accounts (0=open, 1=closed, 2=both)
	 *  @param  string	$filtre             To filter list. This parameter must not come from input of users
	 *  @param  int		$useempty           1=Add an empty value in list, 2=Add an empty value in list only if there is more than 2 entries.
	 *  @param  string	$moreattrib         To add more attribute on select
	 *  @param	int		$showcurrency		Show currency in label
	 *  @param	string	$morecss			More CSS
	 *  @param	int		$nooutput			1=Return string, do not send to output
	 * 	@return	int							<0 if error, Num of bank account found if OK (0, 1, 2, ...)
	 */
	public function select_comptes($selected = '', $htmlname = 'accountid', $status = 0, $filtre = '', $useempty = 0, $moreattrib = '', $showcurrency = 0, $morecss = '', $nooutput = 0)
	{
		// phpcs:enable
		global $langs, $conf;

		$out = '';

		$langs->load("admin");
		$num = 0;

		$sql = "SELECT rowid, label, bank, clos as status, currency_code";
		$sql .= " FROM ".$this->db->prefix()."bank_account";
		$sql .= " WHERE entity IN (".getEntity('bank_account').")";
		if ($status != 2) {
			$sql .= " AND clos = ".(int) $status;
		}
		if ($filtre) {
			$sql .= " AND ".$filtre;
		}
		$sql .= " ORDER BY label";

		dol_syslog(get_class($this)."::select_comptes", LOG_DEBUG);
		$result = $this->db->query($sql);
		if ($result) {
			$num = $this->db->num_rows($result);
			$i = 0;
			if ($num) {
				$out .= '<select id="select'.$htmlname.'" class="flat selectbankaccount'.($morecss ? ' '.$morecss : '').'" name="'.$htmlname.'"'.($moreattrib ? ' '.$moreattrib : '').'>';
				if ($useempty == 1 || ($useempty == 2 && $num > 1)) {
					$out .= '<option value="-1">&nbsp;</option>';
				}

				while ($i < $num) {
					$obj = $this->db->fetch_object($result);
					if ($selected == $obj->rowid || ($useempty == 2 && $num == 1 && empty($selected))) {
						$out .= '<option value="'.$obj->rowid.'" data-currency-code="'.$obj->currency_code.'" selected>';
					} else {
						$out .= '<option value="'.$obj->rowid.'" data-currency-code="'.$obj->currency_code.'">';
					}
					$out .= trim($obj->label);
					if ($showcurrency) {
						$out .= ' ('.$obj->currency_code.')';
					}
					if ($status == 2 && $obj->status == 1) {
						$out .= ' ('.$langs->trans("Closed").')';
					}
					$out .= '</option>';
					$i++;
				}
				$out .= "</select>";
				$out .= ajax_combobox('select'.$htmlname);
			} else {
				if ($status == 0) {
					$out .= '<span class="opacitymedium">'.$langs->trans("NoActiveBankAccountDefined").'</span>';
				} else {
					$out .= '<span class="opacitymedium">'.$langs->trans("NoBankAccountFound").'</span>';
				}
			}
		} else {
			dol_print_error($this->db);
		}

		// Output or return
		if (empty($nooutput)) {
			print $out;
		} else {
			return $out;
		}

		return $num;
	}

	/**
	 *  Return a HTML select list of establishment
	 *
	 *  @param	string	$selected           Id establishment pre-selected
	 *  @param  string	$htmlname           Name of select zone
	 *  @param  int		$status             Status of searched establishment (0=open, 1=closed, 2=both)
	 *  @param  string	$filtre             To filter list. This parameter must not come from input of users
	 *  @param  int		$useempty           1=Add an empty value in list, 2=Add an empty value in list only if there is more than 2 entries.
	 *  @param  string	$moreattrib         To add more attribute on select
	 * 	@return	int							<0 if error, Num of establishment found if OK (0, 1, 2, ...)
	 */
	public function selectEstablishments($selected = '', $htmlname = 'entity', $status = 0, $filtre = '', $useempty = 0, $moreattrib = '')
	{
		global $langs, $conf;

		$langs->load("admin");
		$num = 0;

		$sql = "SELECT rowid, name, fk_country, status, entity";
		$sql .= " FROM ".$this->db->prefix()."establishment";
		$sql .= " WHERE 1=1";
		if ($status != 2) {
			$sql .= " AND status = ".(int) $status;
		}
		if ($filtre) {
			$sql .= " AND ".$filtre;
		}
		$sql .= " ORDER BY name";

		dol_syslog(get_class($this)."::select_establishment", LOG_DEBUG);
		$result = $this->db->query($sql);
		if ($result) {
			$num = $this->db->num_rows($result);
			$i = 0;
			if ($num) {
				print '<select id="select'.$htmlname.'" class="flat selectestablishment" name="'.$htmlname.'"'.($moreattrib ? ' '.$moreattrib : '').'>';
				if ($useempty == 1 || ($useempty == 2 && $num > 1)) {
					print '<option value="-1">&nbsp;</option>';
				}

				while ($i < $num) {
					$obj = $this->db->fetch_object($result);
					if ($selected == $obj->rowid) {
						print '<option value="'.$obj->rowid.'" selected>';
					} else {
						print '<option value="'.$obj->rowid.'">';
					}
					print trim($obj->name);
					if ($status == 2 && $obj->status == 1) {
						print ' ('.$langs->trans("Closed").')';
					}
					print '</option>';
					$i++;
				}
				print "</select>";
			} else {
				if ($status == 0) {
					print '<span class="opacitymedium">'.$langs->trans("NoActiveEstablishmentDefined").'</span>';
				} else {
					print '<span class="opacitymedium">'.$langs->trans("NoEstablishmentFound").'</span>';
				}
			}
		} else {
			dol_print_error($this->db);
		}
	}

	/**
	 *    Display form to select bank account
	 *
	 *    @param	string	$page        Page
	 *    @param    int		$selected    Id of bank account
	 *    @param    string	$htmlname    Name of select html field
	 *    @param    int		$addempty    1=Add an empty value in list, 2=Add an empty value in list only if there is more than 2 entries.
	 *    @return	void
	 */
	public function formSelectAccount($page, $selected = '', $htmlname = 'fk_account', $addempty = 0)
	{
		global $langs;
		if ($htmlname != "none") {
			print '<form method="POST" action="'.$page.'">';
			print '<input type="hidden" name="action" value="setbankaccount">';
			print '<input type="hidden" name="token" value="'.newToken().'">';
			print img_picto('', 'bank_account', 'class="pictofixedwidth"');
			$nbaccountfound = $this->select_comptes($selected, $htmlname, 0, '', $addempty);
			if ($nbaccountfound > 0) {
				print '<input type="submit" class="button smallpaddingimp valignmiddle" value="'.$langs->trans("Modify").'">';
			}
			print '</form>';
		} else {
			$langs->load('banks');

			if ($selected) {
				require_once DOL_DOCUMENT_ROOT.'/compta/bank/class/account.class.php';
				$bankstatic = new Account($this->db);
				$result = $bankstatic->fetch($selected);
				if ($result) {
					print $bankstatic->getNomUrl(1);
				}
			} else {
				print "&nbsp;";
			}
		}
	}

	// phpcs:disable PEAR.NamingConventions.ValidFunctionName.ScopeNotCamelCaps
	/**
	 *    Return list of categories having choosed type
	 *
	 *    @param	string|int	            $type				Type of category ('customer', 'supplier', 'contact', 'product', 'member'). Old mode (0, 1, 2, ...) is deprecated.
	 *    @param    string		            $selected    		Id of category preselected or 'auto' (autoselect category if there is only one element). Not used if $outputmode = 1.
	 *    @param    string		            $htmlname			HTML field name
	 *    @param    int			            $maxlength      	Maximum length for labels
	 *    @param    int|string|array    	$markafterid        Keep only or removed all categories including the leaf $markafterid in category tree (exclude) or Keep only of category is inside the leaf starting with this id.
	 *                                                          $markafterid can be an :
	 *                                                          - int (id of category)
	 *                                                          - string (categories ids seprated by comma)
	 *                                                          - array (list of categories ids)
	 *    @param	int			            $outputmode			0=HTML select string, 1=Array
	 *    @param	int			            $include			[=0] Removed or 1=Keep only
	 *    @param	string					$morecss			More CSS
	 *    @return	string|array
	 *    @see select_categories()
	 */
	public function select_all_categories($type, $selected = '', $htmlname = "parent", $maxlength = 64, $markafterid = 0, $outputmode = 0, $include = 0, $morecss = '')
	{
		// phpcs:enable
		global $conf, $langs;
		$langs->load("categories");

		include_once DOL_DOCUMENT_ROOT.'/categories/class/categorie.class.php';

		// For backward compatibility
		if (is_numeric($type)) {
			dol_syslog(__METHOD__.': using numeric value for parameter type is deprecated. Use string code instead.', LOG_WARNING);
		}

		if ($type === Categorie::TYPE_BANK_LINE) {
			// TODO Move this into common category feature
			$cate_arbo = array();
			$sql = "SELECT c.label, c.rowid";
			$sql .= " FROM ".$this->db->prefix()."bank_categ as c";
			$sql .= " WHERE entity = ".$conf->entity;
			$sql .= " ORDER BY c.label";
			$result = $this->db->query($sql);
			if ($result) {
				$num = $this->db->num_rows($result);
				$i = 0;
				while ($i < $num) {
					$objp = $this->db->fetch_object($result);
					if ($objp) {
						$cate_arbo[$objp->rowid] = array('id'=>$objp->rowid, 'fulllabel'=>$objp->label);
					}
					$i++;
				}
				$this->db->free($result);
			} else {
				dol_print_error($this->db);
			}
		} else {
			$cat = new Categorie($this->db);
			$cate_arbo = $cat->get_full_arbo($type, $markafterid, $include);
		}

		$output = '<select class="flat'.($morecss ? ' '.$morecss : '').'" name="'.$htmlname.'" id="'.$htmlname.'">';
		$outarray = array();
		if (is_array($cate_arbo)) {
			if (!count($cate_arbo)) {
				$output .= '<option value="-1" disabled>'.$langs->trans("NoCategoriesDefined").'</option>';
			} else {
				$output .= '<option value="-1">&nbsp;</option>';
				foreach ($cate_arbo as $key => $value) {
					if ($cate_arbo[$key]['id'] == $selected || ($selected === 'auto' && count($cate_arbo) == 1)) {
						$add = 'selected ';
					} else {
						$add = '';
					}
					$output .= '<option '.$add.'value="'.$cate_arbo[$key]['id'].'">'.dol_trunc($cate_arbo[$key]['fulllabel'], $maxlength, 'middle').'</option>';

					$outarray[$cate_arbo[$key]['id']] = $cate_arbo[$key]['fulllabel'];
				}
			}
		}
		$output .= '</select>';
		$output .= "\n";

		if ($outputmode) {
			return $outarray;
		}
		return $output;
	}

	// phpcs:disable PEAR.NamingConventions.ValidFunctionName.ScopeNotCamelCaps
	/**
	 *     Show a confirmation HTML form or AJAX popup
	 *
	 *     @param	string		$page        	   	Url of page to call if confirmation is OK
	 *     @param	string		$title       	   	Title
	 *     @param	string		$question    	   	Question
	 *     @param 	string		$action      	   	Action
	 *	   @param	array		$formquestion	   	An array with forms complementary inputs
	 * 	   @param	string		$selectedchoice		"" or "no" or "yes"
	 * 	   @param	int			$useajax		   	0=No, 1=Yes, 2=Yes but submit page with &confirm=no if choice is No, 'xxx'=preoutput confirm box with div id=dialog-confirm-xxx
	 *     @param	int			$height          	Force height of box
	 *     @param	int			$width				Force width of box
	 *     @return 	void
	 *     @deprecated
	 *     @see formconfirm()
	 */
	public function form_confirm($page, $title, $question, $action, $formquestion = '', $selectedchoice = "", $useajax = 0, $height = 170, $width = 500)
	{
		// phpcs:enable
		dol_syslog(__METHOD__.': using form_confirm is deprecated. Use formconfim instead.', LOG_WARNING);
		print $this->formconfirm($page, $title, $question, $action, $formquestion, $selectedchoice, $useajax, $height, $width);
	}

	/**
	 *     Show a confirmation HTML form or AJAX popup.
	 *     Easiest way to use this is with useajax=1.
	 *     If you use useajax='xxx', you must also add jquery code to trigger opening of box (with correct parameters)
	 *     just after calling this method. For example:
	 *       print '<script type="text/javascript">'."\n";
	 *       print 'jQuery(document).ready(function() {'."\n";
	 *       print 'jQuery(".xxxlink").click(function(e) { jQuery("#aparamid").val(jQuery(this).attr("rel")); jQuery("#dialog-confirm-xxx").dialog("open"); return false; });'."\n";
	 *       print '});'."\n";
	 *       print '</script>'."\n";
	 *
	 *     @param  	string			$page        	   	Url of page to call if confirmation is OK. Can contains parameters (param 'action' and 'confirm' will be reformated)
	 *     @param	string			$title       	   	Title
	 *     @param	string			$question    	   	Question
	 *     @param 	string			$action      	   	Action
	 *	   @param  	array|string	$formquestion	   	An array with complementary inputs to add into forms: array(array('label'=> ,'type'=> , 'size'=>, 'morecss'=>, 'moreattr'=>'autofocus' or 'style=...'))
	 *													'type' can be 'text', 'password', 'checkbox', 'radio', 'date', 'select', 'multiselect', 'morecss',
	 *                                                  'other', 'onecolumn' or 'hidden'...
	 * 	   @param  	int|string		$selectedchoice  	'' or 'no', or 'yes' or '1', 1, '0' or 0
	 * 	   @param  	int|string		$useajax		   	0=No, 1=Yes use Ajax to show the popup, 2=Yes and also submit page with &confirm=no if choice is No, 'xxx'=Yes and preoutput confirm box with div id=dialog-confirm-xxx
	 *     @param  	int|string		$height          	Force height of box (0 = auto)
	 *     @param	int				$width				Force width of box ('999' or '90%'). Ignored and forced to 90% on smartphones.
	 *     @param	int				$disableformtag		1=Disable form tag. Can be used if we are already inside a <form> section.
	 *     @param	string			$labelbuttonyes		Label for Yes
	 *     @param	string			$labelbuttonno		Label for No
	 *     @return 	string      		    			HTML ajax code if a confirm ajax popup is required, Pure HTML code if it's an html form
	 */
	public function formconfirm($page, $title, $question, $action, $formquestion = '', $selectedchoice = '', $useajax = 0, $height = 0, $width = 500, $disableformtag = 0, $labelbuttonyes = 'Yes', $labelbuttonno = 'No')
	{
		global $langs, $conf;

		$more = '<!-- formconfirm before calling page='.dol_escape_htmltag($page).' -->';
		$formconfirm = '';
		$inputok = array();
		$inputko = array();

		// Clean parameters
		$newselectedchoice = empty($selectedchoice) ? "no" : $selectedchoice;
		if ($conf->browser->layout == 'phone') {
			$width = '95%';
		}

		// Set height automatically if not defined
		if (empty($height)) {
			$height = 220;
			if (is_array($formquestion) && count($formquestion) > 2) {
				$height += ((count($formquestion) - 2) * 24);
			}
		}

		if (is_array($formquestion) && !empty($formquestion)) {
			// First add hidden fields and value
			foreach ($formquestion as $key => $input) {
				if (is_array($input) && !empty($input)) {
					if ($input['type'] == 'hidden') {
						$moreattr = (!empty($input['moreattr']) ? ' '.$input['moreattr'] : '');
						$morecss = (!empty($input['morecss']) ? ' '.$input['morecss'] : '');

						$more .= '<input type="hidden" id="'.dol_escape_htmltag($input['name']).'" name="'.dol_escape_htmltag($input['name']).'" value="'.dol_escape_htmltag($input['value']).'" class="'.$morecss.'"'.$moreattr.'>'."\n";
					}
				}
			}

			// Now add questions
			$moreonecolumn = '';
			$more .= '<div class="tagtable paddingtopbottomonly centpercent noborderspacing">'."\n";
			foreach ($formquestion as $key => $input) {
				if (is_array($input) && !empty($input)) {
					$size = (!empty($input['size']) ? ' size="'.$input['size'].'"' : '');	// deprecated. Use morecss instead.
					$moreattr = (!empty($input['moreattr']) ? ' '.$input['moreattr'] : '');
					$morecss = (!empty($input['morecss']) ? ' '.$input['morecss'] : '');

					if ($input['type'] == 'text') {
						$more .= '<div class="tagtr"><div class="tagtd'.(empty($input['tdclass']) ? '' : (' '.$input['tdclass'])).'">'.$input['label'].'</div><div class="tagtd"><input type="text" class="flat'.$morecss.'" id="'.dol_escape_htmltag($input['name']).'" name="'.dol_escape_htmltag($input['name']).'"'.$size.' value="'.$input['value'].'"'.$moreattr.' /></div></div>'."\n";
					} elseif ($input['type'] == 'password')	{
						$more .= '<div class="tagtr"><div class="tagtd'.(empty($input['tdclass']) ? '' : (' '.$input['tdclass'])).'">'.$input['label'].'</div><div class="tagtd"><input type="password" class="flat'.$morecss.'" id="'.dol_escape_htmltag($input['name']).'" name="'.dol_escape_htmltag($input['name']).'"'.$size.' value="'.$input['value'].'"'.$moreattr.' /></div></div>'."\n";
					} elseif ($input['type'] == 'textarea') {
						/*$more .= '<div class="tagtr"><div class="tagtd'.(empty($input['tdclass']) ? '' : (' '.$input['tdclass'])).'">'.$input['label'].'</div><div class="tagtd">';
						$more .= '<textarea name="'.$input['name'].'" class="'.$morecss.'"'.$moreattr.'>';
						$more .= $input['value'];
						$more .= '</textarea>';
						$more .= '</div></div>'."\n";*/
						$moreonecolumn .= '<div class="margintoponly">';
						$moreonecolumn .= $input['label'].'<br>';
						$moreonecolumn .= '<textarea name="'.dol_escape_htmltag($input['name']).'" id="'.dol_escape_htmltag($input['name']).'" class="'.$morecss.'"'.$moreattr.'>';
						$moreonecolumn .= $input['value'];
						$moreonecolumn .= '</textarea>';
						$moreonecolumn .= '</div>';
					} elseif (in_array($input['type'], ['select', 'multiselect'])) {
						if (empty($morecss)) {
							$morecss = 'minwidth100';
						}

						$show_empty = isset($input['select_show_empty']) ? $input['select_show_empty'] : 1;
						$key_in_label = isset($input['select_key_in_label']) ? $input['select_key_in_label'] : 0;
						$value_as_key = isset($input['select_value_as_key']) ? $input['select_value_as_key'] : 0;
						$translate = isset($input['select_translate']) ? $input['select_translate'] : 0;
						$maxlen = isset($input['select_maxlen']) ? $input['select_maxlen'] : 0;
						$disabled = isset($input['select_disabled']) ? $input['select_disabled'] : 0;
						$sort = isset($input['select_sort']) ? $input['select_sort'] : '';

						$more .= '<div class="tagtr"><div class="tagtd'.(empty($input['tdclass']) ? '' : (' '.$input['tdclass'])).'">';
						if (!empty($input['label'])) {
							$more .= $input['label'].'</div><div class="tagtd left">';
						}
						if ($input['type'] == 'select') {
							$more .= $this->selectarray($input['name'], $input['values'], $input['default'], $show_empty, $key_in_label, $value_as_key, $moreattr, $translate, $maxlen, $disabled, $sort, $morecss);
						} else {
							$more .= $this->multiselectarray($input['name'], $input['values'], is_array($input['default']) ? $input['default'] : [$input['default']], $key_in_label, $value_as_key, $morecss, $translate, $maxlen, $moreattr);
						}
						$more .= '</div></div>'."\n";
					} elseif ($input['type'] == 'checkbox') {
						$more .= '<div class="tagtr">';
						$more .= '<div class="tagtd'.(empty($input['tdclass']) ? '' : (' '.$input['tdclass'])).'">'.$input['label'].' </div><div class="tagtd">';
						$more .= '<input type="checkbox" class="flat'.($morecss ? ' '.$morecss : '').'" id="'.dol_escape_htmltag($input['name']).'" name="'.dol_escape_htmltag($input['name']).'"'.$moreattr;
						if (!is_bool($input['value']) && $input['value'] != 'false' && $input['value'] != '0' && $input['value'] != '') {
							$more .= ' checked';
						}
						if (is_bool($input['value']) && $input['value']) {
							$more .= ' checked';
						}
						if (isset($input['disabled'])) {
							$more .= ' disabled';
						}
						$more .= ' /></div>';
						$more .= '</div>'."\n";
					} elseif ($input['type'] == 'radio') {
						$i = 0;
						foreach ($input['values'] as $selkey => $selval) {
							$more .= '<div class="tagtr">';
							if ($i == 0) {
								$more .= '<div class="tagtd'.(empty($input['tdclass']) ? ' tdtop' : (' tdtop '.$input['tdclass'])).'">'.$input['label'].'</div>';
							} else {
								$more .= '<div clas="tagtd'.(empty($input['tdclass']) ? '' : (' "'.$input['tdclass'])).'">&nbsp;</div>';
							}
							$more .= '<div class="tagtd'.($i == 0 ? ' tdtop' : '').'"><input type="radio" class="flat'.$morecss.'" id="'.dol_escape_htmltag($input['name'].$selkey).'" name="'.dol_escape_htmltag($input['name']).'" value="'.$selkey.'"'.$moreattr;
							if (!empty($input['disabled'])) {
								$more .= ' disabled';
							}
							if (isset($input['default']) && $input['default'] === $selkey) {
								$more .= ' checked="checked"';
							}
							$more .= ' /> ';
							$more .= '<label for="'.dol_escape_htmltag($input['name'].$selkey).'" class="valignmiddle">'.$selval.'</label>';
							$more .= '</div></div>'."\n";
							$i++;
						}
					} elseif ($input['type'] == 'date') {
						$more .= '<div class="tagtr"><div class="tagtd'.(empty($input['tdclass']) ? '' : (' '.$input['tdclass'])).'">'.$input['label'].'</div>';
						$more .= '<div class="tagtd">';
						$addnowlink = (empty($input['datenow']) ? 0 : 1);
						$more .= $this->selectDate($input['value'], $input['name'], 0, 0, 0, '', 1, $addnowlink);
						$more .= '</div></div>'."\n";
						$formquestion[] = array('name'=>$input['name'].'day');
						$formquestion[] = array('name'=>$input['name'].'month');
						$formquestion[] = array('name'=>$input['name'].'year');
						$formquestion[] = array('name'=>$input['name'].'hour');
						$formquestion[] = array('name'=>$input['name'].'min');
					} elseif ($input['type'] == 'other') {
						$more .= '<div class="tagtr"><div class="tagtd'.(empty($input['tdclass']) ? '' : (' '.$input['tdclass'])).'">';
						if (!empty($input['label'])) {
							$more .= $input['label'].'</div><div class="tagtd">';
						}
						$more .= $input['value'];
						$more .= '</div></div>'."\n";
					} elseif ($input['type'] == 'onecolumn') {
						$moreonecolumn .= '<div class="margintoponly">';
						$moreonecolumn .= $input['value'];
						$moreonecolumn .= '</div>'."\n";
					} elseif ($input['type'] == 'hidden') {
						// Do nothing more, already added by a previous loop
					} elseif ($input['type'] == 'separator') {
						$more .= '<br>';
					} else {
						$more .= 'Error type '.$input['type'].' for the confirm box is not a supported type';
					}
				}
			}
			$more .= '</div>'."\n";
			$more .= $moreonecolumn;
		}

		// JQUERY method dialog is broken with smartphone, we use standard HTML.
		// Note: When using dol_use_jmobile or no js, you must also check code for button use a GET url with action=xxx and check that you also output the confirm code when action=xxx
		// See page product/card.php for example
		if (!empty($conf->dol_use_jmobile)) {
			$useajax = 0;
		}
		if (empty($conf->use_javascript_ajax)) {
			$useajax = 0;
		}

		if ($useajax) {
			$autoOpen = true;
			$dialogconfirm = 'dialog-confirm';
			$button = '';
			if (!is_numeric($useajax)) {
				$button = $useajax;
				$useajax = 1;
				$autoOpen = false;
				$dialogconfirm .= '-'.$button;
			}
			$pageyes = $page.(preg_match('/\?/', $page) ? '&' : '?').'action='.urlencode($action).'&confirm=yes';
			$pageno = ($useajax == 2 ? $page.(preg_match('/\?/', $page) ? '&' : '?').'action='.urlencode($action).'&confirm=no' : '');

			// Add input fields into list of fields to read during submit (inputok and inputko)
			if (is_array($formquestion)) {
				foreach ($formquestion as $key => $input) {
					//print "xx ".$key." rr ".is_array($input)."<br>\n";
					// Add name of fields to propagate with the GET when submitting the form with button OK.
					if (is_array($input) && isset($input['name'])) {
						if (strpos($input['name'], ',') > 0) {
							$inputok = array_merge($inputok, explode(',', $input['name']));
						} else {
							array_push($inputok, $input['name']);
						}
					}
					// Add name of fields to propagate with the GET when submitting the form with button KO.
					if (isset($input['inputko']) && $input['inputko'] == 1) {
						array_push($inputko, $input['name']);
					}
				}
			}

			// Show JQuery confirm box.
			$formconfirm .= '<div id="'.$dialogconfirm.'" title="'.dol_escape_htmltag($title).'" style="display: none;">';
			if (is_array($formquestion) && !empty($formquestion['text'])) {
				$formconfirm .= '<div class="confirmtext">'.$formquestion['text'].'</div>'."\n";
			}
			if (!empty($more)) {
				$formconfirm .= '<div class="confirmquestions">'.$more.'</div>'."\n";
			}
			$formconfirm .= ($question ? '<div class="confirmmessage">'.img_help('', '').' '.$question.'</div>' : '');
			$formconfirm .= '</div>'."\n";

			$formconfirm .= "\n<!-- begin code of popup for formconfirm page=".$page." -->\n";
			$formconfirm .= '<script type="text/javascript">'."\n";
			$formconfirm .= "/* Code for the jQuery('#dialogforpopup').dialog() */\n";
			$formconfirm .= 'jQuery(document).ready(function() {
            $(function() {
            	$( "#'.$dialogconfirm.'" ).dialog(
            	{
                    autoOpen: '.($autoOpen ? "true" : "false").',';
			if ($newselectedchoice == 'no') {
				$formconfirm .= '
						open: function() {
            				$(this).parent().find("button.ui-button:eq(2)").focus();
						},';
			}

			$jsforcursor = '';
<<<<<<< HEAD
				$jsforcursor = '// The call to urljump can be slow, so we set the wait cursor'."\n";
				$jsforcursor .= 'jQuery("html,body,#id-container").addClass("cursorwait");'."\n";
=======
			if (empty($useajax)) {
				$jsforcursor = '// The call to urljump can be slow, so we set the wait cursor'."\n";
				$jsforcursor .= 'jQuery("html,body,#id-container").addClass("cursorwait");'."\n";
			}
>>>>>>> 439df7c5

			$formconfirm .= '
                    resizable: false,
                    height: "'.$height.'",
                    width: "'.$width.'",
                    modal: true,
                    closeOnEscape: false,
                    buttons: {
                        "'.dol_escape_js($langs->transnoentities($labelbuttonyes)).'": function() {
							var options = "token='.urlencode(newToken()).'";
                        	var inputok = '.json_encode($inputok).';	/* List of fields into form */
							var page = "'.dol_escape_js(!empty($page) ? $page : '').'";
                         	var pageyes = "'.dol_escape_js(!empty($pageyes) ? $pageyes : '').'";

                         	if (inputok.length > 0) {
                         		$.each(inputok, function(i, inputname) {
                         			var more = "";
									var inputvalue;
                         			if ($("input[name=\'" + inputname + "\']").attr("type") == "radio") {
										inputvalue = $("input[name=\'" + inputname + "\']:checked").val();
									} else {
                         		    	if ($("#" + inputname).attr("type") == "checkbox") { more = ":checked"; }
                         				inputvalue = $("#" + inputname + more).val();
									}
                         			if (typeof inputvalue == "undefined") { inputvalue=""; }
									console.log("formconfirm check inputname="+inputname+" inputvalue="+inputvalue);
                         			options += "&" + inputname + "=" + encodeURIComponent(inputvalue);
                         		});
                         	}
                         	var urljump = pageyes + (pageyes.indexOf("?") < 0 ? "?" : "") + options;
            				if (pageyes.length > 0) {
							'.$jsforcursor.'
<<<<<<< HEAD
								var post = $.post(
									pageyes,
									options,
									function(data) { $("body").html(data); jQuery("html,body,#id-container").removeClass("cursorwait"); }
								);

								console.log("after post ok");
=======
								location.href = urljump;
								console.log("after location.href");
>>>>>>> 439df7c5
							}
	                        $(this).dialog("close");
                        },
                        "'.dol_escape_js($langs->transnoentities($labelbuttonno)).'": function() {
                        	var options = "token='.urlencode(newToken()).'";
                         	var inputko = '.json_encode($inputko).';	/* List of fields into form */
							var page = "'.dol_escape_js(!empty($page) ? $page : '').'";
                         	var pageno="'.dol_escape_js(!empty($pageno) ? $pageno : '').'";
                         	if (inputko.length > 0) {
                         		$.each(inputko, function(i, inputname) {
                         			var more = "";
                         			if ($("#" + inputname).attr("type") == "checkbox") { more = ":checked"; }
                         			var inputvalue = $("#" + inputname + more).val();
                         			if (typeof inputvalue == "undefined") { inputvalue=""; }
                         			options += "&" + inputname + "=" + encodeURIComponent(inputvalue);
                         		});
                         	}
                         	var urljump=pageno + (pageno.indexOf("?") < 0 ? "?" : "") + options;
                         	//alert(urljump);
            				if (pageno.length > 0) {
<<<<<<< HEAD
								var post = $.post(
									pageno,
									options,
									function(data) { $("body").html(data); jQuery("html,body,#id-container").removeClass("cursorwait"); }
								);
								console.log("after post ko");
=======
							'.$jsforcursor.'
								location.href = urljump;
								console.log("after location.href");
>>>>>>> 439df7c5
							}
                            $(this).dialog("close");
                        }
                    }
                }
                );

            	var button = "'.$button.'";
            	if (button.length > 0) {
                	$( "#" + button ).click(function() {
                		$("#'.$dialogconfirm.'").dialog("open");
        			});
                }
            });
            });
            </script>';
			$formconfirm .= "<!-- end ajax formconfirm -->\n";
		} else {
			$formconfirm .= "\n<!-- begin formconfirm page=".dol_escape_htmltag($page)." -->\n";

			if (empty($disableformtag)) {
				$formconfirm .= '<form method="POST" action="'.$page.'" class="notoptoleftroright">'."\n";
			}

			$formconfirm .= '<input type="hidden" name="action" value="'.$action.'">'."\n";
			$formconfirm .= '<input type="hidden" name="token" value="'.newToken().'">'."\n";

			$formconfirm .= '<table class="valid centpercent">'."\n";

			// Line title
			$formconfirm .= '<tr class="validtitre"><td class="validtitre" colspan="2">';
			$formconfirm .= img_picto('', 'recent').' '.$title;
			$formconfirm .= '</td></tr>'."\n";

			// Line text
			if (is_array($formquestion) && !empty($formquestion['text'])) {
				$formconfirm .= '<tr class="valid"><td class="valid" colspan="2">'.$formquestion['text'].'</td></tr>'."\n";
			}

			// Line form fields
			if ($more) {
				$formconfirm .= '<tr class="valid"><td class="valid" colspan="2">'."\n";
				$formconfirm .= $more;
				$formconfirm .= '</td></tr>'."\n";
			}

			// Line with question
			$formconfirm .= '<tr class="valid">';
			$formconfirm .= '<td class="valid">'.$question.'</td>';
			$formconfirm .= '<td class="valid center">';
			$formconfirm .= $this->selectyesno("confirm", $newselectedchoice, 0, false, 0, 0, 'marginleftonly marginrightonly', $labelbuttonyes, $labelbuttonno);
			$formconfirm .= '<input class="button valignmiddle confirmvalidatebutton small" type="submit" value="'.$langs->trans("Validate").'">';
			$formconfirm .= '</td>';
			$formconfirm .= '</tr>'."\n";

			$formconfirm .= '</table>'."\n";

			if (empty($disableformtag)) {
				$formconfirm .= "</form>\n";
			}
			$formconfirm .= '<br>';

			if (!empty($conf->use_javascript_ajax)) {
				$formconfirm .= '<!-- code to disable button to avoid double clic -->';
				$formconfirm .= '<script type="text/javascript">'."\n";
				$formconfirm .= '
				$(document).ready(function () {
					$(".confirmvalidatebutton").on("click", function() {
						console.log("We click on button");
						$(this).attr("disabled", "disabled");
						setTimeout(\'$(".confirmvalidatebutton").removeAttr("disabled")\', 3000);
						//console.log($(this).closest("form"));
						$(this).closest("form").submit();
					});
				});
				';
				$formconfirm .= '</script>'."\n";
			}

			$formconfirm .= "<!-- end formconfirm -->\n";
		}

		return $formconfirm;
	}


	// phpcs:disable PEAR.NamingConventions.ValidFunctionName.ScopeNotCamelCaps
	/**
	 *    Show a form to select a project
	 *
	 *    @param	int		$page        		Page
	 *    @param	int		$socid       		Id third party (-1=all, 0=only projects not linked to a third party, id=projects not linked or linked to third party id)
	 *    @param    int		$selected    		Id pre-selected project
	 *    @param    string	$htmlname    		Name of select field
	 *    @param	int		$discard_closed		Discard closed projects (0=Keep,1=hide completely except $selected,2=Disable)
	 *    @param	int		$maxlength			Max length
	 *    @param	int		$forcefocus			Force focus on field (works with javascript only)
	 *    @param    int     $nooutput           No print is done. String is returned.
	 *    @return	string                      Return html content
	 */
	public function form_project($page, $socid, $selected = '', $htmlname = 'projectid', $discard_closed = 0, $maxlength = 20, $forcefocus = 0, $nooutput = 0)
	{
		// phpcs:enable
		global $langs;

		require_once DOL_DOCUMENT_ROOT.'/core/lib/project.lib.php';
		require_once DOL_DOCUMENT_ROOT.'/core/class/html.formprojet.class.php';

		$out = '';

		$formproject = new FormProjets($this->db);

		$langs->load("project");
		if ($htmlname != "none") {
			$out .= "\n";
			$out .= '<form method="post" action="'.$page.'">';
			$out .= '<input type="hidden" name="action" value="classin">';
			$out .= '<input type="hidden" name="token" value="'.newToken().'">';
			$out .= $formproject->select_projects($socid, $selected, $htmlname, $maxlength, 0, 1, $discard_closed, $forcefocus, 0, 0, '', 1);
			$out .= '<input type="submit" class="button smallpaddingimp" value="'.$langs->trans("Modify").'">';
			$out .= '</form>';
		} else {
			$out .= '<span class="project_head_block">';
			if ($selected) {
				$projet = new Project($this->db);
				$projet->fetch($selected);
				$out .= $projet->getNomUrl(1, '', 1);
			} else {
				$out .= "&nbsp;";
			}
			$out .= '</span>';
		}

		if (empty($nooutput)) {
			print $out;
			return '';
		}
		return $out;
	}

	// phpcs:disable PEAR.NamingConventions.ValidFunctionName.ScopeNotCamelCaps
	/**
	 *	Show a form to select payment conditions
	 *
	 *  @param	int		$page        		Page
	 *  @param  string	$selected    		Id condition pre-selectionne
	 *  @param  string	$htmlname    		Name of select html field
	 *	@param	int		$addempty			Add empty entry
	 *  @param	string	$type				Type ('direct-debit' or 'bank-transfer')
	 *  @param	int		$filtertype			If > 0, include payment terms with deposit percentage (for objects other than invoices and invoice templates)
	 * 	@param	string	$deposit_percent	< 0 : deposit_percent input makes no sense (for example, in list filters)
	 *										0 : use default deposit percentage from entry
	 *										> 0 : force deposit percentage (for example, from company object)
	 *  @return	void
	 */
	public function form_conditions_reglement($page, $selected = '', $htmlname = 'cond_reglement_id', $addempty = 0, $type = '', $filtertype = -1, $deposit_percent = -1)
	{
		// phpcs:enable
		global $langs;
		if ($htmlname != "none") {
			print '<form method="POST" action="'.$page.'">';
			print '<input type="hidden" name="action" value="setconditions">';
			print '<input type="hidden" name="token" value="'.newToken().'">';
			if ($type) {
				print '<input type="hidden" name="type" value="'.dol_escape_htmltag($type).'">';
			}
			print $this->getSelectConditionsPaiements($selected, $htmlname, $filtertype, $addempty, 0, '', $deposit_percent);
			print '<input type="submit" class="button valignmiddle smallpaddingimp" value="'.$langs->trans("Modify").'">';
			print '</form>';
		} else {
			if ($selected) {
				$this->load_cache_conditions_paiements();
				if (isset($this->cache_conditions_paiements[$selected])) {
					$label = $this->cache_conditions_paiements[$selected]['label'];

					if (!empty($this->cache_conditions_paiements[$selected]['deposit_percent'])) {
						$label = str_replace('__DEPOSIT_PERCENT__', $deposit_percent > 0 ? $deposit_percent : $this->cache_conditions_paiements[$selected]['deposit_percent'], $label);
					}

					print $label;
				} else {
					$langs->load('errors');
					print $langs->trans('ErrorNotInDictionaryPaymentConditions');
				}
			} else {
				print "&nbsp;";
			}
		}
	}

	// phpcs:disable PEAR.NamingConventions.ValidFunctionName.ScopeNotCamelCaps
	/**
	 *  Show a form to select a delivery delay
	 *
	 *  @param  int		$page        	Page
	 *  @param  string	$selected    	Id condition pre-selectionne
	 *  @param  string	$htmlname    	Name of select html field
	 *	@param	int		$addempty		Ajoute entree vide
	 *  @return	void
	 */
	public function form_availability($page, $selected = '', $htmlname = 'availability', $addempty = 0)
	{
		// phpcs:enable
		global $langs;
		if ($htmlname != "none") {
			print '<form method="post" action="'.$page.'">';
			print '<input type="hidden" name="action" value="setavailability">';
			print '<input type="hidden" name="token" value="'.newToken().'">';
			$this->selectAvailabilityDelay($selected, $htmlname, -1, $addempty);
			print '<input type="submit" name="modify" class="button smallpaddingimp" value="'.$langs->trans("Modify").'">';
			print '<input type="submit" name="cancel" class="button smallpaddingimp" value="'.$langs->trans("Cancel").'">';
			print '</form>';
		} else {
			if ($selected) {
				$this->load_cache_availability();
				print $this->cache_availability[$selected]['label'];
			} else {
				print "&nbsp;";
			}
		}
	}

	/**
	 *  Output HTML form to select list of input reason (events that triggered an object creation, like after sending an emailing, making an advert, ...)
	 *  List found into table c_input_reason loaded by loadCacheInputReason
	 *
	 *  @param  string	$page        	Page
	 *  @param  string	$selected    	Id condition pre-selectionne
	 *  @param  string	$htmlname    	Name of select html field
	 *  @param	int		$addempty		Add empty entry
	 *  @return	void
	 */
	public function formInputReason($page, $selected = '', $htmlname = 'demandreason', $addempty = 0)
	{
		global $langs;
		if ($htmlname != "none") {
			print '<form method="post" action="'.$page.'">';
			print '<input type="hidden" name="action" value="setdemandreason">';
			print '<input type="hidden" name="token" value="'.newToken().'">';
			$this->selectInputReason($selected, $htmlname, -1, $addempty);
			print '<input type="submit" class="button smallpaddingimp" value="'.$langs->trans("Modify").'">';
			print '</form>';
		} else {
			if ($selected) {
				$this->loadCacheInputReason();
				foreach ($this->cache_demand_reason as $key => $val) {
					if ($val['id'] == $selected) {
						print $val['label'];
						break;
					}
				}
			} else {
				print "&nbsp;";
			}
		}
	}

	// phpcs:disable PEAR.NamingConventions.ValidFunctionName.ScopeNotCamelCaps
	/**
	 *    Show a form + html select a date
	 *
	 *    @param	string		$page        	Page
	 *    @param	string		$selected    	Date preselected
	 *    @param    string		$htmlname    	Html name of date input fields or 'none'
	 *    @param    int			$displayhour 	Display hour selector
	 *    @param    int			$displaymin		Display minutes selector
	 *    @param	int			$nooutput		1=No print output, return string
	 *    @param	string		$type			'direct-debit' or 'bank-transfer'
	 *    @return	string
	 *    @see		selectDate()
	 */
	public function form_date($page, $selected, $htmlname, $displayhour = 0, $displaymin = 0, $nooutput = 0, $type = '')
	{
		// phpcs:enable
		global $langs;

		$ret = '';

		if ($htmlname != "none") {
			$ret .= '<form method="POST" action="'.$page.'" name="form'.$htmlname.'">';
			$ret .= '<input type="hidden" name="action" value="set'.$htmlname.'">';
			$ret .= '<input type="hidden" name="token" value="'.newToken().'">';
			if ($type) {
				$ret .= '<input type="hidden" name="type" value="'.dol_escape_htmltag($type).'">';
			}
			$ret .= '<table class="nobordernopadding">';
			$ret .= '<tr><td>';
			$ret .= $this->selectDate($selected, $htmlname, $displayhour, $displaymin, 1, 'form'.$htmlname, 1, 0);
			$ret .= '</td>';
			$ret .= '<td class="left"><input type="submit" class="button smallpaddingimp" value="'.$langs->trans("Modify").'"></td>';
			$ret .= '</tr></table></form>';
		} else {
			if ($displayhour) {
				$ret .= dol_print_date($selected, 'dayhour');
			} else {
				$ret .= dol_print_date($selected, 'day');
			}
		}

		if (empty($nooutput)) {
			print $ret;
		}
		return $ret;
	}


	// phpcs:disable PEAR.NamingConventions.ValidFunctionName.ScopeNotCamelCaps
	/**
	 *  Show a select form to choose a user
	 *
	 *  @param	string	$page        	Page
	 *  @param  string	$selected    	Id of user preselected
	 *  @param  string	$htmlname    	Name of input html field. If 'none', we just output the user link.
	 *  @param  array	$exclude		List of users id to exclude
	 *  @param  array	$include        List of users id to include
	 *  @return	void
	 */
	public function form_users($page, $selected = '', $htmlname = 'userid', $exclude = '', $include = '')
	{
		// phpcs:enable
		global $langs;

		if ($htmlname != "none") {
			print '<form method="POST" action="'.$page.'" name="form'.$htmlname.'">';
			print '<input type="hidden" name="action" value="set'.$htmlname.'">';
			print '<input type="hidden" name="token" value="'.newToken().'">';
			print $this->select_dolusers($selected, $htmlname, 1, $exclude, 0, $include);
			print '<input type="submit" class="button smallpaddingimp valignmiddle" value="'.$langs->trans("Modify").'">';
			print '</form>';
		} else {
			if ($selected) {
				require_once DOL_DOCUMENT_ROOT.'/user/class/user.class.php';
				$theuser = new User($this->db);
				$theuser->fetch($selected);
				print $theuser->getNomUrl(1);
			} else {
				print "&nbsp;";
			}
		}
	}


	// phpcs:disable PEAR.NamingConventions.ValidFunctionName.ScopeNotCamelCaps
	/**
	 *    Show form with payment mode
	 *
	 *    @param	string	$page        	Page
	 *    @param    int		$selected    	Id mode pre-selectionne
	 *    @param    string	$htmlname    	Name of select html field
	 *    @param  	string	$filtertype		To filter on field type in llx_c_paiement ('CRDT' or 'DBIT' or array('code'=>xx,'label'=>zz))
	 *    @param    int     $active         Active or not, -1 = all
	 *    @param   	int     $addempty       1=Add empty entry
	 *    @param	string	$type			Type ('direct-debit' or 'bank-transfer')
	 *    @return	void
	 */
	public function form_modes_reglement($page, $selected = '', $htmlname = 'mode_reglement_id', $filtertype = '', $active = 1, $addempty = 0, $type = '')
	{
		// phpcs:enable
		global $langs;
		if ($htmlname != "none") {
			print '<form method="POST" action="'.$page.'">';
			print '<input type="hidden" name="action" value="setmode">';
			print '<input type="hidden" name="token" value="'.newToken().'">';
			if ($type) {
				print '<input type="hidden" name="type" value="'.dol_escape_htmltag($type).'">';
			}
			print $this->select_types_paiements($selected, $htmlname, $filtertype, 0, $addempty, 0, 0, $active, '', 1);
			print '<input type="submit" class="button smallpaddingimp valignmiddle" value="'.$langs->trans("Modify").'">';
			print '</form>';
		} else {
			if ($selected) {
				$this->load_cache_types_paiements();
				print $this->cache_types_paiements[$selected]['label'];
			} else {
				print "&nbsp;";
			}
		}
	}

	/**
	 *    Show form with transport mode
	 *
	 *    @param	string	$page        	Page
	 *    @param    int		$selected    	Id mode pre-select
	 *    @param    string	$htmlname    	Name of select html field
	 *    @param    int     $active         Active or not, -1 = all
	 *    @param    int     $addempty       1=Add empty entry
	 *    @return	void
	 */
	public function formSelectTransportMode($page, $selected = '', $htmlname = 'transport_mode_id', $active = 1, $addempty = 0)
	{
		global $langs;
		if ($htmlname != "none") {
			print '<form method="POST" action="'.$page.'">';
			print '<input type="hidden" name="action" value="settransportmode">';
			print '<input type="hidden" name="token" value="'.newToken().'">';
			$this->selectTransportMode($selected, $htmlname, 0, $addempty, 0, 0, $active);
			print '<input type="submit" class="button smallpaddingimp valignmiddle" value="'.$langs->trans("Modify").'">';
			print '</form>';
		} else {
			if ($selected) {
				$this->load_cache_transport_mode();
				print $this->cache_transport_mode[$selected]['label'];
			} else {
				print "&nbsp;";
			}
		}
	}

	// phpcs:disable PEAR.NamingConventions.ValidFunctionName.ScopeNotCamelCaps
	/**
	 *    Show form with multicurrency code
	 *
	 *    @param	string	$page        	Page
	 *    @param    string	$selected    	code pre-selectionne
	 *    @param    string	$htmlname    	Name of select html field
	 *    @return	void
	 */
	public function form_multicurrency_code($page, $selected = '', $htmlname = 'multicurrency_code')
	{
		// phpcs:enable
		global $langs;
		if ($htmlname != "none") {
			print '<form method="POST" action="'.$page.'">';
			print '<input type="hidden" name="action" value="setmulticurrencycode">';
			print '<input type="hidden" name="token" value="'.newToken().'">';
			print $this->selectMultiCurrency($selected, $htmlname, 0);
			print '<input type="submit" class="button smallpaddingimp valignmiddle" value="'.$langs->trans("Modify").'">';
			print '</form>';
		} else {
			dol_include_once('/core/lib/company.lib.php');
			print !empty($selected) ? currency_name($selected, 1) : '&nbsp;';
		}
	}

	// phpcs:disable PEAR.NamingConventions.ValidFunctionName.ScopeNotCamelCaps
	/**
	 *    Show form with multicurrency rate
	 *
	 *    @param	string	$page        	Page
	 *    @param    double	$rate	    	Current rate
	 *    @param    string	$htmlname    	Name of select html field
	 *    @param    string  $currency       Currency code to explain the rate
	 *    @return	void
	 */
	public function form_multicurrency_rate($page, $rate = '', $htmlname = 'multicurrency_tx', $currency = '')
	{
		// phpcs:enable
		global $langs, $mysoc, $conf;

		if ($htmlname != "none") {
			print '<form method="POST" action="'.$page.'">';
			print '<input type="hidden" name="action" value="setmulticurrencyrate">';
			print '<input type="hidden" name="token" value="'.newToken().'">';
			print '<input type="text" class="maxwidth100" name="'.$htmlname.'" value="'.(!empty($rate) ? price(price2num($rate, 'CU')) : 1).'" /> ';
			print '<select name="calculation_mode">';
			print '<option value="1">Change '.$langs->trans("PriceUHT").' of lines</option>';
			print '<option value="2">Change '.$langs->trans("PriceUHTCurrency").' of lines</option>';
			print '</select> ';
			print '<input type="submit" class="button smallpaddingimp valignmiddle" value="'.$langs->trans("Modify").'">';
			print '</form>';
		} else {
			if (!empty($rate)) {
				print price($rate, 1, $langs, 1, 0);
				if ($currency && $rate != 1) {
					print ' &nbsp; ('.price($rate, 1, $langs, 1, 0).' '.$currency.' = 1 '.$conf->currency.')';
				}
			} else {
				print 1;
			}
		}
	}


	// phpcs:disable PEAR.NamingConventions.ValidFunctionName.ScopeNotCamelCaps
	/**
	 *	Show a select box with available absolute discounts
	 *
	 *  @param  string	$page        	Page URL where form is shown
	 *  @param  int		$selected    	Value pre-selected
	 *	@param  string	$htmlname    	Name of SELECT component. If 'none', not changeable. Example 'remise_id'.
	 *	@param	int		$socid			Third party id
	 * 	@param	float	$amount			Total amount available
	 * 	@param	string	$filter			SQL filter on discounts
	 * 	@param	int		$maxvalue		Max value for lines that can be selected
	 *  @param  string	$more           More string to add
	 *  @param  int     $hidelist       1=Hide list
	 *  @param	int		$discount_type	0 => customer discount, 1 => supplier discount
	 *  @return	void
	 */
	public function form_remise_dispo($page, $selected, $htmlname, $socid, $amount, $filter = '', $maxvalue = 0, $more = '', $hidelist = 0, $discount_type = 0)
	{
		// phpcs:enable
		global $conf, $langs;
		if ($htmlname != "none") {
			print '<form method="post" action="'.$page.'">';
			print '<input type="hidden" name="action" value="setabsolutediscount">';
			print '<input type="hidden" name="token" value="'.newToken().'">';
			print '<div class="inline-block">';
			if (!empty($discount_type)) {
				if (!empty($conf->global->FACTURE_DEPOSITS_ARE_JUST_PAYMENTS)) {
					if (!$filter || $filter == "fk_invoice_supplier_source IS NULL") {
						$translationKey = 'HasAbsoluteDiscountFromSupplier'; // If we want deposit to be substracted to payments only and not to total of final invoice
					} else {
						$translationKey = 'HasCreditNoteFromSupplier';
					}
				} else {
					if (!$filter || $filter == "fk_invoice_supplier_source IS NULL OR (description LIKE '(DEPOSIT)%' AND description NOT LIKE '(EXCESS PAID)%')") {
						$translationKey = 'HasAbsoluteDiscountFromSupplier';
					} else {
						$translationKey = 'HasCreditNoteFromSupplier';
					}
				}
			} else {
				if (!empty($conf->global->FACTURE_DEPOSITS_ARE_JUST_PAYMENTS)) {
					if (!$filter || $filter == "fk_facture_source IS NULL") {
						$translationKey = 'CompanyHasAbsoluteDiscount'; // If we want deposit to be substracted to payments only and not to total of final invoice
					} else {
						$translationKey = 'CompanyHasCreditNote';
					}
				} else {
					if (!$filter || $filter == "fk_facture_source IS NULL OR (description LIKE '(DEPOSIT)%' AND description NOT LIKE '(EXCESS RECEIVED)%')") {
						$translationKey = 'CompanyHasAbsoluteDiscount';
					} else {
						$translationKey = 'CompanyHasCreditNote';
					}
				}
			}
			print $langs->trans($translationKey, price($amount, 0, $langs, 0, 0, -1, $conf->currency));
			if (empty($hidelist)) {
				print ' ';
			}
			print '</div>';
			if (empty($hidelist)) {
				print '<div class="inline-block" style="padding-right: 10px">';
				$newfilter = 'discount_type='.intval($discount_type);
				if (!empty($discount_type)) {
					$newfilter .= ' AND fk_invoice_supplier IS NULL AND fk_invoice_supplier_line IS NULL'; // Supplier discounts available
				} else {
					$newfilter .= ' AND fk_facture IS NULL AND fk_facture_line IS NULL'; // Customer discounts available
				}
				if ($filter) {
					$newfilter .= ' AND ('.$filter.')';
				}
				// output the combo of discounts
				$nbqualifiedlines = $this->select_remises($selected, $htmlname, $newfilter, $socid, $maxvalue);
				if ($nbqualifiedlines > 0) {
					print ' &nbsp; <input type="submit" class="button smallpaddingimp" value="'.dol_escape_htmltag($langs->trans("UseLine")).'"';
					if (!empty($discount_type) && $filter && $filter != "fk_invoice_supplier_source IS NULL OR (description LIKE '(DEPOSIT)%' AND description NOT LIKE '(EXCESS PAID)%')") {
						print ' title="'.$langs->trans("UseCreditNoteInInvoicePayment").'"';
					}
					if (empty($discount_type) && $filter && $filter != "fk_facture_source IS NULL OR (description LIKE '(DEPOSIT)%' AND description NOT LIKE '(EXCESS RECEIVED)%')") {
						print ' title="'.$langs->trans("UseCreditNoteInInvoicePayment").'"';
					}

					print '>';
				}
				print '</div>';
			}
			if ($more) {
				print '<div class="inline-block">';
				print $more;
				print '</div>';
			}
			print '</form>';
		} else {
			if ($selected) {
				print $selected;
			} else {
				print "0";
			}
		}
	}


	// phpcs:disable PEAR.NamingConventions.ValidFunctionName.ScopeNotCamelCaps
	/**
	 *  Show forms to select a contact
	 *
	 *  @param	string		$page        	Page
	 *  @param	Societe		$societe		Filter on third party
	 *  @param    int			$selected    	Id contact pre-selectionne
	 *  @param    string		$htmlname    	Name of HTML select. If 'none', we just show contact link.
	 *  @return	void
	 */
	public function form_contacts($page, $societe, $selected = '', $htmlname = 'contactid')
	{
		// phpcs:enable
		global $langs, $conf;

		if ($htmlname != "none") {
			print '<form method="post" action="'.$page.'">';
			print '<input type="hidden" name="action" value="set_contact">';
			print '<input type="hidden" name="token" value="'.newToken().'">';
			print '<table class="nobordernopadding">';
			print '<tr><td>';
			print $this->selectcontacts($societe->id, $selected, $htmlname);
			$num = $this->num;
			if ($num == 0) {
				$addcontact = (!empty($conf->global->SOCIETE_ADDRESSES_MANAGEMENT) ? $langs->trans("AddContact") : $langs->trans("AddContactAddress"));
				print '<a href="'.DOL_URL_ROOT.'/contact/card.php?socid='.$societe->id.'&amp;action=create&amp;backtoreferer=1">'.$addcontact.'</a>';
			}
			print '</td>';
			print '<td class="left"><input type="submit" class="button smallpaddingimp" value="'.$langs->trans("Modify").'"></td>';
			print '</tr></table></form>';
		} else {
			if ($selected) {
				require_once DOL_DOCUMENT_ROOT.'/contact/class/contact.class.php';
				$contact = new Contact($this->db);
				$contact->fetch($selected);
				print $contact->getFullName($langs);
			} else {
				print "&nbsp;";
			}
		}
	}

	// phpcs:disable PEAR.NamingConventions.ValidFunctionName.ScopeNotCamelCaps
	/**
	 *  Output html select to select thirdparty
	 *
	 *  @param	string	$page       	Page
	 *  @param  string	$selected   	Id preselected
	 *  @param  string	$htmlname		Name of HTML select
	 *  @param  string	$filter         Optional filters criteras. Do not use a filter coming from input of users.
	 *	@param	int		$showempty		Add an empty field
	 * 	@param	int		$showtype		Show third party type in combolist (customer, prospect or supplier)
	 * 	@param	int		$forcecombo		Force to use combo box
	 *  @param	array	$events			Event options. Example: array(array('method'=>'getContacts', 'url'=>dol_buildpath('/core/ajax/contacts.php',1), 'htmlname'=>'contactid', 'params'=>array('add-customer-contact'=>'disabled')))
	 *  @param  int     $nooutput       No print output. Return it only.
	 *  @param	array	$excludeids		Exclude IDs from the select combo
	 *  @return	void|string
	 */
	public function form_thirdparty($page, $selected = '', $htmlname = 'socid', $filter = '', $showempty = 0, $showtype = 0, $forcecombo = 0, $events = array(), $nooutput = 0, $excludeids = array())
	{
		// phpcs:enable
		global $langs;

		$out = '';
		if ($htmlname != "none") {
			$out .= '<form method="post" action="'.$page.'">';
			$out .= '<input type="hidden" name="action" value="set_thirdparty">';
			$out .= '<input type="hidden" name="token" value="'.newToken().'">';
			$out .= $this->select_company($selected, $htmlname, $filter, $showempty, $showtype, $forcecombo, $events, 0, 'minwidth100', '', '', 1, array(), false, $excludeids);
			$out .= '<input type="submit" class="button smallpaddingimp valignmiddle" value="'.$langs->trans("Modify").'">';
			$out .= '</form>';
		} else {
			if ($selected) {
				require_once DOL_DOCUMENT_ROOT.'/societe/class/societe.class.php';
				$soc = new Societe($this->db);
				$soc->fetch($selected);
				$out .= $soc->getNomUrl($langs);
			} else {
				$out .= "&nbsp;";
			}
		}

		if ($nooutput) {
			return $out;
		} else {
			print $out;
		}
	}

	// phpcs:disable PEAR.NamingConventions.ValidFunctionName.ScopeNotCamelCaps
	/**
	 *    Retourne la liste des devises, dans la langue de l'utilisateur
	 *
	 *    @param	string	$selected    preselected currency code
	 *    @param    string	$htmlname    name of HTML select list
	 *    @deprecated
	 *    @return	void
	 */
	public function select_currency($selected = '', $htmlname = 'currency_id')
	{
		// phpcs:enable
		print $this->selectCurrency($selected, $htmlname);
	}

	/**
	 *  Retourne la liste des devises, dans la langue de l'utilisateur
	 *
	 *  @param	string	$selected   preselected currency code
	 *  @param  string	$htmlname   name of HTML select list
	 *  @param  string  $mode       0 = Add currency symbol into label, 1 = Add 3 letter iso code
	 *  @param	string	$useempty	'1'=Allow empty value
	 * 	@return	string
	 */
	public function selectCurrency($selected = '', $htmlname = 'currency_id', $mode = 0, $useempty = '')
	{
		global $conf, $langs, $user;

		$langs->loadCacheCurrencies('');

		$out = '';

		if ($selected == 'euro' || $selected == 'euros') {
			$selected = 'EUR'; // Pour compatibilite
		}

		$out .= '<select class="flat maxwidth200onsmartphone minwidth300" name="'.$htmlname.'" id="'.$htmlname.'">';
		if ($useempty) {
			$out .= '<option value="-1" selected></option>';
		}
		foreach ($langs->cache_currencies as $code_iso => $currency) {
			$labeltoshow = $currency['label'];
			if ($mode == 1) {
				$labeltoshow .= ' <span class="opacitymedium">('.$code_iso.')</span>';
			} else {
				$labeltoshow .= ' <span class="opacitymedium">('.$langs->getCurrencySymbol($code_iso).')</span>';
			}

			if ($selected && $selected == $code_iso) {
				$out .= '<option value="'.$code_iso.'" selected data-html="'.dol_escape_htmltag($labeltoshow).'">';
			} else {
				$out .= '<option value="'.$code_iso.'" data-html="'.dol_escape_htmltag($labeltoshow).'">';
			}
			$out .= $labeltoshow;
			$out .= '</option>';
		}
		$out .= '</select>';
		if ($user->admin) {
			$out .= info_admin($langs->trans("YouCanChangeValuesForThisListFromDictionarySetup"), 1);
		}

		// Make select dynamic
		include_once DOL_DOCUMENT_ROOT.'/core/lib/ajax.lib.php';
		$out .= ajax_combobox($htmlname);

		return $out;
	}

	/**
	 *	Return array of currencies in user language
	 *
	 *  @param	string	$selected   			Preselected currency code
	 *  @param  string	$htmlname   			Name of HTML select list
	 *  @param  integer	$useempty   			1=Add empty line
	 *  @param 	string 	$filter 				Optional filters criteras (example: 'code <> x', ' in (1,3)')
	 *  @param 	bool 	$excludeConfCurrency 	false = If company current currency not in table, we add it into list. Should always be available.
	 *  										true = we are in currency_rate update , we don't want to see conf->currency in select
	 *  @param	string	$morecss				More css
	 * 	@return	string
	 */
	public function selectMultiCurrency($selected = '', $htmlname = 'multicurrency_code', $useempty = 0, $filter = '', $excludeConfCurrency = false, $morecss = '')
	{
		global $conf, $langs;

		$langs->loadCacheCurrencies(''); // Load ->cache_currencies

		$TCurrency = array();

		$sql = "SELECT code FROM ".$this->db->prefix()."multicurrency";
		$sql .= " WHERE entity IN ('".getEntity('mutlicurrency')."')";
		if ($filter) {
			$sql .= " AND ".$filter;
		}
		$resql = $this->db->query($sql);
		if ($resql) {
			while ($obj = $this->db->fetch_object($resql)) {
				$TCurrency[$obj->code] = $obj->code;
			}
		}

		$out = '';
		$out .= '<select class="flat'.($morecss ? ' '.$morecss : '').'" name="'.$htmlname.'" id="'.$htmlname.'">';
		if ($useempty) {
			$out .= '<option value="">&nbsp;</option>';
		}
		// If company current currency not in table, we add it into list. Should always be available.
		if (!in_array($conf->currency, $TCurrency) && !$excludeConfCurrency) {
			$TCurrency[$conf->currency] = $conf->currency;
		}
		if (count($TCurrency) > 0) {
			foreach ($langs->cache_currencies as $code_iso => $currency) {
				if (isset($TCurrency[$code_iso])) {
					if (!empty($selected) && $selected == $code_iso) {
						$out .= '<option value="'.$code_iso.'" selected="selected">';
					} else {
						$out .= '<option value="'.$code_iso.'">';
					}

					$out .= $currency['label'];
					$out .= ' ('.$langs->getCurrencySymbol($code_iso).')';
					$out .= '</option>';
				}
			}
		}

		$out .= '</select>';

		// Make select dynamic
		include_once DOL_DOCUMENT_ROOT.'/core/lib/ajax.lib.php';
		$out .= ajax_combobox($htmlname);

		return $out;
	}

	// phpcs:disable PEAR.NamingConventions.ValidFunctionName.ScopeNotCamelCaps
	/**
	 *  Load into the cache vat rates of a country
	 *
	 *  @param	string	$country_code		Country code with quotes ("'CA'", or "'CA,IN,...'")
	 *  @return	int							Nb of loaded lines, 0 if already loaded, <0 if KO
	 */
	public function load_cache_vatrates($country_code)
	{
		// phpcs:enable
		global $langs;

		$num = count($this->cache_vatrates);
		if ($num > 0) {
			return $num; // Cache already loaded
		}

		dol_syslog(__METHOD__, LOG_DEBUG);

		$sql = "SELECT DISTINCT t.rowid, t.code, t.taux, t.localtax1, t.localtax1_type, t.localtax2, t.localtax2_type, t.recuperableonly";
		$sql .= " FROM ".$this->db->prefix()."c_tva as t, ".$this->db->prefix()."c_country as c";
		$sql .= " WHERE t.fk_pays = c.rowid";
		$sql .= " AND t.active > 0";
		$sql .= " AND c.code IN (".$this->db->sanitize($country_code, 1).")";
		$sql .= " ORDER BY t.code ASC, t.taux ASC, t.recuperableonly ASC";

		$resql = $this->db->query($sql);
		if ($resql) {
			$num = $this->db->num_rows($resql);
			if ($num) {
				for ($i = 0; $i < $num; $i++) {
					$obj = $this->db->fetch_object($resql);
					$this->cache_vatrates[$i]['rowid']	= $obj->rowid;
					$this->cache_vatrates[$i]['code'] = $obj->code;
					$this->cache_vatrates[$i]['txtva']	= $obj->taux;
					$this->cache_vatrates[$i]['nprtva'] = $obj->recuperableonly;
					$this->cache_vatrates[$i]['localtax1']	    = $obj->localtax1;
					$this->cache_vatrates[$i]['localtax1_type']	= $obj->localtax1_type;
					$this->cache_vatrates[$i]['localtax2']	    = $obj->localtax2;
					$this->cache_vatrates[$i]['localtax2_type']	= $obj->localtax1_type;

					$this->cache_vatrates[$i]['label'] = $obj->taux.'%'.($obj->code ? ' ('.$obj->code.')' : ''); // Label must contains only 0-9 , . % or *
					$this->cache_vatrates[$i]['labelallrates'] = $obj->taux.'/'.($obj->localtax1 ? $obj->localtax1 : '0').'/'.($obj->localtax2 ? $obj->localtax2 : '0').($obj->code ? ' ('.$obj->code.')' : ''); // Must never be used as key, only label
					$positiverates = '';
					if ($obj->taux) {
						$positiverates .= ($positiverates ? '/' : '').$obj->taux;
					}
					if ($obj->localtax1) {
						$positiverates .= ($positiverates ? '/' : '').$obj->localtax1;
					}
					if ($obj->localtax2) {
						$positiverates .= ($positiverates ? '/' : '').$obj->localtax2;
					}
					if (empty($positiverates)) {
						$positiverates = '0';
					}
					$this->cache_vatrates[$i]['labelpositiverates'] = $positiverates.($obj->code ? ' ('.$obj->code.')' : ''); // Must never be used as key, only label
				}

				return $num;
			} else {
				$this->error = '<span class="error">'.$langs->trans("ErrorNoVATRateDefinedForSellerCountry", $country_code).'</span>';
				return -1;
			}
		} else {
			$this->error = '<span class="error">'.$this->db->error().'</span>';
			return -2;
		}
	}

	// phpcs:disable PEAR.NamingConventions.ValidFunctionName.ScopeNotCamelCaps
	/**
	 *  Output an HTML select vat rate.
	 *  The name of this function should be selectVat. We keep bad name for compatibility purpose.
	 *
	 *  @param	string	      $htmlname           Name of HTML select field
	 *  @param  float|string  $selectedrate       Force preselected vat rate. Can be '8.5' or '8.5 (NOO)' for example. Use '' for no forcing.
	 *  @param  Societe	      $societe_vendeuse   Thirdparty seller
	 *  @param  Societe	      $societe_acheteuse  Thirdparty buyer
	 *  @param  int		      $idprod             Id product. O if unknown of NA.
	 *  @param  int		      $info_bits          Miscellaneous information on line (1 for NPR)
	 *  @param  int|string    $type               ''=Unknown, 0=Product, 1=Service (Used if idprod not defined)
	 *                  		                  Si vendeur non assujeti a TVA, TVA par defaut=0. Fin de regle.
	 *                  					      Si le (pays vendeur = pays acheteur) alors la TVA par defaut=TVA du produit vendu. Fin de regle.
	 *                  					      Si (vendeur et acheteur dans Communaute europeenne) et bien vendu = moyen de transports neuf (auto, bateau, avion), TVA par defaut=0 (La TVA doit etre paye par l'acheteur au centre d'impots de son pays et non au vendeur). Fin de regle.
	 *                                            Si vendeur et acheteur dans Communauté européenne et acheteur= particulier alors TVA par défaut=TVA du produit vendu. Fin de règle.
	 *                                            Si vendeur et acheteur dans Communauté européenne et acheteur= entreprise alors TVA par défaut=0. Fin de règle.
	 *                  					      Sinon la TVA proposee par defaut=0. Fin de regle.
	 *  @param	bool	     $options_only		  Return HTML options lines only (for ajax treatment)
	 *  @param  int          $mode                0=Use vat rate as key in combo list, 1=Add VAT code after vat rate into key, -1=Use id of vat line as key
	 *  @return	string
	 */
	public function load_tva($htmlname = 'tauxtva', $selectedrate = '', $societe_vendeuse = '', $societe_acheteuse = '', $idprod = 0, $info_bits = 0, $type = '', $options_only = false, $mode = 0)
	{
		// phpcs:enable
		global $langs, $conf, $mysoc;

		$langs->load('errors');

		$return = '';

		// Define defaultnpr, defaultttx and defaultcode
		$defaultnpr = ($info_bits & 0x01);
		$defaultnpr = (preg_match('/\*/', $selectedrate) ? 1 : $defaultnpr);
		$defaulttx = str_replace('*', '', $selectedrate);
		$defaultcode = '';
		$reg = array();
		if (preg_match('/\((.*)\)/', $defaulttx, $reg)) {
			$defaultcode = $reg[1];
			$defaulttx = preg_replace('/\s*\(.*\)/', '', $defaulttx);
		}
		//var_dump($selectedrate.'-'.$defaulttx.'-'.$defaultnpr.'-'.$defaultcode);

		// Check parameters
		if (is_object($societe_vendeuse) && !$societe_vendeuse->country_code) {
			if ($societe_vendeuse->id == $mysoc->id) {
				$return .= '<span class="error">'.$langs->trans("ErrorYourCountryIsNotDefined").'</span>';
			} else {
				$return .= '<span class="error">'.$langs->trans("ErrorSupplierCountryIsNotDefined").'</span>';
			}
			return $return;
		}

		//var_dump($societe_acheteuse);
		//print "name=$name, selectedrate=$selectedrate, seller=".$societe_vendeuse->country_code." buyer=".$societe_acheteuse->country_code." buyer is company=".$societe_acheteuse->isACompany()." idprod=$idprod, info_bits=$info_bits type=$type";
		//exit;

		// Define list of countries to use to search VAT rates to show
		// First we defined code_country to use to find list
		if (is_object($societe_vendeuse)) {
			$code_country = "'".$societe_vendeuse->country_code."'";
		} else {
			$code_country = "'".$mysoc->country_code."'"; // Pour compatibilite ascendente
		}
		if (!empty($conf->global->SERVICE_ARE_ECOMMERCE_200238EC)) {    // If option to have vat for end customer for services is on
			require_once DOL_DOCUMENT_ROOT.'/core/lib/company.lib.php';
			if (!isInEEC($societe_vendeuse) && (!is_object($societe_acheteuse) || (isInEEC($societe_acheteuse) && !$societe_acheteuse->isACompany()))) {
				// We also add the buyer
				if (is_numeric($type)) {
					if ($type == 1) { // We know product is a service
						$code_country .= ",'".$societe_acheteuse->country_code."'";
					}
				} elseif (!$idprod) {  // We don't know type of product
					$code_country .= ",'".$societe_acheteuse->country_code."'";
				} else {
					$prodstatic = new Product($this->db);
					$prodstatic->fetch($idprod);
					if ($prodstatic->type == Product::TYPE_SERVICE) {   // We know product is a service
						$code_country .= ",'".$societe_acheteuse->country_code."'";
					}
				}
			}
		}

		// Now we get list
		$num = $this->load_cache_vatrates($code_country); // If no vat defined, return -1 with message into this->error

		if ($num > 0) {
			// Definition du taux a pre-selectionner (si defaulttx non force et donc vaut -1 ou '')
			if ($defaulttx < 0 || dol_strlen($defaulttx) == 0) {
				$tmpthirdparty = new Societe($this->db);
				$defaulttx = get_default_tva($societe_vendeuse, (is_object($societe_acheteuse) ? $societe_acheteuse : $tmpthirdparty), $idprod);
				$defaultnpr = get_default_npr($societe_vendeuse, (is_object($societe_acheteuse) ? $societe_acheteuse : $tmpthirdparty), $idprod);
				if (preg_match('/\((.*)\)/', $defaulttx, $reg)) {
					$defaultcode = $reg[1];
					$defaulttx = preg_replace('/\s*\(.*\)/', '', $defaulttx);
				}
				if (empty($defaulttx)) {
					$defaultnpr = 0;
				}
			}

			// Si taux par defaut n'a pu etre determine, on prend dernier de la liste.
			// Comme ils sont tries par ordre croissant, dernier = plus eleve = taux courant
			if ($defaulttx < 0 || dol_strlen($defaulttx) == 0) {
				if (empty($conf->global->MAIN_VAT_DEFAULT_IF_AUTODETECT_FAILS)) {
					$defaulttx = $this->cache_vatrates[$num - 1]['txtva'];
				} else {
					$defaulttx = ($conf->global->MAIN_VAT_DEFAULT_IF_AUTODETECT_FAILS == 'none' ? '' : $conf->global->MAIN_VAT_DEFAULT_IF_AUTODETECT_FAILS);
				}
			}

			// Disabled if seller is not subject to VAT
			$disabled = false;
			$title = '';
			if (is_object($societe_vendeuse) && $societe_vendeuse->id == $mysoc->id && $societe_vendeuse->tva_assuj == "0") {
				// Override/enable VAT for expense report regardless of global setting - needed if expense report used for business expenses instead
				// of using supplier invoices (this is a very bad idea !)
				if (empty($conf->global->EXPENSEREPORT_OVERRIDE_VAT)) {
					$title = ' title="'.$langs->trans('VATIsNotUsed').'"';
					$disabled = true;
				}
			}

			if (!$options_only) {
				$return .= '<select class="flat minwidth75imp" id="'.$htmlname.'" name="'.$htmlname.'"'.($disabled ? ' disabled' : '').$title.'>';
			}

			$selectedfound = false;
			foreach ($this->cache_vatrates as $rate) {
				// Keep only 0 if seller is not subject to VAT
				if ($disabled && $rate['txtva'] != 0) {
					continue;
				}

				// Define key to use into select list
				$key = $rate['txtva'];
				$key .= $rate['nprtva'] ? '*' : '';
				if ($mode > 0 && $rate['code']) {
					$key .= ' ('.$rate['code'].')';
				}
				if ($mode < 0) {
					$key = $rate['rowid'];
				}

				$return .= '<option value="'.$key.'"';
				if (!$selectedfound) {
					if ($defaultcode) { // If defaultcode is defined, we used it in priority to select combo option instead of using rate+npr flag
						if ($defaultcode == $rate['code']) {
							$return .= ' selected';
							$selectedfound = true;
						}
					} elseif ($rate['txtva'] == $defaulttx && $rate['nprtva'] == $defaultnpr) {
						$return .= ' selected';
						$selectedfound = true;
					}
				}
				$return .= '>';
				//if (!empty($conf->global->MAIN_VAT_SHOW_POSITIVE_RATES))
				if ($mysoc->country_code == 'IN' || !empty($conf->global->MAIN_VAT_LABEL_IS_POSITIVE_RATES)) {
					$return .= $rate['labelpositiverates'];
				} else {
					$return .= vatrate($rate['label']);
				}
				//$return.=($rate['code']?' '.$rate['code']:'');
				$return .= (empty($rate['code']) && $rate['nprtva']) ? ' *' : ''; // We show the *  (old behaviour only if new vat code is not used)

				$return .= '</option>';
			}

			if (!$options_only) {
				$return .= '</select>';
			}
		} else {
			$return .= $this->error;
		}

		$this->num = $num;
		return $return;
	}


	// phpcs:disable PEAR.NamingConventions.ValidFunctionName.ScopeNotCamelCaps
	/**
	 *  Show a HTML widget to input a date or combo list for day, month, years and optionaly hours and minutes.
	 *  Fields are preselected with :
	 *            	- set_time date (must be a local PHP server timestamp or string date with format 'YYYY-MM-DD' or 'YYYY-MM-DD HH:MM')
	 *            	- local date in user area, if set_time is '' (so if set_time is '', output may differs when done from two different location)
	 *            	- Empty (fields empty), if set_time is -1 (in this case, parameter empty must also have value 1)
	 *
	 *	@param	integer	    $set_time 		Pre-selected date (must be a local PHP server timestamp), -1 to keep date not preselected, '' to use current date with 00:00 hour (Parameter 'empty' must be 0 or 2).
	 *	@param	string		$prefix			Prefix for fields name
	 *	@param	int			$h				1 or 2=Show also hours (2=hours on a new line), -1 has same effect but hour and minutes are prefilled with 23:59 if date is empty, 3 show hour always empty
	 *	@param	int			$m				1=Show also minutes, -1 has same effect but hour and minutes are prefilled with 23:59 if date is empty, 3 show minutes always empty
	 *	@param	int			$empty			0=Fields required, 1=Empty inputs are allowed, 2=Empty inputs are allowed for hours only
	 *	@param	string		$form_name 		Not used
	 *	@param	int			$d				1=Show days, month, years
	 * 	@param	int			$addnowlink		Add a link "Now"
	 * 	@param	int			$nooutput		Do not output html string but return it
	 * 	@param 	int			$disabled		Disable input fields
	 *  @param  int			$fullday        When a checkbox with this html name is on, hour and day are set with 00:00 or 23:59
	 *  @param	string		$addplusone		Add a link "+1 hour". Value must be name of another select_date field.
	 *  @param  datetime    $adddateof      Add a link "Date of invoice" using the following date.
	 *  @return	string|void					Nothing or string if nooutput is 1
	 *  @deprecated
	 *  @see    selectDate(), form_date(), select_month(), select_year(), select_dayofweek()
	 */
	public function select_date($set_time = '', $prefix = 're', $h = 0, $m = 0, $empty = 0, $form_name = "", $d = 1, $addnowlink = 0, $nooutput = 0, $disabled = 0, $fullday = '', $addplusone = '', $adddateof = '')
	{
		// phpcs:enable
		$retstring = $this->selectDate($set_time, $prefix, $h, $m, $empty, $form_name, $d, $addnowlink, $disabled, $fullday, $addplusone, $adddateof);
		if (!empty($nooutput)) {
			return $retstring;
		}
		print $retstring;
		return;
	}

	/**
	 *  Show 2 HTML widget to input a date or combo list for day, month, years and optionaly hours and minutes.
	 *  Fields are preselected with :
	 *              - set_time date (must be a local PHP server timestamp or string date with format 'YYYY-MM-DD' or 'YYYY-MM-DD HH:MM')
	 *              - local date in user area, if set_time is '' (so if set_time is '', output may differs when done from two different location)
	 *              - Empty (fields empty), if set_time is -1 (in this case, parameter empty must also have value 1)
	 *
	 *  @param  integer     $set_time       	Pre-selected date (must be a local PHP server timestamp), -1 to keep date not preselected, '' to use current date with 00:00 hour (Parameter 'empty' must be 0 or 2).
	 *  @param  integer     $set_time_end       Pre-selected date (must be a local PHP server timestamp), -1 to keep date not preselected, '' to use current date with 00:00 hour (Parameter 'empty' must be 0 or 2).
	 *  @param	string		$prefix				Prefix for fields name
	 *  @param	string		$empty				0=Fields required, 1=Empty inputs are allowed, 2=Empty inputs are allowed for hours only
	 *  @param	string		$forcenewline		Force new line between the 2 dates.
	 * 	@return string                   	    Html for selectDate
	 *  @see    form_date(), select_month(), select_year(), select_dayofweek()
	 */
	public function selectDateToDate($set_time = '', $set_time_end = '', $prefix = 're', $empty = 0, $forcenewline = 0)
	{
		global $langs;

		$ret = $this->selectDate($set_time, $prefix.'_start', 0, 0, $empty, '', 1, 0, 0, '', '', '', '', 1, '', $langs->trans("from"), 'tzuserrel');
		if ($forcenewline) {
			$ret .= '<br>';
		}
		$ret .= $this->selectDate($set_time_end, $prefix.'_end', 0, 0, $empty, '', 1, 0, 0, '', '', '', '', 1, '', $langs->trans("to"), 'tzuserrel');
		return $ret;
	}

	/**
	 *  Show a HTML widget to input a date or combo list for day, month, years and optionaly hours and minutes.
	 *  Fields are preselected with :
	 *              - set_time date (must be a local PHP server timestamp or string date with format 'YYYY-MM-DD' or 'YYYY-MM-DD HH:MM')
	 *              - local date in user area, if set_time is '' (so if set_time is '', output may differs when done from two different location)
	 *              - Empty (fields empty), if set_time is -1 (in this case, parameter empty must also have value 1)
	 *
	 *  @param  integer|string  $set_time       Pre-selected date (must be a local PHP server timestamp), -1 to keep date not preselected, '' to use current date with 00:00 hour (Parameter 'empty' must be 0 or 2).
	 *  @param	string			$prefix			Prefix for fields name
	 *  @param	int				$h				1 or 2=Show also hours (2=hours on a new line), -1 has same effect but hour and minutes are prefilled with 23:59 if date is empty, 3 show hour always empty
	 *	@param	int				$m				1=Show also minutes, -1 has same effect but hour and minutes are prefilled with 23:59 if date is empty, 3 show minutes always empty
	 *	@param	int				$empty			0=Fields required, 1=Empty inputs are allowed, 2=Empty inputs are allowed for hours only
	 *	@param	string			$form_name 		Not used
	 *	@param	int				$d				1=Show days, month, years
	 * 	@param	int				$addnowlink		Add a link "Now", 1 with server time, 2 with local computer time
	 * 	@param 	int				$disabled		Disable input fields
	 *  @param  int				$fullday        When a checkbox with id #fullday is checked, hours are set with 00:00 (if value if 'fulldaystart') or 23:59 (if value is 'fulldayend')
	 *  @param	string			$addplusone		Add a link "+1 hour". Value must be name of another selectDate field.
	 *  @param  datetime    	$adddateof      Add a link "Date of ..." using the following date. See also $labeladddateof for the label used.
	 *  @param  string      	$openinghours   Specify hour start and hour end for the select ex 8,20
	 *  @param  int         	$stepminutes    Specify step for minutes between 1 and 30
	 *  @param	string			$labeladddateof Label to use for the $adddateof parameter.
	 *  @param	string 			$placeholder    Placeholder
	 *  @param	mixed			$gm				'auto' (for backward compatibility, avoid this), 'gmt' or 'tzserver' or 'tzuserrel'
	 * 	@return string          	            Html for selectDate
	 *  @see    form_date(), select_month(), select_year(), select_dayofweek()
	 */
	public function selectDate($set_time = '', $prefix = 're', $h = 0, $m = 0, $empty = 0, $form_name = "", $d = 1, $addnowlink = 0, $disabled = 0, $fullday = '', $addplusone = '', $adddateof = '', $openinghours = '', $stepminutes = 1, $labeladddateof = '', $placeholder = '', $gm = 'auto')
	{
		global $conf, $langs;

		if ($gm === 'auto') {
			$gm = (empty($conf) ? 'tzserver' : $conf->tzuserinputkey);
		}

		$retstring = '';

		if ($prefix == '') {
			$prefix = 're';
		}
		if ($h == '') {
			$h = 0;
		}
		if ($m == '') {
			$m = 0;
		}
		$emptydate = 0;
		$emptyhours = 0;
		if ($stepminutes <= 0 || $stepminutes > 30) {
			$stepminutes = 1;
		}
		if ($empty == 1) {
			$emptydate = 1;
			$emptyhours = 1;
		}
		if ($empty == 2) {
			$emptydate = 0;
			$emptyhours = 1;
		}
		$orig_set_time = $set_time;

		if ($set_time === '' && $emptydate == 0) {
			include_once DOL_DOCUMENT_ROOT.'/core/lib/date.lib.php';
			if ($gm == 'tzuser' || $gm == 'tzuserrel') {
				$set_time = dol_now($gm);
			} else {
				$set_time = dol_now('tzuser') - (getServerTimeZoneInt('now') * 3600); // set_time must be relative to PHP server timezone
			}
		}

		// Analysis of the pre-selection date
		$reg = array();
		$shour = '';
		$smin = '';
		$ssec = '';
		if (preg_match('/^([0-9]+)\-([0-9]+)\-([0-9]+)\s?([0-9]+)?:?([0-9]+)?/', $set_time, $reg)) {	// deprecated usage
			// Date format 'YYYY-MM-DD' or 'YYYY-MM-DD HH:MM:SS'
			$syear	= (!empty($reg[1]) ? $reg[1] : '');
			$smonth = (!empty($reg[2]) ? $reg[2] : '');
			$sday	= (!empty($reg[3]) ? $reg[3] : '');
			$shour	= (!empty($reg[4]) ? $reg[4] : '');
			$smin	= (!empty($reg[5]) ? $reg[5] : '');
		} elseif (strval($set_time) != '' && $set_time != -1) {
			// set_time est un timestamps (0 possible)
			$syear = dol_print_date($set_time, "%Y", $gm);
			$smonth = dol_print_date($set_time, "%m", $gm);
			$sday = dol_print_date($set_time, "%d", $gm);
			if ($orig_set_time != '') {
				$shour = dol_print_date($set_time, "%H", $gm);
				$smin = dol_print_date($set_time, "%M", $gm);
				$ssec = dol_print_date($set_time, "%S", $gm);
			}
		} else {
			// Date est '' ou vaut -1
			$syear = '';
			$smonth = '';
			$sday = '';
			$shour = !isset($conf->global->MAIN_DEFAULT_DATE_HOUR) ? ($h == -1 ? '23' : '') : $conf->global->MAIN_DEFAULT_DATE_HOUR;
			$smin = !isset($conf->global->MAIN_DEFAULT_DATE_MIN) ? ($h == -1 ? '59' : '') : $conf->global->MAIN_DEFAULT_DATE_MIN;
			$ssec = !isset($conf->global->MAIN_DEFAULT_DATE_SEC) ? ($h == -1 ? '59' : '') : $conf->global->MAIN_DEFAULT_DATE_SEC;
		}
		if ($h == 3) {
			$shour = '';
		}
		if ($m == 3) {
			$smin = '';
		}

		$nowgmt = dol_now('gmt');
		//var_dump(dol_print_date($nowgmt, 'dayhourinputnoreduce', 'tzuserrel'));

		// You can set MAIN_POPUP_CALENDAR to 'eldy' or 'jquery'
		$usecalendar = 'combo';
		if (!empty($conf->use_javascript_ajax) && (empty($conf->global->MAIN_POPUP_CALENDAR) || $conf->global->MAIN_POPUP_CALENDAR != "none")) {
			$usecalendar = ((empty($conf->global->MAIN_POPUP_CALENDAR) || $conf->global->MAIN_POPUP_CALENDAR == 'eldy') ? 'jquery' : $conf->global->MAIN_POPUP_CALENDAR);
		}

		if ($d) {
			// Show date with popup
			if ($usecalendar != 'combo') {
				$formated_date = '';
				//print "e".$set_time." t ".$conf->format_date_short;
				if (strval($set_time) != '' && $set_time != -1) {
					//$formated_date=dol_print_date($set_time,$conf->format_date_short);
					$formated_date = dol_print_date($set_time, $langs->trans("FormatDateShortInput"), $gm); // FormatDateShortInput for dol_print_date / FormatDateShortJavaInput that is same for javascript
				}

				// Calendrier popup version eldy
				if ($usecalendar == "eldy") {
					// Input area to enter date manually
					$retstring .= '<input id="'.$prefix.'" name="'.$prefix.'" type="text" class="maxwidthdate" maxlength="11" value="'.$formated_date.'"';
					$retstring .= ($disabled ? ' disabled' : '');
					$retstring .= ' onChange="dpChangeDay(\''.$prefix.'\',\''.$langs->trans("FormatDateShortJavaInput").'\'); "'; // FormatDateShortInput for dol_print_date / FormatDateShortJavaInput that is same for javascript
					$retstring .= '>';

					// Icon calendar
					$retstringbuttom = '';
					if (!$disabled) {
						$retstringbuttom = '<button id="'.$prefix.'Button" type="button" class="dpInvisibleButtons"';
						$base = DOL_URL_ROOT.'/core/';
						$retstringbuttom .= ' onClick="showDP(\''.$base.'\',\''.$prefix.'\',\''.$langs->trans("FormatDateShortJavaInput").'\',\''.$langs->defaultlang.'\');"';
						$retstringbuttom .= '>'.img_object($langs->trans("SelectDate"), 'calendarday', 'class="datecallink"').'</button>';
					} else {
						$retstringbuttom = '<button id="'.$prefix.'Button" type="button" class="dpInvisibleButtons">'.img_object($langs->trans("Disabled"), 'calendarday', 'class="datecallink"').'</button>';
					}
					$retstring = $retstringbuttom.$retstring;

					$retstring .= '<input type="hidden" id="'.$prefix.'day"   name="'.$prefix.'day"   value="'.$sday.'">'."\n";
					$retstring .= '<input type="hidden" id="'.$prefix.'month" name="'.$prefix.'month" value="'.$smonth.'">'."\n";
					$retstring .= '<input type="hidden" id="'.$prefix.'year"  name="'.$prefix.'year"  value="'.$syear.'">'."\n";
				} elseif ($usecalendar == 'jquery') {
					if (!$disabled) {
						// Output javascript for datepicker
						$minYear = getDolGlobalInt('MIN_YEAR_SELECT_DATE', (date('Y') - 100));
						$maxYear = getDolGlobalInt('MAX_YEAR_SELECT_DATE', (date('Y') + 100));

						$retstring .= "<script type='text/javascript'>";
						$retstring .= "$(function(){ $('#".$prefix."').datepicker({
							dateFormat: '".$langs->trans("FormatDateShortJQueryInput")."',
							autoclose: true,
							todayHighlight: true,
							yearRange: '".$minYear.":".$maxYear."',";
						if (!empty($conf->dol_use_jmobile)) {
							$retstring .= "
								beforeShow: function (input, datePicker) {
									input.disabled = true;
								},
								onClose: function (dateText, datePicker) {
									this.disabled = false;
								},
								";
						}
						// Note: We don't need monthNames, monthNamesShort, dayNames, dayNamesShort, dayNamesMin, they are set globally on datepicker component in lib_head.js.php
						if (empty($conf->global->MAIN_POPUP_CALENDAR_ON_FOCUS)) {
							$retstring .= "
								showOn: 'button',	/* both has problem with autocompletion */
								buttonImage: '".DOL_URL_ROOT."/theme/".dol_escape_js($conf->theme)."/img/object_calendarday.png',
								buttonImageOnly: true";
						}
						$retstring .= "
							}) });";
						$retstring .= "</script>";
					}

					// Zone de saisie manuelle de la date
					$retstring .= '<div class="nowrap inline-block divfordateinput">';
					$retstring .= '<input id="'.$prefix.'" name="'.$prefix.'" type="text" class="maxwidthdate" maxlength="11" value="'.$formated_date.'"';
					$retstring .= ($disabled ? ' disabled' : '');
					$retstring .= ($placeholder ? ' placeholder="'.dol_escape_htmltag($placeholder).'"' : '');
					$retstring .= ' onChange="dpChangeDay(\''.dol_escape_js($prefix).'\',\''.dol_escape_js($langs->trans("FormatDateShortJavaInput")).'\'); "'; // FormatDateShortInput for dol_print_date / FormatDateShortJavaInput that is same for javascript
					$retstring .= '>';

					// Icone calendrier
					if (!$disabled) {
						/* Not required. Managed by option buttonImage of jquery
						$retstring.=img_object($langs->trans("SelectDate"),'calendarday','id="'.$prefix.'id" class="datecallink"');
						$retstring.="<script type='text/javascript'>";
						$retstring.="jQuery(document).ready(function() {";
						$retstring.='	jQuery("#'.$prefix.'id").click(function() {';
						$retstring.="    	jQuery('#".$prefix."').focus();";
						$retstring.='    });';
						$retstring.='});';
						$retstring.="</script>";*/
					} else {
						$retstringbutton = '<button id="'.$prefix.'Button" type="button" class="dpInvisibleButtons">'.img_object($langs->trans("Disabled"), 'calendarday', 'class="datecallink"').'</button>';
						$retsring = $retstringbutton.$retstring;
					}

					$retstring .= '</div>';
					$retstring .= '<input type="hidden" id="'.$prefix.'day"   name="'.$prefix.'day"   value="'.$sday.'">'."\n";
					$retstring .= '<input type="hidden" id="'.$prefix.'month" name="'.$prefix.'month" value="'.$smonth.'">'."\n";
					$retstring .= '<input type="hidden" id="'.$prefix.'year"  name="'.$prefix.'year"  value="'.$syear.'">'."\n";
				} else {
					$retstring .= "Bad value of MAIN_POPUP_CALENDAR";
				}
			} else {
				// Show date with combo selects
				// Day
				$retstring .= '<select'.($disabled ? ' disabled' : '').' class="flat valignmiddle maxwidth50imp" id="'.$prefix.'day" name="'.$prefix.'day">';

				if ($emptydate || $set_time == -1) {
					$retstring .= '<option value="0" selected>&nbsp;</option>';
				}

				for ($day = 1; $day <= 31; $day++) {
					$retstring .= '<option value="'.$day.'"'.($day == $sday ? ' selected' : '').'>'.$day.'</option>';
				}

				$retstring .= "</select>";

				$retstring .= '<select'.($disabled ? ' disabled' : '').' class="flat valignmiddle maxwidth75imp" id="'.$prefix.'month" name="'.$prefix.'month">';
				if ($emptydate || $set_time == -1) {
					$retstring .= '<option value="0" selected>&nbsp;</option>';
				}

				// Month
				for ($month = 1; $month <= 12; $month++) {
					$retstring .= '<option value="'.$month.'"'.($month == $smonth ? ' selected' : '').'>';
					$retstring .= dol_print_date(mktime(12, 0, 0, $month, 1, 2000), "%b");
					$retstring .= "</option>";
				}
				$retstring .= "</select>";

				// Year
				if ($emptydate || $set_time == -1) {
					$retstring .= '<input'.($disabled ? ' disabled' : '').' placeholder="'.dol_escape_htmltag($langs->trans("Year")).'" class="flat maxwidth50imp valignmiddle" type="number" min="0" max="3000" maxlength="4" id="'.$prefix.'year" name="'.$prefix.'year" value="'.$syear.'">';
				} else {
					$retstring .= '<select'.($disabled ? ' disabled' : '').' class="flat valignmiddle maxwidth75imp" id="'.$prefix.'year" name="'.$prefix.'year">';

					for ($year = $syear - 10; $year < $syear + 10; $year++) {
						$retstring .= '<option value="'.$year.'"'.($year == $syear ? ' selected' : '').'>'.$year.'</option>';
					}
					$retstring .= "</select>\n";
				}
			}
		}

		if ($d && $h) {
			$retstring .= ($h == 2 ? '<br>' : ' ');
			$retstring .= '<span class="nowraponall">';
		}

		if ($h) {
			$hourstart = 0;
			$hourend = 24;
			if ($openinghours != '') {
				$openinghours = explode(',', $openinghours);
				$hourstart = $openinghours[0];
				$hourend = $openinghours[1];
				if ($hourend < $hourstart) {
					$hourend = $hourstart;
				}
			}
			// Show hour
			$retstring .= '<select'.($disabled ? ' disabled' : '').' class="flat valignmiddle maxwidth50 '.($fullday ? $fullday.'hour' : '').'" id="'.$prefix.'hour" name="'.$prefix.'hour">';
			if ($emptyhours) {
				$retstring .= '<option value="-1">&nbsp;</option>';
			}
			for ($hour = $hourstart; $hour < $hourend; $hour++) {
				if (strlen($hour) < 2) {
					$hour = "0".$hour;
				}
				$retstring .= '<option value="'.$hour.'"'.(($hour == $shour) ? ' selected' : '').'>'.$hour;
				//$retstring .= (empty($conf->dol_optimize_smallscreen) ? '' : 'H');
				$retstring .= '</option>';
			}
			$retstring .= '</select>';
			//if ($m && empty($conf->dol_optimize_smallscreen)) $retstring .= ":";
			if ($m) {
				$retstring .= ":";
			}
		}

		if ($m) {
			// Show minutes
			$retstring .= '<select'.($disabled ? ' disabled' : '').' class="flat valignmiddle maxwidth50 '.($fullday ? $fullday.'min' : '').'" id="'.$prefix.'min" name="'.$prefix.'min">';
			if ($emptyhours) {
				$retstring .= '<option value="-1">&nbsp;</option>';
			}
			for ($min = 0; $min < 60; $min += $stepminutes) {
				if (strlen($min) < 2) {
					$min = "0".$min;
				}
				$retstring .= '<option value="'.$min.'"'.(($min == $smin) ? ' selected' : '').'>'.$min.(empty($conf->dol_optimize_smallscreen) ? '' : '').'</option>';
			}
			$retstring .= '</select>';

			$retstring .= '<input type="hidden" name="'.$prefix.'sec" value="'.$ssec.'">';
		}

		if ($d && $h) {
			$retstring .= '</span>';
		}

		// Add a "Now" link
		if (!empty($conf->use_javascript_ajax) && $addnowlink) {
			// Script which will be inserted in the onClick of the "Now" link
			$reset_scripts = "";
			if ($addnowlink == 2) { // local computer time
				// pad add leading 0 on numbers
				$reset_scripts .= "Number.prototype.pad = function(size) {
                        var s = String(this);
                        while (s.length < (size || 2)) {s = '0' + s;}
                        return s;
                    };
                    var d = new Date();";
			}

			// Generate the date part, depending on the use or not of the javascript calendar
			if ($addnowlink == 1) { // server time expressed in user time setup
				$reset_scripts .= 'jQuery(\'#'.$prefix.'\').val(\''.dol_print_date($nowgmt, 'day', 'tzuserrel').'\');';
				$reset_scripts .= 'jQuery(\'#'.$prefix.'day\').val(\''.dol_print_date($nowgmt, '%d', 'tzuserrel').'\');';
				$reset_scripts .= 'jQuery(\'#'.$prefix.'month\').val(\''.dol_print_date($nowgmt, '%m', 'tzuserrel').'\');';
				$reset_scripts .= 'jQuery(\'#'.$prefix.'year\').val(\''.dol_print_date($nowgmt, '%Y', 'tzuserrel').'\');';
			} elseif ($addnowlink == 2) {
				/* Disabled because the output does not use the string format defined by FormatDateShort key to forge the value into #prefix.
				 * This break application for foreign languages.
				$reset_scripts .= 'jQuery(\'#'.$prefix.'\').val(d.toLocaleDateString(\''.str_replace('_', '-', $langs->defaultlang).'\'));';
				$reset_scripts .= 'jQuery(\'#'.$prefix.'day\').val(d.getDate().pad());';
				$reset_scripts .= 'jQuery(\'#'.$prefix.'month\').val(parseInt(d.getMonth().pad()) + 1);';
				$reset_scripts .= 'jQuery(\'#'.$prefix.'year\').val(d.getFullYear());';
				*/
				$reset_scripts .= 'jQuery(\'#'.$prefix.'\').val(\''.dol_print_date($nowgmt, 'day', 'tzuserrel').'\');';
				$reset_scripts .= 'jQuery(\'#'.$prefix.'day\').val(\''.dol_print_date($nowgmt, '%d', 'tzuserrel').'\');';
				$reset_scripts .= 'jQuery(\'#'.$prefix.'month\').val(\''.dol_print_date($nowgmt, '%m', 'tzuserrel').'\');';
				$reset_scripts .= 'jQuery(\'#'.$prefix.'year\').val(\''.dol_print_date($nowgmt, '%Y', 'tzuserrel').'\');';
			}
			/*if ($usecalendar == "eldy")
			{
				$base=DOL_URL_ROOT.'/core/';
				$reset_scripts .= 'resetDP(\''.$base.'\',\''.$prefix.'\',\''.$langs->trans("FormatDateShortJavaInput").'\',\''.$langs->defaultlang.'\');';
			}
			else
			{
				$reset_scripts .= 'this.form.elements[\''.$prefix.'day\'].value=formatDate(new Date(), \'d\'); ';
				$reset_scripts .= 'this.form.elements[\''.$prefix.'month\'].value=formatDate(new Date(), \'M\'); ';
				$reset_scripts .= 'this.form.elements[\''.$prefix.'year\'].value=formatDate(new Date(), \'yyyy\'); ';
			}*/
			// Update the hour part
			if ($h) {
				if ($fullday) {
					$reset_scripts .= " if (jQuery('#fullday:checked').val() == null) {";
				}
				//$reset_scripts .= 'this.form.elements[\''.$prefix.'hour\'].value=formatDate(new Date(), \'HH\'); ';
				if ($addnowlink == 1) {
					$reset_scripts .= 'jQuery(\'#'.$prefix.'hour\').val(\''.dol_print_date($nowgmt, '%H', 'tzuserrel').'\');';
					$reset_scripts .= 'jQuery(\'#'.$prefix.'hour\').change();';
				} elseif ($addnowlink == 2) {
					$reset_scripts .= 'jQuery(\'#'.$prefix.'hour\').val(d.getHours().pad());';
					$reset_scripts .= 'jQuery(\'#'.$prefix.'hour\').change();';
				}

				if ($fullday) {
					$reset_scripts .= ' } ';
				}
			}
			// Update the minute part
			if ($m) {
				if ($fullday) {
					$reset_scripts .= " if (jQuery('#fullday:checked').val() == null) {";
				}
				//$reset_scripts .= 'this.form.elements[\''.$prefix.'min\'].value=formatDate(new Date(), \'mm\'); ';
				if ($addnowlink == 1) {
					$reset_scripts .= 'jQuery(\'#'.$prefix.'min\').val(\''.dol_print_date($nowgmt, '%M', 'tzuserrel').'\');';
					$reset_scripts .= 'jQuery(\'#'.$prefix.'min\').change();';
				} elseif ($addnowlink == 2) {
					$reset_scripts .= 'jQuery(\'#'.$prefix.'min\').val(d.getMinutes().pad());';
					$reset_scripts .= 'jQuery(\'#'.$prefix.'min\').change();';
				}
				if ($fullday) {
					$reset_scripts .= ' } ';
				}
			}
			// If reset_scripts is not empty, print the link with the reset_scripts in the onClick
			if ($reset_scripts && empty($conf->global->MAIN_OPTIMIZEFORTEXTBROWSER)) {
				$retstring .= ' <button class="dpInvisibleButtons datenowlink" id="'.$prefix.'ButtonNow" type="button" name="_useless" value="now" onClick="'.$reset_scripts.'">';
				$retstring .= $langs->trans("Now");
				$retstring .= '</button> ';
			}
		}

		// Add a "Plus one hour" link
		if ($conf->use_javascript_ajax && $addplusone) {
			// Script which will be inserted in the onClick of the "Add plusone" link
			$reset_scripts = "";

			// Generate the date part, depending on the use or not of the javascript calendar
			$reset_scripts .= 'jQuery(\'#'.$prefix.'\').val(\''.dol_print_date($nowgmt, 'dayinputnoreduce', 'tzuserrel').'\');';
			$reset_scripts .= 'jQuery(\'#'.$prefix.'day\').val(\''.dol_print_date($nowgmt, '%d', 'tzuserrel').'\');';
			$reset_scripts .= 'jQuery(\'#'.$prefix.'month\').val(\''.dol_print_date($nowgmt, '%m', 'tzuserrel').'\');';
			$reset_scripts .= 'jQuery(\'#'.$prefix.'year\').val(\''.dol_print_date($nowgmt, '%Y', 'tzuserrel').'\');';
			// Update the hour part
			if ($h) {
				if ($fullday) {
					$reset_scripts .= " if (jQuery('#fullday:checked').val() == null) {";
				}
				$reset_scripts .= 'jQuery(\'#'.$prefix.'hour\').val(\''.dol_print_date($nowgmt, '%H', 'tzuserrel').'\');';
				if ($fullday) {
					$reset_scripts .= ' } ';
				}
			}
			// Update the minute part
			if ($m) {
				if ($fullday) {
					$reset_scripts .= " if (jQuery('#fullday:checked').val() == null) {";
				}
				$reset_scripts .= 'jQuery(\'#'.$prefix.'min\').val(\''.dol_print_date($nowgmt, '%M', 'tzuserrel').'\');';
				if ($fullday) {
					$reset_scripts .= ' } ';
				}
			}
			// If reset_scripts is not empty, print the link with the reset_scripts in the onClick
			if ($reset_scripts && empty($conf->dol_optimize_smallscreen)) {
				$retstring .= ' <button class="dpInvisibleButtons datenowlink" id="'.$prefix.'ButtonPlusOne" type="button" name="_useless2" value="plusone" onClick="'.$reset_scripts.'">';
				$retstring .= $langs->trans("DateStartPlusOne");
				$retstring .= '</button> ';
			}
		}

		// Add a link to set data
		if ($conf->use_javascript_ajax && $adddateof) {
			$tmparray = dol_getdate($adddateof);
			if (empty($labeladddateof)) {
				$labeladddateof = $langs->trans("DateInvoice");
			}
			$retstring .= ' - <button class="dpInvisibleButtons datenowlink" id="dateofinvoice" type="button" name="_dateofinvoice" value="now" onclick="console.log(\'Click on now link\'); jQuery(\'#re\').val(\''.dol_print_date($adddateof, 'dayinputnoreduce').'\');jQuery(\'#reday\').val(\''.$tmparray['mday'].'\');jQuery(\'#remonth\').val(\''.$tmparray['mon'].'\');jQuery(\'#reyear\').val(\''.$tmparray['year'].'\');">'.$labeladddateof.'</a>';
		}

		return $retstring;
	}

	/**
	 * selectTypeDuration
	 *
	 * @param   string   	$prefix     	Prefix
	 * @param   string   	$selected   	Selected duration type
	 * @param	array		$excludetypes	Array of duration types to exclude. Example array('y', 'm')
	 * @return  string      	         	HTML select string
	 */
	public function selectTypeDuration($prefix, $selected = 'i', $excludetypes = array())
	{
		global $langs;

		$TDurationTypes = array(
			'y'=>$langs->trans('Years'),
			'm'=>$langs->trans('Month'),
			'w'=>$langs->trans('Weeks'),
			'd'=>$langs->trans('Days'),
			'h'=>$langs->trans('Hours'),
			'i'=>$langs->trans('Minutes')
		);

		// Removed undesired duration types
		foreach ($excludetypes as $value) {
			unset($TDurationTypes[$value]);
		}

		$retstring = '<select class="flat minwidth75 maxwidth100" id="select_'.$prefix.'type_duration" name="'.$prefix.'type_duration">';
		foreach ($TDurationTypes as $key => $typeduration) {
			$retstring .= '<option value="'.$key.'"';
			if ($key == $selected) {
				$retstring .= " selected";
			}
			$retstring .= ">".$typeduration."</option>";
		}
		$retstring .= "</select>";

		$retstring .= ajax_combobox('select_'.$prefix.'type_duration');

		return $retstring;
	}

	// phpcs:disable PEAR.NamingConventions.ValidFunctionName.ScopeNotCamelCaps
	/**
	 *  Function to show a form to select a duration on a page
	 *
	 *	@param	string		$prefix   		Prefix for input fields
	 *	@param  int			$iSecond  		Default preselected duration (number of seconds or '')
	 * 	@param	int			$disabled       Disable the combo box
	 * 	@param	string		$typehour		If 'select' then input hour and input min is a combo,
	 *						            	If 'text' input hour is in text and input min is a text,
	 *						            	If 'textselect' input hour is in text and input min is a combo
	 *  @param	integer		$minunderhours	If 1, show minutes selection under the hours
	 * 	@param	int			$nooutput		Do not output html string but return it
	 *  @return	string|void
	 */
	public function select_duration($prefix, $iSecond = '', $disabled = 0, $typehour = 'select', $minunderhours = 0, $nooutput = 0)
	{
		// phpcs:enable
		global $langs;

		$retstring = '<span class="nowraponall">';

		$hourSelected = 0;
		$minSelected = 0;

		// Hours
		if ($iSecond != '') {
			require_once DOL_DOCUMENT_ROOT.'/core/lib/date.lib.php';

			$hourSelected = convertSecondToTime($iSecond, 'allhour');
			$minSelected = convertSecondToTime($iSecond, 'min');
		}

		if ($typehour == 'select') {
			$retstring .= '<select class="flat" id="select_'.$prefix.'hour" name="'.$prefix.'hour"'.($disabled ? ' disabled' : '').'>';
			for ($hour = 0; $hour < 25; $hour++) {	// For a duration, we allow 24 hours
				$retstring .= '<option value="'.$hour.'"';
				if ($hourSelected == $hour) {
					$retstring .= " selected";
				}
				$retstring .= ">".$hour."</option>";
			}
			$retstring .= "</select>";
		} elseif ($typehour == 'text' || $typehour == 'textselect') {
			$retstring .= '<input placeholder="'.$langs->trans('HourShort').'" type="number" min="0" name="'.$prefix.'hour"'.($disabled ? ' disabled' : '').' class="flat maxwidth50 inputhour" value="'.(($hourSelected != '') ? ((int) $hourSelected) : '').'">';
		} else {
			return 'BadValueForParameterTypeHour';
		}

		if ($typehour != 'text') {
			$retstring .= ' '.$langs->trans('HourShort');
		} else {
			$retstring .= '<span class="">:</span>';
		}

		// Minutes
		if ($minunderhours) {
			$retstring .= '<br>';
		} else {
			$retstring .= '<span class="hideonsmartphone">&nbsp;</span>';
		}

		if ($typehour == 'select' || $typehour == 'textselect') {
			$retstring .= '<select class="flat" id="select_'.$prefix.'min" name="'.$prefix.'min"'.($disabled ? ' disabled' : '').'>';
			for ($min = 0; $min <= 55; $min = $min + 5) {
				$retstring .= '<option value="'.$min.'"';
				if ($minSelected == $min) {
					$retstring .= ' selected';
				}
				$retstring .= '>'.$min.'</option>';
			}
			$retstring .= "</select>";
		} elseif ($typehour == 'text') {
			$retstring .= '<input placeholder="'.$langs->trans('MinuteShort').'" type="number" min="0" name="'.$prefix.'min"'.($disabled ? ' disabled' : '').' class="flat maxwidth50 inputminute" value="'.(($minSelected != '') ? ((int) $minSelected) : '').'">';
		}

		if ($typehour != 'text') {
			$retstring .= ' '.$langs->trans('MinuteShort');
		}

		$retstring.="</span>";

		if (!empty($nooutput)) {
			return $retstring;
		}

		print $retstring;
		return;
	}

	/**
	 *  Return list of tickets in Ajax if Ajax activated or go to selectTicketsList
	 *
	 *  @param		int			$selected				Preselected tickets
	 *  @param		string		$htmlname				Name of HTML select field (must be unique in page).
	 *  @param  	string		$filtertype     		To add a filter
	 *  @param		int			$limit					Limit on number of returned lines
	 *  @param		int			$status					Ticket status
	 *  @param		string		$selected_input_value	Value of preselected input text (for use with ajax)
	 *  @param		int			$hidelabel				Hide label (0=no, 1=yes, 2=show search icon (before) and placeholder, 3 search icon after)
	 *  @param		array		$ajaxoptions			Options for ajax_autocompleter
	 *  @param      int			$socid					Thirdparty Id (to get also price dedicated to this customer)
	 *  @param		string		$showempty				'' to not show empty line. Translation key to show an empty line. '1' show empty line with no text.
	 * 	@param		int			$forcecombo				Force to use combo box
	 *  @param      string      $morecss                Add more css on select
	 *  @param 		array 		$selected_combinations 	Selected combinations. Format: array([attrid] => attrval, [...])
	 *  @param		string		$nooutput				No print, return the output into a string
	 *  @return		void|string
	 */
	public function selectTickets($selected = '', $htmlname = 'ticketid', $filtertype = '', $limit = 0, $status = 1, $selected_input_value = '', $hidelabel = 0, $ajaxoptions = array(), $socid = 0, $showempty = '1', $forcecombo = 0, $morecss = '', $selected_combinations = null, $nooutput = 0)
	{
		global $langs, $conf;

		$out = '';

		// check parameters
		if (is_null($ajaxoptions)) $ajaxoptions = array();

		if (!empty($conf->use_javascript_ajax) && !empty($conf->global->TICKET_USE_SEARCH_TO_SELECT)) {
			$placeholder = '';

			if ($selected && empty($selected_input_value)) {
				require_once DOL_DOCUMENT_ROOT.'/ticket/class/ticket.class.php';
				$tickettmpselect = new Ticket($this->db);
				$tickettmpselect->fetch($selected);
				$selected_input_value = $tickettmpselect->ref;
				unset($tickettmpselect);
			}

			$urloption = '';
			$out .= ajax_autocompleter($selected, $htmlname, DOL_URL_ROOT.'/ticket/ajax/tickets.php', $urloption, $conf->global->PRODUIT_USE_SEARCH_TO_SELECT, 1, $ajaxoptions);

			if (empty($hidelabel)) $out .= $langs->trans("RefOrLabel").' : ';
			elseif ($hidelabel > 1) {
				$placeholder = ' placeholder="'.$langs->trans("RefOrLabel").'"';
				if ($hidelabel == 2) {
					$out .= img_picto($langs->trans("Search"), 'search');
				}
			}
			$out .= '<input type="text" class="minwidth100" name="search_'.$htmlname.'" id="search_'.$htmlname.'" value="'.$selected_input_value.'"'.$placeholder.' '.(!empty($conf->global->PRODUCT_SEARCH_AUTOFOCUS) ? 'autofocus' : '').' />';
			if ($hidelabel == 3) {
				$out .= img_picto($langs->trans("Search"), 'search');
			}
		} else {
			$out .= $this->selectTicketsList($selected, $htmlname, $filtertype, $limit, $status, 0, $socid, $showempty, $forcecombo, $morecss);
		}

		if (empty($nooutput)) print $out;
		else return $out;
	}


	/**
	 *	Return list of tickets.
	 *  Called by selectTickets.
	 *
	 *	@param      int		$selected           Preselected ticket
	 *	@param      string	$htmlname           Name of select html
	 *  @param		string	$filtertype         Filter on ticket type
	 *	@param      int		$limit              Limit on number of returned lines
	 * 	@param      string	$filterkey          Filter on ticket ref or subject
	 *	@param		int		$status             Ticket status
	 *  @param      int		$outputmode         0=HTML select string, 1=Array
	 *  @param		string	$showempty		    '' to not show empty line. Translation key to show an empty line. '1' show empty line with no text.
	 * 	@param		int		$forcecombo		    Force to use combo box
	 *  @param      string  $morecss            Add more css on select
	 *  @return     array    				    Array of keys for json
	 */
	public function selectTicketsList($selected = '', $htmlname = 'ticketid', $filtertype = '', $limit = 20, $filterkey = '', $status = 1, $outputmode = 0, $showempty = '1', $forcecombo = 0, $morecss = '')
	{
		global $langs, $conf;

		$out = '';
		$outarray = array();

		$selectFields = " p.rowid, p.ref, p.message";

		$sql = "SELECT ";
		$sql .= $selectFields;
		$sql .= " FROM ".$this->db->prefix()."ticket as p";
		$sql .= ' WHERE p.entity IN ('.getEntity('ticket').')';

		// Add criteria on ref/label
		if ($filterkey != '') {
			$sql .= ' AND (';
			$prefix = empty($conf->global->TICKET_DONOTSEARCH_ANYWHERE) ? '%' : ''; // Can use index if PRODUCT_DONOTSEARCH_ANYWHERE is on
			// For natural search
			$scrit = explode(' ', $filterkey);
			$i = 0;
			if (count($scrit) > 1) $sql .= "(";
			foreach ($scrit as $crit) {
				if ($i > 0) $sql .= " AND ";
				$sql .= "(p.ref LIKE '".$this->db->escape($prefix.$crit)."%' OR p.subject LIKE '".$this->db->escape($prefix.$crit)."%'";
				$sql .= ")";
				$i++;
			}
			if (count($scrit) > 1) $sql .= ")";
			$sql .= ')';
		}

		$sql .= $this->db->plimit($limit, 0);

		// Build output string
		dol_syslog(get_class($this)."::selectTicketsList search tickets", LOG_DEBUG);
		$result = $this->db->query($sql);
		if ($result) {
			require_once DOL_DOCUMENT_ROOT.'/ticket/class/ticket.class.php';
			require_once DOL_DOCUMENT_ROOT.'/core/lib/ticket.lib.php';

			$num = $this->db->num_rows($result);

			$events = null;

			if (!$forcecombo) {
				include_once DOL_DOCUMENT_ROOT.'/core/lib/ajax.lib.php';
				$out .= ajax_combobox($htmlname, $events, $conf->global->TICKET_USE_SEARCH_TO_SELECT);
			}

			$out .= '<select class="flat'.($morecss ? ' '.$morecss : '').'" name="'.$htmlname.'" id="'.$htmlname.'">';

			$textifempty = '';
			// Do not use textifempty = ' ' or '&nbsp;' here, or search on key will search on ' key'.
			//if (!empty($conf->use_javascript_ajax) || $forcecombo) $textifempty='';
			if (!empty($conf->global->TICKET_USE_SEARCH_TO_SELECT)) {
				if ($showempty && !is_numeric($showempty)) $textifempty = $langs->trans($showempty);
				else $textifempty .= $langs->trans("All");
			} else {
				if ($showempty && !is_numeric($showempty)) $textifempty = $langs->trans($showempty);
			}
			if ($showempty) $out .= '<option value="0" selected>'.$textifempty.'</option>';

			$i = 0;
			while ($num && $i < $num) {
				$opt = '';
				$optJson = array();
				$objp = $this->db->fetch_object($result);

				$this->constructTicketListOption($objp, $opt, $optJson, $selected, $filterkey);
				// Add new entry
				// "key" value of json key array is used by jQuery automatically as selected value
				// "label" value of json key array is used by jQuery automatically as text for combo box
				$out .= $opt;
				array_push($outarray, $optJson);

				$i++;
			}

			$out .= '</select>';

			$this->db->free($result);

			if (empty($outputmode)) return $out;
			return $outarray;
		} else {
			dol_print_error($this->db);
		}
	}

	/**
	 * constructTicketListOption.
	 * This define value for &$opt and &$optJson.
	 *
	 * @param 	resource	$objp			    Result set of fetch
	 * @param 	string		$opt			    Option (var used for returned value in string option format)
	 * @param 	string		$optJson		    Option (var used for returned value in json format)
	 * @param 	string		$selected		    Preselected value
	 * @param   string      $filterkey          Filter key to highlight
	 * @return	void
	 */
	protected function constructTicketListOption(&$objp, &$opt, &$optJson, $selected, $filterkey = '')
	{
		$outkey = '';
		$outref = '';
		$outtype = '';

		$outkey = $objp->rowid;
		$outref = $objp->ref;
		$outtype = $objp->fk_product_type;

		$opt = '<option value="'.$objp->rowid.'"';
		$opt .= ($objp->rowid == $selected) ? ' selected' : '';
		$opt .= '>';
		$opt .= $objp->ref;
		$objRef = $objp->ref;
		if (!empty($filterkey) && $filterkey != '') $objRef = preg_replace('/('.preg_quote($filterkey, '/').')/i', '<strong>$1</strong>', $objRef, 1);

		$opt .= "</option>\n";
		$optJson = array('key'=>$outkey, 'value'=>$outref, 'type'=>$outtype);
	}

	/**
	 *  Return list of projects in Ajax if Ajax activated or go to selectTicketsList
	 *
	 *  @param		int			$selected				Preselected tickets
	 *  @param		string		$htmlname				Name of HTML select field (must be unique in page).
	 *  @param  	string		$filtertype     		To add a filter
	 *  @param		int			$limit					Limit on number of returned lines
	 *  @param		int			$status					Ticket status
	 *  @param		string		$selected_input_value	Value of preselected input text (for use with ajax)
	 *  @param		int			$hidelabel				Hide label (0=no, 1=yes, 2=show search icon (before) and placeholder, 3 search icon after)
	 *  @param		array		$ajaxoptions			Options for ajax_autocompleter
	 *  @param      int			$socid					Thirdparty Id (to get also price dedicated to this customer)
	 *  @param		string		$showempty				'' to not show empty line. Translation key to show an empty line. '1' show empty line with no text.
	 * 	@param		int			$forcecombo				Force to use combo box
	 *  @param      string      $morecss                Add more css on select
	 *  @param 		array 		$selected_combinations 	Selected combinations. Format: array([attrid] => attrval, [...])
	 *  @param		string		$nooutput				No print, return the output into a string
	 *  @return		void|string
	 */
	public function selectProjects($selected = '', $htmlname = 'projectid', $filtertype = '', $limit = 0, $status = 1, $selected_input_value = '', $hidelabel = 0, $ajaxoptions = array(), $socid = 0, $showempty = '1', $forcecombo = 0, $morecss = '', $selected_combinations = null, $nooutput = 0)
	{
		global $langs, $conf;

		$out = '';

		// check parameters
		if (is_null($ajaxoptions)) $ajaxoptions = array();

		if (!empty($conf->use_javascript_ajax) && !empty($conf->global->TICKET_USE_SEARCH_TO_SELECT)) {
			$placeholder = '';

			if ($selected && empty($selected_input_value)) {
				require_once DOL_DOCUMENT_ROOT.'/projet/class/project.class.php';
				$projecttmpselect = new Project($this->db);
				$projecttmpselect->fetch($selected);
				$selected_input_value = $projecttmpselect->ref;
				unset($projecttmpselect);
			}

			$out .= ajax_autocompleter($selected, $htmlname, DOL_URL_ROOT.'/projet/ajax/projects.php', $urloption, $conf->global->PRODUIT_USE_SEARCH_TO_SELECT, 1, $ajaxoptions);

			if (empty($hidelabel)) $out .= $langs->trans("RefOrLabel").' : ';
			elseif ($hidelabel > 1) {
				$placeholder = ' placeholder="'.$langs->trans("RefOrLabel").'"';
				if ($hidelabel == 2) {
					$out .= img_picto($langs->trans("Search"), 'search');
				}
			}
			$out .= '<input type="text" class="minwidth100" name="search_'.$htmlname.'" id="search_'.$htmlname.'" value="'.$selected_input_value.'"'.$placeholder.' '.(!empty($conf->global->PRODUCT_SEARCH_AUTOFOCUS) ? 'autofocus' : '').' />';
			if ($hidelabel == 3) {
				$out .= img_picto($langs->trans("Search"), 'search');
			}
		} else {
			$out .= $this->selectProjectsList($selected, $htmlname, $filtertype, $limit, $status, 0, $socid, $showempty, $forcecombo, $morecss);
		}

		if (empty($nooutput)) print $out;
		else return $out;
	}

	/**
	 *	Return list of projects.
	 *  Called by selectProjects.
	 *
	 *	@param      int		$selected           Preselected project
	 *	@param      string	$htmlname           Name of select html
	 *  @param		string	$filtertype         Filter on project type
	 *	@param      int		$limit              Limit on number of returned lines
	 * 	@param      string	$filterkey          Filter on project ref or subject
	 *	@param		int		$status             Ticket status
	 *  @param      int		$outputmode         0=HTML select string, 1=Array
	 *  @param		string	$showempty		    '' to not show empty line. Translation key to show an empty line. '1' show empty line with no text.
	 * 	@param		int		$forcecombo		    Force to use combo box
	 *  @param      string  $morecss            Add more css on select
	 *  @return     array    				    Array of keys for json
	 */
	public function selectProjectsList($selected = '', $htmlname = 'projectid', $filtertype = '', $limit = 20, $filterkey = '', $status = 1, $outputmode = 0, $showempty = '1', $forcecombo = 0, $morecss = '')
	{
		global $langs, $conf;

		$out = '';
		$outarray = array();

		$selectFields = " p.rowid, p.ref";

		$sql = "SELECT ";
		$sql .= $selectFields;
		$sql .= " FROM ".$this->db->prefix()."projet as p";
		$sql .= ' WHERE p.entity IN ('.getEntity('project').')';

		// Add criteria on ref/label
		if ($filterkey != '') {
			$sql .= ' AND (';
			$prefix = empty($conf->global->TICKET_DONOTSEARCH_ANYWHERE) ? '%' : ''; // Can use index if PRODUCT_DONOTSEARCH_ANYWHERE is on
			// For natural search
			$scrit = explode(' ', $filterkey);
			$i = 0;
			if (count($scrit) > 1) $sql .= "(";
			foreach ($scrit as $crit) {
				if ($i > 0) $sql .= " AND ";
				$sql .= "p.ref LIKE '".$this->db->escape($prefix.$crit)."%'";
				$sql .= "";
				$i++;
			}
			if (count($scrit) > 1) $sql .= ")";
			$sql .= ')';
		}

		$sql .= $this->db->plimit($limit, 0);

		// Build output string
		dol_syslog(get_class($this)."::selectProjectsList search projects", LOG_DEBUG);
		$result = $this->db->query($sql);
		if ($result) {
			require_once DOL_DOCUMENT_ROOT.'/projet/class/project.class.php';
			require_once DOL_DOCUMENT_ROOT.'/core/lib/project.lib.php';

			$num = $this->db->num_rows($result);

			$events = null;

			if (!$forcecombo) {
				include_once DOL_DOCUMENT_ROOT.'/core/lib/ajax.lib.php';
				$out .= ajax_combobox($htmlname, $events, $conf->global->PROJECT_USE_SEARCH_TO_SELECT);
			}

			$out .= '<select class="flat'.($morecss ? ' '.$morecss : '').'" name="'.$htmlname.'" id="'.$htmlname.'">';

			$textifempty = '';
			// Do not use textifempty = ' ' or '&nbsp;' here, or search on key will search on ' key'.
			//if (!empty($conf->use_javascript_ajax) || $forcecombo) $textifempty='';
			if (!empty($conf->global->PROJECT_USE_SEARCH_TO_SELECT)) {
				if ($showempty && !is_numeric($showempty)) $textifempty = $langs->trans($showempty);
				else $textifempty .= $langs->trans("All");
			} else {
				if ($showempty && !is_numeric($showempty)) $textifempty = $langs->trans($showempty);
			}
			if ($showempty) $out .= '<option value="0" selected>'.$textifempty.'</option>';

			$i = 0;
			while ($num && $i < $num) {
				$opt = '';
				$optJson = array();
				$objp = $this->db->fetch_object($result);

				$this->constructProjectListOption($objp, $opt, $optJson, $selected, $filterkey);
				// Add new entry
				// "key" value of json key array is used by jQuery automatically as selected value
				// "label" value of json key array is used by jQuery automatically as text for combo box
				$out .= $opt;
				array_push($outarray, $optJson);

				$i++;
			}

			$out .= '</select>';

			$this->db->free($result);

			if (empty($outputmode)) return $out;
			return $outarray;
		} else {
			dol_print_error($this->db);
		}
	}

	/**
	 * constructProjectListOption.
	 * This define value for &$opt and &$optJson.
	 *
	 * @param 	resource	$objp			    Result set of fetch
	 * @param 	string		$opt			    Option (var used for returned value in string option format)
	 * @param 	string		$optJson		    Option (var used for returned value in json format)
	 * @param 	string		$selected		    Preselected value
	 * @param   string      $filterkey          Filter key to highlight
	 * @return	void
	 */
	protected function constructProjectListOption(&$objp, &$opt, &$optJson, $selected, $filterkey = '')
	{
		$outkey = '';
		$outval = '';
		$outref = '';
		$outlabel = '';
		$outtype = '';

		$label = $objp->label;

		$outkey = $objp->rowid;
		$outref = $objp->ref;
		$outlabel = $objp->label;
		$outtype = $objp->fk_product_type;

		$opt = '<option value="'.$objp->rowid.'"';
		$opt .= ($objp->rowid == $selected) ? ' selected' : '';
		$opt .= '>';
		$opt .= $objp->ref;
		$objRef = $objp->ref;
		if (!empty($filterkey) && $filterkey != '') $objRef = preg_replace('/('.preg_quote($filterkey, '/').')/i', '<strong>$1</strong>', $objRef, 1);
		$outval .= $objRef;

		$opt .= "</option>\n";
		$optJson = array('key'=>$outkey, 'value'=>$outref, 'type'=>$outtype);
	}


	/**
	 *  Return list of members in Ajax if Ajax activated or go to selectTicketsList
	 *
	 *  @param		int			$selected				Preselected tickets
	 *  @param		string		$htmlname				Name of HTML select field (must be unique in page).
	 *  @param  	string		$filtertype     		To add a filter
	 *  @param		int			$limit					Limit on number of returned lines
	 *  @param		int			$status					Ticket status
	 *  @param		string		$selected_input_value	Value of preselected input text (for use with ajax)
	 *  @param		int			$hidelabel				Hide label (0=no, 1=yes, 2=show search icon before and placeholder, 3 search icon after)
	 *  @param		array		$ajaxoptions			Options for ajax_autocompleter
	 *  @param      int			$socid					Thirdparty Id (to get also price dedicated to this customer)
	 *  @param		string		$showempty				'' to not show empty line. Translation key to show an empty line. '1' show empty line with no text.
	 * 	@param		int			$forcecombo				Force to use combo box
	 *  @param      string      $morecss                Add more css on select
	 *  @param 		array 		$selected_combinations 	Selected combinations. Format: array([attrid] => attrval, [...])
	 *  @param		string		$nooutput				No print, return the output into a string
	 *  @return		void|string
	 */
	public function selectMembers($selected = '', $htmlname = 'adherentid', $filtertype = '', $limit = 0, $status = 1, $selected_input_value = '', $hidelabel = 0, $ajaxoptions = array(), $socid = 0, $showempty = '1', $forcecombo = 0, $morecss = '', $selected_combinations = null, $nooutput = 0)
	{
		global $langs, $conf;

		$out = '';

		// check parameters
		if (is_null($ajaxoptions)) $ajaxoptions = array();

		if (!empty($conf->use_javascript_ajax) && !empty($conf->global->TICKET_USE_SEARCH_TO_SELECT)) {
			$placeholder = '';
			$urloption = '';

			if ($selected && empty($selected_input_value)) {
				require_once DOL_DOCUMENT_ROOT.'/adherents/class/adherent.class.php';
				$adherenttmpselect = new Adherent($this->db);
				$adherenttmpselect->fetch($selected);
				$selected_input_value = $adherenttmpselect->ref;
				unset($adherenttmpselect);
			}

			$urloption = '';

			$out .= ajax_autocompleter($selected, $htmlname, DOL_URL_ROOT.'/adherents/ajax/adherents.php', $urloption, $conf->global->PRODUIT_USE_SEARCH_TO_SELECT, 1, $ajaxoptions);

			if (empty($hidelabel)) $out .= $langs->trans("RefOrLabel").' : ';
			elseif ($hidelabel > 1) {
				$placeholder = ' placeholder="'.$langs->trans("RefOrLabel").'"';
				if ($hidelabel == 2) {
					$out .= img_picto($langs->trans("Search"), 'search');
				}
			}
			$out .= '<input type="text" class="minwidth100" name="search_'.$htmlname.'" id="search_'.$htmlname.'" value="'.$selected_input_value.'"'.$placeholder.' '.(!empty($conf->global->PRODUCT_SEARCH_AUTOFOCUS) ? 'autofocus' : '').' />';
			if ($hidelabel == 3) {
				$out .= img_picto($langs->trans("Search"), 'search');
			}
		} else {
			$filterkey = '';

			$out .= $this->selectMembersList($selected, $htmlname, $filtertype, $limit, $filterkey, $status, 0, $showempty, $forcecombo, $morecss);
		}

		if (empty($nooutput)) print $out;
		else return $out;
	}

	/**
	 *	Return list of adherents.
	 *  Called by selectMembers.
	 *
	 *	@param      int		$selected           Preselected adherent
	 *	@param      string	$htmlname           Name of select html
	 *  @param		string	$filtertype         Filter on adherent type
	 *	@param      int		$limit              Limit on number of returned lines
	 * 	@param      string	$filterkey          Filter on member status
	 *	@param		int		$status             Member status
	 *  @param      int		$outputmode         0=HTML select string, 1=Array
	 *  @param		string	$showempty		    '' to not show empty line. Translation key to show an empty line. '1' show empty line with no text.
	 * 	@param		int		$forcecombo		    Force to use combo box
	 *  @param      string  $morecss            Add more css on select
	 *  @return     array    				    Array of keys for json
	 */
	public function selectMembersList($selected = '', $htmlname = 'adherentid', $filtertype = '', $limit = 20, $filterkey = '', $status = 1, $outputmode = 0, $showempty = '1', $forcecombo = 0, $morecss = '')
	{
		global $langs, $conf;

		$out = '';
		$outarray = array();

		$selectFields = " p.rowid, p.ref, p.firstname, p.lastname";

		$sql = "SELECT ";
		$sql .= $selectFields;
		$sql .= " FROM ".$this->db->prefix()."adherent as p";
		$sql .= ' WHERE p.entity IN ('.getEntity('adherent').')';

		// Add criteria on ref/label
		if ($filterkey != '') {
			$sql .= ' AND (';
			$prefix = empty($conf->global->MEMBER_DONOTSEARCH_ANYWHERE) ? '%' : ''; // Can use index if PRODUCT_DONOTSEARCH_ANYWHERE is on
			// For natural search
			$scrit = explode(' ', $filterkey);
			$i = 0;
			if (count($scrit) > 1) $sql .= "(";
			foreach ($scrit as $crit) {
				if ($i > 0) $sql .= " AND ";
				$sql .= "(p.firstname LIKE '".$this->db->escape($prefix.$crit)."%'";
				$sql .= " OR p.lastname LIKE '".$this->db->escape($prefix.$crit)."%')";
				$i++;
			}
			if (count($scrit) > 1) $sql .= ")";
			$sql .= ')';
		}
		if ($status != -1) {
			$sql .= ' AND statut = '.((int) $status);
		}
		$sql .= $this->db->plimit($limit, 0);

		// Build output string
		dol_syslog(get_class($this)."::selectMembersList search adherents", LOG_DEBUG);
		$result = $this->db->query($sql);
		if ($result) {
			require_once DOL_DOCUMENT_ROOT.'/adherents/class/adherent.class.php';
			require_once DOL_DOCUMENT_ROOT.'/core/lib/member.lib.php';

			$num = $this->db->num_rows($result);

			$events = null;

			if (!$forcecombo) {
				include_once DOL_DOCUMENT_ROOT.'/core/lib/ajax.lib.php';
				$out .= ajax_combobox($htmlname, $events, $conf->global->PROJECT_USE_SEARCH_TO_SELECT);
			}

			$out .= '<select class="flat'.($morecss ? ' '.$morecss : '').'" name="'.$htmlname.'" id="'.$htmlname.'">';

			$textifempty = '';
			// Do not use textifempty = ' ' or '&nbsp;' here, or search on key will search on ' key'.
			//if (!empty($conf->use_javascript_ajax) || $forcecombo) $textifempty='';
			if (!empty($conf->global->PROJECT_USE_SEARCH_TO_SELECT)) {
				if ($showempty && !is_numeric($showempty)) $textifempty = $langs->trans($showempty);
				else $textifempty .= $langs->trans("All");
			} else {
				if ($showempty && !is_numeric($showempty)) $textifempty = $langs->trans($showempty);
			}
			if ($showempty) {
				$out .= '<option value="-1" selected>'.$textifempty.'</option>';
			}

			$i = 0;
			while ($num && $i < $num) {
				$opt = '';
				$optJson = array();
				$objp = $this->db->fetch_object($result);

				$this->constructMemberListOption($objp, $opt, $optJson, $selected, $filterkey);

				// Add new entry
				// "key" value of json key array is used by jQuery automatically as selected value
				// "label" value of json key array is used by jQuery automatically as text for combo box
				$out .= $opt;
				array_push($outarray, $optJson);

				$i++;
			}

			$out .= '</select>';

			$this->db->free($result);

			if (empty($outputmode)) return $out;
			return $outarray;
		} else {
			dol_print_error($this->db);
		}
	}

	/**
	 * constructMemberListOption.
	 * This define value for &$opt and &$optJson.
	 *
	 * @param 	resource	$objp			    Result set of fetch
	 * @param 	string		$opt			    Option (var used for returned value in string option format)
	 * @param 	string		$optJson		    Option (var used for returned value in json format)
	 * @param 	string		$selected		    Preselected value
	 * @param   string      $filterkey          Filter key to highlight
	 * @return	void
	 */
	protected function constructMemberListOption(&$objp, &$opt, &$optJson, $selected, $filterkey = '')
	{
		$outkey = '';
		$outlabel = '';
		$outtype = '';

		$outkey = $objp->rowid;
		$outlabel = dolGetFirstLastname($objp->firstname, $objp->lastname);
		$outtype = $objp->fk_adherent_type;

		$opt = '<option value="'.$objp->rowid.'"';
		$opt .= ($objp->rowid == $selected) ? ' selected' : '';
		$opt .= '>';
		if (!empty($filterkey) && $filterkey != '') {
			$outlabel = preg_replace('/('.preg_quote($filterkey, '/').')/i', '<strong>$1</strong>', $outlabel, 1);
		}
		$opt .= $outlabel;
		$opt .= "</option>\n";

		$optJson = array('key'=>$outkey, 'value'=>$outlabel, 'type'=>$outtype);
	}

	/**
	 * Generic method to select a component from a combo list.
	 * Can use autocomplete with ajax after x key pressed or a full combo, depending on setup.
	 * This is the generic method that will replace all specific existing methods.
	 *
	 * @param 	string			$objectdesc			ObjectClass:PathToClass[:AddCreateButtonOrNot[:Filter[:Sortfield]]]
	 * @param	string			$htmlname			Name of HTML select component
	 * @param	int				$preselectedvalue	Preselected value (ID of element)
	 * @param	string			$showempty			''=empty values not allowed, 'string'=value show if we allow empty values (for example 'All', ...)
	 * @param	string			$searchkey			Search criteria
	 * @param	string			$placeholder		Place holder
	 * @param	string			$morecss			More CSS
	 * @param	string			$moreparams			More params provided to ajax call
	 * @param	int				$forcecombo			Force to load all values and output a standard combobox (with no beautification)
	 * @param	int				$disabled			1=Html component is disabled
	 * @param	string	        $selected_input_value	Value of preselected input text (for use with ajax)
	 * @return	string								Return HTML string
	 * @see selectForFormsList() select_thirdparty_list()
	 */
	public function selectForForms($objectdesc, $htmlname, $preselectedvalue, $showempty = '', $searchkey = '', $placeholder = '', $morecss = '', $moreparams = '', $forcecombo = 0, $disabled = 0, $selected_input_value = '')
	{
		global $conf, $user;

		$objecttmp = null;

		// Example of value for $objectdec:
		// Bom:bom/class/bom.class.php:0:t.status=1
		// Bom:bom/class/bom.class.php:0:t.status=1:ref
		// Bom:bom/class/bom.class.php:0:(t.status:=:1):ref
		$InfoFieldList = explode(":", $objectdesc, 4);
		$vartmp = (empty($InfoFieldList[3]) ? '' : $InfoFieldList[3]);
		$reg = array();
		if (preg_match('/^.*:(\w*)$/', $vartmp, $reg)) {
			$InfoFieldList[4] = $reg[1];	// take the sort field
		}
		$InfoFieldList[3] = preg_replace('/:\w*$/', '', $vartmp);	// take the filter field

		$classname = $InfoFieldList[0];
		$classpath = $InfoFieldList[1];
		$addcreatebuttonornot = empty($InfoFieldList[2]) ? 0 : $InfoFieldList[2];
		$filter = empty($InfoFieldList[3]) ? '' : $InfoFieldList[3];
		$sortfield = empty($InfoFieldList[4]) ? '' : $InfoFieldList[4];

		if (!empty($classpath)) {
			dol_include_once($classpath);

			if ($classname && class_exists($classname)) {
				$objecttmp = new $classname($this->db);
				// Make some replacement
				$sharedentities = getEntity(strtolower($classname));
				$objecttmp->filter = str_replace(
					array('__ENTITY__', '__SHARED_ENTITIES__', '__USER_ID__'),
					array($conf->entity, $sharedentities, $user->id),
					$filter
				);
			}
		}
		if (!is_object($objecttmp)) {
			dol_syslog('Error bad setup of type for field '.$InfoFieldList, LOG_WARNING);
			return 'Error bad setup of type for field '.join(',', $InfoFieldList);
		}

		//var_dump($objecttmp->filter);
		$prefixforautocompletemode = $objecttmp->element;
		if ($prefixforautocompletemode == 'societe') {
			$prefixforautocompletemode = 'company';
		}
		if ($prefixforautocompletemode == 'product') {
			$prefixforautocompletemode = 'produit';
		}
		$confkeyforautocompletemode = strtoupper($prefixforautocompletemode).'_USE_SEARCH_TO_SELECT'; // For example COMPANY_USE_SEARCH_TO_SELECT

		dol_syslog(get_class($this)."::selectForForms object->filter=".$objecttmp->filter, LOG_DEBUG);
		$out = '';
		if (!empty($conf->use_javascript_ajax) && !empty($conf->global->$confkeyforautocompletemode) && !$forcecombo) {
			// No immediate load of all database
			$placeholder = '';
			if ($preselectedvalue && empty($selected_input_value)) {
				$objecttmp->fetch($preselectedvalue);
				$selected_input_value = ($prefixforautocompletemode == 'company' ? $objecttmp->name : $objecttmp->ref);
				//unset($objecttmp);
			}

			$objectdesc = $classname.':'.$classpath.':'.$addcreatebuttonornot.':'.$filter;
			$urlforajaxcall = DOL_URL_ROOT.'/core/ajax/selectobject.php';

			// No immediate load of all database
			$urloption = 'htmlname='.urlencode($htmlname).'&outjson=1&objectdesc='.urlencode($objectdesc).'&filter='.urlencode($objecttmp->filter).($sortfield ? '&sortfield='.urlencode($sortfield) : '');
			// Activate the auto complete using ajax call.
			$out .= ajax_autocompleter($preselectedvalue, $htmlname, $urlforajaxcall, $urloption, $conf->global->$confkeyforautocompletemode, 0, array());
			$out .= '<style type="text/css">.ui-autocomplete { z-index: 1003; }</style>';
			$out .= '<input type="text" class="'.$morecss.'"'.($disabled ? ' disabled="disabled"' : '').' name="search_'.$htmlname.'" id="search_'.$htmlname.'" value="'.$selected_input_value.'"'.($placeholder ? ' placeholder="'.dol_escape_htmltag($placeholder).'"' : '') .' />';
		} else {
			// Immediate load of table record. Note: filter is inside $objecttmp->filter
			$out .= $this->selectForFormsList($objecttmp, $htmlname, $preselectedvalue, $showempty, $searchkey, $placeholder, $morecss, $moreparams, $forcecombo, 0, $disabled, $sortfield);
		}

		return $out;
	}

	/**
	 * Function to forge a SQL criteria
	 *
	 * @param  array    $matches       Array of found string by regex search. Example: "t.ref:like:'SO-%'" or "t.date_creation:<:'20160101'" or "t.nature:is:NULL"
	 * @return string                  Forged criteria. Example: "t.field like 'abc%'"
	 */
	protected static function forgeCriteriaCallback($matches)
	{
		global $db;

		//dol_syslog("Convert matches ".$matches[1]);
		if (empty($matches[1])) {
			return '';
		}
		$tmp = explode(':', $matches[1]);
		if (count($tmp) < 3) {
			return '';
		}

		$tmpescaped = $tmp[2];
		$regbis = array();
		if (preg_match('/^\'(.*)\'$/', $tmpescaped, $regbis)) {
			$tmpescaped = "'".$db->escape($regbis[1])."'";
		} else {
			$tmpescaped = $db->escape($tmpescaped);
		}
		return $db->escape($tmp[0]).' '.strtoupper($db->escape($tmp[1]))." ".$tmpescaped;
	}

	/**
	 * Output html form to select an object.
	 * Note, this function is called by selectForForms or by ajax selectobject.php
	 *
	 * @param 	Object			$objecttmp			Object to knwo the table to scan for combo.
	 * @param	string			$htmlname			Name of HTML select component
	 * @param	int				$preselectedvalue	Preselected value (ID of element)
	 * @param	string			$showempty			''=empty values not allowed, 'string'=value show if we allow empty values (for example 'All', ...)
	 * @param	string			$searchkey			Search value
	 * @param	string			$placeholder		Place holder
	 * @param	string			$morecss			More CSS
	 * @param	string			$moreparams			More params provided to ajax call
	 * @param	int				$forcecombo			Force to load all values and output a standard combobox (with no beautification)
	 * @param	int				$outputmode			0=HTML select string, 1=Array
	 * @param	int				$disabled			1=Html component is disabled
	 * @param	string			$sortfield			Sort field
	 * @return	string|array						Return HTML string
	 * @see selectForForms()
	 */
	public function selectForFormsList($objecttmp, $htmlname, $preselectedvalue, $showempty = '', $searchkey = '', $placeholder = '', $morecss = '', $moreparams = '', $forcecombo = 0, $outputmode = 0, $disabled = 0, $sortfield = '')
	{
		global $conf, $langs, $user, $hookmanager;

		//print "$objecttmp->filter, $htmlname, $preselectedvalue, $showempty = '', $searchkey = '', $placeholder = '', $morecss = '', $moreparams = '', $forcecombo = 0, $outputmode = 0, $disabled";

		$prefixforautocompletemode = $objecttmp->element;
		if ($prefixforautocompletemode == 'societe') {
			$prefixforautocompletemode = 'company';
		}
		$confkeyforautocompletemode = strtoupper($prefixforautocompletemode).'_USE_SEARCH_TO_SELECT'; // For example COMPANY_USE_SEARCH_TO_SELECT

		if (!empty($objecttmp->fields)) {	// For object that declare it, it is better to use declared fields (like societe, contact, ...)
			$tmpfieldstoshow = '';
			foreach ($objecttmp->fields as $key => $val) {
				if (!dol_eval($val['enabled'], 1, 1, '1')) {
					continue;
				}
				if (!empty($val['showoncombobox'])) {
					$tmpfieldstoshow .= ($tmpfieldstoshow ? ',' : '').'t.'.$key;
				}
			}
			if ($tmpfieldstoshow) {
				$fieldstoshow = $tmpfieldstoshow;
			}
		} else {
			// For backward compatibility
			$objecttmp->fields['ref'] = array('type'=>'varchar(30)', 'label'=>'Ref', 'showoncombobox'=>1);
		}

		if (empty($fieldstoshow)) {
			if (isset($objecttmp->fields['ref'])) {
				$fieldstoshow = 't.ref';
			} else {
				$langs->load("errors");
				$this->error = $langs->trans("ErrorNoFieldWithAttributeShowoncombobox");
				return $langs->trans('ErrorNoFieldWithAttributeShowoncombobox');
			}
		}

		$out = '';
		$outarray = array();
		$tmparray = array();

		$num = 0;

		// Search data
		$sql = "SELECT t.rowid, ".$fieldstoshow." FROM ".$this->db->prefix().$objecttmp->table_element." as t";
		if (isset($objecttmp->ismultientitymanaged)) {
			if (!is_numeric($objecttmp->ismultientitymanaged)) {
				$tmparray = explode('@', $objecttmp->ismultientitymanaged);
				$sql .= " INNER JOIN ".$this->db->prefix().$tmparray[1]." as parenttable ON parenttable.rowid = t.".$tmparray[0];
			}
			if ($objecttmp->ismultientitymanaged === 'fk_soc@societe') {
				if (empty($user->rights->societe->client->voir) && !$user->socid) {
					$sql .= ", ".$this->db->prefix()."societe_commerciaux as sc";
				}
			}
		}

		// Add where from hooks
		$parameters = array();
		$reshook = $hookmanager->executeHooks('selectForFormsListWhere', $parameters); // Note that $action and $object may have been modified by hook
		if (!empty($hookmanager->resPrint)) {
			$sql .= $hookmanager->resPrint;
		} else {
			$sql .= " WHERE 1=1";
			if (isset($objecttmp->ismultientitymanaged)) {
				if ($objecttmp->ismultientitymanaged == 1) {
					$sql .= " AND t.entity IN (".getEntity($objecttmp->table_element).")";
				}
				if (!is_numeric($objecttmp->ismultientitymanaged)) {
					$sql .= " AND parenttable.entity = t.".$tmparray[0];
				}
				if ($objecttmp->ismultientitymanaged == 1 && !empty($user->socid)) {
					if ($objecttmp->element == 'societe') {
						$sql .= " AND t.rowid = ".((int) $user->socid);
					} else {
						$sql .= " AND t.fk_soc = ".((int) $user->socid);
					}
				}
				if ($objecttmp->ismultientitymanaged === 'fk_soc@societe') {
					if (empty($user->rights->societe->client->voir) && !$user->socid) {
						$sql .= " AND t.rowid = sc.fk_soc AND sc.fk_user = ".((int) $user->id);
					}
				}
			}
			if ($searchkey != '') {
				$sql .= natural_search(explode(',', $fieldstoshow), $searchkey);
			}
			if ($objecttmp->filter) {	 // Syntax example "(t.ref:like:'SO-%') and (t.date_creation:<:'20160101')"
				/*if (! DolibarrApi::_checkFilters($objecttmp->filter))
				{
					throw new RestException(503, 'Error when validating parameter sqlfilters '.$objecttmp->filter);
				}*/
				$regexstring = '\(([^:\'\(\)]+:[^:\'\(\)]+:[^\(\)]+)\)';
				$sql .= " AND (".preg_replace_callback('/'.$regexstring.'/', 'Form::forgeCriteriaCallback', $objecttmp->filter).")";
			}
		}
		$sql .= $this->db->order($sortfield ? $sortfield : $fieldstoshow, "ASC");
		//$sql.=$this->db->plimit($limit, 0);
		//print $sql;

		// Build output string
		$resql = $this->db->query($sql);
		if ($resql) {
			// Construct $out and $outarray
			$out .= '<select id="'.$htmlname.'" class="flat'.($morecss ? ' '.$morecss : '').'"'.($disabled ? ' disabled="disabled"' : '').($moreparams ? ' '.$moreparams : '').' name="'.$htmlname.'">'."\n";

			// Warning: Do not use textifempty = ' ' or '&nbsp;' here, or search on key will search on ' key'. Seems it is no more true with selec2 v4
			$textifempty = '&nbsp;';

			//if (!empty($conf->use_javascript_ajax) || $forcecombo) $textifempty='';
			if (!empty($conf->global->$confkeyforautocompletemode)) {
				if ($showempty && !is_numeric($showempty)) {
					$textifempty = $langs->trans($showempty);
				} else {
					$textifempty .= $langs->trans("All");
				}
			}
			if ($showempty) {
				$out .= '<option value="-1">'.$textifempty.'</option>'."\n";
			}

			$num = $this->db->num_rows($resql);
			$i = 0;
			if ($num) {
				while ($i < $num) {
					$obj = $this->db->fetch_object($resql);
					$label = '';
					$tmparray = explode(',', $fieldstoshow);
					$oldvalueforshowoncombobox = 0;
					foreach ($tmparray as $key => $val) {
						$val = preg_replace('/t\./', '', $val);
						$label .= (($label && $obj->$val) ? ($oldvalueforshowoncombobox != $objecttmp->fields[$val]['showoncombobox'] ? ' - ' : ' ') : '');
						$label .= $obj->$val;
						$oldvalueforshowoncombobox = !empty($objecttmp->fields[$val]['showoncombobox']) ? $objecttmp->fields[$val]['showoncombobox'] : 0;
					}
					if (empty($outputmode)) {
						if ($preselectedvalue > 0 && $preselectedvalue == $obj->rowid) {
							$out .= '<option value="'.$obj->rowid.'" selected>'.$label.'</option>';
						} else {
							$out .= '<option value="'.$obj->rowid.'">'.$label.'</option>';
						}
					} else {
						array_push($outarray, array('key'=>$obj->rowid, 'value'=>$label, 'label'=>$label));
					}

					$i++;
					if (($i % 10) == 0) {
						$out .= "\n";
					}
				}
			}

			$out .= '</select>'."\n";

			if (!$forcecombo) {
				include_once DOL_DOCUMENT_ROOT.'/core/lib/ajax.lib.php';
				$out .= ajax_combobox($htmlname, null, (!empty($conf->global->$confkeyforautocompletemode) ? $conf->global->$confkeyforautocompletemode : 0));
			}
		} else {
			dol_print_error($this->db);
		}

		$this->result = array('nbofelement'=>$num);

		if ($outputmode) {
			return $outarray;
		}
		return $out;
	}


	/**
	 *	Return a HTML select string, built from an array of key+value.
	 *  Note: Do not apply langs->trans function on returned content, content may be entity encoded twice.
	 *
	 *	@param	string			$htmlname			Name of html select area. Must start with "multi" if this is a multiselect
	 *	@param	array			$array				Array like array(key => value) or array(key=>array('label'=>..., 'data-...'=>..., 'disabled'=>..., 'css'=>...))
	 *	@param	string|string[]	$id					Preselected key or preselected keys for multiselect. Use 'ifone' to autoselect record if there is only one record.
	 *	@param	int|string		$show_empty			0 no empty value allowed, 1 or string to add an empty value into list (If 1: key is -1 and value is '' or '&nbsp;', If placeholder string: key is -1 and value is the string), <0 to add an empty value with key that is this value.
	 *	@param	int				$key_in_label		1 to show key into label with format "[key] value"
	 *	@param	int				$value_as_key		1 to use value as key
	 *	@param  string			$moreparam			Add more parameters onto the select tag. For example 'style="width: 95%"' to avoid select2 component to go over parent container
	 *	@param  int				$translate			1=Translate and encode value
	 * 	@param	int				$maxlen				Length maximum for labels
	 * 	@param	int				$disabled			Html select box is disabled
	 *  @param	string			$sort				'ASC' or 'DESC' = Sort on label, '' or 'NONE' or 'POS' = Do not sort, we keep original order
	 *  @param	string			$morecss			Add more class to css styles
	 *  @param	int				$addjscombo			Add js combo
	 *  @param  string          $moreparamonempty	Add more param on the empty option line. Not used if show_empty not set
	 *  @param  int             $disablebademail	1=Check if a not valid email, 2=Check string '---', and if found into value, disable and colorize entry
	 *  @param  int             $nohtmlescape		No html escaping.
	 * 	@return	string								HTML select string.
	 *  @see multiselectarray(), selectArrayAjax(), selectArrayFilter()
	 */
	public static function selectarray($htmlname, $array, $id = '', $show_empty = 0, $key_in_label = 0, $value_as_key = 0, $moreparam = '', $translate = 0, $maxlen = 0, $disabled = 0, $sort = '', $morecss = 'minwidth75', $addjscombo = 1, $moreparamonempty = '', $disablebademail = 0, $nohtmlescape = 0)
	{
		global $conf, $langs;

		// Do we want a multiselect ?
		//$jsbeautify = 0;
		//if (preg_match('/^multi/',$htmlname)) $jsbeautify = 1;
		$jsbeautify = 1;

		if ($value_as_key) {
			$array = array_combine($array, $array);
		}

		$out = '';

		if ($addjscombo < 0) {
			if (empty($conf->global->MAIN_OPTIMIZEFORTEXTBROWSER)) {
				$addjscombo = 1;
			} else {
				$addjscombo = 0;
			}
		}

		$out .= '<select id="'.preg_replace('/^\./', '', $htmlname).'" '.($disabled ? 'disabled="disabled" ' : '').'class="flat '.(preg_replace('/^\./', '', $htmlname)).($morecss ? ' '.$morecss : '').'"';
		$out .= ' name="'.preg_replace('/^\./', '', $htmlname).'" '.($moreparam ? $moreparam : '');
		$out .= '>';

		if ($show_empty) {
			$textforempty = ' ';
			if (!empty($conf->use_javascript_ajax)) {
				$textforempty = '&nbsp;'; // If we use ajaxcombo, we need &nbsp; here to avoid to have an empty element that is too small.
			}
			if (!is_numeric($show_empty)) {
				$textforempty = $show_empty;
			}
			$out .= '<option class="optiongrey" '.($moreparamonempty ? $moreparamonempty.' ' : '').'value="'.($show_empty < 0 ? $show_empty : -1).'"'.($id == $show_empty ? ' selected' : '').'>'.$textforempty.'</option>'."\n";
		}

		if (is_array($array)) {
			// Translate
			if ($translate) {
				foreach ($array as $key => $value) {
					if (!is_array($value)) {
						$array[$key] = $langs->trans($value);
					} else {
						$array[$key]['label'] = $langs->trans($value['label']);
					}
				}
			}

			// Sort
			if ($sort == 'ASC') {
				asort($array);
			} elseif ($sort == 'DESC') {
				arsort($array);
			}

			foreach ($array as $key => $tmpvalue) {
				if (is_array($tmpvalue)) {
					$value = $tmpvalue['label'];
					$disabled = empty($tmpvalue['disabled']) ? '' : ' disabled';
					$style = empty($tmpvalue['css']) ? '' : ' class="'.$tmpvalue['css'].'"';
				} else {
					$value = $tmpvalue;
					$disabled = '';
					$style = '';
				}
				if (!empty($disablebademail)) {
					if (($disablebademail == 1 && !preg_match('/&lt;.+@.+&gt;/', $value))
						|| ($disablebademail == 2 && preg_match('/---/', $value))) {
						$disabled = ' disabled';
						$style = ' class="warning"';
					}
				}

				if ($key_in_label) {
					if (empty($nohtmlescape)) {
						$selectOptionValue = dol_escape_htmltag($key.' - '.($maxlen ?dol_trunc($value, $maxlen) : $value));
					} else {
						$selectOptionValue = $key.' - '.($maxlen ?dol_trunc($value, $maxlen) : $value);
					}
				} else {
					if (empty($nohtmlescape)) {
						$selectOptionValue = dol_escape_htmltag($maxlen ?dol_trunc($value, $maxlen) : $value);
					} else {
						$selectOptionValue = $maxlen ?dol_trunc($value, $maxlen) : $value;
					}
					if ($value == '' || $value == '-') {
						$selectOptionValue = '&nbsp;';
					}
				}

				$out .= '<option value="'.$key.'"';
				$out .= $style.$disabled;
				if (is_array($id)) {
					if (in_array($key, $id) && !$disabled) {
						$out .= ' selected'; // To preselect a value
					}
				} else {
					$id = (string) $id; // if $id = 0, then $id = '0'
					if ($id != '' && ($id == $key || ($id == 'ifone' && count($array) == 1)) && !$disabled) {
						$out .= ' selected'; // To preselect a value
					}
				}
				if ($nohtmlescape) {
					$out .= ' data-html="'.dol_escape_htmltag($selectOptionValue).'"';
				}
				if (is_array($tmpvalue)) {
					foreach ($tmpvalue as $keyforvalue => $valueforvalue) {
						if (preg_match('/^data-/', $keyforvalue)) {
							$out .= ' '.$keyforvalue.'="'.$valueforvalue.'"';
						}
					}
				}
				$out .= '>';
				//var_dump($selectOptionValue);
				$out .= $selectOptionValue;
				$out .= "</option>\n";
			}
		}

		$out .= "</select>";

		// Add code for jquery to use multiselect
		if ($addjscombo && $jsbeautify) {
			// Enhance with select2
			include_once DOL_DOCUMENT_ROOT.'/core/lib/ajax.lib.php';
			$out .= ajax_combobox($htmlname, array(), 0, 0, 'resolve', $show_empty < 0 ? (string) $show_empty : '-1');
		}

		return $out;
	}


	/**
	 *	Return a HTML select string, built from an array of key+value, but content returned into select come from an Ajax call of an URL.
	 *  Note: Do not apply langs->trans function on returned content of Ajax service, content may be entity encoded twice.
	 *
	 *	@param	string	$htmlname       		Name of html select area
	 *	@param	string	$url					Url. Must return a json_encode of array(key=>array('text'=>'A text', 'url'=>'An url'), ...)
	 *	@param	string	$id             		Preselected key
	 *	@param  string	$moreparam      		Add more parameters onto the select tag
	 *	@param  string	$moreparamtourl 		Add more parameters onto the Ajax called URL
	 * 	@param	int		$disabled				Html select box is disabled
	 *  @param	int		$minimumInputLength		Minimum Input Length
	 *  @param	string	$morecss				Add more class to css styles
	 *  @param  int     $callurlonselect        If set to 1, some code is added so an url return by the ajax is called when value is selected.
	 *  @param  string  $placeholder            String to use as placeholder
	 *  @param  integer $acceptdelayedhtml      1 = caller is requesting to have html js content not returned but saved into global $delayedhtmlcontent (so caller can show it at end of page to avoid flash FOUC effect)
	 * 	@return	string   						HTML select string
	 *  @see selectArrayFilter(), ajax_combobox() in ajax.lib.php
	 */
	public static function selectArrayAjax($htmlname, $url, $id = '', $moreparam = '', $moreparamtourl = '', $disabled = 0, $minimumInputLength = 1, $morecss = '', $callurlonselect = 0, $placeholder = '', $acceptdelayedhtml = 0)
	{
		global $conf, $langs;
		global $delayedhtmlcontent;	// Will be used later outside of this function

		// TODO Use an internal dolibarr component instead of select2
		if (empty($conf->global->MAIN_USE_JQUERY_MULTISELECT) && !defined('REQUIRE_JQUERY_MULTISELECT')) {
			return '';
		}

		$out = '<select type="text" class="'.$htmlname.($morecss ? ' '.$morecss : '').'" '.($moreparam ? $moreparam.' ' : '').'name="'.$htmlname.'"></select>';

		$outdelayed = '';
		if (!empty($conf->use_javascript_ajax)) {
			$tmpplugin = 'select2';
			$outdelayed = "\n".'<!-- JS CODE TO ENABLE '.$tmpplugin.' for id '.$htmlname.' -->
		    	<script>
		    	$(document).ready(function () {

	    	        '.($callurlonselect ? 'var saveRemoteData = [];' : '').'

	                $(".'.$htmlname.'").select2({
				    	ajax: {
					    	dir: "ltr",
					    	url: "'.$url.'",
					    	dataType: \'json\',
					    	delay: 250,
					    	data: function (params) {
					    		return {
							    	q: params.term, 	// search term
					    			page: params.page
					    		};
				    		},
				    		processResults: function (data) {
				    			// parse the results into the format expected by Select2.
				    			// since we are using custom formatting functions we do not need to alter the remote JSON data
				    			//console.log(data);
								saveRemoteData = data;
					    	    /* format json result for select2 */
					    	    result = []
					    	    $.each( data, function( key, value ) {
					    	       result.push({id: key, text: value.text});
	                            });
				    			//return {results:[{id:\'none\', text:\'aa\'}, {id:\'rrr\', text:\'Red\'},{id:\'bbb\', text:\'Search a into projects\'}], more:false}
				    			//console.log(result);
				    			return {results: result, more: false}
				    		},
				    		cache: true
				    	},
		 				language: select2arrayoflanguage,
						containerCssClass: \':all:\',					/* Line to add class of origin SELECT propagated to the new <span class="select2-selection...> tag */
					    placeholder: "'.dol_escape_js($placeholder).'",
				    	escapeMarkup: function (markup) { return markup; }, 	// let our custom formatter work
				    	minimumInputLength: '.$minimumInputLength.',
				        formatResult: function(result, container, query, escapeMarkup) {
	                        return escapeMarkup(result.text);
	                    },
				    });

	                '.($callurlonselect ? '
	                /* Code to execute a GET when we select a value */
	                $(".'.$htmlname.'").change(function() {
				    	var selected = $(".'.$htmlname.'").val();
	                	console.log("We select in selectArrayAjax the entry "+selected)
				        $(".'.$htmlname.'").val("");  /* reset visible combo value */
	    			    $.each( saveRemoteData, function( key, value ) {
	    				        if (key == selected)
	    			            {
	    			                 console.log("selectArrayAjax - Do a redirect to "+value.url)
	    			                 location.assign(value.url);
	    			            }
	                    });
	    			});' : '').'

	    	   });
		       </script>';
		}

		if ($acceptdelayedhtml) {
			$delayedhtmlcontent .= $outdelayed;
		} else {
			$out .= $outdelayed;
		}
		return $out;
	}

	/**
	 *  Return a HTML select string, built from an array of key+value, but content returned into select is defined into $array parameter.
	 *  Note: Do not apply langs->trans function on returned content of Ajax service, content may be entity encoded twice.
	 *
	 *  @param  string	$htmlname               Name of html select area
	 *	@param	array	$array					Array (key=>array('text'=>'A text', 'url'=>'An url'), ...)
	 *	@param	string	$id             		Preselected key
	 *	@param  string	$moreparam      		Add more parameters onto the select tag
	 *	@param	int		$disableFiltering		If set to 1, results are not filtered with searched string
	 * 	@param	int		$disabled				Html select box is disabled
	 *  @param	int		$minimumInputLength		Minimum Input Length
	 *  @param	string	$morecss				Add more class to css styles
	 *  @param  int     $callurlonselect        If set to 1, some code is added so an url return by the ajax is called when value is selected.
	 *  @param  string  $placeholder            String to use as placeholder
	 *  @param  integer $acceptdelayedhtml      1 = caller is requesting to have html js content not returned but saved into global $delayedhtmlcontent (so caller can show it at end of page to avoid flash FOUC effect)
	 *  @return	string   						HTML select string
	 *  @see selectArrayAjax(), ajax_combobox() in ajax.lib.php
	 */
	public static function selectArrayFilter($htmlname, $array, $id = '', $moreparam = '', $disableFiltering = 0, $disabled = 0, $minimumInputLength = 1, $morecss = '', $callurlonselect = 0, $placeholder = '', $acceptdelayedhtml = 0)
	{
		global $conf, $langs;
		global $delayedhtmlcontent;	// Will be used later outside of this function

		// TODO Use an internal dolibarr component instead of select2
		if (empty($conf->global->MAIN_USE_JQUERY_MULTISELECT) && !defined('REQUIRE_JQUERY_MULTISELECT')) {
			return '';
		}

		$out = '<select type="text" class="'.$htmlname.($morecss ? ' '.$morecss : '').'" '.($moreparam ? $moreparam.' ' : '').'name="'.$htmlname.'"><option></option></select>';

		$formattedarrayresult = array();

		foreach ($array as $key => $value) {
			$o = new stdClass();
			$o->id = $key;
			$o->text = $value['text'];
			$o->url = $value['url'];
			$formattedarrayresult[] = $o;
		}

		$outdelayed = '';
		if (!empty($conf->use_javascript_ajax)) {
			$tmpplugin = 'select2';
			$outdelayed = "\n".'<!-- JS CODE TO ENABLE '.$tmpplugin.' for id '.$htmlname.' -->
				<script>
				$(document).ready(function () {
					var data = '.json_encode($formattedarrayresult).';

					'.($callurlonselect ? 'var saveRemoteData = '.json_encode($array).';' : '').'

					$(".'.$htmlname.'").select2({
						data: data,
						language: select2arrayoflanguage,
						containerCssClass: \':all:\',					/* Line to add class of origin SELECT propagated to the new <span class="select2-selection...> tag */
						placeholder: "'.dol_escape_js($placeholder).'",
						escapeMarkup: function (markup) { return markup; }, 	// let our custom formatter work
						minimumInputLength: '.$minimumInputLength.',
						formatResult: function(result, container, query, escapeMarkup) {
							return escapeMarkup(result.text);
						},
						matcher: function (params, data) {

							if(! data.id) return null;';

			if ($callurlonselect) {
				$outdelayed .= '

							var urlBase = data.url;
							var separ = urlBase.indexOf("?") >= 0 ? "&" : "?";
							/* console.log("params.term="+params.term); */
							/* console.log("params.term encoded="+encodeURIComponent(params.term)); */
							saveRemoteData[data.id].url = urlBase + separ + "sall=" + encodeURIComponent(params.term.replace(/\"/g, ""));';
			}

			if (!$disableFiltering) {
				$outdelayed .= '

							if(data.text.match(new RegExp(params.term))) {
								return data;
							}

							return null;';
			} else {
				$outdelayed .= '

							return data;';
			}

			$outdelayed .= '
						}
					});

					'.($callurlonselect ? '
					/* Code to execute a GET when we select a value */
					$(".'.$htmlname.'").change(function() {
						var selected = $(".'.$htmlname.'").val();
						console.log("We select "+selected)

						$(".'.$htmlname.'").val("");  /* reset visible combo value */
						$.each( saveRemoteData, function( key, value ) {
							if (key == selected)
							{
								console.log("selectArrayFilter - Do a redirect to "+value.url)
								location.assign(value.url);
							}
						});
					});' : '').'

				});
				</script>';
		}

		if ($acceptdelayedhtml) {
			$delayedhtmlcontent .= $outdelayed;
		} else {
			$out .= $outdelayed;
		}
		return $out;
	}

	/**
	 *	Show a multiselect form from an array. WARNING: Use this only for short lists.
	 *
	 *	@param	string		$htmlname		Name of select
	 *	@param	array		$array			Array with key+value
	 *	@param	array		$selected		Array with key+value preselected
	 *	@param	int			$key_in_label   1 to show key like in "[key] value"
	 *	@param	int			$value_as_key   1 to use value as key
	 *	@param  string		$morecss        Add more css style
	 *	@param  int			$translate		Translate and encode value
	 *  @param	int|string	$width			Force width of select box. May be used only when using jquery couch. Example: 250, '95%'
	 *  @param	string		$moreattrib		Add more options on select component. Example: 'disabled'
	 *  @param	string		$elemtype		Type of element we show ('category', ...). Will execute a formating function on it. To use in readonly mode if js component support HTML formatting.
	 *  @param	string		$placeholder	String to use as placeholder
	 *  @param	int			$addjscombo		Add js combo
	 *	@return	string						HTML multiselect string
	 *  @see selectarray(), selectArrayAjax(), selectArrayFilter()
	 */
	public static function multiselectarray($htmlname, $array, $selected = array(), $key_in_label = 0, $value_as_key = 0, $morecss = '', $translate = 0, $width = 0, $moreattrib = '', $elemtype = '', $placeholder = '', $addjscombo = -1)
	{
		global $conf, $langs;

		$out = '';

		if ($addjscombo < 0) {
			if (empty($conf->global->MAIN_OPTIMIZEFORTEXTBROWSER)) {
				$addjscombo = 1;
			} else {
				$addjscombo = 0;
			}
		}

		// Try also magic suggest
		$out .= '<select id="'.$htmlname.'" class="multiselect'.($morecss ? ' '.$morecss : '').'" multiple name="'.$htmlname.'[]"'.($moreattrib ? ' '.$moreattrib : '').($width ? ' style="width: '.(preg_match('/%/', $width) ? $width : $width.'px').'"' : '').'>'."\n";
		if (is_array($array) && !empty($array)) {
			if ($value_as_key) {
				$array = array_combine($array, $array);
			}

			if (!empty($array)) {
				foreach ($array as $key => $value) {
					$newval = ($translate ? $langs->trans($value) : $value);
					$newval = ($key_in_label ? $key.' - '.$newval : $newval);

					$out .= '<option value="'.$key.'"';
					if (is_array($selected) && !empty($selected) && in_array((string) $key, $selected) && ((string) $key != '')) {
						$out .= ' selected';
					}
					$out .= ' data-html="'.dol_escape_htmltag($newval).'"';
					$out .= '>';
					$out .= dol_htmlentitiesbr($newval);
					$out .= '</option>'."\n";
				}
			}
		}
		$out .= '</select>'."\n";

		// Add code for jquery to use multiselect
		if (!empty($conf->use_javascript_ajax) && !empty($conf->global->MAIN_USE_JQUERY_MULTISELECT) || defined('REQUIRE_JQUERY_MULTISELECT')) {
			$out .= "\n".'<!-- JS CODE TO ENABLE select for id '.$htmlname.', addjscombo='.$addjscombo.' -->';
			$out .= "\n".'<script>'."\n";
			if ($addjscombo == 1) {
				$tmpplugin = empty($conf->global->MAIN_USE_JQUERY_MULTISELECT) ?constant('REQUIRE_JQUERY_MULTISELECT') : $conf->global->MAIN_USE_JQUERY_MULTISELECT;
				$out .= 'function formatResult(record, container) {'."\n";
				$out .= '	if ($(record.element).attr("data-html") != undefined) return htmlEntityDecodeJs($(record.element).attr("data-html"));		// If property html set, we decode html entities and use this'."\n";
				$out .= '	return record.text;';
				$out .= '};'."\n";
				$out .= 'function formatSelection(record) {'."\n";
				if ($elemtype == 'category') {
					$out .= 'return \'<span><img src="'.DOL_URL_ROOT.'/theme/eldy/img/object_category.png"> \'+record.text+\'</span>\';';
				} else {
					$out .= 'return record.text;';
				}
				$out .= '};'."\n";
				$out .= '$(document).ready(function () {
							$(\'#'.$htmlname.'\').'.$tmpplugin.'({';
				if ($placeholder) {
					$out .= '
								placeholder: {
								    id: \'-1\',
								    text: \''.dol_escape_js($placeholder).'\'
								  },';
				}
				$out .= '		dir: \'ltr\',
								// Specify format function for dropdown item
								formatResult: formatResult,
							 	templateResult: formatResult,		/* For 4.0 */
								escapeMarkup: function (markup) { return markup; }, 	// let our custom formatter work
								// Specify format function for selected item
								formatSelection: formatSelection,
							 	templateSelection: formatSelection		/* For 4.0 */
							});

							/* Add also morecss to the css .select2 that is after the #htmlname, for component that are show dynamically after load, because select2 set
								 the size only if component is not hidden by default on load */
							$(\'#'.$htmlname.' + .select2\').addClass(\''.$morecss.'\');
						});'."\n";
			} elseif ($addjscombo == 2 && !defined('DISABLE_MULTISELECT')) {
				// Add other js lib
				// TODO external lib multiselect/jquery.multi-select.js must have been loaded to use this multiselect plugin
				// ...
				$out .= 'console.log(\'addjscombo=2 for htmlname='.$htmlname.'\');';
				$out .= '$(document).ready(function () {
							$(\'#'.$htmlname.'\').multiSelect({
								containerHTML: \'<div class="multi-select-container">\',
								menuHTML: \'<div class="multi-select-menu">\',
								buttonHTML: \'<span class="multi-select-button '.$morecss.'">\',
								menuItemHTML: \'<label class="multi-select-menuitem">\',
								activeClass: \'multi-select-container--open\',
								noneText: \''.$placeholder.'\'
							});
						})';
			}
			$out .= '</script>';
		}

		return $out;
	}


	/**
	 *	Show a multiselect dropbox from an array. If a saved selection of fields exists for user (into $user->conf->MAIN_SELECTEDFIELDS_contextofpage), we use this one instead of default.
	 *
	 *	@param	string	$htmlname		Name of HTML field
	 *	@param	array	$array			Array with array of fields we could show. This array may be modified according to setup of user.
	 *  @param  string  $varpage        Id of context for page. Can be set by caller with $varpage=(empty($contextpage)?$_SERVER["PHP_SELF"]:$contextpage);
	 * 	@param	string	$pos       		Position colon on liste value 'left' or '' (meaning 'right').
	 *	@return	string					HTML multiselect string
	 *  @see selectarray()
	 */
	public static function multiSelectArrayWithCheckbox($htmlname, &$array, $varpage, $pos = '')
	{
		global $conf, $langs, $user, $extrafields;

		if (!empty($conf->global->MAIN_OPTIMIZEFORTEXTBROWSER)) {
			return '';
		}

		$tmpvar = "MAIN_SELECTEDFIELDS_".$varpage; // To get list of saved selected fields to show

		if (!empty($user->conf->$tmpvar)) {		// A list of fields was already customized for user
			$tmparray = explode(',', $user->conf->$tmpvar);
			foreach ($array as $key => $val) {
				//var_dump($key);
				//var_dump($tmparray);
				if (in_array($key, $tmparray)) {
					$array[$key]['checked'] = 1;
				} else {
					$array[$key]['checked'] = 0;
				}
			}
		} else {								// There is no list of fields already customized for user
			foreach ($array as $key => $val) {
				if (!empty($array[$key]['checked']) && $array[$key]['checked'] < 0) {
					$array[$key]['checked'] = 0;
				}
			}
		}

		$listoffieldsforselection = '';
		$listcheckedstring = '';

		foreach ($array as $key => $val) {
			// var_dump($val);
			// var_dump(array_key_exists('enabled', $val));
			// var_dump(!$val['enabled']);
			if (array_key_exists('enabled', $val) && isset($val['enabled']) && !$val['enabled']) {
				unset($array[$key]); // We don't want this field
				continue;
			}
			if (!empty($val['type']) && $val['type'] == 'separate') {
				// Field remains in array but we don't add it into $listoffieldsforselection
				//$listoffieldsforselection .= '<li>-----</li>';
				continue;
			}
			if ($val['label']) {
				if (!empty($val['langfile']) && is_object($langs)) {
					$langs->load($val['langfile']);
				}

				// Note: $val['checked'] <> 0 means we must show the field into the combo list
				$listoffieldsforselection .= '<li><input type="checkbox" id="checkbox'.$key.'" value="'.$key.'"'.((empty($val['checked']) || $val['checked'] == '-1') ? '' : ' checked="checked"').'/><label for="checkbox'.$key.'">'.dol_escape_htmltag($langs->trans($val['label'])).'</label></li>';
				$listcheckedstring .= (empty($val['checked']) ? '' : $key.',');
			}
		}

		$out = '<!-- Component multiSelectArrayWithCheckbox '.$htmlname.' -->

        <dl class="dropdown">
            <dt>
            <a href="#'.$htmlname.'">
              '.img_picto('', 'list').'
            </a>
            <input type="hidden" class="'.$htmlname.'" name="'.$htmlname.'" value="'.$listcheckedstring.'">
            </dt>
            <dd class="dropdowndd">
                <div class="multiselectcheckbox'.$htmlname.'">
                    <ul class="'.$htmlname.($pos == '1' ? 'left' : '').'">
                    '.$listoffieldsforselection.'
                    </ul>
                </div>
            </dd>
        </dl>

        <script type="text/javascript">
          jQuery(document).ready(function () {
              $(\'.multiselectcheckbox'.$htmlname.' input[type="checkbox"]\').on(\'click\', function () {
                  console.log("A new field was added/removed, we edit field input[name=formfilteraction]");

                  $("input:hidden[name=formfilteraction]").val(\'listafterchangingselectedfields\');	// Update field so we know we changed something on selected fields after POST

                  var title = $(this).val() + ",";
                  if ($(this).is(\':checked\')) {
                      $(\'.'.$htmlname.'\').val(title + $(\'.'.$htmlname.'\').val());
                  }
                  else {
                      $(\'.'.$htmlname.'\').val( $(\'.'.$htmlname.'\').val().replace(title, \'\') )
                  }
                  // Now, we submit page
                  //$(this).parents(\'form:first\').submit();
              });


           });
        </script>

        ';
		return $out;
	}

	/**
	 * 	Render list of categories linked to object with id $id and type $type
	 *
	 * 	@param		int		$id				Id of object
	 * 	@param		string	$type			Type of category ('member', 'customer', 'supplier', 'product', 'contact'). Old mode (0, 1, 2, ...) is deprecated.
	 *  @param		int		$rendermode		0=Default, use multiselect. 1=Emulate multiselect (recommended)
	 *  @param		int		$nolink			1=Do not add html links
	 * 	@return		string					String with categories
	 */
	public function showCategories($id, $type, $rendermode = 0, $nolink = 0)
	{
		include_once DOL_DOCUMENT_ROOT.'/categories/class/categorie.class.php';

		$cat = new Categorie($this->db);
		$categories = $cat->containing($id, $type);

		if ($rendermode == 1) {
			$toprint = array();
			foreach ($categories as $c) {
				$ways = $c->print_all_ways(' &gt;&gt; ', ($nolink ? 'none' : ''), 0, 1); // $ways[0] = "ccc2 >> ccc2a >> ccc2a1" with html formated text
				foreach ($ways as $way) {
					$toprint[] = '<li class="select2-search-choice-dolibarr noborderoncategories"'.($c->color ? ' style="background: #'.$c->color.';"' : ' style="background: #bbb"').'>'.$way.'</li>';
				}
			}
			return '<div class="select2-container-multi-dolibarr"><ul class="select2-choices-dolibarr">'.implode(' ', $toprint).'</ul></div>';
		}

		if ($rendermode == 0) {
			$arrayselected = array();
			$cate_arbo = $this->select_all_categories($type, '', 'parent', 64, 0, 1);
			foreach ($categories as $c) {
				$arrayselected[] = $c->id;
			}

			return $this->multiselectarray('categories', $cate_arbo, $arrayselected, '', 0, '', 0, '100%', 'disabled', 'category');
		}

		return 'ErrorBadValueForParameterRenderMode'; // Should not happened
	}

	/**
	 *  Show linked object block.
	 *
	 *  @param	CommonObject	$object		    				Object we want to show links to
	 *  @param  string          $morehtmlright  				More html to show on right of title
	 *  @param  array           $compatibleImportElementsList  	Array of compatibles elements object for "import from" action
	 *  @param	string			$title							Title
	 *  @return	int							      				<0 if KO, >=0 if OK
	 */
	public function showLinkedObjectBlock($object, $morehtmlright = '', $compatibleImportElementsList = false, $title = 'RelatedObjects')
	{
		global $conf, $langs, $hookmanager;
		global $bc, $action;

		$object->fetchObjectLinked();

		// Bypass the default method
		$hookmanager->initHooks(array('commonobject'));
		$parameters = array(
			'morehtmlright' => $morehtmlright,
			'compatibleImportElementsList' => &$compatibleImportElementsList,
		);
		$reshook = $hookmanager->executeHooks('showLinkedObjectBlock', $parameters, $object, $action); // Note that $action and $object may have been modified by hook

		if (empty($reshook)) {
			$nbofdifferenttypes = count($object->linkedObjects);

			print '<!-- showLinkedObjectBlock -->';
			print load_fiche_titre($langs->trans($title), $morehtmlright, '', 0, 0, 'showlinkedobjectblock');


			print '<div class="div-table-responsive-no-min">';
			print '<table class="noborder allwidth" data-block="showLinkedObject" data-element="'.$object->element.'"  data-elementid="'.$object->id.'"   >';

			print '<tr class="liste_titre">';
			print '<td>'.$langs->trans("Type").'</td>';
			print '<td>'.$langs->trans("Ref").'</td>';
			print '<td class="center"></td>';
			print '<td class="center">'.$langs->trans("Date").'</td>';
			print '<td class="right">'.$langs->trans("AmountHTShort").'</td>';
			print '<td class="right">'.$langs->trans("Status").'</td>';
			print '<td></td>';
			print '</tr>';

			$nboftypesoutput = 0;

			foreach ($object->linkedObjects as $objecttype => $objects) {
				$tplpath = $element = $subelement = $objecttype;

				// to display inport button on tpl
				$showImportButton = false;
				if (!empty($compatibleImportElementsList) && in_array($element, $compatibleImportElementsList)) {
					$showImportButton = true;
				}

				$regs = array();
				if ($objecttype != 'supplier_proposal' && preg_match('/^([^_]+)_([^_]+)/i', $objecttype, $regs)) {
					$element = $regs[1];
					$subelement = $regs[2];
					$tplpath = $element.'/'.$subelement;
				}
				$tplname = 'linkedobjectblock';

				// To work with non standard path
				if ($objecttype == 'facture') {
					$tplpath = 'compta/'.$element;
					if (!isModEnabled('facture')) {
						continue; // Do not show if module disabled
					}
				} elseif ($objecttype == 'facturerec') {
					$tplpath = 'compta/facture';
					$tplname = 'linkedobjectblockForRec';
					if (!isModEnabled('facture')) {
						continue; // Do not show if module disabled
					}
				} elseif ($objecttype == 'propal') {
					$tplpath = 'comm/'.$element;
					if (empty($conf->propal->enabled)) {
						continue; // Do not show if module disabled
					}
				} elseif ($objecttype == 'supplier_proposal') {
					if (empty($conf->supplier_proposal->enabled)) {
						continue; // Do not show if module disabled
					}
				} elseif ($objecttype == 'shipping' || $objecttype == 'shipment' || $objecttype == 'expedition') {
					$tplpath = 'expedition';
					if (empty($conf->expedition->enabled)) {
						continue; // Do not show if module disabled
					}
				} elseif ($objecttype == 'reception') {
					$tplpath = 'reception';
					if (empty($conf->reception->enabled)) {
						continue; // Do not show if module disabled
					}
				} elseif ($objecttype == 'delivery') {
					$tplpath = 'delivery';
					if (empty($conf->expedition->enabled)) {
						continue; // Do not show if module disabled
					}
				} elseif ($objecttype == 'ficheinter') {
					$tplpath = 'fichinter';
					if (empty($conf->ficheinter->enabled)) {
						continue; // Do not show if module disabled
					}
				} elseif ($objecttype == 'invoice_supplier') {
					$tplpath = 'fourn/facture';
				} elseif ($objecttype == 'order_supplier') {
					$tplpath = 'fourn/commande';
				} elseif ($objecttype == 'expensereport') {
					$tplpath = 'expensereport';
				} elseif ($objecttype == 'subscription') {
					$tplpath = 'adherents';
				} elseif ($objecttype == 'conferenceorbooth') {
					$tplpath = 'eventorganization';
				} elseif ($objecttype == 'conferenceorboothattendee') {
					$tplpath = 'eventorganization';
				} elseif ($objecttype == 'mo') {
					$tplpath = 'mrp';
					if (empty($conf->mrp->enabled)) {
						continue; // Do not show if module disabled
					}
				}

				global $linkedObjectBlock;
				$linkedObjectBlock = $objects;

				// Output template part (modules that overwrite templates must declare this into descriptor)
				$dirtpls = array_merge($conf->modules_parts['tpl'], array('/'.$tplpath.'/tpl'));
				foreach ($dirtpls as $reldir) {
					if ($nboftypesoutput == ($nbofdifferenttypes - 1)) {    // No more type to show after
						global $noMoreLinkedObjectBlockAfter;
						$noMoreLinkedObjectBlockAfter = 1;
					}

					$res = @include dol_buildpath($reldir.'/'.$tplname.'.tpl.php');
					if ($res) {
						$nboftypesoutput++;
						break;
					}
				}
			}

			if (!$nboftypesoutput) {
				print '<tr><td class="impair" colspan="7"><span class="opacitymedium">'.$langs->trans("None").'</span></td></tr>';
			}

			print '</table>';

			if (!empty($compatibleImportElementsList)) {
				$res = @include dol_buildpath('core/tpl/objectlinked_lineimport.tpl.php');
			}


			print '</div>';

			return $nbofdifferenttypes;
		}
	}

	/**
	 *  Show block with links to link to other objects.
	 *
	 *  @param	CommonObject	$object				Object we want to show links to
	 *  @param	array			$restrictlinksto	Restrict links to some elements, for exemple array('order') or array('supplier_order'). null or array() if no restriction.
	 *  @param	array			$excludelinksto		Do not show links of this type, for exemple array('order') or array('supplier_order'). null or array() if no exclusion.
	 *  @return	string								<0 if KO, >0 if OK
	 */
	public function showLinkToObjectBlock($object, $restrictlinksto = array(), $excludelinksto = array())
	{
		global $conf, $langs, $hookmanager;
		global $action;

		$linktoelem = '';
		$linktoelemlist = '';
		$listofidcompanytoscan = '';

		if (!is_object($object->thirdparty)) {
			$object->fetch_thirdparty();
		}

		$possiblelinks = array();
		if (is_object($object->thirdparty) && !empty($object->thirdparty->id) && $object->thirdparty->id > 0) {
			$listofidcompanytoscan = $object->thirdparty->id;
			if (($object->thirdparty->parent > 0) && !empty($conf->global->THIRDPARTY_INCLUDE_PARENT_IN_LINKTO)) {
				$listofidcompanytoscan .= ','.$object->thirdparty->parent;
			}
			if (($object->fk_project > 0) && !empty($conf->global->THIRDPARTY_INCLUDE_PROJECT_THIRDPARY_IN_LINKTO)) {
				include_once DOL_DOCUMENT_ROOT.'/projet/class/project.class.php';
				$tmpproject = new Project($this->db);
				$tmpproject->fetch($object->fk_project);
				if ($tmpproject->socid > 0 && ($tmpproject->socid != $object->thirdparty->id)) {
					$listofidcompanytoscan .= ','.$tmpproject->socid;
				}
				unset($tmpproject);
			}

			$possiblelinks = array(
				'propal'=>array(
					'enabled'=>isModEnabled('propal'),
					'perms'=>1,
					'label'=>'LinkToProposal',
					'sql'=>"SELECT s.rowid as socid, s.nom as name, s.client, t.rowid, t.ref, t.ref_client, t.total_ht FROM ".$this->db->prefix()."societe as s, ".$this->db->prefix()."propal as t WHERE t.fk_soc = s.rowid AND t.fk_soc IN (".$this->db->sanitize($listofidcompanytoscan).') AND t.entity IN ('.getEntity('propal').')'),
				'shipping'=>array(
					'enabled'=>isModEnabled('expedition'),
					'perms'=>1,
					'label'=>'LinkToExpedition',
					'sql'=>"SELECT s.rowid as socid, s.nom as name, s.client, t.rowid, t.ref FROM ".$this->db->prefix()."societe as s, ".$this->db->prefix()."expedition as t WHERE t.fk_soc = s.rowid AND t.fk_soc IN (".$this->db->sanitize($listofidcompanytoscan).') AND t.entity IN ('.getEntity('shipping').')'),
				'order'=>array(
					'enabled'=>isModEnabled('commande'),
					'perms'=>1,
					'label'=>'LinkToOrder',
					'sql'=>"SELECT s.rowid as socid, s.nom as name, s.client, t.rowid, t.ref, t.ref_client, t.total_ht FROM ".$this->db->prefix()."societe as s, ".$this->db->prefix()."commande as t WHERE t.fk_soc = s.rowid AND t.fk_soc IN (".$this->db->sanitize($listofidcompanytoscan).') AND t.entity IN ('.getEntity('commande').')'),
				'invoice'=>array(
					'enabled'=>isModEnabled('facture'),
					'perms'=>1,
					'label'=>'LinkToInvoice',
					'sql'=>"SELECT s.rowid as socid, s.nom as name, s.client, t.rowid, t.ref, t.ref_client, t.total_ht FROM ".$this->db->prefix()."societe as s, ".$this->db->prefix()."facture as t WHERE t.fk_soc = s.rowid AND t.fk_soc IN (".$this->db->sanitize($listofidcompanytoscan).') AND t.entity IN ('.getEntity('invoice').')'),
				'invoice_template'=>array(
					'enabled'=>isModEnabled('facture'),
					'perms'=>1,
					'label'=>'LinkToTemplateInvoice',
					'sql'=>"SELECT s.rowid as socid, s.nom as name, s.client, t.rowid, t.titre as ref, t.total_ht FROM ".$this->db->prefix()."societe as s, ".$this->db->prefix()."facture_rec as t WHERE t.fk_soc = s.rowid AND t.fk_soc IN (".$this->db->sanitize($listofidcompanytoscan).') AND t.entity IN ('.getEntity('invoice').')'),
				'contrat'=>array(
					'enabled'=>isModEnabled('contrat'),
					'perms'=>1,
					'label'=>'LinkToContract',
					'sql'=>"SELECT s.rowid as socid, s.nom as name, s.client, t.rowid, t.ref, t.ref_customer as ref_client, t.ref_supplier, SUM(td.total_ht) as total_ht
							FROM ".$this->db->prefix()."societe as s, ".$this->db->prefix()."contrat as t, ".$this->db->prefix()."contratdet as td WHERE t.fk_soc = s.rowid AND td.fk_contrat = t.rowid AND t.fk_soc IN (".$this->db->sanitize($listofidcompanytoscan).') AND t.entity IN ('.getEntity('contract').') GROUP BY s.rowid, s.nom, s.client, t.rowid, t.ref, t.ref_customer, t.ref_supplier'
				),
				'fichinter'=>array(
					'enabled'=>isModEnabled('ficheinter'),
					'perms'=>1,
					'label'=>'LinkToIntervention',
					'sql'=>"SELECT s.rowid as socid, s.nom as name, s.client, t.rowid, t.ref FROM ".$this->db->prefix()."societe as s, ".$this->db->prefix()."fichinter as t WHERE t.fk_soc = s.rowid AND t.fk_soc IN (".$this->db->sanitize($listofidcompanytoscan).') AND t.entity IN ('.getEntity('intervention').')'),
				'supplier_proposal'=>array(
					'enabled'=>(isModEnabled('supplier_proposal') ? $conf->supplier_proposal->enabled : 0),
					'perms'=>1,
					'label'=>'LinkToSupplierProposal',
					'sql'=>"SELECT s.rowid as socid, s.nom as name, s.client, t.rowid, t.ref, '' as ref_supplier, t.total_ht FROM ".$this->db->prefix()."societe as s, ".$this->db->prefix()."supplier_proposal as t WHERE t.fk_soc = s.rowid AND t.fk_soc IN (".$this->db->sanitize($listofidcompanytoscan).') AND t.entity IN ('.getEntity('supplier_proposal').')'),
				'order_supplier'=>array(
					'enabled'=>(isModEnabled("supplier_order") ? $conf->supplier_order->enabled : 0),
					'perms'=>1,
					'label'=>'LinkToSupplierOrder',
					'sql'=>"SELECT s.rowid as socid, s.nom as name, s.client, t.rowid, t.ref, t.ref_supplier, t.total_ht FROM ".$this->db->prefix()."societe as s, ".$this->db->prefix()."commande_fournisseur as t WHERE t.fk_soc = s.rowid AND t.fk_soc IN (".$this->db->sanitize($listofidcompanytoscan).') AND t.entity IN ('.getEntity('commande_fournisseur').')'),
				'invoice_supplier'=>array(
					'enabled'=>(isModEnabled("supplier_invoice") ? $conf->supplier_invoice->enabled : 0),
					'perms'=>1, 'label'=>'LinkToSupplierInvoice',
					'sql'=>"SELECT s.rowid as socid, s.nom as name, s.client, t.rowid, t.ref, t.ref_supplier, t.total_ht FROM ".$this->db->prefix()."societe as s, ".$this->db->prefix()."facture_fourn as t WHERE t.fk_soc = s.rowid AND t.fk_soc IN (".$this->db->sanitize($listofidcompanytoscan).') AND t.entity IN ('.getEntity('facture_fourn').')'),
				'ticket'=>array(
					'enabled'=>isModEnabled('ticket'),
					'perms'=>1,
					'label'=>'LinkToTicket',
					'sql'=>"SELECT s.rowid as socid, s.nom as name, s.client, t.rowid, t.ref, t.track_id, '0' as total_ht FROM ".$this->db->prefix()."societe as s, ".$this->db->prefix()."ticket as t WHERE t.fk_soc = s.rowid AND t.fk_soc IN (".$this->db->sanitize($listofidcompanytoscan).') AND t.entity IN ('.getEntity('ticket').')'),
				'mo'=>array(
					'enabled'=>isModEnabled('mrp'),
					'perms'=>1,
					'label'=>'LinkToMo',
					'sql'=>"SELECT s.rowid as socid, s.nom as name, s.client, t.rowid, t.ref, t.rowid, '0' as total_ht FROM ".$this->db->prefix()."societe as s INNER JOIN ".$this->db->prefix()."mrp_mo as t ON t.fk_soc = s.rowid  WHERE  t.fk_soc IN (".$this->db->sanitize($listofidcompanytoscan).') AND t.entity IN ('.getEntity('mo').')')
			);
		}

		if (!empty($listofidcompanytoscan)) {  // If empty, we don't have criteria to scan the object we can link to
			// Can complete the possiblelink array
			$hookmanager->initHooks(array('commonobject'));
			$parameters = array('listofidcompanytoscan' => $listofidcompanytoscan, 'possiblelinks' => $possiblelinks);
			$reshook = $hookmanager->executeHooks('showLinkToObjectBlock', $parameters, $object, $action); // Note that $action and $object may have been modified by hook
		}

		if (empty($reshook)) {
			if (is_array($hookmanager->resArray) && count($hookmanager->resArray)) {
				$possiblelinks = array_merge($possiblelinks, $hookmanager->resArray);
			}
		} elseif ($reshook > 0) {
			if (is_array($hookmanager->resArray) && count($hookmanager->resArray)) {
				$possiblelinks = $hookmanager->resArray;
			}
		}

		foreach ($possiblelinks as $key => $possiblelink) {
			$num = 0;

			if (empty($possiblelink['enabled'])) {
				continue;
			}

			if (!empty($possiblelink['perms']) && (empty($restrictlinksto) || in_array($key, $restrictlinksto)) && (empty($excludelinksto) || !in_array($key, $excludelinksto))) {
				print '<div id="'.$key.'list"'.(empty($conf->use_javascript_ajax) ? '' : ' style="display:none"').'>';

				if (!empty($conf->global->MAIN_LINK_BY_REF_IN_LINKTO)) {
					print '<br><form action="' . $_SERVER["PHP_SELF"] . '" method="POST" name="formlinkedbyref' . $key . '">';
					print '<input type="hidden" name="id" value="' . $object->id . '">';
					print '<input type="hidden" name="action" value="addlinkbyref">';
					print '<input type="hidden" name="token" value="'.newToken().'">';
					print '<input type="hidden" name="addlink" value="' . $key . '">';
					print '<table class="noborder">';
					print '<tr>';
					print '<td>' . $langs->trans("Ref") . '</td>';
					print '<td><input type="text" name="reftolinkto" value="' . dol_escape_htmltag(GETPOST('reftolinkto', 'alpha')) . '">&nbsp;<input type="submit" class="button valignmiddle" value="' . $langs->trans('ToLink') . '">&nbsp;<input type="submit" class="button" name="cancel" value="' . $langs->trans('Cancel') . '"></td>';
					print '</tr>';
					print '</table>';
					print '</form>';
				}

				$sql = $possiblelink['sql'];

				$resqllist = $this->db->query($sql);
				if ($resqllist) {
					$num = $this->db->num_rows($resqllist);
					$i = 0;

					print '<br>';
					print '<form action="'.$_SERVER["PHP_SELF"].'" method="POST" name="formlinked'.$key.'">';
					print '<input type="hidden" name="action" value="addlink">';
					print '<input type="hidden" name="token" value="'.newToken().'">';
					print '<input type="hidden" name="id" value="'.$object->id.'">';
					print '<input type="hidden" name="addlink" value="'.$key.'">';
					print '<table class="noborder">';
					print '<tr class="liste_titre">';
					print '<td class="nowrap"></td>';
					print '<td class="center">'.$langs->trans("Ref").'</td>';
					print '<td class="left">'.$langs->trans("RefCustomer").'</td>';
					print '<td class="right">'.$langs->trans("AmountHTShort").'</td>';
					print '<td class="left">'.$langs->trans("Company").'</td>';
					print '</tr>';
					while ($i < $num) {
						$objp = $this->db->fetch_object($resqllist);

						print '<tr class="oddeven">';
						print '<td class="left">';
						print '<input type="radio" name="idtolinkto" id="'.$key.'_'.$objp->rowid.'" value="'.$objp->rowid.'">';
						print '</td>';
						print '<td class="center"><label for="'.$key.'_'.$objp->rowid.'">'.$objp->ref.'</label></td>';
						print '<td>'.(!empty($objp->ref_client) ? $objp->ref_client : (!empty($objp->ref_supplier) ? $objp->ref_supplier : '')).'</td>';
						print '<td class="right">';
						if ($possiblelink['label'] == 'LinkToContract') {
							$form = new Form($this->db);
							print $form->textwithpicto('', $langs->trans("InformationOnLinkToContract")).' ';
						}
						print '<span class="amount">'.price($objp->total_ht).'</span>';
						print '</td>';
						print '<td>'.$objp->name.'</td>';
						print '</tr>';
						$i++;
					}
					print '</table>';
					print '<div class="center">';
					print '<input type="submit" class="button valignmiddle marginleftonly marginrightonly" value="'.$langs->trans('ToLink').'">';
					if (empty($conf->use_javascript_ajax)) {
						print '<input type="submit" class="button button-cancel marginleftonly marginrightonly" name="cancel" value="'.$langs->trans("Cancel").'"></div>';
					} else {
						print '<input type="submit"; onclick="javascript:jQuery(\'#'.$key.'list\').toggle(); return false;" class="button button-cancel marginleftonly marginrightonly" name="cancel" value="'.$langs->trans("Cancel").'"></div>';
					}
					print '</form>';
					$this->db->free($resqllist);
				} else {
					dol_print_error($this->db);
				}
				print '</div>';

				//$linktoelem.=($linktoelem?' &nbsp; ':'');
				if ($num > 0 || !empty($conf->global->MAIN_LINK_BY_REF_IN_LINKTO)) {
					$linktoelemlist .= '<li><a href="#linkto'.$key.'" class="linkto dropdowncloseonclick" rel="'.$key.'">'.$langs->trans($possiblelink['label']).' ('.$num.')</a></li>';
					// } else $linktoelem.=$langs->trans($possiblelink['label']);
				} else {
					$linktoelemlist .= '<li><span class="linktodisabled">'.$langs->trans($possiblelink['label']).' (0)</span></li>';
				}
			}
		}

		if ($linktoelemlist) {
			$linktoelem = '
    		<dl class="dropdown" id="linktoobjectname">
    		';
			if (!empty($conf->use_javascript_ajax)) {
				$linktoelem .= '<dt><a href="#linktoobjectname"><span class="fas fa-link paddingrightonly"></span>'.$langs->trans("LinkTo").'...</a></dt>';
			}
			$linktoelem .= '<dd>
    		<div class="multiselectlinkto">
    		<ul class="ulselectedfields">'.$linktoelemlist.'
    		</ul>
    		</div>
    		</dd>
    		</dl>';
		} else {
			$linktoelem = '';
		}

		if (!empty($conf->use_javascript_ajax)) {
			print '<!-- Add js to show linkto box -->
				<script>
				jQuery(document).ready(function() {
					jQuery(".linkto").click(function() {
						console.log("We choose to show/hide links for rel="+jQuery(this).attr(\'rel\')+" so #"+jQuery(this).attr(\'rel\')+"list");
					    jQuery("#"+jQuery(this).attr(\'rel\')+"list").toggle();
					});
				});
				</script>
		    ';
		}

		return $linktoelem;
	}

	/**
	 *	Return an html string with a select combo box to choose yes or no
	 *
	 *	@param	string		$htmlname		Name of html select field
	 *	@param	string		$value			Pre-selected value
	 *	@param	int			$option			0 return yes/no, 1 return 1/0
	 *	@param	bool		$disabled		true or false
	 *  @param	int      	$useempty		1=Add empty line
	 *  @param	int			$addjscombo		1=Add js beautifier on combo box
	 *  @param	string		$morecss		More CSS
	 *  @param	string		$labelyes		Label for Yes
	 *  @param	string		$labelno		Label for No
	 *  @return	string						See option
	 */
	public function selectyesno($htmlname, $value = '', $option = 0, $disabled = false, $useempty = 0, $addjscombo = 0, $morecss = '', $labelyes = 'Yes', $labelno = 'No')
	{
		global $langs;

		$yes = "yes";
		$no = "no";
		if ($option) {
			$yes = "1";
			$no = "0";
		}


		$disabled = ($disabled ? ' disabled' : '');

		$resultyesno = '<select class="flat width75'.($morecss ? ' '.$morecss : '').'" id="'.$htmlname.'" name="'.$htmlname.'"'.$disabled.'>'."\n";
		if ($useempty) {
			$resultyesno .= '<option value="-1"'.(($value < 0) ? ' selected' : '').'>&nbsp;</option>'."\n";
		}
		if (("$value" == 'yes') || ($value == 1)) {
			$resultyesno .= '<option value="'.$yes.'" selected>'.$langs->trans($labelyes).'</option>'."\n";
			$resultyesno .= '<option value="'.$no.'">'.$langs->trans($labelno).'</option>'."\n";
		} else {
			$selected = (($useempty && $value != '0' && $value != 'no') ? '' : ' selected');
			$resultyesno .= '<option value="'.$yes.'">'.$langs->trans($labelyes).'</option>'."\n";
			$resultyesno .= '<option value="'.$no.'"'.$selected.'>'.$langs->trans($labelno).'</option>'."\n";
		}
		$resultyesno .= '</select>'."\n";

		if ($addjscombo) {
			$resultyesno .= ajax_combobox($htmlname);
		}

		return $resultyesno;
	}

	// phpcs:disable PEAR.NamingConventions.ValidFunctionName.ScopeNotCamelCaps
	/**
	 *  Return list of export templates
	 *
	 *  @param	string	$selected          Id modele pre-selectionne
	 *  @param  string	$htmlname          Name of HTML select
	 *  @param  string	$type              Type of searched templates
	 *  @param  int		$useempty          Affiche valeur vide dans liste
	 *  @return	void
	 */
	public function select_export_model($selected = '', $htmlname = 'exportmodelid', $type = '', $useempty = 0)
	{
		// phpcs:enable
		$sql = "SELECT rowid, label";
		$sql .= " FROM ".$this->db->prefix()."export_model";
		$sql .= " WHERE type = '".$this->db->escape($type)."'";
		$sql .= " ORDER BY rowid";
		$result = $this->db->query($sql);
		if ($result) {
			print '<select class="flat" id="select_'.$htmlname.'" name="'.$htmlname.'">';
			if ($useempty) {
				print '<option value="-1">&nbsp;</option>';
			}

			$num = $this->db->num_rows($result);
			$i = 0;
			while ($i < $num) {
				$obj = $this->db->fetch_object($result);
				if ($selected == $obj->rowid) {
					print '<option value="'.$obj->rowid.'" selected>';
				} else {
					print '<option value="'.$obj->rowid.'">';
				}
				print $obj->label;
				print '</option>';
				$i++;
			}
			print "</select>";
		} else {
			dol_print_error($this->db);
		}
	}

	/**
	 *    Return a HTML area with the reference of object and a navigation bar for a business object
	 *    Note: To complete search with a particular filter on select, you can set $object->next_prev_filter set to define SQL criterias.
	 *
	 *    @param	object	$object			Object to show.
	 *    @param	string	$paramid   		Name of parameter to use to name the id into the URL next/previous link.
	 *    @param	string	$morehtml  		More html content to output just before the nav bar.
	 *    @param	int		$shownav	  	Show Condition (navigation is shown if value is 1).
	 *    @param	string	$fieldid   		Name of field id into database to use for select next and previous (we make the select max and min on this field compared to $object->ref). Use 'none' to disable next/prev.
	 *    @param	string	$fieldref   	Name of field ref of object (object->ref) to show or 'none' to not show ref.
	 *    @param	string	$morehtmlref  	More html to show after ref.
	 *    @param	string	$moreparam  	More param to add in nav link url. Must start with '&...'.
	 *	  @param	int		$nodbprefix		Do not include DB prefix to forge table name.
	 *	  @param	string	$morehtmlleft	More html code to show before ref.
	 *	  @param	string	$morehtmlstatus	More html code to show under navigation arrows (status place).
	 *	  @param	string	$morehtmlright	More html code to show after ref.
	 * 	  @return	string    				Portion HTML with ref + navigation buttons
	 */
	public function showrefnav($object, $paramid, $morehtml = '', $shownav = 1, $fieldid = 'rowid', $fieldref = 'ref', $morehtmlref = '', $moreparam = '', $nodbprefix = 0, $morehtmlleft = '', $morehtmlstatus = '', $morehtmlright = '')
	{
		global $conf, $langs, $hookmanager, $extralanguages;

		$ret = '';
		if (empty($fieldid)) {
			$fieldid = 'rowid';
		}
		if (empty($fieldref)) {
			$fieldref = 'ref';
		}

		// Preparing gender's display if there is one
		$addgendertxt = '';
		if (property_exists($object, 'gender') && !empty($object->gender)) {
			$addgendertxt = ' ';
			switch ($object->gender) {
				case 'man':
					$addgendertxt .= '<i class="fas fa-mars"></i>';
					break;
				case 'woman':
					$addgendertxt .= '<i class="fas fa-venus"></i>';
					break;
				case 'other':
					$addgendertxt .= '<i class="fas fa-transgender"></i>';
					break;
			}
		}

		/*
		$addadmin = '';
		if (property_exists($object, 'admin')) {
			if (isModEnabled('multicompany') && !empty($object->admin) && empty($object->entity)) {
				$addadmin .= img_picto($langs->trans("SuperAdministratorDesc"), "redstar", 'class="paddingleft"');
			} elseif (!empty($object->admin)) {
				$addadmin .= img_picto($langs->trans("AdministratorDesc"), "star", 'class="paddingleft"');
			}
		}*/

		// Add where from hooks
		if (is_object($hookmanager)) {
			$parameters = array('showrefnav' => true);
			$reshook = $hookmanager->executeHooks('printFieldListWhere', $parameters, $object); // Note that $action and $object may have been modified by hook
			$object->next_prev_filter .= $hookmanager->resPrint;
		}
		$previous_ref = $next_ref = '';
		if ($shownav) {
			//print "paramid=$paramid,morehtml=$morehtml,shownav=$shownav,$fieldid,$fieldref,$morehtmlref,$moreparam";
			$object->load_previous_next_ref((isset($object->next_prev_filter) ? $object->next_prev_filter : ''), $fieldid, $nodbprefix);

			$navurl = $_SERVER["PHP_SELF"];
			// Special case for project/task page
			if ($paramid == 'project_ref') {
				if (preg_match('/\/tasks\/(task|contact|note|document)\.php/', $navurl)) {     // TODO Remove this when nav with project_ref on task pages are ok
					$navurl = preg_replace('/\/tasks\/(task|contact|time|note|document)\.php/', '/tasks.php', $navurl);
					$paramid = 'ref';
				}
			}

			// accesskey is for Windows or Linux:  ALT + key for chrome, ALT + SHIFT + KEY for firefox
			// accesskey is for Mac:               CTRL + key for all browsers
			$stringforfirstkey = $langs->trans("KeyboardShortcut");
			if ($conf->browser->name == 'chrome') {
				$stringforfirstkey .= ' ALT +';
			} elseif ($conf->browser->name == 'firefox') {
				$stringforfirstkey .= ' ALT + SHIFT +';
			} else {
				$stringforfirstkey .= ' CTL +';
			}

			$previous_ref = $object->ref_previous ? '<a accesskey="p" title="'.$stringforfirstkey.' p" class="classfortooltip" href="'.$navurl.'?'.$paramid.'='.urlencode($object->ref_previous).$moreparam.'"><i class="fa fa-chevron-left"></i></a>' : '<span class="inactive"><i class="fa fa-chevron-left opacitymedium"></i></span>';
			$next_ref     = $object->ref_next ? '<a accesskey="n" title="'.$stringforfirstkey.' n" class="classfortooltip" href="'.$navurl.'?'.$paramid.'='.urlencode($object->ref_next).$moreparam.'"><i class="fa fa-chevron-right"></i></a>' : '<span class="inactive"><i class="fa fa-chevron-right opacitymedium"></i></span>';
		}

		//print "xx".$previous_ref."x".$next_ref;
		$ret .= '<!-- Start banner content --><div style="vertical-align: middle">';

		// Right part of banner
		if ($morehtmlright) {
			$ret .= '<div class="inline-block floatleft">'.$morehtmlright.'</div>';
		}

		if ($previous_ref || $next_ref || $morehtml) {
			$ret .= '<div class="pagination paginationref"><ul class="right">';
		}
		if ($morehtml) {
			$ret .= '<li class="noborder litext'.(($shownav && $previous_ref && $next_ref) ? ' clearbothonsmartphone' : '').'">'.$morehtml.'</li>';
		}
		if ($shownav && ($previous_ref || $next_ref)) {
			$ret .= '<li class="pagination">'.$previous_ref.'</li>';
			$ret .= '<li class="pagination">'.$next_ref.'</li>';
		}
		if ($previous_ref || $next_ref || $morehtml) {
			$ret .= '</ul></div>';
		}

		$parameters = array();
		$reshook = $hookmanager->executeHooks('moreHtmlStatus', $parameters, $object); // Note that $action and $object may have been modified by hook
		if (empty($reshook)) {
			$morehtmlstatus .= $hookmanager->resPrint;
		} else {
			$morehtmlstatus = $hookmanager->resPrint;
		}
		if ($morehtmlstatus) {
			$ret .= '<div class="statusref">'.$morehtmlstatus.'</div>';
		}

		$parameters = array();
		$reshook = $hookmanager->executeHooks('moreHtmlRef', $parameters, $object); // Note that $action and $object may have been modified by hook
		if (empty($reshook)) {
			$morehtmlref .= $hookmanager->resPrint;
		} elseif ($reshook > 0) {
			$morehtmlref = $hookmanager->resPrint;
		}

		// Left part of banner
		if ($morehtmlleft) {
			if ($conf->browser->layout == 'phone') {
				$ret .= '<!-- morehtmlleft --><div class="floatleft">'.$morehtmlleft.'</div>'; // class="center" to have photo in middle
			} else {
				$ret .= '<!-- morehtmlleft --><div class="inline-block floatleft">'.$morehtmlleft.'</div>';
			}
		}

		//if ($conf->browser->layout == 'phone') $ret.='<div class="clearboth"></div>';
		$ret .= '<div class="inline-block floatleft valignmiddle maxwidth750 marginbottomonly refid'.(($shownav && ($previous_ref || $next_ref)) ? ' refidpadding' : '').'">';

		// For thirdparty, contact, user, member, the ref is the id, so we show something else
		if ($object->element == 'societe') {
			$ret .= dol_htmlentities($object->name);

			// List of extra languages
			$arrayoflangcode = array();
			if (!empty($conf->global->PDF_USE_ALSO_LANGUAGE_CODE)) {
				$arrayoflangcode[] = $conf->global->PDF_USE_ALSO_LANGUAGE_CODE;
			}

			if (is_array($arrayoflangcode) && count($arrayoflangcode)) {
				if (!is_object($extralanguages)) {
					include_once DOL_DOCUMENT_ROOT.'/core/class/extralanguages.class.php';
					$extralanguages = new ExtraLanguages($this->db);
				}
				$extralanguages->fetch_name_extralanguages('societe');

				if (!empty($extralanguages->attributes['societe']['name'])) {
					$object->fetchValuesForExtraLanguages();

					$htmltext = '';
					// If there is extra languages
					foreach ($arrayoflangcode as $extralangcode) {
						$htmltext .= picto_from_langcode($extralangcode, 'class="pictoforlang paddingright"');
						if ($object->array_languages['name'][$extralangcode]) {
							$htmltext .= $object->array_languages['name'][$extralangcode];
						} else {
							$htmltext .= '<span class="opacitymedium">'.$langs->trans("SwitchInEditModeToAddTranslation").'</span>';
						}
					}
					$ret .= '<!-- Show translations of name -->'."\n";
					$ret .= $this->textwithpicto('', $htmltext, -1, 'language', 'opacitymedium paddingleft');
				}
			}
		} elseif ($object->element == 'member') {
			$ret .= $object->ref.'<br>';
			$fullname = $object->getFullName($langs);
			if ($object->morphy == 'mor' && $object->societe) {
				$ret .= dol_htmlentities($object->societe).((!empty($fullname) && $object->societe != $fullname) ? ' ('.dol_htmlentities($fullname).$addgendertxt.')' : '');
			} else {
				$ret .= dol_htmlentities($fullname).$addgendertxt.((!empty($object->societe) && $object->societe != $fullname) ? ' ('.dol_htmlentities($object->societe).')' : '');
			}
		} elseif (in_array($object->element, array('contact', 'user', 'usergroup'))) {
			$ret .= dol_htmlentities($object->getFullName($langs)).$addgendertxt;
		} elseif (in_array($object->element, array('action', 'agenda'))) {
			$ret .= $object->ref.'<br>'.$object->label;
		} elseif (in_array($object->element, array('adherent_type'))) {
			$ret .= $object->label;
		} elseif ($object->element == 'ecm_directories') {
			$ret .= '';
		} elseif ($fieldref != 'none') {
			$ret .= dol_htmlentities($object->$fieldref);
		}

		if ($morehtmlref) {
			// don't add a additional space, when "$morehtmlref" starts with a HTML div tag
			if (substr($morehtmlref, 0, 4) != '<div') {
				$ret .= ' ';
			}

			$ret .= $morehtmlref;
		}

		$ret .= '</div>';

		$ret .= '</div><!-- End banner content -->';

		return $ret;
	}


	/**
	 *  Return HTML code to output a barcode
	 *
	 *  @param	Object	$object			Object containing data to retrieve file name
	 * 	@param	int		$width			Width of photo
	 * 	@param	string	$morecss		More CSS on img of barcode
	 * 	@return string    				HTML code to output barcode
	 */
	public function showbarcode(&$object, $width = 100, $morecss = '')
	{
		global $conf;

		//Check if barcode is filled in the card
		if (empty($object->barcode)) {
			return '';
		}

		// Complete object if not complete
		if (empty($object->barcode_type_code) || empty($object->barcode_type_coder)) {
			$result = $object->fetch_barcode();
			//Check if fetch_barcode() failed
			if ($result < 1) {
				return '<!-- ErrorFetchBarcode -->';
			}
		}

		// Barcode image
		$url = DOL_URL_ROOT.'/viewimage.php?modulepart=barcode&generator='.urlencode($object->barcode_type_coder).'&code='.urlencode($object->barcode).'&encoding='.urlencode($object->barcode_type_code);
		$out = '<!-- url barcode = '.$url.' -->';
		$out .= '<img src="'.$url.'"'.($morecss ? ' class="'.$morecss.'"' : '').'>';
		return $out;
	}

	/**
	 *    	Return HTML code to output a photo
	 *
	 *    	@param	string		$modulepart			Key to define module concerned ('societe', 'userphoto', 'memberphoto')
	 *     	@param  object		$object				Object containing data to retrieve file name
	 * 		@param	int			$width				Width of photo
	 * 		@param	int			$height				Height of photo (auto if 0)
	 * 		@param	int			$caneditfield		Add edit fields
	 * 		@param	string		$cssclass			CSS name to use on img for photo
	 * 		@param	string		$imagesize		    'mini', 'small' or '' (original)
	 *      @param  int         $addlinktofullsize  Add link to fullsize image
	 *      @param  int         $cache              1=Accept to use image in cache
	 *      @param	string		$forcecapture		'', 'user' or 'environment'. Force parameter capture on HTML input file element to ask a smartphone to allow to open camera to take photo. Auto if ''.
	 *      @param	int			$noexternsourceoverwrite	No overwrite image with extern source (like 'gravatar' or other module)
	 * 	  	@return string    						HTML code to output photo
	 */
	public static function showphoto($modulepart, $object, $width = 100, $height = 0, $caneditfield = 0, $cssclass = 'photowithmargin', $imagesize = '', $addlinktofullsize = 1, $cache = 0, $forcecapture = '', $noexternsourceoverwrite = 0)
	{
		global $conf, $langs;

		$entity = (!empty($object->entity) ? $object->entity : $conf->entity);
		$id = (!empty($object->id) ? $object->id : $object->rowid);

		$ret = '';
		$dir = '';
		$file = '';
		$originalfile = '';
		$altfile = '';
		$email = '';
		$capture = '';
		if ($modulepart == 'societe') {
			$dir = $conf->societe->multidir_output[$entity];
			if (!empty($object->logo)) {
				if (dolIsAllowedForPreview($object->logo)) {
					if ((string) $imagesize == 'mini') {
						$file = get_exdir(0, 0, 0, 0, $object, 'thirdparty').'logos/'.getImageFileNameForSize($object->logo, '_mini'); // getImageFileNameForSize include the thumbs
					} elseif ((string) $imagesize == 'small') {
						$file = get_exdir(0, 0, 0, 0, $object, 'thirdparty').'logos/'.getImageFileNameForSize($object->logo, '_small');
					} else {
						$file = get_exdir(0, 0, 0, 0, $object, 'thirdparty').'logos/'.$object->logo;
					}
					$originalfile = get_exdir(0, 0, 0, 0, $object, 'thirdparty').'logos/'.$object->logo;
				}
			}
			$email = $object->email;
		} elseif ($modulepart == 'contact')	{
			$dir = $conf->societe->multidir_output[$entity].'/contact';
			if (!empty($object->photo)) {
				if (dolIsAllowedForPreview($object->photo)) {
					if ((string) $imagesize == 'mini') {
						$file = get_exdir(0, 0, 0, 0, $object, 'contact').'photos/'.getImageFileNameForSize($object->photo, '_mini');
					} elseif ((string) $imagesize == 'small') {
						$file = get_exdir(0, 0, 0, 0, $object, 'contact').'photos/'.getImageFileNameForSize($object->photo, '_small');
					} else {
						$file = get_exdir(0, 0, 0, 0, $object, 'contact').'photos/'.$object->photo;
					}
					$originalfile = get_exdir(0, 0, 0, 0, $object, 'contact').'photos/'.$object->photo;
				}
			}
			$email = $object->email;
			$capture = 'user';
		} elseif ($modulepart == 'userphoto') {
			$dir = $conf->user->dir_output;
			if (!empty($object->photo)) {
				if (dolIsAllowedForPreview($object->photo)) {
					if ((string) $imagesize == 'mini') {
						$file = get_exdir(0, 0, 0, 0, $object, 'user').'photos/'.getImageFileNameForSize($object->photo, '_mini');
					} elseif ((string) $imagesize == 'small') {
						$file = get_exdir(0, 0, 0, 0, $object, 'user').'photos/'.getImageFileNameForSize($object->photo, '_small');
					} else {
						$file = get_exdir(0, 0, 0, 0, $object, 'user').'photos/'.$object->photo;
					}
					$originalfile = get_exdir(0, 0, 0, 0, $object, 'user').'photos/'.$object->photo;
				}
			}
			if (!empty($conf->global->MAIN_OLD_IMAGE_LINKS)) {
				$altfile = $object->id.".jpg"; // For backward compatibility
			}
			$email = $object->email;
			$capture = 'user';
		} elseif ($modulepart == 'memberphoto')	{
			$dir = $conf->adherent->dir_output;
			if (!empty($object->photo)) {
				if (dolIsAllowedForPreview($object->photo)) {
					if ((string) $imagesize == 'mini') {
						$file = get_exdir(0, 0, 0, 0, $object, 'member').'photos/'.getImageFileNameForSize($object->photo, '_mini');
					} elseif ((string) $imagesize == 'small') {
						$file = get_exdir(0, 0, 0, 0, $object, 'member').'photos/'.getImageFileNameForSize($object->photo, '_small');
					} else {
						$file = get_exdir(0, 0, 0, 0, $object, 'member').'photos/'.$object->photo;
					}
					$originalfile = get_exdir(0, 0, 0, 0, $object, 'member').'photos/'.$object->photo;
				}
			}
			if (!empty($conf->global->MAIN_OLD_IMAGE_LINKS)) {
				$altfile = $object->id.".jpg"; // For backward compatibility
			}
			$email = $object->email;
			$capture = 'user';
		} else {
			// Generic case to show photos
			$dir = $conf->$modulepart->dir_output;
			if (!empty($object->photo)) {
				if (dolIsAllowedForPreview($object->photo)) {
					if ((string) $imagesize == 'mini') {
						$file = get_exdir($id, 2, 0, 0, $object, $modulepart).'photos/'.getImageFileNameForSize($object->photo, '_mini');
					} elseif ((string) $imagesize == 'small') {
						$file = get_exdir($id, 2, 0, 0, $object, $modulepart).'photos/'.getImageFileNameForSize($object->photo, '_small');
					} else {
						$file = get_exdir($id, 2, 0, 0, $object, $modulepart).'photos/'.$object->photo;
					}
					$originalfile = get_exdir($id, 2, 0, 0, $object, $modulepart).'photos/'.$object->photo;
				}
			}
			if (!empty($conf->global->MAIN_OLD_IMAGE_LINKS)) {
				$altfile = $object->id.".jpg"; // For backward compatibility
			}
			$email = $object->email;
		}

		if ($forcecapture) {
			$capture = $forcecapture;
		}

		if ($dir) {
			if ($file && file_exists($dir."/".$file)) {
				if ($addlinktofullsize) {
					$urladvanced = getAdvancedPreviewUrl($modulepart, $originalfile, 0, '&entity='.$entity);
					if ($urladvanced) {
						$ret .= '<a href="'.$urladvanced.'">';
					} else {
						$ret .= '<a href="'.DOL_URL_ROOT.'/viewimage.php?modulepart='.$modulepart.'&entity='.$entity.'&file='.urlencode($originalfile).'&cache='.$cache.'">';
					}
				}
				$ret .= '<img alt="Photo" class="photo'.$modulepart.($cssclass ? ' '.$cssclass : '').' photologo'.(preg_replace('/[^a-z]/i', '_', $file)).'" '.($width ? ' width="'.$width.'"' : '').($height ? ' height="'.$height.'"' : '').' src="'.DOL_URL_ROOT.'/viewimage.php?modulepart='.$modulepart.'&entity='.$entity.'&file='.urlencode($file).'&cache='.$cache.'">';
				if ($addlinktofullsize) {
					$ret .= '</a>';
				}
			} elseif ($altfile && file_exists($dir."/".$altfile)) {
				if ($addlinktofullsize) {
					$urladvanced = getAdvancedPreviewUrl($modulepart, $originalfile, 0, '&entity='.$entity);
					if ($urladvanced) {
						$ret .= '<a href="'.$urladvanced.'">';
					} else {
						$ret .= '<a href="'.DOL_URL_ROOT.'/viewimage.php?modulepart='.$modulepart.'&entity='.$entity.'&file='.urlencode($originalfile).'&cache='.$cache.'">';
					}
				}
				$ret .= '<img class="photo'.$modulepart.($cssclass ? ' '.$cssclass : '').'" alt="Photo alt" id="photologo'.(preg_replace('/[^a-z]/i', '_', $file)).'" class="'.$cssclass.'" '.($width ? ' width="'.$width.'"' : '').($height ? ' height="'.$height.'"' : '').' src="'.DOL_URL_ROOT.'/viewimage.php?modulepart='.$modulepart.'&entity='.$entity.'&file='.urlencode($altfile).'&cache='.$cache.'">';
				if ($addlinktofullsize) {
					$ret .= '</a>';
				}
			} else {
				$nophoto = '/public/theme/common/nophoto.png';
				$defaultimg = 'identicon';		// For gravatar
				if (in_array($modulepart, array('societe', 'userphoto', 'contact', 'memberphoto'))) {	// For modules that need a special image when photo not found
					if ($modulepart == 'societe' || ($modulepart == 'memberphoto' && strpos($object->morphy, 'mor')) !== false) {
						$nophoto = 'company';
					} else {
						$nophoto = '/public/theme/common/user_anonymous.png';
						if (!empty($object->gender) && $object->gender == 'man') {
							$nophoto = '/public/theme/common/user_man.png';
						}
						if (!empty($object->gender) && $object->gender == 'woman') {
							$nophoto = '/public/theme/common/user_woman.png';
						}
					}
				}

				if (!empty($conf->gravatar->enabled) && $email && empty($noexternsourceoverwrite)) {
					// see https://gravatar.com/site/implement/images/php/
					$ret .= '<!-- Put link to gravatar -->';
					$ret .= '<img class="photo'.$modulepart.($cssclass ? ' '.$cssclass : '').'" alt="" title="'.$email.' Gravatar avatar" '.($width ? ' width="'.$width.'"' : '').($height ? ' height="'.$height.'"' : '').' src="https://www.gravatar.com/avatar/'.md5(strtolower(trim($email))).'?s='.$width.'&d='.$defaultimg.'">'; // gravatar need md5 hash
				} else {
					if ($nophoto == 'company') {
						$ret .= '<div class="divforspanimg photo'.$modulepart.($cssclass ? ' '.$cssclass : '').'" alt="" '.($width ? ' width="'.$width.'"' : '').($height ? ' height="'.$height.'"' : '').'>'.img_picto('', 'company').'</div>';
						$ret .= '<div class="difforspanimgright"></div>';
					} else {
						$ret .= '<img class="photo'.$modulepart.($cssclass ? ' '.$cssclass : '').'" alt="" '.($width ? ' width="'.$width.'"' : '').($height ? ' height="'.$height.'"' : '').' src="'.DOL_URL_ROOT.$nophoto.'">';
					}
				}
			}

			if ($caneditfield) {
				if ($object->photo) {
					$ret .= "<br>\n";
				}
				$ret .= '<table class="nobordernopadding centpercent">';
				if ($object->photo) {
					$ret .= '<tr><td><input type="checkbox" class="flat photodelete" name="deletephoto" id="photodelete"> <label for="photodelete">'.$langs->trans("Delete").'</label><br><br></td></tr>';
				}
				$ret .= '<tr><td class="tdoverflow">';
				$maxfilesizearray = getMaxFileSizeArray();
				$maxmin = $maxfilesizearray['maxmin'];
				if ($maxmin > 0) {
					$ret .= '<input type="hidden" name="MAX_FILE_SIZE" value="'.($maxmin * 1024).'">';	// MAX_FILE_SIZE must precede the field type=file
				}
				$ret .= '<input type="file" class="flat maxwidth200onsmartphone" name="photo" id="photoinput" accept="image/*"'.($capture ? ' capture="'.$capture.'"' : '').'>';
				$ret .= '</td></tr>';
				$ret .= '</table>';
			}
		} else {
			dol_print_error('', 'Call of showphoto with wrong parameters modulepart='.$modulepart);
		}

		return $ret;
	}

	// phpcs:disable PEAR.NamingConventions.ValidFunctionName.ScopeNotCamelCaps
	/**
	 *	Return select list of groups
	 *
	 *  @param	string			$selected       Id group preselected
	 *  @param  string			$htmlname       Field name in form
	 *  @param  int				$show_empty     0=liste sans valeur nulle, 1=ajoute valeur inconnue
	 *  @param  string|array	$exclude        Array list of groups id to exclude
	 * 	@param	int				$disabled		If select list must be disabled
	 *  @param  string|array	$include        Array list of groups id to include
	 * 	@param	int				$enableonly		Array list of groups id to be enabled. All other must be disabled
	 * 	@param	string			$force_entity	'0' or Ids of environment to force
	 * 	@param	bool			$multiple		add [] in the name of element and add 'multiple' attribut (not working with ajax_autocompleter)
	 *  @param  string			$morecss		More css to add to html component
	 *  @return	string
	 *  @see select_dolusers()
	 */
	public function select_dolgroups($selected = '', $htmlname = 'groupid', $show_empty = 0, $exclude = '', $disabled = 0, $include = '', $enableonly = '', $force_entity = '0', $multiple = false, $morecss = '')
	{
		// phpcs:enable
		global $conf, $user, $langs;

		// Permettre l'exclusion de groupes
		$excludeGroups = null;
		if (is_array($exclude)) {
			$excludeGroups = implode(",", $exclude);
		}
		// Permettre l'inclusion de groupes
		$includeGroups = null;
		if (is_array($include)) {
			$includeGroups = implode(",", $include);
		}

		if (!is_array($selected)) {
			$selected = array($selected);
		}

		$out = '';

		// On recherche les groupes
		$sql = "SELECT ug.rowid, ug.nom as name";
		if (isModEnabled('multicompany') && $conf->entity == 1 && $user->admin && !$user->entity) {
			$sql .= ", e.label";
		}
		$sql .= " FROM ".$this->db->prefix()."usergroup as ug ";
		if (isModEnabled('multicompany') && $conf->entity == 1 && $user->admin && !$user->entity) {
			$sql .= " LEFT JOIN ".$this->db->prefix()."entity as e ON e.rowid=ug.entity";
			if ($force_entity) {
				$sql .= " WHERE ug.entity IN (0, ".$force_entity.")";
			} else {
				$sql .= " WHERE ug.entity IS NOT NULL";
			}
		} else {
			$sql .= " WHERE ug.entity IN (0, ".$conf->entity.")";
		}
		if (is_array($exclude) && $excludeGroups) {
			$sql .= " AND ug.rowid NOT IN (".$this->db->sanitize($excludeGroups).")";
		}
		if (is_array($include) && $includeGroups) {
			$sql .= " AND ug.rowid IN (".$this->db->sanitize($includeGroups).")";
		}
		$sql .= " ORDER BY ug.nom ASC";

		dol_syslog(get_class($this)."::select_dolgroups", LOG_DEBUG);
		$resql = $this->db->query($sql);
		if ($resql) {
			// Enhance with select2
			include_once DOL_DOCUMENT_ROOT.'/core/lib/ajax.lib.php';

			$out .= '<select class="flat minwidth200'.($morecss ? ' '.$morecss : '').'" id="'.$htmlname.'" name="'.$htmlname.($multiple ? '[]' : '').'" '.($multiple ? 'multiple' : '').' '.($disabled ? ' disabled' : '').'>';

			$num = $this->db->num_rows($resql);
			$i = 0;
			if ($num) {
				if ($show_empty && !$multiple) {
					$out .= '<option value="-1"'.(in_array(-1, $selected) ? ' selected' : '').'>&nbsp;</option>'."\n";
				}

				while ($i < $num) {
					$obj = $this->db->fetch_object($resql);
					$disableline = 0;
					if (is_array($enableonly) && count($enableonly) && !in_array($obj->rowid, $enableonly)) {
						$disableline = 1;
					}

					$out .= '<option value="'.$obj->rowid.'"';
					if ($disableline) {
						$out .= ' disabled';
					}
					if ((isset($selected[0]) && is_object($selected[0]) && $selected[0]->id == $obj->rowid) || ((!isset($selected[0]) || !is_object($selected[0])) && !empty($selected) && in_array($obj->rowid, $selected))) {
						$out .= ' selected';
					}
					$out .= '>';

					$out .= $obj->name;
					if (isModEnabled('multicompany') && empty($conf->global->MULTICOMPANY_TRANSVERSE_MODE) && $conf->entity == 1) {
						$out .= " (".$obj->label.")";
					}

					$out .= '</option>';
					$i++;
				}
			} else {
				if ($show_empty) {
					$out .= '<option value="-1"'.(in_array(-1, $selected) ? ' selected' : '').'></option>'."\n";
				}
				$out .= '<option value="" disabled>'.$langs->trans("NoUserGroupDefined").'</option>';
			}
			$out .= '</select>';

			$out .= ajax_combobox($htmlname);
		} else {
			dol_print_error($this->db);
		}

		return $out;
	}


	/**
	 *	Return HTML to show the search and clear seach button
	 *
	 *  @param	string	$pos       position colon on liste value left or right
	 *  @return	string
	 */
	public function showFilterButtons($pos = '')
	{
		$out = '<div class="nowraponall">';
		if ($pos == 'left') {
			$out .= '<button type="submit" class="liste_titre button_removefilter reposition" name="button_removefilter_x" value="x"><span class="fa fa-remove"></span></button>';
			$out .= '<button type="submit" class="liste_titre button_search reposition" name="button_search_x" value="x"><span class="fa fa-search"></span></button>';
		} else {
			$out .= '<button type="submit" class="liste_titre button_search reposition" name="button_search_x" value="x"><span class="fa fa-search"></span></button>';
			$out .= '<button type="submit" class="liste_titre button_removefilter reposition" name="button_removefilter_x" value="x"><span class="fa fa-remove"></span></button>';
		}
		$out .= '</div>';

		return $out;
	}

	/**
	 *	Return HTML to show the search and clear search button
	 *
	 *  @param  string  $cssclass                  CSS class
	 *  @param  int     $calljsfunction            0=default. 1=call function initCheckForSelect() after changing status of checkboxes
	 *  @param  string  $massactionname            Mass action button name that will launch an action on the selected items
	 *  @return	string
	 */
	public function showCheckAddButtons($cssclass = 'checkforaction', $calljsfunction = 0, $massactionname = "massaction")
	{
		global $conf, $langs;

		$out = '';

		if (!empty($conf->use_javascript_ajax)) {
			$out .= '<div class="inline-block checkallactions"><input type="checkbox" id="'.$cssclass.'s" name="'.$cssclass.'s" class="checkallactions"></div>';
		}
		$out .= '<script>
            $(document).ready(function() {
                $("#' . $cssclass.'s").click(function() {
                    if($(this).is(\':checked\')){
                        console.log("We check all '.$cssclass.' and trigger the change method");
                		$(".'.$cssclass.'").prop(\'checked\', true).trigger(\'change\');
                    }
                    else
                    {
                        console.log("We uncheck all");
                		$(".'.$cssclass.'").prop(\'checked\', false).trigger(\'change\');
                    }'."\n";
		if ($calljsfunction) {
			$out .= 'if (typeof initCheckForSelect == \'function\') { initCheckForSelect(0, "'.$massactionname.'", "'.$cssclass.'"); } else { console.log("No function initCheckForSelect found. Call won\'t be done."); }';
		}
		$out .= '         });
        	        $(".' . $cssclass.'").change(function() {
					$(this).closest("tr").toggleClass("highlight", this.checked);
				});
		 	});
    	</script>';

		return $out;
	}

	/**
	 *	Return HTML to show the search and clear seach button
	 *
	 *  @param	int  	$addcheckuncheckall        Add the check all/uncheck all checkbox (use javascript) and code to manage this
	 *  @param  string  $cssclass                  CSS class
	 *  @param  int     $calljsfunction            0=default. 1=call function initCheckForSelect() after changing status of checkboxes
	 *  @param  string  $massactionname            Mass action name
	 *  @return	string
	 */
	public function showFilterAndCheckAddButtons($addcheckuncheckall = 0, $cssclass = 'checkforaction', $calljsfunction = 0, $massactionname = "massaction")
	{
		$out = $this->showFilterButtons();
		if ($addcheckuncheckall) {
			$out .= $this->showCheckAddButtons($cssclass, $calljsfunction, $massactionname);
		}
		return $out;
	}

	/**
	 * Return HTML to show the select of expense categories
	 *
	 * @param	string	$selected              preselected category
	 * @param	string	$htmlname              name of HTML select list
	 * @param	integer	$useempty              1=Add empty line
	 * @param	array	$excludeid             id to exclude
	 * @param	string	$target                htmlname of target select to bind event
	 * @param	int		$default_selected      default category to select if fk_c_type_fees change = EX_KME
	 * @param	array	$params                param to give
	 * @param	int		$info_admin			   Show the tooltip help picto to setup list
	 * @return	string
	 */
	public function selectExpenseCategories($selected = '', $htmlname = 'fk_c_exp_tax_cat', $useempty = 0, $excludeid = array(), $target = '', $default_selected = 0, $params = array(), $info_admin = 1)
	{
		global $langs, $user;

		$out = '';
		$sql = "SELECT rowid, label FROM ".$this->db->prefix()."c_exp_tax_cat WHERE active = 1";
		$sql .= " AND entity IN (0,".getEntity('exp_tax_cat').")";
		if (!empty($excludeid)) {
			$sql .= " AND rowid NOT IN (".$this->db->sanitize(implode(',', $excludeid)).")";
		}
		$sql .= " ORDER BY label";

		$resql = $this->db->query($sql);
		if ($resql) {
			$out = '<select id="select_'.$htmlname.'" name="'.$htmlname.'" class="'.$htmlname.' flat minwidth75imp maxwidth200">';
			if ($useempty) {
				$out .= '<option value="0">&nbsp;</option>';
			}

			while ($obj = $this->db->fetch_object($resql)) {
				$out .= '<option '.($selected == $obj->rowid ? 'selected="selected"' : '').' value="'.$obj->rowid.'">'.$langs->trans($obj->label).'</option>';
			}
			$out .= '</select>';
			$out .= ajax_combobox('select_'.$htmlname);

			if (!empty($htmlname) && $user->admin && $info_admin) {
				$out .= ' '.info_admin($langs->trans("YouCanChangeValuesForThisListFromDictionarySetup"), 1);
			}

			if (!empty($target)) {
				$sql = "SELECT c.id FROM ".$this->db->prefix()."c_type_fees as c WHERE c.code = 'EX_KME' AND c.active = 1";
				$resql = $this->db->query($sql);
				if ($resql) {
					if ($this->db->num_rows($resql) > 0) {
						$obj = $this->db->fetch_object($resql);
						$out .= '<script>
							$(function() {
								$("select[name='.$target.']").on("change", function() {
									var current_val = $(this).val();
									if (current_val == '.$obj->id.') {';
						if (!empty($default_selected) || !empty($selected)) {
							$out .= '$("select[name='.$htmlname.']").val("'.($default_selected > 0 ? $default_selected : $selected).'");';
						}

						$out .= '
										$("select[name='.$htmlname.']").change();
									}
								});

								$("select[name='.$htmlname.']").change(function() {

									if ($("select[name='.$target.']").val() == '.$obj->id.') {
										// get price of kilometer to fill the unit price
										$.ajax({
											method: "POST",
											dataType: "json",
											data: { fk_c_exp_tax_cat: $(this).val(), token: \''.currentToken().'\' },
											url: "'.(DOL_URL_ROOT.'/expensereport/ajax/ajaxik.php?'.$params).'",
										}).done(function( data, textStatus, jqXHR ) {
											console.log(data);
											if (typeof data.up != "undefined") {
												$("input[name=value_unit]").val(data.up);
												$("select[name='.$htmlname.']").attr("title", data.title);
											} else {
												$("input[name=value_unit]").val("");
												$("select[name='.$htmlname.']").attr("title", "");
											}
										});
									}
								});
							});
						</script>';
					}
				}
			}
		} else {
			dol_print_error($this->db);
		}

		return $out;
	}

	/**
	 * Return HTML to show the select ranges of expense range
	 *
	 * @param	string	$selected    preselected category
	 * @param	string	$htmlname    name of HTML select list
	 * @param	integer	$useempty    1=Add empty line
	 * @return	string
	 */
	public function selectExpenseRanges($selected = '', $htmlname = 'fk_range', $useempty = 0)
	{
		global $conf, $langs;

		$out = '';
		$sql = "SELECT rowid, range_ik FROM ".$this->db->prefix()."c_exp_tax_range";
		$sql .= " WHERE entity = ".$conf->entity." AND active = 1";

		$resql = $this->db->query($sql);
		if ($resql) {
			$out = '<select id="select_'.$htmlname.'" name="'.$htmlname.'" class="'.$htmlname.' flat minwidth75imp">';
			if ($useempty) {
				$out .= '<option value="0"></option>';
			}

			while ($obj = $this->db->fetch_object($resql)) {
				$out .= '<option '.($selected == $obj->rowid ? 'selected="selected"' : '').' value="'.$obj->rowid.'">'.price($obj->range_ik, 0, $langs, 1, 0).'</option>';
			}
			$out .= '</select>';
		} else {
			dol_print_error($this->db);
		}

		return $out;
	}

	/**
	 * Return HTML to show a select of expense
	 *
	 * @param	string	$selected    preselected category
	 * @param	string	$htmlname    name of HTML select list
	 * @param	integer	$useempty    1=Add empty choice
	 * @param	integer	$allchoice   1=Add all choice
	 * @param	integer	$useid       0=use 'code' as key, 1=use 'id' as key
	 * @return	string
	 */
	public function selectExpense($selected = '', $htmlname = 'fk_c_type_fees', $useempty = 0, $allchoice = 1, $useid = 0)
	{
		global $langs;

		$out = '';
		$sql = "SELECT id, code, label FROM ".$this->db->prefix()."c_type_fees";
		$sql .= " WHERE active = 1";

		$resql = $this->db->query($sql);
		if ($resql) {
			$out = '<select id="select_'.$htmlname.'" name="'.$htmlname.'" class="'.$htmlname.' flat minwidth75imp">';
			if ($useempty) {
				$out .= '<option value="0"></option>';
			}
			if ($allchoice) {
				$out .= '<option value="-1">'.$langs->trans('AllExpenseReport').'</option>';
			}

			$field = 'code';
			if ($useid) {
				$field = 'id';
			}

			while ($obj = $this->db->fetch_object($resql)) {
				$key = $langs->trans($obj->code);
				$out .= '<option '.($selected == $obj->{$field} ? 'selected="selected"' : '').' value="'.$obj->{$field}.'">'.($key != $obj->code ? $key : $obj->label).'</option>';
			}
			$out .= '</select>';
		} else {
			dol_print_error($this->db);
		}

		return $out;
	}

	/**
	 *  Output a combo list with invoices qualified for a third party
	 *
	 *  @param	int		$socid      	Id third party (-1=all, 0=only projects not linked to a third party, id=projects not linked or linked to third party id)
	 *  @param  int		$selected   	Id invoice preselected
	 *  @param  string	$htmlname   	Name of HTML select
	 *	@param	int		$maxlength		Maximum length of label
	 *	@param	int		$option_only	Return only html options lines without the select tag
	 *	@param	string	$show_empty		Add an empty line ('1' or string to show for empty line)
	 *  @param	int		$discard_closed Discard closed projects (0=Keep,1=hide completely,2=Disable)
	 *  @param	int		$forcefocus		Force focus on field (works with javascript only)
	 *  @param	int		$disabled		Disabled
	 *  @param	string	$morecss        More css added to the select component
	 *  @param	string	$projectsListId ''=Automatic filter on project allowed. List of id=Filter on project ids.
	 *  @param	string	$showproject	'all' = Show project info, ''=Hide project info
	 *  @param	User	$usertofilter	User object to use for filtering
	 *	@return int         			Nbr of project if OK, <0 if KO
	 */
	public function selectInvoice($socid = -1, $selected = '', $htmlname = 'invoiceid', $maxlength = 24, $option_only = 0, $show_empty = '1', $discard_closed = 0, $forcefocus = 0, $disabled = 0, $morecss = 'maxwidth500', $projectsListId = '', $showproject = 'all', $usertofilter = null)
	{
		global $user, $conf, $langs;

		require_once DOL_DOCUMENT_ROOT.'/projet/class/project.class.php';

		if (is_null($usertofilter)) {
			$usertofilter = $user;
		}

		$out = '';

		$hideunselectables = false;
		if (!empty($conf->global->PROJECT_HIDE_UNSELECTABLES)) {
			$hideunselectables = true;
		}

		if (empty($projectsListId)) {
			if (empty($usertofilter->rights->projet->all->lire)) {
				$projectstatic = new Project($this->db);
				$projectsListId = $projectstatic->getProjectsAuthorizedForUser($usertofilter, 0, 1);
			}
		}

		// Search all projects
		$sql = "SELECT f.rowid, f.ref as fref, 'nolabel' as flabel, p.rowid as pid, f.ref,
            p.title, p.fk_soc, p.fk_statut, p.public,";
		$sql .= ' s.nom as name';
		$sql .= ' FROM '.$this->db->prefix().'projet as p';
		$sql .= ' LEFT JOIN '.$this->db->prefix().'societe as s ON s.rowid = p.fk_soc,';
		$sql .= ' '.$this->db->prefix().'facture as f';
		$sql .= " WHERE p.entity IN (".getEntity('project').")";
		$sql .= " AND f.fk_projet = p.rowid AND f.fk_statut=0"; //Brouillons seulement
		//if ($projectsListId) $sql.= " AND p.rowid IN (".$this->db->sanitize($projectsListId).")";
		//if ($socid == 0) $sql.= " AND (p.fk_soc=0 OR p.fk_soc IS NULL)";
		//if ($socid > 0)  $sql.= " AND (p.fk_soc=".((int) $socid)." OR p.fk_soc IS NULL)";
		$sql .= " ORDER BY p.ref, f.ref ASC";

		$resql = $this->db->query($sql);
		if ($resql) {
			// Use select2 selector
			if (!empty($conf->use_javascript_ajax)) {
				include_once DOL_DOCUMENT_ROOT.'/core/lib/ajax.lib.php';
				$comboenhancement = ajax_combobox($htmlname, '', 0, $forcefocus);
				$out .= $comboenhancement;
				$morecss = 'minwidth200imp maxwidth500';
			}

			if (empty($option_only)) {
				$out .= '<select class="valignmiddle flat'.($morecss ? ' '.$morecss : '').'"'.($disabled ? ' disabled="disabled"' : '').' id="'.$htmlname.'" name="'.$htmlname.'">';
			}
			if (!empty($show_empty)) {
				$out .= '<option value="0" class="optiongrey">';
				if (!is_numeric($show_empty)) {
					$out .= $show_empty;
				} else {
					$out .= '&nbsp;';
				}
				$out .= '</option>';
			}
			$num = $this->db->num_rows($resql);
			$i = 0;
			if ($num) {
				while ($i < $num) {
					$obj = $this->db->fetch_object($resql);
					// If we ask to filter on a company and user has no permission to see all companies and project is linked to another company, we hide project.
					if ($socid > 0 && (empty($obj->fk_soc) || $obj->fk_soc == $socid) && empty($usertofilter->rights->societe->lire)) {
						// Do nothing
					} else {
						if ($discard_closed == 1 && $obj->fk_statut == Project::STATUS_CLOSED) {
							$i++;
							continue;
						}

						$labeltoshow = '';

						if ($showproject == 'all') {
							$labeltoshow .= dol_trunc($obj->ref, 18); // Invoice ref
							if ($obj->name) {
								$labeltoshow .= ' - '.$obj->name; // Soc name
							}

							$disabled = 0;
							if ($obj->fk_statut == Project::STATUS_DRAFT) {
								$disabled = 1;
								$labeltoshow .= ' - '.$langs->trans("Draft");
							} elseif ($obj->fk_statut == Project::STATUS_CLOSED) {
								if ($discard_closed == 2) {
									$disabled = 1;
								}
								$labeltoshow .= ' - '.$langs->trans("Closed");
							} elseif ($socid > 0 && (!empty($obj->fk_soc) && $obj->fk_soc != $socid)) {
								$disabled = 1;
								$labeltoshow .= ' - '.$langs->trans("LinkedToAnotherCompany");
							}
						}

						if (!empty($selected) && $selected == $obj->rowid) {
							$out .= '<option value="'.$obj->rowid.'" selected';
							//if ($disabled) $out.=' disabled';						// with select2, field can't be preselected if disabled
							$out .= '>'.$labeltoshow.'</option>';
						} else {
							if ($hideunselectables && $disabled && ($selected != $obj->rowid)) {
								$resultat = '';
							} else {
								$resultat = '<option value="'.$obj->rowid.'"';
								if ($disabled) {
									$resultat .= ' disabled';
								}
								//if ($obj->public) $labeltoshow.=' ('.$langs->trans("Public").')';
								//else $labeltoshow.=' ('.$langs->trans("Private").')';
								$resultat .= '>';
								$resultat .= $labeltoshow;
								$resultat .= '</option>';
							}
							$out .= $resultat;
						}
					}
					$i++;
				}
			}
			if (empty($option_only)) {
				$out .= '</select>';
			}

			print $out;

			$this->db->free($resql);
			return $num;
		} else {
			dol_print_error($this->db);
			return -1;
		}
	}

	/**
	 *  Output a combo list with invoices qualified for a third party
	 *
	 * @param int $selected Id invoice preselected
	 * @param string $htmlname Name of HTML select
	 * @param int $maxlength Maximum length of label
	 * @param int $option_only Return only html options lines without the select tag
	 * @param string $show_empty Add an empty line ('1' or string to show for empty line)
	 * @param int $forcefocus Force focus on field (works with javascript only)
	 * @param int $disabled Disabled
	 * @param string $morecss More css added to the select component
	 * @return int                    Nbr of project if OK, <0 if KO
	 */
	public function selectInvoiceRec($selected = '', $htmlname = 'facrecid', $maxlength = 24, $option_only = 0, $show_empty = '1', $forcefocus = 0, $disabled = 0, $morecss = 'maxwidth500')
	{
		global $user, $conf, $langs;

		$out = '';

		dol_syslog('FactureRec::fetch', LOG_DEBUG);

		$sql = 'SELECT f.rowid, f.entity, f.titre as title, f.suspended, f.fk_soc';
		//$sql.= ', el.fk_source';
		$sql .= ' FROM ' . MAIN_DB_PREFIX . 'facture_rec as f';
		$sql .= " WHERE f.entity IN (" . getEntity('invoice') . ")";
		$sql .= " ORDER BY f.titre ASC";

		$resql = $this->db->query($sql);
		if ($resql) {
			// Use select2 selector
			if (!empty($conf->use_javascript_ajax)) {
				include_once DOL_DOCUMENT_ROOT . '/core/lib/ajax.lib.php';
				$comboenhancement = ajax_combobox($htmlname, '', 0, $forcefocus);
				$out .= $comboenhancement;
				$morecss = 'minwidth200imp maxwidth500';
			}

			if (empty($option_only)) {
				$out .= '<select class="valignmiddle flat' . ($morecss ? ' ' . $morecss : '') . '"' . ($disabled ? ' disabled="disabled"' : '') . ' id="' . $htmlname . '" name="' . $htmlname . '">';
			}
			if (!empty($show_empty)) {
				$out .= '<option value="0" class="optiongrey">';
				if (!is_numeric($show_empty)) {
					$out .= $show_empty;
				} else {
					$out .= '&nbsp;';
				}
				$out .= '</option>';
			}
			$num = $this->db->num_rows($resql);
			if ($num) {
				while ($obj = $this->db->fetch_object($resql)) {
					$labeltoshow = dol_trunc($obj->title, 18); // Invoice ref

					$disabled = 0;
					if (!empty($obj->suspended)) {
						$disabled = 1;
						$labeltoshow .= ' - ' . $langs->trans("Closed");
					}


					if (!empty($selected) && $selected == $obj->rowid) {
						$out .= '<option value="' . $obj->rowid . '" selected';
						//if ($disabled) $out.=' disabled';						// with select2, field can't be preselected if disabled
						$out .= '>' . $labeltoshow . '</option>';
					} else {
						if ($disabled && ($selected != $obj->rowid)) {
							$resultat = '';
						} else {
							$resultat = '<option value="' . $obj->rowid . '"';
							if ($disabled) {
								$resultat .= ' disabled';
							}
							$resultat .= '>';
							$resultat .= $labeltoshow;
							$resultat .= '</option>';
						}
						$out .= $resultat;
					}
				}
			}
			if (empty($option_only)) {
				$out .= '</select>';
			}

			print $out;

			$this->db->free($resql);
			return $num;
		} else {
			$this->errors[]=$this->db->lasterror;
			return -1;
		}
	}

	/**
	 * Output the component to make advanced search criteries
	 *
	 * @param	array		$arrayofcriterias			          Array of available search criterias. Example: array($object->element => $object->fields, 'otherfamily' => otherarrayoffields, ...)
	 * @param	array		$search_component_params	          Array of selected search criterias
	 * @param   array       $arrayofinputfieldsalreadyoutput      Array of input fields already inform. The component will not generate a hidden input field if it is in this list.
	 * @param	string		$search_component_params_hidden		  String with $search_component_params criterias
	 * @return	string									          HTML component for advanced search
	 */
	public function searchComponent($arrayofcriterias, $search_component_params, $arrayofinputfieldsalreadyoutput = array(), $search_component_params_hidden = '')
	{
		global $langs;

		$ret = '';

		$ret .= '<div class="divadvancedsearchfieldcomp inline-block">';
		//$ret .= '<button type="submit" class="liste_titre button_removefilter" name="button_removefilter_x" value="x"><span class="fa fa-remove"></span></button>';
		$ret .= '<a href="#" class="dropdownsearch-toggle unsetcolor">';
		$ret .= '<span class="fas fa-filter linkobject boxfilter paddingright pictofixedwidth" title="'.dol_escape_htmltag($langs->trans("Filters")).'" id="idsubimgproductdistribution"></span>';
		//$ret .= $langs->trans("Filters");
		$ret .= '</a>';

		$ret .= '<div class="divadvancedsearchfieldcompinput inline-block minwidth500 maxwidth300onsmartphone">';

		// Show select fields as tags.
		$ret .= '<div name="divsearch_component_params" class="noborderbottom search_component_params inline-block valignmiddle">';

		if ($search_component_params_hidden) {
			if (!preg_match('/^\(.*\)$/', $search_component_params_hidden)) {	// If $search_component_params_hidden does not start and end with ()
				$search_component_params_hidden .= '('.$search_component_params_hidden.')';
			}
			$errormessage = '';
			if (!dolCheckFilters($search_component_params_hidden, $errormessage)) {
				print 'ERROR in parsing search string';
			}
			$regexstring = '\(([^:\'\(\)]+:[^:\'\(\)]+:[^\(\)]+)\)';
			//var_dump($search_component_params_hidden);
			$htmltags = preg_replace_callback('/'.$regexstring.'/', 'dolForgeCriteriaCallback', $search_component_params_hidden);
			//var_dump($htmltags);
			$ret .= '<span class="marginleftonlyshort valignmiddle tagsearch"><span class="tagsearchdelete select2-selection__choice__remove">x</span> '.$htmltags.'</span>';
		}

		//$ret .= '<button type="submit" class="liste_titre button_search paddingleftonly" name="button_search_x" value="x"><span class="fa fa-search"></span></button>';

		//$ret .= search_component_params
		//$texttoshow = '<div class="opacitymedium inline-block search_component_searchtext">'.$langs->trans("Search").'</div>';
		//$ret .= '<div class="search_component inline-block valignmiddle">'.$texttoshow.'</div>';

		$show_search_component_params_hidden = 1;
		if ($show_search_component_params_hidden) {
			$ret .= '<input type="hidden" name="show_search_component_params_hidden" value="1">';
		}
		$ret .= "<!-- We store the full search string into this field. For example: (t.ref:like:'SO-%') and ((t.ref:like:'CO-%') or (t.ref:like:'AA%')) -->";
		$ret .= '<input type="hidden" name="search_component_params_hidden" value="'.dol_escape_htmltag($search_component_params_hidden).'">';
		// For compatibility with forms that show themself the search criteria in addition of this component, we output the fields
		foreach ($arrayofcriterias as $criterias) {
			foreach ($criterias as $criteriafamilykey => $criteriafamilyval) {
				if (in_array('search_'.$criteriafamilykey, $arrayofinputfieldsalreadyoutput)) {
					continue;
				}
				if (in_array($criteriafamilykey, array('rowid', 'ref_ext', 'entity', 'extraparams'))) {
					continue;
				}
				if (in_array($criteriafamilyval['type'], array('date', 'datetime', 'timestamp'))) {
					$ret .= '<input type="hidden" name="search_'.$criteriafamilykey.'_start">';
					$ret .= '<input type="hidden" name="search_'.$criteriafamilykey.'_startyear">';
					$ret .= '<input type="hidden" name="search_'.$criteriafamilykey.'_startmonth">';
					$ret .= '<input type="hidden" name="search_'.$criteriafamilykey.'_startday">';
					$ret .= '<input type="hidden" name="search_'.$criteriafamilykey.'_end">';
					$ret .= '<input type="hidden" name="search_'.$criteriafamilykey.'_endyear">';
					$ret .= '<input type="hidden" name="search_'.$criteriafamilykey.'_endmonth">';
					$ret .= '<input type="hidden" name="search_'.$criteriafamilykey.'_endday">';
				} else {
					$ret .= '<input type="hidden" name="search_'.$criteriafamilykey.'">';
				}
			}
		}

		$ret .= '</div>';

		$ret .= "<!-- Syntax of Generic filter string: t.ref:like:'SO-%', t.date_creation:<:'20160101', t.date_creation:<:'2016-01-01 12:30:00', t.nature:is:NULL, t.field2:isnot:NULL -->\n";
		$ret .= '<input type="text" placeholder="'.$langs->trans("Search").'" name="search_component_params_input" class="noborderbottom search_component_input" value="">';

		$ret .= '</div>';
		$ret .= '</div>';

		return $ret;
	}

	/**
	 * selectModelMail
	 *
	 * @param   string   $prefix     	Prefix
	 * @param   string   $modelType  	Model type
	 * @param	int		 $default	 	1=Show also Default mail template
	 * @param	int		 $addjscombo	Add js combobox
	 * @return  string               	HTML select string
	 */
	public function selectModelMail($prefix, $modelType = '', $default = 0, $addjscombo = 0)
	{
		global $langs, $user;

		$retstring = '';

		$TModels = array();

		include_once DOL_DOCUMENT_ROOT.'/core/class/html.formmail.class.php';
		$formmail = new FormMail($this->db);
		$result = $formmail->fetchAllEMailTemplate($modelType, $user, $langs);

		if ($default) {
			$TModels[0] = $langs->trans('DefaultMailModel');
		}
		if ($result > 0) {
			foreach ($formmail->lines_model as $model) {
				$TModels[$model->id] = $model->label;
			}
		}

		$retstring .= '<select class="flat" id="select_'.$prefix.'model_mail" name="'.$prefix.'model_mail">';

		foreach ($TModels as $id_model => $label_model) {
			$retstring .= '<option value="'.$id_model.'"';
			$retstring .= ">".$label_model."</option>";
		}

		$retstring .= "</select>";

		if ($addjscombo) {
			$retstring .= ajax_combobox('select_'.$prefix.'model_mail');
		}

		return $retstring;
	}

	/**
	 * Output the buttons to submit a creation/edit form
	 *
	 * @param   string  $save_label     	Alternative label for save button
	 * @param   string  $cancel_label   	Alternative label for cancel button
	 * @param   array   $morebuttons    	Add additional buttons between save and cancel
	 * @param   bool    $withoutdiv     	Option to remove enclosing centered div
	 * @param	string	$morecss			More CSS
	 * @param	string	$dol_openinpopup	If the button are shown in a context of a page shown inside a popup, we put here the string name of popup.
	 * @return 	string						Html code with the buttons
	 */
	public function buttonsSaveCancel($save_label = 'Save', $cancel_label = 'Cancel', $morebuttons = array(), $withoutdiv = 0, $morecss = '', $dol_openinpopup = '')
	{
		global $langs;

		$buttons = array();

		$save = array(
			'name' => 'save',
			'label_key' => $save_label,
		);

		if ($save_label == 'Create' || $save_label == 'Add' ) {
			$save['name'] = 'add';
		} elseif ($save_label == 'Modify') {
			$save['name'] = 'edit';
		}

		$cancel = array(
				'name' => 'cancel',
				'label_key' => 'Cancel',
		);

		!empty($save_label) ? $buttons[] = $save : '';

		if (!empty($morebuttons)) {
			$buttons[] = $morebuttons;
		}

		!empty($cancel_label) ? $buttons[] = $cancel : '';

		$retstring = $withoutdiv ? '': '<div class="center">';

		foreach ($buttons as $button) {
			$addclass = empty($button['addclass']) ? '' : $button['addclass'];
			$retstring .= '<input type="submit" class="button button-'.$button['name'].($morecss ? ' '.$morecss : '').' '.$addclass.'" name="'.$button['name'].'" value="'.dol_escape_htmltag($langs->trans($button['label_key'])).'">';
		}
		$retstring .= $withoutdiv ? '': '</div>';

		if ($dol_openinpopup) {
			$retstring .= '<!-- buttons are shown into a $dol_openinpopup='.$dol_openinpopup.' context, so we enable the close of dialog on cancel -->'."\n";
			$retstring .= '<script>';
			$retstring .= 'jQuery(".button-cancel").click(function(e) {
				e.preventDefault(); console.log(\'We click on cancel in iframe popup '.$dol_openinpopup.'\');
				window.parent.jQuery(\'#idfordialog'.$dol_openinpopup.'\').dialog(\'close\');
				 });';
			$retstring .= '</script>';
		}

		return $retstring;
	}
}<|MERGE_RESOLUTION|>--- conflicted
+++ resolved
@@ -4886,7 +4886,7 @@
 	 *     @param 	string		$action      	   	Action
 	 *	   @param	array		$formquestion	   	An array with forms complementary inputs
 	 * 	   @param	string		$selectedchoice		"" or "no" or "yes"
-	 * 	   @param	int			$useajax		   	0=No, 1=Yes, 2=Yes but submit page with &confirm=no if choice is No, 'xxx'=preoutput confirm box with div id=dialog-confirm-xxx
+	 * 	   @param  	int|string	$useajax		   	0=No, 1=Yes use Ajax to show the popup, 2=Yes and also submit page with &confirm=no if choice is No, 'xxx'=Yes and preoutput confirm box with div id=dialog-confirm-xxx
 	 *     @param	int			$height          	Force height of box
 	 *     @param	int			$width				Force width of box
 	 *     @return 	void
@@ -5151,15 +5151,10 @@
 			}
 
 			$jsforcursor = '';
-<<<<<<< HEAD
+			if ($useajax == 1) {
 				$jsforcursor = '// The call to urljump can be slow, so we set the wait cursor'."\n";
 				$jsforcursor .= 'jQuery("html,body,#id-container").addClass("cursorwait");'."\n";
-=======
-			if (empty($useajax)) {
-				$jsforcursor = '// The call to urljump can be slow, so we set the wait cursor'."\n";
-				$jsforcursor .= 'jQuery("html,body,#id-container").addClass("cursorwait");'."\n";
-			}
->>>>>>> 439df7c5
+			}
 
 			$formconfirm .= '
                     resizable: false,
@@ -5192,7 +5187,6 @@
                          	var urljump = pageyes + (pageyes.indexOf("?") < 0 ? "?" : "") + options;
             				if (pageyes.length > 0) {
 							'.$jsforcursor.'
-<<<<<<< HEAD
 								var post = $.post(
 									pageyes,
 									options,
@@ -5200,10 +5194,6 @@
 								);
 
 								console.log("after post ok");
-=======
-								location.href = urljump;
-								console.log("after location.href");
->>>>>>> 439df7c5
 							}
 	                        $(this).dialog("close");
                         },
@@ -5224,18 +5214,13 @@
                          	var urljump=pageno + (pageno.indexOf("?") < 0 ? "?" : "") + options;
                          	//alert(urljump);
             				if (pageno.length > 0) {
-<<<<<<< HEAD
+							'.$jsforcursor.'
 								var post = $.post(
 									pageno,
 									options,
 									function(data) { $("body").html(data); jQuery("html,body,#id-container").removeClass("cursorwait"); }
 								);
 								console.log("after post ko");
-=======
-							'.$jsforcursor.'
-								location.href = urljump;
-								console.log("after location.href");
->>>>>>> 439df7c5
 							}
                             $(this).dialog("close");
                         }
