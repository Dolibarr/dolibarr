--- conflicted
+++ resolved
@@ -15,15 +15,9 @@
  * Copyright (C) 2012-2016  Marcos García           <marcosgdf@gmail.com>
  * Copyright (C) 2012       Cedric Salvador         <csalvador@gpcsolutions.fr>
  * Copyright (C) 2012-2015  Raphaël Doursenaud      <rdoursenaud@gpcsolutions.fr>
-<<<<<<< HEAD
  * Copyright (C) 2014-2020  Alexandre Spangaro      <aspangaro@open-dsi.fr>
- * Copyright (C) 2018       Ferran Marcet           <fmarcet@2byte.es>
+ * Copyright (C) 2018-2021  Ferran Marcet           <fmarcet@2byte.es>
  * Copyright (C) 2018-2021  Frédéric France         <frederic.france@netlogic.fr>
-=======
- * Copyright (C) 2014       Alexandre Spangaro      <aspangaro@open-dsi.fr>
- * Copyright (C) 2018-2021  Ferran Marcet           <fmarcet@2byte.es>
- * Copyright (C) 2018-2019  Frédéric France         <frederic.france@netlogic.fr>
->>>>>>> 89dbd745
  * Copyright (C) 2018       Nicolas ZABOURI	        <info@inovea-conseil.com>
  * Copyright (C) 2018       Christophe Battarel     <christophe@altairis.fr>
  * Copyright (C) 2018       Josep Lluis Amador      <joseplluis@lliuretic.cat>
@@ -7744,13 +7738,8 @@
 						print '<td class="left">';
 						print '<input type="radio" name="idtolinkto" id="'.$key.'_'.$objp->rowid.'" value="'.$objp->rowid.'">';
 						print '</td>';
-<<<<<<< HEAD
 						print '<td class="center"><label for="'.$key.'_'.$objp->rowid.'">'.$objp->ref.'</label></td>';
-						print '<td>'.$objp->ref_client.'</td>';
-=======
-						print '<td class="center">'.$objp->ref.'</td>';
 						print '<td>'.(!empty($objp->ref_client) ? $objp->ref_client : $objp->ref_supplier).'</td>';
->>>>>>> 89dbd745
 						print '<td class="right">';
 						if ($possiblelink['label'] == 'LinkToContract') {
 							$form = new Form($this->db);
