<?php
/* Copyright (c) 2002-2007  Rodolphe Quiedeville    <rodolphe@quiedeville.org>
 * Copyright (C) 2004-2012  Laurent Destailleur     <eldy@users.sourceforge.net>
 * Copyright (C) 2004       Benoit Mortier          <benoit.mortier@opensides.be>
 * Copyright (C) 2004       Sebastien Di Cintio     <sdicintio@ressource-toi.org>
 * Copyright (C) 2004       Eric Seigne             <eric.seigne@ryxeo.com>
 * Copyright (C) 2005-2017  Regis Houssin           <regis.houssin@inodbox.com>
 * Copyright (C) 2006       Andre Cianfarani        <acianfa@free.fr>
 * Copyright (C) 2006       Marc Barilley/Ocebo     <marc@ocebo.com>
 * Copyright (C) 2007       Franky Van Liedekerke   <franky.van.liedekerker@telenet.be>
 * Copyright (C) 2007       Patrick Raguin          <patrick.raguin@gmail.com>
 * Copyright (C) 2010       Juanjo Menent           <jmenent@2byte.es>
 * Copyright (C) 2010-2019  Philippe Grand          <philippe.grand@atoo-net.com>
 * Copyright (C) 2011       Herve Prot              <herve.prot@symeos.com>
 * Copyright (C) 2012-2016  Marcos García           <marcosgdf@gmail.com>
 * Copyright (C) 2012       Cedric Salvador         <csalvador@gpcsolutions.fr>
 * Copyright (C) 2012-2015  Raphaël Doursenaud      <rdoursenaud@gpcsolutions.fr>
 * Copyright (C) 2014-2020  Alexandre Spangaro      <aspangaro@open-dsi.fr>
 * Copyright (C) 2018       Ferran Marcet           <fmarcet@2byte.es>
 * Copyright (C) 2018-2019  Frédéric France         <frederic.france@netlogic.fr>
 * Copyright (C) 2018       Nicolas ZABOURI	        <info@inovea-conseil.com>
 * Copyright (C) 2018       Christophe Battarel     <christophe@altairis.fr>
 * Copyright (C) 2018       Josep Lluis Amador      <joseplluis@lliuretic.cat>
 *
 * This program is free software; you can redistribute it and/or modify
 * it under the terms of the GNU General Public License as published by
 * the Free Software Foundation; either version 3 of the License, or
 * (at your option) any later version.
 *
 * This program is distributed in the hope that it will be useful,
 * but WITHOUT ANY WARRANTY; without even the implied warranty of
 * MERCHANTABILITY or FITNESS FOR A PARTICULAR PURPOSE.  See the
 * GNU General Public License for more details.
 *
 * You should have received a copy of the GNU General Public License
 * along with this program. If not, see <https://www.gnu.org/licenses/>.
 */

/**
 *	\file       htdocs/core/class/html.form.class.php
 *  \ingroup    core
 *	\brief      File of class with all html predefined components
 */


/**
 *	Class to manage generation of HTML components
 *	Only common components must be here.
 *
 *  TODO Merge all function load_cache_* and loadCache* (except load_cache_vatrates) into one generic function loadCacheTable
 */
class Form
{
	/**
	 * @var DoliDB Database handler.
	 */
	public $db;

	/**
	 * @var string Error code (or message)
	 */
	public $error = '';

	/**
	 * @var string[]    Array of error strings
	 */
	public $errors = array();

	public $num;

	// Cache arrays
	public $cache_types_paiements = array();
	public $cache_conditions_paiements = array();
	public $cache_transport_mode = array();
	public $cache_availability = array();
	public $cache_demand_reason = array();
	public $cache_types_fees = array();
	public $cache_vatrates = array();


	/**
	 * Constructor
	 *
	 * @param		DoliDB		$db      Database handler
	 */
	public function __construct($db)
	{
		$this->db = $db;
	}

	/**
	 * Output key field for an editable field
	 *
	 * @param   string	$text			Text of label or key to translate
	 * @param   string	$htmlname		Name of select field ('edit' prefix will be added)
	 * @param   string	$preselected    Value to show/edit (not used in this function)
	 * @param	object	$object			Object
	 * @param	boolean	$perm			Permission to allow button to edit parameter. Set it to 0 to have a not edited field.
	 * @param	string	$typeofdata		Type of data ('string' by default, 'email', 'amount:99', 'numeric:99', 'text' or 'textarea:rows:cols', 'datepicker' ('day' do not work, don't know why), 'ckeditor:dolibarr_zzz:width:height:savemethod:1:rows:cols', 'select;xxx[:class]'...)
	 * @param	string	$moreparam		More param to add on a href URL.
	 * @param   int     $fieldrequired  1 if we want to show field as mandatory using the "fieldrequired" CSS.
	 * @param   int     $notabletag     1=Do not output table tags but output a ':', 2=Do not output table tags and no ':', 3=Do not output table tags but output a ' '
	 * @param	string	$paramid		Key of parameter for id ('id', 'socid')
	 * @param	string	$help			Tooltip help
	 * @return	string					HTML edit field
	 */
	public function editfieldkey($text, $htmlname, $preselected, $object, $perm, $typeofdata = 'string', $moreparam = '', $fieldrequired = 0, $notabletag = 0, $paramid = 'id', $help = '')
	{
		global $conf, $langs;

		$ret = '';

		// TODO change for compatibility
		if (!empty($conf->global->MAIN_USE_JQUERY_JEDITABLE) && !preg_match('/^select;/', $typeofdata))
		{
			if (!empty($perm))
			{
				$tmp = explode(':', $typeofdata);
				$ret .= '<div class="editkey_'.$tmp[0].(!empty($tmp[1]) ? ' '.$tmp[1] : '').'" id="'.$htmlname.'">';
				if ($fieldrequired) $ret .= '<span class="fieldrequired">';
				if ($help) {
					$ret .= $this->textwithpicto($langs->trans($text), $help);
				} else {
					$ret .= $langs->trans($text);
				}
				if ($fieldrequired) $ret .= '</span>';
				$ret .= '</div>'."\n";
			} else {
				if ($fieldrequired) $ret .= '<span class="fieldrequired">';
				if ($help) {
					$ret .= $this->textwithpicto($langs->trans($text), $help);
				} else {
					$ret .= $langs->trans($text);
				}
				if ($fieldrequired) $ret .= '</span>';
			}
		} else {
			if (empty($notabletag) && GETPOST('action', 'aZ09') != 'edit'.$htmlname && $perm) $ret .= '<table class="nobordernopadding centpercent"><tr><td class="nowrap">';
			if ($fieldrequired) $ret .= '<span class="fieldrequired">';
			if ($help) {
				$ret .= $this->textwithpicto($langs->trans($text), $help);
			} else {
				$ret .= $langs->trans($text);
			}
			if ($fieldrequired) $ret .= '</span>';
			if (!empty($notabletag)) $ret .= ' ';
			if (empty($notabletag) && GETPOST('action', 'aZ09') != 'edit'.$htmlname && $perm) $ret .= '</td>';
			if (empty($notabletag) && GETPOST('action', 'aZ09') != 'edit'.$htmlname && $perm) $ret .= '<td class="right">';
			if ($htmlname && GETPOST('action', 'aZ09') != 'edit'.$htmlname && $perm) $ret .= '<a class="editfielda" href="'.$_SERVER["PHP_SELF"].'?action=edit'.$htmlname.'&amp;'.$paramid.'='.$object->id.$moreparam.'">'.img_edit($langs->trans('Edit'), ($notabletag ? 0 : 1)).'</a>';
			if (!empty($notabletag) && $notabletag == 1) $ret .= ' : ';
			if (!empty($notabletag) && $notabletag == 3) $ret .= ' ';
			if (empty($notabletag) && GETPOST('action', 'aZ09') != 'edit'.$htmlname && $perm) $ret .= '</td>';
			if (empty($notabletag) && GETPOST('action', 'aZ09') != 'edit'.$htmlname && $perm) $ret .= '</tr></table>';
		}

		return $ret;
	}

	/**
	 * Output value of a field for an editable field
	 *
	 * @param	string	$text			Text of label (not used in this function)
	 * @param	string	$htmlname		Name of select field
	 * @param	string	$value			Value to show/edit
	 * @param	object	$object			Object
	 * @param	boolean	$perm			Permission to allow button to edit parameter
	 * @param	string	$typeofdata		Type of data ('string' by default, 'email', 'amount:99', 'numeric:99', 'text' or 'textarea:rows:cols%', 'datepicker' ('day' do not work, don't know why), 'dayhour' or 'datepickerhour', 'ckeditor:dolibarr_zzz:width:height:savemethod:toolbarstartexpanded:rows:cols', 'select;xkey:xval,ykey:yval,...')
	 * @param	string	$editvalue		When in edit mode, use this value as $value instead of value (for example, you can provide here a formated price instead of value). Use '' to use same than $value
	 * @param	object	$extObject		External object
	 * @param	mixed	$custommsg		String or Array of custom messages : eg array('success' => 'MyMessage', 'error' => 'MyMessage')
	 * @param	string	$moreparam		More param to add on the form action href URL
	 * @param   int     $notabletag     Do no output table tags
	 * @param	string	$formatfunc		Call a specific function to output field
	 * @param	string	$paramid		Key of parameter for id ('id', 'socid')
	 * @return  string					HTML edit field
	 */
	public function editfieldval($text, $htmlname, $value, $object, $perm, $typeofdata = 'string', $editvalue = '', $extObject = null, $custommsg = null, $moreparam = '', $notabletag = 0, $formatfunc = '', $paramid = 'id')
	{
		global $conf, $langs, $db;

		$ret = '';

		// Check parameters
		if (empty($typeofdata)) return 'ErrorBadParameter';

		// When option to edit inline is activated
		if (!empty($conf->global->MAIN_USE_JQUERY_JEDITABLE) && !preg_match('/^select;|datehourpicker/', $typeofdata)) // TODO add jquery timepicker and support select
		{
			$ret .= $this->editInPlace($object, $value, $htmlname, $perm, $typeofdata, $editvalue, $extObject, $custommsg);
		} else {
			$editmode = (GETPOST('action', 'aZ09') == 'edit'.$htmlname);
			if ($editmode)
			{
				$ret .= "\n";
				$ret .= '<form method="post" action="'.$_SERVER["PHP_SELF"].($moreparam ? '?'.$moreparam : '').'">';
				$ret .= '<input type="hidden" name="action" value="set'.$htmlname.'">';
				$ret .= '<input type="hidden" name="token" value="'.newToken().'">';
				$ret .= '<input type="hidden" name="'.$paramid.'" value="'.$object->id.'">';
				if (empty($notabletag)) $ret .= '<table class="nobordernopadding centpercent" cellpadding="0" cellspacing="0">';
				if (empty($notabletag)) $ret .= '<tr><td>';
				if (preg_match('/^(string|safehtmlstring|email)/', $typeofdata))
				{
					$tmp = explode(':', $typeofdata);
					$ret .= '<input type="text" id="'.$htmlname.'" name="'.$htmlname.'" value="'.($editvalue ? $editvalue : $value).'"'.($tmp[1] ? ' size="'.$tmp[1].'"' : '').' autofocus>';
				} elseif (preg_match('/^(numeric|amount)/', $typeofdata))
				{
					$tmp = explode(':', $typeofdata);
					$valuetoshow = price2num($editvalue ? $editvalue : $value);
					$ret .= '<input type="text" id="'.$htmlname.'" name="'.$htmlname.'" value="'.($valuetoshow != '' ?price($valuetoshow) : '').'"'.($tmp[1] ? ' size="'.$tmp[1].'"' : '').' autofocus>';
				} elseif (preg_match('/^text/', $typeofdata) || preg_match('/^note/', $typeofdata))	// if wysiwyg is enabled $typeofdata = 'ckeditor'
				{
					$tmp = explode(':', $typeofdata);
					$cols = $tmp[2];
					$morealt = '';
					if (preg_match('/%/', $cols))
					{
						$morealt = ' style="width: '.$cols.'"';
						$cols = '';
					}

					$valuetoshow = ($editvalue ? $editvalue : $value);
					$ret .= '<textarea id="'.$htmlname.'" name="'.$htmlname.'" wrap="soft" rows="'.($tmp[1] ? $tmp[1] : '20').'"'.($cols ? ' cols="'.$cols.'"' : 'class="quatrevingtpercent"').$morealt.'" autofocus>';
					// textarea convert automatically entities chars into simple chars.
					// So we convert & into &amp; so a string like 'a &lt; <b>b</b><br>é<br>&lt;script&gt;alert('X');&lt;script&gt;' stay a correct html and is not converted by textarea component when wysiwig is off.
					$valuetoshow = str_replace('&', '&amp;', $valuetoshow);
					$ret .= dol_string_neverthesehtmltags($valuetoshow, array('textarea'));
					$ret .= '</textarea>';
				} elseif ($typeofdata == 'day' || $typeofdata == 'datepicker')
				{
					$ret .= $this->selectDate($value, $htmlname, 0, 0, 1, 'form'.$htmlname, 1, 0);
				} elseif ($typeofdata == 'dayhour' || $typeofdata == 'datehourpicker')
				{
					$ret .= $this->selectDate($value, $htmlname, 1, 1, 1, 'form'.$htmlname, 1, 0);
				} elseif (preg_match('/^select;/', $typeofdata))
				{
					$arraydata = explode(',', preg_replace('/^select;/', '', $typeofdata));
					$arraylist = array();
					foreach ($arraydata as $val)
					{
						$tmp = explode(':', $val);
						$tmpkey = str_replace('|', ':', $tmp[0]);
						$arraylist[$tmpkey] = $tmp[1];
					}
					$ret .= $this->selectarray($htmlname, $arraylist, $value);
				} elseif (preg_match('/^ckeditor/', $typeofdata))
				{
					$tmp = explode(':', $typeofdata); // Example: ckeditor:dolibarr_zzz:width:height:savemethod:toolbarstartexpanded:rows:cols:uselocalbrowser
					require_once DOL_DOCUMENT_ROOT.'/core/class/doleditor.class.php';
					$doleditor = new DolEditor($htmlname, ($editvalue ? $editvalue : $value), ($tmp[2] ? $tmp[2] : ''), ($tmp[3] ? $tmp[3] : '100'), ($tmp[1] ? $tmp[1] : 'dolibarr_notes'), 'In', ($tmp[5] ? $tmp[5] : 0), (isset($tmp[8]) ? ($tmp[8] ?true:false) : true), true, ($tmp[6] ? $tmp[6] : '20'), ($tmp[7] ? $tmp[7] : '100'));
					$ret .= $doleditor->Create(1);
				}
				if (empty($notabletag)) $ret .= '</td>';

				if (empty($notabletag)) $ret .= '<td class="left">';
				//else $ret.='<div class="clearboth"></div>';
				$ret .= '<input type="submit" class="button'.(empty($notabletag) ? '' : ' ').'" name="modify" value="'.$langs->trans("Modify").'">';
				if (preg_match('/ckeditor|textarea/', $typeofdata) && empty($notabletag)) $ret .= '<br>'."\n";
				$ret .= '<input type="submit" class="button button-cancel'.(empty($notabletag) ? '' : ' ').'" name="cancel" value="'.$langs->trans("Cancel").'">';
				if (empty($notabletag)) $ret .= '</td>';

				if (empty($notabletag)) $ret .= '</tr></table>'."\n";
				$ret .= '</form>'."\n";
			} else {
				if (preg_match('/^(email)/', $typeofdata))              $ret .= dol_print_email($value, 0, 0, 0, 0, 1);
				elseif (preg_match('/^(amount|numeric)/', $typeofdata)) $ret .= ($value != '' ? price($value, '', $langs, 0, -1, -1, $conf->currency) : '');
				elseif (preg_match('/^text/', $typeofdata) || preg_match('/^note/', $typeofdata))  $ret .= dol_htmlentitiesbr($value);
				elseif (preg_match('/^safehtmlstring/', $typeofdata)) $ret .= dol_string_onlythesehtmltags($value);
				elseif (preg_match('/^restricthtml/', $typeofdata)) $ret .= dol_string_onlythesehtmltags($value);
				elseif ($typeofdata == 'day' || $typeofdata == 'datepicker') $ret .= '<span class="valuedate">'.dol_print_date($value, 'day').'</span>';
				elseif ($typeofdata == 'dayhour' || $typeofdata == 'datehourpicker') $ret .= '<span class="valuedate">'.dol_print_date($value, 'dayhour').'</span>';
				elseif (preg_match('/^select;/', $typeofdata))
				{
					$arraydata = explode(',', preg_replace('/^select;/', '', $typeofdata));
					$arraylist = array();
					foreach ($arraydata as $val)
					{
						$tmp = explode(':', $val);
						$arraylist[$tmp[0]] = $tmp[1];
					}
					$ret .= $arraylist[$value];
				} elseif (preg_match('/^ckeditor/', $typeofdata))
				{
					$tmpcontent = dol_htmlentitiesbr($value);
					if (!empty($conf->global->MAIN_DISABLE_NOTES_TAB))
					{
						$firstline = preg_replace('/<br>.*/', '', $tmpcontent);
						$firstline = preg_replace('/[\n\r].*/', '', $firstline);
						$tmpcontent = $firstline.((strlen($firstline) != strlen($tmpcontent)) ? '...' : '');
					}
					// We dont use dol_escape_htmltag to get the html formating active, but this need we must also
					// clean data from some dangerous html
					$ret .= dol_string_onlythesehtmltags(dol_htmlentitiesbr($tmpcontent));
				} else {
					$ret .= dol_escape_htmltag($value);
				}

				if ($formatfunc && method_exists($object, $formatfunc))
				{
					$ret = $object->$formatfunc($ret);
				}
			}
		}
		return $ret;
	}

	/**
	 * Output edit in place form
	 *
	 * @param   string	$fieldname		Name of the field
	 * @param	object	$object			Object
	 * @param	boolean	$perm			Permission to allow button to edit parameter. Set it to 0 to have a not edited field.
	 * @param	string	$typeofdata		Type of data ('string' by default, 'email', 'amount:99', 'numeric:99', 'text' or 'textarea:rows:cols', 'datepicker' ('day' do not work, don't know why), 'ckeditor:dolibarr_zzz:width:height:savemethod:1:rows:cols', 'select;xxx[:class]'...)
	 * @param	string	$check			Same coe than $check parameter of GETPOST()
	 * @param	string	$morecss		More CSS
	 * @return	string   		      	HTML code for the edit of alternative language
	 */
	public function widgetForTranslation($fieldname, $object, $perm, $typeofdata = 'string', $check = '', $morecss = '')
	{
		global $conf, $langs, $extralanguages;

		$result = '';

		// List of extra languages
		$arrayoflangcode = array();
		if (!empty($conf->global->PDF_USE_ALSO_LANGUAGE_CODE)) $arrayoflangcode[] = $conf->global->PDF_USE_ALSO_LANGUAGE_CODE;

		if (is_array($arrayoflangcode) && count($arrayoflangcode)) {
			if (!is_object($extralanguages)) {
				include_once DOL_DOCUMENT_ROOT.'/core/class/extralanguages.class.php';
				$extralanguages = new ExtraLanguages($this->db);
			}
			$extralanguages->fetch_name_extralanguages('societe');

			if (!is_array($extralanguages->attributes[$object->element]) || empty($extralanguages->attributes[$object->element][$fieldname])) {
				return ''; // No extralang field to show
			}

			$result .= '<!-- Widget for translation -->'."\n";
			$result .= '<div class="inline-block paddingleft image-'.$object->element.'-'.$fieldname.'">';
			$s = img_picto($langs->trans("ShowOtherLanguages"), 'language', '', false, 0, 0, '', 'fa-15 editfieldlang');
			$result .= $s;
			$result .= '</div>';

			$result .= '<div class="inline-block hidden field-'.$object->element.'-'.$fieldname.'">';

			$resultforextrlang = '';
			foreach ($arrayoflangcode as $langcode)
			{
				$valuetoshow = GETPOSTISSET('field-'.$object->element."-".$fieldname."-".$langcode) ? GETPOST('field-'.$object->element.'-'.$fieldname."-".$langcode, $check) : '';
				if (empty($valuetoshow)) {
					$object->fetchValuesForExtraLanguages();
					//var_dump($object->array_languages);
					$valuetoshow = $object->array_languages[$fieldname][$langcode];
				}

				$s = picto_from_langcode($langcode, 'class="pictoforlang paddingright"');
				$resultforextrlang .= $s;

				// TODO Use the showInputField() method of ExtraLanguages object
				if ($typeofdata == 'textarea') {
					$resultforextrlang .= '<textarea name="field-'.$object->element."-".$fieldname."-".$langcode.'" id="'.$fieldname."-".$langcode.'" class="'.$morecss.'" rows="'.ROWS_2.'" wrap="soft">';
					$resultforextrlang .= $valuetoshow;
					$resultforextrlang .= '</textarea>';
				} else {
					$resultforextrlang .= '<input type="text" class="inputfieldforlang '.($morecss ? ' '.$morecss : '').'" name="field-'.$object->element.'-'.$fieldname.'-'.$langcode.'" value="'.$valuetoshow.'">';
				}
			}
			$result .= $resultforextrlang;

			$result .= '</div>';
			$result .= '<script>$(".image-'.$object->element.'-'.$fieldname.'").click(function() { console.log("Toggle lang widget"); jQuery(".field-'.$object->element.'-'.$fieldname.'").toggle(); });</script>';
		}

		return $result;
	}

	/**
	 * Output edit in place form
	 *
	 * @param	object	$object			Object
	 * @param	string	$value			Value to show/edit
	 * @param	string	$htmlname		DIV ID (field name)
	 * @param	int		$condition		Condition to edit
	 * @param	string	$inputType		Type of input ('string', 'numeric', 'datepicker' ('day' do not work, don't know why), 'textarea:rows:cols', 'ckeditor:dolibarr_zzz:width:height:?:1:rows:cols', 'select:loadmethod:savemethod:buttononly')
	 * @param	string	$editvalue		When in edit mode, use this value as $value instead of value
	 * @param	object	$extObject		External object
	 * @param	mixed	$custommsg		String or Array of custom messages : eg array('success' => 'MyMessage', 'error' => 'MyMessage')
	 * @return	string   		      	HTML edit in place
	 */
	protected function editInPlace($object, $value, $htmlname, $condition, $inputType = 'textarea', $editvalue = null, $extObject = null, $custommsg = null)
	{
		global $conf;

		$out = '';

		// Check parameters
		if (preg_match('/^text/', $inputType)) $value = dol_nl2br($value);
		elseif (preg_match('/^numeric/', $inputType)) $value = price($value);
		elseif ($inputType == 'day' || $inputType == 'datepicker') $value = dol_print_date($value, 'day');

		if ($condition)
		{
			$element = false;
			$table_element = false;
			$fk_element		= false;
			$loadmethod		= false;
			$savemethod		= false;
			$ext_element	= false;
			$button_only	= false;
			$inputOption = '';

			if (is_object($object))
			{
				$element = $object->element;
				$table_element = $object->table_element;
				$fk_element = $object->id;
			}

			if (is_object($extObject))
			{
				$ext_element = $extObject->element;
			}

			if (preg_match('/^(string|email|numeric)/', $inputType))
			{
				$tmp = explode(':', $inputType);
				$inputType = $tmp[0];
				if (!empty($tmp[1])) $inputOption = $tmp[1];
				if (!empty($tmp[2])) $savemethod = $tmp[2];
				$out .= '<input id="width_'.$htmlname.'" value="'.$inputOption.'" type="hidden"/>'."\n";
			} elseif ((preg_match('/^day$/', $inputType)) || (preg_match('/^datepicker/', $inputType)) || (preg_match('/^datehourpicker/', $inputType)))
			{
				$tmp = explode(':', $inputType);
				$inputType = $tmp[0];
				if (!empty($tmp[1])) $inputOption = $tmp[1];
				if (!empty($tmp[2])) $savemethod = $tmp[2];

				$out .= '<input id="timestamp" type="hidden"/>'."\n"; // Use for timestamp format
			} elseif (preg_match('/^(select|autocomplete)/', $inputType))
			{
				$tmp = explode(':', $inputType);
				$inputType = $tmp[0]; $loadmethod = $tmp[1];
				if (!empty($tmp[2])) $savemethod = $tmp[2];
				if (!empty($tmp[3])) $button_only = true;
			} elseif (preg_match('/^textarea/', $inputType))
			{
				$tmp = explode(':', $inputType);
				$inputType = $tmp[0];
				$rows = (empty($tmp[1]) ? '8' : $tmp[1]);
				$cols = (empty($tmp[2]) ? '80' : $tmp[2]);
			} elseif (preg_match('/^ckeditor/', $inputType))
			{
				$tmp = explode(':', $inputType);
				$inputType = $tmp[0]; $toolbar = $tmp[1];
				if (!empty($tmp[2])) $width = $tmp[2];
				if (!empty($tmp[3])) $heigth = $tmp[3];
				if (!empty($tmp[4])) $savemethod = $tmp[4];

				if (!empty($conf->fckeditor->enabled))
				{
					$out .= '<input id="ckeditor_toolbar" value="'.$toolbar.'" type="hidden"/>'."\n";
				} else {
					$inputType = 'textarea';
				}
			}

			$out .= '<input id="element_'.$htmlname.'" value="'.$element.'" type="hidden"/>'."\n";
			$out .= '<input id="table_element_'.$htmlname.'" value="'.$table_element.'" type="hidden"/>'."\n";
			$out .= '<input id="fk_element_'.$htmlname.'" value="'.$fk_element.'" type="hidden"/>'."\n";
			$out .= '<input id="loadmethod_'.$htmlname.'" value="'.$loadmethod.'" type="hidden"/>'."\n";
			if (!empty($savemethod))	$out .= '<input id="savemethod_'.$htmlname.'" value="'.$savemethod.'" type="hidden"/>'."\n";
			if (!empty($ext_element))	$out .= '<input id="ext_element_'.$htmlname.'" value="'.$ext_element.'" type="hidden"/>'."\n";
			if (!empty($custommsg))
			{
				if (is_array($custommsg))
				{
					if (!empty($custommsg['success']))
						$out .= '<input id="successmsg_'.$htmlname.'" value="'.$custommsg['success'].'" type="hidden"/>'."\n";
						if (!empty($custommsg['error']))
							$out .= '<input id="errormsg_'.$htmlname.'" value="'.$custommsg['error'].'" type="hidden"/>'."\n";
				} else $out .= '<input id="successmsg_'.$htmlname.'" value="'.$custommsg.'" type="hidden"/>'."\n";
			}
			if ($inputType == 'textarea') {
				$out .= '<input id="textarea_'.$htmlname.'_rows" value="'.$rows.'" type="hidden"/>'."\n";
				$out .= '<input id="textarea_'.$htmlname.'_cols" value="'.$cols.'" type="hidden"/>'."\n";
			}
			$out .= '<span id="viewval_'.$htmlname.'" class="viewval_'.$inputType.($button_only ? ' inactive' : ' active').'">'.$value.'</span>'."\n";
			$out .= '<span id="editval_'.$htmlname.'" class="editval_'.$inputType.($button_only ? ' inactive' : ' active').' hideobject">'.(!empty($editvalue) ? $editvalue : $value).'</span>'."\n";
		} else {
			$out = $value;
		}

		return $out;
	}

	/**
	 *	Show a text and picto with tooltip on text or picto.
	 *  Can be called by an instancied $form->textwithtooltip or by a static call Form::textwithtooltip
	 *
	 *	@param	string		$text				Text to show
	 *	@param	string		$htmltext			HTML content of tooltip. Must be HTML/UTF8 encoded.
	 *	@param	int			$tooltipon			1=tooltip on text, 2=tooltip on image, 3=tooltip sur les 2
	 *	@param	int			$direction			-1=image is before, 0=no image, 1=image is after
	 *	@param	string		$img				Html code for image (use img_xxx() function to get it)
	 *	@param	string		$extracss			Add a CSS style to td tags
	 *	@param	int			$notabs				0=Include table and tr tags, 1=Do not include table and tr tags, 2=use div, 3=use span
	 *	@param	string		$incbefore			Include code before the text
	 *	@param	int			$noencodehtmltext	Do not encode into html entity the htmltext
	 *  @param  string      $tooltiptrigger		''=Tooltip on hover, 'abc'=Tooltip on click (abc is a unique key)
	 *  @param	int			$forcenowrap		Force no wrap between text and picto (works with notabs=2 only)
	 *	@return	string							Code html du tooltip (texte+picto)
	 *	@see	textwithpicto() Use thisfunction if you can.
	 */
	public function textwithtooltip($text, $htmltext, $tooltipon = 1, $direction = 0, $img = '', $extracss = '', $notabs = 3, $incbefore = '', $noencodehtmltext = 0, $tooltiptrigger = '', $forcenowrap = 0)
	{
		if ($incbefore) $text = $incbefore.$text;
		if (!$htmltext) return $text;

		$tag = 'td';
		if ($notabs == 2) $tag = 'div';
		if ($notabs == 3) $tag = 'span';
		// Sanitize tooltip
		$htmltext = str_replace(array("\r", "\n"), '', $htmltext);

		$extrastyle = '';
		if ($direction < 0) { $extracss = ($extracss ? $extracss.' ' : '').($notabs != 3 ? 'inline-block' : ''); $extrastyle = 'padding: 0px; padding-left: 3px !important;'; }
		if ($direction > 0) { $extracss = ($extracss ? $extracss.' ' : '').($notabs != 3 ? 'inline-block' : ''); $extrastyle = 'padding: 0px; padding-right: 3px !important;'; }

		$classfortooltip = 'classfortooltip';

		$s = ''; $textfordialog = '';

		if ($tooltiptrigger == '')
		{
			$htmltext = str_replace('"', '&quot;', $htmltext);
		} else {
			$classfortooltip = 'classfortooltiponclick';
			$textfordialog .= '<div style="display: none;" id="idfortooltiponclick_'.$tooltiptrigger.'" class="classfortooltiponclicktext">'.$htmltext.'</div>';
		}
		if ($tooltipon == 2 || $tooltipon == 3)
		{
			$paramfortooltipimg = ' class="'.$classfortooltip.($notabs != 3 ? ' inline-block' : '').($extracss ? ' '.$extracss : '').'" style="padding: 0px;'.($extrastyle ? ' '.$extrastyle : '').'"';
			if ($tooltiptrigger == '') $paramfortooltipimg .= ' title="'.($noencodehtmltext ? $htmltext : dol_escape_htmltag($htmltext, 1)).'"'; // Attribut to put on img tag to store tooltip
			else $paramfortooltipimg .= ' dolid="'.$tooltiptrigger.'"';
		} else $paramfortooltipimg = ($extracss ? ' class="'.$extracss.'"' : '').($extrastyle ? ' style="'.$extrastyle.'"' : ''); // Attribut to put on td text tag
		if ($tooltipon == 1 || $tooltipon == 3)
		{
			$paramfortooltiptd = ' class="'.($tooltipon == 3 ? 'cursorpointer ' : '').$classfortooltip.' inline-block'.($extracss ? ' '.$extracss : '').'" style="padding: 0px;'.($extrastyle ? ' '.$extrastyle : '').'" ';
			if ($tooltiptrigger == '') $paramfortooltiptd .= ' title="'.($noencodehtmltext ? $htmltext : dol_escape_htmltag($htmltext, 1)).'"'; // Attribut to put on td tag to store tooltip
			else $paramfortooltiptd .= ' dolid="'.$tooltiptrigger.'"';
		} else $paramfortooltiptd = ($extracss ? ' class="'.$extracss.'"' : '').($extrastyle ? ' style="'.$extrastyle.'"' : ''); // Attribut to put on td text tag
		if (empty($notabs)) $s .= '<table class="nobordernopadding"><tr style="height: auto;">';
		elseif ($notabs == 2) $s .= '<div class="inline-block'.($forcenowrap ? ' nowrap' : '').'">';
		// Define value if value is before
		if ($direction < 0) {
			$s .= '<'.$tag.$paramfortooltipimg;
			if ($tag == 'td') {
				$s .= ' class=valigntop" width="14"';
			}
			$s .= '>'.$textfordialog.$img.'</'.$tag.'>';
		}
		// Use another method to help avoid having a space in value in order to use this value with jquery
		// Define label
		if ((string) $text != '') $s .= '<'.$tag.$paramfortooltiptd.'>'.$text.'</'.$tag.'>';
		// Define value if value is after
		if ($direction > 0) {
			$s .= '<'.$tag.$paramfortooltipimg;
			if ($tag == 'td') $s .= ' class="valignmiddle" width="14"';
			$s .= '>'.$textfordialog.$img.'</'.$tag.'>';
		}
		if (empty($notabs)) $s .= '</tr></table>';
		elseif ($notabs == 2) $s .= '</div>';

		return $s;
	}

	/**
	 *	Show a text with a picto and a tooltip on picto
	 *
	 *	@param	string	$text				Text to show
	 *	@param  string	$htmltext	     	Content of tooltip
	 *	@param	int		$direction			1=Icon is after text, -1=Icon is before text, 0=no icon
	 * 	@param	string	$type				Type of picto ('info', 'infoclickable', 'help', 'helpclickable', 'warning', 'superadmin', 'mypicto@mymodule', ...) or image filepath or 'none'
	 *  @param  string	$extracss           Add a CSS style to td, div or span tag
	 *  @param  int		$noencodehtmltext   Do not encode into html entity the htmltext
	 *  @param	int		$notabs				0=Include table and tr tags, 1=Do not include table and tr tags, 2=use div, 3=use span
	 *  @param  string  $tooltiptrigger     ''=Tooltip on hover, 'abc'=Tooltip on click (abc is a unique key, clickable link is on image or on link if param $type='none' or on both if $type='xxxclickable')
	 *  @param	int		$forcenowrap		Force no wrap between text and picto (works with notabs=2 only)
	 * 	@return	string						HTML code of text, picto, tooltip
	 */
	public function textwithpicto($text, $htmltext, $direction = 1, $type = 'help', $extracss = '', $noencodehtmltext = 0, $notabs = 3, $tooltiptrigger = '', $forcenowrap = 0)
	{
		global $conf, $langs;

		$alt = '';
		if ($tooltiptrigger) $alt = $langs->transnoentitiesnoconv("ClickToShowHelp");

		//For backwards compatibility
		if ($type == '0') $type = 'info';
		elseif ($type == '1') $type = 'help';

		// If info or help with no javascript, show only text
		if (empty($conf->use_javascript_ajax))
		{
			if ($type == 'info' || $type == 'infoclickable' || $type == 'help' || $type == 'helpclickable')	return $text;
			else {
				$alt = $htmltext;
				$htmltext = '';
			}
		}

		// If info or help with smartphone, show only text (tooltip hover can't works)
		if (!empty($conf->dol_no_mouse_hover) && empty($tooltiptrigger))
		{
			if ($type == 'info' || $type == 'infoclickable' || $type == 'help' || $type == 'helpclickable') return $text;
		}
		// If info or help with smartphone, show only text (tooltip on click does not works with dialog on smaprtphone)
		//if (! empty($conf->dol_no_mouse_hover) && ! empty($tooltiptrigger))
		//{
		//if ($type == 'info' || $type == 'help') return '<a href="'..'">'.$text.''</a>';
		//}

		$img = '';
		if ($type == 'info') $img = img_help(0, $alt);
		elseif ($type == 'help') $img = img_help(($tooltiptrigger != '' ? 2 : 1), $alt);
		elseif ($type == 'helpclickable') $img = img_help(($tooltiptrigger != '' ? 2 : 1), $alt);
		elseif ($type == 'superadmin') $img = img_picto($alt, 'redstar');
		elseif ($type == 'admin') $img = img_picto($alt, 'star');
		elseif ($type == 'warning') $img = img_warning($alt);
		elseif ($type != 'none') $img = img_picto($alt, $type); // $type can be an image path

		return $this->textwithtooltip($text, $htmltext, ((($tooltiptrigger && !$img) || strpos($type, 'clickable')) ? 3 : 2), $direction, $img, $extracss, $notabs, '', $noencodehtmltext, $tooltiptrigger, $forcenowrap);
	}

	/**
	 * Generate select HTML to choose massaction
	 *
	 * @param	string	$selected		Value auto selected when at least one record is selected. Not a preselected value. Use '0' by default.
	 * @param	array	$arrayofaction	array('code'=>'label', ...). The code is the key stored into the GETPOST('massaction') when submitting action.
	 * @param   int     $alwaysvisible  1=select button always visible
	 * @param   string  $name     		Name for massaction
	 * @param   string  $cssclass 		CSS class used to check for select
	 * @return	string|void				Select list
	 */
	public function selectMassAction($selected, $arrayofaction, $alwaysvisible = 0, $name = 'massaction', $cssclass = 'checkforselect')
	{
		global $conf, $langs, $hookmanager;


		$disabled = 0;
		$ret = '<div class="centpercent center">';
		$ret .= '<select class="flat'.(empty($conf->use_javascript_ajax) ? '' : ' hideobject').' '.$name.' '.$name.'select valignmiddle alignstart" id="'.$name.'" name="'.$name.'"'.($disabled ? ' disabled="disabled"' : '').'>';

		// Complete list with data from external modules. THe module can use $_SERVER['PHP_SELF'] to know on which page we are, or use the $parameters['currentcontext'] completed by executeHooks.
		$parameters = array();
		$reshook = $hookmanager->executeHooks('addMoreMassActions', $parameters); // Note that $action and $object may have been modified by hook
		// check if there is a mass action
		if (count($arrayofaction) == 0 && empty($hookmanager->resPrint)) return;
		if (empty($reshook))
		{
			$ret .= '<option value="0"'.($disabled ? ' disabled="disabled"' : '').'>-- '.$langs->trans("SelectAction").' --</option>';
			foreach ($arrayofaction as $code => $label)
			{
				$ret .= '<option value="'.$code.'"'.($disabled ? ' disabled="disabled"' : '').' data-html="'.dol_escape_htmltag($label).'">'.$label.'</option>';
			}
		}
		$ret .= $hookmanager->resPrint;

		$ret .= '</select>';

				if (empty($conf->dol_optimize_smallscreen)) $ret .= ajax_combobox('.'.$name.'select');

		// Warning: if you set submit button to disabled, post using 'Enter' will no more work if there is no another input submit. So we add a hidden button
		$ret .= '<input type="submit" name="confirmmassactioninvisible" style="display: none" tabindex="-1">'; // Hidden button BEFORE so it is the one used when we submit with ENTER.
				$ret .= '<input type="submit" disabled name="confirmmassaction" class="button'.(empty($conf->use_javascript_ajax) ? '' : ' hideobject').' '.$name.' '.$name.'confirmed" value="'.dol_escape_htmltag($langs->trans("Confirm")).'">';
		$ret .= '</div>';

		if (!empty($conf->use_javascript_ajax))
		{
			$ret .= '<!-- JS CODE TO ENABLE mass action select -->
    		<script>
                        function initCheckForSelect(mode, name, cssclass)	/* mode is 0 during init of page or click all, 1 when we click on 1 checkboxi, "name" refers to the class of the massaction button, "cssclass" to the class of the checkfor select boxes */
        		{
        			atleastoneselected=0;
                                jQuery("."+cssclass).each(function( index ) {
    	  				/* console.log( index + ": " + $( this ).text() ); */
    	  				if ($(this).is(\':checked\')) atleastoneselected++;
    	  			});

					console.log("initCheckForSelect mode="+mode+" name="+name+" cssclass="+cssclass+" atleastoneselected="+atleastoneselected);

    	  			if (atleastoneselected || '.$alwaysvisible.')
    	  			{
                                    jQuery("."+name).show();
        			    '.($selected ? 'if (atleastoneselected) { jQuery("."+name+"select").val("'.$selected.'").trigger(\'change\'); jQuery("."+name+"confirmed").prop(\'disabled\', false); }' : '').'
        			    '.($selected ? 'if (! atleastoneselected) { jQuery("."+name+"select").val("0").trigger(\'change\'); jQuery("."+name+"confirmed").prop(\'disabled\', true); } ' : '').'
    	  			}
    	  			else
    	  			{
                                    jQuery("."+name).hide();
                                    jQuery("."+name+"other").hide();
    	            }
        		}

        	jQuery(document).ready(function () {
                    initCheckForSelect(0, "' . $name.'", "'.$cssclass.'");
                    jQuery(".' . $cssclass.'").click(function() {
                        initCheckForSelect(1, "'.$name.'", "'.$cssclass.'");
                    });
                        jQuery(".' . $name.'select").change(function() {
        			var massaction = $( this ).val();
        			var urlform = $( this ).closest("form").attr("action").replace("#show_files","");
        			if (massaction == "builddoc")
                    {
                        urlform = urlform + "#show_files";
    	            }
        			$( this ).closest("form").attr("action", urlform);
                    console.log("we select a mass action name='.$name.' massaction="+massaction+" - "+urlform);
        	        /* Warning: if you set submit button to disabled, post using Enter will no more work if there is no other button */
        			if ($(this).val() != \'0\')
    	  			{
                                        jQuery(".' . $name.'confirmed").prop(\'disabled\', false);
										jQuery(".' . $name.'other").hide();	/* To disable if another div was open */
                                        jQuery(".' . $name.'"+massaction).show();
    	  			}
    	  			else
    	  			{
                                        jQuery(".' . $name.'confirmed").prop(\'disabled\', true);
										jQuery(".' . $name.'other").hide();	/* To disable any div open */
    	  			}
    	        });
        	});
    		</script>
        	';
		}

		return $ret;
	}

	// phpcs:disable PEAR.NamingConventions.ValidFunctionName.ScopeNotCamelCaps
	/**
	 *  Return combo list of activated countries, into language of user
	 *
	 *  @param	string	$selected       		Id or Code or Label of preselected country
	 *  @param  string	$htmlname       		Name of html select object
	 *  @param  string	$htmloption     		More html options on select object
	 *  @param	integer	$maxlength				Max length for labels (0=no limit)
	 *  @param	string	$morecss				More css class
	 *  @param	string	$usecodeaskey			''=Use id as key (default), 'code3'=Use code on 3 alpha as key, 'code2"=Use code on 2 alpha as key
	 *  @param	int		$showempty				Show empty choice
	 *  @param	int		$disablefavorites		1=Disable favorites,
	 *  @param	int		$addspecialentries		1=Add dedicated entries for group of countries (like 'European Economic Community', ...)
	 *  @param	array	$exclude_country_code	Array of country code (iso2) to exclude
	 *  @return string           				HTML string with select
	 */
	public function select_country($selected = '', $htmlname = 'country_id', $htmloption = '', $maxlength = 0, $morecss = 'minwidth300', $usecodeaskey = '', $showempty = 1, $disablefavorites = 0, $addspecialentries = 0, $exclude_country_code = array())
	{
		// phpcs:enable
		global $conf, $langs, $mysoc;

		$langs->load("dict");

		$out = '';
		$countryArray = array();
		$favorite = array();
		$label = array();
		$atleastonefavorite = 0;

		$sql = "SELECT rowid, code as code_iso, code_iso as code_iso3, label, favorite";
		$sql .= " FROM ".MAIN_DB_PREFIX."c_country";
		$sql .= " WHERE active > 0";
		//$sql.= " ORDER BY code ASC";

		dol_syslog(get_class($this)."::select_country", LOG_DEBUG);
		$resql = $this->db->query($sql);
		if ($resql)
		{
			$out .= '<select id="select'.$htmlname.'" class="flat maxwidth200onsmartphone selectcountry'.($morecss ? ' '.$morecss : '').'" name="'.$htmlname.'" '.$htmloption.'>';
			$num = $this->db->num_rows($resql);
			$i = 0;
			if ($num)
			{
				while ($i < $num)
				{
					$obj = $this->db->fetch_object($resql);

					$countryArray[$i]['rowid'] = $obj->rowid;
					$countryArray[$i]['code_iso'] = $obj->code_iso;
					$countryArray[$i]['code_iso3'] 	= $obj->code_iso3;
					$countryArray[$i]['label'] = ($obj->code_iso && $langs->transnoentitiesnoconv("Country".$obj->code_iso) != "Country".$obj->code_iso ? $langs->transnoentitiesnoconv("Country".$obj->code_iso) : ($obj->label != '-' ? $obj->label : ''));
					$countryArray[$i]['favorite']   = $obj->favorite;
					$favorite[$i] = $obj->favorite;
					$label[$i] = dol_string_unaccent($countryArray[$i]['label']);
					$i++;
				}

				if (empty($disablefavorites)) array_multisort($favorite, SORT_DESC, $label, SORT_ASC, $countryArray);
				else $countryArray = dol_sort_array($countryArray, 'label');

				if ($showempty)
				{
					$out .= '<option value="">&nbsp;</option>'."\n";
				}

				if ($addspecialentries)	// Add dedicated entries for groups of countries
				{
					//if ($showempty) $out.= '<option value="" disabled class="selectoptiondisabledwhite">--------------</option>';
					$out .= '<option value="special_allnotme"'.($selected == 'special_allnotme' ? ' selected' : '').'>'.$langs->trans("CountriesExceptMe", $langs->transnoentitiesnoconv("Country".$mysoc->country_code)).'</option>';
					$out .= '<option value="special_eec"'.($selected == 'special_eec' ? ' selected' : '').'>'.$langs->trans("CountriesInEEC").'</option>';
					if ($mysoc->isInEEC()) $out .= '<option value="special_eecnotme"'.($selected == 'special_eecnotme' ? ' selected' : '').'>'.$langs->trans("CountriesInEECExceptMe", $langs->transnoentitiesnoconv("Country".$mysoc->country_code)).'</option>';
					$out .= '<option value="special_noteec"'.($selected == 'special_noteec' ? ' selected' : '').'>'.$langs->trans("CountriesNotInEEC").'</option>';
					$out .= '<option value="" disabled class="selectoptiondisabledwhite">------------</option>';
				}

				foreach ($countryArray as $row)
				{
					//if (empty($showempty) && empty($row['rowid'])) continue;
					if (empty($row['rowid'])) continue;
					if (is_array($exclude_country_code) && count($exclude_country_code) && in_array($row['code_iso'], $exclude_country_code)) continue; // exclude some countries

					if (empty($disablefavorites) && $row['favorite'] && $row['code_iso']) $atleastonefavorite++;
					if (empty($row['favorite']) && $atleastonefavorite)
					{
						$atleastonefavorite = 0;
						$out .= '<option value="" disabled class="selectoptiondisabledwhite">------------</option>';
					}

					$labeltoshow = '';
					if ($row['label']) $labeltoshow .= dol_trunc($row['label'], $maxlength, 'middle');
					else $labeltoshow .= '&nbsp;';
					if ($row['code_iso']) {
						$labeltoshow .= ' <span class="opacitymedium">('.$row['code_iso'].')</span>';
						$tmpflag = picto_from_langcode($row['code_iso'], 'class="saturatemedium marginrightonly"');
						$labeltoshow = $tmpflag.' '.$labeltoshow;
					}

					if ($selected && $selected != '-1' && ($selected == $row['rowid'] || $selected == $row['code_iso'] || $selected == $row['code_iso3'] || $selected == $row['label'])) {
						$out .= '<option value="'.($usecodeaskey ? ($usecodeaskey == 'code2' ? $row['code_iso'] : $row['code_iso3']) : $row['rowid']).'" selected data-html="'.dol_escape_htmltag($labeltoshow).'">';
					} else {
						$out .= '<option value="'.($usecodeaskey ? ($usecodeaskey == 'code2' ? $row['code_iso'] : $row['code_iso3']) : $row['rowid']).'" data-html="'.dol_escape_htmltag($labeltoshow).'">';
					}
					$out .= $labeltoshow;
					$out .= '</option>';
				}
			}
			$out .= '</select>';
		} else {
			dol_print_error($this->db);
		}

		// Make select dynamic
		include_once DOL_DOCUMENT_ROOT.'/core/lib/ajax.lib.php';
		$out .= ajax_combobox('select'.$htmlname);

		return $out;
	}

	// phpcs:disable PEAR.NamingConventions.ValidFunctionName.ScopeNotCamelCaps
	/**
	 *  Return select list of incoterms
	 *
	 *  @param	string	$selected       		Id or Code of preselected incoterm
	 *  @param	string	$location_incoterms     Value of input location
	 *  @param	string	$page       			Defined the form action
	 *  @param  string	$htmlname       		Name of html select object
	 *  @param  string	$htmloption     		Options html on select object
	 * 	@param	int		$forcecombo				Force to load all values and output a standard combobox (with no beautification)
	 *  @param	array	$events					Event options to run on change. Example: array(array('method'=>'getContacts', 'url'=>dol_buildpath('/core/ajax/contacts.php',1), 'htmlname'=>'contactid', 'params'=>array('add-customer-contact'=>'disabled')))
	 *  @return string           				HTML string with select and input
	 */
	public function select_incoterms($selected = '', $location_incoterms = '', $page = '', $htmlname = 'incoterm_id', $htmloption = '', $forcecombo = 1, $events = array())
	{
		// phpcs:enable
		global $conf, $langs;

		$langs->load("dict");

		$out = '';
		$incotermArray = array();

		$sql = "SELECT rowid, code";
		$sql .= " FROM ".MAIN_DB_PREFIX."c_incoterms";
		$sql .= " WHERE active > 0";
		$sql .= " ORDER BY code ASC";

		dol_syslog(get_class($this)."::select_incoterm", LOG_DEBUG);
		$resql = $this->db->query($sql);
		if ($resql)
		{
			if ($conf->use_javascript_ajax && !$forcecombo)
			{
				include_once DOL_DOCUMENT_ROOT.'/core/lib/ajax.lib.php';
				$out .= ajax_combobox($htmlname, $events);
			}

			if (!empty($page))
			{
				$out .= '<form method="post" action="'.$page.'">';
				$out .= '<input type="hidden" name="action" value="set_incoterms">';
				$out .= '<input type="hidden" name="token" value="'.newToken().'">';
			}

			$out .= '<select id="'.$htmlname.'" class="flat selectincoterm minwidth100imp noenlargeonsmartphone" name="'.$htmlname.'" '.$htmloption.'>';
			$out .= '<option value="0">&nbsp;</option>';
			$num = $this->db->num_rows($resql);
			$i = 0;
			if ($num)
			{
				$foundselected = false;

				while ($i < $num)
				{
					$obj = $this->db->fetch_object($resql);
					$incotermArray[$i]['rowid'] = $obj->rowid;
					$incotermArray[$i]['code'] = $obj->code;
					$i++;
				}

				foreach ($incotermArray as $row)
				{
					if ($selected && ($selected == $row['rowid'] || $selected == $row['code']))
					{
						$out .= '<option value="'.$row['rowid'].'" selected>';
					} else {
						$out .= '<option value="'.$row['rowid'].'">';
					}

					if ($row['code']) $out .= $row['code'];

					$out .= '</option>';
				}
			}
			$out .= '</select>';

			$out .= '<input id="location_incoterms" class="maxwidth100onsmartphone" name="location_incoterms" value="'.$location_incoterms.'">';

			if (!empty($page))
			{
				$out .= '<input type="submit" class="button valignmiddle" value="'.$langs->trans("Modify").'"></form>';
			}
		} else {
			dol_print_error($this->db);
		}

		return $out;
	}

	// phpcs:disable PEAR.NamingConventions.ValidFunctionName.ScopeNotCamelCaps
	/**
	 *	Return list of types of lines (product or service)
	 * 	Example: 0=product, 1=service, 9=other (for external module)
	 *
	 *	@param  string	$selected       Preselected type
	 *	@param  string	$htmlname       Name of field in html form
	 * 	@param	int		$showempty		Add an empty field
	 * 	@param	int		$hidetext		Do not show label 'Type' before combo box (used only if there is at least 2 choices to select)
	 * 	@param	integer	$forceall		1=Force to show products and services in combo list, whatever are activated modules, 0=No force, 2=Force to show only Products, 3=Force to show only services, -1=Force none (and set hidden field to 'service')
	 *  @return	void
	 */
	public function select_type_of_lines($selected = '', $htmlname = 'type', $showempty = 0, $hidetext = 0, $forceall = 0)
	{
		// phpcs:enable
		global $db, $langs, $user, $conf;

		// If product & services are enabled or both disabled.
		if ($forceall == 1 || (empty($forceall) && !empty($conf->product->enabled) && !empty($conf->service->enabled))
			|| (empty($forceall) && empty($conf->product->enabled) && empty($conf->service->enabled)))
		{
			if (empty($hidetext)) print $langs->trans("Type").': ';
			print '<select class="flat" id="select_'.$htmlname.'" name="'.$htmlname.'">';
			if ($showempty)
			{
				print '<option value="-1"';
				if ($selected == -1) print ' selected';
				print '>&nbsp;</option>';
			}

			print '<option value="0"';
			if (0 == $selected) print ' selected';
			print '>'.$langs->trans("Product");

			print '<option value="1"';
			if (1 == $selected) print ' selected';
			print '>'.$langs->trans("Service");

			print '</select>';
			//if ($user->admin) print info_admin($langs->trans("YouCanChangeValuesForThisListFromDictionarySetup"),1);
		}
		if ((empty($forceall) && empty($conf->product->enabled) && !empty($conf->service->enabled)) || $forceall == 3)
		{
			print $langs->trans("Service");
			print '<input type="hidden" name="'.$htmlname.'" value="1">';
		}
		if ((empty($forceall) && !empty($conf->product->enabled) && empty($conf->service->enabled)) || $forceall == 2)
		{
			print $langs->trans("Product");
			print '<input type="hidden" name="'.$htmlname.'" value="0">';
		}
		if ($forceall < 0)	// This should happened only for contracts when both predefined product and service are disabled.
		{
			print '<input type="hidden" name="'.$htmlname.'" value="1">'; // By default we set on service for contract. If CONTRACT_SUPPORT_PRODUCTS is set, forceall should be 1 not -1
		}
	}

	// phpcs:disable PEAR.NamingConventions.ValidFunctionName.ScopeNotCamelCaps
	/**
	 *	Load into cache cache_types_fees, array of types of fees
	 *
	 *	@return     int             Nb of lines loaded, <0 if KO
	 */
	public function load_cache_types_fees()
	{
		// phpcs:enable
		global $langs;

		$num = count($this->cache_types_fees);
		if ($num > 0) return 0; // Cache already loaded

		dol_syslog(__METHOD__, LOG_DEBUG);

		$langs->load("trips");

		$sql = "SELECT c.code, c.label";
		$sql .= " FROM ".MAIN_DB_PREFIX."c_type_fees as c";
		$sql .= " WHERE active > 0";

		$resql = $this->db->query($sql);
		if ($resql)
		{
			$num = $this->db->num_rows($resql);
			$i = 0;

			while ($i < $num)
			{
				$obj = $this->db->fetch_object($resql);

				// Si traduction existe, on l'utilise, sinon on prend le libelle par defaut
				$label = ($obj->code != $langs->trans($obj->code) ? $langs->trans($obj->code) : $langs->trans($obj->label));
				$this->cache_types_fees[$obj->code] = $label;
				$i++;
			}

			asort($this->cache_types_fees);

			return $num;
		} else {
			dol_print_error($this->db);
			return -1;
		}
	}

	// phpcs:disable PEAR.NamingConventions.ValidFunctionName.ScopeNotCamelCaps
	/**
	 *	Return list of types of notes
	 *
	 *	@param	string		$selected		Preselected type
	 *	@param  string		$htmlname		Name of field in form
	 * 	@param	int			$showempty		Add an empty field
	 * 	@return	void
	 */
	public function select_type_fees($selected = '', $htmlname = 'type', $showempty = 0)
	{
		// phpcs:enable
		global $user, $langs;

		dol_syslog(__METHOD__." selected=".$selected.", htmlname=".$htmlname, LOG_DEBUG);

		$this->load_cache_types_fees();

		print '<select id="select_'.$htmlname.'" class="flat" name="'.$htmlname.'">';
		if ($showempty)
		{
			print '<option value="-1"';
			if ($selected == -1) print ' selected';
			print '>&nbsp;</option>';
		}

		foreach ($this->cache_types_fees as $key => $value)
		{
			print '<option value="'.$key.'"';
			if ($key == $selected) print ' selected';
			print '>';
			print $value;
			print '</option>';
		}

		print '</select>';
		if ($user->admin) print info_admin($langs->trans("YouCanChangeValuesForThisListFromDictionarySetup"), 1);
	}


	// phpcs:disable PEAR.NamingConventions.ValidFunctionName.ScopeNotCamelCaps
	/**
	 *  Output html form to select a third party
	 *
	 *	@param	string	$selected       		Preselected type
	 *	@param  string	$htmlname       		Name of field in form
	 *  @param  string	$filter         		Optional filters criteras. WARNING: To avoid SQL injection, only few chars [.a-z0-9 =<>] are allowed here (example: 's.rowid <> x', 's.client IN (1,3)')
	 *	@param	string	$showempty				Add an empty field (Can be '1' or text key to use on empty line like 'SelectThirdParty')
	 * 	@param	int		$showtype				Show third party type in combolist (customer, prospect or supplier)
	 * 	@param	int		$forcecombo				Force to load all values and output a standard combobox (with no beautification)
	 *  @param	array	$events					Ajax event options to run on change. Example: array(array('method'=>'getContacts', 'url'=>dol_buildpath('/core/ajax/contacts.php',1), 'htmlname'=>'contactid', 'params'=>array('add-customer-contact'=>'disabled')))
	 *	@param	int		$limit					Maximum number of elements
	 *  @param	string	$morecss				Add more css styles to the SELECT component
	 *	@param  string	$moreparam      		Add more parameters onto the select tag. For example 'style="width: 95%"' to avoid select2 component to go over parent container
	 *	@param	string	$selected_input_value	Value of preselected input text (for use with ajax)
	 *  @param	int		$hidelabel				Hide label (0=no, 1=yes, 2=show search icon (before) and placeholder, 3 search icon after)
	 *  @param	array	$ajaxoptions			Options for ajax_autocompleter
	 * 	@param  bool	$multiple				add [] in the name of element and add 'multiple' attribut (not working with ajax_autocompleter)
	 * 	@return	string							HTML string with select box for thirdparty.
	 */
	public function select_company($selected = '', $htmlname = 'socid', $filter = '', $showempty = '', $showtype = 0, $forcecombo = 0, $events = array(), $limit = 0, $morecss = 'minwidth100', $moreparam = '', $selected_input_value = '', $hidelabel = 1, $ajaxoptions = array(), $multiple = false)
	{
		// phpcs:enable
		global $conf, $user, $langs;

		$out = '';

		if (!empty($conf->use_javascript_ajax) && !empty($conf->global->COMPANY_USE_SEARCH_TO_SELECT) && !$forcecombo)
		{
			// No immediate load of all database
			$placeholder = '';
			if ($selected && empty($selected_input_value))
			{
				require_once DOL_DOCUMENT_ROOT.'/societe/class/societe.class.php';
				$societetmp = new Societe($this->db);
				$societetmp->fetch($selected);
				$selected_input_value = $societetmp->name;
				unset($societetmp);
			}
			// mode 1
			$urloption = 'htmlname='.urlencode($htmlname).'&outjson=1&filter='.urlencode($filter).($showtype ? '&showtype='.urlencode($showtype) : '');
			$out .= ajax_autocompleter($selected, $htmlname, DOL_URL_ROOT.'/societe/ajax/company.php', $urloption, $conf->global->COMPANY_USE_SEARCH_TO_SELECT, 0, $ajaxoptions);
			$out .= '<style type="text/css">.ui-autocomplete { z-index: 250; }</style>';
			if (empty($hidelabel)) print $langs->trans("RefOrLabel").' : ';
			elseif ($hidelabel > 1) {
				$placeholder = ' placeholder="'.$langs->trans("RefOrLabel").'"';
				if ($hidelabel == 2) {
					$out .= img_picto($langs->trans("Search"), 'search');
				}
			}
			$out .= '<input type="text" class="'.$morecss.'" name="search_'.$htmlname.'" id="search_'.$htmlname.'" value="'.$selected_input_value.'"'.$placeholder.' '.(!empty($conf->global->THIRDPARTY_SEARCH_AUTOFOCUS) ? 'autofocus' : '').' />';
			if ($hidelabel == 3) {
				$out .= img_picto($langs->trans("Search"), 'search');
			}
		} else {
			// Immediate load of all database
			$out .= $this->select_thirdparty_list($selected, $htmlname, $filter, $showempty, $showtype, $forcecombo, $events, '', 0, $limit, $morecss, $moreparam, $multiple);
		}

		return $out;
	}

	// phpcs:disable PEAR.NamingConventions.ValidFunctionName.ScopeNotCamelCaps
	/**
	 *  Output html form to select a third party.
	 *  Note, you must use the select_company to get the component to select a third party. This function must only be called by select_company.
	 *
	 *	@param	string	$selected       Preselected type
	 *	@param  string	$htmlname       Name of field in form
	 *  @param  string	$filter         Optional filters criteras (example: 's.rowid <> x', 's.client in (1,3)')
	 *	@param	string	$showempty		Add an empty field (Can be '1' or text to use on empty line like 'SelectThirdParty')
	 * 	@param	int		$showtype		Show third party type in combolist (customer, prospect or supplier)
	 * 	@param	int		$forcecombo		Force to use standard HTML select component without beautification
	 *  @param	array	$events			Event options. Example: array(array('method'=>'getContacts', 'url'=>dol_buildpath('/core/ajax/contacts.php',1), 'htmlname'=>'contactid', 'params'=>array('add-customer-contact'=>'disabled')))
	 *  @param	string	$filterkey		Filter on key value
	 *  @param	int		$outputmode		0=HTML select string, 1=Array
	 *  @param	int		$limit			Limit number of answers
	 *  @param	string	$morecss		Add more css styles to the SELECT component
	 *	@param  string	$moreparam      Add more parameters onto the select tag. For example 'style="width: 95%"' to avoid select2 component to go over parent container
	 *	@param  bool	$multiple       add [] in the name of element and add 'multiple' attribut
	 * 	@return	string					HTML string with
	 */
	public function select_thirdparty_list($selected = '', $htmlname = 'socid', $filter = '', $showempty = '', $showtype = 0, $forcecombo = 0, $events = array(), $filterkey = '', $outputmode = 0, $limit = 0, $morecss = 'minwidth100', $moreparam = '', $multiple = false)
	{
		// phpcs:enable
		global $conf, $user, $langs;

		$out = '';
		$num = 0;
		$outarray = array();

		if ($selected === '') $selected = array();
		elseif (!is_array($selected)) $selected = array($selected);

		// Clean $filter that may contains sql conditions so sql code
		if (function_exists('testSqlAndScriptInject')) {
			if (testSqlAndScriptInject($filter, 3) > 0) {
				$filter = '';
			}
		}

		// We search companies
		$sql = "SELECT s.rowid, s.nom as name, s.name_alias, s.client, s.fournisseur, s.code_client, s.code_fournisseur";
		if (!empty($conf->global->COMPANY_SHOW_ADDRESS_SELECTLIST)) {
			$sql .= ", s.address, s.zip, s.town";
			$sql .= ", dictp.code as country_code";
		}
		$sql .= " FROM ".MAIN_DB_PREFIX."societe as s";
		if (!empty($conf->global->COMPANY_SHOW_ADDRESS_SELECTLIST)) {
			$sql .= " LEFT JOIN ".MAIN_DB_PREFIX."c_country as dictp ON dictp.rowid = s.fk_pays";
		}
		if (!$user->rights->societe->client->voir && !$user->socid) $sql .= ", ".MAIN_DB_PREFIX."societe_commerciaux as sc";
		$sql .= " WHERE s.entity IN (".getEntity('societe').")";
		if (!empty($user->socid)) $sql .= " AND s.rowid = ".$user->socid;
		if ($filter) $sql .= " AND (".$filter.")";
		if (!$user->rights->societe->client->voir && !$user->socid) $sql .= " AND s.rowid = sc.fk_soc AND sc.fk_user = ".$user->id;
		if (!empty($conf->global->COMPANY_HIDE_INACTIVE_IN_COMBOBOX)) $sql .= " AND s.status <> 0";
		// Add criteria
		if ($filterkey && $filterkey != '')
		{
			$sql .= " AND (";
			$prefix = empty($conf->global->COMPANY_DONOTSEARCH_ANYWHERE) ? '%' : ''; // Can use index if COMPANY_DONOTSEARCH_ANYWHERE is on
			// For natural search
			$scrit = explode(' ', $filterkey);
			$i = 0;
			if (count($scrit) > 1) $sql .= "(";
			foreach ($scrit as $crit) {
				if ($i > 0) $sql .= " AND ";
				$sql .= "(s.nom LIKE '".$this->db->escape($prefix.$crit)."%')";
				$i++;
			}
			if (count($scrit) > 1) $sql .= ")";
			if (!empty($conf->barcode->enabled))
			{
				$sql .= " OR s.barcode LIKE '".$this->db->escape($prefix.$filterkey)."%'";
			}
			$sql .= " OR s.code_client LIKE '".$this->db->escape($prefix.$filterkey)."%' OR s.code_fournisseur LIKE '".$this->db->escape($prefix.$filterkey)."%'";
			$sql .= ")";
		}
		$sql .= $this->db->order("nom", "ASC");
		$sql .= $this->db->plimit($limit, 0);

		// Build output string
		dol_syslog(get_class($this)."::select_thirdparty_list", LOG_DEBUG);
		$resql = $this->db->query($sql);
		if ($resql)
		{
			if (!$forcecombo)
			{
				include_once DOL_DOCUMENT_ROOT.'/core/lib/ajax.lib.php';
				$out .= ajax_combobox($htmlname, $events, $conf->global->COMPANY_USE_SEARCH_TO_SELECT);
			}

			// Construct $out and $outarray
			$out .= '<select id="'.$htmlname.'" class="flat'.($morecss ? ' '.$morecss : '').'"'.($moreparam ? ' '.$moreparam : '').' name="'.$htmlname.($multiple ? '[]' : '').'" '.($multiple ? 'multiple' : '').'>'."\n";

			$textifempty = (($showempty && !is_numeric($showempty)) ? $langs->trans($showempty) : '');
			if (!empty($conf->global->COMPANY_USE_SEARCH_TO_SELECT))
			{
				// Do not use textifempty = ' ' or '&nbsp;' here, or search on key will search on ' key'.
				//if (! empty($conf->use_javascript_ajax) || $forcecombo) $textifempty='';
				if ($showempty && !is_numeric($showempty)) $textifempty = $langs->trans($showempty);
				else $textifempty .= $langs->trans("All");
			}
			if ($showempty) $out .= '<option value="-1" data-html="'.dol_escape_htmltag('<span class="opacitymedium">'.$textifempty.'</span>').'">'.$textifempty.'</option>'."\n";

			$num = $this->db->num_rows($resql);
			$i = 0;
			if ($num)
			{
				while ($i < $num)
				{
					$obj = $this->db->fetch_object($resql);
					$label = '';
					if ($conf->global->SOCIETE_ADD_REF_IN_LIST) {
						if (($obj->client) && (!empty($obj->code_client))) {
							$label = $obj->code_client.' - ';
						}
						if (($obj->fournisseur) && (!empty($obj->code_fournisseur))) {
							$label .= $obj->code_fournisseur.' - ';
						}
						$label .= ' '.$obj->name;
					} else {
						$label = $obj->name;
					}

					if (!empty($obj->name_alias)) {
						$label .= ' ('.$obj->name_alias.')';
					}

					if ($showtype)
					{
						if ($obj->client || $obj->fournisseur) $label .= ' (';
						if ($obj->client == 1 || $obj->client == 3) $label .= $langs->trans("Customer");
						if ($obj->client == 2 || $obj->client == 3) $label .= ($obj->client == 3 ? ', ' : '').$langs->trans("Prospect");
						if ($obj->fournisseur) $label .= ($obj->client ? ', ' : '').$langs->trans("Supplier");
						if ($obj->client || $obj->fournisseur) $label .= ')';
					}

					if (!empty($conf->global->COMPANY_SHOW_ADDRESS_SELECTLIST)) {
						$label .= ($obj->address ? ' - '.$obj->address : '').($obj->zip ? ' - '.$obj->zip : '').($obj->town ? ' '.$obj->town : '');
						if (!empty($obj->country_code)) {
							$label .= ', '.$langs->trans('Country'.$obj->country_code);
						}
					}

					if (empty($outputmode))
					{
						if (in_array($obj->rowid, $selected))
						{
							$out .= '<option value="'.$obj->rowid.'" selected>'.$label.'</option>';
						} else {
							$out .= '<option value="'.$obj->rowid.'">'.$label.'</option>';
						}
					} else {
						array_push($outarray, array('key'=>$obj->rowid, 'value'=>$label, 'label'=>$label));
					}

					$i++;
					if (($i % 10) == 0) $out .= "\n";
				}
			}
			$out .= '</select>'."\n";
		} else {
			dol_print_error($this->db);
		}

		$this->result = array('nbofthirdparties'=>$num);

		if ($outputmode) return $outarray;
		return $out;
	}


	// phpcs:disable PEAR.NamingConventions.ValidFunctionName.ScopeNotCamelCaps
	/**
	 *  Return HTML combo list of absolute discounts
	 *
	 *  @param	string	$selected       Id remise fixe pre-selectionnee
	 *  @param  string	$htmlname       Nom champ formulaire
	 *  @param  string	$filter         Criteres optionnels de filtre
	 *  @param	int		$socid			Id of thirdparty
	 *  @param	int		$maxvalue		Max value for lines that can be selected
	 *  @return	int						Return number of qualifed lines in list
	 */
	public function select_remises($selected, $htmlname, $filter, $socid, $maxvalue = 0)
	{
		// phpcs:enable
		global $langs, $conf;

		// On recherche les remises
		$sql = "SELECT re.rowid, re.amount_ht, re.amount_tva, re.amount_ttc,";
		$sql .= " re.description, re.fk_facture_source";
		$sql .= " FROM ".MAIN_DB_PREFIX."societe_remise_except as re";
		$sql .= " WHERE re.fk_soc = ".(int) $socid;
		$sql .= " AND re.entity = ".$conf->entity;
		if ($filter) $sql .= " AND ".$filter;
		$sql .= " ORDER BY re.description ASC";

		dol_syslog(get_class($this)."::select_remises", LOG_DEBUG);
		$resql = $this->db->query($sql);
		if ($resql)
		{
			print '<select id="select_'.$htmlname.'" class="flat maxwidthonsmartphone" name="'.$htmlname.'">';
			$num = $this->db->num_rows($resql);

			$qualifiedlines = $num;

			$i = 0;
			if ($num)
			{
				print '<option value="0">&nbsp;</option>';
				while ($i < $num)
				{
					$obj = $this->db->fetch_object($resql);
					$desc = dol_trunc($obj->description, 40);
					if (preg_match('/\(CREDIT_NOTE\)/', $desc)) $desc = preg_replace('/\(CREDIT_NOTE\)/', $langs->trans("CreditNote"), $desc);
					if (preg_match('/\(DEPOSIT\)/', $desc)) $desc = preg_replace('/\(DEPOSIT\)/', $langs->trans("Deposit"), $desc);
					if (preg_match('/\(EXCESS RECEIVED\)/', $desc)) $desc = preg_replace('/\(EXCESS RECEIVED\)/', $langs->trans("ExcessReceived"), $desc);
					if (preg_match('/\(EXCESS PAID\)/', $desc)) $desc = preg_replace('/\(EXCESS PAID\)/', $langs->trans("ExcessPaid"), $desc);

					$selectstring = '';
					if ($selected > 0 && $selected == $obj->rowid) $selectstring = ' selected';

					$disabled = '';
					if ($maxvalue > 0 && $obj->amount_ttc > $maxvalue)
					{
						$qualifiedlines--;
						$disabled = ' disabled';
					}

					if (!empty($conf->global->MAIN_SHOW_FACNUMBER_IN_DISCOUNT_LIST) && !empty($obj->fk_facture_source))
					{
						$tmpfac = new Facture($this->db);
						if ($tmpfac->fetch($obj->fk_facture_source) > 0) $desc = $desc.' - '.$tmpfac->ref;
					}

					print '<option value="'.$obj->rowid.'"'.$selectstring.$disabled.'>'.$desc.' ('.price($obj->amount_ht).' '.$langs->trans("HT").' - '.price($obj->amount_ttc).' '.$langs->trans("TTC").')</option>';
					$i++;
				}
			}
			print '</select>';
			return $qualifiedlines;
		} else {
			dol_print_error($this->db);
			return -1;
		}
	}

	// phpcs:disable PEAR.NamingConventions.ValidFunctionName.ScopeNotCamelCaps
	/**
	 *  Return list of all contacts (for a third party or all)
	 *
	 *  @param	int		$socid      	Id ot third party or 0 for all
	 *  @param  string	$selected   	Id contact pre-selectionne
	 *  @param  string	$htmlname  	    Name of HTML field ('none' for a not editable field)
	 *  @param  int		$showempty      0=no empty value, 1=add an empty value, 2=add line 'Internal' (used by user edit), 3=add an empty value only if more than one record into list
	 *  @param  string	$exclude        List of contacts id to exclude
	 *  @param	string	$limitto		Disable answers that are not id in this array list
	 *  @param	integer	$showfunction   Add function into label
	 *  @param	string	$moreclass		Add more class to class style
	 *  @param	integer	$showsoc	    Add company into label
	 *  @param	int		$forcecombo		Force to use combo box
	 *  @param	array	$events			Event options. Example: array(array('method'=>'getContacts', 'url'=>dol_buildpath('/core/ajax/contacts.php',1), 'htmlname'=>'contactid', 'params'=>array('add-customer-contact'=>'disabled')))
	 *  @param	bool	$options_only	Return options only (for ajax treatment)
	 *  @param	string	$moreparam		Add more parameters onto the select tag. For example 'style="width: 95%"' to avoid select2 component to go over parent container
	 *  @param	string	$htmlid			Html id to use instead of htmlname
	 *  @return	int						<0 if KO, Nb of contact in list if OK
	 *  @deprecated						You can use selectcontacts directly (warning order of param was changed)
	 */
	public function select_contacts($socid, $selected = '', $htmlname = 'contactid', $showempty = 0, $exclude = '', $limitto = '', $showfunction = 0, $moreclass = '', $showsoc = 0, $forcecombo = 0, $events = array(), $options_only = false, $moreparam = '', $htmlid = '')
	{
		// phpcs:enable
		print $this->selectcontacts($socid, $selected, $htmlname, $showempty, $exclude, $limitto, $showfunction, $moreclass, $options_only, $showsoc, $forcecombo, $events, $moreparam, $htmlid);
		return $this->num;
	}

	/**
	 *	Return HTML code of the SELECT of list of all contacts (for a third party or all).
	 *  This also set the number of contacts found into $this->num
	 *
	 * @since 9.0 Add afterSelectContactOptions hook
	 *
	 *	@param	int			$socid      	Id ot third party or 0 for all or -1 for empty list
	 *	@param  array|int	$selected   	Array of ID of pre-selected contact id
	 *	@param  string		$htmlname  	    Name of HTML field ('none' for a not editable field)
	 *	@param  int			$showempty     	0=no empty value, 1=add an empty value, 2=add line 'Internal' (used by user edit), 3=add an empty value only if more than one record into list
	 *	@param  string		$exclude        List of contacts id to exclude
	 *	@param	string		$limitto		Disable answers that are not id in this array list
	 *	@param	integer		$showfunction   Add function into label
	 *	@param	string		$moreclass		Add more class to class style
	 *	@param	bool		$options_only	Return options only (for ajax treatment)
	 *	@param	integer		$showsoc	    Add company into label
	 * 	@param	int			$forcecombo		Force to use combo box (so no ajax beautify effect)
	 *  @param	array		$events			Event options. Example: array(array('method'=>'getContacts', 'url'=>dol_buildpath('/core/ajax/contacts.php',1), 'htmlname'=>'contactid', 'params'=>array('add-customer-contact'=>'disabled')))
	 *  @param	string		$moreparam		Add more parameters onto the select tag. For example 'style="width: 95%"' to avoid select2 component to go over parent container
	 *  @param	string		$htmlid			Html id to use instead of htmlname
	 *  @param	bool		$multiple		add [] in the name of element and add 'multiple' attribut
	 *  @param	integer		$disableifempty Set tag 'disabled' on select if there is no choice
	 *	@return	 int						<0 if KO, Nb of contact in list if OK
	 */
	public function selectcontacts($socid, $selected = '', $htmlname = 'contactid', $showempty = 0, $exclude = '', $limitto = '', $showfunction = 0, $moreclass = '', $options_only = false, $showsoc = 0, $forcecombo = 0, $events = array(), $moreparam = '', $htmlid = '', $multiple = false, $disableifempty = 0)
	{
		global $conf, $langs, $hookmanager, $action;

		$langs->load('companies');

		if (empty($htmlid)) $htmlid = $htmlname;
		$num = 0;

		if ($selected === '') $selected = array();
		elseif (!is_array($selected)) $selected = array($selected);
		$out = '';

		if (!is_object($hookmanager))
		{
			include_once DOL_DOCUMENT_ROOT.'/core/class/hookmanager.class.php';
			$hookmanager = new HookManager($this->db);
		}

		// We search third parties
		$sql = "SELECT sp.rowid, sp.lastname, sp.statut, sp.firstname, sp.poste, sp.email, sp.phone, sp.phone_perso, sp.phone_mobile, sp.town AS contact_town";
		if ($showsoc > 0 || !empty($conf->global->CONTACT_SHOW_EMAIL_PHONE_TOWN_SELECTLIST)) $sql .= ", s.nom as company, s.town AS company_town";
		$sql .= " FROM ".MAIN_DB_PREFIX."socpeople as sp";
		if ($showsoc > 0 || !empty($conf->global->CONTACT_SHOW_EMAIL_PHONE_TOWN_SELECTLIST)) $sql .= " LEFT OUTER JOIN  ".MAIN_DB_PREFIX."societe as s ON s.rowid=sp.fk_soc";
		$sql .= " WHERE sp.entity IN (".getEntity('socpeople').")";
		if ($socid > 0 || $socid == -1) $sql .= " AND sp.fk_soc=".$socid;
		if (!empty($conf->global->CONTACT_HIDE_INACTIVE_IN_COMBOBOX)) $sql .= " AND sp.statut <> 0";
		$sql .= " ORDER BY sp.lastname ASC";

		dol_syslog(get_class($this)."::select_contacts", LOG_DEBUG);
		$resql = $this->db->query($sql);
		if ($resql)
		{
			$num = $this->db->num_rows($resql);

			if ($conf->use_javascript_ajax && !$forcecombo && !$options_only)
			{
				include_once DOL_DOCUMENT_ROOT.'/core/lib/ajax.lib.php';
				$out .= ajax_combobox($htmlid, $events, $conf->global->CONTACT_USE_SEARCH_TO_SELECT);
			}

			if ($htmlname != 'none' && !$options_only) {
				$out .= '<select class="flat'.($moreclass ? ' '.$moreclass : '').'" id="'.$htmlid.'" name="'.$htmlname.(($num || empty($disableifempty)) ? '' : ' disabled').($multiple ? '[]' : '').'" '.($multiple ? 'multiple' : '').' '.(!empty($moreparam) ? $moreparam : '').'>';
			}

			if (($showempty == 1 || ($showempty == 3 && $num > 1)) && !$multiple) $out .= '<option value="0"'.(in_array(0, $selected) ? ' selected' : '').'>&nbsp;</option>';
			if ($showempty == 2) $out .= '<option value="0"'.(in_array(0, $selected) ? ' selected' : '').'>-- '.$langs->trans("Internal").' --</option>';

			$i = 0;
			if ($num)
			{
				include_once DOL_DOCUMENT_ROOT.'/contact/class/contact.class.php';
				$contactstatic = new Contact($this->db);

				while ($i < $num)
				{
					$obj = $this->db->fetch_object($resql);

					// Set email (or phones) and town extended infos
					$extendedInfos = '';
					if (!empty($conf->global->CONTACT_SHOW_EMAIL_PHONE_TOWN_SELECTLIST)) {
						$extendedInfos = array();
						$email = trim($obj->email);
						if (!empty($email)) $extendedInfos[] = $email;
						else {
							$phone = trim($obj->phone);
							$phone_perso = trim($obj->phone_perso);
							$phone_mobile = trim($obj->phone_mobile);
							if (!empty($phone)) $extendedInfos[] = $phone;
							if (!empty($phone_perso)) $extendedInfos[] = $phone_perso;
							if (!empty($phone_mobile)) $extendedInfos[] = $phone_mobile;
						}
						$contact_town = trim($obj->contact_town);
						$company_town = trim($obj->company_town);
						if (!empty($contact_town)) $extendedInfos[] = $contact_town;
						elseif (!empty($company_town)) $extendedInfos[] = $company_town;
						$extendedInfos = implode(' - ', $extendedInfos);
						if (!empty($extendedInfos)) $extendedInfos = ' - '.$extendedInfos;
					}

					$contactstatic->id = $obj->rowid;
					$contactstatic->lastname = $obj->lastname;
					$contactstatic->firstname = $obj->firstname;
					if ($obj->statut == 1) {
						if ($htmlname != 'none')
						{
							$disabled = 0;
							if (is_array($exclude) && count($exclude) && in_array($obj->rowid, $exclude)) $disabled = 1;
							if (is_array($limitto) && count($limitto) && !in_array($obj->rowid, $limitto)) $disabled = 1;
							if (!empty($selected) && in_array($obj->rowid, $selected))
							{
								$out .= '<option value="'.$obj->rowid.'"';
								if ($disabled) $out .= ' disabled';
								$out .= ' selected>';
								$out .= $contactstatic->getFullName($langs).$extendedInfos;
								if ($showfunction && $obj->poste) $out .= ' ('.$obj->poste.')';
								if (($showsoc > 0) && $obj->company) $out .= ' - ('.$obj->company.')';
								$out .= '</option>';
							} else {
								$out .= '<option value="'.$obj->rowid.'"';
								if ($disabled) $out .= ' disabled';
								$out .= '>';
								$out .= $contactstatic->getFullName($langs).$extendedInfos;
								if ($showfunction && $obj->poste) $out .= ' ('.$obj->poste.')';
								if (($showsoc > 0) && $obj->company) $out .= ' - ('.$obj->company.')';
								$out .= '</option>';
							}
						} else {
							if (in_array($obj->rowid, $selected))
							{
								$out .= $contactstatic->getFullName($langs).$extendedInfos;
								if ($showfunction && $obj->poste) $out .= ' ('.$obj->poste.')';
								if (($showsoc > 0) && $obj->company) $out .= ' - ('.$obj->company.')';
							}
						}
					}
					$i++;
				}
			} else {
				$labeltoshow = ($socid != -1) ? ($langs->trans($socid ? "NoContactDefinedForThirdParty" : "NoContactDefined")) : $langs->trans('SelectAThirdPartyFirst');
				$out .= '<option class="disabled" value="-1"'.(($showempty == 2 || $multiple) ? '' : ' selected').' disabled="disabled">';
				$out .= $labeltoshow;
				$out .= '</option>';
			}

			$parameters = array(
				'socid'=>$socid,
				'htmlname'=>$htmlname,
				'resql'=>$resql,
				'out'=>&$out,
				'showfunction'=>$showfunction,
				'showsoc'=>$showsoc,
			);

			$reshook = $hookmanager->executeHooks('afterSelectContactOptions', $parameters, $this, $action); // Note that $action and $object may have been modified by some hooks

			if ($htmlname != 'none' && !$options_only)
			{
				$out .= '</select>';
			}

			$this->num = $num;
			return $out;
		} else {
			dol_print_error($this->db);
			return -1;
		}
	}

	// phpcs:disable PEAR.NamingConventions.ValidFunctionName.ScopeNotCamelCaps
	/**
	 *	Return the HTML select list of users
	 *
	 *  @param	string			$selected       Id user preselected
	 *  @param  string			$htmlname       Field name in form
	 *  @param  int				$show_empty     0=liste sans valeur nulle, 1=ajoute valeur inconnue
	 *  @param  array			$exclude        Array list of users id to exclude
	 * 	@param	int				$disabled		If select list must be disabled
	 *  @param  array|string	$include        Array list of users id to include. User '' for all users or 'hierarchy' to have only supervised users or 'hierarchyme' to have supervised + me
	 * 	@param	int				$enableonly		Array list of users id to be enabled. All other must be disabled
	 *  @param	string			$force_entity	'0' or Ids of environment to force
	 * 	@return	void
	 *  @deprecated		Use select_dolusers instead
	 *  @see select_dolusers()
	 */
	public function select_users($selected = '', $htmlname = 'userid', $show_empty = 0, $exclude = null, $disabled = 0, $include = '', $enableonly = '', $force_entity = '0')
	{
		// phpcs:enable
		print $this->select_dolusers($selected, $htmlname, $show_empty, $exclude, $disabled, $include, $enableonly, $force_entity);
	}

	// phpcs:disable PEAR.NamingConventions.ValidFunctionName.ScopeNotCamelCaps
	/**
	 *	Return select list of users
	 *
	 *  @param	string			$selected       User id or user object of user preselected. If 0 or < -2, we use id of current user. If -1, keep unselected (if empty is allowed)
	 *  @param  string			$htmlname       Field name in form
	 *  @param  int				$show_empty     0=list with no empty value, 1=add also an empty value into list
	 *  @param  array			$exclude        Array list of users id to exclude
	 * 	@param	int				$disabled		If select list must be disabled
	 *  @param  array|string	$include        Array list of users id to include. User '' for all users or 'hierarchy' to have only supervised users or 'hierarchyme' to have supervised + me
	 * 	@param	array			$enableonly		Array list of users id to be enabled. If defined, it means that others will be disabled
	 *  @param	string			$force_entity	'0' or Ids of environment to force
	 *  @param	int				$maxlength		Maximum length of string into list (0=no limit)
	 *  @param	int				$showstatus		0=show user status only if status is disabled, 1=always show user status into label, -1=never show user status
	 *  @param	string			$morefilter		Add more filters into sql request (Example: 'employee = 1')
	 *  @param	integer			$show_every		0=default list, 1=add also a value "Everybody" at beginning of list
	 *  @param	string			$enableonlytext	If option $enableonlytext is set, we use this text to explain into label why record is disabled. Not used if enableonly is empty.
	 *  @param	string			$morecss		More css
	 *  @param  int     		$noactive       Show only active users (this will also happened whatever is this option if USER_HIDE_INACTIVE_IN_COMBOBOX is on).
	 *  @param  int				$outputmode     0=HTML select string, 1=Array
	 *  @param  bool			$multiple       add [] in the name of element and add 'multiple' attribut
	 * 	@return	string							HTML select string
	 *  @see select_dolgroups()
	 */
	public function select_dolusers($selected = '', $htmlname = 'userid', $show_empty = 0, $exclude = null, $disabled = 0, $include = '', $enableonly = '', $force_entity = '0', $maxlength = 0, $showstatus = 0, $morefilter = '', $show_every = 0, $enableonlytext = '', $morecss = '', $noactive = 0, $outputmode = 0, $multiple = false)
	{
		// phpcs:enable
		global $conf, $user, $langs, $hookmanager;

		// If no preselected user defined, we take current user
		if ((is_numeric($selected) && ($selected < -2 || empty($selected))) && empty($conf->global->SOCIETE_DISABLE_DEFAULT_SALESREPRESENTATIVE)) $selected = $user->id;

		if ($selected === '') $selected = array();
		elseif (!is_array($selected)) $selected = array($selected);

		$excludeUsers = null;
		$includeUsers = null;

		// Permettre l'exclusion d'utilisateurs
		if (is_array($exclude))	$excludeUsers = implode(",", $exclude);
		// Permettre l'inclusion d'utilisateurs
		if (is_array($include))	$includeUsers = implode(",", $include);
		elseif ($include == 'hierarchy')
		{
			// Build list includeUsers to have only hierarchy
			$includeUsers = implode(",", $user->getAllChildIds(0));
		} elseif ($include == 'hierarchyme')
		{
			// Build list includeUsers to have only hierarchy and current user
			$includeUsers = implode(",", $user->getAllChildIds(1));
		}

		$out = '';
		$outarray = array();

		// Forge request to select users
		$sql = "SELECT DISTINCT u.rowid, u.lastname as lastname, u.firstname, u.statut as status, u.login, u.admin, u.entity, u.photo";
		if (!empty($conf->multicompany->enabled) && $conf->entity == 1 && $user->admin && !$user->entity)
		{
			$sql .= ", e.label";
		}
		$sql .= " FROM ".MAIN_DB_PREFIX."user as u";
		if (!empty($conf->multicompany->enabled) && $conf->entity == 1 && $user->admin && !$user->entity)
		{
			$sql .= " LEFT JOIN ".MAIN_DB_PREFIX."entity as e ON e.rowid=u.entity";
			if ($force_entity) $sql .= " WHERE u.entity IN (0,".$force_entity.")";
			else $sql .= " WHERE u.entity IS NOT NULL";
		} else {
			if (!empty($conf->global->MULTICOMPANY_TRANSVERSE_MODE))
			{
				$sql .= " LEFT JOIN ".MAIN_DB_PREFIX."usergroup_user as ug";
				$sql .= " ON ug.fk_user = u.rowid";
				$sql .= " WHERE ug.entity = ".$conf->entity;
			} else {
				$sql .= " WHERE u.entity IN (0,".$conf->entity.")";
			}
		}
		if (!empty($user->socid)) $sql .= " AND u.fk_soc = ".$user->socid;
		if (is_array($exclude) && $excludeUsers) $sql .= " AND u.rowid NOT IN (".$excludeUsers.")";
		if ($includeUsers) $sql .= " AND u.rowid IN (".$includeUsers.")";
		if (!empty($conf->global->USER_HIDE_INACTIVE_IN_COMBOBOX) || $noactive) $sql .= " AND u.statut <> 0";
		if (!empty($morefilter)) $sql .= " ".$morefilter;

		//Add hook to filter on user (for exemple on usergroup define in custom modules)
		$reshook = $hookmanager->executeHooks('addSQLWhereFilterOnSelectUsers', array(), $this, $action);
		if (!empty($reshook)) $sql .= $hookmanager->resPrint;

		if (empty($conf->global->MAIN_FIRSTNAME_NAME_POSITION))	// MAIN_FIRSTNAME_NAME_POSITION is 0 means firstname+lastname
		{
			$sql .= " ORDER BY u.firstname ASC";
		} else {
			$sql .= " ORDER BY u.lastname ASC";
		}

		dol_syslog(get_class($this)."::select_dolusers", LOG_DEBUG);
		$resql = $this->db->query($sql);
		if ($resql)
		{
			$num = $this->db->num_rows($resql);
			$i = 0;
			if ($num)
			{
				// Enhance with select2
				include_once DOL_DOCUMENT_ROOT.'/core/lib/ajax.lib.php';
				$out .= ajax_combobox($htmlname);

				// do not use maxwidthonsmartphone by default. Set it by caller so auto size to 100% will work when not defined
				$out .= '<select class="flat'.($morecss ? ' '.$morecss : ' minwidth200').'" id="'.$htmlname.'" name="'.$htmlname.($multiple ? '[]' : '').'" '.($multiple ? 'multiple' : '').' '.($disabled ? ' disabled' : '').'>';
				if ($show_empty && !$multiple) $out .= '<option value="-1"'.((empty($selected) || in_array(-1, $selected)) ? ' selected' : '').'>&nbsp;</option>'."\n";
				if ($show_every) $out .= '<option value="-2"'.((in_array(-2, $selected)) ? ' selected' : '').'>-- '.$langs->trans("Everybody").' --</option>'."\n";

				$userstatic = new User($this->db);

				while ($i < $num)
				{
					$obj = $this->db->fetch_object($resql);

					$userstatic->id = $obj->rowid;
					$userstatic->lastname = $obj->lastname;
					$userstatic->firstname = $obj->firstname;
					$userstatic->photo = $obj->photo;
					$userstatic->statut = $obj->status;
					$userstatic->entity = $obj->entity;
					$userstatic->admin = $obj->admin;

					$disableline = '';
					if (is_array($enableonly) && count($enableonly) && !in_array($obj->rowid, $enableonly)) $disableline = ($enableonlytext ? $enableonlytext : '1');

					$labeltoshow = '';

					// $fullNameMode is 0=Lastname+Firstname (MAIN_FIRSTNAME_NAME_POSITION=1), 1=Firstname+Lastname (MAIN_FIRSTNAME_NAME_POSITION=0)
					$fullNameMode = 0;
					if (empty($conf->global->MAIN_FIRSTNAME_NAME_POSITION))
					{
						$fullNameMode = 1; //Firstname+lastname
					}
					$labeltoshow .= $userstatic->getFullName($langs, $fullNameMode, -1, $maxlength);
					if (empty($obj->firstname) && empty($obj->lastname)) $labeltoshow .= $obj->login;

					// Complete name with more info
					$moreinfo = '';
					if (!empty($conf->global->MAIN_SHOW_LOGIN))
					{
						$moreinfo .= ($moreinfo ? ' - ' : ' (').$obj->login;
					}
					if ($showstatus >= 0)
					{
						if ($obj->status == 1 && $showstatus == 1)
						{
							$moreinfo .= ($moreinfo ? ' - ' : ' (').$langs->trans('Enabled');
						}
						if ($obj->status == 0 && $showstatus == 1)
						{
							$moreinfo .= ($moreinfo ? ' - ' : ' (').$langs->trans('Disabled');
						}
					}
					if (!empty($conf->multicompany->enabled) && empty($conf->global->MULTICOMPANY_TRANSVERSE_MODE) && $conf->entity == 1 && $user->admin && !$user->entity)
					{
						if (!$obj->entity)
						{
							$moreinfo .= ($moreinfo ? ' - ' : ' (').$langs->trans("AllEntities");
						} else {
							$moreinfo .= ($moreinfo ? ' - ' : ' (').($obj->label ? $obj->label : $langs->trans("EntityNameNotDefined"));
						}
					}
					$moreinfo .= ($moreinfo ? ')' : '');
					if ($disableline && $disableline != '1')
					{
						$moreinfo .= ' - '.$disableline; // This is text from $enableonlytext parameter
					}
					$labeltoshow .= $moreinfo;

					$out .= '<option value="'.$obj->rowid.'"';
					if ($disableline) $out .= ' disabled';
					if ((is_object($selected) && $selected->id == $obj->rowid) || (!is_object($selected) && in_array($obj->rowid, $selected))) {
						$out .= ' selected';
					}
					$out .= ' data-html="';
					$outhtml = '';
					if (!empty($obj->photo))
					{
						$outhtml .= $userstatic->getNomUrl(-3, '', 0, 1, 24, 1, 'login', '', 1).' ';
					}
					if ($showstatus >= 0 && $obj->status == 0) $outhtml .= '<strike class="opacitymediumxxx">';
					$outhtml .= $labeltoshow;
					if ($showstatus >= 0 && $obj->status == 0) $outhtml .= '</strike>';
					$out .= dol_escape_htmltag($outhtml);
					$out .= '">';
					$out .= $labeltoshow;
					$out .= '</option>';

					$outarray[$userstatic->id] = $userstatic->getFullName($langs, $fullNameMode, -1, $maxlength).$moreinfo;

					$i++;
				}
			} else {
				$out .= '<select class="flat" id="'.$htmlname.'" name="'.$htmlname.'" disabled>';
				$out .= '<option value="">'.$langs->trans("None").'</option>';
			}
			$out .= '</select>';
		} else {
			dol_print_error($this->db);
		}

		if ($outputmode) return $outarray;
		return $out;
	}


	// phpcs:disable PEAR.NamingConventions.ValidFunctionName.ScopeNotCamelCaps
	/**
	 *	Return select list of users. Selected users are stored into session.
	 *  List of users are provided into $_SESSION['assignedtouser'].
	 *
	 *  @param  string	$action         Value for $action
	 *  @param  string	$htmlname       Field name in form
	 *  @param  int		$show_empty     0=list without the empty value, 1=add empty value
	 *  @param  array	$exclude        Array list of users id to exclude
	 * 	@param	int		$disabled		If select list must be disabled
	 *  @param  array	$include        Array list of users id to include or 'hierarchy' to have only supervised users
	 * 	@param	array	$enableonly		Array list of users id to be enabled. All other must be disabled
	 *  @param	int		$force_entity	'0' or Ids of environment to force
	 *  @param	int		$maxlength		Maximum length of string into list (0=no limit)
	 *  @param	int		$showstatus		0=show user status only if status is disabled, 1=always show user status into label, -1=never show user status
	 *  @param	string	$morefilter		Add more filters into sql request
	 *  @param	int		$showproperties		Show properties of each attendees
	 *  @param	array	$listofuserid		Array with properties of each user
	 *  @param	array	$listofcontactid	Array with properties of each contact
	 *  @param	array	$listofotherid		Array with properties of each other contact
	 * 	@return	string					HTML select string
	 *  @see select_dolgroups()
	 */
	public function select_dolusers_forevent($action = '', $htmlname = 'userid', $show_empty = 0, $exclude = null, $disabled = 0, $include = '', $enableonly = '', $force_entity = '0', $maxlength = 0, $showstatus = 0, $morefilter = '', $showproperties = 0, $listofuserid = array(), $listofcontactid = array(), $listofotherid = array())
	{
		// phpcs:enable
		global $conf, $user, $langs;

		$userstatic = new User($this->db);
		$out = '';


		$assignedtouser = array();
		if (!empty($_SESSION['assignedtouser']))
		{
			$assignedtouser = json_decode($_SESSION['assignedtouser'], true);
		}
		$nbassignetouser = count($assignedtouser);

		//if ($nbassignetouser && $action != 'view') $out .= '<br>';
		if ($nbassignetouser) $out .= '<ul class="attendees">';
		$i = 0; $ownerid = 0;
		foreach ($assignedtouser as $key => $value)
		{
			if ($value['id'] == $ownerid) continue;

			$out .= '<li>';
			$userstatic->fetch($value['id']);
			$out .= $userstatic->getNomUrl(-1);
			if ($i == 0) { $ownerid = $value['id']; $out .= ' ('.$langs->trans("Owner").')'; }
			if ($nbassignetouser > 1 && $action != 'view')
			{
				$out .= ' <input type="image" style="border: 0px;" src="'.img_picto($langs->trans("Remove"), 'delete', '', 0, 1).'" value="'.$userstatic->id.'" class="removedassigned" id="removedassigned_'.$userstatic->id.'" name="removedassigned_'.$userstatic->id.'">';
			}
			// Show my availability
			if ($showproperties)
			{
				if ($ownerid == $value['id'] && is_array($listofuserid) && count($listofuserid) && in_array($ownerid, array_keys($listofuserid)))
				{
					$out .= '<div class="myavailability inline-block">';
					$out .= '<span class="hideonsmartphone">&nbsp;-&nbsp;<span class="opacitymedium">'.$langs->trans("Availability").':</span>  </span><input id="transparency" class="paddingrightonly" '.($action == 'view' ? 'disabled' : '').' type="checkbox" name="transparency"'.($listofuserid[$ownerid]['transparency'] ? ' checked' : '').'><label for="transparency">'.$langs->trans("Busy").'</label>';
					$out .= '</div>';
				}
			}
			//$out.=' '.($value['mandatory']?$langs->trans("Mandatory"):$langs->trans("Optional"));
			//$out.=' '.($value['transparency']?$langs->trans("Busy"):$langs->trans("NotBusy"));

			$out .= '</li>';
			$i++;
		}
		if ($nbassignetouser) $out .= '</ul>';

		// Method with no ajax
		if ($action != 'view')
		{
			$out .= '<input type="hidden" class="removedassignedhidden" name="removedassigned" value="">';
			$out .= '<script type="text/javascript" language="javascript">jQuery(document).ready(function () {';
			$out .= 'jQuery(".removedassigned").click(function() { jQuery(".removedassignedhidden").val(jQuery(this).val()); });';
			$out .= 'jQuery(".assignedtouser").change(function() { console.log(jQuery(".assignedtouser option:selected").val());';
			$out .= ' if (jQuery(".assignedtouser option:selected").val() > 0) { jQuery("#'.$action.'assignedtouser").attr("disabled", false); }';
			$out .= ' else { jQuery("#'.$action.'assignedtouser").attr("disabled", true); }';
			$out .= '});';
			$out .= '})</script>';
			$out .= $this->select_dolusers('', $htmlname, $show_empty, $exclude, $disabled, $include, $enableonly, $force_entity, $maxlength, $showstatus, $morefilter);
			$out .= ' <input type="submit" disabled class="button valignmiddle smallpaddingimp" id="'.$action.'assignedtouser" name="'.$action.'assignedtouser" value="'.dol_escape_htmltag($langs->trans("Add")).'">';
			$out .= '<br>';
		}

		return $out;
	}


	// phpcs:disable PEAR.NamingConventions.ValidFunctionName.ScopeNotCamelCaps
	/**
	 *  Return list of products for customer in Ajax if Ajax activated or go to select_produits_list
	 *
	 *  @param		int			$selected				Preselected products
	 *  @param		string		$htmlname				Name of HTML select field (must be unique in page)
	 *  @param		int			$filtertype				Filter on product type (''=nofilter, 0=product, 1=service)
	 *  @param		int			$limit					Limit on number of returned lines
	 *  @param		int			$price_level			Level of price to show
	 *  @param		int			$status					Sell status -1=Return all products, 0=Products not on sell, 1=Products on sell
	 *  @param		int			$finished				2=all, 1=finished, 0=raw material
	 *  @param		string		$selected_input_value	Value of preselected input text (for use with ajax)
	 *  @param		int			$hidelabel				Hide label (0=no, 1=yes, 2=show search icon (before) and placeholder, 3 search icon after)
	 *  @param		array		$ajaxoptions			Options for ajax_autocompleter
	 *  @param      int			$socid					Thirdparty Id (to get also price dedicated to this customer)
	 *  @param		string		$showempty				'' to not show empty line. Translation key to show an empty line. '1' show empty line with no text.
	 * 	@param		int			$forcecombo				Force to use combo box
	 *  @param      string      $morecss                Add more css on select
	 *  @param      int         $hidepriceinlabel       1=Hide prices in label
	 *  @param      string      $warehouseStatus        Warehouse status filter to count the quantity in stock. Following comma separated filter options can be used
	 *										            'warehouseopen' = count products from open warehouses,
	 *										            'warehouseclosed' = count products from closed warehouses,
	 *										            'warehouseinternal' = count products from warehouses for internal correct/transfer only
	 *  @param 		array 		$selected_combinations 	Selected combinations. Format: array([attrid] => attrval, [...])
	 *  @param		string		$nooutput				No print, return the output into a string
	 *  @return		void|string
	 */
	public function select_produits($selected = '', $htmlname = 'productid', $filtertype = '', $limit = 20, $price_level = 0, $status = 1, $finished = 2, $selected_input_value = '', $hidelabel = 0, $ajaxoptions = array(), $socid = 0, $showempty = '1', $forcecombo = 0, $morecss = '', $hidepriceinlabel = 0, $warehouseStatus = '', $selected_combinations = array(), $nooutput = 0)
	{
		// phpcs:enable
		global $langs, $conf;

		$out = '';

		// check parameters
		$price_level = (!empty($price_level) ? $price_level : 0);
		if (is_null($ajaxoptions)) $ajaxoptions = array();

		if (strval($filtertype) === '' && (!empty($conf->product->enabled) || !empty($conf->service->enabled))) {
			if (!empty($conf->product->enabled) && empty($conf->service->enabled)) {
				$filtertype = '0';
			} elseif (empty($conf->product->enabled) && !empty($conf->service->enabled)) {
				$filtertype = '1';
			}
		}

		if (!empty($conf->use_javascript_ajax) && !empty($conf->global->PRODUIT_USE_SEARCH_TO_SELECT))
		{
			$placeholder = '';

			if ($selected && empty($selected_input_value))
			{
				require_once DOL_DOCUMENT_ROOT.'/product/class/product.class.php';
				$producttmpselect = new Product($this->db);
				$producttmpselect->fetch($selected);
				$selected_input_value = $producttmpselect->ref;
				unset($producttmpselect);
			}
			// handle case where product or service module is disabled + no filter specified
			if ($filtertype == '')
			{
				if (empty($conf->product->enabled)) { // when product module is disabled, show services only
					$filtertype = 1;
				} elseif (empty($conf->service->enabled)) { // when service module is disabled, show products only
					$filtertype = 0;
				}
			}
			// mode=1 means customers products
			$urloption = 'htmlname='.$htmlname.'&outjson=1&price_level='.$price_level.'&type='.$filtertype.'&mode=1&status='.$status.'&finished='.$finished.'&hidepriceinlabel='.$hidepriceinlabel.'&warehousestatus='.$warehouseStatus;
			//Price by customer
			if (!empty($conf->global->PRODUIT_CUSTOMER_PRICES) && !empty($socid)) {
				$urloption .= '&socid='.$socid;
			}
			$out .= ajax_autocompleter($selected, $htmlname, DOL_URL_ROOT.'/product/ajax/products.php', $urloption, $conf->global->PRODUIT_USE_SEARCH_TO_SELECT, 1, $ajaxoptions);

			if (!empty($conf->variants->enabled)) {
				$out .= '
				<script>

					selected = '.json_encode($selected_combinations).';
					combvalues = {};

					jQuery(document).ready(function () {

						jQuery("input[name=\'prod_entry_mode\']").change(function () {
							if (jQuery(this).val() == \'free\') {
								jQuery(\'div#attributes_box\').empty();
							}
						});

						jQuery("input#'.$htmlname.'").change(function () {

							if (!jQuery(this).val()) {
								jQuery(\'div#attributes_box\').empty();
								return;
							}

							jQuery.getJSON("'.DOL_URL_ROOT.'/variants/ajax/getCombinations.php", {
								id: jQuery(this).val()
							}, function (data) {
								jQuery(\'div#attributes_box\').empty();

								jQuery.each(data, function (key, val) {

									combvalues[val.id] = val.values;

									var span = jQuery(document.createElement(\'div\')).css({
										\'display\': \'table-row\'
									});

									span.append(
										jQuery(document.createElement(\'div\')).text(val.label).css({
											\'font-weight\': \'bold\',
											\'display\': \'table-cell\',
											\'text-align\': \'right\'
										})
									);

									var html = jQuery(document.createElement(\'select\')).attr(\'name\', \'combinations[\' + val.id + \']\').css({
										\'margin-left\': \'15px\',
										\'white-space\': \'pre\'
									}).append(
										jQuery(document.createElement(\'option\')).val(\'\')
									);

									jQuery.each(combvalues[val.id], function (key, val) {
										var tag = jQuery(document.createElement(\'option\')).val(val.id).html(val.value);

										if (selected[val.fk_product_attribute] == val.id) {
											tag.attr(\'selected\', \'selected\');
										}

										html.append(tag);
									});

									span.append(html);
									jQuery(\'div#attributes_box\').append(span);
								});
							})
						});

						'.($selected ? 'jQuery("input#'.$htmlname.'").change();' : '').'
					});
				</script>
                ';
			}

			if (empty($hidelabel)) $out .= $langs->trans("RefOrLabel").' : ';
			elseif ($hidelabel > 1) {
				$placeholder = ' placeholder="'.$langs->trans("RefOrLabel").'"';
				if ($hidelabel == 2) {
					$out .= img_picto($langs->trans("Search"), 'search');
				}
			}
			$out .= '<input type="text" class="minwidth100" name="search_'.$htmlname.'" id="search_'.$htmlname.'" value="'.$selected_input_value.'"'.$placeholder.' '.(!empty($conf->global->PRODUCT_SEARCH_AUTOFOCUS) ? 'autofocus' : '').' />';
			if ($hidelabel == 3) {
				$out .= img_picto($langs->trans("Search"), 'search');
			}
		} else {
			$out .= $this->select_produits_list($selected, $htmlname, $filtertype, $limit, $price_level, '', $status, $finished, 0, $socid, $showempty, $forcecombo, $morecss, $hidepriceinlabel, $warehouseStatus);
		}

		if (empty($nooutput)) print $out;
		else return $out;
	}

	// phpcs:disable PEAR.NamingConventions.ValidFunctionName.ScopeNotCamelCaps
	/**
	 *	Return list of products for a customer.
	 *  Called by select_produits.
	 *
	 *	@param      int		$selected           Preselected product
	 *	@param      string	$htmlname           Name of select html
	 *  @param		string	$filtertype         Filter on product type (''=nofilter, 0=product, 1=service)
	 *	@param      int		$limit              Limit on number of returned lines
	 *	@param      int		$price_level        Level of price to show
	 * 	@param      string	$filterkey          Filter on product
	 *	@param		int		$status             -1=Return all products, 0=Products not on sell, 1=Products on sell
	 *  @param      int		$finished           Filter on finished field: 2=No filter
	 *  @param      int		$outputmode         0=HTML select string, 1=Array
	 *  @param      int		$socid     		    Thirdparty Id (to get also price dedicated to this customer)
	 *  @param		string	$showempty		    '' to not show empty line. Translation key to show an empty line. '1' show empty line with no text.
	 * 	@param		int		$forcecombo		    Force to use combo box
	 *  @param      string  $morecss            Add more css on select
	 *  @param      int     $hidepriceinlabel   1=Hide prices in label
	 *  @param      string  $warehouseStatus    Warehouse status filter to group/count stock. Following comma separated filter options can be used.
	 *										    'warehouseopen' = count products from open warehouses,
	 *										    'warehouseclosed' = count products from closed warehouses,
	 *										    'warehouseinternal' = count products from warehouses for internal correct/transfer only
	 *  @return     array    				    Array of keys for json
	 */
	public function select_produits_list($selected = '', $htmlname = 'productid', $filtertype = '', $limit = 20, $price_level = 0, $filterkey = '', $status = 1, $finished = 2, $outputmode = 0, $socid = 0, $showempty = '1', $forcecombo = 0, $morecss = '', $hidepriceinlabel = 0, $warehouseStatus = '')
	{
		// phpcs:enable
		global $langs, $conf, $user, $db;

		$out = '';
		$outarray = array();

		// Units
		if (!empty($conf->global->PRODUCT_USE_UNITS)) {
			$langs->load('other');
		}

		$warehouseStatusArray = array();
		if (!empty($warehouseStatus))
		{
			require_once DOL_DOCUMENT_ROOT.'/product/stock/class/entrepot.class.php';
			if (preg_match('/warehouseclosed/', $warehouseStatus))
			{
				$warehouseStatusArray[] = Entrepot::STATUS_CLOSED;
			}
			if (preg_match('/warehouseopen/', $warehouseStatus))
			{
				$warehouseStatusArray[] = Entrepot::STATUS_OPEN_ALL;
			}
			if (preg_match('/warehouseinternal/', $warehouseStatus))
			{
				$warehouseStatusArray[] = Entrepot::STATUS_OPEN_INTERNAL;
			}
		}

		$selectFields = " p.rowid, p.ref, p.label, p.description, p.barcode, p.fk_country, p.fk_product_type, p.price, p.price_ttc, p.price_base_type, p.tva_tx, p.duration, p.fk_price_expression";
		if (count($warehouseStatusArray))
		{
			$selectFieldsGrouped = ", sum(".$this->db->ifsql("e.statut IS NULL", "0", "ps.reel").") as stock"; // e.statut is null if there is no record in stock
		} else {
			$selectFieldsGrouped = ", ".$this->db->ifsql("p.stock IS NULL", 0, "p.stock")." AS stock";
		}

		$sql = "SELECT ";
		$sql .= $selectFields.$selectFieldsGrouped;

		if (!empty($conf->global->PRODUCT_SORT_BY_CATEGORY))
		{
			//Product category
			$sql .= ", (SELECT ".MAIN_DB_PREFIX."categorie_product.fk_categorie
						FROM ".MAIN_DB_PREFIX."categorie_product
						WHERE ".MAIN_DB_PREFIX."categorie_product.fk_product=p.rowid
						LIMIT 1
				) AS categorie_product_id ";
		}

		//Price by customer
		if (!empty($conf->global->PRODUIT_CUSTOMER_PRICES) && !empty($socid))
		{
			$sql .= ', pcp.rowid as idprodcustprice, pcp.price as custprice, pcp.price_ttc as custprice_ttc,';
			$sql .= ' pcp.price_base_type as custprice_base_type, pcp.tva_tx as custtva_tx, pcp.ref_customer as custref';
			$selectFields .= ", idprodcustprice, custprice, custprice_ttc, custprice_base_type, custtva_tx, custref";
		}
		// Units
		if (!empty($conf->global->PRODUCT_USE_UNITS)) {
			$sql .= ", u.label as unit_long, u.short_label as unit_short, p.weight, p.weight_units, p.length, p.length_units, p.width, p.width_units, p.height, p.height_units, p.surface, p.surface_units, p.volume, p.volume_units";
			$selectFields .= ', unit_long, unit_short, p.weight, p.weight_units, p.length, p.length_units, p.width, p.width_units, p.height, p.height_units, p.surface, p.surface_units, p.volume, p.volume_units';
		}
<<<<<<< HEAD
=======
		// Units
		if (!empty($conf->global->PRODUCT_USE_UNITS)) {
			$sql .= ", u.label as unit_long, u.short_label as unit_short, p.weight, p.weight_units, p.length, p.length_units, p.width, p.width_units, p.height, p.height_units, p.surface, p.surface_units, p.volume, p.volume_units";
			$selectFields .= ', unit_long, unit_short, p.weight, p.weight_units, p.length, p.length_units, p.width, p.width_units, p.height, p.height_units, p.surface, p.surface_units, p.volume, p.volume_units';
		}
>>>>>>> 768d2db8

		// Multilang : we add translation
		if (!empty($conf->global->MAIN_MULTILANGS))
		{
			$sql .= ", pl.label as label_translated";
			$sql .= ", pl.description as description_translated";
			$selectFields .= ", label_translated";
			$selectFields .= ", description_translated";
		}
		// Price by quantity
		if (!empty($conf->global->PRODUIT_CUSTOMER_PRICES_BY_QTY) || !empty($conf->global->PRODUIT_CUSTOMER_PRICES_BY_QTY_MULTIPRICES))
		{
			$sql .= ", (SELECT pp.rowid FROM ".MAIN_DB_PREFIX."product_price as pp WHERE pp.fk_product = p.rowid";
			if ($price_level >= 1 && !empty($conf->global->PRODUIT_CUSTOMER_PRICES_BY_QTY_MULTIPRICES)) $sql .= " AND price_level=".$price_level;
			$sql .= " ORDER BY date_price";
			$sql .= " DESC LIMIT 1) as price_rowid";
			$sql .= ", (SELECT pp.price_by_qty FROM ".MAIN_DB_PREFIX."product_price as pp WHERE pp.fk_product = p.rowid"; // price_by_qty is 1 if some prices by qty exists in subtable
			if ($price_level >= 1 && !empty($conf->global->PRODUIT_CUSTOMER_PRICES_BY_QTY_MULTIPRICES)) $sql .= " AND price_level=".$price_level;
			$sql .= " ORDER BY date_price";
			$sql .= " DESC LIMIT 1) as price_by_qty";
			$selectFields .= ", price_rowid, price_by_qty";
		}
		$sql .= " FROM ".MAIN_DB_PREFIX."product as p";
		if (count($warehouseStatusArray))
		{
			$sql .= " LEFT JOIN ".MAIN_DB_PREFIX."product_stock as ps on ps.fk_product = p.rowid";
			$sql .= " LEFT JOIN ".MAIN_DB_PREFIX."entrepot as e on ps.fk_entrepot = e.rowid AND e.entity IN (".getEntity('stock').")";
			$sql .= ' AND e.statut IN ('.$this->db->sanitize($this->db->escape(implode(',', $warehouseStatusArray))).')'; // Return line if product is inside the selected stock. If not, an empty line will be returned so we will count 0.
		}

		// include search in supplier ref
		if (!empty($conf->global->MAIN_SEARCH_PRODUCT_BY_FOURN_REF))
		{
			$sql .= " LEFT JOIN ".MAIN_DB_PREFIX."product_fournisseur_price as pfp ON p.rowid = pfp.fk_product";
		}

		//Price by customer
		if (!empty($conf->global->PRODUIT_CUSTOMER_PRICES) && !empty($socid)) {
			$sql .= " LEFT JOIN  ".MAIN_DB_PREFIX."product_customer_price as pcp ON pcp.fk_soc=".$socid." AND pcp.fk_product=p.rowid";
		}
		// Units
		if (!empty($conf->global->PRODUCT_USE_UNITS)) {
			$sql .= " LEFT JOIN ".MAIN_DB_PREFIX."c_units u ON u.rowid = p.fk_unit";
		}
		// Multilang : we add translation
		if (!empty($conf->global->MAIN_MULTILANGS))
		{
<<<<<<< HEAD
			$sql .= " LEFT JOIN ".MAIN_DB_PREFIX."product_lang as pl ON pl.fk_product = p.rowid ";
			if (!empty($conf->global->PRODUIT_TEXTS_IN_THIRDPARTY_LANGUAGE) && !empty($socid)) {
				$soc = new Societe($db);
				$result = $soc->fetch($socid);
				if ($result > 0 && !empty($soc->default_lang)) {
					$sql .= " AND pl.lang='" . $this->db->escape($soc->default_lang) . "'";
				} else {
					$sql .= " AND pl.lang='".$this->db->escape($langs->getDefaultLang())."'";
				}
			} else {
				$sql .= " AND pl.lang='".$this->db->escape($langs->getDefaultLang())."'";
			}
=======
			$sql .= " LEFT JOIN ".MAIN_DB_PREFIX."product_lang as pl ON pl.fk_product = p.rowid AND pl.lang='".$this->db->escape($langs->getDefaultLang())."'";
>>>>>>> 768d2db8
		}

		if (!empty($conf->global->PRODUIT_ATTRIBUTES_HIDECHILD)) {
			$sql .= " LEFT JOIN ".MAIN_DB_PREFIX."product_attribute_combination pac ON pac.fk_product_child = p.rowid";
		}

		$sql .= ' WHERE p.entity IN ('.getEntity('product').')';

		if (!empty($conf->global->PRODUIT_ATTRIBUTES_HIDECHILD)) {
			$sql .= " AND pac.rowid IS NULL";
		}

		if ($finished == 0)
		{
			$sql .= " AND p.finished = ".$finished;
		} elseif ($finished == 1)
		{
			$sql .= " AND p.finished = ".$finished;
			if ($status >= 0)  $sql .= " AND p.tosell = ".$status;
		} elseif ($status >= 0)
		{
			$sql .= " AND p.tosell = ".$status;
		}
		// Filter by product type
		if (strval($filtertype) != '') $sql .= " AND p.fk_product_type = ".$filtertype;
		elseif (empty($conf->product->enabled)) { // when product module is disabled, show services only
			$sql .= " AND p.fk_product_type = 1";
		} elseif (empty($conf->service->enabled)) { // when service module is disabled, show products only
			$sql .= " AND p.fk_product_type = 0";
		}
		// Add criteria on ref/label
		if ($filterkey != '')
		{
			$sql .= ' AND (';
			$prefix = empty($conf->global->PRODUCT_DONOTSEARCH_ANYWHERE) ? '%' : ''; // Can use index if PRODUCT_DONOTSEARCH_ANYWHERE is on
			// For natural search
			$scrit = explode(' ', $filterkey);
			$i = 0;
			if (count($scrit) > 1) $sql .= "(";
			foreach ($scrit as $crit)
			{
				if ($i > 0) $sql .= " AND ";
				$sql .= "(p.ref LIKE '".$this->db->escape($prefix.$crit)."%' OR p.label LIKE '".$this->db->escape($prefix.$crit)."%'";
				if (!empty($conf->global->MAIN_MULTILANGS)) $sql .= " OR pl.label LIKE '".$this->db->escape($prefix.$crit)."%'";
<<<<<<< HEAD
				if (!empty($conf->global->PRODUIT_CUSTOMER_PRICES) && ! empty($socid)) $sql .= " OR pcp.ref_customer LIKE '".$this->db->escape($prefix.$crit)."%'";
=======
>>>>>>> 768d2db8
				if (!empty($conf->global->PRODUCT_AJAX_SEARCH_ON_DESCRIPTION))
				{
					$sql .= " OR p.description LIKE '".$this->db->escape($prefix.$crit)."%'";
					if (!empty($conf->global->MAIN_MULTILANGS)) $sql .= " OR pl.description LIKE '".$this->db->escape($prefix.$crit)."%'";
				}
				if (!empty($conf->global->MAIN_SEARCH_PRODUCT_BY_FOURN_REF)) $sql .= " OR pfp.ref_fourn LIKE '".$this->db->escape($prefix.$crit)."%'";
				$sql .= ")";
				$i++;
			}
			if (count($scrit) > 1) $sql .= ")";
			if (!empty($conf->barcode->enabled)) $sql .= " OR p.barcode LIKE '".$this->db->escape($prefix.$filterkey)."%'";
			$sql .= ')';
		}
		if (count($warehouseStatusArray))
		{
			$sql .= ' GROUP BY'.$selectFields;
		}

		//Sort by category
		if (!empty($conf->global->PRODUCT_SORT_BY_CATEGORY))
		{
			$sql .= " ORDER BY categorie_product_id ";
			//ASC OR DESC order
			($conf->global->PRODUCT_SORT_BY_CATEGORY == 1) ? $sql .= "ASC" : $sql .= "DESC";
		} else {
			$sql .= $this->db->order("p.ref");
		}

		$sql .= $this->db->plimit($limit, 0);

		// Build output string
		dol_syslog(get_class($this)."::select_produits_list search products", LOG_DEBUG);
		$result = $this->db->query($sql);
		if ($result)
		{
			require_once DOL_DOCUMENT_ROOT.'/product/class/product.class.php';
			require_once DOL_DOCUMENT_ROOT.'/product/dynamic_price/class/price_parser.class.php';
			require_once DOL_DOCUMENT_ROOT.'/core/lib/product.lib.php';

			$num = $this->db->num_rows($result);

			$events = null;

			if (!$forcecombo)
			{
				include_once DOL_DOCUMENT_ROOT.'/core/lib/ajax.lib.php';
				$out .= ajax_combobox($htmlname, $events, $conf->global->PRODUIT_USE_SEARCH_TO_SELECT);
			}

			$out .= '<select class="flat'.($morecss ? ' '.$morecss : '').'" name="'.$htmlname.'" id="'.$htmlname.'">';

			$textifempty = '';
			// Do not use textifempty = ' ' or '&nbsp;' here, or search on key will search on ' key'.
			//if (! empty($conf->use_javascript_ajax) || $forcecombo) $textifempty='';
			if (!empty($conf->global->PRODUIT_USE_SEARCH_TO_SELECT))
			{
				if ($showempty && !is_numeric($showempty)) $textifempty = $langs->trans($showempty);
				else $textifempty .= $langs->trans("All");
			} else {
				if ($showempty && !is_numeric($showempty)) $textifempty = $langs->trans($showempty);
			}
			if ($showempty) $out .= '<option value="0" selected>'.$textifempty.'</option>';

			$i = 0;
			while ($num && $i < $num)
			{
				$opt = '';
				$optJson = array();
				$objp = $this->db->fetch_object($result);

				if ((!empty($conf->global->PRODUIT_CUSTOMER_PRICES_BY_QTY) || !empty($conf->global->PRODUIT_CUSTOMER_PRICES_BY_QTY_MULTIPRICES)) && !empty($objp->price_by_qty) && $objp->price_by_qty == 1)
				{ // Price by quantity will return many prices for the same product
					$sql = "SELECT rowid, quantity, price, unitprice, remise_percent, remise, price_base_type";
					$sql .= " FROM ".MAIN_DB_PREFIX."product_price_by_qty";
					$sql .= " WHERE fk_product_price=".$objp->price_rowid;
					$sql .= " ORDER BY quantity ASC";

					dol_syslog(get_class($this)."::select_produits_list search prices by qty", LOG_DEBUG);
					$result2 = $this->db->query($sql);
					if ($result2)
					{
						$nb_prices = $this->db->num_rows($result2);
						$j = 0;
						while ($nb_prices && $j < $nb_prices) {
							$objp2 = $this->db->fetch_object($result2);

							$objp->price_by_qty_rowid = $objp2->rowid;
							$objp->price_by_qty_price_base_type = $objp2->price_base_type;
							$objp->price_by_qty_quantity = $objp2->quantity;
							$objp->price_by_qty_unitprice = $objp2->unitprice;
							$objp->price_by_qty_remise_percent = $objp2->remise_percent;
							// For backward compatibility
							$objp->quantity = $objp2->quantity;
							$objp->price = $objp2->price;
							$objp->unitprice = $objp2->unitprice;
							$objp->remise_percent = $objp2->remise_percent;
							$objp->remise = $objp2->remise;

							$this->constructProductListOption($objp, $opt, $optJson, 0, $selected, $hidepriceinlabel, $filterkey);

							$j++;

							// Add new entry
							// "key" value of json key array is used by jQuery automatically as selected value
							// "label" value of json key array is used by jQuery automatically as text for combo box
							$out .= $opt;
							array_push($outarray, $optJson);
						}
					}
				} else {
					if (!empty($conf->dynamicprices->enabled) && !empty($objp->fk_price_expression)) {
						$price_product = new Product($this->db);
						$price_product->fetch($objp->rowid, '', '', 1);
						$priceparser = new PriceParser($this->db);
						$price_result = $priceparser->parseProduct($price_product);
						if ($price_result >= 0) {
							$objp->price = $price_result;
							$objp->unitprice = $price_result;
							//Calculate the VAT
							$objp->price_ttc = price2num($objp->price) * (1 + ($objp->tva_tx / 100));
							$objp->price_ttc = price2num($objp->price_ttc, 'MU');
						}
					}

					$this->constructProductListOption($objp, $opt, $optJson, $price_level, $selected, $hidepriceinlabel, $filterkey);
					// Add new entry
					// "key" value of json key array is used by jQuery automatically as selected value
					// "label" value of json key array is used by jQuery automatically as text for combo box
					$out .= $opt;
					array_push($outarray, $optJson);
				}

				$i++;
			}

			$out .= '</select>';

			$this->db->free($result);

			if (empty($outputmode)) return $out;
			return $outarray;
		} else {
			dol_print_error($db);
		}
	}

	/**
	 * constructProductListOption.
	 * This define value for &$opt and &$optJson.
	 *
	 * @param 	resource	$objp			    Resultset of fetch
	 * @param 	string		$opt			    Option (var used for returned value in string option format)
	 * @param 	string		$optJson		    Option (var used for returned value in json format)
	 * @param 	int			$price_level	    Price level
	 * @param 	string		$selected		    Preselected value
	 * @param   int         $hidepriceinlabel   Hide price in label
	 * @param   string      $filterkey          Filter key to highlight
	 * @param	int			$novirtualstock 	Do not load virtual stock, even if slow option STOCK_SHOW_VIRTUAL_STOCK_IN_PRODUCTS_COMBO is on.
	 * @return	void
	 */
	protected function constructProductListOption(&$objp, &$opt, &$optJson, $price_level, $selected, $hidepriceinlabel = 0, $filterkey = '', $novirtualstock = 0)
	{
		global $langs, $conf, $user, $db;

		$outkey = '';
		$outval = '';
		$outref = '';
		$outlabel = '';
		$outlabel_translated = '';
		$outdesc = '';
		$outdesc_translated = '';
		$outbarcode = '';
		$outorigin = '';
		$outtype = '';
		$outprice_ht = '';
		$outprice_ttc = '';
		$outpricebasetype = '';
		$outtva_tx = '';
		$outqty = 1;
		$outdiscount = 0;

		$maxlengtharticle = (empty($conf->global->PRODUCT_MAX_LENGTH_COMBO) ? 48 : $conf->global->PRODUCT_MAX_LENGTH_COMBO);

		$label = $objp->label;
		if (!empty($objp->label_translated)) $label = $objp->label_translated;
		if (!empty($filterkey) && $filterkey != '') $label = preg_replace('/('.preg_quote($filterkey, '/').')/i', '<strong>$1</strong>', $label, 1);

		$outkey = $objp->rowid;
		$outref = $objp->ref;
		$outrefcust = empty($objp->custref) ? '' : $objp->custref;
		$outlabel = $objp->label;
		$outdesc = $objp->description;
		if (!empty($conf->global->MAIN_MULTILANGS))
		{
			$outlabel_translated = $objp->label_translated;
			$outdesc_translated = $objp->description_translated;
		}
		$outbarcode = $objp->barcode;
		$outorigin = $objp->fk_country;
		$outpbq = empty($objp->price_by_qty_rowid) ? '' : $objp->price_by_qty_rowid;

		$outtype = $objp->fk_product_type;
		$outdurationvalue = $outtype == Product::TYPE_SERVICE ?substr($objp->duration, 0, dol_strlen($objp->duration) - 1) : '';
		$outdurationunit = $outtype == Product::TYPE_SERVICE ?substr($objp->duration, -1) : '';

		if ($outorigin && !empty($conf->global->PRODUCT_SHOW_ORIGIN_IN_COMBO))  require_once DOL_DOCUMENT_ROOT.'/core/lib/company.lib.php';

		// Units
		$outvalUnits = '';
		if (!empty($conf->global->PRODUCT_USE_UNITS)) {
			if (!empty($objp->unit_short)) {
				$outvalUnits .= ' - '.$objp->unit_short;
			}
		}
		if (!empty($conf->global->PRODUCT_SHOW_DIMENSIONS_IN_COMBO)) {
			if (!empty($objp->weight) && $objp->weight_units !== null) {
				$unitToShow = showDimensionInBestUnit($objp->weight, $objp->weight_units, 'weight', $langs);
				$outvalUnits .= ' - '.$unitToShow;
			}
			if ((!empty($objp->length) || !empty($objp->width) || !empty($objp->height)) && $objp->length_units !== null) {
				$unitToShow = $objp->length.' x '.$objp->width.' x '.$objp->height.' '.measuringUnitString(0, 'size', $objp->length_units);
				$outvalUnits .= ' - '.$unitToShow;
			}
			if (!empty($objp->surface) && $objp->surface_units !== null) {
				$unitToShow = showDimensionInBestUnit($objp->surface, $objp->surface_units, 'surface', $langs);
				$outvalUnits .= ' - '.$unitToShow;
			}
			if (!empty($objp->volume) && $objp->volume_units !== null) {
				$unitToShow = showDimensionInBestUnit($objp->volume, $objp->volume_units, 'volume', $langs);
				$outvalUnits .= ' - '.$unitToShow;
			}
		}
		if ($outdurationvalue && $outdurationunit) {
			$da = array(
				'h' => $langs->trans('Hour'),
				'd' => $langs->trans('Day'),
				'w' => $langs->trans('Week'),
				'm' => $langs->trans('Month'),
				'y' => $langs->trans('Year')
			);
			if (isset($da[$outdurationunit])) {
				$outvalUnits .= ' - '.$outdurationvalue.' '.$langs->transnoentities($da[$outdurationunit].($outdurationvalue > 1 ? 's' : ''));
			}
		}

		$opt = '<option value="'.$objp->rowid.'"';
		$opt .= ($objp->rowid == $selected) ? ' selected' : '';
		if (!empty($objp->price_by_qty_rowid) && $objp->price_by_qty_rowid > 0)
		{
			$opt .= ' pbq="'.$objp->price_by_qty_rowid.'" data-pbq="'.$objp->price_by_qty_rowid.'" data-pbqup="'.$objp->price_by_qty_unitprice.'" data-pbqbase="'.$objp->price_by_qty_price_base_type.'" data-pbqqty="'.$objp->price_by_qty_quantity.'" data-pbqpercent="'.$objp->price_by_qty_remise_percent.'"';
		}
		if (!empty($conf->stock->enabled) && isset($objp->stock) && ($objp->fk_product_type == Product::TYPE_PRODUCT || !empty($conf->global->STOCK_SUPPORTS_SERVICES)))
		{
			if (!empty($user->rights->stock->lire)) {
				if ($objp->stock > 0) $opt .= ' class="product_line_stock_ok"';
		   		elseif ($objp->stock <= 0) $opt .= ' class="product_line_stock_too_low"';
			}
<<<<<<< HEAD
		}
		if (!empty($conf->global->PRODUIT_TEXTS_IN_THIRDPARTY_LANGUAGE)) {
			$opt .= ' data-labeltrans="'.$outlabel_translated.'"';
			$opt .= ' data-desctrans="'.dol_escape_htmltag($outdesc_translated).'"';
=======
>>>>>>> 768d2db8
		}
		$opt .= '>';
		$opt .= $objp->ref;
		if (! empty($objp->custref)) $opt.= ' (' . $objp->custref . ')';
		if ($outbarcode) $opt .= ' ('.$outbarcode.')';
		$opt .= ' - '.dol_trunc($label, $maxlengtharticle);
		if ($outorigin && !empty($conf->global->PRODUCT_SHOW_ORIGIN_IN_COMBO)) $opt .= ' ('.getCountry($outorigin, 1).')';

		$objRef = $objp->ref;
		if (! empty($objp->custref)) $objRef .= ' (' . $objp->custref . ')';
		if (!empty($filterkey) && $filterkey != '') $objRef = preg_replace('/('.preg_quote($filterkey, '/').')/i', '<strong>$1</strong>', $objRef, 1);
		$outval .= $objRef;
		if ($outbarcode) $outval .= ' ('.$outbarcode.')';
		$outval .= ' - '.dol_trunc($label, $maxlengtharticle);
		if ($outorigin && !empty($conf->global->PRODUCT_SHOW_ORIGIN_IN_COMBO)) $outval .= ' ('.getCountry($outorigin, 1).')';

		// Units
		$opt .= $outvalUnits;
		$outval .= $outvalUnits;

		$found = 0;

		// Multiprice
		// If we need a particular price level (from 1 to 6)
		if (empty($hidepriceinlabel) && $price_level >= 1 && (!empty($conf->global->PRODUIT_MULTIPRICES) || !empty($conf->global->PRODUIT_CUSTOMER_PRICES_BY_QTY_MULTIPRICES)))
		{
			$sql = "SELECT price, price_ttc, price_base_type, tva_tx";
			$sql .= " FROM ".MAIN_DB_PREFIX."product_price";
			$sql .= " WHERE fk_product = ".((int) $objp->rowid);
			$sql .= " AND entity IN (".getEntity('productprice').")";
			$sql .= " AND price_level = ".((int) $price_level);
			$sql .= " ORDER BY date_price DESC, rowid DESC"; // Warning DESC must be both on date_price and rowid.
			$sql .= " LIMIT 1";

			dol_syslog(get_class($this).'::constructProductListOption search price for product '.$objp->rowid.' AND level '.$price_level.'', LOG_DEBUG);
			$result2 = $this->db->query($sql);
			if ($result2)
			{
				$objp2 = $this->db->fetch_object($result2);
				if ($objp2)
				{
					$found = 1;
					if ($objp2->price_base_type == 'HT')
					{
						$opt .= ' - '.price($objp2->price, 1, $langs, 0, 0, -1, $conf->currency).' '.$langs->trans("HT");
						$outval .= ' - '.price($objp2->price, 0, $langs, 0, 0, -1, $conf->currency).' '.$langs->transnoentities("HT");
					} else {
						$opt .= ' - '.price($objp2->price_ttc, 1, $langs, 0, 0, -1, $conf->currency).' '.$langs->trans("TTC");
						$outval .= ' - '.price($objp2->price_ttc, 0, $langs, 0, 0, -1, $conf->currency).' '.$langs->transnoentities("TTC");
					}
					$outprice_ht = price($objp2->price);
					$outprice_ttc = price($objp2->price_ttc);
					$outpricebasetype = $objp2->price_base_type;
					$outtva_tx = $objp2->tva_tx;
				}
			} else {
				dol_print_error($this->db);
			}
		}

		// Price by quantity
		if (empty($hidepriceinlabel) && !empty($objp->quantity) && $objp->quantity >= 1 && (!empty($conf->global->PRODUIT_CUSTOMER_PRICES_BY_QTY) || !empty($conf->global->PRODUIT_CUSTOMER_PRICES_BY_QTY_MULTIPRICES)))
		{
			$found = 1;
			$outqty = $objp->quantity;
			$outdiscount = $objp->remise_percent;
			if ($objp->quantity == 1)
			{
				$opt .= ' - '.price($objp->unitprice, 1, $langs, 0, 0, -1, $conf->currency)."/";
				$outval .= ' - '.price($objp->unitprice, 0, $langs, 0, 0, -1, $conf->currency)."/";
				$opt .= $langs->trans("Unit"); // Do not use strtolower because it breaks utf8 encoding
				$outval .= $langs->transnoentities("Unit");
			} else {
				$opt .= ' - '.price($objp->price, 1, $langs, 0, 0, -1, $conf->currency)."/".$objp->quantity;
				$outval .= ' - '.price($objp->price, 0, $langs, 0, 0, -1, $conf->currency)."/".$objp->quantity;
				$opt .= $langs->trans("Units"); // Do not use strtolower because it breaks utf8 encoding
				$outval .= $langs->transnoentities("Units");
			}

			$outprice_ht = price($objp->unitprice);
			$outprice_ttc = price($objp->unitprice * (1 + ($objp->tva_tx / 100)));
			$outpricebasetype = $objp->price_base_type;
			$outtva_tx = $objp->tva_tx;
		}
		if (empty($hidepriceinlabel) && !empty($objp->quantity) && $objp->quantity >= 1)
		{
			$opt .= " (".price($objp->unitprice, 1, $langs, 0, 0, -1, $conf->currency)."/".$langs->trans("Unit").")"; // Do not use strtolower because it breaks utf8 encoding
			$outval .= " (".price($objp->unitprice, 0, $langs, 0, 0, -1, $conf->currency)."/".$langs->transnoentities("Unit").")"; // Do not use strtolower because it breaks utf8 encoding
		}
		if (empty($hidepriceinlabel) && !empty($objp->remise_percent) && $objp->remise_percent >= 1)
		{
			$opt .= " - ".$langs->trans("Discount")." : ".vatrate($objp->remise_percent).' %';
			$outval .= " - ".$langs->transnoentities("Discount")." : ".vatrate($objp->remise_percent).' %';
		}

		// Price by customer
		if (empty($hidepriceinlabel) && !empty($conf->global->PRODUIT_CUSTOMER_PRICES))
		{
			if (!empty($objp->idprodcustprice))
			{
				$found = 1;

				if ($objp->custprice_base_type == 'HT')
				{
					$opt .= ' - '.price($objp->custprice, 1, $langs, 0, 0, -1, $conf->currency).' '.$langs->trans("HT");
					$outval .= ' - '.price($objp->custprice, 0, $langs, 0, 0, -1, $conf->currency).' '.$langs->transnoentities("HT");
				} else {
					$opt .= ' - '.price($objp->custprice_ttc, 1, $langs, 0, 0, -1, $conf->currency).' '.$langs->trans("TTC");
					$outval .= ' - '.price($objp->custprice_ttc, 0, $langs, 0, 0, -1, $conf->currency).' '.$langs->transnoentities("TTC");
				}

				$outprice_ht = price($objp->custprice);
				$outprice_ttc = price($objp->custprice_ttc);
				$outpricebasetype = $objp->custprice_base_type;
				$outtva_tx = $objp->custtva_tx;
			}
		}

		// If level no defined or multiprice not found, we used the default price
		if (empty($hidepriceinlabel) && !$found)
		{
			if ($objp->price_base_type == 'HT')
			{
				$opt .= ' - '.price($objp->price, 1, $langs, 0, 0, -1, $conf->currency).' '.$langs->trans("HT");
				$outval .= ' - '.price($objp->price, 0, $langs, 0, 0, -1, $conf->currency).' '.$langs->transnoentities("HT");
			} else {
				$opt .= ' - '.price($objp->price_ttc, 1, $langs, 0, 0, -1, $conf->currency).' '.$langs->trans("TTC");
				$outval .= ' - '.price($objp->price_ttc, 0, $langs, 0, 0, -1, $conf->currency).' '.$langs->transnoentities("TTC");
			}
			$outprice_ht = price($objp->price);
			$outprice_ttc = price($objp->price_ttc);
			$outpricebasetype = $objp->price_base_type;
			$outtva_tx = $objp->tva_tx;
		}

		if (!empty($conf->stock->enabled) && isset($objp->stock) && ($objp->fk_product_type == Product::TYPE_PRODUCT || !empty($conf->global->STOCK_SUPPORTS_SERVICES)))
		{
			if (!empty($user->rights->stock->lire)) {
				$opt .= ' - '.$langs->trans("Stock").': '.price(price2num($objp->stock, 'MS'));

				if ($objp->stock > 0) {
					$outval .= ' - <span class="product_line_stock_ok">';
				} elseif ($objp->stock <= 0) {
					$outval .= ' - <span class="product_line_stock_too_low">';
				}
				$outval .= $langs->transnoentities("Stock").': '.price(price2num($objp->stock, 'MS'));
				$outval .= '</span>';
				if (empty($novirtualstock) && !empty($conf->global->STOCK_SHOW_VIRTUAL_STOCK_IN_PRODUCTS_COMBO))  // Warning, this option may slow down combo list generation
				{
					$langs->load("stocks");

					$tmpproduct = new Product($this->db);
					$tmpproduct->fetch($objp->rowid, '', '', '', 1, 1, 1); // Load product without lang and prices arrays (we just need to make ->virtual_stock() after)
					$tmpproduct->load_virtual_stock();
					$virtualstock = $tmpproduct->stock_theorique;

					$opt .= ' - '.$langs->trans("VirtualStock").':'.$virtualstock;

					$outval .= ' - '.$langs->transnoentities("VirtualStock").':';
					if ($virtualstock > 0) {
						$outval .= '<span class="product_line_stock_ok">';
					} elseif ($virtualstock <= 0) {
						$outval .= '<span class="product_line_stock_too_low">';
					}
					$outval .= $virtualstock;
					$outval .= '</span>';

					unset($tmpproduct);
				}
			}
		}

		$opt .= "</option>\n";
		$optJson = array(
			'key'=>$outkey,
			'value'=>$outref,
			'label'=>$outval,
			'label2'=>$outlabel,
			'desc'=>$outdesc,
			'type'=>$outtype,
			'price_ht'=>price2num($outprice_ht),
			'price_ttc'=>price2num($outprice_ttc),
			'pricebasetype'=>$outpricebasetype,
			'tva_tx'=>$outtva_tx, 'qty'=>$outqty,
			'discount'=>$outdiscount,
			'duration_value'=>$outdurationvalue,
			'duration_unit'=>$outdurationunit,
			'pbq'=>$outpbq,
			'labeltrans'=>$outlabel_translated,
			'desctrans'=>$outdesc_translated,
			'ref_customer'=>$outrefcust
		);
	}

	// phpcs:disable PEAR.NamingConventions.ValidFunctionName.ScopeNotCamelCaps
	/**
	 *	Return list of products for customer (in Ajax if Ajax activated or go to select_produits_fournisseurs_list)
	 *
	 *	@param	int		$socid			Id third party
	 *	@param  string	$selected       Preselected product
	 *	@param  string	$htmlname       Name of HTML Select
	 *  @param	string	$filtertype     Filter on product type (''=nofilter, 0=product, 1=service)
	 *	@param  string	$filtre			For a SQL filter
	 *	@param	array	$ajaxoptions	Options for ajax_autocompleter
	 *  @param	int		$hidelabel		Hide label (0=no, 1=yes)
	 *  @param  int     $alsoproductwithnosupplierprice    1=Add also product without supplier prices
	 *  @param	string	$morecss		More CSS
	 *	@return	void
	 */
	public function select_produits_fournisseurs($socid, $selected = '', $htmlname = 'productid', $filtertype = '', $filtre = '', $ajaxoptions = array(), $hidelabel = 0, $alsoproductwithnosupplierprice = 0, $morecss = '')
	{
		// phpcs:enable
		global $langs, $conf;
		global $price_level, $status, $finished;

		$selected_input_value = '';
		if (!empty($conf->use_javascript_ajax) && !empty($conf->global->PRODUIT_USE_SEARCH_TO_SELECT))
		{
			if ($selected > 0)
			{
				require_once DOL_DOCUMENT_ROOT.'/product/class/product.class.php';
				$producttmpselect = new Product($this->db);
				$producttmpselect->fetch($selected);
				$selected_input_value = $producttmpselect->ref;
				unset($producttmpselect);
			}

			// mode=2 means suppliers products
			$urloption = ($socid > 0 ? 'socid='.$socid.'&' : '').'htmlname='.$htmlname.'&outjson=1&price_level='.$price_level.'&type='.$filtertype.'&mode=2&status='.$status.'&finished='.$finished.'&alsoproductwithnosupplierprice='.$alsoproductwithnosupplierprice;
			print ajax_autocompleter($selected, $htmlname, DOL_URL_ROOT.'/product/ajax/products.php', $urloption, $conf->global->PRODUIT_USE_SEARCH_TO_SELECT, 0, $ajaxoptions);
			print ($hidelabel ? '' : $langs->trans("RefOrLabel").' : ').'<input type="text" size="20" name="search_'.$htmlname.'" id="search_'.$htmlname.'" value="'.$selected_input_value.'">';
		} else {
			print $this->select_produits_fournisseurs_list($socid, $selected, $htmlname, $filtertype, $filtre, '', -1, 0, 0, $alsoproductwithnosupplierprice, $morecss);
		}
	}

	// phpcs:disable PEAR.NamingConventions.ValidFunctionName.ScopeNotCamelCaps
	/**
	 *	Return list of suppliers products
	 *
	 *	@param	int		$socid   		Id societe fournisseur (0 pour aucun filtre)
	 *	@param  int		$selected       Product price pre-selected (must be 'id' in product_fournisseur_price or 'idprod_IDPROD')
	 *	@param  string	$htmlname       Nom de la zone select
	 *  @param	string	$filtertype     Filter on product type (''=nofilter, 0=product, 1=service)
	 *	@param  string	$filtre         Pour filtre sql
	 *	@param  string	$filterkey      Filtre des produits
	 *  @param  int		$statut         -1=Return all products, 0=Products not on sell, 1=Products on sell (not used here, a filter on tobuy is already hard coded in request)
	 *  @param  int		$outputmode     0=HTML select string, 1=Array
	 *  @param  int     $limit          Limit of line number
	 *  @param  int     $alsoproductwithnosupplierprice    1=Add also product without supplier prices
	 *  @param	string	$morecss		Add more CSS
	 *  @param	int		$showstockinlist	Show stock information (slower).
	 *  @return array           		Array of keys for json
	 */
	public function select_produits_fournisseurs_list($socid, $selected = '', $htmlname = 'productid', $filtertype = '', $filtre = '', $filterkey = '', $statut = -1, $outputmode = 0, $limit = 100, $alsoproductwithnosupplierprice = 0, $morecss = '', $showstockinlist = 0)
	{
		// phpcs:enable
		global $langs, $conf, $db, $user;

		$out = '';
		$outarray = array();

		$maxlengtharticle = (empty($conf->global->PRODUCT_MAX_LENGTH_COMBO) ? 48 : $conf->global->PRODUCT_MAX_LENGTH_COMBO);

		$langs->load('stocks');
		// Units
		if (!empty($conf->global->PRODUCT_USE_UNITS)) {
			$langs->load('other');
		}

		$sql = "SELECT p.rowid, p.ref, p.label, p.price, p.duration, p.fk_product_type, p.stock,";
		$sql .= " pfp.ref_fourn, pfp.rowid as idprodfournprice, pfp.price as fprice, pfp.quantity, pfp.remise_percent, pfp.remise, pfp.unitprice,";
		$sql .= " pfp.fk_supplier_price_expression, pfp.fk_product, pfp.tva_tx, pfp.fk_soc, s.nom as name,";
		$sql .= " pfp.supplier_reputation";
<<<<<<< HEAD
		// if we use supplier description of the products
		if (!empty($conf->global->PRODUIT_FOURN_TEXTS)) {
			$sql .= " ,pfp.desc_fourn as description";
		} else {
			$sql .= " ,p.description";
		}
=======
>>>>>>> 768d2db8
		// Units
		if (!empty($conf->global->PRODUCT_USE_UNITS)) {
			$sql .= ", u.label as unit_long, u.short_label as unit_short, p.weight, p.weight_units, p.length, p.length_units, p.width, p.width_units, p.height, p.height_units, p.surface, p.surface_units, p.volume, p.volume_units";
		}
		if (!empty($conf->barcode->enabled)) $sql .= ", pfp.barcode";
		$sql .= " FROM ".MAIN_DB_PREFIX."product as p";
		$sql .= " LEFT JOIN ".MAIN_DB_PREFIX."product_fournisseur_price as pfp ON ( p.rowid = pfp.fk_product AND pfp.entity IN (".getEntity('product').") )";
		if ($socid) $sql .= " AND pfp.fk_soc = ".$socid;
		$sql .= " LEFT JOIN ".MAIN_DB_PREFIX."societe as s ON pfp.fk_soc = s.rowid";
		// Units
		if (!empty($conf->global->PRODUCT_USE_UNITS)) {
			$sql .= " LEFT JOIN ".MAIN_DB_PREFIX."c_units u ON u.rowid = p.fk_unit";
		}
		$sql .= " WHERE p.entity IN (".getEntity('product').")";
		$sql .= " AND p.tobuy = 1";
		if (strval($filtertype) != '') $sql .= " AND p.fk_product_type=".$this->db->escape($filtertype);
		if (!empty($filtre)) $sql .= " ".$filtre;
		// Add criteria on ref/label
		if ($filterkey != '')
		{
			$sql .= ' AND (';
			$prefix = empty($conf->global->PRODUCT_DONOTSEARCH_ANYWHERE) ? '%' : ''; // Can use index if PRODUCT_DONOTSEARCH_ANYWHERE is on
			// For natural search
			$scrit = explode(' ', $filterkey);
			$i = 0;
			if (count($scrit) > 1) $sql .= "(";
			foreach ($scrit as $crit)
			{
				if ($i > 0) $sql .= " AND ";
				$sql .= "(pfp.ref_fourn LIKE '".$this->db->escape($prefix.$crit)."%' OR p.ref LIKE '".$this->db->escape($prefix.$crit)."%' OR p.label LIKE '".$this->db->escape($prefix.$crit)."%'";
				if (!empty($conf->global->PRODUIT_FOURN_TEXTS)) {
					$sql .= " OR pfp.desc_fourn LIKE '".$this->db->escape($prefix.$crit)."%'";
				}
				$sql .= ")";
				$i++;
			}
			if (count($scrit) > 1) $sql .= ")";
			if (!empty($conf->barcode->enabled)) {
				$sql .= " OR p.barcode LIKE '".$this->db->escape($prefix.$filterkey)."%'";
				$sql .= " OR pfp.barcode LIKE '".$this->db->escape($prefix.$filterkey)."%'";
			}
			$sql .= ')';
		}
		$sql .= " ORDER BY pfp.ref_fourn DESC, pfp.quantity ASC";
		$sql .= $this->db->plimit($limit, 0);

		// Build output string

		dol_syslog(get_class($this)."::select_produits_fournisseurs_list", LOG_DEBUG);
		$result = $this->db->query($sql);
		if ($result)
		{
			require_once DOL_DOCUMENT_ROOT.'/product/dynamic_price/class/price_parser.class.php';
			require_once DOL_DOCUMENT_ROOT.'/core/lib/product.lib.php';

			$num = $this->db->num_rows($result);

			//$out.='<select class="flat" id="select'.$htmlname.'" name="'.$htmlname.'">';	// remove select to have id same with combo and ajax
			$out .= '<select class="flat maxwidthonsmartphone'.($morecss ? ' '.$morecss : '').'" id="'.$htmlname.'" name="'.$htmlname.'">';
			if (!$selected) $out .= '<option value="0" selected>&nbsp;</option>';
			else $out .= '<option value="0">&nbsp;</option>';

			$i = 0;
			while ($i < $num)
			{
				$objp = $this->db->fetch_object($result);

				$outkey = $objp->idprodfournprice; // id in table of price
				if (!$outkey && $alsoproductwithnosupplierprice) $outkey = 'idprod_'.$objp->rowid; // id of product

				$outref = $objp->ref;
				$outval = '';
				$outbarcode = $objp->barcode;
				$outqty = 1;
				$outdiscount = 0;
				$outtype = $objp->fk_product_type;
				$outdurationvalue = $outtype == Product::TYPE_SERVICE ?substr($objp->duration, 0, dol_strlen($objp->duration) - 1) : '';
				$outdurationunit = $outtype == Product::TYPE_SERVICE ?substr($objp->duration, -1) : '';

				// Units
				$outvalUnits = '';
				if (!empty($conf->global->PRODUCT_USE_UNITS)) {
					if (!empty($objp->unit_short)) {
						$outvalUnits .= ' - '.$objp->unit_short;
					}
					if (!empty($objp->weight) && $objp->weight_units !== null) {
						$unitToShow = showDimensionInBestUnit($objp->weight, $objp->weight_units, 'weight', $langs);
						$outvalUnits .= ' - '.$unitToShow;
					}
					if ((!empty($objp->length) || !empty($objp->width) || !empty($objp->height)) && $objp->length_units !== null) {
						$unitToShow = $objp->length.' x '.$objp->width.' x '.$objp->height.' '.measuringUnitString(0, 'size', $objp->length_units);
						$outvalUnits .= ' - '.$unitToShow;
					}
					if (!empty($objp->surface) && $objp->surface_units !== null) {
						$unitToShow = showDimensionInBestUnit($objp->surface, $objp->surface_units, 'surface', $langs);
						$outvalUnits .= ' - '.$unitToShow;
					}
					if (!empty($objp->volume) && $objp->volume_units !== null) {
						$unitToShow = showDimensionInBestUnit($objp->volume, $objp->volume_units, 'volume', $langs);
						$outvalUnits .= ' - '.$unitToShow;
					}
					if ($outdurationvalue && $outdurationunit) {
						$da = array(
							'h' => $langs->trans('Hour'),
							'd' => $langs->trans('Day'),
							'w' => $langs->trans('Week'),
							'm' => $langs->trans('Month'),
							'y' => $langs->trans('Year')
						);
						if (isset($da[$outdurationunit])) {
							$outvalUnits .= ' - '.$outdurationvalue.' '.$langs->transnoentities($da[$outdurationunit].($outdurationvalue > 1 ? 's' : ''));
						}
					}
				}

				$objRef = $objp->ref;
				if ($filterkey && $filterkey != '') $objRef = preg_replace('/('.preg_quote($filterkey, '/').')/i', '<strong>$1</strong>', $objRef, 1);
				$objRefFourn = $objp->ref_fourn;
				if ($filterkey && $filterkey != '') $objRefFourn = preg_replace('/('.preg_quote($filterkey, '/').')/i', '<strong>$1</strong>', $objRefFourn, 1);
				$label = $objp->label;
				if ($filterkey && $filterkey != '') $label = preg_replace('/('.preg_quote($filterkey, '/').')/i', '<strong>$1</strong>', $label, 1);

				$optlabel = $objp->ref;
				if (!empty($objp->idprodfournprice) && ($objp->ref != $objp->ref_fourn)) {
					$optlabel .= ' <span class=\'opacitymedium\'>('.$objp->ref_fourn.')</span>';
				}
				if (!empty($conf->barcode->enabled) && !empty($objp->barcode)) {
					$optlabel .= ' ('.$outbarcode.')';
				}
				$optlabel .= ' - '.dol_trunc($label, $maxlengtharticle);

				$outvallabel = $objRef;
				if (!empty($objp->idprodfournprice) && ($objp->ref != $objp->ref_fourn)) {
					$outvallabel .= ' ('.$objRefFourn.')';
				}
				if (!empty($conf->barcode->enabled) && !empty($objp->barcode)) {
					$outvallabel .= ' ('.$outbarcode.')';
				}
				$outvallabel .= ' - '.dol_trunc($label, $maxlengtharticle);

				// Units
				$optlabel .= $outvalUnits;
				$outvallabel .= $outvalUnits;

				if (!empty($objp->idprodfournprice))
				{
					$outqty = $objp->quantity;
					$outdiscount = $objp->remise_percent;
					if (!empty($conf->dynamicprices->enabled) && !empty($objp->fk_supplier_price_expression)) {
						$prod_supplier = new ProductFournisseur($this->db);
						$prod_supplier->product_fourn_price_id = $objp->idprodfournprice;
						$prod_supplier->id = $objp->fk_product;
						$prod_supplier->fourn_qty = $objp->quantity;
						$prod_supplier->fourn_tva_tx = $objp->tva_tx;
						$prod_supplier->fk_supplier_price_expression = $objp->fk_supplier_price_expression;
						$priceparser = new PriceParser($this->db);
						$price_result = $priceparser->parseProductSupplier($prod_supplier);
						if ($price_result >= 0) {
							$objp->fprice = $price_result;
							if ($objp->quantity >= 1)
							{
								$objp->unitprice = $objp->fprice / $objp->quantity; // Replace dynamically unitprice
							}
						}
					}
					if ($objp->quantity == 1)
					{
						$optlabel .= ' - '.price($objp->fprice * (!empty($conf->global->DISPLAY_DISCOUNTED_SUPPLIER_PRICE) ? (1 - $objp->remise_percent / 100) : 1), 1, $langs, 0, 0, -1, $conf->currency)."/";
						$outvallabel .= ' - '.price($objp->fprice * (!empty($conf->global->DISPLAY_DISCOUNTED_SUPPLIER_PRICE) ? (1 - $objp->remise_percent / 100) : 1), 0, $langs, 0, 0, -1, $conf->currency)."/";
						$optlabel .= $langs->trans("Unit"); // Do not use strtolower because it breaks utf8 encoding
						$outvallabel .= $langs->transnoentities("Unit");
					} else {
						$optlabel .= ' - '.price($objp->fprice * (!empty($conf->global->DISPLAY_DISCOUNTED_SUPPLIER_PRICE) ? (1 - $objp->remise_percent / 100) : 1), 1, $langs, 0, 0, -1, $conf->currency)."/".$objp->quantity;
						$outvallabel .= ' - '.price($objp->fprice * (!empty($conf->global->DISPLAY_DISCOUNTED_SUPPLIER_PRICE) ? (1 - $objp->remise_percent / 100) : 1), 0, $langs, 0, 0, -1, $conf->currency)."/".$objp->quantity;
						$optlabel .= ' '.$langs->trans("Units"); // Do not use strtolower because it breaks utf8 encoding
						$outvallabel .= ' '.$langs->transnoentities("Units");
					}

					if ($objp->quantity > 1)
					{
						$optlabel .= " (".price($objp->unitprice * (!empty($conf->global->DISPLAY_DISCOUNTED_SUPPLIER_PRICE) ? (1 - $objp->remise_percent / 100) : 1), 1, $langs, 0, 0, -1, $conf->currency)."/".$langs->trans("Unit").")"; // Do not use strtolower because it breaks utf8 encoding
						$outvallabel .= " (".price($objp->unitprice * (!empty($conf->global->DISPLAY_DISCOUNTED_SUPPLIER_PRICE) ? (1 - $objp->remise_percent / 100) : 1), 0, $langs, 0, 0, -1, $conf->currency)."/".$langs->transnoentities("Unit").")"; // Do not use strtolower because it breaks utf8 encoding
					}
					if ($objp->remise_percent >= 1)
					{
						$optlabel .= " - ".$langs->trans("Discount")." : ".vatrate($objp->remise_percent).' %';
						$outvallabel .= " - ".$langs->transnoentities("Discount")." : ".vatrate($objp->remise_percent).' %';
					}
					if ($objp->duration)
					{
						$optlabel .= " - ".$objp->duration;
						$outvallabel .= " - ".$objp->duration;
					}
					if (!$socid)
					{
						$optlabel .= " - ".dol_trunc($objp->name, 8);
						$outvallabel .= " - ".dol_trunc($objp->name, 8);
					}
					if ($objp->supplier_reputation)
					{
						//TODO dictionary
						$reputations = array(''=>$langs->trans('Standard'), 'FAVORITE'=>$langs->trans('Favorite'), 'NOTTHGOOD'=>$langs->trans('NotTheGoodQualitySupplier'), 'DONOTORDER'=>$langs->trans('DoNotOrderThisProductToThisSupplier'));

						$optlabel .= " - ".$reputations[$objp->supplier_reputation];
						$outvallabel .= " - ".$reputations[$objp->supplier_reputation];
					}
				} else {
					if (empty($alsoproductwithnosupplierprice))     // No supplier price defined for couple product/supplier
					{
						$optlabel .= " - <span class='opacitymedium'>".$langs->trans("NoPriceDefinedForThisSupplier").'</span>';
						$outvallabel .= ' - '.$langs->transnoentities("NoPriceDefinedForThisSupplier");
					} else // No supplier price defined for product, even on other suppliers
					{
						$optlabel .= " - <span class='opacitymedium'>".$langs->trans("NoPriceDefinedForThisSupplier").'</span>';
						$outvallabel .= ' - '.$langs->transnoentities("NoPriceDefinedForThisSupplier");
					}
				}

				if (!empty($conf->stock->enabled) && $showstockinlist && isset($objp->stock) && ($objp->fk_product_type == Product::TYPE_PRODUCT || !empty($conf->global->STOCK_SUPPORTS_SERVICES)))
				{
					$novirtualstock = ($showstockinlist == 2);

					if (!empty($user->rights->stock->lire)) {
						$outvallabel .= ' - '.$langs->trans("Stock").': '.price(price2num($objp->stock, 'MS'));

						if ($objp->stock > 0) {
							$optlabel .= ' - <span class="product_line_stock_ok">';
						} elseif ($objp->stock <= 0) {
							$optlabel .= ' - <span class="product_line_stock_too_low">';
						}
						$optlabel .= $langs->transnoentities("Stock").':'.price(price2num($objp->stock, 'MS'));
						$optlabel .= '</span>';
						if (empty($novirtualstock) && !empty($conf->global->STOCK_SHOW_VIRTUAL_STOCK_IN_PRODUCTS_COMBO))  // Warning, this option may slow down combo list generation
						{
							$langs->load("stocks");

							$tmpproduct = new Product($this->db);
							$tmpproduct->fetch($objp->rowid, '', '', '', 1, 1, 1); // Load product without lang and prices arrays (we just need to make ->virtual_stock() after)
							$tmpproduct->load_virtual_stock();
							$virtualstock = $tmpproduct->stock_theorique;

							$outvallabel .= ' - '.$langs->trans("VirtualStock").':'.$virtualstock;

							$optlabel .= ' - '.$langs->transnoentities("VirtualStock").':';
							if ($virtualstock > 0) {
								$optlabel .= '<span class="product_line_stock_ok">';
							} elseif ($virtualstock <= 0) {
								$optlabel .= '<span class="product_line_stock_too_low">';
							}
							$optlabel .= $virtualstock;
							$optlabel .= '</span>';

							unset($tmpproduct);
						}
					}
				}

				$opt = '<option value="'.$outkey.'"';
				if ($selected && $selected == $objp->idprodfournprice) $opt .= ' selected';
				if (empty($objp->idprodfournprice) && empty($alsoproductwithnosupplierprice)) $opt .= ' disabled';
				if (!empty($objp->idprodfournprice) && $objp->idprodfournprice > 0)
				{
					$opt .= ' data-qty="'.$objp->quantity.'" data-up="'.$objp->unitprice.'" data-discount="'.$outdiscount.'"';
				}
				$opt .= ' data-description="'.dol_escape_htmltag($objp->description).'"';
				$opt .= ' data-html="'.dol_escape_htmltag($optlabel).'"';
				$opt .= '>';

				$opt .= $optlabel;
				$outval .= $outvallabel;

				$opt .= "</option>\n";


				// Add new entry
				// "key" value of json key array is used by jQuery automatically as selected value
				// "label" value of json key array is used by jQuery automatically as text for combo box
				$out .= $opt;
				array_push($outarray,
					array('key'=>$outkey,
						'value'=>$outref,
						'label'=>$outval,
						'qty'=>$outqty,
						'up'=>$objp->unitprice,
						'discount'=>$outdiscount,
						'type'=>$outtype,
						'duration_value'=>$outdurationvalue,
						'duration_unit'=>$outdurationunit,
						'disabled'=>(empty($objp->idprodfournprice) ?true:false),
						'description'=>$objp->description
					)
				);
				// Exemple of var_dump $outarray
				// array(1) {[0]=>array(6) {[key"]=>string(1) "2" ["value"]=>string(3) "ppp"
				//           ["label"]=>string(76) "ppp (<strong>f</strong>ff2) - ppp - 20,00 Euros/1unité (20,00 Euros/unité)"
				//      	 ["qty"]=>string(1) "1" ["discount"]=>string(1) "0" ["disabled"]=>bool(false)
				//}
				//var_dump($outval); var_dump(utf8_check($outval)); var_dump(json_encode($outval));
				//$outval=array('label'=>'ppp (<strong>f</strong>ff2) - ppp - 20,00 Euros/ Unité (20,00 Euros/unité)');
				//var_dump($outval); var_dump(utf8_check($outval)); var_dump(json_encode($outval));

				$i++;
			}
			$out .= '</select>';

			$this->db->free($result);

			include_once DOL_DOCUMENT_ROOT.'/core/lib/ajax.lib.php';
			$out .= ajax_combobox($htmlname);

			if (empty($outputmode)) return $out;
			return $outarray;
		} else {
			dol_print_error($this->db);
		}
	}

	// phpcs:disable PEAR.NamingConventions.ValidFunctionName.ScopeNotCamelCaps
	/**
	 *	Return list of suppliers prices for a product
	 *
	 *  @param	    int		$productid       	Id of product
	 *  @param      string	$htmlname        	Name of HTML field
	 *  @param      int		$selected_supplier  Pre-selected supplier if more than 1 result
	 *  @return	    string
	 */
	public function select_product_fourn_price($productid, $htmlname = 'productfournpriceid', $selected_supplier = '')
	{
		// phpcs:enable
		global $langs, $conf;

		$langs->load('stocks');

		$sql = "SELECT p.rowid, p.ref, p.label, p.price, p.duration, pfp.fk_soc,";
		$sql .= " pfp.ref_fourn, pfp.rowid as idprodfournprice, pfp.price as fprice, pfp.remise_percent, pfp.quantity, pfp.unitprice,";
		$sql .= " pfp.fk_supplier_price_expression, pfp.fk_product, pfp.tva_tx, s.nom as name";
		$sql .= " FROM ".MAIN_DB_PREFIX."product as p";
		$sql .= " LEFT JOIN ".MAIN_DB_PREFIX."product_fournisseur_price as pfp ON p.rowid = pfp.fk_product";
		$sql .= " LEFT JOIN ".MAIN_DB_PREFIX."societe as s ON pfp.fk_soc = s.rowid";
		$sql .= " WHERE pfp.entity IN (".getEntity('productsupplierprice').")";
		$sql .= " AND p.tobuy = 1";
		$sql .= " AND s.fournisseur = 1";
		$sql .= " AND p.rowid = ".$productid;
		$sql .= " ORDER BY s.nom, pfp.ref_fourn DESC";

		dol_syslog(get_class($this)."::select_product_fourn_price", LOG_DEBUG);
		$result = $this->db->query($sql);

		if ($result)
		{
			$num = $this->db->num_rows($result);

			$form = '<select class="flat" id="select_'.$htmlname.'" name="'.$htmlname.'">';

			if (!$num)
			{
				$form .= '<option value="0">-- '.$langs->trans("NoSupplierPriceDefinedForThisProduct").' --</option>';
			} else {
				require_once DOL_DOCUMENT_ROOT.'/product/dynamic_price/class/price_parser.class.php';
				$form .= '<option value="0">&nbsp;</option>';

				$i = 0;
				while ($i < $num)
				{
					$objp = $this->db->fetch_object($result);

					$opt = '<option value="'.$objp->idprodfournprice.'"';
					//if there is only one supplier, preselect it
					if ($num == 1 || ($selected_supplier > 0 && $objp->fk_soc == $selected_supplier)) {
						$opt .= ' selected';
					}
					$opt .= '>'.$objp->name.' - '.$objp->ref_fourn.' - ';

					if (!empty($conf->dynamicprices->enabled) && !empty($objp->fk_supplier_price_expression)) {
						$prod_supplier = new ProductFournisseur($this->db);
						$prod_supplier->product_fourn_price_id = $objp->idprodfournprice;
						$prod_supplier->id = $productid;
						$prod_supplier->fourn_qty = $objp->quantity;
						$prod_supplier->fourn_tva_tx = $objp->tva_tx;
						$prod_supplier->fk_supplier_price_expression = $objp->fk_supplier_price_expression;
						$priceparser = new PriceParser($this->db);
						$price_result = $priceparser->parseProductSupplier($prod_supplier);
						if ($price_result >= 0) {
							$objp->fprice = $price_result;
							if ($objp->quantity >= 1)
							{
								$objp->unitprice = $objp->fprice / $objp->quantity;
							}
						}
					}
					if ($objp->quantity == 1)
					{
						$opt .= price($objp->fprice * (!empty($conf->global->DISPLAY_DISCOUNTED_SUPPLIER_PRICE) ? (1 - $objp->remise_percent / 100) : 1), 1, $langs, 0, 0, -1, $conf->currency)."/";
					}

					$opt .= $objp->quantity.' ';

					if ($objp->quantity == 1)
					{
						$opt .= $langs->trans("Unit");
					} else {
						$opt .= $langs->trans("Units");
					}
					if ($objp->quantity > 1)
					{
						$opt .= " - ";
						$opt .= price($objp->unitprice * (!empty($conf->global->DISPLAY_DISCOUNTED_SUPPLIER_PRICE) ? (1 - $objp->remise_percent / 100) : 1), 1, $langs, 0, 0, -1, $conf->currency)."/".$langs->trans("Unit");
					}
					if ($objp->duration) $opt .= " - ".$objp->duration;
					$opt .= "</option>\n";

					$form .= $opt;
					$i++;
				}
			}

			$form .= '</select>';
			$this->db->free($result);
			return $form;
		} else {
			dol_print_error($this->db);
		}
	}

	// phpcs:disable PEAR.NamingConventions.ValidFunctionName.ScopeNotCamelCaps
	/**
	 *    Return list of delivery address
	 *
	 *    @param    string	$selected          	Id contact pre-selectionn
	 *    @param    int		$socid				Id of company
	 *    @param    string	$htmlname          	Name of HTML field
	 *    @param    int		$showempty         	Add an empty field
	 *    @return	integer|null
	 */
	public function select_address($selected, $socid, $htmlname = 'address_id', $showempty = 0)
	{
		// phpcs:enable
		// looking for users
		$sql = "SELECT a.rowid, a.label";
		$sql .= " FROM ".MAIN_DB_PREFIX."societe_address as a";
		$sql .= " WHERE a.fk_soc = ".$socid;
		$sql .= " ORDER BY a.label ASC";

		dol_syslog(get_class($this)."::select_address", LOG_DEBUG);
		$resql = $this->db->query($sql);
		if ($resql)
		{
			print '<select class="flat" id="select_'.$htmlname.'" name="'.$htmlname.'">';
			if ($showempty) print '<option value="0">&nbsp;</option>';
			$num = $this->db->num_rows($resql);
			$i = 0;
			if ($num)
			{
				while ($i < $num)
				{
					$obj = $this->db->fetch_object($resql);

					if ($selected && $selected == $obj->rowid)
					{
						print '<option value="'.$obj->rowid.'" selected>'.$obj->label.'</option>';
					} else {
						print '<option value="'.$obj->rowid.'">'.$obj->label.'</option>';
					}
					$i++;
				}
			}
			print '</select>';
			return $num;
		} else {
			dol_print_error($this->db);
		}
	}


	// phpcs:disable PEAR.NamingConventions.ValidFunctionName.ScopeNotCamelCaps
	/**
	 *      Load into cache list of payment terms
	 *
	 *      @return     int             Nb of lines loaded, <0 if KO
	 */
	public function load_cache_conditions_paiements()
	{
		// phpcs:enable
		global $langs;

		$num = count($this->cache_conditions_paiements);
		if ($num > 0) return 0; // Cache already loaded

		dol_syslog(__METHOD__, LOG_DEBUG);

		$sql = "SELECT rowid, code, libelle as label";
		$sql .= " FROM ".MAIN_DB_PREFIX.'c_payment_term';
		$sql .= " WHERE entity IN (".getEntity('c_payment_term').")";
		$sql .= " AND active > 0";
		$sql .= " ORDER BY sortorder";

		$resql = $this->db->query($sql);
		if ($resql)
		{
			$num = $this->db->num_rows($resql);
			$i = 0;
			while ($i < $num)
			{
				$obj = $this->db->fetch_object($resql);

				// Si traduction existe, on l'utilise, sinon on prend le libelle par defaut
				$label = ($langs->trans("PaymentConditionShort".$obj->code) != ("PaymentConditionShort".$obj->code) ? $langs->trans("PaymentConditionShort".$obj->code) : ($obj->label != '-' ? $obj->label : ''));
				$this->cache_conditions_paiements[$obj->rowid]['code'] = $obj->code;
				$this->cache_conditions_paiements[$obj->rowid]['label'] = $label;
				$i++;
			}

			//$this->cache_conditions_paiements=dol_sort_array($this->cache_conditions_paiements, 'label', 'asc', 0, 0, 1);		// We use the field sortorder of table

			return $num;
		} else {
			dol_print_error($this->db);
			return -1;
		}
	}

	// phpcs:disable PEAR.NamingConventions.ValidFunctionName.ScopeNotCamelCaps
	/**
	 *      Charge dans cache la liste des délais de livraison possibles
	 *
	 *      @return     int             Nb of lines loaded, <0 if KO
	 */
	public function load_cache_availability()
	{
		// phpcs:enable
		global $langs;

		$num = count($this->cache_availability);
		if ($num > 0) return 0; // Cache already loaded

		dol_syslog(__METHOD__, LOG_DEBUG);

		$langs->load('propal');

		$sql = "SELECT rowid, code, label, position";
		$sql .= " FROM ".MAIN_DB_PREFIX.'c_availability';
		$sql .= " WHERE active > 0";

		$resql = $this->db->query($sql);
		if ($resql)
		{
			$num = $this->db->num_rows($resql);
			$i = 0;
			while ($i < $num)
			{
				$obj = $this->db->fetch_object($resql);

				// Si traduction existe, on l'utilise, sinon on prend le libelle par defaut
				$label = ($langs->trans("AvailabilityType".$obj->code) != ("AvailabilityType".$obj->code) ? $langs->trans("AvailabilityType".$obj->code) : ($obj->label != '-' ? $obj->label : ''));
				$this->cache_availability[$obj->rowid]['code'] = $obj->code;
				$this->cache_availability[$obj->rowid]['label'] = $label;
				$this->cache_availability[$obj->rowid]['position'] = $obj->position;
				$i++;
			}

			$this->cache_availability = dol_sort_array($this->cache_availability, 'position', 'asc', 0, 0, 1);

			return $num;
		} else {
			dol_print_error($this->db);
			return -1;
		}
	}

	/**
	 *      Retourne la liste des types de delais de livraison possibles
	 *
	 *      @param	int		$selected        Id du type de delais pre-selectionne
	 *      @param  string	$htmlname        Nom de la zone select
	 *      @param  string	$filtertype      To add a filter
	 *		@param	int		$addempty		Add empty entry
	 *		@return	void
	 */
	public function selectAvailabilityDelay($selected = '', $htmlname = 'availid', $filtertype = '', $addempty = 0)
	{
		global $langs, $user;

		$this->load_cache_availability();

		dol_syslog(__METHOD__." selected=".$selected.", htmlname=".$htmlname, LOG_DEBUG);

		print '<select id="'.$htmlname.'" class="flat" name="'.$htmlname.'">';
		if ($addempty) print '<option value="0">&nbsp;</option>';
		foreach ($this->cache_availability as $id => $arrayavailability)
		{
			if ($selected == $id)
			{
				print '<option value="'.$id.'" selected>';
			} else {
				print '<option value="'.$id.'">';
			}
			print $arrayavailability['label'];
			print '</option>';
		}
		print '</select>';
		if ($user->admin) print info_admin($langs->trans("YouCanChangeValuesForThisListFromDictionarySetup"), 1);
		print ajax_combobox($htmlname);
	}

	/**
	 *      Load into cache cache_demand_reason, array of input reasons
	 *
	 *      @return     int             Nb of lines loaded, <0 if KO
	 */
	public function loadCacheInputReason()
	{
		global $langs;

		$num = count($this->cache_demand_reason);
		if ($num > 0) return 0; // Cache already loaded

		$sql = "SELECT rowid, code, label";
		$sql .= " FROM ".MAIN_DB_PREFIX.'c_input_reason';
		$sql .= " WHERE active > 0";

		$resql = $this->db->query($sql);
		if ($resql)
		{
			$num = $this->db->num_rows($resql);
			$i = 0;
			$tmparray = array();
			while ($i < $num)
			{
				$obj = $this->db->fetch_object($resql);

				// Si traduction existe, on l'utilise, sinon on prend le libelle par defaut
				$label = ($obj->label != '-' ? $obj->label : '');
				if ($langs->trans("DemandReasonType".$obj->code) != ("DemandReasonType".$obj->code)) $label = $langs->trans("DemandReasonType".$obj->code); // So translation key DemandReasonTypeSRC_XXX will work
				if ($langs->trans($obj->code) != $obj->code) $label = $langs->trans($obj->code); // So translation key SRC_XXX will work

				$tmparray[$obj->rowid]['id']   = $obj->rowid;
				$tmparray[$obj->rowid]['code'] = $obj->code;
				$tmparray[$obj->rowid]['label'] = $label;
				$i++;
			}

			$this->cache_demand_reason = dol_sort_array($tmparray, 'label', 'asc', 0, 0, 1);

			unset($tmparray);
			return $num;
		} else {
			dol_print_error($this->db);
			return -1;
		}
	}

	/**
	 *	Return list of input reason (events that triggered an object creation, like after sending an emailing, making an advert, ...)
	 *  List found into table c_input_reason loaded by loadCacheInputReason
	 *
	 *  @param	int		$selected        Id or code of type origin to select by default
	 *  @param  string	$htmlname        Nom de la zone select
	 *  @param  string	$exclude         To exclude a code value (Example: SRC_PROP)
	 *	@param	int		$addempty		 Add an empty entry
	 *	@return	void
	 */
	public function selectInputReason($selected = '', $htmlname = 'demandreasonid', $exclude = '', $addempty = 0)
	{
		global $langs, $user;

		$this->loadCacheInputReason();

		print '<select class="flat" id="select_'.$htmlname.'" name="'.$htmlname.'">';
		if ($addempty) print '<option value="0"'.(empty($selected) ? ' selected' : '').'>&nbsp;</option>';
		foreach ($this->cache_demand_reason as $id => $arraydemandreason)
		{
			if ($arraydemandreason['code'] == $exclude) continue;

			if ($selected && ($selected == $arraydemandreason['id'] || $selected == $arraydemandreason['code']))
			{
				print '<option value="'.$arraydemandreason['id'].'" selected>';
			} else {
				print '<option value="'.$arraydemandreason['id'].'">';
			}
			$label = $arraydemandreason['label']; // Translation of label was already done into the ->loadCacheInputReason
			print $langs->trans($label);
			print '</option>';
		}
		print '</select>';
		if ($user->admin) print info_admin($langs->trans("YouCanChangeValuesForThisListFromDictionarySetup"), 1);
		print ajax_combobox('select_'.$htmlname);
	}

	// phpcs:disable PEAR.NamingConventions.ValidFunctionName.ScopeNotCamelCaps
	/**
	 *      Charge dans cache la liste des types de paiements possibles
	 *
	 *      @return     int                 Nb of lines loaded, <0 if KO
	 */
	public function load_cache_types_paiements()
	{
		// phpcs:enable
		global $langs;

		$num = count($this->cache_types_paiements);
		if ($num > 0) return $num; // Cache already loaded

		dol_syslog(__METHOD__, LOG_DEBUG);

		$this->cache_types_paiements = array();

		$sql = "SELECT id, code, libelle as label, type, active";
		$sql .= " FROM ".MAIN_DB_PREFIX."c_paiement";
		$sql .= " WHERE entity IN (".getEntity('c_paiement').")";
		//if ($active >= 0) $sql.= " AND active = ".$active;

		$resql = $this->db->query($sql);
		if ($resql)
		{
			$num = $this->db->num_rows($resql);
			$i = 0;
			while ($i < $num)
			{
				$obj = $this->db->fetch_object($resql);

				// Si traduction existe, on l'utilise, sinon on prend le libelle par defaut
				$label = ($langs->transnoentitiesnoconv("PaymentTypeShort".$obj->code) != ("PaymentTypeShort".$obj->code) ? $langs->transnoentitiesnoconv("PaymentTypeShort".$obj->code) : ($obj->label != '-' ? $obj->label : ''));
				$this->cache_types_paiements[$obj->id]['id'] = $obj->id;
				$this->cache_types_paiements[$obj->id]['code'] = $obj->code;
				$this->cache_types_paiements[$obj->id]['label'] = $label;
				$this->cache_types_paiements[$obj->id]['type'] = $obj->type;
				$this->cache_types_paiements[$obj->id]['active'] = $obj->active;
				$i++;
			}

			$this->cache_types_paiements = dol_sort_array($this->cache_types_paiements, 'label', 'asc', 0, 0, 1);

			return $num;
		} else {
			dol_print_error($this->db);
			return -1;
		}
	}


	// phpcs:disable PEAR.NamingConventions.ValidFunctionName.ScopeNotCamelCaps
	/**
	 *      Return list of payment modes.
	 *      Constant MAIN_DEFAULT_PAYMENT_TERM_ID can used to set default value but scope is all application, probably not what you want.
	 *      See instead to force the default value by the caller.
	 *
	 *      @param	int		$selected		Id of payment term to preselect by default
	 *      @param	string	$htmlname		Nom de la zone select
	 *      @param	int		$filtertype		Not used
	 *		@param	int		$addempty		Add an empty entry
	 * 		@param	int		$noinfoadmin		0=Add admin info, 1=Disable admin info
	 * 		@param	string	$morecss			Add more CSS on select tag
	 *		@return	void
	 */
	public function select_conditions_paiements($selected = 0, $htmlname = 'condid', $filtertype = -1, $addempty = 0, $noinfoadmin = 0, $morecss = '')
	{
		// phpcs:enable
		global $langs, $user, $conf;

		dol_syslog(__METHOD__." selected=".$selected.", htmlname=".$htmlname, LOG_DEBUG);

		$this->load_cache_conditions_paiements();

		// Set default value if not already set by caller
		if (empty($selected) && !empty($conf->global->MAIN_DEFAULT_PAYMENT_TERM_ID)) $selected = $conf->global->MAIN_DEFAULT_PAYMENT_TERM_ID;

		print '<select id="'.$htmlname.'" class="flat selectpaymentterms'.($morecss ? ' '.$morecss : '').'" name="'.$htmlname.'">';
		if ($addempty) print '<option value="0">&nbsp;</option>';
		foreach ($this->cache_conditions_paiements as $id => $arrayconditions)
		{
			if ($selected == $id)
			{
				print '<option value="'.$id.'" selected>';
			} else {
				print '<option value="'.$id.'">';
			}
			print $arrayconditions['label'];
			print '</option>';
		}
		print '</select>';
		if ($user->admin && empty($noinfoadmin)) print info_admin($langs->trans("YouCanChangeValuesForThisListFromDictionarySetup"), 1);
		print ajax_combobox($htmlname);
	}


	// phpcs:disable PEAR.NamingConventions.ValidFunctionName.ScopeNotCamelCaps
	/**
	 *      Return list of payment methods
	 *      Constant MAIN_DEFAULT_PAYMENT_TYPE_ID can used to set default value but scope is all application, probably not what you want.
	 *
	 *      @param	string	$selected       Id or code or preselected payment mode
	 *      @param  string	$htmlname       Name of select field
	 *      @param  string	$filtertype     To filter on field type in llx_c_paiement ('CRDT' or 'DBIT' or array('code'=>xx,'label'=>zz))
	 *      @param  int		$format         0=id+label, 1=code+code, 2=code+label, 3=id+code
	 *      @param  int		$empty			1=can be empty, 0 otherwise
	 * 		@param	int		$noadmininfo	0=Add admin info, 1=Disable admin info
	 *      @param  int		$maxlength      Max length of label
	 *      @param  int     $active         Active or not, -1 = all
	 *      @param  string  $morecss        Add more CSS on select tag
	 * 		@return	void
	 */
	public function select_types_paiements($selected = '', $htmlname = 'paiementtype', $filtertype = '', $format = 0, $empty = 1, $noadmininfo = 0, $maxlength = 0, $active = 1, $morecss = '')
	{
		// phpcs:enable
		global $langs, $user, $conf;

		dol_syslog(__METHOD__." ".$selected.", ".$htmlname.", ".$filtertype.", ".$format, LOG_DEBUG);

		$filterarray = array();
		if ($filtertype == 'CRDT')  	$filterarray = array(0, 2, 3);
		elseif ($filtertype == 'DBIT') 	$filterarray = array(1, 2, 3);
		elseif ($filtertype != '' && $filtertype != '-1') $filterarray = explode(',', $filtertype);

		$this->load_cache_types_paiements();

		// Set default value if not already set by caller
		if (empty($selected) && !empty($conf->global->MAIN_DEFAULT_PAYMENT_TYPE_ID)) $selected = $conf->global->MAIN_DEFAULT_PAYMENT_TYPE_ID;

		print '<select id="select'.$htmlname.'" class="flat selectpaymenttypes'.($morecss ? ' '.$morecss : '').'" name="'.$htmlname.'">';
		if ($empty) print '<option value="">&nbsp;</option>';
		foreach ($this->cache_types_paiements as $id => $arraytypes)
		{
			// If not good status
			if ($active >= 0 && $arraytypes['active'] != $active) continue;

			// On passe si on a demande de filtrer sur des modes de paiments particuliers
			if (count($filterarray) && !in_array($arraytypes['type'], $filterarray)) continue;

			// We discard empty line if showempty is on because an empty line has already been output.
			if ($empty && empty($arraytypes['code'])) continue;

			if ($format == 0) print '<option value="'.$id.'"';
			elseif ($format == 1) print '<option value="'.$arraytypes['code'].'"';
			elseif ($format == 2) print '<option value="'.$arraytypes['code'].'"';
			elseif ($format == 3) print '<option value="'.$id.'"';
			// Print attribute selected or not
			if ($format == 1 || $format == 2) {
				if ($selected == $arraytypes['code']) print ' selected';
			} else {
				if ($selected == $id) print ' selected';
			}
			print '>';
			if ($format == 0) $value = ($maxlength ?dol_trunc($arraytypes['label'], $maxlength) : $arraytypes['label']);
			elseif ($format == 1) $value = $arraytypes['code'];
			elseif ($format == 2) $value = ($maxlength ?dol_trunc($arraytypes['label'], $maxlength) : $arraytypes['label']);
			elseif ($format == 3) $value = $arraytypes['code'];
			print $value ? $value : '&nbsp;';
			print '</option>';
		}
		print '</select>';
		if ($user->admin && !$noadmininfo) print info_admin($langs->trans("YouCanChangeValuesForThisListFromDictionarySetup"), 1);
		print ajax_combobox('select'.$htmlname);
	}


	/**
	 *  Selection HT or TTC
	 *
	 *  @param	string	$selected       Id pre-selectionne
	 *  @param  string	$htmlname       Nom de la zone select
	 *  @param	string	$addjscombo		Add js combo
	 * 	@return	string					Code of HTML select to chose tax or not
	 */
	public function selectPriceBaseType($selected = '', $htmlname = 'price_base_type', $addjscombo = 0)
	{
		global $langs;

		$return = '<select class="flat maxwidth100" id="select_'.$htmlname.'" name="'.$htmlname.'">';
		$options = array(
			'HT'=>$langs->trans("HT"),
			'TTC'=>$langs->trans("TTC")
		);
		foreach ($options as $id => $value)
		{
			if ($selected == $id)
			{
				$return .= '<option value="'.$id.'" selected>'.$value;
			} else {
				$return .= '<option value="'.$id.'">'.$value;
			}
			$return .= '</option>';
		}
		$return .= '</select>';
		if ($addjscombo) $return .= ajax_combobox('select_'.$htmlname);

		return $return;
	}

	// phpcs:disable PEAR.NamingConventions.ValidFunctionName.ScopeNotCamelCaps
	/**
	 *      Load in cache list of transport mode
	 *
	 *      @return     int                 Nb of lines loaded, <0 if KO
	 */
	public function load_cache_transport_mode()
	{
		// phpcs:enable
		global $langs;

		$num = count($this->cache_transport_mode);
		if ($num > 0) return $num; // Cache already loaded

		dol_syslog(__METHOD__, LOG_DEBUG);

		$this->cache_transport_mode = array();

		$sql = "SELECT rowid, code, label, active";
		$sql .= " FROM ".MAIN_DB_PREFIX."c_transport_mode";
		$sql .= " WHERE entity IN (".getEntity('c_transport_mode').")";
		//if ($active >= 0) $sql.= " AND active = ".$active;

		$resql = $this->db->query($sql);
		if ($resql)
		{
			$num = $this->db->num_rows($resql);
			$i = 0;
			while ($i < $num)
			{
				$obj = $this->db->fetch_object($resql);

				// If traduction exist, we use it else we take the default label
				$label = ($langs->transnoentitiesnoconv("PaymentTypeShort".$obj->code) != ("PaymentTypeShort".$obj->code) ? $langs->transnoentitiesnoconv("PaymentTypeShort".$obj->code) : ($obj->label != '-' ? $obj->label : ''));
				$this->cache_transport_mode[$obj->rowid]['rowid'] = $obj->rowid;
				$this->cache_transport_mode[$obj->rowid]['code'] = $obj->code;
				$this->cache_transport_mode[$obj->rowid]['label'] = $label;
				$this->cache_transport_mode[$obj->rowid]['active'] = $obj->active;
				$i++;
			}

			$this->cache_transport_mode = dol_sort_array($this->cache_transport_mode, 'label', 'asc', 0, 0, 1);

			return $num;
		}
		else {
			dol_print_error($this->db);
			return -1;
		}
	}

	/**
	 *      Return list of transport mode for intracomm report
	 *
	 *      @param	string	$selected       Id of the transport mode pre-selected
	 *      @param  string	$htmlname       Name of the select field
	 *      @param  int		$format         0=id+label, 1=code+code, 2=code+label, 3=id+code
	 *      @param  int		$empty			1=can be empty, 0 else
	 *      @param	int		$noadmininfo	0=Add admin info, 1=Disable admin info
	 *      @param  int		$maxlength      Max length of label
	 *      @param  int     $active         Active or not, -1 = all
	 *      @param  string  $morecss        Add more CSS on select tag
	 * 		@return	void
	 */
	public function selectTransportMode($selected = '', $htmlname = 'transportmode', $format = 0, $empty = 1, $noadmininfo = 0, $maxlength = 0, $active = 1, $morecss = '')
	{
		global $langs, $user;

		dol_syslog(__METHOD__." ".$selected.", ".$htmlname.", ".$format, LOG_DEBUG);

		$this->load_cache_transport_mode();

		print '<select id="select'.$htmlname.'" class="flat selectmodetransport'.($morecss ? ' '.$morecss : '').'" name="'.$htmlname.'">';
		if ($empty) print '<option value="">&nbsp;</option>';
		foreach ($this->cache_transport_mode as $id => $arraytypes)
		{
			// If not good status
			if ($active >= 0 && $arraytypes['active'] != $active) continue;

			// We discard empty line if showempty is on because an empty line has already been output.
			if ($empty && empty($arraytypes['code'])) continue;

			if ($format == 0) print '<option value="'.$id.'"';
			elseif ($format == 1) print '<option value="'.$arraytypes['code'].'"';
			elseif ($format == 2) print '<option value="'.$arraytypes['code'].'"';
			elseif ($format == 3) print '<option value="'.$id.'"';
			// If text is selected, we compare with code, else with id
			if (preg_match('/[a-z]/i', $selected) && $selected == $arraytypes['code']) print ' selected';
			elseif ($selected == $id) print ' selected';
			print '>';
			if ($format == 0) $value = ($maxlength ?dol_trunc($arraytypes['label'], $maxlength) : $arraytypes['label']);
			elseif ($format == 1) $value = $arraytypes['code'];
			elseif ($format == 2) $value = ($maxlength ?dol_trunc($arraytypes['label'], $maxlength) : $arraytypes['label']);
			elseif ($format == 3) $value = $arraytypes['code'];
			print $value ? $value : '&nbsp;';
			print '</option>';
		}
		print '</select>';
		if ($user->admin && !$noadmininfo) print info_admin($langs->trans("YouCanChangeValuesForThisListFromDictionarySetup"), 1);
	}

	/**
	 *  Return a HTML select list of shipping mode
	 *
	 *  @param	string	$selected          Id shipping mode pre-selected
	 *  @param  string	$htmlname          Name of select zone
	 *  @param  string	$filtre            To filter list
	 *  @param  int		$useempty          1=Add an empty value in list, 2=Add an empty value in list only if there is more than 2 entries.
	 *  @param  string	$moreattrib        To add more attribute on select
	 *	@param	int		$noinfoadmin		0=Add admin info, 1=Disable admin info
	 * 	@return	void
	 */
<<<<<<< HEAD
	public function selectShippingMethod($selected = '', $htmlname = 'shipping_method_id', $filtre = '', $useempty = 0, $moreattrib = '', $noinfoadmin = 0)
=======
	public function selectShippingMethod($selected = '', $htmlname = 'shipping_method_id', $filtre = '', $useempty = 0, $moreattrib = '')
>>>>>>> 768d2db8
	{
		global $langs, $conf, $user;

		$langs->load("admin");
		$langs->load("deliveries");

		$sql = "SELECT rowid, code, libelle as label";
		$sql .= " FROM ".MAIN_DB_PREFIX."c_shipment_mode";
		$sql .= " WHERE active > 0";
		if ($filtre) $sql .= " AND ".$filtre;
		$sql .= " ORDER BY libelle ASC";

		dol_syslog(get_class($this)."::selectShippingMode", LOG_DEBUG);
		$result = $this->db->query($sql);
		if ($result) {
			$num = $this->db->num_rows($result);
			$i = 0;
			if ($num) {
				print '<select id="select'.$htmlname.'" class="flat selectshippingmethod" name="'.$htmlname.'"'.($moreattrib ? ' '.$moreattrib : '').'>';
				if ($useempty == 1 || ($useempty == 2 && $num > 1)) {
					print '<option value="-1">&nbsp;</option>';
				}
				while ($i < $num) {
					$obj = $this->db->fetch_object($result);
					if ($selected == $obj->rowid) {
						print '<option value="'.$obj->rowid.'" selected>';
					} else {
						print '<option value="'.$obj->rowid.'">';
					}
					print ($langs->trans("SendingMethod".strtoupper($obj->code)) != "SendingMethod".strtoupper($obj->code)) ? $langs->trans("SendingMethod".strtoupper($obj->code)) : $obj->label;
					print '</option>';
					$i++;
				}
				print "</select>";
<<<<<<< HEAD
				if ($user->admin  && empty($noinfoadmin)) print info_admin($langs->trans("YouCanChangeValuesForThisListFromDictionarySetup"), 1);
=======
				if ($user->admin) print info_admin($langs->trans("YouCanChangeValuesForThisListFromDictionarySetup"), 1);
>>>>>>> 768d2db8

				print ajax_combobox('select'.$htmlname);
			} else {
				print $langs->trans("NoShippingMethodDefined");
			}
		} else {
			dol_print_error($this->db);
		}
	}

	/**
	 *    Display form to select shipping mode
	 *
	 *    @param	string	$page        Page
	 *    @param    int		$selected    Id of shipping mode
	 *    @param    string	$htmlname    Name of select html field
	 *    @param    int		$addempty    1=Add an empty value in list, 2=Add an empty value in list only if there is more than 2 entries.
	 *    @return	void
	 */
	public function formSelectShippingMethod($page, $selected = '', $htmlname = 'shipping_method_id', $addempty = 0)
	{
		global $langs, $db;

		$langs->load("deliveries");

		if ($htmlname != "none") {
			print '<form method="POST" action="'.$page.'">';
			print '<input type="hidden" name="action" value="setshippingmethod">';
			print '<input type="hidden" name="token" value="'.newToken().'">';
			$this->selectShippingMethod($selected, $htmlname, '', $addempty);
			print '<input type="submit" class="button valignmiddle" value="'.$langs->trans("Modify").'">';
			print '</form>';
		} else {
			if ($selected) {
				$code = $langs->getLabelFromKey($db, $selected, 'c_shipment_mode', 'rowid', 'code');
				print $langs->trans("SendingMethod".strtoupper($code));
			} else {
				print "&nbsp;";
			}
		}
	}

	/**
	 * Creates HTML last in cycle situation invoices selector
	 *
	 * @param     string  $selected   		Preselected ID
	 * @param     int     $socid      		Company ID
	 *
	 * @return    string                     HTML select
	 */
	public function selectSituationInvoices($selected = '', $socid = 0)
	{
		global $langs;

		$langs->load('bills');

		$opt = '<option value ="" selected></option>';
		$sql = 'SELECT rowid, ref, situation_cycle_ref, situation_counter, situation_final, fk_soc';
		$sql .= ' FROM '.MAIN_DB_PREFIX.'facture';
		$sql .= ' WHERE entity IN ('.getEntity('invoice').')';
		$sql .= ' AND situation_counter >= 1';
		$sql .= ' AND fk_soc = '.(int) $socid;
		$sql .= ' AND type <> 2';
		$sql .= ' ORDER by situation_cycle_ref, situation_counter desc';
		$resql = $this->db->query($sql);

		if ($resql && $this->db->num_rows($resql) > 0) {
			// Last seen cycle
			$ref = 0;
			while ($obj = $this->db->fetch_object($resql)) {
				//Same cycle ?
				if ($obj->situation_cycle_ref != $ref) {
					// Just seen this cycle
					$ref = $obj->situation_cycle_ref;
					//not final ?
					if ($obj->situation_final != 1) {
						//Not prov?
						if (substr($obj->ref, 1, 4) != 'PROV') {
							if ($selected == $obj->rowid) {
								$opt .= '<option value="'.$obj->rowid.'" selected>'.$obj->ref.'</option>';
							} else {
								$opt .= '<option value="'.$obj->rowid.'">'.$obj->ref.'</option>';
							}
						}
					}
				}
			}
		} else {
				dol_syslog("Error sql=".$sql.", error=".$this->error, LOG_ERR);
		}
		if ($opt == '<option value ="" selected></option>')
		{
			$opt = '<option value ="0" selected>'.$langs->trans('NoSituations').'</option>';
		}
		return $opt;
	}

	/**
	 *      Creates HTML units selector (code => label)
	 *
	 *      @param	string	$selected       Preselected Unit ID
	 *      @param  string	$htmlname       Select name
	 *      @param	int		$showempty		Add a nempty line
	 *      @param  string  $unit_type      Restrict to one given unit type
	 * 		@return	string                  HTML select
	 */
<<<<<<< HEAD
	public function selectUnits($selected = '', $htmlname = 'units', $showempty = 0, $unit_type = '')
=======
	public function selectUnits($selected = '', $htmlname = 'units', $showempty = 0)
>>>>>>> 768d2db8
	{
		global $langs;

		$langs->load('products');

		$return = '<select class="flat" id="'.$htmlname.'" name="'.$htmlname.'">';

		$sql = 'SELECT rowid, label, code from '.MAIN_DB_PREFIX.'c_units';
		$sql .= ' WHERE active > 0';
		if (!empty($unit_type)) {
			$sql .= " AND unit_type = '".$this->db->escape($unit_type)."'";
		}

		$resql = $this->db->query($sql);
		if ($resql && $this->db->num_rows($resql) > 0)
		{
			if ($showempty) $return .= '<option value="none"></option>';

			while ($res = $this->db->fetch_object($resql))
			{
				$unitLabel = $res->label;
				if (!empty($langs->tab_translate['unit'.$res->code]))	// check if Translation is available before
				{
					$unitLabel = $langs->trans('unit'.$res->code) != $res->label ? $langs->trans('unit'.$res->code) : $res->label;
				}

				if ($selected == $res->rowid)
				{
					$return .= '<option value="'.$res->rowid.'" selected>'.$unitLabel.'</option>';
				} else {
					$return .= '<option value="'.$res->rowid.'">'.$unitLabel.'</option>';
				}
			}
			$return .= '</select>';
		}
		return $return;
	}

	// phpcs:disable PEAR.NamingConventions.ValidFunctionName.ScopeNotCamelCaps
	/**
	 *  Return a HTML select list of bank accounts
	 *
	 *  @param	string	$selected           Id account pre-selected
	 *  @param  string	$htmlname           Name of select zone
	 *  @param  int		$status             Status of searched accounts (0=open, 1=closed, 2=both)
	 *  @param  string	$filtre             To filter list
	 *  @param  int		$useempty           1=Add an empty value in list, 2=Add an empty value in list only if there is more than 2 entries.
	 *  @param  string	$moreattrib         To add more attribute on select
	 *  @param	int		$showcurrency		Show currency in label
	 *  @param	string	$morecss			More CSS
	 *  @param	int		$nooutput			1=Return string, do not send to output
	 * 	@return	int							<0 if error, Num of bank account found if OK (0, 1, 2, ...)
	 */
	public function select_comptes($selected = '', $htmlname = 'accountid', $status = 0, $filtre = '', $useempty = 0, $moreattrib = '', $showcurrency = 0, $morecss = '', $nooutput = 0)
	{
		// phpcs:enable
		global $langs, $conf;

		$out = '';

		$langs->load("admin");
		$num = 0;

		$sql = "SELECT rowid, label, bank, clos as status, currency_code";
		$sql .= " FROM ".MAIN_DB_PREFIX."bank_account";
		$sql .= " WHERE entity IN (".getEntity('bank_account').")";
		if ($status != 2) $sql .= " AND clos = ".(int) $status;
		if ($filtre) $sql .= " AND ".$filtre;
		$sql .= " ORDER BY label";

		dol_syslog(get_class($this)."::select_comptes", LOG_DEBUG);
		$result = $this->db->query($sql);
		if ($result)
		{
			$num = $this->db->num_rows($result);
			$i = 0;
			if ($num)
			{
				$out .= '<select id="select'.$htmlname.'" class="flat selectbankaccount'.($morecss ? ' '.$morecss : '').'" name="'.$htmlname.'"'.($moreattrib ? ' '.$moreattrib : '').'>';
				if ($useempty == 1 || ($useempty == 2 && $num > 1))
				{
					$out .= '<option value="-1">&nbsp;</option>';
				}

				while ($i < $num)
				{
					$obj = $this->db->fetch_object($result);
					if ($selected == $obj->rowid || ($useempty == 2 && $num == 1 && empty($selected)))
					{
						$out .= '<option value="'.$obj->rowid.'" selected>';
					} else {
						$out .= '<option value="'.$obj->rowid.'">';
					}
					$out .= trim($obj->label);
					if ($showcurrency) $out .= ' ('.$obj->currency_code.')';
					if ($status == 2 && $obj->status == 1) $out .= ' ('.$langs->trans("Closed").')';
					$out .= '</option>';
					$i++;
				}
				$out .= "</select>";
				$out .= ajax_combobox('select'.$htmlname);
			} else {
				if ($status == 0) $out .= '<span class="opacitymedium">'.$langs->trans("NoActiveBankAccountDefined").'</span>';
				else $out .= '<span class="opacitymedium">'.$langs->trans("NoBankAccountFound").'</span>';
			}
		} else {
			dol_print_error($this->db);
		}

		// Output or return
		if (empty($nooutput)) print $out;
		else return $out;

		return $num;
	}

	/**
	 *  Return a HTML select list of establishment
	 *
	 *  @param	string	$selected           Id establishment pre-selected
	 *  @param  string	$htmlname           Name of select zone
	 *  @param  int		$status             Status of searched establishment (0=open, 1=closed, 2=both)
	 *  @param  string	$filtre             To filter list
	 *  @param  int		$useempty           1=Add an empty value in list, 2=Add an empty value in list only if there is more than 2 entries.
	 *  @param  string	$moreattrib         To add more attribute on select
	 * 	@return	int							<0 if error, Num of establishment found if OK (0, 1, 2, ...)
	 */
	public function selectEstablishments($selected = '', $htmlname = 'entity', $status = 0, $filtre = '', $useempty = 0, $moreattrib = '')
	{
		// phpcs:enable
		global $langs, $conf;

		$langs->load("admin");
		$num = 0;

		$sql = "SELECT rowid, name, fk_country, status, entity";
		$sql .= " FROM ".MAIN_DB_PREFIX."establishment";
		$sql .= " WHERE 1=1";
		if ($status != 2) $sql .= " AND status = ".(int) $status;
		if ($filtre) $sql .= " AND ".$filtre;
		$sql .= " ORDER BY name";

		dol_syslog(get_class($this)."::select_establishment", LOG_DEBUG);
		$result = $this->db->query($sql);
		if ($result)
		{
			$num = $this->db->num_rows($result);
			$i = 0;
			if ($num)
			{
				print '<select id="select'.$htmlname.'" class="flat selectestablishment" name="'.$htmlname.'"'.($moreattrib ? ' '.$moreattrib : '').'>';
				if ($useempty == 1 || ($useempty == 2 && $num > 1))
				{
					print '<option value="-1">&nbsp;</option>';
				}

				while ($i < $num)
				{
					$obj = $this->db->fetch_object($result);
					if ($selected == $obj->rowid)
					{
						print '<option value="'.$obj->rowid.'" selected>';
					} else {
						print '<option value="'.$obj->rowid.'">';
					}
					print trim($obj->name);
					if ($status == 2 && $obj->status == 1) print ' ('.$langs->trans("Closed").')';
					print '</option>';
					$i++;
				}
				print "</select>";
			} else {
				if ($status == 0) print '<span class="opacitymedium">'.$langs->trans("NoActiveEstablishmentDefined").'</span>';
				else print '<span class="opacitymedium">'.$langs->trans("NoEstablishmentFound").'</span>';
			}
		} else {
			dol_print_error($this->db);
		}
	}

	/**
	 *    Display form to select bank account
	 *
	 *    @param	string	$page        Page
	 *    @param    int		$selected    Id of bank account
	 *    @param    string	$htmlname    Name of select html field
	 *    @param    int		$addempty    1=Add an empty value in list, 2=Add an empty value in list only if there is more than 2 entries.
	 *    @return	void
	 */
	public function formSelectAccount($page, $selected = '', $htmlname = 'fk_account', $addempty = 0)
	{
		global $langs;
		if ($htmlname != "none") {
			print '<form method="POST" action="'.$page.'">';
			print '<input type="hidden" name="action" value="setbankaccount">';
			print '<input type="hidden" name="token" value="'.newToken().'">';
			$nbaccountfound = $this->select_comptes($selected, $htmlname, 0, '', $addempty);
			if ($nbaccountfound > 0) print '<input type="submit" class="button valignmiddle" value="'.$langs->trans("Modify").'">';
			print '</form>';
		} else {
			$langs->load('banks');

			if ($selected) {
				require_once DOL_DOCUMENT_ROOT.'/compta/bank/class/account.class.php';
				$bankstatic = new Account($this->db);
				$result = $bankstatic->fetch($selected);
				if ($result) print $bankstatic->getNomUrl(1);
			} else {
				print "&nbsp;";
			}
		}
	}

	// phpcs:disable PEAR.NamingConventions.ValidFunctionName.ScopeNotCamelCaps
	/**
	 *    Return list of categories having choosed type
	 *
	 *    @param	string|int	            $type				Type of category ('customer', 'supplier', 'contact', 'product', 'member'). Old mode (0, 1, 2, ...) is deprecated.
	 *    @param    string		            $selected    		Id of category preselected or 'auto' (autoselect category if there is only one element). Not used if $outputmode = 1.
	 *    @param    string		            $htmlname			HTML field name
	 *    @param    int			            $maxlength      	Maximum length for labels
	 *    @param    int|string|array    	$markafterid        Keep only or removed all categories including the leaf $markafterid in category tree (exclude) or Keep only of category is inside the leaf starting with this id.
	 *                                                          $markafterid can be an :
	 *                                                          - int (id of category)
	 *                                                          - string (categories ids seprated by comma)
	 *                                                          - array (list of categories ids)
	 *    @param	int			            $outputmode			0=HTML select string, 1=Array
	 *    @param	int			            $include			[=0] Removed or 1=Keep only
	 *    @param	string					$morecss			More CSS
	 *    @return	string
	 *    @see select_categories()
	 */
	public function select_all_categories($type, $selected = '', $htmlname = "parent", $maxlength = 64, $markafterid = 0, $outputmode = 0, $include = 0, $morecss = '')
	{
		// phpcs:enable
		global $conf, $langs;
		$langs->load("categories");

		include_once DOL_DOCUMENT_ROOT.'/categories/class/categorie.class.php';

		// For backward compatibility
		if (is_numeric($type))
		{
			dol_syslog(__METHOD__.': using numeric value for parameter type is deprecated. Use string code instead.', LOG_WARNING);
		}

		if ($type === Categorie::TYPE_BANK_LINE)
		{
			// TODO Move this into common category feature
			$cate_arbo = array();
			$sql = "SELECT c.label, c.rowid";
			$sql .= " FROM ".MAIN_DB_PREFIX."bank_categ as c";
			$sql .= " WHERE entity = ".$conf->entity;
			$sql .= " ORDER BY c.label";
			$result = $this->db->query($sql);
			if ($result)
			{
				$num = $this->db->num_rows($result);
				$i = 0;
				while ($i < $num)
				{
					$objp = $this->db->fetch_object($result);
					if ($objp) $cate_arbo[$objp->rowid] = array('id'=>$objp->rowid, 'fulllabel'=>$objp->label);
					$i++;
				}
				$this->db->free($result);
			} else dol_print_error($this->db);
		} else {
			$cat = new Categorie($this->db);
			$cate_arbo = $cat->get_full_arbo($type, $markafterid, $include);
		}

		$output = '<select class="flat'.($morecss ? ' '.$morecss : '').'" name="'.$htmlname.'" id="'.$htmlname.'">';
		$outarray = array();
		if (is_array($cate_arbo))
		{
			if (!count($cate_arbo)) $output .= '<option value="-1" disabled>'.$langs->trans("NoCategoriesDefined").'</option>';
			else {
				$output .= '<option value="-1">&nbsp;</option>';
				foreach ($cate_arbo as $key => $value)
				{
					if ($cate_arbo[$key]['id'] == $selected || ($selected == 'auto' && count($cate_arbo) == 1))
					{
						$add = 'selected ';
					} else {
						$add = '';
					}
					$output .= '<option '.$add.'value="'.$cate_arbo[$key]['id'].'">'.dol_trunc($cate_arbo[$key]['fulllabel'], $maxlength, 'middle').'</option>';

					$outarray[$cate_arbo[$key]['id']] = $cate_arbo[$key]['fulllabel'];
				}
			}
		}
		$output .= '</select>';
		$output .= "\n";

		if ($outputmode) return $outarray;
		return $output;
	}

	// phpcs:disable PEAR.NamingConventions.ValidFunctionName.ScopeNotCamelCaps
	/**
	 *     Show a confirmation HTML form or AJAX popup
	 *
	 *     @param	string		$page        	   	Url of page to call if confirmation is OK
	 *     @param	string		$title       	   	Title
	 *     @param	string		$question    	   	Question
	 *     @param 	string		$action      	   	Action
	 *	   @param	array		$formquestion	   	An array with forms complementary inputs
	 * 	   @param	string		$selectedchoice		"" or "no" or "yes"
	 * 	   @param	int			$useajax		   	0=No, 1=Yes, 2=Yes but submit page with &confirm=no if choice is No, 'xxx'=preoutput confirm box with div id=dialog-confirm-xxx
	 *     @param	int			$height          	Force height of box
	 *     @param	int			$width				Force width of box
	 *     @return 	void
	 *     @deprecated
	 *     @see formconfirm()
	 */
	public function form_confirm($page, $title, $question, $action, $formquestion = '', $selectedchoice = "", $useajax = 0, $height = 170, $width = 500)
	{
		// phpcs:enable
		dol_syslog(__METHOD__.': using form_confirm is deprecated. Use formconfim instead.', LOG_WARNING);
		print $this->formconfirm($page, $title, $question, $action, $formquestion, $selectedchoice, $useajax, $height, $width);
	}

	/**
	 *     Show a confirmation HTML form or AJAX popup.
	 *     Easiest way to use this is with useajax=1.
	 *     If you use useajax='xxx', you must also add jquery code to trigger opening of box (with correct parameters)
	 *     just after calling this method. For example:
	 *       print '<script type="text/javascript">'."\n";
	 *       print 'jQuery(document).ready(function() {'."\n";
	 *       print 'jQuery(".xxxlink").click(function(e) { jQuery("#aparamid").val(jQuery(this).attr("rel")); jQuery("#dialog-confirm-xxx").dialog("open"); return false; });'."\n";
	 *       print '});'."\n";
	 *       print '</script>'."\n";
	 *
	 *     @param  	string			$page        	   	Url of page to call if confirmation is OK. Can contains parameters (param 'action' and 'confirm' will be reformated)
	 *     @param	string			$title       	   	Title
	 *     @param	string			$question    	   	Question
	 *     @param 	string			$action      	   	Action
	 *	   @param  	array|string	$formquestion	   	An array with complementary inputs to add into forms: array(array('label'=> ,'type'=> , 'size'=>, 'morecss'=>, 'moreattr'=>))
	 *													type can be 'hidden', 'text', 'password', 'checkbox', 'radio', 'date', 'morecss', ...
	 * 	   @param  	string			$selectedchoice  	'' or 'no', or 'yes' or '1' or '0'
	 * 	   @param  	int|string		$useajax		   	0=No, 1=Yes, 2=Yes but submit page with &confirm=no if choice is No, 'xxx'=Yes and preoutput confirm box with div id=dialog-confirm-xxx
	 *     @param  	int|string		$height          	Force height of box (0 = auto)
	 *     @param	int				$width				Force width of box ('999' or '90%'). Ignored and forced to 90% on smartphones.
	 *     @param	int				$disableformtag		1=Disable form tag. Can be used if we are already inside a <form> section.
	 *     @return 	string      		    			HTML ajax code if a confirm ajax popup is required, Pure HTML code if it's an html form
	 */
	public function formconfirm($page, $title, $question, $action, $formquestion = '', $selectedchoice = '', $useajax = 0, $height = 0, $width = 500, $disableformtag = 0)
	{
		global $langs, $conf;

		$more = '<!-- formconfirm for page='.dol_escape_htmltag($page).' -->';
		$formconfirm = '';
		$inputok = array();
		$inputko = array();

		// Clean parameters
		$newselectedchoice = empty($selectedchoice) ? "no" : $selectedchoice;
		if ($conf->browser->layout == 'phone') $width = '95%';

		// Set height automatically if not defined
		if (empty($height)) {
			$height = 220;
			if (is_array($formquestion) && count($formquestion) > 2) {
				$height += ((count($formquestion) - 2) * 24);
			}
		}

		if (is_array($formquestion) && !empty($formquestion))
		{
			// First add hidden fields and value
			foreach ($formquestion as $key => $input)
			{
				if (is_array($input) && !empty($input))
				{
					if ($input['type'] == 'hidden')
					{
						$more .= '<input type="hidden" id="'.$input['name'].'" name="'.$input['name'].'" value="'.dol_escape_htmltag($input['value']).'">'."\n";
					}
				}
			}

			// Now add questions
			$moreonecolumn = '';
			$more .= '<div class="tagtable paddingtopbottomonly centpercent noborderspacing">'."\n";
			foreach ($formquestion as $key => $input)
			{
				if (is_array($input) && !empty($input))
				{
					$size = (!empty($input['size']) ? ' size="'.$input['size'].'"' : '');
					$moreattr = (!empty($input['moreattr']) ? ' '.$input['moreattr'] : '');
					$morecss = (!empty($input['morecss']) ? ' '.$input['morecss'] : '');

					if ($input['type'] == 'text')
					{
						$more .= '<div class="tagtr"><div class="tagtd'.(empty($input['tdclass']) ? '' : (' '.$input['tdclass'])).'">'.$input['label'].'</div><div class="tagtd"><input type="text" class="flat'.$morecss.'" id="'.$input['name'].'" name="'.$input['name'].'"'.$size.' value="'.$input['value'].'"'.$moreattr.' /></div></div>'."\n";
					} elseif ($input['type'] == 'password')
					{
						$more .= '<div class="tagtr"><div class="tagtd'.(empty($input['tdclass']) ? '' : (' '.$input['tdclass'])).'">'.$input['label'].'</div><div class="tagtd"><input type="password" class="flat'.$morecss.'" id="'.$input['name'].'" name="'.$input['name'].'"'.$size.' value="'.$input['value'].'"'.$moreattr.' /></div></div>'."\n";
					} elseif ($input['type'] == 'select')
					{
						$more .= '<div class="tagtr"><div class="tagtd'.(empty($input['tdclass']) ? '' : (' '.$input['tdclass'])).'">';
						if (!empty($input['label'])) $more .= $input['label'].'</div><div class="tagtd left">';
						$more .= $this->selectarray($input['name'], $input['values'], $input['default'], 1, 0, 0, $moreattr, 0, 0, 0, '', $morecss);
						$more .= '</div></div>'."\n";
					} elseif ($input['type'] == 'checkbox')
					{
						$more .= '<div class="tagtr">';
						$more .= '<div class="tagtd'.(empty($input['tdclass']) ? '' : (' '.$input['tdclass'])).'">'.$input['label'].' </div><div class="tagtd">';
						$more .= '<input type="checkbox" class="flat'.$morecss.'" id="'.$input['name'].'" name="'.$input['name'].'"'.$moreattr;
						if (!is_bool($input['value']) && $input['value'] != 'false' && $input['value'] != '0') $more .= ' checked';
						if (is_bool($input['value']) && $input['value']) $more .= ' checked';
						if (isset($input['disabled'])) $more .= ' disabled';
						$more .= ' /></div>';
						$more .= '</div>'."\n";
					} elseif ($input['type'] == 'radio')
					{
						$i = 0;
						foreach ($input['values'] as $selkey => $selval)
						{
							$more .= '<div class="tagtr">';
							if ($i == 0) $more .= '<div class="tagtd'.(empty($input['tdclass']) ? ' tdtop' : (' tdtop '.$input['tdclass'])).'">'.$input['label'].'</div>';
							else $more .= '<div clas="tagtd'.(empty($input['tdclass']) ? '' : (' "'.$input['tdclass'])).'">&nbsp;</div>';
							$more .= '<div class="tagtd'.($i == 0 ? ' tdtop' : '').'"><input type="radio" class="flat'.$morecss.'" id="'.$input['name'].$selkey.'" name="'.$input['name'].'" value="'.$selkey.'"'.$moreattr;
							if ($input['disabled']) $more .= ' disabled';
							if (isset($input['default']) && $input['default'] === $selkey) $more .= ' checked="checked"';
							$more .= ' /> ';
							$more .= '<label for="'.$input['name'].$selkey.'">'.$selval.'</label>';
							$more .= '</div></div>'."\n";
							$i++;
						}
					} elseif ($input['type'] == 'date')
					{
						$more .= '<div class="tagtr"><div class="tagtd'.(empty($input['tdclass']) ? '' : (' '.$input['tdclass'])).'">'.$input['label'].'</div>';
						$more .= '<div class="tagtd">';
						$more .= $this->selectDate($input['value'], $input['name'], 0, 0, 0, '', 1, 0);
						$more .= '</div></div>'."\n";
						$formquestion[] = array('name'=>$input['name'].'day');
						$formquestion[] = array('name'=>$input['name'].'month');
						$formquestion[] = array('name'=>$input['name'].'year');
						$formquestion[] = array('name'=>$input['name'].'hour');
						$formquestion[] = array('name'=>$input['name'].'min');
					} elseif ($input['type'] == 'other')
					{
						$more .= '<div class="tagtr"><div class="tagtd'.(empty($input['tdclass']) ? '' : (' '.$input['tdclass'])).'">';
						if (!empty($input['label'])) $more .= $input['label'].'</div><div class="tagtd">';
						$more .= $input['value'];
						$more .= '</div></div>'."\n";
					} elseif ($input['type'] == 'onecolumn')
					{
						$moreonecolumn .= '<div class="margintoponly">';
						$moreonecolumn .= $input['value'];
						$moreonecolumn .= '</div>'."\n";
					}
				}
			}
			$more .= '</div>'."\n";
			$more .= $moreonecolumn;
		}

		// JQUI method dialog is broken with jmobile, we use standard HTML.
		// Note: When using dol_use_jmobile or no js, you must also check code for button use a GET url with action=xxx and check that you also output the confirm code when action=xxx
		// See page product/card.php for example
		if (!empty($conf->dol_use_jmobile)) $useajax = 0;
		if (empty($conf->use_javascript_ajax)) $useajax = 0;

		if ($useajax)
		{
			$autoOpen = true;
			$dialogconfirm = 'dialog-confirm';
			$button = '';
			if (!is_numeric($useajax))
			{
				$button = $useajax;
				$useajax = 1;
				$autoOpen = false;
				$dialogconfirm .= '-'.$button;
			}
			$pageyes = $page.(preg_match('/\?/', $page) ? '&' : '?').'action='.$action.'&confirm=yes';
			$pageno = ($useajax == 2 ? $page.(preg_match('/\?/', $page) ? '&' : '?').'confirm=no' : '');
			// Add input fields into list of fields to read during submit (inputok and inputko)
			if (is_array($formquestion))
			{
				foreach ($formquestion as $key => $input)
				{
					//print "xx ".$key." rr ".is_array($input)."<br>\n";
					if (is_array($input) && isset($input['name'])) array_push($inputok, $input['name']);
					if (isset($input['inputko']) && $input['inputko'] == 1) array_push($inputko, $input['name']);
				}
			}
			// Show JQuery confirm box.
			$formconfirm .= '<div id="'.$dialogconfirm.'" title="'.dol_escape_htmltag($title).'" style="display: none;">';
			if (is_array($formquestion) && !empty($formquestion['text'])) {
				$formconfirm .= '<div class="confirmtext">'.$formquestion['text'].'</div>'."\n";
			}
			if (!empty($more)) {
				$formconfirm .= '<div class="confirmquestions">'.$more.'</div>'."\n";
			}
			$formconfirm .= ($question ? '<div class="confirmmessage">'.img_help('', '').' '.$question.'</div>' : '');
			$formconfirm .= '</div>'."\n";

			$formconfirm .= "\n<!-- begin ajax formconfirm page=".$page." -->\n";
			$formconfirm .= '<script type="text/javascript">'."\n";
			$formconfirm .= 'jQuery(document).ready(function() {
            $(function() {
            	$( "#'.$dialogconfirm.'" ).dialog(
            	{
                    autoOpen: '.($autoOpen ? "true" : "false").',';
			if ($newselectedchoice == 'no')
			{
				$formconfirm .= '
						open: function() {
            				$(this).parent().find("button.ui-button:eq(2)").focus();
						},';
			}
			$formconfirm .= '
                    resizable: false,
                    height: "'.$height.'",
                    width: "'.$width.'",
                    modal: true,
                    closeOnEscape: false,
                    buttons: {
                        "'.dol_escape_js($langs->transnoentities("Yes")).'": function() {
                        	var options = "&token='.urlencode(newToken()).'";
                        	var inputok = '.json_encode($inputok).';	/* List of fields into form */
                         	var pageyes = "'.dol_escape_js(!empty($pageyes) ? $pageyes : '').'";
                         	if (inputok.length>0) {
                         		$.each(inputok, function(i, inputname) {
                         			var more = "";
                         			if ($("#" + inputname).attr("type") == "checkbox") { more = ":checked"; }
                         		    if ($("#" + inputname).attr("type") == "radio") { more = ":checked"; }
                         			var inputvalue = $("#" + inputname + more).val();
                         			if (typeof inputvalue == "undefined") { inputvalue=""; }
                         			options += "&" + inputname + "=" + encodeURIComponent(inputvalue);
                         		});
                         	}
                         	var urljump = pageyes + (pageyes.indexOf("?") < 0 ? "?" : "") + options;
            				if (pageyes.length > 0) { location.href = urljump; }
                            $(this).dialog("close");
                        },
                        "'.dol_escape_js($langs->transnoentities("No")).'": function() {
                        	var options = "&token='.urlencode(newToken()).'";
                         	var inputko = '.json_encode($inputko).';	/* List of fields into form */
                         	var pageno="'.dol_escape_js(!empty($pageno) ? $pageno : '').'";
                         	if (inputko.length>0) {
                         		$.each(inputko, function(i, inputname) {
                         			var more = "";
                         			if ($("#" + inputname).attr("type") == "checkbox") { more = ":checked"; }
                         			var inputvalue = $("#" + inputname + more).val();
                         			if (typeof inputvalue == "undefined") { inputvalue=""; }
                         			options += "&" + inputname + "=" + encodeURIComponent(inputvalue);
                         		});
                         	}
                         	var urljump=pageno + (pageno.indexOf("?") < 0 ? "?" : "") + options;
                         	//alert(urljump);
            				if (pageno.length > 0) { location.href = urljump; }
                            $(this).dialog("close");
                        }
                    }
                }
                );

            	var button = "'.$button.'";
            	if (button.length > 0) {
                	$( "#" + button ).click(function() {
                		$("#'.$dialogconfirm.'").dialog("open");
        			});
                }
            });
            });
            </script>';
			$formconfirm .= "<!-- end ajax formconfirm -->\n";
		} else {
			$formconfirm .= "\n<!-- begin formconfirm page=".dol_escape_htmltag($page)." -->\n";

			if (empty($disableformtag)) $formconfirm .= '<form method="POST" action="'.$page.'" class="notoptoleftroright">'."\n";

			$formconfirm .= '<input type="hidden" name="action" value="'.$action.'">'."\n";
			$formconfirm .= '<input type="hidden" name="token" value="'.newToken().'">'."\n";

			$formconfirm .= '<table class="valid centpercent">'."\n";

			// Line title
			$formconfirm .= '<tr class="validtitre"><td class="validtitre" colspan="3">'.img_picto('', 'recent').' '.$title.'</td></tr>'."\n";

			// Line text
			if (is_array($formquestion) && !empty($formquestion['text'])) {
				$formconfirm .= '<tr class="valid"><td class="valid" colspan="3">'.$formquestion['text'].'</td></tr>'."\n";
			}

			// Line form fields
			if ($more)
			{
				$formconfirm .= '<tr class="valid"><td class="valid" colspan="3">'."\n";
				$formconfirm .= $more;
				$formconfirm .= '</td></tr>'."\n";
			}

			// Line with question
			$formconfirm .= '<tr class="valid">';
			$formconfirm .= '<td class="valid">'.$question.'</td>';
			$formconfirm .= '<td class="valid">';
			$formconfirm .= $this->selectyesno("confirm", $newselectedchoice);
			$formconfirm .= '</td>';
			$formconfirm .= '<td class="valid center"><input class="button valignmiddle confirmvalidatebutton" type="submit" value="'.$langs->trans("Validate").'"></td>';
			$formconfirm .= '</tr>'."\n";

			$formconfirm .= '</table>'."\n";

			if (empty($disableformtag)) $formconfirm .= "</form>\n";
			$formconfirm .= '<br>';

			if (empty($conf->use_javascript_ajax)) {
				$formconfirm .= '<!-- code to disable button to avoid double clic -->';
				$formconfirm .= '<script type="text/javascript">'."\n";
				$formconfirm .= '
				$(document).ready(function () {
					$(".confirmvalidatebutton").on("click", function() {
						console.log("We click on button");
						$(this).attr("disabled", "disabled");
						setTimeout(\'$(".confirmvalidatebutton").removeAttr("disabled")\', 3000);
						//console.log($(this).closest("form"));
						$(this).closest("form").submit();
					});
				});
				';
				$formconfirm .= '</script>'."\n";
			}

			$formconfirm .= "<!-- end formconfirm -->\n";
		}

		return $formconfirm;
	}


	// phpcs:disable PEAR.NamingConventions.ValidFunctionName.ScopeNotCamelCaps
	/**
	 *    Show a form to select a project
	 *
	 *    @param	int		$page        		Page
	 *    @param	int		$socid       		Id third party (-1=all, 0=only projects not linked to a third party, id=projects not linked or linked to third party id)
	 *    @param    int		$selected    		Id pre-selected project
	 *    @param    string	$htmlname    		Name of select field
	 *    @param	int		$discard_closed		Discard closed projects (0=Keep,1=hide completely except $selected,2=Disable)
	 *    @param	int		$maxlength			Max length
	 *    @param	int		$forcefocus			Force focus on field (works with javascript only)
	 *    @param    int     $nooutput           No print is done. String is returned.
	 *    @return	string                      Return html content
	 */
	public function form_project($page, $socid, $selected = '', $htmlname = 'projectid', $discard_closed = 0, $maxlength = 20, $forcefocus = 0, $nooutput = 0)
	{
		// phpcs:enable
		global $langs;

		require_once DOL_DOCUMENT_ROOT.'/core/lib/project.lib.php';
		require_once DOL_DOCUMENT_ROOT.'/core/class/html.formprojet.class.php';

		$out = '';

		$formproject = new FormProjets($this->db);

		$langs->load("project");
		if ($htmlname != "none")
		{
			$out .= "\n";
			$out .= '<form method="post" action="'.$page.'">';
			$out .= '<input type="hidden" name="action" value="classin">';
			$out .= '<input type="hidden" name="token" value="'.newToken().'">';
			$out .= $formproject->select_projects($socid, $selected, $htmlname, $maxlength, 0, 1, $discard_closed, $forcefocus, 0, 0, '', 1);
			$out .= '<input type="submit" class="button smallpaddingimp" value="'.$langs->trans("Modify").'">';
			$out .= '</form>';
		} else {
			if ($selected)
			{
				$projet = new Project($this->db);
				$projet->fetch($selected);
				//print '<a href="'.DOL_URL_ROOT.'/projet/card.php?id='.$selected.'">'.$projet->title.'</a>';
				$out .= $projet->getNomUrl(0, '', 1);
			} else {
				$out .= "&nbsp;";
			}
		}

		if (empty($nooutput))
		{
			print $out;
			return '';
		}
		return $out;
	}

	// phpcs:disable PEAR.NamingConventions.ValidFunctionName.ScopeNotCamelCaps
	/**
	 *	Show a form to select payment conditions
	 *
	 *  @param	int		$page        	Page
	 *  @param  string	$selected    	Id condition pre-selectionne
	 *  @param  string	$htmlname    	Name of select html field
	 *	@param	int		$addempty		Add empty entry
	 *  @return	void
	 */
	public function form_conditions_reglement($page, $selected = '', $htmlname = 'cond_reglement_id', $addempty = 0)
	{
		// phpcs:enable
		global $langs;
		if ($htmlname != "none")
		{
			print '<form method="post" action="'.$page.'">';
			print '<input type="hidden" name="action" value="setconditions">';
			print '<input type="hidden" name="token" value="'.newToken().'">';
			$this->select_conditions_paiements($selected, $htmlname, -1, $addempty);
			print '<input type="submit" class="button valignmiddle smallpaddingimp" value="'.$langs->trans("Modify").'">';
			print '</form>';
		} else {
			if ($selected)
			{
				$this->load_cache_conditions_paiements();
				print $this->cache_conditions_paiements[$selected]['label'];
			} else {
				print "&nbsp;";
			}
		}
	}

	// phpcs:disable PEAR.NamingConventions.ValidFunctionName.ScopeNotCamelCaps
	/**
	 *  Show a form to select a delivery delay
	 *
	 *  @param  int		$page        	Page
	 *  @param  string	$selected    	Id condition pre-selectionne
	 *  @param  string	$htmlname    	Name of select html field
	 *	@param	int		$addempty		Ajoute entree vide
	 *  @return	void
	 */
	public function form_availability($page, $selected = '', $htmlname = 'availability', $addempty = 0)
	{
		// phpcs:enable
		global $langs;
		if ($htmlname != "none")
		{
			print '<form method="post" action="'.$page.'">';
			print '<input type="hidden" name="action" value="setavailability">';
			print '<input type="hidden" name="token" value="'.newToken().'">';
			$this->selectAvailabilityDelay($selected, $htmlname, -1, $addempty);
			print '<input type="submit" class="button smallpaddingimp" value="'.$langs->trans("Modify").'">';
			print '</form>';
		} else {
			if ($selected)
			{
				$this->load_cache_availability();
				print $this->cache_availability[$selected]['label'];
			} else {
				print "&nbsp;";
			}
		}
	}

	/**
	 *  Output HTML form to select list of input reason (events that triggered an object creation, like after sending an emailing, making an advert, ...)
	 *  List found into table c_input_reason loaded by loadCacheInputReason
	 *
	 *  @param  string	$page        	Page
	 *  @param  string	$selected    	Id condition pre-selectionne
	 *  @param  string	$htmlname    	Name of select html field
	 *  @param	int		$addempty		Add empty entry
	 *  @return	void
	 */
	public function formInputReason($page, $selected = '', $htmlname = 'demandreason', $addempty = 0)
	{
		global $langs;
		if ($htmlname != "none")
		{
			print '<form method="post" action="'.$page.'">';
			print '<input type="hidden" name="action" value="setdemandreason">';
			print '<input type="hidden" name="token" value="'.newToken().'">';
			$this->selectInputReason($selected, $htmlname, -1, $addempty);
			print '<input type="submit" class="button smallpaddingimp" value="'.$langs->trans("Modify").'">';
			print '</form>';
		} else {
			if ($selected)
			{
				$this->loadCacheInputReason();
				foreach ($this->cache_demand_reason as $key => $val)
				{
					if ($val['id'] == $selected)
					{
						print $val['label'];
						break;
					}
				}
			} else {
				print "&nbsp;";
			}
		}
	}

	// phpcs:disable PEAR.NamingConventions.ValidFunctionName.ScopeNotCamelCaps
	/**
	 *    Show a form + html select a date
	 *
	 *    @param	string		$page        	Page
	 *    @param	string		$selected    	Date preselected
	 *    @param    string		$htmlname    	Html name of date input fields or 'none'
	 *    @param    int			$displayhour 	Display hour selector
	 *    @param    int			$displaymin		Display minutes selector
	 *    @param	int			$nooutput		1=No print output, return string
	 *    @return	string
	 *    @see		selectDate()
	 */
	public function form_date($page, $selected, $htmlname, $displayhour = 0, $displaymin = 0, $nooutput = 0)
	{
		// phpcs:enable
		global $langs;

		$ret = '';

		if ($htmlname != "none")
		{
			$ret .= '<form method="post" action="'.$page.'" name="form'.$htmlname.'">';
			$ret .= '<input type="hidden" name="action" value="set'.$htmlname.'">';
			$ret .= '<input type="hidden" name="token" value="'.newToken().'">';
			$ret .= '<table class="nobordernopadding" cellpadding="0" cellspacing="0">';
			$ret .= '<tr><td>';
			$ret .= $this->selectDate($selected, $htmlname, $displayhour, $displaymin, 1, 'form'.$htmlname, 1, 0);
			$ret .= '</td>';
			$ret .= '<td class="left"><input type="submit" class="button smallpaddingimp" value="'.$langs->trans("Modify").'"></td>';
			$ret .= '</tr></table></form>';
		} else {
			if ($displayhour) $ret .= dol_print_date($selected, 'dayhour');
			else $ret .= dol_print_date($selected, 'day');
		}

		if (empty($nooutput)) print $ret;
		return $ret;
	}


	// phpcs:disable PEAR.NamingConventions.ValidFunctionName.ScopeNotCamelCaps
	/**
	 *  Show a select form to choose a user
	 *
	 *  @param	string	$page        	Page
	 *  @param  string	$selected    	Id of user preselected
	 *  @param  string	$htmlname    	Name of input html field. If 'none', we just output the user link.
	 *  @param  array	$exclude		List of users id to exclude
	 *  @param  array	$include        List of users id to include
	 *  @return	void
	 */
	public function form_users($page, $selected = '', $htmlname = 'userid', $exclude = '', $include = '')
	{
		// phpcs:enable
		global $langs;

		if ($htmlname != "none")
		{
			print '<form method="POST" action="'.$page.'" name="form'.$htmlname.'">';
			print '<input type="hidden" name="action" value="set'.$htmlname.'">';
			print '<input type="hidden" name="token" value="'.newToken().'">';
			print $this->select_dolusers($selected, $htmlname, 1, $exclude, 0, $include);
			print '<input type="submit" class="button smallpaddingimp valignmiddle" value="'.$langs->trans("Modify").'">';
			print '</form>';
		} else {
			if ($selected)
			{
				require_once DOL_DOCUMENT_ROOT.'/user/class/user.class.php';
				$theuser = new User($this->db);
				$theuser->fetch($selected);
				print $theuser->getNomUrl(1);
			} else {
				print "&nbsp;";
			}
		}
	}


	// phpcs:disable PEAR.NamingConventions.ValidFunctionName.ScopeNotCamelCaps
	/**
	 *    Show form with payment mode
	 *
	 *    @param	string	$page        	Page
	 *    @param    int		$selected    	Id mode pre-selectionne
	 *    @param    string	$htmlname    	Name of select html field
	 *    @param  	string	$filtertype		To filter on field type in llx_c_paiement (array('code'=>xx,'label'=>zz))
	 *    @param    int     $active         Active or not, -1 = all
	 *    @param   int     $addempty       1=Add empty entry
	 *    @return	void
	 */
	public function form_modes_reglement($page, $selected = '', $htmlname = 'mode_reglement_id', $filtertype = '', $active = 1, $addempty = 0)
	{
		// phpcs:enable
		global $langs;
		if ($htmlname != "none")
		{
			print '<form method="POST" action="'.$page.'">';
			print '<input type="hidden" name="action" value="setmode">';
			print '<input type="hidden" name="token" value="'.newToken().'">';
			$this->select_types_paiements($selected, $htmlname, $filtertype, 0, $addempty, 0, 0, $active);
			print '<input type="submit" class="button smallpaddingimp valignmiddle" value="'.$langs->trans("Modify").'">';
			print '</form>';
		} else {
			if ($selected)
			{
				$this->load_cache_types_paiements();
				print $this->cache_types_paiements[$selected]['label'];
			} else {
				print "&nbsp;";
			}
		}
	}

	/**
	 *    Show form with transport mode
	 *
	 *    @param	string	$page        	Page
	 *    @param    int		$selected    	Id mode pre-select
	 *    @param    string	$htmlname    	Name of select html field
	 *    @param    int     $active         Active or not, -1 = all
	 *    @param    int     $addempty       1=Add empty entry
	 *    @return	void
	 */
	public function formSelectTransportMode($page, $selected = '', $htmlname = 'transport_mode_id', $active = 1, $addempty = 0)
	{
		global $langs;
		if ($htmlname != "none")
		{
			print '<form method="POST" action="'.$page.'">';
			print '<input type="hidden" name="action" value="setmode">';
			print '<input type="hidden" name="token" value="'.newToken().'">';
			$this->selectTransportMode($selected, $htmlname, 2, $addempty, 0, 0, $active);
			print '<input type="submit" class="button smallpaddingimp valignmiddle" value="'.$langs->trans("Modify").'">';
			print '</form>';
		}
		else {
			if ($selected)
			{
				$this->load_cache_transport_mode();
				print $this->cache_transport_mode[$selected]['label'];
			} else {
				print "&nbsp;";
			}
		}
	}

	// phpcs:disable PEAR.NamingConventions.ValidFunctionName.ScopeNotCamelCaps
	/**
	 *    Show form with multicurrency code
	 *
	 *    @param	string	$page        	Page
	 *    @param    string	$selected    	code pre-selectionne
	 *    @param    string	$htmlname    	Name of select html field
	 *    @return	void
	 */
	public function form_multicurrency_code($page, $selected = '', $htmlname = 'multicurrency_code')
	{
		// phpcs:enable
		global $langs;
		if ($htmlname != "none")
		{
			print '<form method="POST" action="'.$page.'">';
			print '<input type="hidden" name="action" value="setmulticurrencycode">';
			print '<input type="hidden" name="token" value="'.newToken().'">';
			print $this->selectMultiCurrency($selected, $htmlname, 0);
			print '<input type="submit" class="button smallpaddingimp valignmiddle" value="'.$langs->trans("Modify").'">';
			print '</form>';
		} else {
			dol_include_once('/core/lib/company.lib.php');
			print !empty($selected) ? currency_name($selected, 1) : '&nbsp;';
		}
	}

	// phpcs:disable PEAR.NamingConventions.ValidFunctionName.ScopeNotCamelCaps
	/**
	 *    Show form with multicurrency rate
	 *
	 *    @param	string	$page        	Page
	 *    @param    double	$rate	    	Current rate
	 *    @param    string	$htmlname    	Name of select html field
	 *    @param    string  $currency       Currency code to explain the rate
	 *    @return	void
	 */
	public function form_multicurrency_rate($page, $rate = '', $htmlname = 'multicurrency_tx', $currency = '')
	{
		// phpcs:enable
		global $langs, $mysoc, $conf;

		if ($htmlname != "none")
		{
			print '<form method="POST" action="'.$page.'">';
			print '<input type="hidden" name="action" value="setmulticurrencyrate">';
			print '<input type="hidden" name="token" value="'.newToken().'">';
			print '<input type="text" class="maxwidth100" name="'.$htmlname.'" value="'.(!empty($rate) ? price(price2num($rate, 'CU')) : 1).'" /> ';
			print '<select name="calculation_mode">';
			print '<option value="1">'.$currency.' > '.$conf->currency.'</option>';
			print '<option value="2">'.$conf->currency.' > '.$currency.'</option>';
			print '</select> ';
			print '<input type="submit" class="button smallpaddingimp valignmiddle" value="'.$langs->trans("Modify").'">';
			print '</form>';
		} else {
			if (!empty($rate))
			{
				print price($rate, 1, $langs, 1, 0);
				if ($currency && $rate != 1) print ' &nbsp; ('.price($rate, 1, $langs, 1, 0).' '.$currency.' = 1 '.$conf->currency.')';
			} else {
				print 1;
			}
		}
	}


	// phpcs:disable PEAR.NamingConventions.ValidFunctionName.ScopeNotCamelCaps
	/**
	 *	Show a select box with available absolute discounts
	 *
	 *  @param  string	$page        	Page URL where form is shown
	 *  @param  int		$selected    	Value pre-selected
	 *	@param  string	$htmlname    	Name of SELECT component. If 'none', not changeable. Example 'remise_id'.
	 *	@param	int		$socid			Third party id
	 * 	@param	float	$amount			Total amount available
	 * 	@param	string	$filter			SQL filter on discounts
	 * 	@param	int		$maxvalue		Max value for lines that can be selected
	 *  @param  string	$more           More string to add
	 *  @param  int     $hidelist       1=Hide list
	 *  @param	int		$discount_type	0 => customer discount, 1 => supplier discount
	 *  @return	void
	 */
	public function form_remise_dispo($page, $selected, $htmlname, $socid, $amount, $filter = '', $maxvalue = 0, $more = '', $hidelist = 0, $discount_type = 0)
	{
		// phpcs:enable
		global $conf, $langs;
		if ($htmlname != "none")
		{
			print '<form method="post" action="'.$page.'">';
			print '<input type="hidden" name="action" value="setabsolutediscount">';
			print '<input type="hidden" name="token" value="'.newToken().'">';
			print '<div class="inline-block">';
			if (!empty($discount_type)) {
				if (!empty($conf->global->FACTURE_DEPOSITS_ARE_JUST_PAYMENTS))
				{
					if (!$filter || $filter == "fk_invoice_supplier_source IS NULL") $translationKey = 'HasAbsoluteDiscountFromSupplier'; // If we want deposit to be substracted to payments only and not to total of final invoice
					else $translationKey = 'HasCreditNoteFromSupplier';
				} else {
					if (!$filter || $filter == "fk_invoice_supplier_source IS NULL OR (description LIKE '(DEPOSIT)%' AND description NOT LIKE '(EXCESS PAID)%')") $translationKey = 'HasAbsoluteDiscountFromSupplier';
					else $translationKey = 'HasCreditNoteFromSupplier';
				}
			} else {
				if (!empty($conf->global->FACTURE_DEPOSITS_ARE_JUST_PAYMENTS))
				{
					if (!$filter || $filter == "fk_facture_source IS NULL") $translationKey = 'CompanyHasAbsoluteDiscount'; // If we want deposit to be substracted to payments only and not to total of final invoice
					else $translationKey = 'CompanyHasCreditNote';
				} else {
					if (!$filter || $filter == "fk_facture_source IS NULL OR (description LIKE '(DEPOSIT)%' AND description NOT LIKE '(EXCESS RECEIVED)%')") $translationKey = 'CompanyHasAbsoluteDiscount';
					else $translationKey = 'CompanyHasCreditNote';
				}
			}
			print $langs->trans($translationKey, price($amount, 0, $langs, 0, 0, -1, $conf->currency));
			if (empty($hidelist)) print ': ';
			print '</div>';
			if (empty($hidelist))
			{
				print '<div class="inline-block" style="padding-right: 10px">';
				$newfilter = 'discount_type='.intval($discount_type);
				if (!empty($discount_type)) {
					$newfilter .= ' AND fk_invoice_supplier IS NULL AND fk_invoice_supplier_line IS NULL'; // Supplier discounts available
				} else {
					$newfilter .= ' AND fk_facture IS NULL AND fk_facture_line IS NULL'; // Customer discounts available
				}
				if ($filter) $newfilter .= ' AND ('.$filter.')';
				$nbqualifiedlines = $this->select_remises($selected, $htmlname, $newfilter, $socid, $maxvalue);
				if ($nbqualifiedlines > 0)
				{
					print ' &nbsp; <input type="submit" class="button smallpaddingimp" value="'.dol_escape_htmltag($langs->trans("UseLine")).'"';
					if (!empty($discount_type) && $filter && $filter != "fk_invoice_supplier_source IS NULL OR (description LIKE '(DEPOSIT)%' AND description NOT LIKE '(EXCESS PAID)%')")
						print ' title="'.$langs->trans("UseCreditNoteInInvoicePayment").'"';
					if (empty($discount_type) && $filter && $filter != "fk_facture_source IS NULL OR (description LIKE '(DEPOSIT)%' AND description NOT LIKE '(EXCESS RECEIVED)%')")
						print ' title="'.$langs->trans("UseCreditNoteInInvoicePayment").'"';

					print '>';
				}
				print '</div>';
			}
			if ($more)
			{
				print '<div class="inline-block">';
				print $more;
				print '</div>';
			}
			print '</form>';
		} else {
			if ($selected)
			{
				print $selected;
			} else {
				print "0";
			}
		}
	}


	// phpcs:disable PEAR.NamingConventions.ValidFunctionName.ScopeNotCamelCaps
	/**
	 *  Show forms to select a contact
	 *
	 *  @param	string		$page        	Page
	 *  @param	Societe		$societe		Filter on third party
	 *  @param    int			$selected    	Id contact pre-selectionne
	 *  @param    string		$htmlname    	Name of HTML select. If 'none', we just show contact link.
	 *  @return	void
	 */
	public function form_contacts($page, $societe, $selected = '', $htmlname = 'contactid')
	{
		// phpcs:enable
		global $langs, $conf;

		if ($htmlname != "none")
		{
			print '<form method="post" action="'.$page.'">';
			print '<input type="hidden" name="action" value="set_contact">';
			print '<input type="hidden" name="token" value="'.newToken().'">';
			print '<table class="nobordernopadding" cellpadding="0" cellspacing="0">';
			print '<tr><td>';
			print $this->selectcontacts($societe->id, $selected, $htmlname);
			$num = $this->num;
			if ($num == 0)
			{
				$addcontact = (!empty($conf->global->SOCIETE_ADDRESSES_MANAGEMENT) ? $langs->trans("AddContact") : $langs->trans("AddContactAddress"));
				print '<a href="'.DOL_URL_ROOT.'/contact/card.php?socid='.$societe->id.'&amp;action=create&amp;backtoreferer=1">'.$addcontact.'</a>';
			}
			print '</td>';
			print '<td class="left"><input type="submit" class="button smallpaddingimp" value="'.$langs->trans("Modify").'"></td>';
			print '</tr></table></form>';
		} else {
			if ($selected)
			{
				require_once DOL_DOCUMENT_ROOT.'/contact/class/contact.class.php';
				$contact = new Contact($this->db);
				$contact->fetch($selected);
				print $contact->getFullName($langs);
			} else {
				print "&nbsp;";
			}
		}
	}

	// phpcs:disable PEAR.NamingConventions.ValidFunctionName.ScopeNotCamelCaps
	/**
	 *  Output html select to select thirdparty
	 *
	 *  @param	string	$page       	Page
	 *  @param  string	$selected   	Id preselected
	 *  @param  string	$htmlname		Name of HTML select
	 *  @param  string	$filter         optional filters criteras
	 *	@param	int		$showempty		Add an empty field
	 * 	@param	int		$showtype		Show third party type in combolist (customer, prospect or supplier)
	 * 	@param	int		$forcecombo		Force to use combo box
	 *  @param	array	$events			Event options. Example: array(array('method'=>'getContacts', 'url'=>dol_buildpath('/core/ajax/contacts.php',1), 'htmlname'=>'contactid', 'params'=>array('add-customer-contact'=>'disabled')))
	 *  @param  int     $nooutput       No print output. Return it only.
	 *  @return	void|string
	 */
	public function form_thirdparty($page, $selected = '', $htmlname = 'socid', $filter = '', $showempty = 0, $showtype = 0, $forcecombo = 0, $events = array(), $nooutput = 0)
	{
		// phpcs:enable
		global $langs;

		$out = '';
		if ($htmlname != "none")
		{
			$out .= '<form method="post" action="'.$page.'">';
			$out .= '<input type="hidden" name="action" value="set_thirdparty">';
			$out .= '<input type="hidden" name="token" value="'.newToken().'">';
			$out .= $this->select_company($selected, $htmlname, $filter, $showempty, $showtype, $forcecombo, $events);
			$out .= '<input type="submit" class="button smallpaddingimp valignmiddle" value="'.$langs->trans("Modify").'">';
			$out .= '</form>';
		} else {
			if ($selected)
			{
				require_once DOL_DOCUMENT_ROOT.'/societe/class/societe.class.php';
				$soc = new Societe($this->db);
				$soc->fetch($selected);
				$out .= $soc->getNomUrl($langs);
			} else {
				$out .= "&nbsp;";
			}
		}

		if ($nooutput) return $out;
		else print $out;
	}

	// phpcs:disable PEAR.NamingConventions.ValidFunctionName.ScopeNotCamelCaps
	/**
	 *    Retourne la liste des devises, dans la langue de l'utilisateur
	 *
	 *    @param	string	$selected    preselected currency code
	 *    @param    string	$htmlname    name of HTML select list
	 *    @deprecated
	 *    @return	void
	 */
	public function select_currency($selected = '', $htmlname = 'currency_id')
	{
		// phpcs:enable
		print $this->selectCurrency($selected, $htmlname);
	}

	/**
	 *  Retourne la liste des devises, dans la langue de l'utilisateur
	 *
	 *  @param	string	$selected    preselected currency code
	 *  @param  string	$htmlname    name of HTML select list
	 *  @param  string  $mode        0 = Add currency symbol into label, 1 = Add 3 letter iso code
	 * 	@return	string
	 */
	public function selectCurrency($selected = '', $htmlname = 'currency_id', $mode = 0)
	{
		global $conf, $langs, $user;

		$langs->loadCacheCurrencies('');

		$out = '';

		if ($selected == 'euro' || $selected == 'euros') $selected = 'EUR'; // Pour compatibilite

		$out .= '<select class="flat maxwidth200onsmartphone minwidth300" name="'.$htmlname.'" id="'.$htmlname.'">';
		foreach ($langs->cache_currencies as $code_iso => $currency)
		{
			$labeltoshow = $currency['label'];
			if ($mode == 1)
			{
				$labeltoshow .= ' <span class="opacitymedium">('.$code_iso.')</span>';
			} else {
				$labeltoshow .= ' <span class="opacitymedium">('.$langs->getCurrencySymbol($code_iso).')</span>';
			}

			if ($selected && $selected == $code_iso)
			{
				$out .= '<option value="'.$code_iso.'" selected data-html="'.dol_escape_htmltag($labeltoshow).'">';
			} else {
				$out .= '<option value="'.$code_iso.'" data-html="'.dol_escape_htmltag($labeltoshow).'">';
			}
			$out .= $labeltoshow;
			$out .= '</option>';
		}
		$out .= '</select>';
		if ($user->admin) $out .= info_admin($langs->trans("YouCanChangeValuesForThisListFromDictionarySetup"), 1);

		// Make select dynamic
		include_once DOL_DOCUMENT_ROOT.'/core/lib/ajax.lib.php';
		$out .= ajax_combobox($htmlname);

		return $out;
	}

	/**
	 *	Return array of currencies in user language
	 *
	 *  @param	string	$selected    preselected currency code
	 *  @param  string	$htmlname    name of HTML select list
	 *  @param  integer	$useempty    1=Add empty line
	 *  @param string $filter Optional filters criteras (example: 'code <> x', ' in (1,3)')
	 *  @param bool $excludeConfCurrency false  = If company current currency not in table, we add it into list. Should always be available.  true = we are in currency_rate update , we don't want to see conf->currency in select
	 * 	@return	string
	 */
	public function selectMultiCurrency($selected = '', $htmlname = 'multicurrency_code', $useempty = 0, $filter = '', $excludeConfCurrency = false)
	{
		global $db, $conf, $langs, $user;

		$langs->loadCacheCurrencies(''); // Load ->cache_currencies

		$TCurrency = array();

		$sql = 'SELECT code FROM '.MAIN_DB_PREFIX.'multicurrency';
		$sql .= " WHERE entity IN ('".getEntity('mutlicurrency')."')";
		if ($filter) $sql .= " AND ".$filter;
		$resql = $this->db->query($sql);
		if ($resql)
		{
			while ($obj = $this->db->fetch_object($resql)) $TCurrency[$obj->code] = $obj->code;
		}

		$out = '';
		$out .= '<select class="flat" name="'.$htmlname.'" id="'.$htmlname.'">';
		if ($useempty) $out .= '<option value="">&nbsp;</option>';
		// If company current currency not in table, we add it into list. Should always be available.
		if (!in_array($conf->currency, $TCurrency) && !$excludeConfCurrency)
		{
			$TCurrency[$conf->currency] = $conf->currency;
		}
		if (count($TCurrency) > 0)
		{
			foreach ($langs->cache_currencies as $code_iso => $currency)
			{
				if (isset($TCurrency[$code_iso]))
				{
					if (!empty($selected) && $selected == $code_iso) $out .= '<option value="'.$code_iso.'" selected="selected">';
					else $out .= '<option value="'.$code_iso.'">';

					$out .= $currency['label'];
					$out .= ' ('.$langs->getCurrencySymbol($code_iso).')';
					$out .= '</option>';
				}
			}
		}

		$out .= '</select>';
		// Make select dynamic
		include_once DOL_DOCUMENT_ROOT.'/core/lib/ajax.lib.php';
		$out .= ajax_combobox($htmlname);

		return $out;
	}

	// phpcs:disable PEAR.NamingConventions.ValidFunctionName.ScopeNotCamelCaps
	/**
	 *  Load into the cache vat rates of a country
	 *
	 *  @param	string	$country_code		Country code with quotes ("'CA'", or "'CA,IN,...'")
	 *  @return	int							Nb of loaded lines, 0 if already loaded, <0 if KO
	 */
	public function load_cache_vatrates($country_code)
	{
		// phpcs:enable
		global $langs;

		$num = count($this->cache_vatrates);
		if ($num > 0) return $num; // Cache already loaded

		dol_syslog(__METHOD__, LOG_DEBUG);

		$sql = "SELECT DISTINCT t.rowid, t.code, t.taux, t.localtax1, t.localtax1_type, t.localtax2, t.localtax2_type, t.recuperableonly";
		$sql .= " FROM ".MAIN_DB_PREFIX."c_tva as t, ".MAIN_DB_PREFIX."c_country as c";
		$sql .= " WHERE t.fk_pays = c.rowid";
		$sql .= " AND t.active > 0";
		$sql .= " AND c.code IN (".$country_code.")";
		$sql .= " ORDER BY t.code ASC, t.taux ASC, t.recuperableonly ASC";

		$resql = $this->db->query($sql);
		if ($resql)
		{
			$num = $this->db->num_rows($resql);
			if ($num)
			{
				for ($i = 0; $i < $num; $i++)
				{
					$obj = $this->db->fetch_object($resql);
					$this->cache_vatrates[$i]['rowid']	= $obj->rowid;
					$this->cache_vatrates[$i]['code'] = $obj->code;
					$this->cache_vatrates[$i]['txtva']	= $obj->taux;
					$this->cache_vatrates[$i]['nprtva'] = $obj->recuperableonly;
					$this->cache_vatrates[$i]['localtax1']	    = $obj->localtax1;
					$this->cache_vatrates[$i]['localtax1_type']	= $obj->localtax1_type;
					$this->cache_vatrates[$i]['localtax2']	    = $obj->localtax2;
					$this->cache_vatrates[$i]['localtax2_type']	= $obj->localtax1_type;

					$this->cache_vatrates[$i]['label'] = $obj->taux.'%'.($obj->code ? ' ('.$obj->code.')' : ''); // Label must contains only 0-9 , . % or *
					$this->cache_vatrates[$i]['labelallrates'] = $obj->taux.'/'.($obj->localtax1 ? $obj->localtax1 : '0').'/'.($obj->localtax2 ? $obj->localtax2 : '0').($obj->code ? ' ('.$obj->code.')' : ''); // Must never be used as key, only label
					$positiverates = '';
					if ($obj->taux) $positiverates .= ($positiverates ? '/' : '').$obj->taux;
					if ($obj->localtax1) $positiverates .= ($positiverates ? '/' : '').$obj->localtax1;
					if ($obj->localtax2) $positiverates .= ($positiverates ? '/' : '').$obj->localtax2;
					if (empty($positiverates)) $positiverates = '0';
					$this->cache_vatrates[$i]['labelpositiverates'] = $positiverates.($obj->code ? ' ('.$obj->code.')' : ''); // Must never be used as key, only label
				}

				return $num;
			} else {
				$this->error = '<font class="error">'.$langs->trans("ErrorNoVATRateDefinedForSellerCountry", $country_code).'</font>';
				return -1;
			}
		} else {
			$this->error = '<font class="error">'.$this->db->error().'</font>';
			return -2;
		}
	}

	// phpcs:disable PEAR.NamingConventions.ValidFunctionName.ScopeNotCamelCaps
	/**
	 *  Output an HTML select vat rate.
	 *  The name of this function should be selectVat. We keep bad name for compatibility purpose.
	 *
	 *  @param	string	      $htmlname           Name of HTML select field
	 *  @param  float|string  $selectedrate       Force preselected vat rate. Can be '8.5' or '8.5 (NOO)' for example. Use '' for no forcing.
	 *  @param  Societe	      $societe_vendeuse   Thirdparty seller
	 *  @param  Societe	      $societe_acheteuse  Thirdparty buyer
	 *  @param  int		      $idprod             Id product. O if unknown of NA.
	 *  @param  int		      $info_bits          Miscellaneous information on line (1 for NPR)
	 *  @param  int|string    $type               ''=Unknown, 0=Product, 1=Service (Used if idprod not defined)
	 *                  		                  Si vendeur non assujeti a TVA, TVA par defaut=0. Fin de regle.
	 *                  					      Si le (pays vendeur = pays acheteur) alors la TVA par defaut=TVA du produit vendu. Fin de regle.
	 *                  					      Si (vendeur et acheteur dans Communaute europeenne) et bien vendu = moyen de transports neuf (auto, bateau, avion), TVA par defaut=0 (La TVA doit etre paye par l'acheteur au centre d'impots de son pays et non au vendeur). Fin de regle.
	 *                                            Si vendeur et acheteur dans Communauté européenne et acheteur= particulier alors TVA par défaut=TVA du produit vendu. Fin de règle.
	 *                                            Si vendeur et acheteur dans Communauté européenne et acheteur= entreprise alors TVA par défaut=0. Fin de règle.
	 *                  					      Sinon la TVA proposee par defaut=0. Fin de regle.
	 *  @param	bool	     $options_only		  Return HTML options lines only (for ajax treatment)
	 *  @param  int          $mode                0=Use vat rate as key in combo list, 1=Add VAT code after vat rate into key, -1=Use id of vat line as key
	 *  @return	string
	 */
	public function load_tva($htmlname = 'tauxtva', $selectedrate = '', $societe_vendeuse = '', $societe_acheteuse = '', $idprod = 0, $info_bits = 0, $type = '', $options_only = false, $mode = 0)
	{
		// phpcs:enable
		global $langs, $conf, $mysoc;

		$langs->load('errors');

		$return = '';

		// Define defaultnpr, defaultttx and defaultcode
		$defaultnpr = ($info_bits & 0x01);
		$defaultnpr = (preg_match('/\*/', $selectedrate) ? 1 : $defaultnpr);
		$defaulttx = str_replace('*', '', $selectedrate);
		$defaultcode = '';
		if (preg_match('/\((.*)\)/', $defaulttx, $reg))
		{
			$defaultcode = $reg[1];
			$defaulttx = preg_replace('/\s*\(.*\)/', '', $defaulttx);
		}
		//var_dump($selectedrate.'-'.$defaulttx.'-'.$defaultnpr.'-'.$defaultcode);

		// Check parameters
		if (is_object($societe_vendeuse) && !$societe_vendeuse->country_code)
		{
			if ($societe_vendeuse->id == $mysoc->id)
			{
				$return .= '<font class="error">'.$langs->trans("ErrorYourCountryIsNotDefined").'</font>';
			} else {
				$return .= '<font class="error">'.$langs->trans("ErrorSupplierCountryIsNotDefined").'</font>';
			}
			return $return;
		}

		//var_dump($societe_acheteuse);
		//print "name=$name, selectedrate=$selectedrate, seller=".$societe_vendeuse->country_code." buyer=".$societe_acheteuse->country_code." buyer is company=".$societe_acheteuse->isACompany()." idprod=$idprod, info_bits=$info_bits type=$type";
		//exit;

		// Define list of countries to use to search VAT rates to show
		// First we defined code_country to use to find list
		if (is_object($societe_vendeuse))
		{
			$code_country = "'".$societe_vendeuse->country_code."'";
		} else {
			$code_country = "'".$mysoc->country_code."'"; // Pour compatibilite ascendente
		}
		if (!empty($conf->global->SERVICE_ARE_ECOMMERCE_200238EC))    // If option to have vat for end customer for services is on
		{
			require_once DOL_DOCUMENT_ROOT.'/core/lib/company.lib.php';
			if (!isInEEC($societe_vendeuse) && (!is_object($societe_acheteuse) || (isInEEC($societe_acheteuse) && !$societe_acheteuse->isACompany())))
			{
				// We also add the buyer
				if (is_numeric($type))
				{
					if ($type == 1) // We know product is a service
					{
						$code_country .= ",'".$societe_acheteuse->country_code."'";
					}
				} elseif (!$idprod)  // We don't know type of product
				{
					$code_country .= ",'".$societe_acheteuse->country_code."'";
				} else {
					$prodstatic = new Product($this->db);
					$prodstatic->fetch($idprod);
					if ($prodstatic->type == Product::TYPE_SERVICE)   // We know product is a service
					{
						$code_country .= ",'".$societe_acheteuse->country_code."'";
					}
				}
			}
		}

		// Now we get list
		$num = $this->load_cache_vatrates($code_country); // If no vat defined, return -1 with message into this->error

		if ($num > 0)
		{
			// Definition du taux a pre-selectionner (si defaulttx non force et donc vaut -1 ou '')
			if ($defaulttx < 0 || dol_strlen($defaulttx) == 0)
			{
				$tmpthirdparty = new Societe($this->db);
				$defaulttx = get_default_tva($societe_vendeuse, (is_object($societe_acheteuse) ? $societe_acheteuse : $tmpthirdparty), $idprod);
				$defaultnpr = get_default_npr($societe_vendeuse, (is_object($societe_acheteuse) ? $societe_acheteuse : $tmpthirdparty), $idprod);
				if (preg_match('/\((.*)\)/', $defaulttx, $reg)) {
					$defaultcode = $reg[1];
					$defaulttx = preg_replace('/\s*\(.*\)/', '', $defaulttx);
				}
				if (empty($defaulttx)) $defaultnpr = 0;
			}

			// Si taux par defaut n'a pu etre determine, on prend dernier de la liste.
			// Comme ils sont tries par ordre croissant, dernier = plus eleve = taux courant
			if ($defaulttx < 0 || dol_strlen($defaulttx) == 0)
			{
				if (empty($conf->global->MAIN_VAT_DEFAULT_IF_AUTODETECT_FAILS)) $defaulttx = $this->cache_vatrates[$num - 1]['txtva'];
				else $defaulttx = ($conf->global->MAIN_VAT_DEFAULT_IF_AUTODETECT_FAILS == 'none' ? '' : $conf->global->MAIN_VAT_DEFAULT_IF_AUTODETECT_FAILS);
			}

			// Disabled if seller is not subject to VAT
			$disabled = false; $title = '';
			if (is_object($societe_vendeuse) && $societe_vendeuse->id == $mysoc->id && $societe_vendeuse->tva_assuj == "0")
			{
				// Override/enable VAT for expense report regardless of global setting - needed if expense report used for business expenses instead
				// of using supplier invoices (this is a very bad idea !)
				if (empty($conf->global->EXPENSEREPORT_OVERRIDE_VAT))
				{
					$title = ' title="'.$langs->trans('VATIsNotUsed').'"';
					$disabled = true;
				}
			}

			if (!$options_only) $return .= '<select class="flat minwidth75imp" id="'.$htmlname.'" name="'.$htmlname.'"'.($disabled ? ' disabled' : '').$title.'>';

			$selectedfound = false;
			foreach ($this->cache_vatrates as $rate)
			{
				// Keep only 0 if seller is not subject to VAT
				if ($disabled && $rate['txtva'] != 0) continue;

				// Define key to use into select list
				$key = $rate['txtva'];
				$key .= $rate['nprtva'] ? '*' : '';
				if ($mode > 0 && $rate['code']) $key .= ' ('.$rate['code'].')';
				if ($mode < 0) $key = $rate['rowid'];

				$return .= '<option value="'.$key.'"';
				if (!$selectedfound)
				{
					if ($defaultcode) // If defaultcode is defined, we used it in priority to select combo option instead of using rate+npr flag
					{
						if ($defaultcode == $rate['code'])
						{
							$return .= ' selected';
							$selectedfound = true;
						}
					} elseif ($rate['txtva'] == $defaulttx && $rate['nprtva'] == $defaultnpr)
			   		{
			   			$return .= ' selected';
			   			$selectedfound = true;
					}
				}
				$return .= '>';
				//if (! empty($conf->global->MAIN_VAT_SHOW_POSITIVE_RATES))
				if ($mysoc->country_code == 'IN' || !empty($conf->global->MAIN_VAT_LABEL_IS_POSITIVE_RATES))
				{
					$return .= $rate['labelpositiverates'];
				} else {
					$return .= vatrate($rate['label']);
				}
				//$return.=($rate['code']?' '.$rate['code']:'');
				$return .= (empty($rate['code']) && $rate['nprtva']) ? ' *' : ''; // We show the *  (old behaviour only if new vat code is not used)

				$return .= '</option>';
			}

			if (!$options_only) $return .= '</select>';
		} else {
			$return .= $this->error;
		}

		$this->num = $num;
		return $return;
	}


	// phpcs:disable PEAR.NamingConventions.ValidFunctionName.ScopeNotCamelCaps
	/**
	 *  Show a HTML widget to input a date or combo list for day, month, years and optionaly hours and minutes.
	 *  Fields are preselected with :
	 *            	- set_time date (must be a local PHP server timestamp or string date with format 'YYYY-MM-DD' or 'YYYY-MM-DD HH:MM')
	 *            	- local date in user area, if set_time is '' (so if set_time is '', output may differs when done from two different location)
	 *            	- Empty (fields empty), if set_time is -1 (in this case, parameter empty must also have value 1)
	 *
	 *	@param	integer	    $set_time 		Pre-selected date (must be a local PHP server timestamp), -1 to keep date not preselected, '' to use current date with 00:00 hour (Parameter 'empty' must be 0 or 2).
	 *	@param	string		$prefix			Prefix for fields name
	 *	@param	int			$h				1 or 2=Show also hours (2=hours on a new line), -1 has same effect but hour and minutes are prefilled with 23:59 if date is empty, 3 show hour always empty
	 *	@param	int			$m				1=Show also minutes, -1 has same effect but hour and minutes are prefilled with 23:59 if date is empty, 3 show minutes always empty
	 *	@param	int			$empty			0=Fields required, 1=Empty inputs are allowed, 2=Empty inputs are allowed for hours only
	 *	@param	string		$form_name 		Not used
	 *	@param	int			$d				1=Show days, month, years
	 * 	@param	int			$addnowlink		Add a link "Now"
	 * 	@param	int			$nooutput		Do not output html string but return it
	 * 	@param 	int			$disabled		Disable input fields
	 *  @param  int			$fullday        When a checkbox with this html name is on, hour and day are set with 00:00 or 23:59
	 *  @param	string		$addplusone		Add a link "+1 hour". Value must be name of another select_date field.
	 *  @param  datetime    $adddateof      Add a link "Date of invoice" using the following date.
	 *  @return	string|void					Nothing or string if nooutput is 1
	 *  @deprecated
	 *  @see    selectDate(), form_date(), select_month(), select_year(), select_dayofweek()
	 */
	public function select_date($set_time = '', $prefix = 're', $h = 0, $m = 0, $empty = 0, $form_name = "", $d = 1, $addnowlink = 0, $nooutput = 0, $disabled = 0, $fullday = '', $addplusone = '', $adddateof = '')
	{
		// phpcs:enable
		$retstring = $this->selectDate($set_time, $prefix, $h, $m, $empty, $form_name, $d, $addnowlink, $disabled, $fullday, $addplusone, $adddateof);
		if (!empty($nooutput)) {
			return $retstring;
		}
		print $retstring;
		return;
	}

	/**
	 *  Show 2 HTML widget to input a date or combo list for day, month, years and optionaly hours and minutes.
	 *  Fields are preselected with :
	 *              - set_time date (must be a local PHP server timestamp or string date with format 'YYYY-MM-DD' or 'YYYY-MM-DD HH:MM')
	 *              - local date in user area, if set_time is '' (so if set_time is '', output may differs when done from two different location)
	 *              - Empty (fields empty), if set_time is -1 (in this case, parameter empty must also have value 1)
	 *
	 *  @param  integer     $set_time       Pre-selected date (must be a local PHP server timestamp), -1 to keep date not preselected, '' to use current date with 00:00 hour (Parameter 'empty' must be 0 or 2).
	 *  @param  integer     $set_time_end       Pre-selected date (must be a local PHP server timestamp), -1 to keep date not preselected, '' to use current date with 00:00 hour (Parameter 'empty' must be 0 or 2).
	 *  @param	string		$prefix			Prefix for fields name
	 *  @param	string		$empty			0=Fields required, 1=Empty inputs are allowed, 2=Empty inputs are allowed for hours only
	 * 	@return string                      Html for selectDate
	 *  @see    form_date(), select_month(), select_year(), select_dayofweek()
	 */
	public function selectDateToDate($set_time = '', $set_time_end = '', $prefix = 're', $empty = 0)
	{
		$ret = $this->selectDate($set_time, $prefix.'_start', 0, 0, $empty);
		$ret .= '<br/>';
		$ret .= $this->selectDate($set_time_end, $prefix.'_end', 0, 0, $empty);
		return $ret;
	}

	/**
	 *  Show a HTML widget to input a date or combo list for day, month, years and optionaly hours and minutes.
	 *  Fields are preselected with :
	 *              - set_time date (must be a local PHP server timestamp or string date with format 'YYYY-MM-DD' or 'YYYY-MM-DD HH:MM')
	 *              - local date in user area, if set_time is '' (so if set_time is '', output may differs when done from two different location)
	 *              - Empty (fields empty), if set_time is -1 (in this case, parameter empty must also have value 1)
	 *
	 *  @param  integer     $set_time       Pre-selected date (must be a local PHP server timestamp), -1 to keep date not preselected, '' to use current date with 00:00 hour (Parameter 'empty' must be 0 or 2).
	 *  @param	string		$prefix			Prefix for fields name
	 *  @param	int			$h				1 or 2=Show also hours (2=hours on a new line), -1 has same effect but hour and minutes are prefilled with 23:59 if date is empty, 3 show hour always empty
	 *	@param	int			$m				1=Show also minutes, -1 has same effect but hour and minutes are prefilled with 23:59 if date is empty, 3 show minutes always empty
	 *	@param	int			$empty			0=Fields required, 1=Empty inputs are allowed, 2=Empty inputs are allowed for hours only
	 *	@param	string		$form_name 		Not used
	 *	@param	int			$d				1=Show days, month, years
	 * 	@param	int			$addnowlink		Add a link "Now", 1 with server time, 2 with local computer time
	 * 	@param 	int			$disabled		Disable input fields
	 *  @param  int			$fullday        When a checkbox with id #fullday is checked, hours are set with 00:00 (if value if 'fulldaystart') or 23:59 (if value is 'fulldayend')
	 *  @param	string		$addplusone		Add a link "+1 hour". Value must be name of another selectDate field.
	 *  @param  datetime    $adddateof      Add a link "Date of ..." using the following date. See also $labeladddateof for the label used.
	 *  @param  string      $openinghours   Specify hour start and hour end for the select ex 8,20
	 *  @param  int         $stepminutes    Specify step for minutes between 1 and 30
	 *  @param	string		$labeladddateof Label to use for the $adddateof parameter.
	 *  @param	string 		$placeholder    Placeholder
	 *  @param	mixed		$gm				'auto', 'gmt' or 'tzserver' or 'tzuserrel'
	 * 	@return string                      Html for selectDate
	 *  @see    form_date(), select_month(), select_year(), select_dayofweek()
	 */
	public function selectDate($set_time = '', $prefix = 're', $h = 0, $m = 0, $empty = 0, $form_name = "", $d = 1, $addnowlink = 0, $disabled = 0, $fullday = '', $addplusone = '', $adddateof = '', $openinghours = '', $stepminutes = 1, $labeladddateof = '', $placeholder = '', $gm = 'auto')
	{
		global $conf, $langs;

		if ($gm == 'auto') {
			$gm = $conf->tzuserinputkey;
		}

		$retstring = '';

		if ($prefix == '') $prefix = 're';
		if ($h == '') $h = 0;
		if ($m == '') $m = 0;
		$emptydate = 0;
		$emptyhours = 0;
		if ($stepminutes <= 0 || $stepminutes > 30) $stepminutes = 1;
		if ($empty == 1) { $emptydate = 1; $emptyhours = 1; }
		if ($empty == 2) { $emptydate = 0; $emptyhours = 1; }
		$orig_set_time = $set_time;

		if ($set_time === '' && $emptydate == 0)
		{
			include_once DOL_DOCUMENT_ROOT.'/core/lib/date.lib.php';
			if ($gm == 'tzuser' || $gm == 'tzuserrel') {
				$set_time = dol_now($gm);
			} else {
				$set_time = dol_now('tzuser') - (getServerTimeZoneInt('now') * 3600); // set_time must be relative to PHP server timezone
			}
		}

		// Analysis of the pre-selection date
		$reg = array();
		if (preg_match('/^([0-9]+)\-([0-9]+)\-([0-9]+)\s?([0-9]+)?:?([0-9]+)?/', $set_time, $reg))	// deprecated usage
		{
			// Date format 'YYYY-MM-DD' or 'YYYY-MM-DD HH:MM:SS'
			$syear	= (!empty($reg[1]) ? $reg[1] : '');
			$smonth = (!empty($reg[2]) ? $reg[2] : '');
			$sday	= (!empty($reg[3]) ? $reg[3] : '');
			$shour	= (!empty($reg[4]) ? $reg[4] : '');
			$smin	= (!empty($reg[5]) ? $reg[5] : '');
		} elseif (strval($set_time) != '' && $set_time != -1)
		{
			// set_time est un timestamps (0 possible)
			$syear = dol_print_date($set_time, "%Y", $gm);
			$smonth = dol_print_date($set_time, "%m", $gm);
			$sday = dol_print_date($set_time, "%d", $gm);
			if ($orig_set_time != '')
			{
				$shour = dol_print_date($set_time, "%H", $gm);
				$smin = dol_print_date($set_time, "%M", $gm);
				$ssec = dol_print_date($set_time, "%S", $gm);
			} else {
				$shour = '';
				$smin = '';
				$ssec = '';
			}
		} else {
			// Date est '' ou vaut -1
			$syear = '';
			$smonth = '';
			$sday = '';
			$shour = !isset($conf->global->MAIN_DEFAULT_DATE_HOUR) ? ($h == -1 ? '23' : '') : $conf->global->MAIN_DEFAULT_DATE_HOUR;
			$smin = !isset($conf->global->MAIN_DEFAULT_DATE_MIN) ? ($h == -1 ? '59' : '') : $conf->global->MAIN_DEFAULT_DATE_MIN;
			$ssec = !isset($conf->global->MAIN_DEFAULT_DATE_SEC) ? ($h == -1 ? '59' : '') : $conf->global->MAIN_DEFAULT_DATE_SEC;
		}
		if ($h == 3) $shour = '';
		if ($m == 3) $smin = '';

		// You can set MAIN_POPUP_CALENDAR to 'eldy' or 'jquery'
		$usecalendar = 'combo';
		if (!empty($conf->use_javascript_ajax) && (empty($conf->global->MAIN_POPUP_CALENDAR) || $conf->global->MAIN_POPUP_CALENDAR != "none")) {
			$usecalendar = ((empty($conf->global->MAIN_POPUP_CALENDAR) || $conf->global->MAIN_POPUP_CALENDAR == 'eldy') ? 'jquery' : $conf->global->MAIN_POPUP_CALENDAR);
		}

		if ($d)
		{
			// Show date with popup
			if ($usecalendar != 'combo')
			{
				$formated_date = '';
				//print "e".$set_time." t ".$conf->format_date_short;
				if (strval($set_time) != '' && $set_time != -1)
				{
					//$formated_date=dol_print_date($set_time,$conf->format_date_short);
					$formated_date = dol_print_date($set_time, $langs->trans("FormatDateShortInput")); // FormatDateShortInput for dol_print_date / FormatDateShortJavaInput that is same for javascript
				}

				// Calendrier popup version eldy
				if ($usecalendar == "eldy")
				{
					// Zone de saisie manuelle de la date
					$retstring .= '<input id="'.$prefix.'" name="'.$prefix.'" type="text" class="maxwidthdate" maxlength="11" value="'.$formated_date.'"';
					$retstring .= ($disabled ? ' disabled' : '');
					$retstring .= ' onChange="dpChangeDay(\''.$prefix.'\',\''.$langs->trans("FormatDateShortJavaInput").'\'); "'; // FormatDateShortInput for dol_print_date / FormatDateShortJavaInput that is same for javascript
					$retstring .= '>';

					// Icone calendrier
					if (!$disabled)
					{
						$retstring .= '<button id="'.$prefix.'Button" type="button" class="dpInvisibleButtons"';
						$base = DOL_URL_ROOT.'/core/';
						$retstring .= ' onClick="showDP(\''.$base.'\',\''.$prefix.'\',\''.$langs->trans("FormatDateShortJavaInput").'\',\''.$langs->defaultlang.'\');"';
						$retstring .= '>'.img_object($langs->trans("SelectDate"), 'calendarday', 'class="datecallink"').'</button>';
					} else $retstring .= '<button id="'.$prefix.'Button" type="button" class="dpInvisibleButtons">'.img_object($langs->trans("Disabled"), 'calendarday', 'class="datecallink"').'</button>';

					$retstring .= '<input type="hidden" id="'.$prefix.'day"   name="'.$prefix.'day"   value="'.$sday.'">'."\n";
					$retstring .= '<input type="hidden" id="'.$prefix.'month" name="'.$prefix.'month" value="'.$smonth.'">'."\n";
					$retstring .= '<input type="hidden" id="'.$prefix.'year"  name="'.$prefix.'year"  value="'.$syear.'">'."\n";
				} elseif ($usecalendar == 'jquery')
				{
					if (!$disabled)
					{
						// Output javascript for datepicker
						$retstring .= "<script type='text/javascript'>";
						$retstring .= "$(function(){ $('#".$prefix."').datepicker({
							dateFormat: '".$langs->trans("FormatDateShortJQueryInput")."',
							autoclose: true,
							todayHighlight: true,";
						if (!empty($conf->dol_use_jmobile))
						{
							$retstring .= "
								beforeShow: function (input, datePicker) {
									input.disabled = true;
								},
								onClose: function (dateText, datePicker) {
									this.disabled = false;
								},
								";
						}
						// Note: We don't need monthNames, monthNamesShort, dayNames, dayNamesShort, dayNamesMin, they are set globally on datepicker component in lib_head.js.php
						if (empty($conf->global->MAIN_POPUP_CALENDAR_ON_FOCUS))
						{
							$retstring .= "
								showOn: 'button',
								buttonImage: '".DOL_URL_ROOT."/theme/".$conf->theme."/img/object_calendarday.png',
								buttonImageOnly: true";
						}
						$retstring .= "
							}) });";
						$retstring .= "</script>";
					}

					// Zone de saisie manuelle de la date
					$retstring .= '<div class="nowrap inline-block">';
					$retstring .= '<input id="'.$prefix.'" name="'.$prefix.'" type="text" class="maxwidthdate" maxlength="11" value="'.$formated_date.'"';
					$retstring .= ($disabled ? ' disabled' : '');
					$retstring .= ($placeholder ? ' placeholder="'.$placeholder.'"' : '');
					$retstring .= ' onChange="dpChangeDay(\''.$prefix.'\',\''.$langs->trans("FormatDateShortJavaInput").'\'); "'; // FormatDateShortInput for dol_print_date / FormatDateShortJavaInput that is same for javascript
					$retstring .= '>';

					// Icone calendrier
					if (!$disabled)
					{
						/* Not required. Managed by option buttonImage of jquery
                		$retstring.=img_object($langs->trans("SelectDate"),'calendarday','id="'.$prefix.'id" class="datecallink"');
                		$retstring.="<script type='text/javascript'>";
                		$retstring.="jQuery(document).ready(function() {";
                		$retstring.='	jQuery("#'.$prefix.'id").click(function() {';
                		$retstring.="    	jQuery('#".$prefix."').focus();";
                		$retstring.='    });';
                		$retstring.='});';
                		$retstring.="</script>";*/
					} else {
						$retstring .= '<button id="'.$prefix.'Button" type="button" class="dpInvisibleButtons">'.img_object($langs->trans("Disabled"), 'calendarday', 'class="datecallink"').'</button>';
					}

					$retstring .= '</div>';
					$retstring .= '<input type="hidden" id="'.$prefix.'day"   name="'.$prefix.'day"   value="'.$sday.'">'."\n";
					$retstring .= '<input type="hidden" id="'.$prefix.'month" name="'.$prefix.'month" value="'.$smonth.'">'."\n";
					$retstring .= '<input type="hidden" id="'.$prefix.'year"  name="'.$prefix.'year"  value="'.$syear.'">'."\n";
				} else {
					$retstring .= "Bad value of MAIN_POPUP_CALENDAR";
				}
			}
			// Show date with combo selects
			else {
				// Day
				$retstring .= '<select'.($disabled ? ' disabled' : '').' class="flat valignmiddle maxwidth50imp" id="'.$prefix.'day" name="'.$prefix.'day">';

				if ($emptydate || $set_time == -1)
				{
					$retstring .= '<option value="0" selected>&nbsp;</option>';
				}

				for ($day = 1; $day <= 31; $day++)
				{
					$retstring .= '<option value="'.$day.'"'.($day == $sday ? ' selected' : '').'>'.$day.'</option>';
				}

				$retstring .= "</select>";

				$retstring .= '<select'.($disabled ? ' disabled' : '').' class="flat valignmiddle maxwidth75imp" id="'.$prefix.'month" name="'.$prefix.'month">';
				if ($emptydate || $set_time == -1)
				{
					$retstring .= '<option value="0" selected>&nbsp;</option>';
				}

				// Month
				for ($month = 1; $month <= 12; $month++)
				{
					$retstring .= '<option value="'.$month.'"'.($month == $smonth ? ' selected' : '').'>';
					$retstring .= dol_print_date(mktime(12, 0, 0, $month, 1, 2000), "%b");
					$retstring .= "</option>";
				}
				$retstring .= "</select>";

				// Year
				if ($emptydate || $set_time == -1)
				{
					$retstring .= '<input'.($disabled ? ' disabled' : '').' placeholder="'.dol_escape_htmltag($langs->trans("Year")).'" class="flat maxwidth50imp valignmiddle" type="number" min="0" max="3000" maxlength="4" id="'.$prefix.'year" name="'.$prefix.'year" value="'.$syear.'">';
				} else {
					$retstring .= '<select'.($disabled ? ' disabled' : '').' class="flat valignmiddle maxwidth75imp" id="'.$prefix.'year" name="'.$prefix.'year">';

					for ($year = $syear - 10; $year < $syear + 10; $year++)
					{
						$retstring .= '<option value="'.$year.'"'.($year == $syear ? ' selected' : '').'>'.$year.'</option>';
					}
					$retstring .= "</select>\n";
				}
			}
		}

		if ($d && $h) {
			$retstring .= ($h == 2 ? '<br>' : ' ');
			$retstring .= '<span class="nowraponall">';
		}

		if ($h)
		{
			$hourstart = 0;
			$hourend = 24;
			if ($openinghours != '') {
				$openinghours = explode(',', $openinghours);
				$hourstart = $openinghours[0];
				$hourend = $openinghours[1];
				if ($hourend < $hourstart) $hourend = $hourstart;
			}
			// Show hour
			$retstring .= '<select'.($disabled ? ' disabled' : '').' class="flat valignmiddle maxwidth50 '.($fullday ? $fullday.'hour' : '').'" id="'.$prefix.'hour" name="'.$prefix.'hour">';
			if ($emptyhours) $retstring .= '<option value="-1">&nbsp;</option>';
			for ($hour = $hourstart; $hour < $hourend; $hour++)
			{
				if (strlen($hour) < 2) $hour = "0".$hour;
				$retstring .= '<option value="'.$hour.'"'.(($hour == $shour) ? ' selected' : '').'>'.$hour;
				//$retstring .= (empty($conf->dol_optimize_smallscreen) ? '' : 'H');
				$retstring .= '</option>';
			}
			$retstring .= '</select>';
			//if ($m && empty($conf->dol_optimize_smallscreen)) $retstring .= ":";
			if ($m) $retstring .= ":";
		}

		if ($m)
		{
			// Show minutes
			$retstring .= '<select'.($disabled ? ' disabled' : '').' class="flat valignmiddle maxwidth50 '.($fullday ? $fullday.'min' : '').'" id="'.$prefix.'min" name="'.$prefix.'min">';
			if ($emptyhours) $retstring .= '<option value="-1">&nbsp;</option>';
			for ($min = 0; $min < 60; $min += $stepminutes)
			{
				if (strlen($min) < 2) $min = "0".$min;
				$retstring .= '<option value="'.$min.'"'.(($min == $smin) ? ' selected' : '').'>'.$min.(empty($conf->dol_optimize_smallscreen) ? '' : '').'</option>';
			}
			$retstring .= '</select>';

			$retstring .= '<input type="hidden" name="'.$prefix.'sec" value="'.$ssec.'">';
		}

		if ($d && $h) {
			$retstring .= '</span>';
		}

		// Add a "Now" link
		if ($conf->use_javascript_ajax && $addnowlink)
		{
			// Script which will be inserted in the onClick of the "Now" link
			$reset_scripts = "";
			if ($addnowlink == 2) // local computer time
			{
				// pad add leading 0 on numbers
				$reset_scripts .= "Number.prototype.pad = function(size) {
                        var s = String(this);
                        while (s.length < (size || 2)) {s = '0' + s;}
                        return s;
                    };
                    var d = new Date();";
			}

			// Generate the date part, depending on the use or not of the javascript calendar
			if ($addnowlink == 1) // server time expressed in user time setup
			{
				$reset_scripts .= 'jQuery(\'#'.$prefix.'\').val(\''.dol_print_date(dol_now(), 'day', 'tzuser').'\');';
				$reset_scripts .= 'jQuery(\'#'.$prefix.'day\').val(\''.dol_print_date(dol_now(), '%d', 'tzuser').'\');';
				$reset_scripts .= 'jQuery(\'#'.$prefix.'month\').val(\''.dol_print_date(dol_now(), '%m', 'tzuser').'\');';
				$reset_scripts .= 'jQuery(\'#'.$prefix.'year\').val(\''.dol_print_date(dol_now(), '%Y', 'tzuser').'\');';
			} elseif ($addnowlink == 2)
			{
				/* Disabled because the output does not use the string format defined by FormatDateShort key to forge the value into #prefix.
            	 * This break application for foreign languages.
                $reset_scripts .= 'jQuery(\'#'.$prefix.'\').val(d.toLocaleDateString(\''.str_replace('_', '-', $langs->defaultlang).'\'));';
                $reset_scripts .= 'jQuery(\'#'.$prefix.'day\').val(d.getDate().pad());';
                $reset_scripts .= 'jQuery(\'#'.$prefix.'month\').val(parseInt(d.getMonth().pad()) + 1);';
                $reset_scripts .= 'jQuery(\'#'.$prefix.'year\').val(d.getFullYear());';
                */
				$reset_scripts .= 'jQuery(\'#'.$prefix.'\').val(\''.dol_print_date(dol_now(), 'day', 'tzuser').'\');';
				$reset_scripts .= 'jQuery(\'#'.$prefix.'day\').val(\''.dol_print_date(dol_now(), '%d', 'tzuser').'\');';
				$reset_scripts .= 'jQuery(\'#'.$prefix.'month\').val(\''.dol_print_date(dol_now(), '%m', 'tzuser').'\');';
				$reset_scripts .= 'jQuery(\'#'.$prefix.'year\').val(\''.dol_print_date(dol_now(), '%Y', 'tzuser').'\');';
			}
			/*if ($usecalendar == "eldy")
            {
                $base=DOL_URL_ROOT.'/core/';
                $reset_scripts .= 'resetDP(\''.$base.'\',\''.$prefix.'\',\''.$langs->trans("FormatDateShortJavaInput").'\',\''.$langs->defaultlang.'\');';
            }
            else
            {
                $reset_scripts .= 'this.form.elements[\''.$prefix.'day\'].value=formatDate(new Date(), \'d\'); ';
                $reset_scripts .= 'this.form.elements[\''.$prefix.'month\'].value=formatDate(new Date(), \'M\'); ';
                $reset_scripts .= 'this.form.elements[\''.$prefix.'year\'].value=formatDate(new Date(), \'yyyy\'); ';
            }*/
			// Update the hour part
			if ($h)
			{
				if ($fullday) $reset_scripts .= " if (jQuery('#fullday:checked').val() == null) {";
				//$reset_scripts .= 'this.form.elements[\''.$prefix.'hour\'].value=formatDate(new Date(), \'HH\'); ';
				if ($addnowlink == 1)
				{
					$reset_scripts .= 'jQuery(\'#'.$prefix.'hour\').val(\''.dol_print_date(dol_now(), '%H', 'tzuser').'\');';
					$reset_scripts .= 'jQuery(\'#'.$prefix.'hour\').change();';
				} elseif ($addnowlink == 2)
				{
					$reset_scripts .= 'jQuery(\'#'.$prefix.'hour\').val(d.getHours().pad());';
					$reset_scripts .= 'jQuery(\'#'.$prefix.'hour\').change();';
				}

				if ($fullday) $reset_scripts .= ' } ';
			}
			// Update the minute part
			if ($m)
			{
				if ($fullday) $reset_scripts .= " if (jQuery('#fullday:checked').val() == null) {";
				//$reset_scripts .= 'this.form.elements[\''.$prefix.'min\'].value=formatDate(new Date(), \'mm\'); ';
				if ($addnowlink == 1)
				{
					$reset_scripts .= 'jQuery(\'#'.$prefix.'min\').val(\''.dol_print_date(dol_now(), '%M', 'tzuser').'\');';
					$reset_scripts .= 'jQuery(\'#'.$prefix.'min\').change();';
				} elseif ($addnowlink == 2)
				{
					$reset_scripts .= 'jQuery(\'#'.$prefix.'min\').val(d.getMinutes().pad());';
					$reset_scripts .= 'jQuery(\'#'.$prefix.'min\').change();';
				}
				if ($fullday) $reset_scripts .= ' } ';
			}
			// If reset_scripts is not empty, print the link with the reset_scripts in the onClick
			if ($reset_scripts && empty($conf->dol_optimize_smallscreen))
			{
				$retstring .= ' <button class="dpInvisibleButtons datenowlink" id="'.$prefix.'ButtonNow" type="button" name="_useless" value="now" onClick="'.$reset_scripts.'">';
				$retstring .= $langs->trans("Now");
				$retstring .= '</button> ';
			}
		}

		// Add a "Plus one hour" link
		if ($conf->use_javascript_ajax && $addplusone)
		{
			// Script which will be inserted in the onClick of the "Add plusone" link
			$reset_scripts = "";

			// Generate the date part, depending on the use or not of the javascript calendar
			$reset_scripts .= 'jQuery(\'#'.$prefix.'\').val(\''.dol_print_date(dol_now(), 'day').'\');';
			$reset_scripts .= 'jQuery(\'#'.$prefix.'day\').val(\''.dol_print_date(dol_now(), '%d').'\');';
			$reset_scripts .= 'jQuery(\'#'.$prefix.'month\').val(\''.dol_print_date(dol_now(), '%m').'\');';
			$reset_scripts .= 'jQuery(\'#'.$prefix.'year\').val(\''.dol_print_date(dol_now(), '%Y').'\');';
			// Update the hour part
			if ($h)
			{
				if ($fullday) $reset_scripts .= " if (jQuery('#fullday:checked').val() == null) {";
				$reset_scripts .= 'jQuery(\'#'.$prefix.'hour\').val(\''.dol_print_date(dol_now(), '%H').'\');';
				if ($fullday) $reset_scripts .= ' } ';
			}
			// Update the minute part
			if ($m)
			{
				if ($fullday) $reset_scripts .= " if (jQuery('#fullday:checked').val() == null) {";
				$reset_scripts .= 'jQuery(\'#'.$prefix.'min\').val(\''.dol_print_date(dol_now(), '%M').'\');';
				if ($fullday) $reset_scripts .= ' } ';
			}
			// If reset_scripts is not empty, print the link with the reset_scripts in the onClick
			if ($reset_scripts && empty($conf->dol_optimize_smallscreen))
			{
				$retstring .= ' <button class="dpInvisibleButtons datenowlink" id="'.$prefix.'ButtonPlusOne" type="button" name="_useless2" value="plusone" onClick="'.$reset_scripts.'">';
				$retstring .= $langs->trans("DateStartPlusOne");
				$retstring .= '</button> ';
			}
		}

		// Add a "Plus one hour" link
		if ($conf->use_javascript_ajax && $adddateof)
		{
			$tmparray = dol_getdate($adddateof);
			if (empty($labeladddateof)) $labeladddateof = $langs->trans("DateInvoice");
			$retstring .= ' - <button class="dpInvisibleButtons datenowlink" id="dateofinvoice" type="button" name="_dateofinvoice" value="now" onclick="jQuery(\'#re\').val(\''.dol_print_date($adddateof, 'day').'\');jQuery(\'#reday\').val(\''.$tmparray['mday'].'\');jQuery(\'#remonth\').val(\''.$tmparray['mon'].'\');jQuery(\'#reyear\').val(\''.$tmparray['year'].'\');">'.$labeladddateof.'</a>';
		}

		return $retstring;
	}

	/**
	 * selectTypeDuration
	 *
	 * @param   string   	$prefix     	Prefix
	 * @param   string   	$selected   	Selected duration type
	 * @param	array		$excludetypes	Array of duration types to exclude. Example array('y', 'm')
	 * @return  string      	         	HTML select string
	 */
	public function selectTypeDuration($prefix, $selected = 'i', $excludetypes = array())
	{
		global $langs;

		$TDurationTypes = array(
			'y'=>$langs->trans('Years'),
			'm'=>$langs->trans('Month'),
			'w'=>$langs->trans('Weeks'),
			'd'=>$langs->trans('Days'),
			'h'=>$langs->trans('Hours'),
			'i'=>$langs->trans('Minutes')
		);

		// Removed undesired duration types
		foreach ($excludetypes as $value) {
			unset($TDurationTypes[$value]);
		}

		$retstring = '<select class="flat" id="select_'.$prefix.'type_duration" name="'.$prefix.'type_duration">';
		foreach ($TDurationTypes as $key => $typeduration) {
			$retstring .= '<option value="'.$key.'"';
			if ($key == $selected) {
				$retstring .= " selected";
			}
			$retstring .= ">".$typeduration."</option>";
		}
		$retstring .= "</select>";

		$retstring .= ajax_combobox('select_'.$prefix.'type_duration');

		return $retstring;
	}

	// phpcs:disable PEAR.NamingConventions.ValidFunctionName.ScopeNotCamelCaps
	/**
	 *  Function to show a form to select a duration on a page
	 *
	 *	@param	string		$prefix   		Prefix for input fields
	 *	@param  int			$iSecond  		Default preselected duration (number of seconds or '')
	 * 	@param	int			$disabled       Disable the combo box
	 * 	@param	string		$typehour		If 'select' then input hour and input min is a combo,
	 *						            	If 'text' input hour is in text and input min is a text,
	 *						            	If 'textselect' input hour is in text and input min is a combo
	 *  @param	integer		$minunderhours	If 1, show minutes selection under the hours
	 * 	@param	int			$nooutput		Do not output html string but return it
	 *  @return	string|void
	 */
	public function select_duration($prefix, $iSecond = '', $disabled = 0, $typehour = 'select', $minunderhours = 0, $nooutput = 0)
	{
		// phpcs:enable
		global $langs;

		$retstring = '';

		$hourSelected = 0; $minSelected = 0;

		// Hours
		if ($iSecond != '')
		{
			require_once DOL_DOCUMENT_ROOT.'/core/lib/date.lib.php';

			$hourSelected = convertSecondToTime($iSecond, 'allhour');
			$minSelected = convertSecondToTime($iSecond, 'min');
		}

		if ($typehour == 'select') {
			$retstring .= '<select class="flat" id="select_'.$prefix.'hour" name="'.$prefix.'hour"'.($disabled ? ' disabled' : '').'>';
			for ($hour = 0; $hour < 25; $hour++)	// For a duration, we allow 24 hours
			{
				$retstring .= '<option value="'.$hour.'"';
				if ($hourSelected == $hour)
				{
					$retstring .= " selected";
				}
				$retstring .= ">".$hour."</option>";
			}
			$retstring .= "</select>";
		} elseif ($typehour == 'text' || $typehour == 'textselect') {
			$retstring .= '<input placeholder="'.$langs->trans('HourShort').'" type="number" min="0" name="'.$prefix.'hour"'.($disabled ? ' disabled' : '').' class="flat maxwidth50 inputhour" value="'.(($hourSelected != '') ? ((int) $hourSelected) : '').'">';
		} else {
			return 'BadValueForParameterTypeHour';
		}

		if ($typehour != 'text') $retstring .= ' '.$langs->trans('HourShort');
		else $retstring .= '<span class="hideonsmartphone">:</span>';

		// Minutes
		if ($minunderhours) $retstring .= '<br>';
		else $retstring .= '<span class="hideonsmartphone">&nbsp;</span>';

		if ($typehour == 'select' || $typehour == 'textselect')
		{
			$retstring .= '<select class="flat" id="select_'.$prefix.'min" name="'.$prefix.'min"'.($disabled ? ' disabled' : '').'>';
			for ($min = 0; $min <= 55; $min = $min + 5)
			{
				$retstring .= '<option value="'.$min.'"';
				if ($minSelected == $min) $retstring .= ' selected';
				$retstring .= '>'.$min.'</option>';
			}
			$retstring .= "</select>";
		} elseif ($typehour == 'text')
		{
			$retstring .= '<input placeholder="'.$langs->trans('MinuteShort').'" type="number" min="0" name="'.$prefix.'min"'.($disabled ? ' disabled' : '').' class="flat maxwidth50 inputminute" value="'.(($minSelected != '') ? ((int) $minSelected) : '').'">';
		}

		if ($typehour != 'text') $retstring .= ' '.$langs->trans('MinuteShort');

		//$retstring.="&nbsp;";

		if (!empty($nooutput)) return $retstring;

		print $retstring;
		return;
	}


	/**
	 * Generic method to select a component from a combo list.
	 * Can use autocomplete with ajax after x key pressed or a full combo, depending on setup.
	 * This is the generic method that will replace all specific existing methods.
	 *
	 * @param 	string			$objectdesc			ObjectClass:PathToClass[:AddCreateButtonOrNot[:Filter]]
	 * @param	string			$htmlname			Name of HTML select component
	 * @param	int				$preselectedvalue	Preselected value (ID of element)
	 * @param	string			$showempty			''=empty values not allowed, 'string'=value show if we allow empty values (for example 'All', ...)
	 * @param	string			$searchkey			Search criteria
	 * @param	string			$placeholder		Place holder
	 * @param	string			$morecss			More CSS
	 * @param	string			$moreparams			More params provided to ajax call
	 * @param	int				$forcecombo			Force to load all values and output a standard combobox (with no beautification)
	 * @param	int				$disabled			1=Html component is disabled
	 * @param	string	        $selected_input_value	Value of preselected input text (for use with ajax)
	 * @return	string								Return HTML string
	 * @see selectForFormsList() select_thirdparty_list()
	 */
	public function selectForForms($objectdesc, $htmlname, $preselectedvalue, $showempty = '', $searchkey = '', $placeholder = '', $morecss = '', $moreparams = '', $forcecombo = 0, $disabled = 0, $selected_input_value = '')
	{
		global $conf, $user;

		$objecttmp = null;

		$InfoFieldList = explode(":", $objectdesc);
		$classname = $InfoFieldList[0];
		$classpath = $InfoFieldList[1];
		$addcreatebuttonornot = empty($InfoFieldList[2]) ? 0 : $InfoFieldList[2];
		$filter = empty($InfoFieldList[3]) ? '' : $InfoFieldList[3];

		if (!empty($classpath))
		{
			dol_include_once($classpath);

			if ($classname && class_exists($classname))
			{
				$objecttmp = new $classname($this->db);
				// Make some replacement
				$sharedentities = getEntity(strtolower($classname));
				$objecttmp->filter = str_replace(
					array('__ENTITY__', '__SHARED_ENTITIES__', '__USER_ID__'),
					array($conf->entity, $sharedentities, $user->id),
					$filter);
			}
		}
		if (!is_object($objecttmp))
		{
			dol_syslog('Error bad setup of type for field '.$InfoFieldList, LOG_WARNING);
			return 'Error bad setup of type for field '.join(',', $InfoFieldList);
		}

		//var_dump($objecttmp->filter);
		$prefixforautocompletemode = $objecttmp->element;
		if ($prefixforautocompletemode == 'societe') $prefixforautocompletemode = 'company';
		if ($prefixforautocompletemode == 'product') $prefixforautocompletemode = 'produit';
		$confkeyforautocompletemode = strtoupper($prefixforautocompletemode).'_USE_SEARCH_TO_SELECT'; // For example COMPANY_USE_SEARCH_TO_SELECT

		dol_syslog(get_class($this)."::selectForForms object->filter=".$objecttmp->filter, LOG_DEBUG);
		$out = '';
		if (!empty($conf->use_javascript_ajax) && !empty($conf->global->$confkeyforautocompletemode) && !$forcecombo)
		{
			// No immediate load of all database
			$placeholder = '';
			if ($preselectedvalue && empty($selected_input_value))
			{
				$objecttmp->fetch($preselectedvalue);
				$selected_input_value = ($prefixforautocompletemode == 'company' ? $objecttmp->name : $objecttmp->ref);
				//unset($objecttmp);
			}

			$objectdesc = $classname.':'.$classpath.':'.$addcreatebuttonornot.':'.$filter;
			$urlforajaxcall = DOL_URL_ROOT.'/core/ajax/selectobject.php';

			// No immediate load of all database
			$urloption = 'htmlname='.$htmlname.'&outjson=1&objectdesc='.$objectdesc.'&filter='.urlencode($objecttmp->filter);
			// Activate the auto complete using ajax call.
			$out .= ajax_autocompleter($preselectedvalue, $htmlname, $urlforajaxcall, $urloption, $conf->global->$confkeyforautocompletemode, 0, array());
			$out .= '<style type="text/css">.ui-autocomplete { z-index: 250; }</style>';
			if ($placeholder) $placeholder = ' placeholder="'.$placeholder.'"';
			$out .= '<input type="text" class="'.$morecss.'"'.($disabled ? ' disabled="disabled"' : '').' name="search_'.$htmlname.'" id="search_'.$htmlname.'" value="'.$selected_input_value.'"'.$placeholder.' />';
		} else {
			// Immediate load of table record. Note: filter is inside $objecttmp->filter
			$out .= $this->selectForFormsList($objecttmp, $htmlname, $preselectedvalue, $showempty, $searchkey, $placeholder, $morecss, $moreparams, $forcecombo, 0, $disabled);
		}

		return $out;
	}

	/**
	 * Function to forge a SQL criteria
	 *
	 * @param  array    $matches       Array of found string by regex search. Example: "t.ref:like:'SO-%'" or "t.date_creation:<:'20160101'" or "t.nature:is:NULL"
	 * @return string                  Forged criteria. Example: "t.field like 'abc%'"
	 */
	protected static function forgeCriteriaCallback($matches)
	{
		global $db;

		//dol_syslog("Convert matches ".$matches[1]);
		if (empty($matches[1])) return '';
		$tmp = explode(':', $matches[1]);
		if (count($tmp) < 3) return '';

		$tmpescaped = $tmp[2];
		$regbis = array();
		if (preg_match('/^\'(.*)\'$/', $tmpescaped, $regbis))
		{
			$tmpescaped = "'".$db->escape($regbis[1])."'";
		} else {
			$tmpescaped = $db->escape($tmpescaped);
		}
		return $db->escape($tmp[0]).' '.strtoupper($db->escape($tmp[1]))." ".$tmpescaped;
	}

	/**
	 * Output html form to select an object.
	 * Note, this function is called by selectForForms or by ajax selectobject.php
	 *
	 * @param 	Object			$objecttmp			Object to knwo the table to scan for combo.
	 * @param	string			$htmlname			Name of HTML select component
	 * @param	int				$preselectedvalue	Preselected value (ID of element)
	 * @param	string			$showempty			''=empty values not allowed, 'string'=value show if we allow empty values (for example 'All', ...)
	 * @param	string			$searchkey			Search value
	 * @param	string			$placeholder		Place holder
	 * @param	string			$morecss			More CSS
	 * @param	string			$moreparams			More params provided to ajax call
	 * @param	int				$forcecombo			Force to load all values and output a standard combobox (with no beautification)
	 * @param	int				$outputmode			0=HTML select string, 1=Array
	 * @param	int				$disabled			1=Html component is disabled
	 * @return	string|array						Return HTML string
	 * @see selectForForms()
	 */
	public function selectForFormsList($objecttmp, $htmlname, $preselectedvalue, $showempty = '', $searchkey = '', $placeholder = '', $morecss = '', $moreparams = '', $forcecombo = 0, $outputmode = 0, $disabled = 0)
	{
		global $conf, $langs, $user;

		//print "$objecttmp->filter, $htmlname, $preselectedvalue, $showempty = '', $searchkey = '', $placeholder = '', $morecss = '', $moreparams = '', $forcecombo = 0, $outputmode = 0, $disabled";

		$prefixforautocompletemode = $objecttmp->element;
		if ($prefixforautocompletemode == 'societe') $prefixforautocompletemode = 'company';
		$confkeyforautocompletemode = strtoupper($prefixforautocompletemode).'_USE_SEARCH_TO_SELECT'; // For example COMPANY_USE_SEARCH_TO_SELECT

		if (!empty($objecttmp->fields))	// For object that declare it, it is better to use declared fields (like societe, contact, ...)
		{
			$tmpfieldstoshow = '';
			foreach ($objecttmp->fields as $key => $val)
			{
				if (!dol_eval($val['enabled'], 1, 1)) continue;
				if ($val['showoncombobox']) $tmpfieldstoshow .= ($tmpfieldstoshow ? ',' : '').'t.'.$key;
			}
			if ($tmpfieldstoshow) $fieldstoshow = $tmpfieldstoshow;
		} else {
			// For backward compatibility
			$objecttmp->fields['ref'] = array('type'=>'varchar(30)', 'label'=>'Ref', 'showoncombobox'=>1);
		}

		if (empty($fieldstoshow))
		{
			if (isset($objecttmp->fields['ref'])) {
				$fieldstoshow = 't.ref';
			} else {
				$langs->load("errors");
				$this->error = $langs->trans("ErrorNoFieldWithAttributeShowoncombobox");
				return $langs->trans('ErrorNoFieldWithAttributeShowoncombobox');
			}
		}

		$out = '';
		$outarray = array();

		$num = 0;

		// Search data
		$sql = "SELECT t.rowid, ".$fieldstoshow." FROM ".MAIN_DB_PREFIX.$objecttmp->table_element." as t";
		if (isset($objecttmp->ismultientitymanaged) && !is_numeric($objecttmp->ismultientitymanaged)) {
			$tmparray = explode('@', $objecttmp->ismultientitymanaged);
			$sql .= ' INNER JOIN '.MAIN_DB_PREFIX.$tmparray[1].' as parenttable ON parenttable.rowid = t.'.$tmparray[0];
		}
		if ($objecttmp->ismultientitymanaged == 'fk_soc@societe')
			if (!$user->rights->societe->client->voir && !$user->socid) $sql .= ", ".MAIN_DB_PREFIX."societe_commerciaux as sc";
		$sql .= " WHERE 1=1";
		if (isset($objecttmp->ismultientitymanaged) && $objecttmp->ismultientitymanaged == 1) $sql .= " AND t.entity IN (".getEntity($objecttmp->table_element).")";
		if (isset($objecttmp->ismultientitymanaged) && !is_numeric($objecttmp->ismultientitymanaged)) {
			$sql .= ' AND parenttable.entity = t.'.$tmparray[0];
		}
		if ($objecttmp->ismultientitymanaged == 1 && !empty($user->socid)) {
			if ($objecttmp->element == 'societe') $sql .= " AND t.rowid = ".$user->socid;
			else $sql .= " AND t.fk_soc = ".$user->socid;
		}
		if ($searchkey != '') $sql .= natural_search(explode(',', $fieldstoshow), $searchkey);
		if ($objecttmp->ismultientitymanaged == 'fk_soc@societe') {
			if (!$user->rights->societe->client->voir && !$user->socid) $sql .= " AND t.rowid = sc.fk_soc AND sc.fk_user = ".$user->id;
		}
		if ($objecttmp->filter) {	 // Syntax example "(t.ref:like:'SO-%') and (t.date_creation:<:'20160101')"
			/*if (! DolibarrApi::_checkFilters($objecttmp->filter))
			{
				throw new RestException(503, 'Error when validating parameter sqlfilters '.$objecttmp->filter);
			}*/
			$regexstring = '\(([^:\'\(\)]+:[^:\'\(\)]+:[^:\(\)]+)\)';
			$sql .= " AND (".preg_replace_callback('/'.$regexstring.'/', 'Form::forgeCriteriaCallback', $objecttmp->filter).")";
		}
		$sql .= $this->db->order($fieldstoshow, "ASC");
		//$sql.=$this->db->plimit($limit, 0);
		//print $sql;

		// Build output string
		$resql = $this->db->query($sql);
		if ($resql)
		{
			// Construct $out and $outarray
			$out .= '<select id="'.$htmlname.'" class="flat'.($morecss ? ' '.$morecss : '').'"'.($disabled ? ' disabled="disabled"' : '').($moreparams ? ' '.$moreparams : '').' name="'.$htmlname.'">'."\n";

			// Warning: Do not use textifempty = ' ' or '&nbsp;' here, or search on key will search on ' key'. Seems it is no more true with selec2 v4
			$textifempty = '&nbsp;';

			//if (! empty($conf->use_javascript_ajax) || $forcecombo) $textifempty='';
			if (!empty($conf->global->$confkeyforautocompletemode))
			{
				if ($showempty && !is_numeric($showempty)) $textifempty = $langs->trans($showempty);
				else $textifempty .= $langs->trans("All");
			}
			if ($showempty) $out .= '<option value="-1">'.$textifempty.'</option>'."\n";

			$num = $this->db->num_rows($resql);
			$i = 0;
			if ($num)
			{
				while ($i < $num)
				{
					$obj = $this->db->fetch_object($resql);
					$label = '';
					$tmparray = explode(',', $fieldstoshow);
					foreach ($tmparray as $key => $val)
					{
						$val = preg_replace('/t\./', '', $val);
						$label .= (($label && $obj->$val) ? ' - ' : '').$obj->$val;
					}
					if (empty($outputmode))
					{
						if ($preselectedvalue > 0 && $preselectedvalue == $obj->rowid) {
							$out .= '<option value="'.$obj->rowid.'" selected>'.$label.'</option>';
						} else {
							$out .= '<option value="'.$obj->rowid.'">'.$label.'</option>';
						}
					} else {
						array_push($outarray, array('key'=>$obj->rowid, 'value'=>$label, 'label'=>$label));
					}

					$i++;
					if (($i % 10) == 0) $out .= "\n";
				}
			}

			$out .= '</select>'."\n";

			if (!$forcecombo) {
				include_once DOL_DOCUMENT_ROOT.'/core/lib/ajax.lib.php';
				$out .= ajax_combobox($htmlname, null, $conf->global->$confkeyforautocompletemode);
			}
		} else {
			dol_print_error($this->db);
		}

		$this->result = array('nbofelement'=>$num);

		if ($outputmode) return $outarray;
		return $out;
	}


	/**
	 *	Return a HTML select string, built from an array of key+value.
	 *  Note: Do not apply langs->trans function on returned content, content may be entity encoded twice.
	 *
	 *	@param	string			$htmlname			Name of html select area. Must start with "multi" if this is a multiselect
	 *	@param	array			$array				Array like array(key => value) or array(key=>array('label'=>..., 'data-...'=>..., 'disabled'=>..., 'css'=>...))
	 *	@param	string|string[]	$id					Preselected key or preselected keys for multiselect
	 *	@param	int|string		$show_empty			0 no empty value allowed, 1 or string to add an empty value into list (key is -1 and value is '' or '&nbsp;' if 1, key is -1 and value is text if string), <0 to add an empty value with key that is this value.
	 *	@param	int				$key_in_label		1 to show key into label with format "[key] value"
	 *	@param	int				$value_as_key		1 to use value as key
	 *	@param  string			$moreparam			Add more parameters onto the select tag. For example 'style="width: 95%"' to avoid select2 component to go over parent container
	 *	@param  int				$translate			1=Translate and encode value
	 * 	@param	int				$maxlen				Length maximum for labels
	 * 	@param	int				$disabled			Html select box is disabled
	 *  @param	string			$sort				'ASC' or 'DESC' = Sort on label, '' or 'NONE' or 'POS' = Do not sort, we keep original order
	 *  @param	string			$morecss			Add more class to css styles
	 *  @param	int				$addjscombo			Add js combo
	 *  @param  string          $moreparamonempty	Add more param on the empty option line. Not used if show_empty not set
	 *  @param  int             $disablebademail	1=Check if a not valid email, 2=Check string '---', and if found into value, disable and colorize entry
	 *  @param  int             $nohtmlescape		No html escaping.
	 * 	@return	string								HTML select string.
	 *  @see multiselectarray(), selectArrayAjax(), selectArrayFilter()
	 */
	public static function selectarray($htmlname, $array, $id = '', $show_empty = 0, $key_in_label = 0, $value_as_key = 0, $moreparam = '', $translate = 0, $maxlen = 0, $disabled = 0, $sort = '', $morecss = '', $addjscombo = 0, $moreparamonempty = '', $disablebademail = 0, $nohtmlescape = 0)
	{
		global $conf, $langs;

		// Do we want a multiselect ?
		//$jsbeautify = 0;
		//if (preg_match('/^multi/',$htmlname)) $jsbeautify = 1;
		$jsbeautify = 1;

		if ($value_as_key) $array = array_combine($array, $array);

		$out = '';

		// Add code for jquery to use multiselect
		if ($addjscombo && $jsbeautify)
		{
			$minLengthToAutocomplete = 0;
			$tmpplugin = empty($conf->global->MAIN_USE_JQUERY_MULTISELECT) ? (constant('REQUIRE_JQUERY_MULTISELECT') ?constant('REQUIRE_JQUERY_MULTISELECT') : 'select2') : $conf->global->MAIN_USE_JQUERY_MULTISELECT;

			// Enhance with select2
			include_once DOL_DOCUMENT_ROOT.'/core/lib/ajax.lib.php';
			$out .= ajax_combobox($htmlname);
		}

		$out .= '<select id="'.preg_replace('/^\./', '', $htmlname).'" '.($disabled ? 'disabled="disabled" ' : '').'class="flat '.(preg_replace('/^\./', '', $htmlname)).($morecss ? ' '.$morecss : '').'"';
		$out .= ' name="'.preg_replace('/^\./', '', $htmlname).'" '.($moreparam ? $moreparam : '');
		$out .= '>';

		if ($show_empty)
		{
			$textforempty = ' ';
			if (!empty($conf->use_javascript_ajax)) $textforempty = '&nbsp;'; // If we use ajaxcombo, we need &nbsp; here to avoid to have an empty element that is too small.
			if (!is_numeric($show_empty)) $textforempty = $show_empty;
			$out .= '<option class="optiongrey" '.($moreparamonempty ? $moreparamonempty.' ' : '').'value="'.($show_empty < 0 ? $show_empty : -1).'"'.($id == $show_empty ? ' selected' : '').'>'.$textforempty.'</option>'."\n";
		}

		if (is_array($array))
		{
			// Translate
			if ($translate)
			{
				foreach ($array as $key => $value)
				{
					if (!is_array($value)) $array[$key] = $langs->trans($value);
					else $array[$key]['label'] = $langs->trans($value['label']);
				}
			}

			// Sort
			if ($sort == 'ASC') asort($array);
			elseif ($sort == 'DESC') arsort($array);

			foreach ($array as $key => $tmpvalue)
			{
				if (is_array($tmpvalue)) {
					$value = $tmpvalue['label'];
					$disabled = empty($tmpvalue['disabled']) ? '' : ' disabled';
					$style = empty($tmpvalue['css']) ? ' class="'.$tmpvalue['css'].'"' : '';
				} else {
					$value = $tmpvalue;
					$disabled = ''; $style = '';
				}
<<<<<<< HEAD
				if (!empty($disablebademail))
				{
=======
				if (!empty($disablebademail)) {
>>>>>>> 768d2db8
					if (($disablebademail == 1 && !preg_match('/&lt;.+@.+&gt;/', $value))
						|| ($disablebademail == 2 && preg_match('/---/', $value)))
					{
						$disabled = ' disabled';
						$style = ' class="warning"';
					}
				}

				if ($key_in_label) {
					if (empty($nohtmlescape)) $selectOptionValue = dol_escape_htmltag($key.' - '.($maxlen ?dol_trunc($value, $maxlen) : $value));
					else $selectOptionValue = $key.' - '.($maxlen ?dol_trunc($value, $maxlen) : $value);
				} else {
					if (empty($nohtmlescape)) $selectOptionValue = dol_escape_htmltag($maxlen ?dol_trunc($value, $maxlen) : $value);
					else $selectOptionValue = $maxlen ?dol_trunc($value, $maxlen) : $value;
					if ($value == '' || $value == '-') $selectOptionValue = '&nbsp;';
				}

				$out .= '<option value="'.$key.'"';
				$out .= $style.$disabled;
				if (is_array($id)) {
					if (in_array($key, $id) && !$disabled) $out .= ' selected'; // To preselect a value
				} else {
					$id = (string) $id; // if $id = 0, then $id = '0'
					if ($id != '' && $id == $key && !$disabled) $out .= ' selected'; // To preselect a value
				}
				if ($nohtmlescape) $out .= ' data-html="'.dol_escape_htmltag($selectOptionValue).'"';
				if (is_array($tmpvalue))
				{
					foreach ($tmpvalue as $keyforvalue => $valueforvalue)
					{
						if (preg_match('/^data-/', $keyforvalue)) $out .= ' '.$keyforvalue.'="'.$valueforvalue.'"';
					}
				}
				$out .= '>';
				//var_dump($selectOptionValue);
				$out .= $selectOptionValue;
				$out .= "</option>\n";
			}
		}

		$out .= "</select>";
		return $out;
	}


	/**
	 *	Return a HTML select string, built from an array of key+value, but content returned into select come from an Ajax call of an URL.
	 *  Note: Do not apply langs->trans function on returned content of Ajax service, content may be entity encoded twice.
	 *
	 *	@param	string	$htmlname       		Name of html select area
	 *	@param	string	$url					Url. Must return a json_encode of array(key=>array('text'=>'A text', 'url'=>'An url'), ...)
	 *	@param	string	$id             		Preselected key
	 *	@param  string	$moreparam      		Add more parameters onto the select tag
	 *	@param  string	$moreparamtourl 		Add more parameters onto the Ajax called URL
	 * 	@param	int		$disabled				Html select box is disabled
	 *  @param	int		$minimumInputLength		Minimum Input Length
	 *  @param	string	$morecss				Add more class to css styles
	 *  @param  int     $callurlonselect        If set to 1, some code is added so an url return by the ajax is called when value is selected.
	 *  @param  string  $placeholder            String to use as placeholder
	 *  @param  integer $acceptdelayedhtml      1 = caller is requesting to have html js content not returned but saved into global $delayedhtmlcontent (so caller can show it at end of page to avoid flash FOUC effect)
	 * 	@return	string   						HTML select string
	 *  @see selectArrayFilter(), ajax_combobox() in ajax.lib.php
	 */
	public static function selectArrayAjax($htmlname, $url, $id = '', $moreparam = '', $moreparamtourl = '', $disabled = 0, $minimumInputLength = 1, $morecss = '', $callurlonselect = 0, $placeholder = '', $acceptdelayedhtml = 0)
	{
		global $conf, $langs;
		global $delayedhtmlcontent;

		// TODO Use an internal dolibarr component instead of select2
		if (empty($conf->global->MAIN_USE_JQUERY_MULTISELECT) && !defined('REQUIRE_JQUERY_MULTISELECT')) return '';

		$out = '<select type="text" class="'.$htmlname.($morecss ? ' '.$morecss : '').'" '.($moreparam ? $moreparam.' ' : '').'name="'.$htmlname.'"></select>';

		$tmpplugin = 'select2';
		$outdelayed = "\n".'<!-- JS CODE TO ENABLE '.$tmpplugin.' for id '.$htmlname.' -->
	    	<script>
	    	$(document).ready(function () {

    	        '.($callurlonselect ? 'var saveRemoteData = [];' : '').'

                $(".'.$htmlname.'").select2({
			    	ajax: {
				    	dir: "ltr",
				    	url: "'.$url.'",
				    	dataType: \'json\',
				    	delay: 250,
				    	data: function (params) {
				    		return {
						    	q: params.term, 	// search term
				    			page: params.page
				    		};
			    		},
			    		processResults: function (data) {
			    			// parse the results into the format expected by Select2.
			    			// since we are using custom formatting functions we do not need to alter the remote JSON data
			    			//console.log(data);
							saveRemoteData = data;
				    	    /* format json result for select2 */
				    	    result = []
				    	    $.each( data, function( key, value ) {
				    	       result.push({id: key, text: value.text});
                            });
			    			//return {results:[{id:\'none\', text:\'aa\'}, {id:\'rrr\', text:\'Red\'},{id:\'bbb\', text:\'Search a into projects\'}], more:false}
			    			//console.log(result);
			    			return {results: result, more: false}
			    		},
			    		cache: true
			    	},
	 				language: select2arrayoflanguage,
					containerCssClass: \':all:\',					/* Line to add class of origin SELECT propagated to the new <span class="select2-selection...> tag */
				    placeholder: "'.dol_escape_js($placeholder).'",
			    	escapeMarkup: function (markup) { return markup; }, 	// let our custom formatter work
			    	minimumInputLength: '.$minimumInputLength.',
			        formatResult: function(result, container, query, escapeMarkup) {
                        return escapeMarkup(result.text);
                    },
			    });

                '.($callurlonselect ? '
                /* Code to execute a GET when we select a value */
                $(".'.$htmlname.'").change(function() {
			    	var selected = $(".'.$htmlname.'").val();
                	console.log("We select in selectArrayAjax the entry "+selected)
			        $(".'.$htmlname.'").val("");  /* reset visible combo value */
    			    $.each( saveRemoteData, function( key, value ) {
    				        if (key == selected)
    			            {
    			                 console.log("selectArrayAjax - Do a redirect to "+value.url)
    			                 location.assign(value.url);
    			            }
                    });
    			});' : '').'

    	   });
	       </script>';

		if ($acceptdelayedhtml)
		{
			$delayedhtmlcontent .= $outdelayed;
		} else {
			$out .= $outdelayed;
		}
		return $out;
	}

	/**
	 *  Return a HTML select string, built from an array of key+value, but content returned into select is defined into $array parameter.
	 *  Note: Do not apply langs->trans function on returned content of Ajax service, content may be entity encoded twice.
	 *
	 *  @param  string	$htmlname               Name of html select area
	 *	@param	array	$array					Array (key=>array('text'=>'A text', 'url'=>'An url'), ...)
	 *	@param	string	$id             		Preselected key
	 *	@param  string	$moreparam      		Add more parameters onto the select tag
	 *	@param	int		$disableFiltering		If set to 1, results are not filtered with searched string
	 * 	@param	int		$disabled				Html select box is disabled
	 *  @param	int		$minimumInputLength		Minimum Input Length
	 *  @param	string	$morecss				Add more class to css styles
	 *  @param  int     $callurlonselect        If set to 1, some code is added so an url return by the ajax is called when value is selected.
	 *  @param  string  $placeholder            String to use as placeholder
	 *  @param  integer $acceptdelayedhtml      1 = caller is requesting to have html js content not returned but saved into global $delayedhtmlcontent (so caller can show it at end of page to avoid flash FOUC effect)
	 *  @return	string   						HTML select string
	 *  @see selectArrayAjax(), ajax_combobox() in ajax.lib.php
	 */
	public static function selectArrayFilter($htmlname, $array, $id = '', $moreparam = '', $disableFiltering = 0, $disabled = 0, $minimumInputLength = 1, $morecss = '', $callurlonselect = 0, $placeholder = '', $acceptdelayedhtml = 0)
	{
		global $conf, $langs;
		global $delayedhtmlcontent;

		// TODO Use an internal dolibarr component instead of select2
		if (empty($conf->global->MAIN_USE_JQUERY_MULTISELECT) && !defined('REQUIRE_JQUERY_MULTISELECT')) return '';

		$out = '<select type="text" class="'.$htmlname.($morecss ? ' '.$morecss : '').'" '.($moreparam ? $moreparam.' ' : '').'name="'.$htmlname.'"><option></option></select>';

		$formattedarrayresult = array();

		foreach ($array as $key => $value) {
			$o = new stdClass();
			$o->id = $key;
			$o->text = $value['text'];
			$o->url = $value['url'];
			$formattedarrayresult[] = $o;
		}

		$tmpplugin = 'select2';
		$outdelayed = "\n".'<!-- JS CODE TO ENABLE '.$tmpplugin.' for id '.$htmlname.' -->
			<script>
			$(document).ready(function () {
				var data = '.json_encode($formattedarrayresult).';

				'.($callurlonselect ? 'var saveRemoteData = '.json_encode($array).';' : '').'

				$(".'.$htmlname.'").select2({
					data: data,
					language: select2arrayoflanguage,
					containerCssClass: \':all:\',					/* Line to add class of origin SELECT propagated to the new <span class="select2-selection...> tag */
					placeholder: "'.dol_escape_js($placeholder).'",
					escapeMarkup: function (markup) { return markup; }, 	// let our custom formatter work
					minimumInputLength: '.$minimumInputLength.',
					formatResult: function(result, container, query, escapeMarkup) {
						return escapeMarkup(result.text);
					},
					matcher: function (params, data) {

						if(! data.id) return null;';

		if ($callurlonselect) {
			$outdelayed .= '

						var urlBase = data.url;
						var separ = urlBase.indexOf("?") >= 0 ? "&" : "?";
						/* console.log("params.term="+params.term); */
						/* console.log("params.term encoded="+encodeURIComponent(params.term)); */
						saveRemoteData[data.id].url = urlBase + separ + "sall=" + encodeURIComponent(params.term.replace(/\"/g, ""));';
		}

		if (!$disableFiltering) {
			$outdelayed .= '

						if(data.text.match(new RegExp(params.term))) {
							return data;
						}

						return null;';
		} else {
			$outdelayed .= '

						return data;';
		}

		$outdelayed .= '
					}
				});

				'.($callurlonselect ? '
				/* Code to execute a GET when we select a value */
				$(".'.$htmlname.'").change(function() {
					var selected = $(".'.$htmlname.'").val();
					console.log("We select "+selected)

					$(".'.$htmlname.'").val("");  /* reset visible combo value */
					$.each( saveRemoteData, function( key, value ) {
						if (key == selected)
						{
							console.log("selectArrayFilter - Do a redirect to "+value.url)
							location.assign(value.url);
						}
					});
				});' : '').'

			});
			</script>';

		if ($acceptdelayedhtml) {
			$delayedhtmlcontent .= $outdelayed;
		} else {
			$out .= $outdelayed;
		}
		return $out;
	}

	/**
	 *	Show a multiselect form from an array.
	 *
	 *	@param	string	$htmlname		Name of select
	 *	@param	array	$array			Array with key+value
	 *	@param	array	$selected		Array with key+value preselected
	 *	@param	int		$key_in_label   1 to show key like in "[key] value"
	 *	@param	int		$value_as_key   1 to use value as key
	 *	@param  string	$morecss        Add more css style
	 *	@param  int		$translate		Translate and encode value
	 *  @param	int		$width			Force width of select box. May be used only when using jquery couch. Example: 250, 95%
	 *  @param	string	$moreattrib		Add more options on select component. Example: 'disabled'
	 *  @param	string	$elemtype		Type of element we show ('category', ...). Will execute a formating function on it. To use in readonly mode if js component support HTML formatting.
	 *  @param	string	$placeholder	String to use as placeholder
	 *  @param	int		$addjscombo		Add js combo
	 *	@return	string					HTML multiselect string
	 *  @see selectarray(), selectArrayAjax(), selectArrayFilter()
	 */
	public static function multiselectarray($htmlname, $array, $selected = array(), $key_in_label = 0, $value_as_key = 0, $morecss = '', $translate = 0, $width = 0, $moreattrib = '', $elemtype = '', $placeholder = '', $addjscombo = -1)
	{
		global $conf, $langs;

		$out = '';

		if ($addjscombo < 0) {
			if (empty($conf->global->MAIN_OPTIMIZEFORTEXTBROWSER)) $addjscombo = 1;
			else $addjscombo = 0;
		}

		// Add code for jquery to use multiselect
<<<<<<< HEAD
		if (!empty($conf->global->MAIN_USE_JQUERY_MULTISELECT) || defined('REQUIRE_JQUERY_MULTISELECT')) {
			$out .= "\n".'<!-- JS CODE TO ENABLE select for id '.$htmlname.' -->
						<script>'."\n";
			if ($addjscombo == 1) {
=======
		if (!empty($conf->global->MAIN_USE_JQUERY_MULTISELECT) || defined('REQUIRE_JQUERY_MULTISELECT'))
		{
			$out .= "\n".'<!-- JS CODE TO ENABLE select for id '.$htmlname.' -->
						<script>'."\n";
			if ($addjscombo == 1)
			{
>>>>>>> 768d2db8
				$tmpplugin = empty($conf->global->MAIN_USE_JQUERY_MULTISELECT) ?constant('REQUIRE_JQUERY_MULTISELECT') : $conf->global->MAIN_USE_JQUERY_MULTISELECT;
				$out .= 'function formatResult(record) {'."\n";
				if ($elemtype == 'category') {
					$out .= 'return \'<span><img src="'.DOL_URL_ROOT.'/theme/eldy/img/object_category.png"> \'+record.text+\'</span>\';';
				} else {
					$out .= 'return record.text;';
				}
				$out .= '};'."\n";
				$out .= 'function formatSelection(record) {'."\n";
				if ($elemtype == 'category') {
					$out .= 'return \'<span><img src="'.DOL_URL_ROOT.'/theme/eldy/img/object_category.png"> \'+record.text+\'</span>\';';
				} else {
					$out .= 'return record.text;';
				}
				$out .= '};'."\n";
				$out .= '$(document).ready(function () {
							$(\'#'.$htmlname.'\').'.$tmpplugin.'({
								dir: \'ltr\',
								// Specify format function for dropdown item
								formatResult: formatResult,
							 	templateResult: formatResult,		/* For 4.0 */
								// Specify format function for selected item
								formatSelection: formatSelection,
							 	templateSelection: formatSelection		/* For 4.0 */
							});
						});'."\n";
<<<<<<< HEAD
			} elseif ($addjscombo == 2 && !defined('DISABLE_MULTISELECT')) {
=======
			} elseif ($addjscombo == 2 && !defined('DISABLE_MULTISELECT'))
			{
>>>>>>> 768d2db8
				// Add other js lib
				// TODO external lib multiselect/jquery.multi-select.js must have been loaded to use this multiselect plugin
				// ...
				$out .= 'console.log(\'addjscombo=2 for htmlname='.$htmlname.'\');';
				$out .= '$(document).ready(function () {
							$(\'#'.$htmlname.'\').multiSelect({
								containerHTML: \'<div class="multi-select-container">\',
								menuHTML: \'<div class="multi-select-menu">\',
								buttonHTML: \'<span class="multi-select-button '.$morecss.'">\',
								menuItemHTML: \'<label class="multi-select-menuitem">\',
								activeClass: \'multi-select-container--open\',
								noneText: \''.$placeholder.'\'
							});
						})';
			}
			$out .= '</script>';
		}

		// Try also magic suggest
		$out .= '<select id="'.$htmlname.'" class="multiselect'.($morecss ? ' '.$morecss : '').'" multiple name="'.$htmlname.'[]"'.($moreattrib ? ' '.$moreattrib : '').($width ? ' style="width: '.(preg_match('/%/', $width) ? $width : $width.'px').'"' : '').'>'."\n";
		if (is_array($array) && !empty($array)) {
			if ($value_as_key) {
				$array = array_combine($array, $array);
			}

			if (!empty($array)) {
				foreach ($array as $key => $value) {
					$newval = ($translate ? $langs->trans($value) : $value);
					$newval = ($key_in_label ? $key.' - '.$newval : $newval);

<<<<<<< HEAD
					$out .= '<option value="'.$key.'"';
					if (is_array($selected) && !empty($selected) && in_array((string) $key, $selected) && ((string) $key != '')) {
=======
			if (!empty($array))
			{
				foreach ($array as $key => $value)
				{
					$newval = ($translate ? $langs->trans($value) : $value);
					$newval = ($key_in_label ? $key.' - '.$newval : $newval);

					$out .= '<option value="'.$key.'"';
					if (is_array($selected) && !empty($selected) && in_array((string) $key, $selected) && ((string) $key != ''))
					{
>>>>>>> 768d2db8
						$out .= ' selected';
					}
					$out .= ' data-html="'.dol_escape_htmltag($newval).'"';
					$out .= '>';
					$out .= dol_htmlentitiesbr($newval);
					$out .= '</option>'."\n";
				}
			}
		}
		$out .= '</select>'."\n";

		return $out;
	}


	/**
	 *	Show a multiselect dropbox from an array.
	 *
	 *	@param	string	$htmlname		Name of HTML field
	 *	@param	array	$array			Array with array of fields we could show. This array may be modified according to setup of user.
	 *  @param  string  $varpage        Id of context for page. Can be set by caller with $varpage=(empty($contextpage)?$_SERVER["PHP_SELF"]:$contextpage);
	 *	@return	string					HTML multiselect string
	 *  @see selectarray()
	 */
	public static function multiSelectArrayWithCheckbox($htmlname, &$array, $varpage)
	{
		global $conf, $langs, $user, $extrafields;

		if (!empty($conf->global->MAIN_OPTIMIZEFORTEXTBROWSER)) {
			return '';
		}

		$tmpvar = "MAIN_SELECTEDFIELDS_".$varpage; // To get list of saved seleteced properties
<<<<<<< HEAD
		if (!empty($user->conf->$tmpvar)) {
=======
		if (!empty($user->conf->$tmpvar))
		{
>>>>>>> 768d2db8
			$tmparray = explode(',', $user->conf->$tmpvar);
			foreach ($array as $key => $val) {
				//var_dump($key);
				//var_dump($tmparray);
				if (in_array($key, $tmparray)) {
					$array[$key]['checked'] = 1;
				} else {
					$array[$key]['checked'] = 0;
				}
			}
		}

		$lis = '';
		$listcheckedstring = '';

<<<<<<< HEAD
		foreach ($array as $key => $val) {
			/* var_dump($val);
            var_dump(array_key_exists('enabled', $val));
            var_dump(!$val['enabled']);*/
			if (array_key_exists('enabled', $val) && isset($val['enabled']) && !$val['enabled']) {
				unset($array[$key]); // We don't want this field
				continue;
			}
			if ($val['label']) {
=======
		foreach ($array as $key => $val)
		{
			/* var_dump($val);
            var_dump(array_key_exists('enabled', $val));
            var_dump(!$val['enabled']);*/
			if (array_key_exists('enabled', $val) && isset($val['enabled']) && !$val['enabled'])
			{
				unset($array[$key]); // We don't want this field
				continue;
			}
			if ($val['label'])
			{
>>>>>>> 768d2db8
				if (!empty($val['langfile']) && is_object($langs)) {
					$langs->load($val['langfile']);
				}

				$lis .= '<li><input type="checkbox" id="checkbox'.$key.'" value="'.$key.'"'.(empty($val['checked']) ? '' : ' checked="checked"').'/><label for="checkbox'.$key.'">'.dol_escape_htmltag($langs->trans($val['label'])).'</label></li>';
				$listcheckedstring .= (empty($val['checked']) ? '' : $key.',');
			}
		}

		$out = '<!-- Component multiSelectArrayWithCheckbox '.$htmlname.' -->

        <dl class="dropdown">
            <dt>
            <a href="#'.$htmlname.'">
              '.img_picto('', 'list').'
            </a>
            <input type="hidden" class="'.$htmlname.'" name="'.$htmlname.'" value="'.$listcheckedstring.'">
            </dt>
            <dd class="dropdowndd">
                <div class="multiselectcheckbox'.$htmlname.'">
                    <ul class="ul'.$htmlname.'">
                    '.$lis.'
                    </ul>
                </div>
            </dd>
        </dl>

        <script type="text/javascript">
          jQuery(document).ready(function () {
              $(\'.multiselectcheckbox'.$htmlname.' input[type="checkbox"]\').on(\'click\', function () {
                  console.log("A new field was added/removed, we edit field input[name=formfilteraction]");

                  $("input:hidden[name=formfilteraction]").val(\'listafterchangingselectedfields\');	// Update field so we know we changed something on selected fields after POST

                  var title = $(this).val() + ",";
                  if ($(this).is(\':checked\')) {
                      $(\'.'.$htmlname.'\').val(title + $(\'.'.$htmlname.'\').val());
                  }
                  else {
                      $(\'.'.$htmlname.'\').val( $(\'.'.$htmlname.'\').val().replace(title, \'\') )
                  }
                  // Now, we submit page
                  //$(this).parents(\'form:first\').submit();
              });


           });
        </script>

        ';
		return $out;
	}

	/**
	 * 	Render list of categories linked to object with id $id and type $type
	 *
	 * 	@param		int		$id				Id of object
	 * 	@param		string	$type			Type of category ('member', 'customer', 'supplier', 'product', 'contact'). Old mode (0, 1, 2, ...) is deprecated.
	 *  @param		int		$rendermode		0=Default, use multiselect. 1=Emulate multiselect (recommended)
	 *  @param		int		$nolink			1=Do not add html links
	 * 	@return		string					String with categories
	 */
	public function showCategories($id, $type, $rendermode = 0, $nolink = 0)
	{
		global $db;

		include_once DOL_DOCUMENT_ROOT.'/categories/class/categorie.class.php';

		$cat = new Categorie($db);
		$categories = $cat->containing($id, $type);

		if ($rendermode == 1)
		{
			$toprint = array();
			foreach ($categories as $c)
			{
				$ways = $c->print_all_ways(' &gt;&gt; ', ($nolink ? 'none' : ''), 0, 1); // $ways[0] = "ccc2 >> ccc2a >> ccc2a1" with html formated text
				foreach ($ways as $way)
				{
					$toprint[] = '<li class="select2-search-choice-dolibarr noborderoncategories"'.($c->color ? ' style="background: #'.$c->color.';"' : ' style="background: #bbb"').'>'.$way.'</li>';
				}
			}
			return '<div class="select2-container-multi-dolibarr" style="width: 90%;"><ul class="select2-choices-dolibarr">'.implode(' ', $toprint).'</ul></div>';
		}

		if ($rendermode == 0)
		{
			$arrayselected = array();
			$cate_arbo = $this->select_all_categories($type, '', 'parent', 64, 0, 1);
			foreach ($categories as $c) {
				$arrayselected[] = $c->id;
			}

			return $this->multiselectarray('categories', $cate_arbo, $arrayselected, '', 0, '', 0, '100%', 'disabled', 'category');
		}

		return 'ErrorBadValueForParameterRenderMode'; // Should not happened
	}

	/**
	 *  Show linked object block.
	 *
	 *  @param	CommonObject	$object		      Object we want to show links to
	 *  @param  string          $morehtmlright    More html to show on right of title
	 *  @param  array           $compatibleImportElementsList  Array of compatibles elements object for "import from" action
	 *  @return	int							      <0 if KO, >=0 if OK
	 */
	public function showLinkedObjectBlock($object, $morehtmlright = '', $compatibleImportElementsList = false)
	{
		global $conf, $langs, $hookmanager;
		global $bc, $action;

		$object->fetchObjectLinked();

		// Bypass the default method
		$hookmanager->initHooks(array('commonobject'));
		$parameters = array(
			'morehtmlright' => $morehtmlright,
			'compatibleImportElementsList' => &$compatibleImportElementsList,
		);
		$reshook = $hookmanager->executeHooks('showLinkedObjectBlock', $parameters, $object, $action); // Note that $action and $object may have been modified by hook

		if (empty($reshook))
		{
			$nbofdifferenttypes = count($object->linkedObjects);

			print '<!-- showLinkedObjectBlock -->';
			print load_fiche_titre($langs->trans('RelatedObjects'), $morehtmlright, '', 0, 0, 'showlinkedobjectblock');


			print '<div class="div-table-responsive-no-min">';
			print '<table class="noborder allwidth" data-block="showLinkedObject" data-element="'.$object->element.'"  data-elementid="'.$object->id.'"   >';

			print '<tr class="liste_titre">';
			print '<td>'.$langs->trans("Type").'</td>';
			print '<td>'.$langs->trans("Ref").'</td>';
			print '<td class="center"></td>';
			print '<td class="center">'.$langs->trans("Date").'</td>';
			print '<td class="right">'.$langs->trans("AmountHTShort").'</td>';
			print '<td class="right">'.$langs->trans("Status").'</td>';
			print '<td></td>';
			print '</tr>';

			$nboftypesoutput = 0;

			foreach ($object->linkedObjects as $objecttype => $objects)
			{
				$tplpath = $element = $subelement = $objecttype;

				// to display inport button on tpl
				$showImportButton = false;
				if (!empty($compatibleImportElementsList) && in_array($element, $compatibleImportElementsList)) {
					$showImportButton = true;
				}

				$regs = array();
				if ($objecttype != 'supplier_proposal' && preg_match('/^([^_]+)_([^_]+)/i', $objecttype, $regs))
				{
					$element = $regs[1];
					$subelement = $regs[2];
					$tplpath = $element.'/'.$subelement;
				}
				$tplname = 'linkedobjectblock';

				// To work with non standard path
				if ($objecttype == 'facture') {
					$tplpath = 'compta/'.$element;
					if (empty($conf->facture->enabled)) continue; // Do not show if module disabled
				} elseif ($objecttype == 'facturerec') {
					$tplpath = 'compta/facture';
					$tplname = 'linkedobjectblockForRec';
					if (empty($conf->facture->enabled)) continue; // Do not show if module disabled
				} elseif ($objecttype == 'propal') {
					$tplpath = 'comm/'.$element;
					if (empty($conf->propal->enabled)) continue; // Do not show if module disabled
				} elseif ($objecttype == 'supplier_proposal') {
					if (empty($conf->supplier_proposal->enabled)) continue; // Do not show if module disabled
				} elseif ($objecttype == 'shipping' || $objecttype == 'shipment') {
					$tplpath = 'expedition';
					if (empty($conf->expedition->enabled)) continue; // Do not show if module disabled
				} elseif ($objecttype == 'reception') {
					$tplpath = 'reception';
					if (empty($conf->reception->enabled)) continue; // Do not show if module disabled
				} elseif ($objecttype == 'delivery') {
					$tplpath = 'delivery';
					if (empty($conf->expedition->enabled)) continue; // Do not show if module disabled
				} elseif ($objecttype == 'invoice_supplier') {
					$tplpath = 'fourn/facture';
				} elseif ($objecttype == 'order_supplier') {
					$tplpath = 'fourn/commande';
				} elseif ($objecttype == 'expensereport') {
					$tplpath = 'expensereport';
				} elseif ($objecttype == 'subscription') {
					$tplpath = 'adherents';
				}

				global $linkedObjectBlock;
				$linkedObjectBlock = $objects;


				// Output template part (modules that overwrite templates must declare this into descriptor)
				$dirtpls = array_merge($conf->modules_parts['tpl'], array('/'.$tplpath.'/tpl'));
				foreach ($dirtpls as $reldir)
				{
					if ($nboftypesoutput == ($nbofdifferenttypes - 1))    // No more type to show after
					{
						global $noMoreLinkedObjectBlockAfter;
						$noMoreLinkedObjectBlockAfter = 1;
					}

					$res = @include dol_buildpath($reldir.'/'.$tplname.'.tpl.php');
					if ($res)
					{
						$nboftypesoutput++;
						break;
					}
				}
			}

			if (!$nboftypesoutput)
			{
				print '<tr><td class="impair opacitymedium" colspan="7">'.$langs->trans("None").'</td></tr>';
			}

			print '</table>';

			if (!empty($compatibleImportElementsList))
			{
				$res = @include dol_buildpath('core/tpl/ajax/objectlinked_lineimport.tpl.php');
			}


			print '</div>';

			return $nbofdifferenttypes;
		}
	}

	/**
	 *  Show block with links to link to other objects.
	 *
	 *  @param	CommonObject	$object				Object we want to show links to
	 *  @param	array			$restrictlinksto	Restrict links to some elements, for exemple array('order') or array('supplier_order'). null or array() if no restriction.
	 *  @param	array			$excludelinksto		Do not show links of this type, for exemple array('order') or array('supplier_order'). null or array() if no exclusion.
	 *  @return	string								<0 if KO, >0 if OK
	 */
	public function showLinkToObjectBlock($object, $restrictlinksto = array(), $excludelinksto = array())
	{
		global $conf, $langs, $hookmanager;
		global $bc, $action;

		$linktoelem = '';
		$linktoelemlist = '';
		$listofidcompanytoscan = '';

		if (!is_object($object->thirdparty)) $object->fetch_thirdparty();

		$possiblelinks = array();
		if (is_object($object->thirdparty) && !empty($object->thirdparty->id) && $object->thirdparty->id > 0)
		{
			$listofidcompanytoscan = $object->thirdparty->id;
			if (($object->thirdparty->parent > 0) && !empty($conf->global->THIRDPARTY_INCLUDE_PARENT_IN_LINKTO)) $listofidcompanytoscan .= ','.$object->thirdparty->parent;
			if (($object->fk_project > 0) && !empty($conf->global->THIRDPARTY_INCLUDE_PROJECT_THIRDPARY_IN_LINKTO))
			{
				include_once DOL_DOCUMENT_ROOT.'/projet/class/project.class.php';
				$tmpproject = new Project($this->db);
				$tmpproject->fetch($object->fk_project);
				if ($tmpproject->socid > 0 && ($tmpproject->socid != $object->thirdparty->id)) $listofidcompanytoscan .= ','.$tmpproject->socid;
				unset($tmpproject);
			}

			$possiblelinks = array(
				'propal'=>array('enabled'=>$conf->propal->enabled, 'perms'=>1, 'label'=>'LinkToProposal', 'sql'=>"SELECT s.rowid as socid, s.nom as name, s.client, t.rowid, t.ref, t.ref_client, t.total_ht FROM ".MAIN_DB_PREFIX."societe as s, ".MAIN_DB_PREFIX."propal as t WHERE t.fk_soc = s.rowid AND t.fk_soc IN (".$listofidcompanytoscan.') AND t.entity IN ('.getEntity('propal').')'),
				'order'=>array('enabled'=>$conf->commande->enabled, 'perms'=>1, 'label'=>'LinkToOrder', 'sql'=>"SELECT s.rowid as socid, s.nom as name, s.client, t.rowid, t.ref, t.ref_client, t.total_ht FROM ".MAIN_DB_PREFIX."societe as s, ".MAIN_DB_PREFIX."commande as t WHERE t.fk_soc = s.rowid AND t.fk_soc IN (".$listofidcompanytoscan.') AND t.entity IN ('.getEntity('commande').')'),
				'invoice'=>array('enabled'=>$conf->facture->enabled, 'perms'=>1, 'label'=>'LinkToInvoice', 'sql'=>"SELECT s.rowid as socid, s.nom as name, s.client, t.rowid, t.ref, t.ref_client, t.total as total_ht FROM ".MAIN_DB_PREFIX."societe as s, ".MAIN_DB_PREFIX."facture as t WHERE t.fk_soc = s.rowid AND t.fk_soc IN (".$listofidcompanytoscan.') AND t.entity IN ('.getEntity('invoice').')'),
				'invoice_template'=>array('enabled'=>$conf->facture->enabled, 'perms'=>1, 'label'=>'LinkToTemplateInvoice', 'sql'=>"SELECT s.rowid as socid, s.nom as name, s.client, t.rowid, t.titre as ref, t.total as total_ht FROM ".MAIN_DB_PREFIX."societe as s, ".MAIN_DB_PREFIX."facture_rec as t WHERE t.fk_soc = s.rowid AND t.fk_soc IN (".$listofidcompanytoscan.') AND t.entity IN ('.getEntity('invoice').')'),
				'contrat'=>array('enabled'=>$conf->contrat->enabled, 'perms'=>1, 'label'=>'LinkToContract',
								'sql'=>"SELECT s.rowid as socid, s.nom as name, s.client, t.rowid, t.ref, t.ref_customer as ref_client, t.ref_supplier, '' as total_ht FROM ".MAIN_DB_PREFIX."societe as s, ".MAIN_DB_PREFIX."contrat as t WHERE t.fk_soc = s.rowid AND t.fk_soc IN (".$listofidcompanytoscan.') AND t.entity IN ('.getEntity('contract').')'),
				'fichinter'=>array('enabled'=>$conf->ficheinter->enabled, 'perms'=>1, 'label'=>'LinkToIntervention', 'sql'=>"SELECT s.rowid as socid, s.nom as name, s.client, t.rowid, t.ref FROM ".MAIN_DB_PREFIX."societe as s, ".MAIN_DB_PREFIX."fichinter as t WHERE t.fk_soc = s.rowid AND t.fk_soc IN (".$listofidcompanytoscan.') AND t.entity IN ('.getEntity('intervention').')'),
				'supplier_proposal'=>array('enabled'=>$conf->supplier_proposal->enabled, 'perms'=>1, 'label'=>'LinkToSupplierProposal', 'sql'=>"SELECT s.rowid as socid, s.nom as name, s.client, t.rowid, t.ref, '' as ref_supplier, t.total_ht FROM ".MAIN_DB_PREFIX."societe as s, ".MAIN_DB_PREFIX."supplier_proposal as t WHERE t.fk_soc = s.rowid AND t.fk_soc IN (".$listofidcompanytoscan.') AND t.entity IN ('.getEntity('supplier_proposal').')'),
				'order_supplier'=>array('enabled'=>$conf->supplier_order->enabled, 'perms'=>1, 'label'=>'LinkToSupplierOrder', 'sql'=>"SELECT s.rowid as socid, s.nom as name, s.client, t.rowid, t.ref, t.ref_supplier, t.total_ht FROM ".MAIN_DB_PREFIX."societe as s, ".MAIN_DB_PREFIX."commande_fournisseur as t WHERE t.fk_soc = s.rowid AND t.fk_soc IN (".$listofidcompanytoscan.') AND t.entity IN ('.getEntity('commande_fournisseur').')'),
				'invoice_supplier'=>array('enabled'=>$conf->supplier_invoice->enabled, 'perms'=>1, 'label'=>'LinkToSupplierInvoice', 'sql'=>"SELECT s.rowid as socid, s.nom as name, s.client, t.rowid, t.ref, t.ref_supplier, t.total_ht FROM ".MAIN_DB_PREFIX."societe as s, ".MAIN_DB_PREFIX."facture_fourn as t WHERE t.fk_soc = s.rowid AND t.fk_soc IN (".$listofidcompanytoscan.') AND t.entity IN ('.getEntity('facture_fourn').')'),
				'ticket'=>array('enabled'=>$conf->ticket->enabled, 'perms'=>1, 'label'=>'LinkToTicket', 'sql'=>"SELECT s.rowid as socid, s.nom as name, s.client, t.rowid, t.ref, t.track_id, '0' as total_ht FROM ".MAIN_DB_PREFIX."societe as s, ".MAIN_DB_PREFIX."ticket as t WHERE t.fk_soc = s.rowid AND t.fk_soc IN (".$listofidcompanytoscan.') AND t.entity IN ('.getEntity('ticket').')')
			);
		}

		// Can complete the possiblelink array
		$hookmanager->initHooks(array('commonobject'));
		$parameters = array('listofidcompanytoscan' => $listofidcompanytoscan);

		if (!empty($listofidcompanytoscan))  // If empty, we don't have criteria to scan the object we can link to
		{
			$reshook = $hookmanager->executeHooks('showLinkToObjectBlock', $parameters, $object, $action); // Note that $action and $object may have been modified by hook
		}

		if (empty($reshook))
		{
			if (is_array($hookmanager->resArray) && count($hookmanager->resArray))
			{
				$possiblelinks = array_merge($possiblelinks, $hookmanager->resArray);
			}
		} elseif ($reshook > 0)
		{
			if (is_array($hookmanager->resArray) && count($hookmanager->resArray))
			{
				$possiblelinks = $hookmanager->resArray;
			}
		}

		foreach ($possiblelinks as $key => $possiblelink)
		{
			$num = 0;

			if (empty($possiblelink['enabled'])) continue;

			if (!empty($possiblelink['perms']) && (empty($restrictlinksto) || in_array($key, $restrictlinksto)) && (empty($excludelinksto) || !in_array($key, $excludelinksto)))
			{
				print '<div id="'.$key.'list"'.(empty($conf->use_javascript_ajax) ? '' : ' style="display:none"').'>';
				$sql = $possiblelink['sql'];

				$resqllist = $this->db->query($sql);
				if ($resqllist)
				{
					$num = $this->db->num_rows($resqllist);
					$i = 0;

					print '<br>';
					print '<form action="'.$_SERVER["PHP_SELF"].'" method="POST" name="formlinked'.$key.'">';
					print '<input type="hidden" name="action" value="addlink">';
					print '<input type="hidden" name="token" value="'.newToken().'">';
					print '<input type="hidden" name="id" value="'.$object->id.'">';
					print '<input type="hidden" name="addlink" value="'.$key.'">';
					print '<table class="noborder">';
					print '<tr class="liste_titre">';
					print '<td class="nowrap"></td>';
					print '<td class="center">'.$langs->trans("Ref").'</td>';
					print '<td class="left">'.$langs->trans("RefCustomer").'</td>';
					print '<td class="right">'.$langs->trans("AmountHTShort").'</td>';
					print '<td class="left">'.$langs->trans("Company").'</td>';
					print '</tr>';
					while ($i < $num)
					{
						$objp = $this->db->fetch_object($resqllist);

						print '<tr class="oddeven">';
						print '<td class="left">';
						print '<input type="radio" name="idtolinkto" value='.$objp->rowid.'>';
						print '</td>';
						print '<td class="center">'.$objp->ref.'</td>';
						print '<td>'.$objp->ref_client.'</td>';
						print '<td class="right">'.price($objp->total_ht).'</td>';
						print '<td>'.$objp->name.'</td>';
						print '</tr>';
						$i++;
					}
					print '</table>';
					print '<div class="center"><input type="submit" class="button valignmiddle" value="'.$langs->trans('ToLink').'">&nbsp;&nbsp;&nbsp;&nbsp;&nbsp;<input type="submit" class="button button-cancel" name="cancel" value="'.$langs->trans("Cancel").'"></div>';

					print '</form>';
					$this->db->free($resqllist);
				} else {
					dol_print_error($this->db);
				}
				print '</div>';
				if ($num > 0)
				{
				}

				//$linktoelem.=($linktoelem?' &nbsp; ':'');
				if ($num > 0) $linktoelemlist .= '<li><a href="#linkto'.$key.'" class="linkto dropdowncloseonclick" rel="'.$key.'">'.$langs->trans($possiblelink['label']).' ('.$num.')</a></li>';
				//else $linktoelem.=$langs->trans($possiblelink['label']);
				else $linktoelemlist .= '<li><span class="linktodisabled">'.$langs->trans($possiblelink['label']).' (0)</span></li>';
			}
		}

		if ($linktoelemlist)
		{
			$linktoelem = '
    		<dl class="dropdown" id="linktoobjectname">
    		';
			if (!empty($conf->use_javascript_ajax)) $linktoelem .= '<dt><a href="#linktoobjectname">'.$langs->trans("LinkTo").'...</a></dt>';
			$linktoelem .= '<dd>
    		<div class="multiselectlinkto">
    		<ul class="ulselectedfields">'.$linktoelemlist.'
    		</ul>
    		</div>
    		</dd>
    		</dl>';
		} else {
			$linktoelem = '';
		}

		if (!empty($conf->use_javascript_ajax))
		{
			print '<!-- Add js to show linkto box -->
				<script>
				jQuery(document).ready(function() {
					jQuery(".linkto").click(function() {
						console.log("We choose to show/hide link for rel="+jQuery(this).attr(\'rel\'));
					    jQuery("#"+jQuery(this).attr(\'rel\')+"list").toggle();
					});
				});
				</script>
		    ';
		}

		return $linktoelem;
	}

	/**
	 *	Return an html string with a select combo box to choose yes or no
	 *
	 *	@param	string		$htmlname		Name of html select field
	 *	@param	string		$value			Pre-selected value
	 *	@param	int			$option			0 return yes/no, 1 return 1/0
	 *	@param	bool		$disabled		true or false
	 *  @param	int      	$useempty		1=Add empty line
	 *  @param	int			$addjscombo		1=Add js beautifier on combo box
	 *	@return	string						See option
	 */
	public function selectyesno($htmlname, $value = '', $option = 0, $disabled = false, $useempty = 0, $addjscombo = 0)
	{
		global $langs;

		$yes = "yes"; $no = "no";
		if ($option)
		{
			$yes = "1";
			$no = "0";
		}

		$disabled = ($disabled ? ' disabled' : '');

		$resultyesno = '<select class="flat width75" id="'.$htmlname.'" name="'.$htmlname.'"'.$disabled.'>'."\n";
		if ($useempty) $resultyesno .= '<option value="-1"'.(($value < 0) ? ' selected' : '').'>&nbsp;</option>'."\n";
		if (("$value" == 'yes') || ($value == 1))
		{
			$resultyesno .= '<option value="'.$yes.'" selected>'.$langs->trans("Yes").'</option>'."\n";
			$resultyesno .= '<option value="'.$no.'">'.$langs->trans("No").'</option>'."\n";
		} else {
	   		$selected = (($useempty && $value != '0' && $value != 'no') ? '' : ' selected');
			$resultyesno .= '<option value="'.$yes.'">'.$langs->trans("Yes").'</option>'."\n";
			$resultyesno .= '<option value="'.$no.'"'.$selected.'>'.$langs->trans("No").'</option>'."\n";
		}
		$resultyesno .= '</select>'."\n";

		if ($addjscombo) {
			$resultyesno .= ajax_combobox($htmlname);
		}

		return $resultyesno;
	}

	// phpcs:disable PEAR.NamingConventions.ValidFunctionName.ScopeNotCamelCaps
	/**
	 *  Return list of export templates
	 *
	 *  @param	string	$selected          Id modele pre-selectionne
	 *  @param  string	$htmlname          Name of HTML select
	 *  @param  string	$type              Type of searched templates
	 *  @param  int		$useempty          Affiche valeur vide dans liste
	 *  @return	void
	 */
	public function select_export_model($selected = '', $htmlname = 'exportmodelid', $type = '', $useempty = 0)
	{
		// phpcs:enable
		$sql = "SELECT rowid, label";
		$sql .= " FROM ".MAIN_DB_PREFIX."export_model";
		$sql .= " WHERE type = '".$this->db->escape($type)."'";
		$sql .= " ORDER BY rowid";
		$result = $this->db->query($sql);
		if ($result)
		{
			print '<select class="flat" id="select_'.$htmlname.'" name="'.$htmlname.'">';
			if ($useempty)
			{
				print '<option value="-1">&nbsp;</option>';
			}

			$num = $this->db->num_rows($result);
			$i = 0;
			while ($i < $num)
			{
				$obj = $this->db->fetch_object($result);
				if ($selected == $obj->rowid)
				{
					print '<option value="'.$obj->rowid.'" selected>';
				} else {
					print '<option value="'.$obj->rowid.'">';
				}
				print $obj->label;
				print '</option>';
				$i++;
			}
			print "</select>";
		} else {
			dol_print_error($this->db);
		}
	}

	/**
	 *    Return a HTML area with the reference of object and a navigation bar for a business object
	 *    Note: To complete search with a particular filter on select, you can set $object->next_prev_filter set to define SQL criterias.
	 *
	 *    @param	object	$object			Object to show.
	 *    @param	string	$paramid   		Name of parameter to use to name the id into the URL next/previous link.
	 *    @param	string	$morehtml  		More html content to output just before the nav bar.
	 *    @param	int		$shownav	  	Show Condition (navigation is shown if value is 1).
	 *    @param	string	$fieldid   		Name of field id into database to use for select next and previous (we make the select max and min on this field compared to $object->ref). Use 'none' to disable next/prev.
	 *    @param	string	$fieldref   	Name of field ref of object (object->ref) to show or 'none' to not show ref.
	 *    @param	string	$morehtmlref  	More html to show after ref.
	 *    @param	string	$moreparam  	More param to add in nav link url. Must start with '&...'.
	 *	  @param	int		$nodbprefix		Do not include DB prefix to forge table name.
	 *	  @param	string	$morehtmlleft	More html code to show before ref.
	 *	  @param	string	$morehtmlstatus	More html code to show under navigation arrows (status place).
	 *	  @param	string	$morehtmlright	More html code to show after ref.
	 * 	  @return	string    				Portion HTML with ref + navigation buttons
	 */
	public function showrefnav($object, $paramid, $morehtml = '', $shownav = 1, $fieldid = 'rowid', $fieldref = 'ref', $morehtmlref = '', $moreparam = '', $nodbprefix = 0, $morehtmlleft = '', $morehtmlstatus = '', $morehtmlright = '')
	{
		global $langs, $conf, $hookmanager, $extralanguages;

		$ret = '';
		if (empty($fieldid))  $fieldid = 'rowid';
		if (empty($fieldref)) $fieldref = 'ref';

		// Add where from hooks
		if (is_object($hookmanager))
		{
			$parameters = array();
			$reshook = $hookmanager->executeHooks('printFieldListWhere', $parameters, $object); // Note that $action and $object may have been modified by hook
			$object->next_prev_filter .= $hookmanager->resPrint;
		}
		$previous_ref = $next_ref = '';
		if ($shownav)
		{
			//print "paramid=$paramid,morehtml=$morehtml,shownav=$shownav,$fieldid,$fieldref,$morehtmlref,$moreparam";
			$object->load_previous_next_ref((isset($object->next_prev_filter) ? $object->next_prev_filter : ''), $fieldid, $nodbprefix);

			$navurl = $_SERVER["PHP_SELF"];
			// Special case for project/task page
			if ($paramid == 'project_ref')
			{
				if (preg_match('/\/tasks\/(task|contact|note|document)\.php/', $navurl))     // TODO Remove this when nav with project_ref on task pages are ok
				{
					$navurl = preg_replace('/\/tasks\/(task|contact|time|note|document)\.php/', '/tasks.php', $navurl);
					$paramid = 'ref';
				}
			}

			// accesskey is for Windows or Linux:  ALT + key for chrome, ALT + SHIFT + KEY for firefox
			// accesskey is for Mac:               CTRL + key for all browsers
			$stringforfirstkey = $langs->trans("KeyboardShortcut");
			if ($conf->browser->name == 'chrome')
			{
				$stringforfirstkey .= ' ALT +';
			} elseif ($conf->browser->name == 'firefox')
			{
				$stringforfirstkey .= ' ALT + SHIFT +';
			} else {
				$stringforfirstkey .= ' CTL +';
			}

			$previous_ref = $object->ref_previous ? '<a accesskey="p" title="'.$stringforfirstkey.' p" class="classfortooltip" href="'.$navurl.'?'.$paramid.'='.urlencode($object->ref_previous).$moreparam.'"><i class="fa fa-chevron-left"></i></a>' : '<span class="inactive"><i class="fa fa-chevron-left opacitymedium"></i></span>';
			$next_ref     = $object->ref_next ? '<a accesskey="n" title="'.$stringforfirstkey.' n" class="classfortooltip" href="'.$navurl.'?'.$paramid.'='.urlencode($object->ref_next).$moreparam.'"><i class="fa fa-chevron-right"></i></a>' : '<span class="inactive"><i class="fa fa-chevron-right opacitymedium"></i></span>';
		}

		//print "xx".$previous_ref."x".$next_ref;
		$ret .= '<!-- Start banner content --><div style="vertical-align: middle">';

		// Right part of banner
		if ($morehtmlright) $ret .= '<div class="inline-block floatleft">'.$morehtmlright.'</div>';

		if ($previous_ref || $next_ref || $morehtml)
		{
			$ret .= '<div class="pagination paginationref"><ul class="right">';
		}
		if ($morehtml)
		{
			$ret .= '<li class="noborder litext'.(($shownav && $previous_ref && $next_ref) ? ' clearbothonsmartphone' : '').'">'.$morehtml.'</li>';
		}
		if ($shownav && ($previous_ref || $next_ref))
		{
			$ret .= '<li class="pagination">'.$previous_ref.'</li>';
			$ret .= '<li class="pagination">'.$next_ref.'</li>';
		}
		if ($previous_ref || $next_ref || $morehtml)
		{
			$ret .= '</ul></div>';
		}

		$parameters = array();
		$reshook = $hookmanager->executeHooks('moreHtmlStatus', $parameters, $object); // Note that $action and $object may have been modified by hook
		if (empty($reshook)) $morehtmlstatus .= $hookmanager->resPrint;
		else $morehtmlstatus = $hookmanager->resPrint;
		if ($morehtmlstatus) $ret .= '<div class="statusref">'.$morehtmlstatus.'</div>';

		$parameters = array();
		$reshook = $hookmanager->executeHooks('moreHtmlRef', $parameters, $object); // Note that $action and $object may have been modified by hook
		if (empty($reshook)) $morehtmlref .= $hookmanager->resPrint;
		elseif ($reshook > 0) $morehtmlref = $hookmanager->resPrint;

		// Left part of banner
		if ($morehtmlleft)
		{
			if ($conf->browser->layout == 'phone') $ret .= '<!-- morehtmlleft --><div class="floatleft">'.$morehtmlleft.'</div>'; // class="center" to have photo in middle
			else $ret .= '<!-- morehtmlleft --><div class="inline-block floatleft">'.$morehtmlleft.'</div>';
		}

		//if ($conf->browser->layout == 'phone') $ret.='<div class="clearboth"></div>';
		$ret .= '<div class="inline-block floatleft valignmiddle maxwidth750 marginbottomonly refid'.(($shownav && ($previous_ref || $next_ref)) ? ' refidpadding' : '').'">';

		// For thirdparty, contact, user, member, the ref is the id, so we show something else
		if ($object->element == 'societe')
		{
			$ret .= dol_htmlentities($object->name);

			// List of extra languages
			$arrayoflangcode = array();
			if (!empty($conf->global->PDF_USE_ALSO_LANGUAGE_CODE)) $arrayoflangcode[] = $conf->global->PDF_USE_ALSO_LANGUAGE_CODE;

			if (is_array($arrayoflangcode) && count($arrayoflangcode)) {
				if (!is_object($extralanguages)) {
					include_once DOL_DOCUMENT_ROOT.'/core/class/extralanguages.class.php';
					$extralanguages = new ExtraLanguages($this->db);
				}
				$extralanguages->fetch_name_extralanguages('societe');

				if (!empty($extralanguages->attributes['societe']['name']))
				{
					$object->fetchValuesForExtraLanguages();

					$htmltext = '';
					// If there is extra languages
					foreach ($arrayoflangcode as $extralangcode) {
						$htmltext .= picto_from_langcode($extralangcode, 'class="pictoforlang paddingright"');
						if ($object->array_languages['name'][$extralangcode]) {
							$htmltext .= $object->array_languages['name'][$extralangcode];
						} else {
							$htmltext .= '<span class="opacitymedium">'.$langs->trans("SwitchInEditModeToAddTranslation").'</span>';
						}
					}
					$ret .= '<!-- Show translations of name -->'."\n";
					$ret .= $this->textwithpicto('', $htmltext, -1, 'language', 'opacitymedium paddingleft');
				}
			}
		} elseif ($object->element == 'member')
		{
			$ret .= $object->ref.'<br>';
			$fullname = $object->getFullName($langs);
			if ($object->morphy == 'mor' && $object->societe) {
				$ret .= dol_htmlentities($object->societe).((!empty($fullname) && $object->societe != $fullname) ? ' ('.dol_htmlentities($fullname).')' : '');
			} else {
				$ret .= dol_htmlentities($fullname).((!empty($object->societe) && $object->societe != $fullname) ? ' ('.dol_htmlentities($object->societe).')' : '');
			}
		} elseif (in_array($object->element, array('contact', 'user', 'usergroup')))
		{
			$ret .= dol_htmlentities($object->getFullName($langs));
		} elseif (in_array($object->element, array('action', 'agenda')))
		{
			$ret .= $object->ref.'<br>'.$object->label;
		} elseif (in_array($object->element, array('adherent_type')))
		{
			$ret .= $object->label;
		} elseif ($object->element == 'ecm_directories')
		{
			$ret .= '';
		} elseif ($fieldref != 'none')
		{
			$ret .= dol_htmlentities($object->$fieldref);
		}

		if ($morehtmlref)
		{
			// don't add a additional space, when "$morehtmlref" starts with a HTML div tag
			if (substr($morehtmlref, 0, 4) != '<div')
			{
				$ret .= ' ';
			}

			$ret .= $morehtmlref;
		}

		$ret .= '</div>';

		$ret .= '</div><!-- End banner content -->';

		return $ret;
	}


	/**
	 *    	Return HTML code to output a barcode
	 *
	 *     	@param	Object	$object		Object containing data to retrieve file name
	 * 		@param	int		$width			Width of photo
	 * 	  	@return string    				HTML code to output barcode
	 */
	public function showbarcode(&$object, $width = 100)
	{
		global $conf;

		//Check if barcode is filled in the card
		if (empty($object->barcode)) return '';

		// Complete object if not complete
		if (empty($object->barcode_type_code) || empty($object->barcode_type_coder))
		{
			$result = $object->fetch_barcode();
			//Check if fetch_barcode() failed
			if ($result < 1) return '<!-- ErrorFetchBarcode -->';
		}

		// Barcode image
		$url = DOL_URL_ROOT.'/viewimage.php?modulepart=barcode&generator='.urlencode($object->barcode_type_coder).'&code='.urlencode($object->barcode).'&encoding='.urlencode($object->barcode_type_code);
		$out = '<!-- url barcode = '.$url.' -->';
		$out .= '<img src="'.$url.'">';
		return $out;
	}

	/**
	 *    	Return HTML code to output a photo
	 *
	 *    	@param	string		$modulepart			Key to define module concerned ('societe', 'userphoto', 'memberphoto')
	 *     	@param  object		$object				Object containing data to retrieve file name
	 * 		@param	int			$width				Width of photo
	 * 		@param	int			$height				Height of photo (auto if 0)
	 * 		@param	int			$caneditfield		Add edit fields
	 * 		@param	string		$cssclass			CSS name to use on img for photo
	 * 		@param	string		$imagesize		    'mini', 'small' or '' (original)
	 *      @param  int         $addlinktofullsize  Add link to fullsize image
	 *      @param  int         $cache              1=Accept to use image in cache
	 *      @param	string		$forcecapture		'', 'user' or 'environment'. Force parameter capture on HTML input file element to ask a smartphone to allow to open camera to take photo. Auto if ''.
	 *      @param	int			$noexternsourceoverwrite	No overwrite image with extern source (like 'gravatar' or other module)
	 * 	  	@return string    						HTML code to output photo
	 */
	public static function showphoto($modulepart, $object, $width = 100, $height = 0, $caneditfield = 0, $cssclass = 'photowithmargin', $imagesize = '', $addlinktofullsize = 1, $cache = 0, $forcecapture = '', $noexternsourceoverwrite = 0)
	{
		global $conf, $langs;

		$entity = (!empty($object->entity) ? $object->entity : $conf->entity);
		$id = (!empty($object->id) ? $object->id : $object->rowid);

		$ret = ''; $dir = ''; $file = ''; $originalfile = ''; $altfile = ''; $email = ''; $capture = '';
		if ($modulepart == 'societe')
		{
			$dir = $conf->societe->multidir_output[$entity];
			if (!empty($object->logo)) {
				if ((string) $imagesize == 'mini') $file = get_exdir(0, 0, 0, 0, $object, 'thirdparty').'logos/'.getImageFileNameForSize($object->logo, '_mini'); // getImageFileNameForSize include the thumbs
				elseif ((string) $imagesize == 'small') $file = get_exdir(0, 0, 0, 0, $object, 'thirdparty').'logos/'.getImageFileNameForSize($object->logo, '_small');
				else $file = get_exdir(0, 0, 0, 0, $object, 'thirdparty').'logos/'.$object->logo;
				$originalfile = get_exdir(0, 0, 0, 0, $object, 'thirdparty').'logos/'.$object->logo;
			}
			$email = $object->email;
		} elseif ($modulepart == 'contact')	{
			$dir = $conf->societe->multidir_output[$entity].'/contact';
			if (!empty($object->photo))
			{
				if ((string) $imagesize == 'mini') $file = get_exdir(0, 0, 0, 0, $object, 'contact').'photos/'.getImageFileNameForSize($object->photo, '_mini');
				elseif ((string) $imagesize == 'small') $file = get_exdir(0, 0, 0, 0, $object, 'contact').'photos/'.getImageFileNameForSize($object->photo, '_small');
				else $file = get_exdir(0, 0, 0, 0, $object, 'contact').'photos/'.$object->photo;
				$originalfile = get_exdir(0, 0, 0, 0, $object, 'contact').'photos/'.$object->photo;
			}
			$email = $object->email;
			$capture = 'user';
		} elseif ($modulepart == 'userphoto') {
			$dir = $conf->user->dir_output;
			if (!empty($object->photo))
			{
				if ((string) $imagesize == 'mini') $file = get_exdir(0, 0, 0, 0, $object, 'user').getImageFileNameForSize($object->photo, '_mini');
				elseif ((string) $imagesize == 'small') $file = get_exdir(0, 0, 0, 0, $object, 'user').getImageFileNameForSize($object->photo, '_small');
				else $file = get_exdir(0, 0, 0, 0, $object, 'user').$object->photo;
				$originalfile = get_exdir(0, 0, 0, 0, $object, 'user').$object->photo;
			}
			if (!empty($conf->global->MAIN_OLD_IMAGE_LINKS)) $altfile = $object->id.".jpg"; // For backward compatibility
			$email = $object->email;
			$capture = 'user';
		} elseif ($modulepart == 'memberphoto')	{
			$dir = $conf->adherent->dir_output;
			if (!empty($object->photo))
			{
				if ((string) $imagesize == 'mini') $file = get_exdir(0, 0, 0, 0, $object, 'member').'photos/'.getImageFileNameForSize($object->photo, '_mini');
				elseif ((string) $imagesize == 'small') $file = get_exdir(0, 0, 0, 0, $object, 'member').'photos/'.getImageFileNameForSize($object->photo, '_small');
				else $file = get_exdir(0, 0, 0, 0, $object, 'member').'photos/'.$object->photo;
				$originalfile = get_exdir(0, 0, 0, 0, $object, 'member').'photos/'.$object->photo;
			}
			if (!empty($conf->global->MAIN_OLD_IMAGE_LINKS)) $altfile = $object->id.".jpg"; // For backward compatibility
			$email = $object->email;
			$capture = 'user';
		} else {
			// Generic case to show photos
			$dir = $conf->$modulepart->dir_output;
			if (!empty($object->photo))
			{
				if ((string) $imagesize == 'mini') $file = get_exdir($id, 2, 0, 0, $object, $modulepart).'photos/'.getImageFileNameForSize($object->photo, '_mini');
				elseif ((string) $imagesize == 'small') $file = get_exdir($id, 2, 0, 0, $object, $modulepart).'photos/'.getImageFileNameForSize($object->photo, '_small');
				else $file = get_exdir($id, 2, 0, 0, $object, $modulepart).'photos/'.$object->photo;
				$originalfile = get_exdir($id, 2, 0, 0, $object, $modulepart).'photos/'.$object->photo;
			}
			if (!empty($conf->global->MAIN_OLD_IMAGE_LINKS)) $altfile = $object->id.".jpg"; // For backward compatibility
			$email = $object->email;
		}

		if ($forcecapture) $capture = $forcecapture;

		if ($dir)
		{
			if ($file && file_exists($dir."/".$file))
			{
				if ($addlinktofullsize) {
					$urladvanced = getAdvancedPreviewUrl($modulepart, $originalfile, 0, '&entity='.$entity);
					if ($urladvanced) $ret .= '<a href="'.$urladvanced.'">';
					else $ret .= '<a href="'.DOL_URL_ROOT.'/viewimage.php?modulepart='.$modulepart.'&entity='.$entity.'&file='.urlencode($originalfile).'&cache='.$cache.'">';
				}
				$ret .= '<img alt="Photo" class="photo'.$modulepart.($cssclass ? ' '.$cssclass : '').' photologo'.(preg_replace('/[^a-z]/i', '_', $file)).'" '.($width ? ' width="'.$width.'"' : '').($height ? ' height="'.$height.'"' : '').' src="'.DOL_URL_ROOT.'/viewimage.php?modulepart='.$modulepart.'&entity='.$entity.'&file='.urlencode($file).'&cache='.$cache.'">';
				if ($addlinktofullsize) $ret .= '</a>';
			} elseif ($altfile && file_exists($dir."/".$altfile)) {
				if ($addlinktofullsize) {
					$urladvanced = getAdvancedPreviewUrl($modulepart, $originalfile, 0, '&entity='.$entity);
					if ($urladvanced) $ret .= '<a href="'.$urladvanced.'">';
					else $ret .= '<a href="'.DOL_URL_ROOT.'/viewimage.php?modulepart='.$modulepart.'&entity='.$entity.'&file='.urlencode($originalfile).'&cache='.$cache.'">';
				}
				$ret .= '<img class="photo'.$modulepart.($cssclass ? ' '.$cssclass : '').'" alt="Photo alt" id="photologo'.(preg_replace('/[^a-z]/i', '_', $file)).'" class="'.$cssclass.'" '.($width ? ' width="'.$width.'"' : '').($height ? ' height="'.$height.'"' : '').' src="'.DOL_URL_ROOT.'/viewimage.php?modulepart='.$modulepart.'&entity='.$entity.'&file='.urlencode($altfile).'&cache='.$cache.'">';
				if ($addlinktofullsize) $ret .= '</a>';
			} else {
				$nophoto = '/public/theme/common/nophoto.png';
				if (in_array($modulepart, array('userphoto', 'contact', 'memberphoto'))) {	// For module that are "physical" users
					if ($modulepart == 'memberphoto' && strpos($object->morphy, 'mor') !== false) {
						$nophoto = '/public/theme/common/company.png';
					} else {
						$nophoto = '/public/theme/common/user_anonymous.png';
						if ($object->gender == 'man') $nophoto = '/public/theme/common/user_man.png';
						if ($object->gender == 'woman') $nophoto = '/public/theme/common/user_woman.png';
					}
				}

				if (!empty($conf->gravatar->enabled) && $email && empty($noexternsourceoverwrite)) {
					// see https://gravatar.com/site/implement/images/php/
					global $dolibarr_main_url_root;
					$ret .= '<!-- Put link to gravatar -->';
					//$defaultimg=urlencode(dol_buildpath($nophoto,3));
					$defaultimg = 'mm';
					$ret .= '<img class="photo'.$modulepart.($cssclass ? ' '.$cssclass : '').'" alt="Gravatar avatar" title="'.$email.' Gravatar avatar" '.($width ? ' width="'.$width.'"' : '').($height ? ' height="'.$height.'"' : '').' src="https://www.gravatar.com/avatar/'.md5(strtolower(trim($email))).'?s='.$width.'&d='.$defaultimg.'">'; // gravatar need md5 hash
				} else {
					$ret .= '<img class="photo'.$modulepart.($cssclass ? ' '.$cssclass : '').'" alt="No photo" '.($width ? ' width="'.$width.'"' : '').($height ? ' height="'.$height.'"' : '').' src="'.DOL_URL_ROOT.$nophoto.'">';
				}
			}

			if ($caneditfield)
			{
				if ($object->photo) $ret .= "<br>\n";
				$ret .= '<table class="nobordernopadding centpercent">';
				if ($object->photo) $ret .= '<tr><td><input type="checkbox" class="flat photodelete" name="deletephoto" id="photodelete"> '.$langs->trans("Delete").'<br><br></td></tr>';
				$ret .= '<tr><td class="tdoverflow"><input type="file" class="flat maxwidth200onsmartphone" name="photo" id="photoinput" accept="image/*"'.($capture ? ' capture="'.$capture.'"' : '').'></td></tr>';
				$ret .= '</table>';
			}
		} else dol_print_error('', 'Call of showphoto with wrong parameters modulepart='.$modulepart);

		return $ret;
	}

	// phpcs:disable PEAR.NamingConventions.ValidFunctionName.ScopeNotCamelCaps
	/**
	 *	Return select list of groups
	 *
	 *  @param	string	$selected       Id group preselected
	 *  @param  string	$htmlname       Field name in form
	 *  @param  int		$show_empty     0=liste sans valeur nulle, 1=ajoute valeur inconnue
	 *  @param  string	$exclude        Array list of groups id to exclude
	 * 	@param	int		$disabled		If select list must be disabled
	 *  @param  string	$include        Array list of groups id to include
	 * 	@param	int		$enableonly		Array list of groups id to be enabled. All other must be disabled
	 * 	@param	string	$force_entity	'0' or Ids of environment to force
	 * 	@param	bool	$multiple		add [] in the name of element and add 'multiple' attribut (not working with ajax_autocompleter)
	 *  @param  string	$morecss		More css to add to html component
	 *  @return	string
	 *  @see select_dolusers()
	 */
	public function select_dolgroups($selected = '', $htmlname = 'groupid', $show_empty = 0, $exclude = '', $disabled = 0, $include = '', $enableonly = '', $force_entity = '0', $multiple = false, $morecss = '')
	{
		// phpcs:enable
		global $conf, $user, $langs;

		// Permettre l'exclusion de groupes
		if (is_array($exclude))	$excludeGroups = implode("','", $exclude);
		// Permettre l'inclusion de groupes
		if (is_array($include))	$includeGroups = implode("','", $include);

		if (!is_array($selected)) $selected = array($selected);

		$out = '';

		// On recherche les groupes
		$sql = "SELECT ug.rowid, ug.nom as name";
		if (!empty($conf->multicompany->enabled) && $conf->entity == 1 && $user->admin && !$user->entity)
		{
			$sql .= ", e.label";
		}
		$sql .= " FROM ".MAIN_DB_PREFIX."usergroup as ug ";
		if (!empty($conf->multicompany->enabled) && $conf->entity == 1 && $user->admin && !$user->entity)
		{
			$sql .= " LEFT JOIN ".MAIN_DB_PREFIX."entity as e ON e.rowid=ug.entity";
			if ($force_entity) $sql .= " WHERE ug.entity IN (0, ".$force_entity.")";
			else $sql .= " WHERE ug.entity IS NOT NULL";
		} else {
			$sql .= " WHERE ug.entity IN (0, ".$conf->entity.")";
		}
		if (is_array($exclude) && $excludeGroups) $sql .= " AND ug.rowid NOT IN ('".$excludeGroups."')";
		if (is_array($include) && $includeGroups) $sql .= " AND ug.rowid IN ('".$includeGroups."')";
		$sql .= " ORDER BY ug.nom ASC";

		dol_syslog(get_class($this)."::select_dolgroups", LOG_DEBUG);
		$resql = $this->db->query($sql);
		if ($resql)
		{
			// Enhance with select2
			include_once DOL_DOCUMENT_ROOT.'/core/lib/ajax.lib.php';
		   	$out .= ajax_combobox($htmlname);

			$out .= '<select class="flat minwidth200'.($morecss ? ' '.$morecss : '').'" id="'.$htmlname.'" name="'.$htmlname.($multiple ? '[]' : '').'" '.($multiple ? 'multiple' : '').' '.($disabled ? ' disabled' : '').'>';

			$num = $this->db->num_rows($resql);
			$i = 0;
			if ($num)
			{
				if ($show_empty && !$multiple) $out .= '<option value="-1"'.(in_array(-1, $selected) ? ' selected' : '').'>&nbsp;</option>'."\n";

				while ($i < $num)
				{
					$obj = $this->db->fetch_object($resql);
					$disableline = 0;
					if (is_array($enableonly) && count($enableonly) && !in_array($obj->rowid, $enableonly)) $disableline = 1;

					$out .= '<option value="'.$obj->rowid.'"';
					if ($disableline) $out .= ' disabled';
					if ((is_object($selected[0]) && $selected[0]->id == $obj->rowid) || (!is_object($selected[0]) && in_array($obj->rowid, $selected)))
					{
						$out .= ' selected';
					}
					$out .= '>';

					$out .= $obj->name;
					if (!empty($conf->multicompany->enabled) && empty($conf->global->MULTICOMPANY_TRANSVERSE_MODE) && $conf->entity == 1)
					{
						$out .= " (".$obj->label.")";
					}

					$out .= '</option>';
					$i++;
				}
			} else {
				if ($show_empty) $out .= '<option value="-1"'.(in_array(-1, $selected) ? ' selected' : '').'></option>'."\n";
				$out .= '<option value="" disabled>'.$langs->trans("NoUserGroupDefined").'</option>';
			}
			$out .= '</select>';
		} else {
			dol_print_error($this->db);
		}

		return $out;
	}


	/**
	 *	Return HTML to show the search and clear seach button
	 *
	 *  @return	string
	 */
	public function showFilterButtons()
	{
		$out = '<div class="nowrap">';
		$out .= '<button type="submit" class="liste_titre button_search" name="button_search_x" value="x"><span class="fa fa-search"></span></button>';
		$out .= '<button type="submit" class="liste_titre button_removefilter" name="button_removefilter_x" value="x"><span class="fa fa-remove"></span></button>';
		$out .= '</div>';

		return $out;
	}

	/**
	 *	Return HTML to show the search and clear search button
	 *
	 *  @param  string  $cssclass                  CSS class
	 *  @param  int     $calljsfunction            0=default. 1=call function initCheckForSelect() after changing status of checkboxes
	 *  @param  string  $massactionname            Mass action button name that will launch an action on the selected items
	 *  @return	string
	 */
	public function showCheckAddButtons($cssclass = 'checkforaction', $calljsfunction = 0, $massactionname = "massaction")
	{
		global $conf, $langs;

		$out = '';

		if (!empty($conf->use_javascript_ajax)) $out .= '<div class="inline-block checkallactions"><input type="checkbox" id="'.$cssclass.'s" name="'.$cssclass.'s" class="checkallactions"></div>';
		$out .= '<script>
            $(document).ready(function() {
                $("#' . $cssclass.'s").click(function() {
                    if($(this).is(\':checked\')){
                        console.log("We check all '.$cssclass.' and trigger the change method");
                		$(".'.$cssclass.'").prop(\'checked\', true).trigger(\'change\');
                    }
                    else
                    {
                        console.log("We uncheck all");
                		$(".'.$cssclass.'").prop(\'checked\', false).trigger(\'change\');
                    }'."\n";
				if ($calljsfunction) $out .= 'if (typeof initCheckForSelect == \'function\') { initCheckForSelect(0, "'.$massactionname.'", "'.$cssclass.'"); } else { console.log("No function initCheckForSelect found. Call won\'t be done."); }';
		$out .= '         });
        	        $(".' . $cssclass.'").change(function() {
					$(this).closest("tr").toggleClass("highlight", this.checked);
				});
		 	});
    	</script>';

		return $out;
	}

	/**
	 *	Return HTML to show the search and clear seach button
	 *
	 *  @param	int  	$addcheckuncheckall        Add the check all/uncheck all checkbox (use javascript) and code to manage this
	 *  @param  string  $cssclass                  CSS class
	 *  @param  int     $calljsfunction            0=default. 1=call function initCheckForSelect() after changing status of checkboxes
	 *  @param  string  $massactionname            Mass action name
	 *  @return	string
	 */
	public function showFilterAndCheckAddButtons($addcheckuncheckall = 0, $cssclass = 'checkforaction', $calljsfunction = 0, $massactionname = "massaction")
	{
		$out = $this->showFilterButtons();
		if ($addcheckuncheckall)
		{
			$out .= $this->showCheckAddButtons($cssclass, $calljsfunction, $massactionname);
		}
		return $out;
	}

	/**
	 * Return HTML to show the select of expense categories
	 *
	 * @param	string	$selected              preselected category
	 * @param	string	$htmlname              name of HTML select list
	 * @param	integer	$useempty              1=Add empty line
	 * @param	array	$excludeid             id to exclude
	 * @param	string	$target                htmlname of target select to bind event
	 * @param	int		$default_selected      default category to select if fk_c_type_fees change = EX_KME
	 * @param	array	$params                param to give
	 * @param	int		$info_admin			   Show the tooltip help picto to setup list
	 * @return	string
	 */
	public function selectExpenseCategories($selected = '', $htmlname = 'fk_c_exp_tax_cat', $useempty = 0, $excludeid = array(), $target = '', $default_selected = 0, $params = array(), $info_admin = 1)
	{
		global $db, $langs, $user;

		$out = '';
		$sql = 'SELECT rowid, label FROM '.MAIN_DB_PREFIX.'c_exp_tax_cat WHERE active = 1';
		$sql .= ' AND entity IN (0,'.getEntity('exp_tax_cat').')';
		if (!empty($excludeid)) $sql .= ' AND rowid NOT IN ('.implode(',', $excludeid).')';
		$sql .= ' ORDER BY label';

		$resql = $db->query($sql);
		if ($resql)
		{
			$out = '<select id="select_'.$htmlname.'" name="'.$htmlname.'" class="'.$htmlname.' flat minwidth75imp maxwidth200">';
			if ($useempty) $out .= '<option value="0">&nbsp;</option>';

			while ($obj = $db->fetch_object($resql))
			{
				$out .= '<option '.($selected == $obj->rowid ? 'selected="selected"' : '').' value="'.$obj->rowid.'">'.$langs->trans($obj->label).'</option>';
			}
			$out .= '</select>';
			$out .= ajax_combobox('select_'.$htmlname);

			if (!empty($htmlname) && $user->admin && $info_admin) $out .= ' '.info_admin($langs->trans("YouCanChangeValuesForThisListFromDictionarySetup"), 1);

			if (!empty($target))
			{
				$sql = "SELECT c.id FROM ".MAIN_DB_PREFIX."c_type_fees as c WHERE c.code = 'EX_KME' AND c.active = 1";
				$resql = $db->query($sql);
				if ($resql)
				{
					if ($db->num_rows($resql) > 0)
					{
						$obj = $db->fetch_object($resql);
						$out .= '<script>
							$(function() {
								$("select[name='.$target.']").on("change", function() {
									var current_val = $(this).val();
									if (current_val == '.$obj->id.') {';
						if (!empty($default_selected) || !empty($selected)) $out .= '$("select[name='.$htmlname.']").val("'.($default_selected > 0 ? $default_selected : $selected).'");';

						$out .= '
										$("select[name='.$htmlname.']").change();
									}
								});

								$("select[name='.$htmlname.']").change(function() {

									if ($("select[name='.$target.']").val() == '.$obj->id.') {
										// get price of kilometer to fill the unit price
										var data = '.json_encode($params).';
										data.fk_c_exp_tax_cat = $(this).val();

										$.ajax({
											method: "POST",
											dataType: "json",
											data: data,
											url: "'.(DOL_URL_ROOT.'/expensereport/ajax/ajaxik.php').'",
										}).done(function( data, textStatus, jqXHR ) {
											console.log(data);
											if (typeof data.up != "undefined") {
												$("input[name=value_unit]").val(data.up);
												$("select[name='.$htmlname.']").attr("title", data.title);
											} else {
												$("input[name=value_unit]").val("");
												$("select[name='.$htmlname.']").attr("title", "");
											}
										});
									}
								});
							});
						</script>';
					}
				}
			}
		} else {
			dol_print_error($db);
		}

		return $out;
	}

	/**
	 * Return HTML to show the select ranges of expense range
	 *
	 * @param	string	$selected    preselected category
	 * @param	string	$htmlname    name of HTML select list
	 * @param	integer	$useempty    1=Add empty line
	 * @return	string
	 */
	public function selectExpenseRanges($selected = '', $htmlname = 'fk_range', $useempty = 0)
	{
		global $db, $conf, $langs;

		$out = '';
		$sql = 'SELECT rowid, range_ik FROM '.MAIN_DB_PREFIX.'c_exp_tax_range';
		$sql .= ' WHERE entity = '.$conf->entity.' AND active = 1';

		$resql = $db->query($sql);
		if ($resql)
		{
			$out = '<select id="select_'.$htmlname.'" name="'.$htmlname.'" class="'.$htmlname.' flat minwidth75imp">';
			if ($useempty) $out .= '<option value="0"></option>';

			while ($obj = $db->fetch_object($resql))
			{
				$out .= '<option '.($selected == $obj->rowid ? 'selected="selected"' : '').' value="'.$obj->rowid.'">'.price($obj->range_ik, 0, $langs, 1, 0).'</option>';
			}
			$out .= '</select>';
		} else {
			dol_print_error($db);
		}

		return $out;
	}

	/**
	 * Return HTML to show a select of expense
	 *
	 * @param	string	$selected    preselected category
	 * @param	string	$htmlname    name of HTML select list
	 * @param	integer	$useempty    1=Add empty choice
	 * @param	integer	$allchoice   1=Add all choice
	 * @param	integer	$useid       0=use 'code' as key, 1=use 'id' as key
	 * @return	string
	 */
	public function selectExpense($selected = '', $htmlname = 'fk_c_type_fees', $useempty = 0, $allchoice = 1, $useid = 0)
	{
		global $db, $langs;

		$out = '';
		$sql = 'SELECT id, code, label FROM '.MAIN_DB_PREFIX.'c_type_fees';
		$sql .= ' WHERE active = 1';

		$resql = $db->query($sql);
		if ($resql)
		{
			$out = '<select id="select_'.$htmlname.'" name="'.$htmlname.'" class="'.$htmlname.' flat minwidth75imp">';
			if ($useempty) $out .= '<option value="0"></option>';
			if ($allchoice) $out .= '<option value="-1">'.$langs->trans('AllExpenseReport').'</option>';

			$field = 'code';
			if ($useid) $field = 'id';

			while ($obj = $db->fetch_object($resql))
			{
				$key = $langs->trans($obj->code);
				$out .= '<option '.($selected == $obj->{$field} ? 'selected="selected"' : '').' value="'.$obj->{$field}.'">'.($key != $obj->code ? $key : $obj->label).'</option>';
			}
			$out .= '</select>';
		} else {
			dol_print_error($db);
		}

		return $out;
	}

	/**
	 *  Output a combo list with invoices qualified for a third party
	 *
	 *  @param	int		$socid      	Id third party (-1=all, 0=only projects not linked to a third party, id=projects not linked or linked to third party id)
	 *  @param  int		$selected   	Id invoice preselected
	 *  @param  string	$htmlname   	Name of HTML select
	 *	@param	int		$maxlength		Maximum length of label
	 *	@param	int		$option_only	Return only html options lines without the select tag
	 *	@param	string	$show_empty		Add an empty line ('1' or string to show for empty line)
	 *  @param	int		$discard_closed Discard closed projects (0=Keep,1=hide completely,2=Disable)
	 *  @param	int		$forcefocus		Force focus on field (works with javascript only)
	 *  @param	int		$disabled		Disabled
	 *  @param	string	$morecss        More css added to the select component
	 *  @param	string	$projectsListId ''=Automatic filter on project allowed. List of id=Filter on project ids.
	 *  @param	string	$showproject	'all' = Show project info, ''=Hide project info
	 *  @param	User	$usertofilter	User object to use for filtering
	 *	@return int         			Nbr of project if OK, <0 if KO
	 */
	public function selectInvoice($socid = -1, $selected = '', $htmlname = 'invoiceid', $maxlength = 24, $option_only = 0, $show_empty = '1', $discard_closed = 0, $forcefocus = 0, $disabled = 0, $morecss = 'maxwidth500', $projectsListId = '', $showproject = 'all', $usertofilter = null)
	{
		global $user, $conf, $langs;

		require_once DOL_DOCUMENT_ROOT.'/projet/class/project.class.php';

		if (is_null($usertofilter))
		{
			$usertofilter = $user;
		}

		$out = '';

		$hideunselectables = false;
		if (!empty($conf->global->PROJECT_HIDE_UNSELECTABLES)) $hideunselectables = true;

		if (empty($projectsListId))
		{
			if (empty($usertofilter->rights->projet->all->lire))
			{
				$projectstatic = new Project($this->db);
				$projectsListId = $projectstatic->getProjectsAuthorizedForUser($usertofilter, 0, 1);
			}
		}

		// Search all projects
		$sql = 'SELECT f.rowid, f.ref as fref, "nolabel" as flabel, p.rowid as pid, f.ref,
            p.title, p.fk_soc, p.fk_statut, p.public,';
		$sql .= ' s.nom as name';
		$sql .= ' FROM '.MAIN_DB_PREFIX.'projet as p';
		$sql .= ' LEFT JOIN '.MAIN_DB_PREFIX.'societe as s ON s.rowid = p.fk_soc,';
		$sql .= ' '.MAIN_DB_PREFIX.'facture as f';
		$sql .= " WHERE p.entity IN (".getEntity('project').")";
		$sql .= " AND f.fk_projet = p.rowid AND f.fk_statut=0"; //Brouillons seulement
		//if ($projectsListId) $sql.= " AND p.rowid IN (".$projectsListId.")";
		//if ($socid == 0) $sql.= " AND (p.fk_soc=0 OR p.fk_soc IS NULL)";
		//if ($socid > 0)  $sql.= " AND (p.fk_soc=".$socid." OR p.fk_soc IS NULL)";
		$sql .= " GROUP BY f.ref ORDER BY p.ref, f.ref ASC";

		$resql = $this->db->query($sql);
		if ($resql)
		{
			// Use select2 selector
			if (!empty($conf->use_javascript_ajax))
			{
				include_once DOL_DOCUMENT_ROOT.'/core/lib/ajax.lib.php';
			   	$comboenhancement = ajax_combobox($htmlname, '', 0, $forcefocus);
				$out .= $comboenhancement;
				$morecss = 'minwidth200imp maxwidth500';
			}

			if (empty($option_only)) {
				$out .= '<select class="valignmiddle flat'.($morecss ? ' '.$morecss : '').'"'.($disabled ? ' disabled="disabled"' : '').' id="'.$htmlname.'" name="'.$htmlname.'">';
			}
			if (!empty($show_empty)) {
				$out .= '<option value="0" class="optiongrey">';
				if (!is_numeric($show_empty)) $out .= $show_empty;
				else $out .= '&nbsp;';
				$out .= '</option>';
			}
			$num = $this->db->num_rows($resql);
			$i = 0;
			if ($num)
			{
				while ($i < $num)
				{
					$obj = $this->db->fetch_object($resql);
					// If we ask to filter on a company and user has no permission to see all companies and project is linked to another company, we hide project.
					if ($socid > 0 && (empty($obj->fk_soc) || $obj->fk_soc == $socid) && empty($usertofilter->rights->societe->lire))
					{
						// Do nothing
					} else {
						if ($discard_closed == 1 && $obj->fk_statut == Project::STATUS_CLOSED)
						{
							$i++;
							continue;
						}

						$labeltoshow = '';

						if ($showproject == 'all')
						{
							$labeltoshow .= dol_trunc($obj->ref, 18); // Invoice ref
							if ($obj->name) $labeltoshow .= ' - '.$obj->name; // Soc name

							$disabled = 0;
							if ($obj->fk_statut == Project::STATUS_DRAFT)
							{
								$disabled = 1;
								$labeltoshow .= ' - '.$langs->trans("Draft");
							} elseif ($obj->fk_statut == Project::STATUS_CLOSED)
							{
								if ($discard_closed == 2) $disabled = 1;
								$labeltoshow .= ' - '.$langs->trans("Closed");
							} elseif ($socid > 0 && (!empty($obj->fk_soc) && $obj->fk_soc != $socid))
							{
								$disabled = 1;
								$labeltoshow .= ' - '.$langs->trans("LinkedToAnotherCompany");
							}
						}

						if (!empty($selected) && $selected == $obj->rowid)
						{
							$out .= '<option value="'.$obj->rowid.'" selected';
							//if ($disabled) $out.=' disabled';						// with select2, field can't be preselected if disabled
							$out .= '>'.$labeltoshow.'</option>';
						} else {
							if ($hideunselectables && $disabled && ($selected != $obj->rowid))
							{
								$resultat = '';
							} else {
								$resultat = '<option value="'.$obj->rowid.'"';
								if ($disabled) $resultat .= ' disabled';
								//if ($obj->public) $labeltoshow.=' ('.$langs->trans("Public").')';
								//else $labeltoshow.=' ('.$langs->trans("Private").')';
								$resultat .= '>';
								$resultat .= $labeltoshow;
								$resultat .= '</option>';
							}
							$out .= $resultat;
						}
					}
					$i++;
				}
			}
			if (empty($option_only)) {
				$out .= '</select>';
			}

			print $out;

			$this->db->free($resql);
			return $num;
		} else {
			dol_print_error($this->db);
			return -1;
		}
	}

	/**
	 * Output the component to make advanced search criteries
	 *
	 * @param	array		$arrayofcriterias			          Array of available search criterias. Example: array($object->element => $object->fields, 'otherfamily' => otherarrayoffields, ...)
	 * @param	array		$search_component_params	          Array of selected search criterias
	 * @param   array       $arrayofinputfieldsalreadyoutput      Array of input fields already inform. The component will not generate a hidden input field if it is in this list.
	 * @return	string									          HTML component for advanced search
	 */
	public function searchComponent($arrayofcriterias, $search_component_params, $arrayofinputfieldsalreadyoutput = array())
	{
		global $langs;

		$ret = '';

		$ret .= '<div class="nowrap centpercent">';
		//$ret .= '<button type="submit" class="liste_titre button_removefilter" name="button_removefilter_x" value="x"><span class="fa fa-remove"></span></button>';
		$ret .= '<a href="#" class="dropdownsearch-toggle unsetcolor paddingright">';
		$ret .= '<span class="fas fa-filter linkobject boxfilter" title="Filter" id="idsubimgproductdistribution"></span>';
		$ret .= $langs->trans("Filters");
		$ret .= '</a>';
		//$ret .= '<button type="submit" class="liste_titre button_search paddingleftonly" name="button_search_x" value="x"><span class="fa fa-search"></span></button>';
		$ret .= '<div name="search_component_params" class="search_component_params inline-block minwidth500 maxwidth300onsmartphone valignmiddle">';
		$texttoshow = '<div class="opacitymedium inline-block search_component_searchtext">'.$langs->trans("Search").'</div>';

		$ret .= '<div class="search_component inline-block valignmiddle">'.$texttoshow.'</div>';
		$ret .= '</div>';
		$ret .= '<input type="hidden" name="search_component_params_hidden" class="search_component_params_hidden" value="'.GETPOST("search_component_params_hidden").'">';
		// For compatibility with forms that show themself the search criteria in addition of this component, we output the fields
		foreach ($arrayofcriterias as $criterias) {
			foreach ($criterias as $criteriafamilykey => $criteriafamilyval) {
				if (in_array('search_'.$criteriafamilykey, $arrayofinputfieldsalreadyoutput)) continue;
				if (in_array($criteriafamilykey, array('rowid', 'ref_ext', 'entity', 'extraparams'))) continue;
				if (in_array($criteriafamilyval['type'], array('date', 'datetime', 'timestamp'))) {
					$ret .= '<input type="hidden" name="search_'.$criteriafamilykey.'_start">';
					$ret .= '<input type="hidden" name="search_'.$criteriafamilykey.'_startyear">';
					$ret .= '<input type="hidden" name="search_'.$criteriafamilykey.'_startmonth">';
					$ret .= '<input type="hidden" name="search_'.$criteriafamilykey.'_startday">';
					$ret .= '<input type="hidden" name="search_'.$criteriafamilykey.'_end">';
					$ret .= '<input type="hidden" name="search_'.$criteriafamilykey.'_endyear">';
					$ret .= '<input type="hidden" name="search_'.$criteriafamilykey.'_endmonth">';
					$ret .= '<input type="hidden" name="search_'.$criteriafamilykey.'_endday">';
				} else {
					$ret .= '<input type="hidden" name="search_'.$criteriafamilykey.'">';
				}
			}
		}
		$ret .= '</div>';


		return $ret;
	}

	/**
	 * selectModelMail
	 *
	 * @param   string   $prefix     	Prefix
	 * @param   string   $modelType  	Model type
	 * @param	int		 $default	 	1=Show also Default mail template
	 * @param	int		 $addjscombo	Add js combobox
	 * @return  string               	HTML select string
	 */
	public function selectModelMail($prefix, $modelType = '', $default = 0, $addjscombo = 0)
	{
		global $langs, $db, $user;

		$retstring = '';

		$TModels = array();

		include_once DOL_DOCUMENT_ROOT.'/core/class/html.formmail.class.php';
		$formmail = new FormMail($db);
		$result = $formmail->fetchAllEMailTemplate($modelType, $user, $langs);

		if ($default) $TModels[0] = $langs->trans('DefaultMailModel');
		if ($result > 0) {
			foreach ($formmail->lines_model as $model) {
				$TModels[$model->id] = $model->label;
			}
		}

		$retstring .= '<select class="flat" id="select_'.$prefix.'model_mail" name="'.$prefix.'model_mail">';

		foreach ($TModels as $id_model=>$label_model) {
			$retstring .= '<option value="'.$id_model.'"';
			$retstring .= ">".$label_model."</option>";
		}

		$retstring .= "</select>";

		if ($addjscombo) $retstring .= ajax_combobox('select_'.$prefix.'model_mail');

		return $retstring;
	}
}<|MERGE_RESOLUTION|>--- conflicted
+++ resolved
@@ -2177,14 +2177,6 @@
 			$sql .= ", u.label as unit_long, u.short_label as unit_short, p.weight, p.weight_units, p.length, p.length_units, p.width, p.width_units, p.height, p.height_units, p.surface, p.surface_units, p.volume, p.volume_units";
 			$selectFields .= ', unit_long, unit_short, p.weight, p.weight_units, p.length, p.length_units, p.width, p.width_units, p.height, p.height_units, p.surface, p.surface_units, p.volume, p.volume_units';
 		}
-<<<<<<< HEAD
-=======
-		// Units
-		if (!empty($conf->global->PRODUCT_USE_UNITS)) {
-			$sql .= ", u.label as unit_long, u.short_label as unit_short, p.weight, p.weight_units, p.length, p.length_units, p.width, p.width_units, p.height, p.height_units, p.surface, p.surface_units, p.volume, p.volume_units";
-			$selectFields .= ', unit_long, unit_short, p.weight, p.weight_units, p.length, p.length_units, p.width, p.width_units, p.height, p.height_units, p.surface, p.surface_units, p.volume, p.volume_units';
-		}
->>>>>>> 768d2db8
 
 		// Multilang : we add translation
 		if (!empty($conf->global->MAIN_MULTILANGS))
@@ -2232,7 +2224,6 @@
 		// Multilang : we add translation
 		if (!empty($conf->global->MAIN_MULTILANGS))
 		{
-<<<<<<< HEAD
 			$sql .= " LEFT JOIN ".MAIN_DB_PREFIX."product_lang as pl ON pl.fk_product = p.rowid ";
 			if (!empty($conf->global->PRODUIT_TEXTS_IN_THIRDPARTY_LANGUAGE) && !empty($socid)) {
 				$soc = new Societe($db);
@@ -2245,9 +2236,6 @@
 			} else {
 				$sql .= " AND pl.lang='".$this->db->escape($langs->getDefaultLang())."'";
 			}
-=======
-			$sql .= " LEFT JOIN ".MAIN_DB_PREFIX."product_lang as pl ON pl.fk_product = p.rowid AND pl.lang='".$this->db->escape($langs->getDefaultLang())."'";
->>>>>>> 768d2db8
 		}
 
 		if (!empty($conf->global->PRODUIT_ATTRIBUTES_HIDECHILD)) {
@@ -2292,10 +2280,7 @@
 				if ($i > 0) $sql .= " AND ";
 				$sql .= "(p.ref LIKE '".$this->db->escape($prefix.$crit)."%' OR p.label LIKE '".$this->db->escape($prefix.$crit)."%'";
 				if (!empty($conf->global->MAIN_MULTILANGS)) $sql .= " OR pl.label LIKE '".$this->db->escape($prefix.$crit)."%'";
-<<<<<<< HEAD
 				if (!empty($conf->global->PRODUIT_CUSTOMER_PRICES) && ! empty($socid)) $sql .= " OR pcp.ref_customer LIKE '".$this->db->escape($prefix.$crit)."%'";
-=======
->>>>>>> 768d2db8
 				if (!empty($conf->global->PRODUCT_AJAX_SEARCH_ON_DESCRIPTION))
 				{
 					$sql .= " OR p.description LIKE '".$this->db->escape($prefix.$crit)."%'";
@@ -2553,13 +2538,10 @@
 				if ($objp->stock > 0) $opt .= ' class="product_line_stock_ok"';
 		   		elseif ($objp->stock <= 0) $opt .= ' class="product_line_stock_too_low"';
 			}
-<<<<<<< HEAD
 		}
 		if (!empty($conf->global->PRODUIT_TEXTS_IN_THIRDPARTY_LANGUAGE)) {
 			$opt .= ' data-labeltrans="'.$outlabel_translated.'"';
 			$opt .= ' data-desctrans="'.dol_escape_htmltag($outdesc_translated).'"';
-=======
->>>>>>> 768d2db8
 		}
 		$opt .= '>';
 		$opt .= $objp->ref;
@@ -2834,15 +2816,12 @@
 		$sql .= " pfp.ref_fourn, pfp.rowid as idprodfournprice, pfp.price as fprice, pfp.quantity, pfp.remise_percent, pfp.remise, pfp.unitprice,";
 		$sql .= " pfp.fk_supplier_price_expression, pfp.fk_product, pfp.tva_tx, pfp.fk_soc, s.nom as name,";
 		$sql .= " pfp.supplier_reputation";
-<<<<<<< HEAD
 		// if we use supplier description of the products
 		if (!empty($conf->global->PRODUIT_FOURN_TEXTS)) {
 			$sql .= " ,pfp.desc_fourn as description";
 		} else {
 			$sql .= " ,p.description";
 		}
-=======
->>>>>>> 768d2db8
 		// Units
 		if (!empty($conf->global->PRODUCT_USE_UNITS)) {
 			$sql .= ", u.label as unit_long, u.short_label as unit_short, p.weight, p.weight_units, p.length, p.length_units, p.width, p.width_units, p.height, p.height_units, p.surface, p.surface_units, p.volume, p.volume_units";
@@ -3843,11 +3822,7 @@
 	 *	@param	int		$noinfoadmin		0=Add admin info, 1=Disable admin info
 	 * 	@return	void
 	 */
-<<<<<<< HEAD
 	public function selectShippingMethod($selected = '', $htmlname = 'shipping_method_id', $filtre = '', $useempty = 0, $moreattrib = '', $noinfoadmin = 0)
-=======
-	public function selectShippingMethod($selected = '', $htmlname = 'shipping_method_id', $filtre = '', $useempty = 0, $moreattrib = '')
->>>>>>> 768d2db8
 	{
 		global $langs, $conf, $user;
 
@@ -3882,11 +3857,7 @@
 					$i++;
 				}
 				print "</select>";
-<<<<<<< HEAD
 				if ($user->admin  && empty($noinfoadmin)) print info_admin($langs->trans("YouCanChangeValuesForThisListFromDictionarySetup"), 1);
-=======
-				if ($user->admin) print info_admin($langs->trans("YouCanChangeValuesForThisListFromDictionarySetup"), 1);
->>>>>>> 768d2db8
 
 				print ajax_combobox('select'.$htmlname);
 			} else {
@@ -3993,11 +3964,7 @@
 	 *      @param  string  $unit_type      Restrict to one given unit type
 	 * 		@return	string                  HTML select
 	 */
-<<<<<<< HEAD
 	public function selectUnits($selected = '', $htmlname = 'units', $showempty = 0, $unit_type = '')
-=======
-	public function selectUnits($selected = '', $htmlname = 'units', $showempty = 0)
->>>>>>> 768d2db8
 	{
 		global $langs;
 
@@ -6530,12 +6497,7 @@
 					$value = $tmpvalue;
 					$disabled = ''; $style = '';
 				}
-<<<<<<< HEAD
-				if (!empty($disablebademail))
-				{
-=======
 				if (!empty($disablebademail)) {
->>>>>>> 768d2db8
 					if (($disablebademail == 1 && !preg_match('/&lt;.+@.+&gt;/', $value))
 						|| ($disablebademail == 2 && preg_match('/---/', $value)))
 					{
@@ -6826,19 +6788,10 @@
 		}
 
 		// Add code for jquery to use multiselect
-<<<<<<< HEAD
 		if (!empty($conf->global->MAIN_USE_JQUERY_MULTISELECT) || defined('REQUIRE_JQUERY_MULTISELECT')) {
 			$out .= "\n".'<!-- JS CODE TO ENABLE select for id '.$htmlname.' -->
 						<script>'."\n";
 			if ($addjscombo == 1) {
-=======
-		if (!empty($conf->global->MAIN_USE_JQUERY_MULTISELECT) || defined('REQUIRE_JQUERY_MULTISELECT'))
-		{
-			$out .= "\n".'<!-- JS CODE TO ENABLE select for id '.$htmlname.' -->
-						<script>'."\n";
-			if ($addjscombo == 1)
-			{
->>>>>>> 768d2db8
 				$tmpplugin = empty($conf->global->MAIN_USE_JQUERY_MULTISELECT) ?constant('REQUIRE_JQUERY_MULTISELECT') : $conf->global->MAIN_USE_JQUERY_MULTISELECT;
 				$out .= 'function formatResult(record) {'."\n";
 				if ($elemtype == 'category') {
@@ -6865,12 +6818,7 @@
 							 	templateSelection: formatSelection		/* For 4.0 */
 							});
 						});'."\n";
-<<<<<<< HEAD
 			} elseif ($addjscombo == 2 && !defined('DISABLE_MULTISELECT')) {
-=======
-			} elseif ($addjscombo == 2 && !defined('DISABLE_MULTISELECT'))
-			{
->>>>>>> 768d2db8
 				// Add other js lib
 				// TODO external lib multiselect/jquery.multi-select.js must have been loaded to use this multiselect plugin
 				// ...
@@ -6901,21 +6849,8 @@
 					$newval = ($translate ? $langs->trans($value) : $value);
 					$newval = ($key_in_label ? $key.' - '.$newval : $newval);
 
-<<<<<<< HEAD
 					$out .= '<option value="'.$key.'"';
 					if (is_array($selected) && !empty($selected) && in_array((string) $key, $selected) && ((string) $key != '')) {
-=======
-			if (!empty($array))
-			{
-				foreach ($array as $key => $value)
-				{
-					$newval = ($translate ? $langs->trans($value) : $value);
-					$newval = ($key_in_label ? $key.' - '.$newval : $newval);
-
-					$out .= '<option value="'.$key.'"';
-					if (is_array($selected) && !empty($selected) && in_array((string) $key, $selected) && ((string) $key != ''))
-					{
->>>>>>> 768d2db8
 						$out .= ' selected';
 					}
 					$out .= ' data-html="'.dol_escape_htmltag($newval).'"';
@@ -6949,12 +6884,7 @@
 		}
 
 		$tmpvar = "MAIN_SELECTEDFIELDS_".$varpage; // To get list of saved seleteced properties
-<<<<<<< HEAD
 		if (!empty($user->conf->$tmpvar)) {
-=======
-		if (!empty($user->conf->$tmpvar))
-		{
->>>>>>> 768d2db8
 			$tmparray = explode(',', $user->conf->$tmpvar);
 			foreach ($array as $key => $val) {
 				//var_dump($key);
@@ -6970,7 +6900,6 @@
 		$lis = '';
 		$listcheckedstring = '';
 
-<<<<<<< HEAD
 		foreach ($array as $key => $val) {
 			/* var_dump($val);
             var_dump(array_key_exists('enabled', $val));
@@ -6980,20 +6909,6 @@
 				continue;
 			}
 			if ($val['label']) {
-=======
-		foreach ($array as $key => $val)
-		{
-			/* var_dump($val);
-            var_dump(array_key_exists('enabled', $val));
-            var_dump(!$val['enabled']);*/
-			if (array_key_exists('enabled', $val) && isset($val['enabled']) && !$val['enabled'])
-			{
-				unset($array[$key]); // We don't want this field
-				continue;
-			}
-			if ($val['label'])
-			{
->>>>>>> 768d2db8
 				if (!empty($val['langfile']) && is_object($langs)) {
 					$langs->load($val['langfile']);
 				}
