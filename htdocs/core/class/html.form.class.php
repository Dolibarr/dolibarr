<?php
/* Copyright (c) 2002-2007  Rodolphe Quiedeville    <rodolphe@quiedeville.org>
 * Copyright (C) 2004-2012  Laurent Destailleur     <eldy@users.sourceforge.net>
 * Copyright (C) 2004       Benoit Mortier          <benoit.mortier@opensides.be>
 * Copyright (C) 2004       Sebastien Di Cintio     <sdicintio@ressource-toi.org>
 * Copyright (C) 2004       Eric Seigne             <eric.seigne@ryxeo.com>
 * Copyright (C) 2005-2017  Regis Houssin           <regis.houssin@inodbox.com>
 * Copyright (C) 2006       Andre Cianfarani        <acianfa@free.fr>
 * Copyright (C) 2006       Marc Barilley/Ocebo     <marc@ocebo.com>
 * Copyright (C) 2007       Franky Van Liedekerke   <franky.van.liedekerker@telenet.be>
 * Copyright (C) 2007       Patrick Raguin          <patrick.raguin@gmail.com>
 * Copyright (C) 2010       Juanjo Menent           <jmenent@2byte.es>
 * Copyright (C) 2010-2019  Philippe Grand          <philippe.grand@atoo-net.com>
 * Copyright (C) 2011       Herve Prot              <herve.prot@symeos.com>
 * Copyright (C) 2012-2016  Marcos García           <marcosgdf@gmail.com>
 * Copyright (C) 2012       Cedric Salvador         <csalvador@gpcsolutions.fr>
 * Copyright (C) 2012-2015  Raphaël Doursenaud      <rdoursenaud@gpcsolutions.fr>
 * Copyright (C) 2014       Alexandre Spangaro      <aspangaro@open-dsi.fr>
 * Copyright (C) 2018       Ferran Marcet           <fmarcet@2byte.es>
 * Copyright (C) 2018       Frédéric France         <frederic.france@netlogic.fr>
 * Copyright (C) 2018       Nicolas ZABOURI	        <info@inovea-conseil.com>
 * Copyright (C) 2018       Christophe Battarel     <christophe@altairis.fr>
 * Copyright (C) 2018       Josep Lluis Amador      <joseplluis@lliuretic.cat>
 *
 * This program is free software; you can redistribute it and/or modify
 * it under the terms of the GNU General Public License as published by
 * the Free Software Foundation; either version 3 of the License, or
 * (at your option) any later version.
 *
 * This program is distributed in the hope that it will be useful,
 * but WITHOUT ANY WARRANTY; without even the implied warranty of
 * MERCHANTABILITY or FITNESS FOR A PARTICULAR PURPOSE.  See the
 * GNU General Public License for more details.
 *
 * You should have received a copy of the GNU General Public License
 * along with this program. If not, see <http://www.gnu.org/licenses/>.
 */

/**
 *	\file       htdocs/core/class/html.form.class.php
 *  \ingroup    core
 *	\brief      File of class with all html predefined components
 */


/**
 *	Class to manage generation of HTML components
 *	Only common components must be here.
 *
 *  TODO Merge all function load_cache_* and loadCache* (except load_cache_vatrates) into one generic function loadCacheTable
 */
class Form
{
	/**
     * @var DoliDB Database handler.
     */
    public $db;

	/**
	 * @var string Error code (or message)
	 */
	public $error='';

    /**
     * @var string[]    Array of error strings
     */
    public $errors = array();

	public $num;

	// Cache arrays
	public $cache_types_paiements=array();
	public $cache_conditions_paiements=array();
	public $cache_availability=array();
	public $cache_demand_reason=array();
	public $cache_types_fees=array();
	public $cache_vatrates=array();


	/**
	 * Constructor
	 *
	 * @param		DoliDB		$db      Database handler
	 */
	public function __construct($db)
	{
		$this->db = $db;
	}

	/**
	 * Output key field for an editable field
	 *
	 * @param   string	$text			Text of label or key to translate
	 * @param   string	$htmlname		Name of select field ('edit' prefix will be added)
	 * @param   string	$preselected    Value to show/edit (not used in this function)
	 * @param	object	$object			Object
	 * @param	boolean	$perm			Permission to allow button to edit parameter. Set it to 0 to have a not edited field.
	 * @param	string	$typeofdata		Type of data ('string' by default, 'email', 'amount:99', 'numeric:99', 'text' or 'textarea:rows:cols', 'datepicker' ('day' do not work, don't know why), 'ckeditor:dolibarr_zzz:width:height:savemethod:1:rows:cols', 'select;xxx[:class]'...)
	 * @param	string	$moreparam		More param to add on a href URL.
	 * @param   int     $fieldrequired  1 if we want to show field as mandatory using the "fieldrequired" CSS.
	 * @param   int     $notabletag     1=Do not output table tags but output a ':', 2=Do not output table tags and no ':', 3=Do not output table tags but output a ' '
	 * @param	string	$paramid		Key of parameter for id ('id', 'socid')
	 * @return	string					HTML edit field
	 */
	function editfieldkey($text, $htmlname, $preselected, $object, $perm, $typeofdata = 'string', $moreparam = '', $fieldrequired = 0, $notabletag = 0, $paramid = 'id')
	{
		global $conf,$langs;

		$ret='';

		// TODO change for compatibility
		if (! empty($conf->global->MAIN_USE_JQUERY_JEDITABLE) && ! preg_match('/^select;/', $typeofdata))
		{
			if (! empty($perm))
			{
				$tmp=explode(':', $typeofdata);
				$ret.= '<div class="editkey_'.$tmp[0].(! empty($tmp[1]) ? ' '.$tmp[1] : '').'" id="'.$htmlname.'">';
				if ($fieldrequired) $ret.='<span class="fieldrequired">';
				$ret.= $langs->trans($text);
				if ($fieldrequired) $ret.='</span>';
				$ret.= '</div>'."\n";
			}
			else
			{
				if ($fieldrequired) $ret.='<span class="fieldrequired">';
				$ret.= $langs->trans($text);
				if ($fieldrequired) $ret.='</span>';
			}
		}
		else
		{
			if (empty($notabletag) && GETPOST('action', 'aZ09') != 'edit'.$htmlname && $perm) $ret.='<table class="nobordernopadding centpercent"><tr><td class="nowrap">';
			if ($fieldrequired) $ret.='<span class="fieldrequired">';
			$ret.=$langs->trans($text);
			if ($fieldrequired) $ret.='</span>';
			if (! empty($notabletag)) $ret.=' ';
			if (empty($notabletag) && GETPOST('action', 'aZ09') != 'edit'.$htmlname && $perm) $ret.='</td>';
			if (empty($notabletag) && GETPOST('action', 'aZ09') != 'edit'.$htmlname && $perm) $ret.='<td class="right">';
			if ($htmlname && GETPOST('action', 'aZ09') != 'edit'.$htmlname && $perm) $ret.='<a href="'.$_SERVER["PHP_SELF"].'?action=edit'.$htmlname.'&amp;'.$paramid.'='.$object->id.$moreparam.'">'.img_edit($langs->trans('Edit'), ($notabletag ? 0 : 1)).'</a>';
			if (! empty($notabletag) && $notabletag == 1) $ret.=' : ';
			if (! empty($notabletag) && $notabletag == 3) $ret.=' ';
			if (empty($notabletag) && GETPOST('action', 'aZ09') != 'edit'.$htmlname && $perm) $ret.='</td>';
			if (empty($notabletag) && GETPOST('action', 'aZ09') != 'edit'.$htmlname && $perm) $ret.='</tr></table>';
		}

		return $ret;
	}

	/**
	 * Output value of a field for an editable field
	 *
	 * @param	string	$text			Text of label (not used in this function)
	 * @param	string	$htmlname		Name of select field
	 * @param	string	$value			Value to show/edit
	 * @param	object	$object			Object
	 * @param	boolean	$perm			Permission to allow button to edit parameter
	 * @param	string	$typeofdata		Type of data ('string' by default, 'email', 'amount:99', 'numeric:99', 'text' or 'textarea:rows:cols%', 'datepicker' ('day' do not work, don't know why), 'dayhour' or 'datepickerhour', 'ckeditor:dolibarr_zzz:width:height:savemethod:toolbarstartexpanded:rows:cols', 'select:xxx'...)
	 * @param	string	$editvalue		When in edit mode, use this value as $value instead of value (for example, you can provide here a formated price instead of value). Use '' to use same than $value
	 * @param	object	$extObject		External object
	 * @param	mixed	$custommsg		String or Array of custom messages : eg array('success' => 'MyMessage', 'error' => 'MyMessage')
	 * @param	string	$moreparam		More param to add on the form action href URL
	 * @param   int     $notabletag     Do no output table tags
	 * @param	string	$formatfunc		Call a specific function to output field
	 * @param	string	$paramid		Key of parameter for id ('id', 'socid')
	 * @return  string					HTML edit field
	 */
	function editfieldval($text, $htmlname, $value, $object, $perm, $typeofdata = 'string', $editvalue = '', $extObject = null, $custommsg = null, $moreparam = '', $notabletag = 0, $formatfunc = '', $paramid = 'id')
	{
		global $conf,$langs,$db;

		$ret='';

		// Check parameters
		if (empty($typeofdata)) return 'ErrorBadParameter';

		// When option to edit inline is activated
		if (! empty($conf->global->MAIN_USE_JQUERY_JEDITABLE) && ! preg_match('/^select;|datehourpicker/', $typeofdata)) // TODO add jquery timepicker
		{
			$ret.=$this->editInPlace($object, $value, $htmlname, $perm, $typeofdata, $editvalue, $extObject, $custommsg);
		}
		else
		{
			if (GETPOST('action', 'aZ09') == 'edit'.$htmlname)
			{
				$ret.="\n";
				$ret.='<form method="post" action="'.$_SERVER["PHP_SELF"].($moreparam?'?'.$moreparam:'').'">';
				$ret.='<input type="hidden" name="action" value="set'.$htmlname.'">';
				$ret.='<input type="hidden" name="token" value="'.$_SESSION['newtoken'].'">';
				$ret.='<input type="hidden" name="'.$paramid.'" value="'.$object->id.'">';
				if (empty($notabletag)) $ret.='<table class="nobordernopadding centpercent" cellpadding="0" cellspacing="0">';
				if (empty($notabletag)) $ret.='<tr><td>';
				if (preg_match('/^(string|email)/', $typeofdata))
				{
					$tmp=explode(':', $typeofdata);
					$ret.='<input type="text" id="'.$htmlname.'" name="'.$htmlname.'" value="'.($editvalue?$editvalue:$value).'"'.($tmp[1]?' size="'.$tmp[1].'"':'').'>';
				}
				elseif (preg_match('/^(numeric|amount)/', $typeofdata))
				{
					$tmp=explode(':', $typeofdata);
					$valuetoshow=price2num($editvalue?$editvalue:$value);
					$ret.='<input type="text" id="'.$htmlname.'" name="'.$htmlname.'" value="'.($valuetoshow!=''?price($valuetoshow):'').'"'.($tmp[1]?' size="'.$tmp[1].'"':'').'>';
				}
				elseif (preg_match('/^text/', $typeofdata) || preg_match('/^note/', $typeofdata))
				{
					$tmp=explode(':', $typeofdata);
					$cols=$tmp[2];
					$morealt='';
					if (preg_match('/%/', $cols))
					{
						$morealt=' style="width: '.$cols.'"';
						$cols='';
					}

					$valuetoshow = ($editvalue?$editvalue:$value);

					$ret.='<textarea id="'.$htmlname.'" name="'.$htmlname.'" wrap="soft" rows="'.($tmp[1]?$tmp[1]:'20').'"'.($cols?' cols="'.$cols.'"':'class="quatrevingtpercent"').$morealt.'">';
					$ret.=dol_string_neverthesehtmltags($valuetoshow, array('textarea'));
					$ret.='</textarea>';
				}
				elseif ($typeofdata == 'day' || $typeofdata == 'datepicker')
				{
					$ret.=$this->selectDate($value, $htmlname, 0, 0, 1, 'form'.$htmlname, 1, 0);
				}
				elseif ($typeofdata == 'dayhour' || $typeofdata == 'datehourpicker')
				{
					$ret.=$this->selectDate($value, $htmlname, 1, 1, 1, 'form'.$htmlname, 1, 0);
				}
				elseif (preg_match('/^select;/', $typeofdata))
				{
					 $arraydata=explode(',', preg_replace('/^select;/', '', $typeofdata));
					 foreach($arraydata as $val)
					 {
						 $tmp=explode(':', $val);
						 $arraylist[$tmp[0]]=$tmp[1];
					 }
					 $ret.=$this->selectarray($htmlname, $arraylist, $value);
				}
				elseif (preg_match('/^ckeditor/', $typeofdata))
				{
					$tmp=explode(':', $typeofdata);		// Example: ckeditor:dolibarr_zzz:width:height:savemethod:toolbarstartexpanded:rows:cols
					require_once DOL_DOCUMENT_ROOT.'/core/class/doleditor.class.php';
					$doleditor=new DolEditor($htmlname, ($editvalue?$editvalue:$value), ($tmp[2]?$tmp[2]:''), ($tmp[3]?$tmp[3]:'100'), ($tmp[1]?$tmp[1]:'dolibarr_notes'), 'In', ($tmp[5]?$tmp[5]:0), true, true, ($tmp[6]?$tmp[6]:'20'), ($tmp[7]?$tmp[7]:'100'));
					$ret.=$doleditor->Create(1);
				}
				if (empty($notabletag)) $ret.='</td>';

				if (empty($notabletag)) $ret.='<td class="left">';
				//else $ret.='<div class="clearboth"></div>';
			   	$ret.='<input type="submit" class="button'.(empty($notabletag)?'':' ').'" name="modify" value="'.$langs->trans("Modify").'">';
			   	if (preg_match('/ckeditor|textarea/', $typeofdata) && empty($notabletag)) $ret.='<br>'."\n";
			   	$ret.='<input type="submit" class="button'.(empty($notabletag)?'':' ').'" name="cancel" value="'.$langs->trans("Cancel").'">';
			   	if (empty($notabletag)) $ret.='</td>';

			   	if (empty($notabletag)) $ret.='</tr></table>'."\n";
				$ret.='</form>'."\n";
			}
			else
			{
				if (preg_match('/^(email)/', $typeofdata))              $ret.=dol_print_email($value, 0, 0, 0, 0, 1);
				elseif (preg_match('/^(amount|numeric)/', $typeofdata)) $ret.=($value != '' ? price($value, '', $langs, 0, -1, -1, $conf->currency) : '');
				elseif (preg_match('/^text/', $typeofdata) || preg_match('/^note/', $typeofdata))  $ret.=dol_htmlentitiesbr($value);
				elseif ($typeofdata == 'day' || $typeofdata == 'datepicker') $ret.=dol_print_date($value, 'day');
				elseif ($typeofdata == 'dayhour' || $typeofdata == 'datehourpicker') $ret.=dol_print_date($value, 'dayhour');
				elseif (preg_match('/^select;/', $typeofdata))
				{
					$arraydata=explode(',', preg_replace('/^select;/', '', $typeofdata));
					foreach($arraydata as $val)
					{
						$tmp=explode(':', $val);
						$arraylist[$tmp[0]]=$tmp[1];
					}
					$ret.=$arraylist[$value];
				}
				elseif (preg_match('/^ckeditor/', $typeofdata))
				{
					$tmpcontent=dol_htmlentitiesbr($value);
					if (! empty($conf->global->MAIN_DISABLE_NOTES_TAB))
					{
						$firstline=preg_replace('/<br>.*/', '', $tmpcontent);
						$firstline=preg_replace('/[\n\r].*/', '', $firstline);
						$tmpcontent=$firstline.((strlen($firstline) != strlen($tmpcontent))?'...':'');
					}
					$ret.=$tmpcontent;
				}
				else $ret.=$value;

				if ($formatfunc && method_exists($object, $formatfunc))
				{
					$ret=$object->$formatfunc($ret);
				}
			}
		}
		return $ret;
	}

	/**
	 * Output edit in place form
	 *
	 * @param	object	$object			Object
	 * @param	string	$value			Value to show/edit
	 * @param	string	$htmlname		DIV ID (field name)
	 * @param	int		$condition		Condition to edit
	 * @param	string	$inputType		Type of input ('string', 'numeric', 'datepicker' ('day' do not work, don't know why), 'textarea:rows:cols', 'ckeditor:dolibarr_zzz:width:height:?:1:rows:cols', 'select:xxx')
	 * @param	string	$editvalue		When in edit mode, use this value as $value instead of value
	 * @param	object	$extObject		External object
	 * @param	mixed	$custommsg		String or Array of custom messages : eg array('success' => 'MyMessage', 'error' => 'MyMessage')
	 * @return	string   		      	HTML edit in place
	 */
	private function editInPlace($object, $value, $htmlname, $condition, $inputType = 'textarea', $editvalue = null, $extObject = null, $custommsg = null)
	{
		global $conf;

		$out='';

		// Check parameters
		if (preg_match('/^text/', $inputType)) $value = dol_nl2br($value);
		elseif (preg_match('/^numeric/', $inputType)) $value = price($value);
		elseif ($inputType == 'day' || $inputType == 'datepicker') $value = dol_print_date($value, 'day');

		if ($condition)
		{
			$element		= false;
			$table_element	= false;
			$fk_element		= false;
			$loadmethod		= false;
			$savemethod		= false;
			$ext_element	= false;
			$button_only	= false;
			$inputOption    = '';

			if (is_object($object))
			{
				$element = $object->element;
				$table_element = $object->table_element;
				$fk_element = $object->id;
			}

			if (is_object($extObject))
			{
				$ext_element = $extObject->element;
			}

			if (preg_match('/^(string|email|numeric)/', $inputType))
			{
				$tmp=explode(':', $inputType);
				$inputType=$tmp[0];
				if (! empty($tmp[1])) $inputOption=$tmp[1];
				if (! empty($tmp[2])) $savemethod=$tmp[2];
				$out.= '<input id="width_'.$htmlname.'" value="'.$inputOption.'" type="hidden"/>'."\n";
			}
			elseif ((preg_match('/^day$/', $inputType)) || (preg_match('/^datepicker/', $inputType)) || (preg_match('/^datehourpicker/', $inputType)))
			{
				$tmp=explode(':', $inputType);
				$inputType=$tmp[0];
				if (! empty($tmp[1])) $inputOption=$tmp[1];
				if (! empty($tmp[2])) $savemethod=$tmp[2];

				$out.= '<input id="timestamp" type="hidden"/>'."\n"; // Use for timestamp format
			}
			elseif (preg_match('/^(select|autocomplete)/', $inputType))
			{
				$tmp=explode(':', $inputType);
				$inputType=$tmp[0]; $loadmethod=$tmp[1];
				if (! empty($tmp[2])) $savemethod=$tmp[2];
				if (! empty($tmp[3])) $button_only=true;
			}
			elseif (preg_match('/^textarea/', $inputType))
			{
				$tmp=explode(':', $inputType);
				$inputType=$tmp[0];
				$rows=(empty($tmp[1])?'8':$tmp[1]);
				$cols=(empty($tmp[2])?'80':$tmp[2]);
			}
			elseif (preg_match('/^ckeditor/', $inputType))
			{
				$tmp=explode(':', $inputType);
				$inputType=$tmp[0]; $toolbar=$tmp[1];
				if (! empty($tmp[2])) $width=$tmp[2];
				if (! empty($tmp[3])) $heigth=$tmp[3];
				if (! empty($tmp[4])) $savemethod=$tmp[4];

				if (! empty($conf->fckeditor->enabled))
				{
					$out.= '<input id="ckeditor_toolbar" value="'.$toolbar.'" type="hidden"/>'."\n";
				}
				else
				{
					$inputType = 'textarea';
				}
			}

			$out.= '<input id="element_'.$htmlname.'" value="'.$element.'" type="hidden"/>'."\n";
			$out.= '<input id="table_element_'.$htmlname.'" value="'.$table_element.'" type="hidden"/>'."\n";
			$out.= '<input id="fk_element_'.$htmlname.'" value="'.$fk_element.'" type="hidden"/>'."\n";
			$out.= '<input id="loadmethod_'.$htmlname.'" value="'.$loadmethod.'" type="hidden"/>'."\n";
			if (! empty($savemethod))	$out.= '<input id="savemethod_'.$htmlname.'" value="'.$savemethod.'" type="hidden"/>'."\n";
			if (! empty($ext_element))	$out.= '<input id="ext_element_'.$htmlname.'" value="'.$ext_element.'" type="hidden"/>'."\n";
			if (! empty($custommsg))
			{
				if (is_array($custommsg))
				{
					if (!empty($custommsg['success']))
						$out.= '<input id="successmsg_'.$htmlname.'" value="'.$custommsg['success'].'" type="hidden"/>'."\n";
					if (!empty($custommsg['error']))
						$out.= '<input id="errormsg_'.$htmlname.'" value="'.$custommsg['error'].'" type="hidden"/>'."\n";
				}
				else
					$out.= '<input id="successmsg_'.$htmlname.'" value="'.$custommsg.'" type="hidden"/>'."\n";
			}
			if ($inputType == 'textarea') {
				$out.= '<input id="textarea_'.$htmlname.'_rows" value="'.$rows.'" type="hidden"/>'."\n";
				$out.= '<input id="textarea_'.$htmlname.'_cols" value="'.$cols.'" type="hidden"/>'."\n";
			}
			$out.= '<span id="viewval_'.$htmlname.'" class="viewval_'.$inputType.($button_only ? ' inactive' : ' active').'">'.$value.'</span>'."\n";
			$out.= '<span id="editval_'.$htmlname.'" class="editval_'.$inputType.($button_only ? ' inactive' : ' active').' hideobject">'.(! empty($editvalue) ? $editvalue : $value).'</span>'."\n";
		}
		else
		{
			$out = $value;
		}

		return $out;
	}

	/**
	 *	Show a text and picto with tooltip on text or picto.
	 *  Can be called by an instancied $form->textwithtooltip or by a static call Form::textwithtooltip
	 *
	 *	@param	string		$text				Text to show
	 *	@param	string		$htmltext			HTML content of tooltip. Must be HTML/UTF8 encoded.
	 *	@param	int			$tooltipon			1=tooltip on text, 2=tooltip on image, 3=tooltip sur les 2
	 *	@param	int			$direction			-1=image is before, 0=no image, 1=image is after
	 *	@param	string		$img				Html code for image (use img_xxx() function to get it)
	 *	@param	string		$extracss			Add a CSS style to td tags
	 *	@param	int			$notabs				0=Include table and tr tags, 1=Do not include table and tr tags, 2=use div, 3=use span
	 *	@param	string		$incbefore			Include code before the text
	 *	@param	int			$noencodehtmltext	Do not encode into html entity the htmltext
	 *  @param  string      $tooltiptrigger		''=Tooltip on hover, 'abc'=Tooltip on click (abc is a unique key)
	 *  @param	int			$forcenowrap		Force no wrap between text and picto (works with notabs=2 only)
	 *	@return	string							Code html du tooltip (texte+picto)
	 *	@see	Use function textwithpicto if you can.
	 *  TODO Move this as static as soon as everybody use textwithpicto or @Form::textwithtooltip
	 */
	function textwithtooltip($text, $htmltext, $tooltipon = 1, $direction = 0, $img = '', $extracss = '', $notabs = 2, $incbefore = '', $noencodehtmltext = 0, $tooltiptrigger = '', $forcenowrap = 0)
	{
		global $conf;

		if ($incbefore) $text = $incbefore.$text;
		if (! $htmltext) return $text;

		$tag='td';
		if ($notabs == 2) $tag='div';
		if ($notabs == 3) $tag='span';
		// Sanitize tooltip
		//$htmltext=str_replace("\\","\\\\",$htmltext);
		$htmltext=str_replace("\r", "", $htmltext);
		$htmltext=str_replace("\n", "", $htmltext);

		$extrastyle='';
		if ($direction < 0) { $extracss=($extracss?$extracss.' ':'').'inline-block'; $extrastyle='padding: 0px; padding-left: 3px !important;'; }
		if ($direction > 0) { $extracss=($extracss?$extracss.' ':'').'inline-block'; $extrastyle='padding: 0px; padding-right: 3px !important;'; }

		$classfortooltip='classfortooltip';

		$s='';$textfordialog='';

		if ($tooltiptrigger == '')
		{
			$htmltext=str_replace('"', "&quot;", $htmltext);
		}
		else
		{
			$classfortooltip='classfortooltiponclick';
			$textfordialog.='<div style="display: none;" id="idfortooltiponclick_'.$tooltiptrigger.'" class="classfortooltiponclicktext">'.$htmltext.'</div>';
		}
		if ($tooltipon == 2 || $tooltipon == 3)
		{
			$paramfortooltipimg=' class="'.$classfortooltip.' inline-block'.($extracss?' '.$extracss:'').'" style="padding: 0px;'.($extrastyle?' '.$extrastyle:'').'"';
			if ($tooltiptrigger == '') $paramfortooltipimg.=' title="'.($noencodehtmltext?$htmltext:dol_escape_htmltag($htmltext, 1)).'"'; // Attribut to put on img tag to store tooltip
			else $paramfortooltipimg.=' dolid="'.$tooltiptrigger.'"';
		}
		else $paramfortooltipimg =($extracss?' class="'.$extracss.'"':'').($extrastyle?' style="'.$extrastyle.'"':''); // Attribut to put on td text tag
		if ($tooltipon == 1 || $tooltipon == 3)
		{
			$paramfortooltiptd=' class="'.($tooltipon == 3 ? 'cursorpointer ' : '').$classfortooltip.' inline-block'.($extracss?' '.$extracss:'').'" style="padding: 0px;'.($extrastyle?' '.$extrastyle:'').'" ';
			if ($tooltiptrigger == '') $paramfortooltiptd.=' title="'.($noencodehtmltext?$htmltext:dol_escape_htmltag($htmltext, 1)).'"'; // Attribut to put on td tag to store tooltip
			else $paramfortooltiptd.=' dolid="'.$tooltiptrigger.'"';
		}
		else $paramfortooltiptd =($extracss?' class="'.$extracss.'"':'').($extrastyle?' style="'.$extrastyle.'"':''); // Attribut to put on td text tag
		if (empty($notabs)) $s.='<table class="nobordernopadding"><tr style="height: auto;">';
		elseif ($notabs == 2) $s.='<div class="inline-block'.($forcenowrap?' nowrap':'').'">';
		// Define value if value is before
		if ($direction < 0) {
			$s.='<'.$tag.$paramfortooltipimg;
			if ($tag == 'td') {
				$s .= ' class=valigntop" width="14"';
			}
			$s.= '>'.$textfordialog.$img.'</'.$tag.'>';
		}
		// Use another method to help avoid having a space in value in order to use this value with jquery
		// Define label
		if ((string) $text != '') $s.='<'.$tag.$paramfortooltiptd.'>'.$text.'</'.$tag.'>';
		// Define value if value is after
		if ($direction > 0) {
			$s.='<'.$tag.$paramfortooltipimg;
			if ($tag == 'td') $s .= ' class="valignmiddle" width="14"';
			$s.= '>'.$textfordialog.$img.'</'.$tag.'>';
		}
		if (empty($notabs)) $s.='</tr></table>';
		elseif ($notabs == 2) $s.='</div>';

		return $s;
	}

	/**
	 *	Show a text with a picto and a tooltip on picto
	 *
	 *	@param	string	$text				Text to show
	 *	@param  string	$htmltext	     	Content of tooltip
	 *	@param	int		$direction			1=Icon is after text, -1=Icon is before text, 0=no icon
	 * 	@param	string	$type				Type of picto ('info', 'help', 'warning', 'superadmin', 'mypicto@mymodule', ...) or image filepath or 'none'
	 *  @param  string	$extracss           Add a CSS style to td, div or span tag
	 *  @param  int		$noencodehtmltext   Do not encode into html entity the htmltext
	 *  @param	int		$notabs				0=Include table and tr tags, 1=Do not include table and tr tags, 2=use div, 3=use span
	 *  @param  string  $tooltiptrigger     ''=Tooltip on hover, 'abc'=Tooltip on click (abc is a unique key)
	 *  @param	int		$forcenowrap		Force no wrap between text and picto (works with notabs=2 only)
	 * 	@return	string						HTML code of text, picto, tooltip
	 */
	function textwithpicto($text, $htmltext, $direction = 1, $type = 'help', $extracss = '', $noencodehtmltext = 0, $notabs = 2, $tooltiptrigger = '', $forcenowrap = 0)
	{
		global $conf, $langs;

		$alt = '';
		if ($tooltiptrigger) $alt=$langs->transnoentitiesnoconv("ClickToShowHelp");

		//For backwards compatibility
		if ($type == '0') $type = 'info';
		elseif ($type == '1') $type = 'help';

		// If info or help with no javascript, show only text
		if (empty($conf->use_javascript_ajax))
		{
			if ($type == 'info' || $type == 'help')	return $text;
			else
			{
				$alt = $htmltext;
				$htmltext = '';
			}
		}

		// If info or help with smartphone, show only text (tooltip hover can't works)
		if (! empty($conf->dol_no_mouse_hover) && empty($tooltiptrigger))
		{
			if ($type == 'info' || $type == 'help') return $text;
		}
		// If info or help with smartphone, show only text (tooltip on lick does not works with dialog on smaprtphone)
		if (! empty($conf->dol_no_mouse_hover) && ! empty($tooltiptrigger))
		{
			if ($type == 'info' || $type == 'help') return $text;
		}

		$img='';
		if ($type == 'info') $img = img_help(0, $alt);
		elseif ($type == 'help') $img = img_help(($tooltiptrigger != '' ? 2 : 1), $alt);
		elseif ($type == 'superadmin') $img = img_picto($alt, 'redstar');
		elseif ($type == 'admin') $img = img_picto($alt, 'star');
		elseif ($type == 'warning') $img = img_warning($alt);
		elseif ($type != 'none') $img = img_picto($alt, $type);   // $type can be an image path

		return $this->textwithtooltip($text, $htmltext, (($tooltiptrigger && ! $img)?3:2), $direction, $img, $extracss, $notabs, '', $noencodehtmltext, $tooltiptrigger, $forcenowrap);
	}

	/**
	 * Generate select HTML to choose massaction
	 *
	 * @param	string	$selected		Value auto selected when at least one record is selected. Not a preselected value. Use '0' by default.
	 * @param	int		$arrayofaction	array('code'=>'label', ...). The code is the key stored into the GETPOST('massaction') when submitting action.
	 * @param   int     $alwaysvisible  1=select button always visible
	 * @return	string					Select list
	 */
	function selectMassAction($selected, $arrayofaction, $alwaysvisible = 0)
	{
		global $conf,$langs,$hookmanager;

		if (count($arrayofaction) == 0) return;

		$disabled=0;
		$ret='<div class="centpercent center">';
		$ret.='<select class="flat'.(empty($conf->use_javascript_ajax)?'':' hideobject').' massaction massactionselect" name="massaction"'.($disabled?' disabled="disabled"':'').'>';

		// Complete list with data from external modules. THe module can use $_SERVER['PHP_SELF'] to know on which page we are, or use the $parameters['currentcontext'] completed by executeHooks.
		$parameters=array();
		$reshook=$hookmanager->executeHooks('addMoreMassActions', $parameters);    // Note that $action and $object may have been modified by hook
		if (empty($reshook))
		{
			$ret.='<option value="0"'.($disabled?' disabled="disabled"':'').'>-- '.$langs->trans("SelectAction").' --</option>';
			foreach($arrayofaction as $code => $label)
			{
				$ret.='<option value="'.$code.'"'.($disabled?' disabled="disabled"':'').'>'.$label.'</option>';
			}
		}
		$ret.=$hookmanager->resPrint;

		$ret.='</select>';
		// Warning: if you set submit button to disabled, post using 'Enter' will no more work if there is no another input submit. So we add a hidden button
		$ret.='<input type="submit" name="confirmmassactioninvisible" style="display: none" tabindex="-1">';	// Hidden button BEFORE so it is the one used when we submit with ENTER.
		$ret.='<input type="submit" disabled name="confirmmassaction" class="button'.(empty($conf->use_javascript_ajax)?'':' hideobject').' massaction massactionconfirmed" value="'.dol_escape_htmltag($langs->trans("Confirm")).'">';
		$ret.='</div>';

		if (! empty($conf->use_javascript_ajax))
		{
			$ret.='<!-- JS CODE TO ENABLE mass action select -->
    		<script>
        		function initCheckForSelect(mode)	/* mode is 0 during init of page or click all, 1 when we click on 1 checkbox */
        		{
        			atleastoneselected=0;
    	    		jQuery(".checkforselect").each(function( index ) {
    	  				/* console.log( index + ": " + $( this ).text() ); */
    	  				if ($(this).is(\':checked\')) atleastoneselected++;
    	  			});
					console.log("initCheckForSelect mode="+mode+" atleastoneselected="+atleastoneselected);
    	  			if (atleastoneselected || '.$alwaysvisible.')
    	  			{
    	  				jQuery(".massaction").show();
        			    '.($selected ? 'if (atleastoneselected) { jQuery(".massactionselect").val("'.$selected.'"); jQuery(".massactionconfirmed").prop(\'disabled\', false); }' : '').'
        			    '.($selected ? 'if (! atleastoneselected) { jQuery(".massactionselect").val("0"); jQuery(".massactionconfirmed").prop(\'disabled\', true); } ' : '').'
    	  			}
    	  			else
    	  			{
    	  				jQuery(".massaction").hide();
    	            }
        		}

        	jQuery(document).ready(function () {
        		initCheckForSelect(0);
        		jQuery(".checkforselect").click(function() {
        			initCheckForSelect(1);
    	  		});
    	  		jQuery(".massactionselect").change(function() {
        			var massaction = $( this ).val();
        			var urlform = $( this ).closest("form").attr("action").replace("#show_files","");
        			if (massaction == "builddoc")
                    {
                        urlform = urlform + "#show_files";
    	            }
        			$( this ).closest("form").attr("action", urlform);
                    console.log("we select a mass action "+massaction+" - "+urlform);
        	        /* Warning: if you set submit button to disabled, post using Enter will no more work if there is no other button */
        			if ($(this).val() != \'0\')
    	  			{
    	  				jQuery(".massactionconfirmed").prop(\'disabled\', false);
    	  			}
    	  			else
    	  			{
    	  				jQuery(".massactionconfirmed").prop(\'disabled\', true);
    	  			}
    	        });
        	});
    		</script>
        	';
		}

		return $ret;
	}

    // phpcs:disable PEAR.NamingConventions.ValidFunctionName.NotCamelCaps
	/**
	 *  Return combo list of activated countries, into language of user
	 *
	 *  @param	string	$selected       	Id or Code or Label of preselected country
	 *  @param  string	$htmlname       	Name of html select object
	 *  @param  string	$htmloption     	Options html on select object
	 *  @param	integer	$maxlength			Max length for labels (0=no limit)
	 *  @param	string	$morecss			More css class
	 *  @param	string	$usecodeaskey		''=Use id as key (default), 'code3'=Use code on 3 alpha as key, 'code2"=Use code on 2 alpha as key
	 *  @param	int		$showempty			Show empty choice
	 *  @param	int		$disablefavorites	1=Disable favorites,
	 *  @param	int		$addspecialentries	1=Add dedicated entries for group of countries (like 'European Economic Community', ...)
	 *  @return string           			HTML string with select
	 */
	function select_country($selected = '', $htmlname = 'country_id', $htmloption = '', $maxlength = 0, $morecss = 'minwidth300', $usecodeaskey = '', $showempty = 1, $disablefavorites = 0, $addspecialentries = 0)
	{
        // phpcs:enable
		global $conf,$langs,$mysoc;

		$langs->load("dict");

		$out='';
		$countryArray=array();
		$favorite=array();
		$label=array();
		$atleastonefavorite=0;

		$sql = "SELECT rowid, code as code_iso, code_iso as code_iso3, label, favorite";
		$sql.= " FROM ".MAIN_DB_PREFIX."c_country";
		$sql.= " WHERE active > 0";
		//$sql.= " ORDER BY code ASC";

		dol_syslog(get_class($this)."::select_country", LOG_DEBUG);
		$resql=$this->db->query($sql);
		if ($resql)
		{
			$out.= '<select id="select'.$htmlname.'" class="flat maxwidth200onsmartphone selectcountry'.($morecss?' '.$morecss:'').'" name="'.$htmlname.'" '.$htmloption.'>';
			$num = $this->db->num_rows($resql);
			$i = 0;
			if ($num)
			{
				$foundselected=false;

				while ($i < $num)
				{
					$obj = $this->db->fetch_object($resql);
					$countryArray[$i]['rowid'] 		= $obj->rowid;
					$countryArray[$i]['code_iso'] 	= $obj->code_iso;
					$countryArray[$i]['code_iso3'] 	= $obj->code_iso3;
					$countryArray[$i]['label']		= ($obj->code_iso && $langs->transnoentitiesnoconv("Country".$obj->code_iso)!="Country".$obj->code_iso?$langs->transnoentitiesnoconv("Country".$obj->code_iso):($obj->label!='-'?$obj->label:''));
					$countryArray[$i]['favorite']   = $obj->favorite;
					$favorite[$i]					= $obj->favorite;
					$label[$i] = dol_string_unaccent($countryArray[$i]['label']);
					$i++;
				}

				if (empty($disablefavorites)) array_multisort($favorite, SORT_DESC, $label, SORT_ASC, $countryArray);
				else $countryArray = dol_sort_array($countryArray, 'label');

				if ($showempty)
				{
					$out.='<option value="">&nbsp;</option>'."\n";
				}

				if ($addspecialentries)	// Add dedicated entries for groups of countries
				{
					//if ($showempty) $out.= '<option value="" disabled class="selectoptiondisabledwhite">--------------</option>';
					$out.= '<option value="special_allnotme"'.($selected == 'special_allnotme' ? ' selected' : '').'>'.$langs->trans("CountriesExceptMe", $langs->transnoentitiesnoconv("Country".$mysoc->country_code)).'</option>';
					$out.= '<option value="special_eec"'.($selected == 'special_eec' ? ' selected' : '').'>'.$langs->trans("CountriesInEEC").'</option>';
					if ($mysoc->isInEEC()) $out.= '<option value="special_eecnotme"'.($selected == 'special_eecnotme' ? ' selected' : '').'>'.$langs->trans("CountriesInEECExceptMe", $langs->transnoentitiesnoconv("Country".$mysoc->country_code)).'</option>';
					$out.= '<option value="special_noteec"'.($selected == 'special_noteec' ? ' selected' : '').'>'.$langs->trans("CountriesNotInEEC").'</option>';
					$out.= '<option value="" disabled class="selectoptiondisabledwhite">--------------</option>';
				}

				foreach ($countryArray as $row)
				{
					//if (empty($showempty) && empty($row['rowid'])) continue;
					if (empty($row['rowid'])) continue;

					if (empty($disablefavorites) && $row['favorite'] && $row['code_iso']) $atleastonefavorite++;
					if (empty($row['favorite']) && $atleastonefavorite)
					{
						$atleastonefavorite=0;
						$out.= '<option value="" disabled class="selectoptiondisabledwhite">--------------</option>';
					}
					if ($selected && $selected != '-1' && ($selected == $row['rowid'] || $selected == $row['code_iso'] || $selected == $row['code_iso3'] || $selected == $row['label']) )
					{
						$foundselected=true;
						$out.= '<option value="'.($usecodeaskey?($usecodeaskey=='code2'?$row['code_iso']:$row['code_iso3']):$row['rowid']).'" selected>';
					}
					else
					{
						$out.= '<option value="'.($usecodeaskey?($usecodeaskey=='code2'?$row['code_iso']:$row['code_iso3']):$row['rowid']).'">';
					}
					if ($row['label']) $out.= dol_trunc($row['label'], $maxlength, 'middle');
					else $out.= '&nbsp;';
					if ($row['code_iso']) $out.= ' ('.$row['code_iso'] . ')';
					$out.= '</option>';
				}
			}
			$out.= '</select>';
		}
		else
		{
			dol_print_error($this->db);
		}

		// Make select dynamic
		include_once DOL_DOCUMENT_ROOT . '/core/lib/ajax.lib.php';
		$out .= ajax_combobox('select'.$htmlname);

		return $out;
	}

    // phpcs:disable PEAR.NamingConventions.ValidFunctionName.NotCamelCaps
	/**
	 *  Return select list of incoterms
	 *
	 *  @param	string	$selected       		Id or Code of preselected incoterm
	 *  @param	string	$location_incoterms     Value of input location
	 *  @param	string	$page       			Defined the form action
	 *  @param  string	$htmlname       		Name of html select object
	 *  @param  string	$htmloption     		Options html on select object
	 * 	@param	int		$forcecombo				Force to load all values and output a standard combobox (with no beautification)
	 *  @param	array	$events					Event options to run on change. Example: array(array('method'=>'getContacts', 'url'=>dol_buildpath('/core/ajax/contacts.php',1), 'htmlname'=>'contactid', 'params'=>array('add-customer-contact'=>'disabled')))
	 *  @return string           				HTML string with select and input
	 */
	function select_incoterms($selected = '', $location_incoterms = '', $page = '', $htmlname = 'incoterm_id', $htmloption = '', $forcecombo = 1, $events = array())
	{
        // phpcs:enable
		global $conf,$langs;

		$langs->load("dict");

		$out='';
		$incotermArray=array();

		$sql = "SELECT rowid, code";
		$sql.= " FROM ".MAIN_DB_PREFIX."c_incoterms";
		$sql.= " WHERE active > 0";
		$sql.= " ORDER BY code ASC";

		dol_syslog(get_class($this)."::select_incoterm", LOG_DEBUG);
		$resql=$this->db->query($sql);
		if ($resql)
		{
			if ($conf->use_javascript_ajax && ! $forcecombo)
			{
				include_once DOL_DOCUMENT_ROOT . '/core/lib/ajax.lib.php';
				$out .= ajax_combobox($htmlname, $events);
			}

			if (!empty($page))
			{
				$out .= '<form method="post" action="'.$page.'">';
				$out .= '<input type="hidden" name="action" value="set_incoterms">';
				$out .= '<input type="hidden" name="token" value="'.$_SESSION['newtoken'].'">';
			}

			$out.= '<select id="'.$htmlname.'" class="flat selectincoterm minwidth100imp noenlargeonsmartphone" name="'.$htmlname.'" '.$htmloption.'>';
			$out.= '<option value="0">&nbsp;</option>';
			$num = $this->db->num_rows($resql);
			$i = 0;
			if ($num)
			{
				$foundselected=false;

				while ($i < $num)
				{
					$obj = $this->db->fetch_object($resql);
					$incotermArray[$i]['rowid'] = $obj->rowid;
					$incotermArray[$i]['code'] = $obj->code;
					$i++;
				}

				foreach ($incotermArray as $row)
				{
					if ($selected && ($selected == $row['rowid'] || $selected == $row['code']))
					{
						$out.= '<option value="'.$row['rowid'].'" selected>';
					}
					else
					{
						$out.= '<option value="'.$row['rowid'].'">';
					}

					if ($row['code']) $out.= $row['code'];

					$out.= '</option>';
				}
			}
			$out.= '</select>';

			$out .= '<input id="location_incoterms" class="maxwidth100onsmartphone" name="location_incoterms" value="'.$location_incoterms.'">';

			if (!empty($page))
			{
				$out .= '<input type="submit" class="button valignmiddle" value="'.$langs->trans("Modify").'"></form>';
			}
		}
		else
		{
			dol_print_error($this->db);
		}

		return $out;
	}

    // phpcs:disable PEAR.NamingConventions.ValidFunctionName.NotCamelCaps
	/**
	 *	Return list of types of lines (product or service)
	 * 	Example: 0=product, 1=service, 9=other (for external module)
	 *
	 *	@param  string	$selected       Preselected type
	 *	@param  string	$htmlname       Name of field in html form
	 * 	@param	int		$showempty		Add an empty field
	 * 	@param	int		$hidetext		Do not show label 'Type' before combo box (used only if there is at least 2 choices to select)
	 * 	@param	integer	$forceall		1=Force to show products and services in combo list, whatever are activated modules, 0=No force, 2=Force to show only Products, 3=Force to show only services, -1=Force none (and set hidden field to 'service')
	 *  @return	void
	 */
	function select_type_of_lines($selected = '', $htmlname = 'type', $showempty = 0, $hidetext = 0, $forceall = 0)
	{
        // phpcs:enable
		global $db,$langs,$user,$conf;

		// If product & services are enabled or both disabled.
		if ($forceall == 1 || (empty($forceall) && ! empty($conf->product->enabled) && ! empty($conf->service->enabled))
		|| (empty($forceall) && empty($conf->product->enabled) && empty($conf->service->enabled)) )
		{
			if (empty($hidetext)) print $langs->trans("Type").': ';
			print '<select class="flat" id="select_'.$htmlname.'" name="'.$htmlname.'">';
			if ($showempty)
			{
				print '<option value="-1"';
				if ($selected == -1) print ' selected';
				print '>&nbsp;</option>';
			}

			print '<option value="0"';
			if (0 == $selected) print ' selected';
			print '>'.$langs->trans("Product");

			print '<option value="1"';
			if (1 == $selected) print ' selected';
			print '>'.$langs->trans("Service");

			print '</select>';
			//if ($user->admin) print info_admin($langs->trans("YouCanChangeValuesForThisListFromDictionarySetup"),1);
		}
		if ((empty($forceall) && empty($conf->product->enabled) && ! empty($conf->service->enabled)) || $forceall == 3)
		{
			print $langs->trans("Service");
			print '<input type="hidden" name="'.$htmlname.'" value="1">';
		}
		if ((empty($forceall) && ! empty($conf->product->enabled) && empty($conf->service->enabled)) || $forceall == 2)
		{
			print $langs->trans("Product");
			print '<input type="hidden" name="'.$htmlname.'" value="0">';
		}
		if ($forceall < 0)	// This should happened only for contracts when both predefined product and service are disabled.
		{
			print '<input type="hidden" name="'.$htmlname.'" value="1">';	// By default we set on service for contract. If CONTRACT_SUPPORT_PRODUCTS is set, forceall should be 1 not -1
		}
	}

    // phpcs:disable PEAR.NamingConventions.ValidFunctionName.NotCamelCaps
	/**
	 *	Load into cache cache_types_fees, array of types of fees
	 *
	 *	@return     int             Nb of lines loaded, <0 if KO
	 */
	function load_cache_types_fees()
	{
        // phpcs:enable
		global $langs;

		$num = count($this->cache_types_fees);
		if ($num > 0) return 0;    // Cache already loaded

		dol_syslog(__METHOD__, LOG_DEBUG);

		$langs->load("trips");

		$sql = "SELECT c.code, c.label";
		$sql.= " FROM ".MAIN_DB_PREFIX."c_type_fees as c";
		$sql.= " WHERE active > 0";

		$resql=$this->db->query($sql);
		if ($resql)
		{
			$num = $this->db->num_rows($resql);
			$i = 0;

			while ($i < $num)
			{
				$obj = $this->db->fetch_object($resql);

				// Si traduction existe, on l'utilise, sinon on prend le libelle par defaut
				$label=($obj->code != $langs->trans($obj->code) ? $langs->trans($obj->code) : $langs->trans($obj->label));
				$this->cache_types_fees[$obj->code] = $label;
				$i++;
			}

			asort($this->cache_types_fees);

			return $num;
		}
		else
		{
			dol_print_error($this->db);
			return -1;
		}
	}

    // phpcs:disable PEAR.NamingConventions.ValidFunctionName.NotCamelCaps
	/**
	 *	Return list of types of notes
	 *
	 *	@param	string		$selected		Preselected type
	 *	@param  string		$htmlname		Name of field in form
	 * 	@param	int			$showempty		Add an empty field
	 * 	@return	void
	 */
	function select_type_fees($selected = '', $htmlname = 'type', $showempty = 0)
	{
        // phpcs:enable
		global $user, $langs;

		dol_syslog(__METHOD__." selected=".$selected.", htmlname=".$htmlname, LOG_DEBUG);

		$this->load_cache_types_fees();

		print '<select id="select_'.$htmlname.'" class="flat" name="'.$htmlname.'">';
		if ($showempty)
		{
			print '<option value="-1"';
			if ($selected == -1) print ' selected';
			print '>&nbsp;</option>';
		}

		foreach($this->cache_types_fees as $key => $value)
		{
			print '<option value="'.$key.'"';
			if ($key == $selected) print ' selected';
			print '>';
			print $value;
			print '</option>';
		}

		print '</select>';
		if ($user->admin) print info_admin($langs->trans("YouCanChangeValuesForThisListFromDictionarySetup"), 1);
	}


    // phpcs:disable PEAR.NamingConventions.ValidFunctionName.NotCamelCaps
	/**
	 *  Return HTML code to select a company.
	 *
	 *  @param		int			$selected				Preselected products
	 *  @param		string		$htmlname				Name of HTML select field (must be unique in page)
	 *  @param		int			$filter					Filter on thirdparty
	 *  @param		int			$limit					Limit on number of returned lines
	 *  @param		array		$ajaxoptions			Options for ajax_autocompleter
	 * 	@param		int			$forcecombo				Force to load all values and output a standard combobox (with no beautification)
	 *  @return		string								Return select box for thirdparty.
	 *  @deprecated	3.8 Use select_company instead. For exemple $form->select_thirdparty(GETPOST('socid'),'socid','',0) => $form->select_company(GETPOST('socid'),'socid','',1,0,0,array(),0)
	 */
	function select_thirdparty($selected = '', $htmlname = 'socid', $filter = '', $limit = 20, $ajaxoptions = array(), $forcecombo = 0)
	{
        // phpcs:enable
   		return $this->select_thirdparty_list($selected, $htmlname, $filter, 1, 0, $forcecombo, array(), '', 0, $limit);
	}

    // phpcs:disable PEAR.NamingConventions.ValidFunctionName.NotCamelCaps
	/**
	 *  Output html form to select a third party
	 *
	 *	@param	string	$selected       		Preselected type
	 *	@param  string	$htmlname       		Name of field in form
	 *  @param  string	$filter         		optional filters criteras (example: 's.rowid <> x', 's.client IN (1,3)')
	 *	@param	string	$showempty				Add an empty field (Can be '1' or text key to use on empty line like 'SelectThirdParty')
	 * 	@param	int		$showtype				Show third party type in combolist (customer, prospect or supplier)
	 * 	@param	int		$forcecombo				Force to load all values and output a standard combobox (with no beautification)
	 *  @param	array	$events					Ajax event options to run on change. Example: array(array('method'=>'getContacts', 'url'=>dol_buildpath('/core/ajax/contacts.php',1), 'htmlname'=>'contactid', 'params'=>array('add-customer-contact'=>'disabled')))
	 *	@param	int		$limit					Maximum number of elements
	 *  @param	string	$morecss				Add more css styles to the SELECT component
	 *	@param  string	$moreparam      		Add more parameters onto the select tag. For example 'style="width: 95%"' to avoid select2 component to go over parent container
	 *	@param	string	$selected_input_value	Value of preselected input text (for use with ajax)
	 *  @param	int		$hidelabel				Hide label (0=no, 1=yes, 2=show search icon (before) and placeholder, 3 search icon after)
	 *  @param	array	$ajaxoptions			Options for ajax_autocompleter
	 * 	@param  bool	$multiple				add [] in the name of element and add 'multiple' attribut (not working with ajax_autocompleter)
	 * 	@return	string							HTML string with select box for thirdparty.
	 */
	function select_company($selected = '', $htmlname = 'socid', $filter = '', $showempty = '', $showtype = 0, $forcecombo = 0, $events = array(), $limit = 0, $morecss = 'minwidth100', $moreparam = '', $selected_input_value = '', $hidelabel = 1, $ajaxoptions = array(), $multiple = false)
	{
        // phpcs:enable
		global $conf,$user,$langs;

		$out='';

		if (! empty($conf->use_javascript_ajax) && ! empty($conf->global->COMPANY_USE_SEARCH_TO_SELECT) && ! $forcecombo)
		{
			// No immediate load of all database
			$placeholder='';
			if ($selected && empty($selected_input_value))
			{
				require_once DOL_DOCUMENT_ROOT.'/societe/class/societe.class.php';
				$societetmp = new Societe($this->db);
				$societetmp->fetch($selected);
				$selected_input_value=$societetmp->name;
				unset($societetmp);
			}
			// mode 1
			$urloption='htmlname='.$htmlname.'&outjson=1&filter='.$filter.($showtype?'&showtype='.$showtype:'');
			$out.=  ajax_autocompleter($selected, $htmlname, DOL_URL_ROOT.'/societe/ajax/company.php', $urloption, $conf->global->COMPANY_USE_SEARCH_TO_SELECT, 0, $ajaxoptions);
			$out.='<style type="text/css">.ui-autocomplete { z-index: 250; }</style>';
			if (empty($hidelabel)) print $langs->trans("RefOrLabel").' : ';
			elseif ($hidelabel > 1) {
				$placeholder=' placeholder="'.$langs->trans("RefOrLabel").'"';
				if ($hidelabel == 2) {
					$out.=  img_picto($langs->trans("Search"), 'search');
				}
			}
			$out.= '<input type="text" class="'.$morecss.'" name="search_'.$htmlname.'" id="search_'.$htmlname.'" value="'.$selected_input_value.'"'.$placeholder.' '.(!empty($conf->global->THIRDPARTY_SEARCH_AUTOFOCUS) ? 'autofocus' : '').' />';
			if ($hidelabel == 3) {
				$out.=  img_picto($langs->trans("Search"), 'search');
			}
		}
		else
		{
			// Immediate load of all database
			$out.=$this->select_thirdparty_list($selected, $htmlname, $filter, $showempty, $showtype, $forcecombo, $events, '', 0, $limit, $morecss, $moreparam, $multiple);
		}

		return $out;
	}

    // phpcs:disable PEAR.NamingConventions.ValidFunctionName.NotCamelCaps
	/**
	 *  Output html form to select a third party.
	 *  Note, you must use the select_company to get the component to select a third party. This function must only be called by select_company.
	 *
	 *	@param	string	$selected       Preselected type
	 *	@param  string	$htmlname       Name of field in form
	 *  @param  string	$filter         Optional filters criteras (example: 's.rowid <> x', 's.client in (1,3)')
	 *	@param	string	$showempty		Add an empty field (Can be '1' or text to use on empty line like 'SelectThirdParty')
	 * 	@param	int		$showtype		Show third party type in combolist (customer, prospect or supplier)
	 * 	@param	int		$forcecombo		Force to use standard HTML select component without beautification
	 *  @param	array	$events			Event options. Example: array(array('method'=>'getContacts', 'url'=>dol_buildpath('/core/ajax/contacts.php',1), 'htmlname'=>'contactid', 'params'=>array('add-customer-contact'=>'disabled')))
	 *  @param	string	$filterkey		Filter on key value
	 *  @param	int		$outputmode		0=HTML select string, 1=Array
	 *  @param	int		$limit			Limit number of answers
	 *  @param	string	$morecss		Add more css styles to the SELECT component
	 *	@param  string	$moreparam      Add more parameters onto the select tag. For example 'style="width: 95%"' to avoid select2 component to go over parent container
	 *	@param  bool	$multiple       add [] in the name of element and add 'multiple' attribut
	 * 	@return	string					HTML string with
	 */
	function select_thirdparty_list($selected = '', $htmlname = 'socid', $filter = '', $showempty = '', $showtype = 0, $forcecombo = 0, $events = array(), $filterkey = '', $outputmode = 0, $limit = 0, $morecss = 'minwidth100', $moreparam = '', $multiple = false)
	{
        // phpcs:enable
		global $conf,$user,$langs;

		$out='';
		$num=0;
		$outarray=array();

		if ($selected === '') $selected = array();
		elseif (!is_array($selected)) $selected = array($selected);

		// Clean $filter that may contains sql conditions so sql code
		if (function_exists('testSqlAndScriptInject')) {
			if (testSqlAndScriptInject($filter, 3)>0) {
				$filter ='';
			}
		}

		// On recherche les societes
		$sql = "SELECT s.rowid, s.nom as name, s.name_alias, s.client, s.fournisseur, s.code_client, s.code_fournisseur";

		if ($conf->global->COMPANY_SHOW_ADDRESS_SELECTLIST) {
			$sql .= ", s.address, s.zip, s.town";
		 	$sql .= ", dictp.code as country_code";
		}

		$sql.= " FROM (".MAIN_DB_PREFIX ."societe as s";
		if (!$user->rights->societe->client->voir && !$user->socid) $sql .= ", ".MAIN_DB_PREFIX."societe_commerciaux as sc";
		$sql.= " )";
		if ($conf->global->COMPANY_SHOW_ADDRESS_SELECTLIST) {
			$sql.= " LEFT OUTER JOIN ".MAIN_DB_PREFIX."c_country as dictp ON dictp.rowid=s.fk_pays";
		}
		$sql.= " WHERE s.entity IN (".getEntity('societe').")";
		if (! empty($user->socid)) $sql.= " AND s.rowid = ".$user->socid;
		if ($filter) $sql.= " AND (".$filter.")";
		if (!$user->rights->societe->client->voir && !$user->socid) $sql.= " AND s.rowid = sc.fk_soc AND sc.fk_user = " .$user->id;
		if (! empty($conf->global->COMPANY_HIDE_INACTIVE_IN_COMBOBOX)) $sql.= " AND s.status <> 0";
		// Add criteria
		if ($filterkey && $filterkey != '')
		{
			$sql.=" AND (";
			$prefix=empty($conf->global->COMPANY_DONOTSEARCH_ANYWHERE)?'%':'';	// Can use index if COMPANY_DONOTSEARCH_ANYWHERE is on
			// For natural search
			$scrit = explode(' ', $filterkey);
			$i=0;
			if (count($scrit) > 1) $sql.="(";
			foreach ($scrit as $crit) {
				if ($i > 0) $sql.=" AND ";
				$sql.="(s.nom LIKE '".$this->db->escape($prefix.$crit)."%')";
				$i++;
			}
			if (count($scrit) > 1) $sql.=")";
			if (! empty($conf->barcode->enabled))
			{
				$sql .= " OR s.barcode LIKE '".$this->db->escape($prefix.$filterkey)."%'";
			}
			$sql.= " OR s.code_client LIKE '".$this->db->escape($prefix.$filterkey)."%' OR s.code_fournisseur LIKE '".$this->db->escape($prefix.$filterkey)."%'";
			$sql.=")";
		}
		$sql.=$this->db->order("nom", "ASC");
		$sql.=$this->db->plimit($limit, 0);

		// Build output string
		dol_syslog(get_class($this)."::select_thirdparty_list", LOG_DEBUG);
		$resql=$this->db->query($sql);
		if ($resql)
		{
		   	if (! $forcecombo)
			{
				include_once DOL_DOCUMENT_ROOT . '/core/lib/ajax.lib.php';
				$out .= ajax_combobox($htmlname, $events, $conf->global->COMPANY_USE_SEARCH_TO_SELECT);
			}

			// Construct $out and $outarray
			$out.= '<select id="'.$htmlname.'" class="flat'.($morecss?' '.$morecss:'').'"'.($moreparam?' '.$moreparam:'').' name="'.$htmlname.($multiple ? '[]' : '').'" '.($multiple ? 'multiple' : '').'>'."\n";

			$textifempty='';
			// Do not use textifempty = ' ' or '&nbsp;' here, or search on key will search on ' key'.
			//if (! empty($conf->use_javascript_ajax) || $forcecombo) $textifempty='';
			if (! empty($conf->global->COMPANY_USE_SEARCH_TO_SELECT))
			{
				if ($showempty && ! is_numeric($showempty)) $textifempty=$langs->trans($showempty);
				else $textifempty.=$langs->trans("All");
			}
			if ($showempty) $out.= '<option value="-1">'.$textifempty.'</option>'."\n";

			$num = $this->db->num_rows($resql);
			$i = 0;
			if ($num)
			{
				while ($i < $num)
				{
					$obj = $this->db->fetch_object($resql);
					$label='';
					if ($conf->global->SOCIETE_ADD_REF_IN_LIST) {
						if (($obj->client) && (!empty($obj->code_client))) {
							$label = $obj->code_client. ' - ';
						}
						if (($obj->fournisseur) && (!empty($obj->code_fournisseur))) {
							$label .= $obj->code_fournisseur. ' - ';
						}
						$label.=' '.$obj->name;
					}
					else
					{
						$label=$obj->name;
					}

					if(!empty($obj->name_alias)) {
						$label.=' ('.$obj->name_alias.')';
					}

					if ($showtype)
					{
						if ($obj->client || $obj->fournisseur) $label.=' (';
						if ($obj->client == 1 || $obj->client == 3) $label.=$langs->trans("Customer");
						if ($obj->client == 2 || $obj->client == 3) $label.=($obj->client==3?', ':'').$langs->trans("Prospect");
						if ($obj->fournisseur) $label.=($obj->client?', ':'').$langs->trans("Supplier");
						if ($obj->client || $obj->fournisseur) $label.=')';
					}

					if ($conf->global->COMPANY_SHOW_ADDRESS_SELECTLIST) {
						$label.='-'.$obj->address.'-'. $obj->zip.' '. $obj->town;
						if (!empty($obj->country_code)) {
							$label.= ' '. $langs->trans('Country'.$obj->country_code);
						}
					}

					if (empty($outputmode))
					{
						if (in_array($obj->rowid, $selected))
						{
							$out.= '<option value="'.$obj->rowid.'" selected>'.$label.'</option>';
						}
						else
						{
							$out.= '<option value="'.$obj->rowid.'">'.$label.'</option>';
						}
					}
					else
					{
						array_push($outarray, array('key'=>$obj->rowid, 'value'=>$label, 'label'=>$label));
					}

					$i++;
					if (($i % 10) == 0) $out.="\n";
				}
			}
			$out.= '</select>'."\n";
		}
		else
		{
			dol_print_error($this->db);
		}

		$this->result=array('nbofthirdparties'=>$num);

		if ($outputmode) return $outarray;
		return $out;
	}


    // phpcs:disable PEAR.NamingConventions.ValidFunctionName.NotCamelCaps
	/**
	 *    	Return HTML combo list of absolute discounts
	 *
	 *    	@param	string	$selected       Id remise fixe pre-selectionnee
	 *    	@param  string	$htmlname       Nom champ formulaire
	 *    	@param  string	$filter         Criteres optionnels de filtre
	 * 		@param	int		$socid			Id of thirdparty
	 * 		@param	int		$maxvalue		Max value for lines that can be selected
	 * 		@return	int						Return number of qualifed lines in list
	 */
	function select_remises($selected, $htmlname, $filter, $socid, $maxvalue = 0)
	{
        // phpcs:enable
		global $langs,$conf;

		// On recherche les remises
		$sql = "SELECT re.rowid, re.amount_ht, re.amount_tva, re.amount_ttc,";
		$sql.= " re.description, re.fk_facture_source";
		$sql.= " FROM ".MAIN_DB_PREFIX ."societe_remise_except as re";
		$sql.= " WHERE re.fk_soc = ".(int) $socid;
		$sql.= " AND re.entity = " . $conf->entity;
		if ($filter) $sql.= " AND ".$filter;
		$sql.= " ORDER BY re.description ASC";

		dol_syslog(get_class($this)."::select_remises", LOG_DEBUG);
		$resql=$this->db->query($sql);
		if ($resql)
		{
			print '<select id="select_'.$htmlname.'" class="flat maxwidthonsmartphone" name="'.$htmlname.'">';
			$num = $this->db->num_rows($resql);

			$qualifiedlines=$num;

			$i = 0;
			if ($num)
			{
				print '<option value="0">&nbsp;</option>';
				while ($i < $num)
				{
					$obj = $this->db->fetch_object($resql);
					$desc=dol_trunc($obj->description, 40);
					if (preg_match('/\(CREDIT_NOTE\)/', $desc)) $desc=preg_replace('/\(CREDIT_NOTE\)/', $langs->trans("CreditNote"), $desc);
					if (preg_match('/\(DEPOSIT\)/', $desc)) $desc=preg_replace('/\(DEPOSIT\)/', $langs->trans("Deposit"), $desc);
					if (preg_match('/\(EXCESS RECEIVED\)/', $desc)) $desc=preg_replace('/\(EXCESS RECEIVED\)/', $langs->trans("ExcessReceived"), $desc);
					if (preg_match('/\(EXCESS PAID\)/', $desc)) $desc=preg_replace('/\(EXCESS PAID\)/', $langs->trans("ExcessPaid"), $desc);

					$selectstring='';
					if ($selected > 0 && $selected == $obj->rowid) $selectstring=' selected';

					$disabled='';
					if ($maxvalue > 0 && $obj->amount_ttc > $maxvalue)
					{
						$qualifiedlines--;
						$disabled=' disabled';
					}

					if (!empty($conf->global->MAIN_SHOW_FACNUMBER_IN_DISCOUNT_LIST) && !empty($obj->fk_facture_source))
					{
						$tmpfac = new Facture($this->db);
						if ($tmpfac->fetch($obj->fk_facture_source) > 0) $desc=$desc.' - '.$tmpfac->ref;
					}

					print '<option value="'.$obj->rowid.'"'.$selectstring.$disabled.'>'.$desc.' ('.price($obj->amount_ht).' '.$langs->trans("HT").' - '.price($obj->amount_ttc).' '.$langs->trans("TTC").')</option>';
					$i++;
				}
			}
			print '</select>';
			return $qualifiedlines;
		}
		else
		{
			dol_print_error($this->db);
			return -1;
		}
	}

    // phpcs:disable PEAR.NamingConventions.ValidFunctionName.NotCamelCaps
	/**
	 *	Return list of all contacts (for a third party or all)
	 *
	 *	@param	int		$socid      	Id ot third party or 0 for all
	 *	@param  string	$selected   	Id contact pre-selectionne
	 *	@param  string	$htmlname  	    Name of HTML field ('none' for a not editable field)
	 *	@param  int		$showempty      0=no empty value, 1=add an empty value, 2=add line 'Internal' (used by user edit), 3=add an empty value only if more than one record into list
	 *	@param  string	$exclude        List of contacts id to exclude
	 *	@param	string	$limitto		Disable answers that are not id in this array list
	 *	@param	integer	$showfunction   Add function into label
	 *	@param	string	$moreclass		Add more class to class style
	 *	@param	integer	$showsoc	    Add company into label
	 * 	@param	int		$forcecombo		Force to use combo box
	 *  @param	array	$events			Event options. Example: array(array('method'=>'getContacts', 'url'=>dol_buildpath('/core/ajax/contacts.php',1), 'htmlname'=>'contactid', 'params'=>array('add-customer-contact'=>'disabled')))
	 *  @param	bool	$options_only	Return options only (for ajax treatment)
	 *  @param	string	$moreparam		Add more parameters onto the select tag. For example 'style="width: 95%"' to avoid select2 component to go over parent container
	 *  @param	string	$htmlid			Html id to use instead of htmlname
	 *	@return	int						<0 if KO, Nb of contact in list if OK
	 *  @deprected						You can use selectcontacts directly (warning order of param was changed)
	 */
	function select_contacts($socid, $selected = '', $htmlname = 'contactid', $showempty = 0, $exclude = '', $limitto = '', $showfunction = 0, $moreclass = '', $showsoc = 0, $forcecombo = 0, $events = array(), $options_only = false, $moreparam = '', $htmlid = '')
	{
        // phpcs:enable
		print $this->selectcontacts($socid, $selected, $htmlname, $showempty, $exclude, $limitto, $showfunction, $moreclass, $options_only, $showsoc, $forcecombo, $events, $moreparam, $htmlid);
		return $this->num;
	}

	/**
	 *	Return HTML code of the SELECT of list of all contacts (for a third party or all).
	 *  This also set the number of contacts found into $this->num
	 *
	 * @since 9.0 Add afterSelectContactOptions hook
	 *
	 *	@param	int			$socid      	Id ot third party or 0 for all or -1 for empty list
	 *	@param  array|int	$selected   	Array of ID of pre-selected contact id
	 *	@param  string		$htmlname  	    Name of HTML field ('none' for a not editable field)
	 *	@param  int			$showempty     	0=no empty value, 1=add an empty value, 2=add line 'Internal' (used by user edit), 3=add an empty value only if more than one record into list
	 *	@param  string		$exclude        List of contacts id to exclude
	 *	@param	string		$limitto		Disable answers that are not id in this array list
	 *	@param	integer		$showfunction   Add function into label
	 *	@param	string		$moreclass		Add more class to class style
	 *	@param	bool		$options_only	Return options only (for ajax treatment)
	 *	@param	integer		$showsoc	    Add company into label
	 * 	@param	int			$forcecombo		Force to use combo box (so no ajax beautify effect)
	 *  @param	array		$events			Event options. Example: array(array('method'=>'getContacts', 'url'=>dol_buildpath('/core/ajax/contacts.php',1), 'htmlname'=>'contactid', 'params'=>array('add-customer-contact'=>'disabled')))
	 *  @param	string		$moreparam		Add more parameters onto the select tag. For example 'style="width: 95%"' to avoid select2 component to go over parent container
	 *  @param	string		$htmlid			Html id to use instead of htmlname
	 *  @param	bool		$multiple		add [] in the name of element and add 'multiple' attribut
	 *	@return	 int						<0 if KO, Nb of contact in list if OK
	 */
	function selectcontacts($socid, $selected = '', $htmlname = 'contactid', $showempty = 0, $exclude = '', $limitto = '', $showfunction = 0, $moreclass = '', $options_only = false, $showsoc = 0, $forcecombo = 0, $events = array(), $moreparam = '', $htmlid = '', $multiple = false)
	{
		global $conf,$langs,$hookmanager,$action;

		$langs->load('companies');

		if (empty($htmlid)) $htmlid = $htmlname;

		if ($selected === '') $selected = array();
		elseif (!is_array($selected)) $selected = array($selected);
		$out='';

		if (! is_object($hookmanager))
		{
			include_once DOL_DOCUMENT_ROOT.'/core/class/hookmanager.class.php';
			$hookmanager=new HookManager($this->db);
		}

		// We search third parties
		$sql = "SELECT sp.rowid, sp.lastname, sp.statut, sp.firstname, sp.poste";
		if ($showsoc > 0) $sql.= " , s.nom as company";
		$sql.= " FROM ".MAIN_DB_PREFIX ."socpeople as sp";
		if ($showsoc > 0) $sql.= " LEFT OUTER JOIN  ".MAIN_DB_PREFIX ."societe as s ON s.rowid=sp.fk_soc";
		$sql.= " WHERE sp.entity IN (".getEntity('socpeople').")";
		if ($socid > 0 || $socid == -1) $sql.= " AND sp.fk_soc=".$socid;
		if (! empty($conf->global->CONTACT_HIDE_INACTIVE_IN_COMBOBOX)) $sql.= " AND sp.statut <> 0";
		$sql.= " ORDER BY sp.lastname ASC";

		dol_syslog(get_class($this)."::select_contacts", LOG_DEBUG);
		$resql=$this->db->query($sql);
		if ($resql)
		{
			$num=$this->db->num_rows($resql);

			if ($conf->use_javascript_ajax && ! $forcecombo && ! $options_only)
			{
				include_once DOL_DOCUMENT_ROOT . '/core/lib/ajax.lib.php';
				$out .= ajax_combobox($htmlid, $events, $conf->global->CONTACT_USE_SEARCH_TO_SELECT);
			}

			if ($htmlname != 'none' && ! $options_only) $out.= '<select class="flat'.($moreclass?' '.$moreclass:'').'" id="'.$htmlid.'" name="'.$htmlname.($multiple ? '[]' : '').'" '.($multiple ? 'multiple' : '').' '.(!empty($moreparam) ? $moreparam : '').'>';
			if (($showempty == 1 || ($showempty == 3 && $num > 1)) && !$multiple) $out.= '<option value="0"'.(in_array(0, $selected)?' selected':'').'>&nbsp;</option>';
			if ($showempty == 2) $out.= '<option value="0"'.(in_array(0, $selected)?' selected':'').'>'.$langs->trans("Internal").'</option>';

			$num = $this->db->num_rows($resql);
			$i = 0;
			if ($num)
			{
				include_once DOL_DOCUMENT_ROOT.'/contact/class/contact.class.php';
				$contactstatic=new Contact($this->db);

				while ($i < $num)
				{
					$obj = $this->db->fetch_object($resql);

					$contactstatic->id=$obj->rowid;
					$contactstatic->lastname=$obj->lastname;
					$contactstatic->firstname=$obj->firstname;
<<<<<<< HEAD
					if ($obj->statut == 1) {
					    if ($htmlname != 'none')
					    {
						    $disabled=0;
						    if (is_array($exclude) && count($exclude) && in_array($obj->rowid,$exclude)) $disabled=1;
						    if (is_array($limitto) && count($limitto) && ! in_array($obj->rowid,$limitto)) $disabled=1;
						    if (!empty($selected) && in_array($obj->rowid, $selected))
						    {
							    $out.= '<option value="'.$obj->rowid.'"';
							    if ($disabled) $out.= ' disabled';
							    $out.= ' selected>';
							    $out.= $contactstatic->getFullName($langs);
							    if ($showfunction && $obj->poste) $out.= ' ('.$obj->poste.')';
							    if (($showsoc > 0) && $obj->company) $out.= ' - ('.$obj->company.')';
							    $out.= '</option>';
						    }
						    else
						    {
							    $out.= '<option value="'.$obj->rowid.'"';
							    if ($disabled) $out.= ' disabled';
							    $out.= '>';
							    $out.= $contactstatic->getFullName($langs);
							    if ($showfunction && $obj->poste) $out.= ' ('.$obj->poste.')';
							    if (($showsoc > 0) && $obj->company) $out.= ' - ('.$obj->company.')';
							    $out.= '</option>';
						    }
					    }
					    else
					    {
						    if (in_array($obj->rowid, $selected))
						    {
							    $out.= $contactstatic->getFullName($langs);
							    if ($showfunction && $obj->poste) $out.= ' ('.$obj->poste.')';
							    if (($showsoc > 0) && $obj->company) $out.= ' - ('.$obj->company.')';
						    }
					    }
				    }
=======
					if ($obj->statut == 1){
					if ($htmlname != 'none')
					{
						$disabled=0;
						if (is_array($exclude) && count($exclude) && in_array($obj->rowid, $exclude)) $disabled=1;
						if (is_array($limitto) && count($limitto) && ! in_array($obj->rowid, $limitto)) $disabled=1;
						if (!empty($selected) && in_array($obj->rowid, $selected))
						{
							$out.= '<option value="'.$obj->rowid.'"';
							if ($disabled) $out.= ' disabled';
							$out.= ' selected>';
							$out.= $contactstatic->getFullName($langs);
							if ($showfunction && $obj->poste) $out.= ' ('.$obj->poste.')';
							if (($showsoc > 0) && $obj->company) $out.= ' - ('.$obj->company.')';
							$out.= '</option>';
						}
						else
						{
							$out.= '<option value="'.$obj->rowid.'"';
							if ($disabled) $out.= ' disabled';
							$out.= '>';
							$out.= $contactstatic->getFullName($langs);
							if ($showfunction && $obj->poste) $out.= ' ('.$obj->poste.')';
							if (($showsoc > 0) && $obj->company) $out.= ' - ('.$obj->company.')';
							$out.= '</option>';
						}
					}
					else
					{
						if (in_array($obj->rowid, $selected))
						{
							$out.= $contactstatic->getFullName($langs);
							if ($showfunction && $obj->poste) $out.= ' ('.$obj->poste.')';
							if (($showsoc > 0) && $obj->company) $out.= ' - ('.$obj->company.')';
						}
					}
				}
>>>>>>> 57f81217
					$i++;
				}
			}
			else
			{
				$out.= '<option value="-1"'.(($showempty==2 || $multiple) ? '' : ' selected').' disabled>';
				$out.= ($socid != -1) ? ($langs->trans($socid?"NoContactDefinedForThirdParty":"NoContactDefined")) : $langs->trans('SelectAThirdPartyFirst');
				$out.= '</option>';
			}

			$parameters = array(
				'socid'=>$socid,
				'htmlname'=>$htmlname,
				'resql'=>$resql,
				'out'=>&$out,
				'showfunction'=>$showfunction,
				'showsoc'=>$showsoc,
			);

			$reshook = $hookmanager->executeHooks( 'afterSelectContactOptions', $parameters, $this, $action );    // Note that $action and $object may have been modified by some hooks

			if ($htmlname != 'none' && ! $options_only)
			{
				$out.= '</select>';
			}

			$this->num = $num;
			return $out;
		}
		else
		{
			dol_print_error($this->db);
			return -1;
		}
	}

    // phpcs:disable PEAR.NamingConventions.ValidFunctionName.NotCamelCaps
	/**
	 *	Return select list of users
	 *
	 *  @param	string	$selected       Id user preselected
	 *  @param  string	$htmlname       Field name in form
	 *  @param  int		$show_empty     0=liste sans valeur nulle, 1=ajoute valeur inconnue
	 *  @param  array	$exclude        Array list of users id to exclude
	 * 	@param	int		$disabled		If select list must be disabled
	 *  @param  array	$include        Array list of users id to include
	 * 	@param	int		$enableonly		Array list of users id to be enabled. All other must be disabled
	 *  @param	string	$force_entity	'0' or Ids of environment to force
	 * 	@return	void
	 *  @deprecated		Use select_dolusers instead
	 *  @see select_dolusers()
	 */
	function select_users($selected = '', $htmlname = 'userid', $show_empty = 0, $exclude = null, $disabled = 0, $include = '', $enableonly = '', $force_entity = '0')
	{
        // phpcs:enable
		print $this->select_dolusers($selected, $htmlname, $show_empty, $exclude, $disabled, $include, $enableonly, $force_entity);
	}

    // phpcs:disable PEAR.NamingConventions.ValidFunctionName.NotCamelCaps
	/**
	 *	Return select list of users
	 *
	 *  @param	string	$selected       User id or user object of user preselected. If 0 or < -2, we use id of current user. If -1, keep unselected (if empty is allowed)
	 *  @param  string	$htmlname       Field name in form
	 *  @param  int		$show_empty     0=list with no empty value, 1=add also an empty value into list
	 *  @param  array	$exclude        Array list of users id to exclude
	 * 	@param	int		$disabled		If select list must be disabled
	 *  @param  array|string	$include        Array list of users id to include or 'hierarchy' to have only supervised users or 'hierarchyme' to have supervised + me
	 * 	@param	array	$enableonly		Array list of users id to be enabled. If defined, it means that others will be disabled
	 *  @param	string	$force_entity	'0' or Ids of environment to force
	 *  @param	int		$maxlength		Maximum length of string into list (0=no limit)
	 *  @param	int		$showstatus		0=show user status only if status is disabled, 1=always show user status into label, -1=never show user status
	 *  @param	string	$morefilter		Add more filters into sql request (Example: 'employee = 1')
	 *  @param	integer	$show_every		0=default list, 1=add also a value "Everybody" at beginning of list
	 *  @param	string	$enableonlytext	If option $enableonlytext is set, we use this text to explain into label why record is disabled. Not used if enableonly is empty.
	 *  @param	string	$morecss		More css
	 *  @param  int     $noactive       Show only active users (this will also happened whatever is this option if USER_HIDE_INACTIVE_IN_COMBOBOX is on).
	 *  @param  int		$outputmode     0=HTML select string, 1=Array
	 *  @param  bool	$multiple       add [] in the name of element and add 'multiple' attribut
	 * 	@return	string					HTML select string
	 *  @see select_dolgroups
	 */
	function select_dolusers($selected = '', $htmlname = 'userid', $show_empty = 0, $exclude = null, $disabled = 0, $include = '', $enableonly = '', $force_entity = '0', $maxlength = 0, $showstatus = 0, $morefilter = '', $show_every = 0, $enableonlytext = '', $morecss = '', $noactive = 0, $outputmode = 0, $multiple = false)
	{
        // phpcs:enable
		global $conf,$user,$langs;

		// If no preselected user defined, we take current user
		if ((is_numeric($selected) && ($selected < -2 || empty($selected))) && empty($conf->global->SOCIETE_DISABLE_DEFAULT_SALESREPRESENTATIVE)) $selected=$user->id;

		if ($selected === '') $selected = array();
		elseif (!is_array($selected)) $selected = array($selected);

		$excludeUsers=null;
		$includeUsers=null;

		// Permettre l'exclusion d'utilisateurs
		if (is_array($exclude))	$excludeUsers = implode(",", $exclude);
		// Permettre l'inclusion d'utilisateurs
		if (is_array($include))	$includeUsers = implode(",", $include);
		elseif ($include == 'hierarchy')
		{
			// Build list includeUsers to have only hierarchy
			$includeUsers = implode(",", $user->getAllChildIds(0));
		}
		elseif ($include == 'hierarchyme')
		{
			// Build list includeUsers to have only hierarchy and current user
			$includeUsers = implode(",", $user->getAllChildIds(1));
		}

		$out='';
		$outarray = array();

		// Forge request to select users
		$sql = "SELECT DISTINCT u.rowid, u.lastname as lastname, u.firstname, u.statut, u.login, u.admin, u.entity";
		if (! empty($conf->multicompany->enabled) && $conf->entity == 1 && $user->admin && ! $user->entity)
		{
			$sql.= ", e.label";
		}
		$sql.= " FROM ".MAIN_DB_PREFIX ."user as u";
		if (! empty($conf->multicompany->enabled) && $conf->entity == 1 && $user->admin && ! $user->entity)
		{
			$sql.= " LEFT JOIN ".MAIN_DB_PREFIX ."entity as e ON e.rowid=u.entity";
			if ($force_entity) $sql.= " WHERE u.entity IN (0,".$force_entity.")";
			else $sql.= " WHERE u.entity IS NOT NULL";
		}
		else
		{
			if (! empty($conf->global->MULTICOMPANY_TRANSVERSE_MODE))
			{
				$sql.= " LEFT JOIN ".MAIN_DB_PREFIX."usergroup_user as ug";
				$sql.= " ON ug.fk_user = u.rowid";
				$sql.= " WHERE ug.entity = ".$conf->entity;
			}
			else
			{
				$sql.= " WHERE u.entity IN (0,".$conf->entity.")";
			}
		}
		if (! empty($user->societe_id)) $sql.= " AND u.fk_soc = ".$user->societe_id;
		if (is_array($exclude) && $excludeUsers) $sql.= " AND u.rowid NOT IN (".$excludeUsers.")";
		if ($includeUsers) $sql.= " AND u.rowid IN (".$includeUsers.")";
		if (! empty($conf->global->USER_HIDE_INACTIVE_IN_COMBOBOX) || $noactive) $sql.= " AND u.statut <> 0";
		if (! empty($morefilter)) $sql.=" ".$morefilter;

		if (empty($conf->global->MAIN_FIRSTNAME_NAME_POSITION))	// MAIN_FIRSTNAME_NAME_POSITION is 0 means firstname+lastname
		{
			$sql.= " ORDER BY u.firstname ASC";
		}
		else
		{
			$sql.= " ORDER BY u.lastname ASC";
		}

		dol_syslog(get_class($this)."::select_dolusers", LOG_DEBUG);
		$resql=$this->db->query($sql);
		if ($resql)
		{
			$num = $this->db->num_rows($resql);
			$i = 0;
			if ($num)
			{
		   		// Enhance with select2
				include_once DOL_DOCUMENT_ROOT . '/core/lib/ajax.lib.php';
				$out .= ajax_combobox($htmlname);

				// do not use maxwidthonsmartphone by default. Set it by caller so auto size to 100% will work when not defined
				$out.= '<select class="flat'.($morecss?' minwidth100 '.$morecss:' minwidth200').'" id="'.$htmlname.'" name="'.$htmlname.($multiple ? '[]' : '').'" '.($multiple ? 'multiple' : '').' '.($disabled?' disabled':'').'>';
				if ($show_empty && !$multiple) $out.= '<option value="-1"'.((empty($selected) || in_array(-1, $selected))?' selected':'').'>&nbsp;</option>'."\n";
				if ($show_every) $out.= '<option value="-2"'.((in_array(-2, $selected))?' selected':'').'>-- '.$langs->trans("Everybody").' --</option>'."\n";

				$userstatic=new User($this->db);

				while ($i < $num)
				{
					$obj = $this->db->fetch_object($resql);

					$userstatic->id=$obj->rowid;
					$userstatic->lastname=$obj->lastname;
					$userstatic->firstname=$obj->firstname;

					$disableline='';
					if (is_array($enableonly) && count($enableonly) && ! in_array($obj->rowid, $enableonly)) $disableline=($enableonlytext?$enableonlytext:'1');

					if ((is_object($selected) && $selected->id == $obj->rowid) || (! is_object($selected) && in_array($obj->rowid, $selected) ))
					{
						$out.= '<option value="'.$obj->rowid.'"';
						if ($disableline) $out.= ' disabled';
						$out.= ' selected>';
					}
					else
					{
						$out.= '<option value="'.$obj->rowid.'"';
						if ($disableline) $out.= ' disabled';
						$out.= '>';
					}

					// $fullNameMode is 0=Lastname+Firstname (MAIN_FIRSTNAME_NAME_POSITION=1), 1=Firstname+Lastname (MAIN_FIRSTNAME_NAME_POSITION=0)
					$fullNameMode = 0;
					if (empty($conf->global->MAIN_FIRSTNAME_NAME_POSITION))
					{
						$fullNameMode = 1; //Firstname+lastname
					}
					$out.= $userstatic->getFullName($langs, $fullNameMode, -1, $maxlength);

					// Complete name with more info
					$moreinfo=0;
					if (! empty($conf->global->MAIN_SHOW_LOGIN))
					{
						$out.= ($moreinfo?' - ':' (').$obj->login;
						$moreinfo++;
					}
					if ($showstatus >= 0)
					{
						if ($obj->statut == 1 && $showstatus == 1)
						{
							$out.=($moreinfo?' - ':' (').$langs->trans('Enabled');
							$moreinfo++;
						}
						if ($obj->statut == 0)
						{
							$out.=($moreinfo?' - ':' (').$langs->trans('Disabled');
							$moreinfo++;
						}
					}
					if (! empty($conf->multicompany->enabled) && empty($conf->global->MULTICOMPANY_TRANSVERSE_MODE) && $conf->entity == 1 && $user->admin && ! $user->entity)
					{
						if (! $obj->entity)
						{
							$out.=($moreinfo?' - ':' (').$langs->trans("AllEntities");
							$moreinfo++;
						}
						else
						{
							$out.=($moreinfo?' - ':' (').($obj->label?$obj->label:$langs->trans("EntityNameNotDefined"));
							$moreinfo++;
					 	}
					}
					$out.=($moreinfo?')':'');
					if ($disableline && $disableline != '1')
					{
						$out.=' - '.$disableline;	// This is text from $enableonlytext parameter
					}
					$out.= '</option>';
					$outarray[$userstatic->id] = $userstatic->getFullName($langs, $fullNameMode, -1, $maxlength);

					$i++;
				}
			}
			else
			{
				$out.= '<select class="flat" id="'.$htmlname.'" name="'.$htmlname.'" disabled>';
				$out.= '<option value="">'.$langs->trans("None").'</option>';
			}
			$out.= '</select>';
		}
		else
		{
			dol_print_error($this->db);
		}

		if ($outputmode) return $outarray;
		return $out;
	}


    // phpcs:disable PEAR.NamingConventions.ValidFunctionName.NotCamelCaps
	/**
	 *	Return select list of users. Selected users are stored into session.
	 *  List of users are provided into $_SESSION['assignedtouser'].
	 *
	 *  @param  string	$action         Value for $action
	 *  @param  string	$htmlname       Field name in form
	 *  @param  int		$show_empty     0=list without the empty value, 1=add empty value
	 *  @param  array	$exclude        Array list of users id to exclude
	 * 	@param	int		$disabled		If select list must be disabled
	 *  @param  array	$include        Array list of users id to include or 'hierarchy' to have only supervised users
	 * 	@param	array	$enableonly		Array list of users id to be enabled. All other must be disabled
	 *  @param	int		$force_entity	'0' or Ids of environment to force
	 *  @param	int		$maxlength		Maximum length of string into list (0=no limit)
	 *  @param	int		$showstatus		0=show user status only if status is disabled, 1=always show user status into label, -1=never show user status
	 *  @param	string	$morefilter		Add more filters into sql request
	 *  @param	int		$showproperties		Show properties of each attendees
	 *  @param	array	$listofuserid		Array with properties of each user
	 *  @param	array	$listofcontactid	Array with properties of each contact
	 *  @param	array	$listofotherid		Array with properties of each other contact
	 * 	@return	string					HTML select string
	 *  @see select_dolgroups
	 */
	function select_dolusers_forevent($action = '', $htmlname = 'userid', $show_empty = 0, $exclude = null, $disabled = 0, $include = '', $enableonly = '', $force_entity = '0', $maxlength = 0, $showstatus = 0, $morefilter = '', $showproperties = 0, $listofuserid = array(), $listofcontactid = array(), $listofotherid = array())
	{
        // phpcs:enable
		global $conf, $user, $langs;

		$userstatic=new User($this->db);
		$out='';

		// Method with no ajax
		//$out.='<form method="POST" action="'.$_SERVER["PHP_SELF"].'">';
		if ($action == 'view')
		{
			$out.='';
		}
		else
		{
			$out.='<input type="hidden" class="removedassignedhidden" name="removedassigned" value="">';
			$out.='<script type="text/javascript" language="javascript">jQuery(document).ready(function () {    jQuery(".removedassigned").click(function() {        jQuery(".removedassignedhidden").val(jQuery(this).val());    });})</script>';
			$out.=$this->select_dolusers('', $htmlname, $show_empty, $exclude, $disabled, $include, $enableonly, $force_entity, $maxlength, $showstatus, $morefilter);
			$out.=' <input type="submit" class="button valignmiddle" name="'.$action.'assignedtouser" value="'.dol_escape_htmltag($langs->trans("Add")).'">';
			$out.='<br>';
		}
		$assignedtouser=array();
		if (!empty($_SESSION['assignedtouser']))
		{
			$assignedtouser=json_decode($_SESSION['assignedtouser'], true);
		}
		$nbassignetouser=count($assignedtouser);

		if ($nbassignetouser && $action != 'view') $out.='<br>';
		if ($nbassignetouser) $out.='<ul class="attendees">';
		$i=0; $ownerid=0;
		foreach($assignedtouser as $key => $value)
		{
			if ($value['id'] == $ownerid) continue;

			$out.='<li>';
			$userstatic->fetch($value['id']);
			$out.= $userstatic->getNomUrl(-1);
			if ($i == 0) { $ownerid = $value['id']; $out.=' ('.$langs->trans("Owner").')'; }
			if ($nbassignetouser > 1 && $action != 'view')
			{
				$out.=' <input type="image" style="border: 0px;" src="'.img_picto($langs->trans("Remove"), 'delete', '', 0, 1).'" value="'.$userstatic->id.'" class="removedassigned" id="removedassigned_'.$userstatic->id.'" name="removedassigned_'.$userstatic->id.'">';
			}
			// Show my availability
			if ($showproperties)
			{
				if ($ownerid == $value['id'] && is_array($listofuserid) && count($listofuserid) && in_array($ownerid, array_keys($listofuserid)))
				{
					$out.='<div class="myavailability inline-block">';
					$out.='&nbsp;-&nbsp;<span class="opacitymedium">'.$langs->trans("Availability").':</span>  <input id="transparency" class="marginleftonly marginrightonly" '.($action == 'view'?'disabled':'').' type="checkbox" name="transparency"'.($listofuserid[$ownerid]['transparency']?' checked':'').'>'.$langs->trans("Busy");
					$out.='</div>';
				}
			}
			//$out.=' '.($value['mandatory']?$langs->trans("Mandatory"):$langs->trans("Optional"));
			//$out.=' '.($value['transparency']?$langs->trans("Busy"):$langs->trans("NotBusy"));

			$out.='</li>';
			$i++;
		}
		if ($nbassignetouser) $out.='</ul>';

		//$out.='</form>';
		return $out;
	}


    // phpcs:disable PEAR.NamingConventions.ValidFunctionName.NotCamelCaps
	/**
	 *  Return list of products for customer in Ajax if Ajax activated or go to select_produits_list
	 *
	 *  @param		int			$selected				Preselected products
	 *  @param		string		$htmlname				Name of HTML select field (must be unique in page)
	 *  @param		int			$filtertype				Filter on product type (''=nofilter, 0=product, 1=service)
	 *  @param		int			$limit					Limit on number of returned lines
	 *  @param		int			$price_level			Level of price to show
	 *  @param		int			$status					Sell status -1=Return all products, 0=Products not on sell, 1=Products on sell
	 *  @param		int			$finished				2=all, 1=finished, 0=raw material
	 *  @param		string		$selected_input_value	Value of preselected input text (for use with ajax)
	 *  @param		int			$hidelabel				Hide label (0=no, 1=yes, 2=show search icon (before) and placeholder, 3 search icon after)
	 *  @param		array		$ajaxoptions			Options for ajax_autocompleter
	 *  @param      int			$socid					Thirdparty Id (to get also price dedicated to this customer)
	 *  @param		string		$showempty				'' to not show empty line. Translation key to show an empty line. '1' show empty line with no text.
	 * 	@param		int			$forcecombo				Force to use combo box
	 *  @param      string      $morecss                Add more css on select
	 *  @param      int         $hidepriceinlabel       1=Hide prices in label
	 *  @param      string      $warehouseStatus        warehouse status filter, following comma separated filter options can be used
	 *										            'warehouseopen' = select products from open warehouses,
	 *										            'warehouseclosed' = select products from closed warehouses,
	 *										            'warehouseinternal' = select products from warehouses for internal correct/transfer only
	 *  @param 		array 		$selected_combinations 	Selected combinations. Format: array([attrid] => attrval, [...])
	 *  @return		void
	 */
	function select_produits($selected = '', $htmlname = 'productid', $filtertype = '', $limit = 20, $price_level = 0, $status = 1, $finished = 2, $selected_input_value = '', $hidelabel = 0, $ajaxoptions = array(), $socid = 0, $showempty = '1', $forcecombo = 0, $morecss = '', $hidepriceinlabel = 0, $warehouseStatus = '', $selected_combinations = array())
	{
        // phpcs:enable
		global $langs,$conf;

		$price_level = (! empty($price_level) ? $price_level : 0);

		if (! empty($conf->use_javascript_ajax) && ! empty($conf->global->PRODUIT_USE_SEARCH_TO_SELECT))
		{
			$placeholder='';

			if ($selected && empty($selected_input_value))
			{
				require_once DOL_DOCUMENT_ROOT.'/product/class/product.class.php';
				$producttmpselect = new Product($this->db);
				$producttmpselect->fetch($selected);
				$selected_input_value=$producttmpselect->ref;
				unset($producttmpselect);
			}
			// mode=1 means customers products
			$urloption='htmlname='.$htmlname.'&outjson=1&price_level='.$price_level.'&type='.$filtertype.'&mode=1&status='.$status.'&finished='.$finished.'&hidepriceinlabel='.$hidepriceinlabel.'&warehousestatus='.$warehouseStatus;
			//Price by customer
			if (! empty($conf->global->PRODUIT_CUSTOMER_PRICES) && !empty($socid)) {
				$urloption.='&socid='.$socid;
			}
			print ajax_autocompleter($selected, $htmlname, DOL_URL_ROOT.'/product/ajax/products.php', $urloption, $conf->global->PRODUIT_USE_SEARCH_TO_SELECT, 0, $ajaxoptions);

			if (!empty($conf->variants->enabled)) {
				?>
				<script>

					selected = <?php echo json_encode($selected_combinations) ?>;
					combvalues = {};

					jQuery(document).ready(function () {

						jQuery("input[name='prod_entry_mode']").change(function () {
							if (jQuery(this).val() == 'free') {
								jQuery('div#attributes_box').empty();
							}
						});

						jQuery("input#<?php echo $htmlname ?>").change(function () {

							if (!jQuery(this).val()) {
								jQuery('div#attributes_box').empty();
								return;
							}

							jQuery.getJSON("<?php echo dol_buildpath('/variants/ajax/getCombinations.php', 2) ?>", {
								id: jQuery(this).val()
							}, function (data) {
								jQuery('div#attributes_box').empty();

								jQuery.each(data, function (key, val) {

									combvalues[val.id] = val.values;

									var span = jQuery(document.createElement('div')).css({
										'display': 'table-row'
									});

									span.append(
										jQuery(document.createElement('div')).text(val.label).css({
											'font-weight': 'bold',
											'display': 'table-cell',
											'text-align': 'right'
										})
									);

									var html = jQuery(document.createElement('select')).attr('name', 'combinations[' + val.id + ']').css({
										'margin-left': '15px',
										'white-space': 'pre'
									}).append(
										jQuery(document.createElement('option')).val('')
									);

									jQuery.each(combvalues[val.id], function (key, val) {
										var tag = jQuery(document.createElement('option')).val(val.id).html(val.value);

										if (selected[val.fk_product_attribute] == val.id) {
											tag.attr('selected', 'selected');
										}

										html.append(tag);
									});

									span.append(html);
									jQuery('div#attributes_box').append(span);
								});
							})
						});

						<?php if ($selected): ?>
						jQuery("input#<?php echo $htmlname ?>").change();
						<?php endif ?>
					});
				</script>
                <?php
			}
			if (empty($hidelabel)) print $langs->trans("RefOrLabel").' : ';
			elseif ($hidelabel > 1) {
				$placeholder=' placeholder="'.$langs->trans("RefOrLabel").'"';
				if ($hidelabel == 2) {
					print img_picto($langs->trans("Search"), 'search');
				}
			}
			print '<input type="text" class="minwidth100" name="search_'.$htmlname.'" id="search_'.$htmlname.'" value="'.$selected_input_value.'"'.$placeholder.' '.(!empty($conf->global->PRODUCT_SEARCH_AUTOFOCUS) ? 'autofocus' : '').' />';
			if ($hidelabel == 3) {
				print img_picto($langs->trans("Search"), 'search');
			}
		}
		else
		{
			print $this->select_produits_list($selected, $htmlname, $filtertype, $limit, $price_level, '', $status, $finished, 0, $socid, $showempty, $forcecombo, $morecss, $hidepriceinlabel, $warehouseStatus);
		}
	}

    // phpcs:disable PEAR.NamingConventions.ValidFunctionName.NotCamelCaps
	/**
	 *	Return list of products for a customer
	 *
	 *	@param      int		$selected           Preselected product
	 *	@param      string	$htmlname           Name of select html
	 *  @param		string	$filtertype         Filter on product type (''=nofilter, 0=product, 1=service)
	 *	@param      int		$limit              Limit on number of returned lines
	 *	@param      int		$price_level        Level of price to show
	 * 	@param      string	$filterkey          Filter on product
	 *	@param		int		$status             -1=Return all products, 0=Products not on sell, 1=Products on sell
	 *  @param      int		$finished           Filter on finished field: 2=No filter
	 *  @param      int		$outputmode         0=HTML select string, 1=Array
	 *  @param      int		$socid     		    Thirdparty Id (to get also price dedicated to this customer)
	 *  @param		string	$showempty		    '' to not show empty line. Translation key to show an empty line. '1' show empty line with no text.
	 * 	@param		int		$forcecombo		    Force to use combo box
	 *  @param      string  $morecss            Add more css on select
	 *  @param      int     $hidepriceinlabel   1=Hide prices in label
	 *  @param      string  $warehouseStatus    warehouse status filter, following comma separated filter options can be used
	 *										    'warehouseopen' = select products from open warehouses,
	 *										    'warehouseclosed' = select products from closed warehouses,
	 *										    'warehouseinternal' = select products from warehouses for internal correct/transfer only
	 *  @return     array    				    Array of keys for json
	 */
	function select_produits_list($selected = '', $htmlname = 'productid', $filtertype = '', $limit = 20, $price_level = 0, $filterkey = '', $status = 1, $finished = 2, $outputmode = 0, $socid = 0, $showempty = '1', $forcecombo = 0, $morecss = '', $hidepriceinlabel = 0, $warehouseStatus = '')
	{
        // phpcs:enable
		global $langs,$conf,$user,$db;

		$out='';
		$outarray=array();

		$warehouseStatusArray = array();
		if (! empty($warehouseStatus))
		{
			require_once DOL_DOCUMENT_ROOT.'/product/stock/class/entrepot.class.php';
			if (preg_match('/warehouseclosed/', $warehouseStatus))
			{
				$warehouseStatusArray[] = Entrepot::STATUS_CLOSED;
			}
			if (preg_match('/warehouseopen/', $warehouseStatus))
			{
				$warehouseStatusArray[] = Entrepot::STATUS_OPEN_ALL;
			}
			if (preg_match('/warehouseinternal/', $warehouseStatus))
			{
				$warehouseStatusArray[] = Entrepot::STATUS_OPEN_INTERNAL;
			}
		}

		$selectFields = " p.rowid, p.label, p.ref, p.description, p.barcode, p.fk_product_type, p.price, p.price_ttc, p.price_base_type, p.tva_tx, p.duration, p.fk_price_expression";
		(count($warehouseStatusArray)) ? $selectFieldsGrouped = ", sum(ps.reel) as stock" : $selectFieldsGrouped = ", p.stock";

		$sql = "SELECT ";
		$sql.= $selectFields . $selectFieldsGrouped;

		if (! empty($conf->global->PRODUCT_SORT_BY_CATEGORY))
		{
			//Product category
			$sql.= ", (SELECT ".MAIN_DB_PREFIX."categorie_product.fk_categorie
						FROM ".MAIN_DB_PREFIX."categorie_product
						WHERE ".MAIN_DB_PREFIX."categorie_product.fk_product=p.rowid
						LIMIT 1
				) AS categorie_product_id ";
		}

		//Price by customer
		if (! empty($conf->global->PRODUIT_CUSTOMER_PRICES) && !empty($socid))
		{
			$sql.=', pcp.rowid as idprodcustprice, pcp.price as custprice, pcp.price_ttc as custprice_ttc,';
			$sql.=' pcp.price_base_type as custprice_base_type, pcp.tva_tx as custtva_tx';
			$selectFields.= ", idprodcustprice, custprice, custprice_ttc, custprice_base_type, custtva_tx";
		}

		// Multilang : we add translation
		if (! empty($conf->global->MAIN_MULTILANGS))
		{
			$sql.= ", pl.label as label_translated";
			$selectFields.= ", label_translated";
		}
		// Price by quantity
		if (! empty($conf->global->PRODUIT_CUSTOMER_PRICES_BY_QTY) || !empty($conf->global->PRODUIT_CUSTOMER_PRICES_BY_QTY_MULTIPRICES))
		{
			$sql.= ", (SELECT pp.rowid FROM ".MAIN_DB_PREFIX."product_price as pp WHERE pp.fk_product = p.rowid";
			if ($price_level >= 1 && !empty($conf->global->PRODUIT_CUSTOMER_PRICES_BY_QTY_MULTIPRICES)) $sql.= " AND price_level=".$price_level;
			$sql.= " ORDER BY date_price";
			$sql.= " DESC LIMIT 1) as price_rowid";
			$sql.= ", (SELECT pp.price_by_qty FROM ".MAIN_DB_PREFIX."product_price as pp WHERE pp.fk_product = p.rowid";	// price_by_qty is 1 if some prices by qty exists in subtable
			if ($price_level >= 1 && !empty($conf->global->PRODUIT_CUSTOMER_PRICES_BY_QTY_MULTIPRICES)) $sql.= " AND price_level=".$price_level;
			$sql.= " ORDER BY date_price";
			$sql.= " DESC LIMIT 1) as price_by_qty";
			$selectFields.= ", price_rowid, price_by_qty";
		}
		$sql.= " FROM ".MAIN_DB_PREFIX."product as p";
		if (count($warehouseStatusArray))
		{
			$sql.= " LEFT JOIN ".MAIN_DB_PREFIX."product_stock as ps on ps.fk_product = p.rowid";
			$sql.= " LEFT JOIN ".MAIN_DB_PREFIX."entrepot as e on ps.fk_entrepot = e.rowid";
		}

		// include search in supplier ref
		if(!empty($conf->global->MAIN_SEARCH_PRODUCT_BY_FOURN_REF))
		{
            $sql.= " LEFT JOIN ".MAIN_DB_PREFIX."product_fournisseur_price as pfp ON p.rowid = pfp.fk_product";
		}

		//Price by customer
		if (! empty($conf->global->PRODUIT_CUSTOMER_PRICES) && !empty($socid)) {
			$sql.=" LEFT JOIN  ".MAIN_DB_PREFIX."product_customer_price as pcp ON pcp.fk_soc=".$socid." AND pcp.fk_product=p.rowid";
		}
		// Multilang : we add translation
		if (! empty($conf->global->MAIN_MULTILANGS))
		{
			$sql.= " LEFT JOIN ".MAIN_DB_PREFIX."product_lang as pl ON pl.fk_product = p.rowid AND pl.lang='". $langs->getDefaultLang() ."'";
		}

		if (!empty($conf->global->PRODUIT_ATTRIBUTES_HIDECHILD)) {
			$sql .= " LEFT JOIN ".MAIN_DB_PREFIX."product_attribute_combination pac ON pac.fk_product_child = p.rowid";
		}

		$sql.= ' WHERE p.entity IN ('.getEntity('product').')';
		if (count($warehouseStatusArray))
		{
			$sql.= ' AND (p.fk_product_type = 1 OR e.statut IN ('.$this->db->escape(implode(',', $warehouseStatusArray)).'))';
		}

		if (!empty($conf->global->PRODUIT_ATTRIBUTES_HIDECHILD)) {
			$sql .= " AND pac.rowid IS NULL";
		}

		if ($finished == 0)
		{
			$sql.= " AND p.finished = ".$finished;
		}
		elseif ($finished == 1)
		{
			$sql.= " AND p.finished = ".$finished;
			if ($status >= 0)  $sql.= " AND p.tosell = ".$status;
		}
		elseif ($status >= 0)
		{
			$sql.= " AND p.tosell = ".$status;
		}
		if (strval($filtertype) != '') $sql.=" AND p.fk_product_type=".$filtertype;
		// Add criteria on ref/label
		if ($filterkey != '')
		{
			$sql.=' AND (';
			$prefix=empty($conf->global->PRODUCT_DONOTSEARCH_ANYWHERE)?'%':'';	// Can use index if PRODUCT_DONOTSEARCH_ANYWHERE is on
			// For natural search
			$scrit = explode(' ', $filterkey);
			$i=0;
			if (count($scrit) > 1) $sql.="(";
			foreach ($scrit as $crit)
			{
				if ($i > 0) $sql.=" AND ";
				$sql.="(p.ref LIKE '".$db->escape($prefix.$crit)."%' OR p.label LIKE '".$db->escape($prefix.$crit)."%'";
				if (! empty($conf->global->MAIN_MULTILANGS)) $sql.=" OR pl.label LIKE '".$db->escape($prefix.$crit)."%'";
				if (!empty($conf->global->PRODUCT_AJAX_SEARCH_ON_DESCRIPTION))
				{
					$sql.=" OR p.description LIKE '".$db->escape($prefix.$crit)."%'";
					if (! empty($conf->global->MAIN_MULTILANGS)) $sql.=" OR pl.description LIKE '".$db->escape($prefix.$crit)."%'";
				}
				if (! empty($conf->global->MAIN_SEARCH_PRODUCT_BY_FOURN_REF)) $sql.=" OR pfp.ref_fourn LIKE '".$db->escape($prefix.$crit)."%'";
				$sql.=")";
				$i++;
			}
			if (count($scrit) > 1) $sql.=")";
		  	if (! empty($conf->barcode->enabled)) $sql.= " OR p.barcode LIKE '".$db->escape($prefix.$filterkey)."%'";
			$sql.=')';
		}
		if (count($warehouseStatusArray))
		{
			$sql.= ' GROUP BY'.$selectFields;
		}

		//Sort by category
		if(! empty($conf->global->PRODUCT_SORT_BY_CATEGORY))
		{
			$sql .= " ORDER BY categorie_product_id ";
			//ASC OR DESC order
			($conf->global->PRODUCT_SORT_BY_CATEGORY == 1) ? $sql .="ASC" : $sql .="DESC";
		}
		else
		{
			$sql.= $db->order("p.ref");
		}

		$sql.= $db->plimit($limit, 0);

		// Build output string
		dol_syslog(get_class($this)."::select_produits_list search product", LOG_DEBUG);
		$result=$this->db->query($sql);
		if ($result)
		{
			require_once DOL_DOCUMENT_ROOT.'/product/class/product.class.php';
			require_once DOL_DOCUMENT_ROOT.'/product/dynamic_price/class/price_parser.class.php';
			$num = $this->db->num_rows($result);

			$events=null;

			if (! $forcecombo)
			{
				include_once DOL_DOCUMENT_ROOT . '/core/lib/ajax.lib.php';
				$out .= ajax_combobox($htmlname, $events, $conf->global->PRODUIT_USE_SEARCH_TO_SELECT);
			}

			$out.='<select class="flat'.($morecss?' '.$morecss:'').'" name="'.$htmlname.'" id="'.$htmlname.'">';

			$textifempty='';
			// Do not use textifempty = ' ' or '&nbsp;' here, or search on key will search on ' key'.
			//if (! empty($conf->use_javascript_ajax) || $forcecombo) $textifempty='';
			if (! empty($conf->global->PRODUIT_USE_SEARCH_TO_SELECT))
			{
				if ($showempty && ! is_numeric($showempty)) $textifempty=$langs->trans($showempty);
				else $textifempty.=$langs->trans("All");
			}
			else
			{
			    if ($showempty && ! is_numeric($showempty)) $textifempty=$langs->trans($showempty);
			}
			if ($showempty) $out.='<option value="0" selected>'.$textifempty.'</option>';

			$i = 0;
			while ($num && $i < $num)
			{
				$opt = '';
				$optJson = array();
				$objp = $this->db->fetch_object($result);

				if ((!empty($conf->global->PRODUIT_CUSTOMER_PRICES_BY_QTY) || !empty($conf->global->PRODUIT_CUSTOMER_PRICES_BY_QTY_MULTIPRICES)) && !empty($objp->price_by_qty) && $objp->price_by_qty == 1)
				{ // Price by quantity will return many prices for the same product
					$sql = "SELECT rowid, quantity, price, unitprice, remise_percent, remise, price_base_type";
					$sql.= " FROM ".MAIN_DB_PREFIX."product_price_by_qty";
					$sql.= " WHERE fk_product_price=".$objp->price_rowid;
					$sql.= " ORDER BY quantity ASC";

					dol_syslog(get_class($this)."::select_produits_list search price by qty", LOG_DEBUG);
					$result2 = $this->db->query($sql);
					if ($result2)
					{
						$nb_prices = $this->db->num_rows($result2);
						$j = 0;
						while ($nb_prices && $j < $nb_prices) {
							$objp2 = $this->db->fetch_object($result2);

							$objp->price_by_qty_rowid = $objp2->rowid;
							$objp->price_by_qty_price_base_type = $objp2->price_base_type;
							$objp->price_by_qty_quantity = $objp2->quantity;
							$objp->price_by_qty_unitprice = $objp2->unitprice;
							$objp->price_by_qty_remise_percent = $objp2->remise_percent;
							// For backward compatibility
							$objp->quantity = $objp2->quantity;
							$objp->price = $objp2->price;
							$objp->unitprice = $objp2->unitprice;
							$objp->remise_percent = $objp2->remise_percent;
							$objp->remise = $objp2->remise;

							$this->constructProductListOption($objp, $opt, $optJson, 0, $selected, $hidepriceinlabel);

							$j++;

							// Add new entry
							// "key" value of json key array is used by jQuery automatically as selected value
							// "label" value of json key array is used by jQuery automatically as text for combo box
							$out.=$opt;
							array_push($outarray, $optJson);
						}
					}
				}
				else
				{
					if (!empty($conf->dynamicprices->enabled) && !empty($objp->fk_price_expression)) {
						$price_product = new Product($this->db);
						$price_product->fetch($objp->rowid, '', '', 1);
						$priceparser = new PriceParser($this->db);
						$price_result = $priceparser->parseProduct($price_product);
						if ($price_result >= 0) {
							$objp->price = $price_result;
							$objp->unitprice = $price_result;
							//Calculate the VAT
							$objp->price_ttc = price2num($objp->price) * (1 + ($objp->tva_tx / 100));
							$objp->price_ttc = price2num($objp->price_ttc, 'MU');
						}
					}
					$this->constructProductListOption($objp, $opt, $optJson, $price_level, $selected, $hidepriceinlabel);
					// Add new entry
					// "key" value of json key array is used by jQuery automatically as selected value
					// "label" value of json key array is used by jQuery automatically as text for combo box
					$out.=$opt;
					array_push($outarray, $optJson);
				}

				$i++;
			}

			$out.='</select>';

			$this->db->free($result);

			if (empty($outputmode)) return $out;
			return $outarray;
		}
		else
		{
			dol_print_error($db);
		}
	}

	/**
	 * constructProductListOption
	 *
	 * @param 	resultset	$objp			    Resultset of fetch
	 * @param 	string		$opt			    Option (var used for returned value in string option format)
	 * @param 	string		$optJson		    Option (var used for returned value in json format)
	 * @param 	int			$price_level	    Price level
	 * @param 	string		$selected		    Preselected value
	 * @param   int         $hidepriceinlabel   Hide price in label
	 * @return	void
	 */
	private function constructProductListOption(&$objp, &$opt, &$optJson, $price_level, $selected, $hidepriceinlabel = 0)
	{
		global $langs,$conf,$user,$db;

		$outkey='';
		$outval='';
		$outref='';
		$outlabel='';
		$outdesc='';
		$outbarcode='';
		$outtype='';
		$outprice_ht='';
		$outprice_ttc='';
		$outpricebasetype='';
		$outtva_tx='';
		$outqty=1;
		$outdiscount=0;

		$maxlengtharticle=(empty($conf->global->PRODUCT_MAX_LENGTH_COMBO)?48:$conf->global->PRODUCT_MAX_LENGTH_COMBO);

		$label=$objp->label;
		if (! empty($objp->label_translated)) $label=$objp->label_translated;
		if (! empty($filterkey) && $filterkey != '') $label=preg_replace('/('.preg_quote($filterkey).')/i', '<strong>$1</strong>', $label, 1);

		$outkey=$objp->rowid;
		$outref=$objp->ref;
		$outlabel=$objp->label;
		$outdesc=$objp->description;
		$outbarcode=$objp->barcode;

		$outtype=$objp->fk_product_type;
		$outdurationvalue=$outtype == Product::TYPE_SERVICE?substr($objp->duration, 0, dol_strlen($objp->duration)-1):'';
		$outdurationunit=$outtype == Product::TYPE_SERVICE?substr($objp->duration, -1):'';

		$opt = '<option value="'.$objp->rowid.'"';
		$opt.= ($objp->rowid == $selected)?' selected':'';
		if (!empty($objp->price_by_qty_rowid) && $objp->price_by_qty_rowid > 0)
		{
			$opt.= ' pbq="'.$objp->price_by_qty_rowid.'" data-pbq="'.$objp->price_by_qty_rowid.'" data-pbqqty="'.$objp->price_by_qty_quantity.'" data-pbqpercent="'.$objp->price_by_qty_remise_percent.'"';
		}
		if (! empty($conf->stock->enabled) && $objp->fk_product_type == 0 && isset($objp->stock))
		{
			if ($objp->stock > 0) $opt.= ' class="product_line_stock_ok"';
			elseif ($objp->stock <= 0) $opt.= ' class="product_line_stock_too_low"';
		}
		$opt.= '>';
		$opt.= $objp->ref;
		if ($outbarcode) $opt.=' ('.$outbarcode.')';
		$opt.=' - '.dol_trunc($label, $maxlengtharticle);

		$objRef = $objp->ref;
		if (! empty($filterkey) && $filterkey != '') $objRef=preg_replace('/('.preg_quote($filterkey).')/i', '<strong>$1</strong>', $objRef, 1);
		$outval.=$objRef;
		if ($outbarcode) $outval.=' ('.$outbarcode.')';
		$outval.=' - '.dol_trunc($label, $maxlengtharticle);

		$found=0;

		// Multiprice
		// If we need a particular price level (from 1 to 6)
		if (empty($hidepriceinlabel) && $price_level >= 1 && (! empty($conf->global->PRODUIT_MULTIPRICES) || ! empty($conf->global->PRODUIT_CUSTOMER_PRICES_BY_QTY_MULTIPRICES)))
		{
			$sql = "SELECT price, price_ttc, price_base_type, tva_tx";
			$sql.= " FROM ".MAIN_DB_PREFIX."product_price";
			$sql.= " WHERE fk_product='".$objp->rowid."'";
			$sql.= " AND entity IN (".getEntity('productprice').")";
			$sql.= " AND price_level=".$price_level;
			$sql.= " ORDER BY date_price DESC, rowid DESC"; // Warning DESC must be both on date_price and rowid.
			$sql.= " LIMIT 1";

			dol_syslog(get_class($this).'::constructProductListOption search price for level '.$price_level.'', LOG_DEBUG);
			$result2 = $this->db->query($sql);
			if ($result2)
			{
				$objp2 = $this->db->fetch_object($result2);
				if ($objp2)
				{
					$found=1;
					if ($objp2->price_base_type == 'HT')
					{
						$opt.= ' - '.price($objp2->price, 1, $langs, 0, 0, -1, $conf->currency).' '.$langs->trans("HT");
						$outval.= ' - '.price($objp2->price, 0, $langs, 0, 0, -1, $conf->currency).' '.$langs->transnoentities("HT");
					}
					else
					{
						$opt.= ' - '.price($objp2->price_ttc, 1, $langs, 0, 0, -1, $conf->currency).' '.$langs->trans("TTC");
						$outval.= ' - '.price($objp2->price_ttc, 0, $langs, 0, 0, -1, $conf->currency).' '.$langs->transnoentities("TTC");
					}
					$outprice_ht=price($objp2->price);
					$outprice_ttc=price($objp2->price_ttc);
					$outpricebasetype=$objp2->price_base_type;
					$outtva_tx=$objp2->tva_tx;
				}
			}
			else
			{
				dol_print_error($this->db);
			}
		}

		// Price by quantity
		if (empty($hidepriceinlabel) && !empty($objp->quantity) && $objp->quantity >= 1 && (! empty($conf->global->PRODUIT_CUSTOMER_PRICES_BY_QTY) || !empty($conf->global->PRODUIT_CUSTOMER_PRICES_BY_QTY_MULTIPRICES)))
		{
			$found = 1;
			$outqty=$objp->quantity;
			$outdiscount=$objp->remise_percent;
			if ($objp->quantity == 1)
			{
				$opt.= ' - '.price($objp->unitprice, 1, $langs, 0, 0, -1, $conf->currency)."/";
				$outval.= ' - '.price($objp->unitprice, 0, $langs, 0, 0, -1, $conf->currency)."/";
				$opt.= $langs->trans("Unit");	// Do not use strtolower because it breaks utf8 encoding
				$outval.=$langs->transnoentities("Unit");
			}
			else
			{
				$opt.= ' - '.price($objp->price, 1, $langs, 0, 0, -1, $conf->currency)."/".$objp->quantity;
				$outval.= ' - '.price($objp->price, 0, $langs, 0, 0, -1, $conf->currency)."/".$objp->quantity;
				$opt.= $langs->trans("Units");	// Do not use strtolower because it breaks utf8 encoding
				$outval.=$langs->transnoentities("Units");
			}

			$outprice_ht=price($objp->unitprice);
			$outprice_ttc=price($objp->unitprice * (1 + ($objp->tva_tx / 100)));
			$outpricebasetype=$objp->price_base_type;
			$outtva_tx=$objp->tva_tx;
		}
		if (empty($hidepriceinlabel) && !empty($objp->quantity) && $objp->quantity >= 1)
		{
			$opt.=" (".price($objp->unitprice, 1, $langs, 0, 0, -1, $conf->currency)."/".$langs->trans("Unit").")";	// Do not use strtolower because it breaks utf8 encoding
			$outval.=" (".price($objp->unitprice, 0, $langs, 0, 0, -1, $conf->currency)."/".$langs->transnoentities("Unit").")";	// Do not use strtolower because it breaks utf8 encoding
		}
		if (empty($hidepriceinlabel) && !empty($objp->remise_percent) && $objp->remise_percent >= 1)
		{
			$opt.=" - ".$langs->trans("Discount")." : ".vatrate($objp->remise_percent).' %';
			$outval.=" - ".$langs->transnoentities("Discount")." : ".vatrate($objp->remise_percent).' %';
		}

		// Price by customer
		if (empty($hidepriceinlabel) && !empty($conf->global->PRODUIT_CUSTOMER_PRICES))
		{
			if (!empty($objp->idprodcustprice))
			{
				$found = 1;

				if ($objp->custprice_base_type == 'HT')
				{
					$opt.= ' - '.price($objp->custprice, 1, $langs, 0, 0, -1, $conf->currency).' '.$langs->trans("HT");
					$outval.= ' - '.price($objp->custprice, 0, $langs, 0, 0, -1, $conf->currency).' '.$langs->transnoentities("HT");
				}
				else
				{
					$opt.= ' - '.price($objp->custprice_ttc, 1, $langs, 0, 0, -1, $conf->currency).' '.$langs->trans("TTC");
					$outval.= ' - '.price($objp->custprice_ttc, 0, $langs, 0, 0, -1, $conf->currency).' '.$langs->transnoentities("TTC");
				}

				$outprice_ht=price($objp->custprice);
				$outprice_ttc=price($objp->custprice_ttc);
				$outpricebasetype=$objp->custprice_base_type;
				$outtva_tx=$objp->custtva_tx;
			}
		}

		// If level no defined or multiprice not found, we used the default price
		if (empty($hidepriceinlabel) && ! $found)
		{
			if ($objp->price_base_type == 'HT')
			{
				$opt.= ' - '.price($objp->price, 1, $langs, 0, 0, -1, $conf->currency).' '.$langs->trans("HT");
				$outval.= ' - '.price($objp->price, 0, $langs, 0, 0, -1, $conf->currency).' '.$langs->transnoentities("HT");
			}
			else
			{
				$opt.= ' - '.price($objp->price_ttc, 1, $langs, 0, 0, -1, $conf->currency).' '.$langs->trans("TTC");
				$outval.= ' - '.price($objp->price_ttc, 0, $langs, 0, 0, -1, $conf->currency).' '.$langs->transnoentities("TTC");
			}
			$outprice_ht=price($objp->price);
			$outprice_ttc=price($objp->price_ttc);
			$outpricebasetype=$objp->price_base_type;
			$outtva_tx=$objp->tva_tx;
		}

		if (! empty($conf->stock->enabled) && isset($objp->stock) && $objp->fk_product_type == 0)
		{
			$opt.= ' - '.$langs->trans("Stock").':'.$objp->stock;

			if ($objp->stock > 0) {
				$outval.= ' - <span class="product_line_stock_ok">'.$langs->transnoentities("Stock").':'.$objp->stock.'</span>';
			}elseif ($objp->stock <= 0) {
				$outval.= ' - <span class="product_line_stock_too_low">'.$langs->transnoentities("Stock").':'.$objp->stock.'</span>';
			}
		}

		if ($outdurationvalue && $outdurationunit)
		{
			$da=array("h"=>$langs->trans("Hour"),"d"=>$langs->trans("Day"),"w"=>$langs->trans("Week"),"m"=>$langs->trans("Month"),"y"=>$langs->trans("Year"));
			if (isset($da[$outdurationunit]))
			{
				$key = $da[$outdurationunit].($outdurationvalue > 1?'s':'');
				$opt.= ' - '.$outdurationvalue.' '.$langs->trans($key);
				$outval.=' - '.$outdurationvalue.' '.$langs->transnoentities($key);
			}
		}

		$opt.= "</option>\n";
		$optJson = array('key'=>$outkey, 'value'=>$outref, 'label'=>$outval, 'label2'=>$outlabel, 'desc'=>$outdesc, 'type'=>$outtype, 'price_ht'=>$outprice_ht, 'price_ttc'=>$outprice_ttc, 'pricebasetype'=>$outpricebasetype, 'tva_tx'=>$outtva_tx, 'qty'=>$outqty, 'discount'=>$outdiscount, 'duration_value'=>$outdurationvalue, 'duration_unit'=>$outdurationunit);
	}

    // phpcs:disable PEAR.NamingConventions.ValidFunctionName.NotCamelCaps
	/**
	 *	Return list of products for customer (in Ajax if Ajax activated or go to select_produits_fournisseurs_list)
	 *
	 *	@param	int		$socid			Id third party
	 *	@param  string	$selected       Preselected product
	 *	@param  string	$htmlname       Name of HTML Select
	 *  @param	string	$filtertype     Filter on product type (''=nofilter, 0=product, 1=service)
	 *	@param  string	$filtre			For a SQL filter
	 *	@param	array	$ajaxoptions	Options for ajax_autocompleter
	 *  @param	int		$hidelabel		Hide label (0=no, 1=yes)
	 *  @param  int     $alsoproductwithnosupplierprice    1=Add also product without supplier prices
	 *  @param	string	$morecss		More CSS
	 *	@return	void
	 */
	function select_produits_fournisseurs($socid, $selected = '', $htmlname = 'productid', $filtertype = '', $filtre = '', $ajaxoptions = array(), $hidelabel = 0, $alsoproductwithnosupplierprice = 0, $morecss = '')
	{
        // phpcs:enable
		global $langs,$conf;
		global $price_level, $status, $finished;

		$selected_input_value='';
		if (! empty($conf->use_javascript_ajax) && ! empty($conf->global->PRODUIT_USE_SEARCH_TO_SELECT))
		{
			if ($selected > 0)
			{
				require_once DOL_DOCUMENT_ROOT.'/product/class/product.class.php';
				$producttmpselect = new Product($this->db);
				$producttmpselect->fetch($selected);
				$selected_input_value=$producttmpselect->ref;
				unset($producttmpselect);
			}

			// mode=2 means suppliers products
			$urloption=($socid > 0?'socid='.$socid.'&':'').'htmlname='.$htmlname.'&outjson=1&price_level='.$price_level.'&type='.$filtertype.'&mode=2&status='.$status.'&finished='.$finished.'&alsoproductwithnosupplierprice='.$alsoproductwithnosupplierprice;
			print ajax_autocompleter($selected, $htmlname, DOL_URL_ROOT.'/product/ajax/products.php', $urloption, $conf->global->PRODUIT_USE_SEARCH_TO_SELECT, 0, $ajaxoptions);
			print ($hidelabel?'':$langs->trans("RefOrLabel").' : ').'<input type="text" size="20" name="search_'.$htmlname.'" id="search_'.$htmlname.'" value="'.$selected_input_value.'">';
		}
		else
		{
			print $this->select_produits_fournisseurs_list($socid, $selected, $htmlname, $filtertype, $filtre, '', -1, 0, 0, $alsoproductwithnosupplierprice, $morecss);
		}
	}

    // phpcs:disable PEAR.NamingConventions.ValidFunctionName.NotCamelCaps
	/**
	 *	Return list of suppliers products
	 *
	 *	@param	int		$socid   		Id societe fournisseur (0 pour aucun filtre)
	 *	@param  int		$selected       Product price pre-selected (must be 'id' in product_fournisseur_price or 'idprod_IDPROD')
	 *	@param  string	$htmlname       Nom de la zone select
	 *  @param	string	$filtertype     Filter on product type (''=nofilter, 0=product, 1=service)
	 *	@param  string	$filtre         Pour filtre sql
	 *	@param  string	$filterkey      Filtre des produits
	 *  @param  int		$statut         -1=Return all products, 0=Products not on sell, 1=Products on sell (not used here, a filter on tobuy is already hard coded in request)
	 *  @param  int		$outputmode     0=HTML select string, 1=Array
	 *  @param  int     $limit          Limit of line number
	 *  @param  int     $alsoproductwithnosupplierprice    1=Add also product without supplier prices
	 *  @param	string	$morecss		Add more CSS
	 *  @return array           		Array of keys for json
	 */
	function select_produits_fournisseurs_list($socid, $selected = '', $htmlname = 'productid', $filtertype = '', $filtre = '', $filterkey = '', $statut = -1, $outputmode = 0, $limit = 100, $alsoproductwithnosupplierprice = 0, $morecss = '')
	{
        // phpcs:enable
		global $langs,$conf,$db;

		$out='';
		$outarray=array();

		$langs->load('stocks');

		$sql = "SELECT p.rowid, p.label, p.ref, p.price, p.duration, p.fk_product_type,";
		$sql.= " pfp.ref_fourn, pfp.rowid as idprodfournprice, pfp.price as fprice, pfp.quantity, pfp.remise_percent, pfp.remise, pfp.unitprice,";
		$sql.= " pfp.fk_supplier_price_expression, pfp.fk_product, pfp.tva_tx, pfp.fk_soc, s.nom as name,";
		$sql.= " pfp.supplier_reputation";
		$sql.= " FROM ".MAIN_DB_PREFIX."product as p";
		$sql.= " LEFT JOIN ".MAIN_DB_PREFIX."product_fournisseur_price as pfp ON p.rowid = pfp.fk_product";
		if ($socid) $sql.= " AND pfp.fk_soc = ".$socid;
		$sql.= " LEFT JOIN ".MAIN_DB_PREFIX."societe as s ON pfp.fk_soc = s.rowid";
		$sql.= " WHERE p.entity IN (".getEntity('product').")";
		$sql.= " AND p.tobuy = 1";
		if (strval($filtertype) != '') $sql.=" AND p.fk_product_type=".$this->db->escape($filtertype);
		if (! empty($filtre)) $sql.=" ".$filtre;
		// Add criteria on ref/label
		if ($filterkey != '')
		{
			$sql.=' AND (';
			$prefix=empty($conf->global->PRODUCT_DONOTSEARCH_ANYWHERE)?'%':'';	// Can use index if PRODUCT_DONOTSEARCH_ANYWHERE is on
			// For natural search
			$scrit = explode(' ', $filterkey);
			$i=0;
			if (count($scrit) > 1) $sql.="(";
			foreach ($scrit as $crit)
			{
				if ($i > 0) $sql.=" AND ";
				$sql.="(pfp.ref_fourn LIKE '".$this->db->escape($prefix.$crit)."%' OR p.ref LIKE '".$this->db->escape($prefix.$crit)."%' OR p.label LIKE '".$this->db->escape($prefix.$crit)."%')";
				$i++;
			}
			if (count($scrit) > 1) $sql.=")";
			if (! empty($conf->barcode->enabled)) $sql.= " OR p.barcode LIKE '".$this->db->escape($prefix.$filterkey)."%'";
			$sql.=')';
		}
		$sql.= " ORDER BY pfp.ref_fourn DESC, pfp.quantity ASC";
		$sql.= $db->plimit($limit, 0);

		// Build output string

		dol_syslog(get_class($this)."::select_produits_fournisseurs_list", LOG_DEBUG);
		$result=$this->db->query($sql);
		if ($result)
		{
			require_once DOL_DOCUMENT_ROOT.'/product/dynamic_price/class/price_parser.class.php';

			$num = $this->db->num_rows($result);

			//$out.='<select class="flat" id="select'.$htmlname.'" name="'.$htmlname.'">';	// remove select to have id same with combo and ajax
			$out.='<select class="flat maxwidthonsmartphone'.($morecss?' '.$morecss:'').'" id="'.$htmlname.'" name="'.$htmlname.'">';
			if (! $selected) $out.='<option value="0" selected>&nbsp;</option>';
			else $out.='<option value="0">&nbsp;</option>';

			$i = 0;
			while ($i < $num)
			{
				$objp = $this->db->fetch_object($result);

				$outkey=$objp->idprodfournprice;                                                    // id in table of price
				if (! $outkey && $alsoproductwithnosupplierprice) $outkey='idprod_'.$objp->rowid;   // id of product

				$outref=$objp->ref;
				$outval='';
				$outqty=1;
				$outdiscount=0;
				$outtype=$objp->fk_product_type;
				$outdurationvalue=$outtype == Product::TYPE_SERVICE?substr($objp->duration, 0, dol_strlen($objp->duration)-1):'';
				$outdurationunit=$outtype == Product::TYPE_SERVICE?substr($objp->duration, -1):'';

				$opt = '<option value="'.$outkey.'"';
				if ($selected && $selected == $objp->idprodfournprice) $opt.= ' selected';
				if (empty($objp->idprodfournprice) && empty($alsoproductwithnosupplierprice)) $opt.=' disabled';
				if (!empty($objp->idprodfournprice) && $objp->idprodfournprice > 0)
				{
					$opt.= ' pbq="'.$objp->idprodfournprice.'" data-pbq="'.$objp->idprodfournprice.'" data-pbqqty="'.$objp->quantity.'" data-pbqpercent="'.$objp->remise_percent.'"';
				}
				$opt.= '>';

				$objRef = $objp->ref;
				if ($filterkey && $filterkey != '') $objRef=preg_replace('/('.preg_quote($filterkey).')/i', '<strong>$1</strong>', $objRef, 1);
				$objRefFourn = $objp->ref_fourn;
				if ($filterkey && $filterkey != '') $objRefFourn=preg_replace('/('.preg_quote($filterkey).')/i', '<strong>$1</strong>', $objRefFourn, 1);
				$label = $objp->label;
				if ($filterkey && $filterkey != '') $label=preg_replace('/('.preg_quote($filterkey).')/i', '<strong>$1</strong>', $label, 1);

				$opt.=$objp->ref;
				if (! empty($objp->idprodfournprice) && ($objp->ref != $objp->ref_fourn))
					$opt.=' ('.$objp->ref_fourn.')';
				$opt.=' - ';
				$outval.=$objRef;
				if (! empty($objp->idprodfournprice) && ($objp->ref != $objp->ref_fourn))
					$outval.=' ('.$objRefFourn.')';
				$outval.=' - ';
				$opt.=dol_trunc($label, 72).' - ';
				$outval.=dol_trunc($label, 72).' - ';

				if (! empty($objp->idprodfournprice))
				{
					$outqty=$objp->quantity;
					$outdiscount=$objp->remise_percent;
					if (!empty($conf->dynamicprices->enabled) && !empty($objp->fk_supplier_price_expression)) {
						$prod_supplier = new ProductFournisseur($this->db);
						$prod_supplier->product_fourn_price_id = $objp->idprodfournprice;
						$prod_supplier->id = $objp->fk_product;
						$prod_supplier->fourn_qty = $objp->quantity;
						$prod_supplier->fourn_tva_tx = $objp->tva_tx;
						$prod_supplier->fk_supplier_price_expression = $objp->fk_supplier_price_expression;
						$priceparser = new PriceParser($this->db);
						$price_result = $priceparser->parseProductSupplier($prod_supplier);
						if ($price_result >= 0) {
							$objp->fprice = $price_result;
							if ($objp->quantity >= 1)
							{
								$objp->unitprice = $objp->fprice / $objp->quantity;
							}
						}
					}
					if ($objp->quantity == 1)
					{
						$opt.= price($objp->fprice, 1, $langs, 0, 0, -1, $conf->currency)."/";
						$outval.= price($objp->fprice, 0, $langs, 0, 0, -1, $conf->currency)."/";
						$opt.= $langs->trans("Unit");	// Do not use strtolower because it breaks utf8 encoding
						$outval.=$langs->transnoentities("Unit");
					}
					else
					{
						$opt.= price($objp->fprice, 1, $langs, 0, 0, -1, $conf->currency)."/".$objp->quantity;
						$outval.= price($objp->fprice, 0, $langs, 0, 0, -1, $conf->currency)."/".$objp->quantity;
						$opt.= ' '.$langs->trans("Units");	// Do not use strtolower because it breaks utf8 encoding
						$outval.= ' '.$langs->transnoentities("Units");
					}

					if ($objp->quantity >= 1)
					{
						$opt.=" (".price($objp->unitprice, 1, $langs, 0, 0, -1, $conf->currency)."/".$langs->trans("Unit").")";	// Do not use strtolower because it breaks utf8 encoding
						$outval.=" (".price($objp->unitprice, 0, $langs, 0, 0, -1, $conf->currency)."/".$langs->transnoentities("Unit").")";	// Do not use strtolower because it breaks utf8 encoding
					}
					if ($objp->remise_percent >= 1)
					{
						$opt.=" - ".$langs->trans("Discount")." : ".vatrate($objp->remise_percent).' %';
						$outval.=" - ".$langs->transnoentities("Discount")." : ".vatrate($objp->remise_percent).' %';
					}
					if ($objp->duration)
					{
						$opt .= " - ".$objp->duration;
						$outval.=" - ".$objp->duration;
					}
					if (! $socid)
					{
						$opt .= " - ".dol_trunc($objp->name, 8);
						$outval.=" - ".dol_trunc($objp->name, 8);
					}
					if ($objp->supplier_reputation)
					{
						//TODO dictionary
						$reputations=array(''=>$langs->trans('Standard'),'FAVORITE'=>$langs->trans('Favorite'),'NOTTHGOOD'=>$langs->trans('NotTheGoodQualitySupplier'), 'DONOTORDER'=>$langs->trans('DoNotOrderThisProductToThisSupplier'));

						$opt .= " - ".$reputations[$objp->supplier_reputation];
						$outval.=" - ".$reputations[$objp->supplier_reputation];
					}
				}
				else
				{
					if (empty($alsoproductwithnosupplierprice))     // No supplier price defined for couple product/supplier
					{
						$opt.= $langs->trans("NoPriceDefinedForThisSupplier");
						$outval.=$langs->transnoentities("NoPriceDefinedForThisSupplier");
					}
					else                                            // No supplier price defined for product, even on other suppliers
					{
						$opt.= $langs->trans("NoPriceDefinedForThisSupplier");
						$outval.=$langs->transnoentities("NoPriceDefinedForThisSupplier");
					}
				}
				$opt .= "</option>\n";


				// Add new entry
				// "key" value of json key array is used by jQuery automatically as selected value
				// "label" value of json key array is used by jQuery automatically as text for combo box
				$out.=$opt;
				array_push($outarray, array('key'=>$outkey, 'value'=>$outref, 'label'=>$outval, 'qty'=>$outqty, 'discount'=>$outdiscount, 'type'=>$outtype, 'duration_value'=>$outdurationvalue, 'duration_unit'=>$outdurationunit, 'disabled'=>(empty($objp->idprodfournprice)?true:false)));
				// Exemple of var_dump $outarray
				// array(1) {[0]=>array(6) {[key"]=>string(1) "2" ["value"]=>string(3) "ppp"
				//           ["label"]=>string(76) "ppp (<strong>f</strong>ff2) - ppp - 20,00 Euros/1unité (20,00 Euros/unité)"
				//      	 ["qty"]=>string(1) "1" ["discount"]=>string(1) "0" ["disabled"]=>bool(false)
				//}
				//var_dump($outval); var_dump(utf8_check($outval)); var_dump(json_encode($outval));
				//$outval=array('label'=>'ppp (<strong>f</strong>ff2) - ppp - 20,00 Euros/ Unité (20,00 Euros/unité)');
				//var_dump($outval); var_dump(utf8_check($outval)); var_dump(json_encode($outval));

				$i++;
			}
			$out.='</select>';

			$this->db->free($result);

			include_once DOL_DOCUMENT_ROOT . '/core/lib/ajax.lib.php';
			$out.=ajax_combobox($htmlname);

			if (empty($outputmode)) return $out;
			return $outarray;
		}
		else
		{
			dol_print_error($this->db);
		}
	}

    // phpcs:disable PEAR.NamingConventions.ValidFunctionName.NotCamelCaps
	/**
	 *	Return list of suppliers prices for a product
	 *
	 *  @param	    int		$productid       	Id of product
	 *  @param      string	$htmlname        	Name of HTML field
	 *  @param      int		$selected_supplier  Pre-selected supplier if more than 1 result
	 *  @return	    void
	 */
	function select_product_fourn_price($productid, $htmlname = 'productfournpriceid', $selected_supplier = '')
	{
        // phpcs:enable
		global $langs,$conf;

		$langs->load('stocks');

		$sql = "SELECT p.rowid, p.label, p.ref, p.price, p.duration, pfp.fk_soc,";
		$sql.= " pfp.ref_fourn, pfp.rowid as idprodfournprice, pfp.price as fprice, pfp.quantity, pfp.unitprice,";
		$sql.= " pfp.fk_supplier_price_expression, pfp.fk_product, pfp.tva_tx, s.nom as name";
		$sql.= " FROM ".MAIN_DB_PREFIX."product as p";
		$sql.= " LEFT JOIN ".MAIN_DB_PREFIX."product_fournisseur_price as pfp ON p.rowid = pfp.fk_product";
		$sql.= " LEFT JOIN ".MAIN_DB_PREFIX."societe as s ON pfp.fk_soc = s.rowid";
		$sql.= " WHERE pfp.entity IN (".getEntity('productsupplierprice').")";
		$sql.= " AND p.tobuy = 1";
		$sql.= " AND s.fournisseur = 1";
		$sql.= " AND p.rowid = ".$productid;
		$sql.= " ORDER BY s.nom, pfp.ref_fourn DESC";

		dol_syslog(get_class($this)."::select_product_fourn_price", LOG_DEBUG);
		$result=$this->db->query($sql);

		if ($result)
		{
			$num = $this->db->num_rows($result);

			$form = '<select class="flat" id="select_'.$htmlname.'" name="'.$htmlname.'">';

			if (! $num)
			{
				$form.= '<option value="0">-- '.$langs->trans("NoSupplierPriceDefinedForThisProduct").' --</option>';
			}
			else
			{
				require_once DOL_DOCUMENT_ROOT.'/product/dynamic_price/class/price_parser.class.php';
				$form.= '<option value="0">&nbsp;</option>';

				$i = 0;
				while ($i < $num)
				{
					$objp = $this->db->fetch_object($result);

					$opt = '<option value="'.$objp->idprodfournprice.'"';
					//if there is only one supplier, preselect it
					if($num == 1 || ($selected_supplier > 0 && $objp->fk_soc == $selected_supplier)) {
						$opt .= ' selected';
					}
					$opt.= '>'.$objp->name.' - '.$objp->ref_fourn.' - ';

					if (!empty($conf->dynamicprices->enabled) && !empty($objp->fk_supplier_price_expression)) {
						$prod_supplier = new ProductFournisseur($this->db);
						$prod_supplier->product_fourn_price_id = $objp->idprodfournprice;
						$prod_supplier->id = $productid;
						$prod_supplier->fourn_qty = $objp->quantity;
						$prod_supplier->fourn_tva_tx = $objp->tva_tx;
						$prod_supplier->fk_supplier_price_expression = $objp->fk_supplier_price_expression;
						$priceparser = new PriceParser($this->db);
						$price_result = $priceparser->parseProductSupplier($prod_supplier);
						if ($price_result >= 0) {
							$objp->fprice = $price_result;
							if ($objp->quantity >= 1)
							{
								$objp->unitprice = $objp->fprice / $objp->quantity;
							}
						}
					}
					if ($objp->quantity == 1)
					{
						$opt.= price($objp->fprice, 1, $langs, 0, 0, -1, $conf->currency)."/";
					}

					$opt.= $objp->quantity.' ';

					if ($objp->quantity == 1)
					{
						$opt.= $langs->trans("Unit");
					}
					else
					{
						$opt.= $langs->trans("Units");
					}
					if ($objp->quantity > 1)
					{
						$opt.=" - ";
						$opt.= price($objp->unitprice, 1, $langs, 0, 0, -1, $conf->currency)."/".$langs->trans("Unit");
					}
					if ($objp->duration) $opt .= " - ".$objp->duration;
					$opt .= "</option>\n";

					$form.= $opt;
					$i++;
				}
			}

			$form.= '</select>';
			$this->db->free($result);
			return $form;
		}
		else
		{
			dol_print_error($this->db);
		}
	}

    // phpcs:disable PEAR.NamingConventions.ValidFunctionName.NotCamelCaps
	/**
	 *    Return list of delivery address
	 *
	 *    @param    string	$selected          	Id contact pre-selectionn
	 *    @param    int		$socid				Id of company
	 *    @param    string	$htmlname          	Name of HTML field
	 *    @param    int		$showempty         	Add an empty field
	 *    @return	integer|null
	 */
	function select_address($selected, $socid, $htmlname = 'address_id', $showempty = 0)
	{
        // phpcs:enable
		// looking for users
		$sql = "SELECT a.rowid, a.label";
		$sql .= " FROM ".MAIN_DB_PREFIX ."societe_address as a";
		$sql .= " WHERE a.fk_soc = ".$socid;
		$sql .= " ORDER BY a.label ASC";

		dol_syslog(get_class($this)."::select_address", LOG_DEBUG);
		$resql=$this->db->query($sql);
		if ($resql)
		{
			print '<select class="flat" id="select_'.$htmlname.'" name="'.$htmlname.'">';
			if ($showempty) print '<option value="0">&nbsp;</option>';
			$num = $this->db->num_rows($resql);
			$i = 0;
			if ($num)
			{
				while ($i < $num)
				{
					$obj = $this->db->fetch_object($resql);

					if ($selected && $selected == $obj->rowid)
					{
						print '<option value="'.$obj->rowid.'" selected>'.$obj->label.'</option>';
					}
					else
					{
						print '<option value="'.$obj->rowid.'">'.$obj->label.'</option>';
					}
					$i++;
				}
			}
			print '</select>';
			return $num;
		}
		else
		{
			dol_print_error($this->db);
		}
	}


    // phpcs:disable PEAR.NamingConventions.ValidFunctionName.NotCamelCaps
	/**
	 *      Load into cache list of payment terms
	 *
	 *      @return     int             Nb of lines loaded, <0 if KO
	 */
	function load_cache_conditions_paiements()
	{
        // phpcs:enable
		global $langs;

		$num = count($this->cache_conditions_paiements);
		if ($num > 0) return 0;    // Cache already loaded

		dol_syslog(__METHOD__, LOG_DEBUG);

		$sql = "SELECT rowid, code, libelle as label";
		$sql.= " FROM ".MAIN_DB_PREFIX.'c_payment_term';
		$sql.= " WHERE entity IN (".getEntity('c_payment_term').")";
		$sql.= " AND active > 0";
		$sql.= " ORDER BY sortorder";

		$resql = $this->db->query($sql);
		if ($resql)
		{
			$num = $this->db->num_rows($resql);
			$i = 0;
			while ($i < $num)
			{
				$obj = $this->db->fetch_object($resql);

				// Si traduction existe, on l'utilise, sinon on prend le libelle par defaut
				$label=($langs->trans("PaymentConditionShort".$obj->code)!=("PaymentConditionShort".$obj->code)?$langs->trans("PaymentConditionShort".$obj->code):($obj->label!='-'?$obj->label:''));
				$this->cache_conditions_paiements[$obj->rowid]['code'] =$obj->code;
				$this->cache_conditions_paiements[$obj->rowid]['label']=$label;
				$i++;
			}

			//$this->cache_conditions_paiements=dol_sort_array($this->cache_conditions_paiements, 'label', 'asc', 0, 0, 1);		// We use the field sortorder of table

			return $num;
		}
		else
		{
			dol_print_error($this->db);
			return -1;
		}
	}

    // phpcs:disable PEAR.NamingConventions.ValidFunctionName.NotCamelCaps
	/**
	 *      Charge dans cache la liste des délais de livraison possibles
	 *
	 *      @return     int             Nb of lines loaded, <0 if KO
	 */
	function load_cache_availability()
	{
        // phpcs:enable
		global $langs;

		$num = count($this->cache_availability);
		if ($num > 0) return 0;    // Cache already loaded

		dol_syslog(__METHOD__, LOG_DEBUG);

		$langs->load('propal');

		$sql = "SELECT rowid, code, label";
		$sql.= " FROM ".MAIN_DB_PREFIX.'c_availability';
		$sql.= " WHERE active > 0";

		$resql = $this->db->query($sql);
		if ($resql)
		{
			$num = $this->db->num_rows($resql);
			$i = 0;
			while ($i < $num)
			{
				$obj = $this->db->fetch_object($resql);

				// Si traduction existe, on l'utilise, sinon on prend le libelle par defaut
				$label=($langs->trans("AvailabilityType".$obj->code)!=("AvailabilityType".$obj->code)?$langs->trans("AvailabilityType".$obj->code):($obj->label!='-'?$obj->label:''));
				$this->cache_availability[$obj->rowid]['code'] =$obj->code;
				$this->cache_availability[$obj->rowid]['label']=$label;
				$i++;
			}

			$this->cache_availability = dol_sort_array($this->cache_availability, 'label', 'asc', 0, 0, 1);

			return $num;
		}
		else
		{
			dol_print_error($this->db);
			return -1;
		}
	}

	/**
	 *      Retourne la liste des types de delais de livraison possibles
	 *
	 *      @param	int		$selected        Id du type de delais pre-selectionne
	 *      @param  string	$htmlname        Nom de la zone select
	 *      @param  string	$filtertype      To add a filter
	 *		@param	int		$addempty		Add empty entry
	 *		@return	void
	 */
	function selectAvailabilityDelay($selected = '', $htmlname = 'availid', $filtertype = '', $addempty = 0)
	{
		global $langs,$user;

		$this->load_cache_availability();

		dol_syslog(__METHOD__." selected=".$selected.", htmlname=".$htmlname, LOG_DEBUG);

		print '<select id="'.$htmlname.'" class="flat" name="'.$htmlname.'">';
		if ($addempty) print '<option value="0">&nbsp;</option>';
		foreach($this->cache_availability as $id => $arrayavailability)
		{
			if ($selected == $id)
			{
				print '<option value="'.$id.'" selected>';
			}
			else
			{
				print '<option value="'.$id.'">';
			}
			print $arrayavailability['label'];
			print '</option>';
		}
		print '</select>';
		if ($user->admin) print info_admin($langs->trans("YouCanChangeValuesForThisListFromDictionarySetup"), 1);
	}

	/**
	 *      Load into cache cache_demand_reason, array of input reasons
	 *
	 *      @return     int             Nb of lines loaded, <0 if KO
	 */
	function loadCacheInputReason()
	{
		global $langs;

		$num = count($this->cache_demand_reason);
		if ($num > 0) return 0;    // Cache already loaded

		$sql = "SELECT rowid, code, label";
		$sql.= " FROM ".MAIN_DB_PREFIX.'c_input_reason';
		$sql.= " WHERE active > 0";

		$resql = $this->db->query($sql);
		if ($resql)
		{
			$num = $this->db->num_rows($resql);
			$i = 0;
			$tmparray=array();
			while ($i < $num)
			{
				$obj = $this->db->fetch_object($resql);

				// Si traduction existe, on l'utilise, sinon on prend le libelle par defaut
				$label=($obj->label!='-'?$obj->label:'');
				if ($langs->trans("DemandReasonType".$obj->code) != ("DemandReasonType".$obj->code)) $label = $langs->trans("DemandReasonType".$obj->code); // So translation key DemandReasonTypeSRC_XXX will work
				if ($langs->trans($obj->code) != $obj->code) $label=$langs->trans($obj->code);																// So translation key SRC_XXX will work

				$tmparray[$obj->rowid]['id']   =$obj->rowid;
				$tmparray[$obj->rowid]['code'] =$obj->code;
				$tmparray[$obj->rowid]['label']=$label;
				$i++;
			}

			$this->cache_demand_reason=dol_sort_array($tmparray, 'label', 'asc', 0, 0, 1);

			unset($tmparray);
			return $num;
		}
		else
		{
			dol_print_error($this->db);
			return -1;
		}
	}

	/**
	 *	Return list of input reason (events that triggered an object creation, like after sending an emailing, making an advert, ...)
	 *  List found into table c_input_reason loaded by loadCacheInputReason
	 *
	 *  @param	int		$selected        Id or code of type origin to select by default
	 *  @param  string	$htmlname        Nom de la zone select
	 *  @param  string	$exclude         To exclude a code value (Example: SRC_PROP)
	 *	@param	int		$addempty		 Add an empty entry
	 *	@return	void
	 */
	function selectInputReason($selected = '', $htmlname = 'demandreasonid', $exclude = '', $addempty = 0)
	{
		global $langs,$user;

		$this->loadCacheInputReason();

		print '<select class="flat" id="select_'.$htmlname.'" name="'.$htmlname.'">';
		if ($addempty) print '<option value="0"'.(empty($selected)?' selected':'').'>&nbsp;</option>';
		foreach($this->cache_demand_reason as $id => $arraydemandreason)
		{
			if ($arraydemandreason['code']==$exclude) continue;

			if ($selected && ($selected == $arraydemandreason['id'] || $selected == $arraydemandreason['code']))
			{
				print '<option value="'.$arraydemandreason['id'].'" selected>';
			}
			else
			{
				print '<option value="'.$arraydemandreason['id'].'">';
			}
			$label=$arraydemandreason['label'];	// Translation of label was already done into the ->loadCacheInputReason
			print $langs->trans($label);
			print '</option>';
		}
		print '</select>';
		if ($user->admin) print info_admin($langs->trans("YouCanChangeValuesForThisListFromDictionarySetup"), 1);
	}

    // phpcs:disable PEAR.NamingConventions.ValidFunctionName.NotCamelCaps
	/**
	 *      Charge dans cache la liste des types de paiements possibles
	 *
	 *      @return     int                 Nb of lines loaded, <0 if KO
	 */
	function load_cache_types_paiements()
	{
        // phpcs:enable
		global $langs;

		$num=count($this->cache_types_paiements);
		if ($num > 0) return $num;    // Cache already loaded

		dol_syslog(__METHOD__, LOG_DEBUG);

		$this->cache_types_paiements = array();

		$sql = "SELECT id, code, libelle as label, type, active";
		$sql.= " FROM ".MAIN_DB_PREFIX."c_paiement";
		$sql.= " WHERE entity IN (".getEntity('c_paiement').")";
		//if ($active >= 0) $sql.= " AND active = ".$active;

		$resql = $this->db->query($sql);
		if ($resql)
		{
			$num = $this->db->num_rows($resql);
			$i = 0;
			while ($i < $num)
			{
				$obj = $this->db->fetch_object($resql);

				// Si traduction existe, on l'utilise, sinon on prend le libelle par defaut
				$label=($langs->transnoentitiesnoconv("PaymentTypeShort".$obj->code)!=("PaymentTypeShort".$obj->code)?$langs->transnoentitiesnoconv("PaymentTypeShort".$obj->code):($obj->label!='-'?$obj->label:''));
				$this->cache_types_paiements[$obj->id]['id'] =$obj->id;
				$this->cache_types_paiements[$obj->id]['code'] =$obj->code;
				$this->cache_types_paiements[$obj->id]['label']=$label;
				$this->cache_types_paiements[$obj->id]['type'] =$obj->type;
				$this->cache_types_paiements[$obj->id]['active'] =$obj->active;
				$i++;
			}

			$this->cache_types_paiements = dol_sort_array($this->cache_types_paiements, 'label', 'asc', 0, 0, 1);

			return $num;
		}
		else
		{
			dol_print_error($this->db);
			return -1;
		}
	}


    // phpcs:disable PEAR.NamingConventions.ValidFunctionName.NotCamelCaps
	/**
	 *      Return list of payment modes.
	 *      Constant MAIN_DEFAULT_PAYMENT_TERM_ID can used to set default value but scope is all application, probably not what you want.
	 *      See instead to force the default value by the caller.
	 *
	 *      @param	int		$selected		Id of payment term to preselect by default
	 *      @param	string	$htmlname		Nom de la zone select
	 *      @param	int		$filtertype		Not used
	 *		@param	int		$addempty		Add an empty entry
	 * 		@param	int		$noinfoadmin		0=Add admin info, 1=Disable admin info
	 * 		@param	string	$morecss			Add more CSS on select tag
	 *		@return	void
	 */
	function select_conditions_paiements($selected = 0, $htmlname = 'condid', $filtertype = -1, $addempty = 0, $noinfoadmin = 0, $morecss = '')
	{
        // phpcs:enable
		global $langs, $user, $conf;

		dol_syslog(__METHOD__." selected=".$selected.", htmlname=".$htmlname, LOG_DEBUG);

		$this->load_cache_conditions_paiements();

		// Set default value if not already set by caller
		if (empty($selected) && ! empty($conf->global->MAIN_DEFAULT_PAYMENT_TERM_ID)) $selected = $conf->global->MAIN_DEFAULT_PAYMENT_TERM_ID;

		print '<select id="'.$htmlname.'" class="flat selectpaymentterms'.($morecss?' '.$morecss:'').'" name="'.$htmlname.'">';
		if ($addempty) print '<option value="0">&nbsp;</option>';
		foreach($this->cache_conditions_paiements as $id => $arrayconditions)
		{
			if ($selected == $id)
			{
				print '<option value="'.$id.'" selected>';
			}
			else
			{
				print '<option value="'.$id.'">';
			}
			print $arrayconditions['label'];
			print '</option>';
		}
		print '</select>';
		if ($user->admin && empty($noinfoadmin)) print info_admin($langs->trans("YouCanChangeValuesForThisListFromDictionarySetup"), 1);
	}


    // phpcs:disable PEAR.NamingConventions.ValidFunctionName.NotCamelCaps
	/**
	 *      Return list of payment methods
	 *
	 *      @param	string	$selected       Id du mode de paiement pre-selectionne
	 *      @param  string	$htmlname       Nom de la zone select
	 *      @param  string	$filtertype     To filter on field type in llx_c_paiement ('CRDT' or 'DBIT' or array('code'=>xx,'label'=>zz))
	 *      @param  int		$format         0=id+libelle, 1=code+code, 2=code+libelle, 3=id+code
	 *      @param  int		$empty			1=peut etre vide, 0 sinon
	 * 		@param	int		$noadmininfo	0=Add admin info, 1=Disable admin info
	 *      @param  int		$maxlength      Max length of label
	 *      @param  int     $active         Active or not, -1 = all
	 *      @param  string  $morecss        Add more CSS on select tag
	 * 		@return	void
	 */
	function select_types_paiements($selected = '', $htmlname = 'paiementtype', $filtertype = '', $format = 0, $empty = 1, $noadmininfo = 0, $maxlength = 0, $active = 1, $morecss = '')
	{
        // phpcs:enable
		global $langs,$user;

		dol_syslog(__METHOD__." ".$selected.", ".$htmlname.", ".$filtertype.", ".$format, LOG_DEBUG);

		$filterarray=array();
		if ($filtertype == 'CRDT')  	$filterarray=array(0,2,3);
		elseif ($filtertype == 'DBIT') 	$filterarray=array(1,2,3);
		elseif ($filtertype != '' && $filtertype != '-1') $filterarray=explode(',', $filtertype);

		$this->load_cache_types_paiements();

		print '<select id="select'.$htmlname.'" class="flat selectpaymenttypes'.($morecss?' '.$morecss:'').'" name="'.$htmlname.'">';
		if ($empty) print '<option value="">&nbsp;</option>';
		foreach($this->cache_types_paiements as $id => $arraytypes)
		{
			// If not good status
			if ($active >= 0 && $arraytypes['active'] != $active) continue;

			// On passe si on a demande de filtrer sur des modes de paiments particuliers
			if (count($filterarray) && ! in_array($arraytypes['type'], $filterarray)) continue;

			// We discard empty line if showempty is on because an empty line has already been output.
			if ($empty && empty($arraytypes['code'])) continue;

			if ($format == 0) print '<option value="'.$id.'"';
			elseif ($format == 1) print '<option value="'.$arraytypes['code'].'"';
			elseif ($format == 2) print '<option value="'.$arraytypes['code'].'"';
			elseif ($format == 3) print '<option value="'.$id.'"';
			// Si selected est text, on compare avec code, sinon avec id
			if (preg_match('/[a-z]/i', $selected) && $selected == $arraytypes['code']) print ' selected';
			elseif ($selected == $id) print ' selected';
			print '>';
			if ($format == 0) $value=($maxlength?dol_trunc($arraytypes['label'], $maxlength):$arraytypes['label']);
			elseif ($format == 1) $value=$arraytypes['code'];
			elseif ($format == 2) $value=($maxlength?dol_trunc($arraytypes['label'], $maxlength):$arraytypes['label']);
			elseif ($format == 3) $value=$arraytypes['code'];
			print $value?$value:'&nbsp;';
			print '</option>';
		}
		print '</select>';
		if ($user->admin && ! $noadmininfo) print info_admin($langs->trans("YouCanChangeValuesForThisListFromDictionarySetup"), 1);
	}


	/**
	 *  Selection HT or TTC
	 *
	 *  @param	string	$selected       Id pre-selectionne
	 *  @param  string	$htmlname       Nom de la zone select
	 * 	@return	string					Code of HTML select to chose tax or not
	 */
	function selectPriceBaseType($selected = '', $htmlname = 'price_base_type')
	{
		global $langs;

		$return='';

		$return.= '<select class="flat" id="select_'.$htmlname.'" name="'.$htmlname.'">';
		$options = array(
			'HT'=>$langs->trans("HT"),
			'TTC'=>$langs->trans("TTC")
		);
		foreach($options as $id => $value)
		{
			if ($selected == $id)
			{
				$return.= '<option value="'.$id.'" selected>'.$value;
			}
			else
			{
				$return.= '<option value="'.$id.'">'.$value;
			}
			$return.= '</option>';
		}
		$return.= '</select>';

		return $return;
	}

	/**
	 *  Return a HTML select list of shipping mode
	 *
	 *  @param	string	$selected          Id shipping mode pre-selected
	 *  @param  string	$htmlname          Name of select zone
	 *  @param  string	$filtre            To filter list
	 *  @param  int		$useempty          1=Add an empty value in list, 2=Add an empty value in list only if there is more than 2 entries.
	 *  @param  string	$moreattrib        To add more attribute on select
	 * 	@return	void
	 */
	function selectShippingMethod($selected = '', $htmlname = 'shipping_method_id', $filtre = '', $useempty = 0, $moreattrib = '')
	{
		global $langs, $conf, $user;

		$langs->load("admin");
		$langs->load("deliveries");

		$sql = "SELECT rowid, code, libelle as label";
		$sql.= " FROM ".MAIN_DB_PREFIX."c_shipment_mode";
		$sql.= " WHERE active > 0";
		if ($filtre) $sql.=" AND ".$filtre;
		$sql.= " ORDER BY libelle ASC";

		dol_syslog(get_class($this)."::selectShippingMode", LOG_DEBUG);
		$result = $this->db->query($sql);
		if ($result) {
			$num = $this->db->num_rows($result);
			$i = 0;
			if ($num) {
				print '<select id="select'.$htmlname.'" class="flat selectshippingmethod" name="'.$htmlname.'"'.($moreattrib?' '.$moreattrib:'').'>';
				if ($useempty == 1 || ($useempty == 2 && $num > 1)) {
					print '<option value="-1">&nbsp;</option>';
				}
				while ($i < $num) {
					$obj = $this->db->fetch_object($result);
					if ($selected == $obj->rowid) {
						print '<option value="'.$obj->rowid.'" selected>';
					} else {
						print '<option value="'.$obj->rowid.'">';
					}
					print ($langs->trans("SendingMethod".strtoupper($obj->code)) != "SendingMethod".strtoupper($obj->code)) ? $langs->trans("SendingMethod".strtoupper($obj->code)) : $obj->label;
					print '</option>';
					$i++;
				}
				print "</select>";
				if ($user->admin) print info_admin($langs->trans("YouCanChangeValuesForThisListFromDictionarySetup"), 1);
			} else {
				print $langs->trans("NoShippingMethodDefined");
			}
		} else {
			dol_print_error($this->db);
		}
	}

	/**
	 *    Display form to select shipping mode
	 *
	 *    @param	string	$page        Page
	 *    @param    int		$selected    Id of shipping mode
	 *    @param    string	$htmlname    Name of select html field
	 *    @param    int		$addempty    1=Add an empty value in list, 2=Add an empty value in list only if there is more than 2 entries.
	 *    @return	void
	 */
	function formSelectShippingMethod($page, $selected = '', $htmlname = 'shipping_method_id', $addempty = 0)
	{
		global $langs, $db;

		$langs->load("deliveries");

		if ($htmlname != "none") {
			print '<form method="POST" action="'.$page.'">';
			print '<input type="hidden" name="action" value="setshippingmethod">';
			print '<input type="hidden" name="token" value="'.$_SESSION['newtoken'].'">';
			$this->selectShippingMethod($selected, $htmlname, '', $addempty);
			print '<input type="submit" class="button valignmiddle" value="'.$langs->trans("Modify").'">';
			print '</form>';
		} else {
			if ($selected) {
				$code=$langs->getLabelFromKey($db, $selected, 'c_shipment_mode', 'rowid', 'code');
				print $langs->trans("SendingMethod".strtoupper($code));
			} else {
				print "&nbsp;";
			}
		}
	}

	/**
	 * Creates HTML last in cycle situation invoices selector
	 *
	 * @param     string  $selected   		Preselected ID
	 * @param     int     $socid      		Company ID
	 *
	 * @return    string                     HTML select
	 */
	function selectSituationInvoices($selected = '', $socid = 0)
	{
		global $langs;

		$langs->load('bills');

		$opt = '<option value ="" selected></option>';
		$sql = 'SELECT rowid, ref, situation_cycle_ref, situation_counter, situation_final, fk_soc FROM ' . MAIN_DB_PREFIX . 'facture WHERE situation_counter>=1';
		$sql.= ' ORDER by situation_cycle_ref, situation_counter desc';
		$resql = $this->db->query($sql);
		if ($resql && $this->db->num_rows($resql) > 0) {
			// Last seen cycle
			$ref = 0;
			while ($obj = $this->db->fetch_object($resql)){
				//Same company ?
			    if ($socid == $obj->fk_soc) {
					//Same cycle ?
			        if ($obj->situation_cycle_ref != $ref) {
						// Just seen this cycle
			            $ref = $obj->situation_cycle_ref;
						//not final ?
			            if ($obj->situation_final != 1) {
							//Not prov?
			                if (substr($obj->ref, 1, 4) != 'PROV') {
			                    if ($selected == $obj->rowid) {
			                        $opt .= '<option value="' . $obj->rowid . '" selected>' . $obj->ref . '</option>';
								} else {
								    $opt .= '<option value="' . $obj->rowid . '">' . $obj->ref . '</option>';
								}
							}
						}
					}
				}
			}
		}
		else
		{
				dol_syslog("Error sql=" . $sql . ", error=" . $this->error, LOG_ERR);
		}
		if ($opt == '<option value ="" selected></option>')
		{
			$opt = '<option value ="0" selected>' . $langs->trans('NoSituations') . '</option>';
		}
		return $opt;
	}

	/**
	 *      Creates HTML units selector (code => label)
	 *
	 *      @param	string	$selected       Preselected Unit ID
	 *      @param  string	$htmlname       Select name
	 *      @param	int		$showempty		Add a nempty line
	 * 		@return	string                  HTML select
	 */
	function selectUnits($selected = '', $htmlname = 'units', $showempty = 0)
	{
		global $langs;

		$langs->load('products');

		$return= '<select class="flat" id="'.$htmlname.'" name="'.$htmlname.'">';

		$sql = 'SELECT rowid, label, code from '.MAIN_DB_PREFIX.'c_units';
		$sql.= ' WHERE active > 0';

		$resql = $this->db->query($sql);
		if($resql && $this->db->num_rows($resql) > 0)
		{
			if ($showempty) $return .= '<option value="none"></option>';

			while($res = $this->db->fetch_object($resql))
			{
			    $unitLabel = $res->label;
			    if (! empty($langs->tab_translate['unit'.$res->code]))	// check if Translation is available before
			    {
			        $unitLabel = $langs->trans('unit'.$res->code)!=$res->label?$langs->trans('unit'.$res->code):$res->label;
			    }

				if ($selected == $res->rowid)
				{
				    $return.='<option value="'.$res->rowid.'" selected>'.$unitLabel.'</option>';
				}
				else
				{
				    $return.='<option value="'.$res->rowid.'">'.$unitLabel.'</option>';
				}
			}
			$return.='</select>';
		}
		return $return;
	}

    // phpcs:disable PEAR.NamingConventions.ValidFunctionName.NotCamelCaps
	/**
	 *  Return a HTML select list of bank accounts
	 *
	 *  @param	string	$selected           Id account pre-selected
	 *  @param  string	$htmlname           Name of select zone
	 *  @param  int		$statut             Status of searched accounts (0=open, 1=closed, 2=both)
	 *  @param  string	$filtre             To filter list
	 *  @param  int		$useempty           1=Add an empty value in list, 2=Add an empty value in list only if there is more than 2 entries.
	 *  @param  string	$moreattrib         To add more attribute on select
	 *  @param	int		$showcurrency		Show currency in label
	 * 	@return	int							<0 if error, Num of bank account found if OK (0, 1, 2, ...)
	 */
	function select_comptes($selected = '', $htmlname = 'accountid', $statut = 0, $filtre = '', $useempty = 0, $moreattrib = '', $showcurrency = 0)
	{
        // phpcs:enable
		global $langs, $conf;

		$langs->load("admin");
		$num = 0;

		$sql = "SELECT rowid, label, bank, clos as status, currency_code";
		$sql.= " FROM ".MAIN_DB_PREFIX."bank_account";
		$sql.= " WHERE entity IN (".getEntity('bank_account').")";
		if ($statut != 2) $sql.= " AND clos = '".$statut."'";
		if ($filtre) $sql.=" AND ".$filtre;
		$sql.= " ORDER BY label";

		dol_syslog(get_class($this)."::select_comptes", LOG_DEBUG);
		$result = $this->db->query($sql);
		if ($result)
		{
			$num = $this->db->num_rows($result);
			$i = 0;
			if ($num)
			{
				print '<select id="select'.$htmlname.'" class="flat selectbankaccount" name="'.$htmlname.'"'.($moreattrib?' '.$moreattrib:'').'>';
				if ($useempty == 1 || ($useempty == 2 && $num > 1))
				{
					print '<option value="-1">&nbsp;</option>';
				}

				while ($i < $num)
				{
					$obj = $this->db->fetch_object($result);
					if ($selected == $obj->rowid)
					{
						print '<option value="'.$obj->rowid.'" selected>';
					}
					else
					{
						print '<option value="'.$obj->rowid.'">';
					}
					print trim($obj->label);
					if ($showcurrency) print ' ('.$obj->currency_code.')';
					if ($statut == 2 && $obj->status == 1) print ' ('.$langs->trans("Closed").')';
					print '</option>';
					$i++;
				}
				print "</select>";
			}
			else
			{
				if ($statut == 0) print '<span class="opacitymedium">'.$langs->trans("NoActiveBankAccountDefined").'</span>';
				else print '<span class="opacitymedium">'.$langs->trans("NoBankAccountFound").'</span>';
			}
		}
		else {
			dol_print_error($this->db);
		}

		return $num;
	}

	/**
	 *    Display form to select bank account
	 *
	 *    @param	string	$page        Page
	 *    @param    int		$selected    Id of bank account
	 *    @param    string	$htmlname    Name of select html field
	 *    @param    int		$addempty    1=Add an empty value in list, 2=Add an empty value in list only if there is more than 2 entries.
	 *    @return	void
	 */
	function formSelectAccount($page, $selected = '', $htmlname = 'fk_account', $addempty = 0)
	{
		global $langs;
		if ($htmlname != "none") {
			print '<form method="POST" action="'.$page.'">';
			print '<input type="hidden" name="action" value="setbankaccount">';
			print '<input type="hidden" name="token" value="'.$_SESSION['newtoken'].'">';
			$nbaccountfound = $this->select_comptes($selected, $htmlname, 0, '', $addempty);
			if ($nbaccountfound > 0) print '<input type="submit" class="button valignmiddle" value="'.$langs->trans("Modify").'">';
			print '</form>';
		} else {

			$langs->load('banks');

			if ($selected) {
				require_once DOL_DOCUMENT_ROOT .'/compta/bank/class/account.class.php';
				$bankstatic=new Account($this->db);
				$result = $bankstatic->fetch($selected);
				if ($result) print $bankstatic->getNomUrl(1);
			} else {
				print "&nbsp;";
			}
		}
	}

    // phpcs:disable PEAR.NamingConventions.ValidFunctionName.NotCamelCaps
	/**
	 *    Return list of categories having choosed type
	 *
	 *    @param	string|int	$type				Type of category ('customer', 'supplier', 'contact', 'product', 'member'). Old mode (0, 1, 2, ...) is deprecated.
	 *    @param    string		$selected    		Id of category preselected or 'auto' (autoselect category if there is only one element)
	 *    @param    string		$htmlname			HTML field name
	 *    @param    int			$maxlength      	Maximum length for labels
	 *    @param    int			$excludeafterid 	Exclude all categories after this leaf in category tree.
	 *    @param	int			$outputmode			0=HTML select string, 1=Array
	 *    @return	string
	 *    @see select_categories
	 */
	function select_all_categories($type, $selected = '', $htmlname = "parent", $maxlength = 64, $excludeafterid = 0, $outputmode = 0)
	{
        // phpcs:enable
		global $conf, $langs;
		$langs->load("categories");

		include_once DOL_DOCUMENT_ROOT.'/categories/class/categorie.class.php';

		// For backward compatibility
		if (is_numeric($type))
		{
			dol_syslog(__METHOD__ . ': using numeric value for parameter type is deprecated. Use string code instead.', LOG_WARNING);
		}

		if ($type === Categorie::TYPE_BANK_LINE)
		{
			// TODO Move this into common category feature
			$categids=array();
			$sql = "SELECT c.label, c.rowid";
			$sql.= " FROM ".MAIN_DB_PREFIX."bank_categ as c";
			$sql.= " WHERE entity = ".$conf->entity;
			$sql.= " ORDER BY c.label";
			$result = $this->db->query($sql);
			if ($result)
			{
				$num = $this->db->num_rows($result);
				$i = 0;
				while ($i < $num)
				{
					$objp = $this->db->fetch_object($result);
					if ($objp) $cate_arbo[$objp->rowid]=array('id'=>$objp->rowid, 'fulllabel'=>$objp->label);
					$i++;
				}
				$this->db->free($result);
			}
			else dol_print_error($this->db);
		}
		else
		{
			$cat = new Categorie($this->db);
			$cate_arbo = $cat->get_full_arbo($type, $excludeafterid);
		}

		$output = '<select class="flat" name="'.$htmlname.'" id="'.$htmlname.'">';
		$outarray=array();
		if (is_array($cate_arbo))
		{
			if (! count($cate_arbo)) $output.= '<option value="-1" disabled>'.$langs->trans("NoCategoriesDefined").'</option>';
			else
			{
				$output.= '<option value="-1">&nbsp;</option>';
				foreach($cate_arbo as $key => $value)
				{
					if ($cate_arbo[$key]['id'] == $selected || ($selected == 'auto' && count($cate_arbo) == 1))
					{
						$add = 'selected ';
					}
					else
					{
						$add = '';
					}
					$output.= '<option '.$add.'value="'.$cate_arbo[$key]['id'].'">'.dol_trunc($cate_arbo[$key]['fulllabel'], $maxlength, 'middle').'</option>';

					$outarray[$cate_arbo[$key]['id']] = $cate_arbo[$key]['fulllabel'];
				}
			}
		}
		$output.= '</select>';
		$output.= "\n";

		if ($outputmode) return $outarray;
		return $output;
	}

    // phpcs:disable PEAR.NamingConventions.ValidFunctionName.NotCamelCaps
	/**
	 *     Show a confirmation HTML form or AJAX popup
	 *
	 *     @param	string		$page        	   	Url of page to call if confirmation is OK
	 *     @param	string		$title       	   	Title
	 *     @param	string		$question    	   	Question
	 *     @param 	string		$action      	   	Action
	 *	   @param	array		$formquestion	   	An array with forms complementary inputs
	 * 	   @param	string		$selectedchoice		"" or "no" or "yes"
	 * 	   @param	int			$useajax		   	0=No, 1=Yes, 2=Yes but submit page with &confirm=no if choice is No, 'xxx'=preoutput confirm box with div id=dialog-confirm-xxx
	 *     @param	int			$height          	Force height of box
	 *     @param	int			$width				Force width of box
	 *     @return 	void
	 *     @deprecated
	 *     @see formconfirm()
	 */
	function form_confirm($page, $title, $question, $action, $formquestion = '', $selectedchoice = "", $useajax = 0, $height = 170, $width = 500)
	{
        // phpcs:enable
        dol_syslog(__METHOD__ . ': using form_confirm is deprecated. Use formconfim instead.', LOG_WARNING);
		print $this->formconfirm($page, $title, $question, $action, $formquestion, $selectedchoice, $useajax, $height, $width);
	}

	/**
	 *     Show a confirmation HTML form or AJAX popup.
	 *     Easiest way to use this is with useajax=1.
	 *     If you use useajax='xxx', you must also add jquery code to trigger opening of box (with correct parameters)
	 *     just after calling this method. For example:
	 *       print '<script type="text/javascript">'."\n";
	 *       print 'jQuery(document).ready(function() {'."\n";
	 *       print 'jQuery(".xxxlink").click(function(e) { jQuery("#aparamid").val(jQuery(this).attr("rel")); jQuery("#dialog-confirm-xxx").dialog("open"); return false; });'."\n";
	 *       print '});'."\n";
	 *       print '</script>'."\n";
	 *
	 *     @param  	string		$page        	   	Url of page to call if confirmation is OK. Can contains paramaters (param 'action' and 'confirm' will be reformated)
	 *     @param	string		$title       	   	Title
	 *     @param	string		$question    	   	Question
	 *     @param 	string		$action      	   	Action
	 *	   @param  	array		$formquestion	   	An array with complementary inputs to add into forms: array(array('label'=> ,'type'=> , ))
	 *												type can be 'hidden', 'text', 'password', 'checkbox', 'radio', 'date', 'morecss', ...
	 * 	   @param  	string		$selectedchoice  	'' or 'no', or 'yes' or '1' or '0'
	 * 	   @param  	int			$useajax		   	0=No, 1=Yes, 2=Yes but submit page with &confirm=no if choice is No, 'xxx'=Yes and preoutput confirm box with div id=dialog-confirm-xxx
	 *     @param  	int			$height          	Force height of box
	 *     @param	int			$width				Force width of box ('999' or '90%'). Ignored and forced to 90% on smartphones.
	 *     @param	int			$disableformtag		1=Disable form tag. Can be used if we are already inside a <form> section.
	 *     @return 	string      	    			HTML ajax code if a confirm ajax popup is required, Pure HTML code if it's an html form
	 */
	function formconfirm($page, $title, $question, $action, $formquestion = '', $selectedchoice = '', $useajax = 0, $height = 210, $width = 500, $disableformtag = 0)
	{
		global $langs,$conf;
		global $useglobalvars;

		$more='<!-- formconfirm -->';
		$formconfirm='';
		$inputok=array();
		$inputko=array();

		// Clean parameters
		$newselectedchoice=empty($selectedchoice)?"no":$selectedchoice;
		if ($conf->browser->layout == 'phone') $width='95%';

		if (is_array($formquestion) && ! empty($formquestion))
		{
			// First add hidden fields and value
			foreach ($formquestion as $key => $input)
			{
				if (is_array($input) && ! empty($input))
				{
					if ($input['type'] == 'hidden')
					{
						$more.='<input type="hidden" id="'.$input['name'].'" name="'.$input['name'].'" value="'.dol_escape_htmltag($input['value']).'">'."\n";
					}
				}
			}

			// Now add questions
			$more.='<table class="paddingtopbottomonly centpercent">'."\n";
			if (! empty($formquestion['text'])) $more.='<tr><td colspan="2">'.$formquestion['text'].'</td></tr>'."\n";
			foreach ($formquestion as $key => $input)
			{
				if (is_array($input) && ! empty($input))
				{
					$size=(! empty($input['size'])?' size="'.$input['size'].'"':'');
					$moreattr=(! empty($input['moreattr'])?' '.$input['moreattr']:'');
					$morecss=(! empty($input['morecss'])?' '.$input['morecss']:'');

					if ($input['type'] == 'text')
					{
						$more.='<tr><td'.(empty($input['tdclass'])?'':(' class="'.$input['tdclass'].'"')).'>'.$input['label'].'</td><td class="left"><input type="text" class="flat'.$morecss.'" id="'.$input['name'].'" name="'.$input['name'].'"'.$size.' value="'.$input['value'].'"'.$moreattr.' /></td></tr>'."\n";
					}
					elseif ($input['type'] == 'password')
					{
						$more.='<tr><td'.(empty($input['tdclass'])?'':(' class="'.$input['tdclass'].'"')).'>'.$input['label'].'</td><td class="left"><input type="password" class="flat'.$morecss.'" id="'.$input['name'].'" name="'.$input['name'].'"'.$size.' value="'.$input['value'].'"'.$moreattr.' /></td></tr>'."\n";
					}
					elseif ($input['type'] == 'select')
					{
						$more.='<tr><td'.(empty($input['tdclass'])?'':(' class="'.$input['tdclass'].'"')).'>';
						if (! empty($input['label'])) $more.=$input['label'].'</td><td class="tdtop left">';
						$more.=$this->selectarray($input['name'], $input['values'], $input['default'], 1, 0, 0, $moreattr, 0, 0, 0, '', $morecss);
						$more.='</td></tr>'."\n";
					}
					elseif ($input['type'] == 'checkbox')
					{
						$more.='<tr>';
						$more.='<td'.(empty($input['tdclass'])?'':(' class="'.$input['tdclass'].'"')).'>'.$input['label'].' </td><td class="left">';
						$more.='<input type="checkbox" class="flat'.$morecss.'" id="'.$input['name'].'" name="'.$input['name'].'"'.$moreattr;
						if (! is_bool($input['value']) && $input['value'] != 'false' && $input['value'] != '0') $more.=' checked';
						if (is_bool($input['value']) && $input['value']) $more.=' checked';
						if (isset($input['disabled'])) $more.=' disabled';
						$more.=' /></td>';
						$more.='</tr>'."\n";
					}
					elseif ($input['type'] == 'radio')
					{
						$i=0;
						foreach($input['values'] as $selkey => $selval)
						{
							$more.='<tr>';
							if ($i==0) $more.='<td'.(empty($input['tdclass'])?' class="tdtop"':(' class="tdtop '.$input['tdclass'].'"')).'>'.$input['label'].'</td>';
							else $more.='<td'.(empty($input['tdclass'])?'':(' class="'.$input['tdclass'].'"')).'>&nbsp;</td>';
							$more.='<td><input type="radio" class="flat'.$morecss.'" id="'.$input['name'].'" name="'.$input['name'].'" value="'.$selkey.'"'.$moreattr;
							if ($input['disabled']) $more.=' disabled';
							$more.=' /> ';
							$more.=$selval;
							$more.='</td></tr>'."\n";
							$i++;
						}
					}
					elseif ($input['type'] == 'date')
					{
						$more.='<tr><td'.(empty($input['tdclass'])?'':(' class="'.$input['tdclass'].'"')).'>'.$input['label'].'</td>';
						$more.='<td class="left">';
						$more.=$this->selectDate($input['value'], $input['name'], 0, 0, 0, '', 1, 0);
						$more.='</td></tr>'."\n";
						$formquestion[] = array('name'=>$input['name'].'day');
						$formquestion[] = array('name'=>$input['name'].'month');
						$formquestion[] = array('name'=>$input['name'].'year');
						$formquestion[] = array('name'=>$input['name'].'hour');
						$formquestion[] = array('name'=>$input['name'].'min');
					}
					elseif ($input['type'] == 'other')
					{
						$more.='<tr><td'.(empty($input['tdclass'])?'':(' class="'.$input['tdclass'].'"')).'>';
						if (! empty($input['label'])) $more.=$input['label'].'</td><td class="left">';
						$more.=$input['value'];
						$more.='</td></tr>'."\n";
					}

					elseif ($input['type'] == 'onecolumn')
					{
						$more.='<tr><td colspan="2" class="left">';
						$more.=$input['value'];
						$more.='</td></tr>'."\n";
					}
				}
			}
			$more.='</table>'."\n";
		}

		// JQUI method dialog is broken with jmobile, we use standard HTML.
		// Note: When using dol_use_jmobile or no js, you must also check code for button use a GET url with action=xxx and check that you also output the confirm code when action=xxx
		// See page product/card.php for example
		if (! empty($conf->dol_use_jmobile)) $useajax=0;
		if (empty($conf->use_javascript_ajax)) $useajax=0;

		if ($useajax)
		{
			$autoOpen=true;
			$dialogconfirm='dialog-confirm';
			$button='';
			if (! is_numeric($useajax))
			{
				$button=$useajax;
				$useajax=1;
				$autoOpen=false;
				$dialogconfirm.='-'.$button;
			}
			$pageyes=$page.(preg_match('/\?/', $page)?'&':'?').'action='.$action.'&confirm=yes';
			$pageno=($useajax == 2 ? $page.(preg_match('/\?/', $page)?'&':'?').'confirm=no':'');
			// Add input fields into list of fields to read during submit (inputok and inputko)
			if (is_array($formquestion))
			{
				foreach ($formquestion as $key => $input)
				{
					//print "xx ".$key." rr ".is_array($input)."<br>\n";
					if (is_array($input) && isset($input['name'])) array_push($inputok, $input['name']);
					if (isset($input['inputko']) && $input['inputko'] == 1) array_push($inputko, $input['name']);
				}
			}
			// Show JQuery confirm box. Note that global var $useglobalvars is used inside this template
			$formconfirm.= '<div id="'.$dialogconfirm.'" title="'.dol_escape_htmltag($title).'" style="display: none;">';
			if (! empty($more)) {
				$formconfirm.= '<div class="confirmquestions">'.$more.'</div>';
			}
			$formconfirm.= ($question ? '<div class="confirmmessage">'.img_help('', '').' '.$question . '</div>': '');
			$formconfirm.= '</div>'."\n";

			$formconfirm.= "\n<!-- begin ajax formconfirm page=".$page." -->\n";
			$formconfirm.= '<script type="text/javascript">'."\n";
			$formconfirm.= 'jQuery(document).ready(function() {
            $(function() {
            	$( "#'.$dialogconfirm.'" ).dialog(
            	{
                    autoOpen: '.($autoOpen ? "true" : "false").',';
			if ($newselectedchoice == 'no')
			{
				$formconfirm.='
						open: function() {
            				$(this).parent().find("button.ui-button:eq(2)").focus();
						},';
			}
			$formconfirm.='
                    resizable: false,
                    height: "'.$height.'",
                    width: "'.$width.'",
                    modal: true,
                    closeOnEscape: false,
                    buttons: {
                        "'.dol_escape_js($langs->transnoentities("Yes")).'": function() {
                        	var options = "&token='.urlencode($_SESSION['newtoken']).'";
                        	var inputok = '.json_encode($inputok).';
                         	var pageyes = "'.dol_escape_js(! empty($pageyes)?$pageyes:'').'";
                         	if (inputok.length>0) {
                         		$.each(inputok, function(i, inputname) {
                         			var more = "";
                         			if ($("#" + inputname).attr("type") == "checkbox") { more = ":checked"; }
                         		    if ($("#" + inputname).attr("type") == "radio") { more = ":checked"; }
                         			var inputvalue = $("#" + inputname + more).val();
                         			if (typeof inputvalue == "undefined") { inputvalue=""; }
                         			options += "&" + inputname + "=" + encodeURIComponent(inputvalue);
                         		});
                         	}
                         	var urljump = pageyes + (pageyes.indexOf("?") < 0 ? "?" : "") + options;
                         	//alert(urljump);
            				if (pageyes.length > 0) { location.href = urljump; }
                            $(this).dialog("close");
                        },
                        "'.dol_escape_js($langs->transnoentities("No")).'": function() {
                        	var options = "&token='.urlencode($_SESSION['newtoken']).'";
                         	var inputko = '.json_encode($inputko).';
                         	var pageno="'.dol_escape_js(! empty($pageno)?$pageno:'').'";
                         	if (inputko.length>0) {
                         		$.each(inputko, function(i, inputname) {
                         			var more = "";
                         			if ($("#" + inputname).attr("type") == "checkbox") { more = ":checked"; }
                         			var inputvalue = $("#" + inputname + more).val();
                         			if (typeof inputvalue == "undefined") { inputvalue=""; }
                         			options += "&" + inputname + "=" + encodeURIComponent(inputvalue);
                         		});
                         	}
                         	var urljump=pageno + (pageno.indexOf("?") < 0 ? "?" : "") + options;
                         	//alert(urljump);
            				if (pageno.length > 0) { location.href = urljump; }
                            $(this).dialog("close");
                        }
                    }
                }
                );

            	var button = "'.$button.'";
            	if (button.length > 0) {
                	$( "#" + button ).click(function() {
                		$("#'.$dialogconfirm.'").dialog("open");
        			});
                }
            });
            });
            </script>';
			$formconfirm.= "<!-- end ajax formconfirm -->\n";
		}
		else
		{
			$formconfirm.= "\n<!-- begin formconfirm page=".$page." -->\n";

			if (empty($disableformtag)) $formconfirm.= '<form method="POST" action="'.$page.'" class="notoptoleftroright">'."\n";

			$formconfirm.= '<input type="hidden" name="action" value="'.$action.'">'."\n";
			$formconfirm.= '<input type="hidden" name="token" value="'.$_SESSION['newtoken'].'">'."\n";

			$formconfirm.= '<table class="valid centpercent">'."\n";

			// Line title
			$formconfirm.= '<tr class="validtitre"><td class="validtitre" colspan="3">'.img_picto('', 'recent').' '.$title.'</td></tr>'."\n";

			// Line form fields
			if ($more)
			{
				$formconfirm.='<tr class="valid"><td class="valid" colspan="3">'."\n";
				$formconfirm.=$more;
				$formconfirm.='</td></tr>'."\n";
			}

			// Line with question
			$formconfirm.= '<tr class="valid">';
			$formconfirm.= '<td class="valid">'.$question.'</td>';
			$formconfirm.= '<td class="valid">';
			$formconfirm.= $this->selectyesno("confirm", $newselectedchoice);
			$formconfirm.= '</td>';
			$formconfirm.= '<td class="valid center"><input class="button valignmiddle" type="submit" value="'.$langs->trans("Validate").'"></td>';
			$formconfirm.= '</tr>'."\n";

			$formconfirm.= '</table>'."\n";

			if (empty($disableformtag)) $formconfirm.= "</form>\n";
			$formconfirm.= '<br>';

			$formconfirm.= "<!-- end formconfirm -->\n";
		}

		return $formconfirm;
	}


    // phpcs:disable PEAR.NamingConventions.ValidFunctionName.NotCamelCaps
	/**
	 *    Show a form to select a project
	 *
	 *    @param	int		$page        		Page
	 *    @param	int		$socid       		Id third party (-1=all, 0=only projects not linked to a third party, id=projects not linked or linked to third party id)
	 *    @param    int		$selected    		Id pre-selected project
	 *    @param    string	$htmlname    		Name of select field
	 *    @param	int		$discard_closed		Discard closed projects (0=Keep,1=hide completely except $selected,2=Disable)
	 *    @param	int		$maxlength			Max length
	 *    @param	int		$forcefocus			Force focus on field (works with javascript only)
	 *    @param    int     $nooutput           No print is done. String is returned.
	 *    @return	string                      Return html content
	 */
	function form_project($page, $socid, $selected = '', $htmlname = 'projectid', $discard_closed = 0, $maxlength = 20, $forcefocus = 0, $nooutput = 0)
	{
        // phpcs:enable
		global $langs;

		require_once DOL_DOCUMENT_ROOT.'/core/lib/project.lib.php';
		require_once DOL_DOCUMENT_ROOT.'/core/class/html.formprojet.class.php';

		$out='';

		$formproject=new FormProjets($this->db);

		$langs->load("project");
		if ($htmlname != "none")
		{
			$out.="\n";
			$out.='<form method="post" action="'.$page.'">';
			$out.='<input type="hidden" name="action" value="classin">';
			$out.='<input type="hidden" name="token" value="'.$_SESSION['newtoken'].'">';
			$out.=$formproject->select_projects($socid, $selected, $htmlname, $maxlength, 0, 1, $discard_closed, $forcefocus, 0, 0, '', 1);
			$out.='<input type="submit" class="button" value="'.$langs->trans("Modify").'">';
			$out.='</form>';
		}
		else
		{
			if ($selected)
			{
				$projet = new Project($this->db);
				$projet->fetch($selected);
				//print '<a href="'.DOL_URL_ROOT.'/projet/card.php?id='.$selected.'">'.$projet->title.'</a>';
				$out.=$projet->getNomUrl(0, '', 1);
			}
			else
			{
				$out.="&nbsp;";
			}
		}

		if (empty($nooutput))
		{
			print $out;
			return '';
		}
		return $out;
	}

    // phpcs:disable PEAR.NamingConventions.ValidFunctionName.NotCamelCaps
	/**
	 *	Show a form to select payment conditions
	 *
	 *  @param	int		$page        	Page
	 *  @param  string	$selected    	Id condition pre-selectionne
	 *  @param  string	$htmlname    	Name of select html field
	 *	@param	int		$addempty		Add empty entry
	 *  @return	void
	 */
	function form_conditions_reglement($page, $selected = '', $htmlname = 'cond_reglement_id', $addempty = 0)
	{
        // phpcs:enable
		global $langs;
		if ($htmlname != "none")
		{
			print '<form method="post" action="'.$page.'">';
			print '<input type="hidden" name="action" value="setconditions">';
			print '<input type="hidden" name="token" value="'.$_SESSION['newtoken'].'">';
			$this->select_conditions_paiements($selected, $htmlname, -1, $addempty);
			print '<input type="submit" class="button valignmiddle" value="'.$langs->trans("Modify").'">';
			print '</form>';
		}
		else
		{
			if ($selected)
			{
				$this->load_cache_conditions_paiements();
				print $this->cache_conditions_paiements[$selected]['label'];
			} else {
				print "&nbsp;";
			}
		}
	}

    // phpcs:disable PEAR.NamingConventions.ValidFunctionName.NotCamelCaps
	/**
	 *  Show a form to select a delivery delay
	 *
	 *  @param  int		$page        	Page
	 *  @param  string	$selected    	Id condition pre-selectionne
	 *  @param  string	$htmlname    	Name of select html field
	 *	@param	int		$addempty		Ajoute entree vide
	 *  @return	void
	 */
	function form_availability($page, $selected = '', $htmlname = 'availability', $addempty = 0)
	{
        // phpcs:enable
		global $langs;
		if ($htmlname != "none")
		{
			print '<form method="post" action="'.$page.'">';
			print '<input type="hidden" name="action" value="setavailability">';
			print '<input type="hidden" name="token" value="'.$_SESSION['newtoken'].'">';
			$this->selectAvailabilityDelay($selected, $htmlname, -1, $addempty);
			print '<input type="submit" class="button" value="'.$langs->trans("Modify").'">';
			print '</form>';
		}
		else
		{
			if ($selected)
			{
				$this->load_cache_availability();
				print $this->cache_availability[$selected]['label'];
			} else {
				print "&nbsp;";
			}
		}
	}

	/**
	 *	Output HTML form to select list of input reason (events that triggered an object creation, like after sending an emailing, making an advert, ...)
	 *  List found into table c_input_reason loaded by loadCacheInputReason
	 *
	 *  @param  string	$page        	Page
	 *  @param  string	$selected    	Id condition pre-selectionne
	 *  @param  string	$htmlname    	Name of select html field
	 *	@param	int		$addempty		Add empty entry
	 *  @return	void
	 */
	function formInputReason($page, $selected = '', $htmlname = 'demandreason', $addempty = 0)
	{
		global $langs;
		if ($htmlname != "none")
		{
			print '<form method="post" action="'.$page.'">';
			print '<input type="hidden" name="action" value="setdemandreason">';
			print '<input type="hidden" name="token" value="'.$_SESSION['newtoken'].'">';
			$this->selectInputReason($selected, $htmlname, -1, $addempty);
			print '<input type="submit" class="button" value="'.$langs->trans("Modify").'">';
			print '</form>';
		}
		else
		{
			if ($selected)
			{
				$this->loadCacheInputReason();
				foreach ($this->cache_demand_reason as $key => $val)
				{
					if ($val['id'] == $selected)
					{
						print $val['label'];
						break;
					}
				}
			} else {
				print "&nbsp;";
			}
		}
	}

    // phpcs:disable PEAR.NamingConventions.ValidFunctionName.NotCamelCaps
	/**
	 *    Show a form + html select a date
	 *
	 *    @param	string		$page        	Page
	 *    @param	string		$selected    	Date preselected
	 *    @param    string		$htmlname    	Html name of date input fields or 'none'
	 *    @param    int			$displayhour 	Display hour selector
	 *    @param    int			$displaymin		Display minutes selector
	 *    @param	int			$nooutput		1=No print output, return string
	 *    @return	string
	 *    @see		selectDate
	 */
	function form_date($page, $selected, $htmlname, $displayhour = 0, $displaymin = 0, $nooutput = 0)
	{
        // phpcs:enable
		global $langs;

		$ret='';

		if ($htmlname != "none")
		{
			$ret.='<form method="post" action="'.$page.'" name="form'.$htmlname.'">';
			$ret.='<input type="hidden" name="action" value="set'.$htmlname.'">';
			$ret.='<input type="hidden" name="token" value="'.$_SESSION['newtoken'].'">';
			$ret.='<table class="nobordernopadding" cellpadding="0" cellspacing="0">';
			$ret.='<tr><td>';
			$ret.=$this->selectDate($selected, $htmlname, $displayhour, $displaymin, 1, 'form'.$htmlname, 1, 0);
			$ret.='</td>';
			$ret.='<td class="left"><input type="submit" class="button" value="'.$langs->trans("Modify").'"></td>';
			$ret.='</tr></table></form>';
		}
		else
		{
			if ($displayhour) $ret.=dol_print_date($selected, 'dayhour');
			else $ret.=dol_print_date($selected, 'day');
		}

		if (empty($nooutput)) print $ret;
		return $ret;
	}


    // phpcs:disable PEAR.NamingConventions.ValidFunctionName.NotCamelCaps
	/**
	 *  Show a select form to choose a user
	 *
	 *  @param	string	$page        	Page
	 *  @param  string	$selected    	Id of user preselected
	 *  @param  string	$htmlname    	Name of input html field. If 'none', we just output the user link.
	 *  @param  array	$exclude		List of users id to exclude
	 *  @param  array	$include        List of users id to include
	 *  @return	void
	 */
	function form_users($page, $selected = '', $htmlname = 'userid', $exclude = '', $include = '')
	{
        // phpcs:enable
		global $langs;

		if ($htmlname != "none")
		{
			print '<form method="POST" action="'.$page.'" name="form'.$htmlname.'">';
			print '<input type="hidden" name="action" value="set'.$htmlname.'">';
			print '<input type="hidden" name="token" value="'.$_SESSION['newtoken'].'">';
			print $this->select_dolusers($selected, $htmlname, 1, $exclude, 0, $include);
			print '<input type="submit" class="button valignmiddle" value="'.$langs->trans("Modify").'">';
			print '</form>';
		}
		else
		{
			if ($selected)
			{
				require_once DOL_DOCUMENT_ROOT .'/user/class/user.class.php';
				$theuser=new User($this->db);
				$theuser->fetch($selected);
				print $theuser->getNomUrl(1);
			} else {
				print "&nbsp;";
			}
		}
	}


    // phpcs:disable PEAR.NamingConventions.ValidFunctionName.NotCamelCaps
	/**
	 *    Show form with payment mode
	 *
	 *    @param	string	$page        	Page
	 *    @param    int		$selected    	Id mode pre-selectionne
	 *    @param    string	$htmlname    	Name of select html field
	 *    @param  	string	$filtertype		To filter on field type in llx_c_paiement (array('code'=>xx,'label'=>zz))
	 *    @param    int     $active         Active or not, -1 = all
	 *    @param   int     $addempty       1=Add empty entry
	 *    @return	void
	 */
	function form_modes_reglement($page, $selected = '', $htmlname = 'mode_reglement_id', $filtertype = '', $active = 1, $addempty = 0)
	{
        // phpcs:enable
		global $langs;
		if ($htmlname != "none")
		{
			print '<form method="POST" action="'.$page.'">';
			print '<input type="hidden" name="action" value="setmode">';
			print '<input type="hidden" name="token" value="'.$_SESSION['newtoken'].'">';
			$this->select_types_paiements($selected, $htmlname, $filtertype, 0, $addempty, 0, 0, $active);
			print '<input type="submit" class="button valignmiddle" value="'.$langs->trans("Modify").'">';
			print '</form>';
		}
		else
		{
			if ($selected)
			{
				$this->load_cache_types_paiements();
				print $this->cache_types_paiements[$selected]['label'];
			} else {
				print "&nbsp;";
			}
		}
	}

    // phpcs:disable PEAR.NamingConventions.ValidFunctionName.NotCamelCaps
	/**
	 *    Show form with multicurrency code
	 *
	 *    @param	string	$page        	Page
	 *    @param    string	$selected    	code pre-selectionne
	 *    @param    string	$htmlname    	Name of select html field
	 *    @return	void
	 */
	function form_multicurrency_code($page, $selected = '', $htmlname = 'multicurrency_code')
	{
        // phpcs:enable
		global $langs;
		if ($htmlname != "none")
		{
			print '<form method="POST" action="'.$page.'">';
			print '<input type="hidden" name="action" value="setmulticurrencycode">';
			print '<input type="hidden" name="token" value="'.$_SESSION['newtoken'].'">';
			print $this->selectMultiCurrency($selected, $htmlname, 0);
			print '<input type="submit" class="button valignmiddle" value="'.$langs->trans("Modify").'">';
			print '</form>';
		}
		else
		{
			dol_include_once('/core/lib/company.lib.php');
			print !empty($selected) ? currency_name($selected, 1) : '&nbsp;';
		}
	}

    // phpcs:disable PEAR.NamingConventions.ValidFunctionName.NotCamelCaps
	/**
	 *    Show form with multicurrency rate
	 *
	 *    @param	string	$page        	Page
	 *    @param    double	$rate	    	Current rate
	 *    @param    string	$htmlname    	Name of select html field
	 *    @param    string  $currency       Currency code to explain the rate
	 *    @return	void
	 */
	function form_multicurrency_rate($page, $rate = '', $htmlname = 'multicurrency_tx', $currency = '')
	{
        // phpcs:enable
		global $langs, $mysoc, $conf;

		if ($htmlname != "none")
		{
			print '<form method="POST" action="'.$page.'">';
			print '<input type="hidden" name="action" value="setmulticurrencyrate">';
			print '<input type="hidden" name="token" value="'.$_SESSION['newtoken'].'">';
			print '<input type="text" name="'.$htmlname.'" value="'.(!empty($rate) ? price($rate) : 1).'" size="10" /> ';
			print '<select name="calculation_mode">';
			print '<option value="1">'.$currency.' > '.$conf->currency.'</option>';
			print '<option value="2">'.$conf->currency.' > '.$currency.'</option>';
			print '</select> ';
			print '<input type="submit" class="button valignmiddle" value="'.$langs->trans("Modify").'">';
			print '</form>';
		}
		else
		{
			if (! empty($rate))
			{
				print price($rate, 1, $langs, 1, 0);
				if ($currency && $rate != 1) print ' &nbsp; ('.price($rate, 1, $langs, 1, 0).' '.$currency.' = 1 '.$conf->currency.')';
			}
			else
			{
				print 1;
			}
		}
	}


    // phpcs:disable PEAR.NamingConventions.ValidFunctionName.NotCamelCaps
	/**
	 *	Show a select box with available absolute discounts
	 *
	 *  @param  string	$page        	Page URL where form is shown
	 *  @param  int		$selected    	Value pre-selected
	 *	@param  string	$htmlname    	Name of SELECT component. If 'none', not changeable. Example 'remise_id'.
	 *	@param	int		$socid			Third party id
	 * 	@param	float	$amount			Total amount available
	 * 	@param	string	$filter			SQL filter on discounts
	 * 	@param	int		$maxvalue		Max value for lines that can be selected
	 *  @param  string	$more           More string to add
	 *  @param  int     $hidelist       1=Hide list
	 *  @param	int		$discount_type	0 => customer discount, 1 => supplier discount
	 *  @return	void
	 */
	function form_remise_dispo($page, $selected, $htmlname, $socid, $amount, $filter = '', $maxvalue = 0, $more = '', $hidelist = 0, $discount_type = 0)
	{
        // phpcs:enable
		global $conf,$langs;
		if ($htmlname != "none")
		{
			print '<form method="post" action="'.$page.'">';
			print '<input type="hidden" name="action" value="setabsolutediscount">';
			print '<input type="hidden" name="token" value="'.$_SESSION['newtoken'].'">';
			print '<div class="inline-block">';
			if(! empty($discount_type)) {
				if (! empty($conf->global->FACTURE_DEPOSITS_ARE_JUST_PAYMENTS))
				{
					if (! $filter || $filter=="fk_invoice_supplier_source IS NULL") $translationKey = 'HasAbsoluteDiscountFromSupplier';    // If we want deposit to be substracted to payments only and not to total of final invoice
					else $translationKey = 'HasCreditNoteFromSupplier';
				}
				else
				{
					if (! $filter || $filter=="fk_invoice_supplier_source IS NULL OR (description LIKE '(DEPOSIT)%' AND description NOT LIKE '(EXCESS PAID)%')") $translationKey = 'HasAbsoluteDiscountFromSupplier';
					else $translationKey = 'HasCreditNoteFromSupplier';
				}
			} else {
				if (! empty($conf->global->FACTURE_DEPOSITS_ARE_JUST_PAYMENTS))
				{
					if (! $filter || $filter=="fk_facture_source IS NULL") $translationKey = 'CompanyHasAbsoluteDiscount';    // If we want deposit to be substracted to payments only and not to total of final invoice
					else $translationKey = 'CompanyHasCreditNote';
				}
				else
				{
					if (! $filter || $filter=="fk_facture_source IS NULL OR (description LIKE '(DEPOSIT)%' AND description NOT LIKE '(EXCESS RECEIVED)%')") $translationKey = 'CompanyHasAbsoluteDiscount';
					else $translationKey = 'CompanyHasCreditNote';
				}
			}
			print $langs->trans($translationKey, price($amount, 0, $langs, 0, 0, -1, $conf->currency));
			if (empty($hidelist)) print ': ';
			print '</div>';
			if (empty($hidelist))
			{
				print '<div class="inline-block" style="padding-right: 10px">';
				$newfilter = 'discount_type='.intval($discount_type);
				if(! empty($discount_type)) {
					$newfilter.= ' AND fk_invoice_supplier IS NULL AND fk_invoice_supplier_line IS NULL'; // Supplier discounts available
				} else {
					$newfilter.= ' AND fk_facture IS NULL AND fk_facture_line IS NULL'; // Customer discounts available
				}
				if ($filter) $newfilter.=' AND ('.$filter.')';
				$nbqualifiedlines=$this->select_remises($selected, $htmlname, $newfilter, $socid, $maxvalue);
				if ($nbqualifiedlines > 0)
				{
					print ' &nbsp; <input type="submit" class="button" value="'.dol_escape_htmltag($langs->trans("UseLine")).'"';
					if(! empty($discount_type) && $filter && $filter != "fk_invoice_supplier_source IS NULL OR (description LIKE '(DEPOSIT)%' AND description NOT LIKE '(EXCESS PAID)%')")
						print ' title="'.$langs->trans("UseCreditNoteInInvoicePayment").'"';
					if(empty($discount_type) && $filter && $filter != "fk_facture_source IS NULL OR (description LIKE '(DEPOSIT)%' AND description NOT LIKE '(EXCESS RECEIVED)%')")
						print ' title="'.$langs->trans("UseCreditNoteInInvoicePayment").'"';

					print '>';
				}
				print '</div>';
			}
			if ($more)
			{
				print '<div class="inline-block">';
				print $more;
				print '</div>';
			}
			print '</form>';
		}
		else
		{
			if ($selected)
			{
				print $selected;
			}
			else
			{
				print "0";
			}
		}
	}


    // phpcs:disable PEAR.NamingConventions.ValidFunctionName.NotCamelCaps
	/**
	 *    Show forms to select a contact
	 *
	 *    @param	string		$page        	Page
	 *    @param	Societe		$societe		Filter on third party
	 *    @param    int			$selected    	Id contact pre-selectionne
	 *    @param    string		$htmlname    	Name of HTML select. If 'none', we just show contact link.
	 *    @return	void
	 */
	function form_contacts($page, $societe, $selected = '', $htmlname = 'contactid')
	{
        // phpcs:enable
		global $langs, $conf;

		if ($htmlname != "none")
		{
			print '<form method="post" action="'.$page.'">';
			print '<input type="hidden" name="action" value="set_contact">';
			print '<input type="hidden" name="token" value="'.$_SESSION['newtoken'].'">';
			print '<table class="nobordernopadding" cellpadding="0" cellspacing="0">';
			print '<tr><td>';
			$num=$this->select_contacts($societe->id, $selected, $htmlname);
			if ($num==0)
			{
				$addcontact = (! empty($conf->global->SOCIETE_ADDRESSES_MANAGEMENT) ? $langs->trans("AddContact") : $langs->trans("AddContactAddress"));
				print '<a href="'.DOL_URL_ROOT.'/contact/card.php?socid='.$societe->id.'&amp;action=create&amp;backtoreferer=1">'.$addcontact.'</a>';
			}
			print '</td>';
			print '<td class="left"><input type="submit" class="button" value="'.$langs->trans("Modify").'"></td>';
			print '</tr></table></form>';
		}
		else
		{
			if ($selected)
			{
				require_once DOL_DOCUMENT_ROOT .'/contact/class/contact.class.php';
				$contact=new Contact($this->db);
				$contact->fetch($selected);
				print $contact->getFullName($langs);
			} else {
				print "&nbsp;";
			}
		}
	}

    // phpcs:disable PEAR.NamingConventions.ValidFunctionName.NotCamelCaps
	/**
	 *  Output html select to select thirdparty
	 *
	 *  @param	string	$page       	Page
	 *  @param  string	$selected   	Id preselected
	 *  @param  string	$htmlname		Name of HTML select
	 *  @param  string	$filter         optional filters criteras
	 *	@param	int		$showempty		Add an empty field
	 * 	@param	int		$showtype		Show third party type in combolist (customer, prospect or supplier)
	 * 	@param	int		$forcecombo		Force to use combo box
	 *  @param	array	$events			Event options. Example: array(array('method'=>'getContacts', 'url'=>dol_buildpath('/core/ajax/contacts.php',1), 'htmlname'=>'contactid', 'params'=>array('add-customer-contact'=>'disabled')))
	 *  @param  int     $nooutput       No print output. Return it only.
	 *  @return	void
	 */
	function form_thirdparty($page, $selected = '', $htmlname = 'socid', $filter = '', $showempty = 0, $showtype = 0, $forcecombo = 0, $events = array(), $nooutput = 0)
	{
        // phpcs:enable
		global $langs;

		$out = '';
		if ($htmlname != "none")
		{
			$out.='<form method="post" action="'.$page.'">';
			$out.= '<input type="hidden" name="action" value="set_thirdparty">';
			$out.= '<input type="hidden" name="token" value="'.$_SESSION['newtoken'].'">';
			$out.= $this->select_company($selected, $htmlname, $filter, $showempty, $showtype, $forcecombo, $events);
			$out.= '<input type="submit" class="button valignmiddle" value="'.$langs->trans("Modify").'">';
			$out.= '</form>';
		}
		else
		{
			if ($selected)
			{
				require_once DOL_DOCUMENT_ROOT .'/societe/class/societe.class.php';
				$soc = new Societe($this->db);
				$soc->fetch($selected);
				$out.= $soc->getNomUrl($langs);
			}
			else
			{
				$out.= "&nbsp;";
			}
		}

		if ($nooutput) return $out;
		else print $out;
	}

    // phpcs:disable PEAR.NamingConventions.ValidFunctionName.NotCamelCaps
	/**
	 *    Retourne la liste des devises, dans la langue de l'utilisateur
	 *
	 *    @param	string	$selected    preselected currency code
	 *    @param    string	$htmlname    name of HTML select list
     *    @deprecated
	 *    @return	void
	 */
	function select_currency($selected = '', $htmlname = 'currency_id')
	{
        // phpcs:enable
		print $this->selectCurrency($selected, $htmlname);
	}

	/**
	 *  Retourne la liste des devises, dans la langue de l'utilisateur
	 *
	 *  @param	string	$selected    preselected currency code
	 *  @param  string	$htmlname    name of HTML select list
	 * 	@return	string
	 */
	function selectCurrency($selected = '', $htmlname = 'currency_id')
	{
		global $conf,$langs,$user;

		$langs->loadCacheCurrencies('');

		$out='';

		if ($selected=='euro' || $selected=='euros') $selected='EUR';   // Pour compatibilite

		$out.= '<select class="flat maxwidth200onsmartphone minwidth300" name="'.$htmlname.'" id="'.$htmlname.'">';
		foreach ($langs->cache_currencies as $code_iso => $currency)
		{
			if ($selected && $selected == $code_iso)
			{
				$out.= '<option value="'.$code_iso.'" selected>';
			}
			else
			{
				$out.= '<option value="'.$code_iso.'">';
			}
			$out.= $currency['label'];
			$out.= ' ('.$langs->getCurrencySymbol($code_iso).')';
			$out.= '</option>';
		}
		$out.= '</select>';
		if ($user->admin) $out.= info_admin($langs->trans("YouCanChangeValuesForThisListFromDictionarySetup"), 1);

		// Make select dynamic
		include_once DOL_DOCUMENT_ROOT . '/core/lib/ajax.lib.php';
		$out .= ajax_combobox($htmlname);

		return $out;
	}

	/**
	 *	Return array of currencies in user language
	 *
	 *  @param	string	$selected    preselected currency code
	 *  @param  string	$htmlname    name of HTML select list
	 *  @param  integer	$useempty    1=Add empty line
	 * 	@return	string
	 */
	function selectMultiCurrency($selected = '', $htmlname = 'multicurrency_code', $useempty = 0)
	{
		global $db,$conf,$langs,$user;

		$langs->loadCacheCurrencies('');        // Load ->cache_currencies

		$TCurrency = array();

		$sql = 'SELECT code FROM '.MAIN_DB_PREFIX.'multicurrency';
		$sql.= " WHERE entity IN ('".getEntity('mutlicurrency')."')";
		$resql = $db->query($sql);
		if ($resql)
		{
			while ($obj = $db->fetch_object($resql)) $TCurrency[$obj->code] = $obj->code;
		}

		$out='';
		$out.= '<select class="flat" name="'.$htmlname.'" id="'.$htmlname.'">';
		if ($useempty) $out .= '<option value=""></option>';
		// If company current currency not in table, we add it into list. Should always be available.
		if (! in_array($conf->currency, $TCurrency))
		{
			$TCurrency[$conf->currency] = $conf->currency;
		}
		if (count($TCurrency) > 0)
		{
			foreach ($langs->cache_currencies as $code_iso => $currency)
			{
				if (isset($TCurrency[$code_iso]))
				{
					if (!empty($selected) && $selected == $code_iso) $out.= '<option value="'.$code_iso.'" selected="selected">';
					else $out.= '<option value="'.$code_iso.'">';

					$out.= $currency['label'];
					$out.= ' ('.$langs->getCurrencySymbol($code_iso).')';
					$out.= '</option>';
				}
			}
		}

		$out.= '</select>';
		// Make select dynamic
		include_once DOL_DOCUMENT_ROOT . '/core/lib/ajax.lib.php';
		$out.= ajax_combobox($htmlname);

		return $out;
	}

    // phpcs:disable PEAR.NamingConventions.ValidFunctionName.NotCamelCaps
	/**
	 *	Load into the cache vat rates of a country
	 *
	 *	@param	string	$country_code		Country code with quotes ("'CA'", or "'CA,IN,...'")
	 *	@return	int							Nb of loaded lines, 0 if already loaded, <0 if KO
	 */
	function load_cache_vatrates($country_code)
	{
        // phpcs:enable
		global $langs;

		$num = count($this->cache_vatrates);
		if ($num > 0) return $num;    // Cache already loaded

		dol_syslog(__METHOD__, LOG_DEBUG);

		$sql  = "SELECT DISTINCT t.rowid, t.code, t.taux, t.localtax1, t.localtax1_type, t.localtax2, t.localtax2_type, t.recuperableonly";
		$sql.= " FROM ".MAIN_DB_PREFIX."c_tva as t, ".MAIN_DB_PREFIX."c_country as c";
		$sql.= " WHERE t.fk_pays = c.rowid";
		$sql.= " AND t.active > 0";
		$sql.= " AND c.code IN (".$country_code.")";
		$sql.= " ORDER BY t.code ASC, t.taux ASC, t.recuperableonly ASC";

		$resql=$this->db->query($sql);
		if ($resql)
		{
			$num = $this->db->num_rows($resql);
			if ($num)
			{
				for ($i = 0; $i < $num; $i++)
				{
					$obj = $this->db->fetch_object($resql);
					$this->cache_vatrates[$i]['rowid']	= $obj->rowid;
					$this->cache_vatrates[$i]['code']	= $obj->code;
					$this->cache_vatrates[$i]['txtva']	= $obj->taux;
					$this->cache_vatrates[$i]['nprtva']	= $obj->recuperableonly;
					$this->cache_vatrates[$i]['localtax1']	    = $obj->localtax1;
					$this->cache_vatrates[$i]['localtax1_type']	= $obj->localtax1_type;
					$this->cache_vatrates[$i]['localtax2']	    = $obj->localtax2;
					$this->cache_vatrates[$i]['localtax2_type']	= $obj->localtax1_type;

					$this->cache_vatrates[$i]['label']	= $obj->taux.'%'.($obj->code?' ('.$obj->code.')':'');   // Label must contains only 0-9 , . % or *
					$this->cache_vatrates[$i]['labelallrates'] = $obj->taux.'/'.($obj->localtax1?$obj->localtax1:'0').'/'.($obj->localtax2?$obj->localtax2:'0').($obj->code?' ('.$obj->code.')':'');	// Must never be used as key, only label
					$positiverates='';
					if ($obj->taux) $positiverates.=($positiverates?'/':'').$obj->taux;
					if ($obj->localtax1) $positiverates.=($positiverates?'/':'').$obj->localtax1;
					if ($obj->localtax2) $positiverates.=($positiverates?'/':'').$obj->localtax2;
					if (empty($positiverates)) $positiverates='0';
					$this->cache_vatrates[$i]['labelpositiverates'] = $positiverates.($obj->code?' ('.$obj->code.')':'');	// Must never be used as key, only label
				}

				return $num;
			}
			else
			{
				$this->error = '<font class="error">'.$langs->trans("ErrorNoVATRateDefinedForSellerCountry", $country_code).'</font>';
				return -1;
			}
		}
		else
		{
			$this->error = '<font class="error">'.$this->db->error().'</font>';
			return -2;
		}
	}

    // phpcs:disable PEAR.NamingConventions.ValidFunctionName.NotCamelCaps
	/**
	 *  Output an HTML select vat rate.
	 *  The name of this function should be selectVat. We keep bad name for compatibility purpose.
	 *
	 *  @param	string	      $htmlname           Name of HTML select field
	 *  @param  float|string  $selectedrate       Force preselected vat rate. Can be '8.5' or '8.5 (NOO)' for example. Use '' for no forcing.
	 *  @param  Societe	      $societe_vendeuse   Thirdparty seller
	 *  @param  Societe	      $societe_acheteuse  Thirdparty buyer
	 *  @param  int		      $idprod             Id product. O if unknown of NA.
	 *  @param  int		      $info_bits          Miscellaneous information on line (1 for NPR)
	 *  @param  int|string    $type               ''=Unknown, 0=Product, 1=Service (Used if idprod not defined)
	 *                  		                  Si vendeur non assujeti a TVA, TVA par defaut=0. Fin de regle.
	 *                  					      Si le (pays vendeur = pays acheteur) alors la TVA par defaut=TVA du produit vendu. Fin de regle.
	 *                  					      Si (vendeur et acheteur dans Communaute europeenne) et bien vendu = moyen de transports neuf (auto, bateau, avion), TVA par defaut=0 (La TVA doit etre paye par l'acheteur au centre d'impots de son pays et non au vendeur). Fin de regle.
	 *                                            Si vendeur et acheteur dans Communauté européenne et acheteur= particulier alors TVA par défaut=TVA du produit vendu. Fin de règle.
	 *                                            Si vendeur et acheteur dans Communauté européenne et acheteur= entreprise alors TVA par défaut=0. Fin de règle.
	 *                  					      Sinon la TVA proposee par defaut=0. Fin de regle.
	 *  @param	bool	     $options_only		  Return HTML options lines only (for ajax treatment)
	 *  @param  int          $mode                0=Use vat rate as key in combo list, 1=Add VAT code after vat rate into key, -1=Use id of vat line as key
	 *  @return	string
	 */
	function load_tva($htmlname = 'tauxtva', $selectedrate = '', $societe_vendeuse = '', $societe_acheteuse = '', $idprod = 0, $info_bits = 0, $type = '', $options_only = false, $mode = 0)
	{
        // phpcs:enable
		global $langs,$conf,$mysoc;

		$langs->load('errors');

		$return='';

		// Define defaultnpr, defaultttx and defaultcode
		$defaultnpr=($info_bits & 0x01);
		$defaultnpr=(preg_match('/\*/', $selectedrate) ? 1 : $defaultnpr);
		$defaulttx=str_replace('*', '', $selectedrate);
		$defaultcode='';
		if (preg_match('/\((.*)\)/', $defaulttx, $reg))
		{
			$defaultcode=$reg[1];
			$defaulttx=preg_replace('/\s*\(.*\)/', '', $defaulttx);
		}
		//var_dump($selectedrate.'-'.$defaulttx.'-'.$defaultnpr.'-'.$defaultcode);

		// Check parameters
		if (is_object($societe_vendeuse) && ! $societe_vendeuse->country_code)
		{
			if ($societe_vendeuse->id == $mysoc->id)
			{
				$return.= '<font class="error">'.$langs->trans("ErrorYourCountryIsNotDefined").'</div>';
			}
			else
			{
				$return.= '<font class="error">'.$langs->trans("ErrorSupplierCountryIsNotDefined").'</div>';
			}
			return $return;
		}

		//var_dump($societe_acheteuse);
		//print "name=$name, selectedrate=$selectedrate, seller=".$societe_vendeuse->country_code." buyer=".$societe_acheteuse->country_code." buyer is company=".$societe_acheteuse->isACompany()." idprod=$idprod, info_bits=$info_bits type=$type";
		//exit;

		// Define list of countries to use to search VAT rates to show
		// First we defined code_country to use to find list
		if (is_object($societe_vendeuse))
		{
			$code_country="'".$societe_vendeuse->country_code."'";
		}
		else
		{
			$code_country="'".$mysoc->country_code."'";   // Pour compatibilite ascendente
		}
		if (! empty($conf->global->SERVICE_ARE_ECOMMERCE_200238EC))    // If option to have vat for end customer for services is on
		{
			require_once DOL_DOCUMENT_ROOT.'/core/lib/company.lib.php';
			if (! isInEEC($societe_vendeuse) && (! is_object($societe_acheteuse) || (isInEEC($societe_acheteuse) && ! $societe_acheteuse->isACompany())))
			{
				// We also add the buyer
				if (is_numeric($type))
				{
					if ($type == 1) // We know product is a service
					{
						$code_country.=",'".$societe_acheteuse->country_code."'";
					}
				}
				elseif (! $idprod)  // We don't know type of product
				{
					$code_country.=",'".$societe_acheteuse->country_code."'";
				}
				else
				{
					$prodstatic=new Product($this->db);
					$prodstatic->fetch($idprod);
					if ($prodstatic->type == Product::TYPE_SERVICE)   // We know product is a service
					{
						$code_country.=",'".$societe_acheteuse->country_code."'";
					}
				}
			}
		}

		// Now we get list
		$num = $this->load_cache_vatrates($code_country);   // If no vat defined, return -1 with message into this->error

		if ($num > 0)
		{
			// Definition du taux a pre-selectionner (si defaulttx non force et donc vaut -1 ou '')
			if ($defaulttx < 0 || dol_strlen($defaulttx) == 0)
			{
				$tmpthirdparty=new Societe($this->db);
				$defaulttx=get_default_tva($societe_vendeuse, (is_object($societe_acheteuse)?$societe_acheteuse:$tmpthirdparty), $idprod);
				$defaultnpr=get_default_npr($societe_vendeuse, (is_object($societe_acheteuse)?$societe_acheteuse:$tmpthirdparty), $idprod);
		        if (preg_match('/\((.*)\)/', $defaulttx, $reg)) {
			        $defaultcode=$reg[1];
			        $defaulttx=preg_replace('/\s*\(.*\)/', '', $defaulttx);
		        }
				if (empty($defaulttx)) $defaultnpr=0;
			}

			// Si taux par defaut n'a pu etre determine, on prend dernier de la liste.
			// Comme ils sont tries par ordre croissant, dernier = plus eleve = taux courant
			if ($defaulttx < 0 || dol_strlen($defaulttx) == 0)
			{
				if (empty($conf->global->MAIN_VAT_DEFAULT_IF_AUTODETECT_FAILS)) $defaulttx = $this->cache_vatrates[$num-1]['txtva'];
				else $defaulttx=($conf->global->MAIN_VAT_DEFAULT_IF_AUTODETECT_FAILS == 'none' ? '' : $conf->global->MAIN_VAT_DEFAULT_IF_AUTODETECT_FAILS);
			}

			// Disabled if seller is not subject to VAT
			$disabled=false; $title='';
			if (is_object($societe_vendeuse) && $societe_vendeuse->id == $mysoc->id && $societe_vendeuse->tva_assuj == "0")
			{
				// Override/enable VAT for expense report regardless of global setting - needed if expense report used for business expenses
				if (empty($conf->global->OVERRIDE_VAT_FOR_EXPENSE_REPORT))
				{
					$title=' title="'.$langs->trans('VATIsNotUsed').'"';
					$disabled=true;
				}
			}

			if (! $options_only) $return.= '<select class="flat minwidth75imp" id="'.$htmlname.'" name="'.$htmlname.'"'.($disabled?' disabled':'').$title.'>';

			$selectedfound=false;
			foreach ($this->cache_vatrates as $rate)
			{
				// Keep only 0 if seller is not subject to VAT
				if ($disabled && $rate['txtva'] != 0) continue;

				// Define key to use into select list
				$key = $rate['txtva'];
				$key.= $rate['nprtva'] ? '*': '';
				if ($mode > 0 && $rate['code']) $key.=' ('.$rate['code'].')';
				if ($mode < 0) $key = $rate['rowid'];

				$return.= '<option value="'.$key.'"';
				if (! $selectedfound)
				{
					if ($defaultcode) // If defaultcode is defined, we used it in priority to select combo option instead of using rate+npr flag
					{
						if ($defaultcode == $rate['code'])
						{
							$return.= ' selected';
							$selectedfound=true;
						}
					}
					elseif ($rate['txtva'] == $defaulttx && $rate['nprtva'] == $defaultnpr)
			   		{
			   			$return.= ' selected';
			   			$selectedfound=true;
					}
				}
				$return.= '>';
				//if (! empty($conf->global->MAIN_VAT_SHOW_POSITIVE_RATES))
				if ($mysoc->country_code == 'IN' || ! empty($conf->global->MAIN_VAT_LABEL_IS_POSITIVE_RATES))
				{
					$return.= $rate['labelpositiverates'];
				}
				else
				{
					$return.= vatrate($rate['label']);
				}
				//$return.=($rate['code']?' '.$rate['code']:'');
				$return.= (empty($rate['code']) && $rate['nprtva']) ? ' *': '';         // We show the *  (old behaviour only if new vat code is not used)

				$return.= '</option>';
			}

			if (! $options_only) $return.= '</select>';
		}
		else
		{
			$return.= $this->error;
		}

		$this->num = $num;
		return $return;
	}


    // phpcs:disable PEAR.NamingConventions.ValidFunctionName.NotCamelCaps
    /**
     *  Show a HTML widget to input a date or combo list for day, month, years and optionaly hours and minutes.
	 *  Fields are preselected with :
	 *            	- set_time date (must be a local PHP server timestamp or string date with format 'YYYY-MM-DD' or 'YYYY-MM-DD HH:MM')
	 *            	- local date in user area, if set_time is '' (so if set_time is '', output may differs when done from two different location)
	 *            	- Empty (fields empty), if set_time is -1 (in this case, parameter empty must also have value 1)
	 *
	 *	@param	timestamp	$set_time 		Pre-selected date (must be a local PHP server timestamp), -1 to keep date not preselected, '' to use current date with 00:00 hour (Parameter 'empty' must be 0 or 2).
	 *	@param	string		$prefix			Prefix for fields name
	 *	@param	int			$h				1 or 2=Show also hours (2=hours on a new line), -1 has same effect but hour and minutes are prefilled with 23:59 if date is empty, 3 show hour always empty
	 *	@param	int			$m				1=Show also minutes, -1 has same effect but hour and minutes are prefilled with 23:59 if date is empty, 3 show minutes always empty
	 *	@param	int			$empty			0=Fields required, 1=Empty inputs are allowed, 2=Empty inputs are allowed for hours only
	 *	@param	string		$form_name 		Not used
	 *	@param	int			$d				1=Show days, month, years
	 * 	@param	int			$addnowlink		Add a link "Now"
	 * 	@param	int			$nooutput		Do not output html string but return it
	 * 	@param 	int			$disabled		Disable input fields
	 *  @param  int			$fullday        When a checkbox with this html name is on, hour and day are set with 00:00 or 23:59
	 *  @param	string		$addplusone		Add a link "+1 hour". Value must be name of another select_date field.
	 *  @param  datetime    $adddateof      Add a link "Date of invoice" using the following date.
	 *  @return	string|void					Nothing or string if nooutput is 1
     *  @deprecated
	 *  @see    form_date, select_month, select_year, select_dayofweek
	 */
    function select_date($set_time = '', $prefix = 're', $h = 0, $m = 0, $empty = 0, $form_name = "", $d = 1, $addnowlink = 0, $nooutput = 0, $disabled = 0, $fullday = '', $addplusone = '', $adddateof = '')
    {
        // phpcs:enable
        $retstring = $this->selectDate($set_time, $prefix, $h, $m, $empty, $form_name, $d, $addnowlink, $disabled, $fullday, $addplusone, $adddateof);
        if (! empty($nooutput)) {
            return $retstring;
        }
        print $retstring;
        return;
    }

    /**
     *  Show a HTML widget to input a date or combo list for day, month, years and optionaly hours and minutes.
	 *  Fields are preselected with :
	 *              - set_time date (must be a local PHP server timestamp or string date with format 'YYYY-MM-DD' or 'YYYY-MM-DD HH:MM')
	 *              - local date in user area, if set_time is '' (so if set_time is '', output may differs when done from two different location)
	 *              - Empty (fields empty), if set_time is -1 (in this case, parameter empty must also have value 1)
	 *
	 *  @param  timestamp   $set_time       Pre-selected date (must be a local PHP server timestamp), -1 to keep date not preselected, '' to use current date with 00:00 hour (Parameter 'empty' must be 0 or 2).
	 *  @param	string		$prefix			Prefix for fields name
	 *  @param	int			$h				1 or 2=Show also hours (2=hours on a new line), -1 has same effect but hour and minutes are prefilled with 23:59 if date is empty, 3 show hour always empty
	 *	@param	int			$m				1=Show also minutes, -1 has same effect but hour and minutes are prefilled with 23:59 if date is empty, 3 show minutes always empty
	 *	@param	int			$empty			0=Fields required, 1=Empty inputs are allowed, 2=Empty inputs are allowed for hours only
	 *	@param	string		$form_name 		Not used
	 *	@param	int			$d				1=Show days, month, years
	 * 	@param	int			$addnowlink		Add a link "Now"
	 * 	@param 	int			$disabled		Disable input fields
	 *  @param  int			$fullday        When a checkbox with this html name is on, hour and day are set with 00:00 or 23:59
	 *  @param	string		$addplusone		Add a link "+1 hour". Value must be name of another selectDate field.
	 *  @param  datetime    $adddateof      Add a link "Date of invoice" using the following date.
	 * 	@return string                      Html for selectDate
	 *  @see    form_date, select_month, select_year, select_dayofweek
	 */
	function selectDate($set_time = '', $prefix = 're', $h = 0, $m = 0, $empty = 0, $form_name = "", $d = 1, $addnowlink = 0, $disabled = 0, $fullday = '', $addplusone = '', $adddateof = '')
	{
		global $conf,$langs;

		$retstring='';

		if ($prefix=='') $prefix='re';
		if ($h == '') $h=0;
		if ($m == '') $m=0;
		$emptydate=0;
		$emptyhours=0;
		if ($empty == 1) { $emptydate=1; $emptyhours=1; }
		if ($empty == 2) { $emptydate=0; $emptyhours=1; }
		$orig_set_time=$set_time;

		if ($set_time === '' && $emptydate == 0)
		{
			include_once DOL_DOCUMENT_ROOT.'/core/lib/date.lib.php';
			$set_time = dol_now('tzuser')-(getServerTimeZoneInt('now')*3600); // set_time must be relative to PHP server timezone
		}

		// Analysis of the pre-selection date
		if (preg_match('/^([0-9]+)\-([0-9]+)\-([0-9]+)\s?([0-9]+)?:?([0-9]+)?/', $set_time, $reg))	// deprecated usage
		{
			// Date format 'YYYY-MM-DD' or 'YYYY-MM-DD HH:MM:SS'
			$syear	= (! empty($reg[1])?$reg[1]:'');
			$smonth	= (! empty($reg[2])?$reg[2]:'');
			$sday	= (! empty($reg[3])?$reg[3]:'');
			$shour	= (! empty($reg[4])?$reg[4]:'');
			$smin	= (! empty($reg[5])?$reg[5]:'');
		}
		elseif (strval($set_time) != '' && $set_time != -1)
		{
			// set_time est un timestamps (0 possible)
			$syear = dol_print_date($set_time, "%Y");
			$smonth = dol_print_date($set_time, "%m");
			$sday = dol_print_date($set_time, "%d");
			if ($orig_set_time != '')
			{
				$shour = dol_print_date($set_time, "%H");
				$smin = dol_print_date($set_time, "%M");
				$ssec = dol_print_date($set_time, "%S");
			}
			else
			{
				$shour = '';
				$smin = '';
				$ssec = '';
			}
		}
		else
		{
			// Date est '' ou vaut -1
			$syear = '';
			$smonth = '';
			$sday = '';
			$shour = !isset($conf->global->MAIN_DEFAULT_DATE_HOUR) ? ($h == -1 ? '23' : '') : $conf->global->MAIN_DEFAULT_DATE_HOUR;
			$smin = !isset($conf->global->MAIN_DEFAULT_DATE_MIN) ? ($h == -1 ? '59' : '') : $conf->global->MAIN_DEFAULT_DATE_MIN;
			$ssec = !isset($conf->global->MAIN_DEFAULT_DATE_SEC) ? ($h == -1 ? '59' : '') : $conf->global->MAIN_DEFAULT_DATE_SEC;
		}
		if ($h == 3) $shour = '';
		if ($m == 3) $smin = '';

		// You can set MAIN_POPUP_CALENDAR to 'eldy' or 'jquery'
		$usecalendar='combo';
		if (! empty($conf->use_javascript_ajax) && (empty($conf->global->MAIN_POPUP_CALENDAR) || $conf->global->MAIN_POPUP_CALENDAR != "none")) {
			$usecalendar = ((empty($conf->global->MAIN_POPUP_CALENDAR) || $conf->global->MAIN_POPUP_CALENDAR == 'eldy')?'jquery':$conf->global->MAIN_POPUP_CALENDAR);
		}

		if ($d)
		{
			// Show date with popup
			if ($usecalendar != 'combo')
			{
				$formated_date='';
				//print "e".$set_time." t ".$conf->format_date_short;
				if (strval($set_time) != '' && $set_time != -1)
				{
					//$formated_date=dol_print_date($set_time,$conf->format_date_short);
					$formated_date=dol_print_date($set_time, $langs->trans("FormatDateShortInput"));  // FormatDateShortInput for dol_print_date / FormatDateShortJavaInput that is same for javascript
				}

				// Calendrier popup version eldy
				if ($usecalendar == "eldy")
				{
					// Zone de saisie manuelle de la date
					$retstring.='<input id="'.$prefix.'" name="'.$prefix.'" type="text" class="maxwidth75" maxlength="11" value="'.$formated_date.'"';
					$retstring.=($disabled?' disabled':'');
					$retstring.=' onChange="dpChangeDay(\''.$prefix.'\',\''.$langs->trans("FormatDateShortJavaInput").'\'); "';  // FormatDateShortInput for dol_print_date / FormatDateShortJavaInput that is same for javascript
					$retstring.='>';

					// Icone calendrier
					if (! $disabled)
					{
						$retstring.='<button id="'.$prefix.'Button" type="button" class="dpInvisibleButtons"';
						$base=DOL_URL_ROOT.'/core/';
						$retstring.=' onClick="showDP(\''.$base.'\',\''.$prefix.'\',\''.$langs->trans("FormatDateShortJavaInput").'\',\''.$langs->defaultlang.'\');"';
						$retstring.='>'.img_object($langs->trans("SelectDate"), 'calendarday', 'class="datecallink"').'</button>';
					}
					else $retstring.='<button id="'.$prefix.'Button" type="button" class="dpInvisibleButtons">'.img_object($langs->trans("Disabled"), 'calendarday', 'class="datecallink"').'</button>';

					$retstring.='<input type="hidden" id="'.$prefix.'day"   name="'.$prefix.'day"   value="'.$sday.'">'."\n";
					$retstring.='<input type="hidden" id="'.$prefix.'month" name="'.$prefix.'month" value="'.$smonth.'">'."\n";
					$retstring.='<input type="hidden" id="'.$prefix.'year"  name="'.$prefix.'year"  value="'.$syear.'">'."\n";
				}
				elseif ($usecalendar == 'jquery')
				{
					if (! $disabled)
					{
						// Output javascript for datepicker
						$retstring.="<script type='text/javascript'>";
						$retstring.="$(function(){ $('#".$prefix."').datepicker({
							dateFormat: '".$langs->trans("FormatDateShortJQueryInput")."',
							autoclose: true,
							todayHighlight: true,";
							if (! empty($conf->dol_use_jmobile))
							{
								$retstring.="
								beforeShow: function (input, datePicker) {
									input.disabled = true;
								},
								onClose: function (dateText, datePicker) {
									this.disabled = false;
								},
								";
							}
							// Note: We don't need monthNames, monthNamesShort, dayNames, dayNamesShort, dayNamesMin, they are set globally on datepicker component in lib_head.js.php
							if (empty($conf->global->MAIN_POPUP_CALENDAR_ON_FOCUS))
							{
							$retstring.="
								showOn: 'button',
								buttonImage: '".DOL_URL_ROOT."/theme/".$conf->theme."/img/object_calendarday.png',
								buttonImageOnly: true";
							}
							$retstring.="
							}) });";
						$retstring.="</script>";
					}

					// Zone de saisie manuelle de la date
					$retstring.='<div class="nowrap inline-block">';
					$retstring.='<input id="'.$prefix.'" name="'.$prefix.'" type="text" class="maxwidth75" maxlength="11" value="'.$formated_date.'"';
					$retstring.=($disabled?' disabled':'');
					$retstring.=' onChange="dpChangeDay(\''.$prefix.'\',\''.$langs->trans("FormatDateShortJavaInput").'\'); "';  // FormatDateShortInput for dol_print_date / FormatDateShortJavaInput that is same for javascript
					$retstring.='>';

					// Icone calendrier
					if (! $disabled)
					{
						/* Not required. Managed by option buttonImage of jquery
                		$retstring.=img_object($langs->trans("SelectDate"),'calendarday','id="'.$prefix.'id" class="datecallink"');
                		$retstring.="<script type='text/javascript'>";
                		$retstring.="jQuery(document).ready(function() {";
                		$retstring.='	jQuery("#'.$prefix.'id").click(function() {';
                		$retstring.="    	jQuery('#".$prefix."').focus();";
                		$retstring.='    });';
                		$retstring.='});';
                		$retstring.="</script>";*/
					}
					else
					{
						$retstring.='<button id="'.$prefix.'Button" type="button" class="dpInvisibleButtons">'.img_object($langs->trans("Disabled"), 'calendarday', 'class="datecallink"').'</button>';
					}

					$retstring.='</div>';
					$retstring.='<input type="hidden" id="'.$prefix.'day"   name="'.$prefix.'day"   value="'.$sday.'">'."\n";
					$retstring.='<input type="hidden" id="'.$prefix.'month" name="'.$prefix.'month" value="'.$smonth.'">'."\n";
					$retstring.='<input type="hidden" id="'.$prefix.'year"  name="'.$prefix.'year"  value="'.$syear.'">'."\n";
				}
				else
				{
					$retstring.="Bad value of MAIN_POPUP_CALENDAR";
				}
			}
			// Show date with combo selects
			else
			{
				//$retstring.='<div class="inline-block">';
				// Day
				$retstring.='<select'.($disabled?' disabled':'').' class="flat valignmiddle maxwidth50imp" id="'.$prefix.'day" name="'.$prefix.'day">';

				if ($emptydate || $set_time == -1)
				{
					$retstring.='<option value="0" selected>&nbsp;</option>';
				}

				for ($day = 1 ; $day <= 31; $day++)
				{
					$retstring.='<option value="'.$day.'"'.($day == $sday ? ' selected':'').'>'.$day.'</option>';
				}

				$retstring.="</select>";

				$retstring.='<select'.($disabled?' disabled':'').' class="flat valignmiddle maxwidth75imp" id="'.$prefix.'month" name="'.$prefix.'month">';
				if ($emptydate || $set_time == -1)
				{
					$retstring.='<option value="0" selected>&nbsp;</option>';
				}

				// Month
				for ($month = 1 ; $month <= 12 ; $month++)
				{
					$retstring.='<option value="'.$month.'"'.($month == $smonth?' selected':'').'>';
					$retstring.=dol_print_date(mktime(12, 0, 0, $month, 1, 2000), "%b");
					$retstring.="</option>";
				}
				$retstring.="</select>";

				// Year
				if ($emptydate || $set_time == -1)
				{
					$retstring.='<input'.($disabled?' disabled':'').' placeholder="'.dol_escape_htmltag($langs->trans("Year")).'" class="flat maxwidth50imp valignmiddle" type="number" min="0" max="3000" maxlength="4" id="'.$prefix.'year" name="'.$prefix.'year" value="'.$syear.'">';
				}
				else
				{
					$retstring.='<select'.($disabled?' disabled':'').' class="flat valignmiddle maxwidth75imp" id="'.$prefix.'year" name="'.$prefix.'year">';

					for ($year = $syear - 10; $year < $syear + 10 ; $year++)
					{
						$retstring.='<option value="'.$year.'"'.($year == $syear ? ' selected':'').'>'.$year.'</option>';
					}
					$retstring.="</select>\n";
				}
				//$retstring.='</div>';
			}
		}

		if ($d && $h) $retstring.=($h==2?'<br>':' ');

		if ($h)
		{
			// Show hour
			$retstring.='<select'.($disabled?' disabled':'').' class="flat valignmiddle maxwidth50 '.($fullday?$fullday.'hour':'').'" id="'.$prefix.'hour" name="'.$prefix.'hour">';
			if ($emptyhours) $retstring.='<option value="-1">&nbsp;</option>';
			for ($hour = 0; $hour < 24; $hour++)
			{
				if (strlen($hour) < 2) $hour = "0" . $hour;
				$retstring.='<option value="'.$hour.'"'.(($hour == $shour)?' selected':'').'>'.$hour.(empty($conf->dol_optimize_smallscreen)?'':'H').'</option>';
			}
			$retstring.='</select>';
			if ($m && empty($conf->dol_optimize_smallscreen)) $retstring.=":";
		}

		if ($m)
		{
			// Show minutes
			$retstring.='<select'.($disabled?' disabled':'').' class="flat valignmiddle maxwidth50 '.($fullday?$fullday.'min':'').'" id="'.$prefix.'min" name="'.$prefix.'min">';
			if ($emptyhours) $retstring.='<option value="-1">&nbsp;</option>';
			for ($min = 0; $min < 60 ; $min++)
			{
				if (strlen($min) < 2) $min = "0" . $min;
				$retstring.='<option value="'.$min.'"'.(($min == $smin)?' selected':'').'>'.$min.(empty($conf->dol_optimize_smallscreen)?'':'').'</option>';
			}
			$retstring.='</select>';

			$retstring.='<input type="hidden" name="'.$prefix.'sec" value="'.$ssec.'">';
		}

		// Add a "Now" link
		if ($conf->use_javascript_ajax && $addnowlink)
		{
			// Script which will be inserted in the onClick of the "Now" link
			$reset_scripts = "";

			// Generate the date part, depending on the use or not of the javascript calendar
			$reset_scripts .= 'jQuery(\'#'.$prefix.'\').val(\''.dol_print_date(dol_now(), 'day').'\');';
			$reset_scripts .= 'jQuery(\'#'.$prefix.'day\').val(\''.dol_print_date(dol_now(), '%d').'\');';
			$reset_scripts .= 'jQuery(\'#'.$prefix.'month\').val(\''.dol_print_date(dol_now(), '%m').'\');';
			$reset_scripts .= 'jQuery(\'#'.$prefix.'year\').val(\''.dol_print_date(dol_now(), '%Y').'\');';
			/*if ($usecalendar == "eldy")
            {
                $base=DOL_URL_ROOT.'/core/';
                $reset_scripts .= 'resetDP(\''.$base.'\',\''.$prefix.'\',\''.$langs->trans("FormatDateShortJavaInput").'\',\''.$langs->defaultlang.'\');';
            }
            else
            {
                $reset_scripts .= 'this.form.elements[\''.$prefix.'day\'].value=formatDate(new Date(), \'d\'); ';
                $reset_scripts .= 'this.form.elements[\''.$prefix.'month\'].value=formatDate(new Date(), \'M\'); ';
                $reset_scripts .= 'this.form.elements[\''.$prefix.'year\'].value=formatDate(new Date(), \'yyyy\'); ';
            }*/
			// Update the hour part
			if ($h)
			{
				if ($fullday) $reset_scripts .= " if (jQuery('#fullday:checked').val() == null) {";
				//$reset_scripts .= 'this.form.elements[\''.$prefix.'hour\'].value=formatDate(new Date(), \'HH\'); ';
				$reset_scripts .= 'jQuery(\'#'.$prefix.'hour\').val(\''.dol_print_date(dol_now(), '%H').'\');';
				if ($fullday) $reset_scripts .= ' } ';
			}
			// Update the minute part
			if ($m)
			{
				if ($fullday) $reset_scripts .= " if (jQuery('#fullday:checked').val() == null) {";
				//$reset_scripts .= 'this.form.elements[\''.$prefix.'min\'].value=formatDate(new Date(), \'mm\'); ';
				$reset_scripts .= 'jQuery(\'#'.$prefix.'min\').val(\''.dol_print_date(dol_now(), '%M').'\');';
				if ($fullday) $reset_scripts .= ' } ';
			}
			// If reset_scripts is not empty, print the link with the reset_scripts in the onClick
			if ($reset_scripts && empty($conf->dol_optimize_smallscreen))
			{
				$retstring.=' <button class="dpInvisibleButtons datenowlink" id="'.$prefix.'ButtonNow" type="button" name="_useless" value="now" onClick="'.$reset_scripts.'">';
				$retstring.=$langs->trans("Now");
				$retstring.='</button> ';
			}
		}

		// Add a "Plus one hour" link
		if ($conf->use_javascript_ajax && $addplusone)
		{
			// Script which will be inserted in the onClick of the "Add plusone" link
			$reset_scripts = "";

			// Generate the date part, depending on the use or not of the javascript calendar
			$reset_scripts .= 'jQuery(\'#'.$prefix.'\').val(\''.dol_print_date(dol_now(), 'day').'\');';
			$reset_scripts .= 'jQuery(\'#'.$prefix.'day\').val(\''.dol_print_date(dol_now(), '%d').'\');';
			$reset_scripts .= 'jQuery(\'#'.$prefix.'month\').val(\''.dol_print_date(dol_now(), '%m').'\');';
			$reset_scripts .= 'jQuery(\'#'.$prefix.'year\').val(\''.dol_print_date(dol_now(), '%Y').'\');';
			// Update the hour part
			if ($h)
			{
				if ($fullday) $reset_scripts .= " if (jQuery('#fullday:checked').val() == null) {";
				$reset_scripts .= 'jQuery(\'#'.$prefix.'hour\').val(\''.dol_print_date(dol_now(), '%H').'\');';
				if ($fullday) $reset_scripts .= ' } ';
			}
			// Update the minute part
			if ($m)
			{
				if ($fullday) $reset_scripts .= " if (jQuery('#fullday:checked').val() == null) {";
				$reset_scripts .= 'jQuery(\'#'.$prefix.'min\').val(\''.dol_print_date(dol_now(), '%M').'\');';
				if ($fullday) $reset_scripts .= ' } ';
			}
			// If reset_scripts is not empty, print the link with the reset_scripts in the onClick
			if ($reset_scripts && empty($conf->dol_optimize_smallscreen))
			{
				$retstring.=' <button class="dpInvisibleButtons datenowlink" id="'.$prefix.'ButtonPlusOne" type="button" name="_useless2" value="plusone" onClick="'.$reset_scripts.'">';
				$retstring.=$langs->trans("DateStartPlusOne");
				$retstring.='</button> ';
			}
		}

		// Add a "Plus one hour" link
		if ($conf->use_javascript_ajax && $adddateof)
		{
			$tmparray=dol_getdate($adddateof);
			$retstring.=' - <button class="dpInvisibleButtons datenowlink" id="dateofinvoice" type="button" name="_dateofinvoice" value="now" onclick="jQuery(\'#re\').val(\''.dol_print_date($adddateof, 'day').'\');jQuery(\'#reday\').val(\''.$tmparray['mday'].'\');jQuery(\'#remonth\').val(\''.$tmparray['mon'].'\');jQuery(\'#reyear\').val(\''.$tmparray['year'].'\');">'.$langs->trans("DateInvoice").'</a>';
		}

		return $retstring;
	}

    // phpcs:disable PEAR.NamingConventions.ValidFunctionName.NotCamelCaps
	/**
	 *	Function to show a form to select a duration on a page
	 *
	 *	@param	string	$prefix   		Prefix for input fields
	 *	@param  int	$iSecond  		    Default preselected duration (number of seconds or '')
	 * 	@param	int	$disabled           Disable the combo box
	 * 	@param	string	$typehour		If 'select' then input hour and input min is a combo,
	 *						            if 'text' input hour is in text and input min is a text,
	 *						            if 'textselect' input hour is in text and input min is a combo
	 *  @param	integer	$minunderhours	If 1, show minutes selection under the hours
	 * 	@param	int	$nooutput		    Do not output html string but return it
	 *  @return	string|void
	 */
	function select_duration($prefix, $iSecond = '', $disabled = 0, $typehour = 'select', $minunderhours = 0, $nooutput = 0)
	{
        // phpcs:enable
		global $langs;

		$retstring='';

		$hourSelected=0; $minSelected=0;

		// Hours
		if ($iSecond != '')
		{
			require_once DOL_DOCUMENT_ROOT.'/core/lib/date.lib.php';

			$hourSelected = convertSecondToTime($iSecond, 'allhour');
			$minSelected = convertSecondToTime($iSecond, 'min');
		}

		if ($typehour=='select' )
		{
			$retstring.='<select class="flat" id="select_'.$prefix.'hour" name="'.$prefix.'hour"'.($disabled?' disabled':'').'>';
			for ($hour = 0; $hour < 25; $hour++)	// For a duration, we allow 24 hours
			{
				$retstring.='<option value="'.$hour.'"';
				if ($hourSelected == $hour)
				{
					$retstring.=" selected";
				}
				$retstring.=">".$hour."</option>";
			}
			$retstring.="</select>";
		}
		elseif ($typehour=='text' || $typehour=='textselect')
		{
			$retstring.='<input placeholder="'.$langs->trans('HourShort').'" type="number" min="0" size="1" name="'.$prefix.'hour"'.($disabled?' disabled':'').' class="flat maxwidth50 inputhour" value="'.(($hourSelected != '')?((int) $hourSelected):'').'">';
		}
		else return 'BadValueForParameterTypeHour';

		if ($typehour!='text') $retstring.=' '.$langs->trans('HourShort');
		else $retstring.='<span class="hideonsmartphone">:</span>';

		// Minutes
		if ($minunderhours) $retstring.='<br>';
		else $retstring.='<span class="hideonsmartphone">&nbsp;</span>';

		if ($typehour=='select' || $typehour=='textselect')
		{
			$retstring.='<select class="flat" id="select_'.$prefix.'min" name="'.$prefix.'min"'.($disabled?' disabled':'').'>';
			for ($min = 0; $min <= 55; $min=$min+5)
			{
				$retstring.='<option value="'.$min.'"';
				if ($minSelected == $min) $retstring.=' selected';
				$retstring.='>'.$min.'</option>';
			}
			$retstring.="</select>";
		}
		elseif ($typehour=='text' )
		{
			$retstring.='<input placeholder="'.$langs->trans('MinuteShort').'" type="number" min="0" size="1" name="'.$prefix.'min"'.($disabled?' disabled':'').' class="flat maxwidth50 inputminute" value="'.(($minSelected != '')?((int) $minSelected):'').'">';
		}

		if ($typehour!='text') $retstring.=' '.$langs->trans('MinuteShort');

		//$retstring.="&nbsp;";

		if (! empty($nooutput)) return $retstring;

		print $retstring;
		return;
	}


	/**
	 * Generic method to select a component from a combo list.
	 * This is the generic method that will replace all specific existing methods.
	 *
	 * @param 	string			$objectdesc			Objectclassname:Objectclasspath
	 * @param	string			$htmlname			Name of HTML select component
	 * @param	int				$preselectedvalue	Preselected value (ID of element)
	 * @param	string			$showempty			''=empty values not allowed, 'string'=value show if we allow empty values (for example 'All', ...)
	 * @param	string			$searchkey			Search criteria
	 * @param	string			$placeholder		Place holder
	 * @param	string			$morecss			More CSS
	 * @param	string			$moreparams			More params provided to ajax call
	 * @param	int				$forcecombo			Force to load all values and output a standard combobox (with no beautification)
	 * @return	string								Return HTML string
	 * @see selectForFormsList select_thirdparty
	 */
	function selectForForms($objectdesc, $htmlname, $preselectedvalue, $showempty = '', $searchkey = '', $placeholder = '', $morecss = '', $moreparams = '', $forcecombo = 0)
	{
		global $conf, $user;

		$objecttmp = null;

		$InfoFieldList = explode(":", $objectdesc);
		$classname=$InfoFieldList[0];
		$classpath=$InfoFieldList[1];
		if (! empty($classpath))
		{
			dol_include_once($classpath);
			if ($classname && class_exists($classname))
			{
				$objecttmp = new $classname($this->db);
			}
		}
		if (! is_object($objecttmp))
		{
			dol_syslog('Error bad setup of type for field '.$InfoFieldList, LOG_WARNING);
			return 'Error bad setup of type for field '.join(',', $InfoFieldList);
		}

		$prefixforautocompletemode=$objecttmp->element;
		if ($prefixforautocompletemode == 'societe') $prefixforautocompletemode='company';
		$confkeyforautocompletemode=strtoupper($prefixforautocompletemode).'_USE_SEARCH_TO_SELECT';	// For example COMPANY_USE_SEARCH_TO_SELECT

		dol_syslog(get_class($this)."::selectForForms", LOG_DEBUG);

		$out='';
		if (! empty($conf->use_javascript_ajax) && ! empty($conf->global->$confkeyforautocompletemode) && ! $forcecombo)
		{
			$objectdesc=$classname.':'.$classpath;
			$urlforajaxcall = DOL_URL_ROOT.'/core/ajax/selectobject.php';
			//if ($objecttmp->element == 'societe') $urlforajaxcall = DOL_URL_ROOT.'/societe/ajax/company.php';

			// No immediate load of all database
			$urloption='htmlname='.$htmlname.'&outjson=1&objectdesc='.$objectdesc.($moreparams?$moreparams:'');
			// Activate the auto complete using ajax call.
			$out.=  ajax_autocompleter($preselectedvalue, $htmlname, $urlforajaxcall, $urloption, $conf->global->$confkeyforautocompletemode, 0, array());
			$out.= '<style type="text/css">.ui-autocomplete { z-index: 250; }</style>';
			if ($placeholder) $placeholder=' placeholder="'.$placeholder.'"';
			$out.= '<input type="text" class="'.$morecss.'" name="search_'.$htmlname.'" id="search_'.$htmlname.'" value="'.$preselectedvalue.'"'.$placeholder.' />';
		}
		else
		{
			// Immediate load of all database
			$out.=$this->selectForFormsList($objecttmp, $htmlname, $preselectedvalue, $showempty, $searchkey, $placeholder, $morecss, $moreparams, $forcecombo);
		}

		return $out;
	}

	/**
	 * Output html form to select an object.
	 * Note, this function is called by selectForForms or by ajax selectobject.php
	 *
	 * @param 	Object			$objecttmp			Object
	 * @param	string			$htmlname			Name of HTML select component
	 * @param	int				$preselectedvalue	Preselected value (ID of element)
	 * @param	string			$showempty			''=empty values not allowed, 'string'=value show if we allow empty values (for example 'All', ...)
	 * @param	string			$searchkey			Search value
	 * @param	string			$placeholder		Place holder
	 * @param	string			$morecss			More CSS
	 * @param	string			$moreparams			More params provided to ajax call
	 * @param	int				$forcecombo			Force to load all values and output a standard combobox (with no beautification)
	 * @param	int				$outputmode			0=HTML select string, 1=Array
	 * @return	string								Return HTML string
	 * @see selectForForms
	 */
	function selectForFormsList($objecttmp, $htmlname, $preselectedvalue, $showempty = '', $searchkey = '', $placeholder = '', $morecss = '', $moreparams = '', $forcecombo = 0, $outputmode = 0)
	{
		global $conf, $langs, $user;

		$prefixforautocompletemode=$objecttmp->element;
		if ($prefixforautocompletemode == 'societe') $prefixforautocompletemode='company';
		$confkeyforautocompletemode=strtoupper($prefixforautocompletemode).'_USE_SEARCH_TO_SELECT';	// For example COMPANY_USE_SEARCH_TO_SELECT

		$fieldstoshow='t.ref';
		if (! empty($objecttmp->fields))	// For object that declare it, it is better to use declared fields ( like societe, contact, ...)
		{
			$tmpfieldstoshow='';
			foreach($objecttmp->fields as $key => $val)
			{
				if ($val['showoncombobox']) $tmpfieldstoshow.=($tmpfieldstoshow?',':'').'t.'.$key;
			}
			if ($tmpfieldstoshow) $fieldstoshow = $tmpfieldstoshow;
		}

		$out='';
		$outarray=array();

		$num=0;

		// Search data
		$sql = "SELECT t.rowid, ".$fieldstoshow." FROM ".MAIN_DB_PREFIX .$objecttmp->table_element." as t";
		if ($objecttmp->ismultientitymanaged == 2)
			if (!$user->rights->societe->client->voir && !$user->societe_id) $sql .= ", ".MAIN_DB_PREFIX."societe_commerciaux as sc";
		$sql.= " WHERE 1=1";
		if(! empty($objecttmp->ismultientitymanaged)) $sql.= " AND t.entity IN (".getEntity($objecttmp->table_element).")";
		if ($objecttmp->ismultientitymanaged == 1 && ! empty($user->societe_id))
		{
			if ($objecttmp->element == 'societe') $sql.= " AND t.rowid = ".$user->societe_id;
				else $sql.= " AND t.fk_soc = ".$user->societe_id;
		}
		if ($searchkey != '') $sql.=natural_search(explode(',', $fieldstoshow), $searchkey);
		if ($objecttmp->ismultientitymanaged == 2)
			if (!$user->rights->societe->client->voir && !$user->societe_id) $sql.= " AND t.rowid = sc.fk_soc AND sc.fk_user = " .$user->id;
		$sql.=$this->db->order($fieldstoshow, "ASC");
		//$sql.=$this->db->plimit($limit, 0);

		// Build output string
		$resql=$this->db->query($sql);
		if ($resql)
		{
			if (! $forcecombo)
			{
				include_once DOL_DOCUMENT_ROOT . '/core/lib/ajax.lib.php';
				$out .= ajax_combobox($htmlname, null, $conf->global->$confkeyforautocompletemode);
			}

			// Construct $out and $outarray
			$out.= '<select id="'.$htmlname.'" class="flat'.($morecss?' '.$morecss:'').'"'.($moreparams?' '.$moreparams:'').' name="'.$htmlname.'">'."\n";

			// Warning: Do not use textifempty = ' ' or '&nbsp;' here, or search on key will search on ' key'. Seems it is no more true with selec2 v4
			$textifempty='&nbsp;';

			//if (! empty($conf->use_javascript_ajax) || $forcecombo) $textifempty='';
			if (! empty($conf->global->$confkeyforautocompletemode))
			{
				if ($showempty && ! is_numeric($showempty)) $textifempty=$langs->trans($showempty);
				else $textifempty.=$langs->trans("All");
			}
			if ($showempty) $out.= '<option value="-1">'.$textifempty.'</option>'."\n";

			$num = $this->db->num_rows($resql);
			$i = 0;
			if ($num)
			{
				while ($i < $num)
				{
					$obj = $this->db->fetch_object($resql);
					$label='';
					$tmparray=explode(',', $fieldstoshow);
					foreach($tmparray as $key => $val)
					{
						$val = preg_replace('/t\./', '', $val);
						$label .= (($label && $obj->$val)?' - ':'').$obj->$val;
					}
					if (empty($outputmode))
					{
						if ($preselectedvalue > 0 && $preselectedvalue == $obj->rowid)
						{
							$out.= '<option value="'.$obj->rowid.'" selected>'.$label.'</option>';
						}
						else
						{
							$out.= '<option value="'.$obj->rowid.'">'.$label.'</option>';
						}
					}
					else
					{
						array_push($outarray, array('key'=>$obj->rowid, 'value'=>$label, 'label'=>$label));
					}

					$i++;
					if (($i % 10) == 0) $out.="\n";
				}
			}

			$out.= '</select>'."\n";
		}
		else
		{
			dol_print_error($this->db);
		}

		$this->result=array('nbofelement'=>$num);

		if ($outputmode) return $outarray;
		return $out;
	}


	/**
	 *	Return a HTML select string, built from an array of key+value.
	 *  Note: Do not apply langs->trans function on returned content, content may be entity encoded twice.
	 *
	 *	@param	string			$htmlname			Name of html select area. Must start with "multi" if this is a multiselect
	 *	@param	array			$array				Array (key => value)
	 *	@param	string|string[]	$id					Preselected key or preselected keys for multiselect
	 *	@param	int|string		$show_empty			0 no empty value allowed, 1 or string to add an empty value into list (key is -1 and value is '' or '&nbsp;' if 1, key is -1 and value is text if string), <0 to add an empty value with key that is this value.
	 *	@param	int				$key_in_label		1 to show key into label with format "[key] value"
	 *	@param	int				$value_as_key		1 to use value as key
	 *	@param  string			$moreparam			Add more parameters onto the select tag. For example 'style="width: 95%"' to avoid select2 component to go over parent container
	 *	@param  int				$translate			1=Translate and encode value
	 * 	@param	int				$maxlen				Length maximum for labels
	 * 	@param	int				$disabled			Html select box is disabled
	 *  @param	string			$sort				'ASC' or 'DESC' = Sort on label, '' or 'NONE' or 'POS' = Do not sort, we keep original order
	 *  @param	string			$morecss			Add more class to css styles
	 *  @param	int				$addjscombo			Add js combo
	 *  @param  string          $moreparamonempty	Add more param on the empty option line. Not used if show_empty not set
	 *  @param  int             $disablebademail	Check if an email is found into value and if not disable and colorize entry
	 *  @param  int             $nohtmlescape		No html escaping.
	 * 	@return	string								HTML select string.
	 *  @see multiselectarray, selectArrayAjax, selectArrayFilter
	 */
	static function selectarray($htmlname, $array, $id = '', $show_empty = 0, $key_in_label = 0, $value_as_key = 0, $moreparam = '', $translate = 0, $maxlen = 0, $disabled = 0, $sort = '', $morecss = '', $addjscombo = 0, $moreparamonempty = '', $disablebademail = 0, $nohtmlescape = 0)
	{
		global $conf, $langs;

		// Do we want a multiselect ?
		//$jsbeautify = 0;
		//if (preg_match('/^multi/',$htmlname)) $jsbeautify = 1;
		$jsbeautify = 1;

		if ($value_as_key) $array=array_combine($array, $array);

		$out='';

		// Add code for jquery to use multiselect
		if ($addjscombo && $jsbeautify)
		{
			$minLengthToAutocomplete=0;
			$tmpplugin=empty($conf->global->MAIN_USE_JQUERY_MULTISELECT)?(constant('REQUIRE_JQUERY_MULTISELECT')?constant('REQUIRE_JQUERY_MULTISELECT'):'select2'):$conf->global->MAIN_USE_JQUERY_MULTISELECT;

			// Enhance with select2
			include_once DOL_DOCUMENT_ROOT . '/core/lib/ajax.lib.php';
			$out .= ajax_combobox($htmlname);
		}

		$out.='<select id="'.preg_replace('/^\./', '', $htmlname).'" '.($disabled?'disabled ':'').'class="flat '.(preg_replace('/^\./', '', $htmlname)).($morecss?' '.$morecss:'').'"';
		$out.=' name="'.preg_replace('/^\./', '', $htmlname).'" '.($moreparam?$moreparam:'');
		$out.='>';

		if ($show_empty)
		{
			$textforempty=' ';
			if (! empty($conf->use_javascript_ajax)) $textforempty='&nbsp;';	// If we use ajaxcombo, we need &nbsp; here to avoid to have an empty element that is too small.
			if (! is_numeric($show_empty)) $textforempty=$show_empty;
			$out.='<option class="optiongrey" '.($moreparamonempty?$moreparamonempty.' ':'').'value="'.($show_empty < 0 ? $show_empty : -1).'"'.($id == $show_empty ?' selected':'').'>'.$textforempty.'</option>'."\n";
		}

		if (is_array($array))
		{
			// Translate
			if ($translate)
			{
				foreach($array as $key => $value)
				{
					$array[$key]=$langs->trans($value);
				}
			}

			// Sort
			if ($sort == 'ASC') asort($array);
			elseif ($sort == 'DESC') arsort($array);

			foreach($array as $key => $value)
			{
				$disabled=''; $style='';
				if (! empty($disablebademail))
				{
					if (! preg_match('/&lt;.+@.+&gt;/', $value))
					{
						//$value=preg_replace('/'.preg_quote($a,'/').'/', $b, $value);
						$disabled=' disabled';
						$style=' class="warning"';
					}
				}

				if ($key_in_label)
				{
					if (empty($nohtmlescape)) $selectOptionValue = dol_escape_htmltag($key.' - '.($maxlen?dol_trunc($value, $maxlen):$value));
					else $selectOptionValue = $key.' - '.($maxlen?dol_trunc($value, $maxlen):$value);
				}
				else
				{
					if (empty($nohtmlescape)) $selectOptionValue = dol_escape_htmltag($maxlen?dol_trunc($value, $maxlen):$value);
					else $selectOptionValue = $maxlen?dol_trunc($value, $maxlen):$value;
					if ($value == '' || $value == '-') $selectOptionValue='&nbsp;';
				}

				$out.='<option value="'.$key.'"';
				$out.=$style.$disabled;
				if ($id != '' && $id == $key && ! $disabled) $out.=' selected';		// To preselect a value
				if ($nohtmlescape) $out.=' data-html="'.dol_escape_htmltag($selectOptionValue).'"';
				$out.='>';
				//var_dump($selectOptionValue);
				$out.=$selectOptionValue;
				$out.="</option>\n";
			}
		}

		$out.="</select>";
		return $out;
	}


	/**
	 *	Return a HTML select string, built from an array of key+value, but content returned into select come from an Ajax call of an URL.
	 *  Note: Do not apply langs->trans function on returned content of Ajax service, content may be entity encoded twice.
	 *
	 *	@param	string	$htmlname       		Name of html select area
	 *	@param	string	$url					Url. Must return a json_encode of array(key=>array('text'=>'A text', 'url'=>'An url'), ...)
	 *	@param	string	$id             		Preselected key
	 *	@param  string	$moreparam      		Add more parameters onto the select tag
	 *	@param  string	$moreparamtourl 		Add more parameters onto the Ajax called URL
	 * 	@param	int		$disabled				Html select box is disabled
	 *  @param	int		$minimumInputLength		Minimum Input Length
	 *  @param	string	$morecss				Add more class to css styles
	 *  @param  int     $callurlonselect        If set to 1, some code is added so an url return by the ajax is called when value is selected.
	 *  @param  string  $placeholder            String to use as placeholder
	 *  @param  integer $acceptdelayedhtml      1 = caller is requesting to have html js content not returned but saved into global $delayedhtmlcontent (so caller can show it at end of page to avoid flash FOUC effect)
	 * 	@return	string   						HTML select string
	 *  @see selectArrayFilter, ajax_combobox in ajax.lib.php
	 */
	static function selectArrayAjax($htmlname, $url, $id = '', $moreparam = '', $moreparamtourl = '', $disabled = 0, $minimumInputLength = 1, $morecss = '', $callurlonselect = 0, $placeholder = '', $acceptdelayedhtml = 0)
	{
		global $conf, $langs;
		global $delayedhtmlcontent;

		// TODO Use an internal dolibarr component instead of select2
		if (empty($conf->global->MAIN_USE_JQUERY_MULTISELECT) && ! defined('REQUIRE_JQUERY_MULTISELECT')) return '';

		$out='<select type="text" class="'.$htmlname.($morecss?' '.$morecss:'').'" '.($moreparam?$moreparam.' ':'').'name="'.$htmlname.'"></select>';

		$tmpplugin='select2';
		$outdelayed="\n".'<!-- JS CODE TO ENABLE '.$tmpplugin.' for id '.$htmlname.' -->
	    	<script>
	    	$(document).ready(function () {

    	        '.($callurlonselect ? 'var saveRemoteData = [];':'').'

                $(".'.$htmlname.'").select2({
			    	ajax: {
				    	dir: "ltr",
				    	url: "'.$url.'",
				    	dataType: \'json\',
				    	delay: 250,
				    	data: function (params) {
				    		return {
						    	q: params.term, 	// search term
				    			page: params.page
				    		};
			    		},
			    		processResults: function (data) {
			    			// parse the results into the format expected by Select2.
			    			// since we are using custom formatting functions we do not need to alter the remote JSON data
			    			//console.log(data);
							saveRemoteData = data;
				    	    /* format json result for select2 */
				    	    result = []
				    	    $.each( data, function( key, value ) {
				    	       result.push({id: key, text: value.text});
                            });
			    			//return {results:[{id:\'none\', text:\'aa\'}, {id:\'rrr\', text:\'Red\'},{id:\'bbb\', text:\'Search a into projects\'}], more:false}
			    			//console.log(result);
			    			return {results: result, more: false}
			    		},
			    		cache: true
			    	},
	 				language: select2arrayoflanguage,
					containerCssClass: \':all:\',					/* Line to add class of origin SELECT propagated to the new <span class="select2-selection...> tag */
				    placeholder: "'.dol_escape_js($placeholder).'",
			    	escapeMarkup: function (markup) { return markup; }, 	// let our custom formatter work
			    	minimumInputLength: '.$minimumInputLength.',
			        formatResult: function(result, container, query, escapeMarkup) {
                        return escapeMarkup(result.text);
                    },
			    });

                '.($callurlonselect ? '
                /* Code to execute a GET when we select a value */
                $(".'.$htmlname.'").change(function() {
			    	var selected = $(".'.$htmlname.'").val();
                	console.log("We select in selectArrayAjax the entry "+selected)
			        $(".'.$htmlname.'").val("");  /* reset visible combo value */
    			    $.each( saveRemoteData, function( key, value ) {
    				        if (key == selected)
    			            {
    			                 console.log("selectArrayAjax - Do a redirect to "+value.url)
    			                 location.assign(value.url);
    			            }
                    });
    			});' : '' ) . '

    	   });
	       </script>';

		if ($acceptdelayedhtml)
		{
			$delayedhtmlcontent.=$outdelayed;
		}
		else
		{
			$out.=$outdelayed;
		}
		return $out;
	}

	/**
	 *	Return a HTML select string, built from an array of key+value, but content returned into select is defined into $array parameter.
	 *  Note: Do not apply langs->trans function on returned content of Ajax service, content may be entity encoded twice.
	 *
	 *	@param	string	$htmlname       		Name of html select area
	 *	@param	string	$array					Array (key=>array('text'=>'A text', 'url'=>'An url'), ...)
	 *	@param	string	$id             		Preselected key
	 *	@param  string	$moreparam      		Add more parameters onto the select tag
	 *	@param	int		$disableFiltering		If set to 1, results are not filtered with searched string
	 * 	@param	int		$disabled				Html select box is disabled
	 *  @param	int		$minimumInputLength		Minimum Input Length
	 *  @param	string	$morecss				Add more class to css styles
	 *  @param  int     $callurlonselect        If set to 1, some code is added so an url return by the ajax is called when value is selected.
	 *  @param  string  $placeholder            String to use as placeholder
	 *  @param  integer $acceptdelayedhtml      1 = caller is requesting to have html js content not returned but saved into global $delayedhtmlcontent (so caller can show it at end of page to avoid flash FOUC effect)
	 * 	@return	string   						HTML select string
	 *  @see selectArrayAjax, ajax_combobox in ajax.lib.php
	 */
	static function selectArrayFilter($htmlname, $array, $id = '', $moreparam = '', $disableFiltering = 0, $disabled = 0, $minimumInputLength = 1, $morecss = '', $callurlonselect = 0, $placeholder = '', $acceptdelayedhtml = 0)
	{
		global $conf, $langs;
		global $delayedhtmlcontent;

		// TODO Use an internal dolibarr component instead of select2
		if (empty($conf->global->MAIN_USE_JQUERY_MULTISELECT) && ! defined('REQUIRE_JQUERY_MULTISELECT')) return '';

		$out='<select type="text" class="'.$htmlname.($morecss?' '.$morecss:'').'" '.($moreparam?$moreparam.' ':'').'name="'.$htmlname.'"><option></option></select>';

		$formattedarrayresult = array();

		foreach($array as $key => $value) {
			$o = new stdClass();
			$o->id = $key;
			$o->text = $value['text'];
			$o->url = $value['url'];
			$formattedarrayresult[] = $o;
		}

		$tmpplugin='select2';
		$outdelayed="\n".'<!-- JS CODE TO ENABLE '.$tmpplugin.' for id '.$htmlname.' -->
			<script>
			$(document).ready(function () {
				var data = '.json_encode($formattedarrayresult).';

				'.($callurlonselect ? 'var saveRemoteData = '.json_encode($array).';':'').'

				$(".'.$htmlname.'").select2({
					data: data,
					language: select2arrayoflanguage,
					containerCssClass: \':all:\',					/* Line to add class of origin SELECT propagated to the new <span class="select2-selection...> tag */
					placeholder: "'.dol_escape_js($placeholder).'",
					escapeMarkup: function (markup) { return markup; }, 	// let our custom formatter work
					minimumInputLength: '.$minimumInputLength.',
					formatResult: function(result, container, query, escapeMarkup) {
						return escapeMarkup(result.text);
					},
					matcher: function (params, data) {

						if(! data.id) return null;';

		if($callurlonselect) {
			$outdelayed.='

						var urlBase = data.url;
						var separ = urlBase.indexOf("?") >= 0 ? "&" : "?";
						/* console.log("params.term="+params.term); */
						/* console.log("params.term encoded="+encodeURIComponent(params.term)); */
						saveRemoteData[data.id].url = urlBase + separ + "sall=" + encodeURIComponent(params.term);';
		}

		if(! $disableFiltering) {
			$outdelayed.='

						if(data.text.match(new RegExp(params.term))) {
							return data;
						}

						return null;';
		} else {
			$outdelayed.='

						return data;';
		}

		$outdelayed.='
					}
				});

				'.($callurlonselect ? '
				/* Code to execute a GET when we select a value */
				$(".'.$htmlname.'").change(function() {
					var selected = $(".'.$htmlname.'").val();
					console.log("We select "+selected)

					$(".'.$htmlname.'").val("");  /* reset visible combo value */
					$.each( saveRemoteData, function( key, value ) {
						if (key == selected)
						{
							console.log("selectArrayAjax - Do a redirect to "+value.url)
							location.assign(value.url);
						}
					});
				});' : '' ) . '

			});
			</script>';

		if ($acceptdelayedhtml)
		{
			$delayedhtmlcontent.=$outdelayed;
		}
		else
		{
			$out.=$outdelayed;
		}
		return $out;
	}

	/**
	 *	Show a multiselect form from an array.
	 *
	 *	@param	string	$htmlname		Name of select
	 *	@param	array	$array			Array with key+value
	 *	@param	array	$selected		Array with key+value preselected
	 *	@param	int		$key_in_label   1 pour afficher la key dans la valeur "[key] value"
	 *	@param	int		$value_as_key   1 to use value as key
	 *	@param  string	$morecss        Add more css style
	 *	@param  int		$translate		Translate and encode value
	 *  @param	int		$width			Force width of select box. May be used only when using jquery couch. Example: 250, 95%
	 *  @param	string	$moreattrib		Add more options on select component. Example: 'disabled'
	 *  @param	string	$elemtype		Type of element we show ('category', ...)
	 *  @param	string	$placeholder	String to use as placeholder
	 *  @param	int		$addjscombo		Add js combo
	 *	@return	string					HTML multiselect string
	 *  @see selectarray, selectArrayAjax, selectArrayFilter
	 */
	static function multiselectarray($htmlname, $array, $selected = array(), $key_in_label = 0, $value_as_key = 0, $morecss = '', $translate = 0, $width = 0, $moreattrib = '', $elemtype = '', $placeholder = '', $addjscombo = -1)
	{
		global $conf, $langs;

		$out = '';

		if ($addjscombo < 0) {
		    if (empty($conf->global->MAIN_OPTIMIZEFORTEXTBROWSER)) $addjscombo = 1;
		    else $addjscombo = 0;
		}

		// Add code for jquery to use multiselect
		if (! empty($conf->global->MAIN_USE_JQUERY_MULTISELECT) || defined('REQUIRE_JQUERY_MULTISELECT'))
		{
			$out.="\n".'<!-- JS CODE TO ENABLE '.$tmpplugin.' for id '.$htmlname.' -->
						<script>'."\n";
			if ($addjscombo == 1)
			{
				$tmpplugin=empty($conf->global->MAIN_USE_JQUERY_MULTISELECT)?constant('REQUIRE_JQUERY_MULTISELECT'):$conf->global->MAIN_USE_JQUERY_MULTISELECT;
				$out.=	'function formatResult(record) {'."\n";
				if ($elemtype == 'category')
				{
					$out.='	//return \'<span><img src="'.DOL_URL_ROOT.'/theme/eldy/img/object_category.png'.'"> <a href="'.DOL_URL_ROOT.'/categories/viewcat.php?type=0&id=\'+record.id+\'">\'+record.text+\'</a></span>\';
									  	return \'<span><img src="'.DOL_URL_ROOT.'/theme/eldy/img/object_category.png'.'"> \'+record.text+\'</span>\';';
				}
				else
				{
					$out.='return record.text;';
				}
				$out.=	'};'."\n";
				$out.=	'function formatSelection(record) {'."\n";
				if ($elemtype == 'category')
				{
					$out.='	//return \'<span><img src="'.DOL_URL_ROOT.'/theme/eldy/img/object_category.png'.'"> <a href="'.DOL_URL_ROOT.'/categories/viewcat.php?type=0&id=\'+record.id+\'">\'+record.text+\'</a></span>\';
									  	return \'<span><img src="'.DOL_URL_ROOT.'/theme/eldy/img/object_category.png'.'"> \'+record.text+\'</span>\';';
				}
				else
				{
					$out.='return record.text;';
				}
				$out.=	'};'."\n";
				$out.=	'$(document).ready(function () {
							$(\'#'.$htmlname.'\').'.$tmpplugin.'({
								dir: \'ltr\',
								// Specify format function for dropdown item
								formatResult: formatResult,
							 	templateResult: formatResult,		/* For 4.0 */
								// Specify format function for selected item
								formatSelection: formatSelection,
							 	templateResult: formatSelection		/* For 4.0 */
							});
						});'."\n";
			}
			elseif ($addjscombo == 2)
			{
				// Add other js lib
				// ...
				$out.= '$(document).ready(function () {
							$(\'#'.$htmlname.'\').multiSelect({
								containerHTML: \'<div class="multi-select-container">\',
								menuHTML: \'<div class="multi-select-menu">\',
								buttonHTML: \'<span class="multi-select-button '.$morecss.'">\',
								menuItemHTML: \'<label class="multi-select-menuitem">\',
								activeClass: \'multi-select-container--open\',
								noneText: \''.$placeholder.'\'
							});
						})';
			}
			$out.=	'</script>';
		}

		// Try also magic suggest

		$out .= '<select id="'.$htmlname.'" class="multiselect'.($morecss?' '.$morecss:'').'" multiple name="'.$htmlname.'[]"'.($moreattrib?' '.$moreattrib:'').($width?' style="width: '.(preg_match('/%/', $width)?$width:$width.'px').'"':'').'>'."\n";
		if (is_array($array) && ! empty($array))
		{
			if ($value_as_key) $array=array_combine($array, $array);

			if (! empty($array))
			{
				foreach ($array as $key => $value)
				{
					$out.= '<option value="'.$key.'"';
					if (is_array($selected) && ! empty($selected) && in_array($key, $selected) && !empty($key))
					{
						$out.= ' selected';
					}
					$out.= '>';

					$newval = ($translate ? $langs->trans($value) : $value);
					$newval = ($key_in_label ? $key.' - '.$newval : $newval);
					$out.= dol_htmlentitiesbr($newval);
					$out.= '</option>'."\n";
				}
			}
		}
		$out.= '</select>'."\n";

		return $out;
	}


	/**
	 *	Show a multiselect dropbox from an array.
	 *
	 *	@param	string	$htmlname		Name of HTML field
	 *	@param	array	$array			Array with array of fields we could show. This array may be modified according to setup of user.
	 *  @param  string  $varpage        Id of context for page. Can be set by caller with $varpage=(empty($contextpage)?$_SERVER["PHP_SELF"]:$contextpage);
	 *	@return	string					HTML multiselect string
	 *  @see selectarray
	 */
	static function multiSelectArrayWithCheckbox($htmlname, &$array, $varpage)
	{
		global $conf,$langs,$user;

		if (! empty($conf->global->MAIN_OPTIMIZEFORTEXTBROWSER)) return '';

		$tmpvar="MAIN_SELECTEDFIELDS_".$varpage;
		if (! empty($user->conf->$tmpvar))
		{
			$tmparray=explode(',', $user->conf->$tmpvar);
			foreach($array as $key => $val)
			{
				//var_dump($key);
				//var_dump($tmparray);
				if (in_array($key, $tmparray)) $array[$key]['checked']=1;
				else $array[$key]['checked']=0;
			}
		}
		//var_dump($array);

		$lis='';
		$listcheckedstring='';

		foreach($array as $key => $val)
		{
		   /* var_dump($val);
            var_dump(array_key_exists('enabled', $val));
            var_dump(!$val['enabled']);*/
		   if (array_key_exists('enabled', $val) && isset($val['enabled']) && ! $val['enabled'])
		   {
			   unset($array[$key]);     // We don't want this field
			   continue;
		   }
		   if ($val['label'])
		   {
		   	$lis.='<li><input type="checkbox" id="checkbox'.$key.'" value="'.$key.'"'.(empty($val['checked'])?'':' checked="checked"').'/><label for="checkbox'.$key.'">'.dol_escape_htmltag($langs->trans($val['label'])).'</label></li>';
			   $listcheckedstring.=(empty($val['checked'])?'':$key.',');
		   }
		}

		$out ='<!-- Component multiSelectArrayWithCheckbox '.$htmlname.' -->

        <dl class="dropdown">
            <dt>
            <a href="#">
              '.img_picto('', 'list').'
            </a>
            <input type="hidden" class="'.$htmlname.'" name="'.$htmlname.'" value="'.$listcheckedstring.'">
            </dt>
            <dd class="dropdowndd">
                <div class="multiselectcheckbox'.$htmlname.'">
                    <ul class="ul'.$htmlname.'">
                    '.$lis.'
                    </ul>
                </div>
            </dd>
        </dl>

        <script type="text/javascript">
          jQuery(document).ready(function () {
              $(\'.multiselectcheckbox'.$htmlname.' input[type="checkbox"]\').on(\'click\', function () {
                  console.log("A new field was added/removed")
                  $("input:hidden[name=formfilteraction]").val(\'listafterchangingselectedfields\')
                  var title = $(this).val() + ",";
                  if ($(this).is(\':checked\')) {
                      $(\'.'.$htmlname.'\').val(title + $(\'.'.$htmlname.'\').val());
                  }
                  else {
                      $(\'.'.$htmlname.'\').val( $(\'.'.$htmlname.'\').val().replace(title, \'\') )
                  }
                  // Now, we submit page
                  $(this).parents(\'form:first\').submit();
              });
           });
        </script>

        ';
		return $out;
	}

	/**
	 * 	Render list of categories linked to object with id $id and type $type
	 *
	 * 	@param		int		$id				Id of object
	 * 	@param		string	$type			Type of category ('member', 'customer', 'supplier', 'product', 'contact'). Old mode (0, 1, 2, ...) is deprecated.
	 *  @param		int		$rendermode		0=Default, use multiselect. 1=Emulate multiselect (recommended)
	 * 	@return		string					String with categories
	 */
	function showCategories($id, $type, $rendermode = 0)
	{
		global $db;

		include_once DOL_DOCUMENT_ROOT.'/categories/class/categorie.class.php';

		$cat = new Categorie($db);
		$categories = $cat->containing($id, $type);

		if ($rendermode == 1)
		{
			$toprint = array();
			foreach($categories as $c)
			{
				$ways = $c->print_all_ways();       // $ways[0] = "ccc2 >> ccc2a >> ccc2a1" with html formated text
				foreach($ways as $way)
				{
					$toprint[] = '<li class="select2-search-choice-dolibarr noborderoncategories"'.($c->color?' style="background: #'.$c->color.';"':' style="background: #aaa"').'>'.img_object('', 'category').' '.$way.'</li>';
				}
			}
			return '<div class="select2-container-multi-dolibarr" style="width: 90%;"><ul class="select2-choices-dolibarr">'.implode(' ', $toprint).'</ul></div>';
		}

		if ($rendermode == 0)
		{
			$cate_arbo = $this->select_all_categories($type, '', 'parent', 64, 0, 1);
			foreach($categories as $c) {
				$arrayselected[] = $c->id;
			}

			return $this->multiselectarray('categories', $cate_arbo, $arrayselected, '', 0, '', 0, '100%', 'disabled', 'category');
		}

		return 'ErrorBadValueForParameterRenderMode';	// Should not happened
	}


	/**
	 *  Show linked object block.
	 *
	 *  @param	CommonObject	$object		      Object we want to show links to
	 *  @param  string          $morehtmlright    More html to show on right of title
	 *  @param  array           $compatibleImportElementsList  Array of compatibles elements object for "import from" action
	 *  @return	int							      <0 if KO, >=0 if OK
	 */
	function showLinkedObjectBlock($object, $morehtmlright = '', $compatibleImportElementsList = false)
	{
		global $conf,$langs,$hookmanager;
		global $bc;

		$object->fetchObjectLinked();

		// Bypass the default method
		$hookmanager->initHooks(array('commonobject'));
		$parameters=array(
			'morehtmlright' => $morehtmlright,
		    'compatibleImportElementsList' => &$compatibleImportElementsList,
		);
		$reshook=$hookmanager->executeHooks('showLinkedObjectBlock', $parameters, $object, $action);    // Note that $action and $object may have been modified by hook

		if (empty($reshook))
		{
			$nbofdifferenttypes = count($object->linkedObjects);

			print '<!-- showLinkedObjectBlock -->';
			print load_fiche_titre($langs->trans('RelatedObjects'), $morehtmlright, '', 0, 0, 'showlinkedobjectblock');


			print '<div class="div-table-responsive-no-min">';
			print '<table class="noborder allwidth" data-block="showLinkedObject" data-element="'.$object->element.'"  data-elementid="'.$object->id.'"   >';

			print '<tr class="liste_titre">';
			print '<td>'.$langs->trans("Type").'</td>';
			print '<td>'.$langs->trans("Ref").'</td>';
			print '<td class="center"></td>';
			print '<td class="center">'.$langs->trans("Date").'</td>';
			print '<td class="right">'.$langs->trans("AmountHTShort").'</td>';
			print '<td class="right">'.$langs->trans("Status").'</td>';
			print '<td></td>';
			print '</tr>';

			$nboftypesoutput=0;

			foreach($object->linkedObjects as $objecttype => $objects)
			{
				$tplpath = $element = $subelement = $objecttype;

				// to display inport button on tpl
				$showImportButton=false;
				if(!empty($compatibleImportElementsList) && in_array($element, $compatibleImportElementsList)){
				    $showImportButton=true;
				}

				if ($objecttype != 'supplier_proposal' && preg_match('/^([^_]+)_([^_]+)/i', $objecttype, $regs))
				{
					$element = $regs[1];
					$subelement = $regs[2];
					$tplpath = $element.'/'.$subelement;
				}
				$tplname='linkedobjectblock';

				// To work with non standard path
				if ($objecttype == 'facture')          {
					$tplpath = 'compta/'.$element;
					if (empty($conf->facture->enabled)) continue;	// Do not show if module disabled
				}
				elseif ($objecttype == 'facturerec')          {
					$tplpath = 'compta/facture';
					$tplname = 'linkedobjectblockForRec';
					if (empty($conf->facture->enabled)) continue;	// Do not show if module disabled
				}
				elseif ($objecttype == 'propal')           {
					$tplpath = 'comm/'.$element;
					if (empty($conf->propal->enabled)) continue;	// Do not show if module disabled
				}
				elseif ($objecttype == 'supplier_proposal')           {
					if (empty($conf->supplier_proposal->enabled)) continue;	// Do not show if module disabled
				}
				elseif ($objecttype == 'shipping' || $objecttype == 'shipment') {
					$tplpath = 'expedition';
					if (empty($conf->expedition->enabled)) continue;	// Do not show if module disabled
				}
        		elseif ($objecttype == 'reception') {
        			$tplpath = 'reception';
        			if (empty($conf->reception->enabled)) continue;	// Do not show if module disabled
        		}
				elseif ($objecttype == 'delivery')         {
					$tplpath = 'livraison';
					if (empty($conf->expedition->enabled)) continue;	// Do not show if module disabled
				}
				elseif ($objecttype == 'invoice_supplier') {
					$tplpath = 'fourn/facture';
				}
				elseif ($objecttype == 'order_supplier')   {
					$tplpath = 'fourn/commande';
				}
				elseif ($objecttype == 'expensereport')   {
					$tplpath = 'expensereport';
				}
				elseif ($objecttype == 'subscription')   {
					$tplpath = 'adherents';
				}

				global $linkedObjectBlock;
				$linkedObjectBlock = $objects;


				// Output template part (modules that overwrite templates must declare this into descriptor)
				$dirtpls=array_merge($conf->modules_parts['tpl'], array('/'.$tplpath.'/tpl'));
				foreach($dirtpls as $reldir)
				{
					if ($nboftypesoutput == ($nbofdifferenttypes - 1))    // No more type to show after
					{
						global $noMoreLinkedObjectBlockAfter;
						$noMoreLinkedObjectBlockAfter=1;
					}

					$res=@include dol_buildpath($reldir.'/'.$tplname.'.tpl.php');
					if ($res)
					{
						$nboftypesoutput++;
						break;
					}
				}
			}

			if (! $nboftypesoutput)
			{
				print '<tr><td class="impair opacitymedium" colspan="7">'.$langs->trans("None").'</td></tr>';
			}

			print '</table>';

			if(!empty($compatibleImportElementsList))
			{
			    $res=@include dol_buildpath('core/tpl/ajax/objectlinked_lineimport.tpl.php');
			}


			print '</div>';

			return $nbofdifferenttypes;
		}
	}

	/**
	 *  Show block with links to link to other objects.
	 *
	 *  @param	CommonObject	$object				Object we want to show links to
	 *  @param	array			$restrictlinksto	Restrict links to some elements, for exemple array('order') or array('supplier_order'). null or array() if no restriction.
	 *  @param	array			$excludelinksto		Do not show links of this type, for exemple array('order') or array('supplier_order'). null or array() if no exclusion.
	 *  @return	string								<0 if KO, >0 if OK
	 */
	function showLinkToObjectBlock($object, $restrictlinksto = array(), $excludelinksto = array())
	{
		global $conf, $langs, $hookmanager;
		global $bc;

		$linktoelem='';
		$linktoelemlist='';
		$listofidcompanytoscan='';

		if (! is_object($object->thirdparty)) $object->fetch_thirdparty();

		$possiblelinks=array();
		if (is_object($object->thirdparty) && ! empty($object->thirdparty->id) && $object->thirdparty->id > 0)
		{
			$listofidcompanytoscan=$object->thirdparty->id;
			if (($object->thirdparty->parent > 0) && ! empty($conf->global->THIRDPARTY_INCLUDE_PARENT_IN_LINKTO)) $listofidcompanytoscan.=','.$object->thirdparty->parent;
			if (($object->fk_project > 0) && ! empty($conf->global->THIRDPARTY_INCLUDE_PROJECT_THIRDPARY_IN_LINKTO))
			{
				include_once DOL_DOCUMENT_ROOT.'/projet/class/project.class.php';
				$tmpproject=new Project($this->db);
				$tmpproject->fetch($object->fk_project);
				if ($tmpproject->socid > 0 && ($tmpproject->socid != $object->thirdparty->id)) $listofidcompanytoscan.=','.$tmpproject->socid;
				unset($tmpproject);
			}

			$possiblelinks=array(
				'propal'=>array('enabled'=>$conf->propal->enabled, 'perms'=>1, 'label'=>'LinkToProposal', 'sql'=>"SELECT s.rowid as socid, s.nom as name, s.client, t.rowid, t.ref, t.ref_client, t.total_ht FROM ".MAIN_DB_PREFIX."societe as s, ".MAIN_DB_PREFIX."propal as t WHERE t.fk_soc = s.rowid AND t.fk_soc IN (".$listofidcompanytoscan.') AND t.entity IN ('.getEntity('propal').')'),
				'order'=>array('enabled'=>$conf->commande->enabled, 'perms'=>1, 'label'=>'LinkToOrder', 'sql'=>"SELECT s.rowid as socid, s.nom as name, s.client, t.rowid, t.ref, t.ref_client, t.total_ht FROM ".MAIN_DB_PREFIX."societe as s, ".MAIN_DB_PREFIX."commande as t WHERE t.fk_soc = s.rowid AND t.fk_soc IN (".$listofidcompanytoscan.') AND t.entity IN ('.getEntity('commande').')'),
				'invoice'=>array('enabled'=>$conf->facture->enabled, 'perms'=>1, 'label'=>'LinkToInvoice', 'sql'=>"SELECT s.rowid as socid, s.nom as name, s.client, t.rowid, t.ref, t.ref_client, t.total as total_ht FROM ".MAIN_DB_PREFIX."societe as s, ".MAIN_DB_PREFIX."facture as t WHERE t.fk_soc = s.rowid AND t.fk_soc IN (".$listofidcompanytoscan.') AND t.entity IN ('.getEntity('invoice').')'),
				'invoice_template'=>array('enabled'=>$conf->facture->enabled, 'perms'=>1, 'label'=>'LinkToTemplateInvoice', 'sql'=>"SELECT s.rowid as socid, s.nom as name, s.client, t.rowid, t.titre as ref, t.total as total_ht FROM ".MAIN_DB_PREFIX."societe as s, ".MAIN_DB_PREFIX."facture_rec as t WHERE t.fk_soc = s.rowid AND t.fk_soc IN (".$listofidcompanytoscan.') AND t.entity IN ('.getEntity('invoice').')'),
				'contrat'=>array('enabled'=>$conf->contrat->enabled , 'perms'=>1, 'label'=>'LinkToContract', 'sql'=>"SELECT s.rowid as socid, s.nom as name, s.client, t.rowid, t.ref, t.ref_supplier, '' as total_ht FROM ".MAIN_DB_PREFIX."societe as s, ".MAIN_DB_PREFIX."contrat as t WHERE t.fk_soc = s.rowid AND t.fk_soc IN (".$listofidcompanytoscan.') AND t.entity IN ('.getEntity('contract').')'),
				'fichinter'=>array('enabled'=>$conf->ficheinter->enabled, 'perms'=>1, 'label'=>'LinkToIntervention', 'sql'=>"SELECT s.rowid as socid, s.nom as name, s.client, t.rowid, t.ref FROM ".MAIN_DB_PREFIX."societe as s, ".MAIN_DB_PREFIX."fichinter as t WHERE t.fk_soc = s.rowid AND t.fk_soc IN (".$listofidcompanytoscan.') AND t.entity IN ('.getEntity('intervention').')'),
				'supplier_proposal'=>array('enabled'=>$conf->supplier_proposal->enabled , 'perms'=>1, 'label'=>'LinkToSupplierProposal', 'sql'=>"SELECT s.rowid as socid, s.nom as name, s.client, t.rowid, t.ref, '' as ref_supplier, t.total_ht FROM ".MAIN_DB_PREFIX."societe as s, ".MAIN_DB_PREFIX."supplier_proposal as t WHERE t.fk_soc = s.rowid AND t.fk_soc IN (".$listofidcompanytoscan.') AND t.entity IN ('.getEntity('supplier_proposal').')'),
				'order_supplier'=>array('enabled'=>$conf->supplier_order->enabled , 'perms'=>1, 'label'=>'LinkToSupplierOrder', 'sql'=>"SELECT s.rowid as socid, s.nom as name, s.client, t.rowid, t.ref, t.ref_supplier, t.total_ht FROM ".MAIN_DB_PREFIX."societe as s, ".MAIN_DB_PREFIX."commande_fournisseur as t WHERE t.fk_soc = s.rowid AND t.fk_soc IN (".$listofidcompanytoscan.') AND t.entity IN ('.getEntity('commande_fournisseur').')'),
				'invoice_supplier'=>array('enabled'=>$conf->supplier_invoice->enabled , 'perms'=>1, 'label'=>'LinkToSupplierInvoice', 'sql'=>"SELECT s.rowid as socid, s.nom as name, s.client, t.rowid, t.ref, t.ref_supplier, t.total_ht FROM ".MAIN_DB_PREFIX."societe as s, ".MAIN_DB_PREFIX."facture_fourn as t WHERE t.fk_soc = s.rowid AND t.fk_soc IN (".$listofidcompanytoscan.') AND t.entity IN ('.getEntity('facture_fourn').')')
			);
		}

		global $action;

		// Can complete the possiblelink array
		$hookmanager->initHooks(array('commonobject'));
		$parameters=array('listofidcompanytoscan' => $listofidcompanytoscan);
		$reshook=$hookmanager->executeHooks('showLinkToObjectBlock', $parameters, $object, $action);    // Note that $action and $object may have been modified by hook

		if (empty($reshook))
		{
			if (is_array($hookmanager->resArray) && count($hookmanager->resArray))
			{
				$possiblelinks=array_merge($possiblelinks, $hookmanager->resArray);
			}
		}
		elseif ($reshook > 0)
		{
			if (is_array($hookmanager->resArray) && count($hookmanager->resArray))
			{
				$possiblelinks=$hookmanager->resArray;
			}
		}

		foreach($possiblelinks as $key => $possiblelink)
		{
			$num = 0;

			if (empty($possiblelink['enabled'])) continue;

			if (! empty($possiblelink['perms']) && (empty($restrictlinksto) || in_array($key, $restrictlinksto)) && (empty($excludelinksto) || ! in_array($key, $excludelinksto)))
			{
				print '<div id="'.$key.'list"'.(empty($conf->use_javascript_ajax)?'':' style="display:none"').'>';
				$sql = $possiblelink['sql'];

				$resqllist = $this->db->query($sql);
				if ($resqllist)
				{
					$num = $this->db->num_rows($resqllist);
					$i = 0;

					print '<br>';
					print '<form action="'.$_SERVER["PHP_SELF"].'" method="POST" name="formlinked'.$key.'">';
					print '<input type="hidden" name="action" value="addlink">';
					print '<input type="hidden" name="token" value="'.$_SESSION['newtoken'].'">';
					print '<input type="hidden" name="id" value="'.$object->id.'">';
					print '<input type="hidden" name="addlink" value="'.$key.'">';
					print '<table class="noborder">';
					print '<tr class="liste_titre">';
					print '<td class="nowrap"></td>';
					print '<td class="center">' . $langs->trans("Ref") . '</td>';
					print '<td class="left">' . $langs->trans("RefCustomer") . '</td>';
					print '<td class="right">' . $langs->trans("AmountHTShort") . '</td>';
					print '<td class="left">' . $langs->trans("Company") . '</td>';
					print '</tr>';
					while ($i < $num)
					{
						$objp = $this->db->fetch_object($resqllist);

						print '<tr class="oddeven">';
						print '<td aling="left">';
						print '<input type="radio" name="idtolinkto" value=' . $objp->rowid . '>';
						print '</td>';
						print '<td class="center">' . $objp->ref . '</td>';
						print '<td>' . $objp->ref_client . '</td>';
						print '<td class="right">' . price($objp->total_ht) . '</td>';
						print '<td>' . $objp->name . '</td>';
						print '</tr>';
						$i++;
					}
					print '</table>';
					print '<div class="center"><input type="submit" class="button valignmiddle" value="' . $langs->trans('ToLink') . '">&nbsp;&nbsp;&nbsp;&nbsp;&nbsp;<input type="submit" class="button" name="cancel" value="' . $langs->trans('Cancel') . '"></div>';

					print '</form>';
					$this->db->free($resqllist);
				} else {
					dol_print_error($this->db);
				}
				print '</div>';
				if ($num > 0)
				{
				}

				//$linktoelem.=($linktoelem?' &nbsp; ':'');
				if ($num > 0) $linktoelemlist.='<li><a href="#linkto'.$key.'" class="linkto dropdowncloseonclick" rel="'.$key.'">' . $langs->trans($possiblelink['label']) .' ('.$num.')</a></li>';
				//else $linktoelem.=$langs->trans($possiblelink['label']);
				else $linktoelemlist.='<li><span class="linktodisabled">' . $langs->trans($possiblelink['label']) . ' (0)</span></li>';
			}
		}

		if ($linktoelemlist)
		{
			$linktoelem='
    		<dl class="dropdown" id="linktoobjectname">
    		';
			if (! empty($conf->use_javascript_ajax)) $linktoelem.='<dt><a href="#linktoobjectname">'.$langs->trans("LinkTo").'...</a></dt>';
			$linktoelem.='<dd>
    		<div class="multiselectlinkto">
    		<ul class="ulselectedfields">'.$linktoelemlist.'
    		</ul>
    		</div>
    		</dd>
    		</dl>';
		}
		else
		{
			$linktoelem='';
		}

		if (! empty($conf->use_javascript_ajax))
		{
		  print '<!-- Add js to show linkto box -->
				<script>
				jQuery(document).ready(function() {
					jQuery(".linkto").click(function() {
						console.log("We choose to show/hide link for rel="+jQuery(this).attr(\'rel\'));
					    jQuery("#"+jQuery(this).attr(\'rel\')+"list").toggle();
						jQuery(this).toggle();
					});
				});
				</script>
		  ';
		}

		return $linktoelem;
	}

	/**
	 *	Return an html string with a select combo box to choose yes or no
	 *
	 *	@param	string		$htmlname		Name of html select field
	 *	@param	string		$value			Pre-selected value
	 *	@param	int			$option			0 return yes/no, 1 return 1/0
	 *	@param	bool		$disabled		true or false
	 *  @param	int      	$useempty		1=Add empty line
	 *	@return	string						See option
	 */
	function selectyesno($htmlname, $value = '', $option = 0, $disabled = false, $useempty = 0)
	{
		global $langs;

		$yes="yes"; $no="no";
		if ($option)
		{
			$yes="1";
			$no="0";
		}

		$disabled = ($disabled ? ' disabled' : '');

		$resultyesno = '<select class="flat width75" id="'.$htmlname.'" name="'.$htmlname.'"'.$disabled.'>'."\n";
		if ($useempty) $resultyesno .= '<option value="-1"'.(($value < 0)?' selected':'').'>&nbsp;</option>'."\n";
		if (("$value" == 'yes') || ($value == 1))
		{
			$resultyesno .= '<option value="'.$yes.'" selected>'.$langs->trans("Yes").'</option>'."\n";
			$resultyesno .= '<option value="'.$no.'">'.$langs->trans("No").'</option>'."\n";
		}
		else
	   {
	   		$selected=(($useempty && $value != '0' && $value != 'no')?'':' selected');
			$resultyesno .= '<option value="'.$yes.'">'.$langs->trans("Yes").'</option>'."\n";
			$resultyesno .= '<option value="'.$no.'"'.$selected.'>'.$langs->trans("No").'</option>'."\n";
		}
		$resultyesno .= '</select>'."\n";
		return $resultyesno;
	}



    // phpcs:disable PEAR.NamingConventions.ValidFunctionName.NotCamelCaps
	/**
	 *  Return list of export templates
	 *
	 *  @param	string	$selected          Id modele pre-selectionne
	 *  @param  string	$htmlname          Name of HTML select
	 *  @param  string	$type              Type of searched templates
	 *  @param  int		$useempty          Affiche valeur vide dans liste
	 *  @return	void
	 */
	function select_export_model($selected = '', $htmlname = 'exportmodelid', $type = '', $useempty = 0)
	{
        // phpcs:enable
		$sql = "SELECT rowid, label";
		$sql.= " FROM ".MAIN_DB_PREFIX."export_model";
		$sql.= " WHERE type = '".$type."'";
		$sql.= " ORDER BY rowid";
		$result = $this->db->query($sql);
		if ($result)
		{
			print '<select class="flat" id="select_'.$htmlname.'" name="'.$htmlname.'">';
			if ($useempty)
			{
				print '<option value="-1">&nbsp;</option>';
			}

			$num = $this->db->num_rows($result);
			$i = 0;
			while ($i < $num)
			{
				$obj = $this->db->fetch_object($result);
				if ($selected == $obj->rowid)
				{
					print '<option value="'.$obj->rowid.'" selected>';
				}
				else
				{
					print '<option value="'.$obj->rowid.'">';
				}
				print $obj->label;
				print '</option>';
				$i++;
			}
			print "</select>";
		}
		else {
			dol_print_error($this->db);
		}
	}

	/**
	 *    Return a HTML area with the reference of object and a navigation bar for a business object
	 *    Note: To complete search with a particular filter on select, you can set $object->next_prev_filter set to define SQL criterias.
	 *
	 *    @param	object	$object			Object to show.
	 *    @param	string	$paramid   		Name of parameter to use to name the id into the URL next/previous link.
	 *    @param	string	$morehtml  		More html content to output just before the nav bar.
	 *    @param	int		$shownav	  	Show Condition (navigation is shown if value is 1).
	 *    @param	string	$fieldid   		Name of field id into database to use for select next and previous (we make the select max and min on this field compared to $object->ref). Use 'none' to disable next/prev.
	 *    @param	string	$fieldref   	Name of field ref of object (object->ref) to show or 'none' to not show ref.
	 *    @param	string	$morehtmlref  	More html to show after ref.
	 *    @param	string	$moreparam  	More param to add in nav link url. Must start with '&...'.
	 *	  @param	int		$nodbprefix		Do not include DB prefix to forge table name.
	 *	  @param	string	$morehtmlleft	More html code to show before ref.
	 *	  @param	string	$morehtmlstatus	More html code to show under navigation arrows (status place).
	 *	  @param	string	$morehtmlright	More html code to show after ref.
	 * 	  @return	string    				Portion HTML with ref + navigation buttons
	 */
	function showrefnav($object, $paramid, $morehtml = '', $shownav = 1, $fieldid = 'rowid', $fieldref = 'ref', $morehtmlref = '', $moreparam = '', $nodbprefix = 0, $morehtmlleft = '', $morehtmlstatus = '', $morehtmlright = '')
	{
		global $langs,$conf,$hookmanager;

		$ret='';
		if (empty($fieldid))  $fieldid='rowid';
		if (empty($fieldref)) $fieldref='ref';

		// Add where from hooks
		if (is_object($hookmanager))
		{
			$parameters=array();
			$reshook=$hookmanager->executeHooks('printFieldListWhere', $parameters, $object);    // Note that $action and $object may have been modified by hook
			$object->next_prev_filter.=$hookmanager->resPrint;
		}
		$previous_ref = $next_ref = '';
		if ($shownav)
		{
			//print "paramid=$paramid,morehtml=$morehtml,shownav=$shownav,$fieldid,$fieldref,$morehtmlref,$moreparam";
			$object->load_previous_next_ref((isset($object->next_prev_filter)?$object->next_prev_filter:''), $fieldid, $nodbprefix);

			$navurl = $_SERVER["PHP_SELF"];
			// Special case for project/task page
			if ($paramid == 'project_ref')
			{
			    if (preg_match('/\/tasks\/(task|contact|note|document)\.php/', $navurl))     // TODO Remove this when nav with project_ref on task pages are ok
			    {
				    $navurl = preg_replace('/\/tasks\/(task|contact|time|note|document)\.php/', '/tasks.php', $navurl);
    				$paramid='ref';
			    }
			}

			// accesskey is for Windows or Linux:  ALT + key for chrome, ALT + SHIFT + KEY for firefox
			// accesskey is for Mac:               CTRL + key for all browsers
			$stringforfirstkey = $langs->trans("KeyboardShortcut");
			if ($conf->browser->name == 'chrome')
			{
				$stringforfirstkey .= ' ALT +';
			}
			elseif ($conf->browser->name == 'firefox')
			{
				$stringforfirstkey .= ' ALT + SHIFT +';
			}
			else
			{
				$stringforfirstkey .= ' CTL +';
			}

			$previous_ref = $object->ref_previous?'<a accesskey="p" title="'.$stringforfirstkey.' p" class="classfortooltip" href="'.$navurl.'?'.$paramid.'='.urlencode($object->ref_previous).$moreparam.'"><i class="fa fa-chevron-left"></i></a>':'<span class="inactive"><i class="fa fa-chevron-left opacitymedium"></i></span>';
			$next_ref     = $object->ref_next?'<a accesskey="n" title="'.$stringforfirstkey.' n" class="classfortooltip" href="'.$navurl.'?'.$paramid.'='.urlencode($object->ref_next).$moreparam.'"><i class="fa fa-chevron-right"></i></a>':'<span class="inactive"><i class="fa fa-chevron-right opacitymedium"></i></span>';
		}

		//print "xx".$previous_ref."x".$next_ref;
		$ret.='<!-- Start banner content --><div style="vertical-align: middle">';

		// Right part of banner
		if ($morehtmlright) $ret.='<div class="inline-block floatleft">'.$morehtmlright.'</div>';

		if ($previous_ref || $next_ref || $morehtml)
		{
			$ret.='<div class="pagination paginationref"><ul class="right">';
		}
		if ($morehtml)
		{
			$ret.='<li class="noborder litext">'.$morehtml.'</li>';
		}
		if ($shownav && ($previous_ref || $next_ref))
		{
			$ret.='<li class="pagination">'.$previous_ref.'</li>';
			$ret.='<li class="pagination">'.$next_ref.'</li>';
		}
		if ($previous_ref || $next_ref || $morehtml)
		{
			$ret.='</ul></div>';
		}

		$parameters=array();
		$reshook=$hookmanager->executeHooks('moreHtmlStatus', $parameters, $object);    // Note that $action and $object may have been modified by hook
		if (empty($reshook)) $morehtmlstatus.=$hookmanager->resPrint;
		else $morehtmlstatus=$hookmanager->resPrint;
		if ($morehtmlstatus) $ret.='<div class="statusref">'.$morehtmlstatus.'</div>';

		$parameters = array();
		$reshook = $hookmanager->executeHooks('moreHtmlRef', $parameters, $object); // Note that $action and $object may have been modified by hook
		if (empty($reshook)) $morehtmlref.=$hookmanager->resPrint;
		elseif ($reshook > 0) $morehtmlref=$hookmanager->resPrint;

		// Left part of banner
		if ($morehtmlleft)
		{
			if ($conf->browser->layout == 'phone') $ret.='<div class="floatleft">'.$morehtmlleft.'</div>';    // class="center" to have photo in middle
			else $ret.='<div class="inline-block floatleft">'.$morehtmlleft.'</div>';
		}

		//if ($conf->browser->layout == 'phone') $ret.='<div class="clearboth"></div>';
		$ret.='<div class="inline-block floatleft valignmiddle refid'.(($shownav && ($previous_ref || $next_ref))?' refidpadding':'').'">';

		// For thirdparty, contact, user, member, the ref is the id, so we show something else
		if ($object->element == 'societe')
		{
			$ret.=dol_htmlentities($object->name);
		}
		elseif ($object->element == 'member')
		{
			$ret.=$object->ref.'<br>';
			$fullname=$object->getFullName($langs);
			if ($object->morphy == 'mor' && $object->societe) {
				$ret.= dol_htmlentities($object->societe) . ((! empty($fullname) && $object->societe != $fullname)?' ('.dol_htmlentities($fullname).')':'');
			} else {
				$ret.= dol_htmlentities($fullname) . ((! empty($object->societe) && $object->societe != $fullname)?' ('.dol_htmlentities($object->societe).')':'');
			}
		}
		elseif (in_array($object->element, array('contact', 'user', 'usergroup')))
		{
			$ret.=dol_htmlentities($object->getFullName($langs));
		}
		elseif (in_array($object->element, array('action', 'agenda')))
		{
			$ret.=$object->ref.'<br>'.$object->label;
		}
		elseif (in_array($object->element, array('adherent_type')))
		{
			$ret.=$object->label;
		}
		elseif ($object->element == 'ecm_directories')
		{
			$ret.='';
		}
		elseif ($fieldref != 'none') $ret.=dol_htmlentities($object->$fieldref);


		if ($morehtmlref)
		{
			$ret.=' '.$morehtmlref;
		}
		$ret.='</div>';

		$ret.='</div><!-- End banner content -->';

		return $ret;
	}


	/**
	 *    	Return HTML code to output a barcode
	 *
	 *     	@param	Object	$object		Object containing data to retrieve file name
	 * 		@param	int		$width			Width of photo
	 * 	  	@return string    				HTML code to output barcode
	 */
	function showbarcode(&$object, $width = 100)
	{
		global $conf;

		//Check if barcode is filled in the card
		if (empty($object->barcode)) return '';

		// Complete object if not complete
		if (empty($object->barcode_type_code) || empty($object->barcode_type_coder))
		{
			$result = $object->fetch_barcode();
			//Check if fetch_barcode() failed
			if ($result < 1) return '<!-- ErrorFetchBarcode -->';
		}

		// Barcode image
		$url=DOL_URL_ROOT.'/viewimage.php?modulepart=barcode&generator='.urlencode($object->barcode_type_coder).'&code='.urlencode($object->barcode).'&encoding='.urlencode($object->barcode_type_code);
		$out ='<!-- url barcode = '.$url.' -->';
		$out.='<img src="'.$url.'">';
		return $out;
	}

	/**
	 *    	Return HTML code to output a photo
	 *
	 *    	@param	string		$modulepart			Key to define module concerned ('societe', 'userphoto', 'memberphoto')
	 *     	@param  object		$object				Object containing data to retrieve file name
	 * 		@param	int			$width				Width of photo
	 * 		@param	int			$height				Height of photo (auto if 0)
	 * 		@param	int			$caneditfield		Add edit fields
	 * 		@param	string		$cssclass			CSS name to use on img for photo
	 * 		@param	string		$imagesize		    'mini', 'small' or '' (original)
	 *      @param  int         $addlinktofullsize  Add link to fullsize image
	 *      @param  int         $cache              1=Accept to use image in cache
	 *      @param	string		$forcecapture		Force parameter capture on HTML input file element to ask a smartphone to allow to open camera to take photo. Auto if empty.
	 * 	  	@return string    						HTML code to output photo
	 */
	static function showphoto($modulepart, $object, $width = 100, $height = 0, $caneditfield = 0, $cssclass = 'photowithmargin', $imagesize = '', $addlinktofullsize = 1, $cache = 0, $forcecapture = '')
	{
		global $conf,$langs;

		$entity = (! empty($object->entity) ? $object->entity : $conf->entity);
		$id = (! empty($object->id) ? $object->id : $object->rowid);

		$ret='';$dir='';$file='';$originalfile='';$altfile='';$email='';$capture='';
		if ($modulepart=='societe')
		{
			$dir=$conf->societe->multidir_output[$entity];
			if (! empty($object->logo))
			{
				if ((string) $imagesize == 'mini') $file=get_exdir(0, 0, 0, 0, $object, 'thirdparty').'/logos/'.getImageFileNameForSize($object->logo, '_mini');             // getImageFileNameForSize include the thumbs
				elseif ((string) $imagesize == 'small') $file=get_exdir(0, 0, 0, 0, $object, 'thirdparty').'/logos/'.getImageFileNameForSize($object->logo, '_small');
				else $file=get_exdir(0, 0, 0, 0, $object, 'thirdparty').'/logos/'.$object->logo;
				$originalfile=get_exdir(0, 0, 0, 0, $object, 'thirdparty').'/logos/'.$object->logo;
			}
			$email=$object->email;
		}
		elseif ($modulepart=='contact')
		{
			$dir=$conf->societe->multidir_output[$entity].'/contact';
			if (! empty($object->photo))
			{
				if ((string) $imagesize == 'mini') $file=get_exdir(0, 0, 0, 0, $object, 'contact').'/photos/'.getImageFileNameForSize($object->photo, '_mini');
				elseif ((string) $imagesize == 'small') $file=get_exdir(0, 0, 0, 0, $object, 'contact').'/photos/'.getImageFileNameForSize($object->photo, '_small');
				else $file=get_exdir(0, 0, 0, 0, $object, 'contact').'/photos/'.$object->photo;
				$originalfile=get_exdir(0, 0, 0, 0, $object, 'contact').'/photos/'.$object->photo;
			}
			$email=$object->email;
			$capture='user';
		}
		elseif ($modulepart=='userphoto')
		{
			$dir=$conf->user->dir_output;
			if (! empty($object->photo))
			{
				if ((string) $imagesize == 'mini') $file=get_exdir(0, 0, 0, 0, $object, 'user').$object->id.'/'.getImageFileNameForSize($object->photo, '_mini');
				elseif ((string) $imagesize == 'small') $file=get_exdir(0, 0, 0, 0, $object, 'user').$object->id.'/'.getImageFileNameForSize($object->photo, '_small');
				else $file=get_exdir(0, 0, 0, 0, $object, 'user').'/'.$object->id.'/'.$object->photo;
				$originalfile=get_exdir(0, 0, 0, 0, $object, 'user').'/'.$object->id.'/'.$object->photo;
			}
			if (! empty($conf->global->MAIN_OLD_IMAGE_LINKS)) $altfile=$object->id.".jpg";	// For backward compatibility
			$email=$object->email;
			$capture='user';
		}
		elseif ($modulepart=='memberphoto')
		{
			$dir=$conf->adherent->dir_output;
			if (! empty($object->photo))
			{
				if ((string) $imagesize == 'mini') $file=get_exdir(0, 0, 0, 0, $object, 'member').'photos/'.getImageFileNameForSize($object->photo, '_mini');
				elseif ((string) $imagesize == 'small') $file=get_exdir(0, 0, 0, 0, $object, 'member').'photos/'.getImageFileNameForSize($object->photo, '_small');
				else $file=get_exdir(0, 0, 0, 0, $object, 'member').'photos/'.$object->photo;
				$originalfile=get_exdir(0, 0, 0, 0, $object, 'member').'photos/'.$object->photo;
			}
			if (! empty($conf->global->MAIN_OLD_IMAGE_LINKS)) $altfile=$object->id.".jpg";	// For backward compatibility
			$email=$object->email;
			$capture='user';
		}
		else
		{
			// Generic case to show photos
			$dir=$conf->$modulepart->dir_output;
			if (! empty($object->photo))
			{
				if ((string) $imagesize == 'mini') $file=get_exdir($id, 2, 0, 0, $object, $modulepart).'photos/'.getImageFileNameForSize($object->photo, '_mini');
				elseif ((string) $imagesize == 'small') $file=get_exdir($id, 2, 0, 0, $object, $modulepart).'photos/'.getImageFileNameForSize($object->photo, '_small');
				else $file=get_exdir($id, 2, 0, 0, $object, $modulepart).'photos/'.$object->photo;
				$originalfile=get_exdir($id, 2, 0, 0, $object, $modulepart).'photos/'.$object->photo;
			}
			if (! empty($conf->global->MAIN_OLD_IMAGE_LINKS)) $altfile=$object->id.".jpg";	// For backward compatibility
			$email=$object->email;
		}

		if ($forcecapture) $capture = $forcecapture;

		if ($dir)
		{
			if ($file && file_exists($dir."/".$file))
			{
				if ($addlinktofullsize)
				{
					$urladvanced=getAdvancedPreviewUrl($modulepart, $originalfile, 0, '&entity='.$entity);
					if ($urladvanced) $ret.='<a href="'.$urladvanced.'">';
					else $ret.='<a href="'.DOL_URL_ROOT.'/viewimage.php?modulepart='.$modulepart.'&entity='.$entity.'&file='.urlencode($originalfile).'&cache='.$cache.'">';
				}
				$ret.='<img class="photo'.$modulepart.($cssclass?' '.$cssclass:'').'" alt="Photo" id="photologo'.(preg_replace('/[^a-z]/i', '_', $file)).'" '.($width?' width="'.$width.'"':'').($height?' height="'.$height.'"':'').' src="'.DOL_URL_ROOT.'/viewimage.php?modulepart='.$modulepart.'&entity='.$entity.'&file='.urlencode($file).'&cache='.$cache.'">';
				if ($addlinktofullsize) $ret.='</a>';
			}
			elseif ($altfile && file_exists($dir."/".$altfile))
			{
				if ($addlinktofullsize)
				{
					$urladvanced=getAdvancedPreviewUrl($modulepart, $originalfile, 0, '&entity='.$entity);
					if ($urladvanced) $ret.='<a href="'.$urladvanced.'">';
					else $ret.='<a href="'.DOL_URL_ROOT.'/viewimage.php?modulepart='.$modulepart.'&entity='.$entity.'&file='.urlencode($originalfile).'&cache='.$cache.'">';
				}
				$ret.='<img class="photo'.$modulepart.($cssclass?' '.$cssclass:'').'" alt="Photo alt" id="photologo'.(preg_replace('/[^a-z]/i', '_', $file)).'" class="'.$cssclass.'" '.($width?' width="'.$width.'"':'').($height?' height="'.$height.'"':'').' src="'.DOL_URL_ROOT.'/viewimage.php?modulepart='.$modulepart.'&entity='.$entity.'&file='.urlencode($altfile).'&cache='.$cache.'">';
				if ($addlinktofullsize) $ret.='</a>';
			}
			else
			{
				$nophoto='/public/theme/common/nophoto.png';
				if (in_array($modulepart, array('userphoto','contact')))	// For module that are "physical" users
				{
					$nophoto='/public/theme/common/user_anonymous.png';
					if ($object->gender == 'man') $nophoto='/public/theme/common/user_man.png';
					if ($object->gender == 'woman') $nophoto='/public/theme/common/user_woman.png';
				}

				if (! empty($conf->gravatar->enabled) && $email)
				{
					/**
					 * @see https://gravatar.com/site/implement/images/php/
					 */
					global $dolibarr_main_url_root;
					$ret.='<!-- Put link to gravatar -->';
					//$defaultimg=urlencode(dol_buildpath($nophoto,3));
					$defaultimg='mm';
					$ret.='<img class="photo'.$modulepart.($cssclass?' '.$cssclass:'').'" alt="Gravatar avatar" title="'.$email.' Gravatar avatar" '.($width?' width="'.$width.'"':'').($height?' height="'.$height.'"':'').' src="https://www.gravatar.com/avatar/'.dol_hash(strtolower(trim($email)), 3).'?s='.$width.'&d='.$defaultimg.'">';	// gravatar need md5 hash
				}
				else
				{
					$ret.='<img class="photo'.$modulepart.($cssclass?' '.$cssclass:'').'" alt="No photo" '.($width?' width="'.$width.'"':'').($height?' height="'.$height.'"':'').' src="'.DOL_URL_ROOT.$nophoto.'">';
				}
			}

			if ($caneditfield)
			{
				if ($object->photo) $ret.="<br>\n";
				$ret.='<table class="nobordernopadding centpercent">';
				if ($object->photo) $ret.='<tr><td><input type="checkbox" class="flat photodelete" name="deletephoto" id="photodelete"> '.$langs->trans("Delete").'<br><br></td></tr>';
				$ret.='<tr><td class="tdoverflow"><input type="file" class="flat maxwidth200onsmartphone" name="photo" id="photoinput"'.($capture?' capture="'.$capture.'"':'').'></td></tr>';
				$ret.='</table>';
			}
		}
		else dol_print_error('', 'Call of showphoto with wrong parameters modulepart='.$modulepart);

		return $ret;
	}

    // phpcs:disable PEAR.NamingConventions.ValidFunctionName.NotCamelCaps
	/**
	 *	Return select list of groups
	 *
	 *  @param	string	$selected       Id group preselected
	 *  @param  string	$htmlname       Field name in form
	 *  @param  int		$show_empty     0=liste sans valeur nulle, 1=ajoute valeur inconnue
	 *  @param  string	$exclude        Array list of groups id to exclude
	 * 	@param	int		$disabled		If select list must be disabled
	 *  @param  string	$include        Array list of groups id to include
	 * 	@param	int		$enableonly		Array list of groups id to be enabled. All other must be disabled
	 * 	@param	string	$force_entity	'0' or Ids of environment to force
	 * 	@param	bool	$multiple		add [] in the name of element and add 'multiple' attribut (not working with ajax_autocompleter)
	 *  @return	string
	 *  @see select_dolusers
	 */
	function select_dolgroups($selected = '', $htmlname = 'groupid', $show_empty = 0, $exclude = '', $disabled = 0, $include = '', $enableonly = '', $force_entity = '0', $multiple = false)
	{
        // phpcs:enable
		global $conf,$user,$langs;

		// Permettre l'exclusion de groupes
		if (is_array($exclude))	$excludeGroups = implode("','", $exclude);
		// Permettre l'inclusion de groupes
		if (is_array($include))	$includeGroups = implode("','", $include);

		if (!is_array($selected)) $selected = array($selected);

		$out='';

		// On recherche les groupes
		$sql = "SELECT ug.rowid, ug.nom as name";
		if (! empty($conf->multicompany->enabled) && $conf->entity == 1 && $user->admin && ! $user->entity)
		{
			$sql.= ", e.label";
		}
		$sql.= " FROM ".MAIN_DB_PREFIX."usergroup as ug ";
		if (! empty($conf->multicompany->enabled) && $conf->entity == 1 && $user->admin && ! $user->entity)
		{
			$sql.= " LEFT JOIN ".MAIN_DB_PREFIX."entity as e ON e.rowid=ug.entity";
			if ($force_entity) $sql.= " WHERE ug.entity IN (0,".$force_entity.")";
			else $sql.= " WHERE ug.entity IS NOT NULL";
		}
		else
		{
			$sql.= " WHERE ug.entity IN (0,".$conf->entity.")";
		}
		if (is_array($exclude) && $excludeGroups) $sql.= " AND ug.rowid NOT IN ('".$excludeGroups."')";
		if (is_array($include) && $includeGroups) $sql.= " AND ug.rowid IN ('".$includeGroups."')";
		$sql.= " ORDER BY ug.nom ASC";

		dol_syslog(get_class($this)."::select_dolgroups", LOG_DEBUG);
		$resql=$this->db->query($sql);
		if ($resql)
		{
			// Enhance with select2
			include_once DOL_DOCUMENT_ROOT . '/core/lib/ajax.lib.php';
		   	$out .= ajax_combobox($htmlname);

			$out.= '<select class="flat minwidth200" id="'.$htmlname.'" name="'.$htmlname.($multiple ? '[]' : '').'" '.($multiple ? 'multiple' : '').' '.($disabled?' disabled':'').'>';

			$num = $this->db->num_rows($resql);
			$i = 0;
			if ($num)
			{
				if ($show_empty && !$multiple) $out.= '<option value="-1"'.(in_array(-1, $selected)?' selected':'').'>&nbsp;</option>'."\n";

				while ($i < $num)
				{
					$obj = $this->db->fetch_object($resql);
					$disableline=0;
					if (is_array($enableonly) && count($enableonly) && ! in_array($obj->rowid, $enableonly)) $disableline=1;

					$out.= '<option value="'.$obj->rowid.'"';
					if ($disableline) $out.= ' disabled';
					if ((is_object($selected[0]) && $selected[0]->id == $obj->rowid) || (! is_object($selected[0]) && in_array($obj->rowid, $selected) ))
					{
						$out.= ' selected';
					}
					$out.= '>';

					$out.= $obj->name;
					if (! empty($conf->multicompany->enabled) && empty($conf->global->MULTICOMPANY_TRANSVERSE_MODE) && $conf->entity == 1)
					{
						$out.= " (".$obj->label.")";
					}

					$out.= '</option>';
					$i++;
				}
			}
			else
			{
				if ($show_empty) $out.= '<option value="-1"'.(in_array(-1, $selected)?' selected':'').'></option>'."\n";
				$out.= '<option value="" disabled>'.$langs->trans("NoUserGroupDefined").'</option>';
			}
			$out.= '</select>';
		}
		else
		{
			dol_print_error($this->db);
		}

		return $out;
	}


	/**
	 *	Return HTML to show the search and clear seach button
	 *
	 *  @return	string
	 */
	function showFilterButtons()
	{
		global $conf, $langs;

		$out='<div class="nowrap">';
		$out.='<input type="image" class="liste_titre" name="button_search" src="'.img_picto($langs->trans("Search"), 'search.png', '', '', 1).'" value="'.dol_escape_htmltag($langs->trans("Search")).'" title="'.dol_escape_htmltag($langs->trans("Search")).'">';
		$out.='<input type="image" class="liste_titre" name="button_removefilter" src="'.img_picto($langs->trans("Search"), 'searchclear.png', '', '', 1).'" value="'.dol_escape_htmltag($langs->trans("RemoveFilter")).'" title="'.dol_escape_htmltag($langs->trans("RemoveFilter")).'">';
		$out.='</div>';

		return $out;
	}

	/**
	 *	Return HTML to show the search and clear seach button
	 *
	 *  @param  string  $cssclass                  CSS class
	 *  @param  int     $calljsfunction            0=default. 1=call function initCheckForSelect() after changing status of checkboxes
	 *  @return	string
	 */
	function showCheckAddButtons($cssclass = 'checkforaction', $calljsfunction = 0)
	{
		global $conf, $langs;

		$out='';
		if (! empty($conf->use_javascript_ajax)) $out.='<div class="inline-block checkallactions"><input type="checkbox" id="checkallactions" name="checkallactions" class="checkallactions"></div>';
		$out.='<script>
            $(document).ready(function() {
            	$("#checkallactions").click(function() {
                    if($(this).is(\':checked\')){
                        console.log("We check all");
                		$(".'.$cssclass.'").prop(\'checked\', true).trigger(\'change\');
                    }
                    else
                    {
                        console.log("We uncheck all");
                		$(".'.$cssclass.'").prop(\'checked\', false).trigger(\'change\');
                    }'."\n";
		if ($calljsfunction) $out.='if (typeof initCheckForSelect == \'function\') { initCheckForSelect(0); } else { console.log("No function initCheckForSelect found. Call won\'t be done."); }';
		$out.='         });

        	$(".checkforselect").change(function() {
				$(this).closest("tr").toggleClass("highlight", this.checked);
			});

 	});
    </script>';

		return $out;
	}

	/**
	 *	Return HTML to show the search and clear seach button
	 *
	 *  @param	int  	$addcheckuncheckall        Add the check all/uncheck all checkbox (use javascript) and code to manage this
	 *  @param  string  $cssclass                  CSS class
	 *  @param  int     $calljsfunction            0=default. 1=call function initCheckForSelect() after changing status of checkboxes
	 *  @return	string
	 */
	function showFilterAndCheckAddButtons($addcheckuncheckall = 0, $cssclass = 'checkforaction', $calljsfunction = 0)
	{
		$out.=$this->showFilterButtons();
		if ($addcheckuncheckall)
		{
			$out.=$this->showCheckAddButtons($cssclass, $calljsfunction);
		}
		return $out;
	}

	/**
	 * Return HTML to show the select of expense categories
	 *
	 * @param	string	$selected              preselected category
	 * @param	string	$htmlname              name of HTML select list
	 * @param	integer	$useempty              1=Add empty line
	 * @param	array	$excludeid             id to exclude
	 * @param	string	$target                htmlname of target select to bind event
	 * @param	int		$default_selected      default category to select if fk_c_type_fees change = EX_KME
	 * @param	array	$params                param to give
	 * @return	string
	 */
	function selectExpenseCategories($selected = '', $htmlname = 'fk_c_exp_tax_cat', $useempty = 0, $excludeid = array(), $target = '', $default_selected = 0, $params = array())
	{
		global $db, $conf, $langs, $user;

		$sql = 'SELECT rowid, label FROM '.MAIN_DB_PREFIX.'c_exp_tax_cat WHERE active = 1';
		$sql.= ' AND entity IN (0,'.getEntity('exp_tax_cat').')';
		if (!empty($excludeid)) $sql.= ' AND rowid NOT IN ('.implode(',', $excludeid).')';
		$sql.= ' ORDER BY label';

		$resql = $db->query($sql);
		if ($resql)
		{
			$out = '<select id="select_'.$htmlname.'" name="'.$htmlname.'" class="'.$htmlname.' flat minwidth75imp">';
			if ($useempty) $out.= '<option value="0">&nbsp;</option>';

			while ($obj = $db->fetch_object($resql))
			{
				$out.= '<option '.($selected == $obj->rowid ? 'selected="selected"' : '').' value="'.$obj->rowid.'">'.$langs->trans($obj->label).'</option>';
			}
			$out.= '</select>';
			if (! empty($htmlname) && $user->admin) $out .= ' '.info_admin($langs->trans("YouCanChangeValuesForThisListFromDictionarySetup"), 1);

			if (!empty($target))
			{
				$sql = "SELECT c.id FROM ".MAIN_DB_PREFIX."c_type_fees as c WHERE c.code = 'EX_KME' AND c.active = 1";
				$resql = $db->query($sql);
				if ($resql)
				{
					if ($db->num_rows($resql) > 0)
					{
						$obj = $db->fetch_object($resql);
						$out.= '<script>
							$(function() {
								$("select[name='.$target.']").on("change", function() {
									var current_val = $(this).val();
									if (current_val == '.$obj->id.') {';
						if (!empty($default_selected) || !empty($selected)) $out.= '$("select[name='.$htmlname.']").val("'.($default_selected > 0 ? $default_selected : $selected).'");';

						$out.= '
										$("select[name='.$htmlname.']").change();
									}
								});

								$("select[name='.$htmlname.']").change(function() {

									if ($("select[name='.$target.']").val() == '.$obj->id.') {
										// get price of kilometer to fill the unit price
										var data = '.json_encode($params).';
										data.fk_c_exp_tax_cat = $(this).val();

										$.ajax({
											method: "POST",
											dataType: "json",
											data: data,
											url: "'.(DOL_URL_ROOT.'/expensereport/ajax/ajaxik.php').'",
										}).done(function( data, textStatus, jqXHR ) {
											console.log(data);
											if (typeof data.up != "undefined") {
												$("input[name=value_unit]").val(data.up);
												$("select[name='.$htmlname.']").attr("title", data.title);
											} else {
												$("input[name=value_unit]").val("");
												$("select[name='.$htmlname.']").attr("title", "");
											}
										});
									}
								});
							});
						</script>';
					}
				}
			}
		}
		else
		{
			dol_print_error($db);
		}

		return $out;
	}

	/**
	 * Return HTML to show the select ranges of expense range
	 *
	 * @param	string	$selected    preselected category
	 * @param	string	$htmlname    name of HTML select list
	 * @param	integer	$useempty    1=Add empty line
	 * @return	string
	 */
	function selectExpenseRanges($selected = '', $htmlname = 'fk_range', $useempty = 0)
	{
		global $db,$conf,$langs;

		$sql = 'SELECT rowid, range_ik FROM '.MAIN_DB_PREFIX.'c_exp_tax_range';
		$sql.= ' WHERE entity = '.$conf->entity.' AND active = 1';

		$resql = $db->query($sql);
		if ($resql)
		{
			$out = '<select id="select_'.$htmlname.'" name="'.$htmlname.'" class="'.$htmlname.' flat minwidth75imp">';
			if ($useempty) $out.= '<option value="0"></option>';

			while ($obj = $db->fetch_object($resql))
			{
				$out.= '<option '.($selected == $obj->rowid ? 'selected="selected"' : '').' value="'.$obj->rowid.'">'.price($obj->range_ik, 0, $langs, 1, 0).'</option>';
			}
			$out.= '</select>';
		}
		else
		{
			dol_print_error($db);
		}

		return $out;
	}

	/**
	 * Return HTML to show a select of expense
	 *
	 * @param	string	$selected    preselected category
	 * @param	string	$htmlname    name of HTML select list
	 * @param	integer	$useempty    1=Add empty choice
	 * @param	integer	$allchoice   1=Add all choice
	 * @param	integer	$useid       0=use 'code' as key, 1=use 'id' as key
	 * @return	string
	 */
	function selectExpense($selected = '', $htmlname = 'fk_c_type_fees', $useempty = 0, $allchoice = 1, $useid = 0)
	{
		global $db,$langs;

		$sql = 'SELECT id, code, label FROM '.MAIN_DB_PREFIX.'c_type_fees';
		$sql.= ' WHERE active = 1';

		$resql = $db->query($sql);
		if ($resql)
		{
			$out = '<select id="select_'.$htmlname.'" name="'.$htmlname.'" class="'.$htmlname.' flat minwidth75imp">';
			if ($useempty) $out.= '<option value="0"></option>';
			if ($allchoice) $out.= '<option value="-1">'.$langs->trans('AllExpenseReport').'</option>';

			$field = 'code';
			if ($useid) $field = 'id';

			while ($obj = $db->fetch_object($resql))
			{
				$key = $langs->trans($obj->code);
				$out.= '<option '.($selected == $obj->{$field} ? 'selected="selected"' : '').' value="'.$obj->{$field}.'">'.($key != $obj->code ? $key : $obj->label).'</option>';
			}
			$out.= '</select>';
		}
		else
		{
			dol_print_error($db);
		}

		return $out;
	}
}<|MERGE_RESOLUTION|>--- conflicted
+++ resolved
@@ -1470,45 +1470,6 @@
 					$contactstatic->id=$obj->rowid;
 					$contactstatic->lastname=$obj->lastname;
 					$contactstatic->firstname=$obj->firstname;
-<<<<<<< HEAD
-					if ($obj->statut == 1) {
-					    if ($htmlname != 'none')
-					    {
-						    $disabled=0;
-						    if (is_array($exclude) && count($exclude) && in_array($obj->rowid,$exclude)) $disabled=1;
-						    if (is_array($limitto) && count($limitto) && ! in_array($obj->rowid,$limitto)) $disabled=1;
-						    if (!empty($selected) && in_array($obj->rowid, $selected))
-						    {
-							    $out.= '<option value="'.$obj->rowid.'"';
-							    if ($disabled) $out.= ' disabled';
-							    $out.= ' selected>';
-							    $out.= $contactstatic->getFullName($langs);
-							    if ($showfunction && $obj->poste) $out.= ' ('.$obj->poste.')';
-							    if (($showsoc > 0) && $obj->company) $out.= ' - ('.$obj->company.')';
-							    $out.= '</option>';
-						    }
-						    else
-						    {
-							    $out.= '<option value="'.$obj->rowid.'"';
-							    if ($disabled) $out.= ' disabled';
-							    $out.= '>';
-							    $out.= $contactstatic->getFullName($langs);
-							    if ($showfunction && $obj->poste) $out.= ' ('.$obj->poste.')';
-							    if (($showsoc > 0) && $obj->company) $out.= ' - ('.$obj->company.')';
-							    $out.= '</option>';
-						    }
-					    }
-					    else
-					    {
-						    if (in_array($obj->rowid, $selected))
-						    {
-							    $out.= $contactstatic->getFullName($langs);
-							    if ($showfunction && $obj->poste) $out.= ' ('.$obj->poste.')';
-							    if (($showsoc > 0) && $obj->company) $out.= ' - ('.$obj->company.')';
-						    }
-					    }
-				    }
-=======
 					if ($obj->statut == 1){
 					if ($htmlname != 'none')
 					{
@@ -1546,7 +1507,6 @@
 						}
 					}
 				}
->>>>>>> 57f81217
 					$i++;
 				}
 			}
