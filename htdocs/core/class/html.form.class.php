<?php
/* Copyright (c) 2002-2007  Rodolphe Quiedeville    <rodolphe@quiedeville.org>
 * Copyright (C) 2004-2012  Laurent Destailleur     <eldy@users.sourceforge.net>
 * Copyright (C) 2004       Benoit Mortier          <benoit.mortier@opensides.be>
 * Copyright (C) 2004       Sebastien Di Cintio     <sdicintio@ressource-toi.org>
 * Copyright (C) 2004       Eric Seigne             <eric.seigne@ryxeo.com>
 * Copyright (C) 2005-2017  Regis Houssin           <regis.houssin@inodbox.com>
 * Copyright (C) 2006       Andre Cianfarani        <acianfa@free.fr>
 * Copyright (C) 2006       Marc Barilley/Ocebo     <marc@ocebo.com>
 * Copyright (C) 2007       Franky Van Liedekerke   <franky.van.liedekerker@telenet.be>
 * Copyright (C) 2007       Patrick Raguin          <patrick.raguin@gmail.com>
 * Copyright (C) 2010       Juanjo Menent           <jmenent@2byte.es>
 * Copyright (C) 2010-2019  Philippe Grand          <philippe.grand@atoo-net.com>
 * Copyright (C) 2011       Herve Prot              <herve.prot@symeos.com>
 * Copyright (C) 2012-2016  Marcos García           <marcosgdf@gmail.com>
 * Copyright (C) 2012       Cedric Salvador         <csalvador@gpcsolutions.fr>
 * Copyright (C) 2012-2015  Raphaël Doursenaud      <rdoursenaud@gpcsolutions.fr>
 * Copyright (C) 2014-2020  Alexandre Spangaro      <aspangaro@open-dsi.fr>
 * Copyright (C) 2018-2021  Ferran Marcet           <fmarcet@2byte.es>
 * Copyright (C) 2018-2021  Frédéric France         <frederic.france@netlogic.fr>
 * Copyright (C) 2018       Nicolas ZABOURI	        <info@inovea-conseil.com>
 * Copyright (C) 2018       Christophe Battarel     <christophe@altairis.fr>
 * Copyright (C) 2018       Josep Lluis Amador      <joseplluis@lliuretic.cat>
 *
 * This program is free software; you can redistribute it and/or modify
 * it under the terms of the GNU General Public License as published by
 * the Free Software Foundation; either version 3 of the License, or
 * (at your option) any later version.
 *
 * This program is distributed in the hope that it will be useful,
 * but WITHOUT ANY WARRANTY; without even the implied warranty of
 * MERCHANTABILITY or FITNESS FOR A PARTICULAR PURPOSE.  See the
 * GNU General Public License for more details.
 *
 * You should have received a copy of the GNU General Public License
 * along with this program. If not, see <https://www.gnu.org/licenses/>.
 */

/**
 *	\file       htdocs/core/class/html.form.class.php
 *  \ingroup    core
 *	\brief      File of class with all html predefined components
 */


/**
 *	Class to manage generation of HTML components
 *	Only common components must be here.
 *
 *  TODO Merge all function load_cache_* and loadCache* (except load_cache_vatrates) into one generic function loadCacheTable
 */
class Form
{
	/**
	 * @var DoliDB Database handler.
	 */
	public $db;

	/**
	 * @var string Error code (or message)
	 */
	public $error = '';

	/**
	 * @var string[]    Array of error strings
	 */
	public $errors = array();

	public $num;

	// Cache arrays
	public $cache_types_paiements = array();
	public $cache_conditions_paiements = array();
	public $cache_transport_mode = array();
	public $cache_availability = array();
	public $cache_demand_reason = array();
	public $cache_types_fees = array();
	public $cache_vatrates = array();


	/**
	 * Constructor
	 *
	 * @param		DoliDB		$db      Database handler
	 */
	public function __construct($db)
	{
		$this->db = $db;
	}

	/**
	 * Output key field for an editable field
	 *
	 * @param   string	$text			Text of label or key to translate
	 * @param   string	$htmlname		Name of select field ('edit' prefix will be added)
	 * @param   string	$preselected    Value to show/edit (not used in this function)
	 * @param	object	$object			Object
	 * @param	boolean	$perm			Permission to allow button to edit parameter. Set it to 0 to have a not edited field.
	 * @param	string	$typeofdata		Type of data ('string' by default, 'email', 'amount:99', 'numeric:99', 'text' or 'textarea:rows:cols', 'datepicker' ('day' do not work, don't know why), 'checkbox:ckeditor:dolibarr_zzz:width:height:savemethod:1:rows:cols', 'select;xxx[:class]'...)
	 * @param	string	$moreparam		More param to add on a href URL.
	 * @param   int     $fieldrequired  1 if we want to show field as mandatory using the "fieldrequired" CSS.
	 * @param   int     $notabletag     1=Do not output table tags but output a ':', 2=Do not output table tags and no ':', 3=Do not output table tags but output a ' '
	 * @param	string	$paramid		Key of parameter for id ('id', 'socid')
	 * @param	string	$help			Tooltip help
	 * @return	string					HTML edit field
	 */
	public function editfieldkey($text, $htmlname, $preselected, $object, $perm, $typeofdata = 'string', $moreparam = '', $fieldrequired = 0, $notabletag = 0, $paramid = 'id', $help = '')
	{
		global $conf, $langs;

		$ret = '';

		// TODO change for compatibility
		if (!empty($conf->global->MAIN_USE_JQUERY_JEDITABLE) && !preg_match('/^select;/', $typeofdata)) {
			if (!empty($perm)) {
				$tmp = explode(':', $typeofdata);
				$ret .= '<div class="editkey_'.$tmp[0].(!empty($tmp[1]) ? ' '.$tmp[1] : '').'" id="'.$htmlname.'">';
				if ($fieldrequired) {
					$ret .= '<span class="fieldrequired">';
				}
				if ($help) {
					$ret .= $this->textwithpicto($langs->trans($text), $help);
				} else {
					$ret .= $langs->trans($text);
				}
				if ($fieldrequired) {
					$ret .= '</span>';
				}
				$ret .= '</div>'."\n";
			} else {
				if ($fieldrequired) {
					$ret .= '<span class="fieldrequired">';
				}
				if ($help) {
					$ret .= $this->textwithpicto($langs->trans($text), $help);
				} else {
					$ret .= $langs->trans($text);
				}
				if ($fieldrequired) {
					$ret .= '</span>';
				}
			}
		} else {
			if (empty($notabletag) && GETPOST('action', 'aZ09') != 'edit'.$htmlname && $perm) {
				$ret .= '<table class="nobordernopadding centpercent"><tr><td class="nowrap">';
			}
			if ($fieldrequired) {
				$ret .= '<span class="fieldrequired">';
			}
			if ($help) {
				$ret .= $this->textwithpicto($langs->trans($text), $help);
			} else {
				$ret .= $langs->trans($text);
			}
			if ($fieldrequired) {
				$ret .= '</span>';
			}
			if (!empty($notabletag)) {
				$ret .= ' ';
			}
			if (empty($notabletag) && GETPOST('action', 'aZ09') != 'edit'.$htmlname && $perm) {
				$ret .= '</td>';
			}
			if (empty($notabletag) && GETPOST('action', 'aZ09') != 'edit'.$htmlname && $perm) {
				$ret .= '<td class="right">';
			}
			if ($htmlname && GETPOST('action', 'aZ09') != 'edit'.$htmlname && $perm) {
				$ret .= '<a class="editfielda" href="'.$_SERVER["PHP_SELF"].'?action=edit'.$htmlname.'&amp;'.$paramid.'='.$object->id.$moreparam.'">'.img_edit($langs->trans('Edit'), ($notabletag ? 0 : 1)).'</a>';
			}
			if (!empty($notabletag) && $notabletag == 1) {
				$ret .= ' : ';
			}
			if (!empty($notabletag) && $notabletag == 3) {
				$ret .= ' ';
			}
			if (empty($notabletag) && GETPOST('action', 'aZ09') != 'edit'.$htmlname && $perm) {
				$ret .= '</td>';
			}
			if (empty($notabletag) && GETPOST('action', 'aZ09') != 'edit'.$htmlname && $perm) {
				$ret .= '</tr></table>';
			}
		}

		return $ret;
	}

	/**
	 * Output value of a field for an editable field
	 *
	 * @param	string	$text			Text of label (not used in this function)
	 * @param	string	$htmlname		Name of select field
	 * @param	string	$value			Value to show/edit
	 * @param	object	$object			Object
	 * @param	boolean	$perm			Permission to allow button to edit parameter
	 * @param	string	$typeofdata		Type of data ('string' by default, 'email', 'amount:99', 'numeric:99', 'text' or 'textarea:rows:cols%', 'datepicker' ('day' do not work, don't know why), 'dayhour' or 'datepickerhour', 'ckeditor:dolibarr_zzz:width:height:savemethod:toolbarstartexpanded:rows:cols', 'select;xkey:xval,ykey:yval,...')
	 * @param	string	$editvalue		When in edit mode, use this value as $value instead of value (for example, you can provide here a formated price instead of value). Use '' to use same than $value
	 * @param	object	$extObject		External object
	 * @param	mixed	$custommsg		String or Array of custom messages : eg array('success' => 'MyMessage', 'error' => 'MyMessage')
	 * @param	string	$moreparam		More param to add on the form action href URL
	 * @param   int     $notabletag     Do no output table tags
	 * @param	string	$formatfunc		Call a specific function to output field
	 * @param	string	$paramid		Key of parameter for id ('id', 'socid')
	 * @return  string					HTML edit field
	 */
	public function editfieldval($text, $htmlname, $value, $object, $perm, $typeofdata = 'string', $editvalue = '', $extObject = null, $custommsg = null, $moreparam = '', $notabletag = 0, $formatfunc = '', $paramid = 'id')
	{
		global $conf, $langs, $db;

		$ret = '';

		// Check parameters
		if (empty($typeofdata)) {
			return 'ErrorBadParameter';
		}

		// When option to edit inline is activated
		if (!empty($conf->global->MAIN_USE_JQUERY_JEDITABLE) && !preg_match('/^select;|datehourpicker/', $typeofdata)) { // TODO add jquery timepicker and support select
			$ret .= $this->editInPlace($object, $value, $htmlname, $perm, $typeofdata, $editvalue, $extObject, $custommsg);
		} else {
			$editmode = (GETPOST('action', 'aZ09') == 'edit'.$htmlname);
			if ($editmode) {
				$ret .= "\n";
				$ret .= '<form method="post" action="'.$_SERVER["PHP_SELF"].($moreparam ? '?'.$moreparam : '').'">';
				$ret .= '<input type="hidden" name="action" value="set'.$htmlname.'">';
				$ret .= '<input type="hidden" name="token" value="'.newToken().'">';
				$ret .= '<input type="hidden" name="'.$paramid.'" value="'.$object->id.'">';
				if (empty($notabletag)) {
					$ret .= '<table class="nobordernopadding centpercent">';
				}
				if (empty($notabletag)) {
					$ret .= '<tr><td>';
				}
				if (preg_match('/^(string|safehtmlstring|email)/', $typeofdata)) {
					$tmp = explode(':', $typeofdata);
					$ret .= '<input type="text" id="'.$htmlname.'" name="'.$htmlname.'" value="'.($editvalue ? $editvalue : $value).'"'.($tmp[1] ? ' size="'.$tmp[1].'"' : '').' autofocus>';
				} elseif (preg_match('/^(numeric|amount)/', $typeofdata)) {
					$tmp = explode(':', $typeofdata);
					$valuetoshow = price2num($editvalue ? $editvalue : $value);
					$ret .= '<input type="text" id="'.$htmlname.'" name="'.$htmlname.'" value="'.($valuetoshow != '' ?price($valuetoshow) : '').'"'.($tmp[1] ? ' size="'.$tmp[1].'"' : '').' autofocus>';
				} elseif (preg_match('/^(checkbox)/', $typeofdata)) {
					$tmp = explode(':', $typeofdata);
					$ret .= '<input type="checkbox" id="' . $htmlname . '" name="' . $htmlname . '" value="' . $value . '"' . ($tmp[1] ? $tmp[1] : '') . '/>';
				} elseif (preg_match('/^text/', $typeofdata) || preg_match('/^note/', $typeofdata)) {	// if wysiwyg is enabled $typeofdata = 'ckeditor'
					$tmp = explode(':', $typeofdata);
					$cols = $tmp[2];
					$morealt = '';
					if (preg_match('/%/', $cols)) {
						$morealt = ' style="width: '.$cols.'"';
						$cols = '';
					}

					$valuetoshow = ($editvalue ? $editvalue : $value);
					$ret .= '<textarea id="'.$htmlname.'" name="'.$htmlname.'" wrap="soft" rows="'.($tmp[1] ? $tmp[1] : '20').'"'.($cols ? ' cols="'.$cols.'"' : 'class="quatrevingtpercent"').$morealt.'" autofocus>';
					// textarea convert automatically entities chars into simple chars.
					// So we convert & into &amp; so a string like 'a &lt; <b>b</b><br>é<br>&lt;script&gt;alert('X');&lt;script&gt;' stay a correct html and is not converted by textarea component when wysiwig is off.
					$valuetoshow = str_replace('&', '&amp;', $valuetoshow);
					$ret .= dol_string_neverthesehtmltags($valuetoshow, array('textarea'));
					$ret .= '</textarea>';
				} elseif ($typeofdata == 'day' || $typeofdata == 'datepicker') {
					$ret .= $this->selectDate($value, $htmlname, 0, 0, 1, 'form'.$htmlname, 1, 0);
				} elseif ($typeofdata == 'dayhour' || $typeofdata == 'datehourpicker') {
					$ret .= $this->selectDate($value, $htmlname, 1, 1, 1, 'form'.$htmlname, 1, 0);
				} elseif (preg_match('/^select;/', $typeofdata)) {
					$arraydata = explode(',', preg_replace('/^select;/', '', $typeofdata));
					$arraylist = array();
					foreach ($arraydata as $val) {
						$tmp = explode(':', $val);
						$tmpkey = str_replace('|', ':', $tmp[0]);
						$arraylist[$tmpkey] = $tmp[1];
					}
					$ret .= $this->selectarray($htmlname, $arraylist, $value);
				} elseif (preg_match('/^ckeditor/', $typeofdata)) {
					$tmp = explode(':', $typeofdata); // Example: ckeditor:dolibarr_zzz:width:height:savemethod:toolbarstartexpanded:rows:cols:uselocalbrowser
					require_once DOL_DOCUMENT_ROOT.'/core/class/doleditor.class.php';
					$doleditor = new DolEditor($htmlname, ($editvalue ? $editvalue : $value), ($tmp[2] ? $tmp[2] : ''), ($tmp[3] ? $tmp[3] : '100'), ($tmp[1] ? $tmp[1] : 'dolibarr_notes'), 'In', ($tmp[5] ? $tmp[5] : 0), (isset($tmp[8]) ? ($tmp[8] ?true:false) : true), true, ($tmp[6] ? $tmp[6] : '20'), ($tmp[7] ? $tmp[7] : '100'));
					$ret .= $doleditor->Create(1);
				}
				if (empty($notabletag)) {
					$ret .= '</td>';
				}

				if (empty($notabletag)) {
					$ret .= '<td class="left">';
				}
				//else $ret.='<div class="clearboth"></div>';
				$ret .= '<input type="submit" class="smallpaddingimp button'.(empty($notabletag) ? '' : ' ').'" name="modify" value="'.$langs->trans("Modify").'">';
				if (preg_match('/ckeditor|textarea/', $typeofdata) && empty($notabletag)) {
					$ret .= '<br>'."\n";
				}
				$ret .= '<input type="submit" class="smallpaddingimp button button-cancel'.(empty($notabletag) ? '' : ' ').'" name="cancel" value="'.$langs->trans("Cancel").'">';
				if (empty($notabletag)) {
					$ret .= '</td>';
				}

				if (empty($notabletag)) {
					$ret .= '</tr></table>'."\n";
				}
				$ret .= '</form>'."\n";
			} else {
				if (preg_match('/^(email)/', $typeofdata)) {
					$ret .= dol_print_email($value, 0, 0, 0, 0, 1);
				} elseif (preg_match('/^(amount|numeric)/', $typeofdata)) {
					$ret .= ($value != '' ? price($value, '', $langs, 0, -1, -1, $conf->currency) : '');
				} elseif (preg_match('/^(checkbox)/', $typeofdata)) {
					$tmp = explode(':', $typeofdata);
					$ret .= '<input type="checkbox" disabled id="' . $htmlname . '" name="' . $htmlname . '" value="' . $value . '"' . ($tmp[1] ? $tmp[1] : '') . '/>';
				} elseif (preg_match('/^text/', $typeofdata) || preg_match('/^note/', $typeofdata)) {
					$ret .= dol_htmlentitiesbr($value);
				} elseif (preg_match('/^safehtmlstring/', $typeofdata)) {
					$ret .= dol_string_onlythesehtmltags($value);
				} elseif (preg_match('/^restricthtml/', $typeofdata)) {
					$ret .= dol_string_onlythesehtmltags($value);
				} elseif ($typeofdata == 'day' || $typeofdata == 'datepicker') {
					$ret .= '<span class="valuedate">'.dol_print_date($value, 'day').'</span>';
				} elseif ($typeofdata == 'dayhour' || $typeofdata == 'datehourpicker') {
					$ret .= '<span class="valuedate">'.dol_print_date($value, 'dayhour').'</span>';
				} elseif (preg_match('/^select;/', $typeofdata)) {
					$arraydata = explode(',', preg_replace('/^select;/', '', $typeofdata));
					$arraylist = array();
					foreach ($arraydata as $val) {
						$tmp = explode(':', $val);
						$arraylist[$tmp[0]] = $tmp[1];
					}
					$ret .= $arraylist[$value];
					if ($htmlname == 'fk_product_type') {
						if ($value == 0) {
							$ret = img_picto($langs->trans("Product"), 'product', 'class="paddingleftonly paddingrightonly colorgrey"').$ret;
						} else {
							$ret = img_picto($langs->trans("Service"), 'service', 'class="paddingleftonly paddingrightonly colorgrey"').$ret;
						}
					}
				} elseif (preg_match('/^ckeditor/', $typeofdata)) {
					$tmpcontent = dol_htmlentitiesbr($value);
					if (!empty($conf->global->MAIN_DISABLE_NOTES_TAB)) {
						$firstline = preg_replace('/<br>.*/', '', $tmpcontent);
						$firstline = preg_replace('/[\n\r].*/', '', $firstline);
						$tmpcontent = $firstline.((strlen($firstline) != strlen($tmpcontent)) ? '...' : '');
					}
					// We dont use dol_escape_htmltag to get the html formating active, but this need we must also
					// clean data from some dangerous html
					$ret .= dol_string_onlythesehtmltags(dol_htmlentitiesbr($tmpcontent));
				} else {
					$ret .= dol_escape_htmltag($value);
				}

				if ($formatfunc && method_exists($object, $formatfunc)) {
					$ret = $object->$formatfunc($ret);
				}
			}
		}
		return $ret;
	}

	/**
	 * Output edit in place form
	 *
	 * @param   string	$fieldname		Name of the field
	 * @param	object	$object			Object
	 * @param	boolean	$perm			Permission to allow button to edit parameter. Set it to 0 to have a not edited field.
	 * @param	string	$typeofdata		Type of data ('string' by default, 'email', 'amount:99', 'numeric:99', 'text' or 'textarea:rows:cols', 'datepicker' ('day' do not work, don't know why), 'ckeditor:dolibarr_zzz:width:height:savemethod:1:rows:cols', 'select;xxx[:class]'...)
	 * @param	string	$check			Same coe than $check parameter of GETPOST()
	 * @param	string	$morecss		More CSS
	 * @return	string   		      	HTML code for the edit of alternative language
	 */
	public function widgetForTranslation($fieldname, $object, $perm, $typeofdata = 'string', $check = '', $morecss = '')
	{
		global $conf, $langs, $extralanguages;

		$result = '';

		// List of extra languages
		$arrayoflangcode = array();
		if (!empty($conf->global->PDF_USE_ALSO_LANGUAGE_CODE)) {
			$arrayoflangcode[] = $conf->global->PDF_USE_ALSO_LANGUAGE_CODE;
		}

		if (is_array($arrayoflangcode) && count($arrayoflangcode)) {
			if (!is_object($extralanguages)) {
				include_once DOL_DOCUMENT_ROOT.'/core/class/extralanguages.class.php';
				$extralanguages = new ExtraLanguages($this->db);
			}
			$extralanguages->fetch_name_extralanguages('societe');

			if (!is_array($extralanguages->attributes[$object->element]) || empty($extralanguages->attributes[$object->element][$fieldname])) {
				return ''; // No extralang field to show
			}

			$result .= '<!-- Widget for translation -->'."\n";
			$result .= '<div class="inline-block paddingleft image-'.$object->element.'-'.$fieldname.'">';
			$s = img_picto($langs->trans("ShowOtherLanguages"), 'language', '', false, 0, 0, '', 'fa-15 editfieldlang');
			$result .= $s;
			$result .= '</div>';

			$result .= '<div class="inline-block hidden field-'.$object->element.'-'.$fieldname.'">';

			$resultforextrlang = '';
			foreach ($arrayoflangcode as $langcode) {
				$valuetoshow = GETPOSTISSET('field-'.$object->element."-".$fieldname."-".$langcode) ? GETPOST('field-'.$object->element.'-'.$fieldname."-".$langcode, $check) : '';
				if (empty($valuetoshow)) {
					$object->fetchValuesForExtraLanguages();
					//var_dump($object->array_languages);
					$valuetoshow = $object->array_languages[$fieldname][$langcode];
				}

				$s = picto_from_langcode($langcode, 'class="pictoforlang paddingright"');
				$resultforextrlang .= $s;

				// TODO Use the showInputField() method of ExtraLanguages object
				if ($typeofdata == 'textarea') {
					$resultforextrlang .= '<textarea name="field-'.$object->element."-".$fieldname."-".$langcode.'" id="'.$fieldname."-".$langcode.'" class="'.$morecss.'" rows="'.ROWS_2.'" wrap="soft">';
					$resultforextrlang .= $valuetoshow;
					$resultforextrlang .= '</textarea>';
				} else {
					$resultforextrlang .= '<input type="text" class="inputfieldforlang '.($morecss ? ' '.$morecss : '').'" name="field-'.$object->element.'-'.$fieldname.'-'.$langcode.'" value="'.$valuetoshow.'">';
				}
			}
			$result .= $resultforextrlang;

			$result .= '</div>';
			$result .= '<script>$(".image-'.$object->element.'-'.$fieldname.'").click(function() { console.log("Toggle lang widget"); jQuery(".field-'.$object->element.'-'.$fieldname.'").toggle(); });</script>';
		}

		return $result;
	}

	/**
	 * Output edit in place form
	 *
	 * @param	object	$object			Object
	 * @param	string	$value			Value to show/edit
	 * @param	string	$htmlname		DIV ID (field name)
	 * @param	int		$condition		Condition to edit
	 * @param	string	$inputType		Type of input ('string', 'numeric', 'datepicker' ('day' do not work, don't know why), 'textarea:rows:cols', 'ckeditor:dolibarr_zzz:width:height:?:1:rows:cols', 'select:loadmethod:savemethod:buttononly')
	 * @param	string	$editvalue		When in edit mode, use this value as $value instead of value
	 * @param	object	$extObject		External object
	 * @param	mixed	$custommsg		String or Array of custom messages : eg array('success' => 'MyMessage', 'error' => 'MyMessage')
	 * @return	string   		      	HTML edit in place
	 */
	protected function editInPlace($object, $value, $htmlname, $condition, $inputType = 'textarea', $editvalue = null, $extObject = null, $custommsg = null)
	{
		global $conf;

		$out = '';

		// Check parameters
		if (preg_match('/^text/', $inputType)) {
			$value = dol_nl2br($value);
		} elseif (preg_match('/^numeric/', $inputType)) {
			$value = price($value);
		} elseif ($inputType == 'day' || $inputType == 'datepicker') {
			$value = dol_print_date($value, 'day');
		}

		if ($condition) {
			$element = false;
			$table_element = false;
			$fk_element		= false;
			$loadmethod		= false;
			$savemethod		= false;
			$ext_element	= false;
			$button_only	= false;
			$inputOption = '';

			if (is_object($object)) {
				$element = $object->element;
				$table_element = $object->table_element;
				$fk_element = $object->id;
			}

			if (is_object($extObject)) {
				$ext_element = $extObject->element;
			}

			if (preg_match('/^(string|email|numeric)/', $inputType)) {
				$tmp = explode(':', $inputType);
				$inputType = $tmp[0];
				if (!empty($tmp[1])) {
					$inputOption = $tmp[1];
				}
				if (!empty($tmp[2])) {
					$savemethod = $tmp[2];
				}
				$out .= '<input id="width_'.$htmlname.'" value="'.$inputOption.'" type="hidden"/>'."\n";
			} elseif ((preg_match('/^day$/', $inputType)) || (preg_match('/^datepicker/', $inputType)) || (preg_match('/^datehourpicker/', $inputType))) {
				$tmp = explode(':', $inputType);
				$inputType = $tmp[0];
				if (!empty($tmp[1])) {
					$inputOption = $tmp[1];
				}
				if (!empty($tmp[2])) {
					$savemethod = $tmp[2];
				}

				$out .= '<input id="timestamp" type="hidden"/>'."\n"; // Use for timestamp format
			} elseif (preg_match('/^(select|autocomplete)/', $inputType)) {
				$tmp = explode(':', $inputType);
				$inputType = $tmp[0];
				$loadmethod = $tmp[1];
				if (!empty($tmp[2])) {
					$savemethod = $tmp[2];
				}
				if (!empty($tmp[3])) {
					$button_only = true;
				}
			} elseif (preg_match('/^textarea/', $inputType)) {
				$tmp = explode(':', $inputType);
				$inputType = $tmp[0];
				$rows = (empty($tmp[1]) ? '8' : $tmp[1]);
				$cols = (empty($tmp[2]) ? '80' : $tmp[2]);
			} elseif (preg_match('/^ckeditor/', $inputType)) {
				$tmp = explode(':', $inputType);
				$inputType = $tmp[0];
				$toolbar = $tmp[1];
				if (!empty($tmp[2])) {
					$width = $tmp[2];
				}
				if (!empty($tmp[3])) {
					$heigth = $tmp[3];
				}
				if (!empty($tmp[4])) {
					$savemethod = $tmp[4];
				}

				if (!empty($conf->fckeditor->enabled)) {
					$out .= '<input id="ckeditor_toolbar" value="'.$toolbar.'" type="hidden"/>'."\n";
				} else {
					$inputType = 'textarea';
				}
			}

			$out .= '<input id="element_'.$htmlname.'" value="'.$element.'" type="hidden"/>'."\n";
			$out .= '<input id="table_element_'.$htmlname.'" value="'.$table_element.'" type="hidden"/>'."\n";
			$out .= '<input id="fk_element_'.$htmlname.'" value="'.$fk_element.'" type="hidden"/>'."\n";
			$out .= '<input id="loadmethod_'.$htmlname.'" value="'.$loadmethod.'" type="hidden"/>'."\n";
			if (!empty($savemethod)) {
				$out .= '<input id="savemethod_'.$htmlname.'" value="'.$savemethod.'" type="hidden"/>'."\n";
			}
			if (!empty($ext_element)) {
				$out .= '<input id="ext_element_'.$htmlname.'" value="'.$ext_element.'" type="hidden"/>'."\n";
			}
			if (!empty($custommsg)) {
				if (is_array($custommsg)) {
					if (!empty($custommsg['success'])) {
						$out .= '<input id="successmsg_'.$htmlname.'" value="'.$custommsg['success'].'" type="hidden"/>'."\n";
					}
					if (!empty($custommsg['error'])) {
						$out .= '<input id="errormsg_'.$htmlname.'" value="'.$custommsg['error'].'" type="hidden"/>'."\n";
					}
				} else {
					$out .= '<input id="successmsg_'.$htmlname.'" value="'.$custommsg.'" type="hidden"/>'."\n";
				}
			}
			if ($inputType == 'textarea') {
				$out .= '<input id="textarea_'.$htmlname.'_rows" value="'.$rows.'" type="hidden"/>'."\n";
				$out .= '<input id="textarea_'.$htmlname.'_cols" value="'.$cols.'" type="hidden"/>'."\n";
			}
			$out .= '<span id="viewval_'.$htmlname.'" class="viewval_'.$inputType.($button_only ? ' inactive' : ' active').'">'.$value.'</span>'."\n";
			$out .= '<span id="editval_'.$htmlname.'" class="editval_'.$inputType.($button_only ? ' inactive' : ' active').' hideobject">'.(!empty($editvalue) ? $editvalue : $value).'</span>'."\n";
		} else {
			$out = $value;
		}

		return $out;
	}

	/**
	 *	Show a text and picto with tooltip on text or picto.
	 *  Can be called by an instancied $form->textwithtooltip or by a static call Form::textwithtooltip
	 *
	 *	@param	string		$text				Text to show
	 *	@param	string		$htmltext			HTML content of tooltip. Must be HTML/UTF8 encoded.
	 *	@param	int			$tooltipon			1=tooltip on text, 2=tooltip on image, 3=tooltip sur les 2
	 *	@param	int			$direction			-1=image is before, 0=no image, 1=image is after
	 *	@param	string		$img				Html code for image (use img_xxx() function to get it)
	 *	@param	string		$extracss			Add a CSS style to td tags
	 *	@param	int			$notabs				0=Include table and tr tags, 1=Do not include table and tr tags, 2=use div, 3=use span
	 *	@param	string		$incbefore			Include code before the text
	 *	@param	int			$noencodehtmltext	Do not encode into html entity the htmltext
	 *  @param  string      $tooltiptrigger		''=Tooltip on hover, 'abc'=Tooltip on click (abc is a unique key)
	 *  @param	int			$forcenowrap		Force no wrap between text and picto (works with notabs=2 only)
	 *	@return	string							Code html du tooltip (texte+picto)
	 *	@see	textwithpicto() Use thisfunction if you can.
	 */
	public function textwithtooltip($text, $htmltext, $tooltipon = 1, $direction = 0, $img = '', $extracss = '', $notabs = 3, $incbefore = '', $noencodehtmltext = 0, $tooltiptrigger = '', $forcenowrap = 0)
	{
		if ($incbefore) {
			$text = $incbefore.$text;
		}
		if (!$htmltext) {
			return $text;
		}
		$direction = (int) $direction;	// For backward compatibility when $direction was set to '' instead of 0

		$tag = 'td';
		if ($notabs == 2) {
			$tag = 'div';
		}
		if ($notabs == 3) {
			$tag = 'span';
		}
		// Sanitize tooltip
		$htmltext = str_replace(array("\r", "\n"), '', $htmltext);

		$extrastyle = '';
		if ($direction < 0) {
			$extracss = ($extracss ? $extracss.' ' : '').($notabs != 3 ? 'inline-block' : '');
			$extrastyle = 'padding: 0px; padding-left: 3px !important;';
		}
		if ($direction > 0) {
			$extracss = ($extracss ? $extracss.' ' : '').($notabs != 3 ? 'inline-block' : '');
			$extrastyle = 'padding: 0px; padding-right: 3px !important;';
		}

		$classfortooltip = 'classfortooltip';

		$s = '';
		$textfordialog = '';

		if ($tooltiptrigger == '') {
			$htmltext = str_replace('"', '&quot;', $htmltext);
		} else {
			$classfortooltip = 'classfortooltiponclick';
			$textfordialog .= '<div style="display: none;" id="idfortooltiponclick_'.$tooltiptrigger.'" class="classfortooltiponclicktext">'.$htmltext.'</div>';
		}
		if ($tooltipon == 2 || $tooltipon == 3) {
			$paramfortooltipimg = ' class="'.$classfortooltip.($notabs != 3 ? ' inline-block' : '').($extracss ? ' '.$extracss : '').'" style="padding: 0px;'.($extrastyle ? ' '.$extrastyle : '').'"';
			if ($tooltiptrigger == '') {
				$paramfortooltipimg .= ' title="'.($noencodehtmltext ? $htmltext : dol_escape_htmltag($htmltext, 1)).'"'; // Attribut to put on img tag to store tooltip
			} else {
				$paramfortooltipimg .= ' dolid="'.$tooltiptrigger.'"';
			}
		} else {
			$paramfortooltipimg = ($extracss ? ' class="'.$extracss.'"' : '').($extrastyle ? ' style="'.$extrastyle.'"' : ''); // Attribut to put on td text tag
		}
		if ($tooltipon == 1 || $tooltipon == 3) {
			$paramfortooltiptd = ' class="'.($tooltipon == 3 ? 'cursorpointer ' : '').$classfortooltip.' inline-block'.($extracss ? ' '.$extracss : '').'" style="padding: 0px;'.($extrastyle ? ' '.$extrastyle : '').'" ';
			if ($tooltiptrigger == '') {
				$paramfortooltiptd .= ' title="'.($noencodehtmltext ? $htmltext : dol_escape_htmltag($htmltext, 1)).'"'; // Attribut to put on td tag to store tooltip
			} else {
				$paramfortooltiptd .= ' dolid="'.$tooltiptrigger.'"';
			}
		} else {
			$paramfortooltiptd = ($extracss ? ' class="'.$extracss.'"' : '').($extrastyle ? ' style="'.$extrastyle.'"' : ''); // Attribut to put on td text tag
		}
		if (empty($notabs)) {
			$s .= '<table class="nobordernopadding"><tr style="height: auto;">';
		} elseif ($notabs == 2) {
			$s .= '<div class="inline-block'.($forcenowrap ? ' nowrap' : '').'">';
		}
		// Define value if value is before
		if ($direction < 0) {
			$s .= '<'.$tag.$paramfortooltipimg;
			if ($tag == 'td') {
				$s .= ' class=valigntop" width="14"';
			}
			$s .= '>'.$textfordialog.$img.'</'.$tag.'>';
		}
		// Use another method to help avoid having a space in value in order to use this value with jquery
		// Define label
		if ((string) $text != '') {
			$s .= '<'.$tag.$paramfortooltiptd.'>'.$text.'</'.$tag.'>';
		}
		// Define value if value is after
		if ($direction > 0) {
			$s .= '<'.$tag.$paramfortooltipimg;
			if ($tag == 'td') {
				$s .= ' class="valignmiddle" width="14"';
			}
			$s .= '>'.$textfordialog.$img.'</'.$tag.'>';
		}
		if (empty($notabs)) {
			$s .= '</tr></table>';
		} elseif ($notabs == 2) {
			$s .= '</div>';
		}

		return $s;
	}

	/**
	 *	Show a text with a picto and a tooltip on picto
	 *
	 *	@param	string	$text				Text to show
	 *	@param  string	$htmltext	     	Content of tooltip
	 *	@param	int		$direction			1=Icon is after text, -1=Icon is before text, 0=no icon
	 * 	@param	string	$type				Type of picto ('info', 'infoclickable', 'help', 'helpclickable', 'warning', 'superadmin', 'mypicto@mymodule', ...) or image filepath or 'none'
	 *  @param  string	$extracss           Add a CSS style to td, div or span tag
	 *  @param  int		$noencodehtmltext   Do not encode into html entity the htmltext
	 *  @param	int		$notabs				0=Include table and tr tags, 1=Do not include table and tr tags, 2=use div, 3=use span
	 *  @param  string  $tooltiptrigger     ''=Tooltip on hover, 'abc'=Tooltip on click (abc is a unique key, clickable link is on image or on link if param $type='none' or on both if $type='xxxclickable')
	 *  @param	int		$forcenowrap		Force no wrap between text and picto (works with notabs=2 only)
	 * 	@return	string						HTML code of text, picto, tooltip
	 */
	public function textwithpicto($text, $htmltext, $direction = 1, $type = 'help', $extracss = '', $noencodehtmltext = 0, $notabs = 3, $tooltiptrigger = '', $forcenowrap = 0)
	{
		global $conf, $langs;

		$alt = '';
		if ($tooltiptrigger) {
			$alt = $langs->transnoentitiesnoconv("ClickToShowHelp");
		}

		//For backwards compatibility
		if ($type == '0') {
			$type = 'info';
		} elseif ($type == '1') {
			$type = 'help';
		}

		// If info or help with no javascript, show only text
		if (empty($conf->use_javascript_ajax)) {
			if ($type == 'info' || $type == 'infoclickable' || $type == 'help' || $type == 'helpclickable') {
				return $text;
			} else {
				$alt = $htmltext;
				$htmltext = '';
			}
		}

		// If info or help with smartphone, show only text (tooltip hover can't works)
		if (!empty($conf->dol_no_mouse_hover) && empty($tooltiptrigger)) {
			if ($type == 'info' || $type == 'infoclickable' || $type == 'help' || $type == 'helpclickable') {
				return $text;
			}
		}
		// If info or help with smartphone, show only text (tooltip on click does not works with dialog on smaprtphone)
		//if (! empty($conf->dol_no_mouse_hover) && ! empty($tooltiptrigger))
		//{
		//if ($type == 'info' || $type == 'help') return '<a href="'..'">'.$text.''</a>';
		//}

		$img = '';
		if ($type == 'info') {
			$img = img_help(0, $alt);
		} elseif ($type == 'help') {
			$img = img_help(($tooltiptrigger != '' ? 2 : 1), $alt);
		} elseif ($type == 'helpclickable') {
			$img = img_help(($tooltiptrigger != '' ? 2 : 1), $alt);
		} elseif ($type == 'superadmin') {
			$img = img_picto($alt, 'redstar');
		} elseif ($type == 'admin') {
			$img = img_picto($alt, 'star');
		} elseif ($type == 'warning') {
			$img = img_warning($alt);
		} elseif ($type != 'none') {
			$img = img_picto($alt, $type); // $type can be an image path
		}

		return $this->textwithtooltip($text, $htmltext, ((($tooltiptrigger && !$img) || strpos($type, 'clickable')) ? 3 : 2), $direction, $img, $extracss, $notabs, '', $noencodehtmltext, $tooltiptrigger, $forcenowrap);
	}

	/**
	 * Generate select HTML to choose massaction
	 *
	 * @param	string	$selected		Value auto selected when at least one record is selected. Not a preselected value. Use '0' by default.
	 * @param	array	$arrayofaction	array('code'=>'label', ...). The code is the key stored into the GETPOST('massaction') when submitting action.
	 * @param   int     $alwaysvisible  1=select button always visible
	 * @param   string  $name     		Name for massaction
	 * @param   string  $cssclass 		CSS class used to check for select
	 * @return	string|void				Select list
	 */
	public function selectMassAction($selected, $arrayofaction, $alwaysvisible = 0, $name = 'massaction', $cssclass = 'checkforselect')
	{
		global $conf, $langs, $hookmanager;


		$disabled = 0;
		$ret = '<div class="centpercent center">';
		$ret .= '<select class="flat'.(empty($conf->use_javascript_ajax) ? '' : ' hideobject').' '.$name.' '.$name.'select valignmiddle alignstart" id="'.$name.'" name="'.$name.'"'.($disabled ? ' disabled="disabled"' : '').'>';

		// Complete list with data from external modules. THe module can use $_SERVER['PHP_SELF'] to know on which page we are, or use the $parameters['currentcontext'] completed by executeHooks.
		$parameters = array();
		$reshook = $hookmanager->executeHooks('addMoreMassActions', $parameters); // Note that $action and $object may have been modified by hook
		// check if there is a mass action
		if (count($arrayofaction) == 0 && empty($hookmanager->resPrint)) {
			return;
		}
		if (empty($reshook)) {
			$ret .= '<option value="0"'.($disabled ? ' disabled="disabled"' : '').'>-- '.$langs->trans("SelectAction").' --</option>';
			foreach ($arrayofaction as $code => $label) {
				$ret .= '<option value="'.$code.'"'.($disabled ? ' disabled="disabled"' : '').' data-html="'.dol_escape_htmltag($label).'">'.$label.'</option>';
			}
		}
		$ret .= $hookmanager->resPrint;

		$ret .= '</select>';

		if (empty($conf->dol_optimize_smallscreen)) {
			$ret .= ajax_combobox('.'.$name.'select');
		}

		// Warning: if you set submit button to disabled, post using 'Enter' will no more work if there is no another input submit. So we add a hidden button
		$ret .= '<input type="submit" name="confirmmassactioninvisible" style="display: none" tabindex="-1">'; // Hidden button BEFORE so it is the one used when we submit with ENTER.
		$ret .= '<input type="submit" disabled name="confirmmassaction"'.(empty($conf->use_javascript_ajax) ? '' : ' style="display: none"').' class="button'.(empty($conf->use_javascript_ajax) ? '' : ' hideobject').' '.$name.' '.$name.'confirmed" value="'.dol_escape_htmltag($langs->trans("Confirm")).'">';
		$ret .= '</div>';

		if (!empty($conf->use_javascript_ajax)) {
			$ret .= '<!-- JS CODE TO ENABLE mass action select -->
    		<script>
                        function initCheckForSelect(mode, name, cssclass)	/* mode is 0 during init of page or click all, 1 when we click on 1 checkboxi, "name" refers to the class of the massaction button, "cssclass" to the class of the checkfor select boxes */
        		{
        			atleastoneselected=0;
                                jQuery("."+cssclass).each(function( index ) {
    	  				/* console.log( index + ": " + $( this ).text() ); */
    	  				if ($(this).is(\':checked\')) atleastoneselected++;
    	  			});

					console.log("initCheckForSelect mode="+mode+" name="+name+" cssclass="+cssclass+" atleastoneselected="+atleastoneselected);

    	  			if (atleastoneselected || '.$alwaysvisible.')
    	  			{
                                    jQuery("."+name).show();
        			    '.($selected ? 'if (atleastoneselected) { jQuery("."+name+"select").val("'.$selected.'").trigger(\'change\'); jQuery("."+name+"confirmed").prop(\'disabled\', false); }' : '').'
        			    '.($selected ? 'if (! atleastoneselected) { jQuery("."+name+"select").val("0").trigger(\'change\'); jQuery("."+name+"confirmed").prop(\'disabled\', true); } ' : '').'
    	  			}
    	  			else
    	  			{
                                    jQuery("."+name).hide();
                                    jQuery("."+name+"other").hide();
    	            }
        		}

        	jQuery(document).ready(function () {
                    initCheckForSelect(0, "' . $name.'", "'.$cssclass.'");
                    jQuery(".' . $cssclass.'").click(function() {
                        initCheckForSelect(1, "'.$name.'", "'.$cssclass.'");
                    });
                        jQuery(".' . $name.'select").change(function() {
        			var massaction = $( this ).val();
        			var urlform = $( this ).closest("form").attr("action").replace("#show_files","");
        			if (massaction == "builddoc")
                    {
                        urlform = urlform + "#show_files";
    	            }
        			$( this ).closest("form").attr("action", urlform);
                    console.log("we select a mass action name='.$name.' massaction="+massaction+" - "+urlform);
        	        /* Warning: if you set submit button to disabled, post using Enter will no more work if there is no other button */
        			if ($(this).val() != \'0\')
    	  			{
                                        jQuery(".' . $name.'confirmed").prop(\'disabled\', false);
										jQuery(".' . $name.'other").hide();	/* To disable if another div was open */
                                        jQuery(".' . $name.'"+massaction).show();
    	  			}
    	  			else
    	  			{
                                        jQuery(".' . $name.'confirmed").prop(\'disabled\', true);
										jQuery(".' . $name.'other").hide();	/* To disable any div open */
    	  			}
    	        });
        	});
    		</script>
        	';
		}

		return $ret;
	}

	// phpcs:disable PEAR.NamingConventions.ValidFunctionName.ScopeNotCamelCaps
	/**
	 *  Return combo list of activated countries, into language of user
	 *
	 *  @param	string	$selected       		Id or Code or Label of preselected country
	 *  @param  string	$htmlname       		Name of html select object
	 *  @param  string	$htmloption     		More html options on select object
	 *  @param	integer	$maxlength				Max length for labels (0=no limit)
	 *  @param	string	$morecss				More css class
	 *  @param	string	$usecodeaskey			''=Use id as key (default), 'code3'=Use code on 3 alpha as key, 'code2"=Use code on 2 alpha as key
	 *  @param	int		$showempty				Show empty choice
	 *  @param	int		$disablefavorites		1=Disable favorites,
	 *  @param	int		$addspecialentries		1=Add dedicated entries for group of countries (like 'European Economic Community', ...)
	 *  @param	array	$exclude_country_code	Array of country code (iso2) to exclude
	 *  @param	int		$hideflags				Hide flags
	 *  @return string           				HTML string with select
	 */
	public function select_country($selected = '', $htmlname = 'country_id', $htmloption = '', $maxlength = 0, $morecss = 'minwidth300', $usecodeaskey = '', $showempty = 1, $disablefavorites = 0, $addspecialentries = 0, $exclude_country_code = array(), $hideflags = 0)
	{
		// phpcs:enable
		global $conf, $langs, $mysoc;

		$langs->load("dict");

		$out = '';
		$countryArray = array();
		$favorite = array();
		$label = array();
		$atleastonefavorite = 0;

		$sql = "SELECT rowid, code as code_iso, code_iso as code_iso3, label, favorite, eec";
		$sql .= " FROM ".MAIN_DB_PREFIX."c_country";
		$sql .= " WHERE active > 0";
		//$sql.= " ORDER BY code ASC";

		dol_syslog(get_class($this)."::select_country", LOG_DEBUG);
		$resql = $this->db->query($sql);
		if ($resql) {
			$out .= '<select id="select'.$htmlname.'" class="flat maxwidth200onsmartphone selectcountry'.($morecss ? ' '.$morecss : '').'" name="'.$htmlname.'" '.$htmloption.'>';
			$num = $this->db->num_rows($resql);
			$i = 0;
			if ($num) {
				while ($i < $num) {
					$obj = $this->db->fetch_object($resql);

					$countryArray[$i]['rowid'] = $obj->rowid;
					$countryArray[$i]['code_iso'] = $obj->code_iso;
					$countryArray[$i]['code_iso3'] 	= $obj->code_iso3;
					$countryArray[$i]['label'] = ($obj->code_iso && $langs->transnoentitiesnoconv("Country".$obj->code_iso) != "Country".$obj->code_iso ? $langs->transnoentitiesnoconv("Country".$obj->code_iso) : ($obj->label != '-' ? $obj->label : ''));
					$countryArray[$i]['favorite'] = $obj->favorite;
					$countryArray[$i]['eec'] = $obj->eec;
					$favorite[$i] = $obj->favorite;
					$label[$i] = dol_string_unaccent($countryArray[$i]['label']);
					$i++;
				}

				if (empty($disablefavorites)) {
					array_multisort($favorite, SORT_DESC, $label, SORT_ASC, $countryArray);
				} else {
					$countryArray = dol_sort_array($countryArray, 'label');
				}

				if ($showempty) {
					$out .= '<option value="">&nbsp;</option>'."\n";
				}

				if ($addspecialentries) {	// Add dedicated entries for groups of countries
					//if ($showempty) $out.= '<option value="" disabled class="selectoptiondisabledwhite">--------------</option>';
					$out .= '<option value="special_allnotme"'.($selected == 'special_allnotme' ? ' selected' : '').'>'.$langs->trans("CountriesExceptMe", $langs->transnoentitiesnoconv("Country".$mysoc->country_code)).'</option>';
					$out .= '<option value="special_eec"'.($selected == 'special_eec' ? ' selected' : '').'>'.$langs->trans("CountriesInEEC").'</option>';
					if ($mysoc->isInEEC()) {
						$out .= '<option value="special_eecnotme"'.($selected == 'special_eecnotme' ? ' selected' : '').'>'.$langs->trans("CountriesInEECExceptMe", $langs->transnoentitiesnoconv("Country".$mysoc->country_code)).'</option>';
					}
					$out .= '<option value="special_noteec"'.($selected == 'special_noteec' ? ' selected' : '').'>'.$langs->trans("CountriesNotInEEC").'</option>';
					$out .= '<option value="" disabled class="selectoptiondisabledwhite">------------</option>';
				}

				foreach ($countryArray as $row) {
					//if (empty($showempty) && empty($row['rowid'])) continue;
					if (empty($row['rowid'])) {
						continue;
					}
					if (is_array($exclude_country_code) && count($exclude_country_code) && in_array($row['code_iso'], $exclude_country_code)) {
						continue; // exclude some countries
					}

					if (empty($disablefavorites) && $row['favorite'] && $row['code_iso']) {
						$atleastonefavorite++;
					}
					if (empty($row['favorite']) && $atleastonefavorite) {
						$atleastonefavorite = 0;
						$out .= '<option value="" disabled class="selectoptiondisabledwhite">------------</option>';
					}

					$labeltoshow = '';
					if ($row['label']) {
						$labeltoshow .= dol_trunc($row['label'], $maxlength, 'middle');
					} else {
						$labeltoshow .= '&nbsp;';
					}
					if ($row['code_iso']) {
						$labeltoshow .= ' <span class="opacitymedium">('.$row['code_iso'].')</span>';
						if (empty($hideflags)) {
							$tmpflag = picto_from_langcode($row['code_iso'], 'class="saturatemedium paddingrightonly"', 1);
							$labeltoshow = $tmpflag.' '.$labeltoshow;
						}
					}

					if ($selected && $selected != '-1' && ($selected == $row['rowid'] || $selected == $row['code_iso'] || $selected == $row['code_iso3'] || $selected == $row['label'])) {
						$out .= '<option value="'.($usecodeaskey ? ($usecodeaskey == 'code2' ? $row['code_iso'] : $row['code_iso3']) : $row['rowid']).'" selected data-html="'.dol_escape_htmltag($labeltoshow).'" data-eec="'.((int) $row['eec']).'">';
					} else {
						$out .= '<option value="'.($usecodeaskey ? ($usecodeaskey == 'code2' ? $row['code_iso'] : $row['code_iso3']) : $row['rowid']).'" data-html="'.dol_escape_htmltag($labeltoshow).'" data-eec="'.((int) $row['eec']).'">';
					}
					$out .= $labeltoshow;
					$out .= '</option>'."\n";
				}
			}
			$out .= '</select>';
		} else {
			dol_print_error($this->db);
		}

		// Make select dynamic
		include_once DOL_DOCUMENT_ROOT.'/core/lib/ajax.lib.php';
		$out .= ajax_combobox('select'.$htmlname, array(), 0, 0, 'resolve');

		return $out;
	}

	// phpcs:disable PEAR.NamingConventions.ValidFunctionName.ScopeNotCamelCaps
	/**
	 *  Return select list of incoterms
	 *
	 *  @param	string	$selected       		Id or Code of preselected incoterm
	 *  @param	string	$location_incoterms     Value of input location
	 *  @param	string	$page       			Defined the form action
	 *  @param  string	$htmlname       		Name of html select object
	 *  @param  string	$htmloption     		Options html on select object
	 * 	@param	int		$forcecombo				Force to load all values and output a standard combobox (with no beautification)
	 *  @param	array	$events					Event options to run on change. Example: array(array('method'=>'getContacts', 'url'=>dol_buildpath('/core/ajax/contacts.php',1), 'htmlname'=>'contactid', 'params'=>array('add-customer-contact'=>'disabled')))
	 *  @return string           				HTML string with select and input
	 */
	public function select_incoterms($selected = '', $location_incoterms = '', $page = '', $htmlname = 'incoterm_id', $htmloption = '', $forcecombo = 1, $events = array())
	{
		// phpcs:enable
		global $conf, $langs;

		$langs->load("dict");

		$out = '';
		$incotermArray = array();

		$sql = "SELECT rowid, code";
		$sql .= " FROM ".MAIN_DB_PREFIX."c_incoterms";
		$sql .= " WHERE active > 0";
		$sql .= " ORDER BY code ASC";

		dol_syslog(get_class($this)."::select_incoterm", LOG_DEBUG);
		$resql = $this->db->query($sql);
		if ($resql) {
			if ($conf->use_javascript_ajax && !$forcecombo) {
				include_once DOL_DOCUMENT_ROOT.'/core/lib/ajax.lib.php';
				$out .= ajax_combobox($htmlname, $events);
			}

			if (!empty($page)) {
				$out .= '<form method="post" action="'.$page.'">';
				$out .= '<input type="hidden" name="action" value="set_incoterms">';
				$out .= '<input type="hidden" name="token" value="'.newToken().'">';
			}

			$out .= '<select id="'.$htmlname.'" class="flat selectincoterm width75" name="'.$htmlname.'" '.$htmloption.'>';
			$out .= '<option value="0">&nbsp;</option>';
			$num = $this->db->num_rows($resql);
			$i = 0;
			if ($num) {
				$foundselected = false;

				while ($i < $num) {
					$obj = $this->db->fetch_object($resql);
					$incotermArray[$i]['rowid'] = $obj->rowid;
					$incotermArray[$i]['code'] = $obj->code;
					$i++;
				}

				foreach ($incotermArray as $row) {
					if ($selected && ($selected == $row['rowid'] || $selected == $row['code'])) {
						$out .= '<option value="'.$row['rowid'].'" selected>';
					} else {
						$out .= '<option value="'.$row['rowid'].'">';
					}

					if ($row['code']) {
						$out .= $row['code'];
					}

					$out .= '</option>';
				}
			}
			$out .= '</select>';

			$out .= '<input id="location_incoterms" class="maxwidth100onsmartphone nomargintop nomarginbottom" name="location_incoterms" value="'.$location_incoterms.'">';

			if (!empty($page)) {
				$out .= '<input type="submit" class="button valignmiddle smallpaddingimp nomargintop nomarginbottom" value="'.$langs->trans("Modify").'"></form>';
			}
		} else {
			dol_print_error($this->db);
		}

		return $out;
	}

	// phpcs:disable PEAR.NamingConventions.ValidFunctionName.ScopeNotCamelCaps
	/**
	 *	Return list of types of lines (product or service)
	 * 	Example: 0=product, 1=service, 9=other (for external module)
	 *
	 *	@param  string	$selected       Preselected type
	 *	@param  string	$htmlname       Name of field in html form
	 * 	@param	int		$showempty		Add an empty field
	 * 	@param	int		$hidetext		Do not show label 'Type' before combo box (used only if there is at least 2 choices to select)
	 * 	@param	integer	$forceall		1=Force to show products and services in combo list, whatever are activated modules, 0=No force, 2=Force to show only Products, 3=Force to show only services, -1=Force none (and set hidden field to 'service')
	 *  @return	void
	 */
	public function select_type_of_lines($selected = '', $htmlname = 'type', $showempty = 0, $hidetext = 0, $forceall = 0)
	{
		// phpcs:enable
		global $db, $langs, $user, $conf;

		// If product & services are enabled or both disabled.
		if ($forceall == 1 || (empty($forceall) && !empty($conf->product->enabled) && !empty($conf->service->enabled))
			|| (empty($forceall) && empty($conf->product->enabled) && empty($conf->service->enabled))) {
			if (empty($hidetext)) {
				print $langs->trans("Type").': ';
			}
			print '<select class="flat" id="select_'.$htmlname.'" name="'.$htmlname.'">';
			if ($showempty) {
				print '<option value="-1"';
				if ($selected == -1) {
					print ' selected';
				}
				print '>&nbsp;</option>';
			}

			print '<option value="0"';
			if (0 == $selected) {
				print ' selected';
			}
			print '>'.$langs->trans("Product");

			print '<option value="1"';
			if (1 == $selected) {
				print ' selected';
			}
			print '>'.$langs->trans("Service");

			print '</select>';
			print ajax_combobox('select_'.$htmlname);
			//if ($user->admin) print info_admin($langs->trans("YouCanChangeValuesForThisListFromDictionarySetup"),1);
		}
		if ((empty($forceall) && empty($conf->product->enabled) && !empty($conf->service->enabled)) || $forceall == 3) {
			print $langs->trans("Service");
			print '<input type="hidden" name="'.$htmlname.'" value="1">';
		}
		if ((empty($forceall) && !empty($conf->product->enabled) && empty($conf->service->enabled)) || $forceall == 2) {
			print $langs->trans("Product");
			print '<input type="hidden" name="'.$htmlname.'" value="0">';
		}
		if ($forceall < 0) {	// This should happened only for contracts when both predefined product and service are disabled.
			print '<input type="hidden" name="'.$htmlname.'" value="1">'; // By default we set on service for contract. If CONTRACT_SUPPORT_PRODUCTS is set, forceall should be 1 not -1
		}
	}

	// phpcs:disable PEAR.NamingConventions.ValidFunctionName.ScopeNotCamelCaps
	/**
	 *	Load into cache cache_types_fees, array of types of fees
	 *
	 *	@return     int             Nb of lines loaded, <0 if KO
	 */
	public function load_cache_types_fees()
	{
		// phpcs:enable
		global $langs;

		$num = count($this->cache_types_fees);
		if ($num > 0) {
			return 0; // Cache already loaded
		}

		dol_syslog(__METHOD__, LOG_DEBUG);

		$langs->load("trips");

		$sql = "SELECT c.code, c.label";
		$sql .= " FROM ".MAIN_DB_PREFIX."c_type_fees as c";
		$sql .= " WHERE active > 0";

		$resql = $this->db->query($sql);
		if ($resql) {
			$num = $this->db->num_rows($resql);
			$i = 0;

			while ($i < $num) {
				$obj = $this->db->fetch_object($resql);

				// Si traduction existe, on l'utilise, sinon on prend le libelle par defaut
				$label = ($obj->code != $langs->trans($obj->code) ? $langs->trans($obj->code) : $langs->trans($obj->label));
				$this->cache_types_fees[$obj->code] = $label;
				$i++;
			}

			asort($this->cache_types_fees);

			return $num;
		} else {
			dol_print_error($this->db);
			return -1;
		}
	}

	// phpcs:disable PEAR.NamingConventions.ValidFunctionName.ScopeNotCamelCaps
	/**
	 *	Return list of types of notes
	 *
	 *	@param	string		$selected		Preselected type
	 *	@param  string		$htmlname		Name of field in form
	 * 	@param	int			$showempty		Add an empty field
	 * 	@return	void
	 */
	public function select_type_fees($selected = '', $htmlname = 'type', $showempty = 0)
	{
		// phpcs:enable
		global $user, $langs;

		dol_syslog(__METHOD__." selected=".$selected.", htmlname=".$htmlname, LOG_DEBUG);

		$this->load_cache_types_fees();

		print '<select id="select_'.$htmlname.'" class="flat" name="'.$htmlname.'">';
		if ($showempty) {
			print '<option value="-1"';
			if ($selected == -1) {
				print ' selected';
			}
			print '>&nbsp;</option>';
		}

		foreach ($this->cache_types_fees as $key => $value) {
			print '<option value="'.$key.'"';
			if ($key == $selected) {
				print ' selected';
			}
			print '>';
			print $value;
			print '</option>';
		}

		print '</select>';
		if ($user->admin) {
			print info_admin($langs->trans("YouCanChangeValuesForThisListFromDictionarySetup"), 1);
		}
	}


	// phpcs:disable PEAR.NamingConventions.ValidFunctionName.ScopeNotCamelCaps
	/**
	 *  Output html form to select a third party
	 *
	 *	@param	string	$selected       		Preselected type
	 *	@param  string	$htmlname       		Name of field in form
	 *  @param  string	$filter         		Optional filters criteras. WARNING: To avoid SQL injection, only few chars [.a-z0-9 =<>] are allowed here (example: 's.rowid <> x', 's.client IN (1,3)')
	 *	@param	string	$showempty				Add an empty field (Can be '1' or text key to use on empty line like 'SelectThirdParty')
	 * 	@param	int		$showtype				Show third party type in combolist (customer, prospect or supplier)
	 * 	@param	int		$forcecombo				Force to load all values and output a standard combobox (with no beautification)
	 *  @param	array	$events					Ajax event options to run on change. Example: array(array('method'=>'getContacts', 'url'=>dol_buildpath('/core/ajax/contacts.php',1), 'htmlname'=>'contactid', 'params'=>array('add-customer-contact'=>'disabled')))
	 *	@param	int		$limit					Maximum number of elements
	 *  @param	string	$morecss				Add more css styles to the SELECT component
	 *	@param  string	$moreparam      		Add more parameters onto the select tag. For example 'style="width: 95%"' to avoid select2 component to go over parent container
	 *	@param	string	$selected_input_value	Value of preselected input text (for use with ajax)
	 *  @param	int		$hidelabel				Hide label (0=no, 1=yes, 2=show search icon (before) and placeholder, 3 search icon after)
	 *  @param	array	$ajaxoptions			Options for ajax_autocompleter
	 * 	@param  bool	$multiple				add [] in the name of element and add 'multiple' attribut (not working with ajax_autocompleter)
	 *  @param	array	$excludeids				Exclude IDs from the select combo
	 * 	@return	string							HTML string with select box for thirdparty.
	 */
	public function select_company($selected = '', $htmlname = 'socid', $filter = '', $showempty = '', $showtype = 0, $forcecombo = 0, $events = array(), $limit = 0, $morecss = 'minwidth100', $moreparam = '', $selected_input_value = '', $hidelabel = 1, $ajaxoptions = array(), $multiple = false, $excludeids = array())
	{
		// phpcs:enable
		global $conf, $user, $langs;

		$out = '';

		if (!empty($conf->use_javascript_ajax) && !empty($conf->global->COMPANY_USE_SEARCH_TO_SELECT) && !$forcecombo) {
			if (is_null($ajaxoptions)) {
				$ajaxoptions = array();
			}

			require_once DOL_DOCUMENT_ROOT . '/core/lib/ajax.lib.php';

			// No immediate load of all database
			$placeholder = '';
			if ($selected && empty($selected_input_value)) {
				require_once DOL_DOCUMENT_ROOT.'/societe/class/societe.class.php';
				$societetmp = new Societe($this->db);
				$societetmp->fetch($selected);
				$selected_input_value = $societetmp->name;
				unset($societetmp);
			}
			// mode 1
			$urloption = 'htmlname='.urlencode($htmlname).'&outjson=1&filter='.urlencode($filter).(empty($excludeids) ? '' : '&excludeids='.join(',', $excludeids)).($showtype ? '&showtype='.urlencode($showtype) : '');
			$out .= ajax_autocompleter($selected, $htmlname, DOL_URL_ROOT.'/societe/ajax/company.php', $urloption, $conf->global->COMPANY_USE_SEARCH_TO_SELECT, 0, $ajaxoptions);

			$out .= '<style type="text/css">.ui-autocomplete { z-index: 1003; }</style>';
			if (empty($hidelabel)) {
				print $langs->trans("RefOrLabel").' : ';
			} elseif ($hidelabel > 1) {
				$placeholder = $langs->trans("RefOrLabel");
				if ($hidelabel == 2) {
					$out .= img_picto($langs->trans("Search"), 'search');
				}
			}
			$out .= '<input type="text" class="'.$morecss.'" name="search_'.$htmlname.'" id="search_'.$htmlname.'" value="'.$selected_input_value.'"'.($placeholder ? ' placeholder="'.dol_escape_htmltag($placeholder).'"' : '').' '.(!empty($conf->global->THIRDPARTY_SEARCH_AUTOFOCUS) ? 'autofocus' : '').' />';
			if ($hidelabel == 3) {
				$out .= img_picto($langs->trans("Search"), 'search');
			}
		} else {
			// Immediate load of all database
			$out .= $this->select_thirdparty_list($selected, $htmlname, $filter, $showempty, $showtype, $forcecombo, $events, '', 0, $limit, $morecss, $moreparam, $multiple, $excludeids);
		}

		return $out;
	}

	// phpcs:disable PEAR.NamingConventions.ValidFunctionName.ScopeNotCamelCaps
	/**
	 *  Output html form to select a third party.
	 *  Note, you must use the select_company to get the component to select a third party. This function must only be called by select_company.
	 *
	 *	@param	string	$selected       Preselected type
	 *	@param  string	$htmlname       Name of field in form
	 *  @param  string	$filter         Optional filters criteras (example: 's.rowid NOT IN (x)', 's.client IN (1,3)'). Do not use a filter coming from input of users.
	 *	@param	string	$showempty		Add an empty field (Can be '1' or text to use on empty line like 'SelectThirdParty')
	 * 	@param	int		$showtype		Show third party type in combolist (customer, prospect or supplier)
	 * 	@param	int		$forcecombo		Force to use standard HTML select component without beautification
	 *  @param	array	$events			Event options. Example: array(array('method'=>'getContacts', 'url'=>dol_buildpath('/core/ajax/contacts.php',1), 'htmlname'=>'contactid', 'params'=>array('add-customer-contact'=>'disabled')))
	 *  @param	string	$filterkey		Filter on key value
	 *  @param	int		$outputmode		0=HTML select string, 1=Array
	 *  @param	int		$limit			Limit number of answers
	 *  @param	string	$morecss		Add more css styles to the SELECT component
	 *	@param  string	$moreparam      Add more parameters onto the select tag. For example 'style="width: 95%"' to avoid select2 component to go over parent container
	 *	@param  bool	$multiple       add [] in the name of element and add 'multiple' attribut
	 *  @param	array	$excludeids		Exclude IDs from the select combo
	 * 	@return	string					HTML string with
	 */
	public function select_thirdparty_list($selected = '', $htmlname = 'socid', $filter = '', $showempty = '', $showtype = 0, $forcecombo = 0, $events = array(), $filterkey = '', $outputmode = 0, $limit = 0, $morecss = 'minwidth100', $moreparam = '', $multiple = false, $excludeids = array())
	{
		// phpcs:enable
		global $conf, $user, $langs;

		$out = '';
		$num = 0;
		$outarray = array();

		if ($selected === '') {
			$selected = array();
		} elseif (!is_array($selected)) {
			$selected = array($selected);
		}

		// Clean $filter that may contains sql conditions so sql code
		if (function_exists('testSqlAndScriptInject')) {
			if (testSqlAndScriptInject($filter, 3) > 0) {
				$filter = '';
			}
		}

		// We search companies
		$sql = "SELECT s.rowid, s.nom as name, s.name_alias, s.tva_intra, s.client, s.fournisseur, s.code_client, s.code_fournisseur";
		if (!empty($conf->global->COMPANY_SHOW_ADDRESS_SELECTLIST)) {
			$sql .= ", s.address, s.zip, s.town";
			$sql .= ", dictp.code as country_code";
		}
		$sql .= " FROM ".MAIN_DB_PREFIX."societe as s";
		if (!empty($conf->global->COMPANY_SHOW_ADDRESS_SELECTLIST)) {
			$sql .= " LEFT JOIN ".MAIN_DB_PREFIX."c_country as dictp ON dictp.rowid = s.fk_pays";
		}
		if (!$user->rights->societe->client->voir && !$user->socid) {
			$sql .= ", ".MAIN_DB_PREFIX."societe_commerciaux as sc";
		}
		$sql .= " WHERE s.entity IN (".getEntity('societe').")";
		if (!empty($user->socid)) {
			$sql .= " AND s.rowid = ".((int) $user->socid);
		}
		if ($filter) {
			$sql .= " AND (".$filter.")";
		}
		if (!$user->rights->societe->client->voir && !$user->socid) {
			$sql .= " AND s.rowid = sc.fk_soc AND sc.fk_user = ".((int) $user->id);
		}
		if (!empty($conf->global->COMPANY_HIDE_INACTIVE_IN_COMBOBOX)) {
			$sql .= " AND s.status <> 0";
		}
		if (!empty($excludeids)) {
			$sql .= " AND rowid NOT IN (".$this->db->sanitize(join(',', $excludeids)).")";
		}
		// Add criteria
		if ($filterkey && $filterkey != '') {
			$sql .= " AND (";
			$prefix = empty($conf->global->COMPANY_DONOTSEARCH_ANYWHERE) ? '%' : ''; // Can use index if COMPANY_DONOTSEARCH_ANYWHERE is on
			// For natural search
			$scrit = explode(' ', $filterkey);
			$i = 0;
			if (count($scrit) > 1) {
				$sql .= "(";
			}
			foreach ($scrit as $crit) {
				if ($i > 0) {
					$sql .= " AND ";
				}
				$sql .= "(s.nom LIKE '".$this->db->escape($prefix.$crit)."%')";
				$i++;
			}
			if (count($scrit) > 1) {
				$sql .= ")";
			}
			if (!empty($conf->barcode->enabled)) {
				$sql .= " OR s.barcode LIKE '".$this->db->escape($prefix.$filterkey)."%'";
			}
			$sql .= " OR s.code_client LIKE '".$this->db->escape($prefix.$filterkey)."%' OR s.code_fournisseur LIKE '".$this->db->escape($prefix.$filterkey)."%'";
			$sql .= " OR s.name_alias LIKE '".$this->db->escape($prefix.$filterkey)."%' OR s.tva_intra LIKE '".$this->db->escape($prefix.$filterkey)."%'";
			$sql .= ")";
		}
		$sql .= $this->db->order("nom", "ASC");
		$sql .= $this->db->plimit($limit, 0);

		// Build output string
		dol_syslog(get_class($this)."::select_thirdparty_list", LOG_DEBUG);
		$resql = $this->db->query($sql);
		if ($resql) {
			if (!$forcecombo) {
				include_once DOL_DOCUMENT_ROOT.'/core/lib/ajax.lib.php';
				$out .= ajax_combobox($htmlname, $events, $conf->global->COMPANY_USE_SEARCH_TO_SELECT);
			}

			// Construct $out and $outarray
			$out .= '<select id="'.$htmlname.'" class="flat'.($morecss ? ' '.$morecss : '').'"'.($moreparam ? ' '.$moreparam : '').' name="'.$htmlname.($multiple ? '[]' : '').'" '.($multiple ? 'multiple' : '').'>'."\n";

			$textifempty = (($showempty && !is_numeric($showempty)) ? $langs->trans($showempty) : '');
			if (!empty($conf->global->COMPANY_USE_SEARCH_TO_SELECT)) {
				// Do not use textifempty = ' ' or '&nbsp;' here, or search on key will search on ' key'.
				//if (! empty($conf->use_javascript_ajax) || $forcecombo) $textifempty='';
				if ($showempty && !is_numeric($showempty)) {
					$textifempty = $langs->trans($showempty);
				} else {
					$textifempty .= $langs->trans("All");
				}
			}
			if ($showempty) {
				$out .= '<option value="-1" data-html="'.dol_escape_htmltag('<span class="opacitymedium">'.$textifempty.'</span>').'">'.$textifempty.'</option>'."\n";
			}

			$num = $this->db->num_rows($resql);
			$i = 0;
			if ($num) {
				while ($i < $num) {
					$obj = $this->db->fetch_object($resql);
					$label = '';
					if ($conf->global->SOCIETE_ADD_REF_IN_LIST) {
						if (($obj->client) && (!empty($obj->code_client))) {
							$label = $obj->code_client.' - ';
						}
						if (($obj->fournisseur) && (!empty($obj->code_fournisseur))) {
							$label .= $obj->code_fournisseur.' - ';
						}
						$label .= ' '.$obj->name;
					} else {
						$label = $obj->name;
					}

					if (!empty($obj->name_alias)) {
						$label .= ' ('.$obj->name_alias.')';
					}

					if ($showtype) {
						if ($obj->client || $obj->fournisseur) {
							$label .= ' (';
						}
						if ($obj->client == 1 || $obj->client == 3) {
							$label .= $langs->trans("Customer");
						}
						if ($obj->client == 2 || $obj->client == 3) {
							$label .= ($obj->client == 3 ? ', ' : '').$langs->trans("Prospect");
						}
						if ($obj->fournisseur) {
							$label .= ($obj->client ? ', ' : '').$langs->trans("Supplier");
						}
						if ($obj->client || $obj->fournisseur) {
							$label .= ')';
						}
					}

					if (!empty($conf->global->COMPANY_SHOW_ADDRESS_SELECTLIST)) {
						$label .= ($obj->address ? ' - '.$obj->address : '').($obj->zip ? ' - '.$obj->zip : '').($obj->town ? ' '.$obj->town : '');
						if (!empty($obj->country_code)) {
							$label .= ', '.$langs->trans('Country'.$obj->country_code);
						}
					}

					if (empty($outputmode)) {
						if (in_array($obj->rowid, $selected)) {
							$out .= '<option value="'.$obj->rowid.'" selected>'.$label.'</option>';
						} else {
							$out .= '<option value="'.$obj->rowid.'">'.$label.'</option>';
						}
					} else {
						array_push($outarray, array('key'=>$obj->rowid, 'value'=>$label, 'label'=>$label));
					}

					$i++;
					if (($i % 10) == 0) {
						$out .= "\n";
					}
				}
			}
			$out .= '</select>'."\n";
		} else {
			dol_print_error($this->db);
		}

		$this->result = array('nbofthirdparties'=>$num);

		if ($outputmode) {
			return $outarray;
		}
		return $out;
	}


	// phpcs:disable PEAR.NamingConventions.ValidFunctionName.ScopeNotCamelCaps
	/**
	 *  Return HTML combo list of absolute discounts
	 *
	 *  @param	string	$selected       Id remise fixe pre-selectionnee
	 *  @param  string	$htmlname       Nom champ formulaire
	 *  @param  string	$filter         Criteres optionnels de filtre
	 *  @param	int		$socid			Id of thirdparty
	 *  @param	int		$maxvalue		Max value for lines that can be selected
	 *  @return	int						Return number of qualifed lines in list
	 */
	public function select_remises($selected, $htmlname, $filter, $socid, $maxvalue = 0)
	{
		// phpcs:enable
		global $langs, $conf;

		// On recherche les remises
		$sql = "SELECT re.rowid, re.amount_ht, re.amount_tva, re.amount_ttc,";
		$sql .= " re.description, re.fk_facture_source";
		$sql .= " FROM ".MAIN_DB_PREFIX."societe_remise_except as re";
		$sql .= " WHERE re.fk_soc = ".(int) $socid;
		$sql .= " AND re.entity = ".$conf->entity;
		if ($filter) {
			$sql .= " AND ".$filter;
		}
		$sql .= " ORDER BY re.description ASC";

		dol_syslog(get_class($this)."::select_remises", LOG_DEBUG);
		$resql = $this->db->query($sql);
		if ($resql) {
			print '<select id="select_'.$htmlname.'" class="flat maxwidthonsmartphone" name="'.$htmlname.'">';
			$num = $this->db->num_rows($resql);

			$qualifiedlines = $num;

			$i = 0;
			if ($num) {
				print '<option value="0">&nbsp;</option>';
				while ($i < $num) {
					$obj = $this->db->fetch_object($resql);
					$desc = dol_trunc($obj->description, 40);
					if (preg_match('/\(CREDIT_NOTE\)/', $desc)) {
						$desc = preg_replace('/\(CREDIT_NOTE\)/', $langs->trans("CreditNote"), $desc);
					}
					if (preg_match('/\(DEPOSIT\)/', $desc)) {
						$desc = preg_replace('/\(DEPOSIT\)/', $langs->trans("Deposit"), $desc);
					}
					if (preg_match('/\(EXCESS RECEIVED\)/', $desc)) {
						$desc = preg_replace('/\(EXCESS RECEIVED\)/', $langs->trans("ExcessReceived"), $desc);
					}
					if (preg_match('/\(EXCESS PAID\)/', $desc)) {
						$desc = preg_replace('/\(EXCESS PAID\)/', $langs->trans("ExcessPaid"), $desc);
					}

					$selectstring = '';
					if ($selected > 0 && $selected == $obj->rowid) {
						$selectstring = ' selected';
					}

					$disabled = '';
					if ($maxvalue > 0 && $obj->amount_ttc > $maxvalue) {
						$qualifiedlines--;
						$disabled = ' disabled';
					}

					if (!empty($conf->global->MAIN_SHOW_FACNUMBER_IN_DISCOUNT_LIST) && !empty($obj->fk_facture_source)) {
						$tmpfac = new Facture($this->db);
						if ($tmpfac->fetch($obj->fk_facture_source) > 0) {
							$desc = $desc.' - '.$tmpfac->ref;
						}
					}

					print '<option value="'.$obj->rowid.'"'.$selectstring.$disabled.'>'.$desc.' ('.price($obj->amount_ht).' '.$langs->trans("HT").' - '.price($obj->amount_ttc).' '.$langs->trans("TTC").')</option>';
					$i++;
				}
			}
			print '</select>';
			return $qualifiedlines;
		} else {
			dol_print_error($this->db);
			return -1;
		}
	}

	// phpcs:disable PEAR.NamingConventions.ValidFunctionName.ScopeNotCamelCaps
	/**
	 *  Return list of all contacts (for a third party or all)
	 *
	 *  @param	int		$socid      	Id ot third party or 0 for all
	 *  @param  string	$selected   	Id contact pre-selectionne
	 *  @param  string	$htmlname  	    Name of HTML field ('none' for a not editable field)
	 *  @param  int		$showempty      0=no empty value, 1=add an empty value, 2=add line 'Internal' (used by user edit), 3=add an empty value only if more than one record into list
	 *  @param  string	$exclude        List of contacts id to exclude
	 *  @param	string	$limitto		Disable answers that are not id in this array list
	 *  @param	integer	$showfunction   Add function into label
	 *  @param	string	$moreclass		Add more class to class style
	 *  @param	integer	$showsoc	    Add company into label
	 *  @param	int		$forcecombo		Force to use combo box
	 *  @param	array	$events			Event options. Example: array(array('method'=>'getContacts', 'url'=>dol_buildpath('/core/ajax/contacts.php',1), 'htmlname'=>'contactid', 'params'=>array('add-customer-contact'=>'disabled')))
	 *  @param	bool	$options_only	Return options only (for ajax treatment)
	 *  @param	string	$moreparam		Add more parameters onto the select tag. For example 'style="width: 95%"' to avoid select2 component to go over parent container
	 *  @param	string	$htmlid			Html id to use instead of htmlname
	 *  @return	int						<0 if KO, Nb of contact in list if OK
	 *  @deprecated						You can use selectcontacts directly (warning order of param was changed)
	 */
	public function select_contacts($socid, $selected = '', $htmlname = 'contactid', $showempty = 0, $exclude = '', $limitto = '', $showfunction = 0, $moreclass = '', $showsoc = 0, $forcecombo = 0, $events = array(), $options_only = false, $moreparam = '', $htmlid = '')
	{
		// phpcs:enable
		print $this->selectcontacts($socid, $selected, $htmlname, $showempty, $exclude, $limitto, $showfunction, $moreclass, $options_only, $showsoc, $forcecombo, $events, $moreparam, $htmlid);
		return $this->num;
	}

	/**
	 *	Return HTML code of the SELECT of list of all contacts (for a third party or all).
	 *  This also set the number of contacts found into $this->num
	 *
	 * @since 9.0 Add afterSelectContactOptions hook
	 *
	 *	@param	int			$socid      	Id ot third party or 0 for all or -1 for empty list
	 *	@param  array|int	$selected   	Array of ID of pre-selected contact id
	 *	@param  string		$htmlname  	    Name of HTML field ('none' for a not editable field)
	 *	@param  int			$showempty     	0=no empty value, 1=add an empty value, 2=add line 'Internal' (used by user edit), 3=add an empty value only if more than one record into list
	 *	@param  string		$exclude        List of contacts id to exclude
	 *	@param	string		$limitto		Disable answers that are not id in this array list
	 *	@param	integer		$showfunction   Add function into label
	 *	@param	string		$moreclass		Add more class to class style
	 *	@param	bool		$options_only	Return options only (for ajax treatment)
	 *	@param	integer		$showsoc	    Add company into label
	 * 	@param	int			$forcecombo		Force to use combo box (so no ajax beautify effect)
	 *  @param	array		$events			Event options. Example: array(array('method'=>'getContacts', 'url'=>dol_buildpath('/core/ajax/contacts.php',1), 'htmlname'=>'contactid', 'params'=>array('add-customer-contact'=>'disabled')))
	 *  @param	string		$moreparam		Add more parameters onto the select tag. For example 'style="width: 95%"' to avoid select2 component to go over parent container
	 *  @param	string		$htmlid			Html id to use instead of htmlname
	 *  @param	bool		$multiple		add [] in the name of element and add 'multiple' attribut
	 *  @param	integer		$disableifempty Set tag 'disabled' on select if there is no choice
	 *	@return	 int|string					<0 if KO, HTML with select string if OK.
	 */
	public function selectcontacts($socid, $selected = '', $htmlname = 'contactid', $showempty = 0, $exclude = '', $limitto = '', $showfunction = 0, $moreclass = '', $options_only = false, $showsoc = 0, $forcecombo = 0, $events = array(), $moreparam = '', $htmlid = '', $multiple = false, $disableifempty = 0)
	{
		global $conf, $langs, $hookmanager, $action;

		$langs->load('companies');

		if (empty($htmlid)) {
			$htmlid = $htmlname;
		}
		$num = 0;

		if ($selected === '') {
			$selected = array();
		} elseif (!is_array($selected)) {
			$selected = array($selected);
		}
		$out = '';

		if (!is_object($hookmanager)) {
			include_once DOL_DOCUMENT_ROOT.'/core/class/hookmanager.class.php';
			$hookmanager = new HookManager($this->db);
		}

		// We search third parties
		$sql = "SELECT sp.rowid, sp.lastname, sp.statut, sp.firstname, sp.poste, sp.email, sp.phone, sp.phone_perso, sp.phone_mobile, sp.town AS contact_town";
		if ($showsoc > 0 || !empty($conf->global->CONTACT_SHOW_EMAIL_PHONE_TOWN_SELECTLIST)) {
			$sql .= ", s.nom as company, s.town AS company_town";
		}
		$sql .= " FROM ".MAIN_DB_PREFIX."socpeople as sp";
		if ($showsoc > 0 || !empty($conf->global->CONTACT_SHOW_EMAIL_PHONE_TOWN_SELECTLIST)) {
			$sql .= " LEFT OUTER JOIN  ".MAIN_DB_PREFIX."societe as s ON s.rowid=sp.fk_soc";
		}
		$sql .= " WHERE sp.entity IN (".getEntity('socpeople').")";
		if ($socid > 0 || $socid == -1) {
			$sql .= " AND sp.fk_soc = ".((int) $socid);
		}
		if (!empty($conf->global->CONTACT_HIDE_INACTIVE_IN_COMBOBOX)) {
			$sql .= " AND sp.statut <> 0";
		}
		$sql .= " ORDER BY sp.lastname ASC";

		dol_syslog(get_class($this)."::selectcontacts", LOG_DEBUG);
		$resql = $this->db->query($sql);
		if ($resql) {
			$num = $this->db->num_rows($resql);

			if ($conf->use_javascript_ajax && !$forcecombo && !$options_only) {
				include_once DOL_DOCUMENT_ROOT.'/core/lib/ajax.lib.php';
				$out .= ajax_combobox($htmlid, $events, $conf->global->CONTACT_USE_SEARCH_TO_SELECT);
			}

			if ($htmlname != 'none' && !$options_only) {
				$out .= '<select class="flat'.($moreclass ? ' '.$moreclass : '').'" id="'.$htmlid.'" name="'.$htmlname.(($num || empty($disableifempty)) ? '' : ' disabled').($multiple ? '[]' : '').'" '.($multiple ? 'multiple' : '').' '.(!empty($moreparam) ? $moreparam : '').'>';
			}

			if (($showempty == 1 || ($showempty == 3 && $num > 1)) && !$multiple) {
				$out .= '<option value="0"'.(in_array(0, $selected) ? ' selected' : '').'>&nbsp;</option>';
			}
			if ($showempty == 2) {
				$out .= '<option value="0"'.(in_array(0, $selected) ? ' selected' : '').'>-- '.$langs->trans("Internal").' --</option>';
			}

			$i = 0;
			if ($num) {
				include_once DOL_DOCUMENT_ROOT.'/contact/class/contact.class.php';
				$contactstatic = new Contact($this->db);

				while ($i < $num) {
					$obj = $this->db->fetch_object($resql);

					// Set email (or phones) and town extended infos
					$extendedInfos = '';
					if (!empty($conf->global->CONTACT_SHOW_EMAIL_PHONE_TOWN_SELECTLIST)) {
						$extendedInfos = array();
						$email = trim($obj->email);
						if (!empty($email)) {
							$extendedInfos[] = $email;
						} else {
							$phone = trim($obj->phone);
							$phone_perso = trim($obj->phone_perso);
							$phone_mobile = trim($obj->phone_mobile);
							if (!empty($phone)) {
								$extendedInfos[] = $phone;
							}
							if (!empty($phone_perso)) {
								$extendedInfos[] = $phone_perso;
							}
							if (!empty($phone_mobile)) {
								$extendedInfos[] = $phone_mobile;
							}
						}
						$contact_town = trim($obj->contact_town);
						$company_town = trim($obj->company_town);
						if (!empty($contact_town)) {
							$extendedInfos[] = $contact_town;
						} elseif (!empty($company_town)) {
							$extendedInfos[] = $company_town;
						}
						$extendedInfos = implode(' - ', $extendedInfos);
						if (!empty($extendedInfos)) {
							$extendedInfos = ' - '.$extendedInfos;
						}
					}

					$contactstatic->id = $obj->rowid;
					$contactstatic->lastname = $obj->lastname;
					$contactstatic->firstname = $obj->firstname;
					if ($obj->statut == 1) {
						if ($htmlname != 'none') {
							$disabled = 0;
							if (is_array($exclude) && count($exclude) && in_array($obj->rowid, $exclude)) {
								$disabled = 1;
							}
							if (is_array($limitto) && count($limitto) && !in_array($obj->rowid, $limitto)) {
								$disabled = 1;
							}
							if (!empty($selected) && in_array($obj->rowid, $selected)) {
								$out .= '<option value="'.$obj->rowid.'"';
								if ($disabled) {
									$out .= ' disabled';
								}
								$out .= ' selected>';
								$out .= $contactstatic->getFullName($langs).$extendedInfos;
								if ($showfunction && $obj->poste) {
									$out .= ' ('.$obj->poste.')';
								}
								if (($showsoc > 0) && $obj->company) {
									$out .= ' - ('.$obj->company.')';
								}
								$out .= '</option>';
							} else {
								$out .= '<option value="'.$obj->rowid.'"';
								if ($disabled) {
									$out .= ' disabled';
								}
								$out .= '>';
								$out .= $contactstatic->getFullName($langs).$extendedInfos;
								if ($showfunction && $obj->poste) {
									$out .= ' ('.$obj->poste.')';
								}
								if (($showsoc > 0) && $obj->company) {
									$out .= ' - ('.$obj->company.')';
								}
								$out .= '</option>';
							}
						} else {
							if (in_array($obj->rowid, $selected)) {
								$out .= $contactstatic->getFullName($langs).$extendedInfos;
								if ($showfunction && $obj->poste) {
									$out .= ' ('.$obj->poste.')';
								}
								if (($showsoc > 0) && $obj->company) {
									$out .= ' - ('.$obj->company.')';
								}
							}
						}
					}
					$i++;
				}
			} else {
				$labeltoshow = ($socid != -1) ? ($langs->trans($socid ? "NoContactDefinedForThirdParty" : "NoContactDefined")) : $langs->trans('SelectAThirdPartyFirst');
				$out .= '<option class="disabled" value="-1"'.(($showempty == 2 || $multiple) ? '' : ' selected').' disabled="disabled">';
				$out .= $labeltoshow;
				$out .= '</option>';
			}

			$parameters = array(
				'socid'=>$socid,
				'htmlname'=>$htmlname,
				'resql'=>$resql,
				'out'=>&$out,
				'showfunction'=>$showfunction,
				'showsoc'=>$showsoc,
			);

			$reshook = $hookmanager->executeHooks('afterSelectContactOptions', $parameters, $this, $action); // Note that $action and $object may have been modified by some hooks

			if ($htmlname != 'none' && !$options_only) {
				$out .= '</select>';
			}

			$this->num = $num;
			return $out;
		} else {
			dol_print_error($this->db);
			return -1;
		}
	}

	// phpcs:disable PEAR.NamingConventions.ValidFunctionName.ScopeNotCamelCaps
	/**
	 *	Return the HTML select list of users
	 *
	 *  @param	string			$selected       Id user preselected
	 *  @param  string			$htmlname       Field name in form
	 *  @param  int				$show_empty     0=liste sans valeur nulle, 1=ajoute valeur inconnue
	 *  @param  array			$exclude        Array list of users id to exclude
	 * 	@param	int				$disabled		If select list must be disabled
	 *  @param  array|string	$include        Array list of users id to include. User '' for all users or 'hierarchy' to have only supervised users or 'hierarchyme' to have supervised + me
	 * 	@param	int				$enableonly		Array list of users id to be enabled. All other must be disabled
	 *  @param	string			$force_entity	'0' or Ids of environment to force
	 * 	@return	void
	 *  @deprecated		Use select_dolusers instead
	 *  @see select_dolusers()
	 */
	public function select_users($selected = '', $htmlname = 'userid', $show_empty = 0, $exclude = null, $disabled = 0, $include = '', $enableonly = '', $force_entity = '0')
	{
		// phpcs:enable
		print $this->select_dolusers($selected, $htmlname, $show_empty, $exclude, $disabled, $include, $enableonly, $force_entity);
	}

	// phpcs:disable PEAR.NamingConventions.ValidFunctionName.ScopeNotCamelCaps
	/**
	 *	Return select list of users
	 *
	 *  @param	string			$selected       User id or user object of user preselected. If 0 or < -2, we use id of current user. If -1, keep unselected (if empty is allowed)
	 *  @param  string			$htmlname       Field name in form
	 *  @param  int|string		$show_empty     0=list with no empty value, 1=add also an empty value into list
	 *  @param  array			$exclude        Array list of users id to exclude
	 * 	@param	int				$disabled		If select list must be disabled
	 *  @param  array|string	$include        Array list of users id to include. User '' for all users or 'hierarchy' to have only supervised users or 'hierarchyme' to have supervised + me
	 * 	@param	array			$enableonly		Array list of users id to be enabled. If defined, it means that others will be disabled
	 *  @param	string			$force_entity	'0' or Ids of environment to force
	 *  @param	int				$maxlength		Maximum length of string into list (0=no limit)
	 *  @param	int				$showstatus		0=show user status only if status is disabled, 1=always show user status into label, -1=never show user status
	 *  @param	string			$morefilter		Add more filters into sql request (Example: 'employee = 1'). This value must not come from user input.
	 *  @param	integer			$show_every		0=default list, 1=add also a value "Everybody" at beginning of list
	 *  @param	string			$enableonlytext	If option $enableonlytext is set, we use this text to explain into label why record is disabled. Not used if enableonly is empty.
	 *  @param	string			$morecss		More css
	 *  @param  int     		$noactive       Show only active users (this will also happened whatever is this option if USER_HIDE_INACTIVE_IN_COMBOBOX is on).
	 *  @param  int				$outputmode     0=HTML select string, 1=Array
	 *  @param  bool			$multiple       add [] in the name of element and add 'multiple' attribut
	 * 	@return	string							HTML select string
	 *  @see select_dolgroups()
	 */
	public function select_dolusers($selected = '', $htmlname = 'userid', $show_empty = 0, $exclude = null, $disabled = 0, $include = '', $enableonly = '', $force_entity = '0', $maxlength = 0, $showstatus = 0, $morefilter = '', $show_every = 0, $enableonlytext = '', $morecss = '', $noactive = 0, $outputmode = 0, $multiple = false)
	{
		// phpcs:enable
		global $conf, $user, $langs, $hookmanager;

		// If no preselected user defined, we take current user
		if ((is_numeric($selected) && ($selected < -2 || empty($selected))) && empty($conf->global->SOCIETE_DISABLE_DEFAULT_SALESREPRESENTATIVE)) {
			$selected = $user->id;
		}

		if ($selected === '') {
			$selected = array();
		} elseif (!is_array($selected)) {
			$selected = array($selected);
		}

		$excludeUsers = null;
		$includeUsers = null;

		// Permettre l'exclusion d'utilisateurs
		if (is_array($exclude)) {
			$excludeUsers = implode(",", $exclude);
		}
		// Permettre l'inclusion d'utilisateurs
		if (is_array($include)) {
			$includeUsers = implode(",", $include);
		} elseif ($include == 'hierarchy') {
			// Build list includeUsers to have only hierarchy
			$includeUsers = implode(",", $user->getAllChildIds(0));
		} elseif ($include == 'hierarchyme') {
			// Build list includeUsers to have only hierarchy and current user
			$includeUsers = implode(",", $user->getAllChildIds(1));
		}

		$out = '';
		$outarray = array();

		// Forge request to select users
		$sql = "SELECT DISTINCT u.rowid, u.lastname as lastname, u.firstname, u.statut as status, u.login, u.admin, u.entity, u.photo";
		if (!empty($conf->multicompany->enabled) && $conf->entity == 1 && $user->admin && !$user->entity) {
			$sql .= ", e.label";
		}
		$sql .= " FROM ".MAIN_DB_PREFIX."user as u";
		if (!empty($conf->multicompany->enabled) && $conf->entity == 1 && $user->admin && !$user->entity) {
			$sql .= " LEFT JOIN ".MAIN_DB_PREFIX."entity as e ON e.rowid = u.entity";
			if ($force_entity) {
				$sql .= " WHERE u.entity IN (0, ".$this->db->sanitize($force_entity).")";
			} else {
				$sql .= " WHERE u.entity IS NOT NULL";
			}
		} else {
			if (!empty($conf->global->MULTICOMPANY_TRANSVERSE_MODE)) {
				$sql .= " LEFT JOIN ".MAIN_DB_PREFIX."usergroup_user as ug";
				$sql .= " ON ug.fk_user = u.rowid";
				$sql .= " WHERE ug.entity = ".$conf->entity;
			} else {
				$sql .= " WHERE u.entity IN (0, ".$conf->entity.")";
			}
		}
		if (!empty($user->socid)) {
			$sql .= " AND u.fk_soc = ".((int) $user->socid);
		}
		if (is_array($exclude) && $excludeUsers) {
			$sql .= " AND u.rowid NOT IN (".$this->db->sanitize($excludeUsers).")";
		}
		if ($includeUsers) {
			$sql .= " AND u.rowid IN (".$this->db->sanitize($includeUsers).")";
		}
		if (!empty($conf->global->USER_HIDE_INACTIVE_IN_COMBOBOX) || $noactive) {
			$sql .= " AND u.statut <> 0";
		}
		if (!empty($morefilter)) {
			$sql .= " ".$morefilter;
		}

		//Add hook to filter on user (for exemple on usergroup define in custom modules)
		$reshook = $hookmanager->executeHooks('addSQLWhereFilterOnSelectUsers', array(), $this, $action);
		if (!empty($reshook)) {
			$sql .= $hookmanager->resPrint;
		}

		if (empty($conf->global->MAIN_FIRSTNAME_NAME_POSITION)) {	// MAIN_FIRSTNAME_NAME_POSITION is 0 means firstname+lastname
			$sql .= " ORDER BY u.statut DESC, u.firstname ASC, u.lastname ASC";
		} else {
			$sql .= " ORDER BY u.statut DESC, u.lastname ASC, u.firstname ASC";
		}

		dol_syslog(get_class($this)."::select_dolusers", LOG_DEBUG);

		$resql = $this->db->query($sql);
		if ($resql) {
			$num = $this->db->num_rows($resql);
			$i = 0;
			if ($num) {
				// do not use maxwidthonsmartphone by default. Set it by caller so auto size to 100% will work when not defined
				$out .= '<select class="flat'.($morecss ? ' '.$morecss : ' minwidth200').'" id="'.$htmlname.'" name="'.$htmlname.($multiple ? '[]' : '').'" '.($multiple ? 'multiple' : '').' '.($disabled ? ' disabled' : '').'>';
				if ($show_empty && !$multiple) {
					$textforempty = ' ';
					if (!empty($conf->use_javascript_ajax)) {
						$textforempty = '&nbsp;'; // If we use ajaxcombo, we need &nbsp; here to avoid to have an empty element that is too small.
					}
					if (!is_numeric($show_empty)) {
						$textforempty = $show_empty;
					}
					$out .= '<option class="optiongrey" value="'.($show_empty < 0 ? $show_empty : -1).'"'.((empty($selected) || in_array(-1, $selected)) ? ' selected' : '').'>'.$textforempty.'</option>'."\n";
				}
				if ($show_every) {
					$out .= '<option value="-2"'.((in_array(-2, $selected)) ? ' selected' : '').'>-- '.$langs->trans("Everybody").' --</option>'."\n";
				}

				$userstatic = new User($this->db);

				while ($i < $num) {
					$obj = $this->db->fetch_object($resql);

					$userstatic->id = $obj->rowid;
					$userstatic->lastname = $obj->lastname;
					$userstatic->firstname = $obj->firstname;
					$userstatic->photo = $obj->photo;
					$userstatic->statut = $obj->status;
					$userstatic->entity = $obj->entity;
					$userstatic->admin = $obj->admin;

					$disableline = '';
					if (is_array($enableonly) && count($enableonly) && !in_array($obj->rowid, $enableonly)) {
						$disableline = ($enableonlytext ? $enableonlytext : '1');
					}

					$labeltoshow = '';

					// $fullNameMode is 0=Lastname+Firstname (MAIN_FIRSTNAME_NAME_POSITION=1), 1=Firstname+Lastname (MAIN_FIRSTNAME_NAME_POSITION=0)
					$fullNameMode = 0;
					if (empty($conf->global->MAIN_FIRSTNAME_NAME_POSITION)) {
						$fullNameMode = 1; //Firstname+lastname
					}
					$labeltoshow .= $userstatic->getFullName($langs, $fullNameMode, -1, $maxlength);
					if (empty($obj->firstname) && empty($obj->lastname)) {
						$labeltoshow .= $obj->login;
					}

					// Complete name with more info
					$moreinfo = '';
					if (!empty($conf->global->MAIN_SHOW_LOGIN)) {
						$moreinfo .= ($moreinfo ? ' - ' : ' (').$obj->login;
					}
					if ($showstatus >= 0) {
						if ($obj->status == 1 && $showstatus == 1) {
							$moreinfo .= ($moreinfo ? ' - ' : ' (').$langs->trans('Enabled');
						}
						if ($obj->status == 0 && $showstatus == 1) {
							$moreinfo .= ($moreinfo ? ' - ' : ' (').$langs->trans('Disabled');
						}
					}
					if (!empty($conf->multicompany->enabled) && empty($conf->global->MULTICOMPANY_TRANSVERSE_MODE) && $conf->entity == 1 && $user->admin && !$user->entity) {
						if (!$obj->entity) {
							$moreinfo .= ($moreinfo ? ' - ' : ' (').$langs->trans("AllEntities");
						} else {
							if ($obj->entity != $conf->entity) {
								$moreinfo .= ($moreinfo ? ' - ' : ' (').($obj->label ? $obj->label : $langs->trans("EntityNameNotDefined"));
							}
						}
					}
					$moreinfo .= ($moreinfo ? ')' : '');
					if ($disableline && $disableline != '1') {
						$moreinfo .= ' - '.$disableline; // This is text from $enableonlytext parameter
					}
					$labeltoshow .= $moreinfo;

					$out .= '<option value="'.$obj->rowid.'"';
					if ($disableline) {
						$out .= ' disabled';
					}
					if ((is_object($selected) && $selected->id == $obj->rowid) || (!is_object($selected) && in_array($obj->rowid, $selected))) {
						$out .= ' selected';
					}
					$out .= ' data-html="';
					$outhtml = '';
					// if (!empty($obj->photo)) {
					$outhtml .= $userstatic->getNomUrl(-3, '', 0, 1, 24, 1, 'login', '', 1).' ';
					// }
					if ($showstatus >= 0 && $obj->status == 0) {
						$outhtml .= '<strike class="opacitymediumxxx">';
					}
					$outhtml .= $labeltoshow;
					if ($showstatus >= 0 && $obj->status == 0) {
						$outhtml .= '</strike>';
					}
					$out .= dol_escape_htmltag($outhtml);
					$out .= '">';
					$out .= $labeltoshow;
					$out .= '</option>';

					$outarray[$userstatic->id] = $userstatic->getFullName($langs, $fullNameMode, -1, $maxlength).$moreinfo;

					$i++;
				}
			} else {
				$out .= '<select class="flat" id="'.$htmlname.'" name="'.$htmlname.'" disabled>';
				$out .= '<option value="">'.$langs->trans("None").'</option>';
			}
			$out .= '</select>';

			if ($num) {
				// Enhance with select2
				include_once DOL_DOCUMENT_ROOT.'/core/lib/ajax.lib.php';
				$out .= ajax_combobox($htmlname);
			}
		} else {
			dol_print_error($this->db);
		}

		if ($outputmode) {
			return $outarray;
		}
		return $out;
	}


	// phpcs:disable PEAR.NamingConventions.ValidFunctionName.ScopeNotCamelCaps
	/**
	 *	Return select list of users. Selected users are stored into session.
	 *  List of users are provided into $_SESSION['assignedtouser'].
	 *
	 *  @param  string	$action         Value for $action
	 *  @param  string	$htmlname       Field name in form
	 *  @param  int		$show_empty     0=list without the empty value, 1=add empty value
	 *  @param  array	$exclude        Array list of users id to exclude
	 * 	@param	int		$disabled		If select list must be disabled
	 *  @param  array	$include        Array list of users id to include or 'hierarchy' to have only supervised users
	 * 	@param	array	$enableonly		Array list of users id to be enabled. All other must be disabled
	 *  @param	int		$force_entity	'0' or Ids of environment to force
	 *  @param	int		$maxlength		Maximum length of string into list (0=no limit)
	 *  @param	int		$showstatus		0=show user status only if status is disabled, 1=always show user status into label, -1=never show user status
	 *  @param	string	$morefilter		Add more filters into sql request
	 *  @param	int		$showproperties		Show properties of each attendees
	 *  @param	array	$listofuserid		Array with properties of each user
	 *  @param	array	$listofcontactid	Array with properties of each contact
	 *  @param	array	$listofotherid		Array with properties of each other contact
	 * 	@return	string					HTML select string
	 *  @see select_dolgroups()
	 */
	public function select_dolusers_forevent($action = '', $htmlname = 'userid', $show_empty = 0, $exclude = null, $disabled = 0, $include = '', $enableonly = '', $force_entity = '0', $maxlength = 0, $showstatus = 0, $morefilter = '', $showproperties = 0, $listofuserid = array(), $listofcontactid = array(), $listofotherid = array())
	{
		// phpcs:enable
		global $conf, $user, $langs;

		$userstatic = new User($this->db);
		$out = '';


		$assignedtouser = array();
		if (!empty($_SESSION['assignedtouser'])) {
			$assignedtouser = json_decode($_SESSION['assignedtouser'], true);
		}
		$nbassignetouser = count($assignedtouser);

		//if ($nbassignetouser && $action != 'view') $out .= '<br>';
		if ($nbassignetouser) {
			$out .= '<ul class="attendees">';
		}
		$i = 0;
		$ownerid = 0;
		foreach ($assignedtouser as $key => $value) {
			if ($value['id'] == $ownerid) {
				continue;
			}

			$out .= '<li>';
			$userstatic->fetch($value['id']);
			$out .= $userstatic->getNomUrl(-1);
			if ($i == 0) {
				$ownerid = $value['id'];
				$out .= ' ('.$langs->trans("Owner").')';
			}
			if ($nbassignetouser > 1 && $action != 'view') {
				$out .= ' <input type="image" style="border: 0px;" src="'.img_picto($langs->trans("Remove"), 'delete', '', 0, 1).'" value="'.$userstatic->id.'" class="removedassigned reposition" id="removedassigned_'.$userstatic->id.'" name="removedassigned_'.$userstatic->id.'">';
			}
			// Show my availability
			if ($showproperties) {
				if ($ownerid == $value['id'] && is_array($listofuserid) && count($listofuserid) && in_array($ownerid, array_keys($listofuserid))) {
					$out .= '<div class="myavailability inline-block">';
					$out .= '<span class="hideonsmartphone">&nbsp;-&nbsp;<span class="opacitymedium">'.$langs->trans("Availability").':</span>  </span><input id="transparency" class="paddingrightonly" '.($action == 'view' ? 'disabled' : '').' type="checkbox" name="transparency"'.($listofuserid[$ownerid]['transparency'] ? ' checked' : '').'><label for="transparency">'.$langs->trans("Busy").'</label>';
					$out .= '</div>';
				}
			}
			//$out.=' '.($value['mandatory']?$langs->trans("Mandatory"):$langs->trans("Optional"));
			//$out.=' '.($value['transparency']?$langs->trans("Busy"):$langs->trans("NotBusy"));

			$out .= '</li>';
			$i++;
		}
		if ($nbassignetouser) {
			$out .= '</ul>';
		}

		// Method with no ajax
		if ($action != 'view') {
			$out .= '<input type="hidden" class="removedassignedhidden" name="removedassigned" value="">';
			$out .= '<script type="text/javascript" language="javascript">jQuery(document).ready(function () {';
			$out .= 'jQuery(".removedassigned").click(function() { jQuery(".removedassignedhidden").val(jQuery(this).val()); });';
			$out .= 'jQuery(".assignedtouser").change(function() { console.log(jQuery(".assignedtouser option:selected").val());';
			$out .= ' if (jQuery(".assignedtouser option:selected").val() > 0) { jQuery("#'.$action.'assignedtouser").attr("disabled", false); }';
			$out .= ' else { jQuery("#'.$action.'assignedtouser").attr("disabled", true); }';
			$out .= '});';
			$out .= '})</script>';
			$out .= $this->select_dolusers('', $htmlname, $show_empty, $exclude, $disabled, $include, $enableonly, $force_entity, $maxlength, $showstatus, $morefilter);
			$out .= ' <input type="submit" disabled class="button valignmiddle smallpaddingimp reposition" id="'.$action.'assignedtouser" name="'.$action.'assignedtouser" value="'.dol_escape_htmltag($langs->trans("Add")).'">';
			$out .= '<br>';
		}

		return $out;
	}


	// phpcs:disable PEAR.NamingConventions.ValidFunctionName.ScopeNotCamelCaps
	/**
	 *  Return list of products for customer in Ajax if Ajax activated or go to select_produits_list
	 *
	 *  @param		int			$selected				Preselected products
	 *  @param		string		$htmlname				Name of HTML select field (must be unique in page).
	 *  @param		int|string	$filtertype				Filter on product type (''=nofilter, 0=product, 1=service)
	 *  @param		int			$limit					Limit on number of returned lines
	 *  @param		int			$price_level			Level of price to show
	 *  @param		int			$status					Sell status -1=Return all products, 0=Products not on sell, 1=Products on sell
	 *  @param		int			$finished				2=all, 1=finished, 0=raw material
	 *  @param		string		$selected_input_value	Value of preselected input text (for use with ajax)
	 *  @param		int			$hidelabel				Hide label (0=no, 1=yes, 2=show search icon (before) and placeholder, 3 search icon after)
	 *  @param		array		$ajaxoptions			Options for ajax_autocompleter
	 *  @param      int			$socid					Thirdparty Id (to get also price dedicated to this customer)
	 *  @param		string		$showempty				'' to not show empty line. Translation key to show an empty line. '1' show empty line with no text.
	 * 	@param		int			$forcecombo				Force to use combo box
	 *  @param      string      $morecss                Add more css on select
	 *  @param      int         $hidepriceinlabel       1=Hide prices in label
	 *  @param      string      $warehouseStatus        Warehouse status filter to count the quantity in stock. Following comma separated filter options can be used
	 *										            'warehouseopen' = count products from open warehouses,
	 *										            'warehouseclosed' = count products from closed warehouses,
	 *										            'warehouseinternal' = count products from warehouses for internal correct/transfer only
	 *  @param 		array 		$selected_combinations 	Selected combinations. Format: array([attrid] => attrval, [...])
	 *  @param		string		$nooutput				No print, return the output into a string
	 *  @return		void|string
	 */
	public function select_produits($selected = '', $htmlname = 'productid', $filtertype = '', $limit = 0, $price_level = 0, $status = 1, $finished = 2, $selected_input_value = '', $hidelabel = 0, $ajaxoptions = array(), $socid = 0, $showempty = '1', $forcecombo = 0, $morecss = '', $hidepriceinlabel = 0, $warehouseStatus = '', $selected_combinations = null, $nooutput = 0)
	{
		// phpcs:enable
		global $langs, $conf;

		$out = '';

		// check parameters
		$price_level = (!empty($price_level) ? $price_level : 0);
		if (is_null($ajaxoptions)) {
			$ajaxoptions = array();
		}

		if (strval($filtertype) === '' && (!empty($conf->product->enabled) || !empty($conf->service->enabled))) {
			if (!empty($conf->product->enabled) && empty($conf->service->enabled)) {
				$filtertype = '0';
			} elseif (empty($conf->product->enabled) && !empty($conf->service->enabled)) {
				$filtertype = '1';
			}
		}

		if (!empty($conf->use_javascript_ajax) && !empty($conf->global->PRODUIT_USE_SEARCH_TO_SELECT)) {
			$placeholder = '';

			if ($selected && empty($selected_input_value)) {
				require_once DOL_DOCUMENT_ROOT.'/product/class/product.class.php';
				$producttmpselect = new Product($this->db);
				$producttmpselect->fetch($selected);
				$selected_input_value = $producttmpselect->ref;
				unset($producttmpselect);
			}
			// handle case where product or service module is disabled + no filter specified
			if ($filtertype == '') {
				if (empty($conf->product->enabled)) { // when product module is disabled, show services only
					$filtertype = 1;
				} elseif (empty($conf->service->enabled)) { // when service module is disabled, show products only
					$filtertype = 0;
				}
			}
			// mode=1 means customers products
			$urloption = 'htmlname='.$htmlname.'&outjson=1&price_level='.$price_level.'&type='.$filtertype.'&mode=1&status='.$status.'&finished='.$finished.'&hidepriceinlabel='.$hidepriceinlabel.'&warehousestatus='.$warehouseStatus;
			//Price by customer
			if (!empty($conf->global->PRODUIT_CUSTOMER_PRICES) && !empty($socid)) {
				$urloption .= '&socid='.$socid;
			}
			$out .= ajax_autocompleter($selected, $htmlname, DOL_URL_ROOT.'/product/ajax/products.php', $urloption, $conf->global->PRODUIT_USE_SEARCH_TO_SELECT, 1, $ajaxoptions);

			if (!empty($conf->variants->enabled) && is_array($selected_combinations)) {
				// Code to automatically insert with javascript the select of attributes under the select of product
				// when a parent of variant has been selected.
				$out .= '
				<!-- script to auto show attributes select tags if a variant was selected -->
				<script>
					// auto show attributes fields
					selected = '.json_encode($selected_combinations).';
					combvalues = {};

					jQuery(document).ready(function () {

						jQuery("input[name=\'prod_entry_mode\']").change(function () {
							if (jQuery(this).val() == \'free\') {
								jQuery(\'div#attributes_box\').empty();
							}
						});

						jQuery("input#'.$htmlname.'").change(function () {

							if (!jQuery(this).val()) {
								jQuery(\'div#attributes_box\').empty();
								return;
							}

							console.log("A change has started. We get variants fields to inject html select");

							jQuery.getJSON("'.DOL_URL_ROOT.'/variants/ajax/getCombinations.php", {
								id: jQuery(this).val()
							}, function (data) {
								jQuery(\'div#attributes_box\').empty();

								jQuery.each(data, function (key, val) {

									combvalues[val.id] = val.values;

									var span = jQuery(document.createElement(\'div\')).css({
										\'display\': \'table-row\'
									});

									span.append(
										jQuery(document.createElement(\'div\')).text(val.label).css({
											\'font-weight\': \'bold\',
											\'display\': \'table-cell\'
										})
									);

									var html = jQuery(document.createElement(\'select\')).attr(\'name\', \'combinations[\' + val.id + \']\').css({
										\'margin-left\': \'15px\',
										\'white-space\': \'pre\'
									}).append(
										jQuery(document.createElement(\'option\')).val(\'\')
									);

									jQuery.each(combvalues[val.id], function (key, val) {
										var tag = jQuery(document.createElement(\'option\')).val(val.id).html(val.value);

										if (selected[val.fk_product_attribute] == val.id) {
											tag.attr(\'selected\', \'selected\');
										}

										html.append(tag);
									});

									span.append(html);
									jQuery(\'div#attributes_box\').append(span);
								});
							})
						});

						'.($selected ? 'jQuery("input#'.$htmlname.'").change();' : '').'
					});
				</script>
                ';
			}

			if (empty($hidelabel)) {
				$out .= $langs->trans("RefOrLabel").' : ';
			} elseif ($hidelabel > 1) {
				$placeholder = ' placeholder="'.$langs->trans("RefOrLabel").'"';
				if ($hidelabel == 2) {
					$out .= img_picto($langs->trans("Search"), 'search');
				}
			}
			$out .= '<input type="text" class="minwidth100" name="search_'.$htmlname.'" id="search_'.$htmlname.'" value="'.$selected_input_value.'"'.$placeholder.' '.(!empty($conf->global->PRODUCT_SEARCH_AUTOFOCUS) ? 'autofocus' : '').' />';
			if ($hidelabel == 3) {
				$out .= img_picto($langs->trans("Search"), 'search');
			}
		} else {
			$out .= $this->select_produits_list($selected, $htmlname, $filtertype, $limit, $price_level, '', $status, $finished, 0, $socid, $showempty, $forcecombo, $morecss, $hidepriceinlabel, $warehouseStatus);
		}

		if (empty($nooutput)) {
			print $out;
		} else {
			return $out;
		}
	}

	// phpcs:disable PEAR.NamingConventions.ValidFunctionName.ScopeNotCamelCaps
	/**
	 *	Return list of products for a customer.
	 *  Called by select_produits.
	 *
	 *	@param      int		$selected           Preselected product
	 *	@param      string	$htmlname           Name of select html
	 *  @param		string	$filtertype         Filter on product type (''=nofilter, 0=product, 1=service)
	 *	@param      int		$limit              Limit on number of returned lines
	 *	@param      int		$price_level        Level of price to show
	 * 	@param      string	$filterkey          Filter on product
	 *	@param		int		$status             -1=Return all products, 0=Products not on sell, 1=Products on sell
	 *  @param      int		$finished           Filter on finished field: 2=No filter
	 *  @param      int		$outputmode         0=HTML select string, 1=Array
	 *  @param      int		$socid     		    Thirdparty Id (to get also price dedicated to this customer)
	 *  @param		string	$showempty		    '' to not show empty line. Translation key to show an empty line. '1' show empty line with no text.
	 * 	@param		int		$forcecombo		    Force to use combo box
	 *  @param      string  $morecss            Add more css on select
	 *  @param      int     $hidepriceinlabel   1=Hide prices in label
	 *  @param      string  $warehouseStatus    Warehouse status filter to group/count stock. Following comma separated filter options can be used.
	 *										    'warehouseopen' = count products from open warehouses,
	 *										    'warehouseclosed' = count products from closed warehouses,
	 *										    'warehouseinternal' = count products from warehouses for internal correct/transfer only
	 *  @return     array    				    Array of keys for json
	 */
	public function select_produits_list($selected = '', $htmlname = 'productid', $filtertype = '', $limit = 20, $price_level = 0, $filterkey = '', $status = 1, $finished = 2, $outputmode = 0, $socid = 0, $showempty = '1', $forcecombo = 0, $morecss = '', $hidepriceinlabel = 0, $warehouseStatus = '')
	{
		// phpcs:enable
		global $langs, $conf, $user, $db;

		$out = '';
		$outarray = array();

		// Units
		if (!empty($conf->global->PRODUCT_USE_UNITS)) {
			$langs->load('other');
		}

		$warehouseStatusArray = array();
		if (!empty($warehouseStatus)) {
			require_once DOL_DOCUMENT_ROOT.'/product/stock/class/entrepot.class.php';
			if (preg_match('/warehouseclosed/', $warehouseStatus)) {
				$warehouseStatusArray[] = Entrepot::STATUS_CLOSED;
			}
			if (preg_match('/warehouseopen/', $warehouseStatus)) {
				$warehouseStatusArray[] = Entrepot::STATUS_OPEN_ALL;
			}
			if (preg_match('/warehouseinternal/', $warehouseStatus)) {
				$warehouseStatusArray[] = Entrepot::STATUS_OPEN_INTERNAL;
			}
		}

		$selectFields = " p.rowid, p.ref, p.label, p.description, p.barcode, p.fk_country, p.fk_product_type, p.price, p.price_ttc, p.price_base_type, p.tva_tx, p.duration, p.fk_price_expression";
		if (count($warehouseStatusArray)) {
			$selectFieldsGrouped = ", sum(".$this->db->ifsql("e.statut IS NULL", "0", "ps.reel").") as stock"; // e.statut is null if there is no record in stock
		} else {
			$selectFieldsGrouped = ", ".$this->db->ifsql("p.stock IS NULL", 0, "p.stock")." AS stock";
		}

		$sql = "SELECT ";
		$sql .= $selectFields.$selectFieldsGrouped;

		if (!empty($conf->global->PRODUCT_SORT_BY_CATEGORY)) {
			//Product category
			$sql .= ", (SELECT ".MAIN_DB_PREFIX."categorie_product.fk_categorie
						FROM ".MAIN_DB_PREFIX."categorie_product
						WHERE ".MAIN_DB_PREFIX."categorie_product.fk_product=p.rowid
						LIMIT 1
				) AS categorie_product_id ";
		}

		//Price by customer
		if (!empty($conf->global->PRODUIT_CUSTOMER_PRICES) && !empty($socid)) {
			$sql .= ', pcp.rowid as idprodcustprice, pcp.price as custprice, pcp.price_ttc as custprice_ttc,';
			$sql .= ' pcp.price_base_type as custprice_base_type, pcp.tva_tx as custtva_tx, pcp.ref_customer as custref';
			$selectFields .= ", idprodcustprice, custprice, custprice_ttc, custprice_base_type, custtva_tx, custref";
		}
		// Units
		if (!empty($conf->global->PRODUCT_USE_UNITS)) {
			$sql .= ", u.label as unit_long, u.short_label as unit_short, p.weight, p.weight_units, p.length, p.length_units, p.width, p.width_units, p.height, p.height_units, p.surface, p.surface_units, p.volume, p.volume_units";
			$selectFields .= ', unit_long, unit_short, p.weight, p.weight_units, p.length, p.length_units, p.width, p.width_units, p.height, p.height_units, p.surface, p.surface_units, p.volume, p.volume_units';
		}

		// Multilang : we add translation
		if (!empty($conf->global->MAIN_MULTILANGS)) {
			$sql .= ", pl.label as label_translated";
			$sql .= ", pl.description as description_translated";
			$selectFields .= ", label_translated";
			$selectFields .= ", description_translated";
		}
		// Price by quantity
		if (!empty($conf->global->PRODUIT_CUSTOMER_PRICES_BY_QTY) || !empty($conf->global->PRODUIT_CUSTOMER_PRICES_BY_QTY_MULTIPRICES)) {
			$sql .= ", (SELECT pp.rowid FROM ".MAIN_DB_PREFIX."product_price as pp WHERE pp.fk_product = p.rowid";
			if ($price_level >= 1 && !empty($conf->global->PRODUIT_CUSTOMER_PRICES_BY_QTY_MULTIPRICES)) {
				$sql .= " AND price_level = ".((int) $price_level);
			}
			$sql .= " ORDER BY date_price";
			$sql .= " DESC LIMIT 1) as price_rowid";
			$sql .= ", (SELECT pp.price_by_qty FROM ".MAIN_DB_PREFIX."product_price as pp WHERE pp.fk_product = p.rowid"; // price_by_qty is 1 if some prices by qty exists in subtable
			if ($price_level >= 1 && !empty($conf->global->PRODUIT_CUSTOMER_PRICES_BY_QTY_MULTIPRICES)) {
				$sql .= " AND price_level = ".((int) $price_level);
			}
			$sql .= " ORDER BY date_price";
			$sql .= " DESC LIMIT 1) as price_by_qty";
			$selectFields .= ", price_rowid, price_by_qty";
		}
		$sql .= " FROM ".MAIN_DB_PREFIX."product as p";
		if (count($warehouseStatusArray)) {
			$sql .= " LEFT JOIN ".MAIN_DB_PREFIX."product_stock as ps on ps.fk_product = p.rowid";
			$sql .= " LEFT JOIN ".MAIN_DB_PREFIX."entrepot as e on ps.fk_entrepot = e.rowid AND e.entity IN (".getEntity('stock').")";
			$sql .= ' AND e.statut IN ('.$this->db->sanitize($this->db->escape(implode(',', $warehouseStatusArray))).')'; // Return line if product is inside the selected stock. If not, an empty line will be returned so we will count 0.
		}

		// include search in supplier ref
		if (!empty($conf->global->MAIN_SEARCH_PRODUCT_BY_FOURN_REF)) {
			$sql .= " LEFT JOIN ".MAIN_DB_PREFIX."product_fournisseur_price as pfp ON p.rowid = pfp.fk_product";
		}

		//Price by customer
		if (!empty($conf->global->PRODUIT_CUSTOMER_PRICES) && !empty($socid)) {
			$sql .= " LEFT JOIN  ".MAIN_DB_PREFIX."product_customer_price as pcp ON pcp.fk_soc=".((int) $socid)." AND pcp.fk_product=p.rowid";
		}
		// Units
		if (!empty($conf->global->PRODUCT_USE_UNITS)) {
			$sql .= " LEFT JOIN ".MAIN_DB_PREFIX."c_units u ON u.rowid = p.fk_unit";
		}
		// Multilang : we add translation
		if (!empty($conf->global->MAIN_MULTILANGS)) {
			$sql .= " LEFT JOIN ".MAIN_DB_PREFIX."product_lang as pl ON pl.fk_product = p.rowid ";
			if (!empty($conf->global->PRODUIT_TEXTS_IN_THIRDPARTY_LANGUAGE) && !empty($socid)) {
				require_once DOL_DOCUMENT_ROOT.'/societe/class/societe.class.php';
				$soc = new Societe($db);
				$result = $soc->fetch($socid);
				if ($result > 0 && !empty($soc->default_lang)) {
					$sql .= " AND pl.lang='" . $this->db->escape($soc->default_lang) . "'";
				} else {
					$sql .= " AND pl.lang='".$this->db->escape($langs->getDefaultLang())."'";
				}
			} else {
				$sql .= " AND pl.lang='".$this->db->escape($langs->getDefaultLang())."'";
			}
		}

		if (!empty($conf->global->PRODUIT_ATTRIBUTES_HIDECHILD)) {
			$sql .= " LEFT JOIN ".MAIN_DB_PREFIX."product_attribute_combination pac ON pac.fk_product_child = p.rowid";
		}

		$sql .= ' WHERE p.entity IN ('.getEntity('product').')';

		if (!empty($conf->global->PRODUIT_ATTRIBUTES_HIDECHILD)) {
			$sql .= " AND pac.rowid IS NULL";
		}

		if ($finished == 0) {
			$sql .= " AND p.finished = ".((int) $finished);
		} elseif ($finished == 1) {
			$sql .= " AND p.finished = ".((int) $finished);
			if ($status >= 0) {
				$sql .= " AND p.tosell = ".((int) $status);
			}
		} elseif ($status >= 0) {
			$sql .= " AND p.tosell = ".((int) $status);
		}
		// Filter by product type
		if (strval($filtertype) != '') {
			$sql .= " AND p.fk_product_type = ".((int) $filtertype);
		} elseif (empty($conf->product->enabled)) { // when product module is disabled, show services only
			$sql .= " AND p.fk_product_type = 1";
		} elseif (empty($conf->service->enabled)) { // when service module is disabled, show products only
			$sql .= " AND p.fk_product_type = 0";
		}
		// Add criteria on ref/label
		if ($filterkey != '') {
			$sql .= ' AND (';
			$prefix = empty($conf->global->PRODUCT_DONOTSEARCH_ANYWHERE) ? '%' : ''; // Can use index if PRODUCT_DONOTSEARCH_ANYWHERE is on
			// For natural search
			$scrit = explode(' ', $filterkey);
			$i = 0;
			if (count($scrit) > 1) {
				$sql .= "(";
			}
			foreach ($scrit as $crit) {
				if ($i > 0) {
					$sql .= " AND ";
				}
				$sql .= "(p.ref LIKE '".$this->db->escape($prefix.$crit)."%' OR p.label LIKE '".$this->db->escape($prefix.$crit)."%'";
				if (!empty($conf->global->MAIN_MULTILANGS)) {
					$sql .= " OR pl.label LIKE '".$this->db->escape($prefix.$crit)."%'";
				}
				if (!empty($conf->global->PRODUIT_CUSTOMER_PRICES) && ! empty($socid)) {
					$sql .= " OR pcp.ref_customer LIKE '".$this->db->escape($prefix.$crit)."%'";
				}
				if (!empty($conf->global->PRODUCT_AJAX_SEARCH_ON_DESCRIPTION)) {
					$sql .= " OR p.description LIKE '".$this->db->escape($prefix.$crit)."%'";
					if (!empty($conf->global->MAIN_MULTILANGS)) {
						$sql .= " OR pl.description LIKE '".$this->db->escape($prefix.$crit)."%'";
					}
				}
				if (!empty($conf->global->MAIN_SEARCH_PRODUCT_BY_FOURN_REF)) {
					$sql .= " OR pfp.ref_fourn LIKE '".$this->db->escape($prefix.$crit)."%'";
				}
				$sql .= ")";
				$i++;
			}
			if (count($scrit) > 1) {
				$sql .= ")";
			}
			if (!empty($conf->barcode->enabled)) {
				$sql .= " OR p.barcode LIKE '".$this->db->escape($prefix.$filterkey)."%'";
			}
			$sql .= ')';
		}
		if (count($warehouseStatusArray)) {
			$sql .= ' GROUP BY'.$selectFields;
		}

		//Sort by category
		if (!empty($conf->global->PRODUCT_SORT_BY_CATEGORY)) {
			$sql .= " ORDER BY categorie_product_id ";
			//ASC OR DESC order
			($conf->global->PRODUCT_SORT_BY_CATEGORY == 1) ? $sql .= "ASC" : $sql .= "DESC";
		} else {
			$sql .= $this->db->order("p.ref");
		}

		$sql .= $this->db->plimit($limit, 0);

		// Build output string
		dol_syslog(get_class($this)."::select_produits_list search products", LOG_DEBUG);
		$result = $this->db->query($sql);
		if ($result) {
			require_once DOL_DOCUMENT_ROOT.'/product/class/product.class.php';
			require_once DOL_DOCUMENT_ROOT.'/product/dynamic_price/class/price_parser.class.php';
			require_once DOL_DOCUMENT_ROOT.'/core/lib/product.lib.php';

			$num = $this->db->num_rows($result);

			$events = null;

			if (!$forcecombo) {
				include_once DOL_DOCUMENT_ROOT.'/core/lib/ajax.lib.php';
				$out .= ajax_combobox($htmlname, $events, $conf->global->PRODUIT_USE_SEARCH_TO_SELECT);
			}

			$out .= '<select class="flat'.($morecss ? ' '.$morecss : '').'" name="'.$htmlname.'" id="'.$htmlname.'">';

			$textifempty = '';
			// Do not use textifempty = ' ' or '&nbsp;' here, or search on key will search on ' key'.
			//if (! empty($conf->use_javascript_ajax) || $forcecombo) $textifempty='';
			if (!empty($conf->global->PRODUIT_USE_SEARCH_TO_SELECT)) {
				if ($showempty && !is_numeric($showempty)) {
					$textifempty = $langs->trans($showempty);
				} else {
					$textifempty .= $langs->trans("All");
				}
			} else {
				if ($showempty && !is_numeric($showempty)) {
					$textifempty = $langs->trans($showempty);
				}
			}
			if ($showempty) {
				$out .= '<option value="-1" selected>'.($textifempty ? $textifempty : '&nbsp;').'</option>';
			}

			$i = 0;
			while ($num && $i < $num) {
				$opt = '';
				$optJson = array();
				$objp = $this->db->fetch_object($result);

				if ((!empty($conf->global->PRODUIT_CUSTOMER_PRICES_BY_QTY) || !empty($conf->global->PRODUIT_CUSTOMER_PRICES_BY_QTY_MULTIPRICES)) && !empty($objp->price_by_qty) && $objp->price_by_qty == 1) { // Price by quantity will return many prices for the same product
					$sql = "SELECT rowid, quantity, price, unitprice, remise_percent, remise, price_base_type";
					$sql .= " FROM ".MAIN_DB_PREFIX."product_price_by_qty";
					$sql .= " WHERE fk_product_price=".$objp->price_rowid;
					$sql .= " ORDER BY quantity ASC";

					dol_syslog(get_class($this)."::select_produits_list search prices by qty", LOG_DEBUG);
					$result2 = $this->db->query($sql);
					if ($result2) {
						$nb_prices = $this->db->num_rows($result2);
						$j = 0;
						while ($nb_prices && $j < $nb_prices) {
							$objp2 = $this->db->fetch_object($result2);

							$objp->price_by_qty_rowid = $objp2->rowid;
							$objp->price_by_qty_price_base_type = $objp2->price_base_type;
							$objp->price_by_qty_quantity = $objp2->quantity;
							$objp->price_by_qty_unitprice = $objp2->unitprice;
							$objp->price_by_qty_remise_percent = $objp2->remise_percent;
							// For backward compatibility
							$objp->quantity = $objp2->quantity;
							$objp->price = $objp2->price;
							$objp->unitprice = $objp2->unitprice;
							$objp->remise_percent = $objp2->remise_percent;
							$objp->remise = $objp2->remise;

							$this->constructProductListOption($objp, $opt, $optJson, 0, $selected, $hidepriceinlabel, $filterkey);

							$j++;

							// Add new entry
							// "key" value of json key array is used by jQuery automatically as selected value
							// "label" value of json key array is used by jQuery automatically as text for combo box
							$out .= $opt;
							array_push($outarray, $optJson);
						}
					}
				} else {
					if (!empty($conf->dynamicprices->enabled) && !empty($objp->fk_price_expression)) {
						$price_product = new Product($this->db);
						$price_product->fetch($objp->rowid, '', '', 1);
						$priceparser = new PriceParser($this->db);
						$price_result = $priceparser->parseProduct($price_product);
						if ($price_result >= 0) {
							$objp->price = $price_result;
							$objp->unitprice = $price_result;
							//Calculate the VAT
							$objp->price_ttc = price2num($objp->price) * (1 + ($objp->tva_tx / 100));
							$objp->price_ttc = price2num($objp->price_ttc, 'MU');
						}
					}

					$this->constructProductListOption($objp, $opt, $optJson, $price_level, $selected, $hidepriceinlabel, $filterkey);
					// Add new entry
					// "key" value of json key array is used by jQuery automatically as selected value
					// "label" value of json key array is used by jQuery automatically as text for combo box
					$out .= $opt;
					array_push($outarray, $optJson);
				}

				$i++;
			}

			$out .= '</select>';

			$this->db->free($result);

			if (empty($outputmode)) {
				return $out;
			}
			return $outarray;
		} else {
			dol_print_error($db);
		}
	}

	/**
	 * constructProductListOption.
	 * This define value for &$opt and &$optJson.
	 *
	 * @param 	resource	$objp			    Resultset of fetch
	 * @param 	string		$opt			    Option (var used for returned value in string option format)
	 * @param 	string		$optJson		    Option (var used for returned value in json format)
	 * @param 	int			$price_level	    Price level
	 * @param 	string		$selected		    Preselected value
	 * @param   int         $hidepriceinlabel   Hide price in label
	 * @param   string      $filterkey          Filter key to highlight
	 * @param	int			$novirtualstock 	Do not load virtual stock, even if slow option STOCK_SHOW_VIRTUAL_STOCK_IN_PRODUCTS_COMBO is on.
	 * @return	void
	 */
	protected function constructProductListOption(&$objp, &$opt, &$optJson, $price_level, $selected, $hidepriceinlabel = 0, $filterkey = '', $novirtualstock = 0)
	{
		global $langs, $conf, $user, $db;

		$outkey = '';
		$outval = '';
		$outref = '';
		$outlabel = '';
		$outlabel_translated = '';
		$outdesc = '';
		$outdesc_translated = '';
		$outbarcode = '';
		$outorigin = '';
		$outtype = '';
		$outprice_ht = '';
		$outprice_ttc = '';
		$outpricebasetype = '';
		$outtva_tx = '';
		$outqty = 1;
		$outdiscount = 0;

		$maxlengtharticle = (empty($conf->global->PRODUCT_MAX_LENGTH_COMBO) ? 48 : $conf->global->PRODUCT_MAX_LENGTH_COMBO);

		$label = $objp->label;
		if (!empty($objp->label_translated)) {
			$label = $objp->label_translated;
		}
		if (!empty($filterkey) && $filterkey != '') {
			$label = preg_replace('/('.preg_quote($filterkey, '/').')/i', '<strong>$1</strong>', $label, 1);
		}

		$outkey = $objp->rowid;
		$outref = $objp->ref;
		$outrefcust = empty($objp->custref) ? '' : $objp->custref;
		$outlabel = $objp->label;
		$outdesc = $objp->description;
		if (!empty($conf->global->MAIN_MULTILANGS)) {
			$outlabel_translated = $objp->label_translated;
			$outdesc_translated = $objp->description_translated;
		}
		$outbarcode = $objp->barcode;
		$outorigin = $objp->fk_country;
		$outpbq = empty($objp->price_by_qty_rowid) ? '' : $objp->price_by_qty_rowid;

		$outtype = $objp->fk_product_type;
		$outdurationvalue = $outtype == Product::TYPE_SERVICE ?substr($objp->duration, 0, dol_strlen($objp->duration) - 1) : '';
		$outdurationunit = $outtype == Product::TYPE_SERVICE ?substr($objp->duration, -1) : '';

		if ($outorigin && !empty($conf->global->PRODUCT_SHOW_ORIGIN_IN_COMBO)) {
			require_once DOL_DOCUMENT_ROOT.'/core/lib/company.lib.php';
		}

		// Units
		$outvalUnits = '';
		if (!empty($conf->global->PRODUCT_USE_UNITS)) {
			if (!empty($objp->unit_short)) {
				$outvalUnits .= ' - '.$objp->unit_short;
			}
		}
		if (!empty($conf->global->PRODUCT_SHOW_DIMENSIONS_IN_COMBO)) {
			if (!empty($objp->weight) && $objp->weight_units !== null) {
				$unitToShow = showDimensionInBestUnit($objp->weight, $objp->weight_units, 'weight', $langs);
				$outvalUnits .= ' - '.$unitToShow;
			}
			if ((!empty($objp->length) || !empty($objp->width) || !empty($objp->height)) && $objp->length_units !== null) {
				$unitToShow = $objp->length.' x '.$objp->width.' x '.$objp->height.' '.measuringUnitString(0, 'size', $objp->length_units);
				$outvalUnits .= ' - '.$unitToShow;
			}
			if (!empty($objp->surface) && $objp->surface_units !== null) {
				$unitToShow = showDimensionInBestUnit($objp->surface, $objp->surface_units, 'surface', $langs);
				$outvalUnits .= ' - '.$unitToShow;
			}
			if (!empty($objp->volume) && $objp->volume_units !== null) {
				$unitToShow = showDimensionInBestUnit($objp->volume, $objp->volume_units, 'volume', $langs);
				$outvalUnits .= ' - '.$unitToShow;
			}
		}
		if ($outdurationvalue && $outdurationunit) {
			$da = array(
				'h' => $langs->trans('Hour'),
				'd' => $langs->trans('Day'),
				'w' => $langs->trans('Week'),
				'm' => $langs->trans('Month'),
				'y' => $langs->trans('Year')
			);
			if (isset($da[$outdurationunit])) {
				$outvalUnits .= ' - '.$outdurationvalue.' '.$langs->transnoentities($da[$outdurationunit].($outdurationvalue > 1 ? 's' : ''));
			}
		}

		$opt = '<option value="'.$objp->rowid.'"';
		$opt .= ($objp->rowid == $selected) ? ' selected' : '';
		if (!empty($objp->price_by_qty_rowid) && $objp->price_by_qty_rowid > 0) {
			$opt .= ' pbq="'.$objp->price_by_qty_rowid.'" data-pbq="'.$objp->price_by_qty_rowid.'" data-pbqup="'.$objp->price_by_qty_unitprice.'" data-pbqbase="'.$objp->price_by_qty_price_base_type.'" data-pbqqty="'.$objp->price_by_qty_quantity.'" data-pbqpercent="'.$objp->price_by_qty_remise_percent.'"';
		}
		if (!empty($conf->stock->enabled) && isset($objp->stock) && ($objp->fk_product_type == Product::TYPE_PRODUCT || !empty($conf->global->STOCK_SUPPORTS_SERVICES))) {
			if (!empty($user->rights->stock->lire)) {
				if ($objp->stock > 0) {
					$opt .= ' class="product_line_stock_ok"';
				} elseif ($objp->stock <= 0) {
					$opt .= ' class="product_line_stock_too_low"';
				}
			}
		}
		if (!empty($conf->global->PRODUIT_TEXTS_IN_THIRDPARTY_LANGUAGE)) {
			$opt .= ' data-labeltrans="'.$outlabel_translated.'"';
			$opt .= ' data-desctrans="'.dol_escape_htmltag($outdesc_translated).'"';
		}
		$opt .= '>';
		$opt .= $objp->ref;
		if (! empty($objp->custref)) {
			$opt.= ' (' . $objp->custref . ')';
		}
		if ($outbarcode) {
			$opt .= ' ('.$outbarcode.')';
		}
		$opt .= ' - '.dol_trunc($label, $maxlengtharticle);
		if ($outorigin && !empty($conf->global->PRODUCT_SHOW_ORIGIN_IN_COMBO)) {
			$opt .= ' ('.getCountry($outorigin, 1).')';
		}

		$objRef = $objp->ref;
		if (! empty($objp->custref)) {
			$objRef .= ' (' . $objp->custref . ')';
		}
		if (!empty($filterkey) && $filterkey != '') {
			$objRef = preg_replace('/('.preg_quote($filterkey, '/').')/i', '<strong>$1</strong>', $objRef, 1);
		}
		$outval .= $objRef;
		if ($outbarcode) {
			$outval .= ' ('.$outbarcode.')';
		}
		$outval .= ' - '.dol_trunc($label, $maxlengtharticle);
		if ($outorigin && !empty($conf->global->PRODUCT_SHOW_ORIGIN_IN_COMBO)) {
			$outval .= ' ('.getCountry($outorigin, 1).')';
		}

		// Units
		$opt .= $outvalUnits;
		$outval .= $outvalUnits;

		$found = 0;

		// Multiprice
		// If we need a particular price level (from 1 to 6)
		if (empty($hidepriceinlabel) && $price_level >= 1 && (!empty($conf->global->PRODUIT_MULTIPRICES) || !empty($conf->global->PRODUIT_CUSTOMER_PRICES_BY_QTY_MULTIPRICES))) {
			$sql = "SELECT price, price_ttc, price_base_type, tva_tx";
			$sql .= " FROM ".MAIN_DB_PREFIX."product_price";
			$sql .= " WHERE fk_product = ".((int) $objp->rowid);
			$sql .= " AND entity IN (".getEntity('productprice').")";
			$sql .= " AND price_level = ".((int) $price_level);
			$sql .= " ORDER BY date_price DESC, rowid DESC"; // Warning DESC must be both on date_price and rowid.
			$sql .= " LIMIT 1";

			dol_syslog(get_class($this).'::constructProductListOption search price for product '.$objp->rowid.' AND level '.$price_level.'', LOG_DEBUG);
			$result2 = $this->db->query($sql);
			if ($result2) {
				$objp2 = $this->db->fetch_object($result2);
				if ($objp2) {
					$found = 1;
					if ($objp2->price_base_type == 'HT') {
						$opt .= ' - '.price($objp2->price, 1, $langs, 0, 0, -1, $conf->currency).' '.$langs->trans("HT");
						$outval .= ' - '.price($objp2->price, 0, $langs, 0, 0, -1, $conf->currency).' '.$langs->transnoentities("HT");
					} else {
						$opt .= ' - '.price($objp2->price_ttc, 1, $langs, 0, 0, -1, $conf->currency).' '.$langs->trans("TTC");
						$outval .= ' - '.price($objp2->price_ttc, 0, $langs, 0, 0, -1, $conf->currency).' '.$langs->transnoentities("TTC");
					}
					$outprice_ht = price($objp2->price);
					$outprice_ttc = price($objp2->price_ttc);
					$outpricebasetype = $objp2->price_base_type;
					$outtva_tx = $objp2->tva_tx;
				}
			} else {
				dol_print_error($this->db);
			}
		}

		// Price by quantity
		if (empty($hidepriceinlabel) && !empty($objp->quantity) && $objp->quantity >= 1 && (!empty($conf->global->PRODUIT_CUSTOMER_PRICES_BY_QTY) || !empty($conf->global->PRODUIT_CUSTOMER_PRICES_BY_QTY_MULTIPRICES))) {
			$found = 1;
			$outqty = $objp->quantity;
			$outdiscount = $objp->remise_percent;
			if ($objp->quantity == 1) {
				$opt .= ' - '.price($objp->unitprice, 1, $langs, 0, 0, -1, $conf->currency)."/";
				$outval .= ' - '.price($objp->unitprice, 0, $langs, 0, 0, -1, $conf->currency)."/";
				$opt .= $langs->trans("Unit"); // Do not use strtolower because it breaks utf8 encoding
				$outval .= $langs->transnoentities("Unit");
			} else {
				$opt .= ' - '.price($objp->price, 1, $langs, 0, 0, -1, $conf->currency)."/".$objp->quantity;
				$outval .= ' - '.price($objp->price, 0, $langs, 0, 0, -1, $conf->currency)."/".$objp->quantity;
				$opt .= $langs->trans("Units"); // Do not use strtolower because it breaks utf8 encoding
				$outval .= $langs->transnoentities("Units");
			}

			$outprice_ht = price($objp->unitprice);
			$outprice_ttc = price($objp->unitprice * (1 + ($objp->tva_tx / 100)));
			$outpricebasetype = $objp->price_base_type;
			$outtva_tx = $objp->tva_tx;
		}
		if (empty($hidepriceinlabel) && !empty($objp->quantity) && $objp->quantity >= 1) {
			$opt .= " (".price($objp->unitprice, 1, $langs, 0, 0, -1, $conf->currency)."/".$langs->trans("Unit").")"; // Do not use strtolower because it breaks utf8 encoding
			$outval .= " (".price($objp->unitprice, 0, $langs, 0, 0, -1, $conf->currency)."/".$langs->transnoentities("Unit").")"; // Do not use strtolower because it breaks utf8 encoding
		}
		if (empty($hidepriceinlabel) && !empty($objp->remise_percent) && $objp->remise_percent >= 1) {
			$opt .= " - ".$langs->trans("Discount")." : ".vatrate($objp->remise_percent).' %';
			$outval .= " - ".$langs->transnoentities("Discount")." : ".vatrate($objp->remise_percent).' %';
		}

		// Price by customer
		if (empty($hidepriceinlabel) && !empty($conf->global->PRODUIT_CUSTOMER_PRICES)) {
			if (!empty($objp->idprodcustprice)) {
				$found = 1;

				if ($objp->custprice_base_type == 'HT') {
					$opt .= ' - '.price($objp->custprice, 1, $langs, 0, 0, -1, $conf->currency).' '.$langs->trans("HT");
					$outval .= ' - '.price($objp->custprice, 0, $langs, 0, 0, -1, $conf->currency).' '.$langs->transnoentities("HT");
				} else {
					$opt .= ' - '.price($objp->custprice_ttc, 1, $langs, 0, 0, -1, $conf->currency).' '.$langs->trans("TTC");
					$outval .= ' - '.price($objp->custprice_ttc, 0, $langs, 0, 0, -1, $conf->currency).' '.$langs->transnoentities("TTC");
				}

				$outprice_ht = price($objp->custprice);
				$outprice_ttc = price($objp->custprice_ttc);
				$outpricebasetype = $objp->custprice_base_type;
				$outtva_tx = $objp->custtva_tx;
			}
		}

		// If level no defined or multiprice not found, we used the default price
		if (empty($hidepriceinlabel) && !$found) {
			if ($objp->price_base_type == 'HT') {
				$opt .= ' - '.price($objp->price, 1, $langs, 0, 0, -1, $conf->currency).' '.$langs->trans("HT");
				$outval .= ' - '.price($objp->price, 0, $langs, 0, 0, -1, $conf->currency).' '.$langs->transnoentities("HT");
			} else {
				$opt .= ' - '.price($objp->price_ttc, 1, $langs, 0, 0, -1, $conf->currency).' '.$langs->trans("TTC");
				$outval .= ' - '.price($objp->price_ttc, 0, $langs, 0, 0, -1, $conf->currency).' '.$langs->transnoentities("TTC");
			}
			$outprice_ht = price($objp->price);
			$outprice_ttc = price($objp->price_ttc);
			$outpricebasetype = $objp->price_base_type;
			$outtva_tx = $objp->tva_tx;
		}

		if (!empty($conf->stock->enabled) && isset($objp->stock) && ($objp->fk_product_type == Product::TYPE_PRODUCT || !empty($conf->global->STOCK_SUPPORTS_SERVICES))) {
			if (!empty($user->rights->stock->lire)) {
				$opt .= ' - '.$langs->trans("Stock").': '.price(price2num($objp->stock, 'MS'));

				if ($objp->stock > 0) {
					$outval .= ' - <span class="product_line_stock_ok">';
				} elseif ($objp->stock <= 0) {
					$outval .= ' - <span class="product_line_stock_too_low">';
				}
				$outval .= $langs->transnoentities("Stock").': '.price(price2num($objp->stock, 'MS'));
				$outval .= '</span>';
				if (empty($novirtualstock) && !empty($conf->global->STOCK_SHOW_VIRTUAL_STOCK_IN_PRODUCTS_COMBO)) {  // Warning, this option may slow down combo list generation
					$langs->load("stocks");

					$tmpproduct = new Product($this->db);
					$tmpproduct->fetch($objp->rowid, '', '', '', 1, 1, 1); // Load product without lang and prices arrays (we just need to make ->virtual_stock() after)
					$tmpproduct->load_virtual_stock();
					$virtualstock = $tmpproduct->stock_theorique;

					$opt .= ' - '.$langs->trans("VirtualStock").':'.$virtualstock;

					$outval .= ' - '.$langs->transnoentities("VirtualStock").':';
					if ($virtualstock > 0) {
						$outval .= '<span class="product_line_stock_ok">';
					} elseif ($virtualstock <= 0) {
						$outval .= '<span class="product_line_stock_too_low">';
					}
					$outval .= $virtualstock;
					$outval .= '</span>';

					unset($tmpproduct);
				}
			}
		}

		$opt .= "</option>\n";
		$optJson = array(
			'key'=>$outkey,
			'value'=>$outref,
			'label'=>$outval,
			'label2'=>$outlabel,
			'desc'=>$outdesc,
			'type'=>$outtype,
			'price_ht'=>price2num($outprice_ht),
			'price_ttc'=>price2num($outprice_ttc),
			'pricebasetype'=>$outpricebasetype,
			'tva_tx'=>$outtva_tx, 'qty'=>$outqty,
			'discount'=>$outdiscount,
			'duration_value'=>$outdurationvalue,
			'duration_unit'=>$outdurationunit,
			'pbq'=>$outpbq,
			'labeltrans'=>$outlabel_translated,
			'desctrans'=>$outdesc_translated,
			'ref_customer'=>$outrefcust
		);
	}

	// phpcs:disable PEAR.NamingConventions.ValidFunctionName.ScopeNotCamelCaps
	/**
	 *	Return list of products for customer (in Ajax if Ajax activated or go to select_produits_fournisseurs_list)
	 *
	 *	@param	int		$socid			Id third party
	 *	@param  string	$selected       Preselected product
	 *	@param  string	$htmlname       Name of HTML Select
	 *  @param	string	$filtertype     Filter on product type (''=nofilter, 0=product, 1=service)
	 *	@param  string	$filtre			For a SQL filter
	 *	@param	array	$ajaxoptions	Options for ajax_autocompleter
	 *  @param	int		$hidelabel		Hide label (0=no, 1=yes)
	 *  @param  int     $alsoproductwithnosupplierprice    1=Add also product without supplier prices
	 *  @param	string	$morecss		More CSS
	 *  @param	string	$placeholder	Placeholder
	 *	@return	void
	 */
	public function select_produits_fournisseurs($socid, $selected = '', $htmlname = 'productid', $filtertype = '', $filtre = '', $ajaxoptions = array(), $hidelabel = 0, $alsoproductwithnosupplierprice = 0, $morecss = '', $placeholder = '')
	{
		// phpcs:enable
		global $langs, $conf;
		global $price_level, $status, $finished;

		if (!isset($status)) {
			$status = 1;
		}

		$selected_input_value = '';
		if (!empty($conf->use_javascript_ajax) && !empty($conf->global->PRODUIT_USE_SEARCH_TO_SELECT)) {
			if ($selected > 0) {
				require_once DOL_DOCUMENT_ROOT.'/product/class/product.class.php';
				$producttmpselect = new Product($this->db);
				$producttmpselect->fetch($selected);
				$selected_input_value = $producttmpselect->ref;
				unset($producttmpselect);
			}

			// mode=2 means suppliers products
			$urloption = ($socid > 0 ? 'socid='.$socid.'&' : '').'htmlname='.$htmlname.'&outjson=1&price_level='.$price_level.'&type='.$filtertype.'&mode=2&status='.$status.'&finished='.$finished.'&alsoproductwithnosupplierprice='.$alsoproductwithnosupplierprice;
			print ajax_autocompleter($selected, $htmlname, DOL_URL_ROOT.'/product/ajax/products.php', $urloption, $conf->global->PRODUIT_USE_SEARCH_TO_SELECT, 0, $ajaxoptions);
			print ($hidelabel ? '' : $langs->trans("RefOrLabel").' : ').'<input type="text" class="minwidth300" name="search_'.$htmlname.'" id="search_'.$htmlname.'" value="'.$selected_input_value.'"'.($placeholder ? ' placeholder="'.$placeholder.'"' : '').'>';
		} else {
			print $this->select_produits_fournisseurs_list($socid, $selected, $htmlname, $filtertype, $filtre, '', $status, 0, 0, $alsoproductwithnosupplierprice, $morecss, 0, $placeholder);
		}
	}

	// phpcs:disable PEAR.NamingConventions.ValidFunctionName.ScopeNotCamelCaps
	/**
	 *	Return list of suppliers products
	 *
	 *	@param	int		$socid   			Id of supplier thirdparty (0 = no filter)
	 *	@param  int		$selected       	Product price pre-selected (must be 'id' in product_fournisseur_price or 'idprod_IDPROD')
	 *	@param  string	$htmlname       	Name of HTML select
	 *  @param	string	$filtertype     	Filter on product type (''=nofilter, 0=product, 1=service)
	 *	@param  string	$filtre         	Generic filter. Data must not come from user input.
	 *	@param  string	$filterkey      	Filter of produdts
	 *  @param  int		$statut         	-1=Return all products, 0=Products not on buy, 1=Products on buy
	 *  @param  int		$outputmode     	0=HTML select string, 1=Array
	 *  @param  int     $limit          	Limit of line number
	 *  @param  int     $alsoproductwithnosupplierprice    1=Add also product without supplier prices
	 *  @param	string	$morecss			Add more CSS
	 *  @param	int		$showstockinlist	Show stock information (slower).
	 *  @param	string	$placeholder		Placeholder
	 *  @return array           			Array of keys for json
	 */
	public function select_produits_fournisseurs_list($socid, $selected = '', $htmlname = 'productid', $filtertype = '', $filtre = '', $filterkey = '', $statut = -1, $outputmode = 0, $limit = 100, $alsoproductwithnosupplierprice = 0, $morecss = '', $showstockinlist = 0, $placeholder = '')
	{
		// phpcs:enable
		global $langs, $conf, $db, $user;

		$out = '';
		$outarray = array();

		$maxlengtharticle = (empty($conf->global->PRODUCT_MAX_LENGTH_COMBO) ? 48 : $conf->global->PRODUCT_MAX_LENGTH_COMBO);

		$langs->load('stocks');
		// Units
		if (!empty($conf->global->PRODUCT_USE_UNITS)) {
			$langs->load('other');
		}

		$sql = "SELECT p.rowid, p.ref, p.label, p.price, p.duration, p.fk_product_type, p.stock,";
		$sql .= " pfp.ref_fourn, pfp.rowid as idprodfournprice, pfp.price as fprice, pfp.quantity, pfp.remise_percent, pfp.remise, pfp.unitprice,";
		$sql .= " pfp.fk_supplier_price_expression, pfp.fk_product, pfp.tva_tx, pfp.fk_soc, s.nom as name,";
		$sql .= " pfp.supplier_reputation";
		// if we use supplier description of the products
		if (!empty($conf->global->PRODUIT_FOURN_TEXTS)) {
			$sql .= " ,pfp.desc_fourn as description";
		} else {
			$sql .= " ,p.description";
		}
		// Units
		if (!empty($conf->global->PRODUCT_USE_UNITS)) {
			$sql .= ", u.label as unit_long, u.short_label as unit_short, p.weight, p.weight_units, p.length, p.length_units, p.width, p.width_units, p.height, p.height_units, p.surface, p.surface_units, p.volume, p.volume_units";
		}
		if (!empty($conf->barcode->enabled)) {
			$sql .= ", pfp.barcode";
		}
		$sql .= " FROM ".MAIN_DB_PREFIX."product as p";
		$sql .= " LEFT JOIN ".MAIN_DB_PREFIX."product_fournisseur_price as pfp ON ( p.rowid = pfp.fk_product AND pfp.entity IN (".getEntity('product').") )";
		if ($socid > 0) {
			$sql .= " AND pfp.fk_soc = ".((int) $socid);
		}
		$sql .= " LEFT JOIN ".MAIN_DB_PREFIX."societe as s ON pfp.fk_soc = s.rowid";
		// Units
		if (!empty($conf->global->PRODUCT_USE_UNITS)) {
			$sql .= " LEFT JOIN ".MAIN_DB_PREFIX."c_units u ON u.rowid = p.fk_unit";
		}
		$sql .= " WHERE p.entity IN (".getEntity('product').")";
		if ($statut != -1) {
			$sql .= " AND p.tobuy = ".((int) $statut);
		}
		if (strval($filtertype) != '') {
			$sql .= " AND p.fk_product_type = ".((int) $filtertype);
		}
		if (!empty($filtre)) {
			$sql .= " ".$filtre;
		}
		// Add criteria on ref/label
		if ($filterkey != '') {
			$sql .= ' AND (';
			$prefix = empty($conf->global->PRODUCT_DONOTSEARCH_ANYWHERE) ? '%' : ''; // Can use index if PRODUCT_DONOTSEARCH_ANYWHERE is on
			// For natural search
			$scrit = explode(' ', $filterkey);
			$i = 0;
			if (count($scrit) > 1) {
				$sql .= "(";
			}
			foreach ($scrit as $crit) {
				if ($i > 0) {
					$sql .= " AND ";
				}
				$sql .= "(pfp.ref_fourn LIKE '".$this->db->escape($prefix.$crit)."%' OR p.ref LIKE '".$this->db->escape($prefix.$crit)."%' OR p.label LIKE '".$this->db->escape($prefix.$crit)."%'";
				if (!empty($conf->global->PRODUIT_FOURN_TEXTS)) {
					$sql .= " OR pfp.desc_fourn LIKE '".$this->db->escape($prefix.$crit)."%'";
				}
				$sql .= ")";
				$i++;
			}
			if (count($scrit) > 1) {
				$sql .= ")";
			}
			if (!empty($conf->barcode->enabled)) {
				$sql .= " OR p.barcode LIKE '".$this->db->escape($prefix.$filterkey)."%'";
				$sql .= " OR pfp.barcode LIKE '".$this->db->escape($prefix.$filterkey)."%'";
			}
			$sql .= ')';
		}
		$sql .= " ORDER BY pfp.ref_fourn DESC, pfp.quantity ASC";
		$sql .= $this->db->plimit($limit, 0);

		// Build output string

		dol_syslog(get_class($this)."::select_produits_fournisseurs_list", LOG_DEBUG);
		$result = $this->db->query($sql);
		if ($result) {
			require_once DOL_DOCUMENT_ROOT.'/product/dynamic_price/class/price_parser.class.php';
			require_once DOL_DOCUMENT_ROOT.'/core/lib/product.lib.php';

			$num = $this->db->num_rows($result);

			//$out.='<select class="flat" id="select'.$htmlname.'" name="'.$htmlname.'">';	// remove select to have id same with combo and ajax
			$out .= '<select class="flat '.($morecss ? ' '.$morecss : '').'" id="'.$htmlname.'" name="'.$htmlname.'">';
			if (!$selected) {
				$out .= '<option value="-1" selected>'.($placeholder ? $placeholder : '&nbsp;').'</option>';
			} else {
				$out .= '<option value="-1">'.($placeholder ? $placeholder : '&nbsp;').'</option>';
			}

			$i = 0;
			while ($i < $num) {
				$objp = $this->db->fetch_object($result);

				$outkey = $objp->idprodfournprice; // id in table of price
				if (!$outkey && $alsoproductwithnosupplierprice) {
					$outkey = 'idprod_'.$objp->rowid; // id of product
				}

				$outref = $objp->ref;
				$outval = '';
				$outbarcode = $objp->barcode;
				$outqty = 1;
				$outdiscount = 0;
				$outtype = $objp->fk_product_type;
				$outdurationvalue = $outtype == Product::TYPE_SERVICE ?substr($objp->duration, 0, dol_strlen($objp->duration) - 1) : '';
				$outdurationunit = $outtype == Product::TYPE_SERVICE ?substr($objp->duration, -1) : '';

				// Units
				$outvalUnits = '';
				if (!empty($conf->global->PRODUCT_USE_UNITS)) {
					if (!empty($objp->unit_short)) {
						$outvalUnits .= ' - '.$objp->unit_short;
					}
					if (!empty($objp->weight) && $objp->weight_units !== null) {
						$unitToShow = showDimensionInBestUnit($objp->weight, $objp->weight_units, 'weight', $langs);
						$outvalUnits .= ' - '.$unitToShow;
					}
					if ((!empty($objp->length) || !empty($objp->width) || !empty($objp->height)) && $objp->length_units !== null) {
						$unitToShow = $objp->length.' x '.$objp->width.' x '.$objp->height.' '.measuringUnitString(0, 'size', $objp->length_units);
						$outvalUnits .= ' - '.$unitToShow;
					}
					if (!empty($objp->surface) && $objp->surface_units !== null) {
						$unitToShow = showDimensionInBestUnit($objp->surface, $objp->surface_units, 'surface', $langs);
						$outvalUnits .= ' - '.$unitToShow;
					}
					if (!empty($objp->volume) && $objp->volume_units !== null) {
						$unitToShow = showDimensionInBestUnit($objp->volume, $objp->volume_units, 'volume', $langs);
						$outvalUnits .= ' - '.$unitToShow;
					}
					if ($outdurationvalue && $outdurationunit) {
						$da = array(
							'h' => $langs->trans('Hour'),
							'd' => $langs->trans('Day'),
							'w' => $langs->trans('Week'),
							'm' => $langs->trans('Month'),
							'y' => $langs->trans('Year')
						);
						if (isset($da[$outdurationunit])) {
							$outvalUnits .= ' - '.$outdurationvalue.' '.$langs->transnoentities($da[$outdurationunit].($outdurationvalue > 1 ? 's' : ''));
						}
					}
				}

				$objRef = $objp->ref;
				if ($filterkey && $filterkey != '') {
					$objRef = preg_replace('/('.preg_quote($filterkey, '/').')/i', '<strong>$1</strong>', $objRef, 1);
				}
				$objRefFourn = $objp->ref_fourn;
				if ($filterkey && $filterkey != '') {
					$objRefFourn = preg_replace('/('.preg_quote($filterkey, '/').')/i', '<strong>$1</strong>', $objRefFourn, 1);
				}
				$label = $objp->label;
				if ($filterkey && $filterkey != '') {
					$label = preg_replace('/('.preg_quote($filterkey, '/').')/i', '<strong>$1</strong>', $label, 1);
				}

				$optlabel = $objp->ref;
				if (!empty($objp->idprodfournprice) && ($objp->ref != $objp->ref_fourn)) {
					$optlabel .= ' <span class=\'opacitymedium\'>('.$objp->ref_fourn.')</span>';
				}
				if (!empty($conf->barcode->enabled) && !empty($objp->barcode)) {
					$optlabel .= ' ('.$outbarcode.')';
				}
				$optlabel .= ' - '.dol_trunc($label, $maxlengtharticle);

				$outvallabel = $objRef;
				if (!empty($objp->idprodfournprice) && ($objp->ref != $objp->ref_fourn)) {
					$outvallabel .= ' ('.$objRefFourn.')';
				}
				if (!empty($conf->barcode->enabled) && !empty($objp->barcode)) {
					$outvallabel .= ' ('.$outbarcode.')';
				}
				$outvallabel .= ' - '.dol_trunc($label, $maxlengtharticle);

				// Units
				$optlabel .= $outvalUnits;
				$outvallabel .= $outvalUnits;

				if (!empty($objp->idprodfournprice)) {
					$outqty = $objp->quantity;
					$outdiscount = $objp->remise_percent;
					if (!empty($conf->dynamicprices->enabled) && !empty($objp->fk_supplier_price_expression)) {
						$prod_supplier = new ProductFournisseur($this->db);
						$prod_supplier->product_fourn_price_id = $objp->idprodfournprice;
						$prod_supplier->id = $objp->fk_product;
						$prod_supplier->fourn_qty = $objp->quantity;
						$prod_supplier->fourn_tva_tx = $objp->tva_tx;
						$prod_supplier->fk_supplier_price_expression = $objp->fk_supplier_price_expression;
						$priceparser = new PriceParser($this->db);
						$price_result = $priceparser->parseProductSupplier($prod_supplier);
						if ($price_result >= 0) {
							$objp->fprice = $price_result;
							if ($objp->quantity >= 1) {
								$objp->unitprice = $objp->fprice / $objp->quantity; // Replace dynamically unitprice
							}
						}
					}
					if ($objp->quantity == 1) {
						$optlabel .= ' - '.price($objp->fprice * (!empty($conf->global->DISPLAY_DISCOUNTED_SUPPLIER_PRICE) ? (1 - $objp->remise_percent / 100) : 1), 1, $langs, 0, 0, -1, $conf->currency)."/";
						$outvallabel .= ' - '.price($objp->fprice * (!empty($conf->global->DISPLAY_DISCOUNTED_SUPPLIER_PRICE) ? (1 - $objp->remise_percent / 100) : 1), 0, $langs, 0, 0, -1, $conf->currency)."/";
						$optlabel .= $langs->trans("Unit"); // Do not use strtolower because it breaks utf8 encoding
						$outvallabel .= $langs->transnoentities("Unit");
					} else {
						$optlabel .= ' - '.price($objp->fprice * (!empty($conf->global->DISPLAY_DISCOUNTED_SUPPLIER_PRICE) ? (1 - $objp->remise_percent / 100) : 1), 1, $langs, 0, 0, -1, $conf->currency)."/".$objp->quantity;
						$outvallabel .= ' - '.price($objp->fprice * (!empty($conf->global->DISPLAY_DISCOUNTED_SUPPLIER_PRICE) ? (1 - $objp->remise_percent / 100) : 1), 0, $langs, 0, 0, -1, $conf->currency)."/".$objp->quantity;
						$optlabel .= ' '.$langs->trans("Units"); // Do not use strtolower because it breaks utf8 encoding
						$outvallabel .= ' '.$langs->transnoentities("Units");
					}

					if ($objp->quantity > 1) {
						$optlabel .= " (".price($objp->unitprice * (!empty($conf->global->DISPLAY_DISCOUNTED_SUPPLIER_PRICE) ? (1 - $objp->remise_percent / 100) : 1), 1, $langs, 0, 0, -1, $conf->currency)."/".$langs->trans("Unit").")"; // Do not use strtolower because it breaks utf8 encoding
						$outvallabel .= " (".price($objp->unitprice * (!empty($conf->global->DISPLAY_DISCOUNTED_SUPPLIER_PRICE) ? (1 - $objp->remise_percent / 100) : 1), 0, $langs, 0, 0, -1, $conf->currency)."/".$langs->transnoentities("Unit").")"; // Do not use strtolower because it breaks utf8 encoding
					}
					if ($objp->remise_percent >= 1) {
						$optlabel .= " - ".$langs->trans("Discount")." : ".vatrate($objp->remise_percent).' %';
						$outvallabel .= " - ".$langs->transnoentities("Discount")." : ".vatrate($objp->remise_percent).' %';
					}
					if ($objp->duration) {
						$optlabel .= " - ".$objp->duration;
						$outvallabel .= " - ".$objp->duration;
					}
					if (!$socid) {
						$optlabel .= " - ".dol_trunc($objp->name, 8);
						$outvallabel .= " - ".dol_trunc($objp->name, 8);
					}
					if ($objp->supplier_reputation) {
						//TODO dictionary
						$reputations = array(''=>$langs->trans('Standard'), 'FAVORITE'=>$langs->trans('Favorite'), 'NOTTHGOOD'=>$langs->trans('NotTheGoodQualitySupplier'), 'DONOTORDER'=>$langs->trans('DoNotOrderThisProductToThisSupplier'));

						$optlabel .= " - ".$reputations[$objp->supplier_reputation];
						$outvallabel .= " - ".$reputations[$objp->supplier_reputation];
					}
				} else {
					if (empty($alsoproductwithnosupplierprice)) {     // No supplier price defined for couple product/supplier
						$optlabel .= " - <span class='opacitymedium'>".$langs->trans("NoPriceDefinedForThisSupplier").'</span>';
						$outvallabel .= ' - '.$langs->transnoentities("NoPriceDefinedForThisSupplier");
					} else // No supplier price defined for product, even on other suppliers
					{
						$optlabel .= " - <span class='opacitymedium'>".$langs->trans("NoPriceDefinedForThisSupplier").'</span>';
						$outvallabel .= ' - '.$langs->transnoentities("NoPriceDefinedForThisSupplier");
					}
				}

				if (!empty($conf->stock->enabled) && $showstockinlist && isset($objp->stock) && ($objp->fk_product_type == Product::TYPE_PRODUCT || !empty($conf->global->STOCK_SUPPORTS_SERVICES))) {
					$novirtualstock = ($showstockinlist == 2);

					if (!empty($user->rights->stock->lire)) {
						$outvallabel .= ' - '.$langs->trans("Stock").': '.price(price2num($objp->stock, 'MS'));

						if ($objp->stock > 0) {
							$optlabel .= ' - <span class="product_line_stock_ok">';
						} elseif ($objp->stock <= 0) {
							$optlabel .= ' - <span class="product_line_stock_too_low">';
						}
						$optlabel .= $langs->transnoentities("Stock").':'.price(price2num($objp->stock, 'MS'));
						$optlabel .= '</span>';
						if (empty($novirtualstock) && !empty($conf->global->STOCK_SHOW_VIRTUAL_STOCK_IN_PRODUCTS_COMBO)) {  // Warning, this option may slow down combo list generation
							$langs->load("stocks");

							$tmpproduct = new Product($this->db);
							$tmpproduct->fetch($objp->rowid, '', '', '', 1, 1, 1); // Load product without lang and prices arrays (we just need to make ->virtual_stock() after)
							$tmpproduct->load_virtual_stock();
							$virtualstock = $tmpproduct->stock_theorique;

							$outvallabel .= ' - '.$langs->trans("VirtualStock").':'.$virtualstock;

							$optlabel .= ' - '.$langs->transnoentities("VirtualStock").':';
							if ($virtualstock > 0) {
								$optlabel .= '<span class="product_line_stock_ok">';
							} elseif ($virtualstock <= 0) {
								$optlabel .= '<span class="product_line_stock_too_low">';
							}
							$optlabel .= $virtualstock;
							$optlabel .= '</span>';

							unset($tmpproduct);
						}
					}
				}

				$opt = '<option value="'.$outkey.'"';
				if ($selected && $selected == $objp->idprodfournprice) {
					$opt .= ' selected';
				}
				if (empty($objp->idprodfournprice) && empty($alsoproductwithnosupplierprice)) {
					$opt .= ' disabled';
				}
				if (!empty($objp->idprodfournprice) && $objp->idprodfournprice > 0) {
					$opt .= ' data-qty="'.$objp->quantity.'" data-up="'.$objp->unitprice.'" data-discount="'.$outdiscount.'"';
				}
				$opt .= ' data-description="'.dol_escape_htmltag($objp->description).'"';
				$opt .= ' data-html="'.dol_escape_htmltag($optlabel).'"';
				$opt .= '>';

				$opt .= $optlabel;
				$outval .= $outvallabel;

				$opt .= "</option>\n";


				// Add new entry
				// "key" value of json key array is used by jQuery automatically as selected value. Example: 'type' = product or service, 'price_ht' = unit price without tax
				// "label" value of json key array is used by jQuery automatically as text for combo box
				$out .= $opt;
				array_push(
					$outarray,
					array('key'=>$outkey,
						'value'=>$outref,
						'label'=>$outval,
						'qty'=>$outqty,
						'price_ht'=>price2num($objp->unitprice, 'MT'),
						'discount'=>$outdiscount,
						'type'=>$outtype,
						'duration_value'=>$outdurationvalue,
						'duration_unit'=>$outdurationunit,
						'disabled'=>(empty($objp->idprodfournprice) ? true : false),
						'description'=>$objp->description
					)
				);
				// Exemple of var_dump $outarray
				// array(1) {[0]=>array(6) {[key"]=>string(1) "2" ["value"]=>string(3) "ppp"
				//           ["label"]=>string(76) "ppp (<strong>f</strong>ff2) - ppp - 20,00 Euros/1unité (20,00 Euros/unité)"
				//      	 ["qty"]=>string(1) "1" ["discount"]=>string(1) "0" ["disabled"]=>bool(false)
				//}
				//var_dump($outval); var_dump(utf8_check($outval)); var_dump(json_encode($outval));
				//$outval=array('label'=>'ppp (<strong>f</strong>ff2) - ppp - 20,00 Euros/ Unité (20,00 Euros/unité)');
				//var_dump($outval); var_dump(utf8_check($outval)); var_dump(json_encode($outval));

				$i++;
			}
			$out .= '</select>';

			$this->db->free($result);

			include_once DOL_DOCUMENT_ROOT.'/core/lib/ajax.lib.php';
			$out .= ajax_combobox($htmlname);

			if (empty($outputmode)) {
				return $out;
			}
			return $outarray;
		} else {
			dol_print_error($this->db);
		}
	}

	// phpcs:disable PEAR.NamingConventions.ValidFunctionName.ScopeNotCamelCaps
	/**
	 *	Return list of suppliers prices for a product
	 *
	 *  @param	    int		$productid       	Id of product
	 *  @param      string	$htmlname        	Name of HTML field
	 *  @param      int		$selected_supplier  Pre-selected supplier if more than 1 result
	 *  @return	    string
	 */
	public function select_product_fourn_price($productid, $htmlname = 'productfournpriceid', $selected_supplier = '')
	{
		// phpcs:enable
		global $langs, $conf;

		$langs->load('stocks');

		$sql = "SELECT p.rowid, p.ref, p.label, p.price, p.duration, pfp.fk_soc,";
		$sql .= " pfp.ref_fourn, pfp.rowid as idprodfournprice, pfp.price as fprice, pfp.remise_percent, pfp.quantity, pfp.unitprice,";
		$sql .= " pfp.fk_supplier_price_expression, pfp.fk_product, pfp.tva_tx, s.nom as name";
		$sql .= " FROM ".MAIN_DB_PREFIX."product as p";
		$sql .= " LEFT JOIN ".MAIN_DB_PREFIX."product_fournisseur_price as pfp ON p.rowid = pfp.fk_product";
		$sql .= " LEFT JOIN ".MAIN_DB_PREFIX."societe as s ON pfp.fk_soc = s.rowid";
		$sql .= " WHERE pfp.entity IN (".getEntity('productsupplierprice').")";
		$sql .= " AND p.tobuy = 1";
		$sql .= " AND s.fournisseur = 1";
		$sql .= " AND p.rowid = ".((int) $productid);
		$sql .= " ORDER BY s.nom, pfp.ref_fourn DESC";

		dol_syslog(get_class($this)."::select_product_fourn_price", LOG_DEBUG);
		$result = $this->db->query($sql);

		if ($result) {
			$num = $this->db->num_rows($result);

			$form = '<select class="flat" id="select_'.$htmlname.'" name="'.$htmlname.'">';

			if (!$num) {
				$form .= '<option value="0">-- '.$langs->trans("NoSupplierPriceDefinedForThisProduct").' --</option>';
			} else {
				require_once DOL_DOCUMENT_ROOT.'/product/dynamic_price/class/price_parser.class.php';
				$form .= '<option value="0">&nbsp;</option>';

				$i = 0;
				while ($i < $num) {
					$objp = $this->db->fetch_object($result);

					$opt = '<option value="'.$objp->idprodfournprice.'"';
					//if there is only one supplier, preselect it
					if ($num == 1 || ($selected_supplier > 0 && $objp->fk_soc == $selected_supplier)) {
						$opt .= ' selected';
					}
					$opt .= '>'.$objp->name.' - '.$objp->ref_fourn.' - ';

					if (!empty($conf->dynamicprices->enabled) && !empty($objp->fk_supplier_price_expression)) {
						$prod_supplier = new ProductFournisseur($this->db);
						$prod_supplier->product_fourn_price_id = $objp->idprodfournprice;
						$prod_supplier->id = $productid;
						$prod_supplier->fourn_qty = $objp->quantity;
						$prod_supplier->fourn_tva_tx = $objp->tva_tx;
						$prod_supplier->fk_supplier_price_expression = $objp->fk_supplier_price_expression;
						$priceparser = new PriceParser($this->db);
						$price_result = $priceparser->parseProductSupplier($prod_supplier);
						if ($price_result >= 0) {
							$objp->fprice = $price_result;
							if ($objp->quantity >= 1) {
								$objp->unitprice = $objp->fprice / $objp->quantity;
							}
						}
					}
					if ($objp->quantity == 1) {
						$opt .= price($objp->fprice * (!empty($conf->global->DISPLAY_DISCOUNTED_SUPPLIER_PRICE) ? (1 - $objp->remise_percent / 100) : 1), 1, $langs, 0, 0, -1, $conf->currency)."/";
					}

					$opt .= $objp->quantity.' ';

					if ($objp->quantity == 1) {
						$opt .= $langs->trans("Unit");
					} else {
						$opt .= $langs->trans("Units");
					}
					if ($objp->quantity > 1) {
						$opt .= " - ";
						$opt .= price($objp->unitprice * (!empty($conf->global->DISPLAY_DISCOUNTED_SUPPLIER_PRICE) ? (1 - $objp->remise_percent / 100) : 1), 1, $langs, 0, 0, -1, $conf->currency)."/".$langs->trans("Unit");
					}
					if ($objp->duration) {
						$opt .= " - ".$objp->duration;
					}
					$opt .= "</option>\n";

					$form .= $opt;
					$i++;
				}
			}

			$form .= '</select>';
			$this->db->free($result);
			return $form;
		} else {
			dol_print_error($this->db);
		}
	}

	// phpcs:disable PEAR.NamingConventions.ValidFunctionName.ScopeNotCamelCaps
	/**
	 *    Return list of delivery address
	 *
	 *    @param    string	$selected          	Id contact pre-selectionn
	 *    @param    int		$socid				Id of company
	 *    @param    string	$htmlname          	Name of HTML field
	 *    @param    int		$showempty         	Add an empty field
	 *    @return	integer|null
	 */
	public function select_address($selected, $socid, $htmlname = 'address_id', $showempty = 0)
	{
		// phpcs:enable
		// looking for users
		$sql = "SELECT a.rowid, a.label";
		$sql .= " FROM ".MAIN_DB_PREFIX."societe_address as a";
		$sql .= " WHERE a.fk_soc = ".((int) $socid);
		$sql .= " ORDER BY a.label ASC";

		dol_syslog(get_class($this)."::select_address", LOG_DEBUG);
		$resql = $this->db->query($sql);
		if ($resql) {
			print '<select class="flat" id="select_'.$htmlname.'" name="'.$htmlname.'">';
			if ($showempty) {
				print '<option value="0">&nbsp;</option>';
			}
			$num = $this->db->num_rows($resql);
			$i = 0;
			if ($num) {
				while ($i < $num) {
					$obj = $this->db->fetch_object($resql);

					if ($selected && $selected == $obj->rowid) {
						print '<option value="'.$obj->rowid.'" selected>'.$obj->label.'</option>';
					} else {
						print '<option value="'.$obj->rowid.'">'.$obj->label.'</option>';
					}
					$i++;
				}
			}
			print '</select>';
			return $num;
		} else {
			dol_print_error($this->db);
		}
	}


	// phpcs:disable PEAR.NamingConventions.ValidFunctionName.ScopeNotCamelCaps
	/**
	 *      Load into cache list of payment terms
	 *
	 *      @return     int             Nb of lines loaded, <0 if KO
	 */
	public function load_cache_conditions_paiements()
	{
		// phpcs:enable
		global $langs;

		$num = count($this->cache_conditions_paiements);
		if ($num > 0) {
			return 0; // Cache already loaded
		}

		dol_syslog(__METHOD__, LOG_DEBUG);

		$sql = "SELECT rowid, code, libelle as label";
		$sql .= " FROM ".MAIN_DB_PREFIX.'c_payment_term';
		$sql .= " WHERE entity IN (".getEntity('c_payment_term').")";
		$sql .= " AND active > 0";
		$sql .= " ORDER BY sortorder";

		$resql = $this->db->query($sql);
		if ($resql) {
			$num = $this->db->num_rows($resql);
			$i = 0;
			while ($i < $num) {
				$obj = $this->db->fetch_object($resql);

				// Si traduction existe, on l'utilise, sinon on prend le libelle par defaut
				$label = ($langs->trans("PaymentConditionShort".$obj->code) != ("PaymentConditionShort".$obj->code) ? $langs->trans("PaymentConditionShort".$obj->code) : ($obj->label != '-' ? $obj->label : ''));
				$this->cache_conditions_paiements[$obj->rowid]['code'] = $obj->code;
				$this->cache_conditions_paiements[$obj->rowid]['label'] = $label;
				$i++;
			}

			//$this->cache_conditions_paiements=dol_sort_array($this->cache_conditions_paiements, 'label', 'asc', 0, 0, 1);		// We use the field sortorder of table

			return $num;
		} else {
			dol_print_error($this->db);
			return -1;
		}
	}

	// phpcs:disable PEAR.NamingConventions.ValidFunctionName.ScopeNotCamelCaps
	/**
	 *      Charge dans cache la liste des délais de livraison possibles
	 *
	 *      @return     int             Nb of lines loaded, <0 if KO
	 */
	public function load_cache_availability()
	{
		// phpcs:enable
		global $langs;

		$num = count($this->cache_availability);
		if ($num > 0) {
			return 0; // Cache already loaded
		}

		dol_syslog(__METHOD__, LOG_DEBUG);

		$langs->load('propal');

		$sql = "SELECT rowid, code, label, position";
		$sql .= " FROM ".MAIN_DB_PREFIX.'c_availability';
		$sql .= " WHERE active > 0";

		$resql = $this->db->query($sql);
		if ($resql) {
			$num = $this->db->num_rows($resql);
			$i = 0;
			while ($i < $num) {
				$obj = $this->db->fetch_object($resql);

				// Si traduction existe, on l'utilise, sinon on prend le libelle par defaut
				$label = ($langs->trans("AvailabilityType".$obj->code) != ("AvailabilityType".$obj->code) ? $langs->trans("AvailabilityType".$obj->code) : ($obj->label != '-' ? $obj->label : ''));
				$this->cache_availability[$obj->rowid]['code'] = $obj->code;
				$this->cache_availability[$obj->rowid]['label'] = $label;
				$this->cache_availability[$obj->rowid]['position'] = $obj->position;
				$i++;
			}

			$this->cache_availability = dol_sort_array($this->cache_availability, 'position', 'asc', 0, 0, 1);

			return $num;
		} else {
			dol_print_error($this->db);
			return -1;
		}
	}

	/**
	 *      Retourne la liste des types de delais de livraison possibles
	 *
	 *      @param	int		$selected       Id du type de delais pre-selectionne
	 *      @param  string	$htmlname       Nom de la zone select
	 *      @param  string	$filtertype     To add a filter
	 *		@param	int		$addempty		Add empty entry
	 * 		@param	string	$morecss		More CSS
	 *		@return	void
	 */
	public function selectAvailabilityDelay($selected = '', $htmlname = 'availid', $filtertype = '', $addempty = 0, $morecss = '')
	{
		global $langs, $user;

		$this->load_cache_availability();

		dol_syslog(__METHOD__." selected=".$selected.", htmlname=".$htmlname, LOG_DEBUG);

		print '<select id="'.$htmlname.'" class="flat'.($morecss ? ' '.$morecss : '').'" name="'.$htmlname.'">';
		if ($addempty) {
			print '<option value="0">&nbsp;</option>';
		}
		foreach ($this->cache_availability as $id => $arrayavailability) {
			if ($selected == $id) {
				print '<option value="'.$id.'" selected>';
			} else {
				print '<option value="'.$id.'">';
			}
			print dol_escape_htmltag($arrayavailability['label']);
			print '</option>';
		}
		print '</select>';
		if ($user->admin) {
			print info_admin($langs->trans("YouCanChangeValuesForThisListFromDictionarySetup"), 1);
		}
		print ajax_combobox($htmlname);
	}

	/**
	 *      Load into cache cache_demand_reason, array of input reasons
	 *
	 *      @return     int             Nb of lines loaded, <0 if KO
	 */
	public function loadCacheInputReason()
	{
		global $langs;

		$num = count($this->cache_demand_reason);
		if ($num > 0) {
			return 0; // Cache already loaded
		}

		$sql = "SELECT rowid, code, label";
		$sql .= " FROM ".MAIN_DB_PREFIX.'c_input_reason';
		$sql .= " WHERE active > 0";

		$resql = $this->db->query($sql);
		if ($resql) {
			$num = $this->db->num_rows($resql);
			$i = 0;
			$tmparray = array();
			while ($i < $num) {
				$obj = $this->db->fetch_object($resql);

				// Si traduction existe, on l'utilise, sinon on prend le libelle par defaut
				$label = ($obj->label != '-' ? $obj->label : '');
				if ($langs->trans("DemandReasonType".$obj->code) != ("DemandReasonType".$obj->code)) {
					$label = $langs->trans("DemandReasonType".$obj->code); // So translation key DemandReasonTypeSRC_XXX will work
				}
				if ($langs->trans($obj->code) != $obj->code) {
					$label = $langs->trans($obj->code); // So translation key SRC_XXX will work
				}

				$tmparray[$obj->rowid]['id']   = $obj->rowid;
				$tmparray[$obj->rowid]['code'] = $obj->code;
				$tmparray[$obj->rowid]['label'] = $label;
				$i++;
			}

			$this->cache_demand_reason = dol_sort_array($tmparray, 'label', 'asc', 0, 0, 1);

			unset($tmparray);
			return $num;
		} else {
			dol_print_error($this->db);
			return -1;
		}
	}

	/**
	 *	Return list of input reason (events that triggered an object creation, like after sending an emailing, making an advert, ...)
	 *  List found into table c_input_reason loaded by loadCacheInputReason
	 *
	 *  @param	int		$selected        Id or code of type origin to select by default
	 *  @param  string	$htmlname        Nom de la zone select
	 *  @param  string	$exclude         To exclude a code value (Example: SRC_PROP)
	 *	@param	int		$addempty		 Add an empty entry
	 *  @param  string	$morecss		 Add more css to the HTML select component
	 *  @param	int		$notooltip		 Do not show the tooltip for admin
	 *	@return	void
	 */
	public function selectInputReason($selected = '', $htmlname = 'demandreasonid', $exclude = '', $addempty = 0, $morecss = '', $notooltip = 0)
	{
		global $langs, $user;

		$this->loadCacheInputReason();

		print '<select class="flat'.($morecss ? ' '.$morecss : '').'" id="select_'.$htmlname.'" name="'.$htmlname.'">';
		if ($addempty) {
			print '<option value="0"'.(empty($selected) ? ' selected' : '').'>&nbsp;</option>';
		}
		foreach ($this->cache_demand_reason as $id => $arraydemandreason) {
			if ($arraydemandreason['code'] == $exclude) {
				continue;
			}

			if ($selected && ($selected == $arraydemandreason['id'] || $selected == $arraydemandreason['code'])) {
				print '<option value="'.$arraydemandreason['id'].'" selected>';
			} else {
				print '<option value="'.$arraydemandreason['id'].'">';
			}
			$label = $arraydemandreason['label']; // Translation of label was already done into the ->loadCacheInputReason
			print $langs->trans($label);
			print '</option>';
		}
		print '</select>';
		if ($user->admin && empty($notooltip)) {
			print info_admin($langs->trans("YouCanChangeValuesForThisListFromDictionarySetup"), 1);
		}
		print ajax_combobox('select_'.$htmlname);
	}

	// phpcs:disable PEAR.NamingConventions.ValidFunctionName.ScopeNotCamelCaps
	/**
	 *      Charge dans cache la liste des types de paiements possibles
	 *
	 *      @return     int                 Nb of lines loaded, <0 if KO
	 */
	public function load_cache_types_paiements()
	{
		// phpcs:enable
		global $langs;

		$num = count($this->cache_types_paiements);
		if ($num > 0) {
			return $num; // Cache already loaded
		}

		dol_syslog(__METHOD__, LOG_DEBUG);

		$this->cache_types_paiements = array();

		$sql = "SELECT id, code, libelle as label, type, active";
		$sql .= " FROM ".MAIN_DB_PREFIX."c_paiement";
		$sql .= " WHERE entity IN (".getEntity('c_paiement').")";

		$resql = $this->db->query($sql);
		if ($resql) {
			$num = $this->db->num_rows($resql);
			$i = 0;
			while ($i < $num) {
				$obj = $this->db->fetch_object($resql);

				// Si traduction existe, on l'utilise, sinon on prend le libelle par defaut
				$label = ($langs->transnoentitiesnoconv("PaymentTypeShort".$obj->code) != ("PaymentTypeShort".$obj->code) ? $langs->transnoentitiesnoconv("PaymentTypeShort".$obj->code) : ($obj->label != '-' ? $obj->label : ''));
				$this->cache_types_paiements[$obj->id]['id'] = $obj->id;
				$this->cache_types_paiements[$obj->id]['code'] = $obj->code;
				$this->cache_types_paiements[$obj->id]['label'] = $label;
				$this->cache_types_paiements[$obj->id]['type'] = $obj->type;
				$this->cache_types_paiements[$obj->id]['active'] = $obj->active;
				$i++;
			}

			$this->cache_types_paiements = dol_sort_array($this->cache_types_paiements, 'label', 'asc', 0, 0, 1);

			return $num;
		} else {
			dol_print_error($this->db);
			return -1;
		}
	}


	// phpcs:disable PEAR.NamingConventions.ValidFunctionName.ScopeNotCamelCaps
	/**
	 *      Return list of payment modes.
	 *      Constant MAIN_DEFAULT_PAYMENT_TERM_ID can used to set default value but scope is all application, probably not what you want.
	 *      See instead to force the default value by the caller.
	 *
	 *      @param	int		$selected		Id of payment term to preselect by default
	 *      @param	string	$htmlname		Nom de la zone select
	 *      @param	int		$filtertype		Not used
	 *		@param	int		$addempty		Add an empty entry
	 * 		@param	int		$noinfoadmin		0=Add admin info, 1=Disable admin info
	 * 		@param	string	$morecss			Add more CSS on select tag
	 *		@return	void
	 */
	public function select_conditions_paiements($selected = 0, $htmlname = 'condid', $filtertype = -1, $addempty = 0, $noinfoadmin = 0, $morecss = '')
	{
		// phpcs:enable
		global $langs, $user, $conf;

		dol_syslog(__METHOD__." selected=".$selected.", htmlname=".$htmlname, LOG_DEBUG);

		$this->load_cache_conditions_paiements();

		// Set default value if not already set by caller
		if (empty($selected) && !empty($conf->global->MAIN_DEFAULT_PAYMENT_TERM_ID)) {
			$selected = $conf->global->MAIN_DEFAULT_PAYMENT_TERM_ID;
		}

		print '<select id="'.$htmlname.'" class="flat selectpaymentterms'.($morecss ? ' '.$morecss : '').'" name="'.$htmlname.'">';
		if ($addempty) {
			print '<option value="0">&nbsp;</option>';
		}
		foreach ($this->cache_conditions_paiements as $id => $arrayconditions) {
			if ($selected == $id) {
				print '<option value="'.$id.'" selected>';
			} else {
				print '<option value="'.$id.'">';
			}
			print $arrayconditions['label'];
			print '</option>';
		}
		print '</select>';
		if ($user->admin && empty($noinfoadmin)) {
			print info_admin($langs->trans("YouCanChangeValuesForThisListFromDictionarySetup"), 1);
		}
		print ajax_combobox($htmlname);
	}


	// phpcs:disable PEAR.NamingConventions.ValidFunctionName.ScopeNotCamelCaps
	/**
	 *      Return list of payment methods
	 *      Constant MAIN_DEFAULT_PAYMENT_TYPE_ID can used to set default value but scope is all application, probably not what you want.
	 *
	 *      @param	string	$selected       Id or code or preselected payment mode
	 *      @param  string	$htmlname       Name of select field
	 *      @param  string	$filtertype     To filter on field type in llx_c_paiement ('CRDT' or 'DBIT' or array('code'=>xx,'label'=>zz))
	 *      @param  int		$format         0=id+label, 1=code+code, 2=code+label, 3=id+code
	 *      @param  int		$empty			1=can be empty, 0 otherwise
	 * 		@param	int		$noadmininfo	0=Add admin info, 1=Disable admin info
	 *      @param  int		$maxlength      Max length of label
	 *      @param  int     $active         Active or not, -1 = all
	 *      @param  string  $morecss        Add more CSS on select tag
	 *      @param	int		$nooutput		1=Return string, do not send to output
	 * 		@return	void
	 */
	public function select_types_paiements($selected = '', $htmlname = 'paiementtype', $filtertype = '', $format = 0, $empty = 1, $noadmininfo = 0, $maxlength = 0, $active = 1, $morecss = '', $nooutput = 0)
	{
		// phpcs:enable
		global $langs, $user, $conf;

		$out = '';

		dol_syslog(__METHOD__." ".$selected.", ".$htmlname.", ".$filtertype.", ".$format, LOG_DEBUG);

		$filterarray = array();
		if ($filtertype == 'CRDT') {
			$filterarray = array(0, 2, 3);
		} elseif ($filtertype == 'DBIT') {
			$filterarray = array(1, 2, 3);
		} elseif ($filtertype != '' && $filtertype != '-1') {
			$filterarray = explode(',', $filtertype);
		}

		$this->load_cache_types_paiements();

		// Set default value if not already set by caller
		if (empty($selected) && !empty($conf->global->MAIN_DEFAULT_PAYMENT_TYPE_ID)) {
			$selected = $conf->global->MAIN_DEFAULT_PAYMENT_TYPE_ID;
		}

		$out .= '<select id="select'.$htmlname.'" class="flat selectpaymenttypes'.($morecss ? ' '.$morecss : '').'" name="'.$htmlname.'">';
		if ($empty) {
			$out .= '<option value="">&nbsp;</option>';
		}
		foreach ($this->cache_types_paiements as $id => $arraytypes) {
			// If not good status
			if ($active >= 0 && $arraytypes['active'] != $active) {
				continue;
			}

			// On passe si on a demande de filtrer sur des modes de paiments particuliers
			if (count($filterarray) && !in_array($arraytypes['type'], $filterarray)) {
				continue;
			}

			// We discard empty line if showempty is on because an empty line has already been output.
			if ($empty && empty($arraytypes['code'])) {
				continue;
			}

			if ($format == 0) {
				$out .= '<option value="'.$id.'"';
			} elseif ($format == 1) {
				$out .= '<option value="'.$arraytypes['code'].'"';
			} elseif ($format == 2) {
				$out .= '<option value="'.$arraytypes['code'].'"';
			} elseif ($format == 3) {
				$out .= '<option value="'.$id.'"';
			}
			// Print attribute selected or not
			if ($format == 1 || $format == 2) {
				if ($selected == $arraytypes['code']) {
					$out .= ' selected';
				}
			} else {
				if ($selected == $id) {
					$out .= ' selected';
				}
			}
			$out .= '>';
			if ($format == 0) {
				$value = ($maxlength ?dol_trunc($arraytypes['label'], $maxlength) : $arraytypes['label']);
			} elseif ($format == 1) {
				$value = $arraytypes['code'];
			} elseif ($format == 2) {
				$value = ($maxlength ?dol_trunc($arraytypes['label'], $maxlength) : $arraytypes['label']);
			} elseif ($format == 3) {
				$value = $arraytypes['code'];
			}
			$out .= $value ? $value : '&nbsp;';
			$out .= '</option>';
		}
		$out .= '</select>';
		if ($user->admin && !$noadmininfo) {
			$out .= info_admin($langs->trans("YouCanChangeValuesForThisListFromDictionarySetup"), 1);
		}
		$out .= ajax_combobox('select'.$htmlname);

		if (empty($nooutput)) {
			print $out;
		} else {
			return $out;
		}
	}


	/**
	 *  Selection HT or TTC
	 *
	 *  @param	string	$selected       Id pre-selectionne
	 *  @param  string	$htmlname       Nom de la zone select
	 *  @param	string	$addjscombo		Add js combo
	 * 	@return	string					Code of HTML select to chose tax or not
	 */
	public function selectPriceBaseType($selected = '', $htmlname = 'price_base_type', $addjscombo = 0)
	{
		global $langs;

		$return = '<select class="flat maxwidth100" id="select_'.$htmlname.'" name="'.$htmlname.'">';
		$options = array(
			'HT'=>$langs->trans("HT"),
			'TTC'=>$langs->trans("TTC")
		);
		foreach ($options as $id => $value) {
			if ($selected == $id) {
				$return .= '<option value="'.$id.'" selected>'.$value;
			} else {
				$return .= '<option value="'.$id.'">'.$value;
			}
			$return .= '</option>';
		}
		$return .= '</select>';
		if ($addjscombo) {
			$return .= ajax_combobox('select_'.$htmlname);
		}

		return $return;
	}

	// phpcs:disable PEAR.NamingConventions.ValidFunctionName.ScopeNotCamelCaps
	/**
	 *      Load in cache list of transport mode
	 *
	 *      @return     int                 Nb of lines loaded, <0 if KO
	 */
	public function load_cache_transport_mode()
	{
		// phpcs:enable
		global $langs;

		$num = count($this->cache_transport_mode);
		if ($num > 0) {
			return $num; // Cache already loaded
		}

		dol_syslog(__METHOD__, LOG_DEBUG);

		$this->cache_transport_mode = array();

		$sql = "SELECT rowid, code, label, active";
		$sql .= " FROM ".MAIN_DB_PREFIX."c_transport_mode";
		$sql .= " WHERE entity IN (".getEntity('c_transport_mode').")";

		$resql = $this->db->query($sql);
		if ($resql) {
			$num = $this->db->num_rows($resql);
			$i = 0;
			while ($i < $num) {
				$obj = $this->db->fetch_object($resql);

				// If traduction exist, we use it else we take the default label
				$label = ($langs->transnoentitiesnoconv("PaymentTypeShort".$obj->code) != ("PaymentTypeShort".$obj->code) ? $langs->transnoentitiesnoconv("PaymentTypeShort".$obj->code) : ($obj->label != '-' ? $obj->label : ''));
				$this->cache_transport_mode[$obj->rowid]['rowid'] = $obj->rowid;
				$this->cache_transport_mode[$obj->rowid]['code'] = $obj->code;
				$this->cache_transport_mode[$obj->rowid]['label'] = $label;
				$this->cache_transport_mode[$obj->rowid]['active'] = $obj->active;
				$i++;
			}

			$this->cache_transport_mode = dol_sort_array($this->cache_transport_mode, 'label', 'asc', 0, 0, 1);

			return $num;
		} else {
			dol_print_error($this->db);
			return -1;
		}
	}

	/**
	 *      Return list of transport mode for intracomm report
	 *
	 *      @param	string	$selected       Id of the transport mode pre-selected
	 *      @param  string	$htmlname       Name of the select field
	 *      @param  int		$format         0=id+label, 1=code+code, 2=code+label, 3=id+code
	 *      @param  int		$empty			1=can be empty, 0 else
	 *      @param	int		$noadmininfo	0=Add admin info, 1=Disable admin info
	 *      @param  int		$maxlength      Max length of label
	 *      @param  int     $active         Active or not, -1 = all
	 *      @param  string  $morecss        Add more CSS on select tag
	 * 		@return	void
	 */
	public function selectTransportMode($selected = '', $htmlname = 'transportmode', $format = 0, $empty = 1, $noadmininfo = 0, $maxlength = 0, $active = 1, $morecss = '')
	{
		global $langs, $user;

		dol_syslog(__METHOD__." ".$selected.", ".$htmlname.", ".$format, LOG_DEBUG);

		$this->load_cache_transport_mode();

		print '<select id="select'.$htmlname.'" class="flat selectmodetransport'.($morecss ? ' '.$morecss : '').'" name="'.$htmlname.'">';
		if ($empty) {
			print '<option value="">&nbsp;</option>';
		}
		foreach ($this->cache_transport_mode as $id => $arraytypes) {
			// If not good status
			if ($active >= 0 && $arraytypes['active'] != $active) {
				continue;
			}

			// We discard empty line if showempty is on because an empty line has already been output.
			if ($empty && empty($arraytypes['code'])) {
				continue;
			}

			if ($format == 0) {
				print '<option value="'.$id.'"';
			} elseif ($format == 1) {
				print '<option value="'.$arraytypes['code'].'"';
			} elseif ($format == 2) {
				print '<option value="'.$arraytypes['code'].'"';
			} elseif ($format == 3) {
				print '<option value="'.$id.'"';
			}
			// If text is selected, we compare with code, else with id
			if (preg_match('/[a-z]/i', $selected) && $selected == $arraytypes['code']) {
				print ' selected';
			} elseif ($selected == $id) {
				print ' selected';
			}
			print '>';
			if ($format == 0) {
				$value = ($maxlength ?dol_trunc($arraytypes['label'], $maxlength) : $arraytypes['label']);
			} elseif ($format == 1) {
				$value = $arraytypes['code'];
			} elseif ($format == 2) {
				$value = ($maxlength ?dol_trunc($arraytypes['label'], $maxlength) : $arraytypes['label']);
			} elseif ($format == 3) {
				$value = $arraytypes['code'];
			}
			print $value ? $value : '&nbsp;';
			print '</option>';
		}
		print '</select>';
		if ($user->admin && !$noadmininfo) {
			print info_admin($langs->trans("YouCanChangeValuesForThisListFromDictionarySetup"), 1);
		}
	}

	/**
	 *  Return a HTML select list of shipping mode
	 *
	 *  @param	string	$selected           Id shipping mode pre-selected
	 *  @param  string	$htmlname           Name of select zone
	 *  @param  string	$filtre             To filter list. This parameter must not come from input of users
	 *  @param  int		$useempty           1=Add an empty value in list, 2=Add an empty value in list only if there is more than 2 entries.
	 *  @param  string	$moreattrib         To add more attribute on select
	 *	@param	int		$noinfoadmin		0=Add admin info, 1=Disable admin info
	 *  @param	string	$morecss			More CSS
	 * 	@return	void
	 */
	public function selectShippingMethod($selected = '', $htmlname = 'shipping_method_id', $filtre = '', $useempty = 0, $moreattrib = '', $noinfoadmin = 0, $morecss = '')
	{
		global $langs, $conf, $user;

		$langs->load("admin");
		$langs->load("deliveries");

		$sql = "SELECT rowid, code, libelle as label";
		$sql .= " FROM ".MAIN_DB_PREFIX."c_shipment_mode";
		$sql .= " WHERE active > 0";
		if ($filtre) {
			$sql .= " AND ".$filtre;
		}
		$sql .= " ORDER BY libelle ASC";

		dol_syslog(get_class($this)."::selectShippingMode", LOG_DEBUG);
		$result = $this->db->query($sql);
		if ($result) {
			$num = $this->db->num_rows($result);
			$i = 0;
			if ($num) {
				print '<select id="select'.$htmlname.'" class="flat selectshippingmethod'.($morecss ? ' '.$morecss : '').'" name="'.$htmlname.'"'.($moreattrib ? ' '.$moreattrib : '').'>';
				if ($useempty == 1 || ($useempty == 2 && $num > 1)) {
					print '<option value="-1">&nbsp;</option>';
				}
				while ($i < $num) {
					$obj = $this->db->fetch_object($result);
					if ($selected == $obj->rowid) {
						print '<option value="'.$obj->rowid.'" selected>';
					} else {
						print '<option value="'.$obj->rowid.'">';
					}
					print ($langs->trans("SendingMethod".strtoupper($obj->code)) != "SendingMethod".strtoupper($obj->code)) ? $langs->trans("SendingMethod".strtoupper($obj->code)) : $obj->label;
					print '</option>';
					$i++;
				}
				print "</select>";
				if ($user->admin  && empty($noinfoadmin)) {
					print info_admin($langs->trans("YouCanChangeValuesForThisListFromDictionarySetup"), 1);
				}

				print ajax_combobox('select'.$htmlname);
			} else {
				print $langs->trans("NoShippingMethodDefined");
			}
		} else {
			dol_print_error($this->db);
		}
	}

	/**
	 *    Display form to select shipping mode
	 *
	 *    @param	string	$page        Page
	 *    @param    int		$selected    Id of shipping mode
	 *    @param    string	$htmlname    Name of select html field
	 *    @param    int		$addempty    1=Add an empty value in list, 2=Add an empty value in list only if there is more than 2 entries.
	 *    @return	void
	 */
	public function formSelectShippingMethod($page, $selected = '', $htmlname = 'shipping_method_id', $addempty = 0)
	{
		global $langs, $db;

		$langs->load("deliveries");

		if ($htmlname != "none") {
			print '<form method="POST" action="'.$page.'">';
			print '<input type="hidden" name="action" value="setshippingmethod">';
			print '<input type="hidden" name="token" value="'.newToken().'">';
			$this->selectShippingMethod($selected, $htmlname, '', $addempty);
			print '<input type="submit" class="button valignmiddle" value="'.$langs->trans("Modify").'">';
			print '</form>';
		} else {
			if ($selected) {
				$code = $langs->getLabelFromKey($db, $selected, 'c_shipment_mode', 'rowid', 'code');
				print $langs->trans("SendingMethod".strtoupper($code));
			} else {
				print "&nbsp;";
			}
		}
	}

	/**
	 * Creates HTML last in cycle situation invoices selector
	 *
	 * @param     string  $selected   		Preselected ID
	 * @param     int     $socid      		Company ID
	 *
	 * @return    string                     HTML select
	 */
	public function selectSituationInvoices($selected = '', $socid = 0)
	{
		global $langs;

		$langs->load('bills');

		$opt = '<option value ="" selected></option>';
		$sql = 'SELECT rowid, ref, situation_cycle_ref, situation_counter, situation_final, fk_soc';
		$sql .= ' FROM '.MAIN_DB_PREFIX.'facture';
		$sql .= ' WHERE entity IN ('.getEntity('invoice').')';
		$sql .= ' AND situation_counter >= 1';
		$sql .= ' AND fk_soc = '.(int) $socid;
		$sql .= ' AND type <> 2';
		$sql .= ' ORDER by situation_cycle_ref, situation_counter desc';
		$resql = $this->db->query($sql);

		if ($resql && $this->db->num_rows($resql) > 0) {
			// Last seen cycle
			$ref = 0;
			while ($obj = $this->db->fetch_object($resql)) {
				//Same cycle ?
				if ($obj->situation_cycle_ref != $ref) {
					// Just seen this cycle
					$ref = $obj->situation_cycle_ref;
					//not final ?
					if ($obj->situation_final != 1) {
						//Not prov?
						if (substr($obj->ref, 1, 4) != 'PROV') {
							if ($selected == $obj->rowid) {
								$opt .= '<option value="'.$obj->rowid.'" selected>'.$obj->ref.'</option>';
							} else {
								$opt .= '<option value="'.$obj->rowid.'">'.$obj->ref.'</option>';
							}
						}
					}
				}
			}
		} else {
				dol_syslog("Error sql=".$sql.", error=".$this->error, LOG_ERR);
		}
		if ($opt == '<option value ="" selected></option>') {
			$opt = '<option value ="0" selected>'.$langs->trans('NoSituations').'</option>';
		}
		return $opt;
	}

	/**
	 *      Creates HTML units selector (code => label)
	 *
	 *      @param	string	$selected       Preselected Unit ID
	 *      @param  string	$htmlname       Select name
	 *      @param	int		$showempty		Add a nempty line
	 *      @param  string  $unit_type      Restrict to one given unit type
	 * 		@return	string                  HTML select
	 */
	public function selectUnits($selected = '', $htmlname = 'units', $showempty = 0, $unit_type = '')
	{
		global $langs;

		$langs->load('products');

		$return = '<select class="flat" id="'.$htmlname.'" name="'.$htmlname.'">';

		$sql = 'SELECT rowid, label, code from '.MAIN_DB_PREFIX.'c_units';
		$sql .= ' WHERE active > 0';
		if (!empty($unit_type)) {
			$sql .= " AND unit_type = '".$this->db->escape($unit_type)."'";
		}

		$resql = $this->db->query($sql);
		if ($resql && $this->db->num_rows($resql) > 0) {
			if ($showempty) {
				$return .= '<option value="none"></option>';
			}

			while ($res = $this->db->fetch_object($resql)) {
				$unitLabel = $res->label;
				if (!empty($langs->tab_translate['unit'.$res->code])) {	// check if Translation is available before
					$unitLabel = $langs->trans('unit'.$res->code) != $res->label ? $langs->trans('unit'.$res->code) : $res->label;
				}

				if ($selected == $res->rowid) {
					$return .= '<option value="'.$res->rowid.'" selected>'.$unitLabel.'</option>';
				} else {
					$return .= '<option value="'.$res->rowid.'">'.$unitLabel.'</option>';
				}
			}
			$return .= '</select>';
		}
		return $return;
	}

	// phpcs:disable PEAR.NamingConventions.ValidFunctionName.ScopeNotCamelCaps
	/**
	 *  Return a HTML select list of bank accounts
	 *
	 *  @param	string	$selected           Id account pre-selected
	 *  @param  string	$htmlname           Name of select zone
	 *  @param  int		$status             Status of searched accounts (0=open, 1=closed, 2=both)
	 *  @param  string	$filtre             To filter list. This parameter must not come from input of users
	 *  @param  int		$useempty           1=Add an empty value in list, 2=Add an empty value in list only if there is more than 2 entries.
	 *  @param  string	$moreattrib         To add more attribute on select
	 *  @param	int		$showcurrency		Show currency in label
	 *  @param	string	$morecss			More CSS
	 *  @param	int		$nooutput			1=Return string, do not send to output
	 * 	@return	int							<0 if error, Num of bank account found if OK (0, 1, 2, ...)
	 */
	public function select_comptes($selected = '', $htmlname = 'accountid', $status = 0, $filtre = '', $useempty = 0, $moreattrib = '', $showcurrency = 0, $morecss = '', $nooutput = 0)
	{
		// phpcs:enable
		global $langs, $conf;

		$out = '';

		$langs->load("admin");
		$num = 0;

		$sql = "SELECT rowid, label, bank, clos as status, currency_code";
		$sql .= " FROM ".MAIN_DB_PREFIX."bank_account";
		$sql .= " WHERE entity IN (".getEntity('bank_account').")";
		if ($status != 2) {
			$sql .= " AND clos = ".(int) $status;
		}
		if ($filtre) {
			$sql .= " AND ".$filtre;
		}
		$sql .= " ORDER BY label";

		dol_syslog(get_class($this)."::select_comptes", LOG_DEBUG);
		$result = $this->db->query($sql);
		if ($result) {
			$num = $this->db->num_rows($result);
			$i = 0;
			if ($num) {
				$out .= '<select id="select'.$htmlname.'" class="flat selectbankaccount'.($morecss ? ' '.$morecss : '').'" name="'.$htmlname.'"'.($moreattrib ? ' '.$moreattrib : '').'>';
				if ($useempty == 1 || ($useempty == 2 && $num > 1)) {
					$out .= '<option value="-1">&nbsp;</option>';
				}

				while ($i < $num) {
					$obj = $this->db->fetch_object($result);
					if ($selected == $obj->rowid || ($useempty == 2 && $num == 1 && empty($selected))) {
						$out .= '<option value="'.$obj->rowid.'" data-currency-code="'.$obj->currency_code.'" selected>';
					} else {
						$out .= '<option value="'.$obj->rowid.'" data-currency-code="'.$obj->currency_code.'">';
					}
					$out .= trim($obj->label);
					if ($showcurrency) {
						$out .= ' ('.$obj->currency_code.')';
					}
					if ($status == 2 && $obj->status == 1) {
						$out .= ' ('.$langs->trans("Closed").')';
					}
					$out .= '</option>';
					$i++;
				}
				$out .= "</select>";
				$out .= ajax_combobox('select'.$htmlname);
			} else {
				if ($status == 0) {
					$out .= '<span class="opacitymedium">'.$langs->trans("NoActiveBankAccountDefined").'</span>';
				} else {
					$out .= '<span class="opacitymedium">'.$langs->trans("NoBankAccountFound").'</span>';
				}
			}
		} else {
			dol_print_error($this->db);
		}

		// Output or return
		if (empty($nooutput)) {
			print $out;
		} else {
			return $out;
		}

		return $num;
	}

	/**
	 *  Return a HTML select list of establishment
	 *
	 *  @param	string	$selected           Id establishment pre-selected
	 *  @param  string	$htmlname           Name of select zone
	 *  @param  int		$status             Status of searched establishment (0=open, 1=closed, 2=both)
	 *  @param  string	$filtre             To filter list. This parameter must not come from input of users
	 *  @param  int		$useempty           1=Add an empty value in list, 2=Add an empty value in list only if there is more than 2 entries.
	 *  @param  string	$moreattrib         To add more attribute on select
	 * 	@return	int							<0 if error, Num of establishment found if OK (0, 1, 2, ...)
	 */
	public function selectEstablishments($selected = '', $htmlname = 'entity', $status = 0, $filtre = '', $useempty = 0, $moreattrib = '')
	{
		global $langs, $conf;

		$langs->load("admin");
		$num = 0;

		$sql = "SELECT rowid, name, fk_country, status, entity";
		$sql .= " FROM ".MAIN_DB_PREFIX."establishment";
		$sql .= " WHERE 1=1";
		if ($status != 2) {
			$sql .= " AND status = ".(int) $status;
		}
		if ($filtre) {
			$sql .= " AND ".$filtre;
		}
		$sql .= " ORDER BY name";

		dol_syslog(get_class($this)."::select_establishment", LOG_DEBUG);
		$result = $this->db->query($sql);
		if ($result) {
			$num = $this->db->num_rows($result);
			$i = 0;
			if ($num) {
				print '<select id="select'.$htmlname.'" class="flat selectestablishment" name="'.$htmlname.'"'.($moreattrib ? ' '.$moreattrib : '').'>';
				if ($useempty == 1 || ($useempty == 2 && $num > 1)) {
					print '<option value="-1">&nbsp;</option>';
				}

				while ($i < $num) {
					$obj = $this->db->fetch_object($result);
					if ($selected == $obj->rowid) {
						print '<option value="'.$obj->rowid.'" selected>';
					} else {
						print '<option value="'.$obj->rowid.'">';
					}
					print trim($obj->name);
					if ($status == 2 && $obj->status == 1) {
						print ' ('.$langs->trans("Closed").')';
					}
					print '</option>';
					$i++;
				}
				print "</select>";
			} else {
				if ($status == 0) {
					print '<span class="opacitymedium">'.$langs->trans("NoActiveEstablishmentDefined").'</span>';
				} else {
					print '<span class="opacitymedium">'.$langs->trans("NoEstablishmentFound").'</span>';
				}
			}
		} else {
			dol_print_error($this->db);
		}
	}

	/**
	 *    Display form to select bank account
	 *
	 *    @param	string	$page        Page
	 *    @param    int		$selected    Id of bank account
	 *    @param    string	$htmlname    Name of select html field
	 *    @param    int		$addempty    1=Add an empty value in list, 2=Add an empty value in list only if there is more than 2 entries.
	 *    @return	void
	 */
	public function formSelectAccount($page, $selected = '', $htmlname = 'fk_account', $addempty = 0)
	{
		global $langs;
		if ($htmlname != "none") {
			print '<form method="POST" action="'.$page.'">';
			print '<input type="hidden" name="action" value="setbankaccount">';
			print '<input type="hidden" name="token" value="'.newToken().'">';
			print img_picto('', 'bank_account', 'class="pictofixedwidth"');
			$nbaccountfound = $this->select_comptes($selected, $htmlname, 0, '', $addempty);
			if ($nbaccountfound > 0) {
				print '<input type="submit" class="button valignmiddle" value="'.$langs->trans("Modify").'">';
			}
			print '</form>';
		} else {
			$langs->load('banks');

			if ($selected) {
				require_once DOL_DOCUMENT_ROOT.'/compta/bank/class/account.class.php';
				$bankstatic = new Account($this->db);
				$result = $bankstatic->fetch($selected);
				if ($result) {
					print $bankstatic->getNomUrl(1);
				}
			} else {
				print "&nbsp;";
			}
		}
	}

	// phpcs:disable PEAR.NamingConventions.ValidFunctionName.ScopeNotCamelCaps
	/**
	 *    Return list of categories having choosed type
	 *
	 *    @param	string|int	            $type				Type of category ('customer', 'supplier', 'contact', 'product', 'member'). Old mode (0, 1, 2, ...) is deprecated.
	 *    @param    string		            $selected    		Id of category preselected or 'auto' (autoselect category if there is only one element). Not used if $outputmode = 1.
	 *    @param    string		            $htmlname			HTML field name
	 *    @param    int			            $maxlength      	Maximum length for labels
	 *    @param    int|string|array    	$markafterid        Keep only or removed all categories including the leaf $markafterid in category tree (exclude) or Keep only of category is inside the leaf starting with this id.
	 *                                                          $markafterid can be an :
	 *                                                          - int (id of category)
	 *                                                          - string (categories ids seprated by comma)
	 *                                                          - array (list of categories ids)
	 *    @param	int			            $outputmode			0=HTML select string, 1=Array
	 *    @param	int			            $include			[=0] Removed or 1=Keep only
	 *    @param	string					$morecss			More CSS
	 *    @return	string
	 *    @see select_categories()
	 */
	public function select_all_categories($type, $selected = '', $htmlname = "parent", $maxlength = 64, $markafterid = 0, $outputmode = 0, $include = 0, $morecss = '')
	{
		// phpcs:enable
		global $conf, $langs;
		$langs->load("categories");

		include_once DOL_DOCUMENT_ROOT.'/categories/class/categorie.class.php';

		// For backward compatibility
		if (is_numeric($type)) {
			dol_syslog(__METHOD__.': using numeric value for parameter type is deprecated. Use string code instead.', LOG_WARNING);
		}

		if ($type === Categorie::TYPE_BANK_LINE) {
			// TODO Move this into common category feature
			$cate_arbo = array();
			$sql = "SELECT c.label, c.rowid";
			$sql .= " FROM ".MAIN_DB_PREFIX."bank_categ as c";
			$sql .= " WHERE entity = ".$conf->entity;
			$sql .= " ORDER BY c.label";
			$result = $this->db->query($sql);
			if ($result) {
				$num = $this->db->num_rows($result);
				$i = 0;
				while ($i < $num) {
					$objp = $this->db->fetch_object($result);
					if ($objp) {
						$cate_arbo[$objp->rowid] = array('id'=>$objp->rowid, 'fulllabel'=>$objp->label);
					}
					$i++;
				}
				$this->db->free($result);
			} else {
				dol_print_error($this->db);
			}
		} else {
			$cat = new Categorie($this->db);
			$cate_arbo = $cat->get_full_arbo($type, $markafterid, $include);
		}

		$output = '<select class="flat'.($morecss ? ' '.$morecss : '').'" name="'.$htmlname.'" id="'.$htmlname.'">';
		$outarray = array();
		if (is_array($cate_arbo)) {
			if (!count($cate_arbo)) {
				$output .= '<option value="-1" disabled>'.$langs->trans("NoCategoriesDefined").'</option>';
			} else {
				$output .= '<option value="-1">&nbsp;</option>';
				foreach ($cate_arbo as $key => $value) {
					if ($cate_arbo[$key]['id'] == $selected || ($selected === 'auto' && count($cate_arbo) == 1)) {
						$add = 'selected ';
					} else {
						$add = '';
					}
					$output .= '<option '.$add.'value="'.$cate_arbo[$key]['id'].'">'.dol_trunc($cate_arbo[$key]['fulllabel'], $maxlength, 'middle').'</option>';

					$outarray[$cate_arbo[$key]['id']] = $cate_arbo[$key]['fulllabel'];
				}
			}
		}
		$output .= '</select>';
		$output .= "\n";

		if ($outputmode) {
			return $outarray;
		}
		return $output;
	}

	// phpcs:disable PEAR.NamingConventions.ValidFunctionName.ScopeNotCamelCaps
	/**
	 *     Show a confirmation HTML form or AJAX popup
	 *
	 *     @param	string		$page        	   	Url of page to call if confirmation is OK
	 *     @param	string		$title       	   	Title
	 *     @param	string		$question    	   	Question
	 *     @param 	string		$action      	   	Action
	 *	   @param	array		$formquestion	   	An array with forms complementary inputs
	 * 	   @param	string		$selectedchoice		"" or "no" or "yes"
	 * 	   @param	int			$useajax		   	0=No, 1=Yes, 2=Yes but submit page with &confirm=no if choice is No, 'xxx'=preoutput confirm box with div id=dialog-confirm-xxx
	 *     @param	int			$height          	Force height of box
	 *     @param	int			$width				Force width of box
	 *     @return 	void
	 *     @deprecated
	 *     @see formconfirm()
	 */
	public function form_confirm($page, $title, $question, $action, $formquestion = '', $selectedchoice = "", $useajax = 0, $height = 170, $width = 500)
	{
		// phpcs:enable
		dol_syslog(__METHOD__.': using form_confirm is deprecated. Use formconfim instead.', LOG_WARNING);
		print $this->formconfirm($page, $title, $question, $action, $formquestion, $selectedchoice, $useajax, $height, $width);
	}

	/**
	 *     Show a confirmation HTML form or AJAX popup.
	 *     Easiest way to use this is with useajax=1.
	 *     If you use useajax='xxx', you must also add jquery code to trigger opening of box (with correct parameters)
	 *     just after calling this method. For example:
	 *       print '<script type="text/javascript">'."\n";
	 *       print 'jQuery(document).ready(function() {'."\n";
	 *       print 'jQuery(".xxxlink").click(function(e) { jQuery("#aparamid").val(jQuery(this).attr("rel")); jQuery("#dialog-confirm-xxx").dialog("open"); return false; });'."\n";
	 *       print '});'."\n";
	 *       print '</script>'."\n";
	 *
	 *     @param  	string			$page        	   	Url of page to call if confirmation is OK. Can contains parameters (param 'action' and 'confirm' will be reformated)
	 *     @param	string			$title       	   	Title
	 *     @param	string			$question    	   	Question
	 *     @param 	string			$action      	   	Action
	 *	   @param  	array|string	$formquestion	   	An array with complementary inputs to add into forms: array(array('label'=> ,'type'=> , 'size'=>, 'morecss'=>, 'moreattr'=>))
	 *													type can be 'hidden', 'text', 'password', 'checkbox', 'radio', 'date', 'morecss', 'other' or 'onecolumn'...
	 * 	   @param  	string			$selectedchoice  	'' or 'no', or 'yes' or '1' or '0'
	 * 	   @param  	int|string		$useajax		   	0=No, 1=Yes, 2=Yes but submit page with &confirm=no if choice is No, 'xxx'=Yes and preoutput confirm box with div id=dialog-confirm-xxx
	 *     @param  	int|string		$height          	Force height of box (0 = auto)
	 *     @param	int				$width				Force width of box ('999' or '90%'). Ignored and forced to 90% on smartphones.
	 *     @param	int				$disableformtag		1=Disable form tag. Can be used if we are already inside a <form> section.
	 *     @return 	string      		    			HTML ajax code if a confirm ajax popup is required, Pure HTML code if it's an html form
	 */
	public function formconfirm($page, $title, $question, $action, $formquestion = '', $selectedchoice = '', $useajax = 0, $height = 0, $width = 500, $disableformtag = 0)
	{
		global $langs, $conf;

		$more = '<!-- formconfirm before calling page='.dol_escape_htmltag($page).' -->';
		$formconfirm = '';
		$inputok = array();
		$inputko = array();

		// Clean parameters
		$newselectedchoice = empty($selectedchoice) ? "no" : $selectedchoice;
		if ($conf->browser->layout == 'phone') {
			$width = '95%';
		}

		// Set height automatically if not defined
		if (empty($height)) {
			$height = 220;
			if (is_array($formquestion) && count($formquestion) > 2) {
				$height += ((count($formquestion) - 2) * 24);
			}
		}

		if (is_array($formquestion) && !empty($formquestion)) {
			// First add hidden fields and value
			foreach ($formquestion as $key => $input) {
				if (is_array($input) && !empty($input)) {
					if ($input['type'] == 'hidden') {
						$more .= '<input type="hidden" id="'.$input['name'].'" name="'.$input['name'].'" value="'.dol_escape_htmltag($input['value']).'">'."\n";
					}
				}
			}

			// Now add questions
			$moreonecolumn = '';
			$more .= '<div class="tagtable paddingtopbottomonly centpercent noborderspacing">'."\n";
			foreach ($formquestion as $key => $input) {
				if (is_array($input) && !empty($input)) {
					$size = (!empty($input['size']) ? ' size="'.$input['size'].'"' : '');	// deprecated. Use morecss instead.
					$moreattr = (!empty($input['moreattr']) ? ' '.$input['moreattr'] : '');
					$morecss = (!empty($input['morecss']) ? ' '.$input['morecss'] : '');

					if ($input['type'] == 'text') {
						$more .= '<div class="tagtr"><div class="tagtd'.(empty($input['tdclass']) ? '' : (' '.$input['tdclass'])).'">'.$input['label'].'</div><div class="tagtd"><input type="text" class="flat'.$morecss.'" id="'.$input['name'].'" name="'.$input['name'].'"'.$size.' value="'.$input['value'].'"'.$moreattr.' /></div></div>'."\n";
					} elseif ($input['type'] == 'password')	{
						$more .= '<div class="tagtr"><div class="tagtd'.(empty($input['tdclass']) ? '' : (' '.$input['tdclass'])).'">'.$input['label'].'</div><div class="tagtd"><input type="password" class="flat'.$morecss.'" id="'.$input['name'].'" name="'.$input['name'].'"'.$size.' value="'.$input['value'].'"'.$moreattr.' /></div></div>'."\n";
					} elseif ($input['type'] == 'select') {
						if (empty($morecss)) {
							$morecss = 'minwidth100';
						}

						$show_empty = isset($input['select_show_empty']) ? $input['select_show_empty'] : 1;
						$key_in_label = isset($input['select_key_in_label']) ? $input['select_key_in_label'] : 0;
						$value_as_key = isset($input['select_value_as_key']) ? $input['select_value_as_key'] : 0;
						$translate = isset($input['select_translate']) ? $input['select_translate'] : 0;
						$maxlen = isset($input['select_maxlen']) ? $input['select_maxlen'] : 0;
						$disabled = isset($input['select_disabled']) ? $input['select_disabled'] : 0;
						$sort = isset($input['select_sort']) ? $input['select_sort'] : '';

						$more .= '<div class="tagtr"><div class="tagtd'.(empty($input['tdclass']) ? '' : (' '.$input['tdclass'])).'">';
						if (!empty($input['label'])) {
							$more .= $input['label'].'</div><div class="tagtd left">';
						}
						$more .= $this->selectarray($input['name'], $input['values'], $input['default'], $show_empty, $key_in_label, $value_as_key, $moreattr, $translate, $maxlen, $disabled, $sort, $morecss);
						$more .= '</div></div>'."\n";
					} elseif ($input['type'] == 'checkbox') {
						$more .= '<div class="tagtr">';
						$more .= '<div class="tagtd'.(empty($input['tdclass']) ? '' : (' '.$input['tdclass'])).'">'.$input['label'].' </div><div class="tagtd">';
						$more .= '<input type="checkbox" class="flat'.$morecss.'" id="'.$input['name'].'" name="'.$input['name'].'"'.$moreattr;
						if (!is_bool($input['value']) && $input['value'] != 'false' && $input['value'] != '0') {
							$more .= ' checked';
						}
						if (is_bool($input['value']) && $input['value']) {
							$more .= ' checked';
						}
						if (isset($input['disabled'])) {
							$more .= ' disabled';
						}
						$more .= ' /></div>';
						$more .= '</div>'."\n";
					} elseif ($input['type'] == 'radio') {
						$i = 0;
						foreach ($input['values'] as $selkey => $selval) {
							$more .= '<div class="tagtr">';
							if ($i == 0) {
								$more .= '<div class="tagtd'.(empty($input['tdclass']) ? ' tdtop' : (' tdtop '.$input['tdclass'])).'">'.$input['label'].'</div>';
							} else {
								$more .= '<div clas="tagtd'.(empty($input['tdclass']) ? '' : (' "'.$input['tdclass'])).'">&nbsp;</div>';
							}
							$more .= '<div class="tagtd'.($i == 0 ? ' tdtop' : '').'"><input type="radio" class="flat'.$morecss.'" id="'.$input['name'].$selkey.'" name="'.$input['name'].'" value="'.$selkey.'"'.$moreattr;
							if ($input['disabled']) {
								$more .= ' disabled';
							}
							if (isset($input['default']) && $input['default'] === $selkey) {
								$more .= ' checked="checked"';
							}
							$more .= ' /> ';
							$more .= '<label for="'.$input['name'].$selkey.'">'.$selval.'</label>';
							$more .= '</div></div>'."\n";
							$i++;
						}
					} elseif ($input['type'] == 'date') {
						$more .= '<div class="tagtr"><div class="tagtd'.(empty($input['tdclass']) ? '' : (' '.$input['tdclass'])).'">'.$input['label'].'</div>';
						$more .= '<div class="tagtd">';
						$more .= $this->selectDate($input['value'], $input['name'], 0, 0, 0, '', 1, 0);
						$more .= '</div></div>'."\n";
						$formquestion[] = array('name'=>$input['name'].'day');
						$formquestion[] = array('name'=>$input['name'].'month');
						$formquestion[] = array('name'=>$input['name'].'year');
						$formquestion[] = array('name'=>$input['name'].'hour');
						$formquestion[] = array('name'=>$input['name'].'min');
					} elseif ($input['type'] == 'other') {
						$more .= '<div class="tagtr"><div class="tagtd'.(empty($input['tdclass']) ? '' : (' '.$input['tdclass'])).'">';
						if (!empty($input['label'])) {
							$more .= $input['label'].'</div><div class="tagtd">';
						}
						$more .= $input['value'];
						$more .= '</div></div>'."\n";
					} elseif ($input['type'] == 'onecolumn') {
						$moreonecolumn .= '<div class="margintoponly">';
						$moreonecolumn .= $input['value'];
						$moreonecolumn .= '</div>'."\n";
					} elseif ($input['type'] == 'hidden') {
						// Do nothing more, already added by a previous loop
					} else {
						$more .= 'Error type '.$input['type'].' for the confirm box is not a supported type';
					}
				}
			}
			$more .= '</div>'."\n";
			$more .= $moreonecolumn;
		}

		// JQUI method dialog is broken with jmobile, we use standard HTML.
		// Note: When using dol_use_jmobile or no js, you must also check code for button use a GET url with action=xxx and check that you also output the confirm code when action=xxx
		// See page product/card.php for example
		if (!empty($conf->dol_use_jmobile)) {
			$useajax = 0;
		}
		if (empty($conf->use_javascript_ajax)) {
			$useajax = 0;
		}

		if ($useajax) {
			$autoOpen = true;
			$dialogconfirm = 'dialog-confirm';
			$button = '';
			if (!is_numeric($useajax)) {
				$button = $useajax;
				$useajax = 1;
				$autoOpen = false;
				$dialogconfirm .= '-'.$button;
			}
			$pageyes = $page.(preg_match('/\?/', $page) ? '&' : '?').'action='.$action.'&confirm=yes';
			$pageno = ($useajax == 2 ? $page.(preg_match('/\?/', $page) ? '&' : '?').'confirm=no' : '');

			// Add input fields into list of fields to read during submit (inputok and inputko)
			if (is_array($formquestion)) {
				foreach ($formquestion as $key => $input) {
					//print "xx ".$key." rr ".is_array($input)."<br>\n";
					// Add name of fields to propagate with the GET when submitting the form with button OK.
					if (is_array($input) && isset($input['name'])) {
						if (strpos($input['name'], ',') > 0) {
							$inputok = array_merge($inputok, explode(',', $input['name']));
						} else {
							array_push($inputok, $input['name']);
						}
					}
					// Add name of fields to propagate with the GET when submitting the form with button KO.
					if (isset($input['inputko']) && $input['inputko'] == 1) {
						array_push($inputko, $input['name']);
					}
				}
			}

			// Show JQuery confirm box.
			$formconfirm .= '<div id="'.$dialogconfirm.'" title="'.dol_escape_htmltag($title).'" style="display: none;">';
			if (is_array($formquestion) && !empty($formquestion['text'])) {
				$formconfirm .= '<div class="confirmtext">'.$formquestion['text'].'</div>'."\n";
			}
			if (!empty($more)) {
				$formconfirm .= '<div class="confirmquestions">'.$more.'</div>'."\n";
			}
			$formconfirm .= ($question ? '<div class="confirmmessage">'.img_help('', '').' '.$question.'</div>' : '');
			$formconfirm .= '</div>'."\n";

			$formconfirm .= "\n<!-- begin ajax formconfirm page=".$page." -->\n";
			$formconfirm .= '<script type="text/javascript">'."\n";
			$formconfirm .= 'jQuery(document).ready(function() {
            $(function() {
            	$( "#'.$dialogconfirm.'" ).dialog(
            	{
                    autoOpen: '.($autoOpen ? "true" : "false").',';
			if ($newselectedchoice == 'no') {
				$formconfirm .= '
						open: function() {
            				$(this).parent().find("button.ui-button:eq(2)").focus();
						},';
			}
			$formconfirm .= '
                    resizable: false,
                    height: "'.$height.'",
                    width: "'.$width.'",
                    modal: true,
                    closeOnEscape: false,
                    buttons: {
                        "'.dol_escape_js($langs->transnoentities("Yes")).'": function() {
                        	var options = "&token='.urlencode(newToken()).'";
                        	var inputok = '.json_encode($inputok).';	/* List of fields into form */
                         	var pageyes = "'.dol_escape_js(!empty($pageyes) ? $pageyes : '').'";
                         	if (inputok.length>0) {
                         		$.each(inputok, function(i, inputname) {
                         			var more = "";
									var inputvalue;
                         			if ($("input[name=\'" + inputname + "\']").attr("type") == "radio") {
										inputvalue = $("input[name=\'" + inputname + "\']:checked").val();
									} else {
                         		    	if ($("#" + inputname).attr("type") == "checkbox") { more = ":checked"; }
                         				inputvalue = $("#" + inputname + more).val();
									}
                         			if (typeof inputvalue == "undefined") { inputvalue=""; }
									console.log("check inputname="+inputname+" inputvalue="+inputvalue);
                         			options += "&" + inputname + "=" + encodeURIComponent(inputvalue);
                         		});
                         	}
                         	var urljump = pageyes + (pageyes.indexOf("?") < 0 ? "?" : "") + options;
            				if (pageyes.length > 0) { location.href = urljump; }
                            $(this).dialog("close");
                        },
                        "'.dol_escape_js($langs->transnoentities("No")).'": function() {
                        	var options = "&token='.urlencode(newToken()).'";
                         	var inputko = '.json_encode($inputko).';	/* List of fields into form */
                         	var pageno="'.dol_escape_js(!empty($pageno) ? $pageno : '').'";
                         	if (inputko.length>0) {
                         		$.each(inputko, function(i, inputname) {
                         			var more = "";
                         			if ($("#" + inputname).attr("type") == "checkbox") { more = ":checked"; }
                         			var inputvalue = $("#" + inputname + more).val();
                         			if (typeof inputvalue == "undefined") { inputvalue=""; }
                         			options += "&" + inputname + "=" + encodeURIComponent(inputvalue);
                         		});
                         	}
                         	var urljump=pageno + (pageno.indexOf("?") < 0 ? "?" : "") + options;
                         	//alert(urljump);
            				if (pageno.length > 0) { location.href = urljump; }
                            $(this).dialog("close");
                        }
                    }
                }
                );

            	var button = "'.$button.'";
            	if (button.length > 0) {
                	$( "#" + button ).click(function() {
                		$("#'.$dialogconfirm.'").dialog("open");
        			});
                }
            });
            });
            </script>';
			$formconfirm .= "<!-- end ajax formconfirm -->\n";
		} else {
			$formconfirm .= "\n<!-- begin formconfirm page=".dol_escape_htmltag($page)." -->\n";

			if (empty($disableformtag)) {
				$formconfirm .= '<form method="POST" action="'.$page.'" class="notoptoleftroright">'."\n";
			}

			$formconfirm .= '<input type="hidden" name="action" value="'.$action.'">'."\n";
			$formconfirm .= '<input type="hidden" name="token" value="'.newToken().'">'."\n";

			$formconfirm .= '<table class="valid centpercent">'."\n";

			// Line title
			$formconfirm .= '<tr class="validtitre"><td class="validtitre" colspan="2">';
			$formconfirm .= img_picto('', 'recent').' '.$title;
			$formconfirm .= '</td></tr>'."\n";

			// Line text
			if (is_array($formquestion) && !empty($formquestion['text'])) {
				$formconfirm .= '<tr class="valid"><td class="valid" colspan="2">'.$formquestion['text'].'</td></tr>'."\n";
			}

			// Line form fields
			if ($more) {
				$formconfirm .= '<tr class="valid"><td class="valid" colspan="2">'."\n";
				$formconfirm .= $more;
				$formconfirm .= '</td></tr>'."\n";
			}

			// Line with question
			$formconfirm .= '<tr class="valid">';
			$formconfirm .= '<td class="valid">'.$question.'</td>';
			$formconfirm .= '<td class="valid center">';
			$formconfirm .= $this->selectyesno("confirm", $newselectedchoice, 0, false, 0, 0, 'marginleftonly marginrightonly');
			$formconfirm .= '<input class="button valignmiddle confirmvalidatebutton" type="submit" value="'.$langs->trans("Validate").'">';
			$formconfirm .= '</td>';
			$formconfirm .= '</tr>'."\n";

			$formconfirm .= '</table>'."\n";

			if (empty($disableformtag)) {
				$formconfirm .= "</form>\n";
			}
			$formconfirm .= '<br>';

			if (empty($conf->use_javascript_ajax)) {
				$formconfirm .= '<!-- code to disable button to avoid double clic -->';
				$formconfirm .= '<script type="text/javascript">'."\n";
				$formconfirm .= '
				$(document).ready(function () {
					$(".confirmvalidatebutton").on("click", function() {
						console.log("We click on button");
						$(this).attr("disabled", "disabled");
						setTimeout(\'$(".confirmvalidatebutton").removeAttr("disabled")\', 3000);
						//console.log($(this).closest("form"));
						$(this).closest("form").submit();
					});
				});
				';
				$formconfirm .= '</script>'."\n";
			}

			$formconfirm .= "<!-- end formconfirm -->\n";
		}

		return $formconfirm;
	}


	// phpcs:disable PEAR.NamingConventions.ValidFunctionName.ScopeNotCamelCaps
	/**
	 *    Show a form to select a project
	 *
	 *    @param	int		$page        		Page
	 *    @param	int		$socid       		Id third party (-1=all, 0=only projects not linked to a third party, id=projects not linked or linked to third party id)
	 *    @param    int		$selected    		Id pre-selected project
	 *    @param    string	$htmlname    		Name of select field
	 *    @param	int		$discard_closed		Discard closed projects (0=Keep,1=hide completely except $selected,2=Disable)
	 *    @param	int		$maxlength			Max length
	 *    @param	int		$forcefocus			Force focus on field (works with javascript only)
	 *    @param    int     $nooutput           No print is done. String is returned.
	 *    @return	string                      Return html content
	 */
	public function form_project($page, $socid, $selected = '', $htmlname = 'projectid', $discard_closed = 0, $maxlength = 20, $forcefocus = 0, $nooutput = 0)
	{
		// phpcs:enable
		global $langs;

		require_once DOL_DOCUMENT_ROOT.'/core/lib/project.lib.php';
		require_once DOL_DOCUMENT_ROOT.'/core/class/html.formprojet.class.php';

		$out = '';

		$formproject = new FormProjets($this->db);

		$langs->load("project");
		if ($htmlname != "none") {
			$out .= "\n";
			$out .= '<form method="post" action="'.$page.'">';
			$out .= '<input type="hidden" name="action" value="classin">';
			$out .= '<input type="hidden" name="token" value="'.newToken().'">';
			$out .= $formproject->select_projects($socid, $selected, $htmlname, $maxlength, 0, 1, $discard_closed, $forcefocus, 0, 0, '', 1);
			$out .= '<input type="submit" class="button smallpaddingimp" value="'.$langs->trans("Modify").'">';
			$out .= '</form>';
		} else {
			if ($selected) {
				$projet = new Project($this->db);
				$projet->fetch($selected);
				//print '<a href="'.DOL_URL_ROOT.'/projet/card.php?id='.$selected.'">'.$projet->title.'</a>';
				$out .= $projet->getNomUrl(0, '', 1);
			} else {
				$out .= "&nbsp;";
			}
		}

		if (empty($nooutput)) {
			print $out;
			return '';
		}
		return $out;
	}

	// phpcs:disable PEAR.NamingConventions.ValidFunctionName.ScopeNotCamelCaps
	/**
	 *	Show a form to select payment conditions
	 *
	 *  @param	int		$page        	Page
	 *  @param  string	$selected    	Id condition pre-selectionne
	 *  @param  string	$htmlname    	Name of select html field
	 *	@param	int		$addempty		Add empty entry
	 *  @return	void
	 */
	public function form_conditions_reglement($page, $selected = '', $htmlname = 'cond_reglement_id', $addempty = 0)
	{
		// phpcs:enable
		global $langs;
		if ($htmlname != "none") {
			print '<form method="post" action="'.$page.'">';
			print '<input type="hidden" name="action" value="setconditions">';
			print '<input type="hidden" name="token" value="'.newToken().'">';
			$this->select_conditions_paiements($selected, $htmlname, -1, $addempty);
			print '<input type="submit" class="button valignmiddle smallpaddingimp" value="'.$langs->trans("Modify").'">';
			print '</form>';
		} else {
			if ($selected) {
				$this->load_cache_conditions_paiements();
				if (isset($this->cache_conditions_paiements[$selected])) {
					print $this->cache_conditions_paiements[$selected]['label'];
				} else {
					$langs->load('errors');
					print $langs->trans('ErrorNotInDictionaryPaymentConditions');
				}
			} else {
				print "&nbsp;";
			}
		}
	}

	// phpcs:disable PEAR.NamingConventions.ValidFunctionName.ScopeNotCamelCaps
	/**
	 *  Show a form to select a delivery delay
	 *
	 *  @param  int		$page        	Page
	 *  @param  string	$selected    	Id condition pre-selectionne
	 *  @param  string	$htmlname    	Name of select html field
	 *	@param	int		$addempty		Ajoute entree vide
	 *  @return	void
	 */
	public function form_availability($page, $selected = '', $htmlname = 'availability', $addempty = 0)
	{
		// phpcs:enable
		global $langs;
		if ($htmlname != "none") {
			print '<form method="post" action="'.$page.'">';
			print '<input type="hidden" name="action" value="setavailability">';
			print '<input type="hidden" name="token" value="'.newToken().'">';
			$this->selectAvailabilityDelay($selected, $htmlname, -1, $addempty);
			print '<input type="submit" class="button smallpaddingimp" value="'.$langs->trans("Modify").'">';
			print '</form>';
		} else {
			if ($selected) {
				$this->load_cache_availability();
				print $this->cache_availability[$selected]['label'];
			} else {
				print "&nbsp;";
			}
		}
	}

	/**
	 *  Output HTML form to select list of input reason (events that triggered an object creation, like after sending an emailing, making an advert, ...)
	 *  List found into table c_input_reason loaded by loadCacheInputReason
	 *
	 *  @param  string	$page        	Page
	 *  @param  string	$selected    	Id condition pre-selectionne
	 *  @param  string	$htmlname    	Name of select html field
	 *  @param	int		$addempty		Add empty entry
	 *  @return	void
	 */
	public function formInputReason($page, $selected = '', $htmlname = 'demandreason', $addempty = 0)
	{
		global $langs;
		if ($htmlname != "none") {
			print '<form method="post" action="'.$page.'">';
			print '<input type="hidden" name="action" value="setdemandreason">';
			print '<input type="hidden" name="token" value="'.newToken().'">';
			$this->selectInputReason($selected, $htmlname, -1, $addempty);
			print '<input type="submit" class="button smallpaddingimp" value="'.$langs->trans("Modify").'">';
			print '</form>';
		} else {
			if ($selected) {
				$this->loadCacheInputReason();
				foreach ($this->cache_demand_reason as $key => $val) {
					if ($val['id'] == $selected) {
						print $val['label'];
						break;
					}
				}
			} else {
				print "&nbsp;";
			}
		}
	}

	// phpcs:disable PEAR.NamingConventions.ValidFunctionName.ScopeNotCamelCaps
	/**
	 *    Show a form + html select a date
	 *
	 *    @param	string		$page        	Page
	 *    @param	string		$selected    	Date preselected
	 *    @param    string		$htmlname    	Html name of date input fields or 'none'
	 *    @param    int			$displayhour 	Display hour selector
	 *    @param    int			$displaymin		Display minutes selector
	 *    @param	int			$nooutput		1=No print output, return string
	 *    @return	string
	 *    @see		selectDate()
	 */
	public function form_date($page, $selected, $htmlname, $displayhour = 0, $displaymin = 0, $nooutput = 0)
	{
		// phpcs:enable
		global $langs;

		$ret = '';

		if ($htmlname != "none") {
			$ret .= '<form method="post" action="'.$page.'" name="form'.$htmlname.'">';
			$ret .= '<input type="hidden" name="action" value="set'.$htmlname.'">';
			$ret .= '<input type="hidden" name="token" value="'.newToken().'">';
			$ret .= '<table class="nobordernopadding">';
			$ret .= '<tr><td>';
			$ret .= $this->selectDate($selected, $htmlname, $displayhour, $displaymin, 1, 'form'.$htmlname, 1, 0);
			$ret .= '</td>';
			$ret .= '<td class="left"><input type="submit" class="button smallpaddingimp" value="'.$langs->trans("Modify").'"></td>';
			$ret .= '</tr></table></form>';
		} else {
			if ($displayhour) {
				$ret .= dol_print_date($selected, 'dayhour');
			} else {
				$ret .= dol_print_date($selected, 'day');
			}
		}

		if (empty($nooutput)) {
			print $ret;
		}
		return $ret;
	}


	// phpcs:disable PEAR.NamingConventions.ValidFunctionName.ScopeNotCamelCaps
	/**
	 *  Show a select form to choose a user
	 *
	 *  @param	string	$page        	Page
	 *  @param  string	$selected    	Id of user preselected
	 *  @param  string	$htmlname    	Name of input html field. If 'none', we just output the user link.
	 *  @param  array	$exclude		List of users id to exclude
	 *  @param  array	$include        List of users id to include
	 *  @return	void
	 */
	public function form_users($page, $selected = '', $htmlname = 'userid', $exclude = '', $include = '')
	{
		// phpcs:enable
		global $langs;

		if ($htmlname != "none") {
			print '<form method="POST" action="'.$page.'" name="form'.$htmlname.'">';
			print '<input type="hidden" name="action" value="set'.$htmlname.'">';
			print '<input type="hidden" name="token" value="'.newToken().'">';
			print $this->select_dolusers($selected, $htmlname, 1, $exclude, 0, $include);
			print '<input type="submit" class="button smallpaddingimp valignmiddle" value="'.$langs->trans("Modify").'">';
			print '</form>';
		} else {
			if ($selected) {
				require_once DOL_DOCUMENT_ROOT.'/user/class/user.class.php';
				$theuser = new User($this->db);
				$theuser->fetch($selected);
				print $theuser->getNomUrl(1);
			} else {
				print "&nbsp;";
			}
		}
	}


	// phpcs:disable PEAR.NamingConventions.ValidFunctionName.ScopeNotCamelCaps
	/**
	 *    Show form with payment mode
	 *
	 *    @param	string	$page        	Page
	 *    @param    int		$selected    	Id mode pre-selectionne
	 *    @param    string	$htmlname    	Name of select html field
	 *    @param  	string	$filtertype		To filter on field type in llx_c_paiement (array('code'=>xx,'label'=>zz))
	 *    @param    int     $active         Active or not, -1 = all
	 *    @param   int     $addempty       1=Add empty entry
	 *    @return	void
	 */
	public function form_modes_reglement($page, $selected = '', $htmlname = 'mode_reglement_id', $filtertype = '', $active = 1, $addempty = 0)
	{
		// phpcs:enable
		global $langs;
		if ($htmlname != "none") {
			print '<form method="POST" action="'.$page.'">';
			print '<input type="hidden" name="action" value="setmode">';
			print '<input type="hidden" name="token" value="'.newToken().'">';
			$this->select_types_paiements($selected, $htmlname, $filtertype, 0, $addempty, 0, 0, $active);
			print '<input type="submit" class="button smallpaddingimp valignmiddle" value="'.$langs->trans("Modify").'">';
			print '</form>';
		} else {
			if ($selected) {
				$this->load_cache_types_paiements();
				print $this->cache_types_paiements[$selected]['label'];
			} else {
				print "&nbsp;";
			}
		}
	}

	/**
	 *    Show form with transport mode
	 *
	 *    @param	string	$page        	Page
	 *    @param    int		$selected    	Id mode pre-select
	 *    @param    string	$htmlname    	Name of select html field
	 *    @param    int     $active         Active or not, -1 = all
	 *    @param    int     $addempty       1=Add empty entry
	 *    @return	void
	 */
	public function formSelectTransportMode($page, $selected = '', $htmlname = 'transport_mode_id', $active = 1, $addempty = 0)
	{
		global $langs;
		if ($htmlname != "none") {
			print '<form method="POST" action="'.$page.'">';
			print '<input type="hidden" name="action" value="settransportmode">';
			print '<input type="hidden" name="token" value="'.newToken().'">';
			$this->selectTransportMode($selected, $htmlname, 0, $addempty, 0, 0, $active);
			print '<input type="submit" class="button smallpaddingimp valignmiddle" value="'.$langs->trans("Modify").'">';
			print '</form>';
		} else {
			if ($selected) {
				$this->load_cache_transport_mode();
				print $this->cache_transport_mode[$selected]['label'];
			} else {
				print "&nbsp;";
			}
		}
	}

	// phpcs:disable PEAR.NamingConventions.ValidFunctionName.ScopeNotCamelCaps
	/**
	 *    Show form with multicurrency code
	 *
	 *    @param	string	$page        	Page
	 *    @param    string	$selected    	code pre-selectionne
	 *    @param    string	$htmlname    	Name of select html field
	 *    @return	void
	 */
	public function form_multicurrency_code($page, $selected = '', $htmlname = 'multicurrency_code')
	{
		// phpcs:enable
		global $langs;
		if ($htmlname != "none") {
			print '<form method="POST" action="'.$page.'">';
			print '<input type="hidden" name="action" value="setmulticurrencycode">';
			print '<input type="hidden" name="token" value="'.newToken().'">';
			print $this->selectMultiCurrency($selected, $htmlname, 0);
			print '<input type="submit" class="button smallpaddingimp valignmiddle" value="'.$langs->trans("Modify").'">';
			print '</form>';
		} else {
			dol_include_once('/core/lib/company.lib.php');
			print !empty($selected) ? currency_name($selected, 1) : '&nbsp;';
		}
	}

	// phpcs:disable PEAR.NamingConventions.ValidFunctionName.ScopeNotCamelCaps
	/**
	 *    Show form with multicurrency rate
	 *
	 *    @param	string	$page        	Page
	 *    @param    double	$rate	    	Current rate
	 *    @param    string	$htmlname    	Name of select html field
	 *    @param    string  $currency       Currency code to explain the rate
	 *    @return	void
	 */
	public function form_multicurrency_rate($page, $rate = '', $htmlname = 'multicurrency_tx', $currency = '')
	{
		// phpcs:enable
		global $langs, $mysoc, $conf;

		if ($htmlname != "none") {
			print '<form method="POST" action="'.$page.'">';
			print '<input type="hidden" name="action" value="setmulticurrencyrate">';
			print '<input type="hidden" name="token" value="'.newToken().'">';
			print '<input type="text" class="maxwidth100" name="'.$htmlname.'" value="'.(!empty($rate) ? price(price2num($rate, 'CU')) : 1).'" /> ';
			print '<select name="calculation_mode">';
			print '<option value="1">Change '.$langs->trans("PriceUHT").' of lines</option>';
			print '<option value="2">Change '.$langs->trans("PriceUHTCurrency").' of lines</option>';
			print '</select> ';
			print '<input type="submit" class="button smallpaddingimp valignmiddle" value="'.$langs->trans("Modify").'">';
			print '</form>';
		} else {
			if (!empty($rate)) {
				print price($rate, 1, $langs, 1, 0);
				if ($currency && $rate != 1) {
					print ' &nbsp; ('.price($rate, 1, $langs, 1, 0).' '.$currency.' = 1 '.$conf->currency.')';
				}
			} else {
				print 1;
			}
		}
	}


	// phpcs:disable PEAR.NamingConventions.ValidFunctionName.ScopeNotCamelCaps
	/**
	 *	Show a select box with available absolute discounts
	 *
	 *  @param  string	$page        	Page URL where form is shown
	 *  @param  int		$selected    	Value pre-selected
	 *	@param  string	$htmlname    	Name of SELECT component. If 'none', not changeable. Example 'remise_id'.
	 *	@param	int		$socid			Third party id
	 * 	@param	float	$amount			Total amount available
	 * 	@param	string	$filter			SQL filter on discounts
	 * 	@param	int		$maxvalue		Max value for lines that can be selected
	 *  @param  string	$more           More string to add
	 *  @param  int     $hidelist       1=Hide list
	 *  @param	int		$discount_type	0 => customer discount, 1 => supplier discount
	 *  @return	void
	 */
	public function form_remise_dispo($page, $selected, $htmlname, $socid, $amount, $filter = '', $maxvalue = 0, $more = '', $hidelist = 0, $discount_type = 0)
	{
		// phpcs:enable
		global $conf, $langs;
		if ($htmlname != "none") {
			print '<form method="post" action="'.$page.'">';
			print '<input type="hidden" name="action" value="setabsolutediscount">';
			print '<input type="hidden" name="token" value="'.newToken().'">';
			print '<div class="inline-block">';
			if (!empty($discount_type)) {
				if (!empty($conf->global->FACTURE_DEPOSITS_ARE_JUST_PAYMENTS)) {
					if (!$filter || $filter == "fk_invoice_supplier_source IS NULL") {
						$translationKey = 'HasAbsoluteDiscountFromSupplier'; // If we want deposit to be substracted to payments only and not to total of final invoice
					} else {
						$translationKey = 'HasCreditNoteFromSupplier';
					}
				} else {
					if (!$filter || $filter == "fk_invoice_supplier_source IS NULL OR (description LIKE '(DEPOSIT)%' AND description NOT LIKE '(EXCESS PAID)%')") {
						$translationKey = 'HasAbsoluteDiscountFromSupplier';
					} else {
						$translationKey = 'HasCreditNoteFromSupplier';
					}
				}
			} else {
				if (!empty($conf->global->FACTURE_DEPOSITS_ARE_JUST_PAYMENTS)) {
					if (!$filter || $filter == "fk_facture_source IS NULL") {
						$translationKey = 'CompanyHasAbsoluteDiscount'; // If we want deposit to be substracted to payments only and not to total of final invoice
					} else {
						$translationKey = 'CompanyHasCreditNote';
					}
				} else {
					if (!$filter || $filter == "fk_facture_source IS NULL OR (description LIKE '(DEPOSIT)%' AND description NOT LIKE '(EXCESS RECEIVED)%')") {
						$translationKey = 'CompanyHasAbsoluteDiscount';
					} else {
						$translationKey = 'CompanyHasCreditNote';
					}
				}
			}
			print $langs->trans($translationKey, price($amount, 0, $langs, 0, 0, -1, $conf->currency));
			if (empty($hidelist)) {
				print ' ';
			}
			print '</div>';
			if (empty($hidelist)) {
				print '<div class="inline-block" style="padding-right: 10px">';
				$newfilter = 'discount_type='.intval($discount_type);
				if (!empty($discount_type)) {
					$newfilter .= ' AND fk_invoice_supplier IS NULL AND fk_invoice_supplier_line IS NULL'; // Supplier discounts available
				} else {
					$newfilter .= ' AND fk_facture IS NULL AND fk_facture_line IS NULL'; // Customer discounts available
				}
				if ($filter) {
					$newfilter .= ' AND ('.$filter.')';
				}
				$nbqualifiedlines = $this->select_remises($selected, $htmlname, $newfilter, $socid, $maxvalue);
				if ($nbqualifiedlines > 0) {
					print ' &nbsp; <input type="submit" class="button smallpaddingimp" value="'.dol_escape_htmltag($langs->trans("UseLine")).'"';
					if (!empty($discount_type) && $filter && $filter != "fk_invoice_supplier_source IS NULL OR (description LIKE '(DEPOSIT)%' AND description NOT LIKE '(EXCESS PAID)%')") {
						print ' title="'.$langs->trans("UseCreditNoteInInvoicePayment").'"';
					}
					if (empty($discount_type) && $filter && $filter != "fk_facture_source IS NULL OR (description LIKE '(DEPOSIT)%' AND description NOT LIKE '(EXCESS RECEIVED)%')") {
						print ' title="'.$langs->trans("UseCreditNoteInInvoicePayment").'"';
					}

					print '>';
				}
				print '</div>';
			}
			if ($more) {
				print '<div class="inline-block">';
				print $more;
				print '</div>';
			}
			print '</form>';
		} else {
			if ($selected) {
				print $selected;
			} else {
				print "0";
			}
		}
	}


	// phpcs:disable PEAR.NamingConventions.ValidFunctionName.ScopeNotCamelCaps
	/**
	 *  Show forms to select a contact
	 *
	 *  @param	string		$page        	Page
	 *  @param	Societe		$societe		Filter on third party
	 *  @param    int			$selected    	Id contact pre-selectionne
	 *  @param    string		$htmlname    	Name of HTML select. If 'none', we just show contact link.
	 *  @return	void
	 */
	public function form_contacts($page, $societe, $selected = '', $htmlname = 'contactid')
	{
		// phpcs:enable
		global $langs, $conf;

		if ($htmlname != "none") {
			print '<form method="post" action="'.$page.'">';
			print '<input type="hidden" name="action" value="set_contact">';
			print '<input type="hidden" name="token" value="'.newToken().'">';
			print '<table class="nobordernopadding">';
			print '<tr><td>';
			print $this->selectcontacts($societe->id, $selected, $htmlname);
			$num = $this->num;
			if ($num == 0) {
				$addcontact = (!empty($conf->global->SOCIETE_ADDRESSES_MANAGEMENT) ? $langs->trans("AddContact") : $langs->trans("AddContactAddress"));
				print '<a href="'.DOL_URL_ROOT.'/contact/card.php?socid='.$societe->id.'&amp;action=create&amp;backtoreferer=1">'.$addcontact.'</a>';
			}
			print '</td>';
			print '<td class="left"><input type="submit" class="button smallpaddingimp" value="'.$langs->trans("Modify").'"></td>';
			print '</tr></table></form>';
		} else {
			if ($selected) {
				require_once DOL_DOCUMENT_ROOT.'/contact/class/contact.class.php';
				$contact = new Contact($this->db);
				$contact->fetch($selected);
				print $contact->getFullName($langs);
			} else {
				print "&nbsp;";
			}
		}
	}

	// phpcs:disable PEAR.NamingConventions.ValidFunctionName.ScopeNotCamelCaps
	/**
	 *  Output html select to select thirdparty
	 *
	 *  @param	string	$page       	Page
	 *  @param  string	$selected   	Id preselected
	 *  @param  string	$htmlname		Name of HTML select
	 *  @param  string	$filter         Optional filters criteras. Do not use a filter coming from input of users.
	 *	@param	int		$showempty		Add an empty field
	 * 	@param	int		$showtype		Show third party type in combolist (customer, prospect or supplier)
	 * 	@param	int		$forcecombo		Force to use combo box
	 *  @param	array	$events			Event options. Example: array(array('method'=>'getContacts', 'url'=>dol_buildpath('/core/ajax/contacts.php',1), 'htmlname'=>'contactid', 'params'=>array('add-customer-contact'=>'disabled')))
	 *  @param  int     $nooutput       No print output. Return it only.
	 *  @param	array	$excludeids		Exclude IDs from the select combo
	 *  @return	void|string
	 */
	public function form_thirdparty($page, $selected = '', $htmlname = 'socid', $filter = '', $showempty = 0, $showtype = 0, $forcecombo = 0, $events = array(), $nooutput = 0, $excludeids = array())
	{
		// phpcs:enable
		global $langs;

		$out = '';
		if ($htmlname != "none") {
			$out .= '<form method="post" action="'.$page.'">';
			$out .= '<input type="hidden" name="action" value="set_thirdparty">';
			$out .= '<input type="hidden" name="token" value="'.newToken().'">';
			$out .= $this->select_company($selected, $htmlname, $filter, $showempty, $showtype, $forcecombo, $events, 0, 'minwidth100', '', '', 1, array(), false, $excludeids);
			$out .= '<input type="submit" class="button smallpaddingimp valignmiddle" value="'.$langs->trans("Modify").'">';
			$out .= '</form>';
		} else {
			if ($selected) {
				require_once DOL_DOCUMENT_ROOT.'/societe/class/societe.class.php';
				$soc = new Societe($this->db);
				$soc->fetch($selected);
				$out .= $soc->getNomUrl($langs);
			} else {
				$out .= "&nbsp;";
			}
		}

		if ($nooutput) {
			return $out;
		} else {
			print $out;
		}
	}

	// phpcs:disable PEAR.NamingConventions.ValidFunctionName.ScopeNotCamelCaps
	/**
	 *    Retourne la liste des devises, dans la langue de l'utilisateur
	 *
	 *    @param	string	$selected    preselected currency code
	 *    @param    string	$htmlname    name of HTML select list
	 *    @deprecated
	 *    @return	void
	 */
	public function select_currency($selected = '', $htmlname = 'currency_id')
	{
		// phpcs:enable
		print $this->selectCurrency($selected, $htmlname);
	}

	/**
	 *  Retourne la liste des devises, dans la langue de l'utilisateur
	 *
	 *  @param	string	$selected    preselected currency code
	 *  @param  string	$htmlname    name of HTML select list
	 *  @param  string  $mode        0 = Add currency symbol into label, 1 = Add 3 letter iso code
	 * 	@return	string
	 */
	public function selectCurrency($selected = '', $htmlname = 'currency_id', $mode = 0)
	{
		global $conf, $langs, $user;

		$langs->loadCacheCurrencies('');

		$out = '';

		if ($selected == 'euro' || $selected == 'euros') {
			$selected = 'EUR'; // Pour compatibilite
		}

		$out .= '<select class="flat maxwidth200onsmartphone minwidth300" name="'.$htmlname.'" id="'.$htmlname.'">';
		foreach ($langs->cache_currencies as $code_iso => $currency) {
			$labeltoshow = $currency['label'];
			if ($mode == 1) {
				$labeltoshow .= ' <span class="opacitymedium">('.$code_iso.')</span>';
			} else {
				$labeltoshow .= ' <span class="opacitymedium">('.$langs->getCurrencySymbol($code_iso).')</span>';
			}

			if ($selected && $selected == $code_iso) {
				$out .= '<option value="'.$code_iso.'" selected data-html="'.dol_escape_htmltag($labeltoshow).'">';
			} else {
				$out .= '<option value="'.$code_iso.'" data-html="'.dol_escape_htmltag($labeltoshow).'">';
			}
			$out .= $labeltoshow;
			$out .= '</option>';
		}
		$out .= '</select>';
		if ($user->admin) {
			$out .= info_admin($langs->trans("YouCanChangeValuesForThisListFromDictionarySetup"), 1);
		}

		// Make select dynamic
		include_once DOL_DOCUMENT_ROOT.'/core/lib/ajax.lib.php';
		$out .= ajax_combobox($htmlname);

		return $out;
	}

	/**
	 *	Return array of currencies in user language
	 *
	 *  @param	string	$selected    preselected currency code
	 *  @param  string	$htmlname    name of HTML select list
	 *  @param  integer	$useempty    1=Add empty line
	 *  @param string $filter Optional filters criteras (example: 'code <> x', ' in (1,3)')
	 *  @param bool $excludeConfCurrency false  = If company current currency not in table, we add it into list. Should always be available.  true = we are in currency_rate update , we don't want to see conf->currency in select
	 * 	@return	string
	 */
	public function selectMultiCurrency($selected = '', $htmlname = 'multicurrency_code', $useempty = 0, $filter = '', $excludeConfCurrency = false)
	{
		global $db, $conf, $langs, $user;

		$langs->loadCacheCurrencies(''); // Load ->cache_currencies

		$TCurrency = array();

		$sql = 'SELECT code FROM '.MAIN_DB_PREFIX.'multicurrency';
		$sql .= " WHERE entity IN ('".getEntity('mutlicurrency')."')";
		if ($filter) {
			$sql .= " AND ".$filter;
		}
		$resql = $this->db->query($sql);
		if ($resql) {
			while ($obj = $this->db->fetch_object($resql)) {
				$TCurrency[$obj->code] = $obj->code;
			}
		}

		$out = '';
		$out .= '<select class="flat" name="'.$htmlname.'" id="'.$htmlname.'">';
		if ($useempty) {
			$out .= '<option value="">&nbsp;</option>';
		}
		// If company current currency not in table, we add it into list. Should always be available.
		if (!in_array($conf->currency, $TCurrency) && !$excludeConfCurrency) {
			$TCurrency[$conf->currency] = $conf->currency;
		}
		if (count($TCurrency) > 0) {
			foreach ($langs->cache_currencies as $code_iso => $currency) {
				if (isset($TCurrency[$code_iso])) {
					if (!empty($selected) && $selected == $code_iso) {
						$out .= '<option value="'.$code_iso.'" selected="selected">';
					} else {
						$out .= '<option value="'.$code_iso.'">';
					}

					$out .= $currency['label'];
					$out .= ' ('.$langs->getCurrencySymbol($code_iso).')';
					$out .= '</option>';
				}
			}
		}

		$out .= '</select>';
		// Make select dynamic
		include_once DOL_DOCUMENT_ROOT.'/core/lib/ajax.lib.php';
		$out .= ajax_combobox($htmlname);

		return $out;
	}

	// phpcs:disable PEAR.NamingConventions.ValidFunctionName.ScopeNotCamelCaps
	/**
	 *  Load into the cache vat rates of a country
	 *
	 *  @param	string	$country_code		Country code with quotes ("'CA'", or "'CA,IN,...'")
	 *  @return	int							Nb of loaded lines, 0 if already loaded, <0 if KO
	 */
	public function load_cache_vatrates($country_code)
	{
		// phpcs:enable
		global $langs;

		$num = count($this->cache_vatrates);
		if ($num > 0) {
			return $num; // Cache already loaded
		}

		dol_syslog(__METHOD__, LOG_DEBUG);

		$sql = "SELECT DISTINCT t.rowid, t.code, t.taux, t.localtax1, t.localtax1_type, t.localtax2, t.localtax2_type, t.recuperableonly";
		$sql .= " FROM ".MAIN_DB_PREFIX."c_tva as t, ".MAIN_DB_PREFIX."c_country as c";
		$sql .= " WHERE t.fk_pays = c.rowid";
		$sql .= " AND t.active > 0";
		$sql .= " AND c.code IN (".$this->db->sanitize($country_code, 1).")";
		$sql .= " ORDER BY t.code ASC, t.taux ASC, t.recuperableonly ASC";

		$resql = $this->db->query($sql);
		if ($resql) {
			$num = $this->db->num_rows($resql);
			if ($num) {
				for ($i = 0; $i < $num; $i++) {
					$obj = $this->db->fetch_object($resql);
					$this->cache_vatrates[$i]['rowid']	= $obj->rowid;
					$this->cache_vatrates[$i]['code'] = $obj->code;
					$this->cache_vatrates[$i]['txtva']	= $obj->taux;
					$this->cache_vatrates[$i]['nprtva'] = $obj->recuperableonly;
					$this->cache_vatrates[$i]['localtax1']	    = $obj->localtax1;
					$this->cache_vatrates[$i]['localtax1_type']	= $obj->localtax1_type;
					$this->cache_vatrates[$i]['localtax2']	    = $obj->localtax2;
					$this->cache_vatrates[$i]['localtax2_type']	= $obj->localtax1_type;

					$this->cache_vatrates[$i]['label'] = $obj->taux.'%'.($obj->code ? ' ('.$obj->code.')' : ''); // Label must contains only 0-9 , . % or *
					$this->cache_vatrates[$i]['labelallrates'] = $obj->taux.'/'.($obj->localtax1 ? $obj->localtax1 : '0').'/'.($obj->localtax2 ? $obj->localtax2 : '0').($obj->code ? ' ('.$obj->code.')' : ''); // Must never be used as key, only label
					$positiverates = '';
					if ($obj->taux) {
						$positiverates .= ($positiverates ? '/' : '').$obj->taux;
					}
					if ($obj->localtax1) {
						$positiverates .= ($positiverates ? '/' : '').$obj->localtax1;
					}
					if ($obj->localtax2) {
						$positiverates .= ($positiverates ? '/' : '').$obj->localtax2;
					}
					if (empty($positiverates)) {
						$positiverates = '0';
					}
					$this->cache_vatrates[$i]['labelpositiverates'] = $positiverates.($obj->code ? ' ('.$obj->code.')' : ''); // Must never be used as key, only label
				}

				return $num;
			} else {
				$this->error = '<font class="error">'.$langs->trans("ErrorNoVATRateDefinedForSellerCountry", $country_code).'</font>';
				return -1;
			}
		} else {
			$this->error = '<font class="error">'.$this->db->error().'</font>';
			return -2;
		}
	}

	// phpcs:disable PEAR.NamingConventions.ValidFunctionName.ScopeNotCamelCaps
	/**
	 *  Output an HTML select vat rate.
	 *  The name of this function should be selectVat. We keep bad name for compatibility purpose.
	 *
	 *  @param	string	      $htmlname           Name of HTML select field
	 *  @param  float|string  $selectedrate       Force preselected vat rate. Can be '8.5' or '8.5 (NOO)' for example. Use '' for no forcing.
	 *  @param  Societe	      $societe_vendeuse   Thirdparty seller
	 *  @param  Societe	      $societe_acheteuse  Thirdparty buyer
	 *  @param  int		      $idprod             Id product. O if unknown of NA.
	 *  @param  int		      $info_bits          Miscellaneous information on line (1 for NPR)
	 *  @param  int|string    $type               ''=Unknown, 0=Product, 1=Service (Used if idprod not defined)
	 *                  		                  Si vendeur non assujeti a TVA, TVA par defaut=0. Fin de regle.
	 *                  					      Si le (pays vendeur = pays acheteur) alors la TVA par defaut=TVA du produit vendu. Fin de regle.
	 *                  					      Si (vendeur et acheteur dans Communaute europeenne) et bien vendu = moyen de transports neuf (auto, bateau, avion), TVA par defaut=0 (La TVA doit etre paye par l'acheteur au centre d'impots de son pays et non au vendeur). Fin de regle.
	 *                                            Si vendeur et acheteur dans Communauté européenne et acheteur= particulier alors TVA par défaut=TVA du produit vendu. Fin de règle.
	 *                                            Si vendeur et acheteur dans Communauté européenne et acheteur= entreprise alors TVA par défaut=0. Fin de règle.
	 *                  					      Sinon la TVA proposee par defaut=0. Fin de regle.
	 *  @param	bool	     $options_only		  Return HTML options lines only (for ajax treatment)
	 *  @param  int          $mode                0=Use vat rate as key in combo list, 1=Add VAT code after vat rate into key, -1=Use id of vat line as key
	 *  @return	string
	 */
	public function load_tva($htmlname = 'tauxtva', $selectedrate = '', $societe_vendeuse = '', $societe_acheteuse = '', $idprod = 0, $info_bits = 0, $type = '', $options_only = false, $mode = 0)
	{
		// phpcs:enable
		global $langs, $conf, $mysoc;

		$langs->load('errors');

		$return = '';

		// Define defaultnpr, defaultttx and defaultcode
		$defaultnpr = ($info_bits & 0x01);
		$defaultnpr = (preg_match('/\*/', $selectedrate) ? 1 : $defaultnpr);
		$defaulttx = str_replace('*', '', $selectedrate);
		$defaultcode = '';
		$reg = array();
		if (preg_match('/\((.*)\)/', $defaulttx, $reg)) {
			$defaultcode = $reg[1];
			$defaulttx = preg_replace('/\s*\(.*\)/', '', $defaulttx);
		}
		//var_dump($selectedrate.'-'.$defaulttx.'-'.$defaultnpr.'-'.$defaultcode);

		// Check parameters
		if (is_object($societe_vendeuse) && !$societe_vendeuse->country_code) {
			if ($societe_vendeuse->id == $mysoc->id) {
				$return .= '<font class="error">'.$langs->trans("ErrorYourCountryIsNotDefined").'</font>';
			} else {
				$return .= '<font class="error">'.$langs->trans("ErrorSupplierCountryIsNotDefined").'</font>';
			}
			return $return;
		}

		//var_dump($societe_acheteuse);
		//print "name=$name, selectedrate=$selectedrate, seller=".$societe_vendeuse->country_code." buyer=".$societe_acheteuse->country_code." buyer is company=".$societe_acheteuse->isACompany()." idprod=$idprod, info_bits=$info_bits type=$type";
		//exit;

		// Define list of countries to use to search VAT rates to show
		// First we defined code_country to use to find list
		if (is_object($societe_vendeuse)) {
			$code_country = "'".$societe_vendeuse->country_code."'";
		} else {
			$code_country = "'".$mysoc->country_code."'"; // Pour compatibilite ascendente
		}
		if (!empty($conf->global->SERVICE_ARE_ECOMMERCE_200238EC)) {    // If option to have vat for end customer for services is on
			require_once DOL_DOCUMENT_ROOT.'/core/lib/company.lib.php';
			if (!isInEEC($societe_vendeuse) && (!is_object($societe_acheteuse) || (isInEEC($societe_acheteuse) && !$societe_acheteuse->isACompany()))) {
				// We also add the buyer
				if (is_numeric($type)) {
					if ($type == 1) { // We know product is a service
						$code_country .= ",'".$societe_acheteuse->country_code."'";
					}
				} elseif (!$idprod) {  // We don't know type of product
					$code_country .= ",'".$societe_acheteuse->country_code."'";
				} else {
					$prodstatic = new Product($this->db);
					$prodstatic->fetch($idprod);
					if ($prodstatic->type == Product::TYPE_SERVICE) {   // We know product is a service
						$code_country .= ",'".$societe_acheteuse->country_code."'";
					}
				}
			}
		}

		// Now we get list
		$num = $this->load_cache_vatrates($code_country); // If no vat defined, return -1 with message into this->error

		if ($num > 0) {
			// Definition du taux a pre-selectionner (si defaulttx non force et donc vaut -1 ou '')
			if ($defaulttx < 0 || dol_strlen($defaulttx) == 0) {
				$tmpthirdparty = new Societe($this->db);
				$defaulttx = get_default_tva($societe_vendeuse, (is_object($societe_acheteuse) ? $societe_acheteuse : $tmpthirdparty), $idprod);
				$defaultnpr = get_default_npr($societe_vendeuse, (is_object($societe_acheteuse) ? $societe_acheteuse : $tmpthirdparty), $idprod);
				if (preg_match('/\((.*)\)/', $defaulttx, $reg)) {
					$defaultcode = $reg[1];
					$defaulttx = preg_replace('/\s*\(.*\)/', '', $defaulttx);
				}
				if (empty($defaulttx)) {
					$defaultnpr = 0;
				}
			}

			// Si taux par defaut n'a pu etre determine, on prend dernier de la liste.
			// Comme ils sont tries par ordre croissant, dernier = plus eleve = taux courant
			if ($defaulttx < 0 || dol_strlen($defaulttx) == 0) {
				if (empty($conf->global->MAIN_VAT_DEFAULT_IF_AUTODETECT_FAILS)) {
					$defaulttx = $this->cache_vatrates[$num - 1]['txtva'];
				} else {
					$defaulttx = ($conf->global->MAIN_VAT_DEFAULT_IF_AUTODETECT_FAILS == 'none' ? '' : $conf->global->MAIN_VAT_DEFAULT_IF_AUTODETECT_FAILS);
				}
			}

			// Disabled if seller is not subject to VAT
			$disabled = false;
			$title = '';
			if (is_object($societe_vendeuse) && $societe_vendeuse->id == $mysoc->id && $societe_vendeuse->tva_assuj == "0") {
				// Override/enable VAT for expense report regardless of global setting - needed if expense report used for business expenses instead
				// of using supplier invoices (this is a very bad idea !)
				if (empty($conf->global->EXPENSEREPORT_OVERRIDE_VAT)) {
					$title = ' title="'.$langs->trans('VATIsNotUsed').'"';
					$disabled = true;
				}
			}

			if (!$options_only) {
				$return .= '<select class="flat minwidth75imp" id="'.$htmlname.'" name="'.$htmlname.'"'.($disabled ? ' disabled' : '').$title.'>';
			}

			$selectedfound = false;
			foreach ($this->cache_vatrates as $rate) {
				// Keep only 0 if seller is not subject to VAT
				if ($disabled && $rate['txtva'] != 0) {
					continue;
				}

				// Define key to use into select list
				$key = $rate['txtva'];
				$key .= $rate['nprtva'] ? '*' : '';
				if ($mode > 0 && $rate['code']) {
					$key .= ' ('.$rate['code'].')';
				}
				if ($mode < 0) {
					$key = $rate['rowid'];
				}

				$return .= '<option value="'.$key.'"';
				if (!$selectedfound) {
					if ($defaultcode) { // If defaultcode is defined, we used it in priority to select combo option instead of using rate+npr flag
						if ($defaultcode == $rate['code']) {
							$return .= ' selected';
							$selectedfound = true;
						}
					} elseif ($rate['txtva'] == $defaulttx && $rate['nprtva'] == $defaultnpr) {
						$return .= ' selected';
						$selectedfound = true;
					}
				}
				$return .= '>';
				//if (! empty($conf->global->MAIN_VAT_SHOW_POSITIVE_RATES))
				if ($mysoc->country_code == 'IN' || !empty($conf->global->MAIN_VAT_LABEL_IS_POSITIVE_RATES)) {
					$return .= $rate['labelpositiverates'];
				} else {
					$return .= vatrate($rate['label']);
				}
				//$return.=($rate['code']?' '.$rate['code']:'');
				$return .= (empty($rate['code']) && $rate['nprtva']) ? ' *' : ''; // We show the *  (old behaviour only if new vat code is not used)

				$return .= '</option>';
			}

			if (!$options_only) {
				$return .= '</select>';
			}
		} else {
			$return .= $this->error;
		}

		$this->num = $num;
		return $return;
	}


	// phpcs:disable PEAR.NamingConventions.ValidFunctionName.ScopeNotCamelCaps
	/**
	 *  Show a HTML widget to input a date or combo list for day, month, years and optionaly hours and minutes.
	 *  Fields are preselected with :
	 *            	- set_time date (must be a local PHP server timestamp or string date with format 'YYYY-MM-DD' or 'YYYY-MM-DD HH:MM')
	 *            	- local date in user area, if set_time is '' (so if set_time is '', output may differs when done from two different location)
	 *            	- Empty (fields empty), if set_time is -1 (in this case, parameter empty must also have value 1)
	 *
	 *	@param	integer	    $set_time 		Pre-selected date (must be a local PHP server timestamp), -1 to keep date not preselected, '' to use current date with 00:00 hour (Parameter 'empty' must be 0 or 2).
	 *	@param	string		$prefix			Prefix for fields name
	 *	@param	int			$h				1 or 2=Show also hours (2=hours on a new line), -1 has same effect but hour and minutes are prefilled with 23:59 if date is empty, 3 show hour always empty
	 *	@param	int			$m				1=Show also minutes, -1 has same effect but hour and minutes are prefilled with 23:59 if date is empty, 3 show minutes always empty
	 *	@param	int			$empty			0=Fields required, 1=Empty inputs are allowed, 2=Empty inputs are allowed for hours only
	 *	@param	string		$form_name 		Not used
	 *	@param	int			$d				1=Show days, month, years
	 * 	@param	int			$addnowlink		Add a link "Now"
	 * 	@param	int			$nooutput		Do not output html string but return it
	 * 	@param 	int			$disabled		Disable input fields
	 *  @param  int			$fullday        When a checkbox with this html name is on, hour and day are set with 00:00 or 23:59
	 *  @param	string		$addplusone		Add a link "+1 hour". Value must be name of another select_date field.
	 *  @param  datetime    $adddateof      Add a link "Date of invoice" using the following date.
	 *  @return	string|void					Nothing or string if nooutput is 1
	 *  @deprecated
	 *  @see    selectDate(), form_date(), select_month(), select_year(), select_dayofweek()
	 */
	public function select_date($set_time = '', $prefix = 're', $h = 0, $m = 0, $empty = 0, $form_name = "", $d = 1, $addnowlink = 0, $nooutput = 0, $disabled = 0, $fullday = '', $addplusone = '', $adddateof = '')
	{
		// phpcs:enable
		$retstring = $this->selectDate($set_time, $prefix, $h, $m, $empty, $form_name, $d, $addnowlink, $disabled, $fullday, $addplusone, $adddateof);
		if (!empty($nooutput)) {
			return $retstring;
		}
		print $retstring;
		return;
	}

	/**
	 *  Show 2 HTML widget to input a date or combo list for day, month, years and optionaly hours and minutes.
	 *  Fields are preselected with :
	 *              - set_time date (must be a local PHP server timestamp or string date with format 'YYYY-MM-DD' or 'YYYY-MM-DD HH:MM')
	 *              - local date in user area, if set_time is '' (so if set_time is '', output may differs when done from two different location)
	 *              - Empty (fields empty), if set_time is -1 (in this case, parameter empty must also have value 1)
	 *
	 *  @param  integer     $set_time       Pre-selected date (must be a local PHP server timestamp), -1 to keep date not preselected, '' to use current date with 00:00 hour (Parameter 'empty' must be 0 or 2).
	 *  @param  integer     $set_time_end       Pre-selected date (must be a local PHP server timestamp), -1 to keep date not preselected, '' to use current date with 00:00 hour (Parameter 'empty' must be 0 or 2).
	 *  @param	string		$prefix			Prefix for fields name
	 *  @param	string		$empty			0=Fields required, 1=Empty inputs are allowed, 2=Empty inputs are allowed for hours only
	 * 	@return string                      Html for selectDate
	 *  @see    form_date(), select_month(), select_year(), select_dayofweek()
	 */
	public function selectDateToDate($set_time = '', $set_time_end = '', $prefix = 're', $empty = 0)
	{
		global $langs;

		$ret = $this->selectDate($set_time, $prefix.'_start', 0, 0, $empty, '', 1, 0, 0, '', '', '', '', 1, '', $langs->trans("from"), 'tzuserrel');
		$ret .= '<br>';
		$ret .= $this->selectDate($set_time_end, $prefix.'_end', 0, 0, $empty, '', 1, 0, 0, '', '', '', '', 1, '', $langs->trans("to"), 'tzuserrel');
		return $ret;
	}

	/**
	 *  Show a HTML widget to input a date or combo list for day, month, years and optionaly hours and minutes.
	 *  Fields are preselected with :
	 *              - set_time date (must be a local PHP server timestamp or string date with format 'YYYY-MM-DD' or 'YYYY-MM-DD HH:MM')
	 *              - local date in user area, if set_time is '' (so if set_time is '', output may differs when done from two different location)
	 *              - Empty (fields empty), if set_time is -1 (in this case, parameter empty must also have value 1)
	 *
	 *  @param  integer     $set_time       Pre-selected date (must be a local PHP server timestamp), -1 to keep date not preselected, '' to use current date with 00:00 hour (Parameter 'empty' must be 0 or 2).
	 *  @param	string		$prefix			Prefix for fields name
	 *  @param	int			$h				1 or 2=Show also hours (2=hours on a new line), -1 has same effect but hour and minutes are prefilled with 23:59 if date is empty, 3 show hour always empty
	 *	@param	int			$m				1=Show also minutes, -1 has same effect but hour and minutes are prefilled with 23:59 if date is empty, 3 show minutes always empty
	 *	@param	int			$empty			0=Fields required, 1=Empty inputs are allowed, 2=Empty inputs are allowed for hours only
	 *	@param	string		$form_name 		Not used
	 *	@param	int			$d				1=Show days, month, years
	 * 	@param	int			$addnowlink		Add a link "Now", 1 with server time, 2 with local computer time
	 * 	@param 	int			$disabled		Disable input fields
	 *  @param  int			$fullday        When a checkbox with id #fullday is checked, hours are set with 00:00 (if value if 'fulldaystart') or 23:59 (if value is 'fulldayend')
	 *  @param	string		$addplusone		Add a link "+1 hour". Value must be name of another selectDate field.
	 *  @param  datetime    $adddateof      Add a link "Date of ..." using the following date. See also $labeladddateof for the label used.
	 *  @param  string      $openinghours   Specify hour start and hour end for the select ex 8,20
	 *  @param  int         $stepminutes    Specify step for minutes between 1 and 30
	 *  @param	string		$labeladddateof Label to use for the $adddateof parameter.
	 *  @param	string 		$placeholder    Placeholder
	 *  @param	mixed		$gm				'auto' (for backward compatibility, avoid this), 'gmt' or 'tzserver' or 'tzuserrel'
	 * 	@return string                      Html for selectDate
	 *  @see    form_date(), select_month(), select_year(), select_dayofweek()
	 */
	public function selectDate($set_time = '', $prefix = 're', $h = 0, $m = 0, $empty = 0, $form_name = "", $d = 1, $addnowlink = 0, $disabled = 0, $fullday = '', $addplusone = '', $adddateof = '', $openinghours = '', $stepminutes = 1, $labeladddateof = '', $placeholder = '', $gm = 'auto')
	{
		global $conf, $langs;

		if ($gm === 'auto') {
			$gm = (empty($conf) ? 'tzserver' : $conf->tzuserinputkey);
		}

		$retstring = '';

		if ($prefix == '') {
			$prefix = 're';
		}
		if ($h == '') {
			$h = 0;
		}
		if ($m == '') {
			$m = 0;
		}
		$emptydate = 0;
		$emptyhours = 0;
		if ($stepminutes <= 0 || $stepminutes > 30) {
			$stepminutes = 1;
		}
		if ($empty == 1) {
			$emptydate = 1;
			$emptyhours = 1;
		}
		if ($empty == 2) {
			$emptydate = 0;
			$emptyhours = 1;
		}
		$orig_set_time = $set_time;

		if ($set_time === '' && $emptydate == 0) {
			include_once DOL_DOCUMENT_ROOT.'/core/lib/date.lib.php';
			if ($gm == 'tzuser' || $gm == 'tzuserrel') {
				$set_time = dol_now($gm);
			} else {
				$set_time = dol_now('tzuser') - (getServerTimeZoneInt('now') * 3600); // set_time must be relative to PHP server timezone
			}
		}

		// Analysis of the pre-selection date
		$reg = array();
		if (preg_match('/^([0-9]+)\-([0-9]+)\-([0-9]+)\s?([0-9]+)?:?([0-9]+)?/', $set_time, $reg)) {	// deprecated usage
			// Date format 'YYYY-MM-DD' or 'YYYY-MM-DD HH:MM:SS'
			$syear	= (!empty($reg[1]) ? $reg[1] : '');
			$smonth = (!empty($reg[2]) ? $reg[2] : '');
			$sday	= (!empty($reg[3]) ? $reg[3] : '');
			$shour	= (!empty($reg[4]) ? $reg[4] : '');
			$smin	= (!empty($reg[5]) ? $reg[5] : '');
		} elseif (strval($set_time) != '' && $set_time != -1) {
			// set_time est un timestamps (0 possible)
			$syear = dol_print_date($set_time, "%Y", $gm);
			$smonth = dol_print_date($set_time, "%m", $gm);
			$sday = dol_print_date($set_time, "%d", $gm);
			if ($orig_set_time != '') {
				$shour = dol_print_date($set_time, "%H", $gm);
				$smin = dol_print_date($set_time, "%M", $gm);
				$ssec = dol_print_date($set_time, "%S", $gm);
			} else {
				$shour = '';
				$smin = '';
				$ssec = '';
			}
		} else {
			// Date est '' ou vaut -1
			$syear = '';
			$smonth = '';
			$sday = '';
			$shour = !isset($conf->global->MAIN_DEFAULT_DATE_HOUR) ? ($h == -1 ? '23' : '') : $conf->global->MAIN_DEFAULT_DATE_HOUR;
			$smin = !isset($conf->global->MAIN_DEFAULT_DATE_MIN) ? ($h == -1 ? '59' : '') : $conf->global->MAIN_DEFAULT_DATE_MIN;
			$ssec = !isset($conf->global->MAIN_DEFAULT_DATE_SEC) ? ($h == -1 ? '59' : '') : $conf->global->MAIN_DEFAULT_DATE_SEC;
		}
		if ($h == 3) {
			$shour = '';
		}
		if ($m == 3) {
			$smin = '';
		}

		$nowgmt = dol_now('gmt');
		//var_dump(dol_print_date($nowgmt, 'dayhourinputnoreduce', 'tzuserrel'));

		// You can set MAIN_POPUP_CALENDAR to 'eldy' or 'jquery'
		$usecalendar = 'combo';
		if (!empty($conf->use_javascript_ajax) && (empty($conf->global->MAIN_POPUP_CALENDAR) || $conf->global->MAIN_POPUP_CALENDAR != "none")) {
			$usecalendar = ((empty($conf->global->MAIN_POPUP_CALENDAR) || $conf->global->MAIN_POPUP_CALENDAR == 'eldy') ? 'jquery' : $conf->global->MAIN_POPUP_CALENDAR);
		}

		if ($d) {
			// Show date with popup
			if ($usecalendar != 'combo') {
				$formated_date = '';
				//print "e".$set_time." t ".$conf->format_date_short;
				if (strval($set_time) != '' && $set_time != -1) {
					//$formated_date=dol_print_date($set_time,$conf->format_date_short);
					$formated_date = dol_print_date($set_time, $langs->trans("FormatDateShortInput"), $gm); // FormatDateShortInput for dol_print_date / FormatDateShortJavaInput that is same for javascript
				}

				// Calendrier popup version eldy
				if ($usecalendar == "eldy") {
					// Input area to enter date manually
					$retstring .= '<input id="'.$prefix.'" name="'.$prefix.'" type="text" class="maxwidthdate" maxlength="11" value="'.$formated_date.'"';
					$retstring .= ($disabled ? ' disabled' : '');
					$retstring .= ' onChange="dpChangeDay(\''.$prefix.'\',\''.$langs->trans("FormatDateShortJavaInput").'\'); "'; // FormatDateShortInput for dol_print_date / FormatDateShortJavaInput that is same for javascript
					$retstring .= '>';

					// Icon calendar
					$retstringbuttom = '';
					if (!$disabled) {
						$retstringbuttom = '<button id="'.$prefix.'Button" type="button" class="dpInvisibleButtons"';
						$base = DOL_URL_ROOT.'/core/';
						$retstringbuttom .= ' onClick="showDP(\''.$base.'\',\''.$prefix.'\',\''.$langs->trans("FormatDateShortJavaInput").'\',\''.$langs->defaultlang.'\');"';
						$retstringbuttom .= '>'.img_object($langs->trans("SelectDate"), 'calendarday', 'class="datecallink"').'</button>';
					} else {
						$retstringbuttom = '<button id="'.$prefix.'Button" type="button" class="dpInvisibleButtons">'.img_object($langs->trans("Disabled"), 'calendarday', 'class="datecallink"').'</button>';
					}
					$retstring = $retstringbuttom.$retstring;

					$retstring .= '<input type="hidden" id="'.$prefix.'day"   name="'.$prefix.'day"   value="'.$sday.'">'."\n";
					$retstring .= '<input type="hidden" id="'.$prefix.'month" name="'.$prefix.'month" value="'.$smonth.'">'."\n";
					$retstring .= '<input type="hidden" id="'.$prefix.'year"  name="'.$prefix.'year"  value="'.$syear.'">'."\n";
				} elseif ($usecalendar == 'jquery') {
					if (!$disabled) {
						// Output javascript for datepicker
						$retstring .= "<script type='text/javascript'>";
						$retstring .= "$(function(){ $('#".$prefix."').datepicker({
							dateFormat: '".$langs->trans("FormatDateShortJQueryInput")."',
							autoclose: true,
							todayHighlight: true,";
						if (!empty($conf->dol_use_jmobile)) {
							$retstring .= "
								beforeShow: function (input, datePicker) {
									input.disabled = true;
								},
								onClose: function (dateText, datePicker) {
									this.disabled = false;
								},
								";
						}
						// Note: We don't need monthNames, monthNamesShort, dayNames, dayNamesShort, dayNamesMin, they are set globally on datepicker component in lib_head.js.php
						if (empty($conf->global->MAIN_POPUP_CALENDAR_ON_FOCUS)) {
							$retstring .= "
								showOn: 'button',	/* both has problem with autocompletion */
								buttonImage: '".DOL_URL_ROOT."/theme/".$conf->theme."/img/object_calendarday.png',
								buttonImageOnly: true";
						}
						$retstring .= "
							}) });";
						$retstring .= "</script>";
					}

					// Zone de saisie manuelle de la date
					$retstring .= '<div class="nowrap inline-block divfordateinput">';
					$retstring .= '<input id="'.$prefix.'" name="'.$prefix.'" type="text" class="maxwidthdate" maxlength="11" value="'.$formated_date.'"';
					$retstring .= ($disabled ? ' disabled' : '');
					$retstring .= ($placeholder ? ' placeholder="'.dol_escape_htmltag($placeholder).'"' : '');
					$retstring .= ' onChange="dpChangeDay(\''.$prefix.'\',\''.$langs->trans("FormatDateShortJavaInput").'\'); "'; // FormatDateShortInput for dol_print_date / FormatDateShortJavaInput that is same for javascript
					$retstring .= '>';

					// Icone calendrier
					if (!$disabled) {
						/* Not required. Managed by option buttonImage of jquery
						$retstring.=img_object($langs->trans("SelectDate"),'calendarday','id="'.$prefix.'id" class="datecallink"');
						$retstring.="<script type='text/javascript'>";
						$retstring.="jQuery(document).ready(function() {";
						$retstring.='	jQuery("#'.$prefix.'id").click(function() {';
						$retstring.="    	jQuery('#".$prefix."').focus();";
						$retstring.='    });';
						$retstring.='});';
						$retstring.="</script>";*/
					} else {
						$retstringbutton = '<button id="'.$prefix.'Button" type="button" class="dpInvisibleButtons">'.img_object($langs->trans("Disabled"), 'calendarday', 'class="datecallink"').'</button>';
						$retsring = $retstringbutton.$retstring;
					}

					$retstring .= '</div>';
					$retstring .= '<input type="hidden" id="'.$prefix.'day"   name="'.$prefix.'day"   value="'.$sday.'">'."\n";
					$retstring .= '<input type="hidden" id="'.$prefix.'month" name="'.$prefix.'month" value="'.$smonth.'">'."\n";
					$retstring .= '<input type="hidden" id="'.$prefix.'year"  name="'.$prefix.'year"  value="'.$syear.'">'."\n";
				} else {
					$retstring .= "Bad value of MAIN_POPUP_CALENDAR";
				}
			} else {
				// Show date with combo selects
				// Day
				$retstring .= '<select'.($disabled ? ' disabled' : '').' class="flat valignmiddle maxwidth50imp" id="'.$prefix.'day" name="'.$prefix.'day">';

				if ($emptydate || $set_time == -1) {
					$retstring .= '<option value="0" selected>&nbsp;</option>';
				}

				for ($day = 1; $day <= 31; $day++) {
					$retstring .= '<option value="'.$day.'"'.($day == $sday ? ' selected' : '').'>'.$day.'</option>';
				}

				$retstring .= "</select>";

				$retstring .= '<select'.($disabled ? ' disabled' : '').' class="flat valignmiddle maxwidth75imp" id="'.$prefix.'month" name="'.$prefix.'month">';
				if ($emptydate || $set_time == -1) {
					$retstring .= '<option value="0" selected>&nbsp;</option>';
				}

				// Month
				for ($month = 1; $month <= 12; $month++) {
					$retstring .= '<option value="'.$month.'"'.($month == $smonth ? ' selected' : '').'>';
					$retstring .= dol_print_date(mktime(12, 0, 0, $month, 1, 2000), "%b");
					$retstring .= "</option>";
				}
				$retstring .= "</select>";

				// Year
				if ($emptydate || $set_time == -1) {
					$retstring .= '<input'.($disabled ? ' disabled' : '').' placeholder="'.dol_escape_htmltag($langs->trans("Year")).'" class="flat maxwidth50imp valignmiddle" type="number" min="0" max="3000" maxlength="4" id="'.$prefix.'year" name="'.$prefix.'year" value="'.$syear.'">';
				} else {
					$retstring .= '<select'.($disabled ? ' disabled' : '').' class="flat valignmiddle maxwidth75imp" id="'.$prefix.'year" name="'.$prefix.'year">';

					for ($year = $syear - 10; $year < $syear + 10; $year++) {
						$retstring .= '<option value="'.$year.'"'.($year == $syear ? ' selected' : '').'>'.$year.'</option>';
					}
					$retstring .= "</select>\n";
				}
			}
		}

		if ($d && $h) {
			$retstring .= ($h == 2 ? '<br>' : ' ');
			$retstring .= '<span class="nowraponall">';
		}

		if ($h) {
			$hourstart = 0;
			$hourend = 24;
			if ($openinghours != '') {
				$openinghours = explode(',', $openinghours);
				$hourstart = $openinghours[0];
				$hourend = $openinghours[1];
				if ($hourend < $hourstart) {
					$hourend = $hourstart;
				}
			}
			// Show hour
			$retstring .= '<select'.($disabled ? ' disabled' : '').' class="flat valignmiddle maxwidth50 '.($fullday ? $fullday.'hour' : '').'" id="'.$prefix.'hour" name="'.$prefix.'hour">';
			if ($emptyhours) {
				$retstring .= '<option value="-1">&nbsp;</option>';
			}
			for ($hour = $hourstart; $hour < $hourend; $hour++) {
				if (strlen($hour) < 2) {
					$hour = "0".$hour;
				}
				$retstring .= '<option value="'.$hour.'"'.(($hour == $shour) ? ' selected' : '').'>'.$hour;
				//$retstring .= (empty($conf->dol_optimize_smallscreen) ? '' : 'H');
				$retstring .= '</option>';
			}
			$retstring .= '</select>';
			//if ($m && empty($conf->dol_optimize_smallscreen)) $retstring .= ":";
			if ($m) {
				$retstring .= ":";
			}
		}

		if ($m) {
			// Show minutes
			$retstring .= '<select'.($disabled ? ' disabled' : '').' class="flat valignmiddle maxwidth50 '.($fullday ? $fullday.'min' : '').'" id="'.$prefix.'min" name="'.$prefix.'min">';
			if ($emptyhours) {
				$retstring .= '<option value="-1">&nbsp;</option>';
			}
			for ($min = 0; $min < 60; $min += $stepminutes) {
				if (strlen($min) < 2) {
					$min = "0".$min;
				}
				$retstring .= '<option value="'.$min.'"'.(($min == $smin) ? ' selected' : '').'>'.$min.(empty($conf->dol_optimize_smallscreen) ? '' : '').'</option>';
			}
			$retstring .= '</select>';

			$retstring .= '<input type="hidden" name="'.$prefix.'sec" value="'.$ssec.'">';
		}

		if ($d && $h) {
			$retstring .= '</span>';
		}

		// Add a "Now" link
		if ($conf->use_javascript_ajax && $addnowlink) {
			// Script which will be inserted in the onClick of the "Now" link
			$reset_scripts = "";
			if ($addnowlink == 2) { // local computer time
				// pad add leading 0 on numbers
				$reset_scripts .= "Number.prototype.pad = function(size) {
                        var s = String(this);
                        while (s.length < (size || 2)) {s = '0' + s;}
                        return s;
                    };
                    var d = new Date();";
			}

			// Generate the date part, depending on the use or not of the javascript calendar
			if ($addnowlink == 1) { // server time expressed in user time setup
				$reset_scripts .= 'jQuery(\'#'.$prefix.'\').val(\''.dol_print_date($nowgmt, 'day', 'tzuserrel').'\');';
				$reset_scripts .= 'jQuery(\'#'.$prefix.'day\').val(\''.dol_print_date($nowgmt, '%d', 'tzuserrel').'\');';
				$reset_scripts .= 'jQuery(\'#'.$prefix.'month\').val(\''.dol_print_date($nowgmt, '%m', 'tzuserrel').'\');';
				$reset_scripts .= 'jQuery(\'#'.$prefix.'year\').val(\''.dol_print_date($nowgmt, '%Y', 'tzuserrel').'\');';
			} elseif ($addnowlink == 2) {
				/* Disabled because the output does not use the string format defined by FormatDateShort key to forge the value into #prefix.
				 * This break application for foreign languages.
				$reset_scripts .= 'jQuery(\'#'.$prefix.'\').val(d.toLocaleDateString(\''.str_replace('_', '-', $langs->defaultlang).'\'));';
				$reset_scripts .= 'jQuery(\'#'.$prefix.'day\').val(d.getDate().pad());';
				$reset_scripts .= 'jQuery(\'#'.$prefix.'month\').val(parseInt(d.getMonth().pad()) + 1);';
				$reset_scripts .= 'jQuery(\'#'.$prefix.'year\').val(d.getFullYear());';
				*/
				$reset_scripts .= 'jQuery(\'#'.$prefix.'\').val(\''.dol_print_date($nowgmt, 'day', 'tzuserrel').'\');';
				$reset_scripts .= 'jQuery(\'#'.$prefix.'day\').val(\''.dol_print_date($nowgmt, '%d', 'tzuserrel').'\');';
				$reset_scripts .= 'jQuery(\'#'.$prefix.'month\').val(\''.dol_print_date($nowgmt, '%m', 'tzuserrel').'\');';
				$reset_scripts .= 'jQuery(\'#'.$prefix.'year\').val(\''.dol_print_date($nowgmt, '%Y', 'tzuserrel').'\');';
			}
			/*if ($usecalendar == "eldy")
			{
				$base=DOL_URL_ROOT.'/core/';
				$reset_scripts .= 'resetDP(\''.$base.'\',\''.$prefix.'\',\''.$langs->trans("FormatDateShortJavaInput").'\',\''.$langs->defaultlang.'\');';
			}
			else
			{
				$reset_scripts .= 'this.form.elements[\''.$prefix.'day\'].value=formatDate(new Date(), \'d\'); ';
				$reset_scripts .= 'this.form.elements[\''.$prefix.'month\'].value=formatDate(new Date(), \'M\'); ';
				$reset_scripts .= 'this.form.elements[\''.$prefix.'year\'].value=formatDate(new Date(), \'yyyy\'); ';
			}*/
			// Update the hour part
			if ($h) {
				if ($fullday) {
					$reset_scripts .= " if (jQuery('#fullday:checked').val() == null) {";
				}
				//$reset_scripts .= 'this.form.elements[\''.$prefix.'hour\'].value=formatDate(new Date(), \'HH\'); ';
				if ($addnowlink == 1) {
					$reset_scripts .= 'jQuery(\'#'.$prefix.'hour\').val(\''.dol_print_date($nowgmt, '%H', 'tzuserrel').'\');';
					$reset_scripts .= 'jQuery(\'#'.$prefix.'hour\').change();';
				} elseif ($addnowlink == 2) {
					$reset_scripts .= 'jQuery(\'#'.$prefix.'hour\').val(d.getHours().pad());';
					$reset_scripts .= 'jQuery(\'#'.$prefix.'hour\').change();';
				}

				if ($fullday) {
					$reset_scripts .= ' } ';
				}
			}
			// Update the minute part
			if ($m) {
				if ($fullday) {
					$reset_scripts .= " if (jQuery('#fullday:checked').val() == null) {";
				}
				//$reset_scripts .= 'this.form.elements[\''.$prefix.'min\'].value=formatDate(new Date(), \'mm\'); ';
				if ($addnowlink == 1) {
					$reset_scripts .= 'jQuery(\'#'.$prefix.'min\').val(\''.dol_print_date($nowgmt, '%M', 'tzuserrel').'\');';
					$reset_scripts .= 'jQuery(\'#'.$prefix.'min\').change();';
				} elseif ($addnowlink == 2) {
					$reset_scripts .= 'jQuery(\'#'.$prefix.'min\').val(d.getMinutes().pad());';
					$reset_scripts .= 'jQuery(\'#'.$prefix.'min\').change();';
				}
				if ($fullday) {
					$reset_scripts .= ' } ';
				}
			}
			// If reset_scripts is not empty, print the link with the reset_scripts in the onClick
			if ($reset_scripts && empty($conf->dol_optimize_smallscreen)) {
				$retstring .= ' <button class="dpInvisibleButtons datenowlink" id="'.$prefix.'ButtonNow" type="button" name="_useless" value="now" onClick="'.$reset_scripts.'">';
				$retstring .= $langs->trans("Now");
				$retstring .= '</button> ';
			}
		}

		// Add a "Plus one hour" link
		if ($conf->use_javascript_ajax && $addplusone) {
			// Script which will be inserted in the onClick of the "Add plusone" link
			$reset_scripts = "";

			// Generate the date part, depending on the use or not of the javascript calendar
			$reset_scripts .= 'jQuery(\'#'.$prefix.'\').val(\''.dol_print_date($nowgmt, 'dayinputnoreduce', 'tzuserrel').'\');';
			$reset_scripts .= 'jQuery(\'#'.$prefix.'day\').val(\''.dol_print_date($nowgmt, '%d', 'tzuserrel').'\');';
			$reset_scripts .= 'jQuery(\'#'.$prefix.'month\').val(\''.dol_print_date($nowgmt, '%m', 'tzuserrel').'\');';
			$reset_scripts .= 'jQuery(\'#'.$prefix.'year\').val(\''.dol_print_date($nowgmt, '%Y', 'tzuserrel').'\');';
			// Update the hour part
			if ($h) {
				if ($fullday) {
					$reset_scripts .= " if (jQuery('#fullday:checked').val() == null) {";
				}
				$reset_scripts .= 'jQuery(\'#'.$prefix.'hour\').val(\''.dol_print_date($nowgmt, '%H', 'tzuserrel').'\');';
				if ($fullday) {
					$reset_scripts .= ' } ';
				}
			}
			// Update the minute part
			if ($m) {
				if ($fullday) {
					$reset_scripts .= " if (jQuery('#fullday:checked').val() == null) {";
				}
				$reset_scripts .= 'jQuery(\'#'.$prefix.'min\').val(\''.dol_print_date($nowgmt, '%M', 'tzuserrel').'\');';
				if ($fullday) {
					$reset_scripts .= ' } ';
				}
			}
			// If reset_scripts is not empty, print the link with the reset_scripts in the onClick
			if ($reset_scripts && empty($conf->dol_optimize_smallscreen)) {
				$retstring .= ' <button class="dpInvisibleButtons datenowlink" id="'.$prefix.'ButtonPlusOne" type="button" name="_useless2" value="plusone" onClick="'.$reset_scripts.'">';
				$retstring .= $langs->trans("DateStartPlusOne");
				$retstring .= '</button> ';
			}
		}

		// Add a link to set data
		if ($conf->use_javascript_ajax && $adddateof) {
			$tmparray = dol_getdate($adddateof);
			if (empty($labeladddateof)) {
				$labeladddateof = $langs->trans("DateInvoice");
			}
			$retstring .= ' - <button class="dpInvisibleButtons datenowlink" id="dateofinvoice" type="button" name="_dateofinvoice" value="now" onclick="console.log(\'Click on now link\'); jQuery(\'#re\').val(\''.dol_print_date($adddateof, 'dayinputnoreduce').'\');jQuery(\'#reday\').val(\''.$tmparray['mday'].'\');jQuery(\'#remonth\').val(\''.$tmparray['mon'].'\');jQuery(\'#reyear\').val(\''.$tmparray['year'].'\');">'.$labeladddateof.'</a>';
		}

		return $retstring;
	}

	/**
	 * selectTypeDuration
	 *
	 * @param   string   	$prefix     	Prefix
	 * @param   string   	$selected   	Selected duration type
	 * @param	array		$excludetypes	Array of duration types to exclude. Example array('y', 'm')
	 * @return  string      	         	HTML select string
	 */
	public function selectTypeDuration($prefix, $selected = 'i', $excludetypes = array())
	{
		global $langs;

		$TDurationTypes = array(
			'y'=>$langs->trans('Years'),
			'm'=>$langs->trans('Month'),
			'w'=>$langs->trans('Weeks'),
			'd'=>$langs->trans('Days'),
			'h'=>$langs->trans('Hours'),
			'i'=>$langs->trans('Minutes')
		);

		// Removed undesired duration types
		foreach ($excludetypes as $value) {
			unset($TDurationTypes[$value]);
		}

		$retstring = '<select class="flat" id="select_'.$prefix.'type_duration" name="'.$prefix.'type_duration">';
		foreach ($TDurationTypes as $key => $typeduration) {
			$retstring .= '<option value="'.$key.'"';
			if ($key == $selected) {
				$retstring .= " selected";
			}
			$retstring .= ">".$typeduration."</option>";
		}
		$retstring .= "</select>";

		$retstring .= ajax_combobox('select_'.$prefix.'type_duration');

		return $retstring;
	}

	// phpcs:disable PEAR.NamingConventions.ValidFunctionName.ScopeNotCamelCaps
	/**
	 *  Function to show a form to select a duration on a page
	 *
	 *	@param	string		$prefix   		Prefix for input fields
	 *	@param  int			$iSecond  		Default preselected duration (number of seconds or '')
	 * 	@param	int			$disabled       Disable the combo box
	 * 	@param	string		$typehour		If 'select' then input hour and input min is a combo,
	 *						            	If 'text' input hour is in text and input min is a text,
	 *						            	If 'textselect' input hour is in text and input min is a combo
	 *  @param	integer		$minunderhours	If 1, show minutes selection under the hours
	 * 	@param	int			$nooutput		Do not output html string but return it
	 *  @return	string|void
	 */
	public function select_duration($prefix, $iSecond = '', $disabled = 0, $typehour = 'select', $minunderhours = 0, $nooutput = 0)
	{
		// phpcs:enable
		global $langs;

		$retstring = '';

		$hourSelected = 0;
		$minSelected = 0;

		// Hours
		if ($iSecond != '') {
			require_once DOL_DOCUMENT_ROOT.'/core/lib/date.lib.php';

			$hourSelected = convertSecondToTime($iSecond, 'allhour');
			$minSelected = convertSecondToTime($iSecond, 'min');
		}

		if ($typehour == 'select') {
			$retstring .= '<select class="flat" id="select_'.$prefix.'hour" name="'.$prefix.'hour"'.($disabled ? ' disabled' : '').'>';
			for ($hour = 0; $hour < 25; $hour++) {	// For a duration, we allow 24 hours
				$retstring .= '<option value="'.$hour.'"';
				if ($hourSelected == $hour) {
					$retstring .= " selected";
				}
				$retstring .= ">".$hour."</option>";
			}
			$retstring .= "</select>";
		} elseif ($typehour == 'text' || $typehour == 'textselect') {
			$retstring .= '<input placeholder="'.$langs->trans('HourShort').'" type="number" min="0" name="'.$prefix.'hour"'.($disabled ? ' disabled' : '').' class="flat maxwidth50 inputhour" value="'.(($hourSelected != '') ? ((int) $hourSelected) : '').'">';
		} else {
			return 'BadValueForParameterTypeHour';
		}

		if ($typehour != 'text') {
			$retstring .= ' '.$langs->trans('HourShort');
		} else {
			$retstring .= '<span class="hideonsmartphone">:</span>';
		}

		// Minutes
		if ($minunderhours) {
			$retstring .= '<br>';
		} else {
			$retstring .= '<span class="hideonsmartphone">&nbsp;</span>';
		}

		if ($typehour == 'select' || $typehour == 'textselect') {
			$retstring .= '<select class="flat" id="select_'.$prefix.'min" name="'.$prefix.'min"'.($disabled ? ' disabled' : '').'>';
			for ($min = 0; $min <= 55; $min = $min + 5) {
				$retstring .= '<option value="'.$min.'"';
				if ($minSelected == $min) {
					$retstring .= ' selected';
				}
				$retstring .= '>'.$min.'</option>';
			}
			$retstring .= "</select>";
		} elseif ($typehour == 'text') {
			$retstring .= '<input placeholder="'.$langs->trans('MinuteShort').'" type="number" min="0" name="'.$prefix.'min"'.($disabled ? ' disabled' : '').' class="flat maxwidth50 inputminute" value="'.(($minSelected != '') ? ((int) $minSelected) : '').'">';
		}

		if ($typehour != 'text') {
			$retstring .= ' '.$langs->trans('MinuteShort');
		}

		//$retstring.="&nbsp;";

		if (!empty($nooutput)) {
			return $retstring;
		}

		print $retstring;
		return;
	}

	/**
	 *  Return list of tickets in Ajax if Ajax activated or go to selectTicketsList
	 *
	 *  @param		int			$selected				Preselected tickets
	 *  @param		string		$htmlname				Name of HTML select field (must be unique in page).
	 *  @param  	string		$filtertype     		To add a filter
	 *  @param		int			$limit					Limit on number of returned lines
	 *  @param		int			$status					Ticket status
	 *  @param		string		$selected_input_value	Value of preselected input text (for use with ajax)
	 *  @param		int			$hidelabel				Hide label (0=no, 1=yes, 2=show search icon (before) and placeholder, 3 search icon after)
	 *  @param		array		$ajaxoptions			Options for ajax_autocompleter
	 *  @param      int			$socid					Thirdparty Id (to get also price dedicated to this customer)
	 *  @param		string		$showempty				'' to not show empty line. Translation key to show an empty line. '1' show empty line with no text.
	 * 	@param		int			$forcecombo				Force to use combo box
	 *  @param      string      $morecss                Add more css on select
	 *  @param 		array 		$selected_combinations 	Selected combinations. Format: array([attrid] => attrval, [...])
	 *  @param		string		$nooutput				No print, return the output into a string
	 *  @return		void|string
	 */
	public function selectTickets($selected = '', $htmlname = 'ticketid', $filtertype = '', $limit = 0, $status = 1, $selected_input_value = '', $hidelabel = 0, $ajaxoptions = array(), $socid = 0, $showempty = '1', $forcecombo = 0, $morecss = '', $selected_combinations = null, $nooutput = 0)
	{
		global $langs, $conf;

		$out = '';

		// check parameters
		if (is_null($ajaxoptions)) $ajaxoptions = array();

		if (!empty($conf->use_javascript_ajax) && !empty($conf->global->TICKET_USE_SEARCH_TO_SELECT)) {
			$placeholder = '';

			if ($selected && empty($selected_input_value)) {
				require_once DOL_DOCUMENT_ROOT.'/ticket/class/ticket.class.php';
				$tickettmpselect = new Ticket($this->db);
				$tickettmpselect->fetch($selected);
				$selected_input_value = $tickettmpselect->ref;
				unset($tickettmpselect);
			}

			$out .= ajax_autocompleter($selected, $htmlname, DOL_URL_ROOT.'/ticket/ajax/tickets.php', $urloption, $conf->global->PRODUIT_USE_SEARCH_TO_SELECT, 1, $ajaxoptions);

			if (empty($hidelabel)) $out .= $langs->trans("RefOrLabel").' : ';
			elseif ($hidelabel > 1) {
				$placeholder = ' placeholder="'.$langs->trans("RefOrLabel").'"';
				if ($hidelabel == 2) {
					$out .= img_picto($langs->trans("Search"), 'search');
				}
			}
			$out .= '<input type="text" class="minwidth100" name="search_'.$htmlname.'" id="search_'.$htmlname.'" value="'.$selected_input_value.'"'.$placeholder.' '.(!empty($conf->global->PRODUCT_SEARCH_AUTOFOCUS) ? 'autofocus' : '').' />';
			if ($hidelabel == 3) {
				$out .= img_picto($langs->trans("Search"), 'search');
			}
		} else {
			$out .= $this->selectTicketsList($selected, $htmlname, $filtertype, $limit, $status, 0, $socid, $showempty, $forcecombo, $morecss);
		}

		if (empty($nooutput)) print $out;
		else return $out;
	}


	/**
	 *	Return list of tickets.
	 *  Called by selectTickets.
	 *
	 *	@param      int		$selected           Preselected ticket
	 *	@param      string	$htmlname           Name of select html
	 *  @param		string	$filtertype         Filter on ticket type
	 *	@param      int		$limit              Limit on number of returned lines
	 * 	@param      string	$filterkey          Filter on product
	 *	@param		int		$status             Ticket status
	 *  @param      int		$outputmode         0=HTML select string, 1=Array
	 *  @param		string	$showempty		    '' to not show empty line. Translation key to show an empty line. '1' show empty line with no text.
	 * 	@param		int		$forcecombo		    Force to use combo box
	 *  @param      string  $morecss            Add more css on select
	 *  @return     array    				    Array of keys for json
	 */
	public function selectTicketsList($selected = '', $htmlname = 'ticketid', $filtertype = '', $limit = 20, $filterkey = '', $status = 1, $outputmode = 0, $showempty = '1', $forcecombo = 0, $morecss = '')
	{
		global $langs, $conf, $user, $db;

		$out = '';
		$outarray = array();

		$selectFields = " p.rowid, p.ref, p.message";

		$sql = "SELECT ";
		$sql .= $selectFields;
		$sql .= " FROM ".MAIN_DB_PREFIX."ticket as p";
		$sql .= ' WHERE p.entity IN ('.getEntity('ticket').')';

		// Add criteria on ref/label
		if ($filterkey != '') {
			$sql .= ' AND (';
			$prefix = empty($conf->global->TICKET_DONOTSEARCH_ANYWHERE) ? '%' : ''; // Can use index if PRODUCT_DONOTSEARCH_ANYWHERE is on
			// For natural search
			$scrit = explode(' ', $filterkey);
			$i = 0;
			if (count($scrit) > 1) $sql .= "(";
			foreach ($scrit as $crit) {
				if ($i > 0) $sql .= " AND ";
				$sql .= "(p.ref LIKE '".$this->db->escape($prefix.$crit)."%' OR p.label LIKE '".$this->db->escape($prefix.$crit)."%'";
				$sql .= ")";
				$i++;
			}
			if (count($scrit) > 1) $sql .= ")";
			$sql .= ')';
		}

		$sql .= $this->db->plimit($limit, 0);

		// Build output string
		dol_syslog(get_class($this)."::selectTicketsList search tickets", LOG_DEBUG);
		$result = $this->db->query($sql);
		if ($result) {
			require_once DOL_DOCUMENT_ROOT.'/ticket/class/ticket.class.php';
			require_once DOL_DOCUMENT_ROOT.'/core/lib/ticket.lib.php';

			$num = $this->db->num_rows($result);

			$events = null;

			if (!$forcecombo) {
				include_once DOL_DOCUMENT_ROOT.'/core/lib/ajax.lib.php';
				$out .= ajax_combobox($htmlname, $events, $conf->global->TICKET_USE_SEARCH_TO_SELECT);
			}

			$out .= '<select class="flat'.($morecss ? ' '.$morecss : '').'" name="'.$htmlname.'" id="'.$htmlname.'">';

			$textifempty = '';
			// Do not use textifempty = ' ' or '&nbsp;' here, or search on key will search on ' key'.
			//if (! empty($conf->use_javascript_ajax) || $forcecombo) $textifempty='';
			if (!empty($conf->global->TICKET_USE_SEARCH_TO_SELECT)) {
				if ($showempty && !is_numeric($showempty)) $textifempty = $langs->trans($showempty);
				else $textifempty .= $langs->trans("All");
			} else {
				if ($showempty && !is_numeric($showempty)) $textifempty = $langs->trans($showempty);
			}
			if ($showempty) $out .= '<option value="0" selected>'.$textifempty.'</option>';

			$i = 0;
			while ($num && $i < $num) {
				$opt = '';
				$optJson = array();
				$objp = $this->db->fetch_object($result);

				$this->constructTicketListOption($objp, $opt, $optJson, $selected, $filterkey);
				// Add new entry
				// "key" value of json key array is used by jQuery automatically as selected value
				// "label" value of json key array is used by jQuery automatically as text for combo box
				$out .= $opt;
				array_push($outarray, $optJson);

				$i++;
			}

			$out .= '</select>';

			$this->db->free($result);

			if (empty($outputmode)) return $out;
			return $outarray;
		} else {
			dol_print_error($db);
		}
	}

	/**
	 * constructTicketListOption.
	 * This define value for &$opt and &$optJson.
	 *
	 * @param 	resource	$objp			    Result set of fetch
	 * @param 	string		$opt			    Option (var used for returned value in string option format)
	 * @param 	string		$optJson		    Option (var used for returned value in json format)
	 * @param 	string		$selected		    Preselected value
	 * @param   string      $filterkey          Filter key to highlight
	 * @return	void
	 */
	protected function constructTicketListOption(&$objp, &$opt, &$optJson, $selected, $filterkey = '')
	{
		global $langs, $conf, $user, $db;

		$outkey = '';
		$outval = '';
		$outref = '';
		$outlabel = '';
		$outtype = '';

		$label = $objp->label;

		$outkey = $objp->rowid;
		$outref = $objp->ref;
		$outlabel = $objp->label;
		$outtype = $objp->fk_product_type;

		$opt = '<option value="'.$objp->rowid.'"';
		$opt .= ($objp->rowid == $selected) ? ' selected' : '';
		$opt .= '>';
		$opt .= $objp->ref;
		$objRef = $objp->ref;
		if (!empty($filterkey) && $filterkey != '') $objRef = preg_replace('/('.preg_quote($filterkey, '/').')/i', '<strong>$1</strong>', $objRef, 1);
		$outval .= $objRef;

		$opt .= "</option>\n";
		$optJson = array('key'=>$outkey, 'value'=>$outref, 'type'=>$outtypem);
	}


	/**
	 * Generic method to select a component from a combo list.
	 * Can use autocomplete with ajax after x key pressed or a full combo, depending on setup.
	 * This is the generic method that will replace all specific existing methods.
	 *
	 * @param 	string			$objectdesc			ObjectClass:PathToClass[:AddCreateButtonOrNot[:Filter]]
	 * @param	string			$htmlname			Name of HTML select component
	 * @param	int				$preselectedvalue	Preselected value (ID of element)
	 * @param	string			$showempty			''=empty values not allowed, 'string'=value show if we allow empty values (for example 'All', ...)
	 * @param	string			$searchkey			Search criteria
	 * @param	string			$placeholder		Place holder
	 * @param	string			$morecss			More CSS
	 * @param	string			$moreparams			More params provided to ajax call
	 * @param	int				$forcecombo			Force to load all values and output a standard combobox (with no beautification)
	 * @param	int				$disabled			1=Html component is disabled
	 * @param	string	        $selected_input_value	Value of preselected input text (for use with ajax)
	 * @return	string								Return HTML string
	 * @see selectForFormsList() select_thirdparty_list()
	 */
	public function selectForForms($objectdesc, $htmlname, $preselectedvalue, $showempty = '', $searchkey = '', $placeholder = '', $morecss = '', $moreparams = '', $forcecombo = 0, $disabled = 0, $selected_input_value = '')
	{
		global $conf, $user;

		$objecttmp = null;

		$InfoFieldList = explode(":", $objectdesc);
		$classname = $InfoFieldList[0];
		$classpath = $InfoFieldList[1];
		$addcreatebuttonornot = empty($InfoFieldList[2]) ? 0 : $InfoFieldList[2];
		$filter = empty($InfoFieldList[3]) ? '' : $InfoFieldList[3];

		if (!empty($classpath)) {
			dol_include_once($classpath);

			if ($classname && class_exists($classname)) {
				$objecttmp = new $classname($this->db);
				// Make some replacement
				$sharedentities = getEntity(strtolower($classname));
				$objecttmp->filter = str_replace(
					array('__ENTITY__', '__SHARED_ENTITIES__', '__USER_ID__'),
					array($conf->entity, $sharedentities, $user->id),
					$filter
				);
			}
		}
		if (!is_object($objecttmp)) {
			dol_syslog('Error bad setup of type for field '.$InfoFieldList, LOG_WARNING);
			return 'Error bad setup of type for field '.join(',', $InfoFieldList);
		}

		//var_dump($objecttmp->filter);
		$prefixforautocompletemode = $objecttmp->element;
		if ($prefixforautocompletemode == 'societe') {
			$prefixforautocompletemode = 'company';
		}
		if ($prefixforautocompletemode == 'product') {
			$prefixforautocompletemode = 'produit';
		}
		$confkeyforautocompletemode = strtoupper($prefixforautocompletemode).'_USE_SEARCH_TO_SELECT'; // For example COMPANY_USE_SEARCH_TO_SELECT

		dol_syslog(get_class($this)."::selectForForms object->filter=".$objecttmp->filter, LOG_DEBUG);
		$out = '';
		if (!empty($conf->use_javascript_ajax) && !empty($conf->global->$confkeyforautocompletemode) && !$forcecombo) {
			// No immediate load of all database
			$placeholder = '';
			if ($preselectedvalue && empty($selected_input_value)) {
				$objecttmp->fetch($preselectedvalue);
				$selected_input_value = ($prefixforautocompletemode == 'company' ? $objecttmp->name : $objecttmp->ref);
				//unset($objecttmp);
			}

			$objectdesc = $classname.':'.$classpath.':'.$addcreatebuttonornot.':'.$filter;
			$urlforajaxcall = DOL_URL_ROOT.'/core/ajax/selectobject.php';

			// No immediate load of all database
			$urloption = 'htmlname='.$htmlname.'&outjson=1&objectdesc='.$objectdesc.'&filter='.urlencode($objecttmp->filter);
			// Activate the auto complete using ajax call.
			$out .= ajax_autocompleter($preselectedvalue, $htmlname, $urlforajaxcall, $urloption, $conf->global->$confkeyforautocompletemode, 0, array());
			$out .= '<style type="text/css">.ui-autocomplete { z-index: 1003; }</style>';
			$out .= '<input type="text" class="'.$morecss.'"'.($disabled ? ' disabled="disabled"' : '').' name="search_'.$htmlname.'" id="search_'.$htmlname.'" value="'.$selected_input_value.'"'.($placeholder ? ' placeholder="'.dol_escape_htmltag($placeholder).'"' : '') .' />';
		} else {
			// Immediate load of table record. Note: filter is inside $objecttmp->filter
			$out .= $this->selectForFormsList($objecttmp, $htmlname, $preselectedvalue, $showempty, $searchkey, $placeholder, $morecss, $moreparams, $forcecombo, 0, $disabled);
		}

		return $out;
	}

	/**
	 * Function to forge a SQL criteria
	 *
	 * @param  array    $matches       Array of found string by regex search. Example: "t.ref:like:'SO-%'" or "t.date_creation:<:'20160101'" or "t.nature:is:NULL"
	 * @return string                  Forged criteria. Example: "t.field like 'abc%'"
	 */
	protected static function forgeCriteriaCallback($matches)
	{
		global $db;

		//dol_syslog("Convert matches ".$matches[1]);
		if (empty($matches[1])) {
			return '';
		}
		$tmp = explode(':', $matches[1]);
		if (count($tmp) < 3) {
			return '';
		}

		$tmpescaped = $tmp[2];
		$regbis = array();
		if (preg_match('/^\'(.*)\'$/', $tmpescaped, $regbis)) {
			$tmpescaped = "'".$db->escape($regbis[1])."'";
		} else {
			$tmpescaped = $db->escape($tmpescaped);
		}
		return $db->escape($tmp[0]).' '.strtoupper($db->escape($tmp[1]))." ".$tmpescaped;
	}

	/**
	 * Output html form to select an object.
	 * Note, this function is called by selectForForms or by ajax selectobject.php
	 *
	 * @param 	Object			$objecttmp			Object to knwo the table to scan for combo.
	 * @param	string			$htmlname			Name of HTML select component
	 * @param	int				$preselectedvalue	Preselected value (ID of element)
	 * @param	string			$showempty			''=empty values not allowed, 'string'=value show if we allow empty values (for example 'All', ...)
	 * @param	string			$searchkey			Search value
	 * @param	string			$placeholder		Place holder
	 * @param	string			$morecss			More CSS
	 * @param	string			$moreparams			More params provided to ajax call
	 * @param	int				$forcecombo			Force to load all values and output a standard combobox (with no beautification)
	 * @param	int				$outputmode			0=HTML select string, 1=Array
	 * @param	int				$disabled			1=Html component is disabled
	 * @return	string|array						Return HTML string
	 * @see selectForForms()
	 */
	public function selectForFormsList($objecttmp, $htmlname, $preselectedvalue, $showempty = '', $searchkey = '', $placeholder = '', $morecss = '', $moreparams = '', $forcecombo = 0, $outputmode = 0, $disabled = 0)
	{
		global $conf, $langs, $user, $hookmanager;

		//print "$objecttmp->filter, $htmlname, $preselectedvalue, $showempty = '', $searchkey = '', $placeholder = '', $morecss = '', $moreparams = '', $forcecombo = 0, $outputmode = 0, $disabled";

		$prefixforautocompletemode = $objecttmp->element;
		if ($prefixforautocompletemode == 'societe') {
			$prefixforautocompletemode = 'company';
		}
		$confkeyforautocompletemode = strtoupper($prefixforautocompletemode).'_USE_SEARCH_TO_SELECT'; // For example COMPANY_USE_SEARCH_TO_SELECT

		if (!empty($objecttmp->fields)) {	// For object that declare it, it is better to use declared fields (like societe, contact, ...)
			$tmpfieldstoshow = '';
			foreach ($objecttmp->fields as $key => $val) {
				if (!dol_eval($val['enabled'], 1, 1)) {
					continue;
				}
				if (!empty($val['showoncombobox'])) {
					$tmpfieldstoshow .= ($tmpfieldstoshow ? ',' : '').'t.'.$key;
				}
			}
			if ($tmpfieldstoshow) {
				$fieldstoshow = $tmpfieldstoshow;
			}
		} else {
			// For backward compatibility
			$objecttmp->fields['ref'] = array('type'=>'varchar(30)', 'label'=>'Ref', 'showoncombobox'=>1);
		}

		if (empty($fieldstoshow)) {
			if (isset($objecttmp->fields['ref'])) {
				$fieldstoshow = 't.ref';
			} else {
				$langs->load("errors");
				$this->error = $langs->trans("ErrorNoFieldWithAttributeShowoncombobox");
				return $langs->trans('ErrorNoFieldWithAttributeShowoncombobox');
			}
		}

		$out = '';
		$outarray = array();

		$num = 0;

		// Search data
		$sql = "SELECT t.rowid, ".$fieldstoshow." FROM ".MAIN_DB_PREFIX.$objecttmp->table_element." as t";
		if (isset($objecttmp->ismultientitymanaged)) {
			if (!is_numeric($objecttmp->ismultientitymanaged)) {
				$tmparray = explode('@', $objecttmp->ismultientitymanaged);
				$sql .= ' INNER JOIN '.MAIN_DB_PREFIX.$tmparray[1].' as parenttable ON parenttable.rowid = t.'.$tmparray[0];
			}
			if ($objecttmp->ismultientitymanaged == 'fk_soc@societe') {
				if (!$user->rights->societe->client->voir && !$user->socid) {
					$sql .= ", ".MAIN_DB_PREFIX."societe_commerciaux as sc";
				}
			}
		}

		// Add where from hooks
		$parameters = array();
		$reshook = $hookmanager->executeHooks('selectForFormsListWhere', $parameters); // Note that $action and $object may have been modified by hook
		if (!empty($hookmanager->resPrint)) {
			$sql .= $hookmanager->resPrint;
		} else {
			$sql .= " WHERE 1=1";
<<<<<<< HEAD
			if (isset($objecttmp->ismultientitymanaged)) {
				if ($objecttmp->ismultientitymanaged == 1) {
					$sql .= " AND t.entity IN (".getEntity($objecttmp->table_element).")";
				}
				if (!is_numeric($objecttmp->ismultientitymanaged)) {
					$sql .= ' AND parenttable.entity = t.'.$tmparray[0];
				}
				if ($objecttmp->ismultientitymanaged == 1 && !empty($user->socid)) {
					if ($objecttmp->element == 'societe') {
						$sql .= " AND t.rowid = ".$user->socid;
					} else {
						$sql .= " AND t.fk_soc = ".$user->socid;
					}
				}
				if ($objecttmp->ismultientitymanaged == 'fk_soc@societe') {
					if (!$user->rights->societe->client->voir && !$user->socid) {
						$sql .= " AND t.rowid = sc.fk_soc AND sc.fk_user = ".$user->id;
					}
=======
			if (isset($objecttmp->ismultientitymanaged) && $objecttmp->ismultientitymanaged == 1) {
				$sql .= " AND t.entity IN (".getEntity($objecttmp->table_element).")";
			}
			if (isset($objecttmp->ismultientitymanaged) && !is_numeric($objecttmp->ismultientitymanaged)) {
				$sql .= ' AND parenttable.entity = t.'.$tmparray[0];
			}
			if ($objecttmp->ismultientitymanaged == 1 && !empty($user->socid)) {
				if ($objecttmp->element == 'societe') {
					$sql .= " AND t.rowid = ".((int) $user->socid);
				} else {
					$sql .= " AND t.fk_soc = ".((int) $user->socid);
>>>>>>> 7af02366
				}
			}
			if ($searchkey != '') {
				$sql .= natural_search(explode(',', $fieldstoshow), $searchkey);
			}
<<<<<<< HEAD
=======
			if ($objecttmp->ismultientitymanaged == 'fk_soc@societe') {
				if (!$user->rights->societe->client->voir && !$user->socid) {
					$sql .= " AND t.rowid = sc.fk_soc AND sc.fk_user = ".((int) $user->id);
				}
			}
>>>>>>> 7af02366
			if ($objecttmp->filter) {	 // Syntax example "(t.ref:like:'SO-%') and (t.date_creation:<:'20160101')"
				/*if (! DolibarrApi::_checkFilters($objecttmp->filter))
				{
					throw new RestException(503, 'Error when validating parameter sqlfilters '.$objecttmp->filter);
				}*/
				$regexstring = '\(([^:\'\(\)]+:[^:\'\(\)]+:[^\(\)]+)\)';
				$sql .= " AND (".preg_replace_callback('/'.$regexstring.'/', 'Form::forgeCriteriaCallback', $objecttmp->filter).")";
			}
		}
		$sql .= $this->db->order($fieldstoshow, "ASC");
		//$sql.=$this->db->plimit($limit, 0);
		//print $sql;

		// Build output string
		$resql = $this->db->query($sql);
		if ($resql) {
			// Construct $out and $outarray
			$out .= '<select id="'.$htmlname.'" class="flat'.($morecss ? ' '.$morecss : '').'"'.($disabled ? ' disabled="disabled"' : '').($moreparams ? ' '.$moreparams : '').' name="'.$htmlname.'">'."\n";

			// Warning: Do not use textifempty = ' ' or '&nbsp;' here, or search on key will search on ' key'. Seems it is no more true with selec2 v4
			$textifempty = '&nbsp;';

			//if (! empty($conf->use_javascript_ajax) || $forcecombo) $textifempty='';
			if (!empty($conf->global->$confkeyforautocompletemode)) {
				if ($showempty && !is_numeric($showempty)) {
					$textifempty = $langs->trans($showempty);
				} else {
					$textifempty .= $langs->trans("All");
				}
			}
			if ($showempty) {
				$out .= '<option value="-1">'.$textifempty.'</option>'."\n";
			}

			$num = $this->db->num_rows($resql);
			$i = 0;
			if ($num) {
				while ($i < $num) {
					$obj = $this->db->fetch_object($resql);
					$label = '';
					$tmparray = explode(',', $fieldstoshow);
					$oldvalueforshowoncombobox = 0;
					foreach ($tmparray as $key => $val) {
						$val = preg_replace('/t\./', '', $val);
						$label .= (($label && $obj->$val) ? ($oldvalueforshowoncombobox != $objecttmp->fields[$val]['showoncombobox'] ? ' - ' : ' ') : '');
						$label .= $obj->$val;
						$oldvalueforshowoncombobox = $objecttmp->fields[$val]['showoncombobox'];
					}
					if (empty($outputmode)) {
						if ($preselectedvalue > 0 && $preselectedvalue == $obj->rowid) {
							$out .= '<option value="'.$obj->rowid.'" selected>'.$label.'</option>';
						} else {
							$out .= '<option value="'.$obj->rowid.'">'.$label.'</option>';
						}
					} else {
						array_push($outarray, array('key'=>$obj->rowid, 'value'=>$label, 'label'=>$label));
					}

					$i++;
					if (($i % 10) == 0) {
						$out .= "\n";
					}
				}
			}

			$out .= '</select>'."\n";

			if (!$forcecombo) {
				include_once DOL_DOCUMENT_ROOT.'/core/lib/ajax.lib.php';
				$out .= ajax_combobox($htmlname, null, (!empty($conf->global->$confkeyforautocompletemode) ? $conf->global->$confkeyforautocompletemode : 0));
			}
		} else {
			dol_print_error($this->db);
		}

		$this->result = array('nbofelement'=>$num);

		if ($outputmode) {
			return $outarray;
		}
		return $out;
	}


	/**
	 *	Return a HTML select string, built from an array of key+value.
	 *  Note: Do not apply langs->trans function on returned content, content may be entity encoded twice.
	 *
	 *	@param	string			$htmlname			Name of html select area. Must start with "multi" if this is a multiselect
	 *	@param	array			$array				Array like array(key => value) or array(key=>array('label'=>..., 'data-...'=>..., 'disabled'=>..., 'css'=>...))
	 *	@param	string|string[]	$id					Preselected key or preselected keys for multiselect
	 *	@param	int|string		$show_empty			0 no empty value allowed, 1 or string to add an empty value into list (If 1: key is -1 and value is '' or '&nbsp;', If placeholder string: key is -1 and value is the string), <0 to add an empty value with key that is this value.
	 *	@param	int				$key_in_label		1 to show key into label with format "[key] value"
	 *	@param	int				$value_as_key		1 to use value as key
	 *	@param  string			$moreparam			Add more parameters onto the select tag. For example 'style="width: 95%"' to avoid select2 component to go over parent container
	 *	@param  int				$translate			1=Translate and encode value
	 * 	@param	int				$maxlen				Length maximum for labels
	 * 	@param	int				$disabled			Html select box is disabled
	 *  @param	string			$sort				'ASC' or 'DESC' = Sort on label, '' or 'NONE' or 'POS' = Do not sort, we keep original order
	 *  @param	string			$morecss			Add more class to css styles
	 *  @param	int				$addjscombo			Add js combo
	 *  @param  string          $moreparamonempty	Add more param on the empty option line. Not used if show_empty not set
	 *  @param  int             $disablebademail	1=Check if a not valid email, 2=Check string '---', and if found into value, disable and colorize entry
	 *  @param  int             $nohtmlescape		No html escaping.
	 * 	@return	string								HTML select string.
	 *  @see multiselectarray(), selectArrayAjax(), selectArrayFilter()
	 */
	public static function selectarray($htmlname, $array, $id = '', $show_empty = 0, $key_in_label = 0, $value_as_key = 0, $moreparam = '', $translate = 0, $maxlen = 0, $disabled = 0, $sort = '', $morecss = '', $addjscombo = 1, $moreparamonempty = '', $disablebademail = 0, $nohtmlescape = 0)
	{
		global $conf, $langs;

		// Do we want a multiselect ?
		//$jsbeautify = 0;
		//if (preg_match('/^multi/',$htmlname)) $jsbeautify = 1;
		$jsbeautify = 1;

		if ($value_as_key) {
			$array = array_combine($array, $array);
		}

		$out = '';

		if ($addjscombo < 0) {
			if (empty($conf->global->MAIN_OPTIMIZEFORTEXTBROWSER)) {
				$addjscombo = 1;
			} else {
				$addjscombo = 0;
			}
		}

		// Add code for jquery to use multiselect
		if ($addjscombo && $jsbeautify) {
			// Enhance with select2
			include_once DOL_DOCUMENT_ROOT.'/core/lib/ajax.lib.php';
			$out .= ajax_combobox($htmlname, array(), 0, 0, 'resolve', $show_empty < 0 ? (string) $show_empty : '-1');
		}

		$out .= '<select id="'.preg_replace('/^\./', '', $htmlname).'" '.($disabled ? 'disabled="disabled" ' : '').'class="flat '.(preg_replace('/^\./', '', $htmlname)).($morecss ? ' '.$morecss : '').'"';
		$out .= ' name="'.preg_replace('/^\./', '', $htmlname).'" '.($moreparam ? $moreparam : '');
		$out .= '>';

		if ($show_empty) {
			$textforempty = ' ';
			if (!empty($conf->use_javascript_ajax)) {
				$textforempty = '&nbsp;'; // If we use ajaxcombo, we need &nbsp; here to avoid to have an empty element that is too small.
			}
			if (!is_numeric($show_empty)) {
				$textforempty = $show_empty;
			}
			$out .= '<option class="optiongrey" '.($moreparamonempty ? $moreparamonempty.' ' : '').'value="'.($show_empty < 0 ? $show_empty : -1).'"'.($id == $show_empty ? ' selected' : '').'>'.$textforempty.'</option>'."\n";
		}

		if (is_array($array)) {
			// Translate
			if ($translate) {
				foreach ($array as $key => $value) {
					if (!is_array($value)) {
						$array[$key] = $langs->trans($value);
					} else {
						$array[$key]['label'] = $langs->trans($value['label']);
					}
				}
			}

			// Sort
			if ($sort == 'ASC') {
				asort($array);
			} elseif ($sort == 'DESC') {
				arsort($array);
			}

			foreach ($array as $key => $tmpvalue) {
				if (is_array($tmpvalue)) {
					$value = $tmpvalue['label'];
					$disabled = empty($tmpvalue['disabled']) ? '' : ' disabled';
					$style = empty($tmpvalue['css']) ? ' class="'.$tmpvalue['css'].'"' : '';
				} else {
					$value = $tmpvalue;
					$disabled = '';
					$style = '';
				}
				if (!empty($disablebademail)) {
					if (($disablebademail == 1 && !preg_match('/&lt;.+@.+&gt;/', $value))
						|| ($disablebademail == 2 && preg_match('/---/', $value))) {
						$disabled = ' disabled';
						$style = ' class="warning"';
					}
				}

				if ($key_in_label) {
					if (empty($nohtmlescape)) {
						$selectOptionValue = dol_escape_htmltag($key.' - '.($maxlen ?dol_trunc($value, $maxlen) : $value));
					} else {
						$selectOptionValue = $key.' - '.($maxlen ?dol_trunc($value, $maxlen) : $value);
					}
				} else {
					if (empty($nohtmlescape)) {
						$selectOptionValue = dol_escape_htmltag($maxlen ?dol_trunc($value, $maxlen) : $value);
					} else {
						$selectOptionValue = $maxlen ?dol_trunc($value, $maxlen) : $value;
					}
					if ($value == '' || $value == '-') {
						$selectOptionValue = '&nbsp;';
					}
				}

				$out .= '<option value="'.$key.'"';
				$out .= $style.$disabled;
				if (is_array($id)) {
					if (in_array($key, $id) && !$disabled) {
						$out .= ' selected'; // To preselect a value
					}
				} else {
					$id = (string) $id; // if $id = 0, then $id = '0'
					if ($id != '' && $id == $key && !$disabled) {
						$out .= ' selected'; // To preselect a value
					}
				}
				if ($nohtmlescape) {
					$out .= ' data-html="'.dol_escape_htmltag($selectOptionValue).'"';
				}
				if (is_array($tmpvalue)) {
					foreach ($tmpvalue as $keyforvalue => $valueforvalue) {
						if (preg_match('/^data-/', $keyforvalue)) {
							$out .= ' '.$keyforvalue.'="'.$valueforvalue.'"';
						}
					}
				}
				$out .= '>';
				//var_dump($selectOptionValue);
				$out .= $selectOptionValue;
				$out .= "</option>\n";
			}
		}

		$out .= "</select>";
		return $out;
	}


	/**
	 *	Return a HTML select string, built from an array of key+value, but content returned into select come from an Ajax call of an URL.
	 *  Note: Do not apply langs->trans function on returned content of Ajax service, content may be entity encoded twice.
	 *
	 *	@param	string	$htmlname       		Name of html select area
	 *	@param	string	$url					Url. Must return a json_encode of array(key=>array('text'=>'A text', 'url'=>'An url'), ...)
	 *	@param	string	$id             		Preselected key
	 *	@param  string	$moreparam      		Add more parameters onto the select tag
	 *	@param  string	$moreparamtourl 		Add more parameters onto the Ajax called URL
	 * 	@param	int		$disabled				Html select box is disabled
	 *  @param	int		$minimumInputLength		Minimum Input Length
	 *  @param	string	$morecss				Add more class to css styles
	 *  @param  int     $callurlonselect        If set to 1, some code is added so an url return by the ajax is called when value is selected.
	 *  @param  string  $placeholder            String to use as placeholder
	 *  @param  integer $acceptdelayedhtml      1 = caller is requesting to have html js content not returned but saved into global $delayedhtmlcontent (so caller can show it at end of page to avoid flash FOUC effect)
	 * 	@return	string   						HTML select string
	 *  @see selectArrayFilter(), ajax_combobox() in ajax.lib.php
	 */
	public static function selectArrayAjax($htmlname, $url, $id = '', $moreparam = '', $moreparamtourl = '', $disabled = 0, $minimumInputLength = 1, $morecss = '', $callurlonselect = 0, $placeholder = '', $acceptdelayedhtml = 0)
	{
		global $conf, $langs;
		global $delayedhtmlcontent;	// Will be used later outside of this function

		// TODO Use an internal dolibarr component instead of select2
		if (empty($conf->global->MAIN_USE_JQUERY_MULTISELECT) && !defined('REQUIRE_JQUERY_MULTISELECT')) {
			return '';
		}

		$out = '<select type="text" class="'.$htmlname.($morecss ? ' '.$morecss : '').'" '.($moreparam ? $moreparam.' ' : '').'name="'.$htmlname.'"></select>';

		$outdelayed = '';
		if (!empty($conf->use_javascript_ajax)) {
			$tmpplugin = 'select2';
			$outdelayed = "\n".'<!-- JS CODE TO ENABLE '.$tmpplugin.' for id '.$htmlname.' -->
		    	<script>
		    	$(document).ready(function () {

	    	        '.($callurlonselect ? 'var saveRemoteData = [];' : '').'

	                $(".'.$htmlname.'").select2({
				    	ajax: {
					    	dir: "ltr",
					    	url: "'.$url.'",
					    	dataType: \'json\',
					    	delay: 250,
					    	data: function (params) {
					    		return {
							    	q: params.term, 	// search term
					    			page: params.page
					    		};
				    		},
				    		processResults: function (data) {
				    			// parse the results into the format expected by Select2.
				    			// since we are using custom formatting functions we do not need to alter the remote JSON data
				    			//console.log(data);
								saveRemoteData = data;
					    	    /* format json result for select2 */
					    	    result = []
					    	    $.each( data, function( key, value ) {
					    	       result.push({id: key, text: value.text});
	                            });
				    			//return {results:[{id:\'none\', text:\'aa\'}, {id:\'rrr\', text:\'Red\'},{id:\'bbb\', text:\'Search a into projects\'}], more:false}
				    			//console.log(result);
				    			return {results: result, more: false}
				    		},
				    		cache: true
				    	},
		 				language: select2arrayoflanguage,
						containerCssClass: \':all:\',					/* Line to add class of origin SELECT propagated to the new <span class="select2-selection...> tag */
					    placeholder: "'.dol_escape_js($placeholder).'",
				    	escapeMarkup: function (markup) { return markup; }, 	// let our custom formatter work
				    	minimumInputLength: '.$minimumInputLength.',
				        formatResult: function(result, container, query, escapeMarkup) {
	                        return escapeMarkup(result.text);
	                    },
				    });

	                '.($callurlonselect ? '
	                /* Code to execute a GET when we select a value */
	                $(".'.$htmlname.'").change(function() {
				    	var selected = $(".'.$htmlname.'").val();
	                	console.log("We select in selectArrayAjax the entry "+selected)
				        $(".'.$htmlname.'").val("");  /* reset visible combo value */
	    			    $.each( saveRemoteData, function( key, value ) {
	    				        if (key == selected)
	    			            {
	    			                 console.log("selectArrayAjax - Do a redirect to "+value.url)
	    			                 location.assign(value.url);
	    			            }
	                    });
	    			});' : '').'

	    	   });
		       </script>';
		}

		if ($acceptdelayedhtml) {
			$delayedhtmlcontent .= $outdelayed;
		} else {
			$out .= $outdelayed;
		}
		return $out;
	}

	/**
	 *  Return a HTML select string, built from an array of key+value, but content returned into select is defined into $array parameter.
	 *  Note: Do not apply langs->trans function on returned content of Ajax service, content may be entity encoded twice.
	 *
	 *  @param  string	$htmlname               Name of html select area
	 *	@param	array	$array					Array (key=>array('text'=>'A text', 'url'=>'An url'), ...)
	 *	@param	string	$id             		Preselected key
	 *	@param  string	$moreparam      		Add more parameters onto the select tag
	 *	@param	int		$disableFiltering		If set to 1, results are not filtered with searched string
	 * 	@param	int		$disabled				Html select box is disabled
	 *  @param	int		$minimumInputLength		Minimum Input Length
	 *  @param	string	$morecss				Add more class to css styles
	 *  @param  int     $callurlonselect        If set to 1, some code is added so an url return by the ajax is called when value is selected.
	 *  @param  string  $placeholder            String to use as placeholder
	 *  @param  integer $acceptdelayedhtml      1 = caller is requesting to have html js content not returned but saved into global $delayedhtmlcontent (so caller can show it at end of page to avoid flash FOUC effect)
	 *  @return	string   						HTML select string
	 *  @see selectArrayAjax(), ajax_combobox() in ajax.lib.php
	 */
	public static function selectArrayFilter($htmlname, $array, $id = '', $moreparam = '', $disableFiltering = 0, $disabled = 0, $minimumInputLength = 1, $morecss = '', $callurlonselect = 0, $placeholder = '', $acceptdelayedhtml = 0)
	{
		global $conf, $langs;
		global $delayedhtmlcontent;	// Will be used later outside of this function

		// TODO Use an internal dolibarr component instead of select2
		if (empty($conf->global->MAIN_USE_JQUERY_MULTISELECT) && !defined('REQUIRE_JQUERY_MULTISELECT')) {
			return '';
		}

		$out = '<select type="text" class="'.$htmlname.($morecss ? ' '.$morecss : '').'" '.($moreparam ? $moreparam.' ' : '').'name="'.$htmlname.'"><option></option></select>';

		$formattedarrayresult = array();

		foreach ($array as $key => $value) {
			$o = new stdClass();
			$o->id = $key;
			$o->text = $value['text'];
			$o->url = $value['url'];
			$formattedarrayresult[] = $o;
		}

		$outdelayed = '';
		if (!empty($conf->use_javascript_ajax)) {
			$tmpplugin = 'select2';
			$outdelayed = "\n".'<!-- JS CODE TO ENABLE '.$tmpplugin.' for id '.$htmlname.' -->
				<script>
				$(document).ready(function () {
					var data = '.json_encode($formattedarrayresult).';

					'.($callurlonselect ? 'var saveRemoteData = '.json_encode($array).';' : '').'

					$(".'.$htmlname.'").select2({
						data: data,
						language: select2arrayoflanguage,
						containerCssClass: \':all:\',					/* Line to add class of origin SELECT propagated to the new <span class="select2-selection...> tag */
						placeholder: "'.dol_escape_js($placeholder).'",
						escapeMarkup: function (markup) { return markup; }, 	// let our custom formatter work
						minimumInputLength: '.$minimumInputLength.',
						formatResult: function(result, container, query, escapeMarkup) {
							return escapeMarkup(result.text);
						},
						matcher: function (params, data) {

							if(! data.id) return null;';

			if ($callurlonselect) {
				$outdelayed .= '

							var urlBase = data.url;
							var separ = urlBase.indexOf("?") >= 0 ? "&" : "?";
							/* console.log("params.term="+params.term); */
							/* console.log("params.term encoded="+encodeURIComponent(params.term)); */
							saveRemoteData[data.id].url = urlBase + separ + "sall=" + encodeURIComponent(params.term.replace(/\"/g, ""));';
			}

			if (!$disableFiltering) {
				$outdelayed .= '

							if(data.text.match(new RegExp(params.term))) {
								return data;
							}

							return null;';
			} else {
				$outdelayed .= '

							return data;';
			}

			$outdelayed .= '
						}
					});

					'.($callurlonselect ? '
					/* Code to execute a GET when we select a value */
					$(".'.$htmlname.'").change(function() {
						var selected = $(".'.$htmlname.'").val();
						console.log("We select "+selected)

						$(".'.$htmlname.'").val("");  /* reset visible combo value */
						$.each( saveRemoteData, function( key, value ) {
							if (key == selected)
							{
								console.log("selectArrayFilter - Do a redirect to "+value.url)
								location.assign(value.url);
							}
						});
					});' : '').'

				});
				</script>';
		}

		if ($acceptdelayedhtml) {
			$delayedhtmlcontent .= $outdelayed;
		} else {
			$out .= $outdelayed;
		}
		return $out;
	}

	/**
	 *	Show a multiselect form from an array. WARNING: Use this only for short lists.
	 *
	 *	@param	string	$htmlname		Name of select
	 *	@param	array	$array			Array with key+value
	 *	@param	array	$selected		Array with key+value preselected
	 *	@param	int		$key_in_label   1 to show key like in "[key] value"
	 *	@param	int		$value_as_key   1 to use value as key
	 *	@param  string	$morecss        Add more css style
	 *	@param  int		$translate		Translate and encode value
	 *  @param	int		$width			Force width of select box. May be used only when using jquery couch. Example: 250, 95%
	 *  @param	string	$moreattrib		Add more options on select component. Example: 'disabled'
	 *  @param	string	$elemtype		Type of element we show ('category', ...). Will execute a formating function on it. To use in readonly mode if js component support HTML formatting.
	 *  @param	string	$placeholder	String to use as placeholder
	 *  @param	int		$addjscombo		Add js combo
	 *	@return	string					HTML multiselect string
	 *  @see selectarray(), selectArrayAjax(), selectArrayFilter()
	 */
	public static function multiselectarray($htmlname, $array, $selected = array(), $key_in_label = 0, $value_as_key = 0, $morecss = '', $translate = 0, $width = 0, $moreattrib = '', $elemtype = '', $placeholder = '', $addjscombo = -1)
	{
		global $conf, $langs;

		$out = '';

		if ($addjscombo < 0) {
			if (empty($conf->global->MAIN_OPTIMIZEFORTEXTBROWSER)) {
				$addjscombo = 1;
			} else {
				$addjscombo = 0;
			}
		}

		// Add code for jquery to use multiselect
		if (!empty($conf->use_javascript_ajax) && !empty($conf->global->MAIN_USE_JQUERY_MULTISELECT) || defined('REQUIRE_JQUERY_MULTISELECT')) {
			$out .= "\n".'<!-- JS CODE TO ENABLE select for id '.$htmlname.', addjscombo='.$addjscombo.' -->';
			$out .= "\n".'<script>'."\n";
			if ($addjscombo == 1) {
				$tmpplugin = empty($conf->global->MAIN_USE_JQUERY_MULTISELECT) ?constant('REQUIRE_JQUERY_MULTISELECT') : $conf->global->MAIN_USE_JQUERY_MULTISELECT;
				$out .= 'function formatResult(record) {'."\n";
				if ($elemtype == 'category') {
					$out .= 'return \'<span><img src="'.DOL_URL_ROOT.'/theme/eldy/img/object_category.png"> \'+record.text+\'</span>\';';
				} else {
					$out .= 'return record.text;';
				}
				$out .= '};'."\n";
				$out .= 'function formatSelection(record) {'."\n";
				if ($elemtype == 'category') {
					$out .= 'return \'<span><img src="'.DOL_URL_ROOT.'/theme/eldy/img/object_category.png"> \'+record.text+\'</span>\';';
				} else {
					$out .= 'return record.text;';
				}
				$out .= '};'."\n";
				$out .= '$(document).ready(function () {
							$(\'#'.$htmlname.'\').'.$tmpplugin.'({
								dir: \'ltr\',
								// Specify format function for dropdown item
								formatResult: formatResult,
							 	templateResult: formatResult,		/* For 4.0 */
								// Specify format function for selected item
								formatSelection: formatSelection,
							 	templateSelection: formatSelection		/* For 4.0 */
							});

							/* Add also morecss to the css .select2 that is after the #htmlname, for component that are show dynamically after load, because select2 set
								 the size only if component is not hidden by default on load */
							$(\'#'.$htmlname.' + .select2\').addClass(\''.$morecss.'\');
						});'."\n";
			} elseif ($addjscombo == 2 && !defined('DISABLE_MULTISELECT')) {
				// Add other js lib
				// TODO external lib multiselect/jquery.multi-select.js must have been loaded to use this multiselect plugin
				// ...
				$out .= 'console.log(\'addjscombo=2 for htmlname='.$htmlname.'\');';
				$out .= '$(document).ready(function () {
							$(\'#'.$htmlname.'\').multiSelect({
								containerHTML: \'<div class="multi-select-container">\',
								menuHTML: \'<div class="multi-select-menu">\',
								buttonHTML: \'<span class="multi-select-button '.$morecss.'">\',
								menuItemHTML: \'<label class="multi-select-menuitem">\',
								activeClass: \'multi-select-container--open\',
								noneText: \''.$placeholder.'\'
							});
						})';
			}
			$out .= '</script>';
		}

		// Try also magic suggest
		$out .= '<select id="'.$htmlname.'" class="multiselect'.($morecss ? ' '.$morecss : '').'" multiple name="'.$htmlname.'[]"'.($moreattrib ? ' '.$moreattrib : '').($width ? ' style="width: '.(preg_match('/%/', $width) ? $width : $width.'px').'"' : '').'>'."\n";
		if (is_array($array) && !empty($array)) {
			if ($value_as_key) {
				$array = array_combine($array, $array);
			}

			if (!empty($array)) {
				foreach ($array as $key => $value) {
					$newval = ($translate ? $langs->trans($value) : $value);
					$newval = ($key_in_label ? $key.' - '.$newval : $newval);

					$out .= '<option value="'.$key.'"';
					if (is_array($selected) && !empty($selected) && in_array((string) $key, $selected) && ((string) $key != '')) {
						$out .= ' selected';
					}
					$out .= ' data-html="'.dol_escape_htmltag($newval).'"';
					$out .= '>';
					$out .= dol_htmlentitiesbr($newval);
					$out .= '</option>'."\n";
				}
			}
		}
		$out .= '</select>'."\n";

		return $out;
	}


	/**
	 *	Show a multiselect dropbox from an array. If a saved selection of fields exists for user (into $user->conf->MAIN_SELECTEDFIELDS_contextofpage), we use this one instead of default.
	 *
	 *	@param	string	$htmlname		Name of HTML field
	 *	@param	array	$array			Array with array of fields we could show. This array may be modified according to setup of user.
	 *  @param  string  $varpage        Id of context for page. Can be set by caller with $varpage=(empty($contextpage)?$_SERVER["PHP_SELF"]:$contextpage);
	 *	@return	string					HTML multiselect string
	 *  @see selectarray()
	 */
	public static function multiSelectArrayWithCheckbox($htmlname, &$array, $varpage)
	{
		global $conf, $langs, $user, $extrafields;

		if (!empty($conf->global->MAIN_OPTIMIZEFORTEXTBROWSER)) {
			return '';
		}

		$tmpvar = "MAIN_SELECTEDFIELDS_".$varpage; // To get list of saved selected fields to show

		if (!empty($user->conf->$tmpvar)) {		// A list of fields was already customized for user
			$tmparray = explode(',', $user->conf->$tmpvar);
			foreach ($array as $key => $val) {
				//var_dump($key);
				//var_dump($tmparray);
				if (in_array($key, $tmparray)) {
					$array[$key]['checked'] = 1;
				} else {
					$array[$key]['checked'] = 0;
				}
			}
		} else {								// There is no list of fields already customized for user
			foreach ($array as $key => $val) {
				if ($array[$key]['checked'] < 0) {
					$array[$key]['checked'] = 0;
				}
			}
		}

		$listoffieldsforselection = '';
		$listcheckedstring = '';

		foreach ($array as $key => $val) {
			/* var_dump($val);
			var_dump(array_key_exists('enabled', $val));
			var_dump(!$val['enabled']);*/
			if (array_key_exists('enabled', $val) && isset($val['enabled']) && !$val['enabled']) {
				unset($array[$key]); // We don't want this field
				continue;
			}
			if (!empty($val['type']) && $val['type'] == 'separate') {
				// Field remains in array but we don't add it into $listoffieldsforselection
				//$listoffieldsforselection .= '<li>-----</li>';
				continue;
			}
			if ($val['label']) {
				if (!empty($val['langfile']) && is_object($langs)) {
					$langs->load($val['langfile']);
				}

				// Note: $val['checked'] <> 0 means we must show the field into the combo list
				$listoffieldsforselection .= '<li><input type="checkbox" id="checkbox'.$key.'" value="'.$key.'"'.((empty($val['checked']) && $val['checked'] != '-1') ? '' : ' checked="checked"').'/><label for="checkbox'.$key.'">'.dol_escape_htmltag($langs->trans($val['label'])).'</label></li>';
				$listcheckedstring .= (empty($val['checked']) ? '' : $key.',');
			}
		}

		$out = '<!-- Component multiSelectArrayWithCheckbox '.$htmlname.' -->

        <dl class="dropdown">
            <dt>
            <a href="#'.$htmlname.'">
              '.img_picto('', 'list').'
            </a>
            <input type="hidden" class="'.$htmlname.'" name="'.$htmlname.'" value="'.$listcheckedstring.'">
            </dt>
            <dd class="dropdowndd">
                <div class="multiselectcheckbox'.$htmlname.'">
                    <ul class="ul'.$htmlname.'">
                    '.$listoffieldsforselection.'
                    </ul>
                </div>
            </dd>
        </dl>

        <script type="text/javascript">
          jQuery(document).ready(function () {
              $(\'.multiselectcheckbox'.$htmlname.' input[type="checkbox"]\').on(\'click\', function () {
                  console.log("A new field was added/removed, we edit field input[name=formfilteraction]");

                  $("input:hidden[name=formfilteraction]").val(\'listafterchangingselectedfields\');	// Update field so we know we changed something on selected fields after POST

                  var title = $(this).val() + ",";
                  if ($(this).is(\':checked\')) {
                      $(\'.'.$htmlname.'\').val(title + $(\'.'.$htmlname.'\').val());
                  }
                  else {
                      $(\'.'.$htmlname.'\').val( $(\'.'.$htmlname.'\').val().replace(title, \'\') )
                  }
                  // Now, we submit page
                  //$(this).parents(\'form:first\').submit();
              });


           });
        </script>

        ';
		return $out;
	}

	/**
	 * 	Render list of categories linked to object with id $id and type $type
	 *
	 * 	@param		int		$id				Id of object
	 * 	@param		string	$type			Type of category ('member', 'customer', 'supplier', 'product', 'contact'). Old mode (0, 1, 2, ...) is deprecated.
	 *  @param		int		$rendermode		0=Default, use multiselect. 1=Emulate multiselect (recommended)
	 *  @param		int		$nolink			1=Do not add html links
	 * 	@return		string					String with categories
	 */
	public function showCategories($id, $type, $rendermode = 0, $nolink = 0)
	{
		global $db;

		include_once DOL_DOCUMENT_ROOT.'/categories/class/categorie.class.php';

		$cat = new Categorie($db);
		$categories = $cat->containing($id, $type);

		if ($rendermode == 1) {
			$toprint = array();
			foreach ($categories as $c) {
				$ways = $c->print_all_ways(' &gt;&gt; ', ($nolink ? 'none' : ''), 0, 1); // $ways[0] = "ccc2 >> ccc2a >> ccc2a1" with html formated text
				foreach ($ways as $way) {
					$toprint[] = '<li class="select2-search-choice-dolibarr noborderoncategories"'.($c->color ? ' style="background: #'.$c->color.';"' : ' style="background: #bbb"').'>'.$way.'</li>';
				}
			}
			return '<div class="select2-container-multi-dolibarr" style="width: 90%;"><ul class="select2-choices-dolibarr">'.implode(' ', $toprint).'</ul></div>';
		}

		if ($rendermode == 0) {
			$arrayselected = array();
			$cate_arbo = $this->select_all_categories($type, '', 'parent', 64, 0, 1);
			foreach ($categories as $c) {
				$arrayselected[] = $c->id;
			}

			return $this->multiselectarray('categories', $cate_arbo, $arrayselected, '', 0, '', 0, '100%', 'disabled', 'category');
		}

		return 'ErrorBadValueForParameterRenderMode'; // Should not happened
	}

	/**
	 *  Show linked object block.
	 *
	 *  @param	CommonObject	$object		      Object we want to show links to
	 *  @param  string          $morehtmlright    More html to show on right of title
	 *  @param  array           $compatibleImportElementsList  Array of compatibles elements object for "import from" action
	 *  @return	int							      <0 if KO, >=0 if OK
	 */
	public function showLinkedObjectBlock($object, $morehtmlright = '', $compatibleImportElementsList = false)
	{
		global $conf, $langs, $hookmanager;
		global $bc, $action;

		$object->fetchObjectLinked();

		// Bypass the default method
		$hookmanager->initHooks(array('commonobject'));
		$parameters = array(
			'morehtmlright' => $morehtmlright,
			'compatibleImportElementsList' => &$compatibleImportElementsList,
		);
		$reshook = $hookmanager->executeHooks('showLinkedObjectBlock', $parameters, $object, $action); // Note that $action and $object may have been modified by hook

		if (empty($reshook)) {
			$nbofdifferenttypes = count($object->linkedObjects);

			print '<!-- showLinkedObjectBlock -->';
			print load_fiche_titre($langs->trans('RelatedObjects'), $morehtmlright, '', 0, 0, 'showlinkedobjectblock');


			print '<div class="div-table-responsive-no-min">';
			print '<table class="noborder allwidth" data-block="showLinkedObject" data-element="'.$object->element.'"  data-elementid="'.$object->id.'"   >';

			print '<tr class="liste_titre">';
			print '<td>'.$langs->trans("Type").'</td>';
			print '<td>'.$langs->trans("Ref").'</td>';
			print '<td class="center"></td>';
			print '<td class="center">'.$langs->trans("Date").'</td>';
			print '<td class="right">'.$langs->trans("AmountHTShort").'</td>';
			print '<td class="right">'.$langs->trans("Status").'</td>';
			print '<td></td>';
			print '</tr>';

			$nboftypesoutput = 0;

			foreach ($object->linkedObjects as $objecttype => $objects) {
				$tplpath = $element = $subelement = $objecttype;

				// to display inport button on tpl
				$showImportButton = false;
				if (!empty($compatibleImportElementsList) && in_array($element, $compatibleImportElementsList)) {
					$showImportButton = true;
				}

				$regs = array();
				if ($objecttype != 'supplier_proposal' && preg_match('/^([^_]+)_([^_]+)/i', $objecttype, $regs)) {
					$element = $regs[1];
					$subelement = $regs[2];
					$tplpath = $element.'/'.$subelement;
				}
				$tplname = 'linkedobjectblock';

				// To work with non standard path
				if ($objecttype == 'facture') {
					$tplpath = 'compta/'.$element;
					if (empty($conf->facture->enabled)) {
						continue; // Do not show if module disabled
					}
				} elseif ($objecttype == 'facturerec') {
					$tplpath = 'compta/facture';
					$tplname = 'linkedobjectblockForRec';
					if (empty($conf->facture->enabled)) {
						continue; // Do not show if module disabled
					}
				} elseif ($objecttype == 'propal') {
					$tplpath = 'comm/'.$element;
					if (empty($conf->propal->enabled)) {
						continue; // Do not show if module disabled
					}
				} elseif ($objecttype == 'supplier_proposal') {
					if (empty($conf->supplier_proposal->enabled)) {
						continue; // Do not show if module disabled
					}
				} elseif ($objecttype == 'shipping' || $objecttype == 'shipment') {
					$tplpath = 'expedition';
					if (empty($conf->expedition->enabled)) {
						continue; // Do not show if module disabled
					}
				} elseif ($objecttype == 'reception') {
					$tplpath = 'reception';
					if (empty($conf->reception->enabled)) {
						continue; // Do not show if module disabled
					}
				} elseif ($objecttype == 'delivery') {
					$tplpath = 'delivery';
					if (empty($conf->expedition->enabled)) {
						continue; // Do not show if module disabled
					}
				} elseif ($objecttype == 'invoice_supplier') {
					$tplpath = 'fourn/facture';
				} elseif ($objecttype == 'order_supplier') {
					$tplpath = 'fourn/commande';
				} elseif ($objecttype == 'expensereport') {
					$tplpath = 'expensereport';
				} elseif ($objecttype == 'subscription') {
					$tplpath = 'adherents';
				} elseif ($objecttype == 'conferenceorbooth') {
					$tplpath = 'eventorganization';
				} elseif ($objecttype == 'conferenceorboothattendee') {
					$tplpath = 'eventorganization';
				}

				global $linkedObjectBlock;
				$linkedObjectBlock = $objects;


				// Output template part (modules that overwrite templates must declare this into descriptor)
				$dirtpls = array_merge($conf->modules_parts['tpl'], array('/'.$tplpath.'/tpl'));
				foreach ($dirtpls as $reldir) {
					if ($nboftypesoutput == ($nbofdifferenttypes - 1)) {    // No more type to show after
						global $noMoreLinkedObjectBlockAfter;
						$noMoreLinkedObjectBlockAfter = 1;
					}

					$res = @include dol_buildpath($reldir.'/'.$tplname.'.tpl.php');
					if ($res) {
						$nboftypesoutput++;
						break;
					}
				}
			}

			if (!$nboftypesoutput) {
				print '<tr><td class="impair opacitymedium" colspan="7">'.$langs->trans("None").'</td></tr>';
			}

			print '</table>';

			if (!empty($compatibleImportElementsList)) {
				$res = @include dol_buildpath('core/tpl/ajax/objectlinked_lineimport.tpl.php');
			}


			print '</div>';

			return $nbofdifferenttypes;
		}
	}

	/**
	 *  Show block with links to link to other objects.
	 *
	 *  @param	CommonObject	$object				Object we want to show links to
	 *  @param	array			$restrictlinksto	Restrict links to some elements, for exemple array('order') or array('supplier_order'). null or array() if no restriction.
	 *  @param	array			$excludelinksto		Do not show links of this type, for exemple array('order') or array('supplier_order'). null or array() if no exclusion.
	 *  @return	string								<0 if KO, >0 if OK
	 */
	public function showLinkToObjectBlock($object, $restrictlinksto = array(), $excludelinksto = array())
	{
		global $conf, $langs, $hookmanager;
		global $bc, $action;

		$linktoelem = '';
		$linktoelemlist = '';
		$listofidcompanytoscan = '';

		if (!is_object($object->thirdparty)) {
			$object->fetch_thirdparty();
		}

		$possiblelinks = array();
		if (is_object($object->thirdparty) && !empty($object->thirdparty->id) && $object->thirdparty->id > 0) {
			$listofidcompanytoscan = $object->thirdparty->id;
			if (($object->thirdparty->parent > 0) && !empty($conf->global->THIRDPARTY_INCLUDE_PARENT_IN_LINKTO)) {
				$listofidcompanytoscan .= ','.$object->thirdparty->parent;
			}
			if (($object->fk_project > 0) && !empty($conf->global->THIRDPARTY_INCLUDE_PROJECT_THIRDPARY_IN_LINKTO)) {
				include_once DOL_DOCUMENT_ROOT.'/projet/class/project.class.php';
				$tmpproject = new Project($this->db);
				$tmpproject->fetch($object->fk_project);
				if ($tmpproject->socid > 0 && ($tmpproject->socid != $object->thirdparty->id)) {
					$listofidcompanytoscan .= ','.$tmpproject->socid;
				}
				unset($tmpproject);
			}

			$possiblelinks = array(
				'propal'=>array('enabled'=>$conf->propal->enabled, 'perms'=>1, 'label'=>'LinkToProposal', 'sql'=>"SELECT s.rowid as socid, s.nom as name, s.client, t.rowid, t.ref, t.ref_client, t.total_ht FROM ".MAIN_DB_PREFIX."societe as s, ".MAIN_DB_PREFIX."propal as t WHERE t.fk_soc = s.rowid AND t.fk_soc IN (".$this->db->sanitize($listofidcompanytoscan).') AND t.entity IN ('.getEntity('propal').')'),
				'order'=>array('enabled'=>$conf->commande->enabled, 'perms'=>1, 'label'=>'LinkToOrder', 'sql'=>"SELECT s.rowid as socid, s.nom as name, s.client, t.rowid, t.ref, t.ref_client, t.total_ht FROM ".MAIN_DB_PREFIX."societe as s, ".MAIN_DB_PREFIX."commande as t WHERE t.fk_soc = s.rowid AND t.fk_soc IN (".$this->db->sanitize($listofidcompanytoscan).') AND t.entity IN ('.getEntity('commande').')'),
				'invoice'=>array('enabled'=>$conf->facture->enabled, 'perms'=>1, 'label'=>'LinkToInvoice', 'sql'=>"SELECT s.rowid as socid, s.nom as name, s.client, t.rowid, t.ref, t.ref_client, t.total_ht FROM ".MAIN_DB_PREFIX."societe as s, ".MAIN_DB_PREFIX."facture as t WHERE t.fk_soc = s.rowid AND t.fk_soc IN (".$this->db->sanitize($listofidcompanytoscan).') AND t.entity IN ('.getEntity('invoice').')'),
				'invoice_template'=>array('enabled'=>$conf->facture->enabled, 'perms'=>1, 'label'=>'LinkToTemplateInvoice', 'sql'=>"SELECT s.rowid as socid, s.nom as name, s.client, t.rowid, t.titre as ref, t.total_ht FROM ".MAIN_DB_PREFIX."societe as s, ".MAIN_DB_PREFIX."facture_rec as t WHERE t.fk_soc = s.rowid AND t.fk_soc IN (".$this->db->sanitize($listofidcompanytoscan).') AND t.entity IN ('.getEntity('invoice').')'),
				'contrat'=>array(
					'enabled'=>$conf->contrat->enabled,
					'perms'=>1,
					'label'=>'LinkToContract',
					'sql'=>"SELECT s.rowid as socid, s.nom as name, s.client, t.rowid, t.ref, t.ref_customer as ref_client, t.ref_supplier, SUM(td.total_ht) as total_ht FROM ".MAIN_DB_PREFIX."societe as s, ".MAIN_DB_PREFIX."contrat as t, ".MAIN_DB_PREFIX."contratdet as td WHERE t.fk_soc = s.rowid AND td.fk_contrat = t.rowid AND t.fk_soc IN (".$this->db->sanitize($listofidcompanytoscan).') AND t.entity IN ('.getEntity('contract').') GROUP BY s.rowid, s.nom, s.client, t.rowid, t.ref, t.ref_customer, t.ref_supplier'
				),
				'fichinter'=>array('enabled'=>$conf->ficheinter->enabled, 'perms'=>1, 'label'=>'LinkToIntervention', 'sql'=>"SELECT s.rowid as socid, s.nom as name, s.client, t.rowid, t.ref FROM ".MAIN_DB_PREFIX."societe as s, ".MAIN_DB_PREFIX."fichinter as t WHERE t.fk_soc = s.rowid AND t.fk_soc IN (".$this->db->sanitize($listofidcompanytoscan).') AND t.entity IN ('.getEntity('intervention').')'),
				'supplier_proposal'=>array('enabled'=>$conf->supplier_proposal->enabled, 'perms'=>1, 'label'=>'LinkToSupplierProposal', 'sql'=>"SELECT s.rowid as socid, s.nom as name, s.client, t.rowid, t.ref, '' as ref_supplier, t.total_ht FROM ".MAIN_DB_PREFIX."societe as s, ".MAIN_DB_PREFIX."supplier_proposal as t WHERE t.fk_soc = s.rowid AND t.fk_soc IN (".$this->db->sanitize($listofidcompanytoscan).') AND t.entity IN ('.getEntity('supplier_proposal').')'),
				'order_supplier'=>array('enabled'=>$conf->supplier_order->enabled, 'perms'=>1, 'label'=>'LinkToSupplierOrder', 'sql'=>"SELECT s.rowid as socid, s.nom as name, s.client, t.rowid, t.ref, t.ref_supplier, t.total_ht FROM ".MAIN_DB_PREFIX."societe as s, ".MAIN_DB_PREFIX."commande_fournisseur as t WHERE t.fk_soc = s.rowid AND t.fk_soc IN (".$this->db->sanitize($listofidcompanytoscan).') AND t.entity IN ('.getEntity('commande_fournisseur').')'),
				'invoice_supplier'=>array('enabled'=>$conf->supplier_invoice->enabled, 'perms'=>1, 'label'=>'LinkToSupplierInvoice', 'sql'=>"SELECT s.rowid as socid, s.nom as name, s.client, t.rowid, t.ref, t.ref_supplier, t.total_ht FROM ".MAIN_DB_PREFIX."societe as s, ".MAIN_DB_PREFIX."facture_fourn as t WHERE t.fk_soc = s.rowid AND t.fk_soc IN (".$this->db->sanitize($listofidcompanytoscan).') AND t.entity IN ('.getEntity('facture_fourn').')'),
				'ticket'=>array('enabled'=>$conf->ticket->enabled, 'perms'=>1, 'label'=>'LinkToTicket', 'sql'=>"SELECT s.rowid as socid, s.nom as name, s.client, t.rowid, t.ref, t.track_id, '0' as total_ht FROM ".MAIN_DB_PREFIX."societe as s, ".MAIN_DB_PREFIX."ticket as t WHERE t.fk_soc = s.rowid AND t.fk_soc IN (".$this->db->sanitize($listofidcompanytoscan).') AND t.entity IN ('.getEntity('ticket').')')
			);
		}

		// Can complete the possiblelink array
		$hookmanager->initHooks(array('commonobject'));
		$parameters = array('listofidcompanytoscan' => $listofidcompanytoscan);

		if (!empty($listofidcompanytoscan)) {  // If empty, we don't have criteria to scan the object we can link to
			$reshook = $hookmanager->executeHooks('showLinkToObjectBlock', $parameters, $object, $action); // Note that $action and $object may have been modified by hook
		}

		if (empty($reshook)) {
			if (is_array($hookmanager->resArray) && count($hookmanager->resArray)) {
				$possiblelinks = array_merge($possiblelinks, $hookmanager->resArray);
			}
		} elseif ($reshook > 0) {
			if (is_array($hookmanager->resArray) && count($hookmanager->resArray)) {
				$possiblelinks = $hookmanager->resArray;
			}
		}

		foreach ($possiblelinks as $key => $possiblelink) {
			$num = 0;

			if (empty($possiblelink['enabled'])) {
				continue;
			}

			if (!empty($possiblelink['perms']) && (empty($restrictlinksto) || in_array($key, $restrictlinksto)) && (empty($excludelinksto) || !in_array($key, $excludelinksto))) {
				print '<div id="'.$key.'list"'.(empty($conf->use_javascript_ajax) ? '' : ' style="display:none"').'>';

				if (!empty($conf->global->MAIN_LINK_BY_REF_IN_LINKTO)) {
					print '<br><form action="' . $_SERVER["PHP_SELF"] . '" method="POST" name="formlinkedbyref' . $key . '">';
					print '<input type="hidden" name="id" value="' . $object->id . '">';
					print '<input type="hidden" name="action" value="addlinkbyref">';
					print '<input type="hidden" name="addlink" value="' . $key . '">';
					print '<table class="noborder">';
					print '<tr>';
					print '<td>' . $langs->trans("Ref") . '</td>';
					print '<td><input type="text" name="reftolinkto" value="' . dol_escape_htmltag(GETPOST('reftolinkto', 'alpha')) . '">&nbsp;<input type="submit" class="button valignmiddle" value="' . $langs->trans('ToLink') . '">&nbsp;<input type="submit" class="button" name="cancel" value="' . $langs->trans('Cancel') . '"></td>';
					print '</tr>';
					print '</table>';
					print '</form>';
				}

				$sql = $possiblelink['sql'];

				$resqllist = $this->db->query($sql);
				if ($resqllist) {
					$num = $this->db->num_rows($resqllist);
					$i = 0;

					print '<br>';
					print '<form action="'.$_SERVER["PHP_SELF"].'" method="POST" name="formlinked'.$key.'">';
					print '<input type="hidden" name="action" value="addlink">';
					print '<input type="hidden" name="token" value="'.newToken().'">';
					print '<input type="hidden" name="id" value="'.$object->id.'">';
					print '<input type="hidden" name="addlink" value="'.$key.'">';
					print '<table class="noborder">';
					print '<tr class="liste_titre">';
					print '<td class="nowrap"></td>';
					print '<td class="center">'.$langs->trans("Ref").'</td>';
					print '<td class="left">'.$langs->trans("RefCustomer").'</td>';
					print '<td class="right">'.$langs->trans("AmountHTShort").'</td>';
					print '<td class="left">'.$langs->trans("Company").'</td>';
					print '</tr>';
					while ($i < $num) {
						$objp = $this->db->fetch_object($resqllist);

						print '<tr class="oddeven">';
						print '<td class="left">';
						print '<input type="radio" name="idtolinkto" id="'.$key.'_'.$objp->rowid.'" value="'.$objp->rowid.'">';
						print '</td>';
						print '<td class="center"><label for="'.$key.'_'.$objp->rowid.'">'.$objp->ref.'</label></td>';
						print '<td>'.(!empty($objp->ref_client) ? $objp->ref_client : (!empty($objp->ref_supplier) ? $objp->ref_supplier : '')).'</td>';
						print '<td class="right">';
						if ($possiblelink['label'] == 'LinkToContract') {
							$form = new Form($this->db);
							print $form->textwithpicto('', $langs->trans("InformationOnLinkToContract")).' ';
						}
						print '<span class="amount">'.price($objp->total_ht).'</span>';
						print '</td>';
						print '<td>'.$objp->name.'</td>';
						print '</tr>';
						$i++;
					}
					print '</table>';
					print '<div class="center">';
					print '<input type="submit" class="button valignmiddle marginleftonly marginrightonly" value="'.$langs->trans('ToLink').'">';
					if (empty($conf->use_javascript_ajax)) {
						print '<input type="submit" class="button button-cancel marginleftonly marginrightonly" name="cancel" value="'.$langs->trans("Cancel").'"></div>';
					} else {
						print '<input type="submit"; onclick="javascript:jQuery(\'#'.$key.'list\').toggle(); return false;" class="button button-cancel marginleftonly marginrightonly" name="cancel" value="'.$langs->trans("Cancel").'"></div>';
					}
					print '</form>';
					$this->db->free($resqllist);
				} else {
					dol_print_error($this->db);
				}
				print '</div>';

				//$linktoelem.=($linktoelem?' &nbsp; ':'');
				if ($num > 0 || !empty($conf->global->MAIN_LINK_BY_REF_IN_LINKTO)) {
					$linktoelemlist .= '<li><a href="#linkto'.$key.'" class="linkto dropdowncloseonclick" rel="'.$key.'">'.$langs->trans($possiblelink['label']).' ('.$num.')</a></li>';
					// } else $linktoelem.=$langs->trans($possiblelink['label']);
				} else {
					$linktoelemlist .= '<li><span class="linktodisabled">'.$langs->trans($possiblelink['label']).' (0)</span></li>';
				}
			}
		}

		if ($linktoelemlist) {
			$linktoelem = '
    		<dl class="dropdown" id="linktoobjectname">
    		';
			if (!empty($conf->use_javascript_ajax)) {
				$linktoelem .= '<dt><a href="#linktoobjectname"><span class="fas fa-link paddingrightonly"></span>'.$langs->trans("LinkTo").'...</a></dt>';
			}
			$linktoelem .= '<dd>
    		<div class="multiselectlinkto">
    		<ul class="ulselectedfields">'.$linktoelemlist.'
    		</ul>
    		</div>
    		</dd>
    		</dl>';
		} else {
			$linktoelem = '';
		}

		if (!empty($conf->use_javascript_ajax)) {
			print '<!-- Add js to show linkto box -->
				<script>
				jQuery(document).ready(function() {
					jQuery(".linkto").click(function() {
						console.log("We choose to show/hide links for rel="+jQuery(this).attr(\'rel\')+" so #"+jQuery(this).attr(\'rel\')+"list");
					    jQuery("#"+jQuery(this).attr(\'rel\')+"list").toggle();
					});
				});
				</script>
		    ';
		}

		return $linktoelem;
	}

	/**
	 *	Return an html string with a select combo box to choose yes or no
	 *
	 *	@param	string		$htmlname		Name of html select field
	 *	@param	string		$value			Pre-selected value
	 *	@param	int			$option			0 return yes/no, 1 return 1/0
	 *	@param	bool		$disabled		true or false
	 *  @param	int      	$useempty		1=Add empty line
	 *  @param	int			$addjscombo		1=Add js beautifier on combo box
	 *  @param	string		$morecss		More CSS
	 *	@return	string						See option
	 */
	public function selectyesno($htmlname, $value = '', $option = 0, $disabled = false, $useempty = 0, $addjscombo = 0, $morecss = '')
	{
		global $langs;

		$yes = "yes";
		$no = "no";
		if ($option) {
			$yes = "1";
			$no = "0";
		}

		$disabled = ($disabled ? ' disabled' : '');

		$resultyesno = '<select class="flat width75'.($morecss ? ' '.$morecss : '').'" id="'.$htmlname.'" name="'.$htmlname.'"'.$disabled.'>'."\n";
		if ($useempty) {
			$resultyesno .= '<option value="-1"'.(($value < 0) ? ' selected' : '').'>&nbsp;</option>'."\n";
		}
		if (("$value" == 'yes') || ($value == 1)) {
			$resultyesno .= '<option value="'.$yes.'" selected>'.$langs->trans("Yes").'</option>'."\n";
			$resultyesno .= '<option value="'.$no.'">'.$langs->trans("No").'</option>'."\n";
		} else {
			$selected = (($useempty && $value != '0' && $value != 'no') ? '' : ' selected');
			$resultyesno .= '<option value="'.$yes.'">'.$langs->trans("Yes").'</option>'."\n";
			$resultyesno .= '<option value="'.$no.'"'.$selected.'>'.$langs->trans("No").'</option>'."\n";
		}
		$resultyesno .= '</select>'."\n";

		if ($addjscombo) {
			$resultyesno .= ajax_combobox($htmlname);
		}

		return $resultyesno;
	}

	// phpcs:disable PEAR.NamingConventions.ValidFunctionName.ScopeNotCamelCaps
	/**
	 *  Return list of export templates
	 *
	 *  @param	string	$selected          Id modele pre-selectionne
	 *  @param  string	$htmlname          Name of HTML select
	 *  @param  string	$type              Type of searched templates
	 *  @param  int		$useempty          Affiche valeur vide dans liste
	 *  @return	void
	 */
	public function select_export_model($selected = '', $htmlname = 'exportmodelid', $type = '', $useempty = 0)
	{
		// phpcs:enable
		$sql = "SELECT rowid, label";
		$sql .= " FROM ".MAIN_DB_PREFIX."export_model";
		$sql .= " WHERE type = '".$this->db->escape($type)."'";
		$sql .= " ORDER BY rowid";
		$result = $this->db->query($sql);
		if ($result) {
			print '<select class="flat" id="select_'.$htmlname.'" name="'.$htmlname.'">';
			if ($useempty) {
				print '<option value="-1">&nbsp;</option>';
			}

			$num = $this->db->num_rows($result);
			$i = 0;
			while ($i < $num) {
				$obj = $this->db->fetch_object($result);
				if ($selected == $obj->rowid) {
					print '<option value="'.$obj->rowid.'" selected>';
				} else {
					print '<option value="'.$obj->rowid.'">';
				}
				print $obj->label;
				print '</option>';
				$i++;
			}
			print "</select>";
		} else {
			dol_print_error($this->db);
		}
	}

	/**
	 *    Return a HTML area with the reference of object and a navigation bar for a business object
	 *    Note: To complete search with a particular filter on select, you can set $object->next_prev_filter set to define SQL criterias.
	 *
	 *    @param	object	$object			Object to show.
	 *    @param	string	$paramid   		Name of parameter to use to name the id into the URL next/previous link.
	 *    @param	string	$morehtml  		More html content to output just before the nav bar.
	 *    @param	int		$shownav	  	Show Condition (navigation is shown if value is 1).
	 *    @param	string	$fieldid   		Name of field id into database to use for select next and previous (we make the select max and min on this field compared to $object->ref). Use 'none' to disable next/prev.
	 *    @param	string	$fieldref   	Name of field ref of object (object->ref) to show or 'none' to not show ref.
	 *    @param	string	$morehtmlref  	More html to show after ref.
	 *    @param	string	$moreparam  	More param to add in nav link url. Must start with '&...'.
	 *	  @param	int		$nodbprefix		Do not include DB prefix to forge table name.
	 *	  @param	string	$morehtmlleft	More html code to show before ref.
	 *	  @param	string	$morehtmlstatus	More html code to show under navigation arrows (status place).
	 *	  @param	string	$morehtmlright	More html code to show after ref.
	 * 	  @return	string    				Portion HTML with ref + navigation buttons
	 */
	public function showrefnav($object, $paramid, $morehtml = '', $shownav = 1, $fieldid = 'rowid', $fieldref = 'ref', $morehtmlref = '', $moreparam = '', $nodbprefix = 0, $morehtmlleft = '', $morehtmlstatus = '', $morehtmlright = '')
	{
		global $langs, $conf, $hookmanager, $extralanguages;

		$ret = '';
		if (empty($fieldid)) {
			$fieldid = 'rowid';
		}
		if (empty($fieldref)) {
			$fieldref = 'ref';
		}

		// Preparing gender's display if there is one
		$addgendertxt = '';
		if (!empty($object->gender)) {
			$addgendertxt = ' ';
			switch ($object->gender) {
				case 'man':
					$addgendertxt .= '<i class="fas fa-mars"></i>';
					break;
				case 'woman':
					$addgendertxt .= '<i class="fas fa-venus"></i>';
					break;
				case 'other':
					$addgendertxt .= '<i class="fas fa-genderless"></i>';
					break;
			}
		}

		// Add where from hooks
		if (is_object($hookmanager)) {
			$parameters = array();
			$reshook = $hookmanager->executeHooks('printFieldListWhere', $parameters, $object); // Note that $action and $object may have been modified by hook
			$object->next_prev_filter .= $hookmanager->resPrint;
		}
		$previous_ref = $next_ref = '';
		if ($shownav) {
			//print "paramid=$paramid,morehtml=$morehtml,shownav=$shownav,$fieldid,$fieldref,$morehtmlref,$moreparam";
			$object->load_previous_next_ref((isset($object->next_prev_filter) ? $object->next_prev_filter : ''), $fieldid, $nodbprefix);

			$navurl = $_SERVER["PHP_SELF"];
			// Special case for project/task page
			if ($paramid == 'project_ref') {
				if (preg_match('/\/tasks\/(task|contact|note|document)\.php/', $navurl)) {     // TODO Remove this when nav with project_ref on task pages are ok
					$navurl = preg_replace('/\/tasks\/(task|contact|time|note|document)\.php/', '/tasks.php', $navurl);
					$paramid = 'ref';
				}
			}

			// accesskey is for Windows or Linux:  ALT + key for chrome, ALT + SHIFT + KEY for firefox
			// accesskey is for Mac:               CTRL + key for all browsers
			$stringforfirstkey = $langs->trans("KeyboardShortcut");
			if ($conf->browser->name == 'chrome') {
				$stringforfirstkey .= ' ALT +';
			} elseif ($conf->browser->name == 'firefox') {
				$stringforfirstkey .= ' ALT + SHIFT +';
			} else {
				$stringforfirstkey .= ' CTL +';
			}

			$previous_ref = $object->ref_previous ? '<a accesskey="p" title="'.$stringforfirstkey.' p" class="classfortooltip" href="'.$navurl.'?'.$paramid.'='.urlencode($object->ref_previous).$moreparam.'"><i class="fa fa-chevron-left"></i></a>' : '<span class="inactive"><i class="fa fa-chevron-left opacitymedium"></i></span>';
			$next_ref     = $object->ref_next ? '<a accesskey="n" title="'.$stringforfirstkey.' n" class="classfortooltip" href="'.$navurl.'?'.$paramid.'='.urlencode($object->ref_next).$moreparam.'"><i class="fa fa-chevron-right"></i></a>' : '<span class="inactive"><i class="fa fa-chevron-right opacitymedium"></i></span>';
		}

		//print "xx".$previous_ref."x".$next_ref;
		$ret .= '<!-- Start banner content --><div style="vertical-align: middle">';

		// Right part of banner
		if ($morehtmlright) {
			$ret .= '<div class="inline-block floatleft">'.$morehtmlright.'</div>';
		}

		if ($previous_ref || $next_ref || $morehtml) {
			$ret .= '<div class="pagination paginationref"><ul class="right">';
		}
		if ($morehtml) {
			$ret .= '<li class="noborder litext'.(($shownav && $previous_ref && $next_ref) ? ' clearbothonsmartphone' : '').'">'.$morehtml.'</li>';
		}
		if ($shownav && ($previous_ref || $next_ref)) {
			$ret .= '<li class="pagination">'.$previous_ref.'</li>';
			$ret .= '<li class="pagination">'.$next_ref.'</li>';
		}
		if ($previous_ref || $next_ref || $morehtml) {
			$ret .= '</ul></div>';
		}

		$parameters = array();
		$reshook = $hookmanager->executeHooks('moreHtmlStatus', $parameters, $object); // Note that $action and $object may have been modified by hook
		if (empty($reshook)) {
			$morehtmlstatus .= $hookmanager->resPrint;
		} else {
			$morehtmlstatus = $hookmanager->resPrint;
		}
		if ($morehtmlstatus) {
			$ret .= '<div class="statusref">'.$morehtmlstatus.'</div>';
		}

		$parameters = array();
		$reshook = $hookmanager->executeHooks('moreHtmlRef', $parameters, $object); // Note that $action and $object may have been modified by hook
		if (empty($reshook)) {
			$morehtmlref .= $hookmanager->resPrint;
		} elseif ($reshook > 0) {
			$morehtmlref = $hookmanager->resPrint;
		}

		// Left part of banner
		if ($morehtmlleft) {
			if ($conf->browser->layout == 'phone') {
				$ret .= '<!-- morehtmlleft --><div class="floatleft">'.$morehtmlleft.'</div>'; // class="center" to have photo in middle
			} else {
				$ret .= '<!-- morehtmlleft --><div class="inline-block floatleft">'.$morehtmlleft.'</div>';
			}
		}

		//if ($conf->browser->layout == 'phone') $ret.='<div class="clearboth"></div>';
		$ret .= '<div class="inline-block floatleft valignmiddle maxwidth750 marginbottomonly refid'.(($shownav && ($previous_ref || $next_ref)) ? ' refidpadding' : '').'">';

		// For thirdparty, contact, user, member, the ref is the id, so we show something else
		if ($object->element == 'societe') {
			$ret .= dol_htmlentities($object->name);

			// List of extra languages
			$arrayoflangcode = array();
			if (!empty($conf->global->PDF_USE_ALSO_LANGUAGE_CODE)) {
				$arrayoflangcode[] = $conf->global->PDF_USE_ALSO_LANGUAGE_CODE;
			}

			if (is_array($arrayoflangcode) && count($arrayoflangcode)) {
				if (!is_object($extralanguages)) {
					include_once DOL_DOCUMENT_ROOT.'/core/class/extralanguages.class.php';
					$extralanguages = new ExtraLanguages($this->db);
				}
				$extralanguages->fetch_name_extralanguages('societe');

				if (!empty($extralanguages->attributes['societe']['name'])) {
					$object->fetchValuesForExtraLanguages();

					$htmltext = '';
					// If there is extra languages
					foreach ($arrayoflangcode as $extralangcode) {
						$htmltext .= picto_from_langcode($extralangcode, 'class="pictoforlang paddingright"');
						if ($object->array_languages['name'][$extralangcode]) {
							$htmltext .= $object->array_languages['name'][$extralangcode];
						} else {
							$htmltext .= '<span class="opacitymedium">'.$langs->trans("SwitchInEditModeToAddTranslation").'</span>';
						}
					}
					$ret .= '<!-- Show translations of name -->'."\n";
					$ret .= $this->textwithpicto('', $htmltext, -1, 'language', 'opacitymedium paddingleft');
				}
			}
		} elseif ($object->element == 'member') {
			$ret .= $object->ref.'<br>';
			$fullname = $object->getFullName($langs);
			if ($object->morphy == 'mor' && $object->societe) {
				$ret .= dol_htmlentities($object->societe).((!empty($fullname) && $object->societe != $fullname) ? ' ('.dol_htmlentities($fullname).$addgendertxt.')' : '');
			} else {
				$ret .= dol_htmlentities($fullname).$addgendertxt.((!empty($object->societe) && $object->societe != $fullname) ? ' ('.dol_htmlentities($object->societe).')' : '');
			}
		} elseif (in_array($object->element, array('contact', 'user', 'usergroup'))) {
			$ret .= dol_htmlentities($object->getFullName($langs)).$addgendertxt;
		} elseif (in_array($object->element, array('action', 'agenda'))) {
			$ret .= $object->ref.'<br>'.$object->label;
		} elseif (in_array($object->element, array('adherent_type'))) {
			$ret .= $object->label;
		} elseif ($object->element == 'ecm_directories') {
			$ret .= '';
		} elseif ($fieldref != 'none') {
			$ret .= dol_htmlentities($object->$fieldref);
		}

		if ($morehtmlref) {
			// don't add a additional space, when "$morehtmlref" starts with a HTML div tag
			if (substr($morehtmlref, 0, 4) != '<div') {
				$ret .= ' ';
			}

			$ret .= $morehtmlref;
		}

		$ret .= '</div>';

		$ret .= '</div><!-- End banner content -->';

		return $ret;
	}


	/**
	 *  Return HTML code to output a barcode
	 *
	 *  @param	Object	$object			Object containing data to retrieve file name
	 * 	@param	int		$width			Width of photo
	 * 	@param	string	$morecss		More CSS on img of barcode
	 * 	@return string    				HTML code to output barcode
	 */
	public function showbarcode(&$object, $width = 100, $morecss = '')
	{
		global $conf;

		//Check if barcode is filled in the card
		if (empty($object->barcode)) {
			return '';
		}

		// Complete object if not complete
		if (empty($object->barcode_type_code) || empty($object->barcode_type_coder)) {
			$result = $object->fetch_barcode();
			//Check if fetch_barcode() failed
			if ($result < 1) {
				return '<!-- ErrorFetchBarcode -->';
			}
		}

		// Barcode image
		$url = DOL_URL_ROOT.'/viewimage.php?modulepart=barcode&generator='.urlencode($object->barcode_type_coder).'&code='.urlencode($object->barcode).'&encoding='.urlencode($object->barcode_type_code);
		$out = '<!-- url barcode = '.$url.' -->';
		$out .= '<img src="'.$url.'"'.($morecss ? ' class="'.$morecss.'"' : '').'>';
		return $out;
	}

	/**
	 *    	Return HTML code to output a photo
	 *
	 *    	@param	string		$modulepart			Key to define module concerned ('societe', 'userphoto', 'memberphoto')
	 *     	@param  object		$object				Object containing data to retrieve file name
	 * 		@param	int			$width				Width of photo
	 * 		@param	int			$height				Height of photo (auto if 0)
	 * 		@param	int			$caneditfield		Add edit fields
	 * 		@param	string		$cssclass			CSS name to use on img for photo
	 * 		@param	string		$imagesize		    'mini', 'small' or '' (original)
	 *      @param  int         $addlinktofullsize  Add link to fullsize image
	 *      @param  int         $cache              1=Accept to use image in cache
	 *      @param	string		$forcecapture		'', 'user' or 'environment'. Force parameter capture on HTML input file element to ask a smartphone to allow to open camera to take photo. Auto if ''.
	 *      @param	int			$noexternsourceoverwrite	No overwrite image with extern source (like 'gravatar' or other module)
	 * 	  	@return string    						HTML code to output photo
	 */
	public static function showphoto($modulepart, $object, $width = 100, $height = 0, $caneditfield = 0, $cssclass = 'photowithmargin', $imagesize = '', $addlinktofullsize = 1, $cache = 0, $forcecapture = '', $noexternsourceoverwrite = 0)
	{
		global $conf, $langs;

		$entity = (!empty($object->entity) ? $object->entity : $conf->entity);
		$id = (!empty($object->id) ? $object->id : $object->rowid);

		$ret = '';
		$dir = '';
		$file = '';
		$originalfile = '';
		$altfile = '';
		$email = '';
		$capture = '';
		if ($modulepart == 'societe') {
			$dir = $conf->societe->multidir_output[$entity];
			if (!empty($object->logo)) {
				if (dolIsAllowedForPreview($object->logo)) {
					if ((string) $imagesize == 'mini') {
						$file = get_exdir(0, 0, 0, 0, $object, 'thirdparty').'logos/'.getImageFileNameForSize($object->logo, '_mini'); // getImageFileNameForSize include the thumbs
					} elseif ((string) $imagesize == 'small') {
						$file = get_exdir(0, 0, 0, 0, $object, 'thirdparty').'logos/'.getImageFileNameForSize($object->logo, '_small');
					} else {
						$file = get_exdir(0, 0, 0, 0, $object, 'thirdparty').'logos/'.$object->logo;
					}
					$originalfile = get_exdir(0, 0, 0, 0, $object, 'thirdparty').'logos/'.$object->logo;
				}
			}
			$email = $object->email;
		} elseif ($modulepart == 'contact')	{
			$dir = $conf->societe->multidir_output[$entity].'/contact';
			if (!empty($object->photo)) {
				if (dolIsAllowedForPreview($object->photo)) {
					if ((string) $imagesize == 'mini') {
						$file = get_exdir(0, 0, 0, 0, $object, 'contact').'photos/'.getImageFileNameForSize($object->photo, '_mini');
					} elseif ((string) $imagesize == 'small') {
						$file = get_exdir(0, 0, 0, 0, $object, 'contact').'photos/'.getImageFileNameForSize($object->photo, '_small');
					} else {
						$file = get_exdir(0, 0, 0, 0, $object, 'contact').'photos/'.$object->photo;
					}
					$originalfile = get_exdir(0, 0, 0, 0, $object, 'contact').'photos/'.$object->photo;
				}
			}
			$email = $object->email;
			$capture = 'user';
		} elseif ($modulepart == 'userphoto') {
			$dir = $conf->user->dir_output;
			if (!empty($object->photo)) {
				if (dolIsAllowedForPreview($object->photo)) {
					if ((string) $imagesize == 'mini') {
						$file = get_exdir(0, 0, 0, 0, $object, 'user').getImageFileNameForSize($object->photo, '_mini');
					} elseif ((string) $imagesize == 'small') {
						$file = get_exdir(0, 0, 0, 0, $object, 'user').getImageFileNameForSize($object->photo, '_small');
					} else {
						$file = get_exdir(0, 0, 0, 0, $object, 'user').$object->photo;
					}
					$originalfile = get_exdir(0, 0, 0, 0, $object, 'user').$object->photo;
				}
			}
			if (!empty($conf->global->MAIN_OLD_IMAGE_LINKS)) {
				$altfile = $object->id.".jpg"; // For backward compatibility
			}
			$email = $object->email;
			$capture = 'user';
		} elseif ($modulepart == 'memberphoto')	{
			$dir = $conf->adherent->dir_output;
			if (!empty($object->photo)) {
				if (dolIsAllowedForPreview($object->photo)) {
					if ((string) $imagesize == 'mini') {
						$file = get_exdir(0, 0, 0, 0, $object, 'member').'photos/'.getImageFileNameForSize($object->photo, '_mini');
					} elseif ((string) $imagesize == 'small') {
						$file = get_exdir(0, 0, 0, 0, $object, 'member').'photos/'.getImageFileNameForSize($object->photo, '_small');
					} else {
						$file = get_exdir(0, 0, 0, 0, $object, 'member').'photos/'.$object->photo;
					}
					$originalfile = get_exdir(0, 0, 0, 0, $object, 'member').'photos/'.$object->photo;
				}
			}
			if (!empty($conf->global->MAIN_OLD_IMAGE_LINKS)) {
				$altfile = $object->id.".jpg"; // For backward compatibility
			}
			$email = $object->email;
			$capture = 'user';
		} else {
			// Generic case to show photos
			$dir = $conf->$modulepart->dir_output;
			if (!empty($object->photo)) {
				if (dolIsAllowedForPreview($object->photo)) {
					if ((string) $imagesize == 'mini') {
						$file = get_exdir($id, 2, 0, 0, $object, $modulepart).'photos/'.getImageFileNameForSize($object->photo, '_mini');
					} elseif ((string) $imagesize == 'small') {
						$file = get_exdir($id, 2, 0, 0, $object, $modulepart).'photos/'.getImageFileNameForSize($object->photo, '_small');
					} else {
						$file = get_exdir($id, 2, 0, 0, $object, $modulepart).'photos/'.$object->photo;
					}
					$originalfile = get_exdir($id, 2, 0, 0, $object, $modulepart).'photos/'.$object->photo;
				}
			}
			if (!empty($conf->global->MAIN_OLD_IMAGE_LINKS)) {
				$altfile = $object->id.".jpg"; // For backward compatibility
			}
			$email = $object->email;
		}

		if ($forcecapture) {
			$capture = $forcecapture;
		}

		if ($dir) {
			if ($file && file_exists($dir."/".$file)) {
				if ($addlinktofullsize) {
					$urladvanced = getAdvancedPreviewUrl($modulepart, $originalfile, 0, '&entity='.$entity);
					if ($urladvanced) {
						$ret .= '<a href="'.$urladvanced.'">';
					} else {
						$ret .= '<a href="'.DOL_URL_ROOT.'/viewimage.php?modulepart='.$modulepart.'&entity='.$entity.'&file='.urlencode($originalfile).'&cache='.$cache.'">';
					}
				}
				$ret .= '<img alt="Photo" class="photo'.$modulepart.($cssclass ? ' '.$cssclass : '').' photologo'.(preg_replace('/[^a-z]/i', '_', $file)).'" '.($width ? ' width="'.$width.'"' : '').($height ? ' height="'.$height.'"' : '').' src="'.DOL_URL_ROOT.'/viewimage.php?modulepart='.$modulepart.'&entity='.$entity.'&file='.urlencode($file).'&cache='.$cache.'">';
				if ($addlinktofullsize) {
					$ret .= '</a>';
				}
			} elseif ($altfile && file_exists($dir."/".$altfile)) {
				if ($addlinktofullsize) {
					$urladvanced = getAdvancedPreviewUrl($modulepart, $originalfile, 0, '&entity='.$entity);
					if ($urladvanced) {
						$ret .= '<a href="'.$urladvanced.'">';
					} else {
						$ret .= '<a href="'.DOL_URL_ROOT.'/viewimage.php?modulepart='.$modulepart.'&entity='.$entity.'&file='.urlencode($originalfile).'&cache='.$cache.'">';
					}
				}
				$ret .= '<img class="photo'.$modulepart.($cssclass ? ' '.$cssclass : '').'" alt="Photo alt" id="photologo'.(preg_replace('/[^a-z]/i', '_', $file)).'" class="'.$cssclass.'" '.($width ? ' width="'.$width.'"' : '').($height ? ' height="'.$height.'"' : '').' src="'.DOL_URL_ROOT.'/viewimage.php?modulepart='.$modulepart.'&entity='.$entity.'&file='.urlencode($altfile).'&cache='.$cache.'">';
				if ($addlinktofullsize) {
					$ret .= '</a>';
				}
			} else {
				$nophoto = '/public/theme/common/nophoto.png';
				$defaultimg = 'identicon';		// For gravatar
				if (in_array($modulepart, array('societe', 'userphoto', 'contact', 'memberphoto'))) {	// For modules that need a special image when photo not found
					if ($modulepart == 'societe' || ($modulepart == 'memberphoto' && strpos($object->morphy, 'mor')) !== false) {
						$nophoto = 'company';
					} else {
						$nophoto = '/public/theme/common/user_anonymous.png';
						if (!empty($object->gender) && $object->gender == 'man') {
							$nophoto = '/public/theme/common/user_man.png';
						}
						if (!empty($object->gender) && $object->gender == 'woman') {
							$nophoto = '/public/theme/common/user_woman.png';
						}
					}
				}

				if (!empty($conf->gravatar->enabled) && $email && empty($noexternsourceoverwrite)) {
					// see https://gravatar.com/site/implement/images/php/
					$ret .= '<!-- Put link to gravatar -->';
					$ret .= '<img class="photo'.$modulepart.($cssclass ? ' '.$cssclass : '').'" alt="Gravatar avatar" title="'.$email.' Gravatar avatar" '.($width ? ' width="'.$width.'"' : '').($height ? ' height="'.$height.'"' : '').' src="https://www.gravatar.com/avatar/'.md5(strtolower(trim($email))).'?s='.$width.'&d='.$defaultimg.'">'; // gravatar need md5 hash
				} else {
					if ($nophoto == 'company') {
						$ret .= '<div class="photo'.$modulepart.($cssclass ? ' '.$cssclass : '').'" alt="No photo" '.($width ? ' width="'.$width.'"' : '').($height ? ' height="'.$height.'"' : '').'">'.img_picto('', 'company').'</div>';
					} else {
						$ret .= '<img class="photo'.$modulepart.($cssclass ? ' '.$cssclass : '').'" alt="No photo" '.($width ? ' width="'.$width.'"' : '').($height ? ' height="'.$height.'"' : '').' src="'.DOL_URL_ROOT.$nophoto.'">';
					}
				}
			}

			if ($caneditfield) {
				if ($object->photo) {
					$ret .= "<br>\n";
				}
				$ret .= '<table class="nobordernopadding centpercent">';
				if ($object->photo) {
					$ret .= '<tr><td><input type="checkbox" class="flat photodelete" name="deletephoto" id="photodelete"> '.$langs->trans("Delete").'<br><br></td></tr>';
				}
				$ret .= '<tr><td class="tdoverflow"><input type="file" class="flat maxwidth200onsmartphone" name="photo" id="photoinput" accept="image/*"'.($capture ? ' capture="'.$capture.'"' : '').'></td></tr>';
				$ret .= '</table>';
			}
		} else {
			dol_print_error('', 'Call of showphoto with wrong parameters modulepart='.$modulepart);
		}

		return $ret;
	}

	// phpcs:disable PEAR.NamingConventions.ValidFunctionName.ScopeNotCamelCaps
	/**
	 *	Return select list of groups
	 *
	 *  @param	string	$selected       Id group preselected
	 *  @param  string	$htmlname       Field name in form
	 *  @param  int		$show_empty     0=liste sans valeur nulle, 1=ajoute valeur inconnue
	 *  @param  string	$exclude        Array list of groups id to exclude
	 * 	@param	int		$disabled		If select list must be disabled
	 *  @param  string	$include        Array list of groups id to include
	 * 	@param	int		$enableonly		Array list of groups id to be enabled. All other must be disabled
	 * 	@param	string	$force_entity	'0' or Ids of environment to force
	 * 	@param	bool	$multiple		add [] in the name of element and add 'multiple' attribut (not working with ajax_autocompleter)
	 *  @param  string	$morecss		More css to add to html component
	 *  @return	string
	 *  @see select_dolusers()
	 */
	public function select_dolgroups($selected = '', $htmlname = 'groupid', $show_empty = 0, $exclude = '', $disabled = 0, $include = '', $enableonly = '', $force_entity = '0', $multiple = false, $morecss = '')
	{
		// phpcs:enable
		global $conf, $user, $langs;

		// Permettre l'exclusion de groupes
		if (is_array($exclude)) {
			$excludeGroups = implode(",", $exclude);
		}
		// Permettre l'inclusion de groupes
		if (is_array($include)) {
			$includeGroups = implode(",", $include);
		}

		if (!is_array($selected)) {
			$selected = array($selected);
		}

		$out = '';

		// On recherche les groupes
		$sql = "SELECT ug.rowid, ug.nom as name";
		if (!empty($conf->multicompany->enabled) && $conf->entity == 1 && $user->admin && !$user->entity) {
			$sql .= ", e.label";
		}
		$sql .= " FROM ".MAIN_DB_PREFIX."usergroup as ug ";
		if (!empty($conf->multicompany->enabled) && $conf->entity == 1 && $user->admin && !$user->entity) {
			$sql .= " LEFT JOIN ".MAIN_DB_PREFIX."entity as e ON e.rowid=ug.entity";
			if ($force_entity) {
				$sql .= " WHERE ug.entity IN (0, ".$force_entity.")";
			} else {
				$sql .= " WHERE ug.entity IS NOT NULL";
			}
		} else {
			$sql .= " WHERE ug.entity IN (0, ".$conf->entity.")";
		}
		if (is_array($exclude) && $excludeGroups) {
			$sql .= " AND ug.rowid NOT IN (".$this->db->sanitize($excludeGroups).")";
		}
		if (is_array($include) && $includeGroups) {
			$sql .= " AND ug.rowid IN (".$this->db->sanitize($includeGroups).")";
		}
		$sql .= " ORDER BY ug.nom ASC";

		dol_syslog(get_class($this)."::select_dolgroups", LOG_DEBUG);
		$resql = $this->db->query($sql);
		if ($resql) {
			// Enhance with select2
			include_once DOL_DOCUMENT_ROOT.'/core/lib/ajax.lib.php';
			$out .= ajax_combobox($htmlname);

			$out .= '<select class="flat minwidth200'.($morecss ? ' '.$morecss : '').'" id="'.$htmlname.'" name="'.$htmlname.($multiple ? '[]' : '').'" '.($multiple ? 'multiple' : '').' '.($disabled ? ' disabled' : '').'>';

			$num = $this->db->num_rows($resql);
			$i = 0;
			if ($num) {
				if ($show_empty && !$multiple) {
					$out .= '<option value="-1"'.(in_array(-1, $selected) ? ' selected' : '').'>&nbsp;</option>'."\n";
				}

				while ($i < $num) {
					$obj = $this->db->fetch_object($resql);
					$disableline = 0;
					if (is_array($enableonly) && count($enableonly) && !in_array($obj->rowid, $enableonly)) {
						$disableline = 1;
					}

					$out .= '<option value="'.$obj->rowid.'"';
					if ($disableline) {
						$out .= ' disabled';
					}
					if ((is_object($selected[0]) && $selected[0]->id == $obj->rowid) || (!is_object($selected[0]) && in_array($obj->rowid, $selected))) {
						$out .= ' selected';
					}
					$out .= '>';

					$out .= $obj->name;
					if (!empty($conf->multicompany->enabled) && empty($conf->global->MULTICOMPANY_TRANSVERSE_MODE) && $conf->entity == 1) {
						$out .= " (".$obj->label.")";
					}

					$out .= '</option>';
					$i++;
				}
			} else {
				if ($show_empty) {
					$out .= '<option value="-1"'.(in_array(-1, $selected) ? ' selected' : '').'></option>'."\n";
				}
				$out .= '<option value="" disabled>'.$langs->trans("NoUserGroupDefined").'</option>';
			}
			$out .= '</select>';
		} else {
			dol_print_error($this->db);
		}

		return $out;
	}


	/**
	 *	Return HTML to show the search and clear seach button
	 *
	 *  @return	string
	 */
	public function showFilterButtons()
	{
		$out = '<div class="nowraponall">';
		$out .= '<button type="submit" class="liste_titre button_search" name="button_search_x" value="x"><span class="fa fa-search"></span></button>';
		$out .= '<button type="submit" class="liste_titre button_removefilter" name="button_removefilter_x" value="x"><span class="fa fa-remove"></span></button>';
		$out .= '</div>';

		return $out;
	}

	/**
	 *	Return HTML to show the search and clear search button
	 *
	 *  @param  string  $cssclass                  CSS class
	 *  @param  int     $calljsfunction            0=default. 1=call function initCheckForSelect() after changing status of checkboxes
	 *  @param  string  $massactionname            Mass action button name that will launch an action on the selected items
	 *  @return	string
	 */
	public function showCheckAddButtons($cssclass = 'checkforaction', $calljsfunction = 0, $massactionname = "massaction")
	{
		global $conf, $langs;

		$out = '';

		if (!empty($conf->use_javascript_ajax)) {
			$out .= '<div class="inline-block checkallactions"><input type="checkbox" id="'.$cssclass.'s" name="'.$cssclass.'s" class="checkallactions"></div>';
		}
		$out .= '<script>
            $(document).ready(function() {
                $("#' . $cssclass.'s").click(function() {
                    if($(this).is(\':checked\')){
                        console.log("We check all '.$cssclass.' and trigger the change method");
                		$(".'.$cssclass.'").prop(\'checked\', true).trigger(\'change\');
                    }
                    else
                    {
                        console.log("We uncheck all");
                		$(".'.$cssclass.'").prop(\'checked\', false).trigger(\'change\');
                    }'."\n";
		if ($calljsfunction) {
			$out .= 'if (typeof initCheckForSelect == \'function\') { initCheckForSelect(0, "'.$massactionname.'", "'.$cssclass.'"); } else { console.log("No function initCheckForSelect found. Call won\'t be done."); }';
		}
		$out .= '         });
        	        $(".' . $cssclass.'").change(function() {
					$(this).closest("tr").toggleClass("highlight", this.checked);
				});
		 	});
    	</script>';

		return $out;
	}

	/**
	 *	Return HTML to show the search and clear seach button
	 *
	 *  @param	int  	$addcheckuncheckall        Add the check all/uncheck all checkbox (use javascript) and code to manage this
	 *  @param  string  $cssclass                  CSS class
	 *  @param  int     $calljsfunction            0=default. 1=call function initCheckForSelect() after changing status of checkboxes
	 *  @param  string  $massactionname            Mass action name
	 *  @return	string
	 */
	public function showFilterAndCheckAddButtons($addcheckuncheckall = 0, $cssclass = 'checkforaction', $calljsfunction = 0, $massactionname = "massaction")
	{
		$out = $this->showFilterButtons();
		if ($addcheckuncheckall) {
			$out .= $this->showCheckAddButtons($cssclass, $calljsfunction, $massactionname);
		}
		return $out;
	}

	/**
	 * Return HTML to show the select of expense categories
	 *
	 * @param	string	$selected              preselected category
	 * @param	string	$htmlname              name of HTML select list
	 * @param	integer	$useempty              1=Add empty line
	 * @param	array	$excludeid             id to exclude
	 * @param	string	$target                htmlname of target select to bind event
	 * @param	int		$default_selected      default category to select if fk_c_type_fees change = EX_KME
	 * @param	array	$params                param to give
	 * @param	int		$info_admin			   Show the tooltip help picto to setup list
	 * @return	string
	 */
	public function selectExpenseCategories($selected = '', $htmlname = 'fk_c_exp_tax_cat', $useempty = 0, $excludeid = array(), $target = '', $default_selected = 0, $params = array(), $info_admin = 1)
	{
		global $db, $langs, $user;

		$out = '';
		$sql = 'SELECT rowid, label FROM '.MAIN_DB_PREFIX.'c_exp_tax_cat WHERE active = 1';
		$sql .= ' AND entity IN (0,'.getEntity('exp_tax_cat').')';
		if (!empty($excludeid)) {
			$sql .= ' AND rowid NOT IN ('.$this->db->sanitize(implode(',', $excludeid)).')';
		}
		$sql .= ' ORDER BY label';

		$resql = $db->query($sql);
		if ($resql) {
			$out = '<select id="select_'.$htmlname.'" name="'.$htmlname.'" class="'.$htmlname.' flat minwidth75imp maxwidth200">';
			if ($useempty) {
				$out .= '<option value="0">&nbsp;</option>';
			}

			while ($obj = $db->fetch_object($resql)) {
				$out .= '<option '.($selected == $obj->rowid ? 'selected="selected"' : '').' value="'.$obj->rowid.'">'.$langs->trans($obj->label).'</option>';
			}
			$out .= '</select>';
			$out .= ajax_combobox('select_'.$htmlname);

			if (!empty($htmlname) && $user->admin && $info_admin) {
				$out .= ' '.info_admin($langs->trans("YouCanChangeValuesForThisListFromDictionarySetup"), 1);
			}

			if (!empty($target)) {
				$sql = "SELECT c.id FROM ".MAIN_DB_PREFIX."c_type_fees as c WHERE c.code = 'EX_KME' AND c.active = 1";
				$resql = $db->query($sql);
				if ($resql) {
					if ($db->num_rows($resql) > 0) {
						$obj = $db->fetch_object($resql);
						$out .= '<script>
							$(function() {
								$("select[name='.$target.']").on("change", function() {
									var current_val = $(this).val();
									if (current_val == '.$obj->id.') {';
						if (!empty($default_selected) || !empty($selected)) {
							$out .= '$("select[name='.$htmlname.']").val("'.($default_selected > 0 ? $default_selected : $selected).'");';
						}

						$out .= '
										$("select[name='.$htmlname.']").change();
									}
								});

								$("select[name='.$htmlname.']").change(function() {

									if ($("select[name='.$target.']").val() == '.$obj->id.') {
										// get price of kilometer to fill the unit price
										$.ajax({
											method: "POST",
											dataType: "json",
											data: { fk_c_exp_tax_cat: $(this).val(), token: \''.currentToken().'\' },
											url: "'.(DOL_URL_ROOT.'/expensereport/ajax/ajaxik.php?'.$params).'",
										}).done(function( data, textStatus, jqXHR ) {
											console.log(data);
											if (typeof data.up != "undefined") {
												$("input[name=value_unit]").val(data.up);
												$("select[name='.$htmlname.']").attr("title", data.title);
											} else {
												$("input[name=value_unit]").val("");
												$("select[name='.$htmlname.']").attr("title", "");
											}
										});
									}
								});
							});
						</script>';
					}
				}
			}
		} else {
			dol_print_error($db);
		}

		return $out;
	}

	/**
	 * Return HTML to show the select ranges of expense range
	 *
	 * @param	string	$selected    preselected category
	 * @param	string	$htmlname    name of HTML select list
	 * @param	integer	$useempty    1=Add empty line
	 * @return	string
	 */
	public function selectExpenseRanges($selected = '', $htmlname = 'fk_range', $useempty = 0)
	{
		global $db, $conf, $langs;

		$out = '';
		$sql = 'SELECT rowid, range_ik FROM '.MAIN_DB_PREFIX.'c_exp_tax_range';
		$sql .= ' WHERE entity = '.$conf->entity.' AND active = 1';

		$resql = $db->query($sql);
		if ($resql) {
			$out = '<select id="select_'.$htmlname.'" name="'.$htmlname.'" class="'.$htmlname.' flat minwidth75imp">';
			if ($useempty) {
				$out .= '<option value="0"></option>';
			}

			while ($obj = $db->fetch_object($resql)) {
				$out .= '<option '.($selected == $obj->rowid ? 'selected="selected"' : '').' value="'.$obj->rowid.'">'.price($obj->range_ik, 0, $langs, 1, 0).'</option>';
			}
			$out .= '</select>';
		} else {
			dol_print_error($db);
		}

		return $out;
	}

	/**
	 * Return HTML to show a select of expense
	 *
	 * @param	string	$selected    preselected category
	 * @param	string	$htmlname    name of HTML select list
	 * @param	integer	$useempty    1=Add empty choice
	 * @param	integer	$allchoice   1=Add all choice
	 * @param	integer	$useid       0=use 'code' as key, 1=use 'id' as key
	 * @return	string
	 */
	public function selectExpense($selected = '', $htmlname = 'fk_c_type_fees', $useempty = 0, $allchoice = 1, $useid = 0)
	{
		global $db, $langs;

		$out = '';
		$sql = 'SELECT id, code, label FROM '.MAIN_DB_PREFIX.'c_type_fees';
		$sql .= ' WHERE active = 1';

		$resql = $db->query($sql);
		if ($resql) {
			$out = '<select id="select_'.$htmlname.'" name="'.$htmlname.'" class="'.$htmlname.' flat minwidth75imp">';
			if ($useempty) {
				$out .= '<option value="0"></option>';
			}
			if ($allchoice) {
				$out .= '<option value="-1">'.$langs->trans('AllExpenseReport').'</option>';
			}

			$field = 'code';
			if ($useid) {
				$field = 'id';
			}

			while ($obj = $db->fetch_object($resql)) {
				$key = $langs->trans($obj->code);
				$out .= '<option '.($selected == $obj->{$field} ? 'selected="selected"' : '').' value="'.$obj->{$field}.'">'.($key != $obj->code ? $key : $obj->label).'</option>';
			}
			$out .= '</select>';
		} else {
			dol_print_error($db);
		}

		return $out;
	}

	/**
	 *  Output a combo list with invoices qualified for a third party
	 *
	 *  @param	int		$socid      	Id third party (-1=all, 0=only projects not linked to a third party, id=projects not linked or linked to third party id)
	 *  @param  int		$selected   	Id invoice preselected
	 *  @param  string	$htmlname   	Name of HTML select
	 *	@param	int		$maxlength		Maximum length of label
	 *	@param	int		$option_only	Return only html options lines without the select tag
	 *	@param	string	$show_empty		Add an empty line ('1' or string to show for empty line)
	 *  @param	int		$discard_closed Discard closed projects (0=Keep,1=hide completely,2=Disable)
	 *  @param	int		$forcefocus		Force focus on field (works with javascript only)
	 *  @param	int		$disabled		Disabled
	 *  @param	string	$morecss        More css added to the select component
	 *  @param	string	$projectsListId ''=Automatic filter on project allowed. List of id=Filter on project ids.
	 *  @param	string	$showproject	'all' = Show project info, ''=Hide project info
	 *  @param	User	$usertofilter	User object to use for filtering
	 *	@return int         			Nbr of project if OK, <0 if KO
	 */
	public function selectInvoice($socid = -1, $selected = '', $htmlname = 'invoiceid', $maxlength = 24, $option_only = 0, $show_empty = '1', $discard_closed = 0, $forcefocus = 0, $disabled = 0, $morecss = 'maxwidth500', $projectsListId = '', $showproject = 'all', $usertofilter = null)
	{
		global $user, $conf, $langs;

		require_once DOL_DOCUMENT_ROOT.'/projet/class/project.class.php';

		if (is_null($usertofilter)) {
			$usertofilter = $user;
		}

		$out = '';

		$hideunselectables = false;
		if (!empty($conf->global->PROJECT_HIDE_UNSELECTABLES)) {
			$hideunselectables = true;
		}

		if (empty($projectsListId)) {
			if (empty($usertofilter->rights->projet->all->lire)) {
				$projectstatic = new Project($this->db);
				$projectsListId = $projectstatic->getProjectsAuthorizedForUser($usertofilter, 0, 1);
			}
		}

		// Search all projects
		$sql = "SELECT f.rowid, f.ref as fref, 'nolabel' as flabel, p.rowid as pid, f.ref,
            p.title, p.fk_soc, p.fk_statut, p.public,";
		$sql .= ' s.nom as name';
		$sql .= ' FROM '.MAIN_DB_PREFIX.'projet as p';
		$sql .= ' LEFT JOIN '.MAIN_DB_PREFIX.'societe as s ON s.rowid = p.fk_soc,';
		$sql .= ' '.MAIN_DB_PREFIX.'facture as f';
		$sql .= " WHERE p.entity IN (".getEntity('project').")";
		$sql .= " AND f.fk_projet = p.rowid AND f.fk_statut=0"; //Brouillons seulement
		//if ($projectsListId) $sql.= " AND p.rowid IN (".$this->db->sanitize($projectsListId).")";
		//if ($socid == 0) $sql.= " AND (p.fk_soc=0 OR p.fk_soc IS NULL)";
		//if ($socid > 0)  $sql.= " AND (p.fk_soc=".((int) $socid)." OR p.fk_soc IS NULL)";
		$sql .= " ORDER BY p.ref, f.ref ASC";

		$resql = $this->db->query($sql);
		if ($resql) {
			// Use select2 selector
			if (!empty($conf->use_javascript_ajax)) {
				include_once DOL_DOCUMENT_ROOT.'/core/lib/ajax.lib.php';
				$comboenhancement = ajax_combobox($htmlname, '', 0, $forcefocus);
				$out .= $comboenhancement;
				$morecss = 'minwidth200imp maxwidth500';
			}

			if (empty($option_only)) {
				$out .= '<select class="valignmiddle flat'.($morecss ? ' '.$morecss : '').'"'.($disabled ? ' disabled="disabled"' : '').' id="'.$htmlname.'" name="'.$htmlname.'">';
			}
			if (!empty($show_empty)) {
				$out .= '<option value="0" class="optiongrey">';
				if (!is_numeric($show_empty)) {
					$out .= $show_empty;
				} else {
					$out .= '&nbsp;';
				}
				$out .= '</option>';
			}
			$num = $this->db->num_rows($resql);
			$i = 0;
			if ($num) {
				while ($i < $num) {
					$obj = $this->db->fetch_object($resql);
					// If we ask to filter on a company and user has no permission to see all companies and project is linked to another company, we hide project.
					if ($socid > 0 && (empty($obj->fk_soc) || $obj->fk_soc == $socid) && empty($usertofilter->rights->societe->lire)) {
						// Do nothing
					} else {
						if ($discard_closed == 1 && $obj->fk_statut == Project::STATUS_CLOSED) {
							$i++;
							continue;
						}

						$labeltoshow = '';

						if ($showproject == 'all') {
							$labeltoshow .= dol_trunc($obj->ref, 18); // Invoice ref
							if ($obj->name) {
								$labeltoshow .= ' - '.$obj->name; // Soc name
							}

							$disabled = 0;
							if ($obj->fk_statut == Project::STATUS_DRAFT) {
								$disabled = 1;
								$labeltoshow .= ' - '.$langs->trans("Draft");
							} elseif ($obj->fk_statut == Project::STATUS_CLOSED) {
								if ($discard_closed == 2) {
									$disabled = 1;
								}
								$labeltoshow .= ' - '.$langs->trans("Closed");
							} elseif ($socid > 0 && (!empty($obj->fk_soc) && $obj->fk_soc != $socid)) {
								$disabled = 1;
								$labeltoshow .= ' - '.$langs->trans("LinkedToAnotherCompany");
							}
						}

						if (!empty($selected) && $selected == $obj->rowid) {
							$out .= '<option value="'.$obj->rowid.'" selected';
							//if ($disabled) $out.=' disabled';						// with select2, field can't be preselected if disabled
							$out .= '>'.$labeltoshow.'</option>';
						} else {
							if ($hideunselectables && $disabled && ($selected != $obj->rowid)) {
								$resultat = '';
							} else {
								$resultat = '<option value="'.$obj->rowid.'"';
								if ($disabled) {
									$resultat .= ' disabled';
								}
								//if ($obj->public) $labeltoshow.=' ('.$langs->trans("Public").')';
								//else $labeltoshow.=' ('.$langs->trans("Private").')';
								$resultat .= '>';
								$resultat .= $labeltoshow;
								$resultat .= '</option>';
							}
							$out .= $resultat;
						}
					}
					$i++;
				}
			}
			if (empty($option_only)) {
				$out .= '</select>';
			}

			print $out;

			$this->db->free($resql);
			return $num;
		} else {
			dol_print_error($this->db);
			return -1;
		}
	}

	/**
	 * Output the component to make advanced search criteries
	 *
	 * @param	array		$arrayofcriterias			          Array of available search criterias. Example: array($object->element => $object->fields, 'otherfamily' => otherarrayoffields, ...)
	 * @param	array		$search_component_params	          Array of selected search criterias
	 * @param   array       $arrayofinputfieldsalreadyoutput      Array of input fields already inform. The component will not generate a hidden input field if it is in this list.
	 * @return	string									          HTML component for advanced search
	 */
	public function searchComponent($arrayofcriterias, $search_component_params, $arrayofinputfieldsalreadyoutput = array())
	{
		global $langs;

		$ret = '';

		$ret .= '<div class="nowrap centpercent">';
		//$ret .= '<button type="submit" class="liste_titre button_removefilter" name="button_removefilter_x" value="x"><span class="fa fa-remove"></span></button>';
		$ret .= '<a href="#" class="dropdownsearch-toggle unsetcolor paddingright">';
		$ret .= '<span class="fas fa-filter linkobject boxfilter" title="Filter" id="idsubimgproductdistribution"></span>';
		$ret .= $langs->trans("Filters");
		$ret .= '</a>';
		//$ret .= '<button type="submit" class="liste_titre button_search paddingleftonly" name="button_search_x" value="x"><span class="fa fa-search"></span></button>';
		$ret .= '<div name="search_component_params" class="search_component_params inline-block minwidth500 maxwidth300onsmartphone valignmiddle">';
		$texttoshow = '<div class="opacitymedium inline-block search_component_searchtext">'.$langs->trans("Search").'</div>';

		$ret .= '<div class="search_component inline-block valignmiddle">'.$texttoshow.'</div>';
		$ret .= '</div>';
		$ret .= '<input type="hidden" name="search_component_params_hidden" class="search_component_params_hidden" value="'.GETPOST("search_component_params_hidden").'">';
		// For compatibility with forms that show themself the search criteria in addition of this component, we output the fields
		foreach ($arrayofcriterias as $criterias) {
			foreach ($criterias as $criteriafamilykey => $criteriafamilyval) {
				if (in_array('search_'.$criteriafamilykey, $arrayofinputfieldsalreadyoutput)) {
					continue;
				}
				if (in_array($criteriafamilykey, array('rowid', 'ref_ext', 'entity', 'extraparams'))) {
					continue;
				}
				if (in_array($criteriafamilyval['type'], array('date', 'datetime', 'timestamp'))) {
					$ret .= '<input type="hidden" name="search_'.$criteriafamilykey.'_start">';
					$ret .= '<input type="hidden" name="search_'.$criteriafamilykey.'_startyear">';
					$ret .= '<input type="hidden" name="search_'.$criteriafamilykey.'_startmonth">';
					$ret .= '<input type="hidden" name="search_'.$criteriafamilykey.'_startday">';
					$ret .= '<input type="hidden" name="search_'.$criteriafamilykey.'_end">';
					$ret .= '<input type="hidden" name="search_'.$criteriafamilykey.'_endyear">';
					$ret .= '<input type="hidden" name="search_'.$criteriafamilykey.'_endmonth">';
					$ret .= '<input type="hidden" name="search_'.$criteriafamilykey.'_endday">';
				} else {
					$ret .= '<input type="hidden" name="search_'.$criteriafamilykey.'">';
				}
			}
		}
		$ret .= '</div>';


		return $ret;
	}

	/**
	 * selectModelMail
	 *
	 * @param   string   $prefix     	Prefix
	 * @param   string   $modelType  	Model type
	 * @param	int		 $default	 	1=Show also Default mail template
	 * @param	int		 $addjscombo	Add js combobox
	 * @return  string               	HTML select string
	 */
	public function selectModelMail($prefix, $modelType = '', $default = 0, $addjscombo = 0)
	{
		global $langs, $db, $user;

		$retstring = '';

		$TModels = array();

		include_once DOL_DOCUMENT_ROOT.'/core/class/html.formmail.class.php';
		$formmail = new FormMail($db);
		$result = $formmail->fetchAllEMailTemplate($modelType, $user, $langs);

		if ($default) {
			$TModels[0] = $langs->trans('DefaultMailModel');
		}
		if ($result > 0) {
			foreach ($formmail->lines_model as $model) {
				$TModels[$model->id] = $model->label;
			}
		}

		$retstring .= '<select class="flat" id="select_'.$prefix.'model_mail" name="'.$prefix.'model_mail">';

		foreach ($TModels as $id_model => $label_model) {
			$retstring .= '<option value="'.$id_model.'"';
			$retstring .= ">".$label_model."</option>";
		}

		$retstring .= "</select>";

		if ($addjscombo) {
			$retstring .= ajax_combobox('select_'.$prefix.'model_mail');
		}

		return $retstring;
	}
}<|MERGE_RESOLUTION|>--- conflicted
+++ resolved
@@ -7004,7 +7004,6 @@
 			$sql .= $hookmanager->resPrint;
 		} else {
 			$sql .= " WHERE 1=1";
-<<<<<<< HEAD
 			if (isset($objecttmp->ismultientitymanaged)) {
 				if ($objecttmp->ismultientitymanaged == 1) {
 					$sql .= " AND t.entity IN (".getEntity($objecttmp->table_element).")";
@@ -7014,41 +7013,20 @@
 				}
 				if ($objecttmp->ismultientitymanaged == 1 && !empty($user->socid)) {
 					if ($objecttmp->element == 'societe') {
-						$sql .= " AND t.rowid = ".$user->socid;
+						$sql .= " AND t.rowid = ".((int) $user->socid);
 					} else {
-						$sql .= " AND t.fk_soc = ".$user->socid;
+						$sql .= " AND t.fk_soc = ".((int) $user->socid);
 					}
 				}
 				if ($objecttmp->ismultientitymanaged == 'fk_soc@societe') {
 					if (!$user->rights->societe->client->voir && !$user->socid) {
-						$sql .= " AND t.rowid = sc.fk_soc AND sc.fk_user = ".$user->id;
-					}
-=======
-			if (isset($objecttmp->ismultientitymanaged) && $objecttmp->ismultientitymanaged == 1) {
-				$sql .= " AND t.entity IN (".getEntity($objecttmp->table_element).")";
-			}
-			if (isset($objecttmp->ismultientitymanaged) && !is_numeric($objecttmp->ismultientitymanaged)) {
-				$sql .= ' AND parenttable.entity = t.'.$tmparray[0];
-			}
-			if ($objecttmp->ismultientitymanaged == 1 && !empty($user->socid)) {
-				if ($objecttmp->element == 'societe') {
-					$sql .= " AND t.rowid = ".((int) $user->socid);
-				} else {
-					$sql .= " AND t.fk_soc = ".((int) $user->socid);
->>>>>>> 7af02366
+						$sql .= " AND t.rowid = sc.fk_soc AND sc.fk_user = ".((int) $user->id);
+					}
 				}
 			}
 			if ($searchkey != '') {
 				$sql .= natural_search(explode(',', $fieldstoshow), $searchkey);
 			}
-<<<<<<< HEAD
-=======
-			if ($objecttmp->ismultientitymanaged == 'fk_soc@societe') {
-				if (!$user->rights->societe->client->voir && !$user->socid) {
-					$sql .= " AND t.rowid = sc.fk_soc AND sc.fk_user = ".((int) $user->id);
-				}
-			}
->>>>>>> 7af02366
 			if ($objecttmp->filter) {	 // Syntax example "(t.ref:like:'SO-%') and (t.date_creation:<:'20160101')"
 				/*if (! DolibarrApi::_checkFilters($objecttmp->filter))
 				{
