<?php
/* Copyright (c) 2002-2007  Rodolphe Quiedeville    <rodolphe@quiedeville.org>
 * Copyright (C) 2004-2012  Laurent Destailleur     <eldy@users.sourceforge.net>
 * Copyright (C) 2004       Benoit Mortier          <benoit.mortier@opensides.be>
 * Copyright (C) 2004       Sebastien Di Cintio     <sdicintio@ressource-toi.org>
 * Copyright (C) 2004       Eric Seigne             <eric.seigne@ryxeo.com>
 * Copyright (C) 2005-2014  Regis Houssin           <regis.houssin@capnetworks.com>
 * Copyright (C) 2006       Andre Cianfarani        <acianfa@free.fr>
 * Copyright (C) 2006       Marc Barilley/Ocebo     <marc@ocebo.com>
 * Copyright (C) 2007       Franky Van Liedekerke   <franky.van.liedekerker@telenet.be>
 * Copyright (C) 2007       Patrick Raguin          <patrick.raguin@gmail.com>
 * Copyright (C) 2010       Juanjo Menent           <jmenent@2byte.es>
 * Copyright (C) 2010-2014  Philippe Grand          <philippe.grand@atoo-net.com>
 * Copyright (C) 2011       Herve Prot              <herve.prot@symeos.com>
 * Copyright (C) 2012-2016  Marcos García           <marcosgdf@gmail.com>
 * Copyright (C) 2012       Cedric Salvador         <csalvador@gpcsolutions.fr>
 * Copyright (C) 2012-2015  Raphaël Doursenaud      <rdoursenaud@gpcsolutions.fr>
 * Copyright (C) 2014       Alexandre Spangaro      <aspangaro.dolibarr@gmail.com>
 *
 * This program is free software; you can redistribute it and/or modify
 * it under the terms of the GNU General Public License as published by
 * the Free Software Foundation; either version 3 of the License, or
 * (at your option) any later version.
 *
 * This program is distributed in the hope that it will be useful,
 * but WITHOUT ANY WARRANTY; without even the implied warranty of
 * MERCHANTABILITY or FITNESS FOR A PARTICULAR PURPOSE.  See the
 * GNU General Public License for more details.
 *
 * You should have received a copy of the GNU General Public License
 * along with this program. If not, see <http://www.gnu.org/licenses/>.
 */

/**
 *	\file       htdocs/core/class/html.form.class.php
 *  \ingroup    core
 *	\brief      File of class with all html predefined components
 */


/**
 *	Class to manage generation of HTML components
 *	Only common components must be here.
 *
 *  TODO Merge all function load_cache_* and loadCache* (except load_cache_vatrates) into one generic function loadCacheTable
 */
class Form
{
    var $db;
    var $error;
    var $num;

    // Cache arrays
    var $cache_types_paiements=array();
    var $cache_conditions_paiements=array();
    var $cache_availability=array();
    var $cache_demand_reason=array();
    var $cache_types_fees=array();
    var $cache_vatrates=array();


    /**
     * Constructor
     *
     * @param		DoliDB		$db      Database handler
     */
    public function __construct($db)
    {
        $this->db = $db;
    }

    /**
     * Output key field for an editable field
     *
     * @param   string	$text			Text of label or key to translate
     * @param   string	$htmlname		Name of select field ('edit' prefix will be added)
     * @param   string	$preselected    Value to show/edit (not used in this function)
     * @param	object	$object			Object
     * @param	boolean	$perm			Permission to allow button to edit parameter. Set it to 0 to have a not edited field.
     * @param	string	$typeofdata		Type of data ('string' by default, 'email', 'amount:99', 'numeric:99', 'text' or 'textarea:rows:cols', 'datepicker' ('day' do not work, don't know why), 'ckeditor:dolibarr_zzz:width:height:savemethod:1:rows:cols', 'select;xxx[:class]'...)
     * @param	string	$moreparam		More param to add on a href URL.
     * @param   int     $fieldrequired  1 if we want to show field as mandatory using the "fieldrequired" CSS.
     * @param   int     $notabletag     1=Do not output table tags but output a ':', 2=Do not output table tags and no ':', 3=Do not output table tags but output a ' '
     * @return	string					HTML edit field
     */
    function editfieldkey($text, $htmlname, $preselected, $object, $perm, $typeofdata='string', $moreparam='', $fieldrequired=0, $notabletag=0)
    {
        global $conf,$langs;

        $ret='';

        // TODO change for compatibility
        if (! empty($conf->global->MAIN_USE_JQUERY_JEDITABLE) && ! preg_match('/^select;/',$typeofdata))
        {
            if (! empty($perm))
            {
                $tmp=explode(':',$typeofdata);
                $ret.= '<div class="editkey_'.$tmp[0].(! empty($tmp[1]) ? ' '.$tmp[1] : '').'" id="'.$htmlname.'">';
	            if ($fieldrequired) $ret.='<span class="fieldrequired">';
                $ret.= $langs->trans($text);
	            if ($fieldrequired) $ret.='</span>';
                $ret.= '</div>'."\n";
            }
            else
            {
	            if ($fieldrequired) $ret.='<span class="fieldrequired">';
                $ret.= $langs->trans($text);
	            if ($fieldrequired) $ret.='</span>';
            }
        }
        else
		{
            if (empty($notabletag) && GETPOST('action') != 'edit'.$htmlname && $perm) $ret.='<table class="nobordernopadding" width="100%"><tr><td class="nowrap">';
	        if ($fieldrequired) $ret.='<span class="fieldrequired">';
            $ret.=$langs->trans($text);
	        if ($fieldrequired) $ret.='</span>';
	        if (! empty($notabletag)) $ret.=' ';
            if (empty($notabletag) && GETPOST('action') != 'edit'.$htmlname && $perm) $ret.='</td>';
            if (empty($notabletag) && GETPOST('action') != 'edit'.$htmlname && $perm) $ret.='<td align="right">';
            if ($htmlname && GETPOST('action') != 'edit'.$htmlname && $perm) $ret.='<a href="'.$_SERVER["PHP_SELF"].'?action=edit'.$htmlname.'&amp;id='.$object->id.$moreparam.'">'.img_edit($langs->trans('Edit'), ($notabletag ? 0 : 1)).'</a>';
	        if (! empty($notabletag) && $notabletag == 1) $ret.=' : ';
	        if (! empty($notabletag) && $notabletag == 3) $ret.=' ';
            if (empty($notabletag) && GETPOST('action') != 'edit'.$htmlname && $perm) $ret.='</td>';
            if (empty($notabletag) && GETPOST('action') != 'edit'.$htmlname && $perm) $ret.='</tr></table>';
        }

        return $ret;
    }

    /**
     * Output val field for an editable field
     *
     * @param	string	$text			Text of label (not used in this function)
     * @param	string	$htmlname		Name of select field
     * @param	string	$value			Value to show/edit
     * @param	object	$object			Object
     * @param	boolean	$perm			Permission to allow button to edit parameter
     * @param	string	$typeofdata		Type of data ('string' by default, 'email', 'amount:99', 'numeric:99', 'text' or 'textarea:rows:cols', 'datepicker' ('day' do not work, don't know why), 'dayhour' or 'datepickerhour', 'ckeditor:dolibarr_zzz:width:height:savemethod:toolbarstartexpanded:rows:cols', 'select:xxx'...)
     * @param	string	$editvalue		When in edit mode, use this value as $value instead of value (for example, you can provide here a formated price instead of value). Use '' to use same than $value
     * @param	object	$extObject		External object
     * @param	mixed	$custommsg		String or Array of custom messages : eg array('success' => 'MyMessage', 'error' => 'MyMessage')
     * @param	string	$moreparam		More param to add on a href URL
     * @param   int     $notabletag     Do no output table tags
     * @return  string					HTML edit field
     */
    function editfieldval($text, $htmlname, $value, $object, $perm, $typeofdata='string', $editvalue='', $extObject=null, $custommsg=null, $moreparam='', $notabletag=0)
    {
        global $conf,$langs,$db;

        $ret='';

        // Check parameters
        if (empty($typeofdata)) return 'ErrorBadParameter';

        // When option to edit inline is activated
        if (! empty($conf->global->MAIN_USE_JQUERY_JEDITABLE) && ! preg_match('/^select;|datehourpicker/',$typeofdata)) // TODO add jquery timepicker
        {
            $ret.=$this->editInPlace($object, $value, $htmlname, $perm, $typeofdata, $editvalue, $extObject, $custommsg);
        }
        else
        {
            if (GETPOST('action') == 'edit'.$htmlname)
            {
                $ret.="\n";
                $ret.='<form method="post" action="'.$_SERVER["PHP_SELF"].($moreparam?'?'.$moreparam:'').'">';
                $ret.='<input type="hidden" name="action" value="set'.$htmlname.'">';
                $ret.='<input type="hidden" name="token" value="'.$_SESSION['newtoken'].'">';
                $ret.='<input type="hidden" name="id" value="'.$object->id.'">';
                if (empty($notabletag)) $ret.='<table class="nobordernopadding" cellpadding="0" cellspacing="0">';
                if (empty($notabletag)) $ret.='<tr><td>';
                if (preg_match('/^(string|email)/',$typeofdata))
                {
                    $tmp=explode(':',$typeofdata);
                    $ret.='<input type="text" id="'.$htmlname.'" name="'.$htmlname.'" value="'.($editvalue?$editvalue:$value).'"'.($tmp[1]?' size="'.$tmp[1].'"':'').'>';
                }
                else if (preg_match('/^(numeric|amount)/',$typeofdata))
                {
                    $tmp=explode(':',$typeofdata);
                    $valuetoshow=price2num($editvalue?$editvalue:$value);
                    $ret.='<input type="text" id="'.$htmlname.'" name="'.$htmlname.'" value="'.($valuetoshow!=''?price($valuetoshow):'').'"'.($tmp[1]?' size="'.$tmp[1].'"':'').'>';
                }
                else if (preg_match('/^text/',$typeofdata) || preg_match('/^note/',$typeofdata))
                {
                    $tmp=explode(':',$typeofdata);
                    $cols=$tmp[2];
                    $morealt='';
                    if (preg_match('/%/',$cols))
                    {
                        $morealt=' style="width: '.$cols.'"';
                        $cols='';
                    }
                    $ret.='<textarea id="'.$htmlname.'" name="'.$htmlname.'" wrap="soft" rows="'.($tmp[1]?$tmp[1]:'20').'"'.($cols?' cols="'.$cols.'"':'').$morealt.'">'.($editvalue?$editvalue:$value).'</textarea>';
                }
                else if ($typeofdata == 'day' || $typeofdata == 'datepicker')
                {
                    $ret.=$this->select_date($value,$htmlname,0,0,1,'form'.$htmlname,1,0,1);
                }
                else if ($typeofdata == 'dayhour' || $typeofdata == 'datehourpicker')
                {
                    $ret.=$this->select_date($value,$htmlname,1,1,1,'form'.$htmlname,1,0,1);
                }
                else if (preg_match('/^select;/',$typeofdata))
                {
                     $arraydata=explode(',',preg_replace('/^select;/','',$typeofdata));
                     foreach($arraydata as $val)
                     {
                         $tmp=explode(':',$val);
                         $arraylist[$tmp[0]]=$tmp[1];
                     }
                     $ret.=$this->selectarray($htmlname,$arraylist,$value);
                }
                else if (preg_match('/^ckeditor/',$typeofdata))
                {
                    $tmp=explode(':',$typeofdata);
                    require_once DOL_DOCUMENT_ROOT.'/core/class/doleditor.class.php';
                    $doleditor=new DolEditor($htmlname, ($editvalue?$editvalue:$value), ($tmp[2]?$tmp[2]:''), ($tmp[3]?$tmp[3]:'100'), ($tmp[1]?$tmp[1]:'dolibarr_notes'), 'In', ($tmp[5]?$tmp[5]:0), true, true, ($tmp[6]?$tmp[6]:'20'), ($tmp[7]?$tmp[7]:'100'));
                    $ret.=$doleditor->Create(1);
                }
                if (empty($notabletag)) $ret.='</td>';

                if (empty($notabletag)) $ret.='<td align="left">';
                //else $ret.='<div class="clearboth"></div>';
               	$ret.='<input type="submit" class="button'.(empty($notabletag)?'':' ').'" name="modify" value="'.$langs->trans("Modify").'">';
               	if (preg_match('/ckeditor|textarea/',$typeofdata) && empty($notabletag)) $ret.='<br>'."\n";
               	$ret.='<input type="submit" class="button'.(empty($notabletag)?'':' ').'" name="cancel" value="'.$langs->trans("Cancel").'">';
               	if (empty($notabletag)) $ret.='</td>';

               	if (empty($notabletag)) $ret.='</tr></table>'."\n";
                $ret.='</form>'."\n";
            }
            else
			{
				if (preg_match('/^(email)/',$typeofdata))              $ret.=dol_print_email($value,0,0,0,0,1);
                elseif (preg_match('/^(amount|numeric)/',$typeofdata)) $ret.=($value != '' ? price($value,'',$langs,0,-1,-1,$conf->currency) : '');
                elseif (preg_match('/^text/',$typeofdata) || preg_match('/^note/',$typeofdata))  $ret.=dol_htmlentitiesbr($value);
                elseif ($typeofdata == 'day' || $typeofdata == 'datepicker') $ret.=dol_print_date($value,'day');
                elseif ($typeofdata == 'dayhour' || $typeofdata == 'datehourpicker') $ret.=dol_print_date($value,'dayhour');
                else if (preg_match('/^select;/',$typeofdata))
                {
                    $arraydata=explode(',',preg_replace('/^select;/','',$typeofdata));
                    foreach($arraydata as $val)
                    {
                        $tmp=explode(':',$val);
                        $arraylist[$tmp[0]]=$tmp[1];
                    }
                    $ret.=$arraylist[$value];
                }
                else if (preg_match('/^ckeditor/',$typeofdata))
                {
                    $tmpcontent=dol_htmlentitiesbr($value);
                    if (! empty($conf->global->MAIN_DISABLE_NOTES_TAB))
                    {
                        $firstline=preg_replace('/<br>.*/','',$tmpcontent);
                        $firstline=preg_replace('/[\n\r].*/','',$firstline);
                        $tmpcontent=$firstline.((strlen($firstline) != strlen($tmpcontent))?'...':'');
                    }
                    $ret.=$tmpcontent;
                }
                else $ret.=$value;
            }
        }
        return $ret;
    }

    /**
     * Output edit in place form
     *
     * @param	object	$object			Object
     * @param	string	$value			Value to show/edit
     * @param	string	$htmlname		DIV ID (field name)
     * @param	int		$condition		Condition to edit
     * @param	string	$inputType		Type of input ('string', 'numeric', 'datepicker' ('day' do not work, don't know why), 'textarea:rows:cols', 'ckeditor:dolibarr_zzz:width:height:?:1:rows:cols', 'select:xxx')
     * @param	string	$editvalue		When in edit mode, use this value as $value instead of value
     * @param	object	$extObject		External object
     * @param	mixed	$custommsg		String or Array of custom messages : eg array('success' => 'MyMessage', 'error' => 'MyMessage')
     * @return	string   		      	HTML edit in place
     */
    private function editInPlace($object, $value, $htmlname, $condition, $inputType='textarea', $editvalue=null, $extObject=null, $custommsg=null)
    {
        global $conf;

        $out='';

        // Check parameters
        if ($inputType == 'textarea') $value = dol_nl2br($value);
        else if (preg_match('/^numeric/',$inputType)) $value = price($value);
        else if ($inputType == 'day' || $inputType == 'datepicker') $value = dol_print_date($value, 'day');

        if ($condition)
        {
            $element		= false;
            $table_element	= false;
            $fk_element		= false;
            $loadmethod		= false;
            $savemethod		= false;
            $ext_element	= false;
            $button_only	= false;
            $inputOption    = '';

            if (is_object($object))
            {
                $element = $object->element;
                $table_element = $object->table_element;
                $fk_element = $object->id;
            }

            if (is_object($extObject))
            {
                $ext_element = $extObject->element;
            }

            if (preg_match('/^(string|email|numeric)/',$inputType))
            {
                $tmp=explode(':',$inputType);
                $inputType=$tmp[0];
                if (! empty($tmp[1])) $inputOption=$tmp[1];
                if (! empty($tmp[2])) $savemethod=$tmp[2];
				$out.= '<input id="width_'.$htmlname.'" value="'.$inputOption.'" type="hidden"/>'."\n";
            }
            else if ((preg_match('/^day$/',$inputType)) || (preg_match('/^datepicker/',$inputType)) || (preg_match('/^datehourpicker/',$inputType)))
            {
                $tmp=explode(':',$inputType);
                $inputType=$tmp[0];
                if (! empty($tmp[1])) $inputOption=$tmp[1];
                if (! empty($tmp[2])) $savemethod=$tmp[2];

                $out.= '<input id="timestamp" type="hidden"/>'."\n"; // Use for timestamp format
            }
            else if (preg_match('/^(select|autocomplete)/',$inputType))
            {
                $tmp=explode(':',$inputType);
                $inputType=$tmp[0]; $loadmethod=$tmp[1];
                if (! empty($tmp[2])) $savemethod=$tmp[2];
                if (! empty($tmp[3])) $button_only=true;
            }
            else if (preg_match('/^textarea/',$inputType))
            {
            	$tmp=explode(':',$inputType);
            	$inputType=$tmp[0];
            	$rows=(empty($tmp[1])?'8':$tmp[1]);
            	$cols=(empty($tmp[2])?'80':$tmp[2]);
            }
            else if (preg_match('/^ckeditor/',$inputType))
            {
                $tmp=explode(':',$inputType);
                $inputType=$tmp[0]; $toolbar=$tmp[1];
                if (! empty($tmp[2])) $width=$tmp[2];
                if (! empty($tmp[3])) $heigth=$tmp[3];
                if (! empty($tmp[4])) $savemethod=$tmp[4];

                if (! empty($conf->fckeditor->enabled))
                {
                    $out.= '<input id="ckeditor_toolbar" value="'.$toolbar.'" type="hidden"/>'."\n";
                }
                else
                {
                    $inputType = 'textarea';
                }
            }

            $out.= '<input id="element_'.$htmlname.'" value="'.$element.'" type="hidden"/>'."\n";
            $out.= '<input id="table_element_'.$htmlname.'" value="'.$table_element.'" type="hidden"/>'."\n";
            $out.= '<input id="fk_element_'.$htmlname.'" value="'.$fk_element.'" type="hidden"/>'."\n";
            $out.= '<input id="loadmethod_'.$htmlname.'" value="'.$loadmethod.'" type="hidden"/>'."\n";
            if (! empty($savemethod))	$out.= '<input id="savemethod_'.$htmlname.'" value="'.$savemethod.'" type="hidden"/>'."\n";
            if (! empty($ext_element))	$out.= '<input id="ext_element_'.$htmlname.'" value="'.$ext_element.'" type="hidden"/>'."\n";
            if (! empty($custommsg))
            {
            	if (is_array($custommsg))
            	{
            		if (!empty($custommsg['success']))
            			$out.= '<input id="successmsg_'.$htmlname.'" value="'.$custommsg['success'].'" type="hidden"/>'."\n";
            		if (!empty($custommsg['error']))
            			$out.= '<input id="errormsg_'.$htmlname.'" value="'.$custommsg['error'].'" type="hidden"/>'."\n";
            	}
            	else
            		$out.= '<input id="successmsg_'.$htmlname.'" value="'.$custommsg.'" type="hidden"/>'."\n";
            }
            if ($inputType == 'textarea') {
            	$out.= '<input id="textarea_'.$htmlname.'_rows" value="'.$rows.'" type="hidden"/>'."\n";
            	$out.= '<input id="textarea_'.$htmlname.'_cols" value="'.$cols.'" type="hidden"/>'."\n";
            }
            $out.= '<span id="viewval_'.$htmlname.'" class="viewval_'.$inputType.($button_only ? ' inactive' : ' active').'">'.$value.'</span>'."\n";
            $out.= '<span id="editval_'.$htmlname.'" class="editval_'.$inputType.($button_only ? ' inactive' : ' active').' hideobject">'.(! empty($editvalue) ? $editvalue : $value).'</span>'."\n";
        }
        else
        {
            $out = $value;
        }

        return $out;
    }

    /**
     *	Show a text and picto with tooltip on text or picto.
     *  Can be called by an instancied $form->textwithtooltip or by a static call Form::textwithtooltip
     *
     *	@param	string		$text				Text to show
     *	@param	string		$htmltext			HTML content of tooltip. Must be HTML/UTF8 encoded.
     *	@param	int			$tooltipon			1=tooltip on text, 2=tooltip on image, 3=tooltip sur les 2
     *	@param	int			$direction			-1=image is before, 0=no image, 1=image is after
     *	@param	string		$img				Html code for image (use img_xxx() function to get it)
     *	@param	string		$extracss			Add a CSS style to td tags
     *	@param	int			$notabs				0=Include table and tr tags, 1=Do not include table and tr tags, 2=use div, 3=use span
     *	@param	string		$incbefore			Include code before the text
     *	@param	int			$noencodehtmltext	Do not encode into html entity the htmltext
     *  @param  string      $tooltiptrigger     ''=Tooltip on hover, 'abc'=Tooltip on click (abc is a unique key)
     *	@return	string							Code html du tooltip (texte+picto)
     *	@see	Use function textwithpicto if you can.
     *  TODO Move this as static as soon as everybody use textwithpicto or @Form::textwithtooltip
     */
    function textwithtooltip($text, $htmltext, $tooltipon = 1, $direction = 0, $img = '', $extracss = '', $notabs = 2, $incbefore = '', $noencodehtmltext = 0, $tooltiptrigger='')
    {
        global $conf;

        if ($incbefore) $text = $incbefore.$text;
        if (! $htmltext) return $text;

        $tag='td';
        if ($notabs == 2) $tag='div';
        if ($notabs == 3) $tag='span';
        // Sanitize tooltip
        $htmltext=str_replace("\\","\\\\",$htmltext);
        $htmltext=str_replace("\r","",$htmltext);
        $htmltext=str_replace("\n","",$htmltext);

        $extrastyle='';
        if ($direction < 0) { $extracss=($extracss?$extracss.' ':'').'inline-block'; $extrastyle='padding: 0px; padding-left: 3px !important;'; }
        if ($direction > 0) { $extracss=($extracss?$extracss.' ':'').'inline-block'; $extrastyle='padding: 0px; padding-right: 3px !important;'; }

        $classfortooltip='classfortooltip';
        
        $s='';$textfordialog='';
        
        $htmltext=str_replace('"',"&quot;",$htmltext);
        if ($tooltiptrigger != '') 
        {
            $classfortooltip='classfortooltiponclick';
            $textfordialog.='<div style="display: none;" id="idfortooltiponclick_'.$tooltiptrigger.'" class="classfortooltiponclicktext">'.$htmltext.'</div>';
        }
        if ($tooltipon == 2 || $tooltipon == 3) 
        {
            $paramfortooltipimg=' class="'.$classfortooltip.' inline-block'.($extracss?' '.$extracss:'').'" style="padding: 0px;'.($extrastyle?' '.$extrastyle:'').'"';
            if ($tooltiptrigger == '') $paramfortooltipimg.=' title="'.($noencodehtmltext?$htmltext:dol_escape_htmltag($htmltext,1)).'"'; // Attribut to put on img tag to store tooltip
            else $paramfortooltipimg.=' dolid="'.$tooltiptrigger.'"';
        }
        else $paramfortooltipimg =($extracss?' class="'.$extracss.'"':'').($extrastyle?' style="'.$extrastyle.'"':''); // Attribut to put on td text tag
        if ($tooltipon == 1 || $tooltipon == 3) 
        {
            $paramfortooltiptd=' class="'.($tooltipon == 3 ? 'cursorpointer ' : '').$classfortooltip.' inline-block'.($extracss?' '.$extracss:'').'" style="padding: 0px;'.($extrastyle?' '.$extrastyle:'').'" ';
            if ($tooltiptrigger == '') $paramfortooltiptd.=' title="'.($noencodehtmltext?$htmltext:dol_escape_htmltag($htmltext,1)).'"'; // Attribut to put on td tag to store tooltip
            else $paramfortooltiptd.=' dolid="'.$tooltiptrigger.'"';
        }
        else $paramfortooltiptd =($extracss?' class="'.$extracss.'"':'').($extrastyle?' style="'.$extrastyle.'"':''); // Attribut to put on td text tag
        if (empty($notabs)) $s.='<table class="nobordernopadding" summary=""><tr style="height: auto;">';
        elseif ($notabs == 2) $s.='<div class="inline-block">';
        // Define value if value is before
        if ($direction < 0) {
            $s.='<'.$tag.$paramfortooltipimg;
            if ($tag == 'td') {
                $s .= ' valign="top" width="14"';
            }
            $s.= '>'.$textfordialog.$img.'</'.$tag.'>';
        }
        // Use another method to help avoid having a space in value in order to use this value with jquery
        // Define label
        if ((string) $text != '') $s.='<'.$tag.$paramfortooltiptd.'>'.$text.'</'.$tag.'>';
        // Define value if value is after
        if ($direction > 0) {
            $s.='<'.$tag.$paramfortooltipimg;
            if ($tag == 'td') $s .= ' valign="middle" width="14"';
            $s.= '>'.$textfordialog.$img.'</'.$tag.'>';
        }
        if (empty($notabs)) $s.='</tr></table>';
		elseif ($notabs == 2) $s.='</div>';

        return $s;
    }

    /**
     *	Show a text with a picto and a tooltip on picto
     *
     *	@param	string	$text				Text to show
     *	@param  string	$htmltext	     	Content of tooltip
     *	@param	int		$direction			1=Icon is after text, -1=Icon is before text, 0=no icon
     * 	@param	string	$type				Type of picto ('info', 'help', 'warning', 'superadmin', 'mypicto@mymodule', ...) or image filepath
     *  @param  string	$extracss           Add a CSS style to td, div or span tag
     *  @param  int		$noencodehtmltext   Do not encode into html entity the htmltext
     *  @param	int		$notabs				0=Include table and tr tags, 1=Do not include table and tr tags, 2=use div, 3=use span
     *  @param  string  $tooltiptrigger     ''=Tooltip on hover, 'abc'=Tooltip on click (abc is a unique key)
     * 	@return	string						HTML code of text, picto, tooltip
     */
    function textwithpicto($text, $htmltext, $direction = 1, $type = 'help', $extracss = '', $noencodehtmltext = 0, $notabs = 2, $tooltiptrigger='')
    {
        global $conf, $langs;

        $alt = '';
        if ($tooltiptrigger) $alt=$langs->trans("ClickToShowHelp");
        
        //For backwards compatibility
        if ($type == '0') $type = 'info';
        elseif ($type == '1') $type = 'help';

        // If info or help with no javascript, show only text
        if (empty($conf->use_javascript_ajax))
        {
            if ($type == 'info' || $type == 'help')	return $text;
            else
            {
                $alt = $htmltext;
                $htmltext = '';
            }
        }

        // If info or help with smartphone, show only text (tooltip can't works)
        if (! empty($conf->dol_no_mouse_hover))
        {
            if ($type == 'info' || $type == 'help') return $text;
        }

        if ($type == 'info') $img = img_help(0, $alt);
        elseif ($type == 'help') $img = img_help(($tooltiptrigger != '' ? 2 : 1), $alt);
        elseif ($type == 'superadmin') $img = img_picto($alt, 'redstar');
        elseif ($type == 'admin') $img = img_picto($alt, 'star');
        elseif ($type == 'warning') $img = img_warning($alt);
		else $img = img_picto($alt, $type);

        return $this->textwithtooltip($text, $htmltext, ($tooltiptrigger?3:2), $direction, $img, $extracss, $notabs, '', $noencodehtmltext, $tooltiptrigger);
    }

    /**
     * Generate select HTML to choose massaction
     *
     * @param	string	$selected		Value auto selected when at least one record is selected. Not a preselected value. Use '0' by default.
     * @param	int		$arrayofaction	array('code'=>'label', ...). The code is the key stored into the GETPOST('massaction') when submitting action.
     * @param   int     $alwaysvisible  1=select button always visible
     * @return	string					Select list
     */
    function selectMassAction($selected, $arrayofaction, $alwaysvisible=0)
    {
    	global $conf,$langs,$hookmanager;

    	if (count($arrayofaction) == 0) return;

    	$disabled=0;
    	$ret='<div class="centpercent center">';
    	$ret.='<select data-role="none" class="flat'.(empty($conf->use_javascript_ajax)?'':' hideobject').' massaction massactionselect" name="massaction"'.($disabled?' disabled="disabled"':'').'>';
    	$ret.='<option value="0"'.($disabled?' disabled="disabled"':'').'>-- '.$langs->trans("SelectAction").' --</option>';
    	foreach($arrayofaction as $code => $label)
    	{
    		$ret.='<option value="'.$code.'"'.($disabled?' disabled="disabled"':'').'>'.$label.'</option>';
    	}
    	$ret.='</select>';
    	// Warning: if you set submit button to disabled, post using 'Enter' will no more work.
    	$ret.='<input type="submit" data-role="none" name="confirmmassaction" class="button'.(empty($conf->use_javascript_ajax)?'':' hideobject').' massaction massactionconfirmed" value="'.dol_escape_htmltag($langs->trans("Confirm")).'">';
    	$ret.='</div>';

    	if (! empty($conf->use_javascript_ajax))
    	{
        	$ret.='<!-- JS CODE TO ENABLE mass action select -->
    		<script type="text/javascript">
        		function initCheckForSelect()
        		{
        			atleastoneselected=0;
    	    		jQuery(".checkforselect").each(function( index ) {
    	  				/* console.log( index + ": " + $( this ).text() ); */
    	  				if ($(this).is(\':checked\')) atleastoneselected++;
    	  			});
    	  			if (atleastoneselected || '.$alwaysvisible.')
    	  			{
    	  				jQuery(".massaction").show();
        			    '.($selected ? 'if (atleastoneselected) jQuery(".massactionselect").val("'.$selected.'");' : '').'
        			    '.($selected ? 'if (! atleastoneselected) jQuery(".massactionselect").val("0");' : '').'
    	  			}
    	  			else
    	  			{
    	  				jQuery(".massaction").hide();
    	            }
        		}
    
        	jQuery(document).ready(function () {
        		initCheckForSelect();
        		jQuery(".checkforselect").click(function() {
        			initCheckForSelect();
    	  		});
    	  		jQuery(".massactionselect").change(function() {
        			var massaction = $( this ).val();  
        			var urlform = $( this ).closest("form").attr("action").replace("#show_files","");
        			if (massaction == "builddoc") 
                    {
                        urlform = urlform + "#show_files";
    	            }
        			$( this ).closest("form").attr("action", urlform);
                    console.log("we select a mass action "+massaction+" - "+urlform);
        	        /* Warning: if you set submit button to disabled, post using Enter will no more work
        			if ($(this).val() != \'0\')
    	  			{
    	  				jQuery(".massactionconfirmed").prop(\'disabled\', false);
    	  			}
    	  			else
    	  			{
    	  				jQuery(".massactionconfirmed").prop(\'disabled\', true);
    	  			}
        	        */
    	        });
        	});
    		</script>
        	';
    	}

    	return $ret;
    }

    /**
     *  Return combo list of activated countries, into language of user
     *
     *  @param	string	$selected       Id or Code or Label of preselected country
     *  @param  string	$htmlname       Name of html select object
     *  @param  string	$htmloption     Options html on select object
     *  @param	integer	$maxlength		Max length for labels (0=no limit)
     *  @param	string	$morecss		More css class
     *  @return string           		HTML string with select
     */
    function select_country($selected='',$htmlname='country_id',$htmloption='',$maxlength=0,$morecss='minwidth300')
    {
        global $conf,$langs;

        $langs->load("dict");

        $out='';
        $countryArray=array();
		$favorite=array();
        $label=array();
		$atleastonefavorite=0;

        $sql = "SELECT rowid, code as code_iso, code_iso as code_iso3, label, favorite";
        $sql.= " FROM ".MAIN_DB_PREFIX."c_country";
        $sql.= " WHERE active > 0";
        //$sql.= " ORDER BY code ASC";

        dol_syslog(get_class($this)."::select_country", LOG_DEBUG);
        $resql=$this->db->query($sql);
        if ($resql)
        {
            $out.= '<select id="select'.$htmlname.'" class="flat maxwidth200onsmartphone selectcountry'.($morecss?' '.$morecss:'').'" name="'.$htmlname.'" '.$htmloption.'>';
            $num = $this->db->num_rows($resql);
            $i = 0;
            if ($num)
            {
                $foundselected=false;

                while ($i < $num)
                {
                    $obj = $this->db->fetch_object($resql);
                    $countryArray[$i]['rowid'] 		= $obj->rowid;
                    $countryArray[$i]['code_iso'] 	= $obj->code_iso;
                    $countryArray[$i]['code_iso3'] 	= $obj->code_iso3;
                    $countryArray[$i]['label']		= ($obj->code_iso && $langs->transnoentitiesnoconv("Country".$obj->code_iso)!="Country".$obj->code_iso?$langs->transnoentitiesnoconv("Country".$obj->code_iso):($obj->label!='-'?$obj->label:''));
                    $countryArray[$i]['favorite']   = $obj->favorite;
                    $favorite[$i]					= $obj->favorite;
					$label[$i] = dol_string_unaccent($countryArray[$i]['label']);
                    $i++;
                }

                array_multisort($favorite, SORT_DESC, $label, SORT_ASC, $countryArray);

                foreach ($countryArray as $row)
                {
                	if ($row['favorite'] && $row['code_iso']) $atleastonefavorite++;
					if (empty($row['favorite']) && $atleastonefavorite)
					{
						$atleastonefavorite=0;
						$out.= '<option value="" disabled class="selectoptiondisabledwhite">----------------------</option>';
					}
                    if ($selected && $selected != '-1' && ($selected == $row['rowid'] || $selected == $row['code_iso'] || $selected == $row['code_iso3'] || $selected == $row['label']) )
                    {
                        $foundselected=true;
                        $out.= '<option value="'.$row['rowid'].'" selected>';
                    }
                    else
					{
                        $out.= '<option value="'.$row['rowid'].'">';
                    }
                    $out.= dol_trunc($row['label'],$maxlength,'middle');
                    if ($row['code_iso']) $out.= ' ('.$row['code_iso'] . ')';
                    $out.= '</option>';
                }
            }
            $out.= '</select>';
        }
        else
		{
            dol_print_error($this->db);
        }

        // Make select dynamic
        include_once DOL_DOCUMENT_ROOT . '/core/lib/ajax.lib.php';
        $out .= ajax_combobox('select'.$htmlname);

        return $out;
    }

	/**
     *  Return select list of incoterms
     *
     *  @param	string	$selected       		Id or Code of preselected incoterm
     *  @param	string	$location_incoterms     Value of input location
     *  @param	string	$page       			Defined the form action
     *  @param  string	$htmlname       		Name of html select object
     *  @param  string	$htmloption     		Options html on select object
     * 	@param	int		$forcecombo				Force to use standard combo box (no ajax use)
     *  @param	array	$events					Event options to run on change. Example: array(array('method'=>'getContacts', 'url'=>dol_buildpath('/core/ajax/contacts.php',1), 'htmlname'=>'contactid', 'params'=>array('add-customer-contact'=>'disabled')))
     *  @return string           				HTML string with select and input
     */
    function select_incoterms($selected='', $location_incoterms='', $page='', $htmlname='incoterm_id', $htmloption='', $forcecombo=1, $events=array())
    {
        global $conf,$langs;

        $langs->load("dict");

        $out='';
        $incotermArray=array();

        $sql = "SELECT rowid, code";
        $sql.= " FROM ".MAIN_DB_PREFIX."c_incoterms";
        $sql.= " WHERE active > 0";
        $sql.= " ORDER BY code ASC";

        dol_syslog(get_class($this)."::select_incoterm", LOG_DEBUG);
        $resql=$this->db->query($sql);
        if ($resql)
        {
        	if ($conf->use_javascript_ajax && ! $forcecombo)
			{
				include_once DOL_DOCUMENT_ROOT . '/core/lib/ajax.lib.php';
				$out .= ajax_combobox($htmlname, $events);
			}

			if (!empty($page))
			{
				$out .= '<form method="post" action="'.$page.'">';
	            $out .= '<input type="hidden" name="action" value="set_incoterms">';
	            $out .= '<input type="hidden" name="token" value="'.$_SESSION['newtoken'].'">';
			}

            $out.= '<select id="'.$htmlname.'" class="flat selectincoterm noenlargeonsmartphone" name="'.$htmlname.'" '.$htmloption.'>';
			$out.= '<option value="0">&nbsp;</option>';
            $num = $this->db->num_rows($resql);
            $i = 0;
            if ($num)
            {
                $foundselected=false;

                while ($i < $num)
                {
                    $obj = $this->db->fetch_object($resql);
                    $incotermArray[$i]['rowid'] = $obj->rowid;
                    $incotermArray[$i]['code'] = $obj->code;
                    $i++;
                }

                foreach ($incotermArray as $row)
                {
                    if ($selected && ($selected == $row['rowid'] || $selected == $row['code']))
                    {
                        $out.= '<option value="'.$row['rowid'].'" selected>';
                    }
                    else
					{
                        $out.= '<option value="'.$row['rowid'].'">';
                    }

                    if ($row['code']) $out.= $row['code'];

					$out.= '</option>';
                }
            }
            $out.= '</select>';

			$out .= '<input id="location_incoterms" class="maxwidth100onsmartphone" name="location_incoterms" value="'.$location_incoterms.'">';

			if (!empty($page))
			{
	            $out .= '<input type="submit" class="button valignmiddle" value="'.$langs->trans("Modify").'"></form>';
			}
        }
        else
		{
            dol_print_error($this->db);
        }

        return $out;
    }

    /**
     *	Return list of types of lines (product or service)
     * 	Example: 0=product, 1=service, 9=other (for external module)
     *
     *	@param  string	$selected       Preselected type
     *	@param  string	$htmlname       Name of field in html form
     * 	@param	int		$showempty		Add an empty field
     * 	@param	int		$hidetext		Do not show label 'Type' before combo box (used only if there is at least 2 choices to select)
     * 	@param	integer	$forceall		1=Force to show products and services in combo list, whatever are activated modules, 0=No force, -1=Force none (and set hidden field to 'service')
     *  @return	void
     */
    function select_type_of_lines($selected='',$htmlname='type',$showempty=0,$hidetext=0,$forceall=0)
    {
        global $db,$langs,$user,$conf;

        // If product & services are enabled or both disabled.
        if ($forceall > 0 || (empty($forceall) && ! empty($conf->product->enabled) && ! empty($conf->service->enabled))
        || (empty($forceall) && empty($conf->product->enabled) && empty($conf->service->enabled)) )
        {
            if (empty($hidetext)) print $langs->trans("Type").': ';
            print '<select class="flat" id="select_'.$htmlname.'" name="'.$htmlname.'">';
            if ($showempty)
            {
                print '<option value="-1"';
                if ($selected == -1) print ' selected';
                print '>&nbsp;</option>';
            }

            print '<option value="0"';
            if (0 == $selected) print ' selected';
            print '>'.$langs->trans("Product");

            print '<option value="1"';
            if (1 == $selected) print ' selected';
            print '>'.$langs->trans("Service");

            print '</select>';
            //if ($user->admin) print info_admin($langs->trans("YouCanChangeValuesForThisListFromDictionarySetup"),1);
        }
        if (empty($forceall) && empty($conf->product->enabled) && ! empty($conf->service->enabled))
        {
        	print $langs->trans("Service");
            print '<input type="hidden" name="'.$htmlname.'" value="1">';
        }
        if (empty($forceall) && ! empty($conf->product->enabled) && empty($conf->service->enabled))
        {
        	print $langs->trans("Product");
            print '<input type="hidden" name="'.$htmlname.'" value="0">';
        }
		if ($forceall < 0)	// This should happened only for contracts when both predefined product and service are disabled.
		{
            print '<input type="hidden" name="'.$htmlname.'" value="1">';	// By default we set on service for contract. If CONTRACT_SUPPORT_PRODUCTS is set, forceall should be 1 not -1
		}
    }

    /**
     *	Load into cache cache_types_fees, array of types of fees
     *
     *	@return     int             Nb of lines loaded, <0 if KO
     */
    function load_cache_types_fees()
    {
        global $langs;

        $num = count($this->cache_types_fees);
        if ($num > 0) return 0;    // Cache already loaded

        dol_syslog(__METHOD__, LOG_DEBUG);

        $langs->load("trips");

        $sql = "SELECT c.code, c.label";
        $sql.= " FROM ".MAIN_DB_PREFIX."c_type_fees as c";
        $sql.= " WHERE active > 0";

        $resql=$this->db->query($sql);
        if ($resql)
        {
            $num = $this->db->num_rows($resql);
            $i = 0;

            while ($i < $num)
            {
                $obj = $this->db->fetch_object($resql);

                // Si traduction existe, on l'utilise, sinon on prend le libelle par defaut
                $label=($obj->code != $langs->trans($obj->code) ? $langs->trans($obj->code) : $langs->trans($obj->label));
                $this->cache_types_fees[$obj->code] = $label;
                $i++;
            }

			asort($this->cache_types_fees);

            return $num;
        }
        else
		{
            dol_print_error($this->db);
            return -1;
        }
    }

    /**
     *	Return list of types of notes
     *
     *	@param	string		$selected		Preselected type
     *	@param  string		$htmlname		Name of field in form
     * 	@param	int			$showempty		Add an empty field
     * 	@return	void
     */
    function select_type_fees($selected='',$htmlname='type',$showempty=0)
    {
        global $user, $langs;

        dol_syslog(__METHOD__." selected=".$selected.", htmlname=".$htmlname, LOG_DEBUG);

        $this->load_cache_types_fees();

        print '<select class="flat" name="'.$htmlname.'">';
        if ($showempty)
        {
            print '<option value="-1"';
            if ($selected == -1) print ' selected';
            print '>&nbsp;</option>';
        }

        foreach($this->cache_types_fees as $key => $value)
        {
            print '<option value="'.$key.'"';
            if ($key == $selected) print ' selected';
            print '>';
            print $value;
            print '</option>';
        }

        print '</select>';
        if ($user->admin) print info_admin($langs->trans("YouCanChangeValuesForThisListFromDictionarySetup"),1);
    }


    /**
     *  Return HTML code to select a company.
     *
     *  @param		int			$selected				Preselected products
     *  @param		string		$htmlname				Name of HTML select field (must be unique in page)
     *  @param		int			$filter					Filter on thirdparty
     *  @param		int			$limit					Limit on number of returned lines
     *  @param		array		$ajaxoptions			Options for ajax_autocompleter
     * 	@param		int			$forcecombo				Force to use combo box
     *  @return		string								Return select box for thirdparty.
	 *  @deprecated	3.8 Use select_company instead. For exemple $form->select_thirdparty(GETPOST('socid'),'socid','',0) => $form->select_company(GETPOST('socid'),'socid','',1,0,0,array(),0)
     */
    function select_thirdparty($selected='', $htmlname='socid', $filter='', $limit=20, $ajaxoptions=array(), $forcecombo=0)
    {
   		return $this->select_thirdparty_list($selected,$htmlname,$filter,1,0,$forcecombo,array(),'',0,$limit);
    }

    /**
     *  Output html form to select a third party
     *
     *	@param	string	$selected       		Preselected type
     *	@param  string	$htmlname       		Name of field in form
     *  @param  string	$filter         		optional filters criteras (example: 's.rowid <> x', 's.client IN (1,3)')
     *	@param	string	$showempty				Add an empty field (Can be '1' or text key to use on empty line like 'SelectThirdParty')
     * 	@param	int		$showtype				Show third party type in combolist (customer, prospect or supplier)
     * 	@param	int		$forcecombo				Force to use combo box
     *  @param	array	$events					Ajax event options to run on change. Example: array(array('method'=>'getContacts', 'url'=>dol_buildpath('/core/ajax/contacts.php',1), 'htmlname'=>'contactid', 'params'=>array('add-customer-contact'=>'disabled')))
     *	@param	int		$limit					Maximum number of elements
     *  @param	string	$morecss				Add more css styles to the SELECT component
     *	@param  string	$moreparam      		Add more parameters onto the select tag. For example 'style="width: 95%"' to avoid select2 component to go over parent container
	 *	@param	string	$selected_input_value	Value of preselected input text (for use with ajax)
     *  @param	int		$hidelabel				Hide label (0=no, 1=yes, 2=show search icon (before) and placeholder, 3 search icon after)
     *  @param	array	$ajaxoptions			Options for ajax_autocompleter
     * 	@return	string							HTML string with select box for thirdparty.
     */
    function select_company($selected='', $htmlname='socid', $filter='', $showempty='', $showtype=0, $forcecombo=0, $events=array(), $limit=0, $morecss='minwidth100', $moreparam='', $selected_input_value='', $hidelabel=1, $ajaxoptions=array())
    {
    	global $conf,$user,$langs;

    	$out='';

    	if (! empty($conf->use_javascript_ajax) && ! empty($conf->global->COMPANY_USE_SEARCH_TO_SELECT) && ! $forcecombo)
    	{
    		$placeholder='';
    		if ($selected && empty($selected_input_value))
    		{
    			require_once DOL_DOCUMENT_ROOT.'/societe/class/societe.class.php';
    			$societetmp = new Societe($this->db);
    			$societetmp->fetch($selected);
    			$selected_input_value=$societetmp->name;
    			unset($societetmp);
    		}
    		// mode 1
    		$urloption='htmlname='.$htmlname.'&outjson=1&filter='.$filter;
    		$out.=  ajax_autocompleter($selected, $htmlname, DOL_URL_ROOT.'/societe/ajax/company.php', $urloption, $conf->global->COMPANY_USE_SEARCH_TO_SELECT, 0, $ajaxoptions);
			$out.='<style type="text/css">
					.ui-autocomplete {
						z-index: 150;
					}
				</style>';
    		if (empty($hidelabel)) print $langs->trans("RefOrLabel").' : ';
    		else if ($hidelabel > 1) {
    			if (! empty($conf->global->MAIN_HTML5_PLACEHOLDER)) $placeholder=' placeholder="'.$langs->trans("RefOrLabel").'"';
    			else $placeholder=' title="'.$langs->trans("RefOrLabel").'"';
    			if ($hidelabel == 2) {
    				$out.=  img_picto($langs->trans("Search"), 'search');
    			}
    		}
<<<<<<< HEAD
            print '<input type="text" class="'.$morecss.'" name="search_'.$htmlname.'" id="search_'.$htmlname.'" value="'.$selected_input_value.'"'.$placeholder.' '.(!empty($conf->global->THIRDPARTY_SEARCH_AUTOFOCUS) ? 'autofocus' : '').' />';
=======
            $out.=  '<input type="text" class="minwidth100" name="search_'.$htmlname.'" id="search_'.$htmlname.'" value="'.$selected_input_value.'"'.$placeholder.' '.(!empty($conf->global->THIRDPARTY_SEARCH_AUTOFOCUS) ? 'autofocus' : '').' />';
>>>>>>> eb2124bf
    		if ($hidelabel == 3) {
    			$out.=  img_picto($langs->trans("Search"), 'search');
    		}
    	}
    	else
    	{
    		$out.=$this->select_thirdparty_list($selected, $htmlname, $filter, $showempty, $showtype, $forcecombo, $events, '', 0, $limit, $morecss, $moreparam);
    	}

    	return $out;
    }

    /**
     *  Output html form to select a third party
     *
     *	@param	string	$selected       Preselected type
     *	@param  string	$htmlname       Name of field in form
     *  @param  string	$filter         optional filters criteras (example: 's.rowid <> x', 's.client in (1,3)')
     *	@param	string	$showempty		Add an empty field (Can be '1' or text to use on empty line like 'SelectThirdParty')
     * 	@param	int		$showtype		Show third party type in combolist (customer, prospect or supplier)
     * 	@param	int		$forcecombo		Force to use combo box
     *  @param	array	$events			Event options. Example: array(array('method'=>'getContacts', 'url'=>dol_buildpath('/core/ajax/contacts.php',1), 'htmlname'=>'contactid', 'params'=>array('add-customer-contact'=>'disabled')))
     *  @param	string	$filterkey		Filter on key value
     *  @param	int		$outputmode		0=HTML select string, 1=Array
     *  @param	int		$limit			Limit number of answers
     *  @param	string	$morecss		Add more css styles to the SELECT component
     *	@param  string	$moreparam      Add more parameters onto the select tag. For example 'style="width: 95%"' to avoid select2 component to go over parent container
     * 	@return	string					HTML string with
     */
    function select_thirdparty_list($selected='',$htmlname='socid',$filter='',$showempty='', $showtype=0, $forcecombo=0, $events=array(), $filterkey='', $outputmode=0, $limit=0, $morecss='minwidth100', $moreparam='')
    {
        global $conf,$user,$langs;

        $out=''; 
        $num=0;
        $outarray=array();

        // On recherche les societes
        $sql = "SELECT s.rowid, s.nom as name, s.name_alias, s.client, s.fournisseur, s.code_client, s.code_fournisseur";
        $sql.= " FROM ".MAIN_DB_PREFIX ."societe as s";
        if (!$user->rights->societe->client->voir && !$user->societe_id) $sql .= ", ".MAIN_DB_PREFIX."societe_commerciaux as sc";
        $sql.= " WHERE s.entity IN (".getEntity('societe', 1).")";
        if (! empty($user->societe_id)) $sql.= " AND s.rowid = ".$user->societe_id;
        if ($filter) $sql.= " AND (".$filter.")";
        if (!$user->rights->societe->client->voir && !$user->societe_id) $sql.= " AND s.rowid = sc.fk_soc AND sc.fk_user = " .$user->id;
        if (! empty($conf->global->COMPANY_HIDE_INACTIVE_IN_COMBOBOX)) $sql.= " AND s.status <> 0";
        // Add criteria
        if ($filterkey && $filterkey != '')
        {
			$sql.=" AND (";
        	$prefix=empty($conf->global->COMPANY_DONOTSEARCH_ANYWHERE)?'%':'';	// Can use index if COMPANY_DONOTSEARCH_ANYWHERE is on
        	// For natural search
        	$scrit = explode(' ', $filterkey);
        	$i=0;
        	if (count($scrit) > 1) $sql.="(";
        	foreach ($scrit as $crit) {
        		if ($i > 0) $sql.=" AND ";
        		$sql.="(s.nom LIKE '".$this->db->escape($prefix.$crit)."%')";
        		$i++;
        	}
        	if (count($scrit) > 1) $sql.=")";
            if (! empty($conf->barcode->enabled))
        	{
        		$sql .= " OR s.barcode LIKE '".$this->db->escape($filterkey)."%'";
        	}
        	$sql.=")";
        }
        $sql.=$this->db->order("nom","ASC");
		if ($limit > 0) $sql.=$this->db->plimit($limit);

		// Build output string
        dol_syslog(get_class($this)."::select_thirdparty_list", LOG_DEBUG);
        $resql=$this->db->query($sql);
        if ($resql)
        {
			$events = null;
			
           	if ($conf->use_javascript_ajax && ! $forcecombo)
            {
				include_once DOL_DOCUMENT_ROOT . '/core/lib/ajax.lib.php';
            	$comboenhancement =ajax_combobox($htmlname, $events, $conf->global->COMPANY_USE_SEARCH_TO_SELECT);
            	$out.= $comboenhancement;
            }

            // Construct $out and $outarray
            $out.= '<select id="'.$htmlname.'" class="flat'.($morecss?' '.$morecss:'').'"'.($moreparam?' '.$moreparam:'').' name="'.$htmlname.'">'."\n";

            $textifempty='';
            // Do not use textifempty = ' ' or '&nbsp;' here, or search on key will search on ' key'.
            //if (! empty($conf->use_javascript_ajax) || $forcecombo) $textifempty='';
            if (! empty($conf->global->COMPANY_USE_SEARCH_TO_SELECT))
            {
                if ($showempty && ! is_numeric($showempty)) $textifempty=$langs->trans($showempty);
                else $textifempty.=$langs->trans("All");
            }
            if ($showempty) $out.= '<option value="-1">'.$textifempty.'</option>'."\n";

			$num = $this->db->num_rows($resql);
            $i = 0;
            if ($num)
            {
                while ($i < $num)
                {
                    $obj = $this->db->fetch_object($resql);
                    $label='';
                    if ($conf->global->SOCIETE_ADD_REF_IN_LIST) {
                    	if (($obj->client) && (!empty($obj->code_client))) {
                    		$label = $obj->code_client. ' - ';
                    	}
                    	if (($obj->fournisseur) && (!empty($obj->code_fournisseur))) {
                    		$label .= $obj->code_fournisseur. ' - ';
                    	}
                    	$label.=' '.$obj->name;
                    }
                    else
                    {
                    	$label=$obj->name;
                    }

					if(!empty($obj->name_alias)) {
						$label.=' ('.$obj->name_alias.')';
					}

                    if ($showtype)
                    {
                        if ($obj->client || $obj->fournisseur) $label.=' (';
                        if ($obj->client == 1 || $obj->client == 3) $label.=$langs->trans("Customer");
                        if ($obj->client == 2 || $obj->client == 3) $label.=($obj->client==3?', ':'').$langs->trans("Prospect");
                        if ($obj->fournisseur) $label.=($obj->client?', ':'').$langs->trans("Supplier");
                        if ($obj->client || $obj->fournisseur) $label.=')';
                    }
                    if ($selected > 0 && $selected == $obj->rowid)
                    {
                        $out.= '<option value="'.$obj->rowid.'" selected>'.$label.'</option>';
                    }
                    else
					{
                        $out.= '<option value="'.$obj->rowid.'">'.$label.'</option>';
                    }

                    array_push($outarray, array('key'=>$obj->rowid, 'value'=>$label, 'label'=>$label));

                    $i++;
                    if (($i % 10) == 0) $out.="\n";
                }
            }
            $out.= '</select>'."\n";
        }
        else
        {
            dol_print_error($this->db);
        }

        $this->result=array('nbofthirdparties'=>$num);

        if ($outputmode) return $outarray;
        return $out;
    }


    /**
     *    	Return HTML combo list of absolute discounts
     *
     *    	@param	string	$selected       Id remise fixe pre-selectionnee
     *    	@param  string	$htmlname       Nom champ formulaire
     *    	@param  string	$filter         Criteres optionnels de filtre
     * 		@param	int		$socid			Id of thirdparty
     * 		@param	int		$maxvalue		Max value for lines that can be selected
     * 		@return	int						Return number of qualifed lines in list
     */
    function select_remises($selected, $htmlname, $filter, $socid, $maxvalue=0)
    {
        global $langs,$conf;

        // On recherche les remises
        $sql = "SELECT re.rowid, re.amount_ht, re.amount_tva, re.amount_ttc,";
        $sql.= " re.description, re.fk_facture_source";
        $sql.= " FROM ".MAIN_DB_PREFIX ."societe_remise_except as re";
        $sql.= " WHERE re.fk_soc = ".(int) $socid;
        $sql.= " AND re.entity = " . $conf->entity;
        if ($filter) $sql.= " AND ".$filter;
        $sql.= " ORDER BY re.description ASC";

        dol_syslog(get_class($this)."::select_remises", LOG_DEBUG);
        $resql=$this->db->query($sql);
        if ($resql)
        {
            print '<select class="flat maxwidthonsmartphone" name="'.$htmlname.'">';
            $num = $this->db->num_rows($resql);

            $qualifiedlines=$num;

            $i = 0;
            if ($num)
            {
                print '<option value="0">&nbsp;</option>';
                while ($i < $num)
                {
                    $obj = $this->db->fetch_object($resql);
                    $desc=dol_trunc($obj->description,40);
                    if (preg_match('/\(CREDIT_NOTE\)/', $desc)) $desc=preg_replace('/\(CREDIT_NOTE\)/', $langs->trans("CreditNote"), $desc);
                    if (preg_match('/\(DEPOSIT\)/', $desc)) $desc=preg_replace('/\(DEPOSIT\)/', $langs->trans("Deposit"), $desc);
                    if (preg_match('/\(EXCESS RECEIVED\)/', $desc)) $desc=preg_replace('/\(EXCESS RECEIVED\)/', $langs->trans("ExcessReceived"), $desc);

                    $selectstring='';
                    if ($selected > 0 && $selected == $obj->rowid) $selectstring=' selected';

                    $disabled='';
                    if ($maxvalue > 0 && $obj->amount_ttc > $maxvalue)
                    {
                        $qualifiedlines--;
                        $disabled=' disabled';
                    }

                    print '<option value="'.$obj->rowid.'"'.$selectstring.$disabled.'>'.$desc.' ('.price($obj->amount_ht).' '.$langs->trans("HT").' - '.price($obj->amount_ttc).' '.$langs->trans("TTC").')</option>';
                    $i++;
                }
            }
            print '</select>';
            return $qualifiedlines;
        }
        else
        {
            dol_print_error($this->db);
            return -1;
        }
    }

    /**
     *	Return list of all contacts (for a third party or all)
     *
     *	@param	int		$socid      	Id ot third party or 0 for all
     *	@param  string	$selected   	Id contact pre-selectionne
     *	@param  string	$htmlname  	    Name of HTML field ('none' for a not editable field)
     *	@param  int		$showempty      0=no empty value, 1=add an empty value
     *	@param  string	$exclude        List of contacts id to exclude
     *	@param	string	$limitto		Disable answers that are not id in this array list
     *	@param	integer	$showfunction   Add function into label
     *	@param	string	$moreclass		Add more class to class style
     *	@param	integer	$showsoc	    Add company into label
     * 	@param	int		$forcecombo		Force to use combo box
     *  @param	array	$events			Event options. Example: array(array('method'=>'getContacts', 'url'=>dol_buildpath('/core/ajax/contacts.php',1), 'htmlname'=>'contactid', 'params'=>array('add-customer-contact'=>'disabled')))
     *  @param	bool	$options_only	Return options only (for ajax treatment)
     *	@return	int						<0 if KO, Nb of contact in list if OK
     */
    function select_contacts($socid,$selected='',$htmlname='contactid',$showempty=0,$exclude='',$limitto='',$showfunction=0, $moreclass='', $showsoc=0, $forcecombo=0, $events=array(), $options_only=false)
    {
    	print $this->selectcontacts($socid,$selected,$htmlname,$showempty,$exclude,$limitto,$showfunction, $moreclass, $options_only, $showsoc, $forcecombo, $events);
    	return $this->num;
    }

    /**
     *	Return list of all contacts (for a third party or all)
     *
     *	@param	int		$socid      	Id ot third party or 0 for all
     *	@param  string	$selected   	Id contact pre-selectionne
     *	@param  string	$htmlname  	    Name of HTML field ('none' for a not editable field)
     *	@param  int		$showempty     	0=no empty value, 1=add an empty value, 2=add line 'Internal' (used by user edit)
     *	@param  string	$exclude        List of contacts id to exclude
     *	@param	string	$limitto		Disable answers that are not id in this array list
     *	@param	integer	$showfunction   Add function into label
     *	@param	string	$moreclass		Add more class to class style
     *	@param	bool	$options_only	Return options only (for ajax treatment)
     *	@param	integer	$showsoc	    Add company into label
     * 	@param	int		$forcecombo		Force to use combo box
     *  @param	array	$events			Event options. Example: array(array('method'=>'getContacts', 'url'=>dol_buildpath('/core/ajax/contacts.php',1), 'htmlname'=>'contactid', 'params'=>array('add-customer-contact'=>'disabled')))
     *	@return	 int					<0 if KO, Nb of contact in list if OK
     */
    function selectcontacts($socid,$selected='',$htmlname='contactid',$showempty=0,$exclude='',$limitto='',$showfunction=0, $moreclass='', $options_only=false, $showsoc=0, $forcecombo=0, $events=array())
    {
        global $conf,$langs;

        $langs->load('companies');

        $out='';

        // On recherche les societes
        $sql = "SELECT sp.rowid, sp.lastname, sp.statut, sp.firstname, sp.poste";
        if ($showsoc > 0) $sql.= " , s.nom as company";
        $sql.= " FROM ".MAIN_DB_PREFIX ."socpeople as sp";
        if ($showsoc > 0) $sql.= " LEFT OUTER JOIN  ".MAIN_DB_PREFIX ."societe as s ON s.rowid=sp.fk_soc";
        $sql.= " WHERE sp.entity IN (".getEntity('societe', 1).")";
        if ($socid > 0) $sql.= " AND sp.fk_soc=".$socid;
        if (! empty($conf->global->CONTACT_HIDE_INACTIVE_IN_COMBOBOX)) $sql.= " AND sp.statut <> 0";
        $sql.= " ORDER BY sp.lastname ASC";

        dol_syslog(get_class($this)."::select_contacts", LOG_DEBUG);
        $resql=$this->db->query($sql);
        if ($resql)
        {
            $num=$this->db->num_rows($resql);

            if ($conf->use_javascript_ajax && ! $forcecombo && ! $options_only)
            {
				include_once DOL_DOCUMENT_ROOT . '/core/lib/ajax.lib.php';
            	$comboenhancement = ajax_combobox($htmlname, $events, $conf->global->CONTACT_USE_SEARCH_TO_SELECT);
            	$out.= $comboenhancement;
            }

            if ($htmlname != 'none' || $options_only) $out.= '<select class="flat'.($moreclass?' '.$moreclass:'').'" id="'.$htmlname.'" name="'.$htmlname.'">';
            if ($showempty == 1) $out.= '<option value="0"'.($selected=='0'?' selected':'').'></option>';
            if ($showempty == 2) $out.= '<option value="0"'.($selected=='0'?' selected':'').'>'.$langs->trans("Internal").'</option>';
            $num = $this->db->num_rows($resql);
            $i = 0;
            if ($num)
            {
                include_once DOL_DOCUMENT_ROOT.'/contact/class/contact.class.php';
                $contactstatic=new Contact($this->db);

                while ($i < $num)
                {
                    $obj = $this->db->fetch_object($resql);

                    $contactstatic->id=$obj->rowid;
                    $contactstatic->lastname=$obj->lastname;
                    $contactstatic->firstname=$obj->firstname;
					if ($obj->statut == 1){
                    if ($htmlname != 'none')
                    {
                        $disabled=0;
                        if (is_array($exclude) && count($exclude) && in_array($obj->rowid,$exclude)) $disabled=1;
                        if (is_array($limitto) && count($limitto) && ! in_array($obj->rowid,$limitto)) $disabled=1;
                        if ($selected && $selected == $obj->rowid)
                        {
                            $out.= '<option value="'.$obj->rowid.'"';
                            if ($disabled) $out.= ' disabled';
                            $out.= ' selected>';
                            $out.= $contactstatic->getFullName($langs);
                            if ($showfunction && $obj->poste) $out.= ' ('.$obj->poste.')';
                            if (($showsoc > 0) && $obj->company) $out.= ' - ('.$obj->company.')';
                            $out.= '</option>';
                        }
                        else
                        {
                            $out.= '<option value="'.$obj->rowid.'"';
                            if ($disabled) $out.= ' disabled';
                            $out.= '>';
                            $out.= $contactstatic->getFullName($langs);
                            if ($showfunction && $obj->poste) $out.= ' ('.$obj->poste.')';
                            if (($showsoc > 0) && $obj->company) $out.= ' - ('.$obj->company.')';
                            $out.= '</option>';
                        }
                    }
                    else
					{
                        if ($selected == $obj->rowid)
                        {
                            $out.= $contactstatic->getFullName($langs);
                            if ($showfunction && $obj->poste) $out.= ' ('.$obj->poste.')';
                            if (($showsoc > 0) && $obj->company) $out.= ' - ('.$obj->company.')';
                        }
                    }
				}
                    $i++;
                }
            }
            else
			{
            	$out.= '<option value="-1"'.($showempty==2?'':' selected').' disabled>'.$langs->trans($socid?"NoContactDefinedForThirdParty":"NoContactDefined").'</option>';
            }
            if ($htmlname != 'none' || $options_only)
            {
                $out.= '</select>';
            }

            $this->num = $num;
            return $out;
        }
        else
        {
            dol_print_error($this->db);
            return -1;
        }
    }

    /**
     *	Return select list of users
     *
     *  @param	string	$selected       Id user preselected
     *  @param  string	$htmlname       Field name in form
     *  @param  int		$show_empty     0=liste sans valeur nulle, 1=ajoute valeur inconnue
     *  @param  array	$exclude        Array list of users id to exclude
     * 	@param	int		$disabled		If select list must be disabled
     *  @param  array	$include        Array list of users id to include
     * 	@param	int		$enableonly		Array list of users id to be enabled. All other must be disabled
     *  @param	int		$force_entity	0 or Id of environment to force
     * 	@return	void
     *  @deprecated
     *  @see select_dolusers()
     */
    function select_users($selected='',$htmlname='userid',$show_empty=0,$exclude='',$disabled=0,$include='',$enableonly='',$force_entity=0)
    {
        print $this->select_dolusers($selected,$htmlname,$show_empty,$exclude,$disabled,$include,$enableonly,$force_entity);
    }

    /**
     *	Return select list of users
     *
     *  @param	string	$selected       User id or user object of user preselected. If -1, we use id of current user.
     *  @param  string	$htmlname       Field name in form
     *  @param  int		$show_empty     0=list with no empty value, 1=add also an empty value into list
     *  @param  array	$exclude        Array list of users id to exclude
     * 	@param	int		$disabled		If select list must be disabled
     *  @param  array|string	$include        Array list of users id to include or 'hierarchy' to have only supervised users or 'hierarchyme' to have supervised + me
     * 	@param	array	$enableonly		Array list of users id to be enabled. All other must be disabled
     *  @param	int		$force_entity	0 or Id of environment to force
     *  @param	int		$maxlength		Maximum length of string into list (0=no limit)
     *  @param	int		$showstatus		0=show user status only if status is disabled, 1=always show user status into label, -1=never show user status
     *  @param	string	$morefilter		Add more filters into sql request
     *  @param	integer	$show_every		0=default list, 1=add also a value "Everybody" at beginning of list
     *  @param	string	$enableonlytext	If option $enableonly is set, we use this text to explain into label why record is disabled. Not used if enableonly is empty.
     *  @param	string	$morecss		More css
     *  @param  int     $noactive       Show only active users (this will also happened whatever is this option if USER_HIDE_INACTIVE_IN_COMBOBOX is on).
     * 	@return	string					HTML select string
     *  @see select_dolgroups
     */
    function select_dolusers($selected='', $htmlname='userid', $show_empty=0, $exclude='', $disabled=0, $include='', $enableonly='', $force_entity=0, $maxlength=0, $showstatus=0, $morefilter='', $show_every=0, $enableonlytext='', $morecss='', $noactive=0)
    {
        global $conf,$user,$langs;

        // If no preselected user defined, we take current user
        if ((is_numeric($selected) && ($selected < -2 || empty($selected))) && empty($conf->global->SOCIETE_DISABLE_DEFAULT_SALESREPRESENTATIVE)) $selected=$user->id;

        $excludeUsers=null;
        $includeUsers=null;

        // Permettre l'exclusion d'utilisateurs
        if (is_array($exclude))	$excludeUsers = implode(",",$exclude);
        // Permettre l'inclusion d'utilisateurs
        if (is_array($include))	$includeUsers = implode(",",$include);
		else if ($include == 'hierarchy')
		{
			// Build list includeUsers to have only hierarchy
			$includeUsers = implode(",",$user->getAllChildIds(0));
		}
		else if ($include == 'hierarchyme')
		{
		    // Build list includeUsers to have only hierarchy and current user
		    $includeUsers = implode(",",$user->getAllChildIds(1));
		}

        $out='';

        // On recherche les utilisateurs
        $sql = "SELECT DISTINCT u.rowid, u.lastname as lastname, u.firstname, u.statut, u.login, u.admin, u.entity";
        if (! empty($conf->multicompany->enabled) && $conf->entity == 1 && $user->admin && ! $user->entity)
        {
            $sql.= ", e.label";
        }
        $sql.= " FROM ".MAIN_DB_PREFIX ."user as u";
        if (! empty($conf->multicompany->enabled) && $conf->entity == 1 && $user->admin && ! $user->entity)
        {
            $sql.= " LEFT JOIN ".MAIN_DB_PREFIX ."entity as e ON e.rowid=u.entity";
            if ($force_entity) $sql.= " WHERE u.entity IN (0,".$force_entity.")";
            else $sql.= " WHERE u.entity IS NOT NULL";
        }
        else
       {
        	if (! empty($conf->multicompany->transverse_mode))
        	{
        		$sql.= ", ".MAIN_DB_PREFIX."usergroup_user as ug";
        		$sql.= " WHERE ug.fk_user = u.rowid";
        		$sql.= " AND ug.entity = ".$conf->entity;
        	}
        	else
        	{
        		$sql.= " WHERE u.entity IN (0,".$conf->entity.")";
        	}
        }
        if (! empty($user->societe_id)) $sql.= " AND u.fk_soc = ".$user->societe_id;
        if (is_array($exclude) && $excludeUsers) $sql.= " AND u.rowid NOT IN (".$excludeUsers.")";
        if ($includeUsers) $sql.= " AND u.rowid IN (".$includeUsers.")";
        if (! empty($conf->global->USER_HIDE_INACTIVE_IN_COMBOBOX) || $noactive) $sql.= " AND u.statut <> 0";
        if (! empty($morefilter)) $sql.=" ".$morefilter;

        if(empty($conf->global->MAIN_FIRSTNAME_NAME_POSITION)){
            $sql.= " ORDER BY u.firstname ASC";
        }else{
            $sql.= " ORDER BY u.lastname ASC";
        }


        dol_syslog(get_class($this)."::select_dolusers", LOG_DEBUG);
        $resql=$this->db->query($sql);
        if ($resql)
        {
            $num = $this->db->num_rows($resql);
            $i = 0;
            if ($num)
            {
           		// Enhance with select2
		        if ($conf->use_javascript_ajax)
		        {
		            include_once DOL_DOCUMENT_ROOT . '/core/lib/ajax.lib.php';
		            $comboenhancement = ajax_combobox($htmlname);
		            $out.=$comboenhancement;
		        }

		        // do not use maxwidthonsmartphone by default. Set it by caller so auto size to 100% will work when not defined
                $out.= '<select class="flat'.($morecss?' minwidth100 '.$morecss:' minwidth200').'" id="'.$htmlname.'" name="'.$htmlname.'"'.($disabled?' disabled':'').'>';
                if ($show_empty) $out.= '<option value="-1"'.((empty($selected) || $selected==-1)?' selected':'').'>&nbsp;</option>'."\n";
				if ($show_every) $out.= '<option value="-2"'.(($selected==-2)?' selected':'').'>-- '.$langs->trans("Everybody").' --</option>'."\n";

                $userstatic=new User($this->db);

                while ($i < $num)
                {
                    $obj = $this->db->fetch_object($resql);

                    $userstatic->id=$obj->rowid;
                    $userstatic->lastname=$obj->lastname;
                    $userstatic->firstname=$obj->firstname;

                    $disableline='';
                    if (is_array($enableonly) && count($enableonly) && ! in_array($obj->rowid,$enableonly)) $disableline=($enableonlytext?$enableonlytext:'1');

                    if ((is_object($selected) && $selected->id == $obj->rowid) || (! is_object($selected) && $selected == $obj->rowid))
                    {
                        $out.= '<option value="'.$obj->rowid.'"';
                        if ($disableline) $out.= ' disabled';
                        $out.= ' selected>';
                    }
                    else
                    {
                        $out.= '<option value="'.$obj->rowid.'"';
                        if ($disableline) $out.= ' disabled';
                        $out.= '>';
                    }

                    $fullNameMode = 0; //Lastname + firstname
                    if(empty($conf->global->MAIN_FIRSTNAME_NAME_POSITION)){
                        $fullNameMode = 1; //firstname + lastname
                    }
                    $out.= $userstatic->getFullName($langs, $fullNameMode, -1, $maxlength);

                    // Complete name with more info
                    $moreinfo=0;
                    if (! empty($conf->global->MAIN_SHOW_LOGIN))
                    {
                    	$out.= ($moreinfo?' - ':' (').$obj->login;
                    	$moreinfo++;
                    }
                    if ($showstatus >= 0)
                    {
                    	if ($obj->statut == 1 && $showstatus == 1)
                    	{
                    		$out.=($moreinfo?' - ':' (').$langs->trans('Enabled');
                    		$moreinfo++;
                    	}
						if ($obj->statut == 0)
						{
							$out.=($moreinfo?' - ':' (').$langs->trans('Disabled');
							$moreinfo++;
						}
					}
                    if (! empty($conf->multicompany->enabled) && empty($conf->multicompany->transverse_mode) && $conf->entity == 1 && $user->admin && ! $user->entity)
                    {
                        if ($obj->admin && ! $obj->entity)
                        {
                        	$out.=($moreinfo?' - ':' (').$langs->trans("AllEntities");
                        	$moreinfo++;
                        }
                        else
                     {
                        	$out.=($moreinfo?' - ':' (').($obj->label?$obj->label:$langs->trans("EntityNameNotDefined"));
                        	$moreinfo++;
                     	}
                    }
					$out.=($moreinfo?')':'');
					if ($disableline && $disableline != '1')
					{
						$out.=' - '.$disableline;	// This is text from $enableonlytext parameter
					}
                    $out.= '</option>';

                    $i++;
                }
            }
            else
            {
                $out.= '<select class="flat" id="'.$htmlname.'" name="'.$htmlname.'" disabled>';
                $out.= '<option value="">'.$langs->trans("None").'</option>';
            }
            $out.= '</select>';
        }
        else
        {
            dol_print_error($this->db);
        }

        return $out;
    }


    /**
     *	Return select list of users. Selected users are stored into session.
     *  List of users are provided into $_SESSION['assignedtouser'].
     *
     *  @param  string	$action         Value for $action
     *  @param  string	$htmlname       Field name in form
     *  @param  int		$show_empty     0=liste sans valeur nulle, 1=ajoute valeur inconnue
     *  @param  array	$exclude        Array list of users id to exclude
     * 	@param	int		$disabled		If select list must be disabled
     *  @param  array	$include        Array list of users id to include or 'hierarchy' to have only supervised users
     * 	@param	array	$enableonly		Array list of users id to be enabled. All other must be disabled
     *  @param	int		$force_entity	0 or Id of environment to force
     *  @param	int		$maxlength		Maximum length of string into list (0=no limit)
     *  @param	int		$showstatus		0=show user status only if status is disabled, 1=always show user status into label, -1=never show user status
     *  @param	string	$morefilter		Add more filters into sql request
     * 	@return	string					HTML select string
     *  @see select_dolgroups
     */
    function select_dolusers_forevent($action='', $htmlname='userid', $show_empty=0, $exclude='', $disabled=0, $include='', $enableonly='', $force_entity=0, $maxlength=0, $showstatus=0, $morefilter='')
    {
        global $conf,$user,$langs;

        $userstatic=new User($this->db);
		$out='';

        // Method with no ajax
        //$out.='<form method="POST" action="'.$_SERVER["PHP_SELF"].'">';
        if ($action == 'view')
        {
			$out.='';
        }
		else
		{
			$out.='<input type="hidden" class="removedassignedhidden" name="removedassigned" value="">';
			$out.='<script type="text/javascript" language="javascript">jQuery(document).ready(function () {    jQuery(".removedassigned").click(function() {        jQuery(".removedassignedhidden").val(jQuery(this).val());    });})</script>';
			$out.=$this->select_dolusers('', $htmlname, $show_empty, $exclude, $disabled, $include, $enableonly, $force_entity, $maxlength, $showstatus, $morefilter);
			$out.=' <input type="submit" class="button valignmiddle" name="'.$action.'assignedtouser" value="'.dol_escape_htmltag($langs->trans("Add")).'">';
		}
		$assignedtouser=array();
		if (!empty($_SESSION['assignedtouser']))
		{
			$assignedtouser=json_decode($_SESSION['assignedtouser'], true);
		}
		$nbassignetouser=count($assignedtouser);

		if ($nbassignetouser && $action != 'view') $out.='<br>';
		if ($nbassignetouser) $out.='<div class="myavailability">';
		$i=0; $ownerid=0;
		foreach($assignedtouser as $key => $value)
		{
			if ($value['id'] == $ownerid) continue;
			$userstatic->fetch($value['id']);
			$out.=$userstatic->getNomUrl(-1);
			if ($i == 0) { $ownerid = $value['id']; $out.=' ('.$langs->trans("Owner").')'; }
			if ($nbassignetouser > 1 && $action != 'view') $out.=' <input type="image" style="border: 0px;" src="'.img_picto($langs->trans("Remove"), 'delete', '', 0, 1).'" value="'.$userstatic->id.'" class="removedassigned" id="removedassigned_'.$userstatic->id.'" name="removedassigned_'.$userstatic->id.'">';
			//$out.=' '.($value['mandatory']?$langs->trans("Mandatory"):$langs->trans("Optional"));
			//$out.=' '.($value['transparency']?$langs->trans("Busy"):$langs->trans("NotBusy"));
			$out.='<br>';
			$i++;
		}
		if ($nbassignetouser) $out.='</div>';

		//$out.='</form>';
        return $out;
    }


    /**
     *  Return list of products for customer in Ajax if Ajax activated or go to select_produits_list
     *
     *  @param		int			$selected				Preselected products
     *  @param		string		$htmlname				Name of HTML select field (must be unique in page)
     *  @param		int			$filtertype				Filter on product type (''=nofilter, 0=product, 1=service)
     *  @param		int			$limit					Limit on number of returned lines
     *  @param		int			$price_level			Level of price to show
     *  @param		int			$status					-1=Return all products, 0=Products not on sell, 1=Products on sell
     *  @param		int			$finished				2=all, 1=finished, 0=raw material
     *  @param		string		$selected_input_value	Value of preselected input text (for use with ajax)
     *  @param		int			$hidelabel				Hide label (0=no, 1=yes, 2=show search icon (before) and placeholder, 3 search icon after)
     *  @param		array		$ajaxoptions			Options for ajax_autocompleter
     *  @param      int			$socid					Thirdparty Id (to get also price dedicated to this customer)
     *  @param		string		$showempty				'' to not show empty line. Translation key to show an empty line. '1' show empty line with no text.
     * 	@param		int			$forcecombo				Force to use combo box
     *  @param      string      $morecss                Add more css on select
     *  @param      int         $hidepriceinlabel       1=Hide prices in label
     *  @param      string      $warehouseStatus        warehouse status filter, following comma separated filter options can be used
     *										            'warehouseopen' = select products from open warehouses,
	 *										            'warehouseclosed' = select products from closed warehouses,
	 *										            'warehouseinternal' = select products from warehouses for internal correct/transfer only
     *  @param array $selected_combinations Selected combinations. Format: array([attrid] => attrval, [...])
     *  @return		void
     */
    function select_produits($selected='', $htmlname='productid', $filtertype='', $limit=20, $price_level=0, $status=1, $finished=2, $selected_input_value='', $hidelabel=0, $ajaxoptions=array(), $socid=0, $showempty='1', $forcecombo=0, $morecss='', $hidepriceinlabel=0, $warehouseStatus='', $selected_combinations = array())
    {
        global $langs,$conf;

        $price_level = (! empty($price_level) ? $price_level : 0);

        if (! empty($conf->use_javascript_ajax) && ! empty($conf->global->PRODUIT_USE_SEARCH_TO_SELECT))
        {
        	$placeholder='';

            if ($selected && empty($selected_input_value))
            {
                require_once DOL_DOCUMENT_ROOT.'/product/class/product.class.php';
                $producttmpselect = new Product($this->db);
                $producttmpselect->fetch($selected);
                $selected_input_value=$producttmpselect->ref;
                unset($producttmpselect);
            }
            // mode=1 means customers products
            $urloption='htmlname='.$htmlname.'&outjson=1&price_level='.$price_level.'&type='.$filtertype.'&mode=1&status='.$status.'&finished='.$finished.'&warehousestatus='.$warehouseStatus;
            //Price by customer
            if (! empty($conf->global->PRODUIT_CUSTOMER_PRICES) && !empty($socid)) {
            	$urloption.='&socid='.$socid;
            }
            print ajax_autocompleter($selected, $htmlname, DOL_URL_ROOT.'/product/ajax/products.php', $urloption, $conf->global->PRODUIT_USE_SEARCH_TO_SELECT, 0, $ajaxoptions);

			if (!empty($conf->variants->enabled)) {
				?>
				<script>

					selected = <?php echo json_encode($selected_combinations) ?>;
					combvalues = {};

					jQuery(document).ready(function () {

						jQuery("input[name='prod_entry_mode']").change(function () {
							if (jQuery(this).val() == 'free') {
								jQuery('div#attributes_box').empty();
							}
						});

						jQuery("input#<?php echo $htmlname ?>").change(function () {

							if (!jQuery(this).val()) {
								jQuery('div#attributes_box').empty();
								return;
							}

							jQuery.getJSON("<?php echo dol_buildpath('/variants/ajax/getCombinations.php', 2) ?>", {
								id: jQuery(this).val()
							}, function (data) {
								jQuery('div#attributes_box').empty();

								jQuery.each(data, function (key, val) {

									combvalues[val.id] = val.values;

									var span = jQuery(document.createElement('div')).css({
										'display': 'table-row'
									});

									span.append(
										jQuery(document.createElement('div')).text(val.label).css({
											'font-weight': 'bold',
											'display': 'table-cell',
											'text-align': 'right'
										})
									);

									var html = jQuery(document.createElement('select')).attr('name', 'combinations[' + val.id + ']').css({
										'margin-left': '15px',
										'white-space': 'pre'
									}).append(
										jQuery(document.createElement('option')).val('')
									);

									jQuery.each(combvalues[val.id], function (key, val) {
										var tag = jQuery(document.createElement('option')).val(val.id).html(val.value);

										if (selected[val.fk_product_attribute] == val.id) {
											tag.attr('selected', 'selected');
										}

										html.append(tag);
									});

									span.append(html);
									jQuery('div#attributes_box').append(span);
								});
							})
						});

						<?php if ($selected): ?>
						jQuery("input#<?php echo $htmlname ?>").change();
						<?php endif ?>
					});
				</script>
                <?php
            }
            if (empty($hidelabel)) print $langs->trans("RefOrLabel").' : ';
            else if ($hidelabel > 1) {
            	if (! empty($conf->global->MAIN_HTML5_PLACEHOLDER)) $placeholder=' placeholder="'.$langs->trans("RefOrLabel").'"';
            	else $placeholder=' title="'.$langs->trans("RefOrLabel").'"';
            	if ($hidelabel == 2) {
            		print img_picto($langs->trans("Search"), 'search');
            	}
            }
            print '<input type="text" class="minwidth100" name="search_'.$htmlname.'" id="search_'.$htmlname.'" value="'.$selected_input_value.'"'.$placeholder.' '.(!empty($conf->global->PRODUCT_SEARCH_AUTOFOCUS) ? 'autofocus' : '').' />';
            if ($hidelabel == 3) {
            	print img_picto($langs->trans("Search"), 'search');
            }
        }
        else
		{
            print $this->select_produits_list($selected,$htmlname,$filtertype,$limit,$price_level,'',$status,$finished,0,$socid,$showempty,$forcecombo,$morecss,$hidepriceinlabel, $warehouseStatus);
        }
    }

    /**
     *	Return list of products for a customer
     *
     *	@param      int		$selected           Preselected product
     *	@param      string	$htmlname           Name of select html
     *  @param		string	$filtertype         Filter on product type (''=nofilter, 0=product, 1=service)
     *	@param      int		$limit              Limit on number of returned lines
     *	@param      int		$price_level        Level of price to show
     * 	@param      string	$filterkey          Filter on product
     *	@param		int		$status             -1=Return all products, 0=Products not on sell, 1=Products on sell
     *  @param      int		$finished           Filter on finished field: 2=No filter
     *  @param      int		$outputmode         0=HTML select string, 1=Array
     *  @param      int		$socid     		    Thirdparty Id (to get also price dedicated to this customer)
     *  @param		string	$showempty		    '' to not show empty line. Translation key to show an empty line. '1' show empty line with no text.
     * 	@param		int		$forcecombo		    Force to use combo box
     *  @param      string  $morecss            Add more css on select
     *  @param      int     $hidepriceinlabel   1=Hide prices in label
     *  @param      string  $warehouseStatus    warehouse status filter, following comma separated filter options can be used
     *										    'warehouseopen' = select products from open warehouses,
	 *										    'warehouseclosed' = select products from closed warehouses,
	 *										    'warehouseinternal' = select products from warehouses for internal correct/transfer only
     *  @return     array    				    Array of keys for json
     */
    function select_produits_list($selected='',$htmlname='productid',$filtertype='',$limit=20,$price_level=0,$filterkey='',$status=1,$finished=2,$outputmode=0,$socid=0,$showempty='1',$forcecombo=0,$morecss='',$hidepriceinlabel=0, $warehouseStatus='')
    {
        global $langs,$conf,$user,$db;

        $out='';
        $outarray=array();

        $warehouseStatusArray = array();
        if (! empty($warehouseStatus))
        {
            require_once DOL_DOCUMENT_ROOT.'/product/stock/class/entrepot.class.php';
            if (preg_match('/warehouseclosed/', $warehouseStatus))
            {
                $warehouseStatusArray[] = Entrepot::STATUS_CLOSED;
            }
            if (preg_match('/warehouseopen/', $warehouseStatus))
            {
                $warehouseStatusArray[] = Entrepot::STATUS_OPEN_ALL;
            }
            if (preg_match('/warehouseinternal/', $warehouseStatus))
            {
                $warehouseStatusArray[] = Entrepot::STATUS_OPEN_INTERNAL;
            }
        }

        $selectFields = " p.rowid, p.label, p.ref, p.description, p.barcode, p.fk_product_type, p.price, p.price_ttc, p.price_base_type, p.tva_tx, p.duration, p.fk_price_expression";
        (count($warehouseStatusArray)) ? $selectFieldsGrouped = ", sum(ps.reel) as stock" : $selectFieldsGrouped = ", p.stock";

        $sql = "SELECT ";
        $sql.= $selectFields . $selectFieldsGrouped;
        //Price by customer
        if (! empty($conf->global->PRODUIT_CUSTOMER_PRICES) && !empty($socid)) {
        	$sql.=' ,pcp.rowid as idprodcustprice, pcp.price as custprice, pcp.price_ttc as custprice_ttc,';
        	$sql.=' pcp.price_base_type as custprice_base_type, pcp.tva_tx as custtva_tx';
            $selectFields.= ", idprodcustprice, custprice, custprice_ttc, custprice_base_type, custtva_tx";
        }

        // Multilang : we add translation
        if (! empty($conf->global->MAIN_MULTILANGS))
        {
            $sql.= ", pl.label as label_translated";
            $selectFields.= ", label_translated";
        }
		// Price by quantity
		if (! empty($conf->global->PRODUIT_CUSTOMER_PRICES_BY_QTY))
		{
			$sql.= ", (SELECT pp.rowid FROM ".MAIN_DB_PREFIX."product_price as pp WHERE pp.fk_product = p.rowid";
			if ($price_level >= 1 && !empty($conf->global->PRODUIT_MULTIPRICES)) $sql.= " AND price_level=".$price_level;
			$sql.= " ORDER BY date_price";
			$sql.= " DESC LIMIT 1) as price_rowid";
			$sql.= ", (SELECT pp.price_by_qty FROM ".MAIN_DB_PREFIX."product_price as pp WHERE pp.fk_product = p.rowid";
			if ($price_level >= 1 && !empty($conf->global->PRODUIT_MULTIPRICES)) $sql.= " AND price_level=".$price_level;
			$sql.= " ORDER BY date_price";
			$sql.= " DESC LIMIT 1) as price_by_qty";
            $selectFields.= ", price_rowid, price_by_qty";
		}
        $sql.= " FROM ".MAIN_DB_PREFIX."product as p";
        if (count($warehouseStatusArray))
        {
            $sql.= " LEFT JOIN ".MAIN_DB_PREFIX."product_stock as ps on ps.fk_product = p.rowid";
            $sql.= " LEFT JOIN ".MAIN_DB_PREFIX."entrepot as e on ps.fk_entrepot = e.rowid";
        }

        //Price by customer
        if (! empty($conf->global->PRODUIT_CUSTOMER_PRICES) && !empty($socid)) {
        	$sql.=" LEFT JOIN  ".MAIN_DB_PREFIX."product_customer_price as pcp ON pcp.fk_soc=".$socid." AND pcp.fk_product=p.rowid";
        }
        // Multilang : we add translation
        if (! empty($conf->global->MAIN_MULTILANGS))
        {
            $sql.= " LEFT JOIN ".MAIN_DB_PREFIX."product_lang as pl ON pl.fk_product = p.rowid AND pl.lang='". $langs->getDefaultLang() ."'";
        }

        if (!empty($conf->global->PRODUIT_ATTRIBUTES_HIDECHILD)) {
            $sql .= " LEFT JOIN llx_product_attribute_combination pac ON pac.fk_product_child = p.rowid";
        }

        $sql.= ' WHERE p.entity IN ('.getEntity('product', 1).')';
        if (count($warehouseStatusArray))
        {
            $sql.= ' AND (p.fk_product_type = 1 OR e.statut IN ('.implode(',',$warehouseStatusArray).'))';
        }

        if (!empty($conf->global->PRODUIT_ATTRIBUTES_HIDECHILD)) {
            $sql .= " AND pac.rowid IS NULL";
        }

        if ($finished == 0)
        {
            $sql.= " AND p.finished = ".$finished;
        }
        elseif ($finished == 1)
        {
            $sql.= " AND p.finished = ".$finished;
            if ($status >= 0)  $sql.= " AND p.tosell = ".$status;
        }
        elseif ($status >= 0)
        {
            $sql.= " AND p.tosell = ".$status;
        }
        if (strval($filtertype) != '') $sql.=" AND p.fk_product_type=".$filtertype;
        // Add criteria on ref/label
        if ($filterkey != '')
        {
        	$sql.=' AND (';
        	$prefix=empty($conf->global->PRODUCT_DONOTSEARCH_ANYWHERE)?'%':'';	// Can use index if PRODUCT_DONOTSEARCH_ANYWHERE is on
            // For natural search
            $scrit = explode(' ', $filterkey);
            $i=0;
            if (count($scrit) > 1) $sql.="(";
            foreach ($scrit as $crit)
            {
            	if ($i > 0) $sql.=" AND ";
                $sql.="(p.ref LIKE '".$db->escape($prefix.$crit)."%' OR p.label LIKE '".$db->escape($prefix.$crit)."%'";
                if (! empty($conf->global->MAIN_MULTILANGS)) $sql.=" OR pl.label LIKE '".$db->escape($prefix.$crit)."%'";
                $sql.=")";
                $i++;
            }
            if (count($scrit) > 1) $sql.=")";
          	if (! empty($conf->barcode->enabled)) $sql.= " OR p.barcode LIKE '".$db->escape($prefix.$filterkey)."%'";
        	$sql.=')';
        }
        if (count($warehouseStatusArray))
        {
            $sql.= ' GROUP BY'.$selectFields;
        }
        $sql.= $db->order("p.ref");
        $sql.= $db->plimit($limit);

        // Build output string
        dol_syslog(get_class($this)."::select_produits_list search product", LOG_DEBUG);
        $result=$this->db->query($sql);
        if ($result)
        {
            require_once DOL_DOCUMENT_ROOT.'/product/class/product.class.php';
            require_once DOL_DOCUMENT_ROOT.'/product/dynamic_price/class/price_parser.class.php';
            $num = $this->db->num_rows($result);

            $events=null;

            if ($conf->use_javascript_ajax && ! $forcecombo)
            {
				include_once DOL_DOCUMENT_ROOT . '/core/lib/ajax.lib.php';
            	$comboenhancement =ajax_combobox($htmlname, $events, $conf->global->PRODUIT_USE_SEARCH_TO_SELECT);
            	$out.= $comboenhancement;
            }

            $out.='<select class="flat'.($morecss?' '.$morecss:'').'" name="'.$htmlname.'" id="'.$htmlname.'">';

            $textifempty='';
            // Do not use textifempty = ' ' or '&nbsp;' here, or search on key will search on ' key'.
            //if (! empty($conf->use_javascript_ajax) || $forcecombo) $textifempty='';
            if (! empty($conf->global->PRODUIT_USE_SEARCH_TO_SELECT))
            {
                if ($showempty && ! is_numeric($showempty)) $textifempty=$langs->trans($showempty);
                else $textifempty.=$langs->trans("All");
            }
            if ($showempty) $out.='<option value="0" selected>'.$textifempty.'</option>';

            $i = 0;
            while ($num && $i < $num)
            {
            	$opt = '';
				$optJson = array();
				$objp = $this->db->fetch_object($result);

				if (!empty($conf->global->PRODUIT_CUSTOMER_PRICES_BY_QTY) && !empty($objp->price_by_qty) && $objp->price_by_qty == 1)
				{ // Price by quantity will return many prices for the same product
					$sql = "SELECT rowid, quantity, price, unitprice, remise_percent, remise";
					$sql.= " FROM ".MAIN_DB_PREFIX."product_price_by_qty";
					$sql.= " WHERE fk_product_price=".$objp->price_rowid;
					$sql.= " ORDER BY quantity ASC";

					dol_syslog(get_class($this)."::select_produits_list search price by qty", LOG_DEBUG);
					$result2 = $this->db->query($sql);
					if ($result2)
					{
						$nb_prices = $this->db->num_rows($result2);
						$j = 0;
						while ($nb_prices && $j < $nb_prices) {
							$objp2 = $this->db->fetch_object($result2);

							$objp->quantity = $objp2->quantity;
							$objp->price = $objp2->price;
							$objp->unitprice = $objp2->unitprice;
							$objp->remise_percent = $objp2->remise_percent;
							$objp->remise = $objp2->remise;
							$objp->price_by_qty_rowid = $objp2->rowid;

							$this->constructProductListOption($objp, $opt, $optJson, 0, $selected, $hidepriceinlabel);

							$j++;

							// Add new entry
							// "key" value of json key array is used by jQuery automatically as selected value
							// "label" value of json key array is used by jQuery automatically as text for combo box
							$out.=$opt;
							array_push($outarray, $optJson);
						}
					}
				}
				else
				{
                    if (!empty($conf->dynamicprices->enabled) && !empty($objp->fk_price_expression)) {
                        $price_product = new Product($this->db);
                        $price_product->fetch($objp->rowid, '', '', 1);
                        $priceparser = new PriceParser($this->db);
                        $price_result = $priceparser->parseProduct($price_product);
                        if ($price_result >= 0) {
                            $objp->price = $price_result;
                            $objp->unitprice = $price_result;
                            //Calculate the VAT
                            $objp->price_ttc = price2num($objp->price) * (1 + ($objp->tva_tx / 100));
                            $objp->price_ttc = price2num($objp->price_ttc,'MU');
                        }
                    }
					$this->constructProductListOption($objp, $opt, $optJson, $price_level, $selected, $hidepriceinlabel);
					// Add new entry
					// "key" value of json key array is used by jQuery automatically as selected value
					// "label" value of json key array is used by jQuery automatically as text for combo box
					$out.=$opt;
					array_push($outarray, $optJson);
				}

                $i++;
            }

            $out.='</select>';

            $this->db->free($result);

            if (empty($outputmode)) return $out;
            return $outarray;
        }
        else
		{
            dol_print_error($db);
        }
    }

    /**
     * constructProductListOption
     *
     * @param 	resultset	$objp			    Resultset of fetch
     * @param 	string		$opt			    Option (var used for returned value in string option format)
     * @param 	string		$optJson		    Option (var used for returned value in json format)
     * @param 	int			$price_level	    Price level
     * @param 	string		$selected		    Preselected value
     * @param   int         $hidepriceinlabel   Hide price in label
     * @return	void
     */
	private function constructProductListOption(&$objp, &$opt, &$optJson, $price_level, $selected, $hidepriceinlabel=0)
	{
		global $langs,$conf,$user,$db;

        $outkey='';
        $outval='';
        $outref='';
        $outlabel='';
        $outdesc='';
        $outbarcode='';
        $outtype='';
        $outprice_ht='';
        $outprice_ttc='';
        $outpricebasetype='';
        $outtva_tx='';
		$outqty=1;
		$outdiscount=0;

		$maxlengtharticle=(empty($conf->global->PRODUCT_MAX_LENGTH_COMBO)?48:$conf->global->PRODUCT_MAX_LENGTH_COMBO);

        $label=$objp->label;
        if (! empty($objp->label_translated)) $label=$objp->label_translated;
        if (! empty($filterkey) && $filterkey != '') $label=preg_replace('/('.preg_quote($filterkey).')/i','<strong>$1</strong>',$label,1);

        $outkey=$objp->rowid;
        $outref=$objp->ref;
        $outlabel=$objp->label;
        $outdesc=$objp->description;
        $outbarcode=$objp->barcode;

        $outtype=$objp->fk_product_type;
        $outdurationvalue=$outtype == Product::TYPE_SERVICE?substr($objp->duration,0,dol_strlen($objp->duration)-1):'';
        $outdurationunit=$outtype == Product::TYPE_SERVICE?substr($objp->duration,-1):'';

        $opt = '<option value="'.$objp->rowid.'"';
        $opt.= ($objp->rowid == $selected)?' selected':'';
		$opt.= (!empty($objp->price_by_qty_rowid) && $objp->price_by_qty_rowid > 0)?' pbq="'.$objp->price_by_qty_rowid.'"':'';
        if (! empty($conf->stock->enabled) && $objp->fk_product_type == 0 && isset($objp->stock))
        {
			if ($objp->stock > 0) $opt.= ' class="product_line_stock_ok"';
			else if ($objp->stock <= 0) $opt.= ' class="product_line_stock_too_low"';
        }
        $opt.= '>';
        $opt.= $objp->ref;
        if ($outbarcode) $opt.=' ('.$outbarcode.')';
        $opt.=' - '.dol_trunc($label,$maxlengtharticle);

        $objRef = $objp->ref;
        if (! empty($filterkey) && $filterkey != '') $objRef=preg_replace('/('.preg_quote($filterkey).')/i','<strong>$1</strong>',$objRef,1);
        $outval.=$objRef;
        if ($outbarcode) $outval.=' ('.$outbarcode.')';
        $outval.=' - '.dol_trunc($label,$maxlengtharticle);

        $found=0;

        // Multiprice
        if (empty($hidepriceinlabel) && $price_level >= 1 && $conf->global->PRODUIT_MULTIPRICES)		// If we need a particular price level (from 1 to 6)
        {
            $sql = "SELECT price, price_ttc, price_base_type, tva_tx";
            $sql.= " FROM ".MAIN_DB_PREFIX."product_price";
            $sql.= " WHERE fk_product='".$objp->rowid."'";
            $sql.= " AND entity IN (".getEntity('productprice', 1).")";
            $sql.= " AND price_level=".$price_level;
            $sql.= " ORDER BY date_price DESC, rowid DESC"; // Warning DESC must be both on date_price and rowid.
            $sql.= " LIMIT 1";

            dol_syslog(get_class($this).'::constructProductListOption search price for level '.$price_level.'', LOG_DEBUG);
            $result2 = $this->db->query($sql);
            if ($result2)
            {
                $objp2 = $this->db->fetch_object($result2);
                if ($objp2)
                {
                    $found=1;
                    if ($objp2->price_base_type == 'HT')
                    {
                        $opt.= ' - '.price($objp2->price,1,$langs,0,0,-1,$conf->currency).' '.$langs->trans("HT");
                        $outval.= ' - '.price($objp2->price,0,$langs,0,0,-1,$conf->currency).' '.$langs->transnoentities("HT");
                    }
                    else
                    {
                        $opt.= ' - '.price($objp2->price_ttc,1,$langs,0,0,-1,$conf->currency).' '.$langs->trans("TTC");
                        $outval.= ' - '.price($objp2->price_ttc,0,$langs,0,0,-1,$conf->currency).' '.$langs->transnoentities("TTC");
                    }
                    $outprice_ht=price($objp2->price);
                    $outprice_ttc=price($objp2->price_ttc);
                    $outpricebasetype=$objp2->price_base_type;
                    $outtva_tx=$objp2->tva_tx;
                }
            }
            else
            {
                dol_print_error($this->db);
            }
        }

		// Price by quantity
		if (empty($hidepriceinlabel) && !empty($objp->quantity) && $objp->quantity >= 1 && ! empty($conf->global->PRODUIT_CUSTOMER_PRICES_BY_QTY))
		{
			$found = 1;
			$outqty=$objp->quantity;
			$outdiscount=$objp->remise_percent;
			if ($objp->quantity == 1)
			{
				$opt.= ' - '.price($objp->unitprice,1,$langs,0,0,-1,$conf->currency)."/";
				$outval.= ' - '.price($objp->unitprice,0,$langs,0,0,-1,$conf->currency)."/";
				$opt.= $langs->trans("Unit");	// Do not use strtolower because it breaks utf8 encoding
				$outval.=$langs->transnoentities("Unit");
			}
			else
			{
				$opt.= ' - '.price($objp->price,1,$langs,0,0,-1,$conf->currency)."/".$objp->quantity;
				$outval.= ' - '.price($objp->price,0,$langs,0,0,-1,$conf->currency)."/".$objp->quantity;
				$opt.= $langs->trans("Units");	// Do not use strtolower because it breaks utf8 encoding
				$outval.=$langs->transnoentities("Units");
			}

			$outprice_ht=price($objp->unitprice);
            $outprice_ttc=price($objp->unitprice * (1 + ($objp->tva_tx / 100)));
            $outpricebasetype=$objp->price_base_type;
            $outtva_tx=$objp->tva_tx;
		}
		if (empty($hidepriceinlabel) && !empty($objp->quantity) && $objp->quantity >= 1)
		{
			$opt.=" (".price($objp->unitprice,1,$langs,0,0,-1,$conf->currency)."/".$langs->trans("Unit").")";	// Do not use strtolower because it breaks utf8 encoding
			$outval.=" (".price($objp->unitprice,0,$langs,0,0,-1,$conf->currency)."/".$langs->transnoentities("Unit").")";	// Do not use strtolower because it breaks utf8 encoding
		}
		if (empty($hidepriceinlabel) && !empty($objp->remise_percent) && $objp->remise_percent >= 1)
		{
			$opt.=" - ".$langs->trans("Discount")." : ".vatrate($objp->remise_percent).' %';
			$outval.=" - ".$langs->transnoentities("Discount")." : ".vatrate($objp->remise_percent).' %';
		}

		// Price by customer
		if (empty($hidepriceinlabel) && !empty($conf->global->PRODUIT_CUSTOMER_PRICES))
		{
			if (!empty($objp->idprodcustprice))
			{
				$found = 1;

				if ($objp->custprice_base_type == 'HT')
				{
					$opt.= ' - '.price($objp->custprice,1,$langs,0,0,-1,$conf->currency).' '.$langs->trans("HT");
					$outval.= ' - '.price($objp->custprice,0,$langs,0,0,-1,$conf->currency).' '.$langs->transnoentities("HT");
				}
				else
				{
					$opt.= ' - '.price($objp->custprice_ttc,1,$langs,0,0,-1,$conf->currency).' '.$langs->trans("TTC");
					$outval.= ' - '.price($objp->custprice_ttc,0,$langs,0,0,-1,$conf->currency).' '.$langs->transnoentities("TTC");
				}

				$outprice_ht=price($objp->custprice);
				$outprice_ttc=price($objp->custprice_ttc);
				$outpricebasetype=$objp->custprice_base_type;
				$outtva_tx=$objp->custtva_tx;
			}
		}

        // If level no defined or multiprice not found, we used the default price
        if (empty($hidepriceinlabel) && ! $found)
        {
            if ($objp->price_base_type == 'HT')
            {
                $opt.= ' - '.price($objp->price,1,$langs,0,0,-1,$conf->currency).' '.$langs->trans("HT");
                $outval.= ' - '.price($objp->price,0,$langs,0,0,-1,$conf->currency).' '.$langs->transnoentities("HT");
            }
            else
            {
                $opt.= ' - '.price($objp->price_ttc,1,$langs,0,0,-1,$conf->currency).' '.$langs->trans("TTC");
                $outval.= ' - '.price($objp->price_ttc,0,$langs,0,0,-1,$conf->currency).' '.$langs->transnoentities("TTC");
            }
            $outprice_ht=price($objp->price);
            $outprice_ttc=price($objp->price_ttc);
            $outpricebasetype=$objp->price_base_type;
            $outtva_tx=$objp->tva_tx;
        }

        if (! empty($conf->stock->enabled) && isset($objp->stock) && $objp->fk_product_type == 0)
        {
            $opt.= ' - '.$langs->trans("Stock").':'.$objp->stock;

            if ($objp->stock > 0) {
            	$outval.= ' - <span class="product_line_stock_ok">'.$langs->transnoentities("Stock").':'.$objp->stock.'</span>';
            }elseif ($objp->stock <= 0) {
            	$outval.= ' - <span class="product_line_stock_too_low">'.$langs->transnoentities("Stock").':'.$objp->stock.'</span>';
            }
        }

        if ($outdurationvalue && $outdurationunit)
        {
            $da=array("h"=>$langs->trans("Hour"),"d"=>$langs->trans("Day"),"w"=>$langs->trans("Week"),"m"=>$langs->trans("Month"),"y"=>$langs->trans("Year"));
            if (isset($da[$outdurationunit]))
            {
                $key = $da[$outdurationunit].($outdurationvalue > 1?'s':'');
                $opt.= ' - '.$outdurationvalue.' '.$langs->trans($key);
                $outval.=' - '.$outdurationvalue.' '.$langs->transnoentities($key);
            }
        }

        $opt.= "</option>\n";
		$optJson = array('key'=>$outkey, 'value'=>$outref, 'label'=>$outval, 'label2'=>$outlabel, 'desc'=>$outdesc, 'type'=>$outtype, 'price_ht'=>$outprice_ht, 'price_ttc'=>$outprice_ttc, 'pricebasetype'=>$outpricebasetype, 'tva_tx'=>$outtva_tx, 'qty'=>$outqty, 'discount'=>$outdiscount, 'duration_value'=>$outdurationvalue, 'duration_unit'=>$outdurationunit);
	}

    /**
     *	Return list of products for customer (in Ajax if Ajax activated or go to select_produits_fournisseurs_list)
     *
     *	@param	int		$socid			Id third party
     *	@param  string	$selected       Preselected product
     *	@param  string	$htmlname       Name of HTML Select
     *  @param	string	$filtertype     Filter on product type (''=nofilter, 0=product, 1=service)
     *	@param  string	$filtre			For a SQL filter
     *	@param	array	$ajaxoptions	Options for ajax_autocompleter
	 *  @param	int		$hidelabel		Hide label (0=no, 1=yes)
	 *  @param  int     $alsoproductwithnosupplierprice    1=Add also product without supplier prices
     *	@return	void
     */
    function select_produits_fournisseurs($socid, $selected='', $htmlname='productid', $filtertype='', $filtre='', $ajaxoptions=array(), $hidelabel=0, $alsoproductwithnosupplierprice=0)
    {
        global $langs,$conf;
        global $price_level, $status, $finished;

        $selected_input_value='';
        if (! empty($conf->use_javascript_ajax) && ! empty($conf->global->PRODUIT_USE_SEARCH_TO_SELECT))
        {
            if ($selected > 0)
            {
                require_once DOL_DOCUMENT_ROOT.'/product/class/product.class.php';
                $producttmpselect = new Product($this->db);
                $producttmpselect->fetch($selected);
                $selected_input_value=$producttmpselect->ref;
                unset($producttmpselect);
            }

        	if (!empty($conf->global->SUPPLIER_ORDER_WITH_NOPRICEDEFINED))
			{
				print '<input type="hidden" id="idprod" name="idprod" value="0" />';
			}
			// mode=2 means suppliers products
            $urloption=($socid > 0?'socid='.$socid.'&':'').'htmlname='.$htmlname.'&outjson=1&price_level='.$price_level.'&type='.$filtertype.'&mode=2&status='.$status.'&finished='.$finished.'&alsoproductwithnosupplierprice='.$alsoproductwithnosupplierprice;
            print ajax_autocompleter($selected, $htmlname, DOL_URL_ROOT.'/product/ajax/products.php', $urloption, $conf->global->PRODUIT_USE_SEARCH_TO_SELECT, 0, $ajaxoptions);
            print ($hidelabel?'':$langs->trans("RefOrLabel").' : ').'<input type="text" size="20" name="search_'.$htmlname.'" id="search_'.$htmlname.'" value="'.$selected_input_value.'">';
        }
        else
        {
            if (!empty($conf->global->SUPPLIER_ORDER_WITH_NOPRICEDEFINED))
			{
				print '<input type="hidden" id="idprod" name="idprod" value="0" />';
				print '<script type="text/javascript">$("#'.$htmlname.'").change(function() { $("#idprod").val($(this).val());});</script>';
			}
        	print $this->select_produits_fournisseurs_list($socid,$selected,$htmlname,$filtertype,$filtre,'',-1,0,0,$alsoproductwithnosupplierprice);
        }
    }

    /**
     *	Return list of suppliers products
     *
     *	@param	int		$socid   		Id societe fournisseur (0 pour aucun filtre)
     *	@param  int		$selected       Produit pre-selectionne
     *	@param  string	$htmlname       Nom de la zone select
     *  @param	string	$filtertype     Filter on product type (''=nofilter, 0=product, 1=service)
     *	@param  string	$filtre         Pour filtre sql
     *	@param  string	$filterkey      Filtre des produits
     *  @param  int		$statut         -1=Return all products, 0=Products not on sell, 1=Products on sell (not used here, a filter on tobuy is already hard coded in request)
     *  @param  int		$outputmode     0=HTML select string, 1=Array
     *  @param  int     $limit          Limit of line number
	 *  @param  int     $alsoproductwithnosupplierprice    1=Add also product without supplier prices
     *  @return array           		Array of keys for json
     */
    function select_produits_fournisseurs_list($socid,$selected='',$htmlname='productid',$filtertype='',$filtre='',$filterkey='',$statut=-1,$outputmode=0,$limit=100,$alsoproductwithnosupplierprice=0)
    {
        global $langs,$conf,$db;

        $out='';
        $outarray=array();

        $langs->load('stocks');

        $sql = "SELECT p.rowid, p.label, p.ref, p.price, p.duration, p.fk_product_type,";
        $sql.= " pfp.ref_fourn, pfp.rowid as idprodfournprice, pfp.price as fprice, pfp.quantity, pfp.remise_percent, pfp.remise, pfp.unitprice,";
        $sql.= " pfp.fk_supplier_price_expression, pfp.fk_product, pfp.tva_tx, pfp.fk_soc, s.nom as name,";
        $sql.= " pfp.supplier_reputation";
        $sql.= " FROM ".MAIN_DB_PREFIX."product as p";
        $sql.= " LEFT JOIN ".MAIN_DB_PREFIX."product_fournisseur_price as pfp ON p.rowid = pfp.fk_product";
        if ($socid) $sql.= " AND pfp.fk_soc = ".$socid;
        $sql.= " LEFT JOIN ".MAIN_DB_PREFIX."societe as s ON pfp.fk_soc = s.rowid";
        $sql.= " WHERE p.entity IN (".getEntity('product', 1).")";
        $sql.= " AND p.tobuy = 1";
        if (strval($filtertype) != '') $sql.=" AND p.fk_product_type=".$this->db->escape($filtertype);
        if (! empty($filtre)) $sql.=" ".$filtre;
        // Add criteria on ref/label
        if ($filterkey != '')
        {
        	$sql.=' AND (';
        	$prefix=empty($conf->global->PRODUCT_DONOTSEARCH_ANYWHERE)?'%':'';	// Can use index if PRODUCT_DONOTSEARCH_ANYWHERE is on
        	// For natural search
        	$scrit = explode(' ', $filterkey);
        	$i=0;
        	if (count($scrit) > 1) $sql.="(";
        	foreach ($scrit as $crit)
        	{
        		if ($i > 0) $sql.=" AND ";
        		$sql.="(pfp.ref_fourn LIKE '".$this->db->escape($prefix.$crit)."%' OR p.ref LIKE '".$this->db->escape($prefix.$crit)."%' OR p.label LIKE '".$this->db->escape($prefix.$crit)."%')";
        		$i++;
        	}
        	if (count($scrit) > 1) $sql.=")";
        	if (! empty($conf->barcode->enabled)) $sql.= " OR p.barcode LIKE '".$this->db->escape($prefix.$filterkey)."%'";
        	$sql.=')';
        }
        $sql.= " ORDER BY pfp.ref_fourn DESC, pfp.quantity ASC";
        $sql.= $db->plimit($limit);

        // Build output string

        dol_syslog(get_class($this)."::select_produits_fournisseurs_list", LOG_DEBUG);
        $result=$this->db->query($sql);
        if ($result)
        {
            require_once DOL_DOCUMENT_ROOT.'/product/dynamic_price/class/price_parser.class.php';

            $num = $this->db->num_rows($result);

            //$out.='<select class="flat" id="select'.$htmlname.'" name="'.$htmlname.'">';	// remove select to have id same with combo and ajax
            $out.='<select class="flat maxwidthonsmartphone" id="'.$htmlname.'" name="'.$htmlname.'">';
            if (! $selected) $out.='<option value="0" selected>&nbsp;</option>';
            else $out.='<option value="0">&nbsp;</option>';

            $i = 0;
            while ($i < $num)
            {
                $objp = $this->db->fetch_object($result);

                $outkey=$objp->idprodfournprice;                                                    // id in table of price
                if (! $outkey && $alsoproductwithnosupplierprice) $outkey='idprod_'.$objp->rowid;   // id of product

                $outref=$objp->ref;
                $outval='';
                $outqty=1;
				$outdiscount=0;
                $outtype=$objp->fk_product_type;
                $outdurationvalue=$outtype == Product::TYPE_SERVICE?substr($objp->duration,0,dol_strlen($objp->duration)-1):'';
                $outdurationunit=$outtype == Product::TYPE_SERVICE?substr($objp->duration,-1):'';

                $opt = '<option value="'.$outkey.'"';
                if ($selected && $selected == $objp->idprodfournprice) $opt.= ' selected';
                if (empty($objp->idprodfournprice) && empty($alsoproductwithnosupplierprice)) $opt.=' disabled';
                $opt.= '>';

                $objRef = $objp->ref;
                if ($filterkey && $filterkey != '') $objRef=preg_replace('/('.preg_quote($filterkey).')/i','<strong>$1</strong>',$objRef,1);
                $objRefFourn = $objp->ref_fourn;
                if ($filterkey && $filterkey != '') $objRefFourn=preg_replace('/('.preg_quote($filterkey).')/i','<strong>$1</strong>',$objRefFourn,1);
                $label = $objp->label;
                if ($filterkey && $filterkey != '') $label=preg_replace('/('.preg_quote($filterkey).')/i','<strong>$1</strong>',$label,1);

                $opt.=$objp->ref;
                if (! empty($objp->idprodfournprice) && ($objp->ref != $objp->ref_fourn))
                	$opt.=' ('.$objp->ref_fourn.')';
                $opt.=' - ';
                $outval.=$objRef;
                if (! empty($objp->idprodfournprice) && ($objp->ref != $objp->ref_fourn))
                	$outval.=' ('.$objRefFourn.')';
                $outval.=' - ';
                $opt.=dol_trunc($label, 72).' - ';
                $outval.=dol_trunc($label, 72).' - ';

                if (! empty($objp->idprodfournprice))
                {
                    $outqty=$objp->quantity;
					$outdiscount=$objp->remise_percent;
                    if (!empty($conf->dynamicprices->enabled) && !empty($objp->fk_supplier_price_expression)) {
                        $prod_supplier = new ProductFournisseur($this->db);
                        $prod_supplier->product_fourn_price_id = $objp->idprodfournprice;
                        $prod_supplier->id = $objp->fk_product;
                        $prod_supplier->fourn_qty = $objp->quantity;
                        $prod_supplier->fourn_tva_tx = $objp->tva_tx;
                        $prod_supplier->fk_supplier_price_expression = $objp->fk_supplier_price_expression;
                        $priceparser = new PriceParser($this->db);
                        $price_result = $priceparser->parseProductSupplier($prod_supplier);
                        if ($price_result >= 0) {
                            $objp->fprice = $price_result;
                            if ($objp->quantity >= 1)
                            {
                                $objp->unitprice = $objp->fprice / $objp->quantity;
                            }
                        }
                    }
                    if ($objp->quantity == 1)
                    {
	                    $opt.= price($objp->fprice,1,$langs,0,0,-1,$conf->currency)."/";
                    	$outval.= price($objp->fprice,0,$langs,0,0,-1,$conf->currency)."/";
                    	$opt.= $langs->trans("Unit");	// Do not use strtolower because it breaks utf8 encoding
                        $outval.=$langs->transnoentities("Unit");
                    }
                    else
                    {
    	                $opt.= price($objp->fprice,1,$langs,0,0,-1,$conf->currency)."/".$objp->quantity;
	                    $outval.= price($objp->fprice,0,$langs,0,0,-1,$conf->currency)."/".$objp->quantity;
                    	$opt.= ' '.$langs->trans("Units");	// Do not use strtolower because it breaks utf8 encoding
                        $outval.= ' '.$langs->transnoentities("Units");
                    }

                    if ($objp->quantity >= 1)
                    {
                        $opt.=" (".price($objp->unitprice,1,$langs,0,0,-1,$conf->currency)."/".$langs->trans("Unit").")";	// Do not use strtolower because it breaks utf8 encoding
                        $outval.=" (".price($objp->unitprice,0,$langs,0,0,-1,$conf->currency)."/".$langs->transnoentities("Unit").")";	// Do not use strtolower because it breaks utf8 encoding
                    }
					if ($objp->remise_percent >= 1)
                    {
                        $opt.=" - ".$langs->trans("Discount")." : ".vatrate($objp->remise_percent).' %';
                        $outval.=" - ".$langs->transnoentities("Discount")." : ".vatrate($objp->remise_percent).' %';
                    }
                    if ($objp->duration)
                    {
                        $opt .= " - ".$objp->duration;
                        $outval.=" - ".$objp->duration;
                    }
                    if (! $socid)
                    {
                        $opt .= " - ".dol_trunc($objp->name,8);
                        $outval.=" - ".dol_trunc($objp->name,8);
                    }
                    if ($objp->supplier_reputation)
                    {
            			//TODO dictionnary
            			$reputations=array(''=>$langs->trans('Standard'),'FAVORITE'=>$langs->trans('Favorite'),'NOTTHGOOD'=>$langs->trans('NotTheGoodQualitySupplier'), 'DONOTORDER'=>$langs->trans('DoNotOrderThisProductToThisSupplier'));

                        $opt .= " - ".$reputations[$objp->supplier_reputation];
                        $outval.=" - ".$reputations[$objp->supplier_reputation];
                    }
                }
                else
                {
                    if (empty($alsoproductwithnosupplierprice))     // No supplier price defined for couple product/supplier
                    {
                        $opt.= $langs->trans("NoPriceDefinedForThisSupplier");
                        $outval.=$langs->transnoentities("NoPriceDefinedForThisSupplier");
                    }
                    else                                            // No supplier price defined for product, even on other suppliers
                    {
                        $opt.= $langs->trans("NoPriceDefinedForThisSupplier");
                        $outval.=$langs->transnoentities("NoPriceDefinedForThisSupplier");
                    }
                }
                $opt .= "</option>\n";


                // Add new entry
                // "key" value of json key array is used by jQuery automatically as selected value
                // "label" value of json key array is used by jQuery automatically as text for combo box
                $out.=$opt;
                array_push($outarray, array('key'=>$outkey, 'value'=>$outref, 'label'=>$outval, 'qty'=>$outqty, 'discount'=>$outdiscount, 'type'=>$outtype, 'duration_value'=>$outdurationvalue, 'duration_unit'=>$outdurationunit, 'disabled'=>(empty($objp->idprodfournprice)?true:false)));
				// Exemple of var_dump $outarray
				// array(1) {[0]=>array(6) {[key"]=>string(1) "2" ["value"]=>string(3) "ppp"
				//           ["label"]=>string(76) "ppp (<strong>f</strong>ff2) - ppp - 20,00 Euros/1unité (20,00 Euros/unité)"
				//      	 ["qty"]=>string(1) "1" ["discount"]=>string(1) "0" ["disabled"]=>bool(false)
                //}
                //var_dump($outval); var_dump(utf8_check($outval)); var_dump(json_encode($outval));
                //$outval=array('label'=>'ppp (<strong>f</strong>ff2) - ppp - 20,00 Euros/ Unité (20,00 Euros/unité)');
                //var_dump($outval); var_dump(utf8_check($outval)); var_dump(json_encode($outval));

                $i++;
            }
            $out.='</select>';

            $this->db->free($result);

            if (empty($outputmode)) return $out;
            return $outarray;
        }
        else
        {
            dol_print_error($this->db);
        }
    }

    /**
     *	Return list of suppliers prices for a product
     *
     *  @param	    int		$productid       	Id of product
     *  @param      string	$htmlname        	Name of HTML field
     *  @param      int		$selected_supplier  Pre-selected supplier if more than 1 result
     *  @return	    void
     */
    function select_product_fourn_price($productid, $htmlname='productfournpriceid', $selected_supplier='')
    {
        global $langs,$conf;

        $langs->load('stocks');

        $sql = "SELECT p.rowid, p.label, p.ref, p.price, p.duration, pfp.fk_soc,";
        $sql.= " pfp.ref_fourn, pfp.rowid as idprodfournprice, pfp.price as fprice, pfp.quantity, pfp.unitprice,";
        $sql.= " pfp.fk_supplier_price_expression, pfp.fk_product, pfp.tva_tx, s.nom as name";
        $sql.= " FROM ".MAIN_DB_PREFIX."product as p";
        $sql.= " LEFT JOIN ".MAIN_DB_PREFIX."product_fournisseur_price as pfp ON p.rowid = pfp.fk_product";
        $sql.= " LEFT JOIN ".MAIN_DB_PREFIX."societe as s ON pfp.fk_soc = s.rowid";
        $sql.= " WHERE p.entity IN (".getEntity('productprice', 1).")";
        $sql.= " AND p.tobuy = 1";
        $sql.= " AND s.fournisseur = 1";
        $sql.= " AND p.rowid = ".$productid;
        $sql.= " ORDER BY s.nom, pfp.ref_fourn DESC";

        dol_syslog(get_class($this)."::select_product_fourn_price", LOG_DEBUG);
        $result=$this->db->query($sql);

        if ($result)
        {
            $num = $this->db->num_rows($result);

            $form = '<select class="flat" name="'.$htmlname.'">';

            if (! $num)
            {
                $form.= '<option value="0">-- '.$langs->trans("NoSupplierPriceDefinedForThisProduct").' --</option>';
            }
            else
            {
                require_once DOL_DOCUMENT_ROOT.'/product/dynamic_price/class/price_parser.class.php';
                $form.= '<option value="0">&nbsp;</option>';

                $i = 0;
                while ($i < $num)
                {
                    $objp = $this->db->fetch_object($result);

                    $opt = '<option value="'.$objp->idprodfournprice.'"';
                    //if there is only one supplier, preselect it
                    if($num == 1 || ($selected_supplier > 0 && $objp->fk_soc == $selected_supplier)) {
                        $opt .= ' selected';
                    }
                    $opt.= '>'.$objp->name.' - '.$objp->ref_fourn.' - ';

                    if (!empty($conf->dynamicprices->enabled) && !empty($objp->fk_supplier_price_expression)) {
                        $prod_supplier = new ProductFournisseur($this->db);
                        $prod_supplier->product_fourn_price_id = $objp->idprodfournprice;
                        $prod_supplier->id = $productid;
                        $prod_supplier->fourn_qty = $objp->quantity;
                        $prod_supplier->fourn_tva_tx = $objp->tva_tx;
                        $prod_supplier->fk_supplier_price_expression = $objp->fk_supplier_price_expression;
                        $priceparser = new PriceParser($this->db);
                        $price_result = $priceparser->parseProductSupplier($prod_supplier);
                        if ($price_result >= 0) {
                            $objp->fprice = $price_result;
                            if ($objp->quantity >= 1)
                            {
                                $objp->unitprice = $objp->fprice / $objp->quantity;
                            }
                        }
                    }
                    if ($objp->quantity == 1)
                    {
                        $opt.= price($objp->fprice,1,$langs,0,0,-1,$conf->currency)."/";
                    }

                    $opt.= $objp->quantity.' ';

                    if ($objp->quantity == 1)
                    {
                        $opt.= $langs->trans("Unit");
                    }
                    else
                    {
                        $opt.= $langs->trans("Units");
                    }
                    if ($objp->quantity > 1)
                    {
                        $opt.=" - ";
                        $opt.= price($objp->unitprice,1,$langs,0,0,-1,$conf->currency)."/".$langs->trans("Unit");
                    }
                    if ($objp->duration) $opt .= " - ".$objp->duration;
                    $opt .= "</option>\n";

                    $form.= $opt;
                    $i++;
                }
            }

            $form.= '</select>';
            $this->db->free($result);
            return $form;
        }
        else
        {
            dol_print_error($this->db);
        }
    }

    /**
     *    Return list of delivery address
     *
     *    @param    string	$selected          	Id contact pre-selectionn
     *    @param    int		$socid				Id of company
     *    @param    string	$htmlname          	Name of HTML field
     *    @param    int		$showempty         	Add an empty field
     *    @return	integer|null
     */
    function select_address($selected, $socid, $htmlname='address_id',$showempty=0)
    {
        // On recherche les utilisateurs
        $sql = "SELECT a.rowid, a.label";
        $sql .= " FROM ".MAIN_DB_PREFIX ."societe_address as a";
        $sql .= " WHERE a.fk_soc = ".$socid;
        $sql .= " ORDER BY a.label ASC";

        dol_syslog(get_class($this)."::select_address", LOG_DEBUG);
        $resql=$this->db->query($sql);
        if ($resql)
        {
            print '<select class="flat" name="'.$htmlname.'">';
            if ($showempty) print '<option value="0">&nbsp;</option>';
            $num = $this->db->num_rows($resql);
            $i = 0;
            if ($num)
            {
                while ($i < $num)
                {
                    $obj = $this->db->fetch_object($resql);

                    if ($selected && $selected == $obj->rowid)
                    {
                        print '<option value="'.$obj->rowid.'" selected>'.$obj->label.'</option>';
                    }
                    else
                    {
                        print '<option value="'.$obj->rowid.'">'.$obj->label.'</option>';
                    }
                    $i++;
                }
            }
            print '</select>';
            return $num;
        }
        else
        {
            dol_print_error($this->db);
        }
    }


    /**
     *      Load into cache list of payment terms
     *
     *      @return     int             Nb of lines loaded, <0 if KO
     */
    function load_cache_conditions_paiements()
    {
        global $langs;

        $num = count($this->cache_conditions_paiements);
        if ($num > 0) return 0;    // Cache already loaded

        dol_syslog(__METHOD__, LOG_DEBUG);

        $sql = "SELECT rowid, code, libelle as label";
        $sql.= " FROM ".MAIN_DB_PREFIX.'c_payment_term';
        $sql.= " WHERE active > 0";
        $sql.= " ORDER BY sortorder";

        $resql = $this->db->query($sql);
        if ($resql)
        {
            $num = $this->db->num_rows($resql);
            $i = 0;
            while ($i < $num)
            {
                $obj = $this->db->fetch_object($resql);

                // Si traduction existe, on l'utilise, sinon on prend le libelle par defaut
                $label=($langs->trans("PaymentConditionShort".$obj->code)!=("PaymentConditionShort".$obj->code)?$langs->trans("PaymentConditionShort".$obj->code):($obj->label!='-'?$obj->label:''));
                $this->cache_conditions_paiements[$obj->rowid]['code'] =$obj->code;
                $this->cache_conditions_paiements[$obj->rowid]['label']=$label;
                $i++;
            }

			//$this->cache_conditions_paiements=dol_sort_array($this->cache_conditions_paiements, 'label', 'asc', 0, 0, 1);		// We use the field sortorder of table

            return $num;
        }
        else
		{
            dol_print_error($this->db);
            return -1;
        }
    }

    /**
     *      Charge dans cache la liste des délais de livraison possibles
     *
     *      @return     int             Nb of lines loaded, <0 if KO
     */
    function load_cache_availability()
    {
        global $langs;

        $num = count($this->cache_availability);
        if ($num > 0) return 0;    // Cache already loaded

        dol_syslog(__METHOD__, LOG_DEBUG);

		$langs->load('propal');

        $sql = "SELECT rowid, code, label";
        $sql.= " FROM ".MAIN_DB_PREFIX.'c_availability';
        $sql.= " WHERE active > 0";

        $resql = $this->db->query($sql);
        if ($resql)
        {
            $num = $this->db->num_rows($resql);
            $i = 0;
            while ($i < $num)
            {
                $obj = $this->db->fetch_object($resql);

                // Si traduction existe, on l'utilise, sinon on prend le libelle par defaut
                $label=($langs->trans("AvailabilityType".$obj->code)!=("AvailabilityType".$obj->code)?$langs->trans("AvailabilityType".$obj->code):($obj->label!='-'?$obj->label:''));
                $this->cache_availability[$obj->rowid]['code'] =$obj->code;
                $this->cache_availability[$obj->rowid]['label']=$label;
                $i++;
            }

            $this->cache_availability = dol_sort_array($this->cache_availability, 'label', 'asc', 0, 0, 1);

            return $num;
        }
        else
		{
            dol_print_error($this->db);
            return -1;
        }
    }

    /**
     *      Retourne la liste des types de delais de livraison possibles
     *
     *      @param	int		$selected        Id du type de delais pre-selectionne
     *      @param  string	$htmlname        Nom de la zone select
     *      @param  string	$filtertype      To add a filter
     *		@param	int		$addempty		Add empty entry
     *		@return	void
     */
    function selectAvailabilityDelay($selected='',$htmlname='availid',$filtertype='',$addempty=0)
    {
        global $langs,$user;

        $this->load_cache_availability();

        dol_syslog(__METHOD__." selected=".$selected.", htmlname=".$htmlname, LOG_DEBUG);

        print '<select class="flat" name="'.$htmlname.'">';
        if ($addempty) print '<option value="0">&nbsp;</option>';
        foreach($this->cache_availability as $id => $arrayavailability)
        {
            if ($selected == $id)
            {
                print '<option value="'.$id.'" selected>';
            }
            else
            {
                print '<option value="'.$id.'">';
            }
            print $arrayavailability['label'];
            print '</option>';
        }
        print '</select>';
        if ($user->admin) print info_admin($langs->trans("YouCanChangeValuesForThisListFromDictionarySetup"),1);
    }

    /**
     *      Load into cache cache_demand_reason, array of input reasons
     *
     *      @return     int             Nb of lines loaded, <0 if KO
     */
    function loadCacheInputReason()
    {
        global $langs;

        $num = count($this->cache_demand_reason);
        if ($num > 0) return 0;    // Cache already loaded

        $sql = "SELECT rowid, code, label";
        $sql.= " FROM ".MAIN_DB_PREFIX.'c_input_reason';
        $sql.= " WHERE active > 0";

        $resql = $this->db->query($sql);
        if ($resql)
        {
            $num = $this->db->num_rows($resql);
            $i = 0;
            $tmparray=array();
            while ($i < $num)
            {
                $obj = $this->db->fetch_object($resql);

                // Si traduction existe, on l'utilise, sinon on prend le libelle par defaut
                $label=($langs->trans("DemandReasonType".$obj->code)!=("DemandReasonType".$obj->code)?$langs->trans("DemandReasonType".$obj->code):($obj->label!='-'?$obj->label:''));
                $tmparray[$obj->rowid]['id']   =$obj->rowid;
                $tmparray[$obj->rowid]['code'] =$obj->code;
                $tmparray[$obj->rowid]['label']=$label;
                $i++;
            }

            $this->cache_demand_reason=dol_sort_array($tmparray, 'label', 'asc', 0, 0, 1);

            unset($tmparray);
            return $num;
        }
        else
		{
            dol_print_error($this->db);
            return -1;
        }
    }

    /**
	 *	Return list of input reason (events that triggered an object creation, like after sending an emailing, making an advert, ...)
	 *  List found into table c_input_reason loaded by loadCacheInputReason
     *
     *  @param	int		$selected        Id or code of type origin to select by default
     *  @param  string	$htmlname        Nom de la zone select
     *  @param  string	$exclude         To exclude a code value (Example: SRC_PROP)
     *	@param	int		$addempty		 Add an empty entry
     *	@return	void
     */
    function selectInputReason($selected='',$htmlname='demandreasonid',$exclude='',$addempty=0)
    {
        global $langs,$user;

        $this->loadCacheInputReason();

        print '<select class="flat" name="'.$htmlname.'">';
        if ($addempty) print '<option value="0"'.(empty($selected)?' selected':'').'>&nbsp;</option>';
        foreach($this->cache_demand_reason as $id => $arraydemandreason)
        {
            if ($arraydemandreason['code']==$exclude) continue;

            if ($selected && ($selected == $arraydemandreason['id'] || $selected == $arraydemandreason['code']))
            {
                print '<option value="'.$arraydemandreason['id'].'" selected>';
            }
            else
            {
                print '<option value="'.$arraydemandreason['id'].'">';
            }
            print $arraydemandreason['label'];
            print '</option>';
        }
        print '</select>';
        if ($user->admin) print info_admin($langs->trans("YouCanChangeValuesForThisListFromDictionarySetup"),1);
    }

    /**
     *      Charge dans cache la liste des types de paiements possibles
     *
     *      @return     int                 Nb of lines loaded, <0 if KO
     */
    function load_cache_types_paiements()
    {
        global $langs;

        $num=count($this->cache_types_paiements);
        if ($num > 0) return $num;    // Cache already loaded

        dol_syslog(__METHOD__, LOG_DEBUG);

        $this->cache_types_paiements = array();

        $sql = "SELECT id, code, libelle as label, type, active";
        $sql.= " FROM ".MAIN_DB_PREFIX."c_paiement";
        //if ($active >= 0) $sql.= " WHERE active = ".$active;

        $resql = $this->db->query($sql);
        if ($resql)
        {
            $num = $this->db->num_rows($resql);
            $i = 0;
            while ($i < $num)
            {
                $obj = $this->db->fetch_object($resql);

                // Si traduction existe, on l'utilise, sinon on prend le libelle par defaut
                $label=($langs->transnoentitiesnoconv("PaymentTypeShort".$obj->code)!=("PaymentTypeShort".$obj->code)?$langs->transnoentitiesnoconv("PaymentTypeShort".$obj->code):($obj->label!='-'?$obj->label:''));
                $this->cache_types_paiements[$obj->id]['id'] =$obj->id;
                $this->cache_types_paiements[$obj->id]['code'] =$obj->code;
                $this->cache_types_paiements[$obj->id]['label']=$label;
                $this->cache_types_paiements[$obj->id]['type'] =$obj->type;
                $this->cache_types_paiements[$obj->id]['active'] =$obj->active;
                $i++;
            }

            $this->cache_types_paiements = dol_sort_array($this->cache_types_paiements, 'label', 'asc', 0, 0, 1);

            return $num;
        }
        else
		{
            dol_print_error($this->db);
            return -1;
        }
    }


    /**
     *      Return list of payment modes.
     *      Constant MAIN_DEFAULT_PAYMENT_TERM_ID can used to set default value but scope is all application, probably not what you want.
     *      See instead to force the default value by the caller.
     *
     *      @param	int  	$selected        Id of payment term to preselect by default
     *      @param  string	$htmlname        Nom de la zone select
     *      @param  int 	$filtertype      Not used
     *		@param	int		$addempty		 Add an empty entry
     *		@return	void
     */
    function select_conditions_paiements($selected=0, $htmlname='condid', $filtertype=-1, $addempty=0)
    {
        global $langs, $user, $conf;

        dol_syslog(__METHOD__." selected=".$selected.", htmlname=".$htmlname, LOG_DEBUG);

        $this->load_cache_conditions_paiements();

        // Set default value if not already set by caller
        if (empty($selected) && ! empty($conf->global->MAIN_DEFAULT_PAYMENT_TERM_ID)) $selected = $conf->global->MAIN_DEFAULT_PAYMENT_TERM_ID;

        print '<select class="flat" name="'.$htmlname.'">';
        if ($addempty) print '<option value="0">&nbsp;</option>';
        foreach($this->cache_conditions_paiements as $id => $arrayconditions)
        {
            if ($selected == $id)
            {
                print '<option value="'.$id.'" selected>';
            }
            else
            {
                print '<option value="'.$id.'">';
            }
            print $arrayconditions['label'];
            print '</option>';
        }
        print '</select>';
        if ($user->admin) print info_admin($langs->trans("YouCanChangeValuesForThisListFromDictionarySetup"),1);
    }


    /**
     *      Return list of payment methods
     *
     *      @param	string	$selected       Id du mode de paiement pre-selectionne
     *      @param  string	$htmlname       Nom de la zone select
     *      @param  string	$filtertype     To filter on field type in llx_c_paiement ('CRDT' or 'DBIT' or array('code'=>xx,'label'=>zz))
     *      @param  int		$format         0=id+libelle, 1=code+code, 2=code+libelle, 3=id+code
     *      @param  int		$empty			1=peut etre vide, 0 sinon
     * 		@param	int		$noadmininfo	0=Add admin info, 1=Disable admin info
     *      @param  int		$maxlength      Max length of label
     *      @param  int     $active         Active or not, -1 = all
     *      @param  string  $morecss        Add more css
     * 		@return	void
     */
    function select_types_paiements($selected='', $htmlname='paiementtype', $filtertype='', $format=0, $empty=0, $noadmininfo=0, $maxlength=0, $active=1, $morecss='')
    {
        global $langs,$user;

        dol_syslog(__METHOD__." ".$selected.", ".$htmlname.", ".$filtertype.", ".$format, LOG_DEBUG);

        $filterarray=array();
        if ($filtertype == 'CRDT')  	$filterarray=array(0,2,3);
        elseif ($filtertype == 'DBIT') 	$filterarray=array(1,2,3);
        elseif ($filtertype != '' && $filtertype != '-1') $filterarray=explode(',',$filtertype);

        $this->load_cache_types_paiements();

        print '<select id="select'.$htmlname.'" class="flat selectpaymenttypes'.($morecss?' '.$morecss:'').'" name="'.$htmlname.'">';
        if ($empty) print '<option value="">&nbsp;</option>';
        foreach($this->cache_types_paiements as $id => $arraytypes)
        {
            // If not good status
            if ($active >= 0 && $arraytypes['active'] != $active) continue;

            // On passe si on a demande de filtrer sur des modes de paiments particuliers
            if (count($filterarray) && ! in_array($arraytypes['type'],$filterarray)) continue;

            // We discard empty line if showempty is on because an empty line has already been output.
            if ($empty && empty($arraytypes['code'])) continue;

            if ($format == 0) print '<option value="'.$id.'"';
            if ($format == 1) print '<option value="'.$arraytypes['code'].'"';
            if ($format == 2) print '<option value="'.$arraytypes['code'].'"';
            if ($format == 3) print '<option value="'.$id.'"';
            // Si selected est text, on compare avec code, sinon avec id
            if (preg_match('/[a-z]/i', $selected) && $selected == $arraytypes['code']) print ' selected';
            elseif ($selected == $id) print ' selected';
            print '>';
            if ($format == 0) $value=($maxlength?dol_trunc($arraytypes['label'],$maxlength):$arraytypes['label']);
            if ($format == 1) $value=$arraytypes['code'];
            if ($format == 2) $value=($maxlength?dol_trunc($arraytypes['label'],$maxlength):$arraytypes['label']);
            if ($format == 3) $value=$arraytypes['code'];
            print $value?$value:'&nbsp;';
            print '</option>';
        }
        print '</select>';
        if ($user->admin && ! $noadmininfo) print info_admin($langs->trans("YouCanChangeValuesForThisListFromDictionarySetup"),1);
    }


    /**
     *  Selection HT or TTC
     *
     *  @param	string	$selected       Id pre-selectionne
     *  @param  string	$htmlname       Nom de la zone select
     * 	@return	string					Code of HTML select to chose tax or not
     */
    function selectPriceBaseType($selected='',$htmlname='price_base_type')
    {
        global $langs;

        $return='';

        $return.= '<select class="flat" name="'.$htmlname.'">';
        $options = array(
			'HT'=>$langs->trans("HT"),
			'TTC'=>$langs->trans("TTC")
        );
        foreach($options as $id => $value)
        {
            if ($selected == $id)
            {
                $return.= '<option value="'.$id.'" selected>'.$value;
            }
            else
            {
                $return.= '<option value="'.$id.'">'.$value;
            }
            $return.= '</option>';
        }
        $return.= '</select>';

        return $return;
    }

    /**
     *  Return a HTML select list of shipping mode
     *
     *  @param	string	$selected          Id shipping mode pre-selected
     *  @param  string	$htmlname          Name of select zone
     *  @param  string	$filtre            To filter list
     *  @param  int		$useempty          1=Add an empty value in list, 2=Add an empty value in list only if there is more than 2 entries.
     *  @param  string	$moreattrib        To add more attribute on select
     * 	@return	void
     */
    function selectShippingMethod($selected='',$htmlname='shipping_method_id',$filtre='',$useempty=0,$moreattrib='')
    {
        global $langs, $conf, $user;

        $langs->load("admin");
        $langs->load("deliveries");

        $sql = "SELECT rowid, code, libelle as label";
        $sql.= " FROM ".MAIN_DB_PREFIX."c_shipment_mode";
        $sql.= " WHERE active > 0";
        if ($filtre) $sql.=" AND ".$filtre;
        $sql.= " ORDER BY libelle ASC";

        dol_syslog(get_class($this)."::selectShippingMode", LOG_DEBUG);
        $result = $this->db->query($sql);
        if ($result) {
            $num = $this->db->num_rows($result);
            $i = 0;
            if ($num) {
                print '<select id="select'.$htmlname.'" class="flat selectshippingmethod" name="'.$htmlname.'"'.($moreattrib?' '.$moreattrib:'').'>';
                if ($useempty == 1 || ($useempty == 2 && $num > 1)) {
                    print '<option value="-1">&nbsp;</option>';
                }
                while ($i < $num) {
                    $obj = $this->db->fetch_object($result);
                    if ($selected == $obj->rowid) {
                        print '<option value="'.$obj->rowid.'" selected>';
                    } else {
                        print '<option value="'.$obj->rowid.'">';
                    }
                    print ($langs->trans("SendingMethod".strtoupper($obj->code)) != "SendingMethod".strtoupper($obj->code)) ? $langs->trans("SendingMethod".strtoupper($obj->code)) : $obj->label;
                    print '</option>';
                    $i++;
                }
                print "</select>";
                if ($user->admin) print info_admin($langs->trans("YouCanChangeValuesForThisListFromDictionarySetup"),1);
            } else {
                print $langs->trans("NoShippingMethodDefined");
            }
        } else {
            dol_print_error($this->db);
        }
    }

    /**
     *    Display form to select shipping mode
     *
     *    @param	string	$page        Page
     *    @param    int		$selected    Id of shipping mode
     *    @param    string	$htmlname    Name of select html field
     *    @param    int		$addempty    1=Add an empty value in list, 2=Add an empty value in list only if there is more than 2 entries.
     *    @return	void
     */
    function formSelectShippingMethod($page, $selected='', $htmlname='shipping_method_id', $addempty=0)
    {
        global $langs, $db;

        $langs->load("deliveries");

        if ($htmlname != "none") {
            print '<form method="POST" action="'.$page.'">';
            print '<input type="hidden" name="action" value="setshippingmethod">';
            print '<input type="hidden" name="token" value="'.$_SESSION['newtoken'].'">';
            $this->selectShippingMethod($selected, $htmlname, '', $addempty);
            print '<input type="submit" class="button valignmiddle" value="'.$langs->trans("Modify").'">';
            print '</form>';
        } else {
            if ($selected) {
                $code=$langs->getLabelFromKey($db, $selected, 'c_shipment_mode', 'rowid', 'code');
                print $langs->trans("SendingMethod".strtoupper($code));
            } else {
                print "&nbsp;";
            }
        }
    }

	/**
	 * Creates HTML last in cycle situation invoices selector
	 *
	 * @param     string  $selected   		Preselected ID
	 * @param     int     $socid      		Company ID
	 *
	 * @return    string                     HTML select
	 */
	function selectSituationInvoices($selected = '', $socid = 0)
	{
		global $langs;

		$langs->load('bills');

		$opt = '<option value ="" selected></option>';
		$sql = 'SELECT rowid, facnumber, situation_cycle_ref, situation_counter, situation_final, fk_soc FROM ' . MAIN_DB_PREFIX . 'facture WHERE situation_counter>=1';
		$sql.= ' ORDER by situation_cycle_ref, situation_counter desc';
		$resql = $this->db->query($sql);
		if ($resql && $this->db->num_rows($resql) > 0) {
			// Last seen cycle
			$ref = 0;
			while ($res = $this->db->fetch_array($resql, MYSQL_NUM)) {
				//Same company ?
				if ($socid == $res[5]) {
					//Same cycle ?
					if ($res[2] != $ref) {
						// Just seen this cycle
						$ref = $res[2];
						//not final ?
						if ($res[4] != 1) {
							//Not prov?
							if (substr($res[1], 1, 4) != 'PROV') {
								if ($selected == $res[0]) {
									$opt .= '<option value="' . $res[0] . '" selected>' . $res[1] . '</option>';
								} else {
									$opt .= '<option value="' . $res[0] . '">' . $res[1] . '</option>';
								}
							}
						}
					}
				}
			}
		}
		else
		{
				dol_syslog("Error sql=" . $sql . ", error=" . $this->error, LOG_ERR);
		}
		if ($opt == '<option value ="" selected></option>')
		{
			$opt = '<option value ="0" selected>' . $langs->trans('NoSituations') . '</option>';
		}
		return $opt;
	}

    /**
     *      Creates HTML units selector (code => label)
     *
     *      @param	string	$selected       Preselected Unit ID
     *      @param  string	$htmlname       Select name
     *      @param	int		$showempty		Add a nempty line
     * 		@return	string                  HTML select
     */
    function selectUnits($selected = '', $htmlname = 'units', $showempty=0)
    {
        global $langs;

        $langs->load('products');

        $return= '<select class="flat" id="'.$htmlname.'" name="'.$htmlname.'">';

        $sql = 'SELECT rowid, label from '.MAIN_DB_PREFIX.'c_units';
        $sql.= ' WHERE active > 0';

        $resql = $this->db->query($sql);
        if($resql && $this->db->num_rows($resql) > 0)
        {
	        if ($showempty) $return .= '<option value="none"></option>';

            while($res = $this->db->fetch_object($resql))
            {
                if ($selected == $res->rowid)
                {
                    $return.='<option value="'.$res->rowid.'" selected>'.($langs->trans('unit'.$res->code)!=$res->label?$langs->trans('unit'.$res->code):$res->label).'</option>';
                }
                else
                {
                    $return.='<option value="'.$res->rowid.'">'.($langs->trans('unit'.$res->code)!=$res->label?$langs->trans('unit'.$res->code):$res->label).'</option>';
                }
            }
            $return.='</select>';
        }
        return $return;
    }

    /**
     *  Return a HTML select list of bank accounts
     *
     *  @param	string	$selected          Id account pre-selected
     *  @param  string	$htmlname          Name of select zone
     *  @param  int		$statut            Status of searched accounts (0=open, 1=closed, 2=both)
     *  @param  string	$filtre            To filter list
     *  @param  int		$useempty          1=Add an empty value in list, 2=Add an empty value in list only if there is more than 2 entries.
     *  @param  string	$moreattrib        To add more attribute on select
     * 	@return	void
     */
    function select_comptes($selected='',$htmlname='accountid',$statut=0,$filtre='',$useempty=0,$moreattrib='')
    {
        global $langs, $conf;

        $langs->load("admin");

        $sql = "SELECT rowid, label, bank, clos as status";
        $sql.= " FROM ".MAIN_DB_PREFIX."bank_account";
        $sql.= " WHERE entity IN (".getEntity('bank_account', 1).")";
        if ($statut != 2) $sql.= " AND clos = '".$statut."'";
        if ($filtre) $sql.=" AND ".$filtre;
        $sql.= " ORDER BY label";

        dol_syslog(get_class($this)."::select_comptes", LOG_DEBUG);
        $result = $this->db->query($sql);
        if ($result)
        {
            $num = $this->db->num_rows($result);
            $i = 0;
            if ($num)
            {
                print '<select id="select'.$htmlname.'" class="flat selectbankaccount" name="'.$htmlname.'"'.($moreattrib?' '.$moreattrib:'').'>';
                if ($useempty == 1 || ($useempty == 2 && $num > 1))
                {
                    print '<option value="-1">&nbsp;</option>';
                }

                while ($i < $num)
                {
                    $obj = $this->db->fetch_object($result);
                    if ($selected == $obj->rowid)
                    {
                        print '<option value="'.$obj->rowid.'" selected>';
                    }
                    else
                    {
                        print '<option value="'.$obj->rowid.'">';
                    }
                    print trim($obj->label);
                    if ($statut == 2 && $obj->status == 1) print ' ('.$langs->trans("Closed").')';
                    print '</option>';
                    $i++;
                }
                print "</select>";
            }
            else
            {
                print $langs->trans("NoActiveBankAccountDefined");
            }
        }
        else {
            dol_print_error($this->db);
        }
    }

    /**
     *    Display form to select bank account
     *
     *    @param	string	$page        Page
     *    @param    int		$selected    Id of bank account
     *    @param    string	$htmlname    Name of select html field
     *    @param    int		$addempty    1=Add an empty value in list, 2=Add an empty value in list only if there is more than 2 entries.
     *    @return	void
     */
    function formSelectAccount($page, $selected='', $htmlname='fk_account', $addempty=0)
    {
        global $langs;
        if ($htmlname != "none") {
            print '<form method="POST" action="'.$page.'">';
            print '<input type="hidden" name="action" value="setbankaccount">';
            print '<input type="hidden" name="token" value="'.$_SESSION['newtoken'].'">';
            $this->select_comptes($selected, $htmlname, 0, '', $addempty);
            print '<input type="submit" class="button valignmiddle" value="'.$langs->trans("Modify").'">';
            print '</form>';
        } else {

        	$langs->load('banks');

            if ($selected) {
                require_once DOL_DOCUMENT_ROOT .'/compta/bank/class/account.class.php';
                $bankstatic=new Account($this->db);
                $bankstatic->fetch($selected);
                print $this->textwithpicto($bankstatic->getNomUrl(1),$langs->trans("AccountCurrency").'&nbsp;'.$bankstatic->currency_code);
            } else {
                print "&nbsp;";
            }
        }
    }

    /**
     *    Return list of categories having choosed type
     *
     *    @param	int		$type				Type of category ('customer', 'supplier', 'contact', 'product', 'member'). Old mode (0, 1, 2, ...) is deprecated.
     *    @param    string	$selected    		Id of category preselected or 'auto' (autoselect category if there is only one element)
     *    @param    string	$htmlname			HTML field name
     *    @param    int		$maxlength      	Maximum length for labels
     *    @param    int		$excludeafterid 	Exclude all categories after this leaf in category tree.
     *    @param	int		$outputmode			0=HTML select string, 1=Array
     *    @return	string
     *    @see select_categories
     */
    function select_all_categories($type, $selected='', $htmlname="parent", $maxlength=64, $excludeafterid=0, $outputmode=0)
    {
        global $conf, $langs;
        $langs->load("categories");

		include_once DOL_DOCUMENT_ROOT.'/categories/class/categorie.class.php';

		// For backward compatibility
		if (is_numeric($type))
		{
		    dol_syslog(__METHOD__ . ': using numeric value for parameter type is deprecated. Use string code instead.', LOG_WARNING);
		}

		if ($type === Categorie::TYPE_BANK_LINE)
		{
		    // TODO Move this into common category feature
		    $categids=array();
		    $sql = "SELECT c.label, c.rowid";
		    $sql.= " FROM ".MAIN_DB_PREFIX."bank_categ as c";
		    $sql.= " WHERE entity = ".$conf->entity;
		    $sql.= " ORDER BY c.label";
		    $result = $this->db->query($sql);
		    if ($result)
		    {
		        $num = $this->db->num_rows($result);
		        $i = 0;
		        while ($i < $num)
		        {
		            $objp = $this->db->fetch_object($result);
		            if ($objp) $cate_arbo[$objp->rowid]=array('id'=>$objp->rowid, 'fulllabel'=>$objp->label);
		            $i++;
		        }
		        $this->db->free($result);
		    }
		    else dol_print_error($this->db);
		}
		else
		{
            $cat = new Categorie($this->db);
            $cate_arbo = $cat->get_full_arbo($type,$excludeafterid);
		}
		
        $output = '<select class="flat" name="'.$htmlname.'">';
		$outarray=array();
        if (is_array($cate_arbo))
        {
            if (! count($cate_arbo)) $output.= '<option value="-1" disabled>'.$langs->trans("NoCategoriesDefined").'</option>';
            else
            {
                $output.= '<option value="-1">&nbsp;</option>';
                foreach($cate_arbo as $key => $value)
                {
                    if ($cate_arbo[$key]['id'] == $selected || ($selected == 'auto' && count($cate_arbo) == 1))
                    {
                        $add = 'selected ';
                    }
                    else
                    {
                        $add = '';
                    }
                    $output.= '<option '.$add.'value="'.$cate_arbo[$key]['id'].'">'.dol_trunc($cate_arbo[$key]['fulllabel'],$maxlength,'middle').'</option>';

					$outarray[$cate_arbo[$key]['id']] = $cate_arbo[$key]['fulllabel'];
                }
            }
        }
        $output.= '</select>';
        $output.= "\n";

		if ($outputmode) return $outarray;
		return $output;
    }

    /**
     *     Show a confirmation HTML form or AJAX popup
     *
     *     @param	string		$page        	   	Url of page to call if confirmation is OK
     *     @param	string		$title       	   	Title
     *     @param	string		$question    	   	Question
     *     @param 	string		$action      	   	Action
     *	   @param	array		$formquestion	   	An array with forms complementary inputs
     * 	   @param	string		$selectedchoice		"" or "no" or "yes"
     * 	   @param	int			$useajax		   	0=No, 1=Yes, 2=Yes but submit page with &confirm=no if choice is No, 'xxx'=preoutput confirm box with div id=dialog-confirm-xxx
     *     @param	int			$height          	Force height of box
     *     @param	int			$width				Force width of box
     *     @return 	void
     *     @deprecated
     *     @see formconfirm()
     */
    function form_confirm($page, $title, $question, $action, $formquestion='', $selectedchoice="", $useajax=0, $height=170, $width=500)
    {
        print $this->formconfirm($page, $title, $question, $action, $formquestion, $selectedchoice, $useajax, $height, $width);
    }

    /**
     *     Show a confirmation HTML form or AJAX popup.
     *     Easiest way to use this is with useajax=1.
     *     If you use useajax='xxx', you must also add jquery code to trigger opening of box (with correct parameters)
     *     just after calling this method. For example:
     *       print '<script type="text/javascript">'."\n";
     *       print 'jQuery(document).ready(function() {'."\n";
     *       print 'jQuery(".xxxlink").click(function(e) { jQuery("#aparamid").val(jQuery(this).attr("rel")); jQuery("#dialog-confirm-xxx").dialog("open"); return false; });'."\n";
     *       print '});'."\n";
     *       print '</script>'."\n";
     *
     *     @param  	string		$page        	   	Url of page to call if confirmation is OK
     *     @param	string		$title       	   	Title
     *     @param	string		$question    	   	Question
     *     @param 	string		$action      	   	Action
     *	   @param  	array		$formquestion	   	An array with complementary inputs to add into forms: array(array('label'=> ,'type'=> , ))
     * 	   @param  	string		$selectedchoice  	"" or "no" or "yes"
     * 	   @param  	int			$useajax		   	0=No, 1=Yes, 2=Yes but submit page with &confirm=no if choice is No, 'xxx'=Yes and preoutput confirm box with div id=dialog-confirm-xxx
     *     @param  	int			$height          	Force height of box
     *     @param	int			$width				Force width of box ('999' or '90%'). Ignored and forced to 90% on smartphones.
     *     @return 	string      	    			HTML ajax code if a confirm ajax popup is required, Pure HTML code if it's an html form
     */
    function formconfirm($page, $title, $question, $action, $formquestion='', $selectedchoice="", $useajax=0, $height=200, $width=500)
    {
        global $langs,$conf;
        global $useglobalvars;

        $more='';
        $formconfirm='';
        $inputok=array();
        $inputko=array();

        // Clean parameters
        $newselectedchoice=empty($selectedchoice)?"no":$selectedchoice;
        if ($conf->browser->layout == 'phone') $width='95%';

        if (is_array($formquestion) && ! empty($formquestion))
        {
        	// First add hidden fields and value
        	foreach ($formquestion as $key => $input)
            {
                if (is_array($input) && ! empty($input))
                {
                	if ($input['type'] == 'hidden')
                    {
                        $more.='<input type="hidden" id="'.$input['name'].'" name="'.$input['name'].'" value="'.dol_escape_htmltag($input['value']).'">'."\n";
                    }
                }
            }

        	// Now add questions
            $more.='<table class="paddingtopbottomonly" width="100%">'."\n";
            $more.='<tr><td colspan="3">'.(! empty($formquestion['text'])?$formquestion['text']:'').'</td></tr>'."\n";
            foreach ($formquestion as $key => $input)
            {
                if (is_array($input) && ! empty($input))
                {
                	$size=(! empty($input['size'])?' size="'.$input['size'].'"':'');

                    if ($input['type'] == 'text')
                    {
                        $more.='<tr><td>'.$input['label'].'</td><td colspan="2" align="left"><input type="text" class="flat" id="'.$input['name'].'" name="'.$input['name'].'"'.$size.' value="'.$input['value'].'" /></td></tr>'."\n";
                    }
                    else if ($input['type'] == 'password')
                    {
                        $more.='<tr><td>'.$input['label'].'</td><td colspan="2" align="left"><input type="password" class="flat" id="'.$input['name'].'" name="'.$input['name'].'"'.$size.' value="'.$input['value'].'" /></td></tr>'."\n";
                    }
                    else if ($input['type'] == 'select')
                    {
                        $more.='<tr><td>';
                        if (! empty($input['label'])) $more.=$input['label'].'</td><td valign="top" colspan="2" align="left">';
                        $more.=$this->selectarray($input['name'],$input['values'],$input['default'],1);
                        $more.='</td></tr>'."\n";
                    }
                    else if ($input['type'] == 'checkbox')
                    {
                        $more.='<tr>';
                        $more.='<td>'.$input['label'].' </td><td align="left">';
                        $more.='<input type="checkbox" class="flat" id="'.$input['name'].'" name="'.$input['name'].'"';
                        if (! is_bool($input['value']) && $input['value'] != 'false') $more.=' checked';
                        if (is_bool($input['value']) && $input['value']) $more.=' checked';
                        if (isset($input['disabled'])) $more.=' disabled';
                        $more.=' /></td>';
                        $more.='<td align="left">&nbsp;</td>';
                        $more.='</tr>'."\n";
                    }
                    else if ($input['type'] == 'radio')
                    {
                        $i=0;
                        foreach($input['values'] as $selkey => $selval)
                        {
                            $more.='<tr>';
                            if ($i==0) $more.='<td class="tdtop">'.$input['label'].'</td>';
                            else $more.='<td>&nbsp;</td>';
                            $more.='<td width="20"><input type="radio" class="flat" id="'.$input['name'].'" name="'.$input['name'].'" value="'.$selkey.'"';
                            if ($input['disabled']) $more.=' disabled';
                            $more.=' /></td>';
                            $more.='<td align="left">';
                            $more.=$selval;
                            $more.='</td></tr>'."\n";
                            $i++;
                        }
                    }
					else if ($input['type'] == 'date')
					{
						$more.='<tr><td>'.$input['label'].'</td>';
						$more.='<td colspan="2" align="left">';
						$more.=$this->select_date($input['value'],$input['name'],0,0,0,'',1,0,1);
						$more.='</td></tr>'."\n";
						$formquestion[] = array('name'=>$input['name'].'day');
						$formquestion[] = array('name'=>$input['name'].'month');
						$formquestion[] = array('name'=>$input['name'].'year');
						$formquestion[] = array('name'=>$input['name'].'hour');
						$formquestion[] = array('name'=>$input['name'].'min');
					}
                    else if ($input['type'] == 'other')
                    {
                        $more.='<tr><td>';
                        if (! empty($input['label'])) $more.=$input['label'].'</td><td colspan="2" align="left">';
                        $more.=$input['value'];
                        $more.='</td></tr>'."\n";
                    }
                }
            }
            $more.='</table>'."\n";
        }

		// JQUI method dialog is broken with jmobile, we use standard HTML.
		// Note: When using dol_use_jmobile or no js, you must also check code for button use a GET url with action=xxx and check that you also output the confirm code when action=xxx
		// See page product/card.php for example
        if (! empty($conf->dol_use_jmobile)) $useajax=0;
		if (empty($conf->use_javascript_ajax)) $useajax=0;

        if ($useajax)
        {
            $autoOpen=true;
            $dialogconfirm='dialog-confirm';
            $button='';
            if (! is_numeric($useajax))
            {
                $button=$useajax;
                $useajax=1;
                $autoOpen=false;
                $dialogconfirm.='-'.$button;
            }
            $pageyes=$page.(preg_match('/\?/',$page)?'&':'?').'action='.$action.'&confirm=yes';
            $pageno=($useajax == 2 ? $page.(preg_match('/\?/',$page)?'&':'?').'confirm=no':'');
            // Add input fields into list of fields to read during submit (inputok and inputko)
            if (is_array($formquestion))
            {
                foreach ($formquestion as $key => $input)
                {
                	//print "xx ".$key." rr ".is_array($input)."<br>\n";
                    if (is_array($input) && isset($input['name'])) array_push($inputok,$input['name']);
                    if (isset($input['inputko']) && $input['inputko'] == 1) array_push($inputko,$input['name']);
                }
            }
			// Show JQuery confirm box. Note that global var $useglobalvars is used inside this template
            $formconfirm.= '<div id="'.$dialogconfirm.'" title="'.dol_escape_htmltag($title).'" style="display: none;">';
            if (! empty($more)) {
            	$formconfirm.= '<div class="confirmquestions">'.$more.'</div>';
            }
            $formconfirm.= ($question ? '<div class="confirmmessage">'.img_help('','').' '.$question . '</div>': '');
            $formconfirm.= '</div>'."\n";

            $formconfirm.= "\n<!-- begin ajax form_confirm page=".$page." -->\n";
            $formconfirm.= '<script type="text/javascript">'."\n";
            $formconfirm.= 'jQuery(document).ready(function() {
            $(function() {
            	$( "#'.$dialogconfirm.'" ).dialog(
            	{
                    autoOpen: '.($autoOpen ? "true" : "false").',';
            		if ($newselectedchoice == 'no')
            		{
						$formconfirm.='
						open: function() {
            				$(this).parent().find("button.ui-button:eq(2)").focus();
						},';
            		}
        			$formconfirm.='
                    resizable: false,
                    height: "'.$height.'",
                    width: "'.$width.'",
                    modal: true,
                    closeOnEscape: false,
                    buttons: {
                        "'.dol_escape_js($langs->transnoentities("Yes")).'": function() {
                        	var options="";
                        	var inputok = '.json_encode($inputok).';
                         	var pageyes = "'.dol_escape_js(! empty($pageyes)?$pageyes:'').'";
                         	if (inputok.length>0) {
                         		$.each(inputok, function(i, inputname) {
                         			var more = "";
                         			if ($("#" + inputname).attr("type") == "checkbox") { more = ":checked"; }
                         		    if ($("#" + inputname).attr("type") == "radio") { more = ":checked"; }
                         			var inputvalue = $("#" + inputname + more).val();
                         			if (typeof inputvalue == "undefined") { inputvalue=""; }
                         			options += "&" + inputname + "=" + inputvalue;
                         		});
                         	}
                         	var urljump = pageyes + (pageyes.indexOf("?") < 0 ? "?" : "") + options;
                         	//alert(urljump);
            				if (pageyes.length > 0) { location.href = urljump; }
                            $(this).dialog("close");
                        },
                        "'.dol_escape_js($langs->transnoentities("No")).'": function() {
                        	var options = "";
                         	var inputko = '.json_encode($inputko).';
                         	var pageno="'.dol_escape_js(! empty($pageno)?$pageno:'').'";
                         	if (inputko.length>0) {
                         		$.each(inputko, function(i, inputname) {
                         			var more = "";
                         			if ($("#" + inputname).attr("type") == "checkbox") { more = ":checked"; }
                         			var inputvalue = $("#" + inputname + more).val();
                         			if (typeof inputvalue == "undefined") { inputvalue=""; }
                         			options += "&" + inputname + "=" + inputvalue;
                         		});
                         	}
                         	var urljump=pageno + (pageno.indexOf("?") < 0 ? "?" : "") + options;
                         	//alert(urljump);
            				if (pageno.length > 0) { location.href = urljump; }
                            $(this).dialog("close");
                        }
                    }
                }
                );

            	var button = "'.$button.'";
            	if (button.length > 0) {
                	$( "#" + button ).click(function() {
                		$("#'.$dialogconfirm.'").dialog("open");
        			});
                }
            });
            });
            </script>';
            $formconfirm.= "<!-- end ajax form_confirm -->\n";
        }
        else
        {
        	$formconfirm.= "\n<!-- begin form_confirm page=".$page." -->\n";

            $formconfirm.= '<form method="POST" action="'.$page.'" class="notoptoleftroright">'."\n";
            $formconfirm.= '<input type="hidden" name="action" value="'.$action.'">'."\n";
            $formconfirm.= '<input type="hidden" name="token" value="'.$_SESSION['newtoken'].'">'."\n";

            $formconfirm.= '<table width="100%" class="valid">'."\n";

            // Line title
            $formconfirm.= '<tr class="validtitre"><td class="validtitre" colspan="3">'.img_picto('','recent').' '.$title.'</td></tr>'."\n";

            // Line form fields
            if ($more)
            {
                $formconfirm.='<tr class="valid"><td class="valid" colspan="3">'."\n";
                $formconfirm.=$more;
                $formconfirm.='</td></tr>'."\n";
            }

            // Line with question
            $formconfirm.= '<tr class="valid">';
            $formconfirm.= '<td class="valid">'.$question.'</td>';
            $formconfirm.= '<td class="valid">';
            $formconfirm.= $this->selectyesno("confirm",$newselectedchoice);
            $formconfirm.= '</td>';
            $formconfirm.= '<td class="valid" align="center"><input class="button valignmiddle" type="submit" value="'.$langs->trans("Validate").'"></td>';
            $formconfirm.= '</tr>'."\n";

            $formconfirm.= '</table>'."\n";

            $formconfirm.= "</form>\n";
            $formconfirm.= '<br>';

            $formconfirm.= "<!-- end form_confirm -->\n";
        }

        return $formconfirm;
    }


    /**
     *    Show a form to select a project
     *
     *    @param	int		$page        		Page
     *    @param	int		$socid       		Id third party (-1=all, 0=only projects not linked to a third party, id=projects not linked or linked to third party id)
     *    @param    int		$selected    		Id pre-selected project
     *    @param    string	$htmlname    		Name of select field
     *    @param	int		$discard_closed		Discard closed projects (0=Keep,1=hide completely except $selected,2=Disable)
     *    @param	int		$maxlength			Max length
     *    @param	int		$forcefocus			Force focus on field (works with javascript only)
     *    @param    int     $nooutput           No print is done. String is returned.
     *    @return	string                      Return html content
     */
    function form_project($page, $socid, $selected='', $htmlname='projectid', $discard_closed=0, $maxlength=20, $forcefocus=0, $nooutput=0)
    {
        global $langs;

        require_once DOL_DOCUMENT_ROOT.'/core/lib/project.lib.php';
        require_once DOL_DOCUMENT_ROOT.'/core/class/html.formprojet.class.php';

        $out='';

        $formproject=new FormProjets($this->db);

        $langs->load("project");
        if ($htmlname != "none")
        {
            $out.="\n";
            $out.='<form method="post" action="'.$page.'">';
            $out.='<input type="hidden" name="action" value="classin">';
            $out.='<input type="hidden" name="token" value="'.$_SESSION['newtoken'].'">';
            $out.=$formproject->select_projects($socid, $selected, $htmlname, $maxlength, 0, 1, $discard_closed, $forcefocus, 0, 0, '', 1);
            $out.='<input type="submit" class="button" value="'.$langs->trans("Modify").'">';
            $out.='</form>';
        }
        else
        {
            if ($selected)
            {
                $projet = new Project($this->db);
                $projet->fetch($selected);
                //print '<a href="'.DOL_URL_ROOT.'/projet/card.php?id='.$selected.'">'.$projet->title.'</a>';
                $out.=$projet->getNomUrl(0,'',1);
            }
            else
            {
                $out.="&nbsp;";
            }
        }

        if (empty($nooutput))
        {
            print $out;
            return '';
        }
        return $out;
    }

    /**
     *	Show a form to select payment conditions
     *
     *  @param	int		$page        	Page
     *  @param  string	$selected    	Id condition pre-selectionne
     *  @param  string	$htmlname    	Name of select html field
     *	@param	int		$addempty		Add empty entry
     *  @return	void
     */
    function form_conditions_reglement($page, $selected='', $htmlname='cond_reglement_id', $addempty=0)
    {
        global $langs;
        if ($htmlname != "none")
        {
            print '<form method="post" action="'.$page.'">';
            print '<input type="hidden" name="action" value="setconditions">';
            print '<input type="hidden" name="token" value="'.$_SESSION['newtoken'].'">';
            $this->select_conditions_paiements($selected,$htmlname,-1,$addempty);
            print '<input type="submit" class="button valignmiddle" value="'.$langs->trans("Modify").'">';
            print '</form>';
        }
        else
        {
            if ($selected)
            {
                $this->load_cache_conditions_paiements();
                print $this->cache_conditions_paiements[$selected]['label'];
            } else {
                print "&nbsp;";
            }
        }
    }

    /**
     *  Show a form to select a delivery delay
     *
     *  @param  int		$page        	Page
     *  @param  string	$selected    	Id condition pre-selectionne
     *  @param  string	$htmlname    	Name of select html field
     *	@param	int		$addempty		Ajoute entree vide
     *  @return	void
     */
    function form_availability($page, $selected='', $htmlname='availability', $addempty=0)
    {
        global $langs;
        if ($htmlname != "none")
        {
            print '<form method="post" action="'.$page.'">';
            print '<input type="hidden" name="action" value="setavailability">';
            print '<input type="hidden" name="token" value="'.$_SESSION['newtoken'].'">';
            $this->selectAvailabilityDelay($selected,$htmlname,-1,$addempty);
            print '<input type="submit" class="button" value="'.$langs->trans("Modify").'">';
            print '</form>';
        }
        else
        {
            if ($selected)
            {
                $this->load_cache_availability();
                print $this->cache_availability[$selected]['label'];
            } else {
                print "&nbsp;";
            }
        }
    }

    /**
	 *	Output HTML form to select list of input reason (events that triggered an object creation, like after sending an emailing, making an advert, ...)
	 *  List found into table c_input_reason loaded by loadCacheInputReason
     *
     *  @param  string	$page        	Page
     *  @param  string	$selected    	Id condition pre-selectionne
     *  @param  string	$htmlname    	Name of select html field
     *	@param	int		$addempty		Add empty entry
     *  @return	void
     */
    function formInputReason($page, $selected='', $htmlname='demandreason', $addempty=0)
    {
        global $langs;
        if ($htmlname != "none")
        {
            print '<form method="post" action="'.$page.'">';
            print '<input type="hidden" name="action" value="setdemandreason">';
            print '<input type="hidden" name="token" value="'.$_SESSION['newtoken'].'">';
            $this->selectInputReason($selected,$htmlname,-1,$addempty);
            print '<input type="submit" class="button" value="'.$langs->trans("Modify").'">';
            print '</form>';
        }
        else
        {
            if ($selected)
            {
                $this->loadCacheInputReason();
                foreach ($this->cache_demand_reason as $key => $val)
                {
                    if ($val['id'] == $selected)
                    {
                        print $val['label'];
                        break;
                    }
                }
            } else {
                print "&nbsp;";
            }
        }
    }

    /**
     *    Show a form + html select a date
     *
     *    @param	string		$page        	Page
     *    @param	string		$selected    	Date preselected
     *    @param    string		$htmlname    	Html name of date input fields or 'none'
     *    @param    int			$displayhour 	Display hour selector
     *    @param    int			$displaymin		Display minutes selector
     *    @param	int			$nooutput		1=No print output, return string
     *    @return	string
     *    @see		select_date
     */
    function form_date($page, $selected, $htmlname, $displayhour=0, $displaymin=0, $nooutput=0)
    {
        global $langs;

        $ret='';

        if ($htmlname != "none")
        {
            $ret.='<form method="post" action="'.$page.'" name="form'.$htmlname.'">';
            $ret.='<input type="hidden" name="action" value="set'.$htmlname.'">';
            $ret.='<input type="hidden" name="token" value="'.$_SESSION['newtoken'].'">';
            $ret.='<table class="nobordernopadding" cellpadding="0" cellspacing="0">';
            $ret.='<tr><td>';
            $ret.=$this->select_date($selected,$htmlname,$displayhour,$displaymin,1,'form'.$htmlname,1,0,1);
            $ret.='</td>';
            $ret.='<td align="left"><input type="submit" class="button" value="'.$langs->trans("Modify").'"></td>';
            $ret.='</tr></table></form>';
        }
        else
        {
        	if ($displayhour) $ret.=dol_print_date($selected,'dayhour');
        	else $ret.=dol_print_date($selected,'day');
        }

        if (empty($nooutput)) print $ret;
        return $ret;
    }


    /**
     *  Show a select form to choose a user
     *
     *  @param	string	$page        	Page
     *  @param  string	$selected    	Id of user preselected
     *  @param  string	$htmlname    	Name of input html field. If 'none', we just output the user link.
     *  @param  array	$exclude		List of users id to exclude
     *  @param  array	$include        List of users id to include
     *  @return	void
     */
    function form_users($page, $selected='', $htmlname='userid', $exclude='', $include='')
    {
        global $langs;

        if ($htmlname != "none")
        {
            print '<form method="POST" action="'.$page.'" name="form'.$htmlname.'">';
            print '<input type="hidden" name="action" value="set'.$htmlname.'">';
            print '<input type="hidden" name="token" value="'.$_SESSION['newtoken'].'">';
            print $this->select_dolusers($selected,$htmlname,1,$exclude,0,$include);
            print '<input type="submit" class="button valignmiddle" value="'.$langs->trans("Modify").'">';
            print '</form>';
        }
        else
		{
            if ($selected)
            {
                require_once DOL_DOCUMENT_ROOT .'/user/class/user.class.php';
                $theuser=new User($this->db);
                $theuser->fetch($selected);
                print $theuser->getNomUrl(1);
            } else {
                print "&nbsp;";
            }
        }
    }


    /**
     *    Show form with payment mode
     *
     *    @param	string	$page        	Page
     *    @param    int		$selected    	Id mode pre-selectionne
     *    @param    string	$htmlname    	Name of select html field
     *    @param  	string	$filtertype		To filter on field type in llx_c_paiement (array('code'=>xx,'label'=>zz))
     *    @param    int     $active         Active or not, -1 = all
     *    @return	void
     */
    function form_modes_reglement($page, $selected='', $htmlname='mode_reglement_id', $filtertype='', $active=1)
    {
        global $langs;
        if ($htmlname != "none")
        {
            print '<form method="POST" action="'.$page.'">';
            print '<input type="hidden" name="action" value="setmode">';
            print '<input type="hidden" name="token" value="'.$_SESSION['newtoken'].'">';
            $this->select_types_paiements($selected,$htmlname,$filtertype,0,0,0,0,$active);
            print '<input type="submit" class="button valignmiddle" value="'.$langs->trans("Modify").'">';
            print '</form>';
        }
        else
        {
            if ($selected)
            {
                $this->load_cache_types_paiements();
                print $this->cache_types_paiements[$selected]['label'];
            } else {
                print "&nbsp;";
            }
        }
    }

	/**
     *    Show form with multicurrency code
     *
     *    @param	string	$page        	Page
     *    @param    string	$selected    	code pre-selectionne
     *    @param    string	$htmlname    	Name of select html field
     *    @return	void
     */
    function form_multicurrency_code($page, $selected='', $htmlname='multicurrency_code')
    {
        global $langs;
        if ($htmlname != "none")
        {
            print '<form method="POST" action="'.$page.'">';
            print '<input type="hidden" name="action" value="setmulticurrencycode">';
            print '<input type="hidden" name="token" value="'.$_SESSION['newtoken'].'">';
            print $this->selectMultiCurrency($selected, $htmlname, 0);
            print '<input type="submit" class="button valignmiddle" value="'.$langs->trans("Modify").'">';
            print '</form>';
        }
        else
        {
        	dol_include_once('/core/lib/company.lib.php');
        	print !empty($selected) ? currency_name($selected,1) : '&nbsp;';
        }
    }

	/**
     *    Show form with multicurrency rate
     *
     *    @param	string	$page        	Page
     *    @param    double	$rate	    	Current rate
     *    @param    string	$htmlname    	Name of select html field
     *    @param    string  $currency       Currency code to explain the rate
     *    @return	void
     */
    function form_multicurrency_rate($page, $rate='', $htmlname='multicurrency_tx', $currency='')
    {
        global $langs, $mysoc, $conf;

        if ($htmlname != "none")
        {
            print '<form method="POST" action="'.$page.'">';
            print '<input type="hidden" name="action" value="setmulticurrencyrate">';
            print '<input type="hidden" name="token" value="'.$_SESSION['newtoken'].'">';
            print '<input type="text" name="'.$htmlname.'" value="'.(!empty($rate) ? price($rate) : 1).'" size="10" /> ';
			print '<select name="calculation_mode">';
			print '<option value="1">'.$currency.' > '.$conf->currency.'</option>';
			print '<option value="2">'.$conf->currency.' > '.$currency.'</option>';
			print '</select> ';
            print '<input type="submit" class="button valignmiddle" value="'.$langs->trans("Modify").'">';
            print '</form>';
        }
        else
        {
        	if (! empty($rate))
        	{
        	    print price($rate, 1, $langs, 1, 0);
        	    if ($currency && $rate != 1) print ' &nbsp; ('.price($rate, 1, $langs, 1, 0).' '.$currency.' = 1 '.$conf->currency.')';
        	}
        	else
        	{
        	    print 1;
        	}
        }
    }


    /**
     *	Show a select box with available absolute discounts
     *
     *  @param  string	$page        	Page URL where form is shown
     *  @param  int		$selected    	Value pre-selected
     *	@param  string	$htmlname    	Name of SELECT component. If 'none', not changeable. Example 'remise_id'.
     *	@param	int		$socid			Third party id
     * 	@param	float	$amount			Total amount available
     * 	@param	string	$filter			SQL filter on discounts
     * 	@param	int		$maxvalue		Max value for lines that can be selected
     *  @param  string	$more           More string to add
     *  @param  int     $hidelist       1=Hide list
     *  @return	void
     */
    function form_remise_dispo($page, $selected, $htmlname, $socid, $amount, $filter='', $maxvalue=0, $more='', $hidelist=0)
    {
        global $conf,$langs;
        if ($htmlname != "none")
        {
            print '<form method="post" action="'.$page.'">';
            print '<input type="hidden" name="action" value="setabsolutediscount">';
            print '<input type="hidden" name="token" value="'.$_SESSION['newtoken'].'">';
            print '<div class="inline-block">';
            if (! empty($conf->global->FACTURE_DEPOSITS_ARE_JUST_PAYMENTS))
            {
                if (! $filter || $filter=="fk_facture_source IS NULL") print $langs->trans("CompanyHasAbsoluteDiscount",price($amount,0,$langs,0,0,-1,$conf->currency));    // If we want deposit to be substracted to payments only and not to total of final invoice
                else print $langs->trans("CompanyHasCreditNote",price($amount,0,$langs,0,0,-1,$conf->currency));
            }
            else
            {
                if (! $filter || $filter=="fk_facture_source IS NULL OR (fk_facture_source IS NOT NULL AND (description LIKE '(DEPOSIT)%' OR description LIKE '(EXCESS RECEIVED)%'))") print $langs->trans("CompanyHasAbsoluteDiscount",price($amount,0,$langs,0,0,-1,$conf->currency));
                else print $langs->trans("CompanyHasCreditNote",price($amount,0,$langs,0,0,-1,$conf->currency));
            }
            if (empty($hidelist)) print ': ';
            print '</div>';
            if (empty($hidelist))
            {
                print '<div class="inline-block" style="padding-right: 10px">';
                $newfilter='fk_facture IS NULL AND fk_facture_line IS NULL';	// Remises disponibles
                if ($filter) $newfilter.=' AND ('.$filter.')';
                $nbqualifiedlines=$this->select_remises($selected,$htmlname,$newfilter,$socid,$maxvalue);
                if ($nbqualifiedlines > 0)
                {
                    print ' &nbsp; <input type="submit" class="button" value="'.dol_escape_htmltag($langs->trans("UseLine")).'"';
                    if ($filter && $filter != "fk_facture_source IS NULL OR (fk_facture_source IS NOT NULL AND description LIKE '(DEPOSIT)%')") print ' title="'.$langs->trans("UseCreditNoteInInvoicePayment").'"';
                    print '>';
                }
                print '</div>';
            }
            if ($more) 
            {
                print '<div class="inline-block">';
                print $more;
                print '</div>';
            }
            print '</form>';
        }
        else
        {
            if ($selected)
            {
                print $selected;
            }
            else
            {
                print "0";
            }
        }
    }


    /**
     *    Show forms to select a contact
     *
     *    @param	string		$page        	Page
     *    @param	Societe		$societe		Filter on third party
     *    @param    int			$selected    	Id contact pre-selectionne
     *    @param    string		$htmlname    	Name of HTML select. If 'none', we just show contact link.
     *    @return	void
     */
    function form_contacts($page, $societe, $selected='', $htmlname='contactid')
    {
        global $langs, $conf;

        if ($htmlname != "none")
        {
            print '<form method="post" action="'.$page.'">';
            print '<input type="hidden" name="action" value="set_contact">';
            print '<input type="hidden" name="token" value="'.$_SESSION['newtoken'].'">';
            print '<table class="nobordernopadding" cellpadding="0" cellspacing="0">';
            print '<tr><td>';
            $num=$this->select_contacts($societe->id, $selected, $htmlname);
            if ($num==0)
            {
            	$addcontact = (! empty($conf->global->SOCIETE_ADDRESSES_MANAGEMENT) ? $langs->trans("AddContact") : $langs->trans("AddContactAddress"));
                print '<a href="'.DOL_URL_ROOT.'/contact/card.php?socid='.$societe->id.'&amp;action=create&amp;backtoreferer=1">'.$addcontact.'</a>';
            }
            print '</td>';
            print '<td align="left"><input type="submit" class="button" value="'.$langs->trans("Modify").'"></td>';
            print '</tr></table></form>';
        }
        else
        {
            if ($selected)
            {
                require_once DOL_DOCUMENT_ROOT .'/contact/class/contact.class.php';
                $contact=new Contact($this->db);
                $contact->fetch($selected);
                print $contact->getFullName($langs);
            } else {
                print "&nbsp;";
            }
        }
    }

    /**
     *  Output html select to select thirdparty
     *
     *  @param	string	$page       	Page
     *  @param  string	$selected   	Id preselected
     *  @param  string	$htmlname		Name of HTML select
     *  @param  string	$filter         optional filters criteras
     *	@param	int		$showempty		Add an empty field
     * 	@param	int		$showtype		Show third party type in combolist (customer, prospect or supplier)
     * 	@param	int		$forcecombo		Force to use combo box
     *  @param	array	$events			Event options. Example: array(array('method'=>'getContacts', 'url'=>dol_buildpath('/core/ajax/contacts.php',1), 'htmlname'=>'contactid', 'params'=>array('add-customer-contact'=>'disabled')))
     *  @return	void
     */
    function form_thirdparty($page, $selected='', $htmlname='socid', $filter='',$showempty=0, $showtype=0, $forcecombo=0, $events=array())
    {
        global $langs;

        if ($htmlname != "none")
        {
            print '<form method="post" action="'.$page.'">';
            print '<input type="hidden" name="action" value="set_thirdparty">';
            print '<input type="hidden" name="token" value="'.$_SESSION['newtoken'].'">';
            print $this->select_company($selected, $htmlname, $filter, $showempty, $showtype, $forcecombo, $events);
            print '<input type="submit" class="button valignmiddle" value="'.$langs->trans("Modify").'">';
            print '</form>';
        }
        else
        {
            if ($selected)
            {
                require_once DOL_DOCUMENT_ROOT .'/societe/class/societe.class.php';
                $soc = new Societe($this->db);
                $soc->fetch($selected);
                print $soc->getNomUrl($langs);
            }
            else
            {
                print "&nbsp;";
            }
        }
    }

    /**
     *    Retourne la liste des devises, dans la langue de l'utilisateur
     *
     *    @param	string	$selected    preselected currency code
     *    @param    string	$htmlname    name of HTML select list
     *    @return	void
     */
    function select_currency($selected='',$htmlname='currency_id')
    {
        print $this->selectcurrency($selected,$htmlname);
    }

    /**
     *  Retourne la liste des devises, dans la langue de l'utilisateur
     *
     *  @param	string	$selected    preselected currency code
     *  @param  string	$htmlname    name of HTML select list
     * 	@return	string
     */
    function selectCurrency($selected='',$htmlname='currency_id')
    {
        global $conf,$langs,$user;

        $langs->loadCacheCurrencies('');

        $out='';

        if ($selected=='euro' || $selected=='euros') $selected='EUR';   // Pour compatibilite

        $out.= '<select class="flat" name="'.$htmlname.'" id="'.$htmlname.'">';
        foreach ($langs->cache_currencies as $code_iso => $currency)
        {
        	if ($selected && $selected == $code_iso)
        	{
        		$out.= '<option value="'.$code_iso.'" selected>';
        	}
        	else
        	{
        		$out.= '<option value="'.$code_iso.'">';
        	}
        	$out.= $currency['label'];
        	$out.= ' ('.$langs->getCurrencySymbol($code_iso).')';
        	$out.= '</option>';
        }
        $out.= '</select>';
        if ($user->admin) $out.= info_admin($langs->trans("YouCanChangeValuesForThisListFromDictionarySetup"),1);
        return $out;
    }

	/**
     *	Return array of currencies in user language
	 *
     *  @param	string	$selected    preselected currency code
     *  @param  string	$htmlname    name of HTML select list
     *  @param  integer	$useempty    1=Add empty line
     * 	@return	string
     */
    function selectMultiCurrency($selected='', $htmlname='multicurrency_code', $useempty=0)
    {
        global $db,$conf,$langs,$user;

        $langs->loadCacheCurrencies('');        // Load ->cache_currencies

		$TCurrency = array();

		$sql = 'SELECT code FROM '.MAIN_DB_PREFIX.'multicurrency';
		$sql.= " WHERE entity IN ('".getEntity('mutlicurrency')."')";
		$resql = $db->query($sql);
		if ($resql)
		{
			while ($obj = $db->fetch_object($resql)) $TCurrency[$obj->code] = $obj->code;
		}

		$out='';
        $out.= '<select class="flat" name="'.$htmlname.'" id="'.$htmlname.'">';
		if ($useempty) $out .= '<option value=""></option>';
		// If company current currency not in table, we add it into list. Should always be available.
		if (! in_array($conf->currency, $TCurrency))
		{
		    $TCurrency[$conf->currency] = $conf->currency;
		}
		if (count($TCurrency) > 0)
		{
			foreach ($langs->cache_currencies as $code_iso => $currency)
	        {
	        	if (isset($TCurrency[$code_iso]))
				{
					if (!empty($selected) && $selected == $code_iso) $out.= '<option value="'.$code_iso.'" selected="selected">';
		        	else $out.= '<option value="'.$code_iso.'">';

		        	$out.= $currency['label'];
		        	$out.= ' ('.$langs->getCurrencySymbol($code_iso).')';
		        	$out.= '</option>';
				}
	        }

		}

        $out.= '</select>';
		// Make select dynamic
		include_once DOL_DOCUMENT_ROOT . '/core/lib/ajax.lib.php';
		$out.= ajax_combobox($htmlname);

        return $out;
    }

    /**
     *	Load into the cache vat rates of a country
     *
     *	@param	string	$country_code		Country code with quotes ("'CA'", or "'CA,IN,...'")
     *	@return	int							Nb of loaded lines, 0 if already loaded, <0 if KO
     */
    function load_cache_vatrates($country_code)
    {
    	global $langs;

    	$num = count($this->cache_vatrates);
    	if ($num > 0) return $num;    // Cache already loaded

        dol_syslog(__METHOD__, LOG_DEBUG);

        $sql  = "SELECT DISTINCT t.rowid, t.code, t.taux, t.recuperableonly";
    	$sql.= " FROM ".MAIN_DB_PREFIX."c_tva as t, ".MAIN_DB_PREFIX."c_country as c";
    	$sql.= " WHERE t.fk_pays = c.rowid";
    	$sql.= " AND t.active > 0";
    	$sql.= " AND c.code IN (".$country_code.")";
    	$sql.= " ORDER BY t.code ASC, t.taux ASC, t.recuperableonly ASC";

    	$resql=$this->db->query($sql);
    	if ($resql)
    	{
    		$num = $this->db->num_rows($resql);
    		if ($num)
    		{
    			for ($i = 0; $i < $num; $i++)
    			{
    				$obj = $this->db->fetch_object($resql);
    				$this->cache_vatrates[$i]['rowid']	= $obj->rowid;
    				$this->cache_vatrates[$i]['code']	= $obj->code;
    				$this->cache_vatrates[$i]['txtva']	= $obj->taux;
    				$this->cache_vatrates[$i]['libtva']	= $obj->taux.'%'.($obj->code?' ('.$obj->code.')':'');   // Label must contains only 0-9 , . % or *
    				$this->cache_vatrates[$i]['nprtva']	= $obj->recuperableonly;
    			}

    			return $num;
    		}
    		else
    		{
    			$this->error = '<font class="error">'.$langs->trans("ErrorNoVATRateDefinedForSellerCountry",$country_code).'</font>';
    			return -1;
    		}
    	}
    	else
    	{
    		$this->error = '<font class="error">'.$this->db->error().'</font>';
    		return -2;
    	}
    }

    /**
     *  Output an HTML select vat rate.
     *  The name of this function should be selectVat. We keep bad name for compatibility purpose.
     *
     *  @param	string	      $htmlname           Name of HTML select field
     *  @param  float|string  $selectedrate       Force preselected vat rate. Can be '8.5' or '8.5 (NOO)' for example. Use '' for no forcing.
     *  @param  Societe	      $societe_vendeuse   Thirdparty seller
     *  @param  Societe	      $societe_acheteuse  Thirdparty buyer
     *  @param  int		      $idprod             Id product. O if unknown of NA.
     *  @param  int		      $info_bits          Miscellaneous information on line (1 for NPR)
     *  @param  int|string    $type               ''=Unknown, 0=Product, 1=Service (Used if idprod not defined)
     *                  		                  Si vendeur non assujeti a TVA, TVA par defaut=0. Fin de regle.
     *                  					      Si le (pays vendeur = pays acheteur) alors la TVA par defaut=TVA du produit vendu. Fin de regle.
     *                  					      Si (vendeur et acheteur dans Communaute europeenne) et bien vendu = moyen de transports neuf (auto, bateau, avion), TVA par defaut=0 (La TVA doit etre paye par l'acheteur au centre d'impots de son pays et non au vendeur). Fin de regle.
	 *                                            Si vendeur et acheteur dans Communauté européenne et acheteur= particulier alors TVA par défaut=TVA du produit vendu. Fin de règle.
	 *                                            Si vendeur et acheteur dans Communauté européenne et acheteur= entreprise alors TVA par défaut=0. Fin de règle.
     *                  					      Sinon la TVA proposee par defaut=0. Fin de regle.
     *  @param	bool	     $options_only		  Return HTML options lines only (for ajax treatment)
     *  @param  int          $mode                1=Add code into key in select list
     *  @return	string
     */
    function load_tva($htmlname='tauxtva', $selectedrate='', $societe_vendeuse='', $societe_acheteuse='', $idprod=0, $info_bits=0, $type='', $options_only=false, $mode=0)
    {
        global $langs,$conf,$mysoc;

        $return='';

        // Define defaultnpr, defaultttx and defaultcode
        $defaultnpr=($info_bits & 0x01);
        $defaultnpr=(preg_match('/\*/',$selectedrate) ? 1 : $defaultnpr);
        $defaulttx=str_replace('*','',$selectedrate);
        $defaultcode='';
        if (preg_match('/\((.*)\)/', $defaulttx, $reg))
        {
            $defaultcode=$reg[1];
            $defaulttx=preg_replace('/\s*\(.*\)/','',$defaulttx);
        }
        //var_dump($selectedrate.'-'.$defaulttx.'-'.$defaultnpr.'-'.$defaultcode);

        // Check parameters
        if (is_object($societe_vendeuse) && ! $societe_vendeuse->country_code)
        {
            if ($societe_vendeuse->id == $mysoc->id)
            {
                $return.= '<font class="error">'.$langs->trans("ErrorYourCountryIsNotDefined").'</div>';
            }
            else
            {
                $return.= '<font class="error">'.$langs->trans("ErrorSupplierCountryIsNotDefined").'</div>';
            }
            return $return;
        }

        //var_dump($societe_acheteuse);
        //print "name=$name, selectedrate=$selectedrate, seller=".$societe_vendeuse->country_code." buyer=".$societe_acheteuse->country_code." buyer is company=".$societe_acheteuse->isACompany()." idprod=$idprod, info_bits=$info_bits type=$type";
        //exit;

        // Define list of countries to use to search VAT rates to show
        // First we defined code_country to use to find list
        if (is_object($societe_vendeuse))
        {
            $code_country="'".$societe_vendeuse->country_code."'";
        }
        else
        {
            $code_country="'".$mysoc->country_code."'";   // Pour compatibilite ascendente
        }
        if (! empty($conf->global->SERVICE_ARE_ECOMMERCE_200238EC))    // If option to have vat for end customer for services is on
        {
            if (! $societe_vendeuse->isInEEC() && (! is_object($societe_acheteuse) || ($societe_acheteuse->isInEEC() && ! $societe_acheteuse->isACompany())))
            {
                // We also add the buyer
                if (is_numeric($type))
                {
                    if ($type == 1) // We know product is a service
                    {
                        $code_country.=",'".$societe_acheteuse->country_code."'";
                    }
                }
                else if (! $idprod)  // We don't know type of product
                {
                    $code_country.=",'".$societe_acheteuse->country_code."'";
                }
                else
                {
                    $prodstatic=new Product($this->db);
                    $prodstatic->fetch($idprod);
                    if ($prodstatic->type == Product::TYPE_SERVICE)   // We know product is a service
                    {
                        $code_country.=",'".$societe_acheteuse->country_code."'";
                    }
                }
            }
        }

        // Now we get list
        $num = $this->load_cache_vatrates($code_country);   // If no vat defined, return -1 with message into this->error

        if ($num > 0)
        {
        	// Definition du taux a pre-selectionner (si defaulttx non force et donc vaut -1 ou '')
        	if ($defaulttx < 0 || dol_strlen($defaulttx) == 0)
        	{
        	    $tmpthirdparty=new Societe($this->db);
        		$defaulttx=get_default_tva($societe_vendeuse, (is_object($societe_acheteuse)?$societe_acheteuse:$tmpthirdparty), $idprod);
        		$defaultnpr=get_default_npr($societe_vendeuse, (is_object($societe_acheteuse)?$societe_acheteuse:$tmpthirdparty), $idprod);
        		if (empty($defaulttx)) $defaultnpr=0;
        	}

        	// Si taux par defaut n'a pu etre determine, on prend dernier de la liste.
        	// Comme ils sont tries par ordre croissant, dernier = plus eleve = taux courant
        	if ($defaulttx < 0 || dol_strlen($defaulttx) == 0)
        	{
        		if (empty($conf->global->MAIN_VAT_DEFAULT_IF_AUTODETECT_FAILS)) $defaulttx = $this->cache_vatrates[$num-1]['txtva'];
        		else $defaulttx=($conf->global->MAIN_VAT_DEFAULT_IF_AUTODETECT_FAILS == 'none' ? '' : $conf->global->MAIN_VAT_DEFAULT_IF_AUTODETECT_FAILS);
        	}

        	// Disabled if seller is not subject to VAT
        	$disabled=false; $title='';
        	if (is_object($societe_vendeuse) && $societe_vendeuse->id == $mysoc->id && $societe_vendeuse->tva_assuj == "0")
        	{
        		$title=' title="'.$langs->trans('VATIsNotUsed').'"';
        		$disabled=true;
        	}

        	if (! $options_only) $return.= '<select class="flat minwidth75imp" id="'.$htmlname.'" name="'.$htmlname.'"'.($disabled?' disabled':'').$title.'>';

        	$selectedfound=false;
        	foreach ($this->cache_vatrates as $rate)
        	{
        		// Keep only 0 if seller is not subject to VAT
        		if ($disabled && $rate['txtva'] != 0) continue;

        		// Define key to use into select list
        		$key = $rate['txtva'];
        		$key.= $rate['nprtva'] ? '*': '';
        		if ($mode > 0 && $rate['code']) $key.=' ('.$rate['code'].')';
        		if ($mode < 0) $key = $rate['rowid'];

        		$return.= '<option value="'.$key.'"';
        		if (! $selectedfound)
        		{
            		if ($defaultcode) // If defaultcode is defined, we used it in priority to select combo option instead of using rate+npr flag
            		{
                        if ($defaultcode == $rate['code'])
                        {
                            $return.= ' selected';
                            $selectedfound=true;
                        }
            		}
            		elseif ($rate['txtva'] == $defaulttx && $rate['nprtva'] == $defaultnpr)
               		{
               		    $return.= ' selected';
               		    $selectedfound=true;
            		}
        		}
        		$return.= '>'.vatrate($rate['libtva']);
        		//$return.=($rate['code']?' '.$rate['code']:'');
        		$return.= (empty($rate['code']) && $rate['nprtva']) ? ' *': '';         // We show the *  (old behaviour only if new vat code is not used)

        		$return.= '</option>';
        	}

        	if (! $options_only) $return.= '</select>';
        }
        else
        {
            $return.= $this->error;
        }

        $this->num = $num;
        return $return;
    }


    /**
     *	Show a HTML widget to input a date or combo list for day, month, years and optionaly hours and minutes.
     *  Fields are preselected with :
     *            	- set_time date (must be a local PHP server timestamp or string date with format 'YYYY-MM-DD' or 'YYYY-MM-DD HH:MM')
     *            	- local date in user area, if set_time is '' (so if set_time is '', output may differs when done from two different location)
     *            	- Empty (fields empty), if set_time is -1 (in this case, parameter empty must also have value 1)
     *
     *	@param	timestamp	$set_time 		Pre-selected date (must be a local PHP server timestamp), -1 to keep date not preselected, '' to use current date (emptydate must be 0).
     *	@param	string		$prefix			Prefix for fields name
     *	@param	int			$h				1=Show also hours
     *	@param	int			$m				1=Show also minutes
     *	@param	int			$empty			0=Fields required, 1=Empty inputs are allowed, 2=Empty inputs are allowed for hours only
     *	@param	string		$form_name 		Not used
     *	@param	int			$d				1=Show days, month, years
     * 	@param	int			$addnowlink		Add a link "Now"
     * 	@param	int			$nooutput		Do not output html string but return it
     * 	@param 	int			$disabled		Disable input fields
     *  @param  int			$fullday        When a checkbox with this html name is on, hour and day are set with 00:00 or 23:59
     *  @param	string		$addplusone		Add a link "+1 hour". Value must be name of another select_date field.
     *  @param  datetime    $adddateof      Add a link "Date of invoice" using the following date.
     * 	@return	string|null						Nothing or string if nooutput is 1
     *  @see	form_date
     */
    function select_date($set_time='', $prefix='re', $h=0, $m=0, $empty=0, $form_name="", $d=1, $addnowlink=0, $nooutput=0, $disabled=0, $fullday='', $addplusone='', $adddateof='')
    {
        global $conf,$langs;

        $retstring='';

        if($prefix=='') $prefix='re';
        if($h == '') $h=0;
        if($m == '') $m=0;
        $emptydate=0;
        $emptyhours=0;
    	if ($empty == 1) { $emptydate=1; $emptyhours=1; }
    	if ($empty == 2) { $emptydate=0; $emptyhours=1; }
		$orig_set_time=$set_time;

        if ($set_time === '' && $emptydate == 0)
        {
        	include_once DOL_DOCUMENT_ROOT.'/core/lib/date.lib.php';
        	$set_time = dol_now('tzuser')-(getServerTimeZoneInt('now')*3600); // set_time must be relative to PHP server timezone
        }

        // Analysis of the pre-selection date
        if (preg_match('/^([0-9]+)\-([0-9]+)\-([0-9]+)\s?([0-9]+)?:?([0-9]+)?/',$set_time,$reg))
        {
            // Date format 'YYYY-MM-DD' or 'YYYY-MM-DD HH:MM:SS'
            $syear	= (! empty($reg[1])?$reg[1]:'');
            $smonth	= (! empty($reg[2])?$reg[2]:'');
            $sday	= (! empty($reg[3])?$reg[3]:'');
            $shour	= (! empty($reg[4])?$reg[4]:'');
            $smin	= (! empty($reg[5])?$reg[5]:'');
        }
        elseif (strval($set_time) != '' && $set_time != -1)
        {
            // set_time est un timestamps (0 possible)
            $syear = dol_print_date($set_time, "%Y");
            $smonth = dol_print_date($set_time, "%m");
            $sday = dol_print_date($set_time, "%d");
            if ($orig_set_time != '')
            {
            	$shour = dol_print_date($set_time, "%H");
            	$smin = dol_print_date($set_time, "%M");
            }
        }
        else
        {
            // Date est '' ou vaut -1
            $syear = '';
            $smonth = '';
            $sday = '';
            $shour = !isset($conf->global->MAIN_DEFAULT_DATE_HOUR) ? '' : $conf->global->MAIN_DEFAULT_DATE_HOUR;
            $smin = !isset($conf->global->MAIN_DEFAULT_DATE_MIN) ? '' : $conf->global->MAIN_DEFAULT_DATE_MIN;
        }

        $usecalendar='combo';
        if (! empty($conf->use_javascript_ajax) && (empty($conf->global->MAIN_POPUP_CALENDAR) || $conf->global->MAIN_POPUP_CALENDAR != "none")) $usecalendar=empty($conf->global->MAIN_POPUP_CALENDAR)?'eldy':$conf->global->MAIN_POPUP_CALENDAR;
		if ($conf->browser->phone) $usecalendar='combo';

        if ($d)
        {
            // Show date with popup
            if ($usecalendar != 'combo')
            {
            	$formated_date='';
                //print "e".$set_time." t ".$conf->format_date_short;
                if (strval($set_time) != '' && $set_time != -1)
                {
                    //$formated_date=dol_print_date($set_time,$conf->format_date_short);
                    $formated_date=dol_print_date($set_time,$langs->trans("FormatDateShortInput"));  // FormatDateShortInput for dol_print_date / FormatDateShortJavaInput that is same for javascript
                }

                // Calendrier popup version eldy
                if ($usecalendar == "eldy")
                {
                    // Zone de saisie manuelle de la date
                    $retstring.='<input id="'.$prefix.'" name="'.$prefix.'" type="text" class="maxwidth75" maxlength="11" value="'.$formated_date.'"';
                    $retstring.=($disabled?' disabled':'');
                    $retstring.=' onChange="dpChangeDay(\''.$prefix.'\',\''.$langs->trans("FormatDateShortJavaInput").'\'); "';  // FormatDateShortInput for dol_print_date / FormatDateShortJavaInput that is same for javascript
                    $retstring.='>';

                    // Icone calendrier
                    if (! $disabled)
                    {
                        $retstring.='<button id="'.$prefix.'Button" type="button" class="dpInvisibleButtons"';
                        $base=DOL_URL_ROOT.'/core/';
                        $retstring.=' onClick="showDP(\''.$base.'\',\''.$prefix.'\',\''.$langs->trans("FormatDateShortJavaInput").'\',\''.$langs->defaultlang.'\');">'.img_object($langs->trans("SelectDate"),'calendarday','class="datecallink"').'</button>';
                    }
                    else $retstring.='<button id="'.$prefix.'Button" type="button" class="dpInvisibleButtons">'.img_object($langs->trans("Disabled"),'calendarday','class="datecallink"').'</button>';

                    $retstring.='<input type="hidden" id="'.$prefix.'day"   name="'.$prefix.'day"   value="'.$sday.'">'."\n";
                    $retstring.='<input type="hidden" id="'.$prefix.'month" name="'.$prefix.'month" value="'.$smonth.'">'."\n";
                    $retstring.='<input type="hidden" id="'.$prefix.'year"  name="'.$prefix.'year"  value="'.$syear.'">'."\n";
                }
                else
                {
                    print "Bad value of MAIN_POPUP_CALENDAR";
                }
            }
            // Show date with combo selects
            else
			{
			    //$retstring.='<div class="inline-block">';
                // Day
                $retstring.='<select'.($disabled?' disabled':'').' class="flat valignmiddle maxwidth50imp" id="'.$prefix.'day" name="'.$prefix.'day">';

                if ($emptydate || $set_time == -1)
                {
                    $retstring.='<option value="0" selected>&nbsp;</option>';
                }

                for ($day = 1 ; $day <= 31; $day++)
                {
                    $retstring.='<option value="'.$day.'"'.($day == $sday ? ' selected':'').'>'.$day.'</option>';
                }

                $retstring.="</select>";

                $retstring.='<select'.($disabled?' disabled':'').' class="flat valignmiddle maxwidth75imp" id="'.$prefix.'month" name="'.$prefix.'month">';
                if ($emptydate || $set_time == -1)
                {
                    $retstring.='<option value="0" selected>&nbsp;</option>';
                }

                // Month
                for ($month = 1 ; $month <= 12 ; $month++)
                {
                    $retstring.='<option value="'.$month.'"'.($month == $smonth?' selected':'').'>';
                    $retstring.=dol_print_date(mktime(12,0,0,$month,1,2000),"%b");
                    $retstring.="</option>";
                }
                $retstring.="</select>";

                // Year
                if ($emptydate || $set_time == -1)
                {
                    $retstring.='<input'.($disabled?' disabled':'').' placeholder="'.dol_escape_htmltag($langs->trans("Year")).'" class="flat maxwidth50imp valignmiddle" type="number" min="0" max="3000" maxlength="4" id="'.$prefix.'year" name="'.$prefix.'year" value="'.$syear.'">';
                }
                else
                {
                    $retstring.='<select'.($disabled?' disabled':'').' class="flat valignmiddle maxwidth75imp" id="'.$prefix.'year" name="'.$prefix.'year">';

                    for ($year = $syear - 5; $year < $syear + 10 ; $year++)
                    {
                        $retstring.='<option value="'.$year.'"'.($year == $syear ? ' selected':'').'>'.$year.'</option>';
                    }
                    $retstring.="</select>\n";
                }
                //$retstring.='</div>';
            }
        }

        if ($d && $h) $retstring.=($h==2?'<br>':' ');

        if ($h)
        {
            // Show hour
            $retstring.='<select'.($disabled?' disabled':'').' class="flat valignmiddle maxwidth50 '.($fullday?$fullday.'hour':'').'" id="'.$prefix.'hour" name="'.$prefix.'hour">';
            if ($emptyhours) $retstring.='<option value="-1">&nbsp;</option>';
            for ($hour = 0; $hour < 24; $hour++)
            {
                if (strlen($hour) < 2) $hour = "0" . $hour;
                $retstring.='<option value="'.$hour.'"'.(($hour == $shour)?' selected':'').'>'.$hour.(empty($conf->dol_optimize_smallscreen)?'':'H').'</option>';
            }
            $retstring.='</select>';
            if ($m && empty($conf->dol_optimize_smallscreen)) $retstring.=":";
        }

        if ($m)
        {
            // Show minutes
            $retstring.='<select'.($disabled?' disabled':'').' class="flat valignmiddle maxwidth50 '.($fullday?$fullday.'min':'').'" id="'.$prefix.'min" name="'.$prefix.'min">';
            if ($emptyhours) $retstring.='<option value="-1">&nbsp;</option>';
            for ($min = 0; $min < 60 ; $min++)
            {
                if (strlen($min) < 2) $min = "0" . $min;
                $retstring.='<option value="'.$min.'"'.(($min == $smin)?' selected':'').'>'.$min.(empty($conf->dol_optimize_smallscreen)?'':'').'</option>';
            }
            $retstring.='</select>';
        }

        // Add a "Now" link
        if ($conf->use_javascript_ajax && $addnowlink)
        {
            // Script which will be inserted in the onClick of the "Now" link
            $reset_scripts = "";

            // Generate the date part, depending on the use or not of the javascript calendar
            $reset_scripts .= 'jQuery(\'#'.$prefix.'\').val(\''.dol_print_date(dol_now(),'day').'\');';
            $reset_scripts .= 'jQuery(\'#'.$prefix.'day\').val(\''.dol_print_date(dol_now(),'%d').'\');';
            $reset_scripts .= 'jQuery(\'#'.$prefix.'month\').val(\''.dol_print_date(dol_now(),'%m').'\');';
            $reset_scripts .= 'jQuery(\'#'.$prefix.'year\').val(\''.dol_print_date(dol_now(),'%Y').'\');';
            /*if ($usecalendar == "eldy")
            {
                $base=DOL_URL_ROOT.'/core/';
                $reset_scripts .= 'resetDP(\''.$base.'\',\''.$prefix.'\',\''.$langs->trans("FormatDateShortJavaInput").'\',\''.$langs->defaultlang.'\');';
            }
            else
            {
                $reset_scripts .= 'this.form.elements[\''.$prefix.'day\'].value=formatDate(new Date(), \'d\'); ';
                $reset_scripts .= 'this.form.elements[\''.$prefix.'month\'].value=formatDate(new Date(), \'M\'); ';
                $reset_scripts .= 'this.form.elements[\''.$prefix.'year\'].value=formatDate(new Date(), \'yyyy\'); ';
            }*/
            // Update the hour part
            if ($h)
            {
                if ($fullday) $reset_scripts .= " if (jQuery('#fullday:checked').val() == null) {";
                //$reset_scripts .= 'this.form.elements[\''.$prefix.'hour\'].value=formatDate(new Date(), \'HH\'); ';
                $reset_scripts .= 'jQuery(\'#'.$prefix.'hour\').val(\''.dol_print_date(dol_now(),'%H').'\');';
                if ($fullday) $reset_scripts .= ' } ';
            }
            // Update the minute part
            if ($m)
            {
                if ($fullday) $reset_scripts .= " if (jQuery('#fullday:checked').val() == null) {";
                //$reset_scripts .= 'this.form.elements[\''.$prefix.'min\'].value=formatDate(new Date(), \'mm\'); ';
                $reset_scripts .= 'jQuery(\'#'.$prefix.'min\').val(\''.dol_print_date(dol_now(),'%M').'\');';
                if ($fullday) $reset_scripts .= ' } ';
            }
            // If reset_scripts is not empty, print the link with the reset_scripts in the onClick
            if ($reset_scripts && empty($conf->dol_optimize_smallscreen))
            {
                $retstring.=' <button class="dpInvisibleButtons datenowlink" id="'.$prefix.'ButtonNow" type="button" name="_useless" value="now" onClick="'.$reset_scripts.'">';
                $retstring.=$langs->trans("Now");
                $retstring.='</button> ';
            }
        }

        // Add a "Plus one hour" link
        if ($conf->use_javascript_ajax && $addplusone)
        {
            // Script which will be inserted in the onClick of the "Add plusone" link
            $reset_scripts = "";

            // Generate the date part, depending on the use or not of the javascript calendar
            $reset_scripts .= 'jQuery(\'#'.$prefix.'\').val(\''.dol_print_date(dol_now(),'day').'\');';
            $reset_scripts .= 'jQuery(\'#'.$prefix.'day\').val(\''.dol_print_date(dol_now(),'%d').'\');';
            $reset_scripts .= 'jQuery(\'#'.$prefix.'month\').val(\''.dol_print_date(dol_now(),'%m').'\');';
            $reset_scripts .= 'jQuery(\'#'.$prefix.'year\').val(\''.dol_print_date(dol_now(),'%Y').'\');';
            // Update the hour part
            if ($h)
            {
                if ($fullday) $reset_scripts .= " if (jQuery('#fullday:checked').val() == null) {";
                $reset_scripts .= 'jQuery(\'#'.$prefix.'hour\').val(\''.dol_print_date(dol_now(),'%H').'\');';
                if ($fullday) $reset_scripts .= ' } ';
            }
            // Update the minute part
            if ($m)
            {
                if ($fullday) $reset_scripts .= " if (jQuery('#fullday:checked').val() == null) {";
                $reset_scripts .= 'jQuery(\'#'.$prefix.'min\').val(\''.dol_print_date(dol_now(),'%M').'\');';
                if ($fullday) $reset_scripts .= ' } ';
            }
            // If reset_scripts is not empty, print the link with the reset_scripts in the onClick
            if ($reset_scripts && empty($conf->dol_optimize_smallscreen))
            {
                $retstring.=' <button class="dpInvisibleButtons datenowlink" id="'.$prefix.'ButtonPlusOne" type="button" name="_useless2" value="plusone" onClick="'.$reset_scripts.'">';
                $retstring.=$langs->trans("DateStartPlusOne");
                $retstring.='</button> ';
            }
        }

        // Add a "Plus one hour" link
        if ($conf->use_javascript_ajax && $adddateof)
        {
            $tmparray=dol_getdate($adddateof);
            $retstring.=' - <button class="dpInvisibleButtons datenowlink" id="dateofinvoice" type="button" name="_dateofinvoice" value="now" onclick="jQuery(\'#re\').val(\''.dol_print_date($adddateof,'day').'\');jQuery(\'#reday\').val(\''.$tmparray['mday'].'\');jQuery(\'#remonth\').val(\''.$tmparray['mon'].'\');jQuery(\'#reyear\').val(\''.$tmparray['year'].'\');">'.$langs->trans("DateInvoice").'</a>';
        }

        if (! empty($nooutput)) return $retstring;

        print $retstring;
        return;
    }

    /**
     *	Function to show a form to select a duration on a page
     *
     *	@param	string	$prefix   		Prefix for input fields
     *	@param  int	$iSecond  		    Default preselected duration (number of seconds or '')
     * 	@param	int	$disabled           Disable the combo box
     * 	@param	string	$typehour		If 'select' then input hour and input min is a combo,
     *						            if 'text' input hour is in text and input min is a text, 
     *						            if 'textselect' input hour is in text and input min is a combo
     *  @param	integer	$minunderhours	If 1, show minutes selection under the hours
     * 	@param	int	$nooutput		    Do not output html string but return it
     *  @return	string|null
     */
    function select_duration($prefix, $iSecond='', $disabled=0, $typehour='select', $minunderhours=0, $nooutput=0)
    {
    	global $langs;

    	$retstring='';

    	$hourSelected=0; $minSelected=0;

    	// Hours
        if ($iSecond != '')
        {
            require_once DOL_DOCUMENT_ROOT.'/core/lib/date.lib.php';

            $hourSelected = convertSecondToTime($iSecond,'allhour');
            $minSelected = convertSecondToTime($iSecond,'min');
        }

        if ($typehour=='select' )
        {
	        $retstring.='<select class="flat" name="'.$prefix.'hour"'.($disabled?' disabled':'').'>';
	        for ($hour = 0; $hour < 25; $hour++)	// For a duration, we allow 24 hours
	        {
	            $retstring.='<option value="'.$hour.'"';
	            if ($hourSelected == $hour)
	            {
	                $retstring.=" selected";
	            }
	            $retstring.=">".$hour."</option>";
	        }
	        $retstring.="</select>";
        }
        elseif ($typehour=='text' || $typehour=='textselect')
        {
        	$retstring.='<input placeholder="'.$langs->trans('HourShort').'" type="number" min="0" size="1" name="'.$prefix.'hour"'.($disabled?' disabled':'').' class="flat maxwidth50" value="'.($hourSelected?((int) $hourSelected):'').'">';
        }
        else return 'BadValueForParameterTypeHour';

        if ($typehour!='text') $retstring.=' '.$langs->trans('HourShort');
        else $retstring.=':';
        
        // Minutes
        if ($minunderhours) $retstring.='<br>';
        else $retstring.="&nbsp;";

        if ($typehour=='select' || $typehour=='textselect')
        {
	        $retstring.='<select class="flat" name="'.$prefix.'min"'.($disabled?' disabled':'').'>';
	        for ($min = 0; $min <= 55; $min=$min+5)
	        {
	            $retstring.='<option value="'.$min.'"';
	            if ($minSelected == $min) $retstring.=' selected';
	            $retstring.='>'.$min.'</option>';
	        }
	        $retstring.="</select>";
        }
        elseif ($typehour=='text' )
        {
        	$retstring.='<input placeholder="'.$langs->trans('MinuteShort').'" type="number" min="0" size="1" name="'.$prefix.'min"'.($disabled?' disabled':'').' class="flat maxwidth50" value="'.($minSelected?((int) $minSelected):'').'">';
        }
        
        if ($typehour!='text') $retstring.=' '.$langs->trans('MinuteShort');

        //$retstring.="&nbsp;";

        if (! empty($nooutput)) return $retstring;

        print $retstring;
        return;
    }


    /**
     *	Return a HTML select string, built from an array of key+value.
     *  Note: Do not apply langs->trans function on returned content, content may be entity encoded twice.
     *
     *	@param	string			$htmlname       Name of html select area. Must start with "multi" if this is a multiselect
     *	@param	array			$array          Array (key => value)
     *	@param	string|string[]	$id             Preselected key or preselected keys for multiselect
     *	@param	int				$show_empty     0 no empty value allowed, 1 or string to add an empty value into list (value is '' or '&nbsp;' if 1), <0 to add an empty value with key that is this value.
     *	@param	int				$key_in_label   1 to show key into label with format "[key] value"
     *	@param	int				$value_as_key   1 to use value as key
     *	@param  string			$moreparam      Add more parameters onto the select tag. For example 'style="width: 95%"' to avoid select2 component to go over parent container
     *	@param  int				$translate		1=Translate and encode value
     * 	@param	int				$maxlen			Length maximum for labels
     * 	@param	int				$disabled		Html select box is disabled
     *  @param	string			$sort			'ASC' or 'DESC' = Sort on label, '' or 'NONE' or 'POS' = Do not sort, we keep original order
     *  @param	string			$morecss		Add more class to css styles
     *  @param	int				$addjscombo		    Add js combo
     *  @param  string          $moreparamonempty   Add more param on the empty option line. Not used if show_empty not set
     *  @param  int             $disablebademail    Check if an email is found into value and if not disable and colorize entry
     *  @param  int             $nohtmlescape       No html escaping.
     * 	@return	string							    HTML select string
     *  @see multiselectarray
     */
    static function selectarray($htmlname, $array, $id='', $show_empty=0, $key_in_label=0, $value_as_key=0, $moreparam='', $translate=0, $maxlen=0, $disabled=0, $sort='', $morecss='', $addjscombo=0, $moreparamonempty='',$disablebademail=0, $nohtmlescape=0)
    {
        global $conf, $langs;

        // Do we want a multiselect ?
        //$jsbeautify = 0;
        //if (preg_match('/^multi/',$htmlname)) $jsbeautify = 1;
		$jsbeautify = 1;

        if ($value_as_key) $array=array_combine($array, $array);

        $out='';

        // Add code for jquery to use multiselect
        if ($addjscombo && empty($conf->dol_use_jmobile) && $jsbeautify)
        {
        	$minLengthToAutocomplete=0;
        	$tmpplugin=empty($conf->global->MAIN_USE_JQUERY_MULTISELECT)?(constant('REQUIRE_JQUERY_MULTISELECT')?constant('REQUIRE_JQUERY_MULTISELECT'):'select2'):$conf->global->MAIN_USE_JQUERY_MULTISELECT;

        	// Enhance with select2
        	if ($conf->use_javascript_ajax)
        	{
        	    include_once DOL_DOCUMENT_ROOT . '/core/lib/ajax.lib.php';
        	    $comboenhancement = ajax_combobox($htmlname);
        	    $out.=$comboenhancement;
        	}
        }

        $out.='<select id="'.preg_replace('/^\./','',$htmlname).'" '.($disabled?'disabled ':'').'class="flat '.(preg_replace('/^\./','',$htmlname)).($morecss?' '.$morecss:'').'" name="'.preg_replace('/^\./','',$htmlname).'" '.($moreparam?$moreparam:'').'>';

        if ($show_empty)
        {
        	$textforempty=' ';
        	if (! empty($conf->use_javascript_ajax)) $textforempty='&nbsp;';	// If we use ajaxcombo, we need &nbsp; here to avoid to have an empty element that is too small.
            if (! is_numeric($show_empty)) $textforempty=$show_empty;
        	$out.='<option class="optiongrey" '.($moreparamonempty?$moreparamonempty.' ':'').'value="'.($show_empty < 0 ? $show_empty : -1).'"'.($id == $show_empty ?' selected':'').'>'.$textforempty.'</option>'."\n";
        }

        if (is_array($array))
        {
        	// Translate
        	if ($translate)
        	{
	        	foreach($array as $key => $value)
	        	{
	        	    $array[$key]=$langs->trans($value);
	        	}
        	}

        	// Sort
			if ($sort == 'ASC') asort($array);
			elseif ($sort == 'DESC') arsort($array);

            foreach($array as $key => $value)
            {
                $disabled=''; $style='';
                if (! empty($disablebademail))
                {
                    if (! preg_match('/&lt;.+@.+&gt;/', $value))
                    {
                        //$value=preg_replace('/'.preg_quote($a,'/').'/', $b, $value);
                        $disabled=' disabled';
                        $style=' class="warning"';
                    }
                }
                $out.='<option value="'.$key.'"';
                $out.=$style.$disabled;
                if ($id != '' && $id == $key && ! $disabled) $out.=' selected';		// To preselect a value
                $out.='>';

                if ($key_in_label)
                {
                    if (empty($nohtmlescape)) $selectOptionValue = dol_escape_htmltag($key.' - '.($maxlen?dol_trunc($value,$maxlen):$value));
                    else $selectOptionValue = $key.' - '.($maxlen?dol_trunc($value,$maxlen):$value);
                }
                else
                {
                    if (empty($nohtmlescape)) $selectOptionValue = dol_escape_htmltag($maxlen?dol_trunc($value,$maxlen):$value);
                    else $selectOptionValue = $maxlen?dol_trunc($value,$maxlen):$value;
                    if ($value == '' || $value == '-') $selectOptionValue='&nbsp;';
                }
                //var_dump($selectOptionValue);
                $out.=$selectOptionValue;
                $out.="</option>\n";
            }
        }

        $out.="</select>";
        return $out;
    }


    /**
     *	Return a HTML select string, built from an array of key+value but content returned into select come from an Ajax call of an URL.
     *  Note: Do not apply langs->trans function on returned content of Ajax service, content may be entity encoded twice.
     *
     *	@param	string	$htmlname       		Name of html select area
     *	@param	string	$url					Url. Must return a json_encode of array(key=>array('text'=>'A text', 'url'=>'An url'), ...)
     *	@param	string	$id             		Preselected key
     *	@param  string	$moreparam      		Add more parameters onto the select tag
     *	@param  string	$moreparamtourl 		Add more parameters onto the Ajax called URL
     * 	@param	int		$disabled				Html select box is disabled
     *  @param	int		$minimumInputLength		Minimum Input Length
     *  @param	string	$morecss				Add more class to css styles
     *  @param  int     $callurlonselect        If set to 1, some code is added so an url return by the ajax is called when value is selected.
     *  @param  string  $placeholder            String to use as placeholder
     *  @param  integer $acceptdelayedhtml      1 if caller request to have html js content not returned but saved into global $delayedhtmlcontent (so caller can show it at end of page to avoid flash FOUC effect)
     * 	@return	string   						HTML select string
     */
    static function selectArrayAjax($htmlname, $url, $id='', $moreparam='', $moreparamtourl='', $disabled=0, $minimumInputLength=1, $morecss='', $callurlonselect=0, $placeholder='', $acceptdelayedhtml=0)
    {
        global $langs;
        global $delayedhtmlcontent;

    	$tmpplugin='select2';

    	$out='<input type="text" class="'.$htmlname.($morecss?' '.$morecss:'').'" '.($moreparam?$moreparam.' ':'').'name="'.$htmlname.'">';

    	// TODO Use an internal dolibarr component instead of select2
    	$outdelayed='<!-- JS CODE TO ENABLE '.$tmpplugin.' for id '.$htmlname.' -->
	    	<script type="text/javascript">
	    	$(document).ready(function () {

    	        '.($callurlonselect ? 'var saveRemoteData = [];':'').'

                $(".'.$htmlname.'").select2({
			    	ajax: {
				    	dir: "ltr",
				    	url: "'.$url.'",
				    	dataType: \'json\',
				    	delay: 250,
				    	data: function (searchTerm, pageNumber, context) {
				    		return {
						    	q: searchTerm, // search term
				    			page: pageNumber
				    		};
			    		},
			    		results: function (remoteData, pageNumber, query) {
			    			console.log(remoteData);
				    	    saveRemoteData = remoteData;
				    	    /* format json result for select2 */
				    	    result = []
				    	    $.each( remoteData, function( key, value ) {
				    	       result.push({id: key, text: value.text});
                            });
			    			//return {results:[{id:\'none\', text:\'aa\'}, {id:\'rrr\', text:\'Red\'},{id:\'bbb\', text:\'Search a into projects\'}], more:false}
			    			return {results: result, more:false}
    					},
			    		/*processResults: function (data, page) {
			    			// parse the results into the format expected by Select2.
			    			// since we are using custom formatting functions we do not need to
			    			// alter the remote JSON data
			    			console.log(data);
			    			return {
			    				results: data.items
			    			};
			    		},*/
			    		cache: true
			    	},
			        dropdownCssClass: "css-'.$htmlname.'",
				    placeholder: "'.dol_escape_js($placeholder).'",
			    	escapeMarkup: function (markup) { return markup; }, // let our custom formatter work
			    	minimumInputLength: '.$minimumInputLength.',
			        formatResult: function(result, container, query, escapeMarkup) {
                        return escapeMarkup(result.text);
                    }
			    });

                '.($callurlonselect ? '
                $(".'.$htmlname.'").change(function() {
			    	var selected = $(".'.$htmlname.'").select2("val");
			        $(".'.$htmlname.'").select2("val","");  /* reset visible combo value */
    			    $.each( saveRemoteData, function( key, value ) {
    				        if (key == selected)
    			            {
    			                 console.log("Do a redirect into selectArrayAjax to "+value.url)
    			                 location.assign(value.url);
    			            }
                    });
    			});' : '' ) . '

    	   });
	       </script>';

		if ($acceptdelayedhtml)
		{
		    $delayedhtmlcontent.=$outdelayed;
		}
		else
		{
		    $out.=$outdelayed;
		}
		return $out;
    }

    /**
     *	Show a multiselect form from an array.
     *
     *	@param	string	$htmlname		Name of select
     *	@param	array	$array			Array with key+value
     *	@param	array	$selected		Array with key+value preselected
     *	@param	int		$key_in_label   1 pour afficher la key dans la valeur "[key] value"
     *	@param	int		$value_as_key   1 to use value as key
     *	@param  string	$morecss        Add more css style
     *	@param  int		$translate		Translate and encode value
     *  @param	int		$width			Force width of select box. May be used only when using jquery couch. Example: 250, 95%
     *  @param	string	$moreattrib		Add more options on select component. Example: 'disabled'
     *  @param	string	$elemtype		Type of element we show ('category', ...)
     *	@return	string					HTML multiselect string
     *  @see selectarray
     */
    static function multiselectarray($htmlname, $array, $selected=array(), $key_in_label=0, $value_as_key=0, $morecss='', $translate=0, $width=0, $moreattrib='',$elemtype='')
    {
    	global $conf, $langs;

    	$out = '';

    	// Add code for jquery to use multiselect
    	if (! empty($conf->global->MAIN_USE_JQUERY_MULTISELECT) || defined('REQUIRE_JQUERY_MULTISELECT'))
    	{
    		$tmpplugin=empty($conf->global->MAIN_USE_JQUERY_MULTISELECT)?constant('REQUIRE_JQUERY_MULTISELECT'):$conf->global->MAIN_USE_JQUERY_MULTISELECT;
   			$out.='<!-- JS CODE TO ENABLE '.$tmpplugin.' for id '.$htmlname.' -->
    			<script type="text/javascript">
	    			function formatResult(record) {'."\n";
						if ($elemtype == 'category')
						{
							$out.='	//return \'<span><img src="'.DOL_URL_ROOT.'/theme/eldy/img/object_category.png'.'"> <a href="'.DOL_URL_ROOT.'/categories/viewcat.php?type=0&id=\'+record.id+\'">\'+record.text+\'</a></span>\';
								  	return \'<span><img src="'.DOL_URL_ROOT.'/theme/eldy/img/object_category.png'.'"> \'+record.text+\'</span>\';';
						}
						else
						{
							$out.='return record.text;';
						}
			$out.= '	};
    				function formatSelection(record) {'."\n";
						if ($elemtype == 'category')
						{
							$out.='	//return \'<span><img src="'.DOL_URL_ROOT.'/theme/eldy/img/object_category.png'.'"> <a href="'.DOL_URL_ROOT.'/categories/viewcat.php?type=0&id=\'+record.id+\'">\'+record.text+\'</a></span>\';
								  	return \'<span><img src="'.DOL_URL_ROOT.'/theme/eldy/img/object_category.png'.'"> \'+record.text+\'</span>\';';
						}
						else
						{
							$out.='return record.text;';
						}
			$out.= '	};
	    			$(document).ready(function () {
    					$(\'#'.$htmlname.'\').'.$tmpplugin.'({
    						dir: \'ltr\',
							// Specify format function for dropdown item
							formatResult: formatResult,
    					 	templateResult: formatResult,		/* For 4.0 */
							// Specify format function for selected item
							formatSelection: formatSelection,
    					 	templateResult: formatSelection		/* For 4.0 */
    					});
    				});
    			</script>';
    	}

    	// Try also magic suggest

		$out .= '<select id="'.$htmlname.'" class="multiselect'.($morecss?' '.$morecss:'').'" multiple name="'.$htmlname.'[]"'.($moreattrib?' '.$moreattrib:'').($width?' style="width: '.(preg_match('/%/',$width)?$width:$width.'px').'"':'').'>'."\n";
    	if (is_array($array) && ! empty($array))
    	{
    		if ($value_as_key) $array=array_combine($array, $array);

    		if (! empty($array))
    		{
    			foreach ($array as $key => $value)
    			{
    				$out.= '<option value="'.$key.'"';
    				if (is_array($selected) && ! empty($selected) && in_array($key, $selected) && !empty($key))
    				{
    					$out.= ' selected';
    				}
    				$out.= '>';

    				$newval = ($translate ? $langs->trans($value) : $value);
    				$newval = ($key_in_label ? $key.' - '.$newval : $newval);
    				$out.= dol_htmlentitiesbr($newval);
    				$out.= '</option>'."\n";
    			}
    		}
    	}
    	$out.= '</select>'."\n";

    	return $out;
    }


    /**
     *	Show a multiselect form from an array.
     *
     *	@param	string	$htmlname		Name of select
     *	@param	array	$array			Array with array of fields we could show. This array may be modified according to setup of user.
     *  @param  string  $varpage        Id of context for page. Can be set with $varpage=empty($contextpage)?$_SERVER["PHP_SELF"]:$contextpage;
     *	@return	string					HTML multiselect string
     *  @see selectarray
     */
    static function multiSelectArrayWithCheckbox($htmlname, &$array, $varpage)
    {
        global $conf,$langs,$user;

        if (! empty($conf->global->MAIN_OPTIMIZEFORTEXTBROWSER)) return '';

        $tmpvar="MAIN_SELECTEDFIELDS_".$varpage;
        if (! empty($user->conf->$tmpvar))
        {
            $tmparray=explode(',', $user->conf->$tmpvar);
            foreach($array as $key => $val)
            {
                //var_dump($key);
                //var_dump($tmparray);
                if (in_array($key, $tmparray)) $array[$key]['checked']=1;
                else $array[$key]['checked']=0;
            }
        }
        //var_dump($array);

        $lis='';
        $listcheckedstring='';

        foreach($array as $key => $val)
        {
           /* var_dump($val);
            var_dump(array_key_exists('enabled', $val));
            var_dump(!$val['enabled']);*/
           if (array_key_exists('enabled', $val) && isset($val['enabled']) && ! $val['enabled'])
           {
               unset($array[$key]);     // We don't want this field
               continue;
           }
           if ($val['label'])
	       {
	           $lis.='<li><input type="checkbox" value="'.$key.'"'.(empty($val['checked'])?'':' checked="checked"').'/>'.dol_escape_htmltag($langs->trans($val['label'])).'</li>';
	           $listcheckedstring.=(empty($val['checked'])?'':$key.',');
	       }
        }

        $out ='<!-- Component multiSelectArrayWithCheckbox '.$htmlname.' -->

        <dl class="dropdown">
            <dt>
            <a href="#">
              '.img_picto('','list').'
            </a>
            <input type="hidden" class="'.$htmlname.'" name="'.$htmlname.'" value="'.$listcheckedstring.'">
            </dt>
            <dd class="dropowndd">
                <div class="multiselectcheckbox'.$htmlname.'">
                    <ul class="ul'.$htmlname.'">
                    '.$lis.'
                    </ul>
                </div>
            </dd>
        </dl>

        <script type="text/javascript">
          jQuery(document).ready(function () {
              $(\'.multiselectcheckbox'.$htmlname.' input[type="checkbox"]\').on(\'click\', function () {
                  console.log("A new field was added/removed")
                  $("input:hidden[name=formfilteraction]").val(\'listafterchangingselectedfields\')
                  var title = $(this).val() + ",";
                  if ($(this).is(\':checked\')) {
                      $(\'.'.$htmlname.'\').val(title + $(\'.'.$htmlname.'\').val());
                  }
                  else {
                      $(\'.'.$htmlname.'\').val( $(\'.'.$htmlname.'\').val().replace(title, \'\') )
                  }
                  // Now, we submit page
                  $(this).parents(\'form:first\').submit();
              });
           });
        </script>

        ';
        return $out;
    }

	/**
	 * 	Render list of categories linked to object with id $id and type $type
	 *
	 * 	@param		int		$id				Id of object
 	 * 	@param		string	$type			Type of category ('member', 'customer', 'supplier', 'product', 'contact'). Old mode (0, 1, 2, ...) is deprecated.
 	 *  @param		int		$rendermode		0=Default, use multiselect. 1=Emulate multiselect (recommended)
	 * 	@return		string					String with categories
	 */
	function showCategories($id, $type, $rendermode=0)
	{
		global $db;

		include_once DOL_DOCUMENT_ROOT.'/categories/class/categorie.class.php';

		$cat = new Categorie($db);
		$categories = $cat->containing($id, $type);

		if ($rendermode == 1)
		{
			$toprint = array();
			foreach($categories as $c)
			{
				$ways = $c->print_all_ways();       // $ways[0] = "ccc2 >> ccc2a >> ccc2a1" with html formated text
				foreach($ways as $way)
				{
					$toprint[] = '<li class="select2-search-choice-dolibarr noborderoncategories"'.($c->color?' style="background: #'.$c->color.';"':' style="background: #aaa"').'>'.img_object('','category').' '.$way.'</li>';
				}
			}
			return '<div class="select2-container-multi-dolibarr" style="width: 90%;"><ul class="select2-choices-dolibarr">'.implode(' ', $toprint).'</ul></div>';
		}

		if ($rendermode == 0)
		{
			$cate_arbo = $this->select_all_categories($type, '', 'parent', 64, 0, 1);
			foreach($categories as $c) {
				$arrayselected[] = $c->id;
			}

			return $this->multiselectarray('categories', $cate_arbo, $arrayselected, '', 0, '', 0, '100%', 'disabled', 'category');
		}

		return 'ErrorBadValueForParameterRenderMode';	// Should not happened
	}


    /**
     *  Show linked object block.
     *
     *  @param	CommonObject	$object		      Object we want to show links to
     *  @param  string          $morehtmlright    More html to show on right of title
     *  @return	int							      <0 if KO, >=0 if OK
     */
    function showLinkedObjectBlock($object, $morehtmlright='')
    {
        global $conf,$langs,$hookmanager;
        global $bc;

        $object->fetchObjectLinked();

        // Bypass the default method
        $hookmanager->initHooks(array('commonobject'));
        $parameters=array();
        $reshook=$hookmanager->executeHooks('showLinkedObjectBlock',$parameters,$object,$action);    // Note that $action and $object may have been modified by hook

        if (empty($reshook))
        {
        	$nbofdifferenttypes = count($object->linkedObjects);

        	print '<br><!-- showLinkedObjectBlock -->';
            print load_fiche_titre($langs->trans('RelatedObjects'), $morehtmlright, '');

            print '<table class="noborder allwidth">';

            print '<tr class="liste_titre">';
            print '<td>'.$langs->trans("Type").'</td>';
            print '<td>'.$langs->trans("Ref").'</td>';
            print '<td align="center"></td>';
            print '<td align="center">'.$langs->trans("Date").'</td>';
            print '<td align="right">'.$langs->trans("AmountHTShort").'</td>';
            print '<td align="right">'.$langs->trans("Status").'</td>';
            print '<td></td>';
            print '</tr>';

            $nboftypesoutput=0;

        	foreach($object->linkedObjects as $objecttype => $objects)
        	{
        		$tplpath = $element = $subelement = $objecttype;

        		if ($objecttype != 'supplier_proposal' && preg_match('/^([^_]+)_([^_]+)/i',$objecttype,$regs))
        		{
        			$element = $regs[1];
        			$subelement = $regs[2];
        			$tplpath = $element.'/'.$subelement;
        		}
        		$tplname='linkedobjectblock';

        		// To work with non standard path
        		if ($objecttype == 'facture')          {
        			$tplpath = 'compta/'.$element;
        			if (empty($conf->facture->enabled)) continue;	// Do not show if module disabled
        		}
        	    else if ($objecttype == 'facturerec')          {
        			$tplpath = 'compta/facture';
        			$tplname = 'linkedobjectblockForRec';
        			if (empty($conf->facture->enabled)) continue;	// Do not show if module disabled
        		}
        		else if ($objecttype == 'propal')           {
        			$tplpath = 'comm/'.$element;
        			if (empty($conf->propal->enabled)) continue;	// Do not show if module disabled
        		}
        		else if ($objecttype == 'supplier_proposal')           {
        			if (empty($conf->supplier_proposal->enabled)) continue;	// Do not show if module disabled
        		}
        		else if ($objecttype == 'shipping' || $objecttype == 'shipment') {
        			$tplpath = 'expedition';
        			if (empty($conf->expedition->enabled)) continue;	// Do not show if module disabled
        		}
        		else if ($objecttype == 'delivery')         {
        			$tplpath = 'livraison';
        			if (empty($conf->expedition->enabled)) continue;	// Do not show if module disabled
        		}
        		else if ($objecttype == 'invoice_supplier') {
        			$tplpath = 'fourn/facture';
        		}
        		else if ($objecttype == 'order_supplier')   {
        			$tplpath = 'fourn/commande';
        		}
        		else if ($objecttype == 'expensereport')   {
        			$tplpath = 'expensereport';
        		}
        		else if ($objecttype == 'subscription')   {
        		    $tplpath = 'adherents';
        		}

                global $linkedObjectBlock;
        		$linkedObjectBlock = $objects;


        		// Output template part (modules that overwrite templates must declare this into descriptor)
        		$dirtpls=array_merge($conf->modules_parts['tpl'],array('/'.$tplpath.'/tpl'));
        		foreach($dirtpls as $reldir)
        		{
        		    if ($nboftypesoutput == ($nbofdifferenttypes - 1))    // No more type to show after
        		    {
        		        global $noMoreLinkedObjectBlockAfter;
        		        $noMoreLinkedObjectBlockAfter=1;
        		    }

                    $res=@include dol_buildpath($reldir.'/'.$tplname.'.tpl.php');
        			if ($res)
        			{
        			    $nboftypesoutput++;
        			    break;
        			}
        		}
        	}

        	if (! $nboftypesoutput)
        	{
        	    print '<tr><td class="impair opacitymedium" colspan="7">'.$langs->trans("None").'</td></tr>';
        	}

        	print '</table>';

        	return $nbofdifferenttypes;
        }
    }

    /**
     *  Show block with links to link to other objects.
     *
     *  @param	CommonObject	$object				Object we want to show links to
     *  @param	array			$restrictlinksto	Restrict links to some elements, for exemple array('order') or array('supplier_order'). null or array() if no restriction.
     *  @param	array			$excludelinksto		Do not show links of this type, for exemple array('order') or array('supplier_order'). null or array() if no exclusion.
     *  @return	string								<0 if KO, >0 if OK
     */
    function showLinkToObjectBlock($object, $restrictlinksto=array(), $excludelinksto=array())
    {
        global $conf, $langs, $hookmanager;
        global $bc;

		$linktoelem='';
		$linktoelemlist='';

		if (! is_object($object->thirdparty)) $object->fetch_thirdparty();

		$possiblelinks=array();
		if (is_object($object->thirdparty) && ! empty($object->thirdparty->id) && $object->thirdparty->id > 0)
		{
    		$listofidcompanytoscan=$object->thirdparty->id;
    		if (($object->thirdparty->parent > 0) && ! empty($conf->global->THIRDPARTY_INCLUDE_PARENT_IN_LINKTO)) $listofidcompanytoscan.=','.$object->thirdparty->parent;
    		
    		$possiblelinks=array(
    		    'propal'=>array('enabled'=>$conf->propal->enabled, 'perms'=>1, 'label'=>'LinkToProposal', 'sql'=>"SELECT s.rowid as socid, s.nom as name, s.client, t.rowid, t.ref, t.ref_client, t.total_ht FROM ".MAIN_DB_PREFIX."societe as s, ".MAIN_DB_PREFIX."propal as t WHERE t.fk_soc = s.rowid AND t.fk_soc IN (".$listofidcompanytoscan.') AND t.entity IN ('.getEntity('propal',1).')'),
    		    'order'=>array('enabled'=>$conf->commande->enabled, 'perms'=>1, 'label'=>'LinkToOrder', 'sql'=>"SELECT s.rowid as socid, s.nom as name, s.client, t.rowid, t.ref, t.ref_client, t.total_ht FROM ".MAIN_DB_PREFIX."societe as s, ".MAIN_DB_PREFIX."commande as t WHERE t.fk_soc = s.rowid AND t.fk_soc IN (".$listofidcompanytoscan.') AND t.entity IN ('.getEntity('commande',1).')'),
    		    'invoice'=>array('enabled'=>$conf->facture->enabled, 'perms'=>1, 'label'=>'LinkToInvoice', 'sql'=>"SELECT s.rowid as socid, s.nom as name, s.client, t.rowid, t.facnumber as ref, t.ref_client, t.total as total_ht FROM ".MAIN_DB_PREFIX."societe as s, ".MAIN_DB_PREFIX."facture as t WHERE t.fk_soc = s.rowid AND t.fk_soc IN (".$listofidcompanytoscan.') AND t.entity IN ('.getEntity('facture',1).')'),
    		    'contrat'=>array('enabled'=>$conf->contrat->enabled , 'perms'=>1, 'label'=>'LinkToContract', 'sql'=>"SELECT s.rowid as socid, s.nom as name, s.client, t.rowid, t.ref, t.ref_supplier, '' as total_ht FROM ".MAIN_DB_PREFIX."societe as s, ".MAIN_DB_PREFIX."contrat as t WHERE t.fk_soc = s.rowid AND t.fk_soc IN (".$listofidcompanytoscan.') AND t.entity IN ('.getEntity('contract',1).')'),
    		    'fichinter'=>array('enabled'=>$conf->ficheinter->enabled, 'perms'=>1, 'label'=>'LinkToIntervention', 'sql'=>"SELECT s.rowid as socid, s.nom as name, s.client, t.rowid, t.ref FROM ".MAIN_DB_PREFIX."societe as s, ".MAIN_DB_PREFIX."fichinter as t WHERE t.fk_soc = s.rowid AND t.fk_soc IN (".$listofidcompanytoscan.') AND t.entity IN ('.getEntity('intervention',1).')'),
    		    'supplier_proposal'=>array('enabled'=>$conf->supplier_proposal->enabled , 'perms'=>1, 'label'=>'LinkToSupplierProposal', 'sql'=>"SELECT s.rowid as socid, s.nom as name, s.client, t.rowid, t.ref, '' as ref_supplier, t.total_ht FROM ".MAIN_DB_PREFIX."societe as s, ".MAIN_DB_PREFIX."supplier_proposal as t WHERE t.fk_soc = s.rowid AND t.fk_soc IN (".$listofidcompanytoscan.') AND t.entity IN ('.getEntity('supplier_proposal',1).')'),
    		    'order_supplier'=>array('enabled'=>$conf->fournisseur->commande->enabled , 'perms'=>1, 'label'=>'LinkToSupplierOrder', 'sql'=>"SELECT s.rowid as socid, s.nom as name, s.client, t.rowid, t.ref, t.ref_supplier, t.total_ht FROM ".MAIN_DB_PREFIX."societe as s, ".MAIN_DB_PREFIX."commande_fournisseur as t WHERE t.fk_soc = s.rowid AND t.fk_soc IN (".$listofidcompanytoscan.') AND t.entity IN ('.getEntity('commande_fournisseur',1).')'),
    		    'invoice_supplier'=>array('enabled'=>$conf->fournisseur->facture->enabled , 'perms'=>1, 'label'=>'LinkToSupplierInvoice', 'sql'=>"SELECT s.rowid as socid, s.nom as name, s.client, t.rowid, t.ref, t.ref_supplier, t.total_ht FROM ".MAIN_DB_PREFIX."societe as s, ".MAIN_DB_PREFIX."facture_fourn as t WHERE t.fk_soc = s.rowid AND t.fk_soc IN (".$listofidcompanytoscan.') AND t.entity IN ('.getEntity('facture_fourn',1).')')
    		);
		}
		
		global $action;

		// Can complete the possiblelink array
		$hookmanager->initHooks(array('commonobject'));
		$parameters=array();
		$reshook=$hookmanager->executeHooks('showLinkToObjectBlock',$parameters,$object,$action);    // Note that $action and $object may have been modified by hook
		if (empty($reshook))
		{
		    if (is_array($hookmanager->resArray) && count($hookmanager->resArray))
		    {
		        $possiblelinks=array_merge($possiblelinks, $hookmanager->resArray);
		    }
		}
		else if ($reshook > 0)
		{
		    if (is_array($hookmanager->resArray) && count($hookmanager->resArray))
		    {
                $possiblelinks=$hookmanager->resArray;
		    }
		}

		foreach($possiblelinks as $key => $possiblelink)
		{
			$num = 0;

			if (empty($possiblelink['enabled'])) continue;

			if (! empty($possiblelink['perms']) && (empty($restrictlinksto) || in_array($key, $restrictlinksto)) && (empty($excludelinksto) || ! in_array($key, $excludelinksto)))
			{
				print '<div id="'.$key.'list"'.(empty($conf->global->MAIN_OPTIMIZEFORTEXTBROWSER)?' style="display:none"':'').'>';
				$sql = $possiblelink['sql'];

				$resqllist = $this->db->query($sql);
				if ($resqllist)
				{
					$num = $this->db->num_rows($resqllist);
					$i = 0;

					print '<br><form action="'.$_SERVER["PHP_SELF"].'" method="POST" name="formlinked'.$key.'">';
					print '<input type="hidden" name="id" value="'.$object->id.'">';
					print '<input type="hidden" name="action" value="addlink">';
					print '<input type="hidden" name="addlink" value="'.$key.'">';
					print '<table class="noborder">';
					print '<tr class="liste_titre">';
					print '<td class="nowrap"></td>';
					print '<td align="center">' . $langs->trans("Ref") . '</td>';
					print '<td align="left">' . $langs->trans("RefCustomer") . '</td>';
					print '<td align="right">' . $langs->trans("AmountHTShort") . '</td>';
					print '<td align="left">' . $langs->trans("Company") . '</td>';
					print '</tr>';
					while ($i < $num)
					{
						$objp = $this->db->fetch_object($resqlorderlist);

						$var = ! $var;
						print '<tr ' . $bc [$var] . '>';
						print '<td aling="left">';
						print '<input type="radio" name="idtolinkto" value=' . $objp->rowid . '>';
						print '</td>';
						print '<td align="center">' . $objp->ref . '</td>';
						print '<td>' . $objp->ref_client . '</td>';
						print '<td align="right">' . price($objp->total_ht) . '</td>';
						print '<td>' . $objp->name . '</td>';
						print '</tr>';
						$i++;
					}
					print '</table>';
					print '<div class="center"><input type="submit" class="button valignmiddle" value="' . $langs->trans('ToLink') . '">&nbsp;&nbsp;&nbsp;&nbsp;&nbsp;<input type="submit" class="button" name="cancel" value="' . $langs->trans('Cancel') . '"></div>';

					print '</form>';
					$this->db->free($resqllist);
				} else {
					dol_print_error($this->db);
				}
				print '</div>';
				if ($num > 0)
				{
				}

				//$linktoelem.=($linktoelem?' &nbsp; ':'');
				if ($num > 0) $linktoelemlist.='<li><a href="#linkto'.$key.'" class="linkto dropdowncloseonclick" rel="'.$key.'">' . $langs->trans($possiblelink['label']) .' ('.$num.')</a></li>';
				//else $linktoelem.=$langs->trans($possiblelink['label']);
				else $linktoelemlist.='<li><span class="linktodisabled">' . $langs->trans($possiblelink['label']) . ' (0)</span></li>';
			}
		}

		if ($linktoelemlist)
		{
    		$linktoelem='
    		<dl class="dropdown" id="linktoobjectname">
    		<dt><a href="#linktoobjectname">'.$langs->trans("LinkTo").'...</a></dt>
    		<dd>
    		<div class="multiselectlinkto">
    		<ul class="ulselectedfields">'.$linktoelemlist.'
    		</ul>
    		</div>
    		</dd>
    		</dl>';
		}
		else
		{
		    $linktoelem='';
		}

		print '<!-- Add js to show linkto box -->
				<script type="text/javascript" language="javascript">
				jQuery(document).ready(function() {
					jQuery(".linkto").click(function() {
						console.log("We choose to show/hide link for rel="+jQuery(this).attr(\'rel\'));
					    jQuery("#"+jQuery(this).attr(\'rel\')+"list").toggle();
						jQuery(this).toggle();
					});
				});
				</script>
		';

		return $linktoelem;
    }

    /**
     *	Return an html string with a select combo box to choose yes or no
     *
     *	@param	string		$htmlname		Name of html select field
     *	@param	string		$value			Pre-selected value
     *	@param	int			$option			0 return yes/no, 1 return 1/0
     *	@param	bool		$disabled		true or false
     *  @param	int      	$useempty		1=Add empty line
     *	@return	string						See option
     */
    function selectyesno($htmlname,$value='',$option=0,$disabled=false,$useempty='')
    {
        global $langs;

        $yes="yes"; $no="no";
        if ($option)
        {
            $yes="1";
            $no="0";
        }

        $disabled = ($disabled ? ' disabled' : '');

        $resultyesno = '<select class="flat" id="'.$htmlname.'" name="'.$htmlname.'"'.$disabled.'>'."\n";
        if ($useempty) $resultyesno .= '<option value="-1"'.(($value < 0)?' selected':'').'></option>'."\n";
        if (("$value" == 'yes') || ($value == 1))
        {
            $resultyesno .= '<option value="'.$yes.'" selected>'.$langs->trans("Yes").'</option>'."\n";
            $resultyesno .= '<option value="'.$no.'">'.$langs->trans("No").'</option>'."\n";
        }
        else
       {
       		$selected=(($useempty && $value != '0' && $value != 'no')?'':' selected');
            $resultyesno .= '<option value="'.$yes.'">'.$langs->trans("Yes").'</option>'."\n";
            $resultyesno .= '<option value="'.$no.'"'.$selected.'>'.$langs->trans("No").'</option>'."\n";
        }
        $resultyesno .= '</select>'."\n";
        return $resultyesno;
    }



    /**
     *  Return list of export templates
     *
     *  @param	string	$selected          Id modele pre-selectionne
     *  @param  string	$htmlname          Name of HTML select
     *  @param  string	$type              Type of searched templates
     *  @param  int		$useempty          Affiche valeur vide dans liste
     *  @return	void
     */
    function select_export_model($selected='',$htmlname='exportmodelid',$type='',$useempty=0)
    {

        $sql = "SELECT rowid, label";
        $sql.= " FROM ".MAIN_DB_PREFIX."export_model";
        $sql.= " WHERE type = '".$type."'";
        $sql.= " ORDER BY rowid";
        $result = $this->db->query($sql);
        if ($result)
        {
            print '<select class="flat" name="'.$htmlname.'">';
            if ($useempty)
            {
                print '<option value="-1">&nbsp;</option>';
            }

            $num = $this->db->num_rows($result);
            $i = 0;
            while ($i < $num)
            {
                $obj = $this->db->fetch_object($result);
                if ($selected == $obj->rowid)
                {
                    print '<option value="'.$obj->rowid.'" selected>';
                }
                else
                {
                    print '<option value="'.$obj->rowid.'">';
                }
                print $obj->label;
                print '</option>';
                $i++;
            }
            print "</select>";
        }
        else {
            dol_print_error($this->db);
        }
    }

    /**
     *    Return a HTML area with the reference of object and a navigation bar for a business object
     *    To add a particular filter on select, you must set $object->next_prev_filter to SQL criteria.
     *
     *    @param	object	$object			Object to show.
     *    @param	string	$paramid   		Name of parameter to use to name the id into the URL next/previous link.
     *    @param	string	$morehtml  		More html content to output just before the nav bar.
     *    @param	int		$shownav	  	Show Condition (navigation is shown if value is 1).
     *    @param	string	$fieldid   		Name of field id into database to use for select next and previous (we make the select max and min on this field).
     *    @param	string	$fieldref   	Name of field ref of object (object->ref) to show or 'none' to not show ref.
     *    @param	string	$morehtmlref  	More html to show after ref.
     *    @param	string	$moreparam  	More param to add in nav link url. Must start with '&...'.
     *	  @param	int		$nodbprefix		Do not include DB prefix to forge table name.
     *	  @param	string	$morehtmlleft	More html code to show before ref.
     *	  @param	string	$morehtmlstatus	More html code to show under navigation arrows (status place).
     *	  @param	string	$morehtmlright	More html code to show after ref.
     * 	  @return	string    				Portion HTML with ref + navigation buttons
     */
    function showrefnav($object,$paramid,$morehtml='',$shownav=1,$fieldid='rowid',$fieldref='ref',$morehtmlref='',$moreparam='',$nodbprefix=0,$morehtmlleft='',$morehtmlstatus='',$morehtmlright='')
    {
    	global $langs,$conf;

    	$ret='';
        if (empty($fieldid))  $fieldid='rowid';
        if (empty($fieldref)) $fieldref='ref';

        //print "paramid=$paramid,morehtml=$morehtml,shownav=$shownav,$fieldid,$fieldref,$morehtmlref,$moreparam";
        $object->load_previous_next_ref((isset($object->next_prev_filter)?$object->next_prev_filter:''),$fieldid,$nodbprefix);
        
        $navurl = $_SERVER["PHP_SELF"];
        // Special case for project/task page
        if ($paramid == 'project_ref')
        {
            $navurl = preg_replace('/\/tasks\/(task|contact|time|note|document).php/','/tasks.php',$navurl);
            $paramid='ref';
        }
        $previous_ref = $object->ref_previous?'<a href="'.$navurl.'?'.$paramid.'='.urlencode($object->ref_previous).$moreparam.'"><i class="fa fa-chevron-left"></i></a>':'<span class="inactive"><i class="fa fa-chevron-left opacitymedium"></i></span>';
        $next_ref     = $object->ref_next?'<a href="'.$navurl.'?'.$paramid.'='.urlencode($object->ref_next).$moreparam.'"><i class="fa fa-chevron-right"></i></a>':'<span class="inactive"><i class="fa fa-chevron-right opacitymedium"></i></span>';

        //print "xx".$previous_ref."x".$next_ref;
        $ret.='<!-- Start banner content --><div style="vertical-align: middle">';

        // Right part of banner
		if ($morehtmlright) $ret.='<div class="inline-block floatleft">'.$morehtmlright.'</div>';

        if ($previous_ref || $next_ref || $morehtml)
        {
        	$ret.='<div class="pagination"><ul>';
        }
        if ($morehtml)
        {
            $ret.='<li class="noborder litext">'.$morehtml.'</li>';
        }
        if ($shownav && ($previous_ref || $next_ref))
        {
            $ret.='<li class="pagination">'.$previous_ref.'</li>';
            $ret.='<li class="pagination">'.$next_ref.'</li>';
        }
        if ($previous_ref || $next_ref || $morehtml)
        {
            $ret.='</ul></div>';
        }
		if ($morehtmlstatus) $ret.='<div class="statusref">'.$morehtmlstatus.'</div>';

        // Left part of banner
		if ($morehtmlleft)
		{
		    if ($conf->browser->layout == 'phone') $ret.='<div class="floatleft">'.$morehtmlleft.'</div>';    // class="center" to have photo in middle
		    else $ret.='<div class="inline-block floatleft">'.$morehtmlleft.'</div>';
		}

		//if ($conf->browser->layout == 'phone') $ret.='<div class="clearboth"></div>';
		$ret.='<div class="inline-block floatleft valignmiddle refid'.(($shownav && ($previous_ref || $next_ref))?' refidpadding':'').'">';

		// For thirdparty, contact, user, member, the ref is the id, so we show something else
		if ($object->element == 'societe')
		{
		    $ret.=dol_htmlentities($object->name);
		}
		else if (in_array($object->element, array('contact', 'user', 'member')))
		{
		    $ret.=dol_htmlentities($object->getFullName($langs));
		}
		else if (in_array($object->element, array('action', 'agenda')))
		{
		    $ret.=$object->ref.'<br>'.$object->label;    
		}
		else if ($fieldref != 'none') $ret.=dol_htmlentities($object->$fieldref);
		
		
		if ($morehtmlref)
		{
		    $ret.=' '.$morehtmlref;
		}
		$ret.='</div>';

		$ret.='</div><!-- End banner content -->';

        return $ret;
    }


    /**
     *    	Return HTML code to output a barcode
     *
     *     	@param	Object	$object		Object containing data to retrieve file name
     * 		@param	int		$width			Width of photo
     * 	  	@return string    				HTML code to output barcode
     */
    function showbarcode(&$object,$width=100)
    {
        global $conf;

        //Check if barcode is filled in the card
        if (empty($object->barcode)) return '';

        // Complete object if not complete
        if (empty($object->barcode_type_code) || empty($object->barcode_type_coder))
        {
        	$result = $object->fetch_barcode();
            //Check if fetch_barcode() failed
        	if ($result < 1) return '<!-- ErrorFetchBarcode -->';
        }

        // Barcode image
        $url=DOL_URL_ROOT.'/viewimage.php?modulepart=barcode&generator='.urlencode($object->barcode_type_coder).'&code='.urlencode($object->barcode).'&encoding='.urlencode($object->barcode_type_code);
        $out ='<!-- url barcode = '.$url.' -->';
        $out.='<img src="'.$url.'">';
        return $out;
    }

    /**
     *    	Return HTML code to output a photo
     *
     *    	@param	string		$modulepart			Key to define module concerned ('societe', 'userphoto', 'memberphoto')
     *     	@param  object		$object				Object containing data to retrieve file name
     * 		@param	int			$width				Width of photo
     * 		@param	int			$height				Height of photo (auto if 0)
     * 		@param	int			$caneditfield		Add edit fields
     * 		@param	string		$cssclass			CSS name to use on img for photo
     * 		@param	string		$imagesize		    'mini', 'small' or '' (original)
     *      @param  int         $addlinktofullsize  Add link to fullsize image
     *      @param  int         $cache              1=Accept to use image in cache
     * 	  	@return string    						HTML code to output photo
     */
    static function showphoto($modulepart, $object, $width=100, $height=0, $caneditfield=0, $cssclass='photowithmargin', $imagesize='', $addlinktofullsize=1, $cache=0)
    {
        global $conf,$langs;

        $entity = (! empty($object->entity) ? $object->entity : $conf->entity);
        $id = (! empty($object->id) ? $object->id : $object->rowid);

        $ret='';$dir='';$file='';$originalfile='';$altfile='';$email='';
        if ($modulepart=='societe')
        {
            $dir=$conf->societe->multidir_output[$entity];
            if (! empty($object->logo))
            {
                if ((string) $imagesize == 'mini') $file=get_exdir(0, 0, 0, 0, $object, 'thirdparty').'/logos/'.getImageFileNameForSize($object->logo, '_mini');             // getImageFileNameForSize include the thumbs
                else if ((string) $imagesize == 'small') $file=get_exdir(0, 0, 0, 0, $object, 'thirdparty').'/logos/'.getImageFileNameForSize($object->logo, '_small');
                else $file=get_exdir(0, 0, 0, 0, $object, 'thirdparty').'/logos/'.$object->logo;
                $originalfile=get_exdir(0, 0, 0, 0, $object, 'thirdparty').'/logos/'.$object->logo;
            }
            $email=$object->email;
        }
        else if ($modulepart=='contact')
        {
            $dir=$conf->societe->multidir_output[$entity].'/contact';
            if (! empty($object->photo))
            {
                if ((string) $imagesize == 'mini') $file=get_exdir(0, 0, 0, 0, $object, 'contact').'/photos/'.getImageFileNameForSize($object->photo, '_mini');
                else if ((string) $imagesize == 'small') $file=get_exdir(0, 0, 0, 0, $object, 'contact').'/photos/'.getImageFileNameForSize($object->photo, '_small');
                else $file=get_exdir(0, 0, 0, 0, $object, 'contact').'/photos/'.$object->photo;
                $originalfile=get_exdir(0, 0, 0, 0, $object, 'contact').'/photos/'.$object->photo;
            }
            $email=$object->email;
        }
        else if ($modulepart=='userphoto')
        {
            $dir=$conf->user->dir_output;
            if (! empty($object->photo))
            {
                if ((string) $imagesize == 'mini') $file=get_exdir($id, 2, 0, 0, $object, 'user').getImageFileNameForSize($object->photo, '_mini');
                else if ((string) $imagesize == 'small') $file=get_exdir($id, 2, 0, 0, $object, 'user').getImageFileNameForSize($object->photo, '_small');
                else $file=get_exdir($id, 2, 0, 0, $object, 'user').$object->photo;
                $originalfile=get_exdir($id, 2, 0, 0, $object, 'user').$object->photo;
            }
            if (! empty($conf->global->MAIN_OLD_IMAGE_LINKS)) $altfile=$object->id.".jpg";	// For backward compatibility
            $email=$object->email;
        }
        else if ($modulepart=='memberphoto')
        {
            $dir=$conf->adherent->dir_output;
            if (! empty($object->photo))
            {
                if ((string) $imagesize == 'mini') $file=get_exdir(0, 0, 0, 0, $object, 'member').'photos/'.getImageFileNameForSize($object->photo, '_mini');
                else if ((string) $imagesize == 'small') $file=get_exdir(0, 0, 0, 0, $object, 'member').'photos/'.getImageFileNameForSize($object->photo, '_small');
                else $file=get_exdir(0, 0, 0, 0, $object, 'member').'photos/'.$object->photo;
                $originalfile=get_exdir(0, 0, 0, 0, $object, 'member').'photos/'.$object->photo;
            }
            if (! empty($conf->global->MAIN_OLD_IMAGE_LINKS)) $altfile=$object->id.".jpg";	// For backward compatibility
            $email=$object->email;
        }
        else
        {
            // Generic case to show photos
        	$dir=$conf->$modulepart->dir_output;
        	if (! empty($object->photo))
        	{
                if ((string) $imagesize == 'mini') $file=get_exdir($id, 2, 0, 0, $object, $modulepart).'photos/'.getImageFileNameForSize($object->photo, '_mini');
                else if ((string) $imagesize == 'small') $file=get_exdir($id, 2, 0, 0, $object, $modulepart).'photos/'.getImageFileNameForSize($object->photo, '_small');
        	    else $file=get_exdir($id, 2, 0, 0, $object, $modulepart).'photos/'.$object->photo;
        	    $originalfile=get_exdir($id, 2, 0, 0, $object, $modulepart).'photos/'.$object->photo;
        	}
        	if (! empty($conf->global->MAIN_OLD_IMAGE_LINKS)) $altfile=$object->id.".jpg";	// For backward compatibility
        	$email=$object->email;
        }

        if ($dir)
        {
            if ($file && file_exists($dir."/".$file))
            {
                if ($addlinktofullsize)
                {
                    $urladvanced=getAdvancedPreviewUrl($modulepart, $originalfile);
                    if ($urladvanced) $ret.='<a href="'.$urladvanced.'">';
                    else $ret.='<a href="'.DOL_URL_ROOT.'/viewimage.php?modulepart='.$modulepart.'&entity='.$entity.'&file='.urlencode($originalfile).'&cache='.$cache.'">';
                }
                $ret.='<img class="photo'.$modulepart.($cssclass?' '.$cssclass:'').'" alt="Photo" id="photologo'.(preg_replace('/[^a-z]/i','_',$file)).'" '.($width?' width="'.$width.'"':'').($height?' height="'.$height.'"':'').' src="'.DOL_URL_ROOT.'/viewimage.php?modulepart='.$modulepart.'&entity='.$entity.'&file='.urlencode($file).'&cache='.$cache.'">';
                if ($addlinktofullsize) $ret.='</a>';
            }
            else if ($altfile && file_exists($dir."/".$altfile))
            {
                if ($addlinktofullsize)
                {
                    $urladvanced=getAdvancedPreviewUrl($modulepart, $originalfile);
                    if ($urladvanced) $ret.='<a href="'.$urladvanced.'">';
                    else $ret.='<a href="'.DOL_URL_ROOT.'/viewimage.php?modulepart='.$modulepart.'&entity='.$entity.'&file='.urlencode($originalfile).'&cache='.$cache.'">';
                }
                $ret.='<img class="photo'.$modulepart.($cssclass?' '.$cssclass:'').'" alt="Photo alt" id="photologo'.(preg_replace('/[^a-z]/i','_',$file)).'" class="'.$cssclass.'" '.($width?' width="'.$width.'"':'').($height?' height="'.$height.'"':'').' src="'.DOL_URL_ROOT.'/viewimage.php?modulepart='.$modulepart.'&entity='.$entity.'&file='.urlencode($altfile).'&cache='.$cache.'">';
                if ($addlinktofullsize) $ret.='</a>';
            }
            else
			{
				$nophoto='/public/theme/common/nophoto.png';
				if (in_array($modulepart,array('userphoto','contact')))	// For module that are "physical" users
				{
					$nophoto='/public/theme/common/user_anonymous.png';
					if ($object->gender == 'man') $nophoto='/public/theme/common/user_man.png';
					if ($object->gender == 'woman') $nophoto='/public/theme/common/user_woman.png';
				}

				if (! empty($conf->gravatar->enabled) && $email)
                {
	                /**
	                 * @see https://gravatar.com/site/implement/images/php/
	                 */
                    global $dolibarr_main_url_root;
                    $ret.='<!-- Put link to gravatar -->';
                    $ret.='<img class="photo'.$modulepart.($cssclass?' '.$cssclass:'').'" alt="Gravatar avatar" title="'.$email.' Gravatar avatar" '.($width?' width="'.$width.'"':'').($height?' height="'.$height.'"':'').' src="https://www.gravatar.com/avatar/'.dol_hash(strtolower(trim($email)),3).'?s='.$width.'&d='.urlencode(dol_buildpath($nophoto,3)).'">';	// gravatar need md5 hash
                }
                else
				{
				    if ($conf->browser->layout != 'phone')
				    {
                        $ret.='<img class="photo'.$modulepart.($cssclass?' '.$cssclass:'').'" alt="No photo" '.($width?' width="'.$width.'"':'').($height?' height="'.$height.'"':'').' src="'.DOL_URL_ROOT.$nophoto.'">';
				    }
                }
            }

            if ($caneditfield)
            {
                if ($object->photo) $ret.="<br>\n";
                $ret.='<table class="nobordernopadding centpercent">';
                if ($object->photo) $ret.='<tr><td><input type="checkbox" class="flat photodelete" name="deletephoto" id="photodelete"> '.$langs->trans("Delete").'<br><br></td></tr>';
                $ret.='<tr><td class="tdoverflow"><input type="file" class="flat maxwidth200onsmartphone" name="photo" id="photoinput"></td></tr>';
                $ret.='</table>';
            }

        }
        else dol_print_error('','Call of showphoto with wrong parameters modulepart='.$modulepart);

        return $ret;
    }

    /**
     *	Return select list of groups
     *
     *  @param	string	$selected       Id group preselected
     *  @param  string	$htmlname       Field name in form
     *  @param  int		$show_empty     0=liste sans valeur nulle, 1=ajoute valeur inconnue
     *  @param  string	$exclude        Array list of groups id to exclude
     * 	@param	int		$disabled		If select list must be disabled
     *  @param  string	$include        Array list of groups id to include
     * 	@param	int		$enableonly		Array list of groups id to be enabled. All other must be disabled
     * 	@param	int		$force_entity	0 or Id of environment to force
     *  @return	string
     *  @see select_dolusers
     */
    function select_dolgroups($selected='', $htmlname='groupid', $show_empty=0, $exclude='', $disabled=0, $include='', $enableonly='', $force_entity=0)
    {
        global $conf,$user,$langs;

        // Permettre l'exclusion de groupes
        if (is_array($exclude))	$excludeGroups = implode("','",$exclude);
        // Permettre l'inclusion de groupes
        if (is_array($include))	$includeGroups = implode("','",$include);

        $out='';

        // On recherche les groupes
        $sql = "SELECT ug.rowid, ug.nom as name";
        if (! empty($conf->multicompany->enabled) && $conf->entity == 1 && $user->admin && ! $user->entity)
        {
            $sql.= ", e.label";
        }
        $sql.= " FROM ".MAIN_DB_PREFIX."usergroup as ug ";
        if (! empty($conf->multicompany->enabled) && $conf->entity == 1 && $user->admin && ! $user->entity)
        {
            $sql.= " LEFT JOIN ".MAIN_DB_PREFIX."entity as e ON e.rowid=ug.entity";
            if ($force_entity) $sql.= " WHERE ug.entity IN (0,".$force_entity.")";
            else $sql.= " WHERE ug.entity IS NOT NULL";
        }
        else
        {
            $sql.= " WHERE ug.entity IN (0,".$conf->entity.")";
        }
        if (is_array($exclude) && $excludeGroups) $sql.= " AND ug.rowid NOT IN ('".$excludeGroups."')";
        if (is_array($include) && $includeGroups) $sql.= " AND ug.rowid IN ('".$includeGroups."')";
        $sql.= " ORDER BY ug.nom ASC";

        dol_syslog(get_class($this)."::select_dolgroups", LOG_DEBUG);
        $resql=$this->db->query($sql);
        if ($resql)
        {
    		// Enhance with select2
	        if ($conf->use_javascript_ajax)
	        {
				include_once DOL_DOCUMENT_ROOT . '/core/lib/ajax.lib.php';
	           	$comboenhancement = ajax_combobox($htmlname);
                $out.= $comboenhancement;
            }

            $out.= '<select class="flat minwidth200" id="'.$htmlname.'" name="'.$htmlname.'"'.($disabled?' disabled':'').'>';

        	$num = $this->db->num_rows($resql);
            $i = 0;
            if ($num)
            {
                if ($show_empty) $out.= '<option value="-1"'.($selected==-1?' selected':'').'>&nbsp;</option>'."\n";

                while ($i < $num)
                {
                    $obj = $this->db->fetch_object($resql);
                    $disableline=0;
                    if (is_array($enableonly) && count($enableonly) && ! in_array($obj->rowid,$enableonly)) $disableline=1;

                    $out.= '<option value="'.$obj->rowid.'"';
                    if ($disableline) $out.= ' disabled';
                    if ((is_object($selected) && $selected->id == $obj->rowid) || (! is_object($selected) && $selected == $obj->rowid))
                    {
                        $out.= ' selected';
                    }
                    $out.= '>';

                    $out.= $obj->name;
                    if (! empty($conf->multicompany->enabled) && empty($conf->multicompany->transverse_mode) && $conf->entity == 1)
                    {
                        $out.= " (".$obj->label.")";
                    }

                    $out.= '</option>';
                    $i++;
                }
            }
            else
            {
                if ($show_empty) $out.= '<option value="-1"'.($selected==-1?' selected':'').'></option>'."\n";
                $out.= '<option value="" disabled>'.$langs->trans("NoUserGroupDefined").'</option>';
            }
            $out.= '</select>';
        }
        else
        {
            dol_print_error($this->db);
        }

        return $out;
    }

    
    /**
     *	Return HTML to show the search and clear seach button
     *
     *  @return	string
     */
    function showFilterButtons()
    {
        global $conf, $langs;
    
        $out='<div class="nowrap">';
        $out.='<input type="image" class="liste_titre" name="button_search" src="'.img_picto($langs->trans("Search"),'search.png','','',1).'" value="'.dol_escape_htmltag($langs->trans("Search")).'" title="'.dol_escape_htmltag($langs->trans("Search")).'">';
        $out.='<input type="image" class="liste_titre" name="button_removefilter" src="'.img_picto($langs->trans("Search"),'searchclear.png','','',1).'" value="'.dol_escape_htmltag($langs->trans("RemoveFilter")).'" title="'.dol_escape_htmltag($langs->trans("RemoveFilter")).'">';
        $out.='</div>';

        return $out;
    }

    /**
     *	Return HTML to show the search and clear seach button
     *
     *  @param  string  $cssclass                  CSS class
     *  @param  int     $calljsfunction            0=default. 1=call function initCheckForSelect() after changing status of checkboxes
     *  @return	string
     */
    function showCheckAddButtons($cssclass='checkforaction', $calljsfunction=0)
    {
        global $conf, $langs;
    
        $out='';
        if (! empty($conf->use_javascript_ajax)) $out.='<div class="inline-block checkallactions"><input type="checkbox" id="checkallactions" name="checkallactions" class="checkallactions"></div>';
        $out.='<script type="text/javascript">
            $(document).ready(function() {
            	$("#checkallactions").click(function() {
                    if($(this).is(\':checked\')){
                        console.log("We check all");
                		$(".'.$cssclass.'").prop(\'checked\', true);
                    }
                    else
                    {
                        console.log("We uncheck all");
                		$(".'.$cssclass.'").prop(\'checked\', false);
                    }'."\n";
        if ($calljsfunction) $out.='if (typeof initCheckForSelect == \'function\') { initCheckForSelect(); } else { console.log("No function initCheckForSelect found. Call won\'t be done."); }';
        $out.='         });
                });
            </script>';

        return $out;
    }

    /**
     *	Return HTML to show the search and clear seach button
     *
     *  @param	int  	$addcheckuncheckall        Add the check all/uncheck all checkbox (use javascript) and code to manage this
     *  @param  string  $cssclass                  CSS class
     *  @param  int     $calljsfunction            0=default. 1=call function initCheckForSelect() after changing status of checkboxes
     *  @return	string
     */
    function showFilterAndCheckAddButtons($addcheckuncheckall=0, $cssclass='checkforaction', $calljsfunction=0)
    {
        $out.=$this->showFilterButtons();
        if ($addcheckuncheckall)
        {
            $out.=$this->showCheckAddButtons($cssclass, $calljsfunction);
        }
        return $out;
    }
}
<|MERGE_RESOLUTION|>--- conflicted
+++ resolved
@@ -1000,11 +1000,7 @@
     				$out.=  img_picto($langs->trans("Search"), 'search');
     			}
     		}
-<<<<<<< HEAD
-            print '<input type="text" class="'.$morecss.'" name="search_'.$htmlname.'" id="search_'.$htmlname.'" value="'.$selected_input_value.'"'.$placeholder.' '.(!empty($conf->global->THIRDPARTY_SEARCH_AUTOFOCUS) ? 'autofocus' : '').' />';
-=======
-            $out.=  '<input type="text" class="minwidth100" name="search_'.$htmlname.'" id="search_'.$htmlname.'" value="'.$selected_input_value.'"'.$placeholder.' '.(!empty($conf->global->THIRDPARTY_SEARCH_AUTOFOCUS) ? 'autofocus' : '').' />';
->>>>>>> eb2124bf
+            $out.=  '<input type="text" class="'.$morecss.'" name="search_'.$htmlname.'" id="search_'.$htmlname.'" value="'.$selected_input_value.'"'.$placeholder.' '.(!empty($conf->global->THIRDPARTY_SEARCH_AUTOFOCUS) ? 'autofocus' : '').' />';
     		if ($hidelabel == 3) {
     			$out.=  img_picto($langs->trans("Search"), 'search');
     		}
