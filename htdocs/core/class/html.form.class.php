<?php
/* Copyright (c) 2002-2007  Rodolphe Quiedeville    <rodolphe@quiedeville.org>
 * Copyright (C) 2004-2012  Laurent Destailleur     <eldy@users.sourceforge.net>
 * Copyright (C) 2004       Benoit Mortier          <benoit.mortier@opensides.be>
 * Copyright (C) 2004       Sebastien Di Cintio     <sdicintio@ressource-toi.org>
 * Copyright (C) 2004       Eric Seigne             <eric.seigne@ryxeo.com>
 * Copyright (C) 2005-2017  Regis Houssin           <regis.houssin@inodbox.com>
 * Copyright (C) 2006       Andre Cianfarani        <acianfa@free.fr>
 * Copyright (C) 2006       Marc Barilley/Ocebo     <marc@ocebo.com>
 * Copyright (C) 2007       Franky Van Liedekerke   <franky.van.liedekerker@telenet.be>
 * Copyright (C) 2007       Patrick Raguin          <patrick.raguin@gmail.com>
 * Copyright (C) 2010       Juanjo Menent           <jmenent@2byte.es>
 * Copyright (C) 2010-2021  Philippe Grand          <philippe.grand@atoo-net.com>
 * Copyright (C) 2011       Herve Prot              <herve.prot@symeos.com>
 * Copyright (C) 2012-2016  Marcos García           <marcosgdf@gmail.com>
 * Copyright (C) 2012       Cedric Salvador         <csalvador@gpcsolutions.fr>
 * Copyright (C) 2012-2015  Raphaël Doursenaud      <rdoursenaud@gpcsolutions.fr>
 * Copyright (C) 2014-2023  Alexandre Spangaro      <aspangaro@open-dsi.fr>
 * Copyright (C) 2018-2022  Ferran Marcet           <fmarcet@2byte.es>
 * Copyright (C) 2018-2021  Frédéric France         <frederic.france@netlogic.fr>
 * Copyright (C) 2018       Nicolas ZABOURI	        <info@inovea-conseil.com>
 * Copyright (C) 2018       Christophe Battarel     <christophe@altairis.fr>
 * Copyright (C) 2018       Josep Lluis Amador      <joseplluis@lliuretic.cat>
 * Copyright (C) 2023		Joachim Kueter			<git-jk@bloxera.com>
 *
 * This program is free software; you can redistribute it and/or modify
 * it under the terms of the GNU General Public License as published by
 * the Free Software Foundation; either version 3 of the License, or
 * (at your option) any later version.
 *
 * This program is distributed in the hope that it will be useful,
 * but WITHOUT ANY WARRANTY; without even the implied warranty of
 * MERCHANTABILITY or FITNESS FOR A PARTICULAR PURPOSE.  See the
 * GNU General Public License for more details.
 *
 * You should have received a copy of the GNU General Public License
 * along with this program. If not, see <https://www.gnu.org/licenses/>.
 */

/**
 * \file       htdocs/core/class/html.form.class.php
 * \ingroup    core
 * \brief      File of class with all html predefined components
 */


/**
 * Class to manage generation of HTML components
 * Only common components must be here.
 *
 * TODO Merge all function load_cache_* and loadCache* (except load_cache_vatrates) into one generic function loadCacheTable
 */
class Form
{
	/**
	 * @var DoliDB Database handler.
	 */
	public $db;

	/**
	 * @var string Error code (or message)
	 */
	public $error = '';

	/**
	 * @var string[]    Array of error strings
	 */
	public $errors = array();

	// Some properties used to return data by some methods
	public $result;
	public $num;

	// Cache arrays
	public $cache_types_paiements = array();
	public $cache_conditions_paiements = array();
	public $cache_transport_mode = array();
	public $cache_availability = array();
	public $cache_demand_reason = array();
	public $cache_types_fees = array();
	public $cache_vatrates = array();


	/**
	 * Constructor
	 *
	 * @param DoliDB $db Database handler
	 */
	public function __construct($db)
	{
		$this->db = $db;
	}

	/**
	 * Output key field for an editable field
	 *
	 * @param 	string 	$text 			Text of label or key to translate
	 * @param 	string 	$htmlname 		Name of select field ('edit' prefix will be added)
	 * @param 	string 	$preselected 	Value to show/edit (not used in this function)
	 * @param 	object 	$object 		Object (on the page we show)
	 * @param 	boolean $perm 			Permission to allow button to edit parameter. Set it to 0 to have a not edited field.
	 * @param 	string 	$typeofdata 	Type of data ('string' by default, 'email', 'amount:99', 'numeric:99', 'text' or 'textarea:rows:cols', 'datepicker' ('day' do not work, don't know why), 'dayhour' or 'datehourpicker' 'checkbox:ckeditor:dolibarr_zzz:width:height:savemethod:1:rows:cols', 'select;xxx[:class]'...)
	 * @param 	string 	$moreparam 		More param to add on a href URL.
	 * @param 	int 	$fieldrequired 	1 if we want to show field as mandatory using the "fieldrequired" CSS.
	 * @param 	int 	$notabletag 	1=Do not output table tags but output a ':', 2=Do not output table tags and no ':', 3=Do not output table tags but output a ' '
	 * @param 	string 	$paramid 		Key of parameter for id ('id', 'socid')
	 * @param 	string 	$help 			Tooltip help
	 * @return  string                  HTML edit field
	 */
	public function editfieldkey($text, $htmlname, $preselected, $object, $perm, $typeofdata = 'string', $moreparam = '', $fieldrequired = 0, $notabletag = 0, $paramid = 'id', $help = '')
	{
		global $conf, $langs;

		$ret = '';

		// TODO change for compatibility
		if (!empty($conf->global->MAIN_USE_JQUERY_JEDITABLE) && !preg_match('/^select;/', $typeofdata)) {
			if (!empty($perm)) {
				$tmp = explode(':', $typeofdata);
				$ret .= '<div class="editkey_' . $tmp[0] . (!empty($tmp[1]) ? ' ' . $tmp[1] : '') . '" id="' . $htmlname . '">';
				if ($fieldrequired) {
					$ret .= '<span class="fieldrequired">';
				}
				if ($help) {
					$ret .= $this->textwithpicto($langs->trans($text), $help);
				} else {
					$ret .= $langs->trans($text);
				}
				if ($fieldrequired) {
					$ret .= '</span>';
				}
				$ret .= '</div>' . "\n";
			} else {
				if ($fieldrequired) {
					$ret .= '<span class="fieldrequired">';
				}
				if ($help) {
					$ret .= $this->textwithpicto($langs->trans($text), $help);
				} else {
					$ret .= $langs->trans($text);
				}
				if ($fieldrequired) {
					$ret .= '</span>';
				}
			}
		} else {
			if (empty($notabletag) && $perm) {
				$ret .= '<table class="nobordernopadding centpercent"><tr><td class="nowrap">';
			}
			if ($fieldrequired) {
				$ret .= '<span class="fieldrequired">';
			}
			if ($help) {
				$ret .= $this->textwithpicto($langs->trans($text), $help);
			} else {
				$ret .= $langs->trans($text);
			}
			if ($fieldrequired) {
				$ret .= '</span>';
			}
			if (!empty($notabletag)) {
				$ret .= ' ';
			}
			if (empty($notabletag) && $perm) {
				$ret .= '</td>';
			}
			if (empty($notabletag) && $perm) {
				$ret .= '<td class="right">';
			}
			if ($htmlname && GETPOST('action', 'aZ09') != 'edit' . $htmlname && $perm) {
				$ret .= '<a class="editfielda reposition" href="' . $_SERVER["PHP_SELF"] . '?action=edit' . $htmlname . '&token=' . newToken() . '&' . $paramid . '=' . $object->id . $moreparam . '">' . img_edit($langs->trans('Edit'), ($notabletag ? 0 : 1)) . '</a>';
			}
			if (!empty($notabletag) && $notabletag == 1) {
				if ($text) {
					$ret .= ' : ';
				} else {
					$ret .= ' ';
				}
			}
			if (!empty($notabletag) && $notabletag == 3) {
				$ret .= ' ';
			}
			if (empty($notabletag) && $perm) {
				$ret .= '</td>';
			}
			if (empty($notabletag) && $perm) {
				$ret .= '</tr></table>';
			}
		}

		return $ret;
	}

	/**
	 * Output value of a field for an editable field
	 *
	 * @param string 	$text 			Text of label (not used in this function)
	 * @param string 	$htmlname 		Name of select field
	 * @param string 	$value 			Value to show/edit
	 * @param object 	$object 		Object (that we want to show)
	 * @param boolean 	$perm 			Permission to allow button to edit parameter
	 * @param string 	$typeofdata 	Type of data ('string' by default, 'checkbox', 'email', 'phone', 'amount:99', 'numeric:99',
	 *                                  'text' or 'textarea:rows:cols%', 'safehtmlstring', 'restricthtml',
	 *                                  'datepicker' ('day' do not work, don't know why), 'dayhour' or 'datehourpicker', 'ckeditor:dolibarr_zzz:width:height:savemethod:toolbarstartexpanded:rows:cols', 'select;xkey:xval,ykey:yval,...')
	 * @param string 	$editvalue 		When in edit mode, use this value as $value instead of value (for example, you can provide here a formated price instead of numeric value, or a select combo). Use '' to use same than $value
	 * @param object 	$extObject 		External object ???
	 * @param mixed 	$custommsg 		String or Array of custom messages : eg array('success' => 'MyMessage', 'error' => 'MyMessage')
	 * @param string 	$moreparam 		More param to add on the form on action href URL parameter
	 * @param int 		$notabletag 	Do no output table tags
	 * @param string 	$formatfunc 	Call a specific method of $object->$formatfunc to output field in view mode (For example: 'dol_print_email')
	 * @param string 	$paramid 		Key of parameter for id ('id', 'socid')
	 * @param string 	$gm 			'auto' or 'tzuser' or 'tzuserrel' or 'tzserver' (when $typeofdata is a date)
	 * @param array 	$moreoptions 	Array with more options. For example array('addnowlink'=>1), array('valuealreadyhtmlescaped'=>1)
	 * @param string 	$editaction 	[=''] use GETPOST default action or set action to edit mode
	 * @return string                   HTML edit field
	 */
	public function editfieldval($text, $htmlname, $value, $object, $perm, $typeofdata = 'string', $editvalue = '', $extObject = null, $custommsg = null, $moreparam = '', $notabletag = 1, $formatfunc = '', $paramid = 'id', $gm = 'auto', $moreoptions = array(), $editaction = '')
	{
		global $conf, $langs;

		$ret = '';

		// Check parameters
		if (empty($typeofdata)) {
			return 'ErrorBadParameter typeofdata is empty';
		}
		// Clean paramater $typeofdata
		if ($typeofdata == 'datetime') {
			$typeofdata = 'dayhour';
		}
		$reg = array();
		if (preg_match('/^(\w+)\((\d+)\)$/', $typeofdata, $reg)) {
			if ($reg[1] == 'varchar') {
				$typeofdata = 'string';
			} elseif ($reg[1] == 'int') {
				$typeofdata = 'numeric';
			} else {
				return 'ErrorBadParameter ' . $typeofdata;
			}
		}

		// When option to edit inline is activated
		if (!empty($conf->global->MAIN_USE_JQUERY_JEDITABLE) && !preg_match('/^select;|day|datepicker|dayhour|datehourpicker/', $typeofdata)) { // TODO add jquery timepicker and support select
			$ret .= $this->editInPlace($object, $value, $htmlname, $perm, $typeofdata, $editvalue, $extObject, $custommsg);
		} else {
			if ($editaction == '') {
				$editaction = GETPOST('action', 'aZ09');
			}
			$editmode = ($editaction == 'edit' . $htmlname);
			if ($editmode) {	// edit mode
				$ret .= "\n";
				$ret .= '<form method="post" action="' . $_SERVER["PHP_SELF"] . ($moreparam ? '?' . $moreparam : '') . '">';
				$ret .= '<input type="hidden" name="action" value="set' . $htmlname . '">';
				$ret .= '<input type="hidden" name="token" value="' . newToken() . '">';
				$ret .= '<input type="hidden" name="' . $paramid . '" value="' . $object->id . '">';
				if (empty($notabletag)) {
					$ret .= '<table class="nobordernopadding centpercent">';
				}
				if (empty($notabletag)) {
					$ret .= '<tr><td>';
				}
				if (preg_match('/^(string|safehtmlstring|email|phone|url)/', $typeofdata)) {
					$tmp = explode(':', $typeofdata);
					$ret .= '<input type="text" id="' . $htmlname . '" name="' . $htmlname . '" value="' . ($editvalue ? $editvalue : $value) . '"' . (empty($tmp[1]) ? '' : ' size="' . $tmp[1] . '"') . ' autofocus>';
				} elseif (preg_match('/^(integer)/', $typeofdata)) {
					$tmp = explode(':', $typeofdata);
					$valuetoshow = price2num($editvalue ? $editvalue : $value, 0);
					$ret .= '<input type="text" id="' . $htmlname . '" name="' . $htmlname . '" value="' . $valuetoshow . '"' . (empty($tmp[1]) ? '' : ' size="' . $tmp[1] . '"') . ' autofocus>';
				} elseif (preg_match('/^(numeric|amount)/', $typeofdata)) {
					$tmp = explode(':', $typeofdata);
					$valuetoshow = price2num($editvalue ? $editvalue : $value);
					$ret .= '<input type="text" id="' . $htmlname . '" name="' . $htmlname . '" value="' . ($valuetoshow != '' ? price($valuetoshow) : '') . '"' . (empty($tmp[1]) ? '' : ' size="' . $tmp[1] . '"') . ' autofocus>';
				} elseif (preg_match('/^(checkbox)/', $typeofdata)) {
					$tmp = explode(':', $typeofdata);
					$ret .= '<input type="checkbox" id="' . $htmlname . '" name="' . $htmlname . '" value="' . ($value ? $value : 'on') . '"' . ($value ? ' checked' : '') . (empty($tmp[1]) ? '' : $tmp[1]) . '/>';
				} elseif (preg_match('/^text/', $typeofdata) || preg_match('/^note/', $typeofdata)) {    // if wysiwyg is enabled $typeofdata = 'ckeditor'
					$tmp = explode(':', $typeofdata);
					$cols = (empty($tmp[2]) ? '' : $tmp[2]);
					$morealt = '';
					if (preg_match('/%/', $cols)) {
						$morealt = ' style="width: ' . $cols . '"';
						$cols = '';
					}
					$valuetoshow = ($editvalue ? $editvalue : $value);
					$ret .= '<textarea id="' . $htmlname . '" name="' . $htmlname . '" wrap="soft" rows="' . (empty($tmp[1]) ? '20' : $tmp[1]) . '"' . ($cols ? ' cols="' . $cols . '"' : 'class="quatrevingtpercent"') . $morealt . '" autofocus>';
					// textarea convert automatically entities chars into simple chars.
					// So we convert & into &amp; so a string like 'a &lt; <b>b</b><br>é<br>&lt;script&gt;alert('X');&lt;script&gt;' stay a correct html and is not converted by textarea component when wysiwig is off.
					$valuetoshow = str_replace('&', '&amp;', $valuetoshow);
					$ret .= dol_htmlwithnojs(dol_string_neverthesehtmltags($valuetoshow, array('textarea')));
					$ret .= '</textarea>';
				} elseif ($typeofdata == 'day' || $typeofdata == 'datepicker') {
					$addnowlink = empty($moreoptions['addnowlink']) ? 0 : $moreoptions['addnowlink'];
					$adddateof = empty($moreoptions['adddateof']) ? '' : $moreoptions['adddateof'];
					$labeladddateof = empty($moreoptions['labeladddateof']) ? '' : $moreoptions['labeladddateof'];
					$ret .= $this->selectDate($value, $htmlname, 0, 0, 1, 'form' . $htmlname, 1, $addnowlink, 0, '', '', $adddateof, '', 1, $labeladddateof, '', $gm);
				} elseif ($typeofdata == 'dayhour' || $typeofdata == 'datehourpicker') {
					$addnowlink = empty($moreoptions['addnowlink']) ? 0 : $moreoptions['addnowlink'];
					$adddateof = empty($moreoptions['adddateof']) ? '' : $moreoptions['adddateof'];
					$labeladddateof = empty($moreoptions['labeladddateof']) ? '' : $moreoptions['labeladddateof'];
					$ret .= $this->selectDate($value, $htmlname, 1, 1, 1, 'form' . $htmlname, 1, $addnowlink, 0, '', '', $adddateof, '', 1, $labeladddateof, '', $gm);
				} elseif (preg_match('/^select;/', $typeofdata)) {
					$arraydata = explode(',', preg_replace('/^select;/', '', $typeofdata));
					$arraylist = array();
					foreach ($arraydata as $val) {
						$tmp = explode(':', $val);
						$tmpkey = str_replace('|', ':', $tmp[0]);
						$arraylist[$tmpkey] = $tmp[1];
					}
					$ret .= $this->selectarray($htmlname, $arraylist, $value);
				} elseif (preg_match('/^link/', $typeofdata)) {
					// TODO Not yet implemented. See code for extrafields
				} elseif (preg_match('/^ckeditor/', $typeofdata)) {
					$tmp = explode(':', $typeofdata); // Example: ckeditor:dolibarr_zzz:width:height:savemethod:toolbarstartexpanded:rows:cols:uselocalbrowser
					require_once DOL_DOCUMENT_ROOT . '/core/class/doleditor.class.php';
					$doleditor = new DolEditor($htmlname, ($editvalue ? $editvalue : $value), (empty($tmp[2]) ? '' : $tmp[2]), (empty($tmp[3]) ? '100' : $tmp[3]), (empty($tmp[1]) ? 'dolibarr_notes' : $tmp[1]), 'In', (empty($tmp[5]) ? 0 : $tmp[5]), (isset($tmp[8]) ? ($tmp[8] ? true : false) : true), true, (empty($tmp[6]) ? '20' : $tmp[6]), (empty($tmp[7]) ? '100' : $tmp[7]));
					$ret .= $doleditor->Create(1);
				} elseif ($typeofdata == 'asis') {
					$ret .= ($editvalue ? $editvalue : $value);
				}
				if (empty($notabletag)) {
					$ret .= '</td>';
				}

				// Button save-cancel
				if (empty($notabletag)) {
					$ret .= '<td>';
				}
				//else $ret.='<div class="clearboth"></div>';
				$ret .= '<input type="submit" class="smallpaddingimp button' . (empty($notabletag) ? '' : ' ') . '" name="modify" value="' . $langs->trans("Modify") . '">';
				if (preg_match('/ckeditor|textarea/', $typeofdata) && empty($notabletag)) {
					$ret .= '<br>' . "\n";
				}
				$ret .= '<input type="submit" class="smallpaddingimp button button-cancel' . (empty($notabletag) ? '' : ' ') . '" name="cancel" value="' . $langs->trans("Cancel") . '">';
				if (empty($notabletag)) {
					$ret .= '</td>';
				}

				if (empty($notabletag)) {
					$ret .= '</tr></table>' . "\n";
				}
				$ret .= '</form>' . "\n";
			} else {		// view mode
				if (preg_match('/^email/', $typeofdata)) {
					$ret .= dol_print_email($value, 0, 0, 0, 0, 1);
				} elseif (preg_match('/^phone/', $typeofdata)) {
					$ret .= dol_print_phone($value, '_blank', 32, 1);
				} elseif (preg_match('/^url/', $typeofdata)) {
					$ret .= dol_print_url($value, '_blank', 32, 1);
				} elseif (preg_match('/^(amount|numeric)/', $typeofdata)) {
					$ret .= ($value != '' ? price($value, '', $langs, 0, -1, -1, $conf->currency) : '');
				} elseif (preg_match('/^checkbox/', $typeofdata)) {
					$tmp = explode(':', $typeofdata);
					$ret .= '<input type="checkbox" disabled id="' . $htmlname . '" name="' . $htmlname . '" value="' . $value . '"' . ($value ? ' checked' : '') . ($tmp[1] ? $tmp[1] : '') . '/>';
				} elseif (preg_match('/^text/', $typeofdata) || preg_match('/^note/', $typeofdata)) {
					$ret .= dol_htmlwithnojs(dol_string_onlythesehtmltags(dol_htmlentitiesbr($value), 1, 1, 1));
				} elseif (preg_match('/^(safehtmlstring|restricthtml)/', $typeofdata)) {	// 'restricthtml' is not an allowed type for editfieldval. Value is 'safehtmlstring'
					$ret .= dol_htmlwithnojs(dol_string_onlythesehtmltags($value));
				} elseif ($typeofdata == 'day' || $typeofdata == 'datepicker') {
					$ret .= '<span class="valuedate">' . dol_print_date($value, 'day', $gm) . '</span>';
				} elseif ($typeofdata == 'dayhour' || $typeofdata == 'datehourpicker') {
					$ret .= '<span class="valuedate">' . dol_print_date($value, 'dayhour', $gm) . '</span>';
				} elseif (preg_match('/^select;/', $typeofdata)) {
					$arraydata = explode(',', preg_replace('/^select;/', '', $typeofdata));
					$arraylist = array();
					foreach ($arraydata as $val) {
						$tmp = explode(':', $val);
						$arraylist[$tmp[0]] = $tmp[1];
					}
					$ret .= $arraylist[$value];
					if ($htmlname == 'fk_product_type') {
						if ($value == 0) {
							$ret = img_picto($langs->trans("Product"), 'product', 'class="paddingleftonly paddingrightonly colorgrey"') . $ret;
						} else {
							$ret = img_picto($langs->trans("Service"), 'service', 'class="paddingleftonly paddingrightonly colorgrey"') . $ret;
						}
					}
				} elseif (preg_match('/^ckeditor/', $typeofdata)) {
					$tmpcontent = dol_htmlentitiesbr($value);
					if (!empty($conf->global->MAIN_DISABLE_NOTES_TAB)) {
						$firstline = preg_replace('/<br>.*/', '', $tmpcontent);
						$firstline = preg_replace('/[\n\r].*/', '', $firstline);
						$tmpcontent = $firstline . ((strlen($firstline) != strlen($tmpcontent)) ? '...' : '');
					}
					// We dont use dol_escape_htmltag to get the html formating active, but this need we must also
					// clean data from some dangerous html
					$ret .= dol_string_onlythesehtmltags(dol_htmlentitiesbr($tmpcontent));
				} else {
					if (empty($moreoptions['valuealreadyhtmlescaped'])) {
						$ret .= dol_escape_htmltag($value);
					} else {
						$ret .= $value;        // $value must be already html escaped.
					}
				}

				// Custom format if parameter $formatfunc has been provided
				if ($formatfunc && method_exists($object, $formatfunc)) {
					$ret = $object->$formatfunc($ret);
				}
			}
		}
		return $ret;
	}

	/**
	 * Output edit in place form
	 *
	 * @param 	string 	$fieldname 	Name of the field
	 * @param 	object 	$object 	Object
	 * @param 	boolean $perm 		Permission to allow button to edit parameter. Set it to 0 to have a not edited field.
	 * @param 	string 	$typeofdata Type of data ('string' by default, 'email', 'amount:99', 'numeric:99', 'text' or 'textarea:rows:cols', 'datepicker' ('day' do not work, don't know why), 'ckeditor:dolibarr_zzz:width:height:savemethod:1:rows:cols', 'select;xxx[:class]'...)
	 * @param 	string 	$check 		Same coe than $check parameter of GETPOST()
	 * @param 	string 	$morecss 	More CSS
	 * @return  string              HTML code for the edit of alternative language
	 */
	public function widgetForTranslation($fieldname, $object, $perm, $typeofdata = 'string', $check = '', $morecss = '')
	{
		global $conf, $langs, $extralanguages;

		$result = '';

		// List of extra languages
		$arrayoflangcode = array();
		if (!empty($conf->global->PDF_USE_ALSO_LANGUAGE_CODE)) {
			$arrayoflangcode[] = $conf->global->PDF_USE_ALSO_LANGUAGE_CODE;
		}

		if (is_array($arrayoflangcode) && count($arrayoflangcode)) {
			if (!is_object($extralanguages)) {
				include_once DOL_DOCUMENT_ROOT . '/core/class/extralanguages.class.php';
				$extralanguages = new ExtraLanguages($this->db);
			}
			$extralanguages->fetch_name_extralanguages('societe');

			if (!is_array($extralanguages->attributes[$object->element]) || empty($extralanguages->attributes[$object->element][$fieldname])) {
				return ''; // No extralang field to show
			}

			$result .= '<!-- Widget for translation -->' . "\n";
			$result .= '<div class="inline-block paddingleft image-' . $object->element . '-' . $fieldname . '">';
			$s = img_picto($langs->trans("ShowOtherLanguages"), 'language', '', false, 0, 0, '', 'fa-15 editfieldlang');
			$result .= $s;
			$result .= '</div>';

			$result .= '<div class="inline-block hidden field-' . $object->element . '-' . $fieldname . '">';

			$resultforextrlang = '';
			foreach ($arrayoflangcode as $langcode) {
				$valuetoshow = GETPOSTISSET('field-' . $object->element . "-" . $fieldname . "-" . $langcode) ? GETPOST('field-' . $object->element . '-' . $fieldname . "-" . $langcode, $check) : '';
				if (empty($valuetoshow)) {
					$object->fetchValuesForExtraLanguages();
					//var_dump($object->array_languages);
					$valuetoshow = $object->array_languages[$fieldname][$langcode];
				}

				$s = picto_from_langcode($langcode, 'class="pictoforlang paddingright"');
				$resultforextrlang .= $s;

				// TODO Use the showInputField() method of ExtraLanguages object
				if ($typeofdata == 'textarea') {
					$resultforextrlang .= '<textarea name="field-' . $object->element . "-" . $fieldname . "-" . $langcode . '" id="' . $fieldname . "-" . $langcode . '" class="' . $morecss . '" rows="' . ROWS_2 . '" wrap="soft">';
					$resultforextrlang .= $valuetoshow;
					$resultforextrlang .= '</textarea>';
				} else {
					$resultforextrlang .= '<input type="text" class="inputfieldforlang ' . ($morecss ? ' ' . $morecss : '') . '" name="field-' . $object->element . '-' . $fieldname . '-' . $langcode . '" value="' . $valuetoshow . '">';
				}
			}
			$result .= $resultforextrlang;

			$result .= '</div>';
			$result .= '<script nonce="' . getNonce() . '">$(".image-' . $object->element . '-' . $fieldname . '").click(function() { console.log("Toggle lang widget"); jQuery(".field-' . $object->element . '-' . $fieldname . '").toggle(); });</script>';
		}

		return $result;
	}

	/**
	 * Output edit in place form
	 *
	 * @param 	object 	$object 	Object
	 * @param 	string 	$value 		Value to show/edit
	 * @param 	string 	$htmlname 	DIV ID (field name)
	 * @param 	int 	$condition 	Condition to edit
	 * @param 	string 	$inputType 	Type of input ('string', 'numeric', 'datepicker' ('day' do not work, don't know why), 'textarea:rows:cols', 'ckeditor:dolibarr_zzz:width:height:?:1:rows:cols', 'select:loadmethod:savemethod:buttononly')
	 * @param 	string 	$editvalue 	When in edit mode, use this value as $value instead of value
	 * @param 	object 	$extObject 	External object
	 * @param 	mixed 	$custommsg 	String or Array of custom messages : eg array('success' => 'MyMessage', 'error' => 'MyMessage')
	 * @return  string              HTML edit in place
	 */
	protected function editInPlace($object, $value, $htmlname, $condition, $inputType = 'textarea', $editvalue = null, $extObject = null, $custommsg = null)
	{
		global $conf;

		$out = '';

		// Check parameters
		if (preg_match('/^text/', $inputType)) {
			$value = dol_nl2br($value);
		} elseif (preg_match('/^numeric/', $inputType)) {
			$value = price($value);
		} elseif ($inputType == 'day' || $inputType == 'datepicker') {
			$value = dol_print_date($value, 'day');
		}

		if ($condition) {
			$element = false;
			$table_element = false;
			$fk_element = false;
			$loadmethod = false;
			$savemethod = false;
			$ext_element = false;
			$button_only = false;
			$inputOption = '';
			$rows = '';
			$cols = '';

			if (is_object($object)) {
				$element = $object->element;
				$table_element = $object->table_element;
				$fk_element = $object->id;
			}

			if (is_object($extObject)) {
				$ext_element = $extObject->element;
			}

			if (preg_match('/^(string|email|numeric)/', $inputType)) {
				$tmp = explode(':', $inputType);
				$inputType = $tmp[0];
				if (!empty($tmp[1])) {
					$inputOption = $tmp[1];
				}
				if (!empty($tmp[2])) {
					$savemethod = $tmp[2];
				}
				$out .= '<input id="width_' . $htmlname . '" value="' . $inputOption . '" type="hidden"/>' . "\n";
			} elseif ((preg_match('/^day$/', $inputType)) || (preg_match('/^datepicker/', $inputType)) || (preg_match('/^datehourpicker/', $inputType))) {
				$tmp = explode(':', $inputType);
				$inputType = $tmp[0];
				if (!empty($tmp[1])) {
					$inputOption = $tmp[1];
				}
				if (!empty($tmp[2])) {
					$savemethod = $tmp[2];
				}

				$out .= '<input id="timestamp" type="hidden"/>' . "\n"; // Use for timestamp format
			} elseif (preg_match('/^(select|autocomplete)/', $inputType)) {
				$tmp = explode(':', $inputType);
				$inputType = $tmp[0];
				$loadmethod = $tmp[1];
				if (!empty($tmp[2])) {
					$savemethod = $tmp[2];
				}
				if (!empty($tmp[3])) {
					$button_only = true;
				}
			} elseif (preg_match('/^textarea/', $inputType)) {
				$tmp = explode(':', $inputType);
				$inputType = $tmp[0];
				$rows = (empty($tmp[1]) ? '8' : $tmp[1]);
				$cols = (empty($tmp[2]) ? '80' : $tmp[2]);
			} elseif (preg_match('/^ckeditor/', $inputType)) {
				$tmp = explode(':', $inputType);
				$inputType = $tmp[0];
				$toolbar = $tmp[1];
				if (!empty($tmp[2])) {
					$width = $tmp[2];
				}
				if (!empty($tmp[3])) {
					$heigth = $tmp[3];
				}
				if (!empty($tmp[4])) {
					$savemethod = $tmp[4];
				}

				if (isModEnabled('fckeditor')) {
					$out .= '<input id="ckeditor_toolbar" value="' . $toolbar . '" type="hidden"/>' . "\n";
				} else {
					$inputType = 'textarea';
				}
			}

			$out .= '<input id="element_' . $htmlname . '" value="' . $element . '" type="hidden"/>' . "\n";
			$out .= '<input id="table_element_' . $htmlname . '" value="' . $table_element . '" type="hidden"/>' . "\n";
			$out .= '<input id="fk_element_' . $htmlname . '" value="' . $fk_element . '" type="hidden"/>' . "\n";
			$out .= '<input id="loadmethod_' . $htmlname . '" value="' . $loadmethod . '" type="hidden"/>' . "\n";
			if (!empty($savemethod)) {
				$out .= '<input id="savemethod_' . $htmlname . '" value="' . $savemethod . '" type="hidden"/>' . "\n";
			}
			if (!empty($ext_element)) {
				$out .= '<input id="ext_element_' . $htmlname . '" value="' . $ext_element . '" type="hidden"/>' . "\n";
			}
			if (!empty($custommsg)) {
				if (is_array($custommsg)) {
					if (!empty($custommsg['success'])) {
						$out .= '<input id="successmsg_' . $htmlname . '" value="' . $custommsg['success'] . '" type="hidden"/>' . "\n";
					}
					if (!empty($custommsg['error'])) {
						$out .= '<input id="errormsg_' . $htmlname . '" value="' . $custommsg['error'] . '" type="hidden"/>' . "\n";
					}
				} else {
					$out .= '<input id="successmsg_' . $htmlname . '" value="' . $custommsg . '" type="hidden"/>' . "\n";
				}
			}
			if ($inputType == 'textarea') {
				$out .= '<input id="textarea_' . $htmlname . '_rows" value="' . $rows . '" type="hidden"/>' . "\n";
				$out .= '<input id="textarea_' . $htmlname . '_cols" value="' . $cols . '" type="hidden"/>' . "\n";
			}
			$out .= '<span id="viewval_' . $htmlname . '" class="viewval_' . $inputType . ($button_only ? ' inactive' : ' active') . '">' . $value . '</span>' . "\n";
			$out .= '<span id="editval_' . $htmlname . '" class="editval_' . $inputType . ($button_only ? ' inactive' : ' active') . ' hideobject">' . (!empty($editvalue) ? $editvalue : $value) . '</span>' . "\n";
		} else {
			$out = $value;
		}

		return $out;
	}

	/**
	 *  Show a text and picto with tooltip on text or picto.
	 *  Can be called by an instancied $form->textwithtooltip or by a static call Form::textwithtooltip
	 *
	 * 	@param 	string 	$text 				Text to show
	 * 	@param 	string 	$htmltext 			HTML content of tooltip. Must be HTML/UTF8 encoded.
	 * 	@param 	int 	$tooltipon 			1=tooltip on text, 2=tooltip on image, 3=tooltip sur les 2
	 * 	@param 	int 	$direction 			-1=image is before, 0=no image, 1=image is after
	 * 	@param 	string 	$img 				Html code for image (use img_xxx() function to get it)
	 * 	@param 	string 	$extracss 			Add a CSS style to td tags
	 * 	@param 	int 	$notabs 			0=Include table and tr tags, 1=Do not include table and tr tags, 2=use div, 3=use span
	 * 	@param 	string 	$incbefore 			Include code before the text
	 * 	@param 	int 	$noencodehtmltext 	Do not encode into html entity the htmltext
	 * 	@param 	string 	$tooltiptrigger 	''=Tooltip on hover, 'abc'=Tooltip on click (abc is a unique key)
	 * 	@param 	int 	$forcenowrap 		Force no wrap between text and picto (works with notabs=2 only)
	 * 	@return string                      Code html du tooltip (texte+picto)
	 * 	@see    textwithpicto() 			Use textwithpicto() instead of textwithtooltip if you can.
	 */
	public function textwithtooltip($text, $htmltext, $tooltipon = 1, $direction = 0, $img = '', $extracss = '', $notabs = 3, $incbefore = '', $noencodehtmltext = 0, $tooltiptrigger = '', $forcenowrap = 0)
	{
		if ($incbefore) {
			$text = $incbefore . $text;
		}
		if (!$htmltext) {
			return $text;
		}
		$direction = (int) $direction;    // For backward compatibility when $direction was set to '' instead of 0

		$tag = 'td';
		if ($notabs == 2) {
			$tag = 'div';
		}
		if ($notabs == 3) {
			$tag = 'span';
		}
		// Sanitize tooltip
		$htmltext = str_replace(array("\r", "\n"), '', $htmltext);

		$extrastyle = '';
		if ($direction < 0) {
			$extracss = ($extracss ? $extracss . ' ' : '') . ($notabs != 3 ? 'inline-block' : '');
			$extrastyle = 'padding: 0px; padding-left: 3px;';
		}
		if ($direction > 0) {
			$extracss = ($extracss ? $extracss . ' ' : '') . ($notabs != 3 ? 'inline-block' : '');
			$extrastyle = 'padding: 0px; padding-right: 3px;';
		}

		$classfortooltip = 'classfortooltip';

		$s = '';
		$textfordialog = '';

		if ($tooltiptrigger == '') {
			$htmltext = str_replace('"', '&quot;', $htmltext);
		} else {
			$classfortooltip = 'classfortooltiponclick';
			$textfordialog .= '<div style="display: none;" id="idfortooltiponclick_' . $tooltiptrigger . '" class="classfortooltiponclicktext">' . $htmltext . '</div>';
		}
		if ($tooltipon == 2 || $tooltipon == 3) {
			$paramfortooltipimg = ' class="' . $classfortooltip . ($notabs != 3 ? ' inline-block' : '') . ($extracss ? ' ' . $extracss : '') . '" style="padding: 0px;' . ($extrastyle ? ' ' . $extrastyle : '') . '"';
			if ($tooltiptrigger == '') {
				$paramfortooltipimg .= ' title="' . ($noencodehtmltext ? $htmltext : dol_escape_htmltag($htmltext, 1)) . '"'; // Attribut to put on img tag to store tooltip
			} else {
				$paramfortooltipimg .= ' dolid="' . $tooltiptrigger . '"';
			}
		} else {
			$paramfortooltipimg = ($extracss ? ' class="' . $extracss . '"' : '') . ($extrastyle ? ' style="' . $extrastyle . '"' : ''); // Attribut to put on td text tag
		}
		if ($tooltipon == 1 || $tooltipon == 3) {
			$paramfortooltiptd = ' class="' . ($tooltipon == 3 ? 'cursorpointer ' : '') . $classfortooltip . ' inline-block' . ($extracss ? ' ' . $extracss : '') . '" style="padding: 0px;' . ($extrastyle ? ' ' . $extrastyle : '') . '" ';
			if ($tooltiptrigger == '') {
				$paramfortooltiptd .= ' title="' . ($noencodehtmltext ? $htmltext : dol_escape_htmltag($htmltext, 1)) . '"'; // Attribut to put on td tag to store tooltip
			} else {
				$paramfortooltiptd .= ' dolid="' . $tooltiptrigger . '"';
			}
		} else {
			$paramfortooltiptd = ($extracss ? ' class="' . $extracss . '"' : '') . ($extrastyle ? ' style="' . $extrastyle . '"' : ''); // Attribut to put on td text tag
		}
		if (empty($notabs)) {
			$s .= '<table class="nobordernopadding"><tr style="height: auto;">';
		} elseif ($notabs == 2) {
			$s .= '<div class="inline-block' . ($forcenowrap ? ' nowrap' : '') . '">';
		}
		// Define value if value is before
		if ($direction < 0) {
			$s .= '<' . $tag . $paramfortooltipimg;
			if ($tag == 'td') {
				$s .= ' class="valigntop" width="14"';
			}
			$s .= '>' . $textfordialog . $img . '</' . $tag . '>';
		}
		// Use another method to help avoid having a space in value in order to use this value with jquery
		// Define label
		if ((string) $text != '') {
			$s .= '<' . $tag . $paramfortooltiptd . '>' . $text . '</' . $tag . '>';
		}
		// Define value if value is after
		if ($direction > 0) {
			$s .= '<' . $tag . $paramfortooltipimg;
			if ($tag == 'td') {
				$s .= ' class="valignmiddle" width="14"';
			}
			$s .= '>' . $textfordialog . $img . '</' . $tag . '>';
		}
		if (empty($notabs)) {
			$s .= '</tr></table>';
		} elseif ($notabs == 2) {
			$s .= '</div>';
		}

		return $s;
	}

	/**
	 * Show a text with a picto and a tooltip on picto
	 *
	 * @param 	string 		$text 				Text to show
	 * @param 	string 		$htmltext 			Content of tooltip
	 * @param 	int 		$direction 			1=Icon is after text, -1=Icon is before text, 0=no icon
	 * @param 	string 		$type 				Type of picto ('info', 'infoclickable', 'help', 'helpclickable', 'warning', 'superadmin', 'mypicto@mymodule', ...) or image filepath or 'none'
	 * @param 	string 		$extracss 			Add a CSS style to td, div or span tag
	 * @param 	int 		$noencodehtmltext 	Do not encode into html entity the htmltext
	 * @param 	int 		$notabs 			0=Include table and tr tags, 1=Do not include table and tr tags, 2=use div, 3=use span
	 * @param 	string 		$tooltiptrigger 	''=Tooltip on hover and hidden on smartphone, 'abconsmartphone'=Tooltip on hover and on click on smartphone, 'abc'=Tooltip on click (abc is a unique key, clickable link is on image or on link if param $type='none' or on both if $type='xxxclickable')
	 * @param 	int 		$forcenowrap 		Force no wrap between text and picto (works with notabs=2 only)
	 * @return	string                        	HTML code of text, picto, tooltip
	 */
	public function textwithpicto($text, $htmltext, $direction = 1, $type = 'help', $extracss = '', $noencodehtmltext = 0, $notabs = 3, $tooltiptrigger = '', $forcenowrap = 0)
	{
		global $conf, $langs;

		//For backwards compatibility
		if ($type == '0') {
			$type = 'info';
		} elseif ($type == '1') {
			$type = 'help';
		}
		// Clean parameters
		$tooltiptrigger = preg_replace('/[^a-z0-9]/i', '', $tooltiptrigger);

		if (preg_match('/onsmartphone$/', $tooltiptrigger) && empty($conf->dol_no_mouse_hover)) {
			$tooltiptrigger = preg_replace('/^.*onsmartphone$/', '', $tooltiptrigger);
		}

		$alt = '';
		if ($tooltiptrigger) {
			$alt = $langs->transnoentitiesnoconv("ClickToShowHelp");
		}

		// If info or help with no javascript, show only text
		if (empty($conf->use_javascript_ajax)) {
			if ($type == 'info' || $type == 'infoclickable' || $type == 'help' || $type == 'helpclickable') {
				return $text;
			} else {
				$alt = $htmltext;
				$htmltext = '';
			}
		}

		// If info or help with smartphone, show only text (tooltip hover can't works)
		if (!empty($conf->dol_no_mouse_hover) && empty($tooltiptrigger)) {
			if ($type == 'info' || $type == 'infoclickable' || $type == 'help' || $type == 'helpclickable') {
				return $text;
			}
		}
		// If info or help with smartphone, show only text (tooltip on click does not works with dialog on smaprtphone)
		//if (!empty($conf->dol_no_mouse_hover) && !empty($tooltiptrigger))
		//{
		//if ($type == 'info' || $type == 'help') return '<a href="'..'">'.$text.'</a>';
		//}

		$img = '';
		if ($type == 'info') {
			$img = img_help(0, $alt);
		} elseif ($type == 'help') {
			$img = img_help(($tooltiptrigger != '' ? 2 : 1), $alt);
		} elseif ($type == 'helpclickable') {
			$img = img_help(($tooltiptrigger != '' ? 2 : 1), $alt);
		} elseif ($type == 'superadmin') {
			$img = img_picto($alt, 'redstar');
		} elseif ($type == 'admin') {
			$img = img_picto($alt, 'star');
		} elseif ($type == 'warning') {
			$img = img_warning($alt);
		} elseif ($type != 'none') {
			$img = img_picto($alt, $type); // $type can be an image path
		}

		return $this->textwithtooltip($text, $htmltext, ((($tooltiptrigger && !$img) || strpos($type, 'clickable')) ? 3 : 2), $direction, $img, $extracss, $notabs, '', $noencodehtmltext, $tooltiptrigger, $forcenowrap);
	}

	/**
	 * Generate select HTML to choose massaction
	 *
	 * @param string 	$selected 		Value auto selected when at least one record is selected. Not a preselected value. Use '0' by default.
	 * @param array 	$arrayofaction 	array('code'=>'label', ...). The code is the key stored into the GETPOST('massaction') when submitting action.
	 * @param int 		$alwaysvisible 	1=select button always visible
	 * @param string 	$name 			Name for massaction
	 * @param string 	$cssclass 		CSS class used to check for select
	 * @return string|void              Select list
	 */
	public function selectMassAction($selected, $arrayofaction, $alwaysvisible = 0, $name = 'massaction', $cssclass = 'checkforselect')
	{
		global $conf, $langs, $hookmanager;

		$disabled = 0;
		$ret = '<div class="centpercent center">';
		$ret .= '<select class="flat' . (empty($conf->use_javascript_ajax) ? '' : ' hideobject') . ' ' . $name . ' ' . $name . 'select valignmiddle alignstart" id="' . $name . '" name="' . $name . '"' . ($disabled ? ' disabled="disabled"' : '') . '>';

		// Complete list with data from external modules. THe module can use $_SERVER['PHP_SELF'] to know on which page we are, or use the $parameters['currentcontext'] completed by executeHooks.
		$parameters = array();
		$reshook = $hookmanager->executeHooks('addMoreMassActions', $parameters); // Note that $action and $object may have been modified by hook
		// check if there is a mass action
		if (count($arrayofaction) == 0 && empty($hookmanager->resPrint)) {
			return;
		}
		if (empty($reshook)) {
			$ret .= '<option value="0"' . ($disabled ? ' disabled="disabled"' : '') . '>-- ' . $langs->trans("SelectAction") . ' --</option>';
			foreach ($arrayofaction as $code => $label) {
				$ret .= '<option value="' . $code . '"' . ($disabled ? ' disabled="disabled"' : '') . ' data-html="' . dol_escape_htmltag($label) . '">' . $label . '</option>';
			}
		}
		$ret .= $hookmanager->resPrint;

		$ret .= '</select>';

		if (empty($conf->dol_optimize_smallscreen)) {
			$ret .= ajax_combobox('.' . $name . 'select');
		}

		// Warning: if you set submit button to disabled, post using 'Enter' will no more work if there is no another input submit. So we add a hidden button
		$ret .= '<input type="submit" name="confirmmassactioninvisible" style="display: none" tabindex="-1">'; // Hidden button BEFORE so it is the one used when we submit with ENTER.
		$ret .= '<input type="submit" disabled name="confirmmassaction"' . (empty($conf->use_javascript_ajax) ? '' : ' style="display: none"') . ' class="reposition button smallpaddingimp' . (empty($conf->use_javascript_ajax) ? '' : ' hideobject') . ' ' . $name . ' ' . $name . 'confirmed" value="' . dol_escape_htmltag($langs->trans("Confirm")) . '">';
		$ret .= '</div>';

		if (!empty($conf->use_javascript_ajax)) {
			$ret .= '<!-- JS CODE TO ENABLE mass action select -->
    		<script nonce="' . getNonce() . '">
                        function initCheckForSelect(mode, name, cssclass)	/* mode is 0 during init of page or click all, 1 when we click on 1 checkboxi, "name" refers to the class of the massaction button, "cssclass" to the class of the checkfor select boxes */
        		{
        			atleastoneselected=0;
                                jQuery("."+cssclass).each(function( index ) {
    	  				/* console.log( index + ": " + $( this ).text() ); */
    	  				if ($(this).is(\':checked\')) atleastoneselected++;
    	  			});

					console.log("initCheckForSelect mode="+mode+" name="+name+" cssclass="+cssclass+" atleastoneselected="+atleastoneselected);

    	  			if (atleastoneselected || ' . $alwaysvisible . ')
    	  			{
                                    jQuery("."+name).show();
        			    ' . ($selected ? 'if (atleastoneselected) { jQuery("."+name+"select").val("' . $selected . '").trigger(\'change\'); jQuery("."+name+"confirmed").prop(\'disabled\', false); }' : '') . '
        			    ' . ($selected ? 'if (! atleastoneselected) { jQuery("."+name+"select").val("0").trigger(\'change\'); jQuery("."+name+"confirmed").prop(\'disabled\', true); } ' : '') . '
    	  			}
    	  			else
    	  			{
                                    jQuery("."+name).hide();
                                    jQuery("."+name+"other").hide();
    	            }
        		}

        	jQuery(document).ready(function () {
                    initCheckForSelect(0, "' . $name . '", "' . $cssclass . '");
                    jQuery(".' . $cssclass . '").click(function() {
                        initCheckForSelect(1, "' . $name . '", "' . $cssclass . '");
                    });
                        jQuery(".' . $name . 'select").change(function() {
        			var massaction = $( this ).val();
        			var urlform = $( this ).closest("form").attr("action").replace("#show_files","");
        			if (massaction == "builddoc")
                    {
                        urlform = urlform + "#show_files";
    	            }
        			$( this ).closest("form").attr("action", urlform);
                    console.log("we select a mass action name=' . $name . ' massaction="+massaction+" - "+urlform);
        	        /* Warning: if you set submit button to disabled, post using Enter will no more work if there is no other button */
        			if ($(this).val() != \'0\')
    	  			{
                                        jQuery(".' . $name . 'confirmed").prop(\'disabled\', false);
										jQuery(".' . $name . 'other").hide();	/* To disable if another div was open */
                                        jQuery(".' . $name . '"+massaction).show();
    	  			}
    	  			else
    	  			{
                                        jQuery(".' . $name . 'confirmed").prop(\'disabled\', true);
										jQuery(".' . $name . 'other").hide();	/* To disable any div open */
    	  			}
    	        });
        	});
    		</script>
        	';
		}

		return $ret;
	}

	// phpcs:disable PEAR.NamingConventions.ValidFunctionName.ScopeNotCamelCaps

	/**
	 *  Return combo list of activated countries, into language of user
	 *
	 * @param string 		$selected 				Id or Code or Label of preselected country
	 * @param string 		$htmlname 				Name of html select object
	 * @param string 		$htmloption 			More html options on select object
	 * @param integer 		$maxlength 				Max length for labels (0=no limit)
	 * @param string 		$morecss 				More css class
	 * @param string 		$usecodeaskey 			''=Use id as key (default), 'code3'=Use code on 3 alpha as key, 'code2"=Use code on 2 alpha as key
	 * @param int|string 	$showempty 				Show empty choice
	 * @param int 			$disablefavorites 		1=Disable favorites,
	 * @param int 			$addspecialentries 		1=Add dedicated entries for group of countries (like 'European Economic Community', ...)
	 * @param array 		$exclude_country_code 	Array of country code (iso2) to exclude
	 * @param int 			$hideflags 				Hide flags
	 * @return string       	                	HTML string with select
	 */
	public function select_country($selected = '', $htmlname = 'country_id', $htmloption = '', $maxlength = 0, $morecss = 'minwidth300', $usecodeaskey = '', $showempty = 1, $disablefavorites = 0, $addspecialentries = 0, $exclude_country_code = array(), $hideflags = 0)
	{
		// phpcs:enable
		global $conf, $langs, $mysoc;

		$langs->load("dict");

		$out = '';
		$countryArray = array();
		$favorite = array();
		$label = array();
		$atleastonefavorite = 0;

		$sql = "SELECT rowid, code as code_iso, code_iso as code_iso3, label, favorite, eec";
		$sql .= " FROM " . $this->db->prefix() . "c_country";
		$sql .= " WHERE active > 0";
		//$sql.= " ORDER BY code ASC";

		dol_syslog(get_class($this) . "::select_country", LOG_DEBUG);
		$resql = $this->db->query($sql);
		if ($resql) {
			$out .= '<select id="select' . $htmlname . '" class="flat maxwidth200onsmartphone selectcountry' . ($morecss ? ' ' . $morecss : '') . '" name="' . $htmlname . '" ' . $htmloption . '>';
			$num = $this->db->num_rows($resql);
			$i = 0;
			if ($num) {
				while ($i < $num) {
					$obj = $this->db->fetch_object($resql);

					$countryArray[$i]['rowid'] = $obj->rowid;
					$countryArray[$i]['code_iso'] = $obj->code_iso;
					$countryArray[$i]['code_iso3'] = $obj->code_iso3;
					$countryArray[$i]['label'] = ($obj->code_iso && $langs->transnoentitiesnoconv("Country" . $obj->code_iso) != "Country" . $obj->code_iso ? $langs->transnoentitiesnoconv("Country" . $obj->code_iso) : ($obj->label != '-' ? $obj->label : ''));
					$countryArray[$i]['favorite'] = $obj->favorite;
					$countryArray[$i]['eec'] = $obj->eec;
					$favorite[$i] = $obj->favorite;
					$label[$i] = dol_string_unaccent($countryArray[$i]['label']);
					$i++;
				}

				if (empty($disablefavorites)) {
					$array1_sort_order = SORT_DESC;
					$array2_sort_order = SORT_ASC;
					array_multisort($favorite, $array1_sort_order, $label, $array2_sort_order, $countryArray);
				} else {
					$countryArray = dol_sort_array($countryArray, 'label');
				}

				if ($showempty) {
					if (is_numeric($showempty)) {
						$out .= '<option value="">&nbsp;</option>' . "\n";
					} else {
						$out .= '<option value="-1">' . $langs->trans($showempty) . '</option>' . "\n";
					}
				}

				if ($addspecialentries) {    // Add dedicated entries for groups of countries
					//if ($showempty) $out.= '<option value="" disabled class="selectoptiondisabledwhite">--------------</option>';
					$out .= '<option value="special_allnotme"' . ($selected == 'special_allnotme' ? ' selected' : '') . '>' . $langs->trans("CountriesExceptMe", $langs->transnoentitiesnoconv("Country" . $mysoc->country_code)) . '</option>';
					$out .= '<option value="special_eec"' . ($selected == 'special_eec' ? ' selected' : '') . '>' . $langs->trans("CountriesInEEC") . '</option>';
					if ($mysoc->isInEEC()) {
						$out .= '<option value="special_eecnotme"' . ($selected == 'special_eecnotme' ? ' selected' : '') . '>' . $langs->trans("CountriesInEECExceptMe", $langs->transnoentitiesnoconv("Country" . $mysoc->country_code)) . '</option>';
					}
					$out .= '<option value="special_noteec"' . ($selected == 'special_noteec' ? ' selected' : '') . '>' . $langs->trans("CountriesNotInEEC") . '</option>';
					$out .= '<option value="" disabled class="selectoptiondisabledwhite">------------</option>';
				}

				foreach ($countryArray as $row) {
					//if (empty($showempty) && empty($row['rowid'])) continue;
					if (empty($row['rowid'])) {
						continue;
					}
					if (is_array($exclude_country_code) && count($exclude_country_code) && in_array($row['code_iso'], $exclude_country_code)) {
						continue; // exclude some countries
					}

					if (empty($disablefavorites) && $row['favorite'] && $row['code_iso']) {
						$atleastonefavorite++;
					}
					if (empty($row['favorite']) && $atleastonefavorite) {
						$atleastonefavorite = 0;
						$out .= '<option value="" disabled class="selectoptiondisabledwhite">------------</option>';
					}

					$labeltoshow = '';
					if ($row['label']) {
						$labeltoshow .= dol_trunc($row['label'], $maxlength, 'middle');
					} else {
						$labeltoshow .= '&nbsp;';
					}
					if ($row['code_iso']) {
						$labeltoshow .= ' <span class="opacitymedium">(' . $row['code_iso'] . ')</span>';
						if (empty($hideflags)) {
							$tmpflag = picto_from_langcode($row['code_iso'], 'class="saturatemedium paddingrightonly"', 1);
							$labeltoshow = $tmpflag . ' ' . $labeltoshow;
						}
					}

					if ($selected && $selected != '-1' && ($selected == $row['rowid'] || $selected == $row['code_iso'] || $selected == $row['code_iso3'] || $selected == $row['label'])) {
						$out .= '<option value="' . ($usecodeaskey ? ($usecodeaskey == 'code2' ? $row['code_iso'] : $row['code_iso3']) : $row['rowid']) . '" selected data-html="' . dol_escape_htmltag($labeltoshow) . '" data-eec="' . ((int) $row['eec']) . '">';
					} else {
						$out .= '<option value="' . ($usecodeaskey ? ($usecodeaskey == 'code2' ? $row['code_iso'] : $row['code_iso3']) : $row['rowid']) . '" data-html="' . dol_escape_htmltag($labeltoshow) . '" data-eec="' . ((int) $row['eec']) . '">';
					}
					$out .= $labeltoshow;
					$out .= '</option>' . "\n";
				}
			}
			$out .= '</select>';
		} else {
			dol_print_error($this->db);
		}

		// Make select dynamic
		include_once DOL_DOCUMENT_ROOT . '/core/lib/ajax.lib.php';
		$out .= ajax_combobox('select' . $htmlname, array(), 0, 0, 'resolve');

		return $out;
	}

	// phpcs:disable PEAR.NamingConventions.ValidFunctionName.ScopeNotCamelCaps

	/**
	 *  Return select list of incoterms
	 *
	 * @param 	string 	$selected 				Id or Code of preselected incoterm
	 * @param 	string 	$location_incoterms 	Value of input location
	 * @param 	string 	$page 					Defined the form action
	 * @param 	string 	$htmlname 				Name of html select object
	 * @param 	string 	$htmloption 			Options html on select object
	 * @param 	int 	$forcecombo 			Force to load all values and output a standard combobox (with no beautification)
	 * @param 	array 	$events 				Event options to run on change. Example: array(array('method'=>'getContacts', 'url'=>dol_buildpath('/core/ajax/contacts.php',1), 'htmlname'=>'contactid', 'params'=>array('add-customer-contact'=>'disabled')))
	 * @param 	array 	$disableautocomplete 	Disable autocomplete
	 * @return 	string                       	HTML string with select and input
	 */
	public function select_incoterms($selected = '', $location_incoterms = '', $page = '', $htmlname = 'incoterm_id', $htmloption = '', $forcecombo = 1, $events = array(), $disableautocomplete = 0)
	{
		// phpcs:enable
		global $conf, $langs;

		$langs->load("dict");

		$out = '';
		$moreattrib = '';
		$incotermArray = array();

		$sql = "SELECT rowid, code";
		$sql .= " FROM " . $this->db->prefix() . "c_incoterms";
		$sql .= " WHERE active > 0";
		$sql .= " ORDER BY code ASC";

		dol_syslog(get_class($this) . "::select_incoterm", LOG_DEBUG);
		$resql = $this->db->query($sql);
		if ($resql) {
			if ($conf->use_javascript_ajax && !$forcecombo) {
				include_once DOL_DOCUMENT_ROOT . '/core/lib/ajax.lib.php';
				$out .= ajax_combobox($htmlname, $events);
			}

			if (!empty($page)) {
				$out .= '<form method="post" action="' . $page . '">';
				$out .= '<input type="hidden" name="action" value="set_incoterms">';
				$out .= '<input type="hidden" name="token" value="' . newToken() . '">';
			}

			$out .= '<select id="' . $htmlname . '" class="flat selectincoterm width75" name="' . $htmlname . '" ' . $htmloption . '>';
			$out .= '<option value="0">&nbsp;</option>';
			$num = $this->db->num_rows($resql);
			$i = 0;
			if ($num) {
				while ($i < $num) {
					$obj = $this->db->fetch_object($resql);
					$incotermArray[$i]['rowid'] = $obj->rowid;
					$incotermArray[$i]['code'] = $obj->code;
					$i++;
				}

				foreach ($incotermArray as $row) {
					if ($selected && ($selected == $row['rowid'] || $selected == $row['code'])) {
						$out .= '<option value="' . $row['rowid'] . '" selected>';
					} else {
						$out .= '<option value="' . $row['rowid'] . '">';
					}

					if ($row['code']) {
						$out .= $row['code'];
					}

					$out .= '</option>';
				}
			}
			$out .= '</select>';

			if ($conf->use_javascript_ajax && empty($disableautocomplete)) {
				$out .= ajax_multiautocompleter('location_incoterms', array(), DOL_URL_ROOT . '/core/ajax/locationincoterms.php') . "\n";
				$moreattrib .= ' autocomplete="off"';
			}
			$out .= '<input id="location_incoterms" class="maxwidthonsmartphone type="text" name="location_incoterms" value="' . $location_incoterms . '">' . "\n";

			if (!empty($page)) {
				$out .= '<input type="submit" class="button valignmiddle smallpaddingimp nomargintop nomarginbottom" value="' . $langs->trans("Modify") . '"></form>';
			}
		} else {
			dol_print_error($this->db);
		}

		return $out;
	}

	// phpcs:disable PEAR.NamingConventions.ValidFunctionName.ScopeNotCamelCaps

	/**
	 * Return list of types of lines (product or service)
	 * Example: 0=product, 1=service, 9=other (for external module)
	 *
	 * @param 	string 		$selected 	Preselected type
	 * @param 	string 		$htmlname 	Name of field in html form
	 * @param 	int 		$showempty 	Add an empty field
	 * @param 	int 		$hidetext 	Do not show label 'Type' before combo box (used only if there is at least 2 choices to select)
	 * @param 	integer 	$forceall 	1=Force to show products and services in combo list, whatever are activated modules, 0=No force, 2=Force to show only Products, 3=Force to show only services, -1=Force none (and set hidden field to 'service')
	 * @return  void
	 */
	public function select_type_of_lines($selected = '', $htmlname = 'type', $showempty = 0, $hidetext = 0, $forceall = 0)
	{
		// phpcs:enable
		global $langs;

		// If product & services are enabled or both disabled.
		if ($forceall == 1 || (empty($forceall) && isModEnabled("product") && isModEnabled("service"))
			|| (empty($forceall) && !isModEnabled('product') && !isModEnabled('service'))) {
			if (empty($hidetext)) {
				print $langs->trans("Type") . ': ';
			}
			print '<select class="flat" id="select_' . $htmlname . '" name="' . $htmlname . '">';
			if ($showempty) {
				print '<option value="-1"';
				if ($selected == -1) {
					print ' selected';
				}
				print '>&nbsp;</option>';
			}

			print '<option value="0"';
			if (0 == $selected || ($selected == -1 && getDolGlobalString('MAIN_FREE_PRODUCT_CHECKED_BY_DEFAULT') == 'product')) {
				print ' selected';
			}
			print '>' . $langs->trans("Product");

			print '<option value="1"';
			if (1 == $selected || ($selected == -1 && getDolGlobalString('MAIN_FREE_PRODUCT_CHECKED_BY_DEFAULT') == 'service')) {
				print ' selected';
			}
			print '>' . $langs->trans("Service");

			print '</select>';
			print ajax_combobox('select_' . $htmlname);
			//if ($user->admin) print info_admin($langs->trans("YouCanChangeValuesForThisListFromDictionarySetup"),1);
		}
		if ((empty($forceall) && !isModEnabled('product') && isModEnabled("service")) || $forceall == 3) {
			print $langs->trans("Service");
			print '<input type="hidden" name="' . $htmlname . '" value="1">';
		}
		if ((empty($forceall) && isModEnabled("product") && !isModEnabled('service')) || $forceall == 2) {
			print $langs->trans("Product");
			print '<input type="hidden" name="' . $htmlname . '" value="0">';
		}
		if ($forceall < 0) {    // This should happened only for contracts when both predefined product and service are disabled.
			print '<input type="hidden" name="' . $htmlname . '" value="1">'; // By default we set on service for contract. If CONTRACT_SUPPORT_PRODUCTS is set, forceall should be 1 not -1
		}
	}

	// phpcs:disable PEAR.NamingConventions.ValidFunctionName.ScopeNotCamelCaps

	/**
	 *    Load into cache cache_types_fees, array of types of fees
	 *
	 * @return     int             Nb of lines loaded, <0 if KO
	 */
	public function load_cache_types_fees()
	{
		// phpcs:enable
		global $langs;

		$num = count($this->cache_types_fees);
		if ($num > 0) {
			return 0; // Cache already loaded
		}

		dol_syslog(__METHOD__, LOG_DEBUG);

		$langs->load("trips");

		$sql = "SELECT c.code, c.label";
		$sql .= " FROM " . $this->db->prefix() . "c_type_fees as c";
		$sql .= " WHERE active > 0";

		$resql = $this->db->query($sql);
		if ($resql) {
			$num = $this->db->num_rows($resql);
			$i = 0;

			while ($i < $num) {
				$obj = $this->db->fetch_object($resql);

				// Si traduction existe, on l'utilise, sinon on prend le libelle par defaut
				$label = ($obj->code != $langs->trans($obj->code) ? $langs->trans($obj->code) : $langs->trans($obj->label));
				$this->cache_types_fees[$obj->code] = $label;
				$i++;
			}

			asort($this->cache_types_fees);

			return $num;
		} else {
			dol_print_error($this->db);
			return -1;
		}
	}

	// phpcs:disable PEAR.NamingConventions.ValidFunctionName.ScopeNotCamelCaps

	/**
	 *    Return list of types of notes
	 *
	 * @param string $selected Preselected type
	 * @param string $htmlname Name of field in form
	 * @param int $showempty Add an empty field
	 * @return    void
	 */
	public function select_type_fees($selected = '', $htmlname = 'type', $showempty = 0)
	{
		// phpcs:enable
		global $user, $langs;

		dol_syslog(__METHOD__ . " selected=" . $selected . ", htmlname=" . $htmlname, LOG_DEBUG);

		$this->load_cache_types_fees();

		print '<select id="select_' . $htmlname . '" class="flat" name="' . $htmlname . '">';
		if ($showempty) {
			print '<option value="-1"';
			if ($selected == -1) {
				print ' selected';
			}
			print '>&nbsp;</option>';
		}

		foreach ($this->cache_types_fees as $key => $value) {
			print '<option value="' . $key . '"';
			if ($key == $selected) {
				print ' selected';
			}
			print '>';
			print $value;
			print '</option>';
		}

		print '</select>';
		if ($user->admin) {
			print info_admin($langs->trans("YouCanChangeValuesForThisListFromDictionarySetup"), 1);
		}
	}


	// phpcs:disable PEAR.NamingConventions.ValidFunctionName.ScopeNotCamelCaps

	/**
	 *  Output html form to select a third party
	 *
	 * @param string 	$selected 			Preselected type
	 * @param string 	$htmlname 			Name of field in form
	 * @param string 	$filter 			Optional filters criteras. WARNING: To avoid SQL injection, only few chars [.a-z0-9 =<>()] are allowed here (example: 's.rowid <> x', 's.client IN (1,3)'). Do not use a filter coming from input of users.
	 * @param string 	$showempty 			Add an empty field (Can be '1' or text key to use on empty line like 'SelectThirdParty')
	 * @param int 		$showtype 			Show third party type in combolist (customer, prospect or supplier)
	 * @param int 		$forcecombo 		Force to load all values and output a standard combobox (with no beautification)
	 * @param array 	$events 			Ajax event options to run on change. Example: array(array('method'=>'getContacts', 'url'=>dol_buildpath('/core/ajax/contacts.php',1), 'htmlname'=>'contactid', 'params'=>array('add-customer-contact'=>'disabled')))
	 * @param int 		$limit 				Maximum number of elements
	 * @param string 	$morecss 			Add more css styles to the SELECT component
	 * @param string 	$moreparam 			Add more parameters onto the select tag. For example 'style="width: 95%"' to avoid select2 component to go over parent container
	 * @param string 	$selected_input_value 	Value of preselected input text (for use with ajax)
	 * @param int 		$hidelabel 			Hide label (0=no, 1=yes, 2=show search icon (before) and placeholder, 3 search icon after)
	 * @param array 	$ajaxoptions 		Options for ajax_autocompleter
	 * @param bool 		$multiple 			add [] in the name of element and add 'multiple' attribut (not working with ajax_autocompleter)
	 * @param array 	$excludeids 		Exclude IDs from the select combo
	 * @param int 		$showcode 			Show code
	 * @return string  		                HTML string with select box for thirdparty.
	 */
	public function select_company($selected = '', $htmlname = 'socid', $filter = '', $showempty = '', $showtype = 0, $forcecombo = 0, $events = array(), $limit = 0, $morecss = 'minwidth100', $moreparam = '', $selected_input_value = '', $hidelabel = 1, $ajaxoptions = array(), $multiple = false, $excludeids = array(), $showcode = 0)
	{
		// phpcs:enable
		global $conf, $user, $langs;

		$out = '';

		if (!empty($conf->use_javascript_ajax) && !empty($conf->global->COMPANY_USE_SEARCH_TO_SELECT) && !$forcecombo) {
			if (is_null($ajaxoptions)) {
				$ajaxoptions = array();
			}

			require_once DOL_DOCUMENT_ROOT . '/core/lib/ajax.lib.php';

			// No immediate load of all database
			$placeholder = '';
			if ($selected && empty($selected_input_value)) {
				require_once DOL_DOCUMENT_ROOT . '/societe/class/societe.class.php';
				$societetmp = new Societe($this->db);
				$societetmp->fetch($selected);
				$selected_input_value = $societetmp->name;
				unset($societetmp);
			}

			// mode 1
			$urloption = 'htmlname=' . urlencode(str_replace('.', '_', $htmlname)) . '&outjson=1&filter=' . urlencode($filter) . (empty($excludeids) ? '' : '&excludeids=' . join(',', $excludeids)) . ($showtype ? '&showtype=' . urlencode($showtype) : '') . ($showcode ? '&showcode=' . urlencode($showcode) : '');

			$out .= '<!-- force css to be higher than dialog popup --><style type="text/css">.ui-autocomplete { z-index: 1010; }</style>';
			if (empty($hidelabel)) {
				print $langs->trans("RefOrLabel") . ' : ';
			} elseif ($hidelabel > 1) {
				$placeholder = $langs->trans("RefOrLabel");
				if ($hidelabel == 2) {
					$out .= img_picto($langs->trans("Search"), 'search');
				}
			}
			$out .= '<input type="text" class="' . $morecss . '" name="search_' . $htmlname . '" id="search_' . $htmlname . '" value="' . $selected_input_value . '"' . ($placeholder ? ' placeholder="' . dol_escape_htmltag($placeholder) . '"' : '') . ' ' . (!empty($conf->global->THIRDPARTY_SEARCH_AUTOFOCUS) ? 'autofocus' : '') . ' />';
			if ($hidelabel == 3) {
				$out .= img_picto($langs->trans("Search"), 'search');
			}

			$out .= ajax_event($htmlname, $events);

			$out .= ajax_autocompleter($selected, $htmlname, DOL_URL_ROOT . '/societe/ajax/company.php', $urloption, $conf->global->COMPANY_USE_SEARCH_TO_SELECT, 0, $ajaxoptions);
		} else {
			// Immediate load of all database
			$out .= $this->select_thirdparty_list($selected, $htmlname, $filter, $showempty, $showtype, $forcecombo, $events, '', 0, $limit, $morecss, $moreparam, $multiple, $excludeids, $showcode);
		}

		return $out;
	}

	// phpcs:disable PEAR.NamingConventions.ValidFunctionName.ScopeNotCamelCaps

	/**
	 *  Output html form to select a third party.
	 *  Note, you must use the select_company to get the component to select a third party. This function must only be called by select_company.
	 *
	 * @param string 	$selected 		Preselected type
	 * @param string 	$htmlname 		Name of field in form
	 * @param string 	$filter 		Optional filters criteras. WARNING: To avoid SQL injection, only few chars [.a-z0-9 =<>] are allowed here, example: 's.rowid <> x'
	 * 									If you need parenthesis, use the Universal Filter Syntax, example: '(s.client:in:(1,3))'
	 * 									Do not use a filter coming from input of users.
	 * @param string 	$showempty 		Add an empty field (Can be '1' or text to use on empty line like 'SelectThirdParty')
	 * @param int 		$showtype 		Show third party type in combolist (customer, prospect or supplier)
	 * @param int 		$forcecombo 	Force to use standard HTML select component without beautification
	 * @param array 	$events 		Event options. Example: array(array('method'=>'getContacts', 'url'=>dol_buildpath('/core/ajax/contacts.php',1), 'htmlname'=>'contactid', 'params'=>array('add-customer-contact'=>'disabled')))
	 * @param string 	$filterkey 		Filter on key value
	 * @param int 		$outputmode 	0=HTML select string, 1=Array
	 * @param int 		$limit 			Limit number of answers
	 * @param string 	$morecss 		Add more css styles to the SELECT component
	 * @param string 	$moreparam 		Add more parameters onto the select tag. For example 'style="width: 95%"' to avoid select2 component to go over parent container
	 * @param bool 		$multiple 		add [] in the name of element and add 'multiple' attribut
	 * @param array 	$excludeids 	Exclude IDs from the select combo
	 * @param int 		$showcode 		Show code in list
	 * @return array|string            	HTML string with
	 */
	public function select_thirdparty_list($selected = '', $htmlname = 'socid', $filter = '', $showempty = '', $showtype = 0, $forcecombo = 0, $events = array(), $filterkey = '', $outputmode = 0, $limit = 0, $morecss = 'minwidth100', $moreparam = '', $multiple = false, $excludeids = array(), $showcode = 0)
	{
		// phpcs:enable
		global $conf, $user, $langs;
		global $hookmanager;

		$out = '';
		$num = 0;
		$outarray = array();

		if ($selected === '') {
			$selected = array();
		} elseif (!is_array($selected)) {
			$selected = array($selected);
		}

		// Clean $filter that may contains sql conditions so sql code
		if (function_exists('testSqlAndScriptInject')) {
			if (testSqlAndScriptInject($filter, 3) > 0) {
				$filter = '';
				return 'SQLInjectionTryDetected';
			}
		}

		if ($filter != '') {	// If a filter was provided
			if (preg_match('/[\(\)]/', $filter)) {
				// If there is one parenthesis inside the criteria, we assume it is an Universal Filter Syntax.
				$errormsg = '';
				$filter = forgeSQLFromUniversalSearchCriteria($filter, $errormsg, 1);

				// Redo clean $filter that may contains sql conditions so sql code
				if (function_exists('testSqlAndScriptInject')) {
					if (testSqlAndScriptInject($filter, 3) > 0) {
						$filter = '';
						return 'SQLInjectionTryDetected';
					}
				}
			} else {
				// If not, we do nothing. We already know that there is no parenthesis
				// TODO Disallow this case in a future.
				dol_syslog("Warning, select_thirdparty_list was called with a filter criteria not using the Universal Search Syntax.", LOG_WARNING);
			}
		}

		// We search companies
		$sql = "SELECT s.rowid, s.nom as name, s.name_alias, s.tva_intra, s.client, s.fournisseur, s.code_client, s.code_fournisseur";
		if (!empty($conf->global->COMPANY_SHOW_ADDRESS_SELECTLIST)) {
			$sql .= ", s.address, s.zip, s.town";
			$sql .= ", dictp.code as country_code";
		}
		$sql .= " FROM " . $this->db->prefix() . "societe as s";
		if (!empty($conf->global->COMPANY_SHOW_ADDRESS_SELECTLIST)) {
			$sql .= " LEFT JOIN " . $this->db->prefix() . "c_country as dictp ON dictp.rowid = s.fk_pays";
		}
		if (empty($user->rights->societe->client->voir) && !$user->socid) {
			$sql .= ", " . $this->db->prefix() . "societe_commerciaux as sc";
		}
		$sql .= " WHERE s.entity IN (" . getEntity('societe') . ")";
		if (!empty($user->socid)) {
			$sql .= " AND s.rowid = " . ((int) $user->socid);
		}
		if ($filter) {
			// $filter is safe because, if it contains '(' or ')', it has been sanitized by testSqlAndScriptInject() and forgeSQLFromUniversalSearchCriteria()
			// if not, by testSqlAndScriptInject() only.
			$sql .= " AND (" . $filter . ")";
		}
		if (empty($user->rights->societe->client->voir) && !$user->socid) {
			$sql .= " AND s.rowid = sc.fk_soc AND sc.fk_user = " . ((int) $user->id);
		}
		if (!empty($conf->global->COMPANY_HIDE_INACTIVE_IN_COMBOBOX)) {
			$sql .= " AND s.status <> 0";
		}
		if (!empty($excludeids)) {
			$sql .= " AND s.rowid NOT IN (" . $this->db->sanitize(join(',', $excludeids)) . ")";
		}
		// Add where from hooks
		$parameters = array();
		$reshook = $hookmanager->executeHooks('selectThirdpartyListWhere', $parameters); // Note that $action and $object may have been modified by hook
		$sql .= $hookmanager->resPrint;
		// Add criteria
		if ($filterkey && $filterkey != '') {
			$sql .= " AND (";
			$prefix = empty($conf->global->COMPANY_DONOTSEARCH_ANYWHERE) ? '%' : ''; // Can use index if COMPANY_DONOTSEARCH_ANYWHERE is on
			// For natural search
			$scrit = explode(' ', $filterkey);
			$i = 0;
			if (count($scrit) > 1) {
				$sql .= "(";
			}
			foreach ($scrit as $crit) {
				if ($i > 0) {
					$sql .= " AND ";
				}
				$sql .= "(s.nom LIKE '" . $this->db->escape($prefix . $crit) . "%')";
				$i++;
			}
			if (count($scrit) > 1) {
				$sql .= ")";
			}
			if (isModEnabled('barcode')) {
				$sql .= " OR s.barcode LIKE '" . $this->db->escape($prefix . $filterkey) . "%'";
			}
			$sql .= " OR s.code_client LIKE '" . $this->db->escape($prefix . $filterkey) . "%' OR s.code_fournisseur LIKE '" . $this->db->escape($prefix . $filterkey) . "%'";
			$sql .= " OR s.name_alias LIKE '" . $this->db->escape($prefix . $filterkey) . "%' OR s.tva_intra LIKE '" . $this->db->escape($prefix . $filterkey) . "%'";
			$sql .= ")";
		}
		$sql .= $this->db->order("nom", "ASC");
		$sql .= $this->db->plimit($limit, 0);

		// Build output string
		dol_syslog(get_class($this)."::select_thirdparty_list", LOG_DEBUG);
		$resql = $this->db->query($sql);
		if ($resql) {
			if (!$forcecombo) {
				include_once DOL_DOCUMENT_ROOT . '/core/lib/ajax.lib.php';
				$out .= ajax_combobox($htmlname, $events, getDolGlobalString("COMPANY_USE_SEARCH_TO_SELECT"));
			}

			// Construct $out and $outarray
			$out .= '<select id="' . $htmlname . '" class="flat' . ($morecss ? ' ' . $morecss : '') . '"' . ($moreparam ? ' ' . $moreparam : '') . ' name="' . $htmlname . ($multiple ? '[]' : '') . '" ' . ($multiple ? 'multiple' : '') . '>' . "\n";

			$textifempty = (($showempty && !is_numeric($showempty)) ? $langs->trans($showempty) : '');
			if (!empty($conf->global->COMPANY_USE_SEARCH_TO_SELECT)) {
				// Do not use textifempty = ' ' or '&nbsp;' here, or search on key will search on ' key'.
				//if (!empty($conf->use_javascript_ajax) || $forcecombo) $textifempty='';
				if ($showempty && !is_numeric($showempty)) {
					$textifempty = $langs->trans($showempty);
				} else {
					$textifempty .= $langs->trans("All");
				}
			}
			if ($showempty) {
				$out .= '<option value="-1" data-html="' . dol_escape_htmltag('<span class="opacitymedium">' . ($textifempty ? $textifempty : '&nbsp;') . '</span>') . '">' . $textifempty . '</option>' . "\n";
			}

			$companytemp = new Societe($this->db);

			$num = $this->db->num_rows($resql);
			$i = 0;
			if ($num) {
				while ($i < $num) {
					$obj = $this->db->fetch_object($resql);
					$label = '';
					if ($showcode || !empty($conf->global->SOCIETE_ADD_REF_IN_LIST)) {
						if (($obj->client) && (!empty($obj->code_client))) {
							$label = $obj->code_client . ' - ';
						}
						if (($obj->fournisseur) && (!empty($obj->code_fournisseur))) {
							$label .= $obj->code_fournisseur . ' - ';
						}
						$label .= ' ' . $obj->name;
					} else {
						$label = $obj->name;
					}

					if (!empty($obj->name_alias)) {
						$label .= ' (' . $obj->name_alias . ')';
					}

					if (!empty($conf->global->SOCIETE_SHOW_VAT_IN_LIST) && !empty($obj->tva_intra)) {
						$label .= ' - '.$obj->tva_intra;
					}

					$labelhtml = $label;

					if ($showtype) {
						$companytemp->id = $obj->rowid;
						$companytemp->client = $obj->client;
						$companytemp->fournisseur = $obj->fournisseur;
						$tmptype = $companytemp->getTypeUrl(1, '', 0, 'span');
						if ($tmptype) {
							$labelhtml .= ' ' . $tmptype;
						}

						if ($obj->client || $obj->fournisseur) {
							$label .= ' (';
						}
						if ($obj->client == 1 || $obj->client == 3) {
							$label .= $langs->trans("Customer");
						}
						if ($obj->client == 2 || $obj->client == 3) {
							$label .= ($obj->client == 3 ? ', ' : '') . $langs->trans("Prospect");
						}
						if ($obj->fournisseur) {
							$label .= ($obj->client ? ', ' : '') . $langs->trans("Supplier");
						}
						if ($obj->client || $obj->fournisseur) {
							$label .= ')';
						}
					}

					if (!empty($conf->global->COMPANY_SHOW_ADDRESS_SELECTLIST)) {
						$s = ($obj->address ? ' - ' . $obj->address : '') . ($obj->zip ? ' - ' . $obj->zip : '') . ($obj->town ? ' ' . $obj->town : '');
						if (!empty($obj->country_code)) {
							$s .= ', ' . $langs->trans('Country' . $obj->country_code);
						}
						$label .= $s;
						$labelhtml .= $s;
					}

					if (empty($outputmode)) {
						if (in_array($obj->rowid, $selected)) {
							$out .= '<option value="' . $obj->rowid . '" selected data-html="' . dol_escape_htmltag($labelhtml, 0, 0, '', 0, 1) . '">' . dol_escape_htmltag($label, 0, 0, '', 0, 1) . '</option>';
						} else {
							$out .= '<option value="' . $obj->rowid . '" data-html="' . dol_escape_htmltag($labelhtml, 0, 0, '', 0, 1) . '">' . dol_escape_htmltag($label, 0, 0, '', 0, 1) . '</option>';
						}
					} else {
						array_push($outarray, array('key' => $obj->rowid, 'value' => $label, 'label' => $label, 'labelhtml' => $labelhtml));
					}

					$i++;
					if (($i % 10) == 0) {
						$out .= "\n";
					}
				}
			}
			$out .= '</select>' . "\n";
		} else {
			dol_print_error($this->db);
		}

		$this->result = array('nbofthirdparties' => $num);

		if ($outputmode) {
			return $outarray;
		}
		return $out;
	}


	// phpcs:disable PEAR.NamingConventions.ValidFunctionName.ScopeNotCamelCaps

	/**
	 *  Return HTML combo list of absolute discounts
	 *
	 * @param string $selected Id remise fixe pre-selectionnee
	 * @param string $htmlname Nom champ formulaire
	 * @param string $filter Criteres optionnels de filtre
	 * @param int $socid Id of thirdparty
	 * @param int $maxvalue Max value for lines that can be selected
	 * @return    int                        Return number of qualifed lines in list
	 */
	public function select_remises($selected, $htmlname, $filter, $socid, $maxvalue = 0)
	{
		// phpcs:enable
		global $langs, $conf;

		// On recherche les remises
		$sql = "SELECT re.rowid, re.amount_ht, re.amount_tva, re.amount_ttc,";
		$sql .= " re.description, re.fk_facture_source";
		$sql .= " FROM " . $this->db->prefix() . "societe_remise_except as re";
		$sql .= " WHERE re.fk_soc = " . (int) $socid;
		$sql .= " AND re.entity = " . $conf->entity;
		if ($filter) {
			$sql .= " AND " . $filter;
		}
		$sql .= " ORDER BY re.description ASC";

		dol_syslog(get_class($this) . "::select_remises", LOG_DEBUG);
		$resql = $this->db->query($sql);
		if ($resql) {
			print '<select id="select_' . $htmlname . '" class="flat maxwidthonsmartphone" name="' . $htmlname . '">';
			$num = $this->db->num_rows($resql);

			$qualifiedlines = $num;

			$i = 0;
			if ($num) {
				print '<option value="0">&nbsp;</option>';
				while ($i < $num) {
					$obj = $this->db->fetch_object($resql);
					$desc = dol_trunc($obj->description, 40);
					if (preg_match('/\(CREDIT_NOTE\)/', $desc)) {
						$desc = preg_replace('/\(CREDIT_NOTE\)/', $langs->trans("CreditNote"), $desc);
					}
					if (preg_match('/\(DEPOSIT\)/', $desc)) {
						$desc = preg_replace('/\(DEPOSIT\)/', $langs->trans("Deposit"), $desc);
					}
					if (preg_match('/\(EXCESS RECEIVED\)/', $desc)) {
						$desc = preg_replace('/\(EXCESS RECEIVED\)/', $langs->trans("ExcessReceived"), $desc);
					}
					if (preg_match('/\(EXCESS PAID\)/', $desc)) {
						$desc = preg_replace('/\(EXCESS PAID\)/', $langs->trans("ExcessPaid"), $desc);
					}

					$selectstring = '';
					if ($selected > 0 && $selected == $obj->rowid) {
						$selectstring = ' selected';
					}

					$disabled = '';
					if ($maxvalue > 0 && $obj->amount_ttc > $maxvalue) {
						$qualifiedlines--;
						$disabled = ' disabled';
					}

					if (!empty($conf->global->MAIN_SHOW_FACNUMBER_IN_DISCOUNT_LIST) && !empty($obj->fk_facture_source)) {
						$tmpfac = new Facture($this->db);
						if ($tmpfac->fetch($obj->fk_facture_source) > 0) {
							$desc = $desc . ' - ' . $tmpfac->ref;
						}
					}

					print '<option value="' . $obj->rowid . '"' . $selectstring . $disabled . '>' . $desc . ' (' . price($obj->amount_ht) . ' ' . $langs->trans("HT") . ' - ' . price($obj->amount_ttc) . ' ' . $langs->trans("TTC") . ')</option>';
					$i++;
				}
			}
			print '</select>';
			print ajax_combobox('select_' . $htmlname);

			return $qualifiedlines;
		} else {
			dol_print_error($this->db);
			return -1;
		}
	}

	// phpcs:disable PEAR.NamingConventions.ValidFunctionName.ScopeNotCamelCaps

	/**
	 *  Return list of all contacts (for a third party or all)
	 *
	 * @param int 		$socid 			Id ot third party or 0 for all
	 * @param string 	$selected 		Id contact pre-selectionne
	 * @param string 	$htmlname 		Name of HTML field ('none' for a not editable field)
	 * @param int 		$showempty 		0=no empty value, 1=add an empty value, 2=add line 'Internal' (used by user edit), 3=add an empty value only if more than one record into list
	 * @param string 	$exclude 		List of contacts id to exclude
	 * @param string 	$limitto 		Disable answers that are not id in this array list
	 * @param integer 	$showfunction 	Add function into label
	 * @param string 	$morecss 		Add more class to class style
	 * @param integer 	$showsoc 		Add company into label
	 * @param int 		$forcecombo 	Force to use combo box
	 * @param array 	$events 		Event options. Example: array(array('method'=>'getContacts', 'url'=>dol_buildpath('/core/ajax/contacts.php',1), 'htmlname'=>'contactid', 'params'=>array('add-customer-contact'=>'disabled')))
	 * @param bool 		$options_only 	Return options only (for ajax treatment)
	 * @param string 	$moreparam 		Add more parameters onto the select tag. For example 'style="width: 95%"' to avoid select2 component to go over parent container
	 * @param string 	$htmlid 		Html id to use instead of htmlname
	 * @return    int                   <0 if KO, Nb of contact in list if OK
	 * @deprecated You can use selectcontacts directly (warning order of param was changed)
	 */
	public function select_contacts($socid, $selected = '', $htmlname = 'contactid', $showempty = 0, $exclude = '', $limitto = '', $showfunction = 0, $morecss = '', $showsoc = 0, $forcecombo = 0, $events = array(), $options_only = false, $moreparam = '', $htmlid = '')
	{
		// phpcs:enable
		print $this->selectcontacts($socid, $selected, $htmlname, $showempty, $exclude, $limitto, $showfunction, $morecss, $options_only, $showsoc, $forcecombo, $events, $moreparam, $htmlid);
		return $this->num;
	}

	/**
	 * Return HTML code of the SELECT of list of all contacts (for a third party or all).
	 * This also set the number of contacts found into $this->num
	 *
	 * @since 9.0 Add afterSelectContactOptions hook
	 *
	 * @param int 			$socid 				Id ot third party or 0 for all or -1 for empty list
	 * @param array|int 	$selected 			Array of ID of pre-selected contact id
	 * @param string 		$htmlname 			Name of HTML field ('none' for a not editable field)
	 * @param int|string 	$showempty 			0=no empty value, 1=add an empty value, 2=add line 'Internal' (used by user edit), 3=add an empty value only if more than one record into list
	 * @param string 		$exclude 			List of contacts id to exclude
	 * @param string 		$limitto 			Disable answers that are not id in this array list
	 * @param integer 		$showfunction 		Add function into label
	 * @param string 		$morecss 			Add more class to class style
	 * @param bool 			$options_only 		Return options only (for ajax treatment)
	 * @param integer 		$showsoc 			Add company into label
	 * @param int 			$forcecombo 		Force to use combo box (so no ajax beautify effect)
	 * @param array 		$events 			Event options. Example: array(array('method'=>'getContacts', 'url'=>dol_buildpath('/core/ajax/contacts.php',1), 'htmlname'=>'contactid', 'params'=>array('add-customer-contact'=>'disabled')))
	 * @param string 		$moreparam 			Add more parameters onto the select tag. For example 'style="width: 95%"' to avoid select2 component to go over parent container
	 * @param string 		$htmlid 			Html id to use instead of htmlname
	 * @param bool 			$multiple 			add [] in the name of element and add 'multiple' attribut
	 * @param integer 		$disableifempty 	Set tag 'disabled' on select if there is no choice
	 * @return     int|string                   <0 if KO, HTML with select string if OK.
	 */
	public function selectcontacts($socid, $selected = '', $htmlname = 'contactid', $showempty = 0, $exclude = '', $limitto = '', $showfunction = 0, $morecss = '', $options_only = false, $showsoc = 0, $forcecombo = 0, $events = array(), $moreparam = '', $htmlid = '', $multiple = false, $disableifempty = 0)
	{
		global $conf, $langs, $hookmanager, $action;

		$langs->load('companies');

		if (empty($htmlid)) {
			$htmlid = $htmlname;
		}
		$num = 0;

		if ($selected === '') {
			$selected = array();
		} elseif (!is_array($selected)) {
			$selected = array($selected);
		}
		$out = '';

		if (!is_object($hookmanager)) {
			include_once DOL_DOCUMENT_ROOT . '/core/class/hookmanager.class.php';
			$hookmanager = new HookManager($this->db);
		}

		// We search third parties
		$sql = "SELECT sp.rowid, sp.lastname, sp.statut, sp.firstname, sp.poste, sp.email, sp.phone, sp.phone_perso, sp.phone_mobile, sp.town AS contact_town";
		if ($showsoc > 0 || !empty($conf->global->CONTACT_SHOW_EMAIL_PHONE_TOWN_SELECTLIST)) {
			$sql .= ", s.nom as company, s.town AS company_town";
		}
		$sql .= " FROM " . $this->db->prefix() . "socpeople as sp";
		if ($showsoc > 0 || !empty($conf->global->CONTACT_SHOW_EMAIL_PHONE_TOWN_SELECTLIST)) {
			$sql .= " LEFT OUTER JOIN  " . $this->db->prefix() . "societe as s ON s.rowid=sp.fk_soc";
		}
		$sql .= " WHERE sp.entity IN (" . getEntity('contact') . ")";
		if ($socid > 0 || $socid == -1) {
			$sql .= " AND sp.fk_soc = " . ((int) $socid);
		}
		if (!empty($conf->global->CONTACT_HIDE_INACTIVE_IN_COMBOBOX)) {
			$sql .= " AND sp.statut <> 0";
		}
		// Add where from hooks
		$parameters = array();
		$reshook = $hookmanager->executeHooks('selectContactListWhere', $parameters); // Note that $action and $object may have been modified by hook
		$sql .= $hookmanager->resPrint;
		$sql .= " ORDER BY sp.lastname ASC";

		dol_syslog(get_class($this) . "::selectcontacts", LOG_DEBUG);
		$resql = $this->db->query($sql);
		if ($resql) {
			$num = $this->db->num_rows($resql);

			if ($htmlname != 'none' && !$options_only) {
				$out .= '<select class="flat' . ($morecss ? ' ' . $morecss : '') . '" id="' . $htmlid . '" name="' . $htmlname . (($num || empty($disableifempty)) ? '' : ' disabled') . ($multiple ? '[]' : '') . '" ' . ($multiple ? 'multiple' : '') . ' ' . (!empty($moreparam) ? $moreparam : '') . '>';
			}

			if ($showempty && !is_numeric($showempty)) {
				$textforempty = $showempty;
				$out .= '<option class="optiongrey" value="-1"' . (in_array(-1, $selected) ? ' selected' : '') . '>' . $textforempty . '</option>';
			} else {
				if (($showempty == 1 || ($showempty == 3 && $num > 1)) && !$multiple) {
					$out .= '<option value="0"' . (in_array(0, $selected) ? ' selected' : '') . '>&nbsp;</option>';
				}
				if ($showempty == 2) {
					$out .= '<option value="0"' . (in_array(0, $selected) ? ' selected' : '') . '>-- ' . $langs->trans("Internal") . ' --</option>';
				}
			}

			$i = 0;
			if ($num) {
				include_once DOL_DOCUMENT_ROOT . '/contact/class/contact.class.php';
				$contactstatic = new Contact($this->db);

				while ($i < $num) {
					$obj = $this->db->fetch_object($resql);

					// Set email (or phones) and town extended infos
					$extendedInfos = '';
					if (!empty($conf->global->CONTACT_SHOW_EMAIL_PHONE_TOWN_SELECTLIST)) {
						$extendedInfos = array();
						$email = trim($obj->email);
						if (!empty($email)) {
							$extendedInfos[] = $email;
						} else {
							$phone = trim($obj->phone);
							$phone_perso = trim($obj->phone_perso);
							$phone_mobile = trim($obj->phone_mobile);
							if (!empty($phone)) {
								$extendedInfos[] = $phone;
							}
							if (!empty($phone_perso)) {
								$extendedInfos[] = $phone_perso;
							}
							if (!empty($phone_mobile)) {
								$extendedInfos[] = $phone_mobile;
							}
						}
						$contact_town = trim($obj->contact_town);
						$company_town = trim($obj->company_town);
						if (!empty($contact_town)) {
							$extendedInfos[] = $contact_town;
						} elseif (!empty($company_town)) {
							$extendedInfos[] = $company_town;
						}
						$extendedInfos = implode(' - ', $extendedInfos);
						if (!empty($extendedInfos)) {
							$extendedInfos = ' - ' . $extendedInfos;
						}
					}

					$contactstatic->id = $obj->rowid;
					$contactstatic->lastname = $obj->lastname;
					$contactstatic->firstname = $obj->firstname;
					if ($obj->statut == 1) {
						if ($htmlname != 'none') {
							$disabled = 0;
							if (is_array($exclude) && count($exclude) && in_array($obj->rowid, $exclude)) {
								$disabled = 1;
							}
							if (is_array($limitto) && count($limitto) && !in_array($obj->rowid, $limitto)) {
								$disabled = 1;
							}
							if (!empty($selected) && in_array($obj->rowid, $selected)) {
								$out .= '<option value="' . $obj->rowid . '"';
								if ($disabled) {
									$out .= ' disabled';
								}
								$out .= ' selected>';
								$out .= $contactstatic->getFullName($langs) . $extendedInfos;
								if ($showfunction && $obj->poste) {
									$out .= ' (' . $obj->poste . ')';
								}
								if (($showsoc > 0) && $obj->company) {
									$out .= ' - (' . $obj->company . ')';
								}
								$out .= '</option>';
							} else {
								$out .= '<option value="' . $obj->rowid . '"';
								if ($disabled) {
									$out .= ' disabled';
								}
								$out .= '>';
								$out .= $contactstatic->getFullName($langs) . $extendedInfos;
								if ($showfunction && $obj->poste) {
									$out .= ' (' . $obj->poste . ')';
								}
								if (($showsoc > 0) && $obj->company) {
									$out .= ' - (' . $obj->company . ')';
								}
								$out .= '</option>';
							}
						} else {
							if (in_array($obj->rowid, $selected)) {
								$out .= $contactstatic->getFullName($langs) . $extendedInfos;
								if ($showfunction && $obj->poste) {
									$out .= ' (' . $obj->poste . ')';
								}
								if (($showsoc > 0) && $obj->company) {
									$out .= ' - (' . $obj->company . ')';
								}
							}
						}
					}
					$i++;
				}
			} else {
				$labeltoshow = ($socid != -1) ? ($langs->trans($socid ? "NoContactDefinedForThirdParty" : "NoContactDefined")) : $langs->trans('SelectAThirdPartyFirst');
				$out .= '<option class="disabled" value="-1"' . (($showempty == 2 || $multiple) ? '' : ' selected') . ' disabled="disabled">';
				$out .= $labeltoshow;
				$out .= '</option>';
			}

			$parameters = array(
				'socid' => $socid,
				'htmlname' => $htmlname,
				'resql' => $resql,
				'out' => &$out,
				'showfunction' => $showfunction,
				'showsoc' => $showsoc,
			);

			$reshook = $hookmanager->executeHooks('afterSelectContactOptions', $parameters, $this, $action); // Note that $action and $object may have been modified by some hooks

			if ($htmlname != 'none' && !$options_only) {
				$out .= '</select>';
			}

			if ($conf->use_javascript_ajax && !$forcecombo && !$options_only) {
				include_once DOL_DOCUMENT_ROOT . '/core/lib/ajax.lib.php';
				$out .= ajax_combobox($htmlid, $events, getDolGlobalString("CONTACT_USE_SEARCH_TO_SELECT"));
			}

			$this->num = $num;
			return $out;
		} else {
			dol_print_error($this->db);
			return -1;
		}
	}

	// phpcs:disable PEAR.NamingConventions.ValidFunctionName.ScopeNotCamelCaps

	/**
	 *    Return the HTML select list of users
	 *
	 * @param string $selected Id user preselected
	 * @param string $htmlname Field name in form
	 * @param int $show_empty 0=liste sans valeur nulle, 1=ajoute valeur inconnue
	 * @param array $exclude Array list of users id to exclude
	 * @param int $disabled If select list must be disabled
	 * @param array|string $include Array list of users id to include. User '' for all users or 'hierarchy' to have only supervised users or 'hierarchyme' to have supervised + me
	 * @param int $enableonly Array list of users id to be enabled. All other must be disabled
	 * @param string $force_entity '0' or Ids of environment to force
	 * @return    void
	 * @deprecated        Use select_dolusers instead
	 * @see select_dolusers()
	 */
	public function select_users($selected = '', $htmlname = 'userid', $show_empty = 0, $exclude = null, $disabled = 0, $include = '', $enableonly = '', $force_entity = '0')
	{
		// phpcs:enable
		print $this->select_dolusers($selected, $htmlname, $show_empty, $exclude, $disabled, $include, $enableonly, $force_entity);
	}

	// phpcs:disable PEAR.NamingConventions.ValidFunctionName.ScopeNotCamelCaps

	/**
	 *    Return select list of users
	 *
	 * @param string 		$selected 		User id or user object of user preselected. If 0 or < -2, we use id of current user. If -1, keep unselected (if empty is allowed)
	 * @param string 		$htmlname 		Field name in form
	 * @param int|string 	$show_empty 	0=list with no empty value, 1=add also an empty value into list
	 * @param array|null	$exclude 		Array list of users id to exclude
	 * @param int 			$disabled 		If select list must be disabled
	 * @param array|string 	$include 		Array list of users id to include. User '' for all users or 'hierarchy' to have only supervised users or 'hierarchyme' to have supervised + me
	 * @param array|string	$enableonly 	Array list of users id to be enabled. If defined, it means that others will be disabled
	 * @param string 		$force_entity 	'0' or list of Ids of environment to force separated by a coma
	 * @param int 			$maxlength 		Maximum length of string into list (0=no limit)
	 * @param int 			$showstatus 	0=show user status only if status is disabled, 1=always show user status into label, -1=never show user status
	 * @param string 		$morefilter 	Add more filters into sql request (Example: 'employee = 1'). This value must not come from user input.
	 * @param integer 		$show_every 	0=default list, 1=add also a value "Everybody" at beginning of list
	 * @param string 		$enableonlytext If option $enableonlytext is set, we use this text to explain into label why record is disabled. Not used if enableonly is empty.
	 * @param string 		$morecss 		More css
	 * @param int 			$notdisabled 	Show only active users (this will also happened whatever is this option if USER_HIDE_INACTIVE_IN_COMBOBOX is on).
	 * @param int 			$outputmode 	0=HTML select string, 1=Array
	 * @param bool 			$multiple 		add [] in the name of element and add 'multiple' attribut
	 * @param int 			$forcecombo 	Force the component to be a simple combo box without ajax
	 * @return array|string                    HTML select string
	 * @see select_dolgroups()
	 */
	public function select_dolusers($selected = '', $htmlname = 'userid', $show_empty = 0, $exclude = null, $disabled = 0, $include = '', $enableonly = '', $force_entity = '0', $maxlength = 0, $showstatus = 0, $morefilter = '', $show_every = 0, $enableonlytext = '', $morecss = '', $notdisabled = 0, $outputmode = 0, $multiple = false, $forcecombo = 0)
	{
		// phpcs:enable
		global $conf, $user, $langs, $hookmanager;
		global $action;

		// If no preselected user defined, we take current user
		if ((is_numeric($selected) && ($selected < -2 || empty($selected))) && empty($conf->global->SOCIETE_DISABLE_DEFAULT_SALESREPRESENTATIVE)) {
			$selected = $user->id;
		}

		if ($selected === '') {
			$selected = array();
		} elseif (!is_array($selected)) {
			$selected = array($selected);
		}

		$excludeUsers = null;
		$includeUsers = null;

		// Exclude some users
		if (is_array($exclude)) {
			$excludeUsers = implode(",", $exclude);
		}
		// Include some uses
		if (is_array($include)) {
			$includeUsers = implode(",", $include);
		} elseif ($include == 'hierarchy') {
			// Build list includeUsers to have only hierarchy
			$includeUsers = implode(",", $user->getAllChildIds(0));
		} elseif ($include == 'hierarchyme') {
			// Build list includeUsers to have only hierarchy and current user
			$includeUsers = implode(",", $user->getAllChildIds(1));
		}

		$out = '';
		$outarray = array();
		$outarray2 = array();

		// Forge request to select users
		$sql = "SELECT DISTINCT u.rowid, u.lastname as lastname, u.firstname, u.statut as status, u.login, u.admin, u.entity, u.photo";
		if (isModEnabled('multicompany') && $conf->entity == 1 && $user->admin && !$user->entity) {
			$sql .= ", e.label";
		}
		$sql .= " FROM " . $this->db->prefix() . "user as u";
		if (isModEnabled('multicompany') && $conf->entity == 1 && $user->admin && !$user->entity) {
			$sql .= " LEFT JOIN " . $this->db->prefix() . "entity as e ON e.rowid = u.entity";
			if ($force_entity) {
				$sql .= " WHERE u.entity IN (0, " . $this->db->sanitize($force_entity) . ")";
			} else {
				$sql .= " WHERE u.entity IS NOT NULL";
			}
		} else {
			if (isModEnabled('multicompany') && !empty($conf->global->MULTICOMPANY_TRANSVERSE_MODE)) {
				$sql .= " LEFT JOIN " . $this->db->prefix() . "usergroup_user as ug";
				$sql .= " ON ug.fk_user = u.rowid";
				$sql .= " WHERE ug.entity = " . (int) $conf->entity;
			} else {
				$sql .= " WHERE u.entity IN (0, " . ((int) $conf->entity) . ")";
			}
		}
		if (!empty($user->socid)) {
			$sql .= " AND u.fk_soc = " . ((int) $user->socid);
		}
		if (is_array($exclude) && $excludeUsers) {
			$sql .= " AND u.rowid NOT IN (" . $this->db->sanitize($excludeUsers) . ")";
		}
		if ($includeUsers) {
			$sql .= " AND u.rowid IN (" . $this->db->sanitize($includeUsers) . ")";
		}
		if (!empty($conf->global->USER_HIDE_INACTIVE_IN_COMBOBOX) || $notdisabled) {
			$sql .= " AND u.statut <> 0";
		}
		if (!empty($morefilter)) {
			$sql .= " " . $morefilter;
		}

		//Add hook to filter on user (for exemple on usergroup define in custom modules)
		$reshook = $hookmanager->executeHooks('addSQLWhereFilterOnSelectUsers', array(), $this, $action);
		if (!empty($reshook)) {
			$sql .= $hookmanager->resPrint;
		}

		if (empty($conf->global->MAIN_FIRSTNAME_NAME_POSITION)) {    // MAIN_FIRSTNAME_NAME_POSITION is 0 means firstname+lastname
			$sql .= " ORDER BY u.statut DESC, u.firstname ASC, u.lastname ASC";
		} else {
			$sql .= " ORDER BY u.statut DESC, u.lastname ASC, u.firstname ASC";
		}

		dol_syslog(get_class($this) . "::select_dolusers", LOG_DEBUG);

		$resql = $this->db->query($sql);
		if ($resql) {
			$num = $this->db->num_rows($resql);
			$i = 0;
			if ($num) {
				// do not use maxwidthonsmartphone by default. Set it by caller so auto size to 100% will work when not defined
				$out .= '<select class="flat' . ($morecss ? ' ' . $morecss : ' minwidth200') . '" id="' . $htmlname . '" name="' . $htmlname . ($multiple ? '[]' : '') . '" ' . ($multiple ? 'multiple' : '') . ' ' . ($disabled ? ' disabled' : '') . '>';
				if ($show_empty && !$multiple) {
					$textforempty = ' ';
					if (!empty($conf->use_javascript_ajax)) {
						$textforempty = '&nbsp;'; // If we use ajaxcombo, we need &nbsp; here to avoid to have an empty element that is too small.
					}
					if (!is_numeric($show_empty)) {
						$textforempty = $show_empty;
					}
					$out .= '<option class="optiongrey" value="' . ($show_empty < 0 ? $show_empty : -1) . '"' . ((empty($selected) || in_array(-1, $selected)) ? ' selected' : '') . '>' . $textforempty . '</option>' . "\n";
				}
				if ($show_every) {
					$out .= '<option value="-2"' . ((in_array(-2, $selected)) ? ' selected' : '') . '>-- ' . $langs->trans("Everybody") . ' --</option>' . "\n";
				}

				$userstatic = new User($this->db);

				while ($i < $num) {
					$obj = $this->db->fetch_object($resql);

					$userstatic->id = $obj->rowid;
					$userstatic->lastname = $obj->lastname;
					$userstatic->firstname = $obj->firstname;
					$userstatic->photo = $obj->photo;
					$userstatic->statut = $obj->status;
					$userstatic->entity = $obj->entity;
					$userstatic->admin = $obj->admin;

					$disableline = '';
					if (is_array($enableonly) && count($enableonly) && !in_array($obj->rowid, $enableonly)) {
						$disableline = ($enableonlytext ? $enableonlytext : '1');
					}

					$labeltoshow = '';
					$labeltoshowhtml = '';

					// $fullNameMode is 0=Lastname+Firstname (MAIN_FIRSTNAME_NAME_POSITION=1), 1=Firstname+Lastname (MAIN_FIRSTNAME_NAME_POSITION=0)
					$fullNameMode = 0;
					if (empty($conf->global->MAIN_FIRSTNAME_NAME_POSITION)) {
						$fullNameMode = 1; //Firstname+lastname
					}
					$labeltoshow .= $userstatic->getFullName($langs, $fullNameMode, -1, $maxlength);
					$labeltoshowhtml .= $userstatic->getFullName($langs, $fullNameMode, -1, $maxlength);
					if (empty($obj->firstname) && empty($obj->lastname)) {
						$labeltoshow .= $obj->login;
						$labeltoshowhtml .= $obj->login;
					}

					// Complete name with a more info string like: ' (info1 - info2 - ...)'
					$moreinfo = '';
					$moreinfohtml = '';
					if (!empty($conf->global->MAIN_SHOW_LOGIN)) {
						$moreinfo .= ($moreinfo ? ' - ' : ' (');
						$moreinfohtml .= ($moreinfohtml ? ' - ' : ' <span class="opacitymedium">(');
						$moreinfo .= $obj->login;
						$moreinfohtml .= $obj->login;
					}
					if ($showstatus >= 0) {
						if ($obj->status == 1 && $showstatus == 1) {
							$moreinfo .= ($moreinfo ? ' - ' : ' (') . $langs->trans('Enabled');
							$moreinfohtml .= ($moreinfohtml ? ' - ' : ' <span class="opacitymedium">(') . $langs->trans('Enabled');
						}
						if ($obj->status == 0 && $showstatus == 1) {
							$moreinfo .= ($moreinfo ? ' - ' : ' (') . $langs->trans('Disabled');
							$moreinfohtml .= ($moreinfohtml ? ' - ' : ' <span class="opacitymedium">(') . $langs->trans('Disabled');
						}
					}
					if (isModEnabled('multicompany') && empty($conf->global->MULTICOMPANY_TRANSVERSE_MODE) && $conf->entity == 1 && $user->admin && !$user->entity) {
						if (!$obj->entity) {
							$moreinfo .= ($moreinfo ? ' - ' : ' (') . $langs->trans("AllEntities");
							$moreinfohtml .= ($moreinfohtml ? ' - ' : ' <span class="opacitymedium">(') . $langs->trans("AllEntities");
						} else {
							if ($obj->entity != $conf->entity) {
								$moreinfo .= ($moreinfo ? ' - ' : ' (') . ($obj->label ? $obj->label : $langs->trans("EntityNameNotDefined"));
								$moreinfohtml .= ($moreinfohtml ? ' - ' : ' <span class="opacitymedium">(') . ($obj->label ? $obj->label : $langs->trans("EntityNameNotDefined"));
							}
						}
					}
					$moreinfo .= ($moreinfo ? ')' : '');
					$moreinfohtml .= ($moreinfohtml ? ')</span>' : '');
					if ($disableline && $disableline != '1') {
						// Add text from $enableonlytext parameter
						$moreinfo .= ' - ' . $disableline;
						$moreinfohtml .= ' - ' . $disableline;
					}
					$labeltoshow .= $moreinfo;
					$labeltoshowhtml .= $moreinfohtml;

					$out .= '<option value="' . $obj->rowid . '"';
					if ($disableline) {
						$out .= ' disabled';
					}
					if ((is_object($selected) && $selected->id == $obj->rowid) || (!is_object($selected) && in_array($obj->rowid, $selected))) {
						$out .= ' selected';
					}
					$out .= ' data-html="';
					$outhtml = $userstatic->getNomUrl(-3, '', 0, 1, 24, 1, 'login', '', 1) . ' ';
					if ($showstatus >= 0 && $obj->status == 0) {
						$outhtml .= '<strike class="opacitymediumxxx">';
					}
					$outhtml .= $labeltoshowhtml;
					if ($showstatus >= 0 && $obj->status == 0) {
						$outhtml .= '</strike>';
					}
					$out .= dol_escape_htmltag($outhtml);
					$out .= '">';
					$out .= $labeltoshow;
					$out .= '</option>';

					$outarray[$userstatic->id] = $userstatic->getFullName($langs, $fullNameMode, -1, $maxlength) . $moreinfo;
					$outarray2[$userstatic->id] = array(
						'id'=>$userstatic->id,
						'label'=>$labeltoshow,
						'labelhtml'=>$labeltoshowhtml,
						'color'=>'',
						'picto'=>''
					);

					$i++;
				}
			} else {
				$out .= '<select class="flat" id="' . $htmlname . '" name="' . $htmlname . '" disabled>';
				$out .= '<option value="">' . $langs->trans("None") . '</option>';
			}
			$out .= '</select>';

			if ($num && !$forcecombo) {
				// Enhance with select2
				include_once DOL_DOCUMENT_ROOT . '/core/lib/ajax.lib.php';
				$out .= ajax_combobox($htmlname);
			}
		} else {
			dol_print_error($this->db);
		}

		if ($outputmode == 2) {
			return $outarray2;
		} elseif ($outputmode) {
			return $outarray;
		}

		return $out;
	}


	// phpcs:disable PEAR.NamingConventions.ValidFunctionName.ScopeNotCamelCaps

	/**
	 *    Return select list of users. Selected users are stored into session.
	 *  List of users are provided into $_SESSION['assignedtouser'].
	 *
	 * @param string $action Value for $action
	 * @param string $htmlname Field name in form
	 * @param int $show_empty 0=list without the empty value, 1=add empty value
	 * @param array $exclude Array list of users id to exclude
	 * @param int $disabled If select list must be disabled
	 * @param array $include Array list of users id to include or 'hierarchy' to have only supervised users
	 * @param array $enableonly Array list of users id to be enabled. All other must be disabled
	 * @param int $force_entity '0' or Ids of environment to force
	 * @param int $maxlength Maximum length of string into list (0=no limit)
	 * @param int $showstatus 0=show user status only if status is disabled, 1=always show user status into label, -1=never show user status
	 * @param string $morefilter Add more filters into sql request
	 * @param int $showproperties Show properties of each attendees
	 * @param array $listofuserid Array with properties of each user
	 * @param array $listofcontactid Array with properties of each contact
	 * @param array $listofotherid Array with properties of each other contact
	 * @return    string                    HTML select string
	 * @see select_dolgroups()
	 */
	public function select_dolusers_forevent($action = '', $htmlname = 'userid', $show_empty = 0, $exclude = null, $disabled = 0, $include = '', $enableonly = '', $force_entity = '0', $maxlength = 0, $showstatus = 0, $morefilter = '', $showproperties = 0, $listofuserid = array(), $listofcontactid = array(), $listofotherid = array())
	{
		// phpcs:enable
		global $conf, $user, $langs;

		$userstatic = new User($this->db);
		$out = '';


		$assignedtouser = array();
		if (!empty($_SESSION['assignedtouser'])) {
			$assignedtouser = json_decode($_SESSION['assignedtouser'], true);
		}
		$nbassignetouser = count($assignedtouser);

		//if ($nbassignetouser && $action != 'view') $out .= '<br>';
		if ($nbassignetouser) {
			$out .= '<ul class="attendees">';
		}
		$i = 0;
		$ownerid = 0;
		foreach ($assignedtouser as $key => $value) {
			if ($value['id'] == $ownerid) {
				continue;
			}

			$out .= '<li>';
			$userstatic->fetch($value['id']);
			$out .= $userstatic->getNomUrl(-1);
			if ($i == 0) {
				$ownerid = $value['id'];
				$out .= ' (' . $langs->trans("Owner") . ')';
			}
			if ($nbassignetouser > 1 && $action != 'view') {
				$out .= ' <input type="image" style="border: 0px;" src="' . img_picto($langs->trans("Remove"), 'delete', '', 0, 1) . '" value="' . $userstatic->id . '" class="removedassigned reposition" id="removedassigned_' . $userstatic->id . '" name="removedassigned_' . $userstatic->id . '">';
			}
			// Show my availability
			if ($showproperties) {
				if ($ownerid == $value['id'] && is_array($listofuserid) && count($listofuserid) && in_array($ownerid, array_keys($listofuserid))) {
					$out .= '<div class="myavailability inline-block">';
					$out .= '<span class="hideonsmartphone">&nbsp;-&nbsp;<span class="opacitymedium">' . $langs->trans("Availability") . ':</span>  </span><input id="transparency" class="paddingrightonly" ' . ($action == 'view' ? 'disabled' : '') . ' type="checkbox" name="transparency"' . ($listofuserid[$ownerid]['transparency'] ? ' checked' : '') . '><label for="transparency">' . $langs->trans("Busy") . '</label>';
					$out .= '</div>';
				}
			}
			//$out.=' '.($value['mandatory']?$langs->trans("Mandatory"):$langs->trans("Optional"));
			//$out.=' '.($value['transparency']?$langs->trans("Busy"):$langs->trans("NotBusy"));

			$out .= '</li>';
			$i++;
		}
		if ($nbassignetouser) {
			$out .= '</ul>';
		}

		// Method with no ajax
		if ($action != 'view') {
			$out .= '<input type="hidden" class="removedassignedhidden" name="removedassigned" value="">';
			$out .= '<script nonce="' . getNonce() . '" type="text/javascript">jQuery(document).ready(function () {';
			$out .= 'jQuery(".removedassigned").click(function() { jQuery(".removedassignedhidden").val(jQuery(this).val()); });';
			$out .= 'jQuery(".assignedtouser").change(function() { console.log(jQuery(".assignedtouser option:selected").val());';
			$out .= ' if (jQuery(".assignedtouser option:selected").val() > 0) { jQuery("#' . $action . 'assignedtouser").attr("disabled", false); }';
			$out .= ' else { jQuery("#' . $action . 'assignedtouser").attr("disabled", true); }';
			$out .= '});';
			$out .= '})</script>';
			$out .= $this->select_dolusers('', $htmlname, $show_empty, $exclude, $disabled, $include, $enableonly, $force_entity, $maxlength, $showstatus, $morefilter);
			$out .= ' <input type="submit" disabled class="button valignmiddle smallpaddingimp reposition" id="' . $action . 'assignedtouser" name="' . $action . 'assignedtouser" value="' . dol_escape_htmltag($langs->trans("Add")) . '">';
			$out .= '<br>';
		}

		return $out;
	}


	// phpcs:disable PEAR.NamingConventions.ValidFunctionName.ScopeNotCamelCaps

	/**
	 *  Return list of products for customer in Ajax if Ajax activated or go to select_produits_list
	 *
	 * @param int $selected Preselected products
	 * @param string $htmlname Name of HTML select field (must be unique in page).
	 * @param int|string $filtertype Filter on product type (''=nofilter, 0=product, 1=service)
	 * @param int $limit Limit on number of returned lines
	 * @param int $price_level Level of price to show
	 * @param int $status Sell status -1=Return all products, 0=Products not on sell, 1=Products on sell
	 * @param int $finished 2=all, 1=finished, 0=raw material
	 * @param string $selected_input_value Value of preselected input text (for use with ajax)
	 * @param int $hidelabel Hide label (0=no, 1=yes, 2=show search icon (before) and placeholder, 3 search icon after)
	 * @param array $ajaxoptions Options for ajax_autocompleter
	 * @param int $socid Thirdparty Id (to get also price dedicated to this customer)
	 * @param string $showempty '' to not show empty line. Translation key to show an empty line. '1' show empty line with no text.
	 * @param int $forcecombo Force to use combo box
	 * @param string $morecss Add more css on select
	 * @param int $hidepriceinlabel 1=Hide prices in label
	 * @param string $warehouseStatus Warehouse status filter to count the quantity in stock. Following comma separated filter options can be used
	 *                                'warehouseopen' = count products from open warehouses,
	 *                                'warehouseclosed' = count products from closed warehouses,
	 *                                'warehouseinternal' = count products from warehouses for internal correct/transfer only
	 * @param array $selected_combinations Selected combinations. Format: array([attrid] => attrval, [...])
	 * @param string $nooutput No print, return the output into a string
	 * @param int $status_purchase Purchase status -1=Return all products, 0=Products not on purchase, 1=Products on purchase
	 * @return        void|string
	 */
	public function select_produits($selected = '', $htmlname = 'productid', $filtertype = '', $limit = 0, $price_level = 0, $status = 1, $finished = 2, $selected_input_value = '', $hidelabel = 0, $ajaxoptions = array(), $socid = 0, $showempty = '1', $forcecombo = 0, $morecss = '', $hidepriceinlabel = 0, $warehouseStatus = '', $selected_combinations = null, $nooutput = 0, $status_purchase = -1)
	{
		// phpcs:enable
		global $langs, $conf;

		$out = '';

		// check parameters
		$price_level = (!empty($price_level) ? $price_level : 0);
		if (is_null($ajaxoptions)) {
			$ajaxoptions = array();
		}

		if (strval($filtertype) === '' && (isModEnabled("product") || isModEnabled("service"))) {
			if (isModEnabled("product") && !isModEnabled('service')) {
				$filtertype = '0';
			} elseif (!isModEnabled('product') && isModEnabled("service")) {
				$filtertype = '1';
			}
		}

		if (!empty($conf->use_javascript_ajax) && !empty($conf->global->PRODUIT_USE_SEARCH_TO_SELECT)) {
			$placeholder = '';

			if ($selected && empty($selected_input_value)) {
				require_once DOL_DOCUMENT_ROOT . '/product/class/product.class.php';
				$producttmpselect = new Product($this->db);
				$producttmpselect->fetch($selected);
				$selected_input_value = $producttmpselect->ref;
				unset($producttmpselect);
			}
			// handle case where product or service module is disabled + no filter specified
			if ($filtertype == '') {
				if (!isModEnabled('product')) { // when product module is disabled, show services only
					$filtertype = 1;
				} elseif (!isModEnabled('service')) { // when service module is disabled, show products only
					$filtertype = 0;
				}
			}
			// mode=1 means customers products
			$urloption = ($socid > 0 ? 'socid=' . $socid . '&' : '') . 'htmlname=' . $htmlname . '&outjson=1&price_level=' . $price_level . '&type=' . $filtertype . '&mode=1&status=' . $status . '&status_purchase=' . $status_purchase . '&finished=' . $finished . '&hidepriceinlabel=' . $hidepriceinlabel . '&warehousestatus=' . $warehouseStatus;
			$out .= ajax_autocompleter($selected, $htmlname, DOL_URL_ROOT . '/product/ajax/products.php', $urloption, $conf->global->PRODUIT_USE_SEARCH_TO_SELECT, 1, $ajaxoptions);

			if (isModEnabled('variants') && is_array($selected_combinations)) {
				// Code to automatically insert with javascript the select of attributes under the select of product
				// when a parent of variant has been selected.
				$out .= '
				<!-- script to auto show attributes select tags if a variant was selected -->
				<script nonce="' . getNonce() . '">
					// auto show attributes fields
					selected = ' . json_encode($selected_combinations) . ';
					combvalues = {};

					jQuery(document).ready(function () {

						jQuery("input[name=\'prod_entry_mode\']").change(function () {
							if (jQuery(this).val() == \'free\') {
								jQuery(\'div#attributes_box\').empty();
							}
						});

						jQuery("input#' . $htmlname . '").change(function () {

							if (!jQuery(this).val()) {
								jQuery(\'div#attributes_box\').empty();
								return;
							}

							console.log("A change has started. We get variants fields to inject html select");

							jQuery.getJSON("' . DOL_URL_ROOT . '/variants/ajax/getCombinations.php", {
								id: jQuery(this).val()
							}, function (data) {
								jQuery(\'div#attributes_box\').empty();

								jQuery.each(data, function (key, val) {

									combvalues[val.id] = val.values;

									var span = jQuery(document.createElement(\'div\')).css({
										\'display\': \'table-row\'
									});

									span.append(
										jQuery(document.createElement(\'div\')).text(val.label).css({
											\'font-weight\': \'bold\',
											\'display\': \'table-cell\'
										})
									);

									var html = jQuery(document.createElement(\'select\')).attr(\'name\', \'combinations[\' + val.id + \']\').css({
										\'margin-left\': \'15px\',
										\'white-space\': \'pre\'
									}).append(
										jQuery(document.createElement(\'option\')).val(\'\')
									);

									jQuery.each(combvalues[val.id], function (key, val) {
										var tag = jQuery(document.createElement(\'option\')).val(val.id).html(val.value);

										if (selected[val.fk_product_attribute] == val.id) {
											tag.attr(\'selected\', \'selected\');
										}

										html.append(tag);
									});

									span.append(html);
									jQuery(\'div#attributes_box\').append(span);
								});
							})
						});

						' . ($selected ? 'jQuery("input#' . $htmlname . '").change();' : '') . '
					});
				</script>
                ';
			}

			if (empty($hidelabel)) {
				$out .= $langs->trans("RefOrLabel") . ' : ';
			} elseif ($hidelabel > 1) {
				$placeholder = ' placeholder="' . $langs->trans("RefOrLabel") . '"';
				if ($hidelabel == 2) {
					$out .= img_picto($langs->trans("Search"), 'search');
				}
			}
			$out .= '<input type="text" class="minwidth100' . ($morecss ? ' ' . $morecss : '') . '" name="search_' . $htmlname . '" id="search_' . $htmlname . '" value="' . $selected_input_value . '"' . $placeholder . ' ' . (!empty($conf->global->PRODUCT_SEARCH_AUTOFOCUS) ? 'autofocus' : '') . ' />';
			if ($hidelabel == 3) {
				$out .= img_picto($langs->trans("Search"), 'search');
			}
		} else {
			$out .= $this->select_produits_list($selected, $htmlname, $filtertype, $limit, $price_level, '', $status, $finished, 0, $socid, $showempty, $forcecombo, $morecss, $hidepriceinlabel, $warehouseStatus, $status_purchase);
		}

		if (empty($nooutput)) {
			print $out;
		} else {
			return $out;
		}
	}

	// phpcs:disable PEAR.NamingConventions.ValidFunctionName.ScopeNotCamelCaps

	/**
	 *  Return list of BOM for customer in Ajax if Ajax activated or go to select_produits_list
	 *
	 * @param int $selected Preselected BOM id
	 * @param string $htmlname Name of HTML select field (must be unique in page).
	 * @param int $limit Limit on number of returned lines
	 * @param int $status Sell status -1=Return all bom, 0=Draft BOM, 1=Validated BOM
	 * @param int $type type of the BOM (-1=Return all BOM, 0=Return disassemble BOM, 1=Return manufacturing BOM)
	 * @param string $showempty '' to not show empty line. Translation key to show an empty line. '1' show empty line with no text.
	 * @param string $morecss Add more css on select
	 * @param string $nooutput No print, return the output into a string
	 * @param int $forcecombo Force to use combo box
	 * @param array $TProducts Add filter on a defined product
	 * @return        void|string
	 */
	public function select_bom($selected = '', $htmlname = 'bom_id', $limit = 0, $status = 1, $type = 0, $showempty = '1', $morecss = '', $nooutput = '', $forcecombo = 0, $TProducts = [])
	{
		// phpcs:enable
		global $conf, $user, $langs, $db;

		require_once DOL_DOCUMENT_ROOT . '/product/class/product.class.php';

		$error = 0;
		$out = '';

		if (!$forcecombo) {
			include_once DOL_DOCUMENT_ROOT . '/core/lib/ajax.lib.php';
			$events = array();
			$out .= ajax_combobox($htmlname, $events, getDolGlobalInt("PRODUIT_USE_SEARCH_TO_SELECT"));
		}

		$out .= '<select class="flat' . ($morecss ? ' ' . $morecss : '') . '" name="' . $htmlname . '" id="' . $htmlname . '">';

		$sql = 'SELECT b.rowid, b.ref, b.label, b.fk_product';
		$sql .= ' FROM ' . MAIN_DB_PREFIX . 'bom_bom as b';
		$sql .= ' WHERE b.entity IN (' . getEntity('bom') . ')';
		if (!empty($status)) $sql .= ' AND status = ' . (int) $status;
		if (!empty($type)) $sql .= ' AND bomtype = ' . (int) $type;
		if (!empty($TProducts)) $sql .= ' AND fk_product IN (' . $this->db->sanitize(implode(',', $TProducts)) . ')';
		if (!empty($limit)) $sql .= ' LIMIT ' . (int) $limit;
		$resql = $db->query($sql);
		if ($resql) {
			if ($showempty) {
				$out .= '<option value="-1"';
				if (empty($selected)) $out .= ' selected';
				$out .= '>&nbsp;</option>';
			}
			while ($obj = $db->fetch_object($resql)) {
				$product = new Product($db);
				$res = $product->fetch($obj->fk_product);
				$out .= '<option value="' . $obj->rowid . '"';
				if ($obj->rowid == $selected) $out .= 'selected';
				$out .= '>' . $obj->ref . ' - ' . $product->label . ' - ' . $obj->label . '</option>';
			}
		} else {
			$error++;
			dol_print_error($db);
		}
		$out .= '</select>';
		if (empty($nooutput)) {
			print $out;
		} else {
			return $out;
		}
	}

	// phpcs:disable PEAR.NamingConventions.ValidFunctionName.ScopeNotCamelCaps

	/**
	 *    Return list of products for a customer.
	 *  Called by select_produits.
	 *
	 * @param int $selected Preselected product
	 * @param string $htmlname Name of select html
	 * @param string $filtertype Filter on product type (''=nofilter, 0=product, 1=service)
	 * @param int $limit Limit on number of returned lines
	 * @param int $price_level Level of price to show
	 * @param string $filterkey Filter on product
	 * @param int $status -1=Return all products, 0=Products not on sell, 1=Products on sell
	 * @param int $finished Filter on finished field: 2=No filter
	 * @param int $outputmode 0=HTML select string, 1=Array
	 * @param int $socid Thirdparty Id (to get also price dedicated to this customer)
	 * @param string $showempty '' to not show empty line. Translation key to show an empty line. '1' show empty line with no text.
	 * @param int $forcecombo Force to use combo box
	 * @param string $morecss Add more css on select
	 * @param int $hidepriceinlabel 1=Hide prices in label
	 * @param string $warehouseStatus Warehouse status filter to group/count stock. Following comma separated filter options can be used.
	 *                                'warehouseopen' = count products from open warehouses,
	 *                                'warehouseclosed' = count products from closed warehouses,
	 *                                'warehouseinternal' = count products from warehouses for internal correct/transfer only
	 * @param int $status_purchase Purchase status -1=Return all products, 0=Products not on purchase, 1=Products on purchase
	 * @return     array|string                Array of keys for json
	 */
	public function select_produits_list($selected = '', $htmlname = 'productid', $filtertype = '', $limit = 20, $price_level = 0, $filterkey = '', $status = 1, $finished = 2, $outputmode = 0, $socid = 0, $showempty = '1', $forcecombo = 0, $morecss = '', $hidepriceinlabel = 0, $warehouseStatus = '', $status_purchase = -1)
	{
		// phpcs:enable
		global $langs, $conf;
		global $hookmanager;

		$out = '';
		$outarray = array();

		// Units
		if (getDolGlobalInt('PRODUCT_USE_UNITS')) {
			$langs->load('other');
		}

		$warehouseStatusArray = array();
		if (!empty($warehouseStatus)) {
			require_once DOL_DOCUMENT_ROOT . '/product/stock/class/entrepot.class.php';
			if (preg_match('/warehouseclosed/', $warehouseStatus)) {
				$warehouseStatusArray[] = Entrepot::STATUS_CLOSED;
			}
			if (preg_match('/warehouseopen/', $warehouseStatus)) {
				$warehouseStatusArray[] = Entrepot::STATUS_OPEN_ALL;
			}
			if (preg_match('/warehouseinternal/', $warehouseStatus)) {
				$warehouseStatusArray[] = Entrepot::STATUS_OPEN_INTERNAL;
			}
		}

		$selectFields = " p.rowid, p.ref, p.label, p.description, p.barcode, p.fk_country, p.fk_product_type, p.price, p.price_ttc, p.price_base_type, p.tva_tx, p.default_vat_code, p.duration, p.fk_price_expression";
		if (count($warehouseStatusArray)) {
			$selectFieldsGrouped = ", sum(" . $this->db->ifsql("e.statut IS NULL", "0", "ps.reel") . ") as stock"; // e.statut is null if there is no record in stock
		} else {
			$selectFieldsGrouped = ", " . $this->db->ifsql("p.stock IS NULL", 0, "p.stock") . " AS stock";
		}

		$sql = "SELECT ";

		// Add select from hooks
		$parameters = array();
		$reshook = $hookmanager->executeHooks('selectProductsListSelect', $parameters); // Note that $action and $object may have been modified by hook
		if (empty($reshook)) {
			$sql .= $selectFields.$selectFieldsGrouped.$hookmanager->resPrint;
		} else {
			$sql .= $hookmanager->resPrint;
		}

		if (!empty($conf->global->PRODUCT_SORT_BY_CATEGORY)) {
			//Product category
			$sql .= ", (SELECT " . $this->db->prefix() . "categorie_product.fk_categorie
						FROM " . $this->db->prefix() . "categorie_product
						WHERE " . $this->db->prefix() . "categorie_product.fk_product=p.rowid
						LIMIT 1
				) AS categorie_product_id ";
		}

		//Price by customer
		if (!empty($conf->global->PRODUIT_CUSTOMER_PRICES) && !empty($socid)) {
			$sql .= ', pcp.rowid as idprodcustprice, pcp.price as custprice, pcp.price_ttc as custprice_ttc,';
			$sql .= ' pcp.price_base_type as custprice_base_type, pcp.tva_tx as custtva_tx, pcp.default_vat_code as custdefault_vat_code, pcp.ref_customer as custref';
			$selectFields .= ", idprodcustprice, custprice, custprice_ttc, custprice_base_type, custtva_tx, custdefault_vat_code, custref";
		}
		// Units
		if (getDolGlobalInt('PRODUCT_USE_UNITS')) {
			$sql .= ", u.label as unit_long, u.short_label as unit_short, p.weight, p.weight_units, p.length, p.length_units, p.width, p.width_units, p.height, p.height_units, p.surface, p.surface_units, p.volume, p.volume_units";
			$selectFields .= ', unit_long, unit_short, p.weight, p.weight_units, p.length, p.length_units, p.width, p.width_units, p.height, p.height_units, p.surface, p.surface_units, p.volume, p.volume_units';
		}

		// Multilang : we add translation
		if (getDolGlobalInt('MAIN_MULTILANGS')) {
			$sql .= ", pl.label as label_translated";
			$sql .= ", pl.description as description_translated";
			$selectFields .= ", label_translated";
			$selectFields .= ", description_translated";
		}
		// Price by quantity
		if (!empty($conf->global->PRODUIT_CUSTOMER_PRICES_BY_QTY) || !empty($conf->global->PRODUIT_CUSTOMER_PRICES_BY_QTY_MULTIPRICES)) {
			$sql .= ", (SELECT pp.rowid FROM " . $this->db->prefix() . "product_price as pp WHERE pp.fk_product = p.rowid";
			if ($price_level >= 1 && !empty($conf->global->PRODUIT_CUSTOMER_PRICES_BY_QTY_MULTIPRICES)) {
				$sql .= " AND price_level = " . ((int) $price_level);
			}
			$sql .= " ORDER BY date_price";
			$sql .= " DESC LIMIT 1) as price_rowid";
			$sql .= ", (SELECT pp.price_by_qty FROM " . $this->db->prefix() . "product_price as pp WHERE pp.fk_product = p.rowid"; // price_by_qty is 1 if some prices by qty exists in subtable
			if ($price_level >= 1 && !empty($conf->global->PRODUIT_CUSTOMER_PRICES_BY_QTY_MULTIPRICES)) {
				$sql .= " AND price_level = " . ((int) $price_level);
			}
			$sql .= " ORDER BY date_price";
			$sql .= " DESC LIMIT 1) as price_by_qty";
			$selectFields .= ", price_rowid, price_by_qty";
		}

		$sql .= " FROM ".$this->db->prefix()."product as p";
		// Add from (left join) from hooks
		$parameters = array();
		$reshook = $hookmanager->executeHooks('selectProductsListFrom', $parameters); // Note that $action and $object may have been modified by hook
		$sql .= $hookmanager->resPrint;

		if (count($warehouseStatusArray)) {
			$sql .= " LEFT JOIN " . $this->db->prefix() . "product_stock as ps on ps.fk_product = p.rowid";
			$sql .= " LEFT JOIN " . $this->db->prefix() . "entrepot as e on ps.fk_entrepot = e.rowid AND e.entity IN (" . getEntity('stock') . ")";
			$sql .= ' AND e.statut IN (' . $this->db->sanitize($this->db->escape(implode(',', $warehouseStatusArray))) . ')'; // Return line if product is inside the selected stock. If not, an empty line will be returned so we will count 0.
		}

		// include search in supplier ref
		if (!empty($conf->global->MAIN_SEARCH_PRODUCT_BY_FOURN_REF)) {
			$sql .= " LEFT JOIN " . $this->db->prefix() . "product_fournisseur_price as pfp ON p.rowid = pfp.fk_product";
		}

		//Price by customer
		if (!empty($conf->global->PRODUIT_CUSTOMER_PRICES) && !empty($socid)) {
			$sql .= " LEFT JOIN  " . $this->db->prefix() . "product_customer_price as pcp ON pcp.fk_soc=" . ((int) $socid) . " AND pcp.fk_product=p.rowid";
		}
		// Units
		if (getDolGlobalInt('PRODUCT_USE_UNITS')) {
			$sql .= " LEFT JOIN " . $this->db->prefix() . "c_units u ON u.rowid = p.fk_unit";
		}
		// Multilang : we add translation
		if (getDolGlobalInt('MAIN_MULTILANGS')) {
			$sql .= " LEFT JOIN " . $this->db->prefix() . "product_lang as pl ON pl.fk_product = p.rowid ";
			if (!empty($conf->global->PRODUIT_TEXTS_IN_THIRDPARTY_LANGUAGE) && !empty($socid)) {
				require_once DOL_DOCUMENT_ROOT . '/societe/class/societe.class.php';
				$soc = new Societe($this->db);
				$result = $soc->fetch($socid);
				if ($result > 0 && !empty($soc->default_lang)) {
					$sql .= " AND pl.lang = '" . $this->db->escape($soc->default_lang) . "'";
				} else {
					$sql .= " AND pl.lang = '" . $this->db->escape($langs->getDefaultLang()) . "'";
				}
			} else {
				$sql .= " AND pl.lang = '" . $this->db->escape($langs->getDefaultLang()) . "'";
			}
		}

		if (!empty($conf->global->PRODUIT_ATTRIBUTES_HIDECHILD)) {
			$sql .= " LEFT JOIN " . $this->db->prefix() . "product_attribute_combination pac ON pac.fk_product_child = p.rowid";
		}

		$sql .= ' WHERE p.entity IN (' . getEntity('product') . ')';

		if (!empty($conf->global->PRODUIT_ATTRIBUTES_HIDECHILD)) {
			$sql .= " AND pac.rowid IS NULL";
		}

		if ($finished == 0) {
			$sql .= " AND p.finished = " . ((int) $finished);
		} elseif ($finished == 1) {
			$sql .= " AND p.finished = " . ((int) $finished);
			if ($status >= 0) {
				$sql .= " AND p.tosell = " . ((int) $status);
			}
		} elseif ($status >= 0) {
			$sql .= " AND p.tosell = " . ((int) $status);
		}
		if ($status_purchase >= 0) {
			$sql .= " AND p.tobuy = " . ((int) $status_purchase);
		}
		// Filter by product type
		if (strval($filtertype) != '') {
			$sql .= " AND p.fk_product_type = " . ((int) $filtertype);
		} elseif (!isModEnabled('product')) { // when product module is disabled, show services only
			$sql .= " AND p.fk_product_type = 1";
		} elseif (!isModEnabled('service')) { // when service module is disabled, show products only
			$sql .= " AND p.fk_product_type = 0";
		}
		// Add where from hooks
		$parameters = array();
		$reshook = $hookmanager->executeHooks('selectProductsListWhere', $parameters); // Note that $action and $object may have been modified by hook
		$sql .= $hookmanager->resPrint;
		// Add criteria on ref/label
		if ($filterkey != '') {
			$sql .= ' AND (';
			$prefix = empty($conf->global->PRODUCT_DONOTSEARCH_ANYWHERE) ? '%' : ''; // Can use index if PRODUCT_DONOTSEARCH_ANYWHERE is on
			// For natural search
			$scrit = explode(' ', $filterkey);
			$i = 0;
			if (count($scrit) > 1) {
				$sql .= "(";
			}
			foreach ($scrit as $crit) {
				if ($i > 0) {
					$sql .= " AND ";
				}
				$sql .= "(p.ref LIKE '" . $this->db->escape($prefix . $crit) . "%' OR p.label LIKE '" . $this->db->escape($prefix . $crit) . "%'";
				if (getDolGlobalInt('MAIN_MULTILANGS')) {
					$sql .= " OR pl.label LIKE '" . $this->db->escape($prefix . $crit) . "%'";
				}
				if (!empty($conf->global->PRODUIT_CUSTOMER_PRICES) && !empty($socid)) {
					$sql .= " OR pcp.ref_customer LIKE '" . $this->db->escape($prefix . $crit) . "%'";
				}
				if (!empty($conf->global->PRODUCT_AJAX_SEARCH_ON_DESCRIPTION)) {
					$sql .= " OR p.description LIKE '" . $this->db->escape($prefix . $crit) . "%'";
					if (getDolGlobalInt('MAIN_MULTILANGS')) {
						$sql .= " OR pl.description LIKE '" . $this->db->escape($prefix . $crit) . "%'";
					}
				}
				if (!empty($conf->global->MAIN_SEARCH_PRODUCT_BY_FOURN_REF)) {
					$sql .= " OR pfp.ref_fourn LIKE '" . $this->db->escape($prefix . $crit) . "%'";
				}
				$sql .= ")";
				$i++;
			}
			if (count($scrit) > 1) {
				$sql .= ")";
			}
			if (isModEnabled('barcode')) {
				$sql .= " OR p.barcode LIKE '" . $this->db->escape($prefix . $filterkey) . "%'";
			}
			$sql .= ')';
		}
		if (count($warehouseStatusArray)) {
			$sql .= " GROUP BY " . $selectFields;
		}

		//Sort by category
		if (!empty($conf->global->PRODUCT_SORT_BY_CATEGORY)) {
			$sql .= " ORDER BY categorie_product_id ";
			//ASC OR DESC order
			($conf->global->PRODUCT_SORT_BY_CATEGORY == 1) ? $sql .= "ASC" : $sql .= "DESC";
		} else {
			$sql .= $this->db->order("p.ref");
		}

		$sql .= $this->db->plimit($limit, 0);

		// Build output string
		dol_syslog(get_class($this) . "::select_produits_list search products", LOG_DEBUG);
		$result = $this->db->query($sql);
		if ($result) {
			require_once DOL_DOCUMENT_ROOT . '/product/class/product.class.php';
			require_once DOL_DOCUMENT_ROOT . '/product/dynamic_price/class/price_parser.class.php';
			require_once DOL_DOCUMENT_ROOT . '/core/lib/product.lib.php';

			$num = $this->db->num_rows($result);

			$events = null;

			if (!$forcecombo) {
				include_once DOL_DOCUMENT_ROOT . '/core/lib/ajax.lib.php';
				$out .= ajax_combobox($htmlname, $events, getDolGlobalInt("PRODUIT_USE_SEARCH_TO_SELECT"));
			}

			$out .= '<select class="flat' . ($morecss ? ' ' . $morecss : '') . '" name="' . $htmlname . '" id="' . $htmlname . '">';

			$textifempty = '';
			// Do not use textifempty = ' ' or '&nbsp;' here, or search on key will search on ' key'.
			//if (!empty($conf->use_javascript_ajax) || $forcecombo) $textifempty='';
			if (!empty($conf->global->PRODUIT_USE_SEARCH_TO_SELECT)) {
				if ($showempty && !is_numeric($showempty)) {
					$textifempty = $langs->trans($showempty);
				} else {
					$textifempty .= $langs->trans("All");
				}
			} else {
				if ($showempty && !is_numeric($showempty)) {
					$textifempty = $langs->trans($showempty);
				}
			}
			if ($showempty) {
				$out .= '<option value="-1" selected>' . ($textifempty ? $textifempty : '&nbsp;') . '</option>';
			}

			$i = 0;
			while ($num && $i < $num) {
				$opt = '';
				$optJson = array();
				$objp = $this->db->fetch_object($result);

				if ((!empty($conf->global->PRODUIT_CUSTOMER_PRICES_BY_QTY) || !empty($conf->global->PRODUIT_CUSTOMER_PRICES_BY_QTY_MULTIPRICES)) && !empty($objp->price_by_qty) && $objp->price_by_qty == 1) { // Price by quantity will return many prices for the same product
					$sql = "SELECT rowid, quantity, price, unitprice, remise_percent, remise, price_base_type";
					$sql .= " FROM " . $this->db->prefix() . "product_price_by_qty";
					$sql .= " WHERE fk_product_price = " . ((int) $objp->price_rowid);
					$sql .= " ORDER BY quantity ASC";

					dol_syslog(get_class($this) . "::select_produits_list search prices by qty", LOG_DEBUG);
					$result2 = $this->db->query($sql);
					if ($result2) {
						$nb_prices = $this->db->num_rows($result2);
						$j = 0;
						while ($nb_prices && $j < $nb_prices) {
							$objp2 = $this->db->fetch_object($result2);

							$objp->price_by_qty_rowid = $objp2->rowid;
							$objp->price_by_qty_price_base_type = $objp2->price_base_type;
							$objp->price_by_qty_quantity = $objp2->quantity;
							$objp->price_by_qty_unitprice = $objp2->unitprice;
							$objp->price_by_qty_remise_percent = $objp2->remise_percent;
							// For backward compatibility
							$objp->quantity = $objp2->quantity;
							$objp->price = $objp2->price;
							$objp->unitprice = $objp2->unitprice;
							$objp->remise_percent = $objp2->remise_percent;

							//$objp->tva_tx is not overwritten by $objp2 value
							//$objp->default_vat_code is not overwritten by $objp2 value

							$this->constructProductListOption($objp, $opt, $optJson, 0, $selected, $hidepriceinlabel, $filterkey);

							$j++;

							// Add new entry
							// "key" value of json key array is used by jQuery automatically as selected value
							// "label" value of json key array is used by jQuery automatically as text for combo box
							$out .= $opt;
							array_push($outarray, $optJson);
						}
					}
				} else {
					if (isModEnabled('dynamicprices') && !empty($objp->fk_price_expression)) {
						$price_product = new Product($this->db);
						$price_product->fetch($objp->rowid, '', '', 1);

						require_once DOL_DOCUMENT_ROOT . '/product/dynamic_price/class/price_parser.class.php';
						$priceparser = new PriceParser($this->db);
						$price_result = $priceparser->parseProduct($price_product);
						if ($price_result >= 0) {
							$objp->price = $price_result;
							$objp->unitprice = $price_result;
							//Calculate the VAT
							$objp->price_ttc = price2num($objp->price) * (1 + ($objp->tva_tx / 100));
							$objp->price_ttc = price2num($objp->price_ttc, 'MU');
						}
					}

					$this->constructProductListOption($objp, $opt, $optJson, $price_level, $selected, $hidepriceinlabel, $filterkey);
					// Add new entry
					// "key" value of json key array is used by jQuery automatically as selected value
					// "label" value of json key array is used by jQuery automatically as text for combo box
					$out .= $opt;
					array_push($outarray, $optJson);
				}

				$i++;
			}

			$out .= '</select>';

			$this->db->free($result);

			if (empty($outputmode)) {
				return $out;
			}

			return $outarray;
		} else {
			dol_print_error($this->db);
		}

		return '';
	}

	/**
	 * Function to forge the string with OPTIONs of SELECT.
	 * This define value for &$opt and &$optJson.
	 * This function is called by select_produits_list().
	 *
	 * @param object 	$objp 			Resultset of fetch
	 * @param string 	$opt 			Option (var used for returned value in string option format)
	 * @param array 	$optJson 		Option (var used for returned value in json format)
	 * @param int 		$price_level 	Price level
	 * @param string 	$selected 		Preselected value
	 * @param int 		$hidepriceinlabel Hide price in label
	 * @param string 	$filterkey 		Filter key to highlight
	 * @param int 		$novirtualstock Do not load virtual stock, even if slow option STOCK_SHOW_VIRTUAL_STOCK_IN_PRODUCTS_COMBO is on.
	 * @return    void
	 */
	protected function constructProductListOption(&$objp, &$opt, &$optJson, $price_level, $selected, $hidepriceinlabel = 0, $filterkey = '', $novirtualstock = 0)
	{
		global $langs, $conf, $user;
		global $hookmanager;

		$outkey = '';
		$outval = '';
		$outref = '';
		$outlabel = '';
		$outlabel_translated = '';
		$outdesc = '';
		$outdesc_translated = '';
		$outbarcode = '';
		$outorigin = '';
		$outtype = '';
		$outprice_ht = '';
		$outprice_ttc = '';
		$outpricebasetype = '';
		$outtva_tx = '';
		$outdefault_vat_code = '';
		$outqty = 1;
		$outdiscount = 0;

		$maxlengtharticle = (empty($conf->global->PRODUCT_MAX_LENGTH_COMBO) ? 48 : $conf->global->PRODUCT_MAX_LENGTH_COMBO);

		$label = $objp->label;
		if (!empty($objp->label_translated)) {
			$label = $objp->label_translated;
		}
		if (!empty($filterkey) && $filterkey != '') {
			$label = preg_replace('/(' . preg_quote($filterkey, '/') . ')/i', '<strong>$1</strong>', $label, 1);
		}

		$outkey = $objp->rowid;
		$outref = $objp->ref;
		$outrefcust = empty($objp->custref) ? '' : $objp->custref;
		$outlabel = $objp->label;
		$outdesc = $objp->description;
		if (getDolGlobalInt('MAIN_MULTILANGS')) {
			$outlabel_translated = $objp->label_translated;
			$outdesc_translated = $objp->description_translated;
		}
		$outbarcode = $objp->barcode;
		$outorigin = $objp->fk_country;
		$outpbq = empty($objp->price_by_qty_rowid) ? '' : $objp->price_by_qty_rowid;

		$outtype = $objp->fk_product_type;
		$outdurationvalue = $outtype == Product::TYPE_SERVICE ? substr($objp->duration, 0, dol_strlen($objp->duration) - 1) : '';
		$outdurationunit = $outtype == Product::TYPE_SERVICE ? substr($objp->duration, -1) : '';

		if ($outorigin && !empty($conf->global->PRODUCT_SHOW_ORIGIN_IN_COMBO)) {
			require_once DOL_DOCUMENT_ROOT . '/core/lib/company.lib.php';
		}

		// Units
		$outvalUnits = '';
		if (getDolGlobalInt('PRODUCT_USE_UNITS')) {
			if (!empty($objp->unit_short)) {
				$outvalUnits .= ' - ' . $objp->unit_short;
			}
		}
		if (!empty($conf->global->PRODUCT_SHOW_DIMENSIONS_IN_COMBO)) {
			if (!empty($objp->weight) && $objp->weight_units !== null) {
				$unitToShow = showDimensionInBestUnit($objp->weight, $objp->weight_units, 'weight', $langs);
				$outvalUnits .= ' - ' . $unitToShow;
			}
			if ((!empty($objp->length) || !empty($objp->width) || !empty($objp->height)) && $objp->length_units !== null) {
				$unitToShow = $objp->length . ' x ' . $objp->width . ' x ' . $objp->height . ' ' . measuringUnitString(0, 'size', $objp->length_units);
				$outvalUnits .= ' - ' . $unitToShow;
			}
			if (!empty($objp->surface) && $objp->surface_units !== null) {
				$unitToShow = showDimensionInBestUnit($objp->surface, $objp->surface_units, 'surface', $langs);
				$outvalUnits .= ' - ' . $unitToShow;
			}
			if (!empty($objp->volume) && $objp->volume_units !== null) {
				$unitToShow = showDimensionInBestUnit($objp->volume, $objp->volume_units, 'volume', $langs);
				$outvalUnits .= ' - ' . $unitToShow;
			}
		}
		if ($outdurationvalue && $outdurationunit) {
			$da = array(
				'h' => $langs->trans('Hour'),
				'd' => $langs->trans('Day'),
				'w' => $langs->trans('Week'),
				'm' => $langs->trans('Month'),
				'y' => $langs->trans('Year')
			);
			if (isset($da[$outdurationunit])) {
				$outvalUnits .= ' - ' . $outdurationvalue . ' ' . $langs->transnoentities($da[$outdurationunit] . ($outdurationvalue > 1 ? 's' : ''));
			}
		}

		$opt = '<option value="' . $objp->rowid . '"';
		$opt .= ($objp->rowid == $selected) ? ' selected' : '';
		if (!empty($objp->price_by_qty_rowid) && $objp->price_by_qty_rowid > 0) {
			$opt .= ' pbq="' . $objp->price_by_qty_rowid . '" data-pbq="' . $objp->price_by_qty_rowid . '" data-pbqup="' . $objp->price_by_qty_unitprice . '" data-pbqbase="' . $objp->price_by_qty_price_base_type . '" data-pbqqty="' . $objp->price_by_qty_quantity . '" data-pbqpercent="' . $objp->price_by_qty_remise_percent . '"';
		}
		if (isModEnabled('stock') && isset($objp->stock) && ($objp->fk_product_type == Product::TYPE_PRODUCT || !empty($conf->global->STOCK_SUPPORTS_SERVICES))) {
			if (!empty($user->rights->stock->lire)) {
				if ($objp->stock > 0) {
					$opt .= ' class="product_line_stock_ok"';
				} elseif ($objp->stock <= 0) {
					$opt .= ' class="product_line_stock_too_low"';
				}
			}
		}
		if (!empty($conf->global->PRODUIT_TEXTS_IN_THIRDPARTY_LANGUAGE)) {
			$opt .= ' data-labeltrans="' . $outlabel_translated . '"';
			$opt .= ' data-desctrans="' . dol_escape_htmltag($outdesc_translated) . '"';
		}
		$opt .= '>';
		$opt .= $objp->ref;
		if (!empty($objp->custref)) {
			$opt .= ' (' . $objp->custref . ')';
		}
		if ($outbarcode) {
			$opt .= ' (' . $outbarcode . ')';
		}
		$opt .= ' - ' . dol_trunc($label, $maxlengtharticle);
		if ($outorigin && !empty($conf->global->PRODUCT_SHOW_ORIGIN_IN_COMBO)) {
			$opt .= ' (' . getCountry($outorigin, 1) . ')';
		}

		$objRef = $objp->ref;
		if (!empty($objp->custref)) {
			$objRef .= ' (' . $objp->custref . ')';
		}
		if (!empty($filterkey) && $filterkey != '') {
			$objRef = preg_replace('/(' . preg_quote($filterkey, '/') . ')/i', '<strong>$1</strong>', $objRef, 1);
		}
		$outval .= $objRef;
		if ($outbarcode) {
			$outval .= ' (' . $outbarcode . ')';
		}
		$outval .= ' - ' . dol_trunc($label, $maxlengtharticle);
		if ($outorigin && !empty($conf->global->PRODUCT_SHOW_ORIGIN_IN_COMBO)) {
			$outval .= ' (' . getCountry($outorigin, 1) . ')';
		}

		// Units
		$opt .= $outvalUnits;
		$outval .= $outvalUnits;

		$found = 0;

		// Multiprice
		// If we need a particular price level (from 1 to n)
		if (empty($hidepriceinlabel) && $price_level >= 1 && (!empty($conf->global->PRODUIT_MULTIPRICES) || !empty($conf->global->PRODUIT_CUSTOMER_PRICES_BY_QTY_MULTIPRICES))) {
			$sql = "SELECT price, price_ttc, price_base_type, tva_tx, default_vat_code";
			$sql .= " FROM " . $this->db->prefix() . "product_price";
			$sql .= " WHERE fk_product = " . ((int) $objp->rowid);
			$sql .= " AND entity IN (" . getEntity('productprice') . ")";
			$sql .= " AND price_level = " . ((int) $price_level);
			$sql .= " ORDER BY date_price DESC, rowid DESC"; // Warning DESC must be both on date_price and rowid.
			$sql .= " LIMIT 1";

			dol_syslog(get_class($this) . '::constructProductListOption search price for product ' . $objp->rowid . ' AND level ' . $price_level, LOG_DEBUG);
			$result2 = $this->db->query($sql);
			if ($result2) {
				$objp2 = $this->db->fetch_object($result2);
				if ($objp2) {
					$found = 1;
					if ($objp2->price_base_type == 'HT') {
						$opt .= ' - ' . price($objp2->price, 1, $langs, 0, 0, -1, $conf->currency) . ' ' . $langs->trans("HT");
						$outval .= ' - ' . price($objp2->price, 0, $langs, 0, 0, -1, $conf->currency) . ' ' . $langs->transnoentities("HT");
					} else {
						$opt .= ' - ' . price($objp2->price_ttc, 1, $langs, 0, 0, -1, $conf->currency) . ' ' . $langs->trans("TTC");
						$outval .= ' - ' . price($objp2->price_ttc, 0, $langs, 0, 0, -1, $conf->currency) . ' ' . $langs->transnoentities("TTC");
					}
					$outprice_ht = price($objp2->price);
					$outprice_ttc = price($objp2->price_ttc);
					$outpricebasetype = $objp2->price_base_type;
					if (!empty($conf->global->PRODUIT_MULTIPRICES_USE_VAT_PER_LEVEL)) {  // using this option is a bug. kept for backward compatibility
						$outtva_tx = $objp2->tva_tx;                        // We use the vat rate on line of multiprice
						$outdefault_vat_code = $objp2->default_vat_code;    // We use the vat code on line of multiprice
					} else {
						$outtva_tx = $objp->tva_tx;                            // We use the vat rate of product, not the one on line of multiprice
						$outdefault_vat_code = $objp->default_vat_code;        // We use the vat code or product, not the one on line of multiprice
					}
				}
			} else {
				dol_print_error($this->db);
			}
		}

		// Price by quantity
		if (empty($hidepriceinlabel) && !empty($objp->quantity) && $objp->quantity >= 1 && (!empty($conf->global->PRODUIT_CUSTOMER_PRICES_BY_QTY) || !empty($conf->global->PRODUIT_CUSTOMER_PRICES_BY_QTY_MULTIPRICES))) {
			$found = 1;
			$outqty = $objp->quantity;
			$outdiscount = $objp->remise_percent;
			if ($objp->quantity == 1) {
				$opt .= ' - ' . price($objp->unitprice, 1, $langs, 0, 0, -1, $conf->currency) . "/";
				$outval .= ' - ' . price($objp->unitprice, 0, $langs, 0, 0, -1, $conf->currency) . "/";
				$opt .= $langs->trans("Unit"); // Do not use strtolower because it breaks utf8 encoding
				$outval .= $langs->transnoentities("Unit");
			} else {
				$opt .= ' - ' . price($objp->price, 1, $langs, 0, 0, -1, $conf->currency) . "/" . $objp->quantity;
				$outval .= ' - ' . price($objp->price, 0, $langs, 0, 0, -1, $conf->currency) . "/" . $objp->quantity;
				$opt .= $langs->trans("Units"); // Do not use strtolower because it breaks utf8 encoding
				$outval .= $langs->transnoentities("Units");
			}

			$outprice_ht = price($objp->unitprice);
			$outprice_ttc = price($objp->unitprice * (1 + ($objp->tva_tx / 100)));
			$outpricebasetype = $objp->price_base_type;
			$outtva_tx = $objp->tva_tx;                            // This value is the value on product when constructProductListOption is called by select_produits_list even if other field $objp-> are from table price_by_qty
			$outdefault_vat_code = $objp->default_vat_code;        // This value is the value on product when constructProductListOption is called by select_produits_list even if other field $objp-> are from table price_by_qty
		}
		if (empty($hidepriceinlabel) && !empty($objp->quantity) && $objp->quantity >= 1) {
			$opt .= " (" . price($objp->unitprice, 1, $langs, 0, 0, -1, $conf->currency) . "/" . $langs->trans("Unit") . ")"; // Do not use strtolower because it breaks utf8 encoding
			$outval .= " (" . price($objp->unitprice, 0, $langs, 0, 0, -1, $conf->currency) . "/" . $langs->transnoentities("Unit") . ")"; // Do not use strtolower because it breaks utf8 encoding
		}
		if (empty($hidepriceinlabel) && !empty($objp->remise_percent) && $objp->remise_percent >= 1) {
			$opt .= " - " . $langs->trans("Discount") . " : " . vatrate($objp->remise_percent) . ' %';
			$outval .= " - " . $langs->transnoentities("Discount") . " : " . vatrate($objp->remise_percent) . ' %';
		}

		// Price by customer
		if (empty($hidepriceinlabel) && !empty($conf->global->PRODUIT_CUSTOMER_PRICES)) {
			if (!empty($objp->idprodcustprice)) {
				$found = 1;

				if ($objp->custprice_base_type == 'HT') {
					$opt .= ' - ' . price($objp->custprice, 1, $langs, 0, 0, -1, $conf->currency) . ' ' . $langs->trans("HT");
					$outval .= ' - ' . price($objp->custprice, 0, $langs, 0, 0, -1, $conf->currency) . ' ' . $langs->transnoentities("HT");
				} else {
					$opt .= ' - ' . price($objp->custprice_ttc, 1, $langs, 0, 0, -1, $conf->currency) . ' ' . $langs->trans("TTC");
					$outval .= ' - ' . price($objp->custprice_ttc, 0, $langs, 0, 0, -1, $conf->currency) . ' ' . $langs->transnoentities("TTC");
				}

				$outprice_ht = price($objp->custprice);
				$outprice_ttc = price($objp->custprice_ttc);
				$outpricebasetype = $objp->custprice_base_type;
				$outtva_tx = $objp->custtva_tx;
				$outdefault_vat_code = $objp->custdefault_vat_code;
			}
		}

		// If level no defined or multiprice not found, we used the default price
		if (empty($hidepriceinlabel) && !$found) {
			if ($objp->price_base_type == 'HT') {
				$opt .= ' - ' . price($objp->price, 1, $langs, 0, 0, -1, $conf->currency) . ' ' . $langs->trans("HT");
				$outval .= ' - ' . price($objp->price, 0, $langs, 0, 0, -1, $conf->currency) . ' ' . $langs->transnoentities("HT");
			} else {
				$opt .= ' - ' . price($objp->price_ttc, 1, $langs, 0, 0, -1, $conf->currency) . ' ' . $langs->trans("TTC");
				$outval .= ' - ' . price($objp->price_ttc, 0, $langs, 0, 0, -1, $conf->currency) . ' ' . $langs->transnoentities("TTC");
			}
			$outprice_ht = price($objp->price);
			$outprice_ttc = price($objp->price_ttc);
			$outpricebasetype = $objp->price_base_type;
			$outtva_tx = $objp->tva_tx;
			$outdefault_vat_code = $objp->default_vat_code;
		}

		if (isModEnabled('stock') && isset($objp->stock) && ($objp->fk_product_type == Product::TYPE_PRODUCT || !empty($conf->global->STOCK_SUPPORTS_SERVICES))) {
			if (!empty($user->rights->stock->lire)) {
				$opt .= ' - ' . $langs->trans("Stock") . ': ' . price(price2num($objp->stock, 'MS'));

				if ($objp->stock > 0) {
					$outval .= ' - <span class="product_line_stock_ok">';
				} elseif ($objp->stock <= 0) {
					$outval .= ' - <span class="product_line_stock_too_low">';
				}
				$outval .= $langs->transnoentities("Stock") . ': ' . price(price2num($objp->stock, 'MS'));
				$outval .= '</span>';
				if (empty($novirtualstock) && !empty($conf->global->STOCK_SHOW_VIRTUAL_STOCK_IN_PRODUCTS_COMBO)) {  // Warning, this option may slow down combo list generation
					$langs->load("stocks");

					$tmpproduct = new Product($this->db);
					$tmpproduct->fetch($objp->rowid, '', '', '', 1, 1, 1); // Load product without lang and prices arrays (we just need to make ->virtual_stock() after)
					$tmpproduct->load_virtual_stock();
					$virtualstock = $tmpproduct->stock_theorique;

					$opt .= ' - ' . $langs->trans("VirtualStock") . ':' . $virtualstock;

					$outval .= ' - ' . $langs->transnoentities("VirtualStock") . ':';
					if ($virtualstock > 0) {
						$outval .= '<span class="product_line_stock_ok">';
					} elseif ($virtualstock <= 0) {
						$outval .= '<span class="product_line_stock_too_low">';
					}
					$outval .= $virtualstock;
					$outval .= '</span>';

					unset($tmpproduct);
				}
			}
		}

		$parameters = array('objp'=>$objp);
		$reshook = $hookmanager->executeHooks('constructProductListOption', $parameters); // Note that $action and $object may have been modified by hook
		if (empty($reshook)) {
			$opt .= $hookmanager->resPrint;
		} else {
			$opt = $hookmanager->resPrint;
		}

		$opt .= "</option>\n";
		$optJson = array(
			'key' => $outkey,
			'value' => $outref,
			'label' => $outval,
			'label2' => $outlabel,
			'desc' => $outdesc,
			'type' => $outtype,
			'price_ht' => price2num($outprice_ht),
			'price_ttc' => price2num($outprice_ttc),
			'price_ht_locale' => price(price2num($outprice_ht)),
			'price_ttc_locale' => price(price2num($outprice_ttc)),
			'pricebasetype' => $outpricebasetype,
			'tva_tx' => $outtva_tx,
			'default_vat_code' => $outdefault_vat_code,
			'qty' => $outqty,
			'discount' => $outdiscount,
			'duration_value' => $outdurationvalue,
			'duration_unit' => $outdurationunit,
			'pbq' => $outpbq,
			'labeltrans' => $outlabel_translated,
			'desctrans' => $outdesc_translated,
			'ref_customer' => $outrefcust
		);
	}

	// phpcs:disable PEAR.NamingConventions.ValidFunctionName.ScopeNotCamelCaps

	/**
	 *    Return list of products for customer (in Ajax if Ajax activated or go to select_produits_fournisseurs_list)
	 *
	 * @param int $socid Id third party
	 * @param string $selected Preselected product
	 * @param string $htmlname Name of HTML Select
	 * @param string $filtertype Filter on product type (''=nofilter, 0=product, 1=service)
	 * @param string $filtre For a SQL filter
	 * @param array $ajaxoptions Options for ajax_autocompleter
	 * @param int $hidelabel Hide label (0=no, 1=yes)
	 * @param int $alsoproductwithnosupplierprice 1=Add also product without supplier prices
	 * @param string $morecss More CSS
	 * @param string $placeholder Placeholder
	 * @return    void
	 */
	public function select_produits_fournisseurs($socid, $selected = '', $htmlname = 'productid', $filtertype = '', $filtre = '', $ajaxoptions = array(), $hidelabel = 0, $alsoproductwithnosupplierprice = 0, $morecss = '', $placeholder = '')
	{
		// phpcs:enable
		global $langs, $conf;
		global $price_level, $status, $finished;

		if (!isset($status)) {
			$status = 1;
		}

		$selected_input_value = '';
		if (!empty($conf->use_javascript_ajax) && !empty($conf->global->PRODUIT_USE_SEARCH_TO_SELECT)) {
			if ($selected > 0) {
				require_once DOL_DOCUMENT_ROOT . '/product/class/product.class.php';
				$producttmpselect = new Product($this->db);
				$producttmpselect->fetch($selected);
				$selected_input_value = $producttmpselect->ref;
				unset($producttmpselect);
			}

			// mode=2 means suppliers products
			$urloption = ($socid > 0 ? 'socid=' . $socid . '&' : '') . 'htmlname=' . $htmlname . '&outjson=1&price_level=' . $price_level . '&type=' . $filtertype . '&mode=2&status=' . $status . '&finished=' . $finished . '&alsoproductwithnosupplierprice=' . $alsoproductwithnosupplierprice;
			print ajax_autocompleter($selected, $htmlname, DOL_URL_ROOT . '/product/ajax/products.php', $urloption, $conf->global->PRODUIT_USE_SEARCH_TO_SELECT, 0, $ajaxoptions);

			print ($hidelabel ? '' : $langs->trans("RefOrLabel") . ' : ') . '<input type="text" class="minwidth300" name="search_' . $htmlname . '" id="search_' . $htmlname . '" value="' . $selected_input_value . '"' . ($placeholder ? ' placeholder="' . $placeholder . '"' : '') . '>';
		} else {
			print $this->select_produits_fournisseurs_list($socid, $selected, $htmlname, $filtertype, $filtre, '', $status, 0, 0, $alsoproductwithnosupplierprice, $morecss, 0, $placeholder);
		}
	}

	// phpcs:disable PEAR.NamingConventions.ValidFunctionName.ScopeNotCamelCaps

	/**
	 *    Return list of suppliers products
	 *
	 * @param int $socid Id of supplier thirdparty (0 = no filter)
	 * @param int $selected Product price pre-selected (must be 'id' in product_fournisseur_price or 'idprod_IDPROD')
	 * @param string $htmlname Name of HTML select
	 * @param string $filtertype Filter on product type (''=nofilter, 0=product, 1=service)
	 * @param string $filtre Generic filter. Data must not come from user input.
	 * @param string $filterkey Filter of produdts
	 * @param int $statut -1=Return all products, 0=Products not on buy, 1=Products on buy
	 * @param int $outputmode 0=HTML select string, 1=Array
	 * @param int $limit Limit of line number
	 * @param int $alsoproductwithnosupplierprice 1=Add also product without supplier prices
	 * @param string $morecss Add more CSS
	 * @param int $showstockinlist Show stock information (slower).
	 * @param string $placeholder Placeholder
	 * @return array|string                Array of keys for json or HTML component
	 */
	public function select_produits_fournisseurs_list($socid, $selected = '', $htmlname = 'productid', $filtertype = '', $filtre = '', $filterkey = '', $statut = -1, $outputmode = 0, $limit = 100, $alsoproductwithnosupplierprice = 0, $morecss = '', $showstockinlist = 0, $placeholder = '')
	{
		// phpcs:enable
		global $langs, $conf, $user;
		global $hookmanager;

		$out = '';
		$outarray = array();

		$maxlengtharticle = (empty($conf->global->PRODUCT_MAX_LENGTH_COMBO) ? 48 : $conf->global->PRODUCT_MAX_LENGTH_COMBO);

		$langs->load('stocks');
		// Units
		if (getDolGlobalInt('PRODUCT_USE_UNITS')) {
			$langs->load('other');
		}

		$sql = "SELECT p.rowid, p.ref, p.label, p.price, p.duration, p.fk_product_type, p.stock, p.tva_tx as tva_tx_sale, p.default_vat_code as default_vat_code_sale,";
		$sql .= " pfp.ref_fourn, pfp.rowid as idprodfournprice, pfp.price as fprice, pfp.quantity, pfp.remise_percent, pfp.remise, pfp.unitprice,";
		$sql .= " pfp.fk_supplier_price_expression, pfp.fk_product, pfp.tva_tx, pfp.default_vat_code, pfp.fk_soc, s.nom as name,";
		$sql .= " pfp.supplier_reputation";
		// if we use supplier description of the products
		if (!empty($conf->global->PRODUIT_FOURN_TEXTS)) {
			$sql .= ", pfp.desc_fourn as description";
		} else {
			$sql .= ", p.description";
		}
		// Units
		if (getDolGlobalInt('PRODUCT_USE_UNITS')) {
			$sql .= ", u.label as unit_long, u.short_label as unit_short, p.weight, p.weight_units, p.length, p.length_units, p.width, p.width_units, p.height, p.height_units, p.surface, p.surface_units, p.volume, p.volume_units";
		}
		if (isModEnabled('barcode')) {
			$sql .= ", pfp.barcode";
		}
		$sql .= " FROM " . $this->db->prefix() . "product as p";
		$sql .= " LEFT JOIN " . $this->db->prefix() . "product_fournisseur_price as pfp ON ( p.rowid = pfp.fk_product AND pfp.entity IN (" . getEntity('product') . ") )";
		if ($socid > 0) {
			$sql .= " AND pfp.fk_soc = " . ((int) $socid);
		}
		$sql .= " LEFT JOIN " . $this->db->prefix() . "societe as s ON pfp.fk_soc = s.rowid";
		// Units
		if (getDolGlobalInt('PRODUCT_USE_UNITS')) {
			$sql .= " LEFT JOIN " . $this->db->prefix() . "c_units u ON u.rowid = p.fk_unit";
		}
		$sql .= " WHERE p.entity IN (" . getEntity('product') . ")";
		if ($statut != -1) {
			$sql .= " AND p.tobuy = " . ((int) $statut);
		}
		if (strval($filtertype) != '') {
			$sql .= " AND p.fk_product_type = " . ((int) $filtertype);
		}
		if (!empty($filtre)) {
			$sql .= " " . $filtre;
		}
		// Add where from hooks
		$parameters = array();
		$reshook = $hookmanager->executeHooks('selectSuppliersProductsListWhere', $parameters); // Note that $action and $object may have been modified by hook
		$sql .= $hookmanager->resPrint;
		// Add criteria on ref/label
		if ($filterkey != '') {
			$sql .= ' AND (';
			$prefix = empty($conf->global->PRODUCT_DONOTSEARCH_ANYWHERE) ? '%' : ''; // Can use index if PRODUCT_DONOTSEARCH_ANYWHERE is on
			// For natural search
			$scrit = explode(' ', $filterkey);
			$i = 0;
			if (count($scrit) > 1) {
				$sql .= "(";
			}
			foreach ($scrit as $crit) {
				if ($i > 0) {
					$sql .= " AND ";
				}
				$sql .= "(pfp.ref_fourn LIKE '" . $this->db->escape($prefix . $crit) . "%' OR p.ref LIKE '" . $this->db->escape($prefix . $crit) . "%' OR p.label LIKE '" . $this->db->escape($prefix . $crit) . "%'";
				if (!empty($conf->global->PRODUIT_FOURN_TEXTS)) {
					$sql .= " OR pfp.desc_fourn LIKE '" . $this->db->escape($prefix . $crit) . "%'";
				}
				$sql .= ")";
				$i++;
			}
			if (count($scrit) > 1) {
				$sql .= ")";
			}
			if (isModEnabled('barcode')) {
				$sql .= " OR p.barcode LIKE '" . $this->db->escape($prefix . $filterkey) . "%'";
				$sql .= " OR pfp.barcode LIKE '" . $this->db->escape($prefix . $filterkey) . "%'";
			}
			$sql .= ')';
		}
		$sql .= " ORDER BY pfp.ref_fourn DESC, pfp.quantity ASC";
		$sql .= $this->db->plimit($limit, 0);

		// Build output string

		dol_syslog(get_class($this) . "::select_produits_fournisseurs_list", LOG_DEBUG);
		$result = $this->db->query($sql);
		if ($result) {
			require_once DOL_DOCUMENT_ROOT . '/product/dynamic_price/class/price_parser.class.php';
			require_once DOL_DOCUMENT_ROOT . '/core/lib/product.lib.php';

			$num = $this->db->num_rows($result);

			//$out.='<select class="flat" id="select'.$htmlname.'" name="'.$htmlname.'">';	// remove select to have id same with combo and ajax
			$out .= '<select class="flat ' . ($morecss ? ' ' . $morecss : '') . '" id="' . $htmlname . '" name="' . $htmlname . '">';
			if (!$selected) {
				$out .= '<option value="-1" selected>' . ($placeholder ? $placeholder : '&nbsp;') . '</option>';
			} else {
				$out .= '<option value="-1">' . ($placeholder ? $placeholder : '&nbsp;') . '</option>';
			}

			$i = 0;
			while ($i < $num) {
				$objp = $this->db->fetch_object($result);

				if (is_null($objp->idprodfournprice)) {
					// There is no supplier price found, we will use the vat rate for sale
					$objp->tva_tx = $objp->tva_tx_sale;
					$objp->default_vat_code = $objp->default_vat_code_sale;
				}

				$outkey = $objp->idprodfournprice; // id in table of price
				if (!$outkey && $alsoproductwithnosupplierprice) {
					$outkey = 'idprod_' . $objp->rowid; // id of product
				}

				$outref = $objp->ref;
				$outbarcode = $objp->barcode;
				$outqty = 1;
				$outdiscount = 0;
				$outtype = $objp->fk_product_type;
				$outdurationvalue = $outtype == Product::TYPE_SERVICE ? substr($objp->duration, 0, dol_strlen($objp->duration) - 1) : '';
				$outdurationunit = $outtype == Product::TYPE_SERVICE ? substr($objp->duration, -1) : '';

				// Units
				$outvalUnits = '';
				if (getDolGlobalInt('PRODUCT_USE_UNITS')) {
					if (!empty($objp->unit_short)) {
						$outvalUnits .= ' - ' . $objp->unit_short;
					}
					if (!empty($objp->weight) && $objp->weight_units !== null) {
						$unitToShow = showDimensionInBestUnit($objp->weight, $objp->weight_units, 'weight', $langs);
						$outvalUnits .= ' - ' . $unitToShow;
					}
					if ((!empty($objp->length) || !empty($objp->width) || !empty($objp->height)) && $objp->length_units !== null) {
						$unitToShow = $objp->length . ' x ' . $objp->width . ' x ' . $objp->height . ' ' . measuringUnitString(0, 'size', $objp->length_units);
						$outvalUnits .= ' - ' . $unitToShow;
					}
					if (!empty($objp->surface) && $objp->surface_units !== null) {
						$unitToShow = showDimensionInBestUnit($objp->surface, $objp->surface_units, 'surface', $langs);
						$outvalUnits .= ' - ' . $unitToShow;
					}
					if (!empty($objp->volume) && $objp->volume_units !== null) {
						$unitToShow = showDimensionInBestUnit($objp->volume, $objp->volume_units, 'volume', $langs);
						$outvalUnits .= ' - ' . $unitToShow;
					}
					if ($outdurationvalue && $outdurationunit) {
						$da = array(
							'h' => $langs->trans('Hour'),
							'd' => $langs->trans('Day'),
							'w' => $langs->trans('Week'),
							'm' => $langs->trans('Month'),
							'y' => $langs->trans('Year')
						);
						if (isset($da[$outdurationunit])) {
							$outvalUnits .= ' - ' . $outdurationvalue . ' ' . $langs->transnoentities($da[$outdurationunit] . ($outdurationvalue > 1 ? 's' : ''));
						}
					}
				}

				$objRef = $objp->ref;
				if ($filterkey && $filterkey != '') {
					$objRef = preg_replace('/(' . preg_quote($filterkey, '/') . ')/i', '<strong>$1</strong>', $objRef, 1);
				}
				$objRefFourn = $objp->ref_fourn;
				if ($filterkey && $filterkey != '') {
					$objRefFourn = preg_replace('/(' . preg_quote($filterkey, '/') . ')/i', '<strong>$1</strong>', $objRefFourn, 1);
				}
				$label = $objp->label;
				if ($filterkey && $filterkey != '') {
					$label = preg_replace('/(' . preg_quote($filterkey, '/') . ')/i', '<strong>$1</strong>', $label, 1);
				}

				switch ($objp->fk_product_type) {
					case Product::TYPE_PRODUCT:
						$picto = 'product';
						break;
					case Product::TYPE_SERVICE:
						$picto = 'service';
						break;
					default:
						$picto = '';
						break;
				}

				if (empty($picto)) {
					$optlabel = '';
				} else {
					$optlabel = img_object('', $picto, 'class="paddingright classfortooltip"', 0, 0, 1);
				}

				$optlabel .= $objp->ref;
				if (!empty($objp->idprodfournprice) && ($objp->ref != $objp->ref_fourn)) {
					$optlabel .= ' <span class="opacitymedium">(' . $objp->ref_fourn . ')</span>';
				}
				if (isModEnabled('barcode') && !empty($objp->barcode)) {
					$optlabel .= ' (' . $outbarcode . ')';
				}
				$optlabel .= ' - ' . dol_trunc($label, $maxlengtharticle);

				$outvallabel = $objRef;
				if (!empty($objp->idprodfournprice) && ($objp->ref != $objp->ref_fourn)) {
					$outvallabel .= ' (' . $objRefFourn . ')';
				}
				if (isModEnabled('barcode') && !empty($objp->barcode)) {
					$outvallabel .= ' (' . $outbarcode . ')';
				}
				$outvallabel .= ' - ' . dol_trunc($label, $maxlengtharticle);

				// Units
				$optlabel .= $outvalUnits;
				$outvallabel .= $outvalUnits;

				if (!empty($objp->idprodfournprice)) {
					$outqty = $objp->quantity;
					$outdiscount = $objp->remise_percent;
					if (isModEnabled('dynamicprices') && !empty($objp->fk_supplier_price_expression)) {
						$prod_supplier = new ProductFournisseur($this->db);
						$prod_supplier->product_fourn_price_id = $objp->idprodfournprice;
						$prod_supplier->id = $objp->fk_product;
						$prod_supplier->fourn_qty = $objp->quantity;
						$prod_supplier->fourn_tva_tx = $objp->tva_tx;
						$prod_supplier->fk_supplier_price_expression = $objp->fk_supplier_price_expression;

						require_once DOL_DOCUMENT_ROOT . '/product/dynamic_price/class/price_parser.class.php';
						$priceparser = new PriceParser($this->db);
						$price_result = $priceparser->parseProductSupplier($prod_supplier);
						if ($price_result >= 0) {
							$objp->fprice = $price_result;
							if ($objp->quantity >= 1) {
								$objp->unitprice = $objp->fprice / $objp->quantity; // Replace dynamically unitprice
							}
						}
					}
					if ($objp->quantity == 1) {
						$optlabel .= ' - ' . price($objp->fprice * (!empty($conf->global->DISPLAY_DISCOUNTED_SUPPLIER_PRICE) ? (1 - $objp->remise_percent / 100) : 1), 1, $langs, 0, 0, -1, $conf->currency) . "/";
						$outvallabel .= ' - ' . price($objp->fprice * (!empty($conf->global->DISPLAY_DISCOUNTED_SUPPLIER_PRICE) ? (1 - $objp->remise_percent / 100) : 1), 0, $langs, 0, 0, -1, $conf->currency) . "/";
						$optlabel .= $langs->trans("Unit"); // Do not use strtolower because it breaks utf8 encoding
						$outvallabel .= $langs->transnoentities("Unit");
					} else {
						$optlabel .= ' - ' . price($objp->fprice * (!empty($conf->global->DISPLAY_DISCOUNTED_SUPPLIER_PRICE) ? (1 - $objp->remise_percent / 100) : 1), 1, $langs, 0, 0, -1, $conf->currency) . "/" . $objp->quantity;
						$outvallabel .= ' - ' . price($objp->fprice * (!empty($conf->global->DISPLAY_DISCOUNTED_SUPPLIER_PRICE) ? (1 - $objp->remise_percent / 100) : 1), 0, $langs, 0, 0, -1, $conf->currency) . "/" . $objp->quantity;
						$optlabel .= ' ' . $langs->trans("Units"); // Do not use strtolower because it breaks utf8 encoding
						$outvallabel .= ' ' . $langs->transnoentities("Units");
					}

					if ($objp->quantity > 1) {
						$optlabel .= " (" . price($objp->unitprice * (!empty($conf->global->DISPLAY_DISCOUNTED_SUPPLIER_PRICE) ? (1 - $objp->remise_percent / 100) : 1), 1, $langs, 0, 0, -1, $conf->currency) . "/" . $langs->trans("Unit") . ")"; // Do not use strtolower because it breaks utf8 encoding
						$outvallabel .= " (" . price($objp->unitprice * (!empty($conf->global->DISPLAY_DISCOUNTED_SUPPLIER_PRICE) ? (1 - $objp->remise_percent / 100) : 1), 0, $langs, 0, 0, -1, $conf->currency) . "/" . $langs->transnoentities("Unit") . ")"; // Do not use strtolower because it breaks utf8 encoding
					}
					if ($objp->remise_percent >= 1) {
						$optlabel .= " - " . $langs->trans("Discount") . " : " . vatrate($objp->remise_percent) . ' %';
						$outvallabel .= " - " . $langs->transnoentities("Discount") . " : " . vatrate($objp->remise_percent) . ' %';
					}
					if ($objp->duration) {
						$optlabel .= " - " . $objp->duration;
						$outvallabel .= " - " . $objp->duration;
					}
					if (!$socid) {
						$optlabel .= " - " . dol_trunc($objp->name, 8);
						$outvallabel .= " - " . dol_trunc($objp->name, 8);
					}
					if ($objp->supplier_reputation) {
						//TODO dictionary
						$reputations = array('' => $langs->trans('Standard'), 'FAVORITE' => $langs->trans('Favorite'), 'NOTTHGOOD' => $langs->trans('NotTheGoodQualitySupplier'), 'DONOTORDER' => $langs->trans('DoNotOrderThisProductToThisSupplier'));

						$optlabel .= " - " . $reputations[$objp->supplier_reputation];
						$outvallabel .= " - " . $reputations[$objp->supplier_reputation];
					}
				} else {
					if (empty($alsoproductwithnosupplierprice)) {     // No supplier price defined for couple product/supplier
						$optlabel .= " - <span class='opacitymedium'>" . $langs->trans("NoPriceDefinedForThisSupplier") . '</span>';
						$outvallabel .= ' - ' . $langs->transnoentities("NoPriceDefinedForThisSupplier");
					} else // No supplier price defined for product, even on other suppliers
					{
						$optlabel .= " - <span class='opacitymedium'>" . $langs->trans("NoPriceDefinedForThisSupplier") . '</span>';
						$outvallabel .= ' - ' . $langs->transnoentities("NoPriceDefinedForThisSupplier");
					}
				}

				if (isModEnabled('stock') && $showstockinlist && isset($objp->stock) && ($objp->fk_product_type == Product::TYPE_PRODUCT || !empty($conf->global->STOCK_SUPPORTS_SERVICES))) {
					$novirtualstock = ($showstockinlist == 2);

					if (!empty($user->rights->stock->lire)) {
						$outvallabel .= ' - ' . $langs->trans("Stock") . ': ' . price(price2num($objp->stock, 'MS'));

						if ($objp->stock > 0) {
							$optlabel .= ' - <span class="product_line_stock_ok">';
						} elseif ($objp->stock <= 0) {
							$optlabel .= ' - <span class="product_line_stock_too_low">';
						}
						$optlabel .= $langs->transnoentities("Stock") . ':' . price(price2num($objp->stock, 'MS'));
						$optlabel .= '</span>';
						if (empty($novirtualstock) && !empty($conf->global->STOCK_SHOW_VIRTUAL_STOCK_IN_PRODUCTS_COMBO)) {  // Warning, this option may slow down combo list generation
							$langs->load("stocks");

							$tmpproduct = new Product($this->db);
							$tmpproduct->fetch($objp->rowid, '', '', '', 1, 1, 1); // Load product without lang and prices arrays (we just need to make ->virtual_stock() after)
							$tmpproduct->load_virtual_stock();
							$virtualstock = $tmpproduct->stock_theorique;

							$outvallabel .= ' - ' . $langs->trans("VirtualStock") . ':' . $virtualstock;

							$optlabel .= ' - ' . $langs->transnoentities("VirtualStock") . ':';
							if ($virtualstock > 0) {
								$optlabel .= '<span class="product_line_stock_ok">';
							} elseif ($virtualstock <= 0) {
								$optlabel .= '<span class="product_line_stock_too_low">';
							}
							$optlabel .= $virtualstock;
							$optlabel .= '</span>';

							unset($tmpproduct);
						}
					}
				}

				$optstart = '<option value="' . $outkey . '"';
				if ($selected && $selected == $objp->idprodfournprice) {
					$optstart .= ' selected';
				}
				if (empty($objp->idprodfournprice) && empty($alsoproductwithnosupplierprice)) {
					$optstart .= ' disabled';
				}

				if (!empty($objp->idprodfournprice) && $objp->idprodfournprice > 0) {
					$optstart .= ' data-product-id="' . dol_escape_htmltag($objp->rowid) . '"';
					$optstart .= ' data-price-id="' . dol_escape_htmltag($objp->idprodfournprice) . '"';
					$optstart .= ' data-qty="' . dol_escape_htmltag($objp->quantity) . '"';
					$optstart .= ' data-up="' . dol_escape_htmltag(price2num($objp->unitprice)) . '"';
					$optstart .= ' data-up-locale="' . dol_escape_htmltag(price($objp->unitprice)) . '"';
					$optstart .= ' data-discount="' . dol_escape_htmltag($outdiscount) . '"';
					$optstart .= ' data-tvatx="' . dol_escape_htmltag(price2num($objp->tva_tx)) . '"';
					$optstart .= ' data-tvatx-formated="' . dol_escape_htmltag(price($objp->tva_tx, 0, $langs, 1, -1, 2)) . '"';
					$optstart .= ' data-default-vat-code="' . dol_escape_htmltag($objp->default_vat_code) . '"';
				}
				$optstart .= ' data-description="' . dol_escape_htmltag($objp->description, 0, 1) . '"';

				$outarrayentry = array(
					'key' => $outkey,
					'value' => $outref,
					'label' => $outvallabel,
					'qty' => $outqty,
					'price_qty_ht' => price2num($objp->fprice, 'MU'),    // Keep higher resolution for price for the min qty
					'price_unit_ht' => price2num($objp->unitprice, 'MU'),    // This is used to fill the Unit Price
					'price_ht' => price2num($objp->unitprice, 'MU'),        // This is used to fill the Unit Price (for compatibility)
					'tva_tx_formated' => price($objp->tva_tx, 0, $langs, 1, -1, 2),
					'tva_tx' => price2num($objp->tva_tx),
					'default_vat_code' => $objp->default_vat_code,
					'discount' => $outdiscount,
					'type' => $outtype,
					'duration_value' => $outdurationvalue,
					'duration_unit' => $outdurationunit,
					'disabled' => (empty($objp->idprodfournprice) ? true : false),
					'description' => $objp->description
				);

				$parameters = array(
					'objp' => &$objp,
					'optstart' => &$optstart,
					'optlabel' => &$optlabel,
					'outvallabel' => &$outvallabel,
					'outarrayentry' => &$outarrayentry
				);
				$reshook = $hookmanager->executeHooks('selectProduitsFournisseurListOption', $parameters, $this);


				// Add new entry
				// "key" value of json key array is used by jQuery automatically as selected value. Example: 'type' = product or service, 'price_ht' = unit price without tax
				// "label" value of json key array is used by jQuery automatically as text for combo box
				$out .= $optstart . ' data-html="' . dol_escape_htmltag($optlabel) . '">' . $optlabel . "</option>\n";
				array_push(
					$outarray,
					array('key' => $outkey,
						'value' => $outref,
						'label' => $outvallabel,
						'qty' => $outqty,
						'price_qty_ht' => price2num($objp->fprice, 'MU'),        // Keep higher resolution for price for the min qty
						'price_qty_ht_locale' => price($objp->fprice),
						'price_unit_ht' => price2num($objp->unitprice, 'MU'),    // This is used to fill the Unit Price
						'price_unit_ht_locale' => price($objp->unitprice),
						'price_ht' => price2num($objp->unitprice, 'MU'),        // This is used to fill the Unit Price (for compatibility)
						'tva_tx_formated' => price($objp->tva_tx),
						'tva_tx' => price2num($objp->tva_tx),
						'default_vat_code' => $objp->default_vat_code,
						'discount' => $outdiscount,
						'type' => $outtype,
						'duration_value' => $outdurationvalue,
						'duration_unit' => $outdurationunit,
						'disabled' => (empty($objp->idprodfournprice) ? true : false),
						'description' => $objp->description
					)
				);
				// Exemple of var_dump $outarray
				// array(1) {[0]=>array(6) {[key"]=>string(1) "2" ["value"]=>string(3) "ppp"
				//           ["label"]=>string(76) "ppp (<strong>f</strong>ff2) - ppp - 20,00 Euros/1unité (20,00 Euros/unité)"
				//      	 ["qty"]=>string(1) "1" ["discount"]=>string(1) "0" ["disabled"]=>bool(false)
				//}
				//var_dump($outval); var_dump(utf8_check($outval)); var_dump(json_encode($outval));
				//$outval=array('label'=>'ppp (<strong>f</strong>ff2) - ppp - 20,00 Euros/ Unité (20,00 Euros/unité)');
				//var_dump($outval); var_dump(utf8_check($outval)); var_dump(json_encode($outval));

				$i++;
			}
			$out .= '</select>';

			$this->db->free($result);

			include_once DOL_DOCUMENT_ROOT . '/core/lib/ajax.lib.php';
			$out .= ajax_combobox($htmlname);
		} else {
			dol_print_error($this->db);
		}

		if (empty($outputmode)) {
			return $out;
		}
		return $outarray;
	}

	// phpcs:disable PEAR.NamingConventions.ValidFunctionName.ScopeNotCamelCaps

	/**
	 *    Return list of suppliers prices for a product
	 *
	 * @param int $productid Id of product
	 * @param string $htmlname Name of HTML field
	 * @param int $selected_supplier Pre-selected supplier if more than 1 result
	 * @return        string
	 */
	public function select_product_fourn_price($productid, $htmlname = 'productfournpriceid', $selected_supplier = '')
	{
		// phpcs:enable
		global $langs, $conf;

		$langs->load('stocks');

		$sql = "SELECT p.rowid, p.ref, p.label, p.price, p.duration, pfp.fk_soc,";
		$sql .= " pfp.ref_fourn, pfp.rowid as idprodfournprice, pfp.price as fprice, pfp.remise_percent, pfp.quantity, pfp.unitprice,";
		$sql .= " pfp.fk_supplier_price_expression, pfp.fk_product, pfp.tva_tx, s.nom as name";
		$sql .= " FROM " . $this->db->prefix() . "product as p";
		$sql .= " LEFT JOIN " . $this->db->prefix() . "product_fournisseur_price as pfp ON p.rowid = pfp.fk_product";
		$sql .= " LEFT JOIN " . $this->db->prefix() . "societe as s ON pfp.fk_soc = s.rowid";
		$sql .= " WHERE pfp.entity IN (" . getEntity('productsupplierprice') . ")";
		$sql .= " AND p.tobuy = 1";
		$sql .= " AND s.fournisseur = 1";
		$sql .= " AND p.rowid = " . ((int) $productid);
		if (empty($conf->global->PRODUCT_BEST_SUPPLIER_PRICE_PRESELECTED)) {
			$sql .= " ORDER BY s.nom, pfp.ref_fourn DESC";
		} else {
			$sql .= " ORDER BY pfp.unitprice ASC";
		}

		dol_syslog(get_class($this) . "::select_product_fourn_price", LOG_DEBUG);
		$result = $this->db->query($sql);

		if ($result) {
			$num = $this->db->num_rows($result);

			$form = '<select class="flat" id="select_' . $htmlname . '" name="' . $htmlname . '">';

			if (!$num) {
				$form .= '<option value="0">-- ' . $langs->trans("NoSupplierPriceDefinedForThisProduct") . ' --</option>';
			} else {
				require_once DOL_DOCUMENT_ROOT . '/product/dynamic_price/class/price_parser.class.php';
				$form .= '<option value="0">&nbsp;</option>';

				$i = 0;
				while ($i < $num) {
					$objp = $this->db->fetch_object($result);

					$opt = '<option value="' . $objp->idprodfournprice . '"';
					//if there is only one supplier, preselect it
					if ($num == 1 || ($selected_supplier > 0 && $objp->fk_soc == $selected_supplier) || ($i == 0 && !empty($conf->global->PRODUCT_BEST_SUPPLIER_PRICE_PRESELECTED))) {
						$opt .= ' selected';
					}
					$opt .= '>' . $objp->name . ' - ' . $objp->ref_fourn . ' - ';

					if (isModEnabled('dynamicprices') && !empty($objp->fk_supplier_price_expression)) {
						$prod_supplier = new ProductFournisseur($this->db);
						$prod_supplier->product_fourn_price_id = $objp->idprodfournprice;
						$prod_supplier->id = $productid;
						$prod_supplier->fourn_qty = $objp->quantity;
						$prod_supplier->fourn_tva_tx = $objp->tva_tx;
						$prod_supplier->fk_supplier_price_expression = $objp->fk_supplier_price_expression;

						require_once DOL_DOCUMENT_ROOT . '/product/dynamic_price/class/price_parser.class.php';
						$priceparser = new PriceParser($this->db);
						$price_result = $priceparser->parseProductSupplier($prod_supplier);
						if ($price_result >= 0) {
							$objp->fprice = $price_result;
							if ($objp->quantity >= 1) {
								$objp->unitprice = $objp->fprice / $objp->quantity;
							}
						}
					}
					if ($objp->quantity == 1) {
						$opt .= price($objp->fprice * (!empty($conf->global->DISPLAY_DISCOUNTED_SUPPLIER_PRICE) ? (1 - $objp->remise_percent / 100) : 1), 1, $langs, 0, 0, -1, $conf->currency) . "/";
					}

					$opt .= $objp->quantity . ' ';

					if ($objp->quantity == 1) {
						$opt .= $langs->trans("Unit");
					} else {
						$opt .= $langs->trans("Units");
					}
					if ($objp->quantity > 1) {
						$opt .= " - ";
						$opt .= price($objp->unitprice * (!empty($conf->global->DISPLAY_DISCOUNTED_SUPPLIER_PRICE) ? (1 - $objp->remise_percent / 100) : 1), 1, $langs, 0, 0, -1, $conf->currency) . "/" . $langs->trans("Unit");
					}
					if ($objp->duration) {
						$opt .= " - " . $objp->duration;
					}
					$opt .= "</option>\n";

					$form .= $opt;
					$i++;
				}
			}

			$form .= '</select>';
			$this->db->free($result);
			return $form;
		} else {
			dol_print_error($this->db);
			return '';
		}
	}

	// phpcs:disable PEAR.NamingConventions.ValidFunctionName.ScopeNotCamelCaps

	/**
	 *    Return list of delivery address
	 *
	 * @param string $selected Id contact pre-selectionn
	 * @param int $socid Id of company
	 * @param string $htmlname Name of HTML field
	 * @param int $showempty Add an empty field
	 * @return    integer
	 */
	public function select_address($selected, $socid, $htmlname = 'address_id', $showempty = 0)
	{
		// phpcs:enable
		// looking for users
		$sql = "SELECT a.rowid, a.label";
		$sql .= " FROM " . $this->db->prefix() . "societe_address as a";
		$sql .= " WHERE a.fk_soc = " . ((int) $socid);
		$sql .= " ORDER BY a.label ASC";

		dol_syslog(get_class($this) . "::select_address", LOG_DEBUG);
		$resql = $this->db->query($sql);
		if ($resql) {
			print '<select class="flat" id="select_' . $htmlname . '" name="' . $htmlname . '">';
			if ($showempty) {
				print '<option value="0">&nbsp;</option>';
			}
			$num = $this->db->num_rows($resql);
			$i = 0;
			if ($num) {
				while ($i < $num) {
					$obj = $this->db->fetch_object($resql);

					if ($selected && $selected == $obj->rowid) {
						print '<option value="' . $obj->rowid . '" selected>' . $obj->label . '</option>';
					} else {
						print '<option value="' . $obj->rowid . '">' . $obj->label . '</option>';
					}
					$i++;
				}
			}
			print '</select>';
			return $num;
		} else {
			dol_print_error($this->db);
			return -1;
		}
	}

	// phpcs:disable PEAR.NamingConventions.ValidFunctionName.ScopeNotCamelCaps

	/**
	 *      Load into cache list of payment terms
	 *
	 * @return     int             Nb of lines loaded, <0 if KO
	 */
	public function load_cache_conditions_paiements()
	{
		// phpcs:enable
		global $langs;

		$num = count($this->cache_conditions_paiements);
		if ($num > 0) {
			return 0; // Cache already loaded
		}

		dol_syslog(__METHOD__, LOG_DEBUG);

		$sql = "SELECT rowid, code, libelle as label, deposit_percent";
		$sql .= " FROM " . $this->db->prefix() . 'c_payment_term';
		$sql .= " WHERE entity IN (" . getEntity('c_payment_term') . ")";
		$sql .= " AND active > 0";
		$sql .= " ORDER BY sortorder";

		$resql = $this->db->query($sql);
		if ($resql) {
			$num = $this->db->num_rows($resql);
			$i = 0;
			while ($i < $num) {
				$obj = $this->db->fetch_object($resql);

				// Si traduction existe, on l'utilise, sinon on prend le libelle par defaut
				$label = ($langs->trans("PaymentConditionShort" . $obj->code) != ("PaymentConditionShort" . $obj->code) ? $langs->trans("PaymentConditionShort" . $obj->code) : ($obj->label != '-' ? $obj->label : ''));
				$this->cache_conditions_paiements[$obj->rowid]['code'] = $obj->code;
				$this->cache_conditions_paiements[$obj->rowid]['label'] = $label;
				$this->cache_conditions_paiements[$obj->rowid]['deposit_percent'] = $obj->deposit_percent;
				$i++;
			}

			//$this->cache_conditions_paiements=dol_sort_array($this->cache_conditions_paiements, 'label', 'asc', 0, 0, 1);		// We use the field sortorder of table

			return $num;
		} else {
			dol_print_error($this->db);
			return -1;
		}
	}

	// phpcs:disable PEAR.NamingConventions.ValidFunctionName.ScopeNotCamelCaps

	/**
	 *      Load int a cache property th elist of possible delivery delays.
	 *
	 * @return     int             Nb of lines loaded, <0 if KO
	 */
	public function load_cache_availability()
	{
		// phpcs:enable
		global $langs;

		$num = count($this->cache_availability);    // TODO Use $conf->cache['availability'] instead of $this->cache_availability
		if ($num > 0) {
			return 0; // Cache already loaded
		}

		dol_syslog(__METHOD__, LOG_DEBUG);

		$langs->load('propal');

		$sql = "SELECT rowid, code, label, position";
		$sql .= " FROM " . $this->db->prefix() . 'c_availability';
		$sql .= " WHERE active > 0";

		$resql = $this->db->query($sql);
		if ($resql) {
			$num = $this->db->num_rows($resql);
			$i = 0;
			while ($i < $num) {
				$obj = $this->db->fetch_object($resql);

				// Si traduction existe, on l'utilise, sinon on prend le libelle par defaut
				$label = ($langs->trans("AvailabilityType" . $obj->code) != ("AvailabilityType" . $obj->code) ? $langs->trans("AvailabilityType" . $obj->code) : ($obj->label != '-' ? $obj->label : ''));
				$this->cache_availability[$obj->rowid]['code'] = $obj->code;
				$this->cache_availability[$obj->rowid]['label'] = $label;
				$this->cache_availability[$obj->rowid]['position'] = $obj->position;
				$i++;
			}

			$this->cache_availability = dol_sort_array($this->cache_availability, 'position', 'asc', 0, 0, 1);

			return $num;
		} else {
			dol_print_error($this->db);
			return -1;
		}
	}

	/**
	 *      Retourne la liste des types de delais de livraison possibles
	 *
	 * @param int $selected Id du type de delais pre-selectionne
	 * @param string $htmlname Nom de la zone select
	 * @param string $filtertype To add a filter
	 * @param int $addempty Add empty entry
	 * @param string $morecss More CSS
	 * @return    void
	 */
	public function selectAvailabilityDelay($selected = '', $htmlname = 'availid', $filtertype = '', $addempty = 0, $morecss = '')
	{
		global $langs, $user;

		$this->load_cache_availability();

		dol_syslog(__METHOD__ . " selected=" . $selected . ", htmlname=" . $htmlname, LOG_DEBUG);

		print '<select id="' . $htmlname . '" class="flat' . ($morecss ? ' ' . $morecss : '') . '" name="' . $htmlname . '">';
		if ($addempty) {
			print '<option value="0">&nbsp;</option>';
		}
		foreach ($this->cache_availability as $id => $arrayavailability) {
			if ($selected == $id) {
				print '<option value="' . $id . '" selected>';
			} else {
				print '<option value="' . $id . '">';
			}
			print dol_escape_htmltag($arrayavailability['label']);
			print '</option>';
		}
		print '</select>';
		if ($user->admin) {
			print info_admin($langs->trans("YouCanChangeValuesForThisListFromDictionarySetup"), 1);
		}
		print ajax_combobox($htmlname);
	}

	/**
	 *      Load into cache cache_demand_reason, array of input reasons
	 *
	 * @return     int             Nb of lines loaded, <0 if KO
	 */
	public function loadCacheInputReason()
	{
		global $langs;

		$num = count($this->cache_demand_reason);    // TODO Use $conf->cache['input_reason'] instead of $this->cache_demand_reason
		if ($num > 0) {
			return 0; // Cache already loaded
		}

		$sql = "SELECT rowid, code, label";
		$sql .= " FROM " . $this->db->prefix() . 'c_input_reason';
		$sql .= " WHERE active > 0";

		$resql = $this->db->query($sql);
		if ($resql) {
			$num = $this->db->num_rows($resql);
			$i = 0;
			$tmparray = array();
			while ($i < $num) {
				$obj = $this->db->fetch_object($resql);

				// Si traduction existe, on l'utilise, sinon on prend le libelle par defaut
				$label = ($obj->label != '-' ? $obj->label : '');
				if ($langs->trans("DemandReasonType" . $obj->code) != ("DemandReasonType" . $obj->code)) {
					$label = $langs->trans("DemandReasonType" . $obj->code); // So translation key DemandReasonTypeSRC_XXX will work
				}
				if ($langs->trans($obj->code) != $obj->code) {
					$label = $langs->trans($obj->code); // So translation key SRC_XXX will work
				}

				$tmparray[$obj->rowid]['id'] = $obj->rowid;
				$tmparray[$obj->rowid]['code'] = $obj->code;
				$tmparray[$obj->rowid]['label'] = $label;
				$i++;
			}

			$this->cache_demand_reason = dol_sort_array($tmparray, 'label', 'asc', 0, 0, 1);

			unset($tmparray);
			return $num;
		} else {
			dol_print_error($this->db);
			return -1;
		}
	}

	/**
	 *    Return list of input reason (events that triggered an object creation, like after sending an emailing, making an advert, ...)
	 *  List found into table c_input_reason loaded by loadCacheInputReason
	 *
	 * @param int $selected Id or code of type origin to select by default
	 * @param string $htmlname Nom de la zone select
	 * @param string $exclude To exclude a code value (Example: SRC_PROP)
	 * @param int $addempty Add an empty entry
	 * @param string $morecss Add more css to the HTML select component
	 * @param int $notooltip Do not show the tooltip for admin
	 * @return    void
	 */
	public function selectInputReason($selected = '', $htmlname = 'demandreasonid', $exclude = '', $addempty = 0, $morecss = '', $notooltip = 0)
	{
		global $langs, $user;

		$this->loadCacheInputReason();

		print '<select class="flat' . ($morecss ? ' ' . $morecss : '') . '" id="select_' . $htmlname . '" name="' . $htmlname . '">';
		if ($addempty) {
			print '<option value="0"' . (empty($selected) ? ' selected' : '') . '>&nbsp;</option>';
		}
		foreach ($this->cache_demand_reason as $id => $arraydemandreason) {
			if ($arraydemandreason['code'] == $exclude) {
				continue;
			}

			if ($selected && ($selected == $arraydemandreason['id'] || $selected == $arraydemandreason['code'])) {
				print '<option value="' . $arraydemandreason['id'] . '" selected>';
			} else {
				print '<option value="' . $arraydemandreason['id'] . '">';
			}
			$label = $arraydemandreason['label']; // Translation of label was already done into the ->loadCacheInputReason
			print $langs->trans($label);
			print '</option>';
		}
		print '</select>';
		if ($user->admin && empty($notooltip)) {
			print info_admin($langs->trans("YouCanChangeValuesForThisListFromDictionarySetup"), 1);
		}
		print ajax_combobox('select_' . $htmlname);
	}

	// phpcs:disable PEAR.NamingConventions.ValidFunctionName.ScopeNotCamelCaps

	/**
	 *      Charge dans cache la liste des types de paiements possibles
	 *
	 * @return     int                 Nb of lines loaded, <0 if KO
	 */
	public function load_cache_types_paiements()
	{
		// phpcs:enable
		global $langs;

		$num = count($this->cache_types_paiements);        // TODO Use $conf->cache['payment_mode'] instead of $this->cache_types_paiements
		if ($num > 0) {
			return $num; // Cache already loaded
		}

		dol_syslog(__METHOD__, LOG_DEBUG);

		$this->cache_types_paiements = array();

		$sql = "SELECT id, code, libelle as label, type, active";
		$sql .= " FROM " . $this->db->prefix() . "c_paiement";
		$sql .= " WHERE entity IN (" . getEntity('c_paiement') . ")";

		$resql = $this->db->query($sql);
		if ($resql) {
			$num = $this->db->num_rows($resql);
			$i = 0;
			while ($i < $num) {
				$obj = $this->db->fetch_object($resql);

				// Si traduction existe, on l'utilise, sinon on prend le libelle par defaut
				$label = ($langs->transnoentitiesnoconv("PaymentTypeShort" . $obj->code) != ("PaymentTypeShort" . $obj->code) ? $langs->transnoentitiesnoconv("PaymentTypeShort" . $obj->code) : ($obj->label != '-' ? $obj->label : ''));
				$this->cache_types_paiements[$obj->id]['id'] = $obj->id;
				$this->cache_types_paiements[$obj->id]['code'] = $obj->code;
				$this->cache_types_paiements[$obj->id]['label'] = $label;
				$this->cache_types_paiements[$obj->id]['type'] = $obj->type;
				$this->cache_types_paiements[$obj->id]['active'] = $obj->active;
				$i++;
			}

			$this->cache_types_paiements = dol_sort_array($this->cache_types_paiements, 'label', 'asc', 0, 0, 1);

			return $num;
		} else {
			dol_print_error($this->db);
			return -1;
		}
	}


	// phpcs:disable PEAR.NamingConventions.ValidFunctionName.ScopeNotCamelCaps

	/**
	 *    print list of payment modes.
	 *    Constant MAIN_DEFAULT_PAYMENT_TERM_ID can be used to set default value but scope is all application, probably not what you want.
	 *    See instead to force the default value by the caller.
	 *
	 * @param int $selected Id of payment term to preselect by default
	 * @param string $htmlname Nom de la zone select
	 * @param int $filtertype If > 0, include payment terms with deposit percentage (for objects other than invoices and invoice templates)
	 * @param int $addempty Add an empty entry
	 * @param int $noinfoadmin 0=Add admin info, 1=Disable admin info
	 * @param string $morecss Add more CSS on select tag
	 * @param string $deposit_percent < 0 : deposit_percent input makes no sense (for example, in list filters)
	 *                                0 : use default deposit percentage from entry
	 *                                > 0 : force deposit percentage (for example, from company object)
	 * @return    void
	 * @deprecated
	 */
	public function select_conditions_paiements($selected = 0, $htmlname = 'condid', $filtertype = -1, $addempty = 0, $noinfoadmin = 0, $morecss = '', $deposit_percent = -1)
	{
		// phpcs:enable
		print $this->getSelectConditionsPaiements($selected, $htmlname, $filtertype, $addempty, $noinfoadmin, $morecss, $deposit_percent);
	}


	/**
	 *    Return list of payment modes.
	 *    Constant MAIN_DEFAULT_PAYMENT_TERM_ID can be used to set default value but scope is all application, probably not what you want.
	 *    See instead to force the default value by the caller.
	 *
	 * @param int $selected Id of payment term to preselect by default
	 * @param string $htmlname Nom de la zone select
	 * @param int $filtertype If > 0, include payment terms with deposit percentage (for objects other than invoices and invoice templates)
	 * @param int $addempty Add an empty entry
	 * @param int $noinfoadmin 0=Add admin info, 1=Disable admin info
	 * @param string $morecss Add more CSS on select tag
	 * @param string $deposit_percent < 0 : deposit_percent input makes no sense (for example, in list filters)
	 *                                0 : use default deposit percentage from entry
	 *                                > 0 : force deposit percentage (for example, from company object)
	 * @return    string                        String for the HTML select component
	 */
	public function getSelectConditionsPaiements($selected = 0, $htmlname = 'condid', $filtertype = -1, $addempty = 0, $noinfoadmin = 0, $morecss = '', $deposit_percent = -1)
	{
		global $langs, $user, $conf;

		$out = '';
		dol_syslog(__METHOD__ . " selected=" . $selected . ", htmlname=" . $htmlname, LOG_DEBUG);

		$this->load_cache_conditions_paiements();

		// Set default value if not already set by caller
		if (empty($selected) && !empty($conf->global->MAIN_DEFAULT_PAYMENT_TERM_ID)) {
			dol_syslog(__METHOD__ . "Using deprecated option MAIN_DEFAULT_PAYMENT_TERM_ID", LOG_NOTICE);
			$selected = $conf->global->MAIN_DEFAULT_PAYMENT_TERM_ID;
		}

		$out .= '<select id="' . $htmlname . '" class="flat selectpaymentterms' . ($morecss ? ' ' . $morecss : '') . '" name="' . $htmlname . '">';
		if ($addempty) {
			$out .= '<option value="0">&nbsp;</option>';
		}

		$selectedDepositPercent = null;

		foreach ($this->cache_conditions_paiements as $id => $arrayconditions) {
			if ($filtertype <= 0 && !empty($arrayconditions['deposit_percent'])) {
				continue;
			}

			if ($selected == $id) {
				$selectedDepositPercent = $deposit_percent > 0 ? $deposit_percent : $arrayconditions['deposit_percent'];
				$out .= '<option value="' . $id . '" data-deposit_percent="' . $arrayconditions['deposit_percent'] . '" selected>';
			} else {
				$out .= '<option value="' . $id . '" data-deposit_percent="' . $arrayconditions['deposit_percent'] . '">';
			}
			$label = $arrayconditions['label'];

			if (!empty($arrayconditions['deposit_percent'])) {
				$label = str_replace('__DEPOSIT_PERCENT__', $deposit_percent > 0 ? $deposit_percent : $arrayconditions['deposit_percent'], $label);
			}

			$out .= $label;
			$out .= '</option>';
		}
		$out .= '</select>';
		if ($user->admin && empty($noinfoadmin)) {
			$out .= info_admin($langs->trans("YouCanChangeValuesForThisListFromDictionarySetup"), 1);
		}
		$out .= ajax_combobox($htmlname);

		if ($deposit_percent >= 0) {
			$out .= ' <span id="' . $htmlname . '_deposit_percent_container"' . (empty($selectedDepositPercent) ? ' style="display: none"' : '') . '>';
			$out .= $langs->trans('DepositPercent') . ' : ';
			$out .= '<input id="' . $htmlname . '_deposit_percent" name="' . $htmlname . '_deposit_percent" class="maxwidth50" value="' . $deposit_percent . '" />';
			$out .= '</span>';
			$out .= '
				<script nonce="' . getNonce() . '">
					$(document).ready(function () {
						$("#' . $htmlname . '").change(function () {
							let $selected = $(this).find("option:selected");
							let depositPercent = $selected.attr("data-deposit_percent");

							if (depositPercent.length > 0) {
								$("#' . $htmlname . '_deposit_percent_container").show().find("#' . $htmlname . '_deposit_percent").val(depositPercent);
							} else {
								$("#' . $htmlname . '_deposit_percent_container").hide();
							}

							return true;
						});
					});
				</script>';
		}

		return $out;
	}


	// phpcs:disable PEAR.NamingConventions.ValidFunctionName.ScopeNotCamelCaps

	/**
	 * Return list of payment methods
	 * Constant MAIN_DEFAULT_PAYMENT_TYPE_ID can used to set default value but scope is all application, probably not what you want.
	 *
	 * @param 	string 	$selected 		Id or code or preselected payment mode
	 * @param 	string 	$htmlname 		Name of select field
	 * @param 	string 	$filtertype 	To filter on field type in llx_c_paiement ('CRDT' or 'DBIT' or array('code'=>xx,'label'=>zz))
	 * @param 	int 	$format 		0=id+label, 1=code+code, 2=code+label, 3=id+code
	 * @param 	int 	$empty 			1=can be empty, 0 otherwise
	 * @param 	int 	$noadmininfo 	0=Add admin info, 1=Disable admin info
	 * @param 	int 	$maxlength 		Max length of label
	 * @param 	int 	$active 		Active or not, -1 = all
	 * @param 	string 	$morecss 		Add more CSS on select tag
	 * @param 	int 	$nooutput 		1=Return string, do not send to output
	 * @return  string|void             String for the HTML select component
	 */
	public function select_types_paiements($selected = '', $htmlname = 'paiementtype', $filtertype = '', $format = 0, $empty = 1, $noadmininfo = 0, $maxlength = 0, $active = 1, $morecss = '', $nooutput = 0)
	{
		// phpcs:enable
		global $langs, $user, $conf;

		$out = '';

		dol_syslog(__METHOD__ . " " . $selected . ", " . $htmlname . ", " . $filtertype . ", " . $format, LOG_DEBUG);

		$filterarray = array();
		if ($filtertype == 'CRDT') {
			$filterarray = array(0, 2, 3);
		} elseif ($filtertype == 'DBIT') {
			$filterarray = array(1, 2, 3);
		} elseif ($filtertype != '' && $filtertype != '-1') {
			$filterarray = explode(',', $filtertype);
		}

		$this->load_cache_types_paiements();

		// Set default value if not already set by caller
		if (empty($selected) && !empty($conf->global->MAIN_DEFAULT_PAYMENT_TYPE_ID)) {
			dol_syslog(__METHOD__ . "Using deprecated option MAIN_DEFAULT_PAYMENT_TYPE_ID", LOG_NOTICE);
			$selected = $conf->global->MAIN_DEFAULT_PAYMENT_TYPE_ID;
		}

		$out .= '<select id="select' . $htmlname . '" class="flat selectpaymenttypes' . ($morecss ? ' ' . $morecss : '') . '" name="' . $htmlname . '">';
		if ($empty) {
			$out .= '<option value="">&nbsp;</option>';
		}
		foreach ($this->cache_types_paiements as $id => $arraytypes) {
			// If not good status
			if ($active >= 0 && $arraytypes['active'] != $active) {
				continue;
			}

			// On passe si on a demande de filtrer sur des modes de paiments particuliers
			if (count($filterarray) && !in_array($arraytypes['type'], $filterarray)) {
				continue;
			}

			// We discard empty line if showempty is on because an empty line has already been output.
			if ($empty && empty($arraytypes['code'])) {
				continue;
			}

			if ($format == 0) {
				$out .= '<option value="' . $id . '"';
			} elseif ($format == 1) {
				$out .= '<option value="' . $arraytypes['code'] . '"';
			} elseif ($format == 2) {
				$out .= '<option value="' . $arraytypes['code'] . '"';
			} elseif ($format == 3) {
				$out .= '<option value="' . $id . '"';
			}
			// Print attribute selected or not
			if ($format == 1 || $format == 2) {
				if ($selected == $arraytypes['code']) {
					$out .= ' selected';
				}
			} else {
				if ($selected == $id) {
					$out .= ' selected';
				}
			}
			$out .= '>';
			$value = '';
			if ($format == 0) {
				$value = ($maxlength ? dol_trunc($arraytypes['label'], $maxlength) : $arraytypes['label']);
			} elseif ($format == 1) {
				$value = $arraytypes['code'];
			} elseif ($format == 2) {
				$value = ($maxlength ? dol_trunc($arraytypes['label'], $maxlength) : $arraytypes['label']);
			} elseif ($format == 3) {
				$value = $arraytypes['code'];
			}
			$out .= $value ? $value : '&nbsp;';
			$out .= '</option>';
		}
		$out .= '</select>';
		if ($user->admin && !$noadmininfo) {
			$out .= info_admin($langs->trans("YouCanChangeValuesForThisListFromDictionarySetup"), 1);
		}
		$out .= ajax_combobox('select' . $htmlname);

		if (empty($nooutput)) {
			print $out;
		} else {
			return $out;
		}
	}


	/**
	 *  Selection HT or TTC
	 *
	 * @param string $selected Id pre-selectionne
	 * @param string $htmlname Nom de la zone select
	 * @param string $addjscombo Add js combo
	 * @return    string                    Code of HTML select to chose tax or not
	 */
	public function selectPriceBaseType($selected = '', $htmlname = 'price_base_type', $addjscombo = 0)
	{
		global $langs;

		$return = '<select class="flat maxwidth100" id="select_' . $htmlname . '" name="' . $htmlname . '">';
		$options = array(
			'HT' => $langs->trans("HT"),
			'TTC' => $langs->trans("TTC")
		);
		foreach ($options as $id => $value) {
			if ($selected == $id) {
				$return .= '<option value="' . $id . '" selected>' . $value;
			} else {
				$return .= '<option value="' . $id . '">' . $value;
			}
			$return .= '</option>';
		}
		$return .= '</select>';
		if ($addjscombo) {
			$return .= ajax_combobox('select_' . $htmlname);
		}

		return $return;
	}

	// phpcs:disable PEAR.NamingConventions.ValidFunctionName.ScopeNotCamelCaps

	/**
	 *      Load in cache list of transport mode
	 *
	 * @return     int                 Nb of lines loaded, <0 if KO
	 */
	public function load_cache_transport_mode()
	{
		// phpcs:enable
		global $langs;

		$num = count($this->cache_transport_mode);        // TODO Use $conf->cache['payment_mode'] instead of $this->cache_transport_mode
		if ($num > 0) {
			return $num; // Cache already loaded
		}

		dol_syslog(__METHOD__, LOG_DEBUG);

		$this->cache_transport_mode = array();

		$sql = "SELECT rowid, code, label, active";
		$sql .= " FROM " . $this->db->prefix() . "c_transport_mode";
		$sql .= " WHERE entity IN (" . getEntity('c_transport_mode') . ")";

		$resql = $this->db->query($sql);
		if ($resql) {
			$num = $this->db->num_rows($resql);
			$i = 0;
			while ($i < $num) {
				$obj = $this->db->fetch_object($resql);

				// If traduction exist, we use it else we take the default label
				$label = ($langs->transnoentitiesnoconv("PaymentTypeShort" . $obj->code) != ("PaymentTypeShort" . $obj->code) ? $langs->transnoentitiesnoconv("PaymentTypeShort" . $obj->code) : ($obj->label != '-' ? $obj->label : ''));
				$this->cache_transport_mode[$obj->rowid]['rowid'] = $obj->rowid;
				$this->cache_transport_mode[$obj->rowid]['code'] = $obj->code;
				$this->cache_transport_mode[$obj->rowid]['label'] = $label;
				$this->cache_transport_mode[$obj->rowid]['active'] = $obj->active;
				$i++;
			}

			$this->cache_transport_mode = dol_sort_array($this->cache_transport_mode, 'label', 'asc', 0, 0, 1);

			return $num;
		} else {
			dol_print_error($this->db);
			return -1;
		}
	}

	/**
	 *      Return list of transport mode for intracomm report
	 *
	 * @param string $selected Id of the transport mode pre-selected
	 * @param string $htmlname Name of the select field
	 * @param int $format 0=id+label, 1=code+code, 2=code+label, 3=id+code
	 * @param int $empty 1=can be empty, 0 else
	 * @param int $noadmininfo 0=Add admin info, 1=Disable admin info
	 * @param int $maxlength Max length of label
	 * @param int $active Active or not, -1 = all
	 * @param string $morecss Add more CSS on select tag
	 * @return    void
	 */
	public function selectTransportMode($selected = '', $htmlname = 'transportmode', $format = 0, $empty = 1, $noadmininfo = 0, $maxlength = 0, $active = 1, $morecss = '')
	{
		global $langs, $user;

		dol_syslog(__METHOD__ . " " . $selected . ", " . $htmlname . ", " . $format, LOG_DEBUG);

		$this->load_cache_transport_mode();

		print '<select id="select' . $htmlname . '" class="flat selectmodetransport' . ($morecss ? ' ' . $morecss : '') . '" name="' . $htmlname . '">';
		if ($empty) {
			print '<option value="">&nbsp;</option>';
		}
		foreach ($this->cache_transport_mode as $id => $arraytypes) {
			// If not good status
			if ($active >= 0 && $arraytypes['active'] != $active) {
				continue;
			}

			// We discard empty line if showempty is on because an empty line has already been output.
			if ($empty && empty($arraytypes['code'])) {
				continue;
			}

			if ($format == 0) {
				print '<option value="' . $id . '"';
			} elseif ($format == 1) {
				print '<option value="' . $arraytypes['code'] . '"';
			} elseif ($format == 2) {
				print '<option value="' . $arraytypes['code'] . '"';
			} elseif ($format == 3) {
				print '<option value="' . $id . '"';
			}
			// If text is selected, we compare with code, else with id
			if (preg_match('/[a-z]/i', $selected) && $selected == $arraytypes['code']) {
				print ' selected';
			} elseif ($selected == $id) {
				print ' selected';
			}
			print '>';
			$value = '';
			if ($format == 0) {
				$value = ($maxlength ? dol_trunc($arraytypes['label'], $maxlength) : $arraytypes['label']);
			} elseif ($format == 1) {
				$value = $arraytypes['code'];
			} elseif ($format == 2) {
				$value = ($maxlength ? dol_trunc($arraytypes['label'], $maxlength) : $arraytypes['label']);
			} elseif ($format == 3) {
				$value = $arraytypes['code'];
			}
			print $value ? $value : '&nbsp;';
			print '</option>';
		}
		print '</select>';
		if ($user->admin && !$noadmininfo) {
			print info_admin($langs->trans("YouCanChangeValuesForThisListFromDictionarySetup"), 1);
		}
	}

	/**
	 * Return a HTML select list of shipping mode
	 *
	 * @param string 	$selected 		Id shipping mode pre-selected
	 * @param string 	$htmlname 		Name of select zone
	 * @param string 	$filtre 		To filter list. This parameter must not come from input of users
	 * @param int 		$useempty 		1=Add an empty value in list, 2=Add an empty value in list only if there is more than 2 entries.
	 * @param string 	$moreattrib 	To add more attribute on select
	 * @param int 		$noinfoadmin 	0=Add admin info, 1=Disable admin info
	 * @param string 	$morecss 		More CSS
	 * @return void
	 */
	public function selectShippingMethod($selected = '', $htmlname = 'shipping_method_id', $filtre = '', $useempty = 0, $moreattrib = '', $noinfoadmin = 0, $morecss = '')
	{
		global $langs, $user;

		$langs->load("admin");
		$langs->load("deliveries");

		$sql = "SELECT rowid, code, libelle as label";
		$sql .= " FROM " . $this->db->prefix() . "c_shipment_mode";
		$sql .= " WHERE active > 0";
		if ($filtre) {
			$sql .= " AND " . $filtre;
		}
		$sql .= " ORDER BY libelle ASC";

		dol_syslog(get_class($this) . "::selectShippingMode", LOG_DEBUG);
		$result = $this->db->query($sql);
		if ($result) {
			$num = $this->db->num_rows($result);
			$i = 0;
			if ($num) {
				print '<select id="select' . $htmlname . '" class="flat selectshippingmethod' . ($morecss ? ' ' . $morecss : '') . '" name="' . $htmlname . '"' . ($moreattrib ? ' ' . $moreattrib : '') . '>';
				if ($useempty == 1 || ($useempty == 2 && $num > 1)) {
					print '<option value="-1">&nbsp;</option>';
				}
				while ($i < $num) {
					$obj = $this->db->fetch_object($result);
					if ($selected == $obj->rowid) {
						print '<option value="' . $obj->rowid . '" selected>';
					} else {
						print '<option value="' . $obj->rowid . '">';
					}
					print ($langs->trans("SendingMethod" . strtoupper($obj->code)) != "SendingMethod" . strtoupper($obj->code)) ? $langs->trans("SendingMethod" . strtoupper($obj->code)) : $obj->label;
					print '</option>';
					$i++;
				}
				print "</select>";
				if ($user->admin && empty($noinfoadmin)) {
					print info_admin($langs->trans("YouCanChangeValuesForThisListFromDictionarySetup"), 1);
				}

				print ajax_combobox('select' . $htmlname);
			} else {
				print $langs->trans("NoShippingMethodDefined");
			}
		} else {
			dol_print_error($this->db);
		}
	}

	/**
	 *    Display form to select shipping mode
	 *
	 * @param string $page Page
	 * @param int $selected Id of shipping mode
	 * @param string $htmlname Name of select html field
	 * @param int $addempty 1=Add an empty value in list, 2=Add an empty value in list only if there is more than 2 entries.
	 * @return    void
	 */
	public function formSelectShippingMethod($page, $selected = '', $htmlname = 'shipping_method_id', $addempty = 0)
	{
		global $langs;

		$langs->load("deliveries");

		if ($htmlname != "none") {
			print '<form method="POST" action="' . $page . '">';
			print '<input type="hidden" name="action" value="setshippingmethod">';
			print '<input type="hidden" name="token" value="' . newToken() . '">';
			$this->selectShippingMethod($selected, $htmlname, '', $addempty);
			print '<input type="submit" class="button valignmiddle" value="' . $langs->trans("Modify") . '">';
			print '</form>';
		} else {
			if ($selected) {
				$code = $langs->getLabelFromKey($this->db, $selected, 'c_shipment_mode', 'rowid', 'code');
				print $langs->trans("SendingMethod" . strtoupper($code));
			} else {
				print "&nbsp;";
			}
		}
	}

	/**
	 * Creates HTML last in cycle situation invoices selector
	 *
	 * @param string $selected Preselected ID
	 * @param int $socid Company ID
	 *
	 * @return    string                     HTML select
	 */
	public function selectSituationInvoices($selected = '', $socid = 0)
	{
		global $langs;

		$langs->load('bills');

		$opt = '<option value="" selected></option>';
		$sql = "SELECT rowid, ref, situation_cycle_ref, situation_counter, situation_final, fk_soc";
		$sql .= ' FROM ' . $this->db->prefix() . 'facture';
		$sql .= ' WHERE entity IN (' . getEntity('invoice') . ')';
		$sql .= ' AND situation_counter >= 1';
		$sql .= ' AND fk_soc = ' . (int) $socid;
		$sql .= ' AND type <> 2';
		$sql .= ' ORDER by situation_cycle_ref, situation_counter desc';
		$resql = $this->db->query($sql);

		if ($resql && $this->db->num_rows($resql) > 0) {
			// Last seen cycle
			$ref = 0;
			while ($obj = $this->db->fetch_object($resql)) {
				//Same cycle ?
				if ($obj->situation_cycle_ref != $ref) {
					// Just seen this cycle
					$ref = $obj->situation_cycle_ref;
					//not final ?
					if ($obj->situation_final != 1) {
						//Not prov?
						if (substr($obj->ref, 1, 4) != 'PROV') {
							if ($selected == $obj->rowid) {
								$opt .= '<option value="' . $obj->rowid . '" selected>' . $obj->ref . '</option>';
							} else {
								$opt .= '<option value="' . $obj->rowid . '">' . $obj->ref . '</option>';
							}
						}
					}
				}
			}
		} else {
			dol_syslog("Error sql=" . $sql . ", error=" . $this->error, LOG_ERR);
		}
		if ($opt == '<option value ="" selected></option>') {
			$opt = '<option value ="0" selected>' . $langs->trans('NoSituations') . '</option>';
		}
		return $opt;
	}

	/**
	 *      Creates HTML units selector (code => label)
	 *
	 * @param string $selected Preselected Unit ID
	 * @param string $htmlname Select name
	 * @param int $showempty Add a nempty line
	 * @param string $unit_type Restrict to one given unit type
	 * @return    string                  HTML select
	 */
	public function selectUnits($selected = '', $htmlname = 'units', $showempty = 0, $unit_type = '')
	{
		global $langs;

		$langs->load('products');

		$return = '<select class="flat" id="' . $htmlname . '" name="' . $htmlname . '">';

		$sql = "SELECT rowid, label, code FROM " . $this->db->prefix() . "c_units";
		$sql .= ' WHERE active > 0';
		if (!empty($unit_type)) {
			$sql .= " AND unit_type = '" . $this->db->escape($unit_type) . "'";
		}
		$sql .= " ORDER BY sortorder";

		$resql = $this->db->query($sql);
		if ($resql && $this->db->num_rows($resql) > 0) {
			if ($showempty) {
				$return .= '<option value="none"></option>';
			}

			while ($res = $this->db->fetch_object($resql)) {
				$unitLabel = $res->label;
				if (!empty($langs->tab_translate['unit' . $res->code])) {    // check if Translation is available before
					$unitLabel = $langs->trans('unit' . $res->code) != $res->label ? $langs->trans('unit' . $res->code) : $res->label;
				}

				if ($selected == $res->rowid) {
					$return .= '<option value="' . $res->rowid . '" selected>' . $unitLabel . '</option>';
				} else {
					$return .= '<option value="' . $res->rowid . '">' . $unitLabel . '</option>';
				}
			}
			$return .= '</select>';
		}
		return $return;
	}

	// phpcs:disable PEAR.NamingConventions.ValidFunctionName.ScopeNotCamelCaps

	/**
	 *  Return a HTML select list of bank accounts
	 *
	 * @param string 	$selected 		Id account pre-selected
	 * @param string 	$htmlname 		Name of select zone
	 * @param int 		$status 		Status of searched accounts (0=open, 1=closed, 2=both)
	 * @param string 	$filtre 		To filter list. This parameter must not come from input of users
	 * @param int 		$useempty 		1=Add an empty value in list, 2=Add an empty value in list only if there is more than 2 entries.
	 * @param string 	$moreattrib 	To add more attribute on select
	 * @param int 		$showcurrency 	Show currency in label
	 * @param string 	$morecss 		More CSS
	 * @param int 		$nooutput 		1=Return string, do not send to output
	 * @return int                   	<0 if error, Num of bank account found if OK (0, 1, 2, ...)
	 */
	public function select_comptes($selected = '', $htmlname = 'accountid', $status = 0, $filtre = '', $useempty = 0, $moreattrib = '', $showcurrency = 0, $morecss = '', $nooutput = 0)
	{
		// phpcs:enable
		global $langs, $conf;

		$out = '';

		$langs->load("admin");
		$num = 0;

		$sql = "SELECT rowid, label, bank, clos as status, currency_code";
		$sql .= " FROM " . $this->db->prefix() . "bank_account";
		$sql .= " WHERE entity IN (" . getEntity('bank_account') . ")";
		if ($status != 2) {
			$sql .= " AND clos = " . (int) $status;
		}
		if ($filtre) {
			$sql .= " AND " . $filtre;
		}
		$sql .= " ORDER BY label";

		dol_syslog(get_class($this) . "::select_comptes", LOG_DEBUG);
		$result = $this->db->query($sql);
		if ($result) {
			$num = $this->db->num_rows($result);
			$i = 0;
			if ($num) {
				$out .= '<select id="select' . $htmlname . '" class="flat selectbankaccount' . ($morecss ? ' ' . $morecss : '') . '" name="' . $htmlname . '"' . ($moreattrib ? ' ' . $moreattrib : '') . '>';
				if ($useempty == 1 || ($useempty == 2 && $num > 1)) {
					$out .= '<option value="-1">&nbsp;</option>';
				}

				while ($i < $num) {
					$obj = $this->db->fetch_object($result);
					if ($selected == $obj->rowid || ($useempty == 2 && $num == 1 && empty($selected))) {
						$out .= '<option value="' . $obj->rowid . '" data-currency-code="' . $obj->currency_code . '" selected>';
					} else {
						$out .= '<option value="' . $obj->rowid . '" data-currency-code="' . $obj->currency_code . '">';
					}
					$out .= trim($obj->label);
					if ($showcurrency) {
						$out .= ' (' . $obj->currency_code . ')';
					}
					if ($status == 2 && $obj->status == 1) {
						$out .= ' (' . $langs->trans("Closed") . ')';
					}
					$out .= '</option>';
					$i++;
				}
				$out .= "</select>";
				$out .= ajax_combobox('select' . $htmlname);
			} else {
				if ($status == 0) {
					$out .= '<span class="opacitymedium">' . $langs->trans("NoActiveBankAccountDefined") . '</span>';
				} else {
					$out .= '<span class="opacitymedium">' . $langs->trans("NoBankAccountFound") . '</span>';
				}
			}
		} else {
			dol_print_error($this->db);
		}

		// Output or return
		if (empty($nooutput)) {
			print $out;
		} else {
			return $out;
		}

		return $num;
	}

	/**
	 *  Return a HTML select list of establishment
	 *
	 * @param string $selected Id establishment pre-selected
	 * @param string $htmlname Name of select zone
	 * @param int $status Status of searched establishment (0=open, 1=closed, 2=both)
	 * @param string $filtre To filter list. This parameter must not come from input of users
	 * @param int $useempty 1=Add an empty value in list, 2=Add an empty value in list only if there is more than 2 entries.
	 * @param string $moreattrib To add more attribute on select
	 * @return    int                            <0 if error, Num of establishment found if OK (0, 1, 2, ...)
	 */
	public function selectEstablishments($selected = '', $htmlname = 'entity', $status = 0, $filtre = '', $useempty = 0, $moreattrib = '')
	{
		global $langs, $conf;

		$langs->load("admin");
		$num = 0;

		$sql = "SELECT rowid, name, fk_country, status, entity";
		$sql .= " FROM " . $this->db->prefix() . "establishment";
		$sql .= " WHERE 1=1";
		if ($status != 2) {
			$sql .= " AND status = " . (int) $status;
		}
		if ($filtre) {
			$sql .= " AND " . $filtre;
		}
		$sql .= " ORDER BY name";

		dol_syslog(get_class($this) . "::select_establishment", LOG_DEBUG);
		$result = $this->db->query($sql);
		if ($result) {
			$num = $this->db->num_rows($result);
			$i = 0;
			if ($num) {
				print '<select id="select' . $htmlname . '" class="flat selectestablishment" name="' . $htmlname . '"' . ($moreattrib ? ' ' . $moreattrib : '') . '>';
				if ($useempty == 1 || ($useempty == 2 && $num > 1)) {
					print '<option value="-1">&nbsp;</option>';
				}

				while ($i < $num) {
					$obj = $this->db->fetch_object($result);
					if ($selected == $obj->rowid) {
						print '<option value="' . $obj->rowid . '" selected>';
					} else {
						print '<option value="' . $obj->rowid . '">';
					}
					print trim($obj->name);
					if ($status == 2 && $obj->status == 1) {
						print ' (' . $langs->trans("Closed") . ')';
					}
					print '</option>';
					$i++;
				}
				print "</select>";
			} else {
				if ($status == 0) {
					print '<span class="opacitymedium">' . $langs->trans("NoActiveEstablishmentDefined") . '</span>';
				} else {
					print '<span class="opacitymedium">' . $langs->trans("NoEstablishmentFound") . '</span>';
				}
			}

			return $num;
		} else {
			dol_print_error($this->db);
			return -1;
		}
	}

	/**
	 *    Display form to select bank account
	 *
	 * @param string $page Page
	 * @param int $selected Id of bank account
	 * @param string $htmlname Name of select html field
	 * @param int $addempty 1=Add an empty value in list, 2=Add an empty value in list only if there is more than 2 entries.
	 * @return    void
	 */
	public function formSelectAccount($page, $selected = '', $htmlname = 'fk_account', $addempty = 0)
	{
		global $langs;
		if ($htmlname != "none") {
			print '<form method="POST" action="' . $page . '">';
			print '<input type="hidden" name="action" value="setbankaccount">';
			print '<input type="hidden" name="token" value="' . newToken() . '">';
			print img_picto('', 'bank_account', 'class="pictofixedwidth"');
			$nbaccountfound = $this->select_comptes($selected, $htmlname, 0, '', $addempty);
			if ($nbaccountfound > 0) {
				print '<input type="submit" class="button smallpaddingimp valignmiddle" value="' . $langs->trans("Modify") . '">';
			}
			print '</form>';
		} else {
			$langs->load('banks');

			if ($selected) {
				require_once DOL_DOCUMENT_ROOT . '/compta/bank/class/account.class.php';
				$bankstatic = new Account($this->db);
				$result = $bankstatic->fetch($selected);
				if ($result) {
					print $bankstatic->getNomUrl(1);
				}
			} else {
				print "&nbsp;";
			}
		}
	}

	// phpcs:disable PEAR.NamingConventions.ValidFunctionName.ScopeNotCamelCaps

	/**
	 *    Return list of categories having choosed type
	 *
	 * @param string|int 		$type 		Type of category ('customer', 'supplier', 'contact', 'product', 'member'). Old mode (0, 1, 2, ...) is deprecated.
	 * @param string 			$selected 	Id of category preselected or 'auto' (autoselect category if there is only one element). Not used if $outputmode = 1.
	 * @param string 			$htmlname 	HTML field name
	 * @param int 				$maxlength 	Maximum length for labels
	 * @param int|string|array 	$markafterid Keep only or removed all categories including the leaf $markafterid in category tree (exclude) or Keep only of category is inside the leaf starting with this id.
	 *                                       $markafterid can be an :
	 *                                       - int (id of category)
	 *                                       - string (categories ids seprated by comma)
	 *                                       - array (list of categories ids)
	 * @param int 				$outputmode 0=HTML select string, 1=Array, 2=Array extended
	 * @param int 				$include 	[=0] Removed or 1=Keep only
	 * @param string 			$morecss 	More CSS
	 * @return    string|array
	 * @see select_categories()
	 */
	public function select_all_categories($type, $selected = '', $htmlname = "parent", $maxlength = 64, $markafterid = 0, $outputmode = 0, $include = 0, $morecss = '')
	{
		// phpcs:enable
		global $conf, $langs;
		$langs->load("categories");

		include_once DOL_DOCUMENT_ROOT . '/categories/class/categorie.class.php';

		// For backward compatibility
		if (is_numeric($type)) {
			dol_syslog(__METHOD__ . ': using numeric value for parameter type is deprecated. Use string code instead.', LOG_WARNING);
		}

		if ($type === Categorie::TYPE_BANK_LINE) {
			// TODO Move this into common category feature
			$cate_arbo = array();
			$sql = "SELECT c.label, c.rowid";
			$sql .= " FROM " . $this->db->prefix() . "bank_categ as c";
			$sql .= " WHERE entity = " . $conf->entity;
			$sql .= " ORDER BY c.label";
			$result = $this->db->query($sql);
			if ($result) {
				$num = $this->db->num_rows($result);
				$i = 0;
				while ($i < $num) {
					$objp = $this->db->fetch_object($result);
					if ($objp) {
						$cate_arbo[$objp->rowid] = array('id' => $objp->rowid, 'fulllabel' => $objp->label, 'color' => '', 'picto' => 'category');
					}
					$i++;
				}
				$this->db->free($result);
			} else {
				dol_print_error($this->db);
			}
		} else {
			$cat = new Categorie($this->db);
			$cate_arbo = $cat->get_full_arbo($type, $markafterid, $include);
		}

		$outarray = array();

		$output = '<select class="flat' . ($morecss ? ' ' . $morecss : '') . '" name="' . $htmlname . '" id="' . $htmlname . '">';
		if (is_array($cate_arbo)) {
			if (!count($cate_arbo)) {
				$output .= '<option value="-1" disabled>' . $langs->trans("NoCategoriesDefined") . '</option>';
			} else {
				$output .= '<option value="-1">&nbsp;</option>';
				foreach ($cate_arbo as $key => $value) {
					if ($cate_arbo[$key]['id'] == $selected || ($selected === 'auto' && count($cate_arbo) == 1)) {
						$add = 'selected ';
					} else {
						$add = '';
					}
					$output .= '<option ' . $add . 'value="' . $cate_arbo[$key]['id'] . '"';
					$output .= ' data-html="' . dol_escape_htmltag(img_picto('', 'category', 'class="pictofixedwidth" style="color: #' . $cate_arbo[$key]['color'] . '"') . dol_trunc($cate_arbo[$key]['fulllabel'], $maxlength, 'middle')) . '"';
					$output .= '>';
					$output .= dol_trunc($cate_arbo[$key]['fulllabel'], $maxlength, 'middle');
					$output .= '</option>';

					$outarray[$cate_arbo[$key]['id']] = $cate_arbo[$key]['fulllabel'];
				}
			}
		}
		$output .= '</select>';
		$output .= "\n";

		if ($outputmode == 2) {
			return $cate_arbo;
		} elseif ($outputmode) {
			return $outarray;
		}
		return $output;
	}

	// phpcs:disable PEAR.NamingConventions.ValidFunctionName.ScopeNotCamelCaps

	/**
	 *     Show a confirmation HTML form or AJAX popup
	 *
	 * @param string $page Url of page to call if confirmation is OK
	 * @param string $title Title
	 * @param string $question Question
	 * @param string $action Action
	 * @param array $formquestion An array with forms complementary inputs
	 * @param string $selectedchoice "" or "no" or "yes"
	 * @param int|string $useajax 0=No, 1=Yes use Ajax to show the popup, 2=Yes and also submit page with &confirm=no if choice is No, 'xxx'=Yes and preoutput confirm box with div id=dialog-confirm-xxx
	 * @param int $height Force height of box
	 * @param int $width Force width of box
	 * @return    void
	 * @deprecated
	 * @see formconfirm()
	 */
	public function form_confirm($page, $title, $question, $action, $formquestion = '', $selectedchoice = "", $useajax = 0, $height = 170, $width = 500)
	{
		// phpcs:enable
		dol_syslog(__METHOD__ . ': using form_confirm is deprecated. Use formconfim instead.', LOG_WARNING);
		print $this->formconfirm($page, $title, $question, $action, $formquestion, $selectedchoice, $useajax, $height, $width);
	}

	/**
	 *     Show a confirmation HTML form or AJAX popup.
	 *     Easiest way to use this is with useajax=1.
	 *     If you use useajax='xxx', you must also add jquery code to trigger opening of box (with correct parameters)
	 *     just after calling this method. For example:
	 *       print '<script nonce="'.getNonce().'" type="text/javascript">'."\n";
	 *       print 'jQuery(document).ready(function() {'."\n";
	 *       print 'jQuery(".xxxlink").click(function(e) { jQuery("#aparamid").val(jQuery(this).attr("rel")); jQuery("#dialog-confirm-xxx").dialog("open"); return false; });'."\n";
	 *       print '});'."\n";
	 *       print '</script>'."\n";
	 *
	 * @param string 		$page 				Url of page to call if confirmation is OK. Can contains parameters (param 'action' and 'confirm' will be reformated)
	 * @param string 		$title 				Title
	 * @param string 		$question 			Question
	 * @param string 		$action 			Action
	 * @param array|string 	$formquestion 		An array with complementary inputs to add into forms: array(array('label'=> ,'type'=> , 'size'=>, 'morecss'=>, 'moreattr'=>'autofocus' or 'style=...'))
	 *                                   		'type' can be 'text', 'password', 'checkbox', 'radio', 'date', 'datetime', 'select', 'multiselect', 'morecss',
	 *                                   		'other', 'onecolumn' or 'hidden'...
	 * @param int|string 	$selectedchoice 	'' or 'no', or 'yes' or '1', 1, '0' or 0
	 * @param int|string 	$useajax 			0=No, 1=Yes use Ajax to show the popup, 2=Yes and also submit page with &confirm=no if choice is No, 'xxx'=Yes and preoutput confirm box with div id=dialog-confirm-xxx
	 * @param int|string 	$height 			Force height of box (0 = auto)
	 * @param int 			$width 				Force width of box ('999' or '90%'). Ignored and forced to 90% on smartphones.
	 * @param int 			$disableformtag 	1=Disable form tag. Can be used if we are already inside a <form> section.
	 * @param string 		$labelbuttonyes 	Label for Yes
	 * @param string 		$labelbuttonno 		Label for No
	 * @return string                        	HTML ajax code if a confirm ajax popup is required, Pure HTML code if it's an html form
	 */
	public function formconfirm($page, $title, $question, $action, $formquestion = '', $selectedchoice = '', $useajax = 0, $height = 0, $width = 500, $disableformtag = 0, $labelbuttonyes = 'Yes', $labelbuttonno = 'No')
	{
		global $langs, $conf;

		$more = '<!-- formconfirm - before call, page=' . dol_escape_htmltag($page) . ' -->';
		$formconfirm = '';
		$inputok = array();
		$inputko = array();

		// Clean parameters
		$newselectedchoice = empty($selectedchoice) ? "no" : $selectedchoice;
		if ($conf->browser->layout == 'phone') {
			$width = '95%';
		}

		// Set height automatically if not defined
		if (empty($height)) {
			$height = 220;
			if (is_array($formquestion) && count($formquestion) > 2) {
				$height += ((count($formquestion) - 2) * 24);
			}
		}

		if (is_array($formquestion) && !empty($formquestion)) {
			// First add hidden fields and value
			foreach ($formquestion as $key => $input) {
				if (is_array($input) && !empty($input)) {
					if ($input['type'] == 'hidden') {
						$moreattr = (!empty($input['moreattr']) ? ' ' . $input['moreattr'] : '');
						$morecss = (!empty($input['morecss']) ? ' ' . $input['morecss'] : '');

						$more .= '<input type="hidden" id="' . dol_escape_htmltag($input['name']) . '" name="' . dol_escape_htmltag($input['name']) . '" value="' . dol_escape_htmltag($input['value']) . '" class="' . $morecss . '"' . $moreattr . '>' . "\n";
					}
				}
			}

			// Now add questions
			$moreonecolumn = '';
			$more .= '<div class="tagtable paddingtopbottomonly centpercent noborderspacing">' . "\n";
			foreach ($formquestion as $key => $input) {
				if (is_array($input) && !empty($input)) {
					$size = (!empty($input['size']) ? ' size="' . $input['size'] . '"' : '');    // deprecated. Use morecss instead.
					$moreattr = (!empty($input['moreattr']) ? ' ' . $input['moreattr'] : '');
					$morecss = (!empty($input['morecss']) ? ' ' . $input['morecss'] : '');

					if ($input['type'] == 'text') {
						$more .= '<div class="tagtr"><div class="tagtd' . (empty($input['tdclass']) ? '' : (' ' . $input['tdclass'])) . '">' . $input['label'] . '</div><div class="tagtd"><input type="text" class="flat' . $morecss . '" id="' . dol_escape_htmltag($input['name']) . '" name="' . dol_escape_htmltag($input['name']) . '"' . $size . ' value="' . (empty($input['value']) ? '' : $input['value']) . '"' . $moreattr . ' /></div></div>' . "\n";
					} elseif ($input['type'] == 'password') {
						$more .= '<div class="tagtr"><div class="tagtd' . (empty($input['tdclass']) ? '' : (' ' . $input['tdclass'])) . '">' . $input['label'] . '</div><div class="tagtd"><input type="password" class="flat' . $morecss . '" id="' . dol_escape_htmltag($input['name']) . '" name="' . dol_escape_htmltag($input['name']) . '"' . $size . ' value="' . (empty($input['value']) ? '' : $input['value']) . '"' . $moreattr . ' /></div></div>' . "\n";
					} elseif ($input['type'] == 'textarea') {
						/*$more .= '<div class="tagtr"><div class="tagtd'.(empty($input['tdclass']) ? '' : (' '.$input['tdclass'])).'">'.$input['label'].'</div><div class="tagtd">';
						$more .= '<textarea name="'.$input['name'].'" class="'.$morecss.'"'.$moreattr.'>';
						$more .= $input['value'];
						$more .= '</textarea>';
						$more .= '</div></div>'."\n";*/
						$moreonecolumn .= '<div class="margintoponly">';
						$moreonecolumn .= $input['label'] . '<br>';
						$moreonecolumn .= '<textarea name="' . dol_escape_htmltag($input['name']) . '" id="' . dol_escape_htmltag($input['name']) . '" class="' . $morecss . '"' . $moreattr . '>';
						$moreonecolumn .= $input['value'];
						$moreonecolumn .= '</textarea>';
						$moreonecolumn .= '</div>';
					} elseif (in_array($input['type'], ['select', 'multiselect'])) {
						if (empty($morecss)) {
							$morecss = 'minwidth100';
						}

						$show_empty = isset($input['select_show_empty']) ? $input['select_show_empty'] : 1;
						$key_in_label = isset($input['select_key_in_label']) ? $input['select_key_in_label'] : 0;
						$value_as_key = isset($input['select_value_as_key']) ? $input['select_value_as_key'] : 0;
						$translate = isset($input['select_translate']) ? $input['select_translate'] : 0;
						$maxlen = isset($input['select_maxlen']) ? $input['select_maxlen'] : 0;
						$disabled = isset($input['select_disabled']) ? $input['select_disabled'] : 0;
						$sort = isset($input['select_sort']) ? $input['select_sort'] : '';

						$more .= '<div class="tagtr"><div class="tagtd' . (empty($input['tdclass']) ? '' : (' ' . $input['tdclass'])) . '">';
						if (!empty($input['label'])) {
							$more .= $input['label'] . '</div><div class="tagtd left">';
						}
						if ($input['type'] == 'select') {
							$more .= $this->selectarray($input['name'], $input['values'], isset($input['default']) ? $input['default'] : '-1', $show_empty, $key_in_label, $value_as_key, $moreattr, $translate, $maxlen, $disabled, $sort, $morecss);
						} else {
							$more .= $this->multiselectarray($input['name'], $input['values'], is_array($input['default']) ? $input['default'] : [$input['default']], $key_in_label, $value_as_key, $morecss, $translate, $maxlen, $moreattr);
						}
						$more .= '</div></div>' . "\n";
					} elseif ($input['type'] == 'checkbox') {
						$more .= '<div class="tagtr">';
						$more .= '<div class="tagtd' . (empty($input['tdclass']) ? '' : (' ' . $input['tdclass'])) . '"><label for="' . dol_escape_htmltag($input['name']) . '">' . $input['label'] . '</label></div><div class="tagtd">';
						$more .= '<input type="checkbox" class="flat' . ($morecss ? ' ' . $morecss : '') . '" id="' . dol_escape_htmltag($input['name']) . '" name="' . dol_escape_htmltag($input['name']) . '"' . $moreattr;
						if (!is_bool($input['value']) && $input['value'] != 'false' && $input['value'] != '0' && $input['value'] != '') {
							$more .= ' checked';
						}
						if (is_bool($input['value']) && $input['value']) {
							$more .= ' checked';
						}
						if (isset($input['disabled'])) {
							$more .= ' disabled';
						}
						$more .= ' /></div>';
						$more .= '</div>' . "\n";
					} elseif ($input['type'] == 'radio') {
						$i = 0;
						foreach ($input['values'] as $selkey => $selval) {
							$more .= '<div class="tagtr">';
							if (isset($input['label'])) {
								if ($i == 0) {
									$more .= '<div class="tagtd' . (empty($input['tdclass']) ? ' tdtop' : (' tdtop ' . $input['tdclass'])) . '">' . $input['label'] . '</div>';
								} else {
									$more .= '<div clas="tagtd' . (empty($input['tdclass']) ? '' : (' "' . $input['tdclass'])) . '">&nbsp;</div>';
								}
							}
							$more .= '<div class="tagtd' . ($i == 0 ? ' tdtop' : '') . '"><input type="radio" class="flat' . $morecss . '" id="' . dol_escape_htmltag($input['name'] . $selkey) . '" name="' . dol_escape_htmltag($input['name']) . '" value="' . $selkey . '"' . $moreattr;
							if (!empty($input['disabled'])) {
								$more .= ' disabled';
							}
							if (isset($input['default']) && $input['default'] === $selkey) {
								$more .= ' checked="checked"';
							}
							$more .= ' /> ';
							$more .= '<label for="' . dol_escape_htmltag($input['name'] . $selkey) . '" class="valignmiddle">' . $selval . '</label>';
							$more .= '</div></div>' . "\n";
							$i++;
						}
					} elseif ($input['type'] == 'date' || $input['type'] == 'datetime') {
						$more .= '<div class="tagtr"><div class="tagtd' . (empty($input['tdclass']) ? '' : (' ' . $input['tdclass'])) . '">' . $input['label'] . '</div>';
						$more .= '<div class="tagtd">';
						$addnowlink = (empty($input['datenow']) ? 0 : 1);
						$h = $m = 0;
						if ($input['type'] == 'datetime') {
							$h = isset($input['hours']) ? $input['hours'] : 1;
							$m = isset($input['minutes']) ? $input['minutes'] : 1;
						}
						$more .= $this->selectDate($input['value'], $input['name'], $h, $m, 0, '', 1, $addnowlink);
						$more .= '</div></div>'."\n";
						$formquestion[] = array('name'=>$input['name'].'day');
						$formquestion[] = array('name'=>$input['name'].'month');
						$formquestion[] = array('name'=>$input['name'].'year');
						$formquestion[] = array('name'=>$input['name'].'hour');
						$formquestion[] = array('name'=>$input['name'].'min');
					} elseif ($input['type'] == 'other') { // can be 1 column or 2 depending if label is set or not
						$more .= '<div class="tagtr"><div class="tagtd'.(empty($input['tdclass']) ? '' : (' '.$input['tdclass'])).'">';
						if (!empty($input['label'])) {
							$more .= $input['label'] . '</div><div class="tagtd">';
						}
						$more .= $input['value'];
						$more .= '</div></div>' . "\n";
					} elseif ($input['type'] == 'onecolumn') {
						$moreonecolumn .= '<div class="margintoponly">';
						$moreonecolumn .= $input['value'];
						$moreonecolumn .= '</div>' . "\n";
					} elseif ($input['type'] == 'hidden') {
						// Do nothing more, already added by a previous loop
					} elseif ($input['type'] == 'separator') {
						$more .= '<br>';
					} else {
						$more .= 'Error type ' . $input['type'] . ' for the confirm box is not a supported type';
					}
				}
			}
			$more .= '</div>' . "\n";
			$more .= $moreonecolumn;
		}

		// JQUERY method dialog is broken with smartphone, we use standard HTML.
		// Note: When using dol_use_jmobile or no js, you must also check code for button use a GET url with action=xxx and check that you also output the confirm code when action=xxx
		// See page product/card.php for example
		if (!empty($conf->dol_use_jmobile)) {
			$useajax = 0;
		}
		if (empty($conf->use_javascript_ajax)) {
			$useajax = 0;
		}

		if ($useajax) {
			$autoOpen = true;
			$dialogconfirm = 'dialog-confirm';
			$button = '';
			if (!is_numeric($useajax)) {
				$button = $useajax;
				$useajax = 1;
				$autoOpen = false;
				$dialogconfirm .= '-' . $button;
			}
			$pageyes = $page . (preg_match('/\?/', $page) ? '&' : '?') . 'action=' . urlencode($action) . '&confirm=yes';
			$pageno = ($useajax == 2 ? $page . (preg_match('/\?/', $page) ? '&' : '?') . 'action=' . urlencode($action) . '&confirm=no' : '');

			// Add input fields into list of fields to read during submit (inputok and inputko)
			if (is_array($formquestion)) {
				foreach ($formquestion as $key => $input) {
					//print "xx ".$key." rr ".is_array($input)."<br>\n";
					// Add name of fields to propagate with the GET when submitting the form with button OK.
					if (is_array($input) && isset($input['name'])) {
						if (strpos($input['name'], ',') > 0) {
							$inputok = array_merge($inputok, explode(',', $input['name']));
						} else {
							array_push($inputok, $input['name']);
						}
					}
					// Add name of fields to propagate with the GET when submitting the form with button KO.
					if (isset($input['inputko']) && $input['inputko'] == 1) {
						array_push($inputko, $input['name']);
					}
				}
			}

			// Show JQuery confirm box.
			$formconfirm .= '<div id="' . $dialogconfirm . '" title="' . dol_escape_htmltag($title) . '" style="display: none;">';
			if (is_array($formquestion) && !empty($formquestion['text'])) {
				$formconfirm .= '<div class="confirmtext">' . $formquestion['text'] . '</div>' . "\n";
			}
			if (!empty($more)) {
				$formconfirm .= '<div class="confirmquestions">' . $more . '</div>' . "\n";
			}
			$formconfirm .= ($question ? '<div class="confirmmessage">' . img_help('', '') . ' ' . $question . '</div>' : '');
			$formconfirm .= '</div>' . "\n";

			$formconfirm .= "\n<!-- begin code of popup for formconfirm page=" . $page . " -->\n";
			$formconfirm .= '<script nonce="' . getNonce() . '" type="text/javascript">' . "\n";
			$formconfirm .= "/* Code for the jQuery('#dialogforpopup').dialog() */\n";
			$formconfirm .= 'jQuery(document).ready(function() {
            $(function() {
            	$( "#' . $dialogconfirm . '" ).dialog(
            	{
                    autoOpen: ' . ($autoOpen ? "true" : "false") . ',';
			if ($newselectedchoice == 'no') {
				$formconfirm .= '
						open: function() {
            				$(this).parent().find("button.ui-button:eq(2)").focus();
						},';
			}

			$jsforcursor = '';
			if ($useajax == 1) {
				$jsforcursor = '// The call to urljump can be slow, so we set the wait cursor' . "\n";
				$jsforcursor .= 'jQuery("html,body,#id-container").addClass("cursorwait");' . "\n";
			}

			$postconfirmas = 'GET';

			$formconfirm .= '
                    resizable: false,
                    height: "' . $height . '",
                    width: "' . $width . '",
                    modal: true,
                    closeOnEscape: false,
                    buttons: {
                        "' . dol_escape_js($langs->transnoentities($labelbuttonyes)) . '": function() {
							var options = "token=' . urlencode(newToken()) . '";
                        	var inputok = ' . json_encode($inputok) . ';	/* List of fields into form */
							var page = "' . dol_escape_js(!empty($page) ? $page : '') . '";
                         	var pageyes = "' . dol_escape_js(!empty($pageyes) ? $pageyes : '') . '";

                         	if (inputok.length > 0) {
                         		$.each(inputok, function(i, inputname) {
                         			var more = "";
									var inputvalue;
                         			if ($("input[name=\'" + inputname + "\']").attr("type") == "radio") {
										inputvalue = $("input[name=\'" + inputname + "\']:checked").val();
									} else {
                         		    	if ($("#" + inputname).attr("type") == "checkbox") { more = ":checked"; }
                         				inputvalue = $("#" + inputname + more).val();
									}
                         			if (typeof inputvalue == "undefined") { inputvalue=""; }
									console.log("formconfirm check inputname="+inputname+" inputvalue="+inputvalue);
                         			options += "&" + inputname + "=" + encodeURIComponent(inputvalue);
                         		});
                         	}
                         	var urljump = pageyes + (pageyes.indexOf("?") < 0 ? "?" : "&") + options;
            				if (pageyes.length > 0) {';
			if ($postconfirmas == 'GET') {
				$formconfirm .= 'location.href = urljump;';
			} else {
				$formconfirm .= $jsforcursor;
				$formconfirm .= 'var post = $.post(
									pageyes,
									options,
									function(data) { $("body").html(data); jQuery("html,body,#id-container").removeClass("cursorwait"); }
								);';
			}
			$formconfirm .= '
								console.log("after post ok");
							}
	                        $(this).dialog("close");
                        },
                        "' . dol_escape_js($langs->transnoentities($labelbuttonno)) . '": function() {
                        	var options = "token=' . urlencode(newToken()) . '";
                         	var inputko = ' . json_encode($inputko) . ';	/* List of fields into form */
							var page = "' . dol_escape_js(!empty($page) ? $page : '') . '";
                         	var pageno="' . dol_escape_js(!empty($pageno) ? $pageno : '') . '";
                         	if (inputko.length > 0) {
                         		$.each(inputko, function(i, inputname) {
                         			var more = "";
                         			if ($("#" + inputname).attr("type") == "checkbox") { more = ":checked"; }
                         			var inputvalue = $("#" + inputname + more).val();
                         			if (typeof inputvalue == "undefined") { inputvalue=""; }
                         			options += "&" + inputname + "=" + encodeURIComponent(inputvalue);
                         		});
                         	}
                         	var urljump=pageno + (pageno.indexOf("?") < 0 ? "?" : "&") + options;
                         	//alert(urljump);
            				if (pageno.length > 0) {';
			if ($postconfirmas == 'GET') {
				$formconfirm .= 'location.href = urljump;';
			} else {
				$formconfirm .= $jsforcursor;
				$formconfirm .= 'var post = $.post(
									pageno,
									options,
									function(data) { $("body").html(data); jQuery("html,body,#id-container").removeClass("cursorwait"); }
								);';
			}
			$formconfirm .= '
								console.log("after post ko");
							}
                            $(this).dialog("close");
                        }
                    }
                }
                );

            	var button = "' . $button . '";
            	if (button.length > 0) {
                	$( "#" + button ).click(function() {
                		$("#' . $dialogconfirm . '").dialog("open");
        			});
                }
            });
            });
            </script>';
			$formconfirm .= "<!-- end ajax formconfirm -->\n";
		} else {
			$formconfirm .= "\n<!-- begin formconfirm page=" . dol_escape_htmltag($page) . " -->\n";

			if (empty($disableformtag)) {
				$formconfirm .= '<form method="POST" action="' . $page . '" class="notoptoleftroright">' . "\n";
			}

			$formconfirm .= '<input type="hidden" name="action" value="' . $action . '">' . "\n";
			$formconfirm .= '<input type="hidden" name="token" value="' . newToken() . '">' . "\n";

			$formconfirm .= '<table class="valid centpercent">' . "\n";

			// Line title
			$formconfirm .= '<tr class="validtitre"><td class="validtitre" colspan="2">';
			$formconfirm .= img_picto('', 'pictoconfirm') . ' ' . $title;
			$formconfirm .= '</td></tr>' . "\n";

			// Line text
			if (is_array($formquestion) && !empty($formquestion['text'])) {
				$formconfirm .= '<tr class="valid"><td class="valid" colspan="2">' . $formquestion['text'] . '</td></tr>' . "\n";
			}

			// Line form fields
			if ($more) {
				$formconfirm .= '<tr class="valid"><td class="valid" colspan="2">' . "\n";
				$formconfirm .= $more;
				$formconfirm .= '</td></tr>' . "\n";
			}

			// Line with question
			$formconfirm .= '<tr class="valid">';
			$formconfirm .= '<td class="valid">' . $question . '</td>';
			$formconfirm .= '<td class="valid center">';
			$formconfirm .= $this->selectyesno("confirm", $newselectedchoice, 0, false, 0, 0, 'marginleftonly marginrightonly', $labelbuttonyes, $labelbuttonno);
			$formconfirm .= '<input class="button valignmiddle confirmvalidatebutton small" type="submit" value="' . $langs->trans("Validate") . '">';
			$formconfirm .= '</td>';
			$formconfirm .= '</tr>' . "\n";

			$formconfirm .= '</table>' . "\n";

			if (empty($disableformtag)) {
				$formconfirm .= "</form>\n";
			}
			$formconfirm .= '<br>';

			if (!empty($conf->use_javascript_ajax)) {
				$formconfirm .= '<!-- code to disable button to avoid double clic -->';
				$formconfirm .= '<script nonce="' . getNonce() . '" type="text/javascript">' . "\n";
				$formconfirm .= '
				$(document).ready(function () {
					$(".confirmvalidatebutton").on("click", function() {
						console.log("We click on button");
						$(this).attr("disabled", "disabled");
						setTimeout(\'$(".confirmvalidatebutton").removeAttr("disabled")\', 3000);
						//console.log($(this).closest("form"));
						$(this).closest("form").submit();
					});
				});
				';
				$formconfirm .= '</script>' . "\n";
			}

			$formconfirm .= "<!-- end formconfirm -->\n";
		}

		return $formconfirm;
	}


	// phpcs:disable PEAR.NamingConventions.ValidFunctionName.ScopeNotCamelCaps

	/**
	 * Show a form to select a project
	 *
	 * @param 	int 		$page 				Page
	 * @param 	int 		$socid 				Id third party (-1=all, 0=only projects not linked to a third party, id=projects not linked or linked to third party id)
	 * @param 	int 		$selected 			Id pre-selected project
	 * @param 	string 		$htmlname 			Name of select field
	 * @param 	int 		$discard_closed 	Discard closed projects (0=Keep,1=hide completely except $selected,2=Disable)
	 * @param 	int 		$maxlength 			Max length
	 * @param 	int 		$forcefocus 		Force focus on field (works with javascript only)
	 * @param 	int 		$nooutput 			No print is done. String is returned.
	 * @param 	string 		$textifnoproject 	Text to show if no project
	 * @param 	string 		$morecss 			More CSS
	 * @return	string                      	Return html content
	 */
	public function form_project($page, $socid, $selected = '', $htmlname = 'projectid', $discard_closed = 0, $maxlength = 20, $forcefocus = 0, $nooutput = 0, $textifnoproject = '', $morecss = '')
	{
		// phpcs:enable
		global $langs;

		require_once DOL_DOCUMENT_ROOT . '/core/lib/project.lib.php';
		require_once DOL_DOCUMENT_ROOT . '/core/class/html.formprojet.class.php';

		$out = '';

		$formproject = new FormProjets($this->db);

		$langs->load("project");
		if ($htmlname != "none") {
			$out .= '<form method="post" action="' . $page . '">';
			$out .= '<input type="hidden" name="action" value="classin">';
			$out .= '<input type="hidden" name="token" value="' . newToken() . '">';
			$out .= $formproject->select_projects($socid, $selected, $htmlname, $maxlength, 0, 1, $discard_closed, $forcefocus, 0, 0, '', 1, 0, $morecss);
			$out .= '<input type="submit" class="button smallpaddingimp" value="' . $langs->trans("Modify") . '">';
			$out .= '</form>';
		} else {
			$out .= '<span class="project_head_block">';
			if ($selected) {
				$projet = new Project($this->db);
				$projet->fetch($selected);
				$out .= $projet->getNomUrl(0, '', 1);
			} else {
				$out .= '<span class="opacitymedium">' . $textifnoproject . '</span>';
			}
			$out .= '</span>';
		}

		if (empty($nooutput)) {
			print $out;
			return '';
		}
		return $out;
	}

	// phpcs:disable PEAR.NamingConventions.ValidFunctionName.ScopeNotCamelCaps

	/**
	 * Show a form to select payment conditions
	 *
	 * @param int 		$page 				Page
	 * @param string 	$selected 			Id condition pre-selectionne
	 * @param string 	$htmlname 			Name of select html field
	 * @param int 		$addempty 			Add empty entry
	 * @param string 	$type 				Type ('direct-debit' or 'bank-transfer')
	 * @param int 		$filtertype 		If > 0, include payment terms with deposit percentage (for objects other than invoices and invoice templates)
	 * @param string 	$deposit_percent 	< 0 : deposit_percent input makes no sense (for example, in list filters)
	 *                                		0 : use default deposit percentage from entry
	 *                                		> 0 : force deposit percentage (for example, from company object)
	 * @param int 		$nooutput 			No print is done. String is returned.
	 * @return string                   	HTML output or ''
	 */
	public function form_conditions_reglement($page, $selected = '', $htmlname = 'cond_reglement_id', $addempty = 0, $type = '', $filtertype = -1, $deposit_percent = -1, $nooutput = 0)
	{
		// phpcs:enable
		global $langs;

		$out = '';

		if ($htmlname != "none") {
			$out .= '<form method="POST" action="' . $page . '">';
			$out .= '<input type="hidden" name="action" value="setconditions">';
			$out .= '<input type="hidden" name="token" value="' . newToken() . '">';
			if ($type) {
				$out .= '<input type="hidden" name="type" value="' . dol_escape_htmltag($type) . '">';
			}
			$out .= $this->getSelectConditionsPaiements($selected, $htmlname, $filtertype, $addempty, 0, '', $deposit_percent);
			$out .= '<input type="submit" class="button valignmiddle smallpaddingimp" value="' . $langs->trans("Modify") . '">';
			$out .= '</form>';
		} else {
			if ($selected) {
				$this->load_cache_conditions_paiements();
				if (isset($this->cache_conditions_paiements[$selected])) {
					$label = $this->cache_conditions_paiements[$selected]['label'];

					if (!empty($this->cache_conditions_paiements[$selected]['deposit_percent'])) {
						$label = str_replace('__DEPOSIT_PERCENT__', $deposit_percent > 0 ? $deposit_percent : $this->cache_conditions_paiements[$selected]['deposit_percent'], $label);
					}

					$out .= $label;
				} else {
					$langs->load('errors');
					$out .= $langs->trans('ErrorNotInDictionaryPaymentConditions');
				}
			} else {
				$out .= '&nbsp;';
			}
		}

		if (empty($nooutput)) {
			print $out;
			return '';
		}
		return $out;
	}

	// phpcs:disable PEAR.NamingConventions.ValidFunctionName.ScopeNotCamelCaps

	/**
	 *  Show a form to select a delivery delay
	 *
	 * @param 	int 		$page 		Page
	 * @param 	string 		$selected 	Id condition pre-selectionne
	 * @param 	string 		$htmlname 	Name of select html field
	 * @param 	int 		$addempty 	Add an empty entry
	 * @return  void
	 */
	public function form_availability($page, $selected = '', $htmlname = 'availability', $addempty = 0)
	{
		// phpcs:enable
		global $langs;
		if ($htmlname != "none") {
			print '<form method="post" action="' . $page . '">';
			print '<input type="hidden" name="action" value="setavailability">';
			print '<input type="hidden" name="token" value="' . newToken() . '">';
			$this->selectAvailabilityDelay($selected, $htmlname, -1, $addempty);
			print '<input type="submit" name="modify" class="button smallpaddingimp" value="' . $langs->trans("Modify") . '">';
			print '<input type="submit" name="cancel" class="button smallpaddingimp" value="' . $langs->trans("Cancel") . '">';
			print '</form>';
		} else {
			if ($selected) {
				$this->load_cache_availability();
				print $this->cache_availability[$selected]['label'];
			} else {
				print "&nbsp;";
			}
		}
	}

	/**
	 *  Output HTML form to select list of input reason (events that triggered an object creation, like after sending an emailing, making an advert, ...)
	 *  List found into table c_input_reason loaded by loadCacheInputReason
	 *
	 * @param string $page Page
	 * @param string $selected Id condition pre-selectionne
	 * @param string $htmlname Name of select html field
	 * @param int $addempty Add empty entry
	 * @return    void
	 */
	public function formInputReason($page, $selected = '', $htmlname = 'demandreason', $addempty = 0)
	{
		global $langs;
		if ($htmlname != "none") {
			print '<form method="post" action="' . $page . '">';
			print '<input type="hidden" name="action" value="setdemandreason">';
			print '<input type="hidden" name="token" value="' . newToken() . '">';
			$this->selectInputReason($selected, $htmlname, -1, $addempty);
			print '<input type="submit" class="button smallpaddingimp" value="' . $langs->trans("Modify") . '">';
			print '</form>';
		} else {
			if ($selected) {
				$this->loadCacheInputReason();
				foreach ($this->cache_demand_reason as $key => $val) {
					if ($val['id'] == $selected) {
						print $val['label'];
						break;
					}
				}
			} else {
				print "&nbsp;";
			}
		}
	}

	// phpcs:disable PEAR.NamingConventions.ValidFunctionName.ScopeNotCamelCaps

	/**
	 *    Show a form + html select a date
	 *
	 * @param string $page Page
	 * @param string $selected Date preselected
	 * @param string $htmlname Html name of date input fields or 'none'
	 * @param int $displayhour Display hour selector
	 * @param int $displaymin Display minutes selector
	 * @param int $nooutput 1=No print output, return string
	 * @param string $type 'direct-debit' or 'bank-transfer'
	 * @return    string
	 * @see        selectDate()
	 */
	public function form_date($page, $selected, $htmlname, $displayhour = 0, $displaymin = 0, $nooutput = 0, $type = '')
	{
		// phpcs:enable
		global $langs;

		$ret = '';

		if ($htmlname != "none") {
			$ret .= '<form method="POST" action="' . $page . '" name="form' . $htmlname . '">';
			$ret .= '<input type="hidden" name="action" value="set' . $htmlname . '">';
			$ret .= '<input type="hidden" name="token" value="' . newToken() . '">';
			if ($type) {
				$ret .= '<input type="hidden" name="type" value="' . dol_escape_htmltag($type) . '">';
			}
			$ret .= '<table class="nobordernopadding">';
			$ret .= '<tr><td>';
			$ret .= $this->selectDate($selected, $htmlname, $displayhour, $displaymin, 1, 'form' . $htmlname, 1, 0);
			$ret .= '</td>';
			$ret .= '<td class="left"><input type="submit" class="button smallpaddingimp" value="' . $langs->trans("Modify") . '"></td>';
			$ret .= '</tr></table></form>';
		} else {
			if ($displayhour) {
				$ret .= dol_print_date($selected, 'dayhour');
			} else {
				$ret .= dol_print_date($selected, 'day');
			}
		}

		if (empty($nooutput)) {
			print $ret;
		}
		return $ret;
	}


	// phpcs:disable PEAR.NamingConventions.ValidFunctionName.ScopeNotCamelCaps

	/**
	 *  Show a select form to choose a user
	 *
	 * @param string $page Page
	 * @param string $selected Id of user preselected
	 * @param string $htmlname Name of input html field. If 'none', we just output the user link.
	 * @param array $exclude List of users id to exclude
	 * @param array $include List of users id to include
	 * @return    void
	 */
	public function form_users($page, $selected = '', $htmlname = 'userid', $exclude = '', $include = '')
	{
		// phpcs:enable
		global $langs;

		if ($htmlname != "none") {
			print '<form method="POST" action="' . $page . '" name="form' . $htmlname . '">';
			print '<input type="hidden" name="action" value="set' . $htmlname . '">';
			print '<input type="hidden" name="token" value="' . newToken() . '">';
			print $this->select_dolusers($selected, $htmlname, 1, $exclude, 0, $include);
			print '<input type="submit" class="button smallpaddingimp valignmiddle" value="' . $langs->trans("Modify") . '">';
			print '</form>';
		} else {
			if ($selected) {
				require_once DOL_DOCUMENT_ROOT . '/user/class/user.class.php';
				$theuser = new User($this->db);
				$theuser->fetch($selected);
				print $theuser->getNomUrl(1);
			} else {
				print "&nbsp;";
			}
		}
	}


	// phpcs:disable PEAR.NamingConventions.ValidFunctionName.ScopeNotCamelCaps

	/**
	 *    Show form with payment mode
	 *
	 * @param string $page Page
	 * @param int $selected Id mode pre-selectionne
	 * @param string $htmlname Name of select html field
	 * @param string $filtertype To filter on field type in llx_c_paiement ('CRDT' or 'DBIT' or array('code'=>xx,'label'=>zz))
	 * @param int $active Active or not, -1 = all
	 * @param int $addempty 1=Add empty entry
	 * @param string $type Type ('direct-debit' or 'bank-transfer')
	 * @param int $nooutput 1=Return string, no output
	 * @return    string                    HTML output or ''
	 */
	public function form_modes_reglement($page, $selected = '', $htmlname = 'mode_reglement_id', $filtertype = '', $active = 1, $addempty = 0, $type = '', $nooutput = 0)
	{
		// phpcs:enable
		global $langs;

		$out = '';
		if ($htmlname != "none") {
			$out .= '<form method="POST" action="' . $page . '">';
			$out .= '<input type="hidden" name="action" value="setmode">';
			$out .= '<input type="hidden" name="token" value="' . newToken() . '">';
			if ($type) {
				$out .= '<input type="hidden" name="type" value="' . dol_escape_htmltag($type) . '">';
			}
			$out .= $this->select_types_paiements($selected, $htmlname, $filtertype, 0, $addempty, 0, 0, $active, '', 1);
			$out .= '<input type="submit" class="button smallpaddingimp valignmiddle" value="' . $langs->trans("Modify") . '">';
			$out .= '</form>';
		} else {
			if ($selected) {
				$this->load_cache_types_paiements();
				$out .= $this->cache_types_paiements[$selected]['label'];
			} else {
				$out .= "&nbsp;";
			}
		}

		if ($nooutput) {
			return $out;
		} else {
			print $out;
		}
		return '';
	}

	/**
	 *    Show form with transport mode
	 *
	 * @param string $page Page
	 * @param int $selected Id mode pre-select
	 * @param string $htmlname Name of select html field
	 * @param int $active Active or not, -1 = all
	 * @param int $addempty 1=Add empty entry
	 * @return    void
	 */
	public function formSelectTransportMode($page, $selected = '', $htmlname = 'transport_mode_id', $active = 1, $addempty = 0)
	{
		global $langs;
		if ($htmlname != "none") {
			print '<form method="POST" action="' . $page . '">';
			print '<input type="hidden" name="action" value="settransportmode">';
			print '<input type="hidden" name="token" value="' . newToken() . '">';
			$this->selectTransportMode($selected, $htmlname, 0, $addempty, 0, 0, $active);
			print '<input type="submit" class="button smallpaddingimp valignmiddle" value="' . $langs->trans("Modify") . '">';
			print '</form>';
		} else {
			if ($selected) {
				$this->load_cache_transport_mode();
				print $this->cache_transport_mode[$selected]['label'];
			} else {
				print "&nbsp;";
			}
		}
	}

	// phpcs:disable PEAR.NamingConventions.ValidFunctionName.ScopeNotCamelCaps

	/**
	 *    Show form with multicurrency code
	 *
	 * @param string $page Page
	 * @param string $selected code pre-selectionne
	 * @param string $htmlname Name of select html field
	 * @return    void
	 */
	public function form_multicurrency_code($page, $selected = '', $htmlname = 'multicurrency_code')
	{
		// phpcs:enable
		global $langs;
		if ($htmlname != "none") {
			print '<form method="POST" action="' . $page . '">';
			print '<input type="hidden" name="action" value="setmulticurrencycode">';
			print '<input type="hidden" name="token" value="' . newToken() . '">';
			print $this->selectMultiCurrency($selected, $htmlname, 0);
			print '<input type="submit" class="button smallpaddingimp valignmiddle" value="' . $langs->trans("Modify") . '">';
			print '</form>';
		} else {
			dol_include_once('/core/lib/company.lib.php');
			print !empty($selected) ? currency_name($selected, 1) : '&nbsp;';
		}
	}

	// phpcs:disable PEAR.NamingConventions.ValidFunctionName.ScopeNotCamelCaps

	/**
	 *    Show form with multicurrency rate
	 *
	 * @param string $page Page
	 * @param double $rate Current rate
	 * @param string $htmlname Name of select html field
	 * @param string $currency Currency code to explain the rate
	 * @return    void
	 */
	public function form_multicurrency_rate($page, $rate = '', $htmlname = 'multicurrency_tx', $currency = '')
	{
		// phpcs:enable
		global $langs, $mysoc, $conf;

		if ($htmlname != "none") {
			print '<form method="POST" action="' . $page . '">';
			print '<input type="hidden" name="action" value="setmulticurrencyrate">';
			print '<input type="hidden" name="token" value="' . newToken() . '">';
			print '<input type="text" class="maxwidth100" name="' . $htmlname . '" value="' . (!empty($rate) ? price(price2num($rate, 'CU')) : 1) . '" /> ';
			print '<select name="calculation_mode">';
			print '<option value="1">Change ' . $langs->trans("PriceUHT") . ' of lines</option>';
			print '<option value="2">Change ' . $langs->trans("PriceUHTCurrency") . ' of lines</option>';
			print '</select> ';
			print '<input type="submit" class="button smallpaddingimp valignmiddle" value="' . $langs->trans("Modify") . '">';
			print '</form>';
		} else {
			if (!empty($rate)) {
				print price($rate, 1, $langs, 1, 0);
				if ($currency && $rate != 1) {
					print ' &nbsp; (' . price($rate, 1, $langs, 1, 0) . ' ' . $currency . ' = 1 ' . $conf->currency . ')';
				}
			} else {
				print 1;
			}
		}
	}


	// phpcs:disable PEAR.NamingConventions.ValidFunctionName.ScopeNotCamelCaps

	/**
	 *    Show a select box with available absolute discounts
	 *
	 * @param string $page Page URL where form is shown
	 * @param int $selected Value pre-selected
	 * @param string $htmlname Name of SELECT component. If 'none', not changeable. Example 'remise_id'.
	 * @param int $socid Third party id
	 * @param float $amount Total amount available
	 * @param string $filter SQL filter on discounts
	 * @param int $maxvalue Max value for lines that can be selected
	 * @param string $more More string to add
	 * @param int $hidelist 1=Hide list
	 * @param int $discount_type 0 => customer discount, 1 => supplier discount
	 * @return    void
	 */
	public function form_remise_dispo($page, $selected, $htmlname, $socid, $amount, $filter = '', $maxvalue = 0, $more = '', $hidelist = 0, $discount_type = 0)
	{
		// phpcs:enable
		global $conf, $langs;
		if ($htmlname != "none") {
			print '<form method="post" action="' . $page . '">';
			print '<input type="hidden" name="action" value="setabsolutediscount">';
			print '<input type="hidden" name="token" value="' . newToken() . '">';
			print '<div class="inline-block">';
			if (!empty($discount_type)) {
				if (!empty($conf->global->FACTURE_SUPPLIER_DEPOSITS_ARE_JUST_PAYMENTS)) {
					if (!$filter || $filter == "fk_invoice_supplier_source IS NULL") {
						$translationKey = 'HasAbsoluteDiscountFromSupplier'; // If we want deposit to be substracted to payments only and not to total of final invoice
					} else {
						$translationKey = 'HasCreditNoteFromSupplier';
					}
				} else {
					if (!$filter || $filter == "fk_invoice_supplier_source IS NULL OR (description LIKE '(DEPOSIT)%' AND description NOT LIKE '(EXCESS PAID)%')") {
						$translationKey = 'HasAbsoluteDiscountFromSupplier';
					} else {
						$translationKey = 'HasCreditNoteFromSupplier';
					}
				}
			} else {
				if (!empty($conf->global->FACTURE_DEPOSITS_ARE_JUST_PAYMENTS)) {
					if (!$filter || $filter == "fk_facture_source IS NULL") {
						$translationKey = 'CompanyHasAbsoluteDiscount'; // If we want deposit to be substracted to payments only and not to total of final invoice
					} else {
						$translationKey = 'CompanyHasCreditNote';
					}
				} else {
					if (!$filter || $filter == "fk_facture_source IS NULL OR (description LIKE '(DEPOSIT)%' AND description NOT LIKE '(EXCESS RECEIVED)%')") {
						$translationKey = 'CompanyHasAbsoluteDiscount';
					} else {
						$translationKey = 'CompanyHasCreditNote';
					}
				}
			}
			print $langs->trans($translationKey, price($amount, 0, $langs, 0, 0, -1, $conf->currency));
			if (empty($hidelist)) {
				print ' ';
			}
			print '</div>';
			if (empty($hidelist)) {
				print '<div class="inline-block" style="padding-right: 10px">';
				$newfilter = 'discount_type=' . intval($discount_type);
				if (!empty($discount_type)) {
					$newfilter .= ' AND fk_invoice_supplier IS NULL AND fk_invoice_supplier_line IS NULL'; // Supplier discounts available
				} else {
					$newfilter .= ' AND fk_facture IS NULL AND fk_facture_line IS NULL'; // Customer discounts available
				}
				if ($filter) {
					$newfilter .= ' AND (' . $filter . ')';
				}
				// output the combo of discounts
				$nbqualifiedlines = $this->select_remises($selected, $htmlname, $newfilter, $socid, $maxvalue);
				if ($nbqualifiedlines > 0) {
					print ' &nbsp; <input type="submit" class="button smallpaddingimp" value="' . dol_escape_htmltag($langs->trans("UseLine")) . '"';
					if (!empty($discount_type) && $filter && $filter != "fk_invoice_supplier_source IS NULL OR (description LIKE '(DEPOSIT)%' AND description NOT LIKE '(EXCESS PAID)%')") {
						print ' title="' . $langs->trans("UseCreditNoteInInvoicePayment") . '"';
					}
					if (empty($discount_type) && $filter && $filter != "fk_facture_source IS NULL OR (description LIKE '(DEPOSIT)%' AND description NOT LIKE '(EXCESS RECEIVED)%')") {
						print ' title="' . $langs->trans("UseCreditNoteInInvoicePayment") . '"';
					}

					print '>';
				}
				print '</div>';
			}
			if ($more) {
				print '<div class="inline-block">';
				print $more;
				print '</div>';
			}
			print '</form>';
		} else {
			if ($selected) {
				print $selected;
			} else {
				print "0";
			}
		}
	}


	// phpcs:disable PEAR.NamingConventions.ValidFunctionName.ScopeNotCamelCaps

	/**
	 *  Show forms to select a contact
	 *
	 * @param string $page Page
	 * @param Societe $societe Filter on third party
	 * @param int $selected Id contact pre-selectionne
	 * @param string $htmlname Name of HTML select. If 'none', we just show contact link.
	 * @return    void
	 */
	public function form_contacts($page, $societe, $selected = '', $htmlname = 'contactid')
	{
		// phpcs:enable
		global $langs, $conf;

		if ($htmlname != "none") {
			print '<form method="post" action="' . $page . '">';
			print '<input type="hidden" name="action" value="set_contact">';
			print '<input type="hidden" name="token" value="' . newToken() . '">';
			print '<table class="nobordernopadding">';
			print '<tr><td>';
			print $this->selectcontacts($societe->id, $selected, $htmlname);
			$num = $this->num;
			if ($num == 0) {
				$addcontact = (!empty($conf->global->SOCIETE_ADDRESSES_MANAGEMENT) ? $langs->trans("AddContact") : $langs->trans("AddContactAddress"));
				print '<a href="' . DOL_URL_ROOT . '/contact/card.php?socid=' . $societe->id . '&amp;action=create&amp;backtoreferer=1">' . $addcontact . '</a>';
			}
			print '</td>';
			print '<td class="left"><input type="submit" class="button smallpaddingimp" value="' . $langs->trans("Modify") . '"></td>';
			print '</tr></table></form>';
		} else {
			if ($selected) {
				require_once DOL_DOCUMENT_ROOT . '/contact/class/contact.class.php';
				$contact = new Contact($this->db);
				$contact->fetch($selected);
				print $contact->getFullName($langs);
			} else {
				print "&nbsp;";
			}
		}
	}

	// phpcs:disable PEAR.NamingConventions.ValidFunctionName.ScopeNotCamelCaps

	/**
	 *  Output html select to select thirdparty
	 *
	 * @param string 	$page 					Page
	 * @param string 	$selected 				Id preselected
	 * @param string 	$htmlname 				Name of HTML select
	 * @param string	$filter 				Optional filters criteras. WARNING: To avoid SQL injection, only few chars [.a-z0-9 =<>()] are allowed here (example: 's.rowid <> x', 's.client IN (1,3)'). Do not use a filter coming from input of users.
	 * @param int 		$showempty 				Add an empty field
	 * @param int 		$showtype 				Show third party type in combolist (customer, prospect or supplier)
	 * @param int 		$forcecombo 			Force to use combo box
	 * @param array 	$events 				Event options. Example: array(array('method'=>'getContacts', 'url'=>dol_buildpath('/core/ajax/contacts.php',1), 'htmlname'=>'contactid', 'params'=>array('add-customer-contact'=>'disabled')))
	 * @param int 		$nooutput 				No print output. Return it only.
	 * @param array 	$excludeids 			Exclude IDs from the select combo
	 * @param string 	$textifnothirdparty 	Text to show if no thirdparty
	 * @return    string                        HTML output or ''
	 */
	public function form_thirdparty($page, $selected = '', $htmlname = 'socid', $filter = '', $showempty = 0, $showtype = 0, $forcecombo = 0, $events = array(), $nooutput = 0, $excludeids = array(), $textifnothirdparty = '')
	{
		// phpcs:enable
		global $langs;

		$out = '';
		if ($htmlname != "none") {
			$out .= '<form method="post" action="' . $page . '">';
			$out .= '<input type="hidden" name="action" value="set_thirdparty">';
			$out .= '<input type="hidden" name="token" value="' . newToken() . '">';
			$out .= $this->select_company($selected, $htmlname, $filter, $showempty, $showtype, $forcecombo, $events, 0, 'minwidth100', '', '', 1, array(), false, $excludeids);
			$out .= '<input type="submit" class="button smallpaddingimp valignmiddle" value="' . $langs->trans("Modify") . '">';
			$out .= '</form>';
		} else {
			if ($selected) {
				require_once DOL_DOCUMENT_ROOT . '/societe/class/societe.class.php';
				$soc = new Societe($this->db);
				$soc->fetch($selected);
				$out .= $soc->getNomUrl(0, '');
			} else {
				$out .= '<span class="opacitymedium">' . $textifnothirdparty . '</span>';
			}
		}

		if ($nooutput) {
			return $out;
		} else {
			print $out;
		}

		return '';
	}

	// phpcs:disable PEAR.NamingConventions.ValidFunctionName.ScopeNotCamelCaps

	/**
	 *    Retourne la liste des devises, dans la langue de l'utilisateur
	 *
	 * @param string $selected preselected currency code
	 * @param string $htmlname name of HTML select list
	 * @deprecated
	 * @return    void
	 */
	public function select_currency($selected = '', $htmlname = 'currency_id')
	{
		// phpcs:enable
		print $this->selectCurrency($selected, $htmlname);
	}

	/**
	 *  Retourne la liste des devises, dans la langue de l'utilisateur
	 *
	 * @param string $selected preselected currency code
	 * @param string $htmlname name of HTML select list
	 * @param string $mode 0 = Add currency symbol into label, 1 = Add 3 letter iso code
	 * @param string $useempty '1'=Allow empty value
	 * @return    string
	 */
	public function selectCurrency($selected = '', $htmlname = 'currency_id', $mode = 0, $useempty = '')
	{
		global $conf, $langs, $user;

		$langs->loadCacheCurrencies('');

		$out = '';

		if ($selected == 'euro' || $selected == 'euros') {
			$selected = 'EUR'; // Pour compatibilite
		}

		$out .= '<select class="flat maxwidth200onsmartphone minwidth300" name="' . $htmlname . '" id="' . $htmlname . '">';
		if ($useempty) {
			$out .= '<option value="-1" selected></option>';
		}
		foreach ($langs->cache_currencies as $code_iso => $currency) {
			$labeltoshow = $currency['label'];
			if ($mode == 1) {
				$labeltoshow .= ' <span class="opacitymedium">(' . $code_iso . ')</span>';
			} else {
				$labeltoshow .= ' <span class="opacitymedium">(' . $langs->getCurrencySymbol($code_iso) . ')</span>';
			}

			if ($selected && $selected == $code_iso) {
				$out .= '<option value="' . $code_iso . '" selected data-html="' . dol_escape_htmltag($labeltoshow) . '">';
			} else {
				$out .= '<option value="' . $code_iso . '" data-html="' . dol_escape_htmltag($labeltoshow) . '">';
			}
			$out .= $labeltoshow;
			$out .= '</option>';
		}
		$out .= '</select>';
		if ($user->admin) {
			$out .= info_admin($langs->trans("YouCanChangeValuesForThisListFromDictionarySetup"), 1);
		}

		// Make select dynamic
		include_once DOL_DOCUMENT_ROOT . '/core/lib/ajax.lib.php';
		$out .= ajax_combobox($htmlname);

		return $out;
	}

	/**
	 *    Return array of currencies in user language
	 *
	 * @param string $selected Preselected currency code
	 * @param string $htmlname Name of HTML select list
	 * @param integer $useempty 1=Add empty line
	 * @param string $filter Optional filters criteras (example: 'code <> x', ' in (1,3)')
	 * @param bool $excludeConfCurrency false = If company current currency not in table, we add it into list. Should always be available.
	 *                                  true = we are in currency_rate update , we don't want to see conf->currency in select
	 * @param string $morecss More css
	 * @return    string
	 */
	public function selectMultiCurrency($selected = '', $htmlname = 'multicurrency_code', $useempty = 0, $filter = '', $excludeConfCurrency = false, $morecss = '')
	{
		global $conf, $langs;

		$langs->loadCacheCurrencies(''); // Load ->cache_currencies

		$TCurrency = array();

		$sql = "SELECT code FROM " . $this->db->prefix() . "multicurrency";
		$sql .= " WHERE entity IN ('" . getEntity('mutlicurrency') . "')";
		if ($filter) {
			$sql .= " AND " . $filter;
		}
		$resql = $this->db->query($sql);
		if ($resql) {
			while ($obj = $this->db->fetch_object($resql)) {
				$TCurrency[$obj->code] = $obj->code;
			}
		}

		$out = '';
		$out .= '<select class="flat' . ($morecss ? ' ' . $morecss : '') . '" name="' . $htmlname . '" id="' . $htmlname . '">';
		if ($useempty) {
			$out .= '<option value="">&nbsp;</option>';
		}
		// If company current currency not in table, we add it into list. Should always be available.
		if (!in_array($conf->currency, $TCurrency) && !$excludeConfCurrency) {
			$TCurrency[$conf->currency] = $conf->currency;
		}
		if (count($TCurrency) > 0) {
			foreach ($langs->cache_currencies as $code_iso => $currency) {
				if (isset($TCurrency[$code_iso])) {
					if (!empty($selected) && $selected == $code_iso) {
						$out .= '<option value="' . $code_iso . '" selected="selected">';
					} else {
						$out .= '<option value="' . $code_iso . '">';
					}

					$out .= $currency['label'];
					$out .= ' (' . $langs->getCurrencySymbol($code_iso) . ')';
					$out .= '</option>';
				}
			}
		}

		$out .= '</select>';

		// Make select dynamic
		include_once DOL_DOCUMENT_ROOT . '/core/lib/ajax.lib.php';
		$out .= ajax_combobox($htmlname);

		return $out;
	}

	// phpcs:disable PEAR.NamingConventions.ValidFunctionName.ScopeNotCamelCaps

	/**
	 *  Load into the cache vat rates of a country
	 *
	 *  @param	string	$country_code		Country code with quotes ("'CA'", or "'CA,IN,...'")
	 *  @param	int	    $type_vat			0=All type, 1=VAT rate sale, 2=VAT rate purchase
	 *  @return	int							Nb of loaded lines, 0 if already loaded, <0 if KO
	 */
	public function load_cache_vatrates($country_code, $type_vat = 0)
	{
		// phpcs:enable
		global $langs, $user;

		$num = count($this->cache_vatrates);
		if ($num > 0) {
			return $num; // Cache already loaded
		}

		dol_syslog(__METHOD__, LOG_DEBUG);

		$sql = "SELECT DISTINCT t.rowid, t.type_vat, t.code, t.taux, t.localtax1, t.localtax1_type, t.localtax2, t.localtax2_type, t.recuperableonly";
		$sql .= " FROM ".$this->db->prefix()."c_tva as t, ".$this->db->prefix()."c_country as c";
		$sql .= " WHERE t.fk_pays = c.rowid";
		$sql .= " AND t.active > 0";
<<<<<<< HEAD
		if ($type_vat > 0) {
			$sql .= " AND t.type_vat IN (0, ".((int) $type_vat).")";
		}
=======
		$sql .= " AND t.entity IN (".getEntity('c_tva').")";
>>>>>>> bc73033d
		$sql .= " AND c.code IN (" . $this->db->sanitize($country_code, 1) . ")";
		$sql .= " ORDER BY t.code ASC, t.taux ASC, t.recuperableonly ASC";

		$resql = $this->db->query($sql);
		if ($resql) {
			$num = $this->db->num_rows($resql);
			if ($num) {
				for ($i = 0; $i < $num; $i++) {
					$obj = $this->db->fetch_object($resql);

					$this->cache_vatrates[$i]['rowid']			= $obj->rowid;
					$this->cache_vatrates[$i]['type_vat']		= $obj->type_vat;
					$this->cache_vatrates[$i]['code']			= $obj->code;
					$this->cache_vatrates[$i]['txtva']			= $obj->taux;
					$this->cache_vatrates[$i]['nprtva']			= $obj->recuperableonly;
					$this->cache_vatrates[$i]['localtax1']	    = $obj->localtax1;
					$this->cache_vatrates[$i]['localtax1_type']	= $obj->localtax1_type;
					$this->cache_vatrates[$i]['localtax2']	    = $obj->localtax2;
					$this->cache_vatrates[$i]['localtax2_type']	= $obj->localtax1_type;
					$this->cache_vatrates[$i]['label']			= $obj->taux . '%' . ($obj->code ? ' (' . $obj->code . ')' : ''); // Label must contains only 0-9 , . % or *
					$this->cache_vatrates[$i]['labelallrates']	= $obj->taux . '/' . ($obj->localtax1 ? $obj->localtax1 : '0') . '/' . ($obj->localtax2 ? $obj->localtax2 : '0') . ($obj->code ? ' (' . $obj->code . ')' : ''); // Must never be used as key, only label
					$positiverates = '';
					if ($obj->taux) {
						$positiverates .= ($positiverates ? '/' : '') . $obj->taux;
					}
					if ($obj->localtax1) {
						$positiverates .= ($positiverates ? '/' : '') . $obj->localtax1;
					}
					if ($obj->localtax2) {
						$positiverates .= ($positiverates ? '/' : '') . $obj->localtax2;
					}
					if (empty($positiverates)) {
						$positiverates = '0';
					}
					$this->cache_vatrates[$i]['labelpositiverates'] = $positiverates . ($obj->code ? ' (' . $obj->code . ')' : ''); // Must never be used as key, only label
				}

				return $num;
			} else {
				$this->error = '<span class="error">';
				$this->error .= $langs->trans("ErrorNoVATRateDefinedForSellerCountry", $country_code);
				$reg = array();
				if (!empty($user) && $user->admin && preg_match('/\'(..)\'/', $country_code, $reg)) {
					$langs->load("errors");
					$new_country_code = $reg[1];
					$country_id = dol_getIdFromCode($this->db, $new_country_code, 'c_pays', 'code', 'rowid');
					$this->error .= '<br>'.$langs->trans("ErrorFixThisHere", DOL_URL_ROOT.'/admin/dict.php?id=10'.($country_id > 0 ? '&countryidforinsert='.$country_id : ''));
				}
				$this->error .= '</span>';
				return -1;
			}
		} else {
			$this->error = '<span class="error">' . $this->db->error() . '</span>';
			return -2;
		}
	}

	// phpcs:disable PEAR.NamingConventions.ValidFunctionName.ScopeNotCamelCaps

	/**
	 *  Output an HTML select vat rate.
	 *  The name of this function should be selectVat. We keep bad name for compatibility purpose.
	 *
	 *  @param	string	      $htmlname           Name of HTML select field
	 *  @param  float|string  $selectedrate       Force preselected vat rate. Can be '8.5' or '8.5 (NOO)' for example. Use '' for no forcing.
	 *  @param  Societe	      $societe_vendeuse   Thirdparty seller
	 *  @param  Societe	      $societe_acheteuse  Thirdparty buyer
	 *  @param  int		      $idprod             Id product. O if unknown of NA.
	 *  @param  int		      $info_bits          Miscellaneous information on line (1 for NPR)
	 *  @param  int|string    $type               ''=Unknown, 0=Product, 1=Service (Used if idprod not defined)
	 *                  		                  Si vendeur non assujeti a TVA, TVA par defaut=0. Fin de regle.
	 *                  					      Si le (pays vendeur = pays acheteur) alors la TVA par defaut=TVA du produit vendu. Fin de regle.
	 *                  					      Si (vendeur et acheteur dans Communaute europeenne) et bien vendu = moyen de transports neuf (auto, bateau, avion), TVA par defaut=0 (La TVA doit etre paye par l'acheteur au centre d'impots de son pays et non au vendeur). Fin de regle.
	 *                                            Si vendeur et acheteur dans Communauté européenne et acheteur= particulier alors TVA par défaut=TVA du produit vendu. Fin de règle.
	 *                                            Si vendeur et acheteur dans Communauté européenne et acheteur= entreprise alors TVA par défaut=0. Fin de règle.
	 *                  					      Sinon la TVA proposee par defaut=0. Fin de regle.
	 *  @param	bool	     $options_only		  Return HTML options lines only (for ajax treatment)
	 *  @param  int          $mode                0=Use vat rate as key in combo list, 1=Add VAT code after vat rate into key, -1=Use id of vat line as key
	 *  @param  int          $type_vat            0=All type, 1=VAT rate sale, 2=VAT rate purchase
	 *  @return	string
	 */
	public function load_tva($htmlname = 'tauxtva', $selectedrate = '', $societe_vendeuse = '', $societe_acheteuse = '', $idprod = 0, $info_bits = 0, $type = '', $options_only = false, $mode = 0, $type_vat = 0)
	{
		// phpcs:enable
		global $langs, $conf, $mysoc;

		$langs->load('errors');

		$return = '';

		// Define defaultnpr, defaultttx and defaultcode
		$defaultnpr = ($info_bits & 0x01);
		$defaultnpr = (preg_match('/\*/', $selectedrate) ? 1 : $defaultnpr);
		$defaulttx = str_replace('*', '', $selectedrate);
		$defaultcode = '';
		$reg = array();
		if (preg_match('/\((.*)\)/', $defaulttx, $reg)) {
			$defaultcode = $reg[1];
			$defaulttx = preg_replace('/\s*\(.*\)/', '', $defaulttx);
		}
		//var_dump($selectedrate.'-'.$defaulttx.'-'.$defaultnpr.'-'.$defaultcode);

		// Check parameters
		if (is_object($societe_vendeuse) && !$societe_vendeuse->country_code) {
			if ($societe_vendeuse->id == $mysoc->id) {
				$return .= '<span class="error">' . $langs->trans("ErrorYourCountryIsNotDefined") . '</span>';
			} else {
				$return .= '<span class="error">' . $langs->trans("ErrorSupplierCountryIsNotDefined") . '</span>';
			}
			return $return;
		}

		//var_dump($societe_acheteuse);
		//print "name=$name, selectedrate=$selectedrate, seller=".$societe_vendeuse->country_code." buyer=".$societe_acheteuse->country_code." buyer is company=".$societe_acheteuse->isACompany()." idprod=$idprod, info_bits=$info_bits type=$type";
		//exit;

		// Define list of countries to use to search VAT rates to show
		// First we defined code_country to use to find list
		if (is_object($societe_vendeuse)) {
			$code_country = "'" . $societe_vendeuse->country_code . "'";
		} else {
			$code_country = "'" . $mysoc->country_code . "'"; // Pour compatibilite ascendente
		}
		if (!empty($conf->global->SERVICE_ARE_ECOMMERCE_200238EC)) {    // If option to have vat for end customer for services is on
			require_once DOL_DOCUMENT_ROOT . '/core/lib/company.lib.php';
			if (!isInEEC($societe_vendeuse) && (!is_object($societe_acheteuse) || (isInEEC($societe_acheteuse) && !$societe_acheteuse->isACompany()))) {
				// We also add the buyer country code
				if (is_numeric($type)) {
					if ($type == 1) { // We know product is a service
						$code_country .= ",'" . $societe_acheteuse->country_code . "'";
					}
				} elseif (!$idprod) {  // We don't know type of product
					$code_country .= ",'" . $societe_acheteuse->country_code . "'";
				} else {
					$prodstatic = new Product($this->db);
					$prodstatic->fetch($idprod);
					if ($prodstatic->type == Product::TYPE_SERVICE) {   // We know product is a service
						$code_country .= ",'" . $societe_acheteuse->country_code . "'";
					}
				}
			}
		}

		// Now we get list
		$num = $this->load_cache_vatrates($code_country, $type_vat); // If no vat defined, return -1 with message into this->error

		if ($num > 0) {
			// Definition du taux a pre-selectionner (si defaulttx non force et donc vaut -1 ou '')
			if ($defaulttx < 0 || dol_strlen($defaulttx) == 0) {
				$tmpthirdparty = new Societe($this->db);

				$defaulttx = get_default_tva($societe_vendeuse, (is_object($societe_acheteuse) ? $societe_acheteuse : $tmpthirdparty), $idprod);
				$defaultnpr = get_default_npr($societe_vendeuse, (is_object($societe_acheteuse) ? $societe_acheteuse : $tmpthirdparty), $idprod);

				if (preg_match('/\((.*)\)/', $defaulttx, $reg)) {
					$defaultcode = $reg[1];
					$defaulttx = preg_replace('/\s*\(.*\)/', '', $defaulttx);
				}
				if (empty($defaulttx)) {
					$defaultnpr = 0;
				}
			}

			// If we fails to find a default vat rate, we take the last one in list
			// Because they are sorted in ascending order, the last one will be the higher one (we suppose the higher one is the current rate)
			if ($defaulttx < 0 || dol_strlen($defaulttx) == 0) {
				if (empty($conf->global->MAIN_VAT_DEFAULT_IF_AUTODETECT_FAILS)) {
					// We take the last one found in list
					$defaulttx = $this->cache_vatrates[$num - 1]['txtva'];
				} else {
					// We will use the rate defined into MAIN_VAT_DEFAULT_IF_AUTODETECT_FAILS
					$defaulttx = '';
					if ($conf->global->MAIN_VAT_DEFAULT_IF_AUTODETECT_FAILS != 'none') {
						$defaulttx = $conf->global->MAIN_VAT_DEFAULT_IF_AUTODETECT_FAILS;
					}
					if (preg_match('/\((.*)\)/', $defaulttx, $reg)) {
						$defaultcode = $reg[1];
						$defaulttx = preg_replace('/\s*\(.*\)/', '', $defaulttx);
					}
				}
			}

			// Disabled if seller is not subject to VAT
			$disabled = false;
			$title = '';
			if (is_object($societe_vendeuse) && $societe_vendeuse->id == $mysoc->id && $societe_vendeuse->tva_assuj == "0") {
				// Override/enable VAT for expense report regardless of global setting - needed if expense report used for business expenses instead
				// of using supplier invoices (this is a very bad idea !)
				if (empty($conf->global->EXPENSEREPORT_OVERRIDE_VAT)) {
					$title = ' title="' . dol_escape_htmltag($langs->trans('VATIsNotUsed')) . '"';
					$disabled = true;
				}
			}

			if (!$options_only) {
				$return .= '<select class="flat minwidth50imp maxwidth100" id="' . $htmlname . '" name="' . $htmlname . '"' . ($disabled ? ' disabled' : '') . $title . '>';
			}

			$selectedfound = false;
			foreach ($this->cache_vatrates as $rate) {
				// Keep only 0 if seller is not subject to VAT
				if ($disabled && $rate['txtva'] != 0) {
					continue;
				}

				// Define key to use into select list
				$key = $rate['txtva'];
				$key .= $rate['nprtva'] ? '*' : '';
				if ($mode > 0 && $rate['code']) {
					$key .= ' (' . $rate['code'] . ')';
				}
				if ($mode < 0) {
					$key = $rate['rowid'];
				}

				$return .= '<option value="' . $key . '"';
				if (!$selectedfound) {
					if ($defaultcode) { // If defaultcode is defined, we used it in priority to select combo option instead of using rate+npr flag
						if ($defaultcode == $rate['code']) {
							$return .= ' selected';
							$selectedfound = true;
						}
					} elseif ($rate['txtva'] == $defaulttx && $rate['nprtva'] == $defaultnpr) {
						$return .= ' selected';
						$selectedfound = true;
					}
				}
				$return .= '>';

				// Show label of VAT
				if ($mysoc->country_code == 'IN' || !empty($conf->global->MAIN_VAT_LABEL_IS_POSITIVE_RATES)) {
					// Label with all localtax and code. For example:  x.y / a.b / c.d (CODE)'
					$return .= $rate['labelpositiverates'];
				} else {
					// Simple label
					$return .= vatrate($rate['label']);
				}

				//$return.=($rate['code']?' '.$rate['code']:'');
				$return .= (empty($rate['code']) && $rate['nprtva']) ? ' *' : ''; // We show the *  (old behaviour only if new vat code is not used)

				$return .= '</option>';
			}

			if (!$options_only) {
				$return .= '</select>';
				//$return .= ajax_combobox($htmlname);		// This break for the moment the dynamic autoselection of a value when selecting a product in object lines
			}
		} else {
			$return .= $this->error;
		}

		$this->num = $num;
		return $return;
	}


	// phpcs:disable PEAR.NamingConventions.ValidFunctionName.ScopeNotCamelCaps

	/**
	 *  Show a HTML widget to input a date or combo list for day, month, years and optionaly hours and minutes.
	 *  Fields are preselected with :
	 *                - set_time date (must be a local PHP server timestamp or string date with format 'YYYY-MM-DD' or 'YYYY-MM-DD HH:MM')
	 *                - local date in user area, if set_time is '' (so if set_time is '', output may differs when done from two different location)
	 *                - Empty (fields empty), if set_time is -1 (in this case, parameter empty must also have value 1)
	 *
	 * @param integer $set_time Pre-selected date (must be a local PHP server timestamp), -1 to keep date not preselected, '' to use current date with 00:00 hour (Parameter 'empty' must be 0 or 2).
	 * @param string $prefix Prefix for fields name
	 * @param int $h 1 or 2=Show also hours (2=hours on a new line), -1 has same effect but hour and minutes are prefilled with 23:59 if date is empty, 3 show hour always empty
	 * @param int $m 1=Show also minutes, -1 has same effect but hour and minutes are prefilled with 23:59 if date is empty, 3 show minutes always empty
	 * @param int $empty 0=Fields required, 1=Empty inputs are allowed, 2=Empty inputs are allowed for hours only
	 * @param string $form_name Not used
	 * @param int $d 1=Show days, month, years
	 * @param int $addnowlink Add a link "Now"
	 * @param int $nooutput Do not output html string but return it
	 * @param int $disabled Disable input fields
	 * @param int $fullday When a checkbox with this html name is on, hour and day are set with 00:00 or 23:59
	 * @param string $addplusone Add a link "+1 hour". Value must be name of another select_date field.
	 * @param int|string $adddateof Add a link "Date of invoice" using the following date.
	 * @return    string                        '' or HTML component string if nooutput is 1
	 * @deprecated
	 * @see    selectDate(), form_date(), select_month(), select_year(), select_dayofweek()
	 */
	public function select_date($set_time = '', $prefix = 're', $h = 0, $m = 0, $empty = 0, $form_name = "", $d = 1, $addnowlink = 0, $nooutput = 0, $disabled = 0, $fullday = '', $addplusone = '', $adddateof = '')
	{
		// phpcs:enable
		dol_syslog(__METHOD__ . ': using select_date is deprecated. Use selectDate instead.', LOG_WARNING);
		$retstring = $this->selectDate($set_time, $prefix, $h, $m, $empty, $form_name, $d, $addnowlink, $disabled, $fullday, $addplusone, $adddateof);
		if (!empty($nooutput)) {
			return $retstring;
		}
		print $retstring;

		return '';
	}

	/**
	 *  Show 2 HTML widget to input a date or combo list for day, month, years and optionaly hours and minutes.
	 *  Fields are preselected with :
	 *              - set_time date (must be a local PHP server timestamp or string date with format 'YYYY-MM-DD' or 'YYYY-MM-DD HH:MM')
	 *              - local date in user area, if set_time is '' (so if set_time is '', output may differs when done from two different location)
	 *              - Empty (fields empty), if set_time is -1 (in this case, parameter empty must also have value 1)
	 *
	 * @param integer $set_time Pre-selected date (must be a local PHP server timestamp), -1 to keep date not preselected, '' to use current date with 00:00 hour (Parameter 'empty' must be 0 or 2).
	 * @param integer $set_time_end Pre-selected date (must be a local PHP server timestamp), -1 to keep date not preselected, '' to use current date with 00:00 hour (Parameter 'empty' must be 0 or 2).
	 * @param string $prefix Prefix for fields name
	 * @param string $empty 0=Fields required, 1=Empty inputs are allowed, 2=Empty inputs are allowed for hours only
	 * @param string $forcenewline Force new line between the 2 dates.
	 * @return string                        Html for selectDate
	 * @see    form_date(), select_month(), select_year(), select_dayofweek()
	 */
	public function selectDateToDate($set_time = '', $set_time_end = '', $prefix = 're', $empty = 0, $forcenewline = 0)
	{
		global $langs;

		$ret = $this->selectDate($set_time, $prefix . '_start', 0, 0, $empty, '', 1, 0, 0, '', '', '', '', 1, '', $langs->trans("from"), 'tzuserrel');
		if ($forcenewline) {
			$ret .= '<br>';
		}
		$ret .= $this->selectDate($set_time_end, $prefix . '_end', 0, 0, $empty, '', 1, 0, 0, '', '', '', '', 1, '', $langs->trans("to"), 'tzuserrel');
		return $ret;
	}

	/**
	 *  Show a HTML widget to input a date or combo list for day, month, years and optionaly hours and minutes.
	 *  Fields are preselected with :
	 *              - set_time date (must be a local PHP server timestamp or string date with format 'YYYY-MM-DD' or 'YYYY-MM-DD HH:MM')
	 *              - local date in user area, if set_time is '' (so if set_time is '', output may differs when done from two different location)
	 *              - Empty (fields empty), if set_time is -1 (in this case, parameter empty must also have value 1)
	 *
	 * @param integer|string 		$set_time 		Pre-selected date (must be a local PHP server timestamp), -1 to keep date not preselected, '' to use current date with 00:00 hour (Parameter 'empty' must be 0 or 2).
	 * @param string 				$prefix 		Prefix for fields name
	 * @param int 					$h 				1 or 2=Show also hours (2=hours on a new line), -1 has same effect but hour and minutes are prefilled with 23:59 if date is empty, 3 show hour always empty
	 * @param int 					$m 				1=Show also minutes, -1 has same effect but hour and minutes are prefilled with 23:59 if date is empty, 3 show minutes always empty
	 * @param int 					$empty 			0=Fields required, 1=Empty inputs are allowed, 2=Empty inputs are allowed for hours only
	 * @param string 				$form_name 		Not used
	 * @param int 					$d 				1=Show days, month, years
	 * @param int 					$addnowlink 	Add a link "Now", 1 with server time, 2 with local computer time
	 * @param int 					$disabled 		Disable input fields
	 * @param int 					$fullday 		When a checkbox with id #fullday is checked, hours are set with 00:00 (if value if 'fulldaystart') or 23:59 (if value is 'fulldayend')
	 * @param string 				$addplusone 	Add a link "+1 hour". Value must be name of another selectDate field.
	 * @param int|string|array      $adddateof 		Add a link "Date of ..." using the following date. Must be array(array('adddateof'=>..., 'labeladddateof'=>...))
	 * @param string 				$openinghours 	Specify hour start and hour end for the select ex 8,20
	 * @param int 					$stepminutes 	Specify step for minutes between 1 and 30
	 * @param string 				$labeladddateof Label to use for the $adddateof parameter. Deprecated. Used only when $adddateof is not an array.
	 * @param string 				$placeholder 	Placeholder
	 * @param mixed 				$gm 			'auto' (for backward compatibility, avoid this), 'gmt' or 'tzserver' or 'tzuserrel'
	 * @return string               	         	Html for selectDate
	 * @see    form_date(), select_month(), select_year(), select_dayofweek()
	 */
	public function selectDate($set_time = '', $prefix = 're', $h = 0, $m = 0, $empty = 0, $form_name = "", $d = 1, $addnowlink = 0, $disabled = 0, $fullday = '', $addplusone = '', $adddateof = '', $openinghours = '', $stepminutes = 1, $labeladddateof = '', $placeholder = '', $gm = 'auto')
	{
		global $conf, $langs;

		if ($gm === 'auto') {
			$gm = (empty($conf) ? 'tzserver' : $conf->tzuserinputkey);
		}

		$retstring = '';

		if ($prefix == '') {
			$prefix = 're';
		}
		if ($h == '') {
			$h = 0;
		}
		if ($m == '') {
			$m = 0;
		}
		$emptydate = 0;
		$emptyhours = 0;
		if ($stepminutes <= 0 || $stepminutes > 30) {
			$stepminutes = 1;
		}
		if ($empty == 1) {
			$emptydate = 1;
			$emptyhours = 1;
		}
		if ($empty == 2) {
			$emptydate = 0;
			$emptyhours = 1;
		}
		$orig_set_time = $set_time;

		if ($set_time === '' && $emptydate == 0) {
			include_once DOL_DOCUMENT_ROOT . '/core/lib/date.lib.php';
			if ($gm == 'tzuser' || $gm == 'tzuserrel') {
				$set_time = dol_now($gm);
			} else {
				$set_time = dol_now('tzuser') - (getServerTimeZoneInt('now') * 3600); // set_time must be relative to PHP server timezone
			}
		}

		// Analysis of the pre-selection date
		$reg = array();
		$shour = '';
		$smin = '';
		$ssec = '';
		if (preg_match('/^([0-9]+)\-([0-9]+)\-([0-9]+)\s?([0-9]+)?:?([0-9]+)?/', $set_time, $reg)) {    // deprecated usage
			// Date format 'YYYY-MM-DD' or 'YYYY-MM-DD HH:MM:SS'
			$syear = (!empty($reg[1]) ? $reg[1] : '');
			$smonth = (!empty($reg[2]) ? $reg[2] : '');
			$sday = (!empty($reg[3]) ? $reg[3] : '');
			$shour = (!empty($reg[4]) ? $reg[4] : '');
			$smin = (!empty($reg[5]) ? $reg[5] : '');
		} elseif (strval($set_time) != '' && $set_time != -1) {
			// set_time est un timestamps (0 possible)
			$syear = dol_print_date($set_time, "%Y", $gm);
			$smonth = dol_print_date($set_time, "%m", $gm);
			$sday = dol_print_date($set_time, "%d", $gm);
			if ($orig_set_time != '') {
				$shour = dol_print_date($set_time, "%H", $gm);
				$smin = dol_print_date($set_time, "%M", $gm);
				$ssec = dol_print_date($set_time, "%S", $gm);
			}
		} else {
			// Date est '' ou vaut -1
			$syear = '';
			$smonth = '';
			$sday = '';
			$shour = !isset($conf->global->MAIN_DEFAULT_DATE_HOUR) ? ($h == -1 ? '23' : '') : $conf->global->MAIN_DEFAULT_DATE_HOUR;
			$smin = !isset($conf->global->MAIN_DEFAULT_DATE_MIN) ? ($h == -1 ? '59' : '') : $conf->global->MAIN_DEFAULT_DATE_MIN;
			$ssec = !isset($conf->global->MAIN_DEFAULT_DATE_SEC) ? ($h == -1 ? '59' : '') : $conf->global->MAIN_DEFAULT_DATE_SEC;
		}
		if ($h == 3) {
			$shour = '';
		}
		if ($m == 3) {
			$smin = '';
		}

		$nowgmt = dol_now('gmt');
		//var_dump(dol_print_date($nowgmt, 'dayhourinputnoreduce', 'tzuserrel'));

		// You can set MAIN_POPUP_CALENDAR to 'eldy' or 'jquery'
		$usecalendar = 'combo';
		if (!empty($conf->use_javascript_ajax) && (empty($conf->global->MAIN_POPUP_CALENDAR) || $conf->global->MAIN_POPUP_CALENDAR != "none")) {
			$usecalendar = ((empty($conf->global->MAIN_POPUP_CALENDAR) || $conf->global->MAIN_POPUP_CALENDAR == 'eldy') ? 'jquery' : $conf->global->MAIN_POPUP_CALENDAR);
		}

		if ($d) {
			// Show date with popup
			if ($usecalendar != 'combo') {
				$formated_date = '';
				//print "e".$set_time." t ".$conf->format_date_short;
				if (strval($set_time) != '' && $set_time != -1) {
					//$formated_date=dol_print_date($set_time,$conf->format_date_short);
					$formated_date = dol_print_date($set_time, $langs->trans("FormatDateShortInput"), $gm); // FormatDateShortInput for dol_print_date / FormatDateShortJavaInput that is same for javascript
				}

				// Calendrier popup version eldy
				if ($usecalendar == "eldy") {
					// Input area to enter date manually
					$retstring .= '<input id="' . $prefix . '" name="' . $prefix . '" type="text" class="maxwidthdate" maxlength="11" value="' . $formated_date . '"';
					$retstring .= ($disabled ? ' disabled' : '');
					$retstring .= ' onChange="dpChangeDay(\'' . $prefix . '\',\'' . $langs->trans("FormatDateShortJavaInput") . '\'); "'; // FormatDateShortInput for dol_print_date / FormatDateShortJavaInput that is same for javascript
					$retstring .= '>';

					// Icon calendar
					$retstringbuttom = '';
					if (!$disabled) {
						$retstringbuttom = '<button id="' . $prefix . 'Button" type="button" class="dpInvisibleButtons"';
						$base = DOL_URL_ROOT . '/core/';
						$retstringbuttom .= ' onClick="showDP(\'' . $base . '\',\'' . $prefix . '\',\'' . $langs->trans("FormatDateShortJavaInput") . '\',\'' . $langs->defaultlang . '\');"';
						$retstringbuttom .= '>' . img_object($langs->trans("SelectDate"), 'calendarday', 'class="datecallink"') . '</button>';
					} else {
						$retstringbuttom = '<button id="' . $prefix . 'Button" type="button" class="dpInvisibleButtons">' . img_object($langs->trans("Disabled"), 'calendarday', 'class="datecallink"') . '</button>';
					}
					$retstring = $retstringbuttom . $retstring;

					$retstring .= '<input type="hidden" id="' . $prefix . 'day"   name="' . $prefix . 'day"   value="' . $sday . '">' . "\n";
					$retstring .= '<input type="hidden" id="' . $prefix . 'month" name="' . $prefix . 'month" value="' . $smonth . '">' . "\n";
					$retstring .= '<input type="hidden" id="' . $prefix . 'year"  name="' . $prefix . 'year"  value="' . $syear . '">' . "\n";
				} elseif ($usecalendar == 'jquery') {
					if (!$disabled) {
						// Output javascript for datepicker
						$minYear = getDolGlobalInt('MIN_YEAR_SELECT_DATE', (date('Y') - 100));
						$maxYear = getDolGlobalInt('MAX_YEAR_SELECT_DATE', (date('Y') + 100));

						$retstring .= '<script nonce="' . getNonce() . '" type="text/javascript">';
						$retstring .= "$(function(){ $('#" . $prefix . "').datepicker({
							dateFormat: '" . $langs->trans("FormatDateShortJQueryInput") . "',
							autoclose: true,
							todayHighlight: true,
							yearRange: '" . $minYear . ":" . $maxYear . "',";
						if (!empty($conf->dol_use_jmobile)) {
							$retstring .= "
								beforeShow: function (input, datePicker) {
									input.disabled = true;
								},
								onClose: function (dateText, datePicker) {
									this.disabled = false;
								},
								";
						}
						// Note: We don't need monthNames, monthNamesShort, dayNames, dayNamesShort, dayNamesMin, they are set globally on datepicker component in lib_head.js.php
						if (empty($conf->global->MAIN_POPUP_CALENDAR_ON_FOCUS)) {
							$retstring .= "
								showOn: 'button',	/* both has problem with autocompletion */
								buttonImage: '" . DOL_URL_ROOT . "/theme/" . dol_escape_js($conf->theme) . "/img/object_calendarday.png',
								buttonImageOnly: true";
						}
						$retstring .= "
							}) });";
						$retstring .= "</script>";
					}

					// Zone de saisie manuelle de la date
					$retstring .= '<div class="nowraponall inline-block divfordateinput">';
					$retstring .= '<input id="'.$prefix.'" name="'.$prefix.'" type="text" class="maxwidthdate" maxlength="11" value="'.$formated_date.'"';
					$retstring .= ($disabled ? ' disabled' : '');
					$retstring .= ($placeholder ? ' placeholder="' . dol_escape_htmltag($placeholder) . '"' : '');
					$retstring .= ' onChange="dpChangeDay(\'' . dol_escape_js($prefix) . '\',\'' . dol_escape_js($langs->trans("FormatDateShortJavaInput")) . '\'); "'; // FormatDateShortInput for dol_print_date / FormatDateShortJavaInput that is same for javascript
					$retstring .= '>';

					// Icone calendrier
					if (!$disabled) {
						/* Not required. Managed by option buttonImage of jquery
						$retstring.=img_object($langs->trans("SelectDate"),'calendarday','id="'.$prefix.'id" class="datecallink"');
						$retstring.='<script nonce="'.getNonce().'" type="text/javascript">';
						$retstring.="jQuery(document).ready(function() {";
						$retstring.='	jQuery("#'.$prefix.'id").click(function() {';
						$retstring.="    	jQuery('#".$prefix."').focus();";
						$retstring.='    });';
						$retstring.='});';
						$retstring.="</script>";*/
					} else {
						$retstringbutton = '<button id="' . $prefix . 'Button" type="button" class="dpInvisibleButtons">' . img_object($langs->trans("Disabled"), 'calendarday', 'class="datecallink"') . '</button>';
						$retsring = $retstringbutton . $retstring;
					}

					$retstring .= '</div>';
					$retstring .= '<input type="hidden" id="' . $prefix . 'day"   name="' . $prefix . 'day"   value="' . $sday . '">' . "\n";
					$retstring .= '<input type="hidden" id="' . $prefix . 'month" name="' . $prefix . 'month" value="' . $smonth . '">' . "\n";
					$retstring .= '<input type="hidden" id="' . $prefix . 'year"  name="' . $prefix . 'year"  value="' . $syear . '">' . "\n";
				} else {
					$retstring .= "Bad value of MAIN_POPUP_CALENDAR";
				}
			} else {
				// Show date with combo selects
				// Day
				$retstring .= '<select' . ($disabled ? ' disabled' : '') . ' class="flat valignmiddle maxwidth50imp" id="' . $prefix . 'day" name="' . $prefix . 'day">';

				if ($emptydate || $set_time == -1) {
					$retstring .= '<option value="0" selected>&nbsp;</option>';
				}

				for ($day = 1; $day <= 31; $day++) {
					$retstring .= '<option value="' . $day . '"' . ($day == $sday ? ' selected' : '') . '>' . $day . '</option>';
				}

				$retstring .= "</select>";

				$retstring .= '<select' . ($disabled ? ' disabled' : '') . ' class="flat valignmiddle maxwidth75imp" id="' . $prefix . 'month" name="' . $prefix . 'month">';
				if ($emptydate || $set_time == -1) {
					$retstring .= '<option value="0" selected>&nbsp;</option>';
				}

				// Month
				for ($month = 1; $month <= 12; $month++) {
					$retstring .= '<option value="' . $month . '"' . ($month == $smonth ? ' selected' : '') . '>';
					$retstring .= dol_print_date(mktime(12, 0, 0, $month, 1, 2000), "%b");
					$retstring .= "</option>";
				}
				$retstring .= "</select>";

				// Year
				if ($emptydate || $set_time == -1) {
					$retstring .= '<input' . ($disabled ? ' disabled' : '') . ' placeholder="' . dol_escape_htmltag($langs->trans("Year")) . '" class="flat maxwidth50imp valignmiddle" type="number" min="0" max="3000" maxlength="4" id="' . $prefix . 'year" name="' . $prefix . 'year" value="' . $syear . '">';
				} else {
					$retstring .= '<select' . ($disabled ? ' disabled' : '') . ' class="flat valignmiddle maxwidth75imp" id="' . $prefix . 'year" name="' . $prefix . 'year">';

					for ($year = $syear - 10; $year < $syear + 10; $year++) {
						$retstring .= '<option value="' . $year . '"' . ($year == $syear ? ' selected' : '') . '>' . $year . '</option>';
					}
					$retstring .= "</select>\n";
				}
			}
		}

		if ($d && $h) {
			$retstring .= ($h == 2 ? '<br>' : ' ');
			$retstring .= '<span class="nowraponall">';
		}

		if ($h) {
			$hourstart = 0;
			$hourend = 24;
			if ($openinghours != '') {
				$openinghours = explode(',', $openinghours);
				$hourstart = $openinghours[0];
				$hourend = $openinghours[1];
				if ($hourend < $hourstart) {
					$hourend = $hourstart;
				}
			}
			// Show hour
			$retstring .= '<select' . ($disabled ? ' disabled' : '') . ' class="flat valignmiddle maxwidth50 ' . ($fullday ? $fullday . 'hour' : '') . '" id="' . $prefix . 'hour" name="' . $prefix . 'hour">';
			if ($emptyhours) {
				$retstring .= '<option value="-1">&nbsp;</option>';
			}
			for ($hour = $hourstart; $hour < $hourend; $hour++) {
				if (strlen($hour) < 2) {
					$hour = "0" . $hour;
				}
				$retstring .= '<option value="' . $hour . '"' . (($hour == $shour) ? ' selected' : '') . '>' . $hour;
				//$retstring .= (empty($conf->dol_optimize_smallscreen) ? '' : 'H');
				$retstring .= '</option>';
			}
			$retstring .= '</select>';
			//if ($m && empty($conf->dol_optimize_smallscreen)) $retstring .= ":";
			if ($m) {
				$retstring .= ":";
			}
		}

		if ($m) {
			// Show minutes
			$retstring .= '<select' . ($disabled ? ' disabled' : '') . ' class="flat valignmiddle maxwidth50 ' . ($fullday ? $fullday . 'min' : '') . '" id="' . $prefix . 'min" name="' . $prefix . 'min">';
			if ($emptyhours) {
				$retstring .= '<option value="-1">&nbsp;</option>';
			}
			for ($min = 0; $min < 60; $min += $stepminutes) {
				if (strlen($min) < 2) {
					$min = "0" . $min;
				}
				$retstring .= '<option value="' . $min . '"' . (($min == $smin) ? ' selected' : '') . '>' . $min . (empty($conf->dol_optimize_smallscreen) ? '' : '') . '</option>';
			}
			$retstring .= '</select>';

			$retstring .= '<input type="hidden" name="' . $prefix . 'sec" value="' . $ssec . '">';
		}

		if ($d && $h) {
			$retstring .= '</span>';
		}

		// Add a "Now" link
		if (!empty($conf->use_javascript_ajax) && $addnowlink) {
			// Script which will be inserted in the onClick of the "Now" link
			$reset_scripts = "";
			if ($addnowlink == 2) { // local computer time
				// pad add leading 0 on numbers
				$reset_scripts .= "Number.prototype.pad = function(size) {
                        var s = String(this);
                        while (s.length < (size || 2)) {s = '0' + s;}
                        return s;
                    };
                    var d = new Date();";
			}

			// Generate the date part, depending on the use or not of the javascript calendar
			if ($addnowlink == 1) { // server time expressed in user time setup
				$reset_scripts .= 'jQuery(\'#' . $prefix . '\').val(\'' . dol_print_date($nowgmt, 'day', 'tzuserrel') . '\');';
				$reset_scripts .= 'jQuery(\'#' . $prefix . 'day\').val(\'' . dol_print_date($nowgmt, '%d', 'tzuserrel') . '\');';
				$reset_scripts .= 'jQuery(\'#' . $prefix . 'month\').val(\'' . dol_print_date($nowgmt, '%m', 'tzuserrel') . '\');';
				$reset_scripts .= 'jQuery(\'#' . $prefix . 'year\').val(\'' . dol_print_date($nowgmt, '%Y', 'tzuserrel') . '\');';
			} elseif ($addnowlink == 2) {
				/* Disabled because the output does not use the string format defined by FormatDateShort key to forge the value into #prefix.
				 * This break application for foreign languages.
				$reset_scripts .= 'jQuery(\'#'.$prefix.'\').val(d.toLocaleDateString(\''.str_replace('_', '-', $langs->defaultlang).'\'));';
				$reset_scripts .= 'jQuery(\'#'.$prefix.'day\').val(d.getDate().pad());';
				$reset_scripts .= 'jQuery(\'#'.$prefix.'month\').val(parseInt(d.getMonth().pad()) + 1);';
				$reset_scripts .= 'jQuery(\'#'.$prefix.'year\').val(d.getFullYear());';
				*/
				$reset_scripts .= 'jQuery(\'#' . $prefix . '\').val(\'' . dol_print_date($nowgmt, 'day', 'tzuserrel') . '\');';
				$reset_scripts .= 'jQuery(\'#' . $prefix . 'day\').val(\'' . dol_print_date($nowgmt, '%d', 'tzuserrel') . '\');';
				$reset_scripts .= 'jQuery(\'#' . $prefix . 'month\').val(\'' . dol_print_date($nowgmt, '%m', 'tzuserrel') . '\');';
				$reset_scripts .= 'jQuery(\'#' . $prefix . 'year\').val(\'' . dol_print_date($nowgmt, '%Y', 'tzuserrel') . '\');';
			}
			/*if ($usecalendar == "eldy")
			{
				$base=DOL_URL_ROOT.'/core/';
				$reset_scripts .= 'resetDP(\''.$base.'\',\''.$prefix.'\',\''.$langs->trans("FormatDateShortJavaInput").'\',\''.$langs->defaultlang.'\');';
			}
			else
			{
				$reset_scripts .= 'this.form.elements[\''.$prefix.'day\'].value=formatDate(new Date(), \'d\'); ';
				$reset_scripts .= 'this.form.elements[\''.$prefix.'month\'].value=formatDate(new Date(), \'M\'); ';
				$reset_scripts .= 'this.form.elements[\''.$prefix.'year\'].value=formatDate(new Date(), \'yyyy\'); ';
			}*/
			// Update the hour part
			if ($h) {
				if ($fullday) {
					$reset_scripts .= " if (jQuery('#fullday:checked').val() == null) {";
				}
				//$reset_scripts .= 'this.form.elements[\''.$prefix.'hour\'].value=formatDate(new Date(), \'HH\'); ';
				if ($addnowlink == 1) {
					$reset_scripts .= 'jQuery(\'#' . $prefix . 'hour\').val(\'' . dol_print_date($nowgmt, '%H', 'tzuserrel') . '\');';
					$reset_scripts .= 'jQuery(\'#' . $prefix . 'hour\').change();';
				} elseif ($addnowlink == 2) {
					$reset_scripts .= 'jQuery(\'#' . $prefix . 'hour\').val(d.getHours().pad());';
					$reset_scripts .= 'jQuery(\'#' . $prefix . 'hour\').change();';
				}

				if ($fullday) {
					$reset_scripts .= ' } ';
				}
			}
			// Update the minute part
			if ($m) {
				if ($fullday) {
					$reset_scripts .= " if (jQuery('#fullday:checked').val() == null) {";
				}
				//$reset_scripts .= 'this.form.elements[\''.$prefix.'min\'].value=formatDate(new Date(), \'mm\'); ';
				if ($addnowlink == 1) {
					$reset_scripts .= 'jQuery(\'#' . $prefix . 'min\').val(\'' . dol_print_date($nowgmt, '%M', 'tzuserrel') . '\');';
					$reset_scripts .= 'jQuery(\'#' . $prefix . 'min\').change();';
				} elseif ($addnowlink == 2) {
					$reset_scripts .= 'jQuery(\'#' . $prefix . 'min\').val(d.getMinutes().pad());';
					$reset_scripts .= 'jQuery(\'#' . $prefix . 'min\').change();';
				}
				if ($fullday) {
					$reset_scripts .= ' } ';
				}
			}
			// If reset_scripts is not empty, print the link with the reset_scripts in the onClick
			if ($reset_scripts && empty($conf->global->MAIN_OPTIMIZEFORTEXTBROWSER)) {
				$retstring .= ' <button class="dpInvisibleButtons datenowlink" id="' . $prefix . 'ButtonNow" type="button" name="_useless" value="now" onClick="' . $reset_scripts . '">';
				$retstring .= $langs->trans("Now");
				$retstring .= '</button> ';
			}
		}

		// Add a "Plus one hour" link
		if ($conf->use_javascript_ajax && $addplusone) {
			// Script which will be inserted in the onClick of the "Add plusone" link
			$reset_scripts = "";

			// Generate the date part, depending on the use or not of the javascript calendar
			$reset_scripts .= 'jQuery(\'#' . $prefix . '\').val(\'' . dol_print_date($nowgmt, 'dayinputnoreduce', 'tzuserrel') . '\');';
			$reset_scripts .= 'jQuery(\'#' . $prefix . 'day\').val(\'' . dol_print_date($nowgmt, '%d', 'tzuserrel') . '\');';
			$reset_scripts .= 'jQuery(\'#' . $prefix . 'month\').val(\'' . dol_print_date($nowgmt, '%m', 'tzuserrel') . '\');';
			$reset_scripts .= 'jQuery(\'#' . $prefix . 'year\').val(\'' . dol_print_date($nowgmt, '%Y', 'tzuserrel') . '\');';
			// Update the hour part
			if ($h) {
				if ($fullday) {
					$reset_scripts .= " if (jQuery('#fullday:checked').val() == null) {";
				}
				$reset_scripts .= 'jQuery(\'#' . $prefix . 'hour\').val(\'' . dol_print_date($nowgmt, '%H', 'tzuserrel') . '\');';
				if ($fullday) {
					$reset_scripts .= ' } ';
				}
			}
			// Update the minute part
			if ($m) {
				if ($fullday) {
					$reset_scripts .= " if (jQuery('#fullday:checked').val() == null) {";
				}
				$reset_scripts .= 'jQuery(\'#' . $prefix . 'min\').val(\'' . dol_print_date($nowgmt, '%M', 'tzuserrel') . '\');';
				if ($fullday) {
					$reset_scripts .= ' } ';
				}
			}
			// If reset_scripts is not empty, print the link with the reset_scripts in the onClick
			if ($reset_scripts && empty($conf->dol_optimize_smallscreen)) {
				$retstring .= ' <button class="dpInvisibleButtons datenowlink" id="' . $prefix . 'ButtonPlusOne" type="button" name="_useless2" value="plusone" onClick="' . $reset_scripts . '">';
				$retstring .= $langs->trans("DateStartPlusOne");
				$retstring .= '</button> ';
			}
		}

		// Add a link to set data
		if ($conf->use_javascript_ajax && !empty($adddateof)) {
			if (!is_array($adddateof)) {
				$arrayofdateof = array(array('adddateof'=>$adddateof, 'labeladddateof'=>$labeladddateof));
			} else {
				$arrayofdateof = $adddateof;
			}
			foreach ($arrayofdateof as $valuedateof) {
				$tmpadddateof = $valuedateof['adddateof'] != '' ? $valuedateof['adddateof'] : 0;
				$tmplabeladddateof = $valuedateof['labeladddateof'];
				$tmparray = dol_getdate($tmpadddateof);
				if (empty($tmplabeladddateof)) {
					$tmplabeladddateof = $langs->trans("DateInvoice");
				}
				$reset_scripts = 'console.log(\'Click on now link\'); ';
				$reset_scripts .= 'jQuery(\'#'.$prefix.'\').val(\''.dol_print_date($tmpadddateof, 'dayinputnoreduce').'\');';
				$reset_scripts .= 'jQuery(\'#'.$prefix.'day\').val(\''.$tmparray['mday'].'\');';
				$reset_scripts .= 'jQuery(\'#'.$prefix.'month\').val(\''.$tmparray['mon'].'\');';
				$reset_scripts .= 'jQuery(\'#'.$prefix.'year\').val(\''.$tmparray['year'].'\');';
				$retstring .= ' - <button class="dpInvisibleButtons datenowlink" id="dateofinvoice" type="button" name="_dateofinvoice" value="now" onclick="'.$reset_scripts.'">'.$tmplabeladddateof.'</button>';
			}
		}

		return $retstring;
	}

	/**
	 * selectTypeDuration
	 *
	 * @param string $prefix Prefix
	 * @param string $selected Selected duration type
	 * @param array $excludetypes Array of duration types to exclude. Example array('y', 'm')
	 * @return  string                    HTML select string
	 */
	public function selectTypeDuration($prefix, $selected = 'i', $excludetypes = array())
	{
		global $langs;

		$TDurationTypes = array(
			'y' => $langs->trans('Years'),
			'm' => $langs->trans('Month'),
			'w' => $langs->trans('Weeks'),
			'd' => $langs->trans('Days'),
			'h' => $langs->trans('Hours'),
			'i' => $langs->trans('Minutes')
		);

		// Removed undesired duration types
		foreach ($excludetypes as $value) {
			unset($TDurationTypes[$value]);
		}

		$retstring = '<select class="flat minwidth75 maxwidth100" id="select_' . $prefix . 'type_duration" name="' . $prefix . 'type_duration">';
		foreach ($TDurationTypes as $key => $typeduration) {
			$retstring .= '<option value="' . $key . '"';
			if ($key == $selected) {
				$retstring .= " selected";
			}
			$retstring .= ">" . $typeduration . "</option>";
		}
		$retstring .= "</select>";

		$retstring .= ajax_combobox('select_' . $prefix . 'type_duration');

		return $retstring;
	}

	// phpcs:disable PEAR.NamingConventions.ValidFunctionName.ScopeNotCamelCaps

	/**
	 *  Function to show a form to select a duration on a page
	 *
	 * @param string $prefix Prefix for input fields
	 * @param int $iSecond Default preselected duration (number of seconds or '')
	 * @param int $disabled Disable the combo box
	 * @param string $typehour If 'select' then input hour and input min is a combo,
	 *                         If 'text' input hour is in text and input min is a text,
	 *                         If 'textselect' input hour is in text and input min is a combo
	 * @param integer $minunderhours If 1, show minutes selection under the hours
	 * @param int $nooutput Do not output html string but return it
	 * @return    string                        HTML component
	 */
	public function select_duration($prefix, $iSecond = '', $disabled = 0, $typehour = 'select', $minunderhours = 0, $nooutput = 0)
	{
		// phpcs:enable
		global $langs;

		$retstring = '<span class="nowraponall">';

		$hourSelected = '';
		$minSelected = '';

		// Hours
		if ($iSecond != '') {
			require_once DOL_DOCUMENT_ROOT . '/core/lib/date.lib.php';

			$hourSelected = convertSecondToTime($iSecond, 'allhour');
			$minSelected = convertSecondToTime($iSecond, 'min');
		}

		if ($typehour == 'select') {
			$retstring .= '<select class="flat" id="select_' . $prefix . 'hour" name="' . $prefix . 'hour"' . ($disabled ? ' disabled' : '') . '>';
			for ($hour = 0; $hour < 25; $hour++) {    // For a duration, we allow 24 hours
				$retstring .= '<option value="' . $hour . '"';
				if (is_numeric($hourSelected) && $hourSelected == $hour) {
					$retstring .= " selected";
				}
				$retstring .= ">" . $hour . "</option>";
			}
			$retstring .= "</select>";
		} elseif ($typehour == 'text' || $typehour == 'textselect') {
			$retstring .= '<input placeholder="' . $langs->trans('HourShort') . '" type="number" min="0" name="' . $prefix . 'hour"' . ($disabled ? ' disabled' : '') . ' class="flat maxwidth50 inputhour right" value="' . (($hourSelected != '') ? ((int) $hourSelected) : '') . '">';
		} else {
			return 'BadValueForParameterTypeHour';
		}

		if ($typehour != 'text') {
			$retstring .= ' ' . $langs->trans('HourShort');
		} else {
			$retstring .= '<span class="">:</span>';
		}

		// Minutes
		if ($minunderhours) {
			$retstring .= '<br>';
		} else {
			if ($typehour != 'text') {
				$retstring .= '<span class="hideonsmartphone">&nbsp;</span>';
			}
		}

		if ($typehour == 'select' || $typehour == 'textselect') {
			$retstring .= '<select class="flat" id="select_' . $prefix . 'min" name="' . $prefix . 'min"' . ($disabled ? ' disabled' : '') . '>';
			for ($min = 0; $min <= 55; $min = $min + 5) {
				$retstring .= '<option value="' . $min . '"';
				if (is_numeric($minSelected) && $minSelected == $min) {
					$retstring .= ' selected';
				}
				$retstring .= '>' . $min . '</option>';
			}
			$retstring .= "</select>";
		} elseif ($typehour == 'text') {
			$retstring .= '<input placeholder="' . $langs->trans('MinuteShort') . '" type="number" min="0" name="' . $prefix . 'min"' . ($disabled ? ' disabled' : '') . ' class="flat maxwidth50 inputminute right" value="' . (($minSelected != '') ? ((int) $minSelected) : '') . '">';
		}

		if ($typehour != 'text') {
			$retstring .= ' ' . $langs->trans('MinuteShort');
		}

		$retstring .= "</span>";

		if (!empty($nooutput)) {
			return $retstring;
		}

		print $retstring;

		return '';
	}

	/**
	 *  Return list of tickets in Ajax if Ajax activated or go to selectTicketsList
	 *
	 * @param int $selected Preselected tickets
	 * @param string $htmlname Name of HTML select field (must be unique in page).
	 * @param string $filtertype To add a filter
	 * @param int $limit Limit on number of returned lines
	 * @param int $status Ticket status
	 * @param string $selected_input_value Value of preselected input text (for use with ajax)
	 * @param int $hidelabel Hide label (0=no, 1=yes, 2=show search icon (before) and placeholder, 3 search icon after)
	 * @param array $ajaxoptions Options for ajax_autocompleter
	 * @param int $socid Thirdparty Id (to get also price dedicated to this customer)
	 * @param string $showempty '' to not show empty line. Translation key to show an empty line. '1' show empty line with no text.
	 * @param int $forcecombo Force to use combo box
	 * @param string $morecss Add more css on select
	 * @param array $selected_combinations Selected combinations. Format: array([attrid] => attrval, [...])
	 * @param string $nooutput No print, return the output into a string
	 * @return        string
	 */
	public function selectTickets($selected = '', $htmlname = 'ticketid', $filtertype = '', $limit = 0, $status = 1, $selected_input_value = '', $hidelabel = 0, $ajaxoptions = array(), $socid = 0, $showempty = '1', $forcecombo = 0, $morecss = '', $selected_combinations = null, $nooutput = 0)
	{
		global $langs, $conf;

		$out = '';

		// check parameters
		if (is_null($ajaxoptions)) $ajaxoptions = array();

		if (!empty($conf->use_javascript_ajax) && !empty($conf->global->TICKET_USE_SEARCH_TO_SELECT)) {
			$placeholder = '';

			if ($selected && empty($selected_input_value)) {
				require_once DOL_DOCUMENT_ROOT . '/ticket/class/ticket.class.php';
				$tickettmpselect = new Ticket($this->db);
				$tickettmpselect->fetch($selected);
				$selected_input_value = $tickettmpselect->ref;
				unset($tickettmpselect);
			}

			$urloption = '';
			$out .= ajax_autocompleter($selected, $htmlname, DOL_URL_ROOT . '/ticket/ajax/tickets.php', $urloption, $conf->global->PRODUIT_USE_SEARCH_TO_SELECT, 1, $ajaxoptions);

			if (empty($hidelabel)) $out .= $langs->trans("RefOrLabel") . ' : ';
			elseif ($hidelabel > 1) {
				$placeholder = ' placeholder="' . $langs->trans("RefOrLabel") . '"';
				if ($hidelabel == 2) {
					$out .= img_picto($langs->trans("Search"), 'search');
				}
			}
			$out .= '<input type="text" class="minwidth100" name="search_' . $htmlname . '" id="search_' . $htmlname . '" value="' . $selected_input_value . '"' . $placeholder . ' ' . (!empty($conf->global->PRODUCT_SEARCH_AUTOFOCUS) ? 'autofocus' : '') . ' />';
			if ($hidelabel == 3) {
				$out .= img_picto($langs->trans("Search"), 'search');
			}
		} else {
			$out .= $this->selectTicketsList($selected, $htmlname, $filtertype, $limit, $status, 0, $socid, $showempty, $forcecombo, $morecss);
		}

		if (empty($nooutput)) {
			print $out;
		} else {
			return $out;
		}
		return '';
	}


	/**
	 *    Return list of tickets.
	 *  Called by selectTickets.
	 *
	 * @param int $selected Preselected ticket
	 * @param string $htmlname Name of select html
	 * @param string $filtertype Filter on ticket type
	 * @param int $limit Limit on number of returned lines
	 * @param string $filterkey Filter on ticket ref or subject
	 * @param int $status Ticket status
	 * @param int $outputmode 0=HTML select string, 1=Array
	 * @param string $showempty '' to not show empty line. Translation key to show an empty line. '1' show empty line with no text.
	 * @param int $forcecombo Force to use combo box
	 * @param string $morecss Add more css on select
	 * @return     array|string                Array of keys for json or HTML component
	 */
	public function selectTicketsList($selected = '', $htmlname = 'ticketid', $filtertype = '', $limit = 20, $filterkey = '', $status = 1, $outputmode = 0, $showempty = '1', $forcecombo = 0, $morecss = '')
	{
		global $langs, $conf;

		$out = '';
		$outarray = array();

		$selectFields = " p.rowid, p.ref, p.message";

		$sql = "SELECT ";
		$sql .= $selectFields;
		$sql .= " FROM " . $this->db->prefix() . "ticket as p";
		$sql .= ' WHERE p.entity IN (' . getEntity('ticket') . ')';

		// Add criteria on ref/label
		if ($filterkey != '') {
			$sql .= ' AND (';
			$prefix = empty($conf->global->TICKET_DONOTSEARCH_ANYWHERE) ? '%' : ''; // Can use index if PRODUCT_DONOTSEARCH_ANYWHERE is on
			// For natural search
			$scrit = explode(' ', $filterkey);
			$i = 0;
			if (count($scrit) > 1) $sql .= "(";
			foreach ($scrit as $crit) {
				if ($i > 0) $sql .= " AND ";
				$sql .= "(p.ref LIKE '" . $this->db->escape($prefix . $crit) . "%' OR p.subject LIKE '" . $this->db->escape($prefix . $crit) . "%'";
				$sql .= ")";
				$i++;
			}
			if (count($scrit) > 1) $sql .= ")";
			$sql .= ')';
		}

		$sql .= $this->db->plimit($limit, 0);

		// Build output string
		dol_syslog(get_class($this) . "::selectTicketsList search tickets", LOG_DEBUG);
		$result = $this->db->query($sql);
		if ($result) {
			require_once DOL_DOCUMENT_ROOT . '/ticket/class/ticket.class.php';
			require_once DOL_DOCUMENT_ROOT . '/core/lib/ticket.lib.php';

			$num = $this->db->num_rows($result);

			$events = null;

			if (!$forcecombo) {
				include_once DOL_DOCUMENT_ROOT . '/core/lib/ajax.lib.php';
				$out .= ajax_combobox($htmlname, $events, $conf->global->TICKET_USE_SEARCH_TO_SELECT);
			}

			$out .= '<select class="flat' . ($morecss ? ' ' . $morecss : '') . '" name="' . $htmlname . '" id="' . $htmlname . '">';

			$textifempty = '';
			// Do not use textifempty = ' ' or '&nbsp;' here, or search on key will search on ' key'.
			//if (!empty($conf->use_javascript_ajax) || $forcecombo) $textifempty='';
			if (!empty($conf->global->TICKET_USE_SEARCH_TO_SELECT)) {
				if ($showempty && !is_numeric($showempty)) $textifempty = $langs->trans($showempty);
				else $textifempty .= $langs->trans("All");
			} else {
				if ($showempty && !is_numeric($showempty)) $textifempty = $langs->trans($showempty);
			}
			if ($showempty) $out .= '<option value="0" selected>' . $textifempty . '</option>';

			$i = 0;
			while ($num && $i < $num) {
				$opt = '';
				$optJson = array();
				$objp = $this->db->fetch_object($result);

				$this->constructTicketListOption($objp, $opt, $optJson, $selected, $filterkey);
				// Add new entry
				// "key" value of json key array is used by jQuery automatically as selected value
				// "label" value of json key array is used by jQuery automatically as text for combo box
				$out .= $opt;
				array_push($outarray, $optJson);

				$i++;
			}

			$out .= '</select>';

			$this->db->free($result);

			if (empty($outputmode)) {
				return $out;
			}
			return $outarray;
		} else {
			dol_print_error($this->db);
		}

		return array();
	}

	/**
	 * constructTicketListOption.
	 * This define value for &$opt and &$optJson.
	 *
	 * @param object 	$objp 		Result set of fetch
	 * @param string 	$opt 		Option (var used for returned value in string option format)
	 * @param array 	$optJson 	Option (var used for returned value in json format)
	 * @param string 	$selected 	Preselected value
	 * @param string 	$filterkey 	Filter key to highlight
	 * @return    void
	 */
	protected function constructTicketListOption(&$objp, &$opt, &$optJson, $selected, $filterkey = '')
	{
		$outkey = '';
		$outref = '';
		$outtype = '';

		$outkey = $objp->rowid;
		$outref = $objp->ref;
		$outtype = $objp->fk_product_type;

		$opt = '<option value="' . $objp->rowid . '"';
		$opt .= ($objp->rowid == $selected) ? ' selected' : '';
		$opt .= '>';
		$opt .= $objp->ref;
		$objRef = $objp->ref;
		if (!empty($filterkey) && $filterkey != '') $objRef = preg_replace('/(' . preg_quote($filterkey, '/') . ')/i', '<strong>$1</strong>', $objRef, 1);

		$opt .= "</option>\n";
		$optJson = array('key' => $outkey, 'value' => $outref, 'type' => $outtype);
	}

	/**
	 *  Return list of projects in Ajax if Ajax activated or go to selectTicketsList
	 *
	 * @param 	int 	$selected 				Preselected tickets
	 * @param 	string 	$htmlname 				Name of HTML select field (must be unique in page).
	 * @param 	string 	$filtertype				To add a filter
	 * @param 	int 	$limit 					Limit on number of returned lines
	 * @param 	int 	$status 				Ticket status
	 * @param 	string 	$selected_input_value 	Value of preselected input text (for use with ajax)
	 * @param 	int		$hidelabel 				Hide label (0=no, 1=yes, 2=show search icon (before) and placeholder, 3 search icon after)
	 * @param 	array 	$ajaxoptions 			Options for ajax_autocompleter
	 * @param 	int 	$socid 					Thirdparty Id (to get also price dedicated to this customer)
	 * @param 	string 	$showempty 				'' to not show empty line. Translation key to show an empty line. '1' show empty line with no text.
	 * @param 	int 	$forcecombo 			Force to use combo box
	 * @param 	string 	$morecss 				Add more css on select
	 * @param 	array 	$selected_combinations 	Selected combinations. Format: array([attrid] => attrval, [...])
	 * @param 	string 	$nooutput 				No print, return the output into a string
	 * @return 	string
	 */
	public function selectProjects($selected = '', $htmlname = 'projectid', $filtertype = '', $limit = 0, $status = 1, $selected_input_value = '', $hidelabel = 0, $ajaxoptions = array(), $socid = 0, $showempty = '1', $forcecombo = 0, $morecss = '', $selected_combinations = null, $nooutput = 0)
	{
		global $langs, $conf;

		$out = '';

		// check parameters
		if (is_null($ajaxoptions)) $ajaxoptions = array();

		if (!empty($conf->use_javascript_ajax) && !empty($conf->global->TICKET_USE_SEARCH_TO_SELECT)) {
			$placeholder = '';

			if ($selected && empty($selected_input_value)) {
				require_once DOL_DOCUMENT_ROOT . '/projet/class/project.class.php';
				$projecttmpselect = new Project($this->db);
				$projecttmpselect->fetch($selected);
				$selected_input_value = $projecttmpselect->ref;
				unset($projecttmpselect);
			}

			$urloption = '';
			$out .= ajax_autocompleter($selected, $htmlname, DOL_URL_ROOT . '/projet/ajax/projects.php', $urloption, $conf->global->PRODUIT_USE_SEARCH_TO_SELECT, 1, $ajaxoptions);

			if (empty($hidelabel)) $out .= $langs->trans("RefOrLabel") . ' : ';
			elseif ($hidelabel > 1) {
				$placeholder = ' placeholder="' . $langs->trans("RefOrLabel") . '"';
				if ($hidelabel == 2) {
					$out .= img_picto($langs->trans("Search"), 'search');
				}
			}
			$out .= '<input type="text" class="minwidth100" name="search_' . $htmlname . '" id="search_' . $htmlname . '" value="' . $selected_input_value . '"' . $placeholder . ' ' . (!empty($conf->global->PRODUCT_SEARCH_AUTOFOCUS) ? 'autofocus' : '') . ' />';
			if ($hidelabel == 3) {
				$out .= img_picto($langs->trans("Search"), 'search');
			}
		} else {
			$out .= $this->selectProjectsList($selected, $htmlname, $filtertype, $limit, $status, 0, $socid, $showempty, $forcecombo, $morecss);
		}

		if (empty($nooutput)) {
			print $out;
		} else {
			return $out;
		}
		return '';
	}

	/**
	 *    Return list of projects.
	 *  Called by selectProjects.
	 *
	 * @param int $selected Preselected project
	 * @param string $htmlname Name of select html
	 * @param string $filtertype Filter on project type
	 * @param int $limit Limit on number of returned lines
	 * @param string $filterkey Filter on project ref or subject
	 * @param int $status Ticket status
	 * @param int $outputmode 0=HTML select string, 1=Array
	 * @param string $showempty '' to not show empty line. Translation key to show an empty line. '1' show empty line with no text.
	 * @param int $forcecombo Force to use combo box
	 * @param string $morecss Add more css on select
	 * @return     array|string                Array of keys for json or HTML component
	 */
	public function selectProjectsList($selected = '', $htmlname = 'projectid', $filtertype = '', $limit = 20, $filterkey = '', $status = 1, $outputmode = 0, $showempty = '1', $forcecombo = 0, $morecss = '')
	{
		global $langs, $conf;

		$out = '';
		$outarray = array();

		$selectFields = " p.rowid, p.ref";

		$sql = "SELECT ";
		$sql .= $selectFields;
		$sql .= " FROM " . $this->db->prefix() . "projet as p";
		$sql .= ' WHERE p.entity IN (' . getEntity('project') . ')';

		// Add criteria on ref/label
		if ($filterkey != '') {
			$sql .= ' AND (';
			$prefix = empty($conf->global->TICKET_DONOTSEARCH_ANYWHERE) ? '%' : ''; // Can use index if PRODUCT_DONOTSEARCH_ANYWHERE is on
			// For natural search
			$scrit = explode(' ', $filterkey);
			$i = 0;
			if (count($scrit) > 1) $sql .= "(";
			foreach ($scrit as $crit) {
				if ($i > 0) $sql .= " AND ";
				$sql .= "p.ref LIKE '" . $this->db->escape($prefix . $crit) . "%'";
				$sql .= "";
				$i++;
			}
			if (count($scrit) > 1) $sql .= ")";
			$sql .= ')';
		}

		$sql .= $this->db->plimit($limit, 0);

		// Build output string
		dol_syslog(get_class($this) . "::selectProjectsList search projects", LOG_DEBUG);
		$result = $this->db->query($sql);
		if ($result) {
			require_once DOL_DOCUMENT_ROOT . '/projet/class/project.class.php';
			require_once DOL_DOCUMENT_ROOT . '/core/lib/project.lib.php';

			$num = $this->db->num_rows($result);

			$events = null;

			if (!$forcecombo) {
				include_once DOL_DOCUMENT_ROOT . '/core/lib/ajax.lib.php';
				$out .= ajax_combobox($htmlname, $events, $conf->global->PROJECT_USE_SEARCH_TO_SELECT);
			}

			$out .= '<select class="flat' . ($morecss ? ' ' . $morecss : '') . '" name="' . $htmlname . '" id="' . $htmlname . '">';

			$textifempty = '';
			// Do not use textifempty = ' ' or '&nbsp;' here, or search on key will search on ' key'.
			//if (!empty($conf->use_javascript_ajax) || $forcecombo) $textifempty='';
			if (!empty($conf->global->PROJECT_USE_SEARCH_TO_SELECT)) {
				if ($showempty && !is_numeric($showempty)) $textifempty = $langs->trans($showempty);
				else $textifempty .= $langs->trans("All");
			} else {
				if ($showempty && !is_numeric($showempty)) $textifempty = $langs->trans($showempty);
			}
			if ($showempty) $out .= '<option value="0" selected>' . $textifempty . '</option>';

			$i = 0;
			while ($num && $i < $num) {
				$opt = '';
				$optJson = array();
				$objp = $this->db->fetch_object($result);

				$this->constructProjectListOption($objp, $opt, $optJson, $selected, $filterkey);
				// Add new entry
				// "key" value of json key array is used by jQuery automatically as selected value
				// "label" value of json key array is used by jQuery automatically as text for combo box
				$out .= $opt;
				array_push($outarray, $optJson);

				$i++;
			}

			$out .= '</select>';

			$this->db->free($result);

			if (empty($outputmode)) {
				return $out;
			}
			return $outarray;
		} else {
			dol_print_error($this->db);
		}

		return array();
	}

	/**
	 * constructProjectListOption.
	 * This define value for &$opt and &$optJson.
	 *
	 * @param object 	$objp 		Result set of fetch
	 * @param string 	$opt 		Option (var used for returned value in string option format)
	 * @param array 	$optJson 	Option (var used for returned value in json format)
	 * @param string 	$selected 	Preselected value
	 * @param string 	$filterkey 	Filter key to highlight
	 * @return    void
	 */
	protected function constructProjectListOption(&$objp, &$opt, &$optJson, $selected, $filterkey = '')
	{
		$outkey = '';
		$outref = '';
		$outtype = '';

		$label = $objp->label;

		$outkey = $objp->rowid;
		$outref = $objp->ref;
		$outlabel = $objp->label;
		$outtype = $objp->fk_product_type;

		$opt = '<option value="' . $objp->rowid . '"';
		$opt .= ($objp->rowid == $selected) ? ' selected' : '';
		$opt .= '>';
		$opt .= $objp->ref;
		$objRef = $objp->ref;
		if (!empty($filterkey) && $filterkey != '') $objRef = preg_replace('/(' . preg_quote($filterkey, '/') . ')/i', '<strong>$1</strong>', $objRef, 1);

		$opt .= "</option>\n";
		$optJson = array('key' => $outkey, 'value' => $outref, 'type' => $outtype);
	}


	/**
	 *  Return list of members in Ajax if Ajax activated or go to selectTicketsList
	 *
	 * @param int $selected Preselected tickets
	 * @param string $htmlname Name of HTML select field (must be unique in page).
	 * @param string $filtertype To add a filter
	 * @param int $limit Limit on number of returned lines
	 * @param int $status Ticket status
	 * @param string $selected_input_value Value of preselected input text (for use with ajax)
	 * @param int $hidelabel Hide label (0=no, 1=yes, 2=show search icon before and placeholder, 3 search icon after)
	 * @param array $ajaxoptions Options for ajax_autocompleter
	 * @param int $socid Thirdparty Id (to get also price dedicated to this customer)
	 * @param string $showempty '' to not show empty line. Translation key to show an empty line. '1' show empty line with no text.
	 * @param int $forcecombo Force to use combo box
	 * @param string $morecss Add more css on select
	 * @param array $selected_combinations Selected combinations. Format: array([attrid] => attrval, [...])
	 * @param string $nooutput No print, return the output into a string
	 * @return        string
	 */
	public function selectMembers($selected = '', $htmlname = 'adherentid', $filtertype = '', $limit = 0, $status = 1, $selected_input_value = '', $hidelabel = 0, $ajaxoptions = array(), $socid = 0, $showempty = '1', $forcecombo = 0, $morecss = '', $selected_combinations = null, $nooutput = 0)
	{
		global $langs, $conf;

		$out = '';

		// check parameters
		if (is_null($ajaxoptions)) $ajaxoptions = array();

		if (!empty($conf->use_javascript_ajax) && !empty($conf->global->TICKET_USE_SEARCH_TO_SELECT)) {
			$placeholder = '';
			$urloption = '';

			if ($selected && empty($selected_input_value)) {
				require_once DOL_DOCUMENT_ROOT . '/adherents/class/adherent.class.php';
				$adherenttmpselect = new Adherent($this->db);
				$adherenttmpselect->fetch($selected);
				$selected_input_value = $adherenttmpselect->ref;
				unset($adherenttmpselect);
			}

			$urloption = '';

			$out .= ajax_autocompleter($selected, $htmlname, DOL_URL_ROOT . '/adherents/ajax/adherents.php', $urloption, $conf->global->PRODUIT_USE_SEARCH_TO_SELECT, 1, $ajaxoptions);

			if (empty($hidelabel)) $out .= $langs->trans("RefOrLabel") . ' : ';
			elseif ($hidelabel > 1) {
				$placeholder = ' placeholder="' . $langs->trans("RefOrLabel") . '"';
				if ($hidelabel == 2) {
					$out .= img_picto($langs->trans("Search"), 'search');
				}
			}
			$out .= '<input type="text" class="minwidth100" name="search_' . $htmlname . '" id="search_' . $htmlname . '" value="' . $selected_input_value . '"' . $placeholder . ' ' . (!empty($conf->global->PRODUCT_SEARCH_AUTOFOCUS) ? 'autofocus' : '') . ' />';
			if ($hidelabel == 3) {
				$out .= img_picto($langs->trans("Search"), 'search');
			}
		} else {
			$filterkey = '';

			$out .= $this->selectMembersList($selected, $htmlname, $filtertype, $limit, $filterkey, $status, 0, $showempty, $forcecombo, $morecss);
		}

		if (empty($nooutput)) {
			print $out;
		} else {
			return $out;
		}
		return '';
	}

	/**
	 *    Return list of adherents.
	 *  Called by selectMembers.
	 *
	 * @param int $selected Preselected adherent
	 * @param string $htmlname Name of select html
	 * @param string $filtertype Filter on adherent type
	 * @param int $limit Limit on number of returned lines
	 * @param string $filterkey Filter on member status
	 * @param int $status Member status
	 * @param int $outputmode 0=HTML select string, 1=Array
	 * @param string $showempty '' to not show empty line. Translation key to show an empty line. '1' show empty line with no text.
	 * @param int $forcecombo Force to use combo box
	 * @param string $morecss Add more css on select
	 * @return     array|string                Array of keys for json or HTML string component
	 */
	public function selectMembersList($selected = '', $htmlname = 'adherentid', $filtertype = '', $limit = 20, $filterkey = '', $status = 1, $outputmode = 0, $showempty = '1', $forcecombo = 0, $morecss = '')
	{
		global $langs, $conf;

		$out = '';
		$outarray = array();

		$selectFields = " p.rowid, p.ref, p.firstname, p.lastname, p.fk_adherent_type";

		$sql = "SELECT ";
		$sql .= $selectFields;
		$sql .= " FROM " . $this->db->prefix() . "adherent as p";
		$sql .= ' WHERE p.entity IN (' . getEntity('adherent') . ')';

		// Add criteria on ref/label
		if ($filterkey != '') {
			$sql .= ' AND (';
			$prefix = empty($conf->global->MEMBER_DONOTSEARCH_ANYWHERE) ? '%' : ''; // Can use index if PRODUCT_DONOTSEARCH_ANYWHERE is on
			// For natural search
			$scrit = explode(' ', $filterkey);
			$i = 0;
			if (count($scrit) > 1) $sql .= "(";
			foreach ($scrit as $crit) {
				if ($i > 0) $sql .= " AND ";
				$sql .= "(p.firstname LIKE '" . $this->db->escape($prefix . $crit) . "%'";
				$sql .= " OR p.lastname LIKE '" . $this->db->escape($prefix . $crit) . "%')";
				$i++;
			}
			if (count($scrit) > 1) $sql .= ")";
			$sql .= ')';
		}
		if ($status != -1) {
			$sql .= ' AND statut = ' . ((int) $status);
		}
		$sql .= $this->db->plimit($limit, 0);

		// Build output string
		dol_syslog(get_class($this) . "::selectMembersList search adherents", LOG_DEBUG);
		$result = $this->db->query($sql);
		if ($result) {
			require_once DOL_DOCUMENT_ROOT . '/adherents/class/adherent.class.php';
			require_once DOL_DOCUMENT_ROOT . '/core/lib/member.lib.php';

			$num = $this->db->num_rows($result);

			$events = null;

			if (!$forcecombo) {
				include_once DOL_DOCUMENT_ROOT . '/core/lib/ajax.lib.php';
				$out .= ajax_combobox($htmlname, $events, !empty($conf->global->PROJECT_USE_SEARCH_TO_SELECT) ? $conf->global->PROJECT_USE_SEARCH_TO_SELECT : '');
			}

			$out .= '<select class="flat' . ($morecss ? ' ' . $morecss : '') . '" name="' . $htmlname . '" id="' . $htmlname . '">';

			$textifempty = '';
			// Do not use textifempty = ' ' or '&nbsp;' here, or search on key will search on ' key'.
			//if (!empty($conf->use_javascript_ajax) || $forcecombo) $textifempty='';
			if (!empty($conf->global->PROJECT_USE_SEARCH_TO_SELECT)) {
				if ($showempty && !is_numeric($showempty)) $textifempty = $langs->trans($showempty);
				else $textifempty .= $langs->trans("All");
			} else {
				if ($showempty && !is_numeric($showempty)) $textifempty = $langs->trans($showempty);
			}
			if ($showempty) {
				$out .= '<option value="-1" selected>' . $textifempty . '</option>';
			}

			$i = 0;
			while ($num && $i < $num) {
				$opt = '';
				$optJson = array();
				$objp = $this->db->fetch_object($result);

				$this->constructMemberListOption($objp, $opt, $optJson, $selected, $filterkey);

				// Add new entry
				// "key" value of json key array is used by jQuery automatically as selected value
				// "label" value of json key array is used by jQuery automatically as text for combo box
				$out .= $opt;
				array_push($outarray, $optJson);

				$i++;
			}

			$out .= '</select>';

			$this->db->free($result);

			if (empty($outputmode)) {
				return $out;
			}
			return $outarray;
		} else {
			dol_print_error($this->db);
		}

		return array();
	}

	/**
	 * constructMemberListOption.
	 * This define value for &$opt and &$optJson.
	 *
	 * @param object 	$objp 			Result set of fetch
	 * @param string 	$opt 			Option (var used for returned value in string option format)
	 * @param array 	$optJson 		Option (var used for returned value in json format)
	 * @param string 	$selected 		Preselected value
	 * @param string 	$filterkey 		Filter key to highlight
	 * @return    void
	 */
	protected function constructMemberListOption(&$objp, &$opt, &$optJson, $selected, $filterkey = '')
	{
		$outkey = '';
		$outlabel = '';
		$outtype = '';

		$outkey = $objp->rowid;
		$outlabel = dolGetFirstLastname($objp->firstname, $objp->lastname);
		$outtype = $objp->fk_adherent_type;

		$opt = '<option value="' . $objp->rowid . '"';
		$opt .= ($objp->rowid == $selected) ? ' selected' : '';
		$opt .= '>';
		if (!empty($filterkey) && $filterkey != '') {
			$outlabel = preg_replace('/(' . preg_quote($filterkey, '/') . ')/i', '<strong>$1</strong>', $outlabel, 1);
		}
		$opt .= $outlabel;
		$opt .= "</option>\n";

		$optJson = array('key' => $outkey, 'value' => $outlabel, 'type' => $outtype);
	}

	/**
	 * Generic method to select a component from a combo list.
	 * Can use autocomplete with ajax after x key pressed or a full combo, depending on setup.
	 * This is the generic method that will replace all specific existing methods.
	 *
	 * @param 	string 	$objectdesc 		ObjectClass:PathToClass[:AddCreateButtonOrNot[:Filter[:Sortfield]]]
	 * @param 	string 	$htmlname 			Name of HTML select component
	 * @param 	int 	$preselectedvalue 	Preselected value (ID of element)
	 * @param 	string 	$showempty 			''=empty values not allowed, 'string'=value show if we allow empty values (for example 'All', ...)
	 * @param 	string 	$searchkey 			Search criteria
	 * @param 	string 	$placeholder 		Place holder
	 * @param 	string 	$morecss 			More CSS
	 * @param 	string 	$moreparams 		More params provided to ajax call
	 * @param 	int 	$forcecombo 		Force to load all values and output a standard combobox (with no beautification)
	 * @param 	int 	$disabled 			1=Html component is disabled
	 * @param 	string 	$selected_input_value Value of preselected input text (for use with ajax)
	 * @return  string                      Return HTML string
	 * @see selectForFormsList(), select_thirdparty_list()
	 */
	public function selectForForms($objectdesc, $htmlname, $preselectedvalue, $showempty = '', $searchkey = '', $placeholder = '', $morecss = '', $moreparams = '', $forcecombo = 0, $disabled = 0, $selected_input_value = '')
	{
		global $conf, $user;

		$objecttmp = null;

		// Example of value for $objectdec:
		// Bom:bom/class/bom.class.php:0:t.status=1
		// Bom:bom/class/bom.class.php:0:t.status=1:ref
		// Bom:bom/class/bom.class.php:0:(t.status:=:1):ref
		$InfoFieldList = explode(":", $objectdesc, 4);
		$vartmp = (empty($InfoFieldList[3]) ? '' : $InfoFieldList[3]);
		$reg = array();
		if (preg_match('/^.*:(\w*)$/', $vartmp, $reg)) {
			$InfoFieldList[4] = $reg[1];    // take the sort field
		}
		$InfoFieldList[3] = preg_replace('/:\w*$/', '', $vartmp);    // take the filter field

		$classname = $InfoFieldList[0];
		$classpath = $InfoFieldList[1];
		$addcreatebuttonornot = empty($InfoFieldList[2]) ? 0 : $InfoFieldList[2];
		$filter = empty($InfoFieldList[3]) ? '' : $InfoFieldList[3];
		$sortfield = empty($InfoFieldList[4]) ? '' : $InfoFieldList[4];

		if (!empty($classpath)) {
			dol_include_once($classpath);

			if ($classname && class_exists($classname)) {
				$objecttmp = new $classname($this->db);

				// Make some replacement
				$sharedentities = getEntity(strtolower($classname));
				$filter = str_replace(
					array('__ENTITY__', '__SHARED_ENTITIES__', '__USER_ID__'),
					array($conf->entity, $sharedentities, $user->id),
					$filter
				);
			}
		}
		if (!is_object($objecttmp)) {
			dol_syslog('Error bad setup of type for field ' . join(',', $InfoFieldList), LOG_WARNING);
			return 'Error bad setup of type for field ' . join(',', $InfoFieldList);
		}

		//var_dump($filter);
		$prefixforautocompletemode = $objecttmp->element;
		if ($prefixforautocompletemode == 'societe') {
			$prefixforautocompletemode = 'company';
		}
		if ($prefixforautocompletemode == 'product') {
			$prefixforautocompletemode = 'produit';
		}
		$confkeyforautocompletemode = strtoupper($prefixforautocompletemode) . '_USE_SEARCH_TO_SELECT'; // For example COMPANY_USE_SEARCH_TO_SELECT

		dol_syslog(get_class($this) . "::selectForForms filter=" . $filter, LOG_DEBUG);
		$out = '';
		if (!empty($conf->use_javascript_ajax) && getDolGlobalString($confkeyforautocompletemode) && !$forcecombo) {
			// No immediate load of all database
			$placeholder = '';
			if ($preselectedvalue && empty($selected_input_value)) {
				$objecttmp->fetch($preselectedvalue);
				$selected_input_value = ($prefixforautocompletemode == 'company' ? $objecttmp->name : $objecttmp->ref);
				//unset($objecttmp);
			}

			$objectdesc = $classname . ':' . $classpath . ':' . $addcreatebuttonornot . ':' . $filter;
			$urlforajaxcall = DOL_URL_ROOT . '/core/ajax/selectobject.php';

			// No immediate load of all database
			$urloption = 'htmlname=' . urlencode($htmlname) . '&outjson=1&objectdesc=' . urlencode($objectdesc) . '&filter=' . urlencode($filter) . ($sortfield ? '&sortfield=' . urlencode($sortfield) : '');
			// Activate the auto complete using ajax call.
			$out .= ajax_autocompleter($preselectedvalue, $htmlname, $urlforajaxcall, $urloption, $conf->global->$confkeyforautocompletemode, 0, array());
			$out .= '<!-- force css to be higher than dialog popup --><style type="text/css">.ui-autocomplete { z-index: 1010; }</style>';
			$out .= '<input type="text" class="' . $morecss . '"' . ($disabled ? ' disabled="disabled"' : '') . ' name="search_' . $htmlname . '" id="search_' . $htmlname . '" value="' . $selected_input_value . '"' . ($placeholder ? ' placeholder="' . dol_escape_htmltag($placeholder) . '"' : '') . ' />';
		} else {
			// Immediate load of table record.
			$out .= $this->selectForFormsList($objecttmp, $htmlname, $preselectedvalue, $showempty, $searchkey, $placeholder, $morecss, $moreparams, $forcecombo, 0, $disabled, $sortfield, $filter);
		}

		return $out;
	}


	/**
	 * Output html form to select an object.
	 * Note, this function is called by selectForForms or by ajax selectobject.php
	 *
	 * @param Object 		$objecttmp 			Object to knwo the table to scan for combo.
	 * @param string 		$htmlname 			Name of HTML select component
	 * @param int 			$preselectedvalue 	Preselected value (ID of element)
	 * @param string 		$showempty 			''=empty values not allowed, 'string'=value show if we allow empty values (for example 'All', ...)
	 * @param string 		$searchkey 			Search value
	 * @param string 		$placeholder 		Place holder
	 * @param string 		$morecss 			More CSS
	 * @param string 		$moreparams 		More params provided to ajax call
	 * @param int 			$forcecombo 		Force to load all values and output a standard combobox (with no beautification)
	 * @param int 			$outputmode 		0=HTML select string, 1=Array
	 * @param int 			$disabled 			1=Html component is disabled
	 * @param string 		$sortfield 			Sort field
	 * @param string 		$filter 			Add more filter
	 * @return string|array                     Return HTML string
	 * @see selectForForms()
	 */
	public function selectForFormsList($objecttmp, $htmlname, $preselectedvalue, $showempty = '', $searchkey = '', $placeholder = '', $morecss = '', $moreparams = '', $forcecombo = 0, $outputmode = 0, $disabled = 0, $sortfield = '', $filter = '')
	{
		global $conf, $langs, $user, $hookmanager;

		//print "$htmlname, $preselectedvalue, $showempty, $searchkey, $placeholder, $morecss, $moreparams, $forcecombo, $outputmode, $disabled";

		$prefixforautocompletemode = $objecttmp->element;
		if ($prefixforautocompletemode == 'societe') {
			$prefixforautocompletemode = 'company';
		}
		$confkeyforautocompletemode = strtoupper($prefixforautocompletemode) . '_USE_SEARCH_TO_SELECT'; // For example COMPANY_USE_SEARCH_TO_SELECT

		if (!empty($objecttmp->fields)) {    // For object that declare it, it is better to use declared fields (like societe, contact, ...)
			$tmpfieldstoshow = '';
			foreach ($objecttmp->fields as $key => $val) {
				if (!dol_eval($val['enabled'], 1, 1, '1')) {
					continue;
				}
				if (!empty($val['showoncombobox'])) {
					$tmpfieldstoshow .= ($tmpfieldstoshow ? ',' : '') . 't.' . $key;
				}
			}
			if ($tmpfieldstoshow) {
				$fieldstoshow = $tmpfieldstoshow;
			}
		} else {
			// For backward compatibility
			$objecttmp->fields['ref'] = array('type' => 'varchar(30)', 'label' => 'Ref', 'showoncombobox' => 1);
		}

		if (empty($fieldstoshow)) {
			if (isset($objecttmp->fields['ref'])) {
				$fieldstoshow = 't.ref';
			} else {
				$langs->load("errors");
				$this->error = $langs->trans("ErrorNoFieldWithAttributeShowoncombobox");
				return $langs->trans('ErrorNoFieldWithAttributeShowoncombobox');
			}
		}

		$out = '';
		$outarray = array();
		$tmparray = array();

		$num = 0;

		// Search data
		$sql = "SELECT t.rowid, " . $fieldstoshow . " FROM " . $this->db->prefix() . $objecttmp->table_element . " as t";
		if (!empty($objecttmp->isextrafieldmanaged)) {
			$sql .= " LEFT JOIN " . $this->db->prefix() . $objecttmp->table_element . "_extrafields as e ON t.rowid=e.fk_object";
		}
		if (isset($objecttmp->ismultientitymanaged)) {
			if (!is_numeric($objecttmp->ismultientitymanaged)) {
				$tmparray = explode('@', $objecttmp->ismultientitymanaged);
				$sql .= " INNER JOIN " . $this->db->prefix() . $tmparray[1] . " as parenttable ON parenttable.rowid = t." . $tmparray[0];
			}
			if ($objecttmp->ismultientitymanaged === 'fk_soc@societe') {
				if (empty($user->rights->societe->client->voir) && !$user->socid) {
					$sql .= ", " . $this->db->prefix() . "societe_commerciaux as sc";
				}
			}
		}

		// Add where from hooks
		$parameters = array(
			'object' => $objecttmp,
			'htmlname' => $htmlname,
			'filter' => $filter,
			'searchkey' => $searchkey
		);

		$reshook = $hookmanager->executeHooks('selectForFormsListWhere', $parameters); // Note that $action and $object may have been modified by hook
		if (!empty($hookmanager->resPrint)) {
			$sql .= $hookmanager->resPrint;
		} else {
			$sql .= " WHERE 1=1";
			if (isset($objecttmp->ismultientitymanaged)) {
				if ($objecttmp->ismultientitymanaged == 1) {
					$sql .= " AND t.entity IN (" . getEntity($objecttmp->table_element) . ")";
				}
				if (!is_numeric($objecttmp->ismultientitymanaged)) {
					$sql .= " AND parenttable.entity = t." . $tmparray[0];
				}
				if ($objecttmp->ismultientitymanaged == 1 && !empty($user->socid)) {
					if ($objecttmp->element == 'societe') {
						$sql .= " AND t.rowid = " . ((int) $user->socid);
					} else {
						$sql .= " AND t.fk_soc = " . ((int) $user->socid);
					}
				}
				if ($objecttmp->ismultientitymanaged === 'fk_soc@societe') {
					if (empty($user->rights->societe->client->voir) && !$user->socid) {
						$sql .= " AND t.rowid = sc.fk_soc AND sc.fk_user = " . ((int) $user->id);
					}
				}
			}
			if ($searchkey != '') {
				$sql .= natural_search(explode(',', $fieldstoshow), $searchkey);
			}

			if ($filter) {     // Syntax example "(t.ref:like:'SO-%') and (t.date_creation:<:'20160101')"
				$errormessage = '';
				$sql .= forgeSQLFromUniversalSearchCriteria($filter, $errormessage);
				if ($errormessage) {
					return 'Error forging a SQL request from an universal criteria: ' . $errormessage;
				}
			}
		}
		$sql .= $this->db->order($sortfield ? $sortfield : $fieldstoshow, "ASC");
		//$sql.=$this->db->plimit($limit, 0);
		//print $sql;

		// Build output string
		$resql = $this->db->query($sql);
		if ($resql) {
			// Construct $out and $outarray
			$out .= '<select id="' . $htmlname . '" class="flat' . ($morecss ? ' ' . $morecss : '') . '"' . ($disabled ? ' disabled="disabled"' : '') . ($moreparams ? ' ' . $moreparams : '') . ' name="' . $htmlname . '">' . "\n";

			// Warning: Do not use textifempty = ' ' or '&nbsp;' here, or search on key will search on ' key'. Seems it is no more true with selec2 v4
			$textifempty = '&nbsp;';

			//if (!empty($conf->use_javascript_ajax) || $forcecombo) $textifempty='';
			if (!empty($conf->global->$confkeyforautocompletemode)) {
				if ($showempty && !is_numeric($showempty)) {
					$textifempty = $langs->trans($showempty);
				} else {
					$textifempty .= $langs->trans("All");
				}
			}
			if ($showempty) {
				$out .= '<option value="-1">' . $textifempty . '</option>' . "\n";
			}

			$num = $this->db->num_rows($resql);
			$i = 0;
			if ($num) {
				while ($i < $num) {
					$obj = $this->db->fetch_object($resql);
					$label = '';
					$labelhtml = '';
					$tmparray = explode(',', $fieldstoshow);
					$oldvalueforshowoncombobox = 0;
					foreach ($tmparray as $key => $val) {
						$val = preg_replace('/t\./', '', $val);
						$label .= (($label && $obj->$val) ? ($oldvalueforshowoncombobox != $objecttmp->fields[$val]['showoncombobox'] ? ' - ' : ' ') : '');
						$labelhtml .= (($label && $obj->$val) ? ($oldvalueforshowoncombobox != $objecttmp->fields[$val]['showoncombobox'] ? ' - ' : ' ') : '');
						$label .= $obj->$val;
						$labelhtml .= $obj->$val;

						$oldvalueforshowoncombobox = empty($objecttmp->fields[$val]['showoncombobox']) ? 0 : $objecttmp->fields[$val]['showoncombobox'];
					}
					if (empty($outputmode)) {
						if ($preselectedvalue > 0 && $preselectedvalue == $obj->rowid) {
							$out .= '<option value="' . $obj->rowid . '" selected data-html="' . dol_escape_htmltag($labelhtml, 0, 0, '', 0, 1) . '">' . dol_escape_htmltag($label, 0, 0, '', 0, 1) . '</option>';
						} else {
							$out .= '<option value="' . $obj->rowid . '" data-html="' . dol_escape_htmltag($labelhtml, 0, 0, '', 0, 1) . '">' . dol_escape_htmltag($label, 0, 0, '', 0, 1) . '</option>';
						}
					} else {
						array_push($outarray, array('key' => $obj->rowid, 'value' => $label, 'label' => $label));
					}

					$i++;
					if (($i % 10) == 0) {
						$out .= "\n";
					}
				}
			}

			$out .= '</select>' . "\n";

			if (!$forcecombo) {
				include_once DOL_DOCUMENT_ROOT . '/core/lib/ajax.lib.php';
				$out .= ajax_combobox($htmlname, null, (!empty($conf->global->$confkeyforautocompletemode) ? $conf->global->$confkeyforautocompletemode : 0));
			}
		} else {
			dol_print_error($this->db);
		}

		$this->result = array('nbofelement' => $num);

		if ($outputmode) {
			return $outarray;
		}
		return $out;
	}


	/**
	 *	Return a HTML select string, built from an array of key+value.
	 *  Note: Do not apply langs->trans function on returned content, content may be entity encoded twice.
	 *
	 * @param string 		$htmlname 			Name of html select area. Must start with "multi" if this is a multiselect
	 * @param array 		$array 				Array like array(key => value) or array(key=>array('label'=>..., 'data-...'=>..., 'disabled'=>..., 'css'=>...))
	 * @param string|string[] $id				Preselected key or preselected keys for multiselect. Use 'ifone' to autoselect record if there is only one record.
	 * @param int|string 	$show_empty 		0 no empty value allowed, 1 or string to add an empty value into list (If 1: key is -1 and value is '' or '&nbsp;', If placeholder string: key is -1 and value is the string), <0 to add an empty value with key that is this value.
	 * @param int 			$key_in_label 		1 to show key into label with format "[key] value"
	 * @param int 			$value_as_key 		1 to use value as key
	 * @param string 		$moreparam 			Add more parameters onto the select tag. For example 'style="width: 95%"' to avoid select2 component to go over parent container
	 * @param int 			$translate 			1=Translate and encode value
	 * @param int 			$maxlen 			Length maximum for labels
	 * @param int 			$disabled 			Html select box is disabled
	 * @param string 		$sort 				'ASC' or 'DESC' = Sort on label, '' or 'NONE' or 'POS' = Do not sort, we keep original order
	 * @param string 		$morecss 			Add more class to css styles
	 * @param int 			$addjscombo 		Add js combo
	 * @param string 		$moreparamonempty 	Add more param on the empty option line. Not used if show_empty not set
	 * @param int 			$disablebademail 	1=Check if a not valid email, 2=Check string '---', and if found into value, disable and colorize entry
	 * @param int 			$nohtmlescape 		No html escaping.
	 * @return string							HTML select string.
	 * @see multiselectarray(), selectArrayAjax(), selectArrayFilter()
	 */
	public static function selectarray($htmlname, $array, $id = '', $show_empty = 0, $key_in_label = 0, $value_as_key = 0, $moreparam = '', $translate = 0, $maxlen = 0, $disabled = 0, $sort = '', $morecss = 'minwidth75', $addjscombo = 1, $moreparamonempty = '', $disablebademail = 0, $nohtmlescape = 0)
	{
		global $conf, $langs;

		// Do we want a multiselect ?
		//$jsbeautify = 0;
		//if (preg_match('/^multi/',$htmlname)) $jsbeautify = 1;
		$jsbeautify = 1;

		if ($value_as_key) {
			$array = array_combine($array, $array);
		}

		$out = '';

		if ($addjscombo < 0) {
			if (empty($conf->global->MAIN_OPTIMIZEFORTEXTBROWSER)) {
				$addjscombo = 1;
			} else {
				$addjscombo = 0;
			}
		}
		$idname = str_replace(array('[', ']'), array('', ''), $htmlname);
		$out .= '<select id="' . preg_replace('/^\./', '', $idname) . '" ' . ($disabled ? 'disabled="disabled" ' : '') . 'class="flat ' . (preg_replace('/^\./', '', $htmlname)) . ($morecss ? ' ' . $morecss : '') . ' selectformat"';
		$out .= ' name="' . preg_replace('/^\./', '', $htmlname) . '" ' . ($moreparam ? $moreparam : '');
		$out .= '>'."\n";

		if ($show_empty) {
			$textforempty = ' ';
			if (!empty($conf->use_javascript_ajax)) {
				$textforempty = '&nbsp;'; // If we use ajaxcombo, we need &nbsp; here to avoid to have an empty element that is too small.
			}
			if (!is_numeric($show_empty)) {
				$textforempty = $show_empty;
			}
			$out .= '<option class="optiongrey" ' . ($moreparamonempty ? $moreparamonempty . ' ' : '') . 'value="' . (((int) $show_empty) < 0 ? $show_empty : -1) . '"' . ($id == $show_empty ? ' selected' : '') . '>' . $textforempty . '</option>' . "\n";
		}
		if (is_array($array)) {
			// Translate
			if ($translate) {
				foreach ($array as $key => $value) {
					if (!is_array($value)) {
						$array[$key] = $langs->trans($value);
					} else {
						$array[$key]['label'] = $langs->trans($value['label']);
					}
				}
			}
			// Sort
			if ($sort == 'ASC') {
				asort($array);
			} elseif ($sort == 'DESC') {
				arsort($array);
			}
			foreach ($array as $key => $tmpvalue) {
				if (is_array($tmpvalue)) {
					$value = $tmpvalue['label'];
					$disabled = empty($tmpvalue['disabled']) ? '' : ' disabled';
					$style = empty($tmpvalue['css']) ? '' : ' class="' . $tmpvalue['css'] . '"';
				} else {
					$value = $tmpvalue;
					$disabled = '';
					$style = '';
				}
				if (!empty($disablebademail)) {
					if (($disablebademail == 1 && !preg_match('/&lt;.+@.+&gt;/', $value))
						|| ($disablebademail == 2 && preg_match('/---/', $value))) {
						$disabled = ' disabled';
						$style = ' class="warning"';
					}
				}
				if ($key_in_label) {
					if (empty($nohtmlescape)) {
						$selectOptionValue = dol_escape_htmltag($key . ' - ' . ($maxlen ? dol_trunc($value, $maxlen) : $value));
					} else {
						$selectOptionValue = $key . ' - ' . ($maxlen ? dol_trunc($value, $maxlen) : $value);
					}
				} else {
					if (empty($nohtmlescape)) {
						$selectOptionValue = dol_escape_htmltag($maxlen ? dol_trunc($value, $maxlen) : $value);
					} else {
						$selectOptionValue = $maxlen ? dol_trunc($value, $maxlen) : $value;
					}
					if ($value == '' || $value == '-') {
						$selectOptionValue = '&nbsp;';
					}
				}
				$out .= '<option value="' . $key . '"';
				$out .= $style . $disabled;
				if (is_array($id)) {
					if (in_array($key, $id) && !$disabled) {
						$out .= ' selected'; // To preselect a value
					}
				} else {
					$id = (string) $id; // if $id = 0, then $id = '0'
					if ($id != '' && ($id == $key || ($id == 'ifone' && count($array) == 1)) && !$disabled) {
						$out .= ' selected'; // To preselect a value
					}
				}
				if ($nohtmlescape) {
					$out .= ' data-html="' . dol_escape_htmltag($selectOptionValue) . '"';
				}
				if (is_array($tmpvalue)) {
					foreach ($tmpvalue as $keyforvalue => $valueforvalue) {
						if (preg_match('/^data-/', $keyforvalue)) {
							$out .= ' '.$keyforvalue.'="'.dol_escape_htmltag($valueforvalue).'"';
						}
					}
				}
				$out .= '>';
				$out .= $selectOptionValue;
				$out .= "</option>\n";
			}
		}
		$out .= "</select>";
			// Add code for jquery to use multiselect
		if ($addjscombo && $jsbeautify) {
			// Enhance with select2
			include_once DOL_DOCUMENT_ROOT . '/core/lib/ajax.lib.php';
			$out .= ajax_combobox($idname, array(), 0, 0, 'resolve', (((int) $show_empty) < 0 ? (string) $show_empty : '-1'), $morecss);
		}





		return $out;
	}

	/**
	 *    Return a HTML select string, built from an array of key+value, but content returned into select come from an Ajax call of an URL.
	 *  Note: Do not apply langs->trans function on returned content of Ajax service, content may be entity encoded twice.
	 *
	 * @param string $htmlname Name of html select area
	 * @param string $url Url. Must return a json_encode of array(key=>array('text'=>'A text', 'url'=>'An url'), ...)
	 * @param string $id Preselected key
	 * @param string $moreparam Add more parameters onto the select tag
	 * @param string $moreparamtourl Add more parameters onto the Ajax called URL
	 * @param int $disabled Html select box is disabled
	 * @param int $minimumInputLength Minimum Input Length
	 * @param string $morecss Add more class to css styles
	 * @param int $callurlonselect If set to 1, some code is added so an url return by the ajax is called when value is selected.
	 * @param string $placeholder String to use as placeholder
	 * @param integer $acceptdelayedhtml 1 = caller is requesting to have html js content not returned but saved into global $delayedhtmlcontent (so caller can show it at end of page to avoid flash FOUC effect)
	 * @return    string                        HTML select string
	 * @see selectArrayFilter(), ajax_combobox() in ajax.lib.php
	 */
	public static function selectArrayAjax($htmlname, $url, $id = '', $moreparam = '', $moreparamtourl = '', $disabled = 0, $minimumInputLength = 1, $morecss = '', $callurlonselect = 0, $placeholder = '', $acceptdelayedhtml = 0)
	{
		global $conf, $langs;
		global $delayedhtmlcontent;    // Will be used later outside of this function

		// TODO Use an internal dolibarr component instead of select2
		if (empty($conf->global->MAIN_USE_JQUERY_MULTISELECT) && !defined('REQUIRE_JQUERY_MULTISELECT')) {
			return '';
		}

		$out = '<select type="text" class="' . $htmlname . ($morecss ? ' ' . $morecss : '') . '" ' . ($moreparam ? $moreparam . ' ' : '') . 'name="' . $htmlname . '"></select>';

		$outdelayed = '';
		if (!empty($conf->use_javascript_ajax)) {
			$tmpplugin = 'select2';
			$outdelayed = "\n" . '<!-- JS CODE TO ENABLE ' . $tmpplugin . ' for id ' . $htmlname . ' -->
		    	<script nonce="' . getNonce() . '">
		    	$(document).ready(function () {

	    	        ' . ($callurlonselect ? 'var saveRemoteData = [];' : '') . '

	                $(".' . $htmlname . '").select2({
				    	ajax: {
					    	dir: "ltr",
					    	url: "' . $url . '",
					    	dataType: \'json\',
					    	delay: 250,
					    	data: function (params) {
					    		return {
							    	q: params.term, 	// search term
					    			page: params.page
					    		}
				    		},
				    		processResults: function (data) {
				    			// parse the results into the format expected by Select2.
				    			// since we are using custom formatting functions we do not need to alter the remote JSON data
				    			//console.log(data);
								saveRemoteData = data;
					    	    /* format json result for select2 */
					    	    result = []
					    	    $.each( data, function( key, value ) {
					    	       result.push({id: key, text: value.text});
	                            });
				    			//return {results:[{id:\'none\', text:\'aa\'}, {id:\'rrr\', text:\'Red\'},{id:\'bbb\', text:\'Search a into projects\'}], more:false}
				    			//console.log(result);
				    			return {results: result, more: false}
				    		},
				    		cache: true
				    	},
		 				language: select2arrayoflanguage,
						containerCssClass: \':all:\',					/* Line to add class of origin SELECT propagated to the new <span class="select2-selection...> tag */
					    placeholder: "' . dol_escape_js($placeholder) . '",
				    	escapeMarkup: function (markup) { return markup; }, 	// let our custom formatter work
				    	minimumInputLength: ' . ((int) $minimumInputLength) . ',
				        formatResult: function (result, container, query, escapeMarkup) {
	                        return escapeMarkup(result.text);
	                    },
				    });

	                ' . ($callurlonselect ? '
	                /* Code to execute a GET when we select a value */
	                $(".' . $htmlname . '").change(function() {
				    	var selected = $(".' . $htmlname . '").val();
	                	console.log("We select in selectArrayAjax the entry "+selected)
				        $(".' . $htmlname . '").val("");  /* reset visible combo value */
	    			    $.each( saveRemoteData, function( key, value ) {
	    				        if (key == selected)
	    			            {
	    			                 console.log("selectArrayAjax - Do a redirect to "+value.url)
	    			                 location.assign(value.url);
	    			            }
	                    });
	    			});' : '') . '

	    	   });
		       </script>';
		}

		if ($acceptdelayedhtml) {
			$delayedhtmlcontent .= $outdelayed;
		} else {
			$out .= $outdelayed;
		}
		return $out;
	}

	/**
	 *  Return a HTML select string, built from an array of key+value, but content returned into select is defined into $array parameter.
	 *  Note: Do not apply langs->trans function on returned content of Ajax service, content may be entity encoded twice.
	 *
	 * @param string 	$htmlname 				Name of html select area
	 * @param array 	$array 					Array (key=>array('text'=>'A text', 'url'=>'An url'), ...)
	 * @param string 	$id 					Preselected key
	 * @param string 	$moreparam 				Add more parameters onto the select tag
	 * @param int 		$disableFiltering 		If set to 1, results are not filtered with searched string
	 * @param int 		$disabled 				Html select box is disabled
	 * @param int 		$minimumInputLength 	Minimum Input Length
	 * @param string 	$morecss 				Add more class to css styles
	 * @param int 		$callurlonselect 		If set to 1, some code is added so an url return by the ajax is called when value is selected.
	 * @param string 	$placeholder 			String to use as placeholder
	 * @param integer 	$acceptdelayedhtml 		1 = caller is requesting to have html js content not returned but saved into global $delayedhtmlcontent (so caller can show it at end of page to avoid flash FOUC effect)
	 * @param string	$textfortitle			Text to show on title.
	 * @return	string      					HTML select string
	 * @see selectArrayAjax(), ajax_combobox() in ajax.lib.php
	 */
	public static function selectArrayFilter($htmlname, $array, $id = '', $moreparam = '', $disableFiltering = 0, $disabled = 0, $minimumInputLength = 1, $morecss = '', $callurlonselect = 0, $placeholder = '', $acceptdelayedhtml = 0, $textfortitle = '')
	{
		global $conf, $langs;
		global $delayedhtmlcontent;    // Will be used later outside of this function

		// TODO Use an internal dolibarr component instead of select2
		if (empty($conf->global->MAIN_USE_JQUERY_MULTISELECT) && !defined('REQUIRE_JQUERY_MULTISELECT')) {
			return '';
		}

		$out = '<select type="text"'.($textfortitle? ' title="'.dol_escape_htmltag($textfortitle).'"' : '').' id="'.$htmlname.'" class="'.$htmlname.($morecss ? ' ' . $morecss : '').'"'.($moreparam ? ' '.$moreparam : '').' name="'.$htmlname.'"><option></option></select>';

		$formattedarrayresult = array();

		foreach ($array as $key => $value) {
			$o = new stdClass();
			$o->id = $key;
			$o->text = $value['text'];
			$o->url = $value['url'];
			$formattedarrayresult[] = $o;
		}

		$outdelayed = '';
		if (!empty($conf->use_javascript_ajax)) {
			$tmpplugin = 'select2';
			$outdelayed = "\n" . '<!-- JS CODE TO ENABLE ' . $tmpplugin . ' for id ' . $htmlname . ' -->
				<script nonce="' . getNonce() . '">
				$(document).ready(function () {
					var data = ' . json_encode($formattedarrayresult) . ';

					' . ($callurlonselect ? 'var saveRemoteData = ' . json_encode($array) . ';' : '') . '

					$(".' . $htmlname . '").select2({
						data: data,
						language: select2arrayoflanguage,
						containerCssClass: \':all:\',					/* Line to add class of origin SELECT propagated to the new <span class="select2-selection...> tag */
						placeholder: "' . dol_escape_js($placeholder) . '",
						escapeMarkup: function (markup) { return markup; }, 	// let our custom formatter work
						minimumInputLength: ' . $minimumInputLength . ',
						formatResult: function (result, container, query, escapeMarkup) {
							return escapeMarkup(result.text);
						},
						matcher: function (params, data) {

							if(! data.id) return null;';

			if ($callurlonselect) {
				// We forge the url with 'sall='
				$outdelayed .= '

							var urlBase = data.url;
							var separ = urlBase.indexOf("?") >= 0 ? "&" : "?";
							/* console.log("params.term="+params.term); */
							/* console.log("params.term encoded="+encodeURIComponent(params.term)); */
							saveRemoteData[data.id].url = urlBase + separ + "search_all=" + encodeURIComponent(params.term.replace(/\"/g, ""));';
			}

			if (!$disableFiltering) {
				$outdelayed .= '

							if(data.text.match(new RegExp(params.term))) {
								return data;
							}

							return null;';
			} else {
				$outdelayed .= '

							return data;';
			}

			$outdelayed .= '
						}
					});

					' . ($callurlonselect ? '
					/* Code to execute a GET when we select a value */
					$(".' . $htmlname . '").change(function() {
						var selected = $(".' . $htmlname . '").val();
						console.log("We select "+selected)

						$(".' . $htmlname . '").val("");  /* reset visible combo value */
						$.each( saveRemoteData, function( key, value ) {
							if (key == selected)
							{
								console.log("selectArrayFilter - Do a redirect to "+value.url)
								location.assign(value.url);
							}
						});
					});' : '') . '

				});
				</script>';
		}

		if ($acceptdelayedhtml) {
			$delayedhtmlcontent .= $outdelayed;
		} else {
			$out .= $outdelayed;
		}
		return $out;
	}

	/**
	 * Show a multiselect form from an array. WARNING: Use this only for short lists.
	 *
	 * @param 	string 		$htmlname 		Name of select
	 * @param 	array 		$array 			Array(key=>value) or Array(key=>array('id'=>key, 'label'=>value, 'color'=> , 'picto'=> , 'labelhtml'=> ))
	 * @param 	array 		$selected 		Array of keys preselected
	 * @param 	int 		$key_in_label 	1 to show key like in "[key] value"
	 * @param 	int 		$value_as_key 	1 to use value as key
	 * @param 	string 		$morecss 		Add more css style
	 * @param 	int 		$translate 		Translate and encode value
	 * @param 	int|string 	$width 			Force width of select box. May be used only when using jquery couch. Example: 250, '95%'
	 * @param 	string 		$moreattrib 	Add more options on select component. Example: 'disabled'
	 * @param 	string 		$elemtype 		Type of element we show ('category', ...). Will execute a formating function on it. To use in readonly mode if js component support HTML formatting.
	 * @param 	string 		$placeholder 	String to use as placeholder
	 * @param 	int 		$addjscombo 	Add js combo
	 * @return 	string                      HTML multiselect string
	 * @see selectarray(), selectArrayAjax(), selectArrayFilter()
	 */
	public static function multiselectarray($htmlname, $array, $selected = array(), $key_in_label = 0, $value_as_key = 0, $morecss = '', $translate = 0, $width = 0, $moreattrib = '', $elemtype = '', $placeholder = '', $addjscombo = -1)
	{
		global $conf, $langs;

		$out = '';

		if ($addjscombo < 0) {
			if (empty($conf->global->MAIN_OPTIMIZEFORTEXTBROWSER)) {
				$addjscombo = 1;
			} else {
				$addjscombo = 0;
			}
		}

		$useenhancedmultiselect = 0;
		if (!empty($conf->use_javascript_ajax) && !empty($conf->global->MAIN_USE_JQUERY_MULTISELECT) || defined('REQUIRE_JQUERY_MULTISELECT')) {
			$useenhancedmultiselect = 1;
		}

		// Output select component
		$out .= '<select id="' . $htmlname . '" class="multiselect' . ($useenhancedmultiselect ? ' multiselectononeline' : '') . ($morecss ? ' ' . $morecss : '') . '" multiple name="' . $htmlname . '[]"' . ($moreattrib ? ' ' . $moreattrib : '') . ($width ? ' style="width: ' . (preg_match('/%/', $width) ? $width : $width . 'px') . '"' : '') . '>' . "\n";
		if (is_array($array) && !empty($array)) {
			if ($value_as_key) {
				$array = array_combine($array, $array);
			}

			if (!empty($array)) {
				foreach ($array as $key => $value) {
					$tmpkey = $key;
					$tmpvalue = $value;
					$tmpcolor = '';
					$tmppicto = '';
					$tmplabelhtml = '';
					if (is_array($value) && array_key_exists('id', $value) && array_key_exists('label', $value)) {
						$tmpkey = $value['id'];
						$tmpvalue = $value['label'];
						$tmpcolor = $value['color'];
						$tmppicto = $value['picto'];
						$tmplabelhtml = !empty($value['labelhtml']) ? $value['labelhtml'] : '';
					}
					$newval = ($translate ? $langs->trans($tmpvalue) : $tmpvalue);
					$newval = ($key_in_label ? $tmpkey . ' - ' . $newval : $newval);

					$out .= '<option value="' . $tmpkey . '"';
					if (is_array($selected) && !empty($selected) && in_array((string) $tmpkey, $selected) && ((string) $tmpkey != '')) {
						$out .= ' selected';
					}
					if (!empty($tmplabelhtml)) {
						$out .= ' data-html="' . dol_escape_htmltag($tmplabelhtml, 0, 0, '', 0, 1) . '"';
					} else {
						$tmplabelhtml = ($tmppicto ? img_picto('', $tmppicto, 'class="pictofixedwidth" style="color: #' . $tmpcolor . '"') : '') . $newval;
						$out .= ' data-html="' . dol_escape_htmltag($tmplabelhtml, 0, 0, '', 0, 1) . '"';
					}
					$out .= '>';
					$out .= dol_htmlentitiesbr($newval);
					$out .= '</option>' . "\n";
				}
			}
		}
		$out .= '</select>' . "\n";

		// Add code for jquery to use multiselect
		if (!empty($conf->use_javascript_ajax) && !empty($conf->global->MAIN_USE_JQUERY_MULTISELECT) || defined('REQUIRE_JQUERY_MULTISELECT')) {
			$out .= "\n" . '<!-- JS CODE TO ENABLE select for id ' . $htmlname . ', addjscombo=' . $addjscombo . ' -->';
			$out .= "\n" . '<script nonce="' . getNonce() . '">' . "\n";
			if ($addjscombo == 1) {
				$tmpplugin = empty($conf->global->MAIN_USE_JQUERY_MULTISELECT) ? constant('REQUIRE_JQUERY_MULTISELECT') : $conf->global->MAIN_USE_JQUERY_MULTISELECT;
				$out .= 'function formatResult(record, container) {' . "\n";
				// If property html set, we decode html entities and use this.
				// Note that HTML content must have been sanitized from js with dol_escape_htmltag(xxx, 0, 0, '', 0, 1) when building the select option.
				$out .= '	if ($(record.element).attr("data-html") != undefined) { return htmlEntityDecodeJs($(record.element).attr("data-html")); }'."\n";
				$out .= '	return record.text;';
				$out .= '}' . "\n";
				$out .= 'function formatSelection(record) {' . "\n";
				if ($elemtype == 'category') {
					$out .= 'return \'<span><img src="' . DOL_URL_ROOT . '/theme/eldy/img/object_category.png"> \'+record.text+\'</span>\';';
				} else {
					$out .= 'return record.text;';
				}
				$out .= '}' . "\n";
				$out .= '$(document).ready(function () {
							$(\'#' . $htmlname . '\').' . $tmpplugin . '({';
				if ($placeholder) {
					$out .= '
								placeholder: {
								    id: \'-1\',
								    text: \'' . dol_escape_js($placeholder) . '\'
								  },';
				}
				$out .= '		dir: \'ltr\',
								containerCssClass: \':all:\',					/* Line to add class of origin SELECT propagated to the new <span class="select2-selection...> tag (ko with multiselect) */
								dropdownCssClass: \'' . $morecss . '\',				/* Line to add class on the new <span class="select2-selection...> tag (ok with multiselect) */
								// Specify format function for dropdown item
								formatResult: formatResult,
							 	templateResult: formatResult,		/* For 4.0 */
								escapeMarkup: function (markup) { return markup; }, 	// let our custom formatter work
								// Specify format function for selected item
								formatSelection: formatSelection,
							 	templateSelection: formatSelection		/* For 4.0 */
							});

							/* Add also morecss to the css .select2 that is after the #htmlname, for component that are show dynamically after load, because select2 set
								 the size only if component is not hidden by default on load */
							$(\'#' . $htmlname . ' + .select2\').addClass(\'' . $morecss . '\');
						});' . "\n";
			} elseif ($addjscombo == 2 && !defined('DISABLE_MULTISELECT')) {
				// Add other js lib
				// TODO external lib multiselect/jquery.multi-select.js must have been loaded to use this multiselect plugin
				// ...
				$out .= 'console.log(\'addjscombo=2 for htmlname=' . $htmlname . '\');';
				$out .= '$(document).ready(function () {
							$(\'#' . $htmlname . '\').multiSelect({
								containerHTML: \'<div class="multi-select-container">\',
								menuHTML: \'<div class="multi-select-menu">\',
								buttonHTML: \'<span class="multi-select-button ' . $morecss . '">\',
								menuItemHTML: \'<label class="multi-select-menuitem">\',
								activeClass: \'multi-select-container--open\',
								noneText: \'' . $placeholder . '\'
							});
						})';
			}
			$out .= '</script>';
		}

		return $out;
	}


	/**
	 *    Show a multiselect dropbox from an array. If a saved selection of fields exists for user (into $user->conf->MAIN_SELECTEDFIELDS_contextofpage), we use this one instead of default.
	 *
	 * @param string $htmlname Name of HTML field
	 * @param array $array Array with array of fields we could show. This array may be modified according to setup of user.
	 * @param string $varpage Id of context for page. Can be set by caller with $varpage=(empty($contextpage)?$_SERVER["PHP_SELF"]:$contextpage);
	 * @param string $pos Position colon on liste value 'left' or '' (meaning 'right').
	 * @return    string                    HTML multiselect string
	 * @see selectarray()
	 */
	public static function multiSelectArrayWithCheckbox($htmlname, &$array, $varpage, $pos = '')
	{
		global $conf, $langs, $user, $extrafields;

		if (!empty($conf->global->MAIN_OPTIMIZEFORTEXTBROWSER)) {
			return '';
		}
		if (empty($array)) {
			return '';
		}

		$tmpvar = "MAIN_SELECTEDFIELDS_" . $varpage; // To get list of saved selected fields to show

		if (!empty($user->conf->$tmpvar)) {        // A list of fields was already customized for user
			$tmparray = explode(',', $user->conf->$tmpvar);
			foreach ($array as $key => $val) {
				//var_dump($key);
				//var_dump($tmparray);
				if (in_array($key, $tmparray)) {
					$array[$key]['checked'] = 1;
				} else {
					$array[$key]['checked'] = 0;
				}
			}
		} else {                                // There is no list of fields already customized for user
			foreach ($array as $key => $val) {
				if (!empty($array[$key]['checked']) && $array[$key]['checked'] < 0) {
					$array[$key]['checked'] = 0;
				}
			}
		}

		$listoffieldsforselection = '';
		$listcheckedstring = '';

		foreach ($array as $key => $val) {
			// var_dump($val);
			// var_dump(array_key_exists('enabled', $val));
			// var_dump(!$val['enabled']);
			if (array_key_exists('enabled', $val) && isset($val['enabled']) && !$val['enabled']) {
				unset($array[$key]); // We don't want this field
				continue;
			}
			if (!empty($val['type']) && $val['type'] == 'separate') {
				// Field remains in array but we don't add it into $listoffieldsforselection
				//$listoffieldsforselection .= '<li>-----</li>';
				continue;
			}
			if ($val['label']) {
				if (!empty($val['langfile']) && is_object($langs)) {
					$langs->load($val['langfile']);
				}

				// Note: $val['checked'] <> 0 means we must show the field into the combo list
				$listoffieldsforselection .= '<li><input type="checkbox" id="checkbox' . $key . '" value="' . $key . '"' . ((empty($val['checked']) || $val['checked'] == '-1') ? '' : ' checked="checked"') . '/><label for="checkbox' . $key . '">' . dol_escape_htmltag($langs->trans($val['label'])) . '</label></li>';
				$listcheckedstring .= (empty($val['checked']) ? '' : $key . ',');
			}
		}

		$out = '<!-- Component multiSelectArrayWithCheckbox ' . $htmlname . ' -->

        <dl class="dropdown">
            <dt>
            <a href="#' . $htmlname . '">
              ' . img_picto('', 'list') . '
            </a>
            <input type="hidden" class="' . $htmlname . '" name="' . $htmlname . '" value="' . $listcheckedstring . '">
            </dt>
            <dd class="dropdowndd">
                <div class="multiselectcheckbox'.$htmlname.'">
                    <ul class="'.$htmlname.($pos == '1' ? 'left' : '').'">
                    <li><input class="inputsearch_dropdownselectedfields width90p minwidth200imp" style="width:90%;" type="text" placeholder="'.$langs->trans('Search').'"></li>
                    '.$listoffieldsforselection.'
                    </ul>
                </div>
            </dd>
        </dl>

        <script nonce="' . getNonce() . '" type="text/javascript">
          jQuery(document).ready(function () {
              $(\'.multiselectcheckbox' . $htmlname . ' input[type="checkbox"]\').on(\'click\', function () {
                  console.log("A new field was added/removed, we edit field input[name=formfilteraction]");

                  $("input:hidden[name=formfilteraction]").val(\'listafterchangingselectedfields\');	// Update field so we know we changed something on selected fields after POST

                  var title = $(this).val() + ",";
                  if ($(this).is(\':checked\')) {
                      $(\'.' . $htmlname . '\').val(title + $(\'.' . $htmlname . '\').val());
                  }
                  else {
                      $(\'.' . $htmlname . '\').val( $(\'.' . $htmlname . '\').val().replace(title, \'\') )
                  }
                  // Now, we submit page
                  //$(this).parents(\'form:first\').submit();
              });
              $("input.inputsearch_dropdownselectedfields").on("keyup", function() {
			    var value = $(this).val().toLowerCase();
			    $(\'.multiselectcheckbox'.$htmlname.' li > label\').filter(function() {
			      $(this).parent().toggle($(this).text().toLowerCase().indexOf(value) > -1)
			    });
			  });


           });
        </script>

        ';
		return $out;
	}

	/**
	 * Render list of categories linked to object with id $id and type $type
	 *
	 * @param int 		$id 		Id of object
	 * @param string 	$type 		Type of category ('member', 'customer', 'supplier', 'product', 'contact'). Old mode (0, 1, 2, ...) is deprecated.
	 * @param int 		$rendermode 0=Default, use multiselect. 1=Emulate multiselect (recommended)
	 * @param int 		$nolink 	1=Do not add html links
	 * @return string               String with categories
	 */
	public function showCategories($id, $type, $rendermode = 0, $nolink = 0)
	{
		include_once DOL_DOCUMENT_ROOT . '/categories/class/categorie.class.php';

		$cat = new Categorie($this->db);
		$categories = $cat->containing($id, $type);

		if ($rendermode == 1) {
			$toprint = array();
			foreach ($categories as $c) {
				$ways = $c->print_all_ways(' &gt;&gt; ', ($nolink ? 'none' : ''), 0, 1); // $ways[0] = "ccc2 >> ccc2a >> ccc2a1" with html formated text
				foreach ($ways as $way) {
					$toprint[] = '<li class="select2-search-choice-dolibarr noborderoncategories"' . ($c->color ? ' style="background: #' . $c->color . ';"' : ' style="background: #bbb"') . '>' . $way . '</li>';
				}
			}
			return '<div class="select2-container-multi-dolibarr"><ul class="select2-choices-dolibarr">' . implode(' ', $toprint) . '</ul></div>';
		}

		if ($rendermode == 0) {
			$arrayselected = array();
			$cate_arbo = $this->select_all_categories($type, '', 'parent', 64, 0, 1);
			foreach ($categories as $c) {
				$arrayselected[] = $c->id;
			}

			return $this->multiselectarray('categories', $cate_arbo, $arrayselected, '', 0, '', 0, '100%', 'disabled', 'category');
		}

		return 'ErrorBadValueForParameterRenderMode'; // Should not happened
	}

	/**
	 *  Show linked object block.
	 *
	 * @param CommonObject $object Object we want to show links to
	 * @param string $morehtmlright More html to show on right of title
	 * @param array $compatibleImportElementsList Array of compatibles elements object for "import from" action
	 * @param string $title Title
	 * @return    int                                                <0 if KO, >=0 if OK
	 */
	public function showLinkedObjectBlock($object, $morehtmlright = '', $compatibleImportElementsList = false, $title = 'RelatedObjects')
	{
		global $conf, $langs, $hookmanager;
		global $bc, $action;

		$object->fetchObjectLinked();

		// Bypass the default method
		$hookmanager->initHooks(array('commonobject'));
		$parameters = array(
			'morehtmlright' => $morehtmlright,
			'compatibleImportElementsList' => &$compatibleImportElementsList,
		);
		$reshook = $hookmanager->executeHooks('showLinkedObjectBlock', $parameters, $object, $action); // Note that $action and $object may have been modified by hook

		$nbofdifferenttypes = count($object->linkedObjects);

		if (empty($reshook)) {
			print '<!-- showLinkedObjectBlock -->';
			print load_fiche_titre($langs->trans($title), $morehtmlright, '', 0, 0, 'showlinkedobjectblock');


			print '<div class="div-table-responsive-no-min">';
			print '<table class="noborder allwidth" data-block="showLinkedObject" data-element="' . $object->element . '"  data-elementid="' . $object->id . '"   >';

			print '<tr class="liste_titre">';
			print '<td>' . $langs->trans("Type") . '</td>';
			print '<td>' . $langs->trans("Ref") . '</td>';
			print '<td class="center"></td>';
			print '<td class="center">' . $langs->trans("Date") . '</td>';
			print '<td class="right">' . $langs->trans("AmountHTShort") . '</td>';
			print '<td class="right">' . $langs->trans("Status") . '</td>';
			print '<td></td>';
			print '</tr>';

			$nboftypesoutput = 0;

			foreach ($object->linkedObjects as $objecttype => $objects) {
				$tplpath = $element = $subelement = $objecttype;

				// to display inport button on tpl
				$showImportButton = false;
				if (!empty($compatibleImportElementsList) && in_array($element, $compatibleImportElementsList)) {
					$showImportButton = true;
				}

				$regs = array();
				if ($objecttype != 'supplier_proposal' && preg_match('/^([^_]+)_([^_]+)/i', $objecttype, $regs)) {
					$element = $regs[1];
					$subelement = $regs[2];
					$tplpath = $element . '/' . $subelement;
				}
				$tplname = 'linkedobjectblock';

				// To work with non standard path
				if ($objecttype == 'facture') {
					$tplpath = 'compta/' . $element;
					if (!isModEnabled('facture')) {
						continue; // Do not show if module disabled
					}
				} elseif ($objecttype == 'facturerec') {
					$tplpath = 'compta/facture';
					$tplname = 'linkedobjectblockForRec';
					if (!isModEnabled('facture')) {
						continue; // Do not show if module disabled
					}
				} elseif ($objecttype == 'propal') {
					$tplpath = 'comm/' . $element;
					if (!isModEnabled('propal')) {
						continue; // Do not show if module disabled
					}
				} elseif ($objecttype == 'supplier_proposal') {
					if (!isModEnabled('supplier_proposal')) {
						continue; // Do not show if module disabled
					}
				} elseif ($objecttype == 'shipping' || $objecttype == 'shipment' || $objecttype == 'expedition') {
					$tplpath = 'expedition';
					if (!isModEnabled('expedition')) {
						continue; // Do not show if module disabled
					}
				} elseif ($objecttype == 'reception') {
					$tplpath = 'reception';
					if (!isModEnabled('reception')) {
						continue; // Do not show if module disabled
					}
				} elseif ($objecttype == 'delivery') {
					$tplpath = 'delivery';
					if (!isModEnabled('expedition')) {
						continue; // Do not show if module disabled
					}
				} elseif ($objecttype == 'ficheinter') {
					$tplpath = 'fichinter';
					if (!isModEnabled('ficheinter')) {
						continue; // Do not show if module disabled
					}
				} elseif ($objecttype == 'invoice_supplier') {
					$tplpath = 'fourn/facture';
				} elseif ($objecttype == 'order_supplier') {
					$tplpath = 'fourn/commande';
				} elseif ($objecttype == 'expensereport') {
					$tplpath = 'expensereport';
				} elseif ($objecttype == 'subscription') {
					$tplpath = 'adherents';
				} elseif ($objecttype == 'conferenceorbooth') {
					$tplpath = 'eventorganization';
				} elseif ($objecttype == 'conferenceorboothattendee') {
					$tplpath = 'eventorganization';
				} elseif ($objecttype == 'mo') {
					$tplpath = 'mrp';
					if (!isModEnabled('mrp')) {
						continue; // Do not show if module disabled
					}
				}

				global $linkedObjectBlock;
				$linkedObjectBlock = $objects;

				// Output template part (modules that overwrite templates must declare this into descriptor)
				$dirtpls = array_merge($conf->modules_parts['tpl'], array('/' . $tplpath . '/tpl'));
				foreach ($dirtpls as $reldir) {
					if ($nboftypesoutput == ($nbofdifferenttypes - 1)) {    // No more type to show after
						global $noMoreLinkedObjectBlockAfter;
						$noMoreLinkedObjectBlockAfter = 1;
					}

					$res = @include dol_buildpath($reldir . '/' . $tplname . '.tpl.php');
					if ($res) {
						$nboftypesoutput++;
						break;
					}
				}
			}

			if (!$nboftypesoutput) {
				print '<tr><td class="impair" colspan="7"><span class="opacitymedium">' . $langs->trans("None") . '</span></td></tr>';
			}

			print '</table>';

			if (!empty($compatibleImportElementsList)) {
				$res = @include dol_buildpath('core/tpl/objectlinked_lineimport.tpl.php');
			}

			print '</div>';
		}

		return $nbofdifferenttypes;
	}

	/**
	 *  Show block with links to link to other objects.
	 *
	 * @param 	CommonObject 	$object 			Object we want to show links to
	 * @param 	array 			$restrictlinksto 	Restrict links to some elements, for exemple array('order') or array('supplier_order'). null or array() if no restriction.
	 * @param 	array 			$excludelinksto 	Do not show links of this type, for exemple array('order') or array('supplier_order'). null or array() if no exclusion.
	 * @return  string                              HTML block
	 */
	public function showLinkToObjectBlock($object, $restrictlinksto = array(), $excludelinksto = array())
	{
		global $conf, $langs, $hookmanager;
		global $action;

		$linktoelem = '';
		$linktoelemlist = '';
		$listofidcompanytoscan = '';

		if (!is_object($object->thirdparty)) {
			$object->fetch_thirdparty();
		}

		$possiblelinks = array();
		if (is_object($object->thirdparty) && !empty($object->thirdparty->id) && $object->thirdparty->id > 0) {
			$listofidcompanytoscan = $object->thirdparty->id;
			if (($object->thirdparty->parent > 0) && !empty($conf->global->THIRDPARTY_INCLUDE_PARENT_IN_LINKTO)) {
				$listofidcompanytoscan .= ',' . $object->thirdparty->parent;
			}
			if (($object->fk_project > 0) && !empty($conf->global->THIRDPARTY_INCLUDE_PROJECT_THIRDPARY_IN_LINKTO)) {
				include_once DOL_DOCUMENT_ROOT . '/projet/class/project.class.php';
				$tmpproject = new Project($this->db);
				$tmpproject->fetch($object->fk_project);
				if ($tmpproject->socid > 0 && ($tmpproject->socid != $object->thirdparty->id)) {
					$listofidcompanytoscan .= ',' . $tmpproject->socid;
				}
				unset($tmpproject);
			}

			$possiblelinks = array(
				'propal' => array(
					'enabled' => isModEnabled('propal'),
					'perms' => 1,
					'label' => 'LinkToProposal',
					'sql' => "SELECT s.rowid as socid, s.nom as name, s.client, t.rowid, t.ref, t.ref_client, t.total_ht FROM " . $this->db->prefix() . "societe as s, " . $this->db->prefix() . "propal as t WHERE t.fk_soc = s.rowid AND t.fk_soc IN (" . $this->db->sanitize($listofidcompanytoscan) . ') AND t.entity IN (' . getEntity('propal') . ')'),
				'shipping' => array(
					'enabled' => isModEnabled('expedition'),
					'perms' => 1,
					'label' => 'LinkToExpedition',
					'sql' => "SELECT s.rowid as socid, s.nom as name, s.client, t.rowid, t.ref FROM " . $this->db->prefix() . "societe as s, " . $this->db->prefix() . "expedition as t WHERE t.fk_soc = s.rowid AND t.fk_soc IN (" . $this->db->sanitize($listofidcompanytoscan) . ') AND t.entity IN (' . getEntity('shipping') . ')'),
				'order' => array(
					'enabled' => isModEnabled('commande'),
					'perms' => 1,
					'label' => 'LinkToOrder',
					'sql' => "SELECT s.rowid as socid, s.nom as name, s.client, t.rowid, t.ref, t.ref_client, t.total_ht FROM " . $this->db->prefix() . "societe as s, " . $this->db->prefix() . "commande as t WHERE t.fk_soc = s.rowid AND t.fk_soc IN (" . $this->db->sanitize($listofidcompanytoscan) . ') AND t.entity IN (' . getEntity('commande') . ')'),
				'invoice' => array(
					'enabled' => isModEnabled('facture'),
					'perms' => 1,
					'label' => 'LinkToInvoice',
					'sql' => "SELECT s.rowid as socid, s.nom as name, s.client, t.rowid, t.ref, t.ref_client, t.total_ht FROM " . $this->db->prefix() . "societe as s, " . $this->db->prefix() . "facture as t WHERE t.fk_soc = s.rowid AND t.fk_soc IN (" . $this->db->sanitize($listofidcompanytoscan) . ') AND t.entity IN (' . getEntity('invoice') . ')'),
				'invoice_template' => array(
					'enabled' => isModEnabled('facture'),
					'perms' => 1,
					'label' => 'LinkToTemplateInvoice',
					'sql' => "SELECT s.rowid as socid, s.nom as name, s.client, t.rowid, t.titre as ref, t.total_ht FROM " . $this->db->prefix() . "societe as s, " . $this->db->prefix() . "facture_rec as t WHERE t.fk_soc = s.rowid AND t.fk_soc IN (" . $this->db->sanitize($listofidcompanytoscan) . ') AND t.entity IN (' . getEntity('invoice') . ')'),
				'contrat' => array(
					'enabled' => isModEnabled('contrat'),
					'perms' => 1,
					'label' => 'LinkToContract',
					'sql' => "SELECT s.rowid as socid, s.nom as name, s.client, t.rowid, t.ref, t.ref_customer as ref_client, t.ref_supplier, SUM(td.total_ht) as total_ht
							FROM " . $this->db->prefix() . "societe as s, " . $this->db->prefix() . "contrat as t, " . $this->db->prefix() . "contratdet as td WHERE t.fk_soc = s.rowid AND td.fk_contrat = t.rowid AND t.fk_soc IN (" . $this->db->sanitize($listofidcompanytoscan) . ') AND t.entity IN (' . getEntity('contract') . ') GROUP BY s.rowid, s.nom, s.client, t.rowid, t.ref, t.ref_customer, t.ref_supplier'
				),
				'fichinter' => array(
					'enabled' => isModEnabled('ficheinter'),
					'perms' => 1,
					'label' => 'LinkToIntervention',
					'sql' => "SELECT s.rowid as socid, s.nom as name, s.client, t.rowid, t.ref FROM " . $this->db->prefix() . "societe as s, " . $this->db->prefix() . "fichinter as t WHERE t.fk_soc = s.rowid AND t.fk_soc IN (" . $this->db->sanitize($listofidcompanytoscan) . ') AND t.entity IN (' . getEntity('intervention') . ')'),
				'supplier_proposal' => array(
					'enabled' => (isModEnabled('supplier_proposal') ? $conf->supplier_proposal->enabled : 0),
					'perms' => 1,
					'label' => 'LinkToSupplierProposal',
					'sql' => "SELECT s.rowid as socid, s.nom as name, s.client, t.rowid, t.ref, '' as ref_supplier, t.total_ht FROM " . $this->db->prefix() . "societe as s, " . $this->db->prefix() . "supplier_proposal as t WHERE t.fk_soc = s.rowid AND t.fk_soc IN (" . $this->db->sanitize($listofidcompanytoscan) . ') AND t.entity IN (' . getEntity('supplier_proposal') . ')'),
				'order_supplier' => array(
					'enabled' => (isModEnabled("supplier_order") ? $conf->supplier_order->enabled : 0),
					'perms' => 1,
					'label' => 'LinkToSupplierOrder',
					'sql' => "SELECT s.rowid as socid, s.nom as name, s.client, t.rowid, t.ref, t.ref_supplier, t.total_ht FROM " . $this->db->prefix() . "societe as s, " . $this->db->prefix() . "commande_fournisseur as t WHERE t.fk_soc = s.rowid AND t.fk_soc IN (" . $this->db->sanitize($listofidcompanytoscan) . ') AND t.entity IN (' . getEntity('commande_fournisseur') . ')'),
				'invoice_supplier' => array(
					'enabled' => (isModEnabled("supplier_invoice") ? $conf->supplier_invoice->enabled : 0),
					'perms' => 1, 'label' => 'LinkToSupplierInvoice',
					'sql' => "SELECT s.rowid as socid, s.nom as name, s.client, t.rowid, t.ref, t.ref_supplier, t.total_ht FROM " . $this->db->prefix() . "societe as s, " . $this->db->prefix() . "facture_fourn as t WHERE t.fk_soc = s.rowid AND t.fk_soc IN (" . $this->db->sanitize($listofidcompanytoscan) . ') AND t.entity IN (' . getEntity('facture_fourn') . ')'),
				'ticket' => array(
					'enabled' => isModEnabled('ticket'),
					'perms' => 1,
					'label' => 'LinkToTicket',
					'sql' => "SELECT s.rowid as socid, s.nom as name, s.client, t.rowid, t.ref, t.track_id, '0' as total_ht FROM " . $this->db->prefix() . "societe as s, " . $this->db->prefix() . "ticket as t WHERE t.fk_soc = s.rowid AND t.fk_soc IN (" . $this->db->sanitize($listofidcompanytoscan) . ') AND t.entity IN (' . getEntity('ticket') . ')'),
				'mo' => array(
					'enabled' => isModEnabled('mrp'),
					'perms' => 1,
					'label' => 'LinkToMo',
					'sql' => "SELECT s.rowid as socid, s.nom as name, s.client, t.rowid, t.ref, t.rowid, '0' as total_ht FROM " . $this->db->prefix() . "societe as s INNER JOIN " . $this->db->prefix() . "mrp_mo as t ON t.fk_soc = s.rowid  WHERE  t.fk_soc IN (" . $this->db->sanitize($listofidcompanytoscan) . ') AND t.entity IN (' . getEntity('mo') . ')')
			);
		}

		if ($object->table_element == 'commande_fournisseur') {
			$possiblelinks['mo']['sql'] = "SELECT s.rowid as socid, s.nom as name, s.client, t.rowid, t.ref, t.rowid, '0' as total_ht FROM ".$this->db->prefix()."societe as s INNER JOIN ".$this->db->prefix().'mrp_mo as t ON t.fk_soc = s.rowid  WHERE t.entity IN ('.getEntity('mo').')';
		} elseif ($object->table_element == 'mrp_mo') {
			$possiblelinks['order_supplier']['sql'] = "SELECT s.rowid as socid, s.nom as name, s.client, t.rowid, t.ref, t.ref_supplier, t.total_ht FROM ".$this->db->prefix()."societe as s, ".$this->db->prefix().'commande_fournisseur as t WHERE t.fk_soc = s.rowid AND t.entity IN ('.getEntity('commande_fournisseur').')';
		}

		if (!empty($listofidcompanytoscan)) {  // If empty, we don't have criteria to scan the object we can link to
			// Can complete the possiblelink array
			$hookmanager->initHooks(array('commonobject'));
			$parameters = array('listofidcompanytoscan' => $listofidcompanytoscan, 'possiblelinks' => $possiblelinks);
			$reshook = $hookmanager->executeHooks('showLinkToObjectBlock', $parameters, $object, $action); // Note that $action and $object may have been modified by hook
		}

		if (empty($reshook)) {
			if (is_array($hookmanager->resArray) && count($hookmanager->resArray)) {
				$possiblelinks = array_merge($possiblelinks, $hookmanager->resArray);
			}
		} elseif ($reshook > 0) {
			if (is_array($hookmanager->resArray) && count($hookmanager->resArray)) {
				$possiblelinks = $hookmanager->resArray;
			}
		}

		foreach ($possiblelinks as $key => $possiblelink) {
			$num = 0;

			if (empty($possiblelink['enabled'])) {
				continue;
			}

			if (!empty($possiblelink['perms']) && (empty($restrictlinksto) || in_array($key, $restrictlinksto)) && (empty($excludelinksto) || !in_array($key, $excludelinksto))) {
				print '<div id="' . $key . 'list"' . (empty($conf->use_javascript_ajax) ? '' : ' style="display:none"') . '>';

				if (!empty($conf->global->MAIN_LINK_BY_REF_IN_LINKTO)) {
					print '<br>'."\n";
					print '<!-- form to add a link from anywhere -->'."\n";
					print '<form action="' . $_SERVER["PHP_SELF"] . '" method="POST" name="formlinkedbyref' . $key . '">';
					print '<input type="hidden" name="id" value="' . $object->id . '">';
					print '<input type="hidden" name="action" value="addlinkbyref">';
					print '<input type="hidden" name="token" value="' . newToken() . '">';
					print '<input type="hidden" name="addlink" value="' . $key . '">';
					print '<table class="noborder">';
					print '<tr>';
					//print '<td>' . $langs->trans("Ref") . '</td>';
					print '<td class="center"><input type="text" placeholder="'.dol_escape_htmltag($langs->trans("Ref")).'" name="reftolinkto" value="' . dol_escape_htmltag(GETPOST('reftolinkto', 'alpha')) . '">&nbsp;';
					print '<input type="submit" class="button small valignmiddle" value="' . $langs->trans('ToLink') . '">&nbsp;';
					print '<input type="submit" class="button small" name="cancel" value="' . $langs->trans('Cancel') . '"></td>';
					print '</tr>';
					print '</table>';
					print '</form>';
				}

				$sql = $possiblelink['sql'];

				$resqllist = $this->db->query($sql);
				if ($resqllist) {
					$num = $this->db->num_rows($resqllist);
					$i = 0;

					print '<br>';
					print '<!-- form to add a link from object to same thirdparty -->'."\n";
					print '<form action="' . $_SERVER["PHP_SELF"] . '" method="POST" name="formlinked' . $key . '">';
					print '<input type="hidden" name="action" value="addlink">';
					print '<input type="hidden" name="token" value="' . newToken() . '">';
					print '<input type="hidden" name="id" value="' . $object->id . '">';
					print '<input type="hidden" name="addlink" value="' . $key . '">';
					print '<table class="noborder">';
					print '<tr class="liste_titre">';
					print '<td class="nowrap"></td>';
					print '<td class="center">' . $langs->trans("Ref") . '</td>';
					print '<td class="left">' . $langs->trans("RefCustomer") . '</td>';
					print '<td class="right">' . $langs->trans("AmountHTShort") . '</td>';
					print '<td class="left">' . $langs->trans("Company") . '</td>';
					print '</tr>';
					while ($i < $num) {
						$objp = $this->db->fetch_object($resqllist);

						print '<tr class="oddeven">';
						print '<td class="left">';
						print '<input type="radio" name="idtolinkto" id="' . $key . '_' . $objp->rowid . '" value="' . $objp->rowid . '">';
						print '</td>';
						print '<td class="center"><label for="' . $key . '_' . $objp->rowid . '">' . $objp->ref . '</label></td>';
						print '<td>' . (!empty($objp->ref_client) ? $objp->ref_client : (!empty($objp->ref_supplier) ? $objp->ref_supplier : '')) . '</td>';
						print '<td class="right">';
						if ($possiblelink['label'] == 'LinkToContract') {
							$form = new Form($this->db);
							print $form->textwithpicto('', $langs->trans("InformationOnLinkToContract")) . ' ';
						}
						print '<span class="amount">' . (isset($objp->total_ht) ? price($objp->total_ht) : '') . '</span>';
						print '</td>';
						print '<td>' . $objp->name . '</td>';
						print '</tr>';
						$i++;
					}
					print '</table>';
					print '<div class="center">';
					if ($num) {
						print '<input type="submit" class="button valignmiddle marginleftonly marginrightonly small" value="' . $langs->trans('ToLink') . '">';
					}
					if (empty($conf->use_javascript_ajax)) {
						print '<input type="submit" class="button button-cancel marginleftonly marginrightonly small" name="cancel" value="' . $langs->trans("Cancel") . '"></div>';
					} else {
						print '<input type="submit" onclick="jQuery(\'#' . $key . 'list\').toggle(); return false;" class="button button-cancel marginleftonly marginrightonly small" name="cancel" value="' . $langs->trans("Cancel") . '"></div>';
					}
					print '</form>';
					$this->db->free($resqllist);
				} else {
					dol_print_error($this->db);
				}
				print '</div>';

				//$linktoelem.=($linktoelem?' &nbsp; ':'');
				if ($num > 0 || !empty($conf->global->MAIN_LINK_BY_REF_IN_LINKTO)) {
					$linktoelemlist .= '<li><a href="#linkto' . $key . '" class="linkto dropdowncloseonclick" rel="' . $key . '">' . $langs->trans($possiblelink['label']) . ' (' . $num . ')</a></li>';
					// } else $linktoelem.=$langs->trans($possiblelink['label']);
				} else {
					$linktoelemlist .= '<li><span class="linktodisabled">' . $langs->trans($possiblelink['label']) . ' (0)</span></li>';
				}
			}
		}

		if ($linktoelemlist) {
			$linktoelem = '
    		<dl class="dropdown" id="linktoobjectname">
    		';
			if (!empty($conf->use_javascript_ajax)) {
				$linktoelem .= '<dt><a href="#linktoobjectname"><span class="fas fa-link paddingrightonly"></span>' . $langs->trans("LinkTo") . '...</a></dt>';
			}
			$linktoelem .= '<dd>
    		<div class="multiselectlinkto">
    		<ul class="ulselectedfields">' . $linktoelemlist . '
    		</ul>
    		</div>
    		</dd>
    		</dl>';
		} else {
			$linktoelem = '';
		}

		if (!empty($conf->use_javascript_ajax)) {
			print '<!-- Add js to show linkto box -->
				<script nonce="' . getNonce() . '">
				jQuery(document).ready(function() {
					jQuery(".linkto").click(function() {
						console.log("We choose to show/hide links for rel="+jQuery(this).attr(\'rel\')+" so #"+jQuery(this).attr(\'rel\')+"list");
					    jQuery("#"+jQuery(this).attr(\'rel\')+"list").toggle();
					});
				});
				</script>
		    ';
		}

		return $linktoelem;
	}

	/**
	 *    Return an html string with a select combo box to choose yes or no
	 *
	 * @param string $htmlname Name of html select field
	 * @param string $value Pre-selected value
	 * @param int $option 0 return yes/no, 1 return 1/0
	 * @param bool $disabled true or false
	 * @param int $useempty 1=Add empty line
	 * @param int $addjscombo 1=Add js beautifier on combo box
	 * @param string $morecss More CSS
	 * @param string $labelyes Label for Yes
	 * @param string $labelno Label for No
	 * @return    string                        See option
	 */
	public function selectyesno($htmlname, $value = '', $option = 0, $disabled = false, $useempty = 0, $addjscombo = 0, $morecss = '', $labelyes = 'Yes', $labelno = 'No')
	{
		global $langs;

		$yes = "yes";
		$no = "no";
		if ($option) {
			$yes = "1";
			$no = "0";
		}

		$disabled = ($disabled ? ' disabled' : '');

		$resultyesno = '<select class="flat width75' . ($morecss ? ' ' . $morecss : '') . '" id="' . $htmlname . '" name="' . $htmlname . '"' . $disabled . '>' . "\n";
		if ($useempty) {
			$resultyesno .= '<option value="-1"' . (($value < 0) ? ' selected' : '') . '>&nbsp;</option>' . "\n";
		}
		if (("$value" == 'yes') || ($value == 1)) {
			$resultyesno .= '<option value="' . $yes . '" selected>' . $langs->trans($labelyes) . '</option>' . "\n";
			$resultyesno .= '<option value="' . $no . '">' . $langs->trans($labelno) . '</option>' . "\n";
		} else {
			$selected = (($useempty && $value != '0' && $value != 'no') ? '' : ' selected');
			$resultyesno .= '<option value="' . $yes . '">' . $langs->trans($labelyes) . '</option>' . "\n";
			$resultyesno .= '<option value="' . $no . '"' . $selected . '>' . $langs->trans($labelno) . '</option>' . "\n";
		}
		$resultyesno .= '</select>' . "\n";

		if ($addjscombo) {
			$resultyesno .= ajax_combobox($htmlname, array(), 0, 0, 'resolve', ($useempty < 0 ? (string) $useempty : '-1'), $morecss);
		}

		return $resultyesno;
	}

	// phpcs:disable PEAR.NamingConventions.ValidFunctionName.ScopeNotCamelCaps

	/**
	 *  Return list of export templates
	 *
	 * @param string $selected Id modele pre-selectionne
	 * @param string $htmlname Name of HTML select
	 * @param string $type Type of searched templates
	 * @param int $useempty Affiche valeur vide dans liste
	 * @return    void
	 */
	public function select_export_model($selected = '', $htmlname = 'exportmodelid', $type = '', $useempty = 0)
	{
		// phpcs:enable
		$sql = "SELECT rowid, label";
		$sql .= " FROM " . $this->db->prefix() . "export_model";
		$sql .= " WHERE type = '" . $this->db->escape($type) . "'";
		$sql .= " ORDER BY rowid";
		$result = $this->db->query($sql);
		if ($result) {
			print '<select class="flat" id="select_' . $htmlname . '" name="' . $htmlname . '">';
			if ($useempty) {
				print '<option value="-1">&nbsp;</option>';
			}

			$num = $this->db->num_rows($result);
			$i = 0;
			while ($i < $num) {
				$obj = $this->db->fetch_object($result);
				if ($selected == $obj->rowid) {
					print '<option value="' . $obj->rowid . '" selected>';
				} else {
					print '<option value="' . $obj->rowid . '">';
				}
				print $obj->label;
				print '</option>';
				$i++;
			}
			print "</select>";
		} else {
			dol_print_error($this->db);
		}
	}

	/**
	 * Return a HTML area with the reference of object and a navigation bar for a business object
	 * Note: To complete search with a particular filter on select, you can set $object->next_prev_filter set to define SQL criterias.
	 *
	 * @param object 	$object 		Object to show.
	 * @param string 	$paramid 		Name of parameter to use to name the id into the URL next/previous link.
	 * @param string 	$morehtml 		More html content to output just before the nav bar.
	 * @param int 		$shownav 		Show Condition (navigation is shown if value is 1).
	 * @param string 	$fieldid 		Name of field id into database to use for select next and previous (we make the select max and min on this field compared to $object->ref). Use 'none' to disable next/prev.
	 * @param string 	$fieldref 		Name of field ref of object (object->ref) to show or 'none' to not show ref.
	 * @param string 	$morehtmlref 	More html to show after ref.
	 * @param string 	$moreparam 		More param to add in nav link url. Must start with '&...'.
	 * @param int 		$nodbprefix 	Do not include DB prefix to forge table name.
	 * @param string 	$morehtmlleft 	More html code to show before ref.
	 * @param string 	$morehtmlstatus More html code to show under navigation arrows (status place).
	 * @param string 	$morehtmlright 	More html code to show after ref.
	 * @return string                   Portion HTML with ref + navigation buttons
	 */
	public function showrefnav($object, $paramid, $morehtml = '', $shownav = 1, $fieldid = 'rowid', $fieldref = 'ref', $morehtmlref = '', $moreparam = '', $nodbprefix = 0, $morehtmlleft = '', $morehtmlstatus = '', $morehtmlright = '')
	{
		global $conf, $langs, $hookmanager, $extralanguages;

		$ret = '';
		if (empty($fieldid)) {
			$fieldid = 'rowid';
		}
		if (empty($fieldref)) {
			$fieldref = 'ref';
		}

		// Preparing gender's display if there is one
		$addgendertxt = '';
		if (property_exists($object, 'gender') && !empty($object->gender)) {
			$addgendertxt = ' ';
			switch ($object->gender) {
				case 'man':
					$addgendertxt .= '<i class="fas fa-mars"></i>';
					break;
				case 'woman':
					$addgendertxt .= '<i class="fas fa-venus"></i>';
					break;
				case 'other':
					$addgendertxt .= '<i class="fas fa-transgender"></i>';
					break;
			}
		}

		// Add where from hooks
		if (is_object($hookmanager)) {
			$parameters = array('showrefnav' => true);
			$reshook = $hookmanager->executeHooks('printFieldListWhere', $parameters, $object); // Note that $action and $object may have been modified by hook
			$object->next_prev_filter .= $hookmanager->resPrint;
		}
		$previous_ref = $next_ref = '';
		if ($shownav) {
			//print "paramid=$paramid,morehtml=$morehtml,shownav=$shownav,$fieldid,$fieldref,$morehtmlref,$moreparam";
			$object->load_previous_next_ref((isset($object->next_prev_filter) ? $object->next_prev_filter : ''), $fieldid, $nodbprefix);

			$navurl = $_SERVER["PHP_SELF"];
			// Special case for project/task page
			if ($paramid == 'project_ref') {
				if (preg_match('/\/tasks\/(task|contact|note|document)\.php/', $navurl)) {     // TODO Remove this when nav with project_ref on task pages are ok
					$navurl = preg_replace('/\/tasks\/(task|contact|time|note|document)\.php/', '/tasks.php', $navurl);
					$paramid = 'ref';
				}
			}

			// accesskey is for Windows or Linux:  ALT + key for chrome, ALT + SHIFT + KEY for firefox
			// accesskey is for Mac:               CTRL + key for all browsers
			$stringforfirstkey = $langs->trans("KeyboardShortcut");
			if ($conf->browser->name == 'chrome') {
				$stringforfirstkey .= ' ALT +';
			} elseif ($conf->browser->name == 'firefox') {
				$stringforfirstkey .= ' ALT + SHIFT +';
			} else {
				$stringforfirstkey .= ' CTL +';
			}

			$previous_ref = $object->ref_previous ? '<a accesskey="p" title="' . $stringforfirstkey . ' p" class="classfortooltip" href="' . $navurl . '?' . $paramid . '=' . urlencode($object->ref_previous) . $moreparam . '"><i class="fa fa-chevron-left"></i></a>' : '<span class="inactive"><i class="fa fa-chevron-left opacitymedium"></i></span>';
			$next_ref = $object->ref_next ? '<a accesskey="n" title="' . $stringforfirstkey . ' n" class="classfortooltip" href="' . $navurl . '?' . $paramid . '=' . urlencode($object->ref_next) . $moreparam . '"><i class="fa fa-chevron-right"></i></a>' : '<span class="inactive"><i class="fa fa-chevron-right opacitymedium"></i></span>';
		}

		//print "xx".$previous_ref."x".$next_ref;
		$ret .= '<!-- Start banner content --><div style="vertical-align: middle">';

		// Right part of banner
		if ($morehtmlright) {
			$ret .= '<div class="inline-block floatleft">' . $morehtmlright . '</div>';
		}

		if ($previous_ref || $next_ref || $morehtml) {
			$ret .= '<div class="pagination paginationref"><ul class="right">';
		}
		if ($morehtml) {
			$ret .= '<li class="noborder litext' . (($shownav && $previous_ref && $next_ref) ? ' clearbothonsmartphone' : '') . '">' . $morehtml . '</li>';
		}
		if ($shownav && ($previous_ref || $next_ref)) {
			$ret .= '<li class="pagination">' . $previous_ref . '</li>';
			$ret .= '<li class="pagination">' . $next_ref . '</li>';
		}
		if ($previous_ref || $next_ref || $morehtml) {
			$ret .= '</ul></div>';
		}

		// Status
		$parameters = array();
		$reshook = $hookmanager->executeHooks('moreHtmlStatus', $parameters, $object); // Note that $action and $object may have been modified by hook
		if (empty($reshook)) {
			$morehtmlstatus .= $hookmanager->resPrint;
		} else {
			$morehtmlstatus = $hookmanager->resPrint;
		}
		if ($morehtmlstatus) {
			$ret .= '<div class="statusref">' . $morehtmlstatus . '</div>';
		}

		$parameters = array();
		$reshook = $hookmanager->executeHooks('moreHtmlRef', $parameters, $object); // Note that $action and $object may have been modified by hook
		if (empty($reshook)) {
			$morehtmlref .= $hookmanager->resPrint;
		} elseif ($reshook > 0) {
			$morehtmlref = $hookmanager->resPrint;
		}

		// Left part of banner
		if ($morehtmlleft) {
			if ($conf->browser->layout == 'phone') {
				$ret .= '<!-- morehtmlleft --><div class="floatleft">' . $morehtmlleft . '</div>';
			} else {
				$ret .= '<!-- morehtmlleft --><div class="inline-block floatleft">' . $morehtmlleft . '</div>';
			}
		}

		//if ($conf->browser->layout == 'phone') $ret.='<div class="clearboth"></div>';
		$ret .= '<div class="inline-block floatleft valignmiddle maxwidth750 marginbottomonly refid' . (($shownav && ($previous_ref || $next_ref)) ? ' refidpadding' : '') . '">';

		// For thirdparty, contact, user, member, the ref is the id, so we show something else
		if ($object->element == 'societe') {
			$ret .= dol_htmlentities($object->name);

			// List of extra languages
			$arrayoflangcode = array();
			if (!empty($conf->global->PDF_USE_ALSO_LANGUAGE_CODE)) {
				$arrayoflangcode[] = $conf->global->PDF_USE_ALSO_LANGUAGE_CODE;
			}

			if (is_array($arrayoflangcode) && count($arrayoflangcode)) {
				if (!is_object($extralanguages)) {
					include_once DOL_DOCUMENT_ROOT . '/core/class/extralanguages.class.php';
					$extralanguages = new ExtraLanguages($this->db);
				}
				$extralanguages->fetch_name_extralanguages('societe');

				if (!empty($extralanguages->attributes['societe']['name'])) {
					$object->fetchValuesForExtraLanguages();

					$htmltext = '';
					// If there is extra languages
					foreach ($arrayoflangcode as $extralangcode) {
						$htmltext .= picto_from_langcode($extralangcode, 'class="pictoforlang paddingright"');
						if ($object->array_languages['name'][$extralangcode]) {
							$htmltext .= $object->array_languages['name'][$extralangcode];
						} else {
							$htmltext .= '<span class="opacitymedium">' . $langs->trans("SwitchInEditModeToAddTranslation") . '</span>';
						}
					}
					$ret .= '<!-- Show translations of name -->' . "\n";
					$ret .= $this->textwithpicto('', $htmltext, -1, 'language', 'opacitymedium paddingleft');
				}
			}
		} elseif ($object->element == 'member') {
			$ret .= $object->ref . '<br>';
			$fullname = $object->getFullName($langs);
			if ($object->morphy == 'mor' && $object->societe) {
				$ret .= dol_htmlentities($object->societe) . ((!empty($fullname) && $object->societe != $fullname) ? ' (' . dol_htmlentities($fullname) . $addgendertxt . ')' : '');
			} else {
				$ret .= dol_htmlentities($fullname) . $addgendertxt . ((!empty($object->societe) && $object->societe != $fullname) ? ' (' . dol_htmlentities($object->societe) . ')' : '');
			}
		} elseif (in_array($object->element, array('contact', 'user'))) {
			$ret .= dol_htmlentities($object->getFullName($langs)) . $addgendertxt;
		} elseif ($object->element == 'usergroup') {
			$ret .= dol_htmlentities($object->name);
		} elseif (in_array($object->element, array('action', 'agenda'))) {
			$ret .= $object->ref . '<br>' . $object->label;
		} elseif (in_array($object->element, array('adherent_type'))) {
			$ret .= $object->label;
		} elseif ($object->element == 'ecm_directories') {
			$ret .= '';
		} elseif ($fieldref != 'none') {
			$ret .= dol_htmlentities(!empty($object->$fieldref) ? $object->$fieldref : "");
		}
		if ($morehtmlref) {
			// don't add a additional space, when "$morehtmlref" starts with a HTML div tag
			if (substr($morehtmlref, 0, 4) != '<div') {
				$ret .= ' ';
			}

			$ret .= $morehtmlref;
		}

		$ret .= '</div>';

		$ret .= '</div><!-- End banner content -->';

		return $ret;
	}


	/**
	 *  Return HTML code to output a barcode
	 *
	 * @param Object $object Object containing data to retrieve file name
	 * @param int $width Width of photo
	 * @param string $morecss More CSS on img of barcode
	 * @return string                    HTML code to output barcode
	 */
	public function showbarcode(&$object, $width = 100, $morecss = '')
	{
		global $conf;

		//Check if barcode is filled in the card
		if (empty($object->barcode)) {
			return '';
		}

		// Complete object if not complete
		if (empty($object->barcode_type_code) || empty($object->barcode_type_coder)) {
			$result = $object->fetch_barcode();
			//Check if fetch_barcode() failed
			if ($result < 1) {
				return '<!-- ErrorFetchBarcode -->';
			}
		}

		// Barcode image
		$url = DOL_URL_ROOT . '/viewimage.php?modulepart=barcode&generator=' . urlencode($object->barcode_type_coder) . '&code=' . urlencode($object->barcode) . '&encoding=' . urlencode($object->barcode_type_code);
		$out = '<!-- url barcode = ' . $url . ' -->';
		$out .= '<img src="' . $url . '"' . ($morecss ? ' class="' . $morecss . '"' : '') . '>';

		return $out;
	}

	/**
	 *        Return HTML code to output a photo
	 *
	 * @param string $modulepart Key to define module concerned ('societe', 'userphoto', 'memberphoto')
	 * @param object $object Object containing data to retrieve file name
	 * @param int $width Width of photo
	 * @param int $height Height of photo (auto if 0)
	 * @param int $caneditfield Add edit fields
	 * @param string $cssclass CSS name to use on img for photo
	 * @param string $imagesize 'mini', 'small' or '' (original)
	 * @param int $addlinktofullsize Add link to fullsize image
	 * @param int $cache 1=Accept to use image in cache
	 * @param string $forcecapture '', 'user' or 'environment'. Force parameter capture on HTML input file element to ask a smartphone to allow to open camera to take photo. Auto if ''.
	 * @param int $noexternsourceoverwrite No overwrite image with extern source (like 'gravatar' or other module)
	 * @return string                            HTML code to output photo
	 */
	public static function showphoto($modulepart, $object, $width = 100, $height = 0, $caneditfield = 0, $cssclass = 'photowithmargin', $imagesize = '', $addlinktofullsize = 1, $cache = 0, $forcecapture = '', $noexternsourceoverwrite = 0)
	{
		global $conf, $langs;

		$entity = (!empty($object->entity) ? $object->entity : $conf->entity);
		$id = (!empty($object->id) ? $object->id : $object->rowid);

		$ret = '';
		$dir = '';
		$file = '';
		$originalfile = '';
		$altfile = '';
		$email = '';
		$capture = '';
		if ($modulepart == 'societe') {
			$dir = $conf->societe->multidir_output[$entity];
			if (!empty($object->logo)) {
				if (dolIsAllowedForPreview($object->logo)) {
					if ((string) $imagesize == 'mini') {
						$file = get_exdir(0, 0, 0, 0, $object, 'thirdparty') . 'logos/' . getImageFileNameForSize($object->logo, '_mini'); // getImageFileNameForSize include the thumbs
					} elseif ((string) $imagesize == 'small') {
						$file = get_exdir(0, 0, 0, 0, $object, 'thirdparty') . 'logos/' . getImageFileNameForSize($object->logo, '_small');
					} else {
						$file = get_exdir(0, 0, 0, 0, $object, 'thirdparty') . 'logos/' . $object->logo;
					}
					$originalfile = get_exdir(0, 0, 0, 0, $object, 'thirdparty') . 'logos/' . $object->logo;
				}
			}
			$email = $object->email;
		} elseif ($modulepart == 'contact') {
			$dir = $conf->societe->multidir_output[$entity] . '/contact';
			if (!empty($object->photo)) {
				if (dolIsAllowedForPreview($object->photo)) {
					if ((string) $imagesize == 'mini') {
						$file = get_exdir(0, 0, 0, 0, $object, 'contact') . 'photos/' . getImageFileNameForSize($object->photo, '_mini');
					} elseif ((string) $imagesize == 'small') {
						$file = get_exdir(0, 0, 0, 0, $object, 'contact') . 'photos/' . getImageFileNameForSize($object->photo, '_small');
					} else {
						$file = get_exdir(0, 0, 0, 0, $object, 'contact') . 'photos/' . $object->photo;
					}
					$originalfile = get_exdir(0, 0, 0, 0, $object, 'contact') . 'photos/' . $object->photo;
				}
			}
			$email = $object->email;
			$capture = 'user';
		} elseif ($modulepart == 'userphoto') {
			$dir = $conf->user->dir_output;
			if (!empty($object->photo)) {
				if (dolIsAllowedForPreview($object->photo)) {
					if ((string) $imagesize == 'mini') {
						$file = get_exdir(0, 0, 0, 0, $object, 'user') . 'photos/' . getImageFileNameForSize($object->photo, '_mini');
					} elseif ((string) $imagesize == 'small') {
						$file = get_exdir(0, 0, 0, 0, $object, 'user') . 'photos/' . getImageFileNameForSize($object->photo, '_small');
					} else {
						$file = get_exdir(0, 0, 0, 0, $object, 'user') . 'photos/' . $object->photo;
					}
					$originalfile = get_exdir(0, 0, 0, 0, $object, 'user') . 'photos/' . $object->photo;
				}
			}
			if (!empty($conf->global->MAIN_OLD_IMAGE_LINKS)) {
				$altfile = $object->id . ".jpg"; // For backward compatibility
			}
			$email = $object->email;
			$capture = 'user';
		} elseif ($modulepart == 'memberphoto') {
			$dir = $conf->adherent->dir_output;
			if (!empty($object->photo)) {
				if (dolIsAllowedForPreview($object->photo)) {
					if ((string) $imagesize == 'mini') {
						$file = get_exdir(0, 0, 0, 0, $object, 'member') . 'photos/' . getImageFileNameForSize($object->photo, '_mini');
					} elseif ((string) $imagesize == 'small') {
						$file = get_exdir(0, 0, 0, 0, $object, 'member') . 'photos/' . getImageFileNameForSize($object->photo, '_small');
					} else {
						$file = get_exdir(0, 0, 0, 0, $object, 'member') . 'photos/' . $object->photo;
					}
					$originalfile = get_exdir(0, 0, 0, 0, $object, 'member') . 'photos/' . $object->photo;
				}
			}
			if (!empty($conf->global->MAIN_OLD_IMAGE_LINKS)) {
				$altfile = $object->id . ".jpg"; // For backward compatibility
			}
			$email = $object->email;
			$capture = 'user';
		} else {
			// Generic case to show photos
			$dir = $conf->$modulepart->dir_output;
			if (!empty($object->photo)) {
				if (dolIsAllowedForPreview($object->photo)) {
					if ((string) $imagesize == 'mini') {
						$file = get_exdir($id, 2, 0, 0, $object, $modulepart) . 'photos/' . getImageFileNameForSize($object->photo, '_mini');
					} elseif ((string) $imagesize == 'small') {
						$file = get_exdir($id, 2, 0, 0, $object, $modulepart) . 'photos/' . getImageFileNameForSize($object->photo, '_small');
					} else {
						$file = get_exdir($id, 2, 0, 0, $object, $modulepart) . 'photos/' . $object->photo;
					}
					$originalfile = get_exdir($id, 2, 0, 0, $object, $modulepart) . 'photos/' . $object->photo;
				}
			}
			if (!empty($conf->global->MAIN_OLD_IMAGE_LINKS)) {
				$altfile = $object->id . ".jpg"; // For backward compatibility
			}
			$email = $object->email;
		}

		if ($forcecapture) {
			$capture = $forcecapture;
		}

		if ($dir) {
			if ($file && file_exists($dir . "/" . $file)) {
				if ($addlinktofullsize) {
					$urladvanced = getAdvancedPreviewUrl($modulepart, $originalfile, 0, '&entity=' . $entity);
					if ($urladvanced) {
						$ret .= '<a href="' . $urladvanced . '">';
					} else {
						$ret .= '<a href="' . DOL_URL_ROOT . '/viewimage.php?modulepart=' . $modulepart . '&entity=' . $entity . '&file=' . urlencode($originalfile) . '&cache=' . $cache . '">';
					}
				}
				$ret .= '<img alt="Photo" class="photo' . $modulepart . ($cssclass ? ' ' . $cssclass : '') . ' photologo' . (preg_replace('/[^a-z]/i', '_', $file)) . '" ' . ($width ? ' width="' . $width . '"' : '') . ($height ? ' height="' . $height . '"' : '') . ' src="' . DOL_URL_ROOT . '/viewimage.php?modulepart=' . $modulepart . '&entity=' . $entity . '&file=' . urlencode($file) . '&cache=' . $cache . '">';
				if ($addlinktofullsize) {
					$ret .= '</a>';
				}
			} elseif ($altfile && file_exists($dir . "/" . $altfile)) {
				if ($addlinktofullsize) {
					$urladvanced = getAdvancedPreviewUrl($modulepart, $originalfile, 0, '&entity=' . $entity);
					if ($urladvanced) {
						$ret .= '<a href="' . $urladvanced . '">';
					} else {
						$ret .= '<a href="' . DOL_URL_ROOT . '/viewimage.php?modulepart=' . $modulepart . '&entity=' . $entity . '&file=' . urlencode($originalfile) . '&cache=' . $cache . '">';
					}
				}
				$ret .= '<img class="photo' . $modulepart . ($cssclass ? ' ' . $cssclass : '') . '" alt="Photo alt" id="photologo' . (preg_replace('/[^a-z]/i', '_', $file)) . '" class="' . $cssclass . '" ' . ($width ? ' width="' . $width . '"' : '') . ($height ? ' height="' . $height . '"' : '') . ' src="' . DOL_URL_ROOT . '/viewimage.php?modulepart=' . $modulepart . '&entity=' . $entity . '&file=' . urlencode($altfile) . '&cache=' . $cache . '">';
				if ($addlinktofullsize) {
					$ret .= '</a>';
				}
			} else {
				$nophoto = '/public/theme/common/nophoto.png';
				$defaultimg = 'identicon';        // For gravatar
				if (in_array($modulepart, array('societe', 'userphoto', 'contact', 'memberphoto'))) {    // For modules that need a special image when photo not found
					if ($modulepart == 'societe' || ($modulepart == 'memberphoto' && !empty($object->morphy) && strpos($object->morphy, 'mor')) !== false) {
						$nophoto = 'company';
					} else {
						$nophoto = '/public/theme/common/user_anonymous.png';
						if (!empty($object->gender) && $object->gender == 'man') {
							$nophoto = '/public/theme/common/user_man.png';
						}
						if (!empty($object->gender) && $object->gender == 'woman') {
							$nophoto = '/public/theme/common/user_woman.png';
						}
					}
				}

				if (isModEnabled('gravatar') && $email && empty($noexternsourceoverwrite)) {
					// see https://gravatar.com/site/implement/images/php/
					$ret .= '<!-- Put link to gravatar -->';
					$ret .= '<img class="photo' . $modulepart . ($cssclass ? ' ' . $cssclass : '') . '" alt="" title="' . $email . ' Gravatar avatar" ' . ($width ? ' width="' . $width . '"' : '') . ($height ? ' height="' . $height . '"' : '') . ' src="https://www.gravatar.com/avatar/' . md5(strtolower(trim($email))) . '?s=' . $width . '&d=' . $defaultimg . '">'; // gravatar need md5 hash
				} else {
					if ($nophoto == 'company') {
						$ret .= '<div class="divforspanimg photo' . $modulepart . ($cssclass ? ' ' . $cssclass : '') . '" alt="" ' . ($width ? ' width="' . $width . '"' : '') . ($height ? ' height="' . $height . '"' : '') . '>' . img_picto('', 'company') . '</div>';
						$ret .= '<div class="difforspanimgright"></div>';
					} else {
						$ret .= '<img class="photo' . $modulepart . ($cssclass ? ' ' . $cssclass : '') . '" alt="" ' . ($width ? ' width="' . $width . '"' : '') . ($height ? ' height="' . $height . '"' : '') . ' src="' . DOL_URL_ROOT . $nophoto . '">';
					}
				}
			}

			if ($caneditfield) {
				if ($object->photo) {
					$ret .= "<br>\n";
				}
				$ret .= '<table class="nobordernopadding centpercent">';
				if ($object->photo) {
					$ret .= '<tr><td><input type="checkbox" class="flat photodelete" name="deletephoto" id="photodelete"> <label for="photodelete">' . $langs->trans("Delete") . '</label><br><br></td></tr>';
				}
				$ret .= '<tr><td class="tdoverflow">';
				$maxfilesizearray = getMaxFileSizeArray();
				$maxmin = $maxfilesizearray['maxmin'];
				if ($maxmin > 0) {
					$ret .= '<input type="hidden" name="MAX_FILE_SIZE" value="' . ($maxmin * 1024) . '">';    // MAX_FILE_SIZE must precede the field type=file
				}
				$ret .= '<input type="file" class="flat maxwidth200onsmartphone" name="photo" id="photoinput" accept="image/*"' . ($capture ? ' capture="' . $capture . '"' : '') . '>';
				$ret .= '</td></tr>';
				$ret .= '</table>';
			}
		} else {
			dol_print_error('', 'Call of showphoto with wrong parameters modulepart=' . $modulepart);
		}

		return $ret;
	}

	// phpcs:disable PEAR.NamingConventions.ValidFunctionName.ScopeNotCamelCaps

	/**
	 *    Return select list of groups
	 *
	 * @param string|object $selected Id group or group preselected
	 * @param string $htmlname Field name in form
	 * @param int $show_empty 0=liste sans valeur nulle, 1=ajoute valeur inconnue
	 * @param string|array $exclude Array list of groups id to exclude
	 * @param int $disabled If select list must be disabled
	 * @param string|array $include Array list of groups id to include
	 * @param int $enableonly Array list of groups id to be enabled. All other must be disabled
	 * @param string $force_entity '0' or Ids of environment to force
	 * @param bool $multiple add [] in the name of element and add 'multiple' attribut (not working with ajax_autocompleter)
	 * @param string $morecss More css to add to html component
	 * @return    string
	 * @see select_dolusers()
	 */
	public function select_dolgroups($selected = '', $htmlname = 'groupid', $show_empty = 0, $exclude = '', $disabled = 0, $include = '', $enableonly = '', $force_entity = '0', $multiple = false, $morecss = '')
	{
		// phpcs:enable
		global $conf, $user, $langs;

		// Permettre l'exclusion de groupes
		$excludeGroups = null;
		if (is_array($exclude)) {
			$excludeGroups = implode(",", $exclude);
		}
		// Permettre l'inclusion de groupes
		$includeGroups = null;
		if (is_array($include)) {
			$includeGroups = implode(",", $include);
		}

		if (!is_array($selected)) {
			$selected = array($selected);
		}

		$out = '';

		// On recherche les groupes
		$sql = "SELECT ug.rowid, ug.nom as name";
		if (isModEnabled('multicompany') && $conf->entity == 1 && $user->admin && !$user->entity) {
			$sql .= ", e.label";
		}
		$sql .= " FROM " . $this->db->prefix() . "usergroup as ug ";
		if (isModEnabled('multicompany') && $conf->entity == 1 && $user->admin && !$user->entity) {
			$sql .= " LEFT JOIN " . $this->db->prefix() . "entity as e ON e.rowid=ug.entity";
			if ($force_entity) {
				$sql .= " WHERE ug.entity IN (0, " . $force_entity . ")";
			} else {
				$sql .= " WHERE ug.entity IS NOT NULL";
			}
		} else {
			$sql .= " WHERE ug.entity IN (0, " . $conf->entity . ")";
		}
		if (is_array($exclude) && $excludeGroups) {
			$sql .= " AND ug.rowid NOT IN (" . $this->db->sanitize($excludeGroups) . ")";
		}
		if (is_array($include) && $includeGroups) {
			$sql .= " AND ug.rowid IN (" . $this->db->sanitize($includeGroups) . ")";
		}
		$sql .= " ORDER BY ug.nom ASC";

		dol_syslog(get_class($this) . "::select_dolgroups", LOG_DEBUG);
		$resql = $this->db->query($sql);
		if ($resql) {
			// Enhance with select2
			include_once DOL_DOCUMENT_ROOT . '/core/lib/ajax.lib.php';

			$out .= '<select class="flat minwidth200' . ($morecss ? ' ' . $morecss : '') . '" id="' . $htmlname . '" name="' . $htmlname . ($multiple ? '[]' : '') . '" ' . ($multiple ? 'multiple' : '') . ' ' . ($disabled ? ' disabled' : '') . '>';

			$num = $this->db->num_rows($resql);
			$i = 0;
			if ($num) {
				if ($show_empty && !$multiple) {
					$out .= '<option value="-1"' . (in_array(-1, $selected) ? ' selected' : '') . '>&nbsp;</option>' . "\n";
				}

				while ($i < $num) {
					$obj = $this->db->fetch_object($resql);
					$disableline = 0;
					if (is_array($enableonly) && count($enableonly) && !in_array($obj->rowid, $enableonly)) {
						$disableline = 1;
					}

					$out .= '<option value="' . $obj->rowid . '"';
					if ($disableline) {
						$out .= ' disabled';
					}
					if ((isset($selected[0]) && is_object($selected[0]) && $selected[0]->id == $obj->rowid) || ((!isset($selected[0]) || !is_object($selected[0])) && !empty($selected) && in_array($obj->rowid, $selected))) {
						$out .= ' selected';
					}
					$out .= '>';

					$out .= $obj->name;
					if (isModEnabled('multicompany') && empty($conf->global->MULTICOMPANY_TRANSVERSE_MODE) && $conf->entity == 1) {
						$out .= " (" . $obj->label . ")";
					}

					$out .= '</option>';
					$i++;
				}
			} else {
				if ($show_empty) {
					$out .= '<option value="-1"' . (in_array(-1, $selected) ? ' selected' : '') . '></option>' . "\n";
				}
				$out .= '<option value="" disabled>' . $langs->trans("NoUserGroupDefined") . '</option>';
			}
			$out .= '</select>';

			$out .= ajax_combobox($htmlname);
		} else {
			dol_print_error($this->db);
		}

		return $out;
	}


	/**
	 *    Return HTML to show the search and clear seach button
	 *
	 * @param string $pos Position of colon on the list. Value 'left' or 'right'
	 * @return    string
	 */
	public function showFilterButtons($pos = '')
	{
		$out = '<div class="nowraponall">';
		if ($pos == 'left') {
			$out .= '<button type="submit" class="liste_titre button_search reposition" name="button_search_x" value="x"><span class="fa fa-search"></span></button>';
			$out .= '<button type="submit" class="liste_titre button_removefilter reposition" name="button_removefilter_x" value="x"><span class="fa fa-remove"></span></button>';
		} else {
			$out .= '<button type="submit" class="liste_titre button_search reposition" name="button_search_x" value="x"><span class="fa fa-search"></span></button>';
			$out .= '<button type="submit" class="liste_titre button_removefilter reposition" name="button_removefilter_x" value="x"><span class="fa fa-remove"></span></button>';
		}
		$out .= '</div>';

		return $out;
	}

	/**
	 *    Return HTML to show the search and clear search button
	 *
	 * @param string $cssclass CSS class
	 * @param int $calljsfunction 0=default. 1=call function initCheckForSelect() after changing status of checkboxes
	 * @param string $massactionname Mass action button name that will launch an action on the selected items
	 * @return    string
	 */
	public function showCheckAddButtons($cssclass = 'checkforaction', $calljsfunction = 0, $massactionname = "massaction")
	{
		global $conf;

		$out = '';

		if (!empty($conf->use_javascript_ajax)) {
			$out .= '<div class="inline-block checkallactions"><input type="checkbox" id="' . $cssclass . 's" name="' . $cssclass . 's" class="checkallactions"></div>';
		}
		$out .= '<script nonce="' . getNonce() . '">
            $(document).ready(function() {
                $("#' . $cssclass . 's").click(function() {
                    if($(this).is(\':checked\')){
                        console.log("We check all ' . $cssclass . ' and trigger the change method");
                		$(".' . $cssclass . '").prop(\'checked\', true).trigger(\'change\');
                    }
                    else
                    {
                        console.log("We uncheck all");
                		$(".' . $cssclass . '").prop(\'checked\', false).trigger(\'change\');
                    }' . "\n";
		if ($calljsfunction) {
			$out .= 'if (typeof initCheckForSelect == \'function\') { initCheckForSelect(0, "' . $massactionname . '", "' . $cssclass . '"); } else { console.log("No function initCheckForSelect found. Call won\'t be done."); }';
		}
		$out .= '         });
        	        $(".' . $cssclass . '").change(function() {
					$(this).closest("tr").toggleClass("highlight", this.checked);
				});
		 	});
    	</script>';

		return $out;
	}

	/**
	 *    Return HTML to show the search and clear seach button
	 *
	 * @param int $addcheckuncheckall Add the check all/uncheck all checkbox (use javascript) and code to manage this
	 * @param string $cssclass CSS class
	 * @param int $calljsfunction 0=default. 1=call function initCheckForSelect() after changing status of checkboxes
	 * @param string $massactionname Mass action name
	 * @return    string
	 */
	public function showFilterAndCheckAddButtons($addcheckuncheckall = 0, $cssclass = 'checkforaction', $calljsfunction = 0, $massactionname = "massaction")
	{
		$out = $this->showFilterButtons();
		if ($addcheckuncheckall) {
			$out .= $this->showCheckAddButtons($cssclass, $calljsfunction, $massactionname);
		}
		return $out;
	}

	/**
	 * Return HTML to show the select of expense categories
	 *
	 * @param string 	$selected 		preselected category
	 * @param string 	$htmlname 		name of HTML select list
	 * @param integer 	$useempty 		1=Add empty line
	 * @param array 	$excludeid 		id to exclude
	 * @param string 	$target 		htmlname of target select to bind event
	 * @param int 		$default_selected default category to select if fk_c_type_fees change = EX_KME
	 * @param array 	$params 		param to give
	 * @param int 		$info_admin 	Show the tooltip help picto to setup list
	 * @return    string
	 */
	public function selectExpenseCategories($selected = '', $htmlname = 'fk_c_exp_tax_cat', $useempty = 0, $excludeid = array(), $target = '', $default_selected = 0, $params = array(), $info_admin = 1)
	{
		global $langs, $user;

		$out = '';
		$sql = "SELECT rowid, label FROM " . $this->db->prefix() . "c_exp_tax_cat WHERE active = 1";
		$sql .= " AND entity IN (0," . getEntity('exp_tax_cat') . ")";
		if (!empty($excludeid)) {
			$sql .= " AND rowid NOT IN (" . $this->db->sanitize(implode(',', $excludeid)) . ")";
		}
		$sql .= " ORDER BY label";

		$resql = $this->db->query($sql);
		if ($resql) {
			$out = '<select id="select_' . $htmlname . '" name="' . $htmlname . '" class="' . $htmlname . ' flat minwidth75imp maxwidth200">';
			if ($useempty) {
				$out .= '<option value="0">&nbsp;</option>';
			}

			while ($obj = $this->db->fetch_object($resql)) {
				$out .= '<option ' . ($selected == $obj->rowid ? 'selected="selected"' : '') . ' value="' . $obj->rowid . '">' . $langs->trans($obj->label) . '</option>';
			}
			$out .= '</select>';
			$out .= ajax_combobox('select_' . $htmlname);

			if (!empty($htmlname) && $user->admin && $info_admin) {
				$out .= ' ' . info_admin($langs->trans("YouCanChangeValuesForThisListFromDictionarySetup"), 1);
			}

			if (!empty($target)) {
				$sql = "SELECT c.id FROM " . $this->db->prefix() . "c_type_fees as c WHERE c.code = 'EX_KME' AND c.active = 1";
				$resql = $this->db->query($sql);
				if ($resql) {
					if ($this->db->num_rows($resql) > 0) {
						$obj = $this->db->fetch_object($resql);
						$out .= '<script nonce="' . getNonce() . '">
							$(function() {
								$("select[name=' . $target . ']").on("change", function() {
									var current_val = $(this).val();
									if (current_val == ' . $obj->id . ') {';
						if (!empty($default_selected) || !empty($selected)) {
							$out .= '$("select[name=' . $htmlname . ']").val("' . ($default_selected > 0 ? $default_selected : $selected) . '");';
						}

						$out .= '
										$("select[name=' . $htmlname . ']").change();
									}
								});

								$("select[name=' . $htmlname . ']").change(function() {

									if ($("select[name=' . $target . ']").val() == ' . $obj->id . ') {
										// get price of kilometer to fill the unit price
										$.ajax({
											method: "POST",
											dataType: "json",
											data: { fk_c_exp_tax_cat: $(this).val(), token: \'' . currentToken() . '\' },
											url: "' . (DOL_URL_ROOT . '/expensereport/ajax/ajaxik.php?' . join('&', $params)) . '",
										}).done(function( data, textStatus, jqXHR ) {
											console.log(data);
											if (typeof data.up != "undefined") {
												$("input[name=value_unit]").val(data.up);
												$("select[name=' . $htmlname . ']").attr("title", data.title);
											} else {
												$("input[name=value_unit]").val("");
												$("select[name=' . $htmlname . ']").attr("title", "");
											}
										});
									}
								});
							});
						</script>';
					}
				}
			}
		} else {
			dol_print_error($this->db);
		}

		return $out;
	}

	/**
	 * Return HTML to show the select ranges of expense range
	 *
	 * @param string $selected preselected category
	 * @param string $htmlname name of HTML select list
	 * @param integer $useempty 1=Add empty line
	 * @return    string
	 */
	public function selectExpenseRanges($selected = '', $htmlname = 'fk_range', $useempty = 0)
	{
		global $conf, $langs;

		$out = '';
		$sql = "SELECT rowid, range_ik FROM " . $this->db->prefix() . "c_exp_tax_range";
		$sql .= " WHERE entity = " . $conf->entity . " AND active = 1";

		$resql = $this->db->query($sql);
		if ($resql) {
			$out = '<select id="select_' . $htmlname . '" name="' . $htmlname . '" class="' . $htmlname . ' flat minwidth75imp">';
			if ($useempty) {
				$out .= '<option value="0"></option>';
			}

			while ($obj = $this->db->fetch_object($resql)) {
				$out .= '<option ' . ($selected == $obj->rowid ? 'selected="selected"' : '') . ' value="' . $obj->rowid . '">' . price($obj->range_ik, 0, $langs, 1, 0) . '</option>';
			}
			$out .= '</select>';
		} else {
			dol_print_error($this->db);
		}

		return $out;
	}

	/**
	 * Return HTML to show a select of expense
	 *
	 * @param string $selected preselected category
	 * @param string $htmlname name of HTML select list
	 * @param integer $useempty 1=Add empty choice
	 * @param integer $allchoice 1=Add all choice
	 * @param integer $useid 0=use 'code' as key, 1=use 'id' as key
	 * @return    string
	 */
	public function selectExpense($selected = '', $htmlname = 'fk_c_type_fees', $useempty = 0, $allchoice = 1, $useid = 0)
	{
		global $langs;

		$out = '';
		$sql = "SELECT id, code, label FROM " . $this->db->prefix() . "c_type_fees";
		$sql .= " WHERE active = 1";

		$resql = $this->db->query($sql);
		if ($resql) {
			$out = '<select id="select_' . $htmlname . '" name="' . $htmlname . '" class="' . $htmlname . ' flat minwidth75imp">';
			if ($useempty) {
				$out .= '<option value="0"></option>';
			}
			if ($allchoice) {
				$out .= '<option value="-1">' . $langs->trans('AllExpenseReport') . '</option>';
			}

			$field = 'code';
			if ($useid) {
				$field = 'id';
			}

			while ($obj = $this->db->fetch_object($resql)) {
				$key = $langs->trans($obj->code);
				$out .= '<option ' . ($selected == $obj->{$field} ? 'selected="selected"' : '') . ' value="' . $obj->{$field} . '">' . ($key != $obj->code ? $key : $obj->label) . '</option>';
			}
			$out .= '</select>';
		} else {
			dol_print_error($this->db);
		}

		return $out;
	}

	/**
	 *  Output a combo list with invoices qualified for a third party
	 *
	 * @param int $socid Id third party (-1=all, 0=only projects not linked to a third party, id=projects not linked or linked to third party id)
	 * @param int $selected Id invoice preselected
	 * @param string $htmlname Name of HTML select
	 * @param int $maxlength Maximum length of label
	 * @param int $option_only Return only html options lines without the select tag
	 * @param string $show_empty Add an empty line ('1' or string to show for empty line)
	 * @param int $discard_closed Discard closed projects (0=Keep,1=hide completely,2=Disable)
	 * @param int $forcefocus Force focus on field (works with javascript only)
	 * @param int $disabled Disabled
	 * @param string $morecss More css added to the select component
	 * @param string $projectsListId ''=Automatic filter on project allowed. List of id=Filter on project ids.
	 * @param string $showproject 'all' = Show project info, ''=Hide project info
	 * @param User $usertofilter User object to use for filtering
	 * @return string            HTML Select Invoice
	 */
	public function selectInvoice($socid = -1, $selected = '', $htmlname = 'invoiceid', $maxlength = 24, $option_only = 0, $show_empty = '1', $discard_closed = 0, $forcefocus = 0, $disabled = 0, $morecss = 'maxwidth500', $projectsListId = '', $showproject = 'all', $usertofilter = null)
	{
		global $user, $conf, $langs;

		require_once DOL_DOCUMENT_ROOT . '/projet/class/project.class.php';

		if (is_null($usertofilter)) {
			$usertofilter = $user;
		}

		$out = '';

		$hideunselectables = false;
		if (!empty($conf->global->PROJECT_HIDE_UNSELECTABLES)) {
			$hideunselectables = true;
		}

		if (empty($projectsListId)) {
			if (empty($usertofilter->rights->projet->all->lire)) {
				$projectstatic = new Project($this->db);
				$projectsListId = $projectstatic->getProjectsAuthorizedForUser($usertofilter, 0, 1);
			}
		}

		// Search all projects
		$sql = "SELECT f.rowid, f.ref as fref, 'nolabel' as flabel, p.rowid as pid, f.ref,
            p.title, p.fk_soc, p.fk_statut, p.public,";
		$sql .= ' s.nom as name';
		$sql .= ' FROM ' . $this->db->prefix() . 'projet as p';
		$sql .= ' LEFT JOIN ' . $this->db->prefix() . 'societe as s ON s.rowid = p.fk_soc,';
		$sql .= ' ' . $this->db->prefix() . 'facture as f';
		$sql .= " WHERE p.entity IN (" . getEntity('project') . ")";
		$sql .= " AND f.fk_projet = p.rowid AND f.fk_statut=0"; //Brouillons seulement
		//if ($projectsListId) $sql.= " AND p.rowid IN (".$this->db->sanitize($projectsListId).")";
		//if ($socid == 0) $sql.= " AND (p.fk_soc=0 OR p.fk_soc IS NULL)";
		//if ($socid > 0)  $sql.= " AND (p.fk_soc=".((int) $socid)." OR p.fk_soc IS NULL)";
		$sql .= " ORDER BY p.ref, f.ref ASC";

		$resql = $this->db->query($sql);
		if ($resql) {
			// Use select2 selector
			if (!empty($conf->use_javascript_ajax)) {
				include_once DOL_DOCUMENT_ROOT . '/core/lib/ajax.lib.php';
				$comboenhancement = ajax_combobox($htmlname, '', 0, $forcefocus);
				$out .= $comboenhancement;
				$morecss = 'minwidth200imp maxwidth500';
			}

			if (empty($option_only)) {
				$out .= '<select class="valignmiddle flat' . ($morecss ? ' ' . $morecss : '') . '"' . ($disabled ? ' disabled="disabled"' : '') . ' id="' . $htmlname . '" name="' . $htmlname . '">';
			}
			if (!empty($show_empty)) {
				$out .= '<option value="0" class="optiongrey">';
				if (!is_numeric($show_empty)) {
					$out .= $show_empty;
				} else {
					$out .= '&nbsp;';
				}
				$out .= '</option>';
			}
			$num = $this->db->num_rows($resql);
			$i = 0;
			if ($num) {
				while ($i < $num) {
					$obj = $this->db->fetch_object($resql);
					// If we ask to filter on a company and user has no permission to see all companies and project is linked to another company, we hide project.
					if ($socid > 0 && (empty($obj->fk_soc) || $obj->fk_soc == $socid) && empty($usertofilter->rights->societe->lire)) {
						// Do nothing
					} else {
						if ($discard_closed == 1 && $obj->fk_statut == Project::STATUS_CLOSED) {
							$i++;
							continue;
						}

						$labeltoshow = '';

						if ($showproject == 'all') {
							$labeltoshow .= dol_trunc($obj->ref, 18); // Invoice ref
							if ($obj->name) {
								$labeltoshow .= ' - ' . $obj->name; // Soc name
							}

							$disabled = 0;
							if ($obj->fk_statut == Project::STATUS_DRAFT) {
								$disabled = 1;
								$labeltoshow .= ' - ' . $langs->trans("Draft");
							} elseif ($obj->fk_statut == Project::STATUS_CLOSED) {
								if ($discard_closed == 2) {
									$disabled = 1;
								}
								$labeltoshow .= ' - ' . $langs->trans("Closed");
							} elseif ($socid > 0 && (!empty($obj->fk_soc) && $obj->fk_soc != $socid)) {
								$disabled = 1;
								$labeltoshow .= ' - ' . $langs->trans("LinkedToAnotherCompany");
							}
						}

						if (!empty($selected) && $selected == $obj->rowid) {
							$out .= '<option value="' . $obj->rowid . '" selected';
							//if ($disabled) $out.=' disabled';						// with select2, field can't be preselected if disabled
							$out .= '>' . $labeltoshow . '</option>';
						} else {
							if ($hideunselectables && $disabled && ($selected != $obj->rowid)) {
								$resultat = '';
							} else {
								$resultat = '<option value="' . $obj->rowid . '"';
								if ($disabled) {
									$resultat .= ' disabled';
								}
								//if ($obj->public) $labeltoshow.=' ('.$langs->trans("Public").')';
								//else $labeltoshow.=' ('.$langs->trans("Private").')';
								$resultat .= '>';
								$resultat .= $labeltoshow;
								$resultat .= '</option>';
							}
							$out .= $resultat;
						}
					}
					$i++;
				}
			}
			if (empty($option_only)) {
				$out .= '</select>';
			}

			$this->db->free($resql);

			return $out;
		} else {
			dol_print_error($this->db);
			return '';
		}
	}

	/**
	 *  Output a combo list with invoices qualified for a third party
	 *
	 * @param int $selected Id invoice preselected
	 * @param string $htmlname Name of HTML select
	 * @param int $maxlength Maximum length of label
	 * @param int $option_only Return only html options lines without the select tag
	 * @param string $show_empty Add an empty line ('1' or string to show for empty line)
	 * @param int $forcefocus Force focus on field (works with javascript only)
	 * @param int $disabled Disabled
	 * @param string $morecss More css added to the select component
	 * @return int                    Nbr of project if OK, <0 if KO
	 */
	public function selectInvoiceRec($selected = '', $htmlname = 'facrecid', $maxlength = 24, $option_only = 0, $show_empty = '1', $forcefocus = 0, $disabled = 0, $morecss = 'maxwidth500')
	{
		global $conf, $langs;

		$out = '';

		dol_syslog('FactureRec::fetch', LOG_DEBUG);

		$sql = 'SELECT f.rowid, f.entity, f.titre as title, f.suspended, f.fk_soc';
		//$sql.= ', el.fk_source';
		$sql .= ' FROM ' . MAIN_DB_PREFIX . 'facture_rec as f';
		$sql .= " WHERE f.entity IN (" . getEntity('invoice') . ")";
		$sql .= " ORDER BY f.titre ASC";

		$resql = $this->db->query($sql);
		if ($resql) {
			// Use select2 selector
			if (!empty($conf->use_javascript_ajax)) {
				include_once DOL_DOCUMENT_ROOT . '/core/lib/ajax.lib.php';
				$comboenhancement = ajax_combobox($htmlname, '', 0, $forcefocus);
				$out .= $comboenhancement;
				$morecss = 'minwidth200imp maxwidth500';
			}

			if (empty($option_only)) {
				$out .= '<select class="valignmiddle flat' . ($morecss ? ' ' . $morecss : '') . '"' . ($disabled ? ' disabled="disabled"' : '') . ' id="' . $htmlname . '" name="' . $htmlname . '">';
			}
			if (!empty($show_empty)) {
				$out .= '<option value="0" class="optiongrey">';
				if (!is_numeric($show_empty)) {
					$out .= $show_empty;
				} else {
					$out .= '&nbsp;';
				}
				$out .= '</option>';
			}
			$num = $this->db->num_rows($resql);
			if ($num) {
				while ($obj = $this->db->fetch_object($resql)) {
					$labeltoshow = dol_trunc($obj->title, 18); // Invoice ref

					$disabled = 0;
					if (!empty($obj->suspended)) {
						$disabled = 1;
						$labeltoshow .= ' - ' . $langs->trans("Closed");
					}


					if (!empty($selected) && $selected == $obj->rowid) {
						$out .= '<option value="' . $obj->rowid . '" selected';
						//if ($disabled) $out.=' disabled';						// with select2, field can't be preselected if disabled
						$out .= '>' . $labeltoshow . '</option>';
					} else {
						if ($disabled && ($selected != $obj->rowid)) {
							$resultat = '';
						} else {
							$resultat = '<option value="' . $obj->rowid . '"';
							if ($disabled) {
								$resultat .= ' disabled';
							}
							$resultat .= '>';
							$resultat .= $labeltoshow;
							$resultat .= '</option>';
						}
						$out .= $resultat;
					}
				}
			}
			if (empty($option_only)) {
				$out .= '</select>';
			}

			print $out;

			$this->db->free($resql);
			return $num;
		} else {
			$this->errors[] = $this->db->lasterror;
			return -1;
		}
	}

	/**
	 * Output the component to make advanced search criteries
	 *
	 * @param 	array 	$arrayofcriterias 					Array of available search criterias. Example: array($object->element => $object->fields, 'otherfamily' => otherarrayoffields, ...)
	 * @param 	array 	$search_component_params 			Array of selected search criterias
	 * @param 	array 	$arrayofinputfieldsalreadyoutput 	Array of input fields already inform. The component will not generate a hidden input field if it is in this list.
	 * @param 	string 	$search_component_params_hidden 	String with $search_component_params criterias
	 * @return	string                                    	HTML component for advanced search
	 */
	public function searchComponent($arrayofcriterias, $search_component_params, $arrayofinputfieldsalreadyoutput = array(), $search_component_params_hidden = '')
	{
		global $langs;

		if ($search_component_params_hidden != '' && !preg_match('/^\(.*\)$/', $search_component_params_hidden)) {    // If $search_component_params_hidden does not start and end with ()
			$search_component_params_hidden = '(' . $search_component_params_hidden . ')';
		}

		$ret = '';

		$ret .= '<div class="divadvancedsearchfieldcomp inline-block">';
		$ret .= '<a href="#" class="dropdownsearch-toggle unsetcolor">';
		$ret .= '<span class="fas fa-filter linkobject boxfilter paddingright pictofixedwidth" title="' . dol_escape_htmltag($langs->trans("Filters")) . '" id="idsubimgproductdistribution"></span>';
		$ret .= '</a>';

		$ret .= '<div class="divadvancedsearchfieldcompinput inline-block minwidth500 maxwidth300onsmartphone">';

		// Show select fields as tags.
		$ret .= '<div name="divsearch_component_params" class="noborderbottom search_component_params inline-block valignmiddle">';

		if ($search_component_params_hidden) {
			// Split the criteria on each AND
			//var_dump($search_component_params_hidden);

			$nbofchars = dol_strlen($search_component_params_hidden);
			$arrayofandtags = array();
			$i = 0; $s = '';
			$countparenthesis = 0;
			while ($i < $nbofchars) {
				$char = dol_substr($search_component_params_hidden, $i, 1);

				if ($char == '(') {
					$countparenthesis++;
				} elseif ($char == ')') {
					$countparenthesis--;
				}

				if ($countparenthesis == 0) {
					$char2 = dol_substr($search_component_params_hidden, $i+1, 1);
					$char3 = dol_substr($search_component_params_hidden, $i+2, 1);
					if ($char == 'A' && $char2 == 'N' && $char3 == 'D') {
						// We found a AND
						$arrayofandtags[] = trim($s);
						$s = '';
						$i+=2;
					} else {
						$s .= $char;
					}
				} else {
					$s .= $char;
				}
				$i++;
			}
			if ($s) {
				$arrayofandtags[] = trim($s);
			}

			// Show each AND part
			foreach ($arrayofandtags as $tmpkey => $tmpval) {
				$errormessage = '';
				$searchtags = forgeSQLFromUniversalSearchCriteria($tmpval, $errormessage, 1, 1);
				if ($errormessage) {
					$this->error = 'ERROR in parsing search string: '.$errormessage;
				}
				// Remove first and last parenthesis but only if first is the opening and last the closing of the same group
				include_once DOL_DOCUMENT_ROOT.'/core/lib/functions2.lib.php';
				$searchtags = removeGlobalParenthesis($searchtags);

				$ret .= '<span class="marginleftonlyshort valignmiddle tagsearch" data-ufilterid="'.($tmpkey+1).'" data-ufilter="'.dol_escape_htmltag($tmpval).'">';
				$ret .= '<span class="tagsearchdelete select2-selection__choice__remove" data-ufilterid="'.($tmpkey+1).'">x</span> ';
				$ret .= dol_escape_htmltag($searchtags);
				$ret .= '</span>';
			}
		}

		//$ret .= '<button type="submit" class="liste_titre button_search paddingleftonly" name="button_search_x" value="x"><span class="fa fa-search"></span></button>';

		//$ret .= search_component_params
		//$texttoshow = '<div class="opacitymedium inline-block search_component_searchtext">'.$langs->trans("Search").'</div>';
		//$ret .= '<div class="search_component inline-block valignmiddle">'.$texttoshow.'</div>';

		$show_search_component_params_hidden = 1;
		if ($show_search_component_params_hidden) {
			$ret .= '<input type="hidden" name="show_search_component_params_hidden" value="1">';
		}
		$ret .= "<!-- We store the full Universal Search String into this field. For example: (t.ref:like:'SO-%') AND ((t.ref:like:'CO-%') OR (t.ref:like:'AA%')) -->";
		$ret .= '<input type="hidden" name="search_component_params_hidden" value="' . dol_escape_htmltag($search_component_params_hidden) . '">';
		// $ret .= "<!-- sql= ".forgeSQLFromUniversalSearchCriteria($search_component_params_hidden, $errormessage)." -->";

		// For compatibility with forms that show themself the search criteria in addition of this component, we output these fields
		foreach ($arrayofcriterias as $criterias) {
			foreach ($criterias as $criteriafamilykey => $criteriafamilyval) {
				if (in_array('search_' . $criteriafamilykey, $arrayofinputfieldsalreadyoutput)) {
					continue;
				}
				if (in_array($criteriafamilykey, array('rowid', 'ref_ext', 'entity', 'extraparams'))) {
					continue;
				}
				if (in_array($criteriafamilyval['type'], array('date', 'datetime', 'timestamp'))) {
					$ret .= '<input type="hidden" name="search_' . $criteriafamilykey . '_start">';
					$ret .= '<input type="hidden" name="search_' . $criteriafamilykey . '_startyear">';
					$ret .= '<input type="hidden" name="search_' . $criteriafamilykey . '_startmonth">';
					$ret .= '<input type="hidden" name="search_' . $criteriafamilykey . '_startday">';
					$ret .= '<input type="hidden" name="search_' . $criteriafamilykey . '_end">';
					$ret .= '<input type="hidden" name="search_' . $criteriafamilykey . '_endyear">';
					$ret .= '<input type="hidden" name="search_' . $criteriafamilykey . '_endmonth">';
					$ret .= '<input type="hidden" name="search_' . $criteriafamilykey . '_endday">';
				} else {
					$ret .= '<input type="hidden" name="search_' . $criteriafamilykey . '">';
				}
			}
		}

		$ret .= '</div>';

		$ret .= "<!-- Field to enter a generic filter string: t.ref:like:'SO-%', t.date_creation:<:'20160101', t.date_creation:<:'2016-01-01 12:30:00', t.nature:is:NULL, t.field2:isnot:NULL -->\n";
		$ret .= '<input type="text" placeholder="' . $langs->trans("Search") . '" name="search_component_params_input" class="noborderbottom search_component_input" value="">';

		$ret .= '</div>';
		$ret .= '</div>';

		$ret .= '<script>
		jQuery(".tagsearchdelete").click(function() {
			var filterid = $(this).parents().data("ufilterid");
			console.log("We click to delete a criteria nb "+filterid);
			// TODO Update the search_component_params_hidden with all data-ufilter except the one delete and post page

		});
		</script>
		';


		return $ret;
	}

	/**
	 * selectModelMail
	 *
	 * @param 	string 	$prefix 		Prefix
	 * @param	string 	$modelType 		Model type
	 * @param 	int 	$default 		1=Show also Default mail template
	 * @param 	int 	$addjscombo 	Add js combobox
	 * @return  string                	HTML select string
	 */
	public function selectModelMail($prefix, $modelType = '', $default = 0, $addjscombo = 0)
	{
		global $langs, $user;

		$retstring = '';

		$TModels = array();

		include_once DOL_DOCUMENT_ROOT . '/core/class/html.formmail.class.php';
		$formmail = new FormMail($this->db);
		$result = $formmail->fetchAllEMailTemplate($modelType, $user, $langs);

		if ($default) {
			$TModels[0] = $langs->trans('DefaultMailModel');
		}
		if ($result > 0) {
			foreach ($formmail->lines_model as $model) {
				$TModels[$model->id] = $model->label;
			}
		}

		$retstring .= '<select class="flat" id="select_' . $prefix . 'model_mail" name="' . $prefix . 'model_mail">';

		foreach ($TModels as $id_model => $label_model) {
			$retstring .= '<option value="' . $id_model . '"';
			$retstring .= ">" . $label_model . "</option>";
		}

		$retstring .= "</select>";

		if ($addjscombo) {
			$retstring .= ajax_combobox('select_' . $prefix . 'model_mail');
		}

		return $retstring;
	}

	/**
	 * Output the buttons to submit a creation/edit form
	 *
	 * @param 	string 	$save_label 		Alternative label for save button
	 * @param 	string 	$cancel_label 		Alternative label for cancel button
	 * @param 	array 	$morebuttons 		Add additional buttons between save and cancel
	 * @param 	bool 	$withoutdiv 		Option to remove enclosing centered div
	 * @param 	string 	$morecss 			More CSS
	 * @param 	string 	$dol_openinpopup 	If the button are shown in a context of a page shown inside a popup, we put here the string name of popup.
	 * @return  string                      Html code with the buttons
	 */
	public function buttonsSaveCancel($save_label = 'Save', $cancel_label = 'Cancel', $morebuttons = array(), $withoutdiv = 0, $morecss = '', $dol_openinpopup = '')
	{
		global $langs;

		$buttons = array();

		$save = array(
			'name' => 'save',
			'label_key' => $save_label,
		);

		if ($save_label == 'Create' || $save_label == 'Add') {
			$save['name'] = 'add';
		} elseif ($save_label == 'Modify') {
			$save['name'] = 'edit';
		}

		$cancel = array(
			'name' => 'cancel',
			'label_key' => 'Cancel',
		);

		!empty($save_label) ? $buttons[] = $save : '';

		if (!empty($morebuttons)) {
			$buttons[] = $morebuttons;
		}

		!empty($cancel_label) ? $buttons[] = $cancel : '';

		$retstring = $withoutdiv ? '' : '<div class="center">';

		foreach ($buttons as $button) {
			$addclass = empty($button['addclass']) ? '' : $button['addclass'];
			$retstring .= '<input type="submit" class="button button-' . $button['name'] . ($morecss ? ' ' . $morecss : '') . ' ' . $addclass . '" name="' . $button['name'] . '" value="' . dol_escape_htmltag($langs->trans($button['label_key'])) . '">';
		}
		$retstring .= $withoutdiv ? '' : '</div>';

		if ($dol_openinpopup) {
			$retstring .= '<!-- buttons are shown into a $dol_openinpopup=' . $dol_openinpopup . ' context, so we enable the close of dialog on cancel -->' . "\n";
			$retstring .= '<script nonce="' . getNonce() . '">';
			$retstring .= 'jQuery(".button-cancel").click(function(e) {
				e.preventDefault(); console.log(\'We click on cancel in iframe popup ' . $dol_openinpopup . '\');
				window.parent.jQuery(\'#idfordialog' . $dol_openinpopup . '\').dialog(\'close\');
				 });';
			$retstring .= '</script>';
		}

		return $retstring;
	}
}<|MERGE_RESOLUTION|>--- conflicted
+++ resolved
@@ -6330,13 +6330,10 @@
 		$sql .= " FROM ".$this->db->prefix()."c_tva as t, ".$this->db->prefix()."c_country as c";
 		$sql .= " WHERE t.fk_pays = c.rowid";
 		$sql .= " AND t.active > 0";
-<<<<<<< HEAD
 		if ($type_vat > 0) {
 			$sql .= " AND t.type_vat IN (0, ".((int) $type_vat).")";
 		}
-=======
 		$sql .= " AND t.entity IN (".getEntity('c_tva').")";
->>>>>>> bc73033d
 		$sql .= " AND c.code IN (" . $this->db->sanitize($country_code, 1) . ")";
 		$sql .= " ORDER BY t.code ASC, t.taux ASC, t.recuperableonly ASC";
 
