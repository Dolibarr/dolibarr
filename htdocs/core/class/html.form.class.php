<?php
/* Copyright (c) 2002-2007  Rodolphe Quiedeville    <rodolphe@quiedeville.org>
 * Copyright (C) 2004-2012  Laurent Destailleur     <eldy@users.sourceforge.net>
 * Copyright (C) 2004       Benoit Mortier          <benoit.mortier@opensides.be>
 * Copyright (C) 2004       Sebastien Di Cintio     <sdicintio@ressource-toi.org>
 * Copyright (C) 2004       Eric Seigne             <eric.seigne@ryxeo.com>
 * Copyright (C) 2005-2017  Regis Houssin           <regis.houssin@capnetworks.com>
 * Copyright (C) 2006       Andre Cianfarani        <acianfa@free.fr>
 * Copyright (C) 2006       Marc Barilley/Ocebo     <marc@ocebo.com>
 * Copyright (C) 2007       Franky Van Liedekerke   <franky.van.liedekerker@telenet.be>
 * Copyright (C) 2007       Patrick Raguin          <patrick.raguin@gmail.com>
 * Copyright (C) 2010       Juanjo Menent           <jmenent@2byte.es>
 * Copyright (C) 2010-2014  Philippe Grand          <philippe.grand@atoo-net.com>
 * Copyright (C) 2011       Herve Prot              <herve.prot@symeos.com>
 * Copyright (C) 2012-2016  Marcos García           <marcosgdf@gmail.com>
 * Copyright (C) 2012       Cedric Salvador         <csalvador@gpcsolutions.fr>
 * Copyright (C) 2012-2015  Raphaël Doursenaud      <rdoursenaud@gpcsolutions.fr>
 * Copyright (C) 2014       Alexandre Spangaro      <aspangaro.dolibarr@gmail.com>
 *
 * This program is free software; you can redistribute it and/or modify
 * it under the terms of the GNU General Public License as published by
 * the Free Software Foundation; either version 3 of the License, or
 * (at your option) any later version.
 *
 * This program is distributed in the hope that it will be useful,
 * but WITHOUT ANY WARRANTY; without even the implied warranty of
 * MERCHANTABILITY or FITNESS FOR A PARTICULAR PURPOSE.  See the
 * GNU General Public License for more details.
 *
 * You should have received a copy of the GNU General Public License
 * along with this program. If not, see <http://www.gnu.org/licenses/>.
 */

/**
 *	\file       htdocs/core/class/html.form.class.php
 *  \ingroup    core
 *	\brief      File of class with all html predefined components
 */


/**
 *	Class to manage generation of HTML components
 *	Only common components must be here.
 *
 *  TODO Merge all function load_cache_* and loadCache* (except load_cache_vatrates) into one generic function loadCacheTable
 */
class Form
{
	var $db;
	var $error;
	var $num;

	// Cache arrays
	var $cache_types_paiements=array();
	var $cache_conditions_paiements=array();
	var $cache_availability=array();
	var $cache_demand_reason=array();
	var $cache_types_fees=array();
	var $cache_vatrates=array();


	/**
	 * Constructor
	 *
	 * @param		DoliDB		$db      Database handler
	 */
	public function __construct($db)
	{
		$this->db = $db;
	}

	/**
	 * Output key field for an editable field
	 *
	 * @param   string	$text			Text of label or key to translate
	 * @param   string	$htmlname		Name of select field ('edit' prefix will be added)
	 * @param   string	$preselected    Value to show/edit (not used in this function)
	 * @param	object	$object			Object
	 * @param	boolean	$perm			Permission to allow button to edit parameter. Set it to 0 to have a not edited field.
	 * @param	string	$typeofdata		Type of data ('string' by default, 'email', 'amount:99', 'numeric:99', 'text' or 'textarea:rows:cols', 'datepicker' ('day' do not work, don't know why), 'ckeditor:dolibarr_zzz:width:height:savemethod:1:rows:cols', 'select;xxx[:class]'...)
	 * @param	string	$moreparam		More param to add on a href URL.
	 * @param   int     $fieldrequired  1 if we want to show field as mandatory using the "fieldrequired" CSS.
	 * @param   int     $notabletag     1=Do not output table tags but output a ':', 2=Do not output table tags and no ':', 3=Do not output table tags but output a ' '
	 * @return	string					HTML edit field
	 */
	function editfieldkey($text, $htmlname, $preselected, $object, $perm, $typeofdata='string', $moreparam='', $fieldrequired=0, $notabletag=0)
	{
		global $conf,$langs;

		$ret='';

		// TODO change for compatibility
		if (! empty($conf->global->MAIN_USE_JQUERY_JEDITABLE) && ! preg_match('/^select;/',$typeofdata))
		{
			if (! empty($perm))
			{
				$tmp=explode(':',$typeofdata);
				$ret.= '<div class="editkey_'.$tmp[0].(! empty($tmp[1]) ? ' '.$tmp[1] : '').'" id="'.$htmlname.'">';
				if ($fieldrequired) $ret.='<span class="fieldrequired">';
				$ret.= $langs->trans($text);
				if ($fieldrequired) $ret.='</span>';
				$ret.= '</div>'."\n";
			}
			else
			{
				if ($fieldrequired) $ret.='<span class="fieldrequired">';
				$ret.= $langs->trans($text);
				if ($fieldrequired) $ret.='</span>';
			}
		}
		else
		{
			if (empty($notabletag) && GETPOST('action','aZ09') != 'edit'.$htmlname && $perm) $ret.='<table class="nobordernopadding" width="100%"><tr><td class="nowrap">';
			if ($fieldrequired) $ret.='<span class="fieldrequired">';
			$ret.=$langs->trans($text);
			if ($fieldrequired) $ret.='</span>';
			if (! empty($notabletag)) $ret.=' ';
			if (empty($notabletag) && GETPOST('action','aZ09') != 'edit'.$htmlname && $perm) $ret.='</td>';
			if (empty($notabletag) && GETPOST('action','aZ09') != 'edit'.$htmlname && $perm) $ret.='<td align="right">';
			if ($htmlname && GETPOST('action','aZ09') != 'edit'.$htmlname && $perm) $ret.='<a href="'.$_SERVER["PHP_SELF"].'?action=edit'.$htmlname.'&amp;id='.$object->id.$moreparam.'">'.img_edit($langs->trans('Edit'), ($notabletag ? 0 : 1)).'</a>';
			if (! empty($notabletag) && $notabletag == 1) $ret.=' : ';
			if (! empty($notabletag) && $notabletag == 3) $ret.=' ';
			if (empty($notabletag) && GETPOST('action','aZ09') != 'edit'.$htmlname && $perm) $ret.='</td>';
			if (empty($notabletag) && GETPOST('action','aZ09') != 'edit'.$htmlname && $perm) $ret.='</tr></table>';
		}

		return $ret;
	}

	/**
	 * Output value of a field for an editable field
	 *
	 * @param	string	$text			Text of label (not used in this function)
	 * @param	string	$htmlname		Name of select field
	 * @param	string	$value			Value to show/edit
	 * @param	object	$object			Object
	 * @param	boolean	$perm			Permission to allow button to edit parameter
	 * @param	string	$typeofdata		Type of data ('string' by default, 'email', 'amount:99', 'numeric:99', 'text' or 'textarea:rows:cols%', 'datepicker' ('day' do not work, don't know why), 'dayhour' or 'datepickerhour', 'ckeditor:dolibarr_zzz:width:height:savemethod:toolbarstartexpanded:rows:cols', 'select:xxx'...)
	 * @param	string	$editvalue		When in edit mode, use this value as $value instead of value (for example, you can provide here a formated price instead of value). Use '' to use same than $value
	 * @param	object	$extObject		External object
	 * @param	mixed	$custommsg		String or Array of custom messages : eg array('success' => 'MyMessage', 'error' => 'MyMessage')
	 * @param	string	$moreparam		More param to add on a href URL
	 * @param   int     $notabletag     Do no output table tags
	 * @param	string	$formatfunc		Call a specific function to output field
	 * @return  string					HTML edit field
	 */
	function editfieldval($text, $htmlname, $value, $object, $perm, $typeofdata='string', $editvalue='', $extObject=null, $custommsg=null, $moreparam='', $notabletag=0, $formatfunc='')
	{
		global $conf,$langs,$db;

		$ret='';

		// Check parameters
		if (empty($typeofdata)) return 'ErrorBadParameter';

		// When option to edit inline is activated
		if (! empty($conf->global->MAIN_USE_JQUERY_JEDITABLE) && ! preg_match('/^select;|datehourpicker/',$typeofdata)) // TODO add jquery timepicker
		{
			$ret.=$this->editInPlace($object, $value, $htmlname, $perm, $typeofdata, $editvalue, $extObject, $custommsg);
		}
		else
		{
			if (GETPOST('action','aZ09') == 'edit'.$htmlname)
			{
				$ret.="\n";
				$ret.='<form method="post" action="'.$_SERVER["PHP_SELF"].($moreparam?'?'.$moreparam:'').'">';
				$ret.='<input type="hidden" name="action" value="set'.$htmlname.'">';
				$ret.='<input type="hidden" name="token" value="'.$_SESSION['newtoken'].'">';
				$ret.='<input type="hidden" name="id" value="'.$object->id.'">';
				if (empty($notabletag)) $ret.='<table class="nobordernopadding" cellpadding="0" cellspacing="0">';
				if (empty($notabletag)) $ret.='<tr><td>';
				if (preg_match('/^(string|email)/',$typeofdata))
				{
					$tmp=explode(':',$typeofdata);
					$ret.='<input type="text" id="'.$htmlname.'" name="'.$htmlname.'" value="'.($editvalue?$editvalue:$value).'"'.($tmp[1]?' size="'.$tmp[1].'"':'').'>';
				}
				else if (preg_match('/^(numeric|amount)/',$typeofdata))
				{
					$tmp=explode(':',$typeofdata);
					$valuetoshow=price2num($editvalue?$editvalue:$value);
					$ret.='<input type="text" id="'.$htmlname.'" name="'.$htmlname.'" value="'.($valuetoshow!=''?price($valuetoshow):'').'"'.($tmp[1]?' size="'.$tmp[1].'"':'').'>';
				}
				else if (preg_match('/^text/',$typeofdata) || preg_match('/^note/',$typeofdata))
				{
					$tmp=explode(':',$typeofdata);
					$cols=$tmp[2];
					$morealt='';
					if (preg_match('/%/',$cols))
					{
						$morealt=' style="width: '.$cols.'"';
						$cols='';
					}
					$ret.='<textarea id="'.$htmlname.'" name="'.$htmlname.'" wrap="soft" rows="'.($tmp[1]?$tmp[1]:'20').'"'.($cols?' cols="'.$cols.'"':'class="quatrevingtpercent"').$morealt.'">'.($editvalue?$editvalue:$value).'</textarea>';
				}
				else if ($typeofdata == 'day' || $typeofdata == 'datepicker')
				{
					$ret.=$this->select_date($value,$htmlname,0,0,1,'form'.$htmlname,1,0,1);
				}
				else if ($typeofdata == 'dayhour' || $typeofdata == 'datehourpicker')
				{
					$ret.=$this->select_date($value,$htmlname,1,1,1,'form'.$htmlname,1,0,1);
				}
				else if (preg_match('/^select;/',$typeofdata))
				{
					 $arraydata=explode(',',preg_replace('/^select;/','',$typeofdata));
					 foreach($arraydata as $val)
					 {
						 $tmp=explode(':',$val);
						 $arraylist[$tmp[0]]=$tmp[1];
					 }
					 $ret.=$this->selectarray($htmlname,$arraylist,$value);
				}
				else if (preg_match('/^ckeditor/',$typeofdata))
				{
					$tmp=explode(':',$typeofdata);		// Example: ckeditor:dolibarr_zzz:width:height:savemethod:toolbarstartexpanded:rows:cols
					require_once DOL_DOCUMENT_ROOT.'/core/class/doleditor.class.php';
					$doleditor=new DolEditor($htmlname, ($editvalue?$editvalue:$value), ($tmp[2]?$tmp[2]:''), ($tmp[3]?$tmp[3]:'100'), ($tmp[1]?$tmp[1]:'dolibarr_notes'), 'In', ($tmp[5]?$tmp[5]:0), true, true, ($tmp[6]?$tmp[6]:'20'), ($tmp[7]?$tmp[7]:'100'));
					$ret.=$doleditor->Create(1);
				}
				if (empty($notabletag)) $ret.='</td>';

				if (empty($notabletag)) $ret.='<td align="left">';
				//else $ret.='<div class="clearboth"></div>';
			   	$ret.='<input type="submit" class="button'.(empty($notabletag)?'':' ').'" name="modify" value="'.$langs->trans("Modify").'">';
			   	if (preg_match('/ckeditor|textarea/',$typeofdata) && empty($notabletag)) $ret.='<br>'."\n";
			   	$ret.='<input type="submit" class="button'.(empty($notabletag)?'':' ').'" name="cancel" value="'.$langs->trans("Cancel").'">';
			   	if (empty($notabletag)) $ret.='</td>';

			   	if (empty($notabletag)) $ret.='</tr></table>'."\n";
				$ret.='</form>'."\n";
			}
			else
			{
				if (preg_match('/^(email)/',$typeofdata))              $ret.=dol_print_email($value,0,0,0,0,1);
				elseif (preg_match('/^(amount|numeric)/',$typeofdata)) $ret.=($value != '' ? price($value,'',$langs,0,-1,-1,$conf->currency) : '');
				elseif (preg_match('/^text/',$typeofdata) || preg_match('/^note/',$typeofdata))  $ret.=dol_htmlentitiesbr($value);
				elseif ($typeofdata == 'day' || $typeofdata == 'datepicker') $ret.=dol_print_date($value,'day');
				elseif ($typeofdata == 'dayhour' || $typeofdata == 'datehourpicker') $ret.=dol_print_date($value,'dayhour');
				else if (preg_match('/^select;/',$typeofdata))
				{
					$arraydata=explode(',',preg_replace('/^select;/','',$typeofdata));
					foreach($arraydata as $val)
					{
						$tmp=explode(':',$val);
						$arraylist[$tmp[0]]=$tmp[1];
					}
					$ret.=$arraylist[$value];
				}
				else if (preg_match('/^ckeditor/',$typeofdata))
				{
					$tmpcontent=dol_htmlentitiesbr($value);
					if (! empty($conf->global->MAIN_DISABLE_NOTES_TAB))
					{
						$firstline=preg_replace('/<br>.*/','',$tmpcontent);
						$firstline=preg_replace('/[\n\r].*/','',$firstline);
						$tmpcontent=$firstline.((strlen($firstline) != strlen($tmpcontent))?'...':'');
					}
					$ret.=$tmpcontent;
				}
				else $ret.=$value;

				if ($formatfunc && method_exists($object, $formatfunc))
				{
					$ret=$object->$formatfunc($ret);
				}
			}
		}
		return $ret;
	}

<<<<<<< HEAD
	/**
	 * Output edit in place form
	 *
	 * @param	object	$object			Object
	 * @param	string	$value			Value to show/edit
	 * @param	string	$htmlname		DIV ID (field name)
	 * @param	int		$condition		Condition to edit
	 * @param	string	$inputType		Type of input ('string', 'numeric', 'datepicker' ('day' do not work, don't know why), 'textarea:rows:cols', 'ckeditor:dolibarr_zzz:width:height:?:1:rows:cols', 'select:xxx')
	 * @param	string	$editvalue		When in edit mode, use this value as $value instead of value
	 * @param	object	$extObject		External object
	 * @param	mixed	$custommsg		String or Array of custom messages : eg array('success' => 'MyMessage', 'error' => 'MyMessage')
	 * @return	string   		      	HTML edit in place
	 */
	private function editInPlace($object, $value, $htmlname, $condition, $inputType='textarea', $editvalue=null, $extObject=null, $custommsg=null)
	{
		global $conf;
=======
        // Check parameters
        if (preg_match('/^text/',$inputType)) $value = dol_nl2br($value);
        else if (preg_match('/^numeric/',$inputType)) $value = price($value);
        else if ($inputType == 'day' || $inputType == 'datepicker') $value = dol_print_date($value, 'day');

        if ($condition)
        {
            $element		= false;
            $table_element	= false;
            $fk_element		= false;
            $loadmethod		= false;
            $savemethod		= false;
            $ext_element	= false;
            $button_only	= false;
            $inputOption    = '';

            if (is_object($object))
            {
                $element = $object->element;
                $table_element = $object->table_element;
                $fk_element = $object->id;
            }
>>>>>>> bc632c9a

		$out='';

		// Check parameters
		if ($inputType == 'textarea') $value = dol_nl2br($value);
		else if (preg_match('/^numeric/',$inputType)) $value = price($value);
		else if ($inputType == 'day' || $inputType == 'datepicker') $value = dol_print_date($value, 'day');

		if ($condition)
		{
			$element		= false;
			$table_element	= false;
			$fk_element		= false;
			$loadmethod		= false;
			$savemethod		= false;
			$ext_element	= false;
			$button_only	= false;
			$inputOption    = '';

			if (is_object($object))
			{
				$element = $object->element;
				$table_element = $object->table_element;
				$fk_element = $object->id;
			}

			if (is_object($extObject))
			{
				$ext_element = $extObject->element;
			}

			if (preg_match('/^(string|email|numeric)/',$inputType))
			{
				$tmp=explode(':',$inputType);
				$inputType=$tmp[0];
				if (! empty($tmp[1])) $inputOption=$tmp[1];
				if (! empty($tmp[2])) $savemethod=$tmp[2];
				$out.= '<input id="width_'.$htmlname.'" value="'.$inputOption.'" type="hidden"/>'."\n";
			}
			else if ((preg_match('/^day$/',$inputType)) || (preg_match('/^datepicker/',$inputType)) || (preg_match('/^datehourpicker/',$inputType)))
			{
				$tmp=explode(':',$inputType);
				$inputType=$tmp[0];
				if (! empty($tmp[1])) $inputOption=$tmp[1];
				if (! empty($tmp[2])) $savemethod=$tmp[2];

				$out.= '<input id="timestamp" type="hidden"/>'."\n"; // Use for timestamp format
			}
			else if (preg_match('/^(select|autocomplete)/',$inputType))
			{
				$tmp=explode(':',$inputType);
				$inputType=$tmp[0]; $loadmethod=$tmp[1];
				if (! empty($tmp[2])) $savemethod=$tmp[2];
				if (! empty($tmp[3])) $button_only=true;
			}
			else if (preg_match('/^textarea/',$inputType))
			{
				$tmp=explode(':',$inputType);
				$inputType=$tmp[0];
				$rows=(empty($tmp[1])?'8':$tmp[1]);
				$cols=(empty($tmp[2])?'80':$tmp[2]);
			}
			else if (preg_match('/^ckeditor/',$inputType))
			{
				$tmp=explode(':',$inputType);
				$inputType=$tmp[0]; $toolbar=$tmp[1];
				if (! empty($tmp[2])) $width=$tmp[2];
				if (! empty($tmp[3])) $heigth=$tmp[3];
				if (! empty($tmp[4])) $savemethod=$tmp[4];

				if (! empty($conf->fckeditor->enabled))
				{
					$out.= '<input id="ckeditor_toolbar" value="'.$toolbar.'" type="hidden"/>'."\n";
				}
				else
				{
					$inputType = 'textarea';
				}
			}

			$out.= '<input id="element_'.$htmlname.'" value="'.$element.'" type="hidden"/>'."\n";
			$out.= '<input id="table_element_'.$htmlname.'" value="'.$table_element.'" type="hidden"/>'."\n";
			$out.= '<input id="fk_element_'.$htmlname.'" value="'.$fk_element.'" type="hidden"/>'."\n";
			$out.= '<input id="loadmethod_'.$htmlname.'" value="'.$loadmethod.'" type="hidden"/>'."\n";
			if (! empty($savemethod))	$out.= '<input id="savemethod_'.$htmlname.'" value="'.$savemethod.'" type="hidden"/>'."\n";
			if (! empty($ext_element))	$out.= '<input id="ext_element_'.$htmlname.'" value="'.$ext_element.'" type="hidden"/>'."\n";
			if (! empty($custommsg))
			{
				if (is_array($custommsg))
				{
					if (!empty($custommsg['success']))
						$out.= '<input id="successmsg_'.$htmlname.'" value="'.$custommsg['success'].'" type="hidden"/>'."\n";
					if (!empty($custommsg['error']))
						$out.= '<input id="errormsg_'.$htmlname.'" value="'.$custommsg['error'].'" type="hidden"/>'."\n";
				}
				else
					$out.= '<input id="successmsg_'.$htmlname.'" value="'.$custommsg.'" type="hidden"/>'."\n";
			}
			if ($inputType == 'textarea') {
				$out.= '<input id="textarea_'.$htmlname.'_rows" value="'.$rows.'" type="hidden"/>'."\n";
				$out.= '<input id="textarea_'.$htmlname.'_cols" value="'.$cols.'" type="hidden"/>'."\n";
			}
			$out.= '<span id="viewval_'.$htmlname.'" class="viewval_'.$inputType.($button_only ? ' inactive' : ' active').'">'.$value.'</span>'."\n";
			$out.= '<span id="editval_'.$htmlname.'" class="editval_'.$inputType.($button_only ? ' inactive' : ' active').' hideobject">'.(! empty($editvalue) ? $editvalue : $value).'</span>'."\n";
		}
		else
		{
			$out = $value;
		}

		return $out;
	}

	/**
	 *	Show a text and picto with tooltip on text or picto.
	 *  Can be called by an instancied $form->textwithtooltip or by a static call Form::textwithtooltip
	 *
	 *	@param	string		$text				Text to show
	 *	@param	string		$htmltext			HTML content of tooltip. Must be HTML/UTF8 encoded.
	 *	@param	int			$tooltipon			1=tooltip on text, 2=tooltip on image, 3=tooltip sur les 2
	 *	@param	int			$direction			-1=image is before, 0=no image, 1=image is after
	 *	@param	string		$img				Html code for image (use img_xxx() function to get it)
	 *	@param	string		$extracss			Add a CSS style to td tags
	 *	@param	int			$notabs				0=Include table and tr tags, 1=Do not include table and tr tags, 2=use div, 3=use span
	 *	@param	string		$incbefore			Include code before the text
	 *	@param	int			$noencodehtmltext	Do not encode into html entity the htmltext
	 *  @param  string      $tooltiptrigger		''=Tooltip on hover, 'abc'=Tooltip on click (abc is a unique key)
	 *  @param	int			$forcenowrap		Force no wrap between text and picto (works with notabs=2 only)
	 *	@return	string							Code html du tooltip (texte+picto)
	 *	@see	Use function textwithpicto if you can.
	 *  TODO Move this as static as soon as everybody use textwithpicto or @Form::textwithtooltip
	 */
	function textwithtooltip($text, $htmltext, $tooltipon = 1, $direction = 0, $img = '', $extracss = '', $notabs = 2, $incbefore = '', $noencodehtmltext = 0, $tooltiptrigger='', $forcenowrap=0)
	{
		global $conf;

		if ($incbefore) $text = $incbefore.$text;
		if (! $htmltext) return $text;

		$tag='td';
		if ($notabs == 2) $tag='div';
		if ($notabs == 3) $tag='span';
		// Sanitize tooltip
		$htmltext=str_replace("\\","\\\\",$htmltext);
		$htmltext=str_replace("\r","",$htmltext);
		$htmltext=str_replace("\n","",$htmltext);

		$extrastyle='';
		if ($direction < 0) { $extracss=($extracss?$extracss.' ':'').'inline-block'; $extrastyle='padding: 0px; padding-left: 3px !important;'; }
		if ($direction > 0) { $extracss=($extracss?$extracss.' ':'').'inline-block'; $extrastyle='padding: 0px; padding-right: 3px !important;'; }

		$classfortooltip='classfortooltip';

		$s='';$textfordialog='';

		if ($tooltiptrigger == '')
		{
			$htmltext=str_replace('"',"&quot;",$htmltext);
		}
		else
		{
			$classfortooltip='classfortooltiponclick';
			$textfordialog.='<div style="display: none;" id="idfortooltiponclick_'.$tooltiptrigger.'" class="classfortooltiponclicktext">'.$htmltext.'</div>';
		}
		if ($tooltipon == 2 || $tooltipon == 3)
		{
			$paramfortooltipimg=' class="'.$classfortooltip.' inline-block'.($extracss?' '.$extracss:'').'" style="padding: 0px;'.($extrastyle?' '.$extrastyle:'').'"';
			if ($tooltiptrigger == '') $paramfortooltipimg.=' title="'.($noencodehtmltext?$htmltext:dol_escape_htmltag($htmltext,1)).'"'; // Attribut to put on img tag to store tooltip
			else $paramfortooltipimg.=' dolid="'.$tooltiptrigger.'"';
		}
		else $paramfortooltipimg =($extracss?' class="'.$extracss.'"':'').($extrastyle?' style="'.$extrastyle.'"':''); // Attribut to put on td text tag
		if ($tooltipon == 1 || $tooltipon == 3)
		{
			$paramfortooltiptd=' class="'.($tooltipon == 3 ? 'cursorpointer ' : '').$classfortooltip.' inline-block'.($extracss?' '.$extracss:'').'" style="padding: 0px;'.($extrastyle?' '.$extrastyle:'').'" ';
			if ($tooltiptrigger == '') $paramfortooltiptd.=' title="'.($noencodehtmltext?$htmltext:dol_escape_htmltag($htmltext,1)).'"'; // Attribut to put on td tag to store tooltip
			else $paramfortooltiptd.=' dolid="'.$tooltiptrigger.'"';
		}
		else $paramfortooltiptd =($extracss?' class="'.$extracss.'"':'').($extrastyle?' style="'.$extrastyle.'"':''); // Attribut to put on td text tag
		if (empty($notabs)) $s.='<table class="nobordernopadding" summary=""><tr style="height: auto;">';
		elseif ($notabs == 2) $s.='<div class="inline-block'.($forcenowrap?' nowrap':'').'">';
		// Define value if value is before
		if ($direction < 0) {
			$s.='<'.$tag.$paramfortooltipimg;
			if ($tag == 'td') {
				$s .= ' valign="top" width="14"';
			}
			$s.= '>'.$textfordialog.$img.'</'.$tag.'>';
		}
		// Use another method to help avoid having a space in value in order to use this value with jquery
		// Define label
		if ((string) $text != '') $s.='<'.$tag.$paramfortooltiptd.'>'.$text.'</'.$tag.'>';
		// Define value if value is after
		if ($direction > 0) {
			$s.='<'.$tag.$paramfortooltipimg;
			if ($tag == 'td') $s .= ' valign="middle" width="14"';
			$s.= '>'.$textfordialog.$img.'</'.$tag.'>';
		}
		if (empty($notabs)) $s.='</tr></table>';
		elseif ($notabs == 2) $s.='</div>';

		return $s;
	}

	/**
	 *	Show a text with a picto and a tooltip on picto
	 *
	 *	@param	string	$text				Text to show
	 *	@param  string	$htmltext	     	Content of tooltip
	 *	@param	int		$direction			1=Icon is after text, -1=Icon is before text, 0=no icon
	 * 	@param	string	$type				Type of picto ('info', 'help', 'warning', 'superadmin', 'mypicto@mymodule', ...) or image filepath
	 *  @param  string	$extracss           Add a CSS style to td, div or span tag
	 *  @param  int		$noencodehtmltext   Do not encode into html entity the htmltext
	 *  @param	int		$notabs				0=Include table and tr tags, 1=Do not include table and tr tags, 2=use div, 3=use span
	 *  @param  string  $tooltiptrigger     ''=Tooltip on hover, 'abc'=Tooltip on click (abc is a unique key)
	 *  @param	int		$forcenowrap		Force no wrap between text and picto (works with notabs=2 only)
	 * 	@return	string						HTML code of text, picto, tooltip
	 */
	function textwithpicto($text, $htmltext, $direction = 1, $type = 'help', $extracss = '', $noencodehtmltext = 0, $notabs = 2, $tooltiptrigger='', $forcenowrap=0)
	{
		global $conf, $langs;

		$alt = '';
		if ($tooltiptrigger) $alt=$langs->transnoentitiesnoconv("ClickToShowHelp");

		//For backwards compatibility
		if ($type == '0') $type = 'info';
		elseif ($type == '1') $type = 'help';

		// If info or help with no javascript, show only text
		if (empty($conf->use_javascript_ajax))
		{
			if ($type == 'info' || $type == 'help')	return $text;
			else
			{
				$alt = $htmltext;
				$htmltext = '';
			}
		}

		// If info or help with smartphone, show only text (tooltip hover can't works)
		if (! empty($conf->dol_no_mouse_hover) && empty($tooltiptrigger))
		{
			if ($type == 'info' || $type == 'help') return $text;
		}
		// If info or help with smartphone, show only text (tooltip on lick does not works with dialog on smaprtphone)
		if (! empty($conf->dol_no_mouse_hover) && ! empty($tooltiptrigger))
		{
			if ($type == 'info' || $type == 'help') return $text;
		}

		if ($type == 'info') $img = img_help(0, $alt);
		elseif ($type == 'help') $img = img_help(($tooltiptrigger != '' ? 2 : 1), $alt);
		elseif ($type == 'superadmin') $img = img_picto($alt, 'redstar');
		elseif ($type == 'admin') $img = img_picto($alt, 'star');
		elseif ($type == 'warning') $img = img_warning($alt);
		else $img = img_picto($alt, $type);

		return $this->textwithtooltip($text, $htmltext, (($tooltiptrigger && ! $img)?3:2), $direction, $img, $extracss, $notabs, '', $noencodehtmltext, $tooltiptrigger, $forcenowrap);
	}

	/**
	 * Generate select HTML to choose massaction
	 *
	 * @param	string	$selected		Value auto selected when at least one record is selected. Not a preselected value. Use '0' by default.
	 * @param	int		$arrayofaction	array('code'=>'label', ...). The code is the key stored into the GETPOST('massaction') when submitting action.
	 * @param   int     $alwaysvisible  1=select button always visible
	 * @return	string					Select list
	 */
	function selectMassAction($selected, $arrayofaction, $alwaysvisible=0)
	{
		global $conf,$langs,$hookmanager;

		if (count($arrayofaction) == 0) return;

		$disabled=0;
		$ret='<div class="centpercent center">';
		$ret.='<select class="flat'.(empty($conf->use_javascript_ajax)?'':' hideobject').' massaction massactionselect" name="massaction"'.($disabled?' disabled="disabled"':'').'>';

		// Complete list with data from external modules. THe module can use $_SERVER['PHP_SELF'] to know on which page we are, or use the $parameters['currentcontext'] completed by executeHooks.
		$parameters=array();
		$reshook=$hookmanager->executeHooks('addMoreMassActions',$parameters);    // Note that $action and $object may have been modified by hook
		if (empty($reshook))
		{
			$ret.='<option value="0"'.($disabled?' disabled="disabled"':'').'>-- '.$langs->trans("SelectAction").' --</option>';
			foreach($arrayofaction as $code => $label)
			{
				$ret.='<option value="'.$code.'"'.($disabled?' disabled="disabled"':'').'>'.$label.'</option>';
			}
		}
		$ret.=$hookmanager->resPrint;

		$ret.='</select>';
		// Warning: if you set submit button to disabled, post using 'Enter' will no more work if there is no another input submit. So we add a hidden button
		$ret.='<input type="submit" name="confirmmassactioninvisible" style="display: none" tabindex="-1">';	// Hidden button BEFORE so it is the one used when we submit with ENTER.
		$ret.='<input type="submit" disabled name="confirmmassaction" class="button'.(empty($conf->use_javascript_ajax)?'':' hideobject').' massaction massactionconfirmed" value="'.dol_escape_htmltag($langs->trans("Confirm")).'">';
		$ret.='</div>';

		if (! empty($conf->use_javascript_ajax))
		{
			$ret.='<!-- JS CODE TO ENABLE mass action select -->
    		<script type="text/javascript">
        		function initCheckForSelect(mode)	/* mode is 0 during init of page or click all, 1 when we click on 1 checkbox */
        		{
        			atleastoneselected=0;
    	    		jQuery(".checkforselect").each(function( index ) {
    	  				/* console.log( index + ": " + $( this ).text() ); */
    	  				if ($(this).is(\':checked\')) atleastoneselected++;
    	  			});
					console.log("initCheckForSelect mode="+mode+" atleastoneselected="+atleastoneselected);
    	  			if (atleastoneselected || '.$alwaysvisible.')
    	  			{
    	  				jQuery(".massaction").show();
        			    '.($selected ? 'if (atleastoneselected) { jQuery(".massactionselect").val("'.$selected.'"); jQuery(".massactionconfirmed").prop(\'disabled\', false); }' : '').'
        			    '.($selected ? 'if (! atleastoneselected) { jQuery(".massactionselect").val("0"); jQuery(".massactionconfirmed").prop(\'disabled\', true); } ' : '').'
    	  			}
    	  			else
    	  			{
    	  				jQuery(".massaction").hide();
    	            }
        		}

        	jQuery(document).ready(function () {
        		initCheckForSelect(0);
        		jQuery(".checkforselect").click(function() {
        			initCheckForSelect(1);
    	  		});
    	  		jQuery(".massactionselect").change(function() {
        			var massaction = $( this ).val();
        			var urlform = $( this ).closest("form").attr("action").replace("#show_files","");
        			if (massaction == "builddoc")
                    {
                        urlform = urlform + "#show_files";
    	            }
        			$( this ).closest("form").attr("action", urlform);
                    console.log("we select a mass action "+massaction+" - "+urlform);
        	        /* Warning: if you set submit button to disabled, post using Enter will no more work if there is no other button */
        			if ($(this).val() != \'0\')
    	  			{
    	  				jQuery(".massactionconfirmed").prop(\'disabled\', false);
    	  			}
    	  			else
    	  			{
    	  				jQuery(".massactionconfirmed").prop(\'disabled\', true);
    	  			}
    	        });
        	});
    		</script>
        	';
		}

		return $ret;
	}

	/**
	 *  Return combo list of activated countries, into language of user
	 *
	 *  @param	string	$selected       Id or Code or Label of preselected country
	 *  @param  string	$htmlname       Name of html select object
	 *  @param  string	$htmloption     Options html on select object
	 *  @param	integer	$maxlength		Max length for labels (0=no limit)
	 *  @param	string	$morecss		More css class
	 *  @param	string	$usecodeaskey	'code3'=Use code on 3 alpha as key, 'code2"=Use code on 2 alpha as key
	 *  @return string           		HTML string with select
	 */
	function select_country($selected='',$htmlname='country_id',$htmloption='',$maxlength=0,$morecss='minwidth300',$usecodeaskey='')
	{
		global $conf,$langs;

		$langs->load("dict");

		$out='';
		$countryArray=array();
		$favorite=array();
		$label=array();
		$atleastonefavorite=0;

		$sql = "SELECT rowid, code as code_iso, code_iso as code_iso3, label, favorite";
		$sql.= " FROM ".MAIN_DB_PREFIX."c_country";
		$sql.= " WHERE active > 0";
		//$sql.= " ORDER BY code ASC";

		dol_syslog(get_class($this)."::select_country", LOG_DEBUG);
		$resql=$this->db->query($sql);
		if ($resql)
		{
			$out.= '<select id="select'.$htmlname.'" class="flat maxwidth200onsmartphone selectcountry'.($morecss?' '.$morecss:'').'" name="'.$htmlname.'" '.$htmloption.'>';
			$num = $this->db->num_rows($resql);
			$i = 0;
			if ($num)
			{
				$foundselected=false;

				while ($i < $num)
				{
					$obj = $this->db->fetch_object($resql);
					$countryArray[$i]['rowid'] 		= $obj->rowid;
					$countryArray[$i]['code_iso'] 	= $obj->code_iso;
					$countryArray[$i]['code_iso3'] 	= $obj->code_iso3;
					$countryArray[$i]['label']		= ($obj->code_iso && $langs->transnoentitiesnoconv("Country".$obj->code_iso)!="Country".$obj->code_iso?$langs->transnoentitiesnoconv("Country".$obj->code_iso):($obj->label!='-'?$obj->label:''));
					$countryArray[$i]['favorite']   = $obj->favorite;
					$favorite[$i]					= $obj->favorite;
					$label[$i] = dol_string_unaccent($countryArray[$i]['label']);
					$i++;
				}

				array_multisort($favorite, SORT_DESC, $label, SORT_ASC, $countryArray);

				foreach ($countryArray as $row)
				{
					if ($row['favorite'] && $row['code_iso']) $atleastonefavorite++;
					if (empty($row['favorite']) && $atleastonefavorite)
					{
						$atleastonefavorite=0;
						$out.= '<option a value="" disabled class="selectoptiondisabledwhite">----------------------</option>';
					}
					if ($selected && $selected != '-1' && ($selected == $row['rowid'] || $selected == $row['code_iso'] || $selected == $row['code_iso3'] || $selected == $row['label']) )
					{
						$foundselected=true;
						$out.= '<option b value="'.($usecodeaskey?($usecodeaskey=='code2'?$row['code_iso']:$row['code_iso3']):$row['rowid']).'" selected>';
					}
					else
					{
						$out.= '<option c value="'.($usecodeaskey?($usecodeaskey=='code2'?$row['code_iso']:$row['code_iso3']):$row['rowid']).'">';
					}
					if ($row['label']) $out.= dol_trunc($row['label'],$maxlength,'middle');
					else $out.= '&nbsp;';
					if ($row['code_iso']) $out.= ' ('.$row['code_iso'] . ')';
					$out.= '</option>';
				}
			}
			$out.= '</select>';
		}
		else
		{
			dol_print_error($this->db);
		}

		// Make select dynamic
		include_once DOL_DOCUMENT_ROOT . '/core/lib/ajax.lib.php';
		$out .= ajax_combobox('select'.$htmlname);

		return $out;
	}

	/**
	 *  Return select list of incoterms
	 *
	 *  @param	string	$selected       		Id or Code of preselected incoterm
	 *  @param	string	$location_incoterms     Value of input location
	 *  @param	string	$page       			Defined the form action
	 *  @param  string	$htmlname       		Name of html select object
	 *  @param  string	$htmloption     		Options html on select object
	 * 	@param	int		$forcecombo				Force to load all values and output a standard combobox (with no beautification)
	 *  @param	array	$events					Event options to run on change. Example: array(array('method'=>'getContacts', 'url'=>dol_buildpath('/core/ajax/contacts.php',1), 'htmlname'=>'contactid', 'params'=>array('add-customer-contact'=>'disabled')))
	 *  @return string           				HTML string with select and input
	 */
	function select_incoterms($selected='', $location_incoterms='', $page='', $htmlname='incoterm_id', $htmloption='', $forcecombo=1, $events=array())
	{
		global $conf,$langs;

		$langs->load("dict");

		$out='';
		$incotermArray=array();

		$sql = "SELECT rowid, code";
		$sql.= " FROM ".MAIN_DB_PREFIX."c_incoterms";
		$sql.= " WHERE active > 0";
		$sql.= " ORDER BY code ASC";

		dol_syslog(get_class($this)."::select_incoterm", LOG_DEBUG);
		$resql=$this->db->query($sql);
		if ($resql)
		{
			if ($conf->use_javascript_ajax && ! $forcecombo)
			{
				include_once DOL_DOCUMENT_ROOT . '/core/lib/ajax.lib.php';
				$out .= ajax_combobox($htmlname, $events);
			}

			if (!empty($page))
			{
				$out .= '<form method="post" action="'.$page.'">';
				$out .= '<input type="hidden" name="action" value="set_incoterms">';
				$out .= '<input type="hidden" name="token" value="'.$_SESSION['newtoken'].'">';
			}

			$out.= '<select id="'.$htmlname.'" class="flat selectincoterm minwidth100imp noenlargeonsmartphone" name="'.$htmlname.'" '.$htmloption.'>';
			$out.= '<option value="0">&nbsp;</option>';
			$num = $this->db->num_rows($resql);
			$i = 0;
			if ($num)
			{
				$foundselected=false;

				while ($i < $num)
				{
					$obj = $this->db->fetch_object($resql);
					$incotermArray[$i]['rowid'] = $obj->rowid;
					$incotermArray[$i]['code'] = $obj->code;
					$i++;
				}

				foreach ($incotermArray as $row)
				{
					if ($selected && ($selected == $row['rowid'] || $selected == $row['code']))
					{
						$out.= '<option value="'.$row['rowid'].'" selected>';
					}
					else
					{
						$out.= '<option value="'.$row['rowid'].'">';
					}

					if ($row['code']) $out.= $row['code'];

					$out.= '</option>';
				}
			}
			$out.= '</select>';

			$out .= '<input id="location_incoterms" class="maxwidth100onsmartphone" name="location_incoterms" value="'.$location_incoterms.'">';

			if (!empty($page))
			{
				$out .= '<input type="submit" class="button valignmiddle" value="'.$langs->trans("Modify").'"></form>';
			}
		}
		else
		{
			dol_print_error($this->db);
		}

		return $out;
	}

	/**
	 *	Return list of types of lines (product or service)
	 * 	Example: 0=product, 1=service, 9=other (for external module)
	 *
	 *	@param  string	$selected       Preselected type
	 *	@param  string	$htmlname       Name of field in html form
	 * 	@param	int		$showempty		Add an empty field
	 * 	@param	int		$hidetext		Do not show label 'Type' before combo box (used only if there is at least 2 choices to select)
	 * 	@param	integer	$forceall		1=Force to show products and services in combo list, whatever are activated modules, 0=No force, -1=Force none (and set hidden field to 'service')
	 *  @return	void
	 */
	function select_type_of_lines($selected='',$htmlname='type',$showempty=0,$hidetext=0,$forceall=0)
	{
		global $db,$langs,$user,$conf;

		// If product & services are enabled or both disabled.
		if ($forceall > 0 || (empty($forceall) && ! empty($conf->product->enabled) && ! empty($conf->service->enabled))
		|| (empty($forceall) && empty($conf->product->enabled) && empty($conf->service->enabled)) )
		{
			if (empty($hidetext)) print $langs->trans("Type").': ';
			print '<select class="flat" id="select_'.$htmlname.'" name="'.$htmlname.'">';
			if ($showempty)
			{
				print '<option value="-1"';
				if ($selected == -1) print ' selected';
				print '>&nbsp;</option>';
			}

			print '<option value="0"';
			if (0 == $selected) print ' selected';
			print '>'.$langs->trans("Product");

			print '<option value="1"';
			if (1 == $selected) print ' selected';
			print '>'.$langs->trans("Service");

			print '</select>';
			//if ($user->admin) print info_admin($langs->trans("YouCanChangeValuesForThisListFromDictionarySetup"),1);
		}
		if (empty($forceall) && empty($conf->product->enabled) && ! empty($conf->service->enabled))
		{
			print $langs->trans("Service");
			print '<input type="hidden" name="'.$htmlname.'" value="1">';
		}
		if (empty($forceall) && ! empty($conf->product->enabled) && empty($conf->service->enabled))
		{
			print $langs->trans("Product");
			print '<input type="hidden" name="'.$htmlname.'" value="0">';
		}
		if ($forceall < 0)	// This should happened only for contracts when both predefined product and service are disabled.
		{
			print '<input type="hidden" name="'.$htmlname.'" value="1">';	// By default we set on service for contract. If CONTRACT_SUPPORT_PRODUCTS is set, forceall should be 1 not -1
		}
	}

	/**
	 *	Load into cache cache_types_fees, array of types of fees
	 *
	 *	@return     int             Nb of lines loaded, <0 if KO
	 */
	function load_cache_types_fees()
	{
		global $langs;

		$num = count($this->cache_types_fees);
		if ($num > 0) return 0;    // Cache already loaded

		dol_syslog(__METHOD__, LOG_DEBUG);

		$langs->load("trips");

		$sql = "SELECT c.code, c.label";
		$sql.= " FROM ".MAIN_DB_PREFIX."c_type_fees as c";
		$sql.= " WHERE active > 0";

		$resql=$this->db->query($sql);
		if ($resql)
		{
			$num = $this->db->num_rows($resql);
			$i = 0;

			while ($i < $num)
			{
				$obj = $this->db->fetch_object($resql);

				// Si traduction existe, on l'utilise, sinon on prend le libelle par defaut
				$label=($obj->code != $langs->trans($obj->code) ? $langs->trans($obj->code) : $langs->trans($obj->label));
				$this->cache_types_fees[$obj->code] = $label;
				$i++;
			}

			asort($this->cache_types_fees);

			return $num;
		}
		else
		{
			dol_print_error($this->db);
			return -1;
		}
	}

	/**
	 *	Return list of types of notes
	 *
	 *	@param	string		$selected		Preselected type
	 *	@param  string		$htmlname		Name of field in form
	 * 	@param	int			$showempty		Add an empty field
	 * 	@return	void
	 */
	function select_type_fees($selected='',$htmlname='type',$showempty=0)
	{
		global $user, $langs;

		dol_syslog(__METHOD__." selected=".$selected.", htmlname=".$htmlname, LOG_DEBUG);

		$this->load_cache_types_fees();

		print '<select class="flat" name="'.$htmlname.'">';
		if ($showempty)
		{
			print '<option value="-1"';
			if ($selected == -1) print ' selected';
			print '>&nbsp;</option>';
		}

		foreach($this->cache_types_fees as $key => $value)
		{
			print '<option value="'.$key.'"';
			if ($key == $selected) print ' selected';
			print '>';
			print $value;
			print '</option>';
		}

		print '</select>';
		if ($user->admin) print info_admin($langs->trans("YouCanChangeValuesForThisListFromDictionarySetup"),1);
	}


	/**
	 *  Return HTML code to select a company.
	 *
	 *  @param		int			$selected				Preselected products
	 *  @param		string		$htmlname				Name of HTML select field (must be unique in page)
	 *  @param		int			$filter					Filter on thirdparty
	 *  @param		int			$limit					Limit on number of returned lines
	 *  @param		array		$ajaxoptions			Options for ajax_autocompleter
	 * 	@param		int			$forcecombo				Force to load all values and output a standard combobox (with no beautification)
	 *  @return		string								Return select box for thirdparty.
	 *  @deprecated	3.8 Use select_company instead. For exemple $form->select_thirdparty(GETPOST('socid'),'socid','',0) => $form->select_company(GETPOST('socid'),'socid','',1,0,0,array(),0)
	 */
	function select_thirdparty($selected='', $htmlname='socid', $filter='', $limit=20, $ajaxoptions=array(), $forcecombo=0)
	{
   		return $this->select_thirdparty_list($selected,$htmlname,$filter,1,0,$forcecombo,array(),'',0, $limit);
	}

	/**
	 *  Output html form to select a third party
	 *
	 *	@param	string	$selected       		Preselected type
	 *	@param  string	$htmlname       		Name of field in form
	 *  @param  string	$filter         		optional filters criteras (example: 's.rowid <> x', 's.client IN (1,3)')
	 *	@param	string	$showempty				Add an empty field (Can be '1' or text key to use on empty line like 'SelectThirdParty')
	 * 	@param	int		$showtype				Show third party type in combolist (customer, prospect or supplier)
	 * 	@param	int		$forcecombo				Force to load all values and output a standard combobox (with no beautification)
	 *  @param	array	$events					Ajax event options to run on change. Example: array(array('method'=>'getContacts', 'url'=>dol_buildpath('/core/ajax/contacts.php',1), 'htmlname'=>'contactid', 'params'=>array('add-customer-contact'=>'disabled')))
	 *	@param	int		$limit					Maximum number of elements
	 *  @param	string	$morecss				Add more css styles to the SELECT component
	 *	@param  string	$moreparam      		Add more parameters onto the select tag. For example 'style="width: 95%"' to avoid select2 component to go over parent container
	 *	@param	string	$selected_input_value	Value of preselected input text (for use with ajax)
	 *  @param	int		$hidelabel				Hide label (0=no, 1=yes, 2=show search icon (before) and placeholder, 3 search icon after)
	 *  @param	array	$ajaxoptions			Options for ajax_autocompleter
	 * 	@return	string							HTML string with select box for thirdparty.
	 */
	function select_company($selected='', $htmlname='socid', $filter='', $showempty='', $showtype=0, $forcecombo=0, $events=array(), $limit=0, $morecss='minwidth100', $moreparam='', $selected_input_value='', $hidelabel=1, $ajaxoptions=array())
	{
		global $conf,$user,$langs;

		$out='';

		if (! empty($conf->use_javascript_ajax) && ! empty($conf->global->COMPANY_USE_SEARCH_TO_SELECT) && ! $forcecombo)
		{
			// No immediate load of all database
			$placeholder='';
			if ($selected && empty($selected_input_value))
			{
				require_once DOL_DOCUMENT_ROOT.'/societe/class/societe.class.php';
				$societetmp = new Societe($this->db);
				$societetmp->fetch($selected);
				$selected_input_value=$societetmp->name;
				unset($societetmp);
			}
			// mode 1
			$urloption='htmlname='.$htmlname.'&outjson=1&filter='.$filter.($showtype?'&showtype='.$showtype:'');
			$out.=  ajax_autocompleter($selected, $htmlname, DOL_URL_ROOT.'/societe/ajax/company.php', $urloption, $conf->global->COMPANY_USE_SEARCH_TO_SELECT, 0, $ajaxoptions);
			$out.='<style type="text/css">.ui-autocomplete { z-index: 250; }</style>';
			if (empty($hidelabel)) print $langs->trans("RefOrLabel").' : ';
			else if ($hidelabel > 1) {
				$placeholder=' placeholder="'.$langs->trans("RefOrLabel").'"';
				if ($hidelabel == 2) {
					$out.=  img_picto($langs->trans("Search"), 'search');
				}
			}
			$out.= '<input type="text" class="'.$morecss.'" name="search_'.$htmlname.'" id="search_'.$htmlname.'" value="'.$selected_input_value.'"'.$placeholder.' '.(!empty($conf->global->THIRDPARTY_SEARCH_AUTOFOCUS) ? 'autofocus' : '').' />';
			if ($hidelabel == 3) {
				$out.=  img_picto($langs->trans("Search"), 'search');
			}
		}
		else
		{
			// Immediate load of all database
			$out.=$this->select_thirdparty_list($selected, $htmlname, $filter, $showempty, $showtype, $forcecombo, $events, '', 0, $limit, $morecss, $moreparam);
		}

		return $out;
	}

	/**
	 *  Output html form to select a third party.
	 *  Note, you must use the select_company to get the component to select a third party. This function must only be called by select_company.
	 *
	 *	@param	string	$selected       Preselected type
	 *	@param  string	$htmlname       Name of field in form
	 *  @param  string	$filter         Optional filters criteras (example: 's.rowid <> x', 's.client in (1,3)')
	 *	@param	string	$showempty		Add an empty field (Can be '1' or text to use on empty line like 'SelectThirdParty')
	 * 	@param	int		$showtype		Show third party type in combolist (customer, prospect or supplier)
	 * 	@param	int		$forcecombo		Force to use standard HTML select component without beautification
	 *  @param	array	$events			Event options. Example: array(array('method'=>'getContacts', 'url'=>dol_buildpath('/core/ajax/contacts.php',1), 'htmlname'=>'contactid', 'params'=>array('add-customer-contact'=>'disabled')))
	 *  @param	string	$filterkey		Filter on key value
	 *  @param	int		$outputmode		0=HTML select string, 1=Array
	 *  @param	int		$limit			Limit number of answers
	 *  @param	string	$morecss		Add more css styles to the SELECT component
	 *	@param  string	$moreparam      Add more parameters onto the select tag. For example 'style="width: 95%"' to avoid select2 component to go over parent container
	 * 	@return	string					HTML string with
	 */
	function select_thirdparty_list($selected='',$htmlname='socid',$filter='',$showempty='', $showtype=0, $forcecombo=0, $events=array(), $filterkey='', $outputmode=0, $limit=0, $morecss='minwidth100', $moreparam='')
	{
		global $conf,$user,$langs;

		$out='';
		$num=0;
		$outarray=array();

		// Clean $filter that may contains sql conditions so sql code
		if (function_exists('test_sql_and_script_inject')) $filter = test_sql_and_script_inject($filter, 3);

		// On recherche les societes
		$sql = "SELECT s.rowid, s.nom as name, s.name_alias, s.client, s.fournisseur, s.code_client, s.code_fournisseur";
		$sql.= " FROM ".MAIN_DB_PREFIX ."societe as s";
		if (!$user->rights->societe->client->voir && !$user->societe_id) $sql .= ", ".MAIN_DB_PREFIX."societe_commerciaux as sc";
		$sql.= " WHERE s.entity IN (".getEntity('societe').")";
		if (! empty($user->societe_id)) $sql.= " AND s.rowid = ".$user->societe_id;
		if ($filter) $sql.= " AND (".$filter.")";
		if (!$user->rights->societe->client->voir && !$user->societe_id) $sql.= " AND s.rowid = sc.fk_soc AND sc.fk_user = " .$user->id;
		if (! empty($conf->global->COMPANY_HIDE_INACTIVE_IN_COMBOBOX)) $sql.= " AND s.status <> 0";
		// Add criteria
		if ($filterkey && $filterkey != '')
		{
			$sql.=" AND (";
			$prefix=empty($conf->global->COMPANY_DONOTSEARCH_ANYWHERE)?'%':'';	// Can use index if COMPANY_DONOTSEARCH_ANYWHERE is on
			// For natural search
			$scrit = explode(' ', $filterkey);
			$i=0;
			if (count($scrit) > 1) $sql.="(";
			foreach ($scrit as $crit) {
				if ($i > 0) $sql.=" AND ";
				$sql.="(s.nom LIKE '".$this->db->escape($prefix.$crit)."%')";
				$i++;
			}
			if (count($scrit) > 1) $sql.=")";
			if (! empty($conf->barcode->enabled))
			{
				$sql .= " OR s.barcode LIKE '".$this->db->escape($filterkey)."%'";
			}
			$sql.=")";
		}
		$sql.=$this->db->order("nom","ASC");
		$sql.=$this->db->plimit($limit, 0);

		// Build output string
		dol_syslog(get_class($this)."::select_thirdparty_list", LOG_DEBUG);
		$resql=$this->db->query($sql);
		if ($resql)
		{
		   	if (! $forcecombo)
			{
				include_once DOL_DOCUMENT_ROOT . '/core/lib/ajax.lib.php';
				$out .= ajax_combobox($htmlname, $events, $conf->global->COMPANY_USE_SEARCH_TO_SELECT);
			}

			// Construct $out and $outarray
			$out.= '<select id="'.$htmlname.'" class="flat'.($morecss?' '.$morecss:'').'"'.($moreparam?' '.$moreparam:'').' name="'.$htmlname.'">'."\n";

			$textifempty='';
			// Do not use textifempty = ' ' or '&nbsp;' here, or search on key will search on ' key'.
			//if (! empty($conf->use_javascript_ajax) || $forcecombo) $textifempty='';
			if (! empty($conf->global->COMPANY_USE_SEARCH_TO_SELECT))
			{
				if ($showempty && ! is_numeric($showempty)) $textifempty=$langs->trans($showempty);
				else $textifempty.=$langs->trans("All");
			}
			if ($showempty) $out.= '<option value="-1">'.$textifempty.'</option>'."\n";

			$num = $this->db->num_rows($resql);
			$i = 0;
			if ($num)
			{
				while ($i < $num)
				{
					$obj = $this->db->fetch_object($resql);
					$label='';
					if ($conf->global->SOCIETE_ADD_REF_IN_LIST) {
						if (($obj->client) && (!empty($obj->code_client))) {
							$label = $obj->code_client. ' - ';
						}
						if (($obj->fournisseur) && (!empty($obj->code_fournisseur))) {
							$label .= $obj->code_fournisseur. ' - ';
						}
						$label.=' '.$obj->name;
					}
					else
					{
						$label=$obj->name;
					}

					if(!empty($obj->name_alias)) {
						$label.=' ('.$obj->name_alias.')';
					}

					if ($showtype)
					{
						if ($obj->client || $obj->fournisseur) $label.=' (';
						if ($obj->client == 1 || $obj->client == 3) $label.=$langs->trans("Customer");
						if ($obj->client == 2 || $obj->client == 3) $label.=($obj->client==3?', ':'').$langs->trans("Prospect");
						if ($obj->fournisseur) $label.=($obj->client?', ':'').$langs->trans("Supplier");
						if ($obj->client || $obj->fournisseur) $label.=')';
					}

					if (empty($outputmode))
					{
						if ($selected > 0 && $selected == $obj->rowid)
						{
							$out.= '<option value="'.$obj->rowid.'" selected>'.$label.'</option>';
						}
						else
						{
							$out.= '<option value="'.$obj->rowid.'">'.$label.'</option>';
						}
					}
					else
					{
						array_push($outarray, array('key'=>$obj->rowid, 'value'=>$label, 'label'=>$label));
					}

					$i++;
					if (($i % 10) == 0) $out.="\n";
				}
			}
			$out.= '</select>'."\n";
		}
		else
		{
			dol_print_error($this->db);
		}

		$this->result=array('nbofthirdparties'=>$num);

		if ($outputmode) return $outarray;
		return $out;
	}


	/**
	 *    	Return HTML combo list of absolute discounts
	 *
	 *    	@param	string	$selected       Id remise fixe pre-selectionnee
	 *    	@param  string	$htmlname       Nom champ formulaire
	 *    	@param  string	$filter         Criteres optionnels de filtre
	 * 		@param	int		$socid			Id of thirdparty
	 * 		@param	int		$maxvalue		Max value for lines that can be selected
	 * 		@return	int						Return number of qualifed lines in list
	 */
	function select_remises($selected, $htmlname, $filter, $socid, $maxvalue=0)
	{
		global $langs,$conf;

		// On recherche les remises
		$sql = "SELECT re.rowid, re.amount_ht, re.amount_tva, re.amount_ttc,";
		$sql.= " re.description, re.fk_facture_source";
		$sql.= " FROM ".MAIN_DB_PREFIX ."societe_remise_except as re";
		$sql.= " WHERE re.fk_soc = ".(int) $socid;
		$sql.= " AND re.entity = " . $conf->entity;
		if ($filter) $sql.= " AND ".$filter;
		$sql.= " ORDER BY re.description ASC";

		dol_syslog(get_class($this)."::select_remises", LOG_DEBUG);
		$resql=$this->db->query($sql);
		if ($resql)
		{
			print '<select class="flat maxwidthonsmartphone" name="'.$htmlname.'">';
			$num = $this->db->num_rows($resql);

			$qualifiedlines=$num;

			$i = 0;
			if ($num)
			{
				print '<option value="0">&nbsp;</option>';
				while ($i < $num)
				{
					$obj = $this->db->fetch_object($resql);
					$desc=dol_trunc($obj->description,40);
					if (preg_match('/\(CREDIT_NOTE\)/', $desc)) $desc=preg_replace('/\(CREDIT_NOTE\)/', $langs->trans("CreditNote"), $desc);
					if (preg_match('/\(DEPOSIT\)/', $desc)) $desc=preg_replace('/\(DEPOSIT\)/', $langs->trans("Deposit"), $desc);
					if (preg_match('/\(EXCESS RECEIVED\)/', $desc)) $desc=preg_replace('/\(EXCESS RECEIVED\)/', $langs->trans("ExcessReceived"), $desc);

					$selectstring='';
					if ($selected > 0 && $selected == $obj->rowid) $selectstring=' selected';

					$disabled='';
					if ($maxvalue > 0 && $obj->amount_ttc > $maxvalue)
					{
						$qualifiedlines--;
						$disabled=' disabled';
					}

					if (!empty($conf->global->MAIN_SHOW_FACNUMBER_IN_DISCOUNT_LIST) && !empty($obj->fk_facture_source))
					{
						$tmpfac = new Facture($this->db);
						if ($tmpfac->fetch($obj->fk_facture_source) > 0) $desc=$desc.' - '.$tmpfac->ref;
					}

					print '<option value="'.$obj->rowid.'"'.$selectstring.$disabled.'>'.$desc.' ('.price($obj->amount_ht).' '.$langs->trans("HT").' - '.price($obj->amount_ttc).' '.$langs->trans("TTC").')</option>';
					$i++;
				}
			}
			print '</select>';
			return $qualifiedlines;
		}
		else
		{
			dol_print_error($this->db);
			return -1;
		}
	}

	/**
	 *	Return list of all contacts (for a third party or all)
	 *
	 *	@param	int		$socid      	Id ot third party or 0 for all
	 *	@param  string	$selected   	Id contact pre-selectionne
	 *	@param  string	$htmlname  	    Name of HTML field ('none' for a not editable field)
	 *	@param  int		$showempty      0=no empty value, 1=add an empty value
	 *	@param  string	$exclude        List of contacts id to exclude
	 *	@param	string	$limitto		Disable answers that are not id in this array list
	 *	@param	integer	$showfunction   Add function into label
	 *	@param	string	$moreclass		Add more class to class style
	 *	@param	integer	$showsoc	    Add company into label
	 * 	@param	int		$forcecombo		Force to use combo box
	 *  @param	array	$events			Event options. Example: array(array('method'=>'getContacts', 'url'=>dol_buildpath('/core/ajax/contacts.php',1), 'htmlname'=>'contactid', 'params'=>array('add-customer-contact'=>'disabled')))
	 *  @param	bool	$options_only	Return options only (for ajax treatment)
	 *  @param	string	$moreparam		Add more parameters onto the select tag. For example 'style="width: 95%"' to avoid select2 component to go over parent container
	 *  @param	string	$htmlid			Html id to use instead of htmlname
	 *	@return	int						<0 if KO, Nb of contact in list if OK
	 *  @deprected						You can use selectcontacts directly (warning order of param was changed)
	 */
	function select_contacts($socid,$selected='',$htmlname='contactid',$showempty=0,$exclude='',$limitto='',$showfunction=0, $moreclass='', $showsoc=0, $forcecombo=0, $events=array(), $options_only=false, $moreparam='', $htmlid='')
	{
		print $this->selectcontacts($socid,$selected,$htmlname,$showempty,$exclude,$limitto,$showfunction, $moreclass, $options_only, $showsoc, $forcecombo, $events, $moreparam, $htmlid);
		return $this->num;
	}

	/**
	 *	Return HTML code of the SELECT of list of all contacts (for a third party or all).
	 *  This also set the number of contacts found into $this->num
	 *
	 *	@param	int			$socid      	Id ot third party or 0 for all
	 *	@param  array|int	$selected   	Array of ID of pre-selected contact id
	 *	@param  string		$htmlname  	    Name of HTML field ('none' for a not editable field)
	 *	@param  int			$showempty     	0=no empty value, 1=add an empty value, 2=add line 'Internal' (used by user edit)
	 *	@param  string		$exclude        List of contacts id to exclude
	 *	@param	string		$limitto		Disable answers that are not id in this array list
	 *	@param	integer		$showfunction   Add function into label
	 *	@param	string		$moreclass		Add more class to class style
	 *	@param	bool		$options_only	Return options only (for ajax treatment)
	 *	@param	integer		$showsoc	    Add company into label
	 * 	@param	int			$forcecombo		Force to use combo box
	 *  @param	array		$events			Event options. Example: array(array('method'=>'getContacts', 'url'=>dol_buildpath('/core/ajax/contacts.php',1), 'htmlname'=>'contactid', 'params'=>array('add-customer-contact'=>'disabled')))
	 *  @param	string		$moreparam		Add more parameters onto the select tag. For example 'style="width: 95%"' to avoid select2 component to go over parent container
	 *  @param	string		$htmlid			Html id to use instead of htmlname
	 *	@return	 int						<0 if KO, Nb of contact in list if OK
	 */
	function selectcontacts($socid, $selected='', $htmlname='contactid', $showempty=0, $exclude='', $limitto='', $showfunction=0, $moreclass='', $options_only=false, $showsoc=0, $forcecombo=0, $events=array(), $moreparam='', $htmlid='')
	{
		global $conf,$langs;

		$langs->load('companies');

		if (empty($htmlid)) $htmlid = $htmlname;
        $out='';

		// On recherche les societes
		$sql = "SELECT sp.rowid, sp.lastname, sp.statut, sp.firstname, sp.poste";
		if ($showsoc > 0) $sql.= " , s.nom as company";
		$sql.= " FROM ".MAIN_DB_PREFIX ."socpeople as sp";
		if ($showsoc > 0) $sql.= " LEFT OUTER JOIN  ".MAIN_DB_PREFIX ."societe as s ON s.rowid=sp.fk_soc";
		$sql.= " WHERE sp.entity IN (".getEntity('societe').")";
		if ($socid > 0) $sql.= " AND sp.fk_soc=".$socid;
		if (! empty($conf->global->CONTACT_HIDE_INACTIVE_IN_COMBOBOX)) $sql.= " AND sp.statut <> 0";
		$sql.= " ORDER BY sp.lastname ASC";

		dol_syslog(get_class($this)."::select_contacts", LOG_DEBUG);
		$resql=$this->db->query($sql);
		if ($resql)
		{
			$num=$this->db->num_rows($resql);

			if ($conf->use_javascript_ajax && ! $forcecombo && ! $options_only)
			{
				include_once DOL_DOCUMENT_ROOT . '/core/lib/ajax.lib.php';
				$out .= ajax_combobox($htmlid, $events, $conf->global->CONTACT_USE_SEARCH_TO_SELECT);
			}

			if ($htmlname != 'none' || $options_only) $out.= '<select class="flat'.($moreclass?' '.$moreclass:'').'" id="'.$htmlid.'" name="'.$htmlname.'" '.(!empty($moreparam) ? $moreparam : '').'>';
			if ($showempty == 1) $out.= '<option value="0"'.($selected=='0'?' selected':'').'>&nbsp;</option>';
			if ($showempty == 2) $out.= '<option value="0"'.($selected=='0'?' selected':'').'>'.$langs->trans("Internal").'</option>';
			$num = $this->db->num_rows($resql);
			$i = 0;
			if ($num)
			{
				include_once DOL_DOCUMENT_ROOT.'/contact/class/contact.class.php';
				$contactstatic=new Contact($this->db);

				if (!is_array($selected)) $selected = array($selected);
				while ($i < $num)
				{
					$obj = $this->db->fetch_object($resql);

					$contactstatic->id=$obj->rowid;
					$contactstatic->lastname=$obj->lastname;
					$contactstatic->firstname=$obj->firstname;
					if ($obj->statut == 1){
					if ($htmlname != 'none')
					{
						$disabled=0;
						if (is_array($exclude) && count($exclude) && in_array($obj->rowid,$exclude)) $disabled=1;
						if (is_array($limitto) && count($limitto) && ! in_array($obj->rowid,$limitto)) $disabled=1;
						if (!empty($selected) && in_array($obj->rowid, $selected))
						{
							$out.= '<option value="'.$obj->rowid.'"';
							if ($disabled) $out.= ' disabled';
							$out.= ' selected>';
							$out.= $contactstatic->getFullName($langs);
							if ($showfunction && $obj->poste) $out.= ' ('.$obj->poste.')';
							if (($showsoc > 0) && $obj->company) $out.= ' - ('.$obj->company.')';
							$out.= '</option>';
						}
						else
						{
							$out.= '<option value="'.$obj->rowid.'"';
							if ($disabled) $out.= ' disabled';
							$out.= '>';
							$out.= $contactstatic->getFullName($langs);
							if ($showfunction && $obj->poste) $out.= ' ('.$obj->poste.')';
							if (($showsoc > 0) && $obj->company) $out.= ' - ('.$obj->company.')';
							$out.= '</option>';
						}
					}
					else
					{
						if (in_array($obj->rowid, $selected))
						{
							$out.= $contactstatic->getFullName($langs);
							if ($showfunction && $obj->poste) $out.= ' ('.$obj->poste.')';
							if (($showsoc > 0) && $obj->company) $out.= ' - ('.$obj->company.')';
						}
					}
				}
					$i++;
				}
			}
			else
			{
				$out.= '<option value="-1"'.($showempty==2?'':' selected').' disabled>'.$langs->trans($socid?"NoContactDefinedForThirdParty":"NoContactDefined").'</option>';
			}
			if ($htmlname != 'none' || $options_only)
			{
				$out.= '</select>';
			}

			$this->num = $num;
			return $out;
		}
		else
		{
			dol_print_error($this->db);
			return -1;
		}
	}

	/**
	 *	Return select list of users
	 *
	 *  @param	string	$selected       Id user preselected
	 *  @param  string	$htmlname       Field name in form
	 *  @param  int		$show_empty     0=liste sans valeur nulle, 1=ajoute valeur inconnue
	 *  @param  array	$exclude        Array list of users id to exclude
	 * 	@param	int		$disabled		If select list must be disabled
	 *  @param  array	$include        Array list of users id to include
	 * 	@param	int		$enableonly		Array list of users id to be enabled. All other must be disabled
	 *  @param	string	$force_entity	'0' or Ids of environment to force
	 * 	@return	void
	 *  @deprecated		Use select_dolusers instead
	 *  @see select_dolusers()
	 */
	function select_users($selected='',$htmlname='userid',$show_empty=0,$exclude=null,$disabled=0,$include='',$enableonly='',$force_entity='0')
	{
		print $this->select_dolusers($selected,$htmlname,$show_empty,$exclude,$disabled,$include,$enableonly,$force_entity);
	}

	/**
	 *	Return select list of users
	 *
	 *  @param	string	$selected       User id or user object of user preselected. If 0 or < -2, we use id of current user. If -1, keep unselected (if empty is allowed)
	 *  @param  string	$htmlname       Field name in form
	 *  @param  int		$show_empty     0=list with no empty value, 1=add also an empty value into list
	 *  @param  array	$exclude        Array list of users id to exclude
	 * 	@param	int		$disabled		If select list must be disabled
	 *  @param  array|string	$include        Array list of users id to include or 'hierarchy' to have only supervised users or 'hierarchyme' to have supervised + me
	 * 	@param	array	$enableonly		Array list of users id to be enabled. If defined, it means that others will be disabled
	 *  @param	string	$force_entity	'0' or Ids of environment to force
	 *  @param	int		$maxlength		Maximum length of string into list (0=no limit)
	 *  @param	int		$showstatus		0=show user status only if status is disabled, 1=always show user status into label, -1=never show user status
	 *  @param	string	$morefilter		Add more filters into sql request (Example: 'employee = 1')
	 *  @param	integer	$show_every		0=default list, 1=add also a value "Everybody" at beginning of list
	 *  @param	string	$enableonlytext	If option $enableonlytext is set, we use this text to explain into label why record is disabled. Not used if enableonly is empty.
	 *  @param	string	$morecss		More css
	 *  @param  int     $noactive       Show only active users (this will also happened whatever is this option if USER_HIDE_INACTIVE_IN_COMBOBOX is on).
	 * 	@return	string					HTML select string
	 *  @see select_dolgroups
	 */
	function select_dolusers($selected='', $htmlname='userid', $show_empty=0, $exclude=null, $disabled=0, $include='', $enableonly='', $force_entity='0', $maxlength=0, $showstatus=0, $morefilter='', $show_every=0, $enableonlytext='', $morecss='', $noactive=0)
	{
		global $conf,$user,$langs;

		// If no preselected user defined, we take current user
		if ((is_numeric($selected) && ($selected < -2 || empty($selected))) && empty($conf->global->SOCIETE_DISABLE_DEFAULT_SALESREPRESENTATIVE)) $selected=$user->id;

		$excludeUsers=null;
		$includeUsers=null;

		// Permettre l'exclusion d'utilisateurs
		if (is_array($exclude))	$excludeUsers = implode(",",$exclude);
		// Permettre l'inclusion d'utilisateurs
		if (is_array($include))	$includeUsers = implode(",",$include);
		else if ($include == 'hierarchy')
		{
			// Build list includeUsers to have only hierarchy
			$includeUsers = implode(",",$user->getAllChildIds(0));
		}
		else if ($include == 'hierarchyme')
		{
			// Build list includeUsers to have only hierarchy and current user
			$includeUsers = implode(",",$user->getAllChildIds(1));
		}

		$out='';

		// Forge request to select users
		$sql = "SELECT DISTINCT u.rowid, u.lastname as lastname, u.firstname, u.statut, u.login, u.admin, u.entity";
		if (! empty($conf->multicompany->enabled) && $conf->entity == 1 && $user->admin && ! $user->entity)
		{
			$sql.= ", e.label";
		}
		$sql.= " FROM ".MAIN_DB_PREFIX ."user as u";
		if (! empty($conf->multicompany->enabled) && $conf->entity == 1 && $user->admin && ! $user->entity)
		{
			$sql.= " LEFT JOIN ".MAIN_DB_PREFIX ."entity as e ON e.rowid=u.entity";
			if ($force_entity) $sql.= " WHERE u.entity IN (0,".$force_entity.")";
			else $sql.= " WHERE u.entity IS NOT NULL";
		}
		else
	   {
			if (! empty($conf->global->MULTICOMPANY_TRANSVERSE_MODE))
			{
				$sql.= " LEFT JOIN ".MAIN_DB_PREFIX."usergroup_user as ug";
				$sql.= " ON ug.fk_user = u.rowid";
				$sql.= " WHERE ug.entity = ".$conf->entity;
			}
			else
			{
				$sql.= " WHERE u.entity IN (0,".$conf->entity.")";
			}
		}
		if (! empty($user->societe_id)) $sql.= " AND u.fk_soc = ".$user->societe_id;
		if (is_array($exclude) && $excludeUsers) $sql.= " AND u.rowid NOT IN (".$excludeUsers.")";
		if ($includeUsers) $sql.= " AND u.rowid IN (".$includeUsers.")";
		if (! empty($conf->global->USER_HIDE_INACTIVE_IN_COMBOBOX) || $noactive) $sql.= " AND u.statut <> 0";
		if (! empty($morefilter)) $sql.=" ".$morefilter;

		if(empty($conf->global->MAIN_FIRSTNAME_NAME_POSITION)){
			$sql.= " ORDER BY u.firstname ASC";
		}else{
			$sql.= " ORDER BY u.lastname ASC";
		}

		dol_syslog(get_class($this)."::select_dolusers", LOG_DEBUG);
		$resql=$this->db->query($sql);
		if ($resql)
		{
			$num = $this->db->num_rows($resql);
			$i = 0;
			if ($num)
			{
		   		// Enhance with select2
				include_once DOL_DOCUMENT_ROOT . '/core/lib/ajax.lib.php';
				$out .= ajax_combobox($htmlname);

				// do not use maxwidthonsmartphone by default. Set it by caller so auto size to 100% will work when not defined
				$out.= '<select class="flat'.($morecss?' minwidth100 '.$morecss:' minwidth200').'" id="'.$htmlname.'" name="'.$htmlname.'"'.($disabled?' disabled':'').'>';
				if ($show_empty) $out.= '<option value="-1"'.((empty($selected) || $selected==-1)?' selected':'').'>&nbsp;</option>'."\n";
				if ($show_every) $out.= '<option value="-2"'.(($selected==-2)?' selected':'').'>-- '.$langs->trans("Everybody").' --</option>'."\n";

				$userstatic=new User($this->db);

				while ($i < $num)
				{
					$obj = $this->db->fetch_object($resql);

					$userstatic->id=$obj->rowid;
					$userstatic->lastname=$obj->lastname;
					$userstatic->firstname=$obj->firstname;

					$disableline='';
					if (is_array($enableonly) && count($enableonly) && ! in_array($obj->rowid,$enableonly)) $disableline=($enableonlytext?$enableonlytext:'1');

					if ((is_object($selected) && $selected->id == $obj->rowid) || (! is_object($selected) && $selected == $obj->rowid))
					{
						$out.= '<option value="'.$obj->rowid.'"';
						if ($disableline) $out.= ' disabled';
						$out.= ' selected>';
					}
					else
					{
						$out.= '<option value="'.$obj->rowid.'"';
						if ($disableline) $out.= ' disabled';
						$out.= '>';
					}

					$fullNameMode = 0; //Lastname + firstname
					if(empty($conf->global->MAIN_FIRSTNAME_NAME_POSITION)){
						$fullNameMode = 1; //firstname + lastname
					}
					$out.= $userstatic->getFullName($langs, $fullNameMode, -1, $maxlength);

					// Complete name with more info
					$moreinfo=0;
					if (! empty($conf->global->MAIN_SHOW_LOGIN))
					{
						$out.= ($moreinfo?' - ':' (').$obj->login;
						$moreinfo++;
					}
					if ($showstatus >= 0)
					{
						if ($obj->statut == 1 && $showstatus == 1)
						{
							$out.=($moreinfo?' - ':' (').$langs->trans('Enabled');
							$moreinfo++;
						}
						if ($obj->statut == 0)
						{
							$out.=($moreinfo?' - ':' (').$langs->trans('Disabled');
							$moreinfo++;
						}
					}
					if (! empty($conf->multicompany->enabled) && empty($conf->global->MULTICOMPANY_TRANSVERSE_MODE) && $conf->entity == 1 && $user->admin && ! $user->entity)
					{
						if (! $obj->entity)
						{
							$out.=($moreinfo?' - ':' (').$langs->trans("AllEntities");
							$moreinfo++;
						}
						else
						{
							$out.=($moreinfo?' - ':' (').($obj->label?$obj->label:$langs->trans("EntityNameNotDefined"));
							$moreinfo++;
					 	}
					}
					$out.=($moreinfo?')':'');
					if ($disableline && $disableline != '1')
					{
						$out.=' - '.$disableline;	// This is text from $enableonlytext parameter
					}
					$out.= '</option>';

					$i++;
				}
			}
			else
			{
				$out.= '<select class="flat" id="'.$htmlname.'" name="'.$htmlname.'" disabled>';
				$out.= '<option value="">'.$langs->trans("None").'</option>';
			}
			$out.= '</select>';
		}
		else
		{
			dol_print_error($this->db);
		}

		return $out;
	}


	/**
	 *	Return select list of users. Selected users are stored into session.
	 *  List of users are provided into $_SESSION['assignedtouser'].
	 *
	 *  @param  string	$action         Value for $action
	 *  @param  string	$htmlname       Field name in form
	 *  @param  int		$show_empty     0=list without the empty value, 1=add empty value
	 *  @param  array	$exclude        Array list of users id to exclude
	 * 	@param	int		$disabled		If select list must be disabled
	 *  @param  array	$include        Array list of users id to include or 'hierarchy' to have only supervised users
	 * 	@param	array	$enableonly		Array list of users id to be enabled. All other must be disabled
	 *  @param	int		$force_entity	'0' or Ids of environment to force
	 *  @param	int		$maxlength		Maximum length of string into list (0=no limit)
	 *  @param	int		$showstatus		0=show user status only if status is disabled, 1=always show user status into label, -1=never show user status
	 *  @param	string	$morefilter		Add more filters into sql request
	 *  @param	int		$showproperties		Show properties of each attendees
	 *  @param	array	$listofuserid		Array with properties of each user
	 *  @param	array	$listofcontactid	Array with properties of each contact
	 *  @param	array	$listofotherid		Array with properties of each other contact
	 * 	@return	string					HTML select string
	 *  @see select_dolgroups
	 */
	function select_dolusers_forevent($action='', $htmlname='userid', $show_empty=0, $exclude=null, $disabled=0, $include='', $enableonly='', $force_entity='0', $maxlength=0, $showstatus=0, $morefilter='', $showproperties=0, $listofuserid=array(), $listofcontactid=array(), $listofotherid=array())
	{
		global $conf, $user, $langs;

		$userstatic=new User($this->db);
		$out='';

		// Method with no ajax
		//$out.='<form method="POST" action="'.$_SERVER["PHP_SELF"].'">';
		if ($action == 'view')
		{
			$out.='';
		}
		else
		{
			$out.='<input type="hidden" class="removedassignedhidden" name="removedassigned" value="">';
			$out.='<script type="text/javascript" language="javascript">jQuery(document).ready(function () {    jQuery(".removedassigned").click(function() {        jQuery(".removedassignedhidden").val(jQuery(this).val());    });})</script>';
			$out.=$this->select_dolusers('', $htmlname, $show_empty, $exclude, $disabled, $include, $enableonly, $force_entity, $maxlength, $showstatus, $morefilter);
			$out.=' <input type="submit" class="button valignmiddle" name="'.$action.'assignedtouser" value="'.dol_escape_htmltag($langs->trans("Add")).'">';
			$out.='<br>';
		}
		$assignedtouser=array();
		if (!empty($_SESSION['assignedtouser']))
		{
			$assignedtouser=json_decode($_SESSION['assignedtouser'], true);
		}
		$nbassignetouser=count($assignedtouser);

		if ($nbassignetouser && $action != 'view') $out.='<br>';
		if ($nbassignetouser) $out.='<ul class="attendees">';
		$i=0; $ownerid=0;
		foreach($assignedtouser as $key => $value)
		{
			if ($value['id'] == $ownerid) continue;

			$out.='<li>';
			$userstatic->fetch($value['id']);
			$out.= $userstatic->getNomUrl(-1);
			if ($i == 0) { $ownerid = $value['id']; $out.=' ('.$langs->trans("Owner").')'; }
			if ($nbassignetouser > 1 && $action != 'view') $out.=' <input type="image" style="border: 0px;" src="'.img_picto($langs->trans("Remove"), 'delete', '', 0, 1).'" value="'.$userstatic->id.'" class="removedassigned" id="removedassigned_'.$userstatic->id.'" name="removedassigned_'.$userstatic->id.'">';
			// Show my availability
			if ($showproperties)
			{
				if ($ownerid == $value['id'] && is_array($listofuserid) && count($listofuserid) && in_array($ownerid, array_keys($listofuserid)))
				{
					$out.='<div class="myavailability inline-block">';
					$out.='&nbsp;-&nbsp;<span class="opacitymedium">'.$langs->trans("Availability").':</span>  <input id="transparency" class="marginleftonly marginrightonly" '.($action == 'view'?'disabled':'').' type="checkbox" name="transparency"'.($listofuserid[$ownerid]['transparency']?' checked':'').'>'.$langs->trans("Busy");
					$out.='</div>';
				}
			}
			//$out.=' '.($value['mandatory']?$langs->trans("Mandatory"):$langs->trans("Optional"));
			//$out.=' '.($value['transparency']?$langs->trans("Busy"):$langs->trans("NotBusy"));

			$out.='</li>';
			$i++;
		}
		if ($nbassignetouser) $out.='</ul>';

		//$out.='</form>';
		return $out;
	}


	/**
	 *  Return list of products for customer in Ajax if Ajax activated or go to select_produits_list
	 *
	 *  @param		int			$selected				Preselected products
	 *  @param		string		$htmlname				Name of HTML select field (must be unique in page)
	 *  @param		int			$filtertype				Filter on product type (''=nofilter, 0=product, 1=service)
	 *  @param		int			$limit					Limit on number of returned lines
	 *  @param		int			$price_level			Level of price to show
	 *  @param		int			$status					-1=Return all products, 0=Products not on sell, 1=Products on sell
	 *  @param		int			$finished				2=all, 1=finished, 0=raw material
	 *  @param		string		$selected_input_value	Value of preselected input text (for use with ajax)
	 *  @param		int			$hidelabel				Hide label (0=no, 1=yes, 2=show search icon (before) and placeholder, 3 search icon after)
	 *  @param		array		$ajaxoptions			Options for ajax_autocompleter
	 *  @param      int			$socid					Thirdparty Id (to get also price dedicated to this customer)
	 *  @param		string		$showempty				'' to not show empty line. Translation key to show an empty line. '1' show empty line with no text.
	 * 	@param		int			$forcecombo				Force to use combo box
	 *  @param      string      $morecss                Add more css on select
	 *  @param      int         $hidepriceinlabel       1=Hide prices in label
	 *  @param      string      $warehouseStatus        warehouse status filter, following comma separated filter options can be used
	 *										            'warehouseopen' = select products from open warehouses,
	 *										            'warehouseclosed' = select products from closed warehouses,
	 *										            'warehouseinternal' = select products from warehouses for internal correct/transfer only
	 *  @param array $selected_combinations Selected combinations. Format: array([attrid] => attrval, [...])
	 *  @return		void
	 */
	function select_produits($selected='', $htmlname='productid', $filtertype='', $limit=20, $price_level=0, $status=1, $finished=2, $selected_input_value='', $hidelabel=0, $ajaxoptions=array(), $socid=0, $showempty='1', $forcecombo=0, $morecss='', $hidepriceinlabel=0, $warehouseStatus='', $selected_combinations = array())
	{
		global $langs,$conf;

		$price_level = (! empty($price_level) ? $price_level : 0);

		if (! empty($conf->use_javascript_ajax) && ! empty($conf->global->PRODUIT_USE_SEARCH_TO_SELECT))
		{
			$placeholder='';

			if ($selected && empty($selected_input_value))
			{
				require_once DOL_DOCUMENT_ROOT.'/product/class/product.class.php';
				$producttmpselect = new Product($this->db);
				$producttmpselect->fetch($selected);
				$selected_input_value=$producttmpselect->ref;
				unset($producttmpselect);
			}
			// mode=1 means customers products
			$urloption='htmlname='.$htmlname.'&outjson=1&price_level='.$price_level.'&type='.$filtertype.'&mode=1&status='.$status.'&finished='.$finished.'&hidepriceinlabel='.$hidepriceinlabel.'&warehousestatus='.$warehouseStatus;
			//Price by customer
			if (! empty($conf->global->PRODUIT_CUSTOMER_PRICES) && !empty($socid)) {
				$urloption.='&socid='.$socid;
			}
			print ajax_autocompleter($selected, $htmlname, DOL_URL_ROOT.'/product/ajax/products.php', $urloption, $conf->global->PRODUIT_USE_SEARCH_TO_SELECT, 0, $ajaxoptions);

			if (!empty($conf->variants->enabled)) {
				?>
				<script>

					selected = <?php echo json_encode($selected_combinations) ?>;
					combvalues = {};

					jQuery(document).ready(function () {

						jQuery("input[name='prod_entry_mode']").change(function () {
							if (jQuery(this).val() == 'free') {
								jQuery('div#attributes_box').empty();
							}
						});

						jQuery("input#<?php echo $htmlname ?>").change(function () {

							if (!jQuery(this).val()) {
								jQuery('div#attributes_box').empty();
								return;
							}

							jQuery.getJSON("<?php echo dol_buildpath('/variants/ajax/getCombinations.php', 2) ?>", {
								id: jQuery(this).val()
							}, function (data) {
								jQuery('div#attributes_box').empty();

								jQuery.each(data, function (key, val) {

									combvalues[val.id] = val.values;

									var span = jQuery(document.createElement('div')).css({
										'display': 'table-row'
									});

									span.append(
										jQuery(document.createElement('div')).text(val.label).css({
											'font-weight': 'bold',
											'display': 'table-cell',
											'text-align': 'right'
										})
									);

									var html = jQuery(document.createElement('select')).attr('name', 'combinations[' + val.id + ']').css({
										'margin-left': '15px',
										'white-space': 'pre'
									}).append(
										jQuery(document.createElement('option')).val('')
									);

									jQuery.each(combvalues[val.id], function (key, val) {
										var tag = jQuery(document.createElement('option')).val(val.id).html(val.value);

										if (selected[val.fk_product_attribute] == val.id) {
											tag.attr('selected', 'selected');
										}

										html.append(tag);
									});

									span.append(html);
									jQuery('div#attributes_box').append(span);
								});
							})
						});

						<?php if ($selected): ?>
						jQuery("input#<?php echo $htmlname ?>").change();
						<?php endif ?>
					});
				</script>
                <?php
			}
			if (empty($hidelabel)) print $langs->trans("RefOrLabel").' : ';
			else if ($hidelabel > 1) {
				$placeholder=' placeholder="'.$langs->trans("RefOrLabel").'"';
				if ($hidelabel == 2) {
					print img_picto($langs->trans("Search"), 'search');
				}
			}
			print '<input type="text" class="minwidth100" name="search_'.$htmlname.'" id="search_'.$htmlname.'" value="'.$selected_input_value.'"'.$placeholder.' '.(!empty($conf->global->PRODUCT_SEARCH_AUTOFOCUS) ? 'autofocus' : '').' />';
			if ($hidelabel == 3) {
				print img_picto($langs->trans("Search"), 'search');
			}
		}
		else
		{
			print $this->select_produits_list($selected,$htmlname,$filtertype,$limit,$price_level,'',$status,$finished,0,$socid,$showempty,$forcecombo,$morecss,$hidepriceinlabel, $warehouseStatus);
		}
	}

	/**
	 *	Return list of products for a customer
	 *
	 *	@param      int		$selected           Preselected product
	 *	@param      string	$htmlname           Name of select html
	 *  @param		string	$filtertype         Filter on product type (''=nofilter, 0=product, 1=service)
	 *	@param      int		$limit              Limit on number of returned lines
	 *	@param      int		$price_level        Level of price to show
	 * 	@param      string	$filterkey          Filter on product
	 *	@param		int		$status             -1=Return all products, 0=Products not on sell, 1=Products on sell
	 *  @param      int		$finished           Filter on finished field: 2=No filter
	 *  @param      int		$outputmode         0=HTML select string, 1=Array
	 *  @param      int		$socid     		    Thirdparty Id (to get also price dedicated to this customer)
	 *  @param		string	$showempty		    '' to not show empty line. Translation key to show an empty line. '1' show empty line with no text.
	 * 	@param		int		$forcecombo		    Force to use combo box
	 *  @param      string  $morecss            Add more css on select
	 *  @param      int     $hidepriceinlabel   1=Hide prices in label
	 *  @param      string  $warehouseStatus    warehouse status filter, following comma separated filter options can be used
	 *										    'warehouseopen' = select products from open warehouses,
	 *										    'warehouseclosed' = select products from closed warehouses,
	 *										    'warehouseinternal' = select products from warehouses for internal correct/transfer only
	 *  @return     array    				    Array of keys for json
	 */
	function select_produits_list($selected='',$htmlname='productid',$filtertype='',$limit=20,$price_level=0,$filterkey='',$status=1,$finished=2,$outputmode=0,$socid=0,$showempty='1',$forcecombo=0,$morecss='',$hidepriceinlabel=0, $warehouseStatus='')
	{
		global $langs,$conf,$user,$db;

		$out='';
		$outarray=array();

		$warehouseStatusArray = array();
		if (! empty($warehouseStatus))
		{
			require_once DOL_DOCUMENT_ROOT.'/product/stock/class/entrepot.class.php';
			if (preg_match('/warehouseclosed/', $warehouseStatus))
			{
				$warehouseStatusArray[] = Entrepot::STATUS_CLOSED;
			}
			if (preg_match('/warehouseopen/', $warehouseStatus))
			{
				$warehouseStatusArray[] = Entrepot::STATUS_OPEN_ALL;
			}
			if (preg_match('/warehouseinternal/', $warehouseStatus))
			{
				$warehouseStatusArray[] = Entrepot::STATUS_OPEN_INTERNAL;
			}
		}

		$selectFields = " p.rowid, p.label, p.ref, p.description, p.barcode, p.fk_product_type, p.price, p.price_ttc, p.price_base_type, p.tva_tx, p.duration, p.fk_price_expression";
		(count($warehouseStatusArray)) ? $selectFieldsGrouped = ", sum(ps.reel) as stock" : $selectFieldsGrouped = ", p.stock";

		$sql = "SELECT ";
		$sql.= $selectFields . $selectFieldsGrouped;
		//Price by customer
		if (! empty($conf->global->PRODUIT_CUSTOMER_PRICES) && !empty($socid))
		{
			$sql.=', pcp.rowid as idprodcustprice, pcp.price as custprice, pcp.price_ttc as custprice_ttc,';
			$sql.=' pcp.price_base_type as custprice_base_type, pcp.tva_tx as custtva_tx';
			$selectFields.= ", idprodcustprice, custprice, custprice_ttc, custprice_base_type, custtva_tx";
		}

		// Multilang : we add translation
		if (! empty($conf->global->MAIN_MULTILANGS))
		{
			$sql.= ", pl.label as label_translated";
			$selectFields.= ", label_translated";
		}
		// Price by quantity
		if (! empty($conf->global->PRODUIT_CUSTOMER_PRICES_BY_QTY))
		{
			$sql.= ", (SELECT pp.rowid FROM ".MAIN_DB_PREFIX."product_price as pp WHERE pp.fk_product = p.rowid";
			if ($price_level >= 1 && !empty($conf->global->PRODUIT_CUSTOMER_PRICES_BY_QTY_MULTIPRICES)) $sql.= " AND price_level=".$price_level;
			$sql.= " ORDER BY date_price";
			$sql.= " DESC LIMIT 1) as price_rowid";
			$sql.= ", (SELECT pp.price_by_qty FROM ".MAIN_DB_PREFIX."product_price as pp WHERE pp.fk_product = p.rowid";	// price_by_qty is 1 if some prices by qty exists in subtable
			if ($price_level >= 1 && !empty($conf->global->PRODUIT_CUSTOMER_PRICES_BY_QTY_MULTIPRICES)) $sql.= " AND price_level=".$price_level;
			$sql.= " ORDER BY date_price";
			$sql.= " DESC LIMIT 1) as price_by_qty";
			$selectFields.= ", price_rowid, price_by_qty";
		}
		$sql.= " FROM ".MAIN_DB_PREFIX."product as p";
		if (count($warehouseStatusArray))
		{
			$sql.= " LEFT JOIN ".MAIN_DB_PREFIX."product_stock as ps on ps.fk_product = p.rowid";
			$sql.= " LEFT JOIN ".MAIN_DB_PREFIX."entrepot as e on ps.fk_entrepot = e.rowid";
		}

		//Price by customer
		if (! empty($conf->global->PRODUIT_CUSTOMER_PRICES) && !empty($socid)) {
			$sql.=" LEFT JOIN  ".MAIN_DB_PREFIX."product_customer_price as pcp ON pcp.fk_soc=".$socid." AND pcp.fk_product=p.rowid";
		}
		// Multilang : we add translation
		if (! empty($conf->global->MAIN_MULTILANGS))
		{
			$sql.= " LEFT JOIN ".MAIN_DB_PREFIX."product_lang as pl ON pl.fk_product = p.rowid AND pl.lang='". $langs->getDefaultLang() ."'";
		}

		if (!empty($conf->global->PRODUIT_ATTRIBUTES_HIDECHILD)) {
			$sql .= " LEFT JOIN ".MAIN_DB_PREFIX."product_attribute_combination pac ON pac.fk_product_child = p.rowid";
		}

		$sql.= ' WHERE p.entity IN ('.getEntity('product').')';
		if (count($warehouseStatusArray))
		{
			$sql.= ' AND (p.fk_product_type = 1 OR e.statut IN ('.$this->db->escape(implode(',',$warehouseStatusArray)).'))';
		}

		if (!empty($conf->global->PRODUIT_ATTRIBUTES_HIDECHILD)) {
			$sql .= " AND pac.rowid IS NULL";
		}

		if ($finished == 0)
		{
			$sql.= " AND p.finished = ".$finished;
		}
		elseif ($finished == 1)
		{
			$sql.= " AND p.finished = ".$finished;
			if ($status >= 0)  $sql.= " AND p.tosell = ".$status;
		}
		elseif ($status >= 0)
		{
			$sql.= " AND p.tosell = ".$status;
		}
		if (strval($filtertype) != '') $sql.=" AND p.fk_product_type=".$filtertype;
		// Add criteria on ref/label
		if ($filterkey != '')
		{
			$sql.=' AND (';
			$prefix=empty($conf->global->PRODUCT_DONOTSEARCH_ANYWHERE)?'%':'';	// Can use index if PRODUCT_DONOTSEARCH_ANYWHERE is on
			// For natural search
			$scrit = explode(' ', $filterkey);
			$i=0;
			if (count($scrit) > 1) $sql.="(";
			foreach ($scrit as $crit)
			{
				if ($i > 0) $sql.=" AND ";
				$sql.="(p.ref LIKE '".$db->escape($prefix.$crit)."%' OR p.label LIKE '".$db->escape($prefix.$crit)."%'";
				if (! empty($conf->global->MAIN_MULTILANGS)) $sql.=" OR pl.label LIKE '".$db->escape($prefix.$crit)."%'";
				$sql.=")";
				$i++;
			}
			if (count($scrit) > 1) $sql.=")";
		  	if (! empty($conf->barcode->enabled)) $sql.= " OR p.barcode LIKE '".$db->escape($prefix.$filterkey)."%'";
			$sql.=')';
		}
		if (count($warehouseStatusArray))
		{
			$sql.= ' GROUP BY'.$selectFields;
		}
		$sql.= $db->order("p.ref");
		$sql.= $db->plimit($limit, 0);

		// Build output string
		dol_syslog(get_class($this)."::select_produits_list search product", LOG_DEBUG);
		$result=$this->db->query($sql);
		if ($result)
		{
			require_once DOL_DOCUMENT_ROOT.'/product/class/product.class.php';
			require_once DOL_DOCUMENT_ROOT.'/product/dynamic_price/class/price_parser.class.php';
			$num = $this->db->num_rows($result);

			$events=null;

			if (! $forcecombo)
			{
				include_once DOL_DOCUMENT_ROOT . '/core/lib/ajax.lib.php';
				$out .= ajax_combobox($htmlname, $events, $conf->global->PRODUIT_USE_SEARCH_TO_SELECT);
			}

			$out.='<select class="flat'.($morecss?' '.$morecss:'').'" name="'.$htmlname.'" id="'.$htmlname.'">';

			$textifempty='';
			// Do not use textifempty = ' ' or '&nbsp;' here, or search on key will search on ' key'.
			//if (! empty($conf->use_javascript_ajax) || $forcecombo) $textifempty='';
			if (! empty($conf->global->PRODUIT_USE_SEARCH_TO_SELECT))
			{
				if ($showempty && ! is_numeric($showempty)) $textifempty=$langs->trans($showempty);
				else $textifempty.=$langs->trans("All");
			}
			if ($showempty) $out.='<option value="0" selected>'.$textifempty.'</option>';

			$i = 0;
			while ($num && $i < $num)
			{
				$opt = '';
				$optJson = array();
				$objp = $this->db->fetch_object($result);

				if (!empty($conf->global->PRODUIT_CUSTOMER_PRICES_BY_QTY) && !empty($objp->price_by_qty) && $objp->price_by_qty == 1)
				{ // Price by quantity will return many prices for the same product
					$sql = "SELECT rowid, quantity, price, unitprice, remise_percent, remise, price_base_type";
					$sql.= " FROM ".MAIN_DB_PREFIX."product_price_by_qty";
					$sql.= " WHERE fk_product_price=".$objp->price_rowid;
					$sql.= " ORDER BY quantity ASC";

					dol_syslog(get_class($this)."::select_produits_list search price by qty", LOG_DEBUG);
					$result2 = $this->db->query($sql);
					if ($result2)
					{
						$nb_prices = $this->db->num_rows($result2);
						$j = 0;
						while ($nb_prices && $j < $nb_prices) {
							$objp2 = $this->db->fetch_object($result2);

							$objp->price_by_qty_rowid = $objp2->rowid;
							$objp->price_by_qty_price_base_type = $objp2->price_base_type;
							$objp->price_by_qty_quantity = $objp2->quantity;
							$objp->price_by_qty_unitprice = $objp2->unitprice;
							$objp->price_by_qty_remise_percent = $objp2->remise_percent;
							// For backward compatibility
							$objp->quantity = $objp2->quantity;
							$objp->price = $objp2->price;
							$objp->unitprice = $objp2->unitprice;
							$objp->remise_percent = $objp2->remise_percent;
							$objp->remise = $objp2->remise;

							$this->constructProductListOption($objp, $opt, $optJson, 0, $selected, $hidepriceinlabel);

							$j++;

							// Add new entry
							// "key" value of json key array is used by jQuery automatically as selected value
							// "label" value of json key array is used by jQuery automatically as text for combo box
							$out.=$opt;
							array_push($outarray, $optJson);
						}
					}
				}
				else
				{
					if (!empty($conf->dynamicprices->enabled) && !empty($objp->fk_price_expression)) {
						$price_product = new Product($this->db);
						$price_product->fetch($objp->rowid, '', '', 1);
						$priceparser = new PriceParser($this->db);
						$price_result = $priceparser->parseProduct($price_product);
						if ($price_result >= 0) {
							$objp->price = $price_result;
							$objp->unitprice = $price_result;
							//Calculate the VAT
							$objp->price_ttc = price2num($objp->price) * (1 + ($objp->tva_tx / 100));
							$objp->price_ttc = price2num($objp->price_ttc,'MU');
						}
					}
					$this->constructProductListOption($objp, $opt, $optJson, $price_level, $selected, $hidepriceinlabel);
					// Add new entry
					// "key" value of json key array is used by jQuery automatically as selected value
					// "label" value of json key array is used by jQuery automatically as text for combo box
					$out.=$opt;
					array_push($outarray, $optJson);
				}

				$i++;
			}

			$out.='</select>';

			$this->db->free($result);

			if (empty($outputmode)) return $out;
			return $outarray;
		}
		else
		{
			dol_print_error($db);
		}
	}

	/**
	 * constructProductListOption
	 *
	 * @param 	resultset	$objp			    Resultset of fetch
	 * @param 	string		$opt			    Option (var used for returned value in string option format)
	 * @param 	string		$optJson		    Option (var used for returned value in json format)
	 * @param 	int			$price_level	    Price level
	 * @param 	string		$selected		    Preselected value
	 * @param   int         $hidepriceinlabel   Hide price in label
	 * @return	void
	 */
	private function constructProductListOption(&$objp, &$opt, &$optJson, $price_level, $selected, $hidepriceinlabel=0)
	{
		global $langs,$conf,$user,$db;

		$outkey='';
		$outval='';
		$outref='';
		$outlabel='';
		$outdesc='';
		$outbarcode='';
		$outtype='';
		$outprice_ht='';
		$outprice_ttc='';
		$outpricebasetype='';
		$outtva_tx='';
		$outqty=1;
		$outdiscount=0;

		$maxlengtharticle=(empty($conf->global->PRODUCT_MAX_LENGTH_COMBO)?48:$conf->global->PRODUCT_MAX_LENGTH_COMBO);

		$label=$objp->label;
		if (! empty($objp->label_translated)) $label=$objp->label_translated;
		if (! empty($filterkey) && $filterkey != '') $label=preg_replace('/('.preg_quote($filterkey).')/i','<strong>$1</strong>',$label,1);

		$outkey=$objp->rowid;
		$outref=$objp->ref;
		$outlabel=$objp->label;
		$outdesc=$objp->description;
		$outbarcode=$objp->barcode;

		$outtype=$objp->fk_product_type;
		$outdurationvalue=$outtype == Product::TYPE_SERVICE?substr($objp->duration,0,dol_strlen($objp->duration)-1):'';
		$outdurationunit=$outtype == Product::TYPE_SERVICE?substr($objp->duration,-1):'';

		$opt = '<option value="'.$objp->rowid.'"';
		$opt.= ($objp->rowid == $selected)?' selected':'';
		if (!empty($objp->price_by_qty_rowid) && $objp->price_by_qty_rowid > 0)
		{
			$opt.= ' pbq="'.$objp->price_by_qty_rowid.'" data-pbq="'.$objp->price_by_qty_rowid.'" data-pbqqty="'.$objp->price_by_qty_quantity.'" data-pbqpercent="'.$objp->price_by_qty_remise_percent.'"';
		}
		if (! empty($conf->stock->enabled) && $objp->fk_product_type == 0 && isset($objp->stock))
		{
			if ($objp->stock > 0) $opt.= ' class="product_line_stock_ok"';
			else if ($objp->stock <= 0) $opt.= ' class="product_line_stock_too_low"';
		}
		$opt.= '>';
		$opt.= $objp->ref;
		if ($outbarcode) $opt.=' ('.$outbarcode.')';
		$opt.=' - '.dol_trunc($label,$maxlengtharticle);

		$objRef = $objp->ref;
		if (! empty($filterkey) && $filterkey != '') $objRef=preg_replace('/('.preg_quote($filterkey).')/i','<strong>$1</strong>',$objRef,1);
		$outval.=$objRef;
		if ($outbarcode) $outval.=' ('.$outbarcode.')';
		$outval.=' - '.dol_trunc($label,$maxlengtharticle);

		$found=0;

		// Multiprice
		if (empty($hidepriceinlabel) && $price_level >= 1 && $conf->global->PRODUIT_MULTIPRICES)		// If we need a particular price level (from 1 to 6)
		{
			$sql = "SELECT price, price_ttc, price_base_type, tva_tx";
			$sql.= " FROM ".MAIN_DB_PREFIX."product_price";
			$sql.= " WHERE fk_product='".$objp->rowid."'";
			$sql.= " AND entity IN (".getEntity('productprice').")";
			$sql.= " AND price_level=".$price_level;
			$sql.= " ORDER BY date_price DESC, rowid DESC"; // Warning DESC must be both on date_price and rowid.
			$sql.= " LIMIT 1";

			dol_syslog(get_class($this).'::constructProductListOption search price for level '.$price_level.'', LOG_DEBUG);
			$result2 = $this->db->query($sql);
			if ($result2)
			{
				$objp2 = $this->db->fetch_object($result2);
				if ($objp2)
				{
					$found=1;
					if ($objp2->price_base_type == 'HT')
					{
						$opt.= ' - '.price($objp2->price,1,$langs,0,0,-1,$conf->currency).' '.$langs->trans("HT");
						$outval.= ' - '.price($objp2->price,0,$langs,0,0,-1,$conf->currency).' '.$langs->transnoentities("HT");
					}
					else
					{
						$opt.= ' - '.price($objp2->price_ttc,1,$langs,0,0,-1,$conf->currency).' '.$langs->trans("TTC");
						$outval.= ' - '.price($objp2->price_ttc,0,$langs,0,0,-1,$conf->currency).' '.$langs->transnoentities("TTC");
					}
					$outprice_ht=price($objp2->price);
					$outprice_ttc=price($objp2->price_ttc);
					$outpricebasetype=$objp2->price_base_type;
					$outtva_tx=$objp2->tva_tx;
				}
			}
			else
			{
				dol_print_error($this->db);
			}
		}

		// Price by quantity
		if (empty($hidepriceinlabel) && !empty($objp->quantity) && $objp->quantity >= 1 && ! empty($conf->global->PRODUIT_CUSTOMER_PRICES_BY_QTY))
		{
			$found = 1;
			$outqty=$objp->quantity;
			$outdiscount=$objp->remise_percent;
			if ($objp->quantity == 1)
			{
				$opt.= ' - '.price($objp->unitprice,1,$langs,0,0,-1,$conf->currency)."/";
				$outval.= ' - '.price($objp->unitprice,0,$langs,0,0,-1,$conf->currency)."/";
				$opt.= $langs->trans("Unit");	// Do not use strtolower because it breaks utf8 encoding
				$outval.=$langs->transnoentities("Unit");
			}
			else
			{
				$opt.= ' - '.price($objp->price,1,$langs,0,0,-1,$conf->currency)."/".$objp->quantity;
				$outval.= ' - '.price($objp->price,0,$langs,0,0,-1,$conf->currency)."/".$objp->quantity;
				$opt.= $langs->trans("Units");	// Do not use strtolower because it breaks utf8 encoding
				$outval.=$langs->transnoentities("Units");
			}

			$outprice_ht=price($objp->unitprice);
			$outprice_ttc=price($objp->unitprice * (1 + ($objp->tva_tx / 100)));
			$outpricebasetype=$objp->price_base_type;
			$outtva_tx=$objp->tva_tx;
		}
		if (empty($hidepriceinlabel) && !empty($objp->quantity) && $objp->quantity >= 1)
		{
			$opt.=" (".price($objp->unitprice,1,$langs,0,0,-1,$conf->currency)."/".$langs->trans("Unit").")";	// Do not use strtolower because it breaks utf8 encoding
			$outval.=" (".price($objp->unitprice,0,$langs,0,0,-1,$conf->currency)."/".$langs->transnoentities("Unit").")";	// Do not use strtolower because it breaks utf8 encoding
		}
		if (empty($hidepriceinlabel) && !empty($objp->remise_percent) && $objp->remise_percent >= 1)
		{
			$opt.=" - ".$langs->trans("Discount")." : ".vatrate($objp->remise_percent).' %';
			$outval.=" - ".$langs->transnoentities("Discount")." : ".vatrate($objp->remise_percent).' %';
		}

		// Price by customer
		if (empty($hidepriceinlabel) && !empty($conf->global->PRODUIT_CUSTOMER_PRICES))
		{
			if (!empty($objp->idprodcustprice))
			{
				$found = 1;

				if ($objp->custprice_base_type == 'HT')
				{
					$opt.= ' - '.price($objp->custprice,1,$langs,0,0,-1,$conf->currency).' '.$langs->trans("HT");
					$outval.= ' - '.price($objp->custprice,0,$langs,0,0,-1,$conf->currency).' '.$langs->transnoentities("HT");
				}
				else
				{
					$opt.= ' - '.price($objp->custprice_ttc,1,$langs,0,0,-1,$conf->currency).' '.$langs->trans("TTC");
					$outval.= ' - '.price($objp->custprice_ttc,0,$langs,0,0,-1,$conf->currency).' '.$langs->transnoentities("TTC");
				}

				$outprice_ht=price($objp->custprice);
				$outprice_ttc=price($objp->custprice_ttc);
				$outpricebasetype=$objp->custprice_base_type;
				$outtva_tx=$objp->custtva_tx;
			}
		}

		// If level no defined or multiprice not found, we used the default price
		if (empty($hidepriceinlabel) && ! $found)
		{
			if ($objp->price_base_type == 'HT')
			{
				$opt.= ' - '.price($objp->price,1,$langs,0,0,-1,$conf->currency).' '.$langs->trans("HT");
				$outval.= ' - '.price($objp->price,0,$langs,0,0,-1,$conf->currency).' '.$langs->transnoentities("HT");
			}
			else
			{
				$opt.= ' - '.price($objp->price_ttc,1,$langs,0,0,-1,$conf->currency).' '.$langs->trans("TTC");
				$outval.= ' - '.price($objp->price_ttc,0,$langs,0,0,-1,$conf->currency).' '.$langs->transnoentities("TTC");
			}
			$outprice_ht=price($objp->price);
			$outprice_ttc=price($objp->price_ttc);
			$outpricebasetype=$objp->price_base_type;
			$outtva_tx=$objp->tva_tx;
		}

		if (! empty($conf->stock->enabled) && isset($objp->stock) && $objp->fk_product_type == 0)
		{
			$opt.= ' - '.$langs->trans("Stock").':'.$objp->stock;

			if ($objp->stock > 0) {
				$outval.= ' - <span class="product_line_stock_ok">'.$langs->transnoentities("Stock").':'.$objp->stock.'</span>';
			}elseif ($objp->stock <= 0) {
				$outval.= ' - <span class="product_line_stock_too_low">'.$langs->transnoentities("Stock").':'.$objp->stock.'</span>';
			}
		}

		if ($outdurationvalue && $outdurationunit)
		{
			$da=array("h"=>$langs->trans("Hour"),"d"=>$langs->trans("Day"),"w"=>$langs->trans("Week"),"m"=>$langs->trans("Month"),"y"=>$langs->trans("Year"));
			if (isset($da[$outdurationunit]))
			{
				$key = $da[$outdurationunit].($outdurationvalue > 1?'s':'');
				$opt.= ' - '.$outdurationvalue.' '.$langs->trans($key);
				$outval.=' - '.$outdurationvalue.' '.$langs->transnoentities($key);
			}
		}

		$opt.= "</option>\n";
		$optJson = array('key'=>$outkey, 'value'=>$outref, 'label'=>$outval, 'label2'=>$outlabel, 'desc'=>$outdesc, 'type'=>$outtype, 'price_ht'=>$outprice_ht, 'price_ttc'=>$outprice_ttc, 'pricebasetype'=>$outpricebasetype, 'tva_tx'=>$outtva_tx, 'qty'=>$outqty, 'discount'=>$outdiscount, 'duration_value'=>$outdurationvalue, 'duration_unit'=>$outdurationunit);
	}

	/**
	 *	Return list of products for customer (in Ajax if Ajax activated or go to select_produits_fournisseurs_list)
	 *
	 *	@param	int		$socid			Id third party
	 *	@param  string	$selected       Preselected product
	 *	@param  string	$htmlname       Name of HTML Select
	 *  @param	string	$filtertype     Filter on product type (''=nofilter, 0=product, 1=service)
	 *	@param  string	$filtre			For a SQL filter
	 *	@param	array	$ajaxoptions	Options for ajax_autocompleter
	 *  @param	int		$hidelabel		Hide label (0=no, 1=yes)
	 *  @param  int     $alsoproductwithnosupplierprice    1=Add also product without supplier prices
	 *	@return	void
	 */
	function select_produits_fournisseurs($socid, $selected='', $htmlname='productid', $filtertype='', $filtre='', $ajaxoptions=array(), $hidelabel=0, $alsoproductwithnosupplierprice=0)
	{
		global $langs,$conf;
		global $price_level, $status, $finished;

		$selected_input_value='';
		if (! empty($conf->use_javascript_ajax) && ! empty($conf->global->PRODUIT_USE_SEARCH_TO_SELECT))
		{
			if ($selected > 0)
			{
				require_once DOL_DOCUMENT_ROOT.'/product/class/product.class.php';
				$producttmpselect = new Product($this->db);
				$producttmpselect->fetch($selected);
				$selected_input_value=$producttmpselect->ref;
				unset($producttmpselect);
			}

			// mode=2 means suppliers products
			$urloption=($socid > 0?'socid='.$socid.'&':'').'htmlname='.$htmlname.'&outjson=1&price_level='.$price_level.'&type='.$filtertype.'&mode=2&status='.$status.'&finished='.$finished.'&alsoproductwithnosupplierprice='.$alsoproductwithnosupplierprice;
			print ajax_autocompleter($selected, $htmlname, DOL_URL_ROOT.'/product/ajax/products.php', $urloption, $conf->global->PRODUIT_USE_SEARCH_TO_SELECT, 0, $ajaxoptions);
			print ($hidelabel?'':$langs->trans("RefOrLabel").' : ').'<input type="text" size="20" name="search_'.$htmlname.'" id="search_'.$htmlname.'" value="'.$selected_input_value.'">';
		}
		else
		{
			print $this->select_produits_fournisseurs_list($socid,$selected,$htmlname,$filtertype,$filtre,'',-1,0,0,$alsoproductwithnosupplierprice);
		}
	}

	/**
	 *	Return list of suppliers products
	 *
	 *	@param	int		$socid   		Id societe fournisseur (0 pour aucun filtre)
	 *	@param  int		$selected       Produit pre-selectionne
	 *	@param  string	$htmlname       Nom de la zone select
	 *  @param	string	$filtertype     Filter on product type (''=nofilter, 0=product, 1=service)
	 *	@param  string	$filtre         Pour filtre sql
	 *	@param  string	$filterkey      Filtre des produits
	 *  @param  int		$statut         -1=Return all products, 0=Products not on sell, 1=Products on sell (not used here, a filter on tobuy is already hard coded in request)
	 *  @param  int		$outputmode     0=HTML select string, 1=Array
	 *  @param  int     $limit          Limit of line number
	 *  @param  int     $alsoproductwithnosupplierprice    1=Add also product without supplier prices
	 *  @return array           		Array of keys for json
	 */
	function select_produits_fournisseurs_list($socid,$selected='',$htmlname='productid',$filtertype='',$filtre='',$filterkey='',$statut=-1,$outputmode=0,$limit=100,$alsoproductwithnosupplierprice=0)
	{
		global $langs,$conf,$db;

		$out='';
		$outarray=array();

		$langs->load('stocks');

		$sql = "SELECT p.rowid, p.label, p.ref, p.price, p.duration, p.fk_product_type,";
		$sql.= " pfp.ref_fourn, pfp.rowid as idprodfournprice, pfp.price as fprice, pfp.quantity, pfp.remise_percent, pfp.remise, pfp.unitprice,";
		$sql.= " pfp.fk_supplier_price_expression, pfp.fk_product, pfp.tva_tx, pfp.fk_soc, s.nom as name,";
		$sql.= " pfp.supplier_reputation";
		$sql.= " FROM ".MAIN_DB_PREFIX."product as p";
		$sql.= " LEFT JOIN ".MAIN_DB_PREFIX."product_fournisseur_price as pfp ON p.rowid = pfp.fk_product";
		if ($socid) $sql.= " AND pfp.fk_soc = ".$socid;
		$sql.= " LEFT JOIN ".MAIN_DB_PREFIX."societe as s ON pfp.fk_soc = s.rowid";
		$sql.= " WHERE p.entity IN (".getEntity('product').")";
		$sql.= " AND p.tobuy = 1";
		if (strval($filtertype) != '') $sql.=" AND p.fk_product_type=".$this->db->escape($filtertype);
		if (! empty($filtre)) $sql.=" ".$filtre;
		// Add criteria on ref/label
		if ($filterkey != '')
		{
			$sql.=' AND (';
			$prefix=empty($conf->global->PRODUCT_DONOTSEARCH_ANYWHERE)?'%':'';	// Can use index if PRODUCT_DONOTSEARCH_ANYWHERE is on
			// For natural search
			$scrit = explode(' ', $filterkey);
			$i=0;
			if (count($scrit) > 1) $sql.="(";
			foreach ($scrit as $crit)
			{
				if ($i > 0) $sql.=" AND ";
				$sql.="(pfp.ref_fourn LIKE '".$this->db->escape($prefix.$crit)."%' OR p.ref LIKE '".$this->db->escape($prefix.$crit)."%' OR p.label LIKE '".$this->db->escape($prefix.$crit)."%')";
				$i++;
			}
			if (count($scrit) > 1) $sql.=")";
			if (! empty($conf->barcode->enabled)) $sql.= " OR p.barcode LIKE '".$this->db->escape($prefix.$filterkey)."%'";
			$sql.=')';
		}
		$sql.= " ORDER BY pfp.ref_fourn DESC, pfp.quantity ASC";
		$sql.= $db->plimit($limit, 0);

		// Build output string

		dol_syslog(get_class($this)."::select_produits_fournisseurs_list", LOG_DEBUG);
		$result=$this->db->query($sql);
		if ($result)
		{
			require_once DOL_DOCUMENT_ROOT.'/product/dynamic_price/class/price_parser.class.php';

			$num = $this->db->num_rows($result);

			//$out.='<select class="flat" id="select'.$htmlname.'" name="'.$htmlname.'">';	// remove select to have id same with combo and ajax
			$out.='<select class="flat maxwidthonsmartphone" id="'.$htmlname.'" name="'.$htmlname.'">';
			if (! $selected) $out.='<option value="0" selected>&nbsp;</option>';
			else $out.='<option value="0">&nbsp;</option>';

			$i = 0;
			while ($i < $num)
			{
				$objp = $this->db->fetch_object($result);

				$outkey=$objp->idprodfournprice;                                                    // id in table of price
				if (! $outkey && $alsoproductwithnosupplierprice) $outkey='idprod_'.$objp->rowid;   // id of product

				$outref=$objp->ref;
				$outval='';
				$outqty=1;
				$outdiscount=0;
				$outtype=$objp->fk_product_type;
				$outdurationvalue=$outtype == Product::TYPE_SERVICE?substr($objp->duration,0,dol_strlen($objp->duration)-1):'';
				$outdurationunit=$outtype == Product::TYPE_SERVICE?substr($objp->duration,-1):'';

				$opt = '<option value="'.$outkey.'"';
				if ($selected && $selected == $objp->idprodfournprice) $opt.= ' selected';
				if (empty($objp->idprodfournprice) && empty($alsoproductwithnosupplierprice)) $opt.=' disabled';
				$opt.= '>';

				$objRef = $objp->ref;
				if ($filterkey && $filterkey != '') $objRef=preg_replace('/('.preg_quote($filterkey).')/i','<strong>$1</strong>',$objRef,1);
				$objRefFourn = $objp->ref_fourn;
				if ($filterkey && $filterkey != '') $objRefFourn=preg_replace('/('.preg_quote($filterkey).')/i','<strong>$1</strong>',$objRefFourn,1);
				$label = $objp->label;
				if ($filterkey && $filterkey != '') $label=preg_replace('/('.preg_quote($filterkey).')/i','<strong>$1</strong>',$label,1);

				$opt.=$objp->ref;
				if (! empty($objp->idprodfournprice) && ($objp->ref != $objp->ref_fourn))
					$opt.=' ('.$objp->ref_fourn.')';
				$opt.=' - ';
				$outval.=$objRef;
				if (! empty($objp->idprodfournprice) && ($objp->ref != $objp->ref_fourn))
					$outval.=' ('.$objRefFourn.')';
				$outval.=' - ';
				$opt.=dol_trunc($label, 72).' - ';
				$outval.=dol_trunc($label, 72).' - ';

				if (! empty($objp->idprodfournprice))
				{
					$outqty=$objp->quantity;
					$outdiscount=$objp->remise_percent;
					if (!empty($conf->dynamicprices->enabled) && !empty($objp->fk_supplier_price_expression)) {
						$prod_supplier = new ProductFournisseur($this->db);
						$prod_supplier->product_fourn_price_id = $objp->idprodfournprice;
						$prod_supplier->id = $objp->fk_product;
						$prod_supplier->fourn_qty = $objp->quantity;
						$prod_supplier->fourn_tva_tx = $objp->tva_tx;
						$prod_supplier->fk_supplier_price_expression = $objp->fk_supplier_price_expression;
						$priceparser = new PriceParser($this->db);
						$price_result = $priceparser->parseProductSupplier($prod_supplier);
						if ($price_result >= 0) {
							$objp->fprice = $price_result;
							if ($objp->quantity >= 1)
							{
								$objp->unitprice = $objp->fprice / $objp->quantity;
							}
						}
					}
					if ($objp->quantity == 1)
					{
						$opt.= price($objp->fprice,1,$langs,0,0,-1,$conf->currency)."/";
						$outval.= price($objp->fprice,0,$langs,0,0,-1,$conf->currency)."/";
						$opt.= $langs->trans("Unit");	// Do not use strtolower because it breaks utf8 encoding
						$outval.=$langs->transnoentities("Unit");
					}
					else
					{
						$opt.= price($objp->fprice,1,$langs,0,0,-1,$conf->currency)."/".$objp->quantity;
						$outval.= price($objp->fprice,0,$langs,0,0,-1,$conf->currency)."/".$objp->quantity;
						$opt.= ' '.$langs->trans("Units");	// Do not use strtolower because it breaks utf8 encoding
						$outval.= ' '.$langs->transnoentities("Units");
					}

					if ($objp->quantity >= 1)
					{
						$opt.=" (".price($objp->unitprice,1,$langs,0,0,-1,$conf->currency)."/".$langs->trans("Unit").")";	// Do not use strtolower because it breaks utf8 encoding
						$outval.=" (".price($objp->unitprice,0,$langs,0,0,-1,$conf->currency)."/".$langs->transnoentities("Unit").")";	// Do not use strtolower because it breaks utf8 encoding
					}
					if ($objp->remise_percent >= 1)
					{
						$opt.=" - ".$langs->trans("Discount")." : ".vatrate($objp->remise_percent).' %';
						$outval.=" - ".$langs->transnoentities("Discount")." : ".vatrate($objp->remise_percent).' %';
					}
					if ($objp->duration)
					{
						$opt .= " - ".$objp->duration;
						$outval.=" - ".$objp->duration;
					}
					if (! $socid)
					{
						$opt .= " - ".dol_trunc($objp->name,8);
						$outval.=" - ".dol_trunc($objp->name,8);
					}
					if ($objp->supplier_reputation)
					{
						//TODO dictionary
						$reputations=array(''=>$langs->trans('Standard'),'FAVORITE'=>$langs->trans('Favorite'),'NOTTHGOOD'=>$langs->trans('NotTheGoodQualitySupplier'), 'DONOTORDER'=>$langs->trans('DoNotOrderThisProductToThisSupplier'));

						$opt .= " - ".$reputations[$objp->supplier_reputation];
						$outval.=" - ".$reputations[$objp->supplier_reputation];
					}
				}
				else
				{
					if (empty($alsoproductwithnosupplierprice))     // No supplier price defined for couple product/supplier
					{
						$opt.= $langs->trans("NoPriceDefinedForThisSupplier");
						$outval.=$langs->transnoentities("NoPriceDefinedForThisSupplier");
					}
					else                                            // No supplier price defined for product, even on other suppliers
					{
						$opt.= $langs->trans("NoPriceDefinedForThisSupplier");
						$outval.=$langs->transnoentities("NoPriceDefinedForThisSupplier");
					}
				}
				$opt .= "</option>\n";


				// Add new entry
				// "key" value of json key array is used by jQuery automatically as selected value
				// "label" value of json key array is used by jQuery automatically as text for combo box
				$out.=$opt;
				array_push($outarray, array('key'=>$outkey, 'value'=>$outref, 'label'=>$outval, 'qty'=>$outqty, 'discount'=>$outdiscount, 'type'=>$outtype, 'duration_value'=>$outdurationvalue, 'duration_unit'=>$outdurationunit, 'disabled'=>(empty($objp->idprodfournprice)?true:false)));
				// Exemple of var_dump $outarray
				// array(1) {[0]=>array(6) {[key"]=>string(1) "2" ["value"]=>string(3) "ppp"
				//           ["label"]=>string(76) "ppp (<strong>f</strong>ff2) - ppp - 20,00 Euros/1unité (20,00 Euros/unité)"
				//      	 ["qty"]=>string(1) "1" ["discount"]=>string(1) "0" ["disabled"]=>bool(false)
				//}
				//var_dump($outval); var_dump(utf8_check($outval)); var_dump(json_encode($outval));
				//$outval=array('label'=>'ppp (<strong>f</strong>ff2) - ppp - 20,00 Euros/ Unité (20,00 Euros/unité)');
				//var_dump($outval); var_dump(utf8_check($outval)); var_dump(json_encode($outval));

				$i++;
			}
			$out.='</select>';

			$this->db->free($result);

			include_once DOL_DOCUMENT_ROOT . '/core/lib/ajax.lib.php';
			$out.=ajax_combobox($htmlname);

			if (empty($outputmode)) return $out;
			return $outarray;
		}
		else
		{
			dol_print_error($this->db);
		}
	}

	/**
	 *	Return list of suppliers prices for a product
	 *
	 *  @param	    int		$productid       	Id of product
	 *  @param      string	$htmlname        	Name of HTML field
	 *  @param      int		$selected_supplier  Pre-selected supplier if more than 1 result
	 *  @return	    void
	 */
	function select_product_fourn_price($productid, $htmlname='productfournpriceid', $selected_supplier='')
	{
		global $langs,$conf;

		$langs->load('stocks');

		$sql = "SELECT p.rowid, p.label, p.ref, p.price, p.duration, pfp.fk_soc,";
		$sql.= " pfp.ref_fourn, pfp.rowid as idprodfournprice, pfp.price as fprice, pfp.quantity, pfp.unitprice,";
		$sql.= " pfp.fk_supplier_price_expression, pfp.fk_product, pfp.tva_tx, s.nom as name";
		$sql.= " FROM ".MAIN_DB_PREFIX."product as p";
		$sql.= " LEFT JOIN ".MAIN_DB_PREFIX."product_fournisseur_price as pfp ON p.rowid = pfp.fk_product";
		$sql.= " LEFT JOIN ".MAIN_DB_PREFIX."societe as s ON pfp.fk_soc = s.rowid";
		$sql.= " WHERE pfp.entity IN (".getEntity('productprice').")";
		$sql.= " AND p.tobuy = 1";
		$sql.= " AND s.fournisseur = 1";
		$sql.= " AND p.rowid = ".$productid;
		$sql.= " ORDER BY s.nom, pfp.ref_fourn DESC";

		dol_syslog(get_class($this)."::select_product_fourn_price", LOG_DEBUG);
		$result=$this->db->query($sql);

		if ($result)
		{
			$num = $this->db->num_rows($result);

			$form = '<select class="flat" name="'.$htmlname.'">';

			if (! $num)
			{
				$form.= '<option value="0">-- '.$langs->trans("NoSupplierPriceDefinedForThisProduct").' --</option>';
			}
			else
			{
				require_once DOL_DOCUMENT_ROOT.'/product/dynamic_price/class/price_parser.class.php';
				$form.= '<option value="0">&nbsp;</option>';

				$i = 0;
				while ($i < $num)
				{
					$objp = $this->db->fetch_object($result);

					$opt = '<option value="'.$objp->idprodfournprice.'"';
					//if there is only one supplier, preselect it
					if($num == 1 || ($selected_supplier > 0 && $objp->fk_soc == $selected_supplier)) {
						$opt .= ' selected';
					}
					$opt.= '>'.$objp->name.' - '.$objp->ref_fourn.' - ';

					if (!empty($conf->dynamicprices->enabled) && !empty($objp->fk_supplier_price_expression)) {
						$prod_supplier = new ProductFournisseur($this->db);
						$prod_supplier->product_fourn_price_id = $objp->idprodfournprice;
						$prod_supplier->id = $productid;
						$prod_supplier->fourn_qty = $objp->quantity;
						$prod_supplier->fourn_tva_tx = $objp->tva_tx;
						$prod_supplier->fk_supplier_price_expression = $objp->fk_supplier_price_expression;
						$priceparser = new PriceParser($this->db);
						$price_result = $priceparser->parseProductSupplier($prod_supplier);
						if ($price_result >= 0) {
							$objp->fprice = $price_result;
							if ($objp->quantity >= 1)
							{
								$objp->unitprice = $objp->fprice / $objp->quantity;
							}
						}
					}
					if ($objp->quantity == 1)
					{
						$opt.= price($objp->fprice,1,$langs,0,0,-1,$conf->currency)."/";
					}

					$opt.= $objp->quantity.' ';

					if ($objp->quantity == 1)
					{
						$opt.= $langs->trans("Unit");
					}
					else
					{
						$opt.= $langs->trans("Units");
					}
					if ($objp->quantity > 1)
					{
						$opt.=" - ";
						$opt.= price($objp->unitprice,1,$langs,0,0,-1,$conf->currency)."/".$langs->trans("Unit");
					}
					if ($objp->duration) $opt .= " - ".$objp->duration;
					$opt .= "</option>\n";

					$form.= $opt;
					$i++;
				}
			}

			$form.= '</select>';
			$this->db->free($result);
			return $form;
		}
		else
		{
			dol_print_error($this->db);
		}
	}

	/**
	 *    Return list of delivery address
	 *
	 *    @param    string	$selected          	Id contact pre-selectionn
	 *    @param    int		$socid				Id of company
	 *    @param    string	$htmlname          	Name of HTML field
	 *    @param    int		$showempty         	Add an empty field
	 *    @return	integer|null
	 */
	function select_address($selected, $socid, $htmlname='address_id',$showempty=0)
	{
		// On recherche les utilisateurs
		$sql = "SELECT a.rowid, a.label";
		$sql .= " FROM ".MAIN_DB_PREFIX ."societe_address as a";
		$sql .= " WHERE a.fk_soc = ".$socid;
		$sql .= " ORDER BY a.label ASC";

		dol_syslog(get_class($this)."::select_address", LOG_DEBUG);
		$resql=$this->db->query($sql);
		if ($resql)
		{
			print '<select class="flat" name="'.$htmlname.'">';
			if ($showempty) print '<option value="0">&nbsp;</option>';
			$num = $this->db->num_rows($resql);
			$i = 0;
			if ($num)
			{
				while ($i < $num)
				{
					$obj = $this->db->fetch_object($resql);

					if ($selected && $selected == $obj->rowid)
					{
						print '<option value="'.$obj->rowid.'" selected>'.$obj->label.'</option>';
					}
					else
					{
						print '<option value="'.$obj->rowid.'">'.$obj->label.'</option>';
					}
					$i++;
				}
			}
			print '</select>';
			return $num;
		}
		else
		{
			dol_print_error($this->db);
		}
	}


	/**
	 *      Load into cache list of payment terms
	 *
	 *      @return     int             Nb of lines loaded, <0 if KO
	 */
	function load_cache_conditions_paiements()
	{
		global $langs;

		$num = count($this->cache_conditions_paiements);
		if ($num > 0) return 0;    // Cache already loaded

		dol_syslog(__METHOD__, LOG_DEBUG);

		$sql = "SELECT rowid, code, libelle as label";
		$sql.= " FROM ".MAIN_DB_PREFIX.'c_payment_term';
		$sql.= " WHERE entity = " . getEntity('c_payment_term');
		$sql.= " AND active > 0";
		$sql.= " ORDER BY sortorder";

		$resql = $this->db->query($sql);
		if ($resql)
		{
			$num = $this->db->num_rows($resql);
			$i = 0;
			while ($i < $num)
			{
				$obj = $this->db->fetch_object($resql);

				// Si traduction existe, on l'utilise, sinon on prend le libelle par defaut
				$label=($langs->trans("PaymentConditionShort".$obj->code)!=("PaymentConditionShort".$obj->code)?$langs->trans("PaymentConditionShort".$obj->code):($obj->label!='-'?$obj->label:''));
				$this->cache_conditions_paiements[$obj->rowid]['code'] =$obj->code;
				$this->cache_conditions_paiements[$obj->rowid]['label']=$label;
				$i++;
			}

			//$this->cache_conditions_paiements=dol_sort_array($this->cache_conditions_paiements, 'label', 'asc', 0, 0, 1);		// We use the field sortorder of table

			return $num;
		}
		else
		{
			dol_print_error($this->db);
			return -1;
		}
	}

	/**
	 *      Charge dans cache la liste des délais de livraison possibles
	 *
	 *      @return     int             Nb of lines loaded, <0 if KO
	 */
	function load_cache_availability()
	{
		global $langs;

		$num = count($this->cache_availability);
		if ($num > 0) return 0;    // Cache already loaded

		dol_syslog(__METHOD__, LOG_DEBUG);

		$langs->load('propal');

		$sql = "SELECT rowid, code, label";
		$sql.= " FROM ".MAIN_DB_PREFIX.'c_availability';
		$sql.= " WHERE active > 0";

		$resql = $this->db->query($sql);
		if ($resql)
		{
			$num = $this->db->num_rows($resql);
			$i = 0;
			while ($i < $num)
			{
				$obj = $this->db->fetch_object($resql);

				// Si traduction existe, on l'utilise, sinon on prend le libelle par defaut
				$label=($langs->trans("AvailabilityType".$obj->code)!=("AvailabilityType".$obj->code)?$langs->trans("AvailabilityType".$obj->code):($obj->label!='-'?$obj->label:''));
				$this->cache_availability[$obj->rowid]['code'] =$obj->code;
				$this->cache_availability[$obj->rowid]['label']=$label;
				$i++;
			}

			$this->cache_availability = dol_sort_array($this->cache_availability, 'label', 'asc', 0, 0, 1);

			return $num;
		}
		else
		{
			dol_print_error($this->db);
			return -1;
		}
	}

	/**
	 *      Retourne la liste des types de delais de livraison possibles
	 *
	 *      @param	int		$selected        Id du type de delais pre-selectionne
	 *      @param  string	$htmlname        Nom de la zone select
	 *      @param  string	$filtertype      To add a filter
	 *		@param	int		$addempty		Add empty entry
	 *		@return	void
	 */
	function selectAvailabilityDelay($selected='',$htmlname='availid',$filtertype='',$addempty=0)
	{
		global $langs,$user;

		$this->load_cache_availability();

		dol_syslog(__METHOD__." selected=".$selected.", htmlname=".$htmlname, LOG_DEBUG);

		print '<select class="flat" name="'.$htmlname.'">';
		if ($addempty) print '<option value="0">&nbsp;</option>';
		foreach($this->cache_availability as $id => $arrayavailability)
		{
			if ($selected == $id)
			{
				print '<option value="'.$id.'" selected>';
			}
			else
			{
				print '<option value="'.$id.'">';
			}
			print $arrayavailability['label'];
			print '</option>';
		}
		print '</select>';
		if ($user->admin) print info_admin($langs->trans("YouCanChangeValuesForThisListFromDictionarySetup"),1);
	}

	/**
	 *      Load into cache cache_demand_reason, array of input reasons
	 *
	 *      @return     int             Nb of lines loaded, <0 if KO
	 */
	function loadCacheInputReason()
	{
		global $langs;

		$num = count($this->cache_demand_reason);
		if ($num > 0) return 0;    // Cache already loaded

		$sql = "SELECT rowid, code, label";
		$sql.= " FROM ".MAIN_DB_PREFIX.'c_input_reason';
		$sql.= " WHERE active > 0";

		$resql = $this->db->query($sql);
		if ($resql)
		{
			$num = $this->db->num_rows($resql);
			$i = 0;
			$tmparray=array();
			while ($i < $num)
			{
				$obj = $this->db->fetch_object($resql);

				// Si traduction existe, on l'utilise, sinon on prend le libelle par defaut
				$label=($langs->trans("DemandReasonType".$obj->code)!=("DemandReasonType".$obj->code)?$langs->trans("DemandReasonType".$obj->code):($obj->label!='-'?$obj->label:''));
				$tmparray[$obj->rowid]['id']   =$obj->rowid;
				$tmparray[$obj->rowid]['code'] =$obj->code;
				$tmparray[$obj->rowid]['label']=$label;
				$i++;
			}

			$this->cache_demand_reason=dol_sort_array($tmparray, 'label', 'asc', 0, 0, 1);

			unset($tmparray);
			return $num;
		}
		else
		{
			dol_print_error($this->db);
			return -1;
		}
	}

	/**
	 *	Return list of input reason (events that triggered an object creation, like after sending an emailing, making an advert, ...)
	 *  List found into table c_input_reason loaded by loadCacheInputReason
	 *
	 *  @param	int		$selected        Id or code of type origin to select by default
	 *  @param  string	$htmlname        Nom de la zone select
	 *  @param  string	$exclude         To exclude a code value (Example: SRC_PROP)
	 *	@param	int		$addempty		 Add an empty entry
	 *	@return	void
	 */
	function selectInputReason($selected='',$htmlname='demandreasonid',$exclude='',$addempty=0)
	{
		global $langs,$user;

		$this->loadCacheInputReason();

		print '<select class="flat" name="'.$htmlname.'">';
		if ($addempty) print '<option value="0"'.(empty($selected)?' selected':'').'>&nbsp;</option>';
		foreach($this->cache_demand_reason as $id => $arraydemandreason)
		{
			if ($arraydemandreason['code']==$exclude) continue;

			if ($selected && ($selected == $arraydemandreason['id'] || $selected == $arraydemandreason['code']))
			{
				print '<option value="'.$arraydemandreason['id'].'" selected>';
			}
			else
			{
				print '<option value="'.$arraydemandreason['id'].'">';
			}
			print $arraydemandreason['label'];
			print '</option>';
		}
		print '</select>';
		if ($user->admin) print info_admin($langs->trans("YouCanChangeValuesForThisListFromDictionarySetup"),1);
	}

	/**
	 *      Charge dans cache la liste des types de paiements possibles
	 *
	 *      @return     int                 Nb of lines loaded, <0 if KO
	 */
	function load_cache_types_paiements()
	{
		global $langs;

		$num=count($this->cache_types_paiements);
		if ($num > 0) return $num;    // Cache already loaded

		dol_syslog(__METHOD__, LOG_DEBUG);

		$this->cache_types_paiements = array();

		$sql = "SELECT id, code, libelle as label, type, active";
		$sql.= " FROM ".MAIN_DB_PREFIX."c_paiement";
		$sql.= " WHERE entity IN (".getEntity('c_paiement').")";
		//if ($active >= 0) $sql.= " AND active = ".$active;

		$resql = $this->db->query($sql);
		if ($resql)
		{
			$num = $this->db->num_rows($resql);
			$i = 0;
			while ($i < $num)
			{
				$obj = $this->db->fetch_object($resql);

				// Si traduction existe, on l'utilise, sinon on prend le libelle par defaut
				$label=($langs->transnoentitiesnoconv("PaymentTypeShort".$obj->code)!=("PaymentTypeShort".$obj->code)?$langs->transnoentitiesnoconv("PaymentTypeShort".$obj->code):($obj->label!='-'?$obj->label:''));
				$this->cache_types_paiements[$obj->id]['id'] =$obj->id;
				$this->cache_types_paiements[$obj->id]['code'] =$obj->code;
				$this->cache_types_paiements[$obj->id]['label']=$label;
				$this->cache_types_paiements[$obj->id]['type'] =$obj->type;
				$this->cache_types_paiements[$obj->id]['active'] =$obj->active;
				$i++;
			}

			$this->cache_types_paiements = dol_sort_array($this->cache_types_paiements, 'label', 'asc', 0, 0, 1);

			return $num;
		}
		else
		{
			dol_print_error($this->db);
			return -1;
		}
	}


	/**
	 *      Return list of payment modes.
	 *      Constant MAIN_DEFAULT_PAYMENT_TERM_ID can used to set default value but scope is all application, probably not what you want.
	 *      See instead to force the default value by the caller.
	 *
	 *      @param	int		$selected		Id of payment term to preselect by default
	 *      @param	string	$htmlname		Nom de la zone select
	 *      @param	int		$filtertype		Not used
	 *		@param	int		$addempty		Add an empty entry
	 * 		@param	int		$noinfoadmin		0=Add admin info, 1=Disable admin info
	 * 		@param	string	$morecss			Add more CSS on select tag
	 *		@return	void
	 */
	function select_conditions_paiements($selected=0, $htmlname='condid', $filtertype=-1, $addempty=0, $noinfoadmin=0, $morecss='')
	{
		global $langs, $user, $conf;

		dol_syslog(__METHOD__." selected=".$selected.", htmlname=".$htmlname, LOG_DEBUG);

		$this->load_cache_conditions_paiements();

		// Set default value if not already set by caller
		if (empty($selected) && ! empty($conf->global->MAIN_DEFAULT_PAYMENT_TERM_ID)) $selected = $conf->global->MAIN_DEFAULT_PAYMENT_TERM_ID;

		print '<select id="'.$htmlname.'" class="flat selectpaymentterms'.($morecss?' '.$morecss:'').'" name="'.$htmlname.'">';
		if ($addempty) print '<option value="0">&nbsp;</option>';
		foreach($this->cache_conditions_paiements as $id => $arrayconditions)
		{
			if ($selected == $id)
			{
				print '<option value="'.$id.'" selected>';
			}
			else
			{
				print '<option value="'.$id.'">';
			}
			print $arrayconditions['label'];
			print '</option>';
		}
		print '</select>';
		if ($user->admin && empty($noinfoadmin)) print info_admin($langs->trans("YouCanChangeValuesForThisListFromDictionarySetup"),1);
	}


	/**
	 *      Return list of payment methods
	 *
	 *      @param	string	$selected       Id du mode de paiement pre-selectionne
	 *      @param  string	$htmlname       Nom de la zone select
	 *      @param  string	$filtertype     To filter on field type in llx_c_paiement ('CRDT' or 'DBIT' or array('code'=>xx,'label'=>zz))
	 *      @param  int		$format         0=id+libelle, 1=code+code, 2=code+libelle, 3=id+code
	 *      @param  int		$empty			1=peut etre vide, 0 sinon
	 * 		@param	int		$noadmininfo	0=Add admin info, 1=Disable admin info
	 *      @param  int		$maxlength      Max length of label
	 *      @param  int     $active         Active or not, -1 = all
	 *      @param  string  $morecss        Add more CSS on select tag
	 * 		@return	void
	 */
	function select_types_paiements($selected='', $htmlname='paiementtype', $filtertype='', $format=0, $empty=0, $noadmininfo=0, $maxlength=0, $active=1, $morecss='')
	{
		global $langs,$user;

		dol_syslog(__METHOD__." ".$selected.", ".$htmlname.", ".$filtertype.", ".$format, LOG_DEBUG);

		$filterarray=array();
		if ($filtertype == 'CRDT')  	$filterarray=array(0,2,3);
		elseif ($filtertype == 'DBIT') 	$filterarray=array(1,2,3);
		elseif ($filtertype != '' && $filtertype != '-1') $filterarray=explode(',',$filtertype);

		$this->load_cache_types_paiements();

		print '<select id="select'.$htmlname.'" class="flat selectpaymenttypes'.($morecss?' '.$morecss:'').'" name="'.$htmlname.'">';
		if ($empty) print '<option value="">&nbsp;</option>';
		foreach($this->cache_types_paiements as $id => $arraytypes)
		{
			// If not good status
			if ($active >= 0 && $arraytypes['active'] != $active) continue;

			// On passe si on a demande de filtrer sur des modes de paiments particuliers
			if (count($filterarray) && ! in_array($arraytypes['type'],$filterarray)) continue;

			// We discard empty line if showempty is on because an empty line has already been output.
			if ($empty && empty($arraytypes['code'])) continue;

			if ($format == 0) print '<option value="'.$id.'"';
			if ($format == 1) print '<option value="'.$arraytypes['code'].'"';
			if ($format == 2) print '<option value="'.$arraytypes['code'].'"';
			if ($format == 3) print '<option value="'.$id.'"';
			// Si selected est text, on compare avec code, sinon avec id
			if (preg_match('/[a-z]/i', $selected) && $selected == $arraytypes['code']) print ' selected';
			elseif ($selected == $id) print ' selected';
			print '>';
			if ($format == 0) $value=($maxlength?dol_trunc($arraytypes['label'],$maxlength):$arraytypes['label']);
			if ($format == 1) $value=$arraytypes['code'];
			if ($format == 2) $value=($maxlength?dol_trunc($arraytypes['label'],$maxlength):$arraytypes['label']);
			if ($format == 3) $value=$arraytypes['code'];
			print $value?$value:'&nbsp;';
			print '</option>';
		}
		print '</select>';
		if ($user->admin && ! $noadmininfo) print info_admin($langs->trans("YouCanChangeValuesForThisListFromDictionarySetup"),1);
	}


	/**
	 *  Selection HT or TTC
	 *
	 *  @param	string	$selected       Id pre-selectionne
	 *  @param  string	$htmlname       Nom de la zone select
	 * 	@return	string					Code of HTML select to chose tax or not
	 */
	function selectPriceBaseType($selected='',$htmlname='price_base_type')
	{
		global $langs;

		$return='';

		$return.= '<select class="flat" name="'.$htmlname.'">';
		$options = array(
			'HT'=>$langs->trans("HT"),
			'TTC'=>$langs->trans("TTC")
		);
		foreach($options as $id => $value)
		{
			if ($selected == $id)
			{
				$return.= '<option value="'.$id.'" selected>'.$value;
			}
			else
			{
				$return.= '<option value="'.$id.'">'.$value;
			}
			$return.= '</option>';
		}
		$return.= '</select>';

		return $return;
	}

	/**
	 *  Return a HTML select list of shipping mode
	 *
	 *  @param	string	$selected          Id shipping mode pre-selected
	 *  @param  string	$htmlname          Name of select zone
	 *  @param  string	$filtre            To filter list
	 *  @param  int		$useempty          1=Add an empty value in list, 2=Add an empty value in list only if there is more than 2 entries.
	 *  @param  string	$moreattrib        To add more attribute on select
	 * 	@return	void
	 */
	function selectShippingMethod($selected='',$htmlname='shipping_method_id',$filtre='',$useempty=0,$moreattrib='')
	{
		global $langs, $conf, $user;

		$langs->load("admin");
		$langs->load("deliveries");

		$sql = "SELECT rowid, code, libelle as label";
		$sql.= " FROM ".MAIN_DB_PREFIX."c_shipment_mode";
		$sql.= " WHERE active > 0";
		if ($filtre) $sql.=" AND ".$filtre;
		$sql.= " ORDER BY libelle ASC";

		dol_syslog(get_class($this)."::selectShippingMode", LOG_DEBUG);
		$result = $this->db->query($sql);
		if ($result) {
			$num = $this->db->num_rows($result);
			$i = 0;
			if ($num) {
				print '<select id="select'.$htmlname.'" class="flat selectshippingmethod" name="'.$htmlname.'"'.($moreattrib?' '.$moreattrib:'').'>';
				if ($useempty == 1 || ($useempty == 2 && $num > 1)) {
					print '<option value="-1">&nbsp;</option>';
				}
				while ($i < $num) {
					$obj = $this->db->fetch_object($result);
					if ($selected == $obj->rowid) {
						print '<option value="'.$obj->rowid.'" selected>';
					} else {
						print '<option value="'.$obj->rowid.'">';
					}
					print ($langs->trans("SendingMethod".strtoupper($obj->code)) != "SendingMethod".strtoupper($obj->code)) ? $langs->trans("SendingMethod".strtoupper($obj->code)) : $obj->label;
					print '</option>';
					$i++;
				}
				print "</select>";
				if ($user->admin) print info_admin($langs->trans("YouCanChangeValuesForThisListFromDictionarySetup"),1);
			} else {
				print $langs->trans("NoShippingMethodDefined");
			}
		} else {
			dol_print_error($this->db);
		}
	}

	/**
	 *    Display form to select shipping mode
	 *
	 *    @param	string	$page        Page
	 *    @param    int		$selected    Id of shipping mode
	 *    @param    string	$htmlname    Name of select html field
	 *    @param    int		$addempty    1=Add an empty value in list, 2=Add an empty value in list only if there is more than 2 entries.
	 *    @return	void
	 */
	function formSelectShippingMethod($page, $selected='', $htmlname='shipping_method_id', $addempty=0)
	{
		global $langs, $db;

		$langs->load("deliveries");

		if ($htmlname != "none") {
			print '<form method="POST" action="'.$page.'">';
			print '<input type="hidden" name="action" value="setshippingmethod">';
			print '<input type="hidden" name="token" value="'.$_SESSION['newtoken'].'">';
			$this->selectShippingMethod($selected, $htmlname, '', $addempty);
			print '<input type="submit" class="button valignmiddle" value="'.$langs->trans("Modify").'">';
			print '</form>';
		} else {
			if ($selected) {
				$code=$langs->getLabelFromKey($db, $selected, 'c_shipment_mode', 'rowid', 'code');
				print $langs->trans("SendingMethod".strtoupper($code));
			} else {
				print "&nbsp;";
			}
		}
	}

	/**
	 * Creates HTML last in cycle situation invoices selector
	 *
	 * @param     string  $selected   		Preselected ID
	 * @param     int     $socid      		Company ID
	 *
	 * @return    string                     HTML select
	 */
	function selectSituationInvoices($selected = '', $socid = 0)
	{
		global $langs;

		$langs->load('bills');

		$opt = '<option value ="" selected></option>';
		$sql = 'SELECT rowid, facnumber, situation_cycle_ref, situation_counter, situation_final, fk_soc FROM ' . MAIN_DB_PREFIX . 'facture WHERE situation_counter>=1';
		$sql.= ' ORDER by situation_cycle_ref, situation_counter desc';
		$resql = $this->db->query($sql);
		if ($resql && $this->db->num_rows($resql) > 0) {
			// Last seen cycle
			$ref = 0;
			while ($res = $this->db->fetch_array($resql, MYSQL_NUM)) {
				//Same company ?
				if ($socid == $res[5]) {
					//Same cycle ?
					if ($res[2] != $ref) {
						// Just seen this cycle
						$ref = $res[2];
						//not final ?
						if ($res[4] != 1) {
							//Not prov?
							if (substr($res[1], 1, 4) != 'PROV') {
								if ($selected == $res[0]) {
									$opt .= '<option value="' . $res[0] . '" selected>' . $res[1] . '</option>';
								} else {
									$opt .= '<option value="' . $res[0] . '">' . $res[1] . '</option>';
								}
							}
						}
					}
				}
			}
		}
		else
		{
				dol_syslog("Error sql=" . $sql . ", error=" . $this->error, LOG_ERR);
		}
		if ($opt == '<option value ="" selected></option>')
		{
			$opt = '<option value ="0" selected>' . $langs->trans('NoSituations') . '</option>';
		}
		return $opt;
	}

	/**
	 *      Creates HTML units selector (code => label)
	 *
	 *      @param	string	$selected       Preselected Unit ID
	 *      @param  string	$htmlname       Select name
	 *      @param	int		$showempty		Add a nempty line
	 * 		@return	string                  HTML select
	 */
	function selectUnits($selected = '', $htmlname = 'units', $showempty=0)
	{
		global $langs;

		$langs->load('products');

		$return= '<select class="flat" id="'.$htmlname.'" name="'.$htmlname.'">';

		$sql = 'SELECT rowid, label, code from '.MAIN_DB_PREFIX.'c_units';
		$sql.= ' WHERE active > 0';

		$resql = $this->db->query($sql);
		if($resql && $this->db->num_rows($resql) > 0)
		{
			if ($showempty) $return .= '<option value="none"></option>';

			while($res = $this->db->fetch_object($resql))
			{
				if ($selected == $res->rowid)
				{
					$return.='<option value="'.$res->rowid.'" selected>'.($langs->trans('unit'.$res->code)!=$res->label?$langs->trans('unit'.$res->code):$res->label).'</option>';
				}
				else
				{
					$return.='<option value="'.$res->rowid.'">'.($langs->trans('unit'.$res->code)!=$res->label?$langs->trans('unit'.$res->code):$res->label).'</option>';
				}
			}
			$return.='</select>';
		}
		return $return;
	}

	/**
	 *  Return a HTML select list of bank accounts
	 *
	 *  @param	string	$selected           Id account pre-selected
	 *  @param  string	$htmlname           Name of select zone
	 *  @param  int		$statut             Status of searched accounts (0=open, 1=closed, 2=both)
	 *  @param  string	$filtre             To filter list
	 *  @param  int		$useempty           1=Add an empty value in list, 2=Add an empty value in list only if there is more than 2 entries.
	 *  @param  string	$moreattrib         To add more attribute on select
	 *  @param	int		$showcurrency		Show currency in label
	 * 	@return	void
	 */
	function select_comptes($selected='',$htmlname='accountid',$statut=0,$filtre='',$useempty=0,$moreattrib='',$showcurrency=0)
	{
		global $langs, $conf;

		$langs->load("admin");

		$sql = "SELECT rowid, label, bank, clos as status, currency_code";
		$sql.= " FROM ".MAIN_DB_PREFIX."bank_account";
		$sql.= " WHERE entity IN (".getEntity('bank_account').")";
		if ($statut != 2) $sql.= " AND clos = '".$statut."'";
		if ($filtre) $sql.=" AND ".$filtre;
		$sql.= " ORDER BY label";

		dol_syslog(get_class($this)."::select_comptes", LOG_DEBUG);
		$result = $this->db->query($sql);
		if ($result)
		{
			$num = $this->db->num_rows($result);
			$i = 0;
			if ($num)
			{
				print '<select id="select'.$htmlname.'" class="flat selectbankaccount" name="'.$htmlname.'"'.($moreattrib?' '.$moreattrib:'').'>';
				if ($useempty == 1 || ($useempty == 2 && $num > 1))
				{
					print '<option value="-1">&nbsp;</option>';
				}

				while ($i < $num)
				{
					$obj = $this->db->fetch_object($result);
					if ($selected == $obj->rowid)
					{
						print '<option value="'.$obj->rowid.'" selected>';
					}
					else
					{
						print '<option value="'.$obj->rowid.'">';
					}
					print trim($obj->label);
					if ($showcurrency) print ' ('.$obj->currency_code.')';
					if ($statut == 2 && $obj->status == 1) print ' ('.$langs->trans("Closed").')';
					print '</option>';
					$i++;
				}
				print "</select>";
			}
			else
			{
				print $langs->trans("NoActiveBankAccountDefined");
			}
		}
		else {
			dol_print_error($this->db);
		}
	}

	/**
	 *    Display form to select bank account
	 *
	 *    @param	string	$page        Page
	 *    @param    int		$selected    Id of bank account
	 *    @param    string	$htmlname    Name of select html field
	 *    @param    int		$addempty    1=Add an empty value in list, 2=Add an empty value in list only if there is more than 2 entries.
	 *    @return	void
	 */
	function formSelectAccount($page, $selected='', $htmlname='fk_account', $addempty=0)
	{
		global $langs;
		if ($htmlname != "none") {
			print '<form method="POST" action="'.$page.'">';
			print '<input type="hidden" name="action" value="setbankaccount">';
			print '<input type="hidden" name="token" value="'.$_SESSION['newtoken'].'">';
			$this->select_comptes($selected, $htmlname, 0, '', $addempty);
			print '<input type="submit" class="button valignmiddle" value="'.$langs->trans("Modify").'">';
			print '</form>';
		} else {

			$langs->load('banks');

			if ($selected) {
				require_once DOL_DOCUMENT_ROOT .'/compta/bank/class/account.class.php';
				$bankstatic=new Account($this->db);
				$bankstatic->fetch($selected);
				print $bankstatic->getNomUrl(1);
			} else {
				print "&nbsp;";
			}
		}
	}

	/**
	 *    Return list of categories having choosed type
	 *
	 *    @param	string|int	$type				Type of category ('customer', 'supplier', 'contact', 'product', 'member'). Old mode (0, 1, 2, ...) is deprecated.
	 *    @param    string		$selected    		Id of category preselected or 'auto' (autoselect category if there is only one element)
	 *    @param    string		$htmlname			HTML field name
	 *    @param    int			$maxlength      	Maximum length for labels
	 *    @param    int			$excludeafterid 	Exclude all categories after this leaf in category tree.
	 *    @param	int			$outputmode			0=HTML select string, 1=Array
	 *    @return	string
	 *    @see select_categories
	 */
	function select_all_categories($type, $selected='', $htmlname="parent", $maxlength=64, $excludeafterid=0, $outputmode=0)
	{
		global $conf, $langs;
		$langs->load("categories");

		include_once DOL_DOCUMENT_ROOT.'/categories/class/categorie.class.php';

		// For backward compatibility
		if (is_numeric($type))
		{
			dol_syslog(__METHOD__ . ': using numeric value for parameter type is deprecated. Use string code instead.', LOG_WARNING);
		}

		if ($type === Categorie::TYPE_BANK_LINE)
		{
			// TODO Move this into common category feature
			$categids=array();
			$sql = "SELECT c.label, c.rowid";
			$sql.= " FROM ".MAIN_DB_PREFIX."bank_categ as c";
			$sql.= " WHERE entity = ".$conf->entity;
			$sql.= " ORDER BY c.label";
			$result = $this->db->query($sql);
			if ($result)
			{
				$num = $this->db->num_rows($result);
				$i = 0;
				while ($i < $num)
				{
					$objp = $this->db->fetch_object($result);
					if ($objp) $cate_arbo[$objp->rowid]=array('id'=>$objp->rowid, 'fulllabel'=>$objp->label);
					$i++;
				}
				$this->db->free($result);
			}
			else dol_print_error($this->db);
		}
		else
		{
			$cat = new Categorie($this->db);
			$cate_arbo = $cat->get_full_arbo($type, $excludeafterid);
		}

		$output = '<select class="flat" name="'.$htmlname.'" id="'.$htmlname.'">';
		$outarray=array();
		if (is_array($cate_arbo))
		{
			if (! count($cate_arbo)) $output.= '<option value="-1" disabled>'.$langs->trans("NoCategoriesDefined").'</option>';
			else
			{
				$output.= '<option value="-1">&nbsp;</option>';
				foreach($cate_arbo as $key => $value)
				{
					if ($cate_arbo[$key]['id'] == $selected || ($selected == 'auto' && count($cate_arbo) == 1))
					{
						$add = 'selected ';
					}
					else
					{
						$add = '';
					}
					$output.= '<option '.$add.'value="'.$cate_arbo[$key]['id'].'">'.dol_trunc($cate_arbo[$key]['fulllabel'],$maxlength,'middle').'</option>';

					$outarray[$cate_arbo[$key]['id']] = $cate_arbo[$key]['fulllabel'];
				}
			}
		}
		$output.= '</select>';
		$output.= "\n";

		if ($outputmode) return $outarray;
		return $output;
	}

	/**
	 *     Show a confirmation HTML form or AJAX popup
	 *
	 *     @param	string		$page        	   	Url of page to call if confirmation is OK
	 *     @param	string		$title       	   	Title
	 *     @param	string		$question    	   	Question
	 *     @param 	string		$action      	   	Action
	 *	   @param	array		$formquestion	   	An array with forms complementary inputs
	 * 	   @param	string		$selectedchoice		"" or "no" or "yes"
	 * 	   @param	int			$useajax		   	0=No, 1=Yes, 2=Yes but submit page with &confirm=no if choice is No, 'xxx'=preoutput confirm box with div id=dialog-confirm-xxx
	 *     @param	int			$height          	Force height of box
	 *     @param	int			$width				Force width of box
	 *     @return 	void
	 *     @deprecated
	 *     @see formconfirm()
	 */
	function form_confirm($page, $title, $question, $action, $formquestion='', $selectedchoice="", $useajax=0, $height=170, $width=500)
	{
		print $this->formconfirm($page, $title, $question, $action, $formquestion, $selectedchoice, $useajax, $height, $width);
	}

	/**
	 *     Show a confirmation HTML form or AJAX popup.
	 *     Easiest way to use this is with useajax=1.
	 *     If you use useajax='xxx', you must also add jquery code to trigger opening of box (with correct parameters)
	 *     just after calling this method. For example:
	 *       print '<script type="text/javascript">'."\n";
	 *       print 'jQuery(document).ready(function() {'."\n";
	 *       print 'jQuery(".xxxlink").click(function(e) { jQuery("#aparamid").val(jQuery(this).attr("rel")); jQuery("#dialog-confirm-xxx").dialog("open"); return false; });'."\n";
	 *       print '});'."\n";
	 *       print '</script>'."\n";
	 *
	 *     @param  	string		$page        	   	Url of page to call if confirmation is OK. Can contains paramaters (param 'action' and 'confirm' will be reformated)
	 *     @param	string		$title       	   	Title
	 *     @param	string		$question    	   	Question
	 *     @param 	string		$action      	   	Action
	 *	   @param  	array		$formquestion	   	An array with complementary inputs to add into forms: array(array('label'=> ,'type'=> , ))
	 *												type can be 'hidden', 'text', 'password', 'checkbox', 'radio', 'date', ...
	 * 	   @param  	string		$selectedchoice  	"" or "no" or "yes"
	 * 	   @param  	int			$useajax		   	0=No, 1=Yes, 2=Yes but submit page with &confirm=no if choice is No, 'xxx'=Yes and preoutput confirm box with div id=dialog-confirm-xxx
	 *     @param  	int			$height          	Force height of box
	 *     @param	int			$width				Force width of box ('999' or '90%'). Ignored and forced to 90% on smartphones.
	 *     @param	int			$disableformtag		1=Disable form tag. Can be used if we are already inside a <form> section.
	 *     @return 	string      	    			HTML ajax code if a confirm ajax popup is required, Pure HTML code if it's an html form
	 */
	function formconfirm($page, $title, $question, $action, $formquestion='', $selectedchoice='', $useajax=0, $height=200, $width=500, $disableformtag=0)
	{
		global $langs,$conf;
		global $useglobalvars;

		$more='';
		$formconfirm='';
		$inputok=array();
		$inputko=array();

		// Clean parameters
		$newselectedchoice=empty($selectedchoice)?"no":$selectedchoice;
		if ($conf->browser->layout == 'phone') $width='95%';

		if (is_array($formquestion) && ! empty($formquestion))
		{
			// First add hidden fields and value
			foreach ($formquestion as $key => $input)
			{
				if (is_array($input) && ! empty($input))
				{
					if ($input['type'] == 'hidden')
					{
						$more.='<input type="hidden" id="'.$input['name'].'" name="'.$input['name'].'" value="'.dol_escape_htmltag($input['value']).'">'."\n";
					}
				}
			}

			// Now add questions
			$more.='<table class="paddingtopbottomonly" width="100%">'."\n";
			$more.='<tr><td colspan="3">'.(! empty($formquestion['text'])?$formquestion['text']:'').'</td></tr>'."\n";
			foreach ($formquestion as $key => $input)
			{
				if (is_array($input) && ! empty($input))
				{
					$size=(! empty($input['size'])?' size="'.$input['size'].'"':'');
					$moreattr=(! empty($input['moreattr'])?' '.$input['moreattr']:'');
					$morecss=(! empty($input['morecss'])?' '.$input['morecss']:'');

					if ($input['type'] == 'text')
					{
						$more.='<tr><td>'.$input['label'].'</td><td colspan="2" align="left"><input type="text" class="flat'.$morecss.'" id="'.$input['name'].'" name="'.$input['name'].'"'.$size.' value="'.$input['value'].'"'.$moreattr.' /></td></tr>'."\n";
					}
					else if ($input['type'] == 'password')
					{
						$more.='<tr><td>'.$input['label'].'</td><td colspan="2" align="left"><input type="password" class="flat'.$morecss.'" id="'.$input['name'].'" name="'.$input['name'].'"'.$size.' value="'.$input['value'].'"'.$moreattr.' /></td></tr>'."\n";
					}
					else if ($input['type'] == 'select')
					{
						$more.='<tr><td>';
						if (! empty($input['label'])) $more.=$input['label'].'</td><td valign="top" colspan="2" align="left">';
						$more.=$this->selectarray($input['name'],$input['values'],$input['default'],1,0,0,$moreattr,0,0,0,'',$morecss);
						$more.='</td></tr>'."\n";
					}
					else if ($input['type'] == 'checkbox')
					{
						$more.='<tr>';
						$more.='<td>'.$input['label'].' </td><td align="left">';
						$more.='<input type="checkbox" class="flat'.$morecss.'" id="'.$input['name'].'" name="'.$input['name'].'"'.$moreattr;
						if (! is_bool($input['value']) && $input['value'] != 'false') $more.=' checked';
						if (is_bool($input['value']) && $input['value']) $more.=' checked';
						if (isset($input['disabled'])) $more.=' disabled';
						$more.=' /></td>';
						$more.='<td align="left">&nbsp;</td>';
						$more.='</tr>'."\n";
					}
					else if ($input['type'] == 'radio')
					{
						$i=0;
						foreach($input['values'] as $selkey => $selval)
						{
							$more.='<tr>';
							if ($i==0) $more.='<td class="tdtop">'.$input['label'].'</td>';
							else $more.='<td>&nbsp;</td>';
							$more.='<td width="20"><input type="radio" class="flat'.$morecss.'" id="'.$input['name'].'" name="'.$input['name'].'" value="'.$selkey.'"'.$moreattr;
							if ($input['disabled']) $more.=' disabled';
							$more.=' /></td>';
							$more.='<td align="left">';
							$more.=$selval;
							$more.='</td></tr>'."\n";
							$i++;
						}
					}
					else if ($input['type'] == 'date')
					{
						$more.='<tr><td>'.$input['label'].'</td>';
						$more.='<td colspan="2" align="left">';
						$more.=$this->select_date($input['value'],$input['name'],0,0,0,'',1,0,1);
						$more.='</td></tr>'."\n";
						$formquestion[] = array('name'=>$input['name'].'day');
						$formquestion[] = array('name'=>$input['name'].'month');
						$formquestion[] = array('name'=>$input['name'].'year');
						$formquestion[] = array('name'=>$input['name'].'hour');
						$formquestion[] = array('name'=>$input['name'].'min');
					}
					else if ($input['type'] == 'other')
					{
						$more.='<tr><td>';
						if (! empty($input['label'])) $more.=$input['label'].'</td><td colspan="2" align="left">';
						$more.=$input['value'];
						$more.='</td></tr>'."\n";
					}

					else if ($input['type'] == 'onecolumn')
					{
						$more.='<tr><td colspan="3" align="left">';
						$more.=$input['value'];
						$more.='</td></tr>'."\n";
					}
				}
			}
			$more.='</table>'."\n";
		}

		// JQUI method dialog is broken with jmobile, we use standard HTML.
		// Note: When using dol_use_jmobile or no js, you must also check code for button use a GET url with action=xxx and check that you also output the confirm code when action=xxx
		// See page product/card.php for example
		if (! empty($conf->dol_use_jmobile)) $useajax=0;
		if (empty($conf->use_javascript_ajax)) $useajax=0;

		if ($useajax)
		{
			$autoOpen=true;
			$dialogconfirm='dialog-confirm';
			$button='';
			if (! is_numeric($useajax))
			{
				$button=$useajax;
				$useajax=1;
				$autoOpen=false;
				$dialogconfirm.='-'.$button;
			}
			$pageyes=$page.(preg_match('/\?/',$page)?'&':'?').'action='.$action.'&confirm=yes';
			$pageno=($useajax == 2 ? $page.(preg_match('/\?/',$page)?'&':'?').'confirm=no':'');
			// Add input fields into list of fields to read during submit (inputok and inputko)
			if (is_array($formquestion))
			{
				foreach ($formquestion as $key => $input)
				{
					//print "xx ".$key." rr ".is_array($input)."<br>\n";
					if (is_array($input) && isset($input['name'])) array_push($inputok,$input['name']);
					if (isset($input['inputko']) && $input['inputko'] == 1) array_push($inputko,$input['name']);
				}
			}
			// Show JQuery confirm box. Note that global var $useglobalvars is used inside this template
			$formconfirm.= '<div id="'.$dialogconfirm.'" title="'.dol_escape_htmltag($title).'" style="display: none;">';
			if (! empty($more)) {
				$formconfirm.= '<div class="confirmquestions">'.$more.'</div>';
			}
			$formconfirm.= ($question ? '<div class="confirmmessage">'.img_help('','').' '.$question . '</div>': '');
			$formconfirm.= '</div>'."\n";

			$formconfirm.= "\n<!-- begin ajax form_confirm page=".$page." -->\n";
			$formconfirm.= '<script type="text/javascript">'."\n";
			$formconfirm.= 'jQuery(document).ready(function() {
            $(function() {
            	$( "#'.$dialogconfirm.'" ).dialog(
            	{
                    autoOpen: '.($autoOpen ? "true" : "false").',';
					if ($newselectedchoice == 'no')
					{
						$formconfirm.='
						open: function() {
            				$(this).parent().find("button.ui-button:eq(2)").focus();
						},';
					}
					$formconfirm.='
                    resizable: false,
                    height: "'.$height.'",
                    width: "'.$width.'",
                    modal: true,
                    closeOnEscape: false,
                    buttons: {
                        "'.dol_escape_js($langs->transnoentities("Yes")).'": function() {
                        	var options="";
                        	var inputok = '.json_encode($inputok).';
                         	var pageyes = "'.dol_escape_js(! empty($pageyes)?$pageyes:'').'";
                         	if (inputok.length>0) {
                         		$.each(inputok, function(i, inputname) {
                         			var more = "";
                         			if ($("#" + inputname).attr("type") == "checkbox") { more = ":checked"; }
                         		    if ($("#" + inputname).attr("type") == "radio") { more = ":checked"; }
                         			var inputvalue = $("#" + inputname + more).val();
                         			if (typeof inputvalue == "undefined") { inputvalue=""; }
                         			options += "&" + inputname + "=" + inputvalue;
                         		});
                         	}
                         	var urljump = pageyes + (pageyes.indexOf("?") < 0 ? "?" : "") + options;
                         	//alert(urljump);
            				if (pageyes.length > 0) { location.href = urljump; }
                            $(this).dialog("close");
                        },
                        "'.dol_escape_js($langs->transnoentities("No")).'": function() {
                        	var options = "";
                         	var inputko = '.json_encode($inputko).';
                         	var pageno="'.dol_escape_js(! empty($pageno)?$pageno:'').'";
                         	if (inputko.length>0) {
                         		$.each(inputko, function(i, inputname) {
                         			var more = "";
                         			if ($("#" + inputname).attr("type") == "checkbox") { more = ":checked"; }
                         			var inputvalue = $("#" + inputname + more).val();
                         			if (typeof inputvalue == "undefined") { inputvalue=""; }
                         			options += "&" + inputname + "=" + inputvalue;
                         		});
                         	}
                         	var urljump=pageno + (pageno.indexOf("?") < 0 ? "?" : "") + options;
                         	//alert(urljump);
            				if (pageno.length > 0) { location.href = urljump; }
                            $(this).dialog("close");
                        }
                    }
                }
                );

            	var button = "'.$button.'";
            	if (button.length > 0) {
                	$( "#" + button ).click(function() {
                		$("#'.$dialogconfirm.'").dialog("open");
        			});
                }
            });
            });
            </script>';
			$formconfirm.= "<!-- end ajax form_confirm -->\n";
		}
		else
		{
			$formconfirm.= "\n<!-- begin form_confirm page=".$page." -->\n";

			if (empty($disableformtag)) $formconfirm.= '<form method="POST" action="'.$page.'" class="notoptoleftroright">'."\n";

			$formconfirm.= '<input type="hidden" name="action" value="'.$action.'">'."\n";
			if (empty($disableformtag)) $formconfirm.= '<input type="hidden" name="token" value="'.$_SESSION['newtoken'].'">'."\n";

			$formconfirm.= '<table width="100%" class="valid">'."\n";

			// Line title
			$formconfirm.= '<tr class="validtitre"><td class="validtitre" colspan="3">'.img_picto('','recent').' '.$title.'</td></tr>'."\n";

			// Line form fields
			if ($more)
			{
				$formconfirm.='<tr class="valid"><td class="valid" colspan="3">'."\n";
				$formconfirm.=$more;
				$formconfirm.='</td></tr>'."\n";
			}

			// Line with question
			$formconfirm.= '<tr class="valid">';
			$formconfirm.= '<td class="valid">'.$question.'</td>';
			$formconfirm.= '<td class="valid">';
			$formconfirm.= $this->selectyesno("confirm",$newselectedchoice);
			$formconfirm.= '</td>';
			$formconfirm.= '<td class="valid" align="center"><input class="button valignmiddle" type="submit" value="'.$langs->trans("Validate").'"></td>';
			$formconfirm.= '</tr>'."\n";

			$formconfirm.= '</table>'."\n";

			if (empty($disableformtag)) $formconfirm.= "</form>\n";
			$formconfirm.= '<br>';

			$formconfirm.= "<!-- end form_confirm -->\n";
		}

		return $formconfirm;
	}


	/**
	 *    Show a form to select a project
	 *
	 *    @param	int		$page        		Page
	 *    @param	int		$socid       		Id third party (-1=all, 0=only projects not linked to a third party, id=projects not linked or linked to third party id)
	 *    @param    int		$selected    		Id pre-selected project
	 *    @param    string	$htmlname    		Name of select field
	 *    @param	int		$discard_closed		Discard closed projects (0=Keep,1=hide completely except $selected,2=Disable)
	 *    @param	int		$maxlength			Max length
	 *    @param	int		$forcefocus			Force focus on field (works with javascript only)
	 *    @param    int     $nooutput           No print is done. String is returned.
	 *    @return	string                      Return html content
	 */
	function form_project($page, $socid, $selected='', $htmlname='projectid', $discard_closed=0, $maxlength=20, $forcefocus=0, $nooutput=0)
	{
		global $langs;

		require_once DOL_DOCUMENT_ROOT.'/core/lib/project.lib.php';
		require_once DOL_DOCUMENT_ROOT.'/core/class/html.formprojet.class.php';

		$out='';

		$formproject=new FormProjets($this->db);

		$langs->load("project");
		if ($htmlname != "none")
		{
			$out.="\n";
			$out.='<form method="post" action="'.$page.'">';
			$out.='<input type="hidden" name="action" value="classin">';
			$out.='<input type="hidden" name="token" value="'.$_SESSION['newtoken'].'">';
			$out.=$formproject->select_projects($socid, $selected, $htmlname, $maxlength, 0, 1, $discard_closed, $forcefocus, 0, 0, '', 1);
			$out.='<input type="submit" class="button" value="'.$langs->trans("Modify").'">';
			$out.='</form>';
		}
		else
		{
			if ($selected)
			{
				$projet = new Project($this->db);
				$projet->fetch($selected);
				//print '<a href="'.DOL_URL_ROOT.'/projet/card.php?id='.$selected.'">'.$projet->title.'</a>';
				$out.=$projet->getNomUrl(0,'',1);
			}
			else
			{
				$out.="&nbsp;";
			}
		}

		if (empty($nooutput))
		{
			print $out;
			return '';
		}
		return $out;
	}

	/**
	 *	Show a form to select payment conditions
	 *
	 *  @param	int		$page        	Page
	 *  @param  string	$selected    	Id condition pre-selectionne
	 *  @param  string	$htmlname    	Name of select html field
	 *	@param	int		$addempty		Add empty entry
	 *  @return	void
	 */
	function form_conditions_reglement($page, $selected='', $htmlname='cond_reglement_id', $addempty=0)
	{
		global $langs;
		if ($htmlname != "none")
		{
			print '<form method="post" action="'.$page.'">';
			print '<input type="hidden" name="action" value="setconditions">';
			print '<input type="hidden" name="token" value="'.$_SESSION['newtoken'].'">';
			$this->select_conditions_paiements($selected,$htmlname,-1,$addempty);
			print '<input type="submit" class="button valignmiddle" value="'.$langs->trans("Modify").'">';
			print '</form>';
		}
		else
		{
			if ($selected)
			{
				$this->load_cache_conditions_paiements();
				print $this->cache_conditions_paiements[$selected]['label'];
			} else {
				print "&nbsp;";
			}
		}
	}

	/**
	 *  Show a form to select a delivery delay
	 *
	 *  @param  int		$page        	Page
	 *  @param  string	$selected    	Id condition pre-selectionne
	 *  @param  string	$htmlname    	Name of select html field
	 *	@param	int		$addempty		Ajoute entree vide
	 *  @return	void
	 */
	function form_availability($page, $selected='', $htmlname='availability', $addempty=0)
	{
		global $langs;
		if ($htmlname != "none")
		{
			print '<form method="post" action="'.$page.'">';
			print '<input type="hidden" name="action" value="setavailability">';
			print '<input type="hidden" name="token" value="'.$_SESSION['newtoken'].'">';
			$this->selectAvailabilityDelay($selected,$htmlname,-1,$addempty);
			print '<input type="submit" class="button" value="'.$langs->trans("Modify").'">';
			print '</form>';
		}
		else
		{
			if ($selected)
			{
				$this->load_cache_availability();
				print $this->cache_availability[$selected]['label'];
			} else {
				print "&nbsp;";
			}
		}
	}

	/**
	 *	Output HTML form to select list of input reason (events that triggered an object creation, like after sending an emailing, making an advert, ...)
	 *  List found into table c_input_reason loaded by loadCacheInputReason
	 *
	 *  @param  string	$page        	Page
	 *  @param  string	$selected    	Id condition pre-selectionne
	 *  @param  string	$htmlname    	Name of select html field
	 *	@param	int		$addempty		Add empty entry
	 *  @return	void
	 */
	function formInputReason($page, $selected='', $htmlname='demandreason', $addempty=0)
	{
		global $langs;
		if ($htmlname != "none")
		{
			print '<form method="post" action="'.$page.'">';
			print '<input type="hidden" name="action" value="setdemandreason">';
			print '<input type="hidden" name="token" value="'.$_SESSION['newtoken'].'">';
			$this->selectInputReason($selected,$htmlname,-1,$addempty);
			print '<input type="submit" class="button" value="'.$langs->trans("Modify").'">';
			print '</form>';
		}
		else
		{
			if ($selected)
			{
				$this->loadCacheInputReason();
				foreach ($this->cache_demand_reason as $key => $val)
				{
					if ($val['id'] == $selected)
					{
						print $val['label'];
						break;
					}
				}
			} else {
				print "&nbsp;";
			}
		}
	}

	/**
	 *    Show a form + html select a date
	 *
	 *    @param	string		$page        	Page
	 *    @param	string		$selected    	Date preselected
	 *    @param    string		$htmlname    	Html name of date input fields or 'none'
	 *    @param    int			$displayhour 	Display hour selector
	 *    @param    int			$displaymin		Display minutes selector
	 *    @param	int			$nooutput		1=No print output, return string
	 *    @return	string
	 *    @see		select_date
	 */
	function form_date($page, $selected, $htmlname, $displayhour=0, $displaymin=0, $nooutput=0)
	{
		global $langs;

		$ret='';

		if ($htmlname != "none")
		{
			$ret.='<form method="post" action="'.$page.'" name="form'.$htmlname.'">';
			$ret.='<input type="hidden" name="action" value="set'.$htmlname.'">';
			$ret.='<input type="hidden" name="token" value="'.$_SESSION['newtoken'].'">';
			$ret.='<table class="nobordernopadding" cellpadding="0" cellspacing="0">';
			$ret.='<tr><td>';
			$ret.=$this->select_date($selected,$htmlname,$displayhour,$displaymin,1,'form'.$htmlname,1,0,1);
			$ret.='</td>';
			$ret.='<td align="left"><input type="submit" class="button" value="'.$langs->trans("Modify").'"></td>';
			$ret.='</tr></table></form>';
		}
		else
		{
			if ($displayhour) $ret.=dol_print_date($selected,'dayhour');
			else $ret.=dol_print_date($selected,'day');
		}

		if (empty($nooutput)) print $ret;
		return $ret;
	}


	/**
	 *  Show a select form to choose a user
	 *
	 *  @param	string	$page        	Page
	 *  @param  string	$selected    	Id of user preselected
	 *  @param  string	$htmlname    	Name of input html field. If 'none', we just output the user link.
	 *  @param  array	$exclude		List of users id to exclude
	 *  @param  array	$include        List of users id to include
	 *  @return	void
	 */
	function form_users($page, $selected='', $htmlname='userid', $exclude='', $include='')
	{
		global $langs;

		if ($htmlname != "none")
		{
			print '<form method="POST" action="'.$page.'" name="form'.$htmlname.'">';
			print '<input type="hidden" name="action" value="set'.$htmlname.'">';
			print '<input type="hidden" name="token" value="'.$_SESSION['newtoken'].'">';
			print $this->select_dolusers($selected,$htmlname,1,$exclude,0,$include);
			print '<input type="submit" class="button valignmiddle" value="'.$langs->trans("Modify").'">';
			print '</form>';
		}
		else
		{
			if ($selected)
			{
				require_once DOL_DOCUMENT_ROOT .'/user/class/user.class.php';
				$theuser=new User($this->db);
				$theuser->fetch($selected);
				print $theuser->getNomUrl(1);
			} else {
				print "&nbsp;";
			}
		}
	}


	/**
	 *    Show form with payment mode
	 *
	 *    @param	string	$page        	Page
	 *    @param    int		$selected    	Id mode pre-selectionne
	 *    @param    string	$htmlname    	Name of select html field
	 *    @param  	string	$filtertype		To filter on field type in llx_c_paiement (array('code'=>xx,'label'=>zz))
	 *    @param    int     $active         Active or not, -1 = all
	 *    @return	void
	 */
	function form_modes_reglement($page, $selected='', $htmlname='mode_reglement_id', $filtertype='', $active=1)
	{
		global $langs;
		if ($htmlname != "none")
		{
			print '<form method="POST" action="'.$page.'">';
			print '<input type="hidden" name="action" value="setmode">';
			print '<input type="hidden" name="token" value="'.$_SESSION['newtoken'].'">';
			$this->select_types_paiements($selected,$htmlname,$filtertype,0,0,0,0,$active);
			print '<input type="submit" class="button valignmiddle" value="'.$langs->trans("Modify").'">';
			print '</form>';
		}
		else
		{
			if ($selected)
			{
				$this->load_cache_types_paiements();
				print $this->cache_types_paiements[$selected]['label'];
			} else {
				print "&nbsp;";
			}
		}
	}

	/**
	 *    Show form with multicurrency code
	 *
	 *    @param	string	$page        	Page
	 *    @param    string	$selected    	code pre-selectionne
	 *    @param    string	$htmlname    	Name of select html field
	 *    @return	void
	 */
	function form_multicurrency_code($page, $selected='', $htmlname='multicurrency_code')
	{
		global $langs;
		if ($htmlname != "none")
		{
			print '<form method="POST" action="'.$page.'">';
			print '<input type="hidden" name="action" value="setmulticurrencycode">';
			print '<input type="hidden" name="token" value="'.$_SESSION['newtoken'].'">';
			print $this->selectMultiCurrency($selected, $htmlname, 0);
			print '<input type="submit" class="button valignmiddle" value="'.$langs->trans("Modify").'">';
			print '</form>';
		}
		else
		{
			dol_include_once('/core/lib/company.lib.php');
			print !empty($selected) ? currency_name($selected,1) : '&nbsp;';
		}
	}

	/**
	 *    Show form with multicurrency rate
	 *
	 *    @param	string	$page        	Page
	 *    @param    double	$rate	    	Current rate
	 *    @param    string	$htmlname    	Name of select html field
	 *    @param    string  $currency       Currency code to explain the rate
	 *    @return	void
	 */
	function form_multicurrency_rate($page, $rate='', $htmlname='multicurrency_tx', $currency='')
	{
		global $langs, $mysoc, $conf;

		if ($htmlname != "none")
		{
			print '<form method="POST" action="'.$page.'">';
			print '<input type="hidden" name="action" value="setmulticurrencyrate">';
			print '<input type="hidden" name="token" value="'.$_SESSION['newtoken'].'">';
			print '<input type="text" name="'.$htmlname.'" value="'.(!empty($rate) ? price($rate) : 1).'" size="10" /> ';
			print '<select name="calculation_mode">';
			print '<option value="1">'.$currency.' > '.$conf->currency.'</option>';
			print '<option value="2">'.$conf->currency.' > '.$currency.'</option>';
			print '</select> ';
			print '<input type="submit" class="button valignmiddle" value="'.$langs->trans("Modify").'">';
			print '</form>';
		}
		else
		{
			if (! empty($rate))
			{
				print price($rate, 1, $langs, 1, 0);
				if ($currency && $rate != 1) print ' &nbsp; ('.price($rate, 1, $langs, 1, 0).' '.$currency.' = 1 '.$conf->currency.')';
			}
			else
			{
				print 1;
			}
		}
	}


	/**
	 *	Show a select box with available absolute discounts
	 *
	 *  @param  string	$page        	Page URL where form is shown
	 *  @param  int		$selected    	Value pre-selected
	 *	@param  string	$htmlname    	Name of SELECT component. If 'none', not changeable. Example 'remise_id'.
	 *	@param	int		$socid			Third party id
	 * 	@param	float	$amount			Total amount available
	 * 	@param	string	$filter			SQL filter on discounts
	 * 	@param	int		$maxvalue		Max value for lines that can be selected
	 *  @param  string	$more           More string to add
	 *  @param  int     $hidelist       1=Hide list
	 *  @return	void
	 */
	function form_remise_dispo($page, $selected, $htmlname, $socid, $amount, $filter='', $maxvalue=0, $more='', $hidelist=0)
	{
		global $conf,$langs;
		if ($htmlname != "none")
		{
			print '<form method="post" action="'.$page.'">';
			print '<input type="hidden" name="action" value="setabsolutediscount">';
			print '<input type="hidden" name="token" value="'.$_SESSION['newtoken'].'">';
			print '<div class="inline-block">';
			if (! empty($conf->global->FACTURE_DEPOSITS_ARE_JUST_PAYMENTS))
			{
				if (! $filter || $filter=="fk_facture_source IS NULL") print $langs->trans("CompanyHasAbsoluteDiscount",price($amount,0,$langs,0,0,-1,$conf->currency));    // If we want deposit to be substracted to payments only and not to total of final invoice
				else print $langs->trans("CompanyHasCreditNote",price($amount,0,$langs,0,0,-1,$conf->currency));
			}
			else
			{
				if (! $filter || $filter=="fk_facture_source IS NULL OR (fk_facture_source IS NOT NULL AND (description LIKE '(DEPOSIT)%' OR description LIKE '(EXCESS RECEIVED)%'))") print $langs->trans("CompanyHasAbsoluteDiscount",price($amount,0,$langs,0,0,-1,$conf->currency));
				else print $langs->trans("CompanyHasCreditNote",price($amount,0,$langs,0,0,-1,$conf->currency));
			}
			if (empty($hidelist)) print ': ';
			print '</div>';
			if (empty($hidelist))
			{
				print '<div class="inline-block" style="padding-right: 10px">';
				$newfilter='fk_facture IS NULL AND fk_facture_line IS NULL';	// Remises disponibles
				if ($filter) $newfilter.=' AND ('.$filter.')';
				$nbqualifiedlines=$this->select_remises($selected,$htmlname,$newfilter,$socid,$maxvalue);
				if ($nbqualifiedlines > 0)
				{
					print ' &nbsp; <input type="submit" class="button" value="'.dol_escape_htmltag($langs->trans("UseLine")).'"';
					if ($filter && $filter != "fk_facture_source IS NULL OR (fk_facture_source IS NOT NULL AND description LIKE '(DEPOSIT)%')") print ' title="'.$langs->trans("UseCreditNoteInInvoicePayment").'"';
					print '>';
				}
				print '</div>';
			}
			if ($more)
			{
				print '<div class="inline-block">';
				print $more;
				print '</div>';
			}
			print '</form>';
		}
		else
		{
			if ($selected)
			{
				print $selected;
			}
			else
			{
				print "0";
			}
		}
	}


	/**
	 *    Show forms to select a contact
	 *
	 *    @param	string		$page        	Page
	 *    @param	Societe		$societe		Filter on third party
	 *    @param    int			$selected    	Id contact pre-selectionne
	 *    @param    string		$htmlname    	Name of HTML select. If 'none', we just show contact link.
	 *    @return	void
	 */
	function form_contacts($page, $societe, $selected='', $htmlname='contactid')
	{
		global $langs, $conf;

		if ($htmlname != "none")
		{
			print '<form method="post" action="'.$page.'">';
			print '<input type="hidden" name="action" value="set_contact">';
			print '<input type="hidden" name="token" value="'.$_SESSION['newtoken'].'">';
			print '<table class="nobordernopadding" cellpadding="0" cellspacing="0">';
			print '<tr><td>';
			$num=$this->select_contacts($societe->id, $selected, $htmlname);
			if ($num==0)
			{
				$addcontact = (! empty($conf->global->SOCIETE_ADDRESSES_MANAGEMENT) ? $langs->trans("AddContact") : $langs->trans("AddContactAddress"));
				print '<a href="'.DOL_URL_ROOT.'/contact/card.php?socid='.$societe->id.'&amp;action=create&amp;backtoreferer=1">'.$addcontact.'</a>';
			}
			print '</td>';
			print '<td align="left"><input type="submit" class="button" value="'.$langs->trans("Modify").'"></td>';
			print '</tr></table></form>';
		}
		else
		{
			if ($selected)
			{
				require_once DOL_DOCUMENT_ROOT .'/contact/class/contact.class.php';
				$contact=new Contact($this->db);
				$contact->fetch($selected);
				print $contact->getFullName($langs);
			} else {
				print "&nbsp;";
			}
		}
	}

	/**
	 *  Output html select to select thirdparty
	 *
	 *  @param	string	$page       	Page
	 *  @param  string	$selected   	Id preselected
	 *  @param  string	$htmlname		Name of HTML select
	 *  @param  string	$filter         optional filters criteras
	 *	@param	int		$showempty		Add an empty field
	 * 	@param	int		$showtype		Show third party type in combolist (customer, prospect or supplier)
	 * 	@param	int		$forcecombo		Force to use combo box
	 *  @param	array	$events			Event options. Example: array(array('method'=>'getContacts', 'url'=>dol_buildpath('/core/ajax/contacts.php',1), 'htmlname'=>'contactid', 'params'=>array('add-customer-contact'=>'disabled')))
	 *  @return	void
	 */
	function form_thirdparty($page, $selected='', $htmlname='socid', $filter='',$showempty=0, $showtype=0, $forcecombo=0, $events=array())
	{
		global $langs;

		if ($htmlname != "none")
		{
			print '<form method="post" action="'.$page.'">';
			print '<input type="hidden" name="action" value="set_thirdparty">';
			print '<input type="hidden" name="token" value="'.$_SESSION['newtoken'].'">';
			print $this->select_company($selected, $htmlname, $filter, $showempty, $showtype, $forcecombo, $events);
			print '<input type="submit" class="button valignmiddle" value="'.$langs->trans("Modify").'">';
			print '</form>';
		}
		else
		{
			if ($selected)
			{
				require_once DOL_DOCUMENT_ROOT .'/societe/class/societe.class.php';
				$soc = new Societe($this->db);
				$soc->fetch($selected);
				print $soc->getNomUrl($langs);
			}
			else
			{
				print "&nbsp;";
			}
		}
	}

	/**
	 *    Retourne la liste des devises, dans la langue de l'utilisateur
	 *
	 *    @param	string	$selected    preselected currency code
	 *    @param    string	$htmlname    name of HTML select list
	 *    @return	void
	 */
	function select_currency($selected='',$htmlname='currency_id')
	{
		print $this->selectCurrency($selected,$htmlname);
	}

	/**
	 *  Retourne la liste des devises, dans la langue de l'utilisateur
	 *
	 *  @param	string	$selected    preselected currency code
	 *  @param  string	$htmlname    name of HTML select list
	 * 	@return	string
	 */
	function selectCurrency($selected='',$htmlname='currency_id')
	{
		global $conf,$langs,$user;

		$langs->loadCacheCurrencies('');

		$out='';

		if ($selected=='euro' || $selected=='euros') $selected='EUR';   // Pour compatibilite

		$out.= '<select class="flat maxwidth200onsmartphone minwidth300" name="'.$htmlname.'" id="'.$htmlname.'">';
		foreach ($langs->cache_currencies as $code_iso => $currency)
		{
			if ($selected && $selected == $code_iso)
			{
				$out.= '<option value="'.$code_iso.'" selected>';
			}
			else
			{
				$out.= '<option value="'.$code_iso.'">';
			}
			$out.= $currency['label'];
			$out.= ' ('.$langs->getCurrencySymbol($code_iso).')';
			$out.= '</option>';
		}
		$out.= '</select>';
		if ($user->admin) $out.= info_admin($langs->trans("YouCanChangeValuesForThisListFromDictionarySetup"),1);

		// Make select dynamic
		include_once DOL_DOCUMENT_ROOT . '/core/lib/ajax.lib.php';
		$out .= ajax_combobox($htmlname);

		return $out;
	}

	/**
	 *	Return array of currencies in user language
	 *
	 *  @param	string	$selected    preselected currency code
	 *  @param  string	$htmlname    name of HTML select list
	 *  @param  integer	$useempty    1=Add empty line
	 * 	@return	string
	 */
	function selectMultiCurrency($selected='', $htmlname='multicurrency_code', $useempty=0)
	{
		global $db,$conf,$langs,$user;

		$langs->loadCacheCurrencies('');        // Load ->cache_currencies

		$TCurrency = array();

		$sql = 'SELECT code FROM '.MAIN_DB_PREFIX.'multicurrency';
		$sql.= " WHERE entity IN ('".getEntity('mutlicurrency')."')";
		$resql = $db->query($sql);
		if ($resql)
		{
			while ($obj = $db->fetch_object($resql)) $TCurrency[$obj->code] = $obj->code;
		}

		$out='';
		$out.= '<select class="flat" name="'.$htmlname.'" id="'.$htmlname.'">';
		if ($useempty) $out .= '<option value=""></option>';
		// If company current currency not in table, we add it into list. Should always be available.
		if (! in_array($conf->currency, $TCurrency))
		{
			$TCurrency[$conf->currency] = $conf->currency;
		}
		if (count($TCurrency) > 0)
		{
			foreach ($langs->cache_currencies as $code_iso => $currency)
			{
				if (isset($TCurrency[$code_iso]))
				{
					if (!empty($selected) && $selected == $code_iso) $out.= '<option value="'.$code_iso.'" selected="selected">';
					else $out.= '<option value="'.$code_iso.'">';

					$out.= $currency['label'];
					$out.= ' ('.$langs->getCurrencySymbol($code_iso).')';
					$out.= '</option>';
				}
			}

		}

		$out.= '</select>';
		// Make select dynamic
		include_once DOL_DOCUMENT_ROOT . '/core/lib/ajax.lib.php';
		$out.= ajax_combobox($htmlname);

		return $out;
	}

	/**
	 *	Load into the cache vat rates of a country
	 *
	 *	@param	string	$country_code		Country code with quotes ("'CA'", or "'CA,IN,...'")
	 *	@return	int							Nb of loaded lines, 0 if already loaded, <0 if KO
	 */
	function load_cache_vatrates($country_code)
	{
		global $langs;

		$num = count($this->cache_vatrates);
		if ($num > 0) return $num;    // Cache already loaded

		dol_syslog(__METHOD__, LOG_DEBUG);

		$sql  = "SELECT DISTINCT t.rowid, t.code, t.taux, t.localtax1, t.localtax1_type, t.localtax2, t.localtax2_type, t.recuperableonly";
		$sql.= " FROM ".MAIN_DB_PREFIX."c_tva as t, ".MAIN_DB_PREFIX."c_country as c";
		$sql.= " WHERE t.fk_pays = c.rowid";
		$sql.= " AND t.active > 0";
		$sql.= " AND c.code IN (".$country_code.")";
		$sql.= " ORDER BY t.code ASC, t.taux ASC, t.recuperableonly ASC";

		$resql=$this->db->query($sql);
		if ($resql)
		{
			$num = $this->db->num_rows($resql);
			if ($num)
			{
				for ($i = 0; $i < $num; $i++)
				{
					$obj = $this->db->fetch_object($resql);
					$this->cache_vatrates[$i]['rowid']	= $obj->rowid;
					$this->cache_vatrates[$i]['code']	= $obj->code;
					$this->cache_vatrates[$i]['txtva']	= $obj->taux;
					$this->cache_vatrates[$i]['nprtva']	= $obj->recuperableonly;
					$this->cache_vatrates[$i]['localtax1']	    = $obj->localtax1;
					$this->cache_vatrates[$i]['localtax1_type']	= $obj->localtax1_type;
					$this->cache_vatrates[$i]['localtax2']	    = $obj->localtax2;
					$this->cache_vatrates[$i]['localtax2_type']	= $obj->localtax1_type;

					$this->cache_vatrates[$i]['label']	= $obj->taux.'%'.($obj->code?' ('.$obj->code.')':'');   // Label must contains only 0-9 , . % or *
					$this->cache_vatrates[$i]['labelallrates'] = $obj->taux.'/'.($obj->localtax1?$obj->localtax1:'0').'/'.($obj->localtax2?$obj->localtax2:'0').($obj->code?' ('.$obj->code.')':'');	// Must never be used as key, only label
					$positiverates='';
					if ($obj->taux) $positiverates.=($positiverates?'/':'').$obj->taux;
					if ($obj->localtax1) $positiverates.=($positiverates?'/':'').$obj->localtax1;
					if ($obj->localtax2) $positiverates.=($positiverates?'/':'').$obj->localtax2;
					if (empty($positiverates)) $positiverates='0';
					$this->cache_vatrates[$i]['labelpositiverates'] = $positiverates.($obj->code?' ('.$obj->code.')':'');	// Must never be used as key, only label
				}

				return $num;
			}
			else
			{
				$this->error = '<font class="error">'.$langs->trans("ErrorNoVATRateDefinedForSellerCountry",$country_code).'</font>';
				return -1;
			}
		}
		else
		{
			$this->error = '<font class="error">'.$this->db->error().'</font>';
			return -2;
		}
	}

	/**
	 *  Output an HTML select vat rate.
	 *  The name of this function should be selectVat. We keep bad name for compatibility purpose.
	 *
	 *  @param	string	      $htmlname           Name of HTML select field
	 *  @param  float|string  $selectedrate       Force preselected vat rate. Can be '8.5' or '8.5 (NOO)' for example. Use '' for no forcing.
	 *  @param  Societe	      $societe_vendeuse   Thirdparty seller
	 *  @param  Societe	      $societe_acheteuse  Thirdparty buyer
	 *  @param  int		      $idprod             Id product. O if unknown of NA.
	 *  @param  int		      $info_bits          Miscellaneous information on line (1 for NPR)
	 *  @param  int|string    $type               ''=Unknown, 0=Product, 1=Service (Used if idprod not defined)
	 *                  		                  Si vendeur non assujeti a TVA, TVA par defaut=0. Fin de regle.
	 *                  					      Si le (pays vendeur = pays acheteur) alors la TVA par defaut=TVA du produit vendu. Fin de regle.
	 *                  					      Si (vendeur et acheteur dans Communaute europeenne) et bien vendu = moyen de transports neuf (auto, bateau, avion), TVA par defaut=0 (La TVA doit etre paye par l'acheteur au centre d'impots de son pays et non au vendeur). Fin de regle.
	 *                                            Si vendeur et acheteur dans Communauté européenne et acheteur= particulier alors TVA par défaut=TVA du produit vendu. Fin de règle.
	 *                                            Si vendeur et acheteur dans Communauté européenne et acheteur= entreprise alors TVA par défaut=0. Fin de règle.
	 *                  					      Sinon la TVA proposee par defaut=0. Fin de regle.
	 *  @param	bool	     $options_only		  Return HTML options lines only (for ajax treatment)
	 *  @param  int          $mode                0=Use vat rate as key in combo list, 1=Add VAT code after vat rate into key, -1=Use id of vat line as key
	 *  @return	string
	 */
	function load_tva($htmlname='tauxtva', $selectedrate='', $societe_vendeuse='', $societe_acheteuse='', $idprod=0, $info_bits=0, $type='', $options_only=false, $mode=0)
	{
		global $langs,$conf,$mysoc;

		$langs->load('errors');

		$return='';

		// Define defaultnpr, defaultttx and defaultcode
		$defaultnpr=($info_bits & 0x01);
		$defaultnpr=(preg_match('/\*/',$selectedrate) ? 1 : $defaultnpr);
		$defaulttx=str_replace('*','',$selectedrate);
		$defaultcode='';
		if (preg_match('/\((.*)\)/', $defaulttx, $reg))
		{
			$defaultcode=$reg[1];
			$defaulttx=preg_replace('/\s*\(.*\)/','',$defaulttx);
		}
		//var_dump($selectedrate.'-'.$defaulttx.'-'.$defaultnpr.'-'.$defaultcode);

		// Check parameters
		if (is_object($societe_vendeuse) && ! $societe_vendeuse->country_code)
		{
			if ($societe_vendeuse->id == $mysoc->id)
			{
				$return.= '<font class="error">'.$langs->trans("ErrorYourCountryIsNotDefined").'</div>';
			}
			else
			{
				$return.= '<font class="error">'.$langs->trans("ErrorSupplierCountryIsNotDefined").'</div>';
			}
			return $return;
		}

		//var_dump($societe_acheteuse);
		//print "name=$name, selectedrate=$selectedrate, seller=".$societe_vendeuse->country_code." buyer=".$societe_acheteuse->country_code." buyer is company=".$societe_acheteuse->isACompany()." idprod=$idprod, info_bits=$info_bits type=$type";
		//exit;

		// Define list of countries to use to search VAT rates to show
		// First we defined code_country to use to find list
		if (is_object($societe_vendeuse))
		{
			$code_country="'".$societe_vendeuse->country_code."'";
		}
		else
		{
			$code_country="'".$mysoc->country_code."'";   // Pour compatibilite ascendente
		}
		if (! empty($conf->global->SERVICE_ARE_ECOMMERCE_200238EC))    // If option to have vat for end customer for services is on
		{
			require_once DOL_DOCUMENT_ROOT.'/core/lib/company.lib.php';
			if (! isInEEC($societe_vendeuse) && (! is_object($societe_acheteuse) || (isInEEC($societe_acheteuse) && ! $societe_acheteuse->isACompany())))
			{
				// We also add the buyer
				if (is_numeric($type))
				{
					if ($type == 1) // We know product is a service
					{
						$code_country.=",'".$societe_acheteuse->country_code."'";
					}
				}
				else if (! $idprod)  // We don't know type of product
				{
					$code_country.=",'".$societe_acheteuse->country_code."'";
				}
				else
				{
					$prodstatic=new Product($this->db);
					$prodstatic->fetch($idprod);
					if ($prodstatic->type == Product::TYPE_SERVICE)   // We know product is a service
					{
						$code_country.=",'".$societe_acheteuse->country_code."'";
					}
				}
			}
		}

		// Now we get list
		$num = $this->load_cache_vatrates($code_country);   // If no vat defined, return -1 with message into this->error

		if ($num > 0)
		{
			// Definition du taux a pre-selectionner (si defaulttx non force et donc vaut -1 ou '')
			if ($defaulttx < 0 || dol_strlen($defaulttx) == 0)
			{
				$tmpthirdparty=new Societe($this->db);
				$defaulttx=get_default_tva($societe_vendeuse, (is_object($societe_acheteuse)?$societe_acheteuse:$tmpthirdparty), $idprod);
				$defaultnpr=get_default_npr($societe_vendeuse, (is_object($societe_acheteuse)?$societe_acheteuse:$tmpthirdparty), $idprod);
				if (empty($defaulttx)) $defaultnpr=0;
			}

			// Si taux par defaut n'a pu etre determine, on prend dernier de la liste.
			// Comme ils sont tries par ordre croissant, dernier = plus eleve = taux courant
			if ($defaulttx < 0 || dol_strlen($defaulttx) == 0)
			{
				if (empty($conf->global->MAIN_VAT_DEFAULT_IF_AUTODETECT_FAILS)) $defaulttx = $this->cache_vatrates[$num-1]['txtva'];
				else $defaulttx=($conf->global->MAIN_VAT_DEFAULT_IF_AUTODETECT_FAILS == 'none' ? '' : $conf->global->MAIN_VAT_DEFAULT_IF_AUTODETECT_FAILS);
			}

			// Disabled if seller is not subject to VAT
			$disabled=false; $title='';
			if (is_object($societe_vendeuse) && $societe_vendeuse->id == $mysoc->id && $societe_vendeuse->tva_assuj == "0")
			{
				$title=' title="'.$langs->trans('VATIsNotUsed').'"';
				$disabled=true;
			}

			if (! $options_only) $return.= '<select class="flat minwidth75imp" id="'.$htmlname.'" name="'.$htmlname.'"'.($disabled?' disabled':'').$title.'>';

			$selectedfound=false;
			foreach ($this->cache_vatrates as $rate)
			{
				// Keep only 0 if seller is not subject to VAT
				if ($disabled && $rate['txtva'] != 0) continue;

				// Define key to use into select list
				$key = $rate['txtva'];
				$key.= $rate['nprtva'] ? '*': '';
				if ($mode > 0 && $rate['code']) $key.=' ('.$rate['code'].')';
				if ($mode < 0) $key = $rate['rowid'];

				$return.= '<option value="'.$key.'"';
				if (! $selectedfound)
				{
					if ($defaultcode) // If defaultcode is defined, we used it in priority to select combo option instead of using rate+npr flag
					{
						if ($defaultcode == $rate['code'])
						{
							$return.= ' selected';
							$selectedfound=true;
						}
					}
					elseif ($rate['txtva'] == $defaulttx && $rate['nprtva'] == $defaultnpr)
			   		{
			   			$return.= ' selected';
			   			$selectedfound=true;
					}
				}
				$return.= '>';
				//if (! empty($conf->global->MAIN_VAT_SHOW_POSITIVE_RATES))
				if ($mysoc->country_code == 'IN' || ! empty($conf->global->MAIN_VAT_LABEL_IS_POSITIVE_RATES))
				{
					$return.= $rate['labelpositiverates'];
				}
				else
				{
					$return.= vatrate($rate['label']);
				}
				//$return.=($rate['code']?' '.$rate['code']:'');
				$return.= (empty($rate['code']) && $rate['nprtva']) ? ' *': '';         // We show the *  (old behaviour only if new vat code is not used)

				$return.= '</option>';
			}

			if (! $options_only) $return.= '</select>';
		}
		else
		{
			$return.= $this->error;
		}

		$this->num = $num;
		return $return;
	}


	/**
	 *	Show a HTML widget to input a date or combo list for day, month, years and optionaly hours and minutes.
	 *  Fields are preselected with :
	 *            	- set_time date (must be a local PHP server timestamp or string date with format 'YYYY-MM-DD' or 'YYYY-MM-DD HH:MM')
	 *            	- local date in user area, if set_time is '' (so if set_time is '', output may differs when done from two different location)
	 *            	- Empty (fields empty), if set_time is -1 (in this case, parameter empty must also have value 1)
	 *
	 *	@param	timestamp	$set_time 		Pre-selected date (must be a local PHP server timestamp), -1 to keep date not preselected, '' to use current date (emptydate must be 0).
	 *	@param	string		$prefix			Prefix for fields name
	 *	@param	int			$h				1=Show also hours (-1 has same effect, but hour and minutes are prefilled with 23:59 if $set_time = -1)
	 *	@param	int			$m				1=Show also minutes
	 *	@param	int			$empty			0=Fields required, 1=Empty inputs are allowed, 2=Empty inputs are allowed for hours only
	 *	@param	string		$form_name 		Not used
	 *	@param	int			$d				1=Show days, month, years
	 * 	@param	int			$addnowlink		Add a link "Now"
	 * 	@param	int			$nooutput		Do not output html string but return it
	 * 	@param 	int			$disabled		Disable input fields
	 *  @param  int			$fullday        When a checkbox with this html name is on, hour and day are set with 00:00 or 23:59
	 *  @param	string		$addplusone		Add a link "+1 hour". Value must be name of another select_date field.
	 *  @param  datetime    $adddateof      Add a link "Date of invoice" using the following date.
	 * 	@return	string|null						Nothing or string if nooutput is 1
	 *  @see	form_date
	 */
	function select_date($set_time='', $prefix='re', $h=0, $m=0, $empty=0, $form_name="", $d=1, $addnowlink=0, $nooutput=0, $disabled=0, $fullday='', $addplusone='', $adddateof='')
	{
		global $conf,$langs;

		$retstring='';

		if($prefix=='') $prefix='re';
		if($h == '') $h=0;
		if($m == '') $m=0;
		$emptydate=0;
		$emptyhours=0;
		if ($empty == 1) { $emptydate=1; $emptyhours=1; }
		if ($empty == 2) { $emptydate=0; $emptyhours=1; }
		$orig_set_time=$set_time;

		if ($set_time === '' && $emptydate == 0)
		{
			include_once DOL_DOCUMENT_ROOT.'/core/lib/date.lib.php';
			$set_time = dol_now('tzuser')-(getServerTimeZoneInt('now')*3600); // set_time must be relative to PHP server timezone
		}

		// Analysis of the pre-selection date
		if (preg_match('/^([0-9]+)\-([0-9]+)\-([0-9]+)\s?([0-9]+)?:?([0-9]+)?/',$set_time,$reg))
		{
			// Date format 'YYYY-MM-DD' or 'YYYY-MM-DD HH:MM:SS'
			$syear	= (! empty($reg[1])?$reg[1]:'');
			$smonth	= (! empty($reg[2])?$reg[2]:'');
			$sday	= (! empty($reg[3])?$reg[3]:'');
			$shour	= (! empty($reg[4])?$reg[4]:'');
			$smin	= (! empty($reg[5])?$reg[5]:'');
		}
		elseif (strval($set_time) != '' && $set_time != -1)
		{
			// set_time est un timestamps (0 possible)
			$syear = dol_print_date($set_time, "%Y");
			$smonth = dol_print_date($set_time, "%m");
			$sday = dol_print_date($set_time, "%d");
			if ($orig_set_time != '')
			{
				$shour = dol_print_date($set_time, "%H");
				$smin = dol_print_date($set_time, "%M");
				$ssec = dol_print_date($set_time, "%S");
			}
			else
			{
				$shour = '';
				$smin = '';
				$ssec = '';
			}
		}
		else
		{
			// Date est '' ou vaut -1
			$syear = '';
			$smonth = '';
			$sday = '';
			$shour = !isset($conf->global->MAIN_DEFAULT_DATE_HOUR) ? ($h == -1 ? '23' : '') : $conf->global->MAIN_DEFAULT_DATE_HOUR;
			$smin = !isset($conf->global->MAIN_DEFAULT_DATE_MIN) ? ($h == -1 ? '59' : '') : $conf->global->MAIN_DEFAULT_DATE_MIN;
			$ssec = !isset($conf->global->MAIN_DEFAULT_DATE_SEC) ? ($h == -1 ? '59' : '') : $conf->global->MAIN_DEFAULT_DATE_SEC;
		}

		// You can set MAIN_POPUP_CALENDAR to 'eldy' or 'jquery'
		$usecalendar='combo';
		if (! empty($conf->use_javascript_ajax) && (empty($conf->global->MAIN_POPUP_CALENDAR) || $conf->global->MAIN_POPUP_CALENDAR != "none")) {
			$usecalendar = ((empty($conf->global->MAIN_POPUP_CALENDAR) || $conf->global->MAIN_POPUP_CALENDAR == 'eldy')?'jquery':$conf->global->MAIN_POPUP_CALENDAR);
		}
		//if (! empty($conf->browser->phone)) $usecalendar='combo';

		if ($d)
		{
			// Show date with popup
			if ($usecalendar != 'combo')
			{
				$formated_date='';
				//print "e".$set_time." t ".$conf->format_date_short;
				if (strval($set_time) != '' && $set_time != -1)
				{
					//$formated_date=dol_print_date($set_time,$conf->format_date_short);
					$formated_date=dol_print_date($set_time,$langs->trans("FormatDateShortInput"));  // FormatDateShortInput for dol_print_date / FormatDateShortJavaInput that is same for javascript
				}

				// Calendrier popup version eldy
				if ($usecalendar == "eldy")
				{
					// Zone de saisie manuelle de la date
					$retstring.='<input id="'.$prefix.'" name="'.$prefix.'" type="text" class="maxwidth75" maxlength="11" value="'.$formated_date.'"';
					$retstring.=($disabled?' disabled':'');
					$retstring.=' onChange="dpChangeDay(\''.$prefix.'\',\''.$langs->trans("FormatDateShortJavaInput").'\'); "';  // FormatDateShortInput for dol_print_date / FormatDateShortJavaInput that is same for javascript
					$retstring.='>';

					// Icone calendrier
					if (! $disabled)
					{
						$retstring.='<button id="'.$prefix.'Button" type="button" class="dpInvisibleButtons"';
						$base=DOL_URL_ROOT.'/core/';
						$retstring.=' onClick="showDP(\''.$base.'\',\''.$prefix.'\',\''.$langs->trans("FormatDateShortJavaInput").'\',\''.$langs->defaultlang.'\');"';
						$retstring.='>'.img_object($langs->trans("SelectDate"),'calendarday','class="datecallink"').'</button>';
					}
					else $retstring.='<button id="'.$prefix.'Button" type="button" class="dpInvisibleButtons">'.img_object($langs->trans("Disabled"),'calendarday','class="datecallink"').'</button>';

					$retstring.='<input type="hidden" id="'.$prefix.'day"   name="'.$prefix.'day"   value="'.$sday.'">'."\n";
					$retstring.='<input type="hidden" id="'.$prefix.'month" name="'.$prefix.'month" value="'.$smonth.'">'."\n";
					$retstring.='<input type="hidden" id="'.$prefix.'year"  name="'.$prefix.'year"  value="'.$syear.'">'."\n";
				}
				elseif ($usecalendar == 'jquery')
				{
					if (! $disabled)
					{
						// Output javascript for datepicker
						$retstring.="<script type='text/javascript'>";
						$retstring.="$(function(){ $('#".$prefix."').datepicker({
							dateFormat: '".$langs->trans("FormatDateShortJQueryInput")."',
							autoclose: true,
							todayHighlight: true,";
							if (! empty($conf->dol_use_jmobile))
							{
								$retstring.="
								beforeShow: function (input, datePicker) {
									input.disabled = true;
								},
								onClose: function (dateText, datePicker) {
									this.disabled = false;
								},
								";
							}
							// Note: We don't need monthNames, monthNamesShort, dayNames, dayNamesShort, dayNamesMin, they are set globally on datepicker component in lib_head.js.php
							if (empty($conf->global->MAIN_POPUP_CALENDAR_ON_FOCUS))
							{
							$retstring.="
								showOn: 'button',
								buttonImage: '".DOL_URL_ROOT."/theme/".$conf->theme."/img/object_calendarday.png',
								buttonImageOnly: true";
							}
							$retstring.="
							}) });";
						$retstring.="</script>";
					}

					// Zone de saisie manuelle de la date
					$retstring.='<input id="'.$prefix.'" name="'.$prefix.'" type="text" class="maxwidth75" maxlength="11" value="'.$formated_date.'"';
					$retstring.=($disabled?' disabled':'');
					$retstring.=' onChange="dpChangeDay(\''.$prefix.'\',\''.$langs->trans("FormatDateShortJavaInput").'\'); "';  // FormatDateShortInput for dol_print_date / FormatDateShortJavaInput that is same for javascript
					$retstring.='>';

					// Icone calendrier
					if (! $disabled)
					{
						/* Not required. Managed by option buttonImage of jquery
                		$retstring.=img_object($langs->trans("SelectDate"),'calendarday','id="'.$prefix.'id" class="datecallink"');
                		$retstring.="<script type='text/javascript'>";
                		$retstring.="jQuery(document).ready(function() {";
                		$retstring.='	jQuery("#'.$prefix.'id").click(function() {';
                		$retstring.="    	jQuery('#".$prefix."').focus();";
                		$retstring.='    });';
                		$retstring.='});';
                		$retstring.="</script>";*/
					}
					else
					{
						$retstring.='<button id="'.$prefix.'Button" type="button" class="dpInvisibleButtons">'.img_object($langs->trans("Disabled"),'calendarday','class="datecallink"').'</button>';
					}

					$retstring.='<input type="hidden" id="'.$prefix.'day"   name="'.$prefix.'day"   value="'.$sday.'">'."\n";
					$retstring.='<input type="hidden" id="'.$prefix.'month" name="'.$prefix.'month" value="'.$smonth.'">'."\n";
					$retstring.='<input type="hidden" id="'.$prefix.'year"  name="'.$prefix.'year"  value="'.$syear.'">'."\n";
				}
				else
				{
					$retstring.="Bad value of MAIN_POPUP_CALENDAR";
				}
			}
			// Show date with combo selects
			else
			{
				//$retstring.='<div class="inline-block">';
				// Day
				$retstring.='<select'.($disabled?' disabled':'').' class="flat valignmiddle maxwidth50imp" id="'.$prefix.'day" name="'.$prefix.'day">';

				if ($emptydate || $set_time == -1)
				{
					$retstring.='<option value="0" selected>&nbsp;</option>';
				}

				for ($day = 1 ; $day <= 31; $day++)
				{
					$retstring.='<option value="'.$day.'"'.($day == $sday ? ' selected':'').'>'.$day.'</option>';
				}

				$retstring.="</select>";

				$retstring.='<select'.($disabled?' disabled':'').' class="flat valignmiddle maxwidth75imp" id="'.$prefix.'month" name="'.$prefix.'month">';
				if ($emptydate || $set_time == -1)
				{
					$retstring.='<option value="0" selected>&nbsp;</option>';
				}

				// Month
				for ($month = 1 ; $month <= 12 ; $month++)
				{
					$retstring.='<option value="'.$month.'"'.($month == $smonth?' selected':'').'>';
					$retstring.=dol_print_date(mktime(12,0,0,$month,1,2000),"%b");
					$retstring.="</option>";
				}
				$retstring.="</select>";

				// Year
				if ($emptydate || $set_time == -1)
				{
					$retstring.='<input'.($disabled?' disabled':'').' placeholder="'.dol_escape_htmltag($langs->trans("Year")).'" class="flat maxwidth50imp valignmiddle" type="number" min="0" max="3000" maxlength="4" id="'.$prefix.'year" name="'.$prefix.'year" value="'.$syear.'">';
				}
				else
				{
					$retstring.='<select'.($disabled?' disabled':'').' class="flat valignmiddle maxwidth75imp" id="'.$prefix.'year" name="'.$prefix.'year">';

					for ($year = $syear - 10; $year < $syear + 10 ; $year++)
					{
						$retstring.='<option value="'.$year.'"'.($year == $syear ? ' selected':'').'>'.$year.'</option>';
					}
					$retstring.="</select>\n";
				}
				//$retstring.='</div>';
			}
		}

		if ($d && $h) $retstring.=($h==2?'<br>':' ');

		if ($h)
		{
			// Show hour
			$retstring.='<select'.($disabled?' disabled':'').' class="flat valignmiddle maxwidth50 '.($fullday?$fullday.'hour':'').'" id="'.$prefix.'hour" name="'.$prefix.'hour">';
			if ($emptyhours) $retstring.='<option value="-1">&nbsp;</option>';
			for ($hour = 0; $hour < 24; $hour++)
			{
				if (strlen($hour) < 2) $hour = "0" . $hour;
				$retstring.='<option value="'.$hour.'"'.(($hour == $shour)?' selected':'').'>'.$hour.(empty($conf->dol_optimize_smallscreen)?'':'H').'</option>';
			}
			$retstring.='</select>';
			if ($m && empty($conf->dol_optimize_smallscreen)) $retstring.=":";
		}

		if ($m)
		{
			// Show minutes
			$retstring.='<select'.($disabled?' disabled':'').' class="flat valignmiddle maxwidth50 '.($fullday?$fullday.'min':'').'" id="'.$prefix.'min" name="'.$prefix.'min">';
			if ($emptyhours) $retstring.='<option value="-1">&nbsp;</option>';
			for ($min = 0; $min < 60 ; $min++)
			{
				if (strlen($min) < 2) $min = "0" . $min;
				$retstring.='<option value="'.$min.'"'.(($min == $smin)?' selected':'').'>'.$min.(empty($conf->dol_optimize_smallscreen)?'':'').'</option>';
			}
			$retstring.='</select>';

			$retstring.='<input type="hidden" name="'.$prefix.'sec" value="'.$ssec.'">';
		}

		// Add a "Now" link
		if ($conf->use_javascript_ajax && $addnowlink)
		{
			// Script which will be inserted in the onClick of the "Now" link
			$reset_scripts = "";

			// Generate the date part, depending on the use or not of the javascript calendar
			$reset_scripts .= 'jQuery(\'#'.$prefix.'\').val(\''.dol_print_date(dol_now(),'day').'\');';
			$reset_scripts .= 'jQuery(\'#'.$prefix.'day\').val(\''.dol_print_date(dol_now(),'%d').'\');';
			$reset_scripts .= 'jQuery(\'#'.$prefix.'month\').val(\''.dol_print_date(dol_now(),'%m').'\');';
			$reset_scripts .= 'jQuery(\'#'.$prefix.'year\').val(\''.dol_print_date(dol_now(),'%Y').'\');';
			/*if ($usecalendar == "eldy")
            {
                $base=DOL_URL_ROOT.'/core/';
                $reset_scripts .= 'resetDP(\''.$base.'\',\''.$prefix.'\',\''.$langs->trans("FormatDateShortJavaInput").'\',\''.$langs->defaultlang.'\');';
            }
            else
            {
                $reset_scripts .= 'this.form.elements[\''.$prefix.'day\'].value=formatDate(new Date(), \'d\'); ';
                $reset_scripts .= 'this.form.elements[\''.$prefix.'month\'].value=formatDate(new Date(), \'M\'); ';
                $reset_scripts .= 'this.form.elements[\''.$prefix.'year\'].value=formatDate(new Date(), \'yyyy\'); ';
            }*/
			// Update the hour part
			if ($h)
			{
				if ($fullday) $reset_scripts .= " if (jQuery('#fullday:checked').val() == null) {";
				//$reset_scripts .= 'this.form.elements[\''.$prefix.'hour\'].value=formatDate(new Date(), \'HH\'); ';
				$reset_scripts .= 'jQuery(\'#'.$prefix.'hour\').val(\''.dol_print_date(dol_now(),'%H').'\');';
				if ($fullday) $reset_scripts .= ' } ';
			}
			// Update the minute part
			if ($m)
			{
				if ($fullday) $reset_scripts .= " if (jQuery('#fullday:checked').val() == null) {";
				//$reset_scripts .= 'this.form.elements[\''.$prefix.'min\'].value=formatDate(new Date(), \'mm\'); ';
				$reset_scripts .= 'jQuery(\'#'.$prefix.'min\').val(\''.dol_print_date(dol_now(),'%M').'\');';
				if ($fullday) $reset_scripts .= ' } ';
			}
			// If reset_scripts is not empty, print the link with the reset_scripts in the onClick
			if ($reset_scripts && empty($conf->dol_optimize_smallscreen))
			{
				$retstring.=' <button class="dpInvisibleButtons datenowlink" id="'.$prefix.'ButtonNow" type="button" name="_useless" value="now" onClick="'.$reset_scripts.'">';
				$retstring.=$langs->trans("Now");
				$retstring.='</button> ';
			}
		}

		// Add a "Plus one hour" link
		if ($conf->use_javascript_ajax && $addplusone)
		{
			// Script which will be inserted in the onClick of the "Add plusone" link
			$reset_scripts = "";

			// Generate the date part, depending on the use or not of the javascript calendar
			$reset_scripts .= 'jQuery(\'#'.$prefix.'\').val(\''.dol_print_date(dol_now(),'day').'\');';
			$reset_scripts .= 'jQuery(\'#'.$prefix.'day\').val(\''.dol_print_date(dol_now(),'%d').'\');';
			$reset_scripts .= 'jQuery(\'#'.$prefix.'month\').val(\''.dol_print_date(dol_now(),'%m').'\');';
			$reset_scripts .= 'jQuery(\'#'.$prefix.'year\').val(\''.dol_print_date(dol_now(),'%Y').'\');';
			// Update the hour part
			if ($h)
			{
				if ($fullday) $reset_scripts .= " if (jQuery('#fullday:checked').val() == null) {";
				$reset_scripts .= 'jQuery(\'#'.$prefix.'hour\').val(\''.dol_print_date(dol_now(),'%H').'\');';
				if ($fullday) $reset_scripts .= ' } ';
			}
			// Update the minute part
			if ($m)
			{
				if ($fullday) $reset_scripts .= " if (jQuery('#fullday:checked').val() == null) {";
				$reset_scripts .= 'jQuery(\'#'.$prefix.'min\').val(\''.dol_print_date(dol_now(),'%M').'\');';
				if ($fullday) $reset_scripts .= ' } ';
			}
			// If reset_scripts is not empty, print the link with the reset_scripts in the onClick
			if ($reset_scripts && empty($conf->dol_optimize_smallscreen))
			{
				$retstring.=' <button class="dpInvisibleButtons datenowlink" id="'.$prefix.'ButtonPlusOne" type="button" name="_useless2" value="plusone" onClick="'.$reset_scripts.'">';
				$retstring.=$langs->trans("DateStartPlusOne");
				$retstring.='</button> ';
			}
		}

		// Add a "Plus one hour" link
		if ($conf->use_javascript_ajax && $adddateof)
		{
			$tmparray=dol_getdate($adddateof);
			$retstring.=' - <button class="dpInvisibleButtons datenowlink" id="dateofinvoice" type="button" name="_dateofinvoice" value="now" onclick="jQuery(\'#re\').val(\''.dol_print_date($adddateof,'day').'\');jQuery(\'#reday\').val(\''.$tmparray['mday'].'\');jQuery(\'#remonth\').val(\''.$tmparray['mon'].'\');jQuery(\'#reyear\').val(\''.$tmparray['year'].'\');">'.$langs->trans("DateInvoice").'</a>';
		}

		if (! empty($nooutput)) return $retstring;

		print $retstring;
		return;
	}

	/**
	 *	Function to show a form to select a duration on a page
	 *
	 *	@param	string	$prefix   		Prefix for input fields
	 *	@param  int	$iSecond  		    Default preselected duration (number of seconds or '')
	 * 	@param	int	$disabled           Disable the combo box
	 * 	@param	string	$typehour		If 'select' then input hour and input min is a combo,
	 *						            if 'text' input hour is in text and input min is a text,
	 *						            if 'textselect' input hour is in text and input min is a combo
	 *  @param	integer	$minunderhours	If 1, show minutes selection under the hours
	 * 	@param	int	$nooutput		    Do not output html string but return it
	 *  @return	string|null
	 */
	function select_duration($prefix, $iSecond='', $disabled=0, $typehour='select', $minunderhours=0, $nooutput=0)
	{
		global $langs;

		$retstring='';

		$hourSelected=0; $minSelected=0;

		// Hours
		if ($iSecond != '')
		{
			require_once DOL_DOCUMENT_ROOT.'/core/lib/date.lib.php';

			$hourSelected = convertSecondToTime($iSecond,'allhour');
			$minSelected = convertSecondToTime($iSecond,'min');
		}

		if ($typehour=='select' )
		{
			$retstring.='<select class="flat" name="'.$prefix.'hour"'.($disabled?' disabled':'').'>';
			for ($hour = 0; $hour < 25; $hour++)	// For a duration, we allow 24 hours
			{
				$retstring.='<option value="'.$hour.'"';
				if ($hourSelected == $hour)
				{
					$retstring.=" selected";
				}
				$retstring.=">".$hour."</option>";
			}
			$retstring.="</select>";
		}
		elseif ($typehour=='text' || $typehour=='textselect')
		{
			$retstring.='<input placeholder="'.$langs->trans('HourShort').'" type="number" min="0" size="1" name="'.$prefix.'hour"'.($disabled?' disabled':'').' class="flat maxwidth50 inputhour" value="'.(($hourSelected != '')?((int) $hourSelected):'').'">';
		}
		else return 'BadValueForParameterTypeHour';

		if ($typehour!='text') $retstring.=' '.$langs->trans('HourShort');
		else $retstring.='<span class="hideonsmartphone">:</span>';

		// Minutes
		if ($minunderhours) $retstring.='<br>';
		else $retstring.='<span class="hideonsmartphone">&nbsp;</span>';

		if ($typehour=='select' || $typehour=='textselect')
		{
			$retstring.='<select class="flat" name="'.$prefix.'min"'.($disabled?' disabled':'').'>';
			for ($min = 0; $min <= 55; $min=$min+5)
			{
				$retstring.='<option value="'.$min.'"';
				if ($minSelected == $min) $retstring.=' selected';
				$retstring.='>'.$min.'</option>';
			}
			$retstring.="</select>";
		}
		elseif ($typehour=='text' )
		{
			$retstring.='<input placeholder="'.$langs->trans('MinuteShort').'" type="number" min="0" size="1" name="'.$prefix.'min"'.($disabled?' disabled':'').' class="flat maxwidth50 inputminute" value="'.(($minSelected != '')?((int) $minSelected):'').'">';
		}

		if ($typehour!='text') $retstring.=' '.$langs->trans('MinuteShort');

		//$retstring.="&nbsp;";

		if (! empty($nooutput)) return $retstring;

		print $retstring;
		return;
	}


	/**
	 * Generic method to select a component from a combo list.
	 * This is the generic method that will replace all specific existing methods.
	 *
	 * @param 	string			$objectdesc			Objectclassname:Objectclasspath
	 * @param	string			$htmlname			Name of HTML select component
	 * @param	int				$preselectedvalue	Preselected value (ID of element)
	 * @param	string			$showempty			''=empty values not allowed, 'string'=value show if we allow empty values (for example 'All', ...)
	 * @param	string			$searchkey			Search criteria
	 * @param	string			$placeholder		Place holder
	 * @param	string			$morecss			More CSS
	 * @param	string			$moreparams			More params provided to ajax call
	 * @param	int				$forcecombo			Force to load all values and output a standard combobox (with no beautification)
	 * @return	string								Return HTML string
	 * @see selectForFormsList select_thirdparty
	 */
	function selectForForms($objectdesc, $htmlname, $preselectedvalue, $showempty='', $searchkey='', $placeholder='', $morecss='', $moreparams='', $forcecombo=0)
	{
		global $conf, $user;

		$objecttmp = null;

		$InfoFieldList = explode(":", $objectdesc);
		$classname=$InfoFieldList[0];
		$classpath=$InfoFieldList[1];
		if (! empty($classpath))
		{
			dol_include_once($classpath);
			if ($classname && class_exists($classname))
			{
				$objecttmp = new $classname($this->db);
			}
		}
		if (! is_object($objecttmp))
		{
			dol_syslog('Error bad setup of type for field '.$InfoFieldList, LOG_WARNING);
			return 'Error bad setup of type for field '.join(',', $InfoFieldList);
		}

		$prefixforautocompletemode=$objecttmp->element;
		if ($prefixforautocompletemode == 'societe') $prefixforautocompletemode='company';
		$confkeyforautocompletemode=strtoupper($prefixforautocompletemode).'_USE_SEARCH_TO_SELECT';	// For example COMPANY_USE_SEARCH_TO_SELECT

		dol_syslog(get_class($this)."::selectForForms", LOG_DEBUG);

		$out='';
		if (! empty($conf->use_javascript_ajax) && ! empty($conf->global->$confkeyforautocompletemode) && ! $forcecombo)
		{
			$objectdesc=$classname.':'.$classpath;
			$urlforajaxcall = DOL_URL_ROOT.'/core/ajax/selectobject.php';
			//if ($objecttmp->element == 'societe') $urlforajaxcall = DOL_URL_ROOT.'/societe/ajax/company.php';

			// No immediate load of all database
			$urloption='htmlname='.$htmlname.'&outjson=1&objectdesc='.$objectdesc.($moreparams?$moreparams:'');
			// Activate the auto complete using ajax call.
			$out.=  ajax_autocompleter($preselectedvalue, $htmlname, $urlforajaxcall, $urloption, $conf->global->$confkeyforautocompletemode, 0, array());
			$out.= '<style type="text/css">.ui-autocomplete { z-index: 250; }</style>';
			if ($placeholder) $placeholder=' placeholder="'.$placeholder.'"';
			$out.= '<input type="text" class="'.$morecss.'" name="search_'.$htmlname.'" id="search_'.$htmlname.'" value="'.$preselectedvalue.'"'.$placeholder.' />';
		}
		else
		{
			// Immediate load of all database
			$out.=$this->selectForFormsList($objecttmp, $htmlname, $preselectedvalue, $showempty, $searchkey, $placeholder, $morecss, $moreparams, $forcecombo);
		}

		return $out;
	}

	/**
	 * Output html form to select an object.
	 * Note, this function is called by selectForForms or by ajax selectobject.php
	 *
	 * @param 	Object			$objecttmp			Object
	 * @param	string			$htmlname			Name of HTML select component
	 * @param	int				$preselectedvalue	Preselected value (ID of element)
	 * @param	string			$showempty			''=empty values not allowed, 'string'=value show if we allow empty values (for example 'All', ...)
	 * @param	string			$searchkey			Search value
	 * @param	string			$placeholder		Place holder
	 * @param	string			$morecss			More CSS
	 * @param	string			$moreparams			More params provided to ajax call
	 * @param	int				$forcecombo			Force to load all values and output a standard combobox (with no beautification)
	 * @param	int				$outputmode			0=HTML select string, 1=Array
	 * @return	string								Return HTML string
	 * @see selectForForms
	 */
	function selectForFormsList($objecttmp, $htmlname, $preselectedvalue, $showempty='', $searchkey='', $placeholder='', $morecss='', $moreparams='', $forcecombo=0, $outputmode=0)
	{
		global $conf, $langs, $user;

		$prefixforautocompletemode=$objecttmp->element;
		if ($prefixforautocompletemode == 'societe') $prefixforautocompletemode='company';
		$confkeyforautocompletemode=strtoupper($prefixforautocompletemode).'_USE_SEARCH_TO_SELECT';	// For example COMPANY_USE_SEARCH_TO_SELECT

		$fieldstoshow='t.ref';
		if (! empty($objecttmp->fields))	// For object that declare it, it is better to use declared fields ( like societe, contact, ...)
		{
			$tmpfieldstoshow='';
			foreach($objecttmp->fields as $key => $val)
			{
				if ($val['showoncombobox']) $tmpfieldstoshow.=($tmpfieldstoshow?',':'').'t.'.$key;
			}
			if ($tmpfieldstoshow) $fieldstoshow = $tmpfieldstoshow;
		}

		$out='';
		$outarray=array();

		$num=0;

		// Search data
		$sql = "SELECT t.rowid, ".$fieldstoshow." FROM ".MAIN_DB_PREFIX .$objecttmp->table_element." as t";
		if ($objecttmp->ismultientitymanaged == 2)
			if (!$user->rights->societe->client->voir && !$user->societe_id) $sql .= ", ".MAIN_DB_PREFIX."societe_commerciaux as sc";
		$sql.= " WHERE 1=1";
		if(! empty($objecttmp->ismultientitymanaged)) $sql.= " AND t.entity IN (".getEntity($objecttmp->table_element).")";
		if ($objecttmp->ismultientitymanaged == 1 && ! empty($user->societe_id))
		{
			if ($objecttmp->element == 'societe') $sql.= " AND t.rowid = ".$user->societe_id;
				else $sql.= " AND t.fk_soc = ".$user->societe_id;
		}
		if ($searchkey != '') $sql.=natural_search(explode(',',$fieldstoshow), $searchkey);
		if ($objecttmp->ismultientitymanaged == 2)
			if (!$user->rights->societe->client->voir && !$user->societe_id) $sql.= " AND t.rowid = sc.fk_soc AND sc.fk_user = " .$user->id;
		$sql.=$this->db->order($fieldstoshow,"ASC");
		//$sql.=$this->db->plimit($limit, 0);

		// Build output string
		$resql=$this->db->query($sql);
		if ($resql)
		{
			if (! $forcecombo)
			{
				include_once DOL_DOCUMENT_ROOT . '/core/lib/ajax.lib.php';
				$out .= ajax_combobox($htmlname, null, $conf->global->$confkeyforautocompletemode);
			}

			// Construct $out and $outarray
			$out.= '<select id="'.$htmlname.'" class="flat'.($morecss?' '.$morecss:'').'"'.($moreparams?' '.$moreparams:'').' name="'.$htmlname.'">'."\n";

			// Warning: Do not use textifempty = ' ' or '&nbsp;' here, or search on key will search on ' key'. Seems it is no more true with selec2 v4
			$textifempty='&nbsp;';

			//if (! empty($conf->use_javascript_ajax) || $forcecombo) $textifempty='';
			if (! empty($conf->global->$confkeyforautocompletemode))
			{
				if ($showempty && ! is_numeric($showempty)) $textifempty=$langs->trans($showempty);
				else $textifempty.=$langs->trans("All");
			}
			if ($showempty) $out.= '<option value="-1">'.$textifempty.'</option>'."\n";

			$num = $this->db->num_rows($resql);
			$i = 0;
			if ($num)
			{
				while ($i < $num)
				{
					$obj = $this->db->fetch_object($resql);
					$label='';
					$tmparray=explode(',', $fieldstoshow);
					foreach($tmparray as $key => $val)
					{
						$val = preg_replace('/t\./','',$val);
						$label .= (($label && $obj->$val)?' - ':'').$obj->$val;
					}
					if (empty($outputmode))
					{
						if ($preselectedvalue > 0 && $preselectedvalue == $obj->rowid)
						{
							$out.= '<option value="'.$obj->rowid.'" selected>'.$label.'</option>';
						}
						else
						{
							$out.= '<option value="'.$obj->rowid.'">'.$label.'</option>';
						}
					}
					else
					{
						array_push($outarray, array('key'=>$obj->rowid, 'value'=>$label, 'label'=>$label));
					}

					$i++;
					if (($i % 10) == 0) $out.="\n";
				}
			}

			$out.= '</select>'."\n";
		}
		else
		{
			dol_print_error($this->db);
		}

		$this->result=array('nbofelement'=>$num);

		if ($outputmode) return $outarray;
		return $out;
	}


	/**
	 *	Return a HTML select string, built from an array of key+value.
	 *  Note: Do not apply langs->trans function on returned content, content may be entity encoded twice.
	 *
	 *	@param	string			$htmlname       Name of html select area. Must start with "multi" if this is a multiselect
	 *	@param	array			$array          Array (key => value)
	 *	@param	string|string[]	$id             Preselected key or preselected keys for multiselect
	 *	@param	int|string		$show_empty     0 no empty value allowed, 1 or string to add an empty value into list (key is -1 and value is '' or '&nbsp;' if 1, key is -1 and value is text if string), <0 to add an empty value with key that is this value.
	 *	@param	int				$key_in_label   1 to show key into label with format "[key] value"
	 *	@param	int				$value_as_key   1 to use value as key
	 *	@param  string			$moreparam      Add more parameters onto the select tag. For example 'style="width: 95%"' to avoid select2 component to go over parent container
	 *	@param  int				$translate		1=Translate and encode value
	 * 	@param	int				$maxlen			Length maximum for labels
	 * 	@param	int				$disabled		Html select box is disabled
	 *  @param	string			$sort			'ASC' or 'DESC' = Sort on label, '' or 'NONE' or 'POS' = Do not sort, we keep original order
	 *  @param	string			$morecss		Add more class to css styles
	 *  @param	int				$addjscombo		    Add js combo
	 *  @param  string          $moreparamonempty   Add more param on the empty option line. Not used if show_empty not set
	 *  @param  int             $disablebademail    Check if an email is found into value and if not disable and colorize entry
	 *  @param  int             $nohtmlescape       No html escaping.
	 * 	@return	string							    HTML select string.
	 *  @see multiselectarray
	 */
	static function selectarray($htmlname, $array, $id='', $show_empty=0, $key_in_label=0, $value_as_key=0, $moreparam='', $translate=0, $maxlen=0, $disabled=0, $sort='', $morecss='', $addjscombo=0, $moreparamonempty='',$disablebademail=0, $nohtmlescape=0)
	{
		global $conf, $langs;

		// Do we want a multiselect ?
		//$jsbeautify = 0;
		//if (preg_match('/^multi/',$htmlname)) $jsbeautify = 1;
		$jsbeautify = 1;

		if ($value_as_key) $array=array_combine($array, $array);

		$out='';

		// Add code for jquery to use multiselect
		if ($addjscombo && $jsbeautify)
		{
			$minLengthToAutocomplete=0;
			$tmpplugin=empty($conf->global->MAIN_USE_JQUERY_MULTISELECT)?(constant('REQUIRE_JQUERY_MULTISELECT')?constant('REQUIRE_JQUERY_MULTISELECT'):'select2'):$conf->global->MAIN_USE_JQUERY_MULTISELECT;

			// Enhance with select2
			include_once DOL_DOCUMENT_ROOT . '/core/lib/ajax.lib.php';
			$out .= ajax_combobox($htmlname);
		}

		$out.='<select id="'.preg_replace('/^\./','',$htmlname).'" '.($disabled?'disabled ':'').'class="flat '.(preg_replace('/^\./','',$htmlname)).($morecss?' '.$morecss:'').'"';
		$out.=' name="'.preg_replace('/^\./','',$htmlname).'" '.($moreparam?$moreparam:'');
		$out.='>';

		if ($show_empty)
		{
			$textforempty=' ';
			if (! empty($conf->use_javascript_ajax)) $textforempty='&nbsp;';	// If we use ajaxcombo, we need &nbsp; here to avoid to have an empty element that is too small.
			if (! is_numeric($show_empty)) $textforempty=$show_empty;
			$out.='<option class="optiongrey" '.($moreparamonempty?$moreparamonempty.' ':'').'value="'.($show_empty < 0 ? $show_empty : -1).'"'.($id == $show_empty ?' selected':'').'>'.$textforempty.'</option>'."\n";
		}

		if (is_array($array))
		{
			// Translate
			if ($translate)
			{
				foreach($array as $key => $value)
				{
					$array[$key]=$langs->trans($value);
				}
			}

			// Sort
			if ($sort == 'ASC') asort($array);
			elseif ($sort == 'DESC') arsort($array);

			foreach($array as $key => $value)
			{
				$disabled=''; $style='';
				if (! empty($disablebademail))
				{
					if (! preg_match('/&lt;.+@.+&gt;/', $value))
					{
						//$value=preg_replace('/'.preg_quote($a,'/').'/', $b, $value);
						$disabled=' disabled';
						$style=' class="warning"';
					}
				}

				if ($key_in_label)
				{
					if (empty($nohtmlescape)) $selectOptionValue = dol_escape_htmltag($key.' - '.($maxlen?dol_trunc($value,$maxlen):$value));
					else $selectOptionValue = $key.' - '.($maxlen?dol_trunc($value,$maxlen):$value);
				}
				else
				{
					if (empty($nohtmlescape)) $selectOptionValue = dol_escape_htmltag($maxlen?dol_trunc($value,$maxlen):$value);
					else $selectOptionValue = $maxlen?dol_trunc($value,$maxlen):$value;
					if ($value == '' || $value == '-') $selectOptionValue='&nbsp;';
				}

				$out.='<option value="'.$key.'"';
				$out.=$style.$disabled;
				if ($id != '' && $id == $key && ! $disabled) $out.=' selected';		// To preselect a value
				if ($nohtmlescape) $out.=' data-html="'.dol_escape_htmltag($selectOptionValue).'"';
				$out.='>';
				//var_dump($selectOptionValue);
				$out.=$selectOptionValue;
				$out.="</option>\n";
			}
		}

		$out.="</select>";
		return $out;
	}


	/**
	 *	Return a HTML select string, built from an array of key+value but content returned into select come from an Ajax call of an URL.
	 *  Note: Do not apply langs->trans function on returned content of Ajax service, content may be entity encoded twice.
	 *
	 *	@param	string	$htmlname       		Name of html select area
	 *	@param	string	$url					Url. Must return a json_encode of array(key=>array('text'=>'A text', 'url'=>'An url'), ...)
	 *	@param	string	$id             		Preselected key
	 *	@param  string	$moreparam      		Add more parameters onto the select tag
	 *	@param  string	$moreparamtourl 		Add more parameters onto the Ajax called URL
	 * 	@param	int		$disabled				Html select box is disabled
	 *  @param	int		$minimumInputLength		Minimum Input Length
	 *  @param	string	$morecss				Add more class to css styles
	 *  @param  int     $callurlonselect        If set to 1, some code is added so an url return by the ajax is called when value is selected.
	 *  @param  string  $placeholder            String to use as placeholder
	 *  @param  integer $acceptdelayedhtml      1 if caller request to have html js content not returned but saved into global $delayedhtmlcontent (so caller can show it at end of page to avoid flash FOUC effect)
	 * 	@return	string   						HTML select string
	 *  @see ajax_combobox in ajax.lib.php
	 */
	static function selectArrayAjax($htmlname, $url, $id='', $moreparam='', $moreparamtourl='', $disabled=0, $minimumInputLength=1, $morecss='', $callurlonselect=0, $placeholder='', $acceptdelayedhtml=0)
	{
		global $conf, $langs;
		global $delayedhtmlcontent;

		// TODO Use an internal dolibarr component instead of select2
		if (empty($conf->global->MAIN_USE_JQUERY_MULTISELECT) && ! defined('REQUIRE_JQUERY_MULTISELECT')) return '';

		$out='<select type="text" class="'.$htmlname.($morecss?' '.$morecss:'').'" '.($moreparam?$moreparam.' ':'').'name="'.$htmlname.'"></select>';

		$tmpplugin='select2';
		$outdelayed="\n".'<!-- JS CODE TO ENABLE '.$tmpplugin.' for id '.$htmlname.' -->
	    	<script type="text/javascript">
	    	$(document).ready(function () {

    	        '.($callurlonselect ? 'var saveRemoteData = [];':'').'

                $(".'.$htmlname.'").select2({
			    	ajax: {
				    	dir: "ltr",
				    	url: "'.$url.'",
				    	dataType: \'json\',
				    	delay: 250,
				    	data: function (params) {
				    		return {
						    	q: params.term, 	// search term
				    			page: params.page
				    		};
			    		},
			    		processResults: function (data) {
			    			// parse the results into the format expected by Select2.
			    			// since we are using custom formatting functions we do not need to alter the remote JSON data
			    			//console.log(data);
							saveRemoteData = data;
				    	    /* format json result for select2 */
				    	    result = []
				    	    $.each( data, function( key, value ) {
				    	       result.push({id: key, text: value.text});
                            });
			    			//return {results:[{id:\'none\', text:\'aa\'}, {id:\'rrr\', text:\'Red\'},{id:\'bbb\', text:\'Search a into projects\'}], more:false}
			    			//console.log(result);
			    			return {results: result, more: false}
			    		},
			    		cache: true
			    	},
	 				language: select2arrayoflanguage,
					containerCssClass: \':all:\',					/* Line to add class of origin SELECT propagated to the new <span class="select2-selection...> tag */
				    placeholder: "'.dol_escape_js($placeholder).'",
			    	escapeMarkup: function (markup) { return markup; }, 	// let our custom formatter work
			    	minimumInputLength: '.$minimumInputLength.',
			        formatResult: function(result, container, query, escapeMarkup) {
                        return escapeMarkup(result.text);
                    },
			    });

                '.($callurlonselect ? '
                /* Code to execute a GET when we select a value */
                $(".'.$htmlname.'").change(function() {
			    	var selected = $(".'.$htmlname.'").val();
                	console.log("We select "+selected)
			        $(".'.$htmlname.'").val("");  /* reset visible combo value */
    			    $.each( saveRemoteData, function( key, value ) {
    				        if (key == selected)
    			            {
    			                 console.log("selectArrayAjax - Do a redirect to "+value.url)
    			                 location.assign(value.url);
    			            }
                    });
    			});' : '' ) . '

    	   });
	       </script>';

		if ($acceptdelayedhtml)
		{
			$delayedhtmlcontent.=$outdelayed;
		}
		else
		{
			$out.=$outdelayed;
		}
		return $out;
	}

	/**
	 *	Show a multiselect form from an array.
	 *
	 *	@param	string	$htmlname		Name of select
	 *	@param	array	$array			Array with key+value
	 *	@param	array	$selected		Array with key+value preselected
	 *	@param	int		$key_in_label   1 pour afficher la key dans la valeur "[key] value"
	 *	@param	int		$value_as_key   1 to use value as key
	 *	@param  string	$morecss        Add more css style
	 *	@param  int		$translate		Translate and encode value
	 *  @param	int		$width			Force width of select box. May be used only when using jquery couch. Example: 250, 95%
	 *  @param	string	$moreattrib		Add more options on select component. Example: 'disabled'
	 *  @param	string	$elemtype		Type of element we show ('category', ...)
	 *	@return	string					HTML multiselect string
	 *  @see selectarray
	 */
	static function multiselectarray($htmlname, $array, $selected=array(), $key_in_label=0, $value_as_key=0, $morecss='', $translate=0, $width=0, $moreattrib='',$elemtype='')
	{
		global $conf, $langs;

		$out = '';

		// Add code for jquery to use multiselect
		if (! empty($conf->global->MAIN_USE_JQUERY_MULTISELECT) || defined('REQUIRE_JQUERY_MULTISELECT'))
		{
			$tmpplugin=empty($conf->global->MAIN_USE_JQUERY_MULTISELECT)?constant('REQUIRE_JQUERY_MULTISELECT'):$conf->global->MAIN_USE_JQUERY_MULTISELECT;
   			$out.="\n".'<!-- JS CODE TO ENABLE '.$tmpplugin.' for id '.$htmlname.' -->
    			<script type="text/javascript">
	    			function formatResult(record) {'."\n";
						if ($elemtype == 'category')
						{
							$out.='	//return \'<span><img src="'.DOL_URL_ROOT.'/theme/eldy/img/object_category.png'.'"> <a href="'.DOL_URL_ROOT.'/categories/viewcat.php?type=0&id=\'+record.id+\'">\'+record.text+\'</a></span>\';
								  	return \'<span><img src="'.DOL_URL_ROOT.'/theme/eldy/img/object_category.png'.'"> \'+record.text+\'</span>\';';
						}
						else
						{
							$out.='return record.text;';
						}
			$out.= '	};
    				function formatSelection(record) {'."\n";
						if ($elemtype == 'category')
						{
							$out.='	//return \'<span><img src="'.DOL_URL_ROOT.'/theme/eldy/img/object_category.png'.'"> <a href="'.DOL_URL_ROOT.'/categories/viewcat.php?type=0&id=\'+record.id+\'">\'+record.text+\'</a></span>\';
								  	return \'<span><img src="'.DOL_URL_ROOT.'/theme/eldy/img/object_category.png'.'"> \'+record.text+\'</span>\';';
						}
						else
						{
							$out.='return record.text;';
						}
			$out.= '	};
	    			$(document).ready(function () {
    					$(\'#'.$htmlname.'\').'.$tmpplugin.'({
    						dir: \'ltr\',
							// Specify format function for dropdown item
							formatResult: formatResult,
    					 	templateResult: formatResult,		/* For 4.0 */
							// Specify format function for selected item
							formatSelection: formatSelection,
    					 	templateResult: formatSelection		/* For 4.0 */
    					});
    				});
    			</script>';
		}

		// Try also magic suggest

		$out .= '<select id="'.$htmlname.'" class="multiselect'.($morecss?' '.$morecss:'').'" multiple name="'.$htmlname.'[]"'.($moreattrib?' '.$moreattrib:'').($width?' style="width: '.(preg_match('/%/',$width)?$width:$width.'px').'"':'').'>'."\n";
		if (is_array($array) && ! empty($array))
		{
			if ($value_as_key) $array=array_combine($array, $array);

			if (! empty($array))
			{
				foreach ($array as $key => $value)
				{
					$out.= '<option value="'.$key.'"';
					if (is_array($selected) && ! empty($selected) && in_array($key, $selected) && !empty($key))
					{
						$out.= ' selected';
					}
					$out.= '>';

					$newval = ($translate ? $langs->trans($value) : $value);
					$newval = ($key_in_label ? $key.' - '.$newval : $newval);
					$out.= dol_htmlentitiesbr($newval);
					$out.= '</option>'."\n";
				}
			}
		}
		$out.= '</select>'."\n";

		return $out;
	}


	/**
	 *	Show a multiselect dropbox from an array.
	 *
	 *	@param	string	$htmlname		Name of HTML field
	 *	@param	array	$array			Array with array of fields we could show. This array may be modified according to setup of user.
	 *  @param  string  $varpage        Id of context for page. Can be set by caller with $varpage=(empty($contextpage)?$_SERVER["PHP_SELF"]:$contextpage);
	 *	@return	string					HTML multiselect string
	 *  @see selectarray
	 */
	static function multiSelectArrayWithCheckbox($htmlname, &$array, $varpage)
	{
		global $conf,$langs,$user;

		if (! empty($conf->global->MAIN_OPTIMIZEFORTEXTBROWSER)) return '';

		$tmpvar="MAIN_SELECTEDFIELDS_".$varpage;
		if (! empty($user->conf->$tmpvar))
		{
			$tmparray=explode(',', $user->conf->$tmpvar);
			foreach($array as $key => $val)
			{
				//var_dump($key);
				//var_dump($tmparray);
				if (in_array($key, $tmparray)) $array[$key]['checked']=1;
				else $array[$key]['checked']=0;
			}
		}
		//var_dump($array);

		$lis='';
		$listcheckedstring='';

		foreach($array as $key => $val)
		{
		   /* var_dump($val);
            var_dump(array_key_exists('enabled', $val));
            var_dump(!$val['enabled']);*/
		   if (array_key_exists('enabled', $val) && isset($val['enabled']) && ! $val['enabled'])
		   {
			   unset($array[$key]);     // We don't want this field
			   continue;
		   }
		   if ($val['label'])
		   {
			   $lis.='<li><input type="checkbox" value="'.$key.'"'.(empty($val['checked'])?'':' checked="checked"').'/>'.dol_escape_htmltag($langs->trans($val['label'])).'</li>';
			   $listcheckedstring.=(empty($val['checked'])?'':$key.',');
		   }
		}

		$out ='<!-- Component multiSelectArrayWithCheckbox '.$htmlname.' -->

        <dl class="dropdown">
            <dt>
            <a href="#">
              '.img_picto('','list').'
            </a>
            <input type="hidden" class="'.$htmlname.'" name="'.$htmlname.'" value="'.$listcheckedstring.'">
            </dt>
            <dd class="dropowndd">
                <div class="multiselectcheckbox'.$htmlname.'">
                    <ul class="ul'.$htmlname.'">
                    '.$lis.'
                    </ul>
                </div>
            </dd>
        </dl>

        <script type="text/javascript">
          jQuery(document).ready(function () {
              $(\'.multiselectcheckbox'.$htmlname.' input[type="checkbox"]\').on(\'click\', function () {
                  console.log("A new field was added/removed")
                  $("input:hidden[name=formfilteraction]").val(\'listafterchangingselectedfields\')
                  var title = $(this).val() + ",";
                  if ($(this).is(\':checked\')) {
                      $(\'.'.$htmlname.'\').val(title + $(\'.'.$htmlname.'\').val());
                  }
                  else {
                      $(\'.'.$htmlname.'\').val( $(\'.'.$htmlname.'\').val().replace(title, \'\') )
                  }
                  // Now, we submit page
                  $(this).parents(\'form:first\').submit();
              });
           });
        </script>

        ';
		return $out;
	}

	/**
	 * 	Render list of categories linked to object with id $id and type $type
	 *
	 * 	@param		int		$id				Id of object
	 * 	@param		string	$type			Type of category ('member', 'customer', 'supplier', 'product', 'contact'). Old mode (0, 1, 2, ...) is deprecated.
	 *  @param		int		$rendermode		0=Default, use multiselect. 1=Emulate multiselect (recommended)
	 * 	@return		string					String with categories
	 */
	function showCategories($id, $type, $rendermode=0)
	{
		global $db;

		include_once DOL_DOCUMENT_ROOT.'/categories/class/categorie.class.php';

		$cat = new Categorie($db);
		$categories = $cat->containing($id, $type);

		if ($rendermode == 1)
		{
			$toprint = array();
			foreach($categories as $c)
			{
				$ways = $c->print_all_ways();       // $ways[0] = "ccc2 >> ccc2a >> ccc2a1" with html formated text
				foreach($ways as $way)
				{
					$toprint[] = '<li class="select2-search-choice-dolibarr noborderoncategories"'.($c->color?' style="background: #'.$c->color.';"':' style="background: #aaa"').'>'.img_object('','category').' '.$way.'</li>';
				}
			}
			return '<div class="select2-container-multi-dolibarr" style="width: 90%;"><ul class="select2-choices-dolibarr">'.implode(' ', $toprint).'</ul></div>';
		}

		if ($rendermode == 0)
		{
			$cate_arbo = $this->select_all_categories($type, '', 'parent', 64, 0, 1);
			foreach($categories as $c) {
				$arrayselected[] = $c->id;
			}

			return $this->multiselectarray('categories', $cate_arbo, $arrayselected, '', 0, '', 0, '100%', 'disabled', 'category');
		}

		return 'ErrorBadValueForParameterRenderMode';	// Should not happened
	}


	/**
	 *  Show linked object block.
	 *
	 *  @param	CommonObject	$object		      Object we want to show links to
	 *  @param  string          $morehtmlright    More html to show on right of title
	 *  @return	int							      <0 if KO, >=0 if OK
	 */
	function showLinkedObjectBlock($object, $morehtmlright='')
	{
		global $conf,$langs,$hookmanager;
		global $bc;

		$object->fetchObjectLinked();

		// Bypass the default method
		$hookmanager->initHooks(array('commonobject'));
		$parameters=array();
		$reshook=$hookmanager->executeHooks('showLinkedObjectBlock',$parameters,$object,$action);    // Note that $action and $object may have been modified by hook

		if (empty($reshook))
		{
			$nbofdifferenttypes = count($object->linkedObjects);

			print '<!-- showLinkedObjectBlock -->';
			print load_fiche_titre($langs->trans('RelatedObjects'), $morehtmlright, '', 0, 0, 'showlinkedobjectblock');


			print '<div class="div-table-responsive-no-min">';
			print '<table class="noborder allwidth">';

			print '<tr class="liste_titre">';
			print '<td>'.$langs->trans("Type").'</td>';
			print '<td>'.$langs->trans("Ref").'</td>';
			print '<td align="center"></td>';
			print '<td align="center">'.$langs->trans("Date").'</td>';
			print '<td align="right">'.$langs->trans("AmountHTShort").'</td>';
			print '<td align="right">'.$langs->trans("Status").'</td>';
			print '<td></td>';
			print '</tr>';

			$nboftypesoutput=0;

			foreach($object->linkedObjects as $objecttype => $objects)
			{
				$tplpath = $element = $subelement = $objecttype;

				if ($objecttype != 'supplier_proposal' && preg_match('/^([^_]+)_([^_]+)/i',$objecttype,$regs))
				{
					$element = $regs[1];
					$subelement = $regs[2];
					$tplpath = $element.'/'.$subelement;
				}
				$tplname='linkedobjectblock';

				// To work with non standard path
				if ($objecttype == 'facture')          {
					$tplpath = 'compta/'.$element;
					if (empty($conf->facture->enabled)) continue;	// Do not show if module disabled
				}
				else if ($objecttype == 'facturerec')          {
					$tplpath = 'compta/facture';
					$tplname = 'linkedobjectblockForRec';
					if (empty($conf->facture->enabled)) continue;	// Do not show if module disabled
				}
				else if ($objecttype == 'propal')           {
					$tplpath = 'comm/'.$element;
					if (empty($conf->propal->enabled)) continue;	// Do not show if module disabled
				}
				else if ($objecttype == 'supplier_proposal')           {
					if (empty($conf->supplier_proposal->enabled)) continue;	// Do not show if module disabled
				}
				else if ($objecttype == 'shipping' || $objecttype == 'shipment') {
					$tplpath = 'expedition';
					if (empty($conf->expedition->enabled)) continue;	// Do not show if module disabled
				}
				else if ($objecttype == 'delivery')         {
					$tplpath = 'livraison';
					if (empty($conf->expedition->enabled)) continue;	// Do not show if module disabled
				}
				else if ($objecttype == 'invoice_supplier') {
					$tplpath = 'fourn/facture';
				}
				else if ($objecttype == 'order_supplier')   {
					$tplpath = 'fourn/commande';
				}
				else if ($objecttype == 'expensereport')   {
					$tplpath = 'expensereport';
				}
				else if ($objecttype == 'subscription')   {
					$tplpath = 'adherents';
				}

				global $linkedObjectBlock;
				$linkedObjectBlock = $objects;


				// Output template part (modules that overwrite templates must declare this into descriptor)
				$dirtpls=array_merge($conf->modules_parts['tpl'],array('/'.$tplpath.'/tpl'));
				foreach($dirtpls as $reldir)
				{
					if ($nboftypesoutput == ($nbofdifferenttypes - 1))    // No more type to show after
					{
						global $noMoreLinkedObjectBlockAfter;
						$noMoreLinkedObjectBlockAfter=1;
					}

					$res=@include dol_buildpath($reldir.'/'.$tplname.'.tpl.php');
					if ($res)
					{
						$nboftypesoutput++;
						break;
					}
				}
			}

			if (! $nboftypesoutput)
			{
				print '<tr><td class="impair opacitymedium" colspan="7">'.$langs->trans("None").'</td></tr>';
			}

			print '</table>';
			print '</div>';

			return $nbofdifferenttypes;
		}
	}

	/**
	 *  Show block with links to link to other objects.
	 *
	 *  @param	CommonObject	$object				Object we want to show links to
	 *  @param	array			$restrictlinksto	Restrict links to some elements, for exemple array('order') or array('supplier_order'). null or array() if no restriction.
	 *  @param	array			$excludelinksto		Do not show links of this type, for exemple array('order') or array('supplier_order'). null or array() if no exclusion.
	 *  @return	string								<0 if KO, >0 if OK
	 */
	function showLinkToObjectBlock($object, $restrictlinksto=array(), $excludelinksto=array())
	{
		global $conf, $langs, $hookmanager;
		global $bc;

		$linktoelem='';
		$linktoelemlist='';

		if (! is_object($object->thirdparty)) $object->fetch_thirdparty();

		$possiblelinks=array();
		if (is_object($object->thirdparty) && ! empty($object->thirdparty->id) && $object->thirdparty->id > 0)
		{
			$listofidcompanytoscan=$object->thirdparty->id;
			if (($object->thirdparty->parent > 0) && ! empty($conf->global->THIRDPARTY_INCLUDE_PARENT_IN_LINKTO)) $listofidcompanytoscan.=','.$object->thirdparty->parent;
			if (($object->fk_project > 0) && ! empty($conf->global->THIRDPARTY_INCLUDE_PROJECT_THIRDPARY_IN_LINKTO))
			{
				include_once DOL_DOCUMENT_ROOT.'/projet/class/project.class.php';
				$tmpproject=new Project($this->db);
				$tmpproject->fetch($object->fk_project);
				if ($tmpproject->socid > 0 && ($tmpproject->socid != $object->thirdparty->id)) $listofidcompanytoscan.=','.$tmpproject->socid;
				unset($tmpproject);
			}

			$possiblelinks=array(
				'propal'=>array('enabled'=>$conf->propal->enabled, 'perms'=>1, 'label'=>'LinkToProposal', 'sql'=>"SELECT s.rowid as socid, s.nom as name, s.client, t.rowid, t.ref, t.ref_client, t.total_ht FROM ".MAIN_DB_PREFIX."societe as s, ".MAIN_DB_PREFIX."propal as t WHERE t.fk_soc = s.rowid AND t.fk_soc IN (".$listofidcompanytoscan.') AND t.entity IN ('.getEntity('propal').')'),
				'order'=>array('enabled'=>$conf->commande->enabled, 'perms'=>1, 'label'=>'LinkToOrder', 'sql'=>"SELECT s.rowid as socid, s.nom as name, s.client, t.rowid, t.ref, t.ref_client, t.total_ht FROM ".MAIN_DB_PREFIX."societe as s, ".MAIN_DB_PREFIX."commande as t WHERE t.fk_soc = s.rowid AND t.fk_soc IN (".$listofidcompanytoscan.') AND t.entity IN ('.getEntity('commande').')'),
				'invoice'=>array('enabled'=>$conf->facture->enabled, 'perms'=>1, 'label'=>'LinkToInvoice', 'sql'=>"SELECT s.rowid as socid, s.nom as name, s.client, t.rowid, t.facnumber as ref, t.ref_client, t.total as total_ht FROM ".MAIN_DB_PREFIX."societe as s, ".MAIN_DB_PREFIX."facture as t WHERE t.fk_soc = s.rowid AND t.fk_soc IN (".$listofidcompanytoscan.') AND t.entity IN ('.getEntity('facture').')'),
				'contrat'=>array('enabled'=>$conf->contrat->enabled , 'perms'=>1, 'label'=>'LinkToContract', 'sql'=>"SELECT s.rowid as socid, s.nom as name, s.client, t.rowid, t.ref, t.ref_supplier, '' as total_ht FROM ".MAIN_DB_PREFIX."societe as s, ".MAIN_DB_PREFIX."contrat as t WHERE t.fk_soc = s.rowid AND t.fk_soc IN (".$listofidcompanytoscan.') AND t.entity IN ('.getEntity('contract').')'),
				'fichinter'=>array('enabled'=>$conf->ficheinter->enabled, 'perms'=>1, 'label'=>'LinkToIntervention', 'sql'=>"SELECT s.rowid as socid, s.nom as name, s.client, t.rowid, t.ref FROM ".MAIN_DB_PREFIX."societe as s, ".MAIN_DB_PREFIX."fichinter as t WHERE t.fk_soc = s.rowid AND t.fk_soc IN (".$listofidcompanytoscan.') AND t.entity IN ('.getEntity('intervention').')'),
				'supplier_proposal'=>array('enabled'=>$conf->supplier_proposal->enabled , 'perms'=>1, 'label'=>'LinkToSupplierProposal', 'sql'=>"SELECT s.rowid as socid, s.nom as name, s.client, t.rowid, t.ref, '' as ref_supplier, t.total_ht FROM ".MAIN_DB_PREFIX."societe as s, ".MAIN_DB_PREFIX."supplier_proposal as t WHERE t.fk_soc = s.rowid AND t.fk_soc IN (".$listofidcompanytoscan.') AND t.entity IN ('.getEntity('supplier_proposal').')'),
				'order_supplier'=>array('enabled'=>$conf->supplier_order->enabled , 'perms'=>1, 'label'=>'LinkToSupplierOrder', 'sql'=>"SELECT s.rowid as socid, s.nom as name, s.client, t.rowid, t.ref, t.ref_supplier, t.total_ht FROM ".MAIN_DB_PREFIX."societe as s, ".MAIN_DB_PREFIX."commande_fournisseur as t WHERE t.fk_soc = s.rowid AND t.fk_soc IN (".$listofidcompanytoscan.') AND t.entity IN ('.getEntity('commande_fournisseur').')'),
				'invoice_supplier'=>array('enabled'=>$conf->supplier_invoice->enabled , 'perms'=>1, 'label'=>'LinkToSupplierInvoice', 'sql'=>"SELECT s.rowid as socid, s.nom as name, s.client, t.rowid, t.ref, t.ref_supplier, t.total_ht FROM ".MAIN_DB_PREFIX."societe as s, ".MAIN_DB_PREFIX."facture_fourn as t WHERE t.fk_soc = s.rowid AND t.fk_soc IN (".$listofidcompanytoscan.') AND t.entity IN ('.getEntity('facture_fourn').')')
			);
		}

		global $action;

		// Can complete the possiblelink array
		$hookmanager->initHooks(array('commonobject'));
		$parameters=array();
		$reshook=$hookmanager->executeHooks('showLinkToObjectBlock',$parameters,$object,$action);    // Note that $action and $object may have been modified by hook
		if (empty($reshook))
		{
			if (is_array($hookmanager->resArray) && count($hookmanager->resArray))
			{
				$possiblelinks=array_merge($possiblelinks, $hookmanager->resArray);
			}
		}
		else if ($reshook > 0)
		{
			if (is_array($hookmanager->resArray) && count($hookmanager->resArray))
			{
				$possiblelinks=$hookmanager->resArray;
			}
		}

		foreach($possiblelinks as $key => $possiblelink)
		{
			$num = 0;

			if (empty($possiblelink['enabled'])) continue;

			if (! empty($possiblelink['perms']) && (empty($restrictlinksto) || in_array($key, $restrictlinksto)) && (empty($excludelinksto) || ! in_array($key, $excludelinksto)))
			{
				print '<div id="'.$key.'list"'.(empty($conf->global->MAIN_OPTIMIZEFORTEXTBROWSER)?' style="display:none"':'').'>';
				$sql = $possiblelink['sql'];

				$resqllist = $this->db->query($sql);
				if ($resqllist)
				{
					$num = $this->db->num_rows($resqllist);
					$i = 0;

					print '<br><form action="'.$_SERVER["PHP_SELF"].'" method="POST" name="formlinked'.$key.'">';
					print '<input type="hidden" name="id" value="'.$object->id.'">';
					print '<input type="hidden" name="action" value="addlink">';
					print '<input type="hidden" name="addlink" value="'.$key.'">';
					print '<table class="noborder">';
					print '<tr class="liste_titre">';
					print '<td class="nowrap"></td>';
					print '<td align="center">' . $langs->trans("Ref") . '</td>';
					print '<td align="left">' . $langs->trans("RefCustomer") . '</td>';
					print '<td align="right">' . $langs->trans("AmountHTShort") . '</td>';
					print '<td align="left">' . $langs->trans("Company") . '</td>';
					print '</tr>';
					while ($i < $num)
					{
						$objp = $this->db->fetch_object($resqlorderlist);

						$var = ! $var;
						print '<tr ' . $bc [$var] . '>';
						print '<td aling="left">';
						print '<input type="radio" name="idtolinkto" value=' . $objp->rowid . '>';
						print '</td>';
						print '<td align="center">' . $objp->ref . '</td>';
						print '<td>' . $objp->ref_client . '</td>';
						print '<td align="right">' . price($objp->total_ht) . '</td>';
						print '<td>' . $objp->name . '</td>';
						print '</tr>';
						$i++;
					}
					print '</table>';
					print '<div class="center"><input type="submit" class="button valignmiddle" value="' . $langs->trans('ToLink') . '">&nbsp;&nbsp;&nbsp;&nbsp;&nbsp;<input type="submit" class="button" name="cancel" value="' . $langs->trans('Cancel') . '"></div>';

					print '</form>';
					$this->db->free($resqllist);
				} else {
					dol_print_error($this->db);
				}
				print '</div>';
				if ($num > 0)
				{
				}

				//$linktoelem.=($linktoelem?' &nbsp; ':'');
				if ($num > 0) $linktoelemlist.='<li><a href="#linkto'.$key.'" class="linkto dropdowncloseonclick" rel="'.$key.'">' . $langs->trans($possiblelink['label']) .' ('.$num.')</a></li>';
				//else $linktoelem.=$langs->trans($possiblelink['label']);
				else $linktoelemlist.='<li><span class="linktodisabled">' . $langs->trans($possiblelink['label']) . ' (0)</span></li>';
			}
		}

		if ($linktoelemlist)
		{
			$linktoelem='
    		<dl class="dropdown" id="linktoobjectname">
    		<dt><a href="#linktoobjectname">'.$langs->trans("LinkTo").'...</a></dt>
    		<dd>
    		<div class="multiselectlinkto">
    		<ul class="ulselectedfields">'.$linktoelemlist.'
    		</ul>
    		</div>
    		</dd>
    		</dl>';
		}
		else
		{
			$linktoelem='';
		}

		print '<!-- Add js to show linkto box -->
				<script type="text/javascript" language="javascript">
				jQuery(document).ready(function() {
					jQuery(".linkto").click(function() {
						console.log("We choose to show/hide link for rel="+jQuery(this).attr(\'rel\'));
					    jQuery("#"+jQuery(this).attr(\'rel\')+"list").toggle();
						jQuery(this).toggle();
					});
				});
				</script>
		';

		return $linktoelem;
	}

	/**
	 *	Return an html string with a select combo box to choose yes or no
	 *
	 *	@param	string		$htmlname		Name of html select field
	 *	@param	string		$value			Pre-selected value
	 *	@param	int			$option			0 return yes/no, 1 return 1/0
	 *	@param	bool		$disabled		true or false
	 *  @param	int      	$useempty		1=Add empty line
	 *	@return	string						See option
	 */
	function selectyesno($htmlname, $value='', $option=0, $disabled=false, $useempty='')
	{
		global $langs;

		$yes="yes"; $no="no";
		if ($option)
		{
			$yes="1";
			$no="0";
		}

		$disabled = ($disabled ? ' disabled' : '');

		$resultyesno = '<select class="flat" id="'.$htmlname.'" name="'.$htmlname.'"'.$disabled.'>'."\n";
		if ($useempty) $resultyesno .= '<option value="-1"'.(($value < 0)?' selected':'').'>&nbsp;</option>'."\n";
		if (("$value" == 'yes') || ($value == 1))
		{
			$resultyesno .= '<option value="'.$yes.'" selected>'.$langs->trans("Yes").'</option>'."\n";
			$resultyesno .= '<option value="'.$no.'">'.$langs->trans("No").'</option>'."\n";
		}
		else
	   {
	   		$selected=(($useempty && $value != '0' && $value != 'no')?'':' selected');
			$resultyesno .= '<option value="'.$yes.'">'.$langs->trans("Yes").'</option>'."\n";
			$resultyesno .= '<option value="'.$no.'"'.$selected.'>'.$langs->trans("No").'</option>'."\n";
		}
		$resultyesno .= '</select>'."\n";
		return $resultyesno;
	}



	/**
	 *  Return list of export templates
	 *
	 *  @param	string	$selected          Id modele pre-selectionne
	 *  @param  string	$htmlname          Name of HTML select
	 *  @param  string	$type              Type of searched templates
	 *  @param  int		$useempty          Affiche valeur vide dans liste
	 *  @return	void
	 */
	function select_export_model($selected='',$htmlname='exportmodelid',$type='',$useempty=0)
	{

		$sql = "SELECT rowid, label";
		$sql.= " FROM ".MAIN_DB_PREFIX."export_model";
		$sql.= " WHERE type = '".$type."'";
		$sql.= " ORDER BY rowid";
		$result = $this->db->query($sql);
		if ($result)
		{
			print '<select class="flat" name="'.$htmlname.'">';
			if ($useempty)
			{
				print '<option value="-1">&nbsp;</option>';
			}

			$num = $this->db->num_rows($result);
			$i = 0;
			while ($i < $num)
			{
				$obj = $this->db->fetch_object($result);
				if ($selected == $obj->rowid)
				{
					print '<option value="'.$obj->rowid.'" selected>';
				}
				else
				{
					print '<option value="'.$obj->rowid.'">';
				}
				print $obj->label;
				print '</option>';
				$i++;
			}
			print "</select>";
		}
		else {
			dol_print_error($this->db);
		}
	}

	/**
	 *    Return a HTML area with the reference of object and a navigation bar for a business object
	 *    Note: To complete search with a particular filter on select, you can set $object->next_prev_filter set to define SQL criterias.
	 *
	 *    @param	object	$object			Object to show.
	 *    @param	string	$paramid   		Name of parameter to use to name the id into the URL next/previous link.
	 *    @param	string	$morehtml  		More html content to output just before the nav bar.
	 *    @param	int		$shownav	  	Show Condition (navigation is shown if value is 1).
	 *    @param	string	$fieldid   		Name of field id into database to use for select next and previous (we make the select max and min on this field compared to $object->ref). Use 'none' to disable next/prev.
	 *    @param	string	$fieldref   	Name of field ref of object (object->ref) to show or 'none' to not show ref.
	 *    @param	string	$morehtmlref  	More html to show after ref.
	 *    @param	string	$moreparam  	More param to add in nav link url. Must start with '&...'.
	 *	  @param	int		$nodbprefix		Do not include DB prefix to forge table name.
	 *	  @param	string	$morehtmlleft	More html code to show before ref.
	 *	  @param	string	$morehtmlstatus	More html code to show under navigation arrows (status place).
	 *	  @param	string	$morehtmlright	More html code to show after ref.
	 * 	  @return	string    				Portion HTML with ref + navigation buttons
	 */
	function showrefnav($object,$paramid,$morehtml='',$shownav=1,$fieldid='rowid',$fieldref='ref',$morehtmlref='',$moreparam='',$nodbprefix=0,$morehtmlleft='',$morehtmlstatus='',$morehtmlright='')
	{
		global $langs,$conf,$hookmanager;

		$ret='';
		if (empty($fieldid))  $fieldid='rowid';
		if (empty($fieldref)) $fieldref='ref';

		// Add where from hooks
		if (is_object($hookmanager))
		{
			$parameters=array();
			$reshook=$hookmanager->executeHooks('printFieldListWhere',$parameters, $object);    // Note that $action and $object may have been modified by hook
			$object->next_prev_filter.=$hookmanager->resPrint;
		}
		$previous_ref = $next_ref = '';
		if ($shownav)
		{
			//print "paramid=$paramid,morehtml=$morehtml,shownav=$shownav,$fieldid,$fieldref,$morehtmlref,$moreparam";
			$object->load_previous_next_ref((isset($object->next_prev_filter)?$object->next_prev_filter:''), $fieldid, $nodbprefix);

			$navurl = $_SERVER["PHP_SELF"];
			// Special case for project/task page
			if ($paramid == 'project_ref')
			{
				$navurl = preg_replace('/\/tasks\/(task|contact|time|note|document)\.php/','/tasks.php',$navurl);
				$paramid='ref';
			}

			// accesskey is for Windows or Linux:  ALT + key for chrome, ALT + SHIFT + KEY for firefox
			// accesskey is for Mac:               CTRL + key for all browsers
			$previous_ref = $object->ref_previous?'<a accesskey="p" href="'.$navurl.'?'.$paramid.'='.urlencode($object->ref_previous).$moreparam.'"><i class="fa fa-chevron-left"></i></a>':'<span class="inactive"><i class="fa fa-chevron-left opacitymedium"></i></span>';
			$next_ref     = $object->ref_next?'<a accesskey="n" href="'.$navurl.'?'.$paramid.'='.urlencode($object->ref_next).$moreparam.'"><i class="fa fa-chevron-right"></i></a>':'<span class="inactive"><i class="fa fa-chevron-right opacitymedium"></i></span>';
		}

		//print "xx".$previous_ref."x".$next_ref;
		$ret.='<!-- Start banner content --><div style="vertical-align: middle">';

		// Right part of banner
		if ($morehtmlright) $ret.='<div class="inline-block floatleft">'.$morehtmlright.'</div>';

		if ($previous_ref || $next_ref || $morehtml)
		{
			$ret.='<div class="pagination paginationref"><ul class="right">';
		}
		if ($morehtml)
		{
			$ret.='<li class="noborder litext">'.$morehtml.'</li>';
		}
		if ($shownav && ($previous_ref || $next_ref))
		{
			$ret.='<li class="pagination">'.$previous_ref.'</li>';
			$ret.='<li class="pagination">'.$next_ref.'</li>';
		}
		if ($previous_ref || $next_ref || $morehtml)
		{
			$ret.='</ul></div>';
		}
		if ($morehtmlstatus) $ret.='<div class="statusref">'.$morehtmlstatus.'</div>';

		// Left part of banner
		if ($morehtmlleft)
		{
			if ($conf->browser->layout == 'phone') $ret.='<div class="floatleft">'.$morehtmlleft.'</div>';    // class="center" to have photo in middle
			else $ret.='<div class="inline-block floatleft">'.$morehtmlleft.'</div>';
		}

		//if ($conf->browser->layout == 'phone') $ret.='<div class="clearboth"></div>';
		$ret.='<div class="inline-block floatleft valignmiddle refid'.(($shownav && ($previous_ref || $next_ref))?' refidpadding':'').'">';

		// For thirdparty, contact, user, member, the ref is the id, so we show something else
		if ($object->element == 'societe')
		{
			$ret.=dol_htmlentities($object->name);
		}
		else if ($object->element == 'member')
		{
			$fullname=$object->getFullName($langs);
			if ($object->morphy == 'mor') {
				$ret.= dol_htmlentities($object->societe) . ((! empty($fullname) && $object->societe != $fullname)?' ('.dol_htmlentities($fullname).')':'');
			} else {
				$ret.= dol_htmlentities($fullname) . ((! empty($object->societe) && $object->societe != $fullname)?' ('.dol_htmlentities($object->societe).')':'');
			}
		}
		else if (in_array($object->element, array('contact', 'user', 'usergroup')))
		{
			$ret.=dol_htmlentities($object->getFullName($langs));
		}
		else if (in_array($object->element, array('action', 'agenda')))
		{
			$ret.=$object->ref.'<br>'.$object->label;
		}
		else if (in_array($object->element, array('adherent_type')))
		{
			$ret.=$object->label;
		}
		else if ($object->element == 'ecm_directories')
		{
			$ret.='';
		}
		else if ($fieldref != 'none') $ret.=dol_htmlentities($object->$fieldref);


		if ($morehtmlref)
		{
			$ret.=' '.$morehtmlref;
		}
		$ret.='</div>';

		$ret.='</div><!-- End banner content -->';

		return $ret;
	}


	/**
	 *    	Return HTML code to output a barcode
	 *
	 *     	@param	Object	$object		Object containing data to retrieve file name
	 * 		@param	int		$width			Width of photo
	 * 	  	@return string    				HTML code to output barcode
	 */
	function showbarcode(&$object,$width=100)
	{
		global $conf;

		//Check if barcode is filled in the card
		if (empty($object->barcode)) return '';

		// Complete object if not complete
		if (empty($object->barcode_type_code) || empty($object->barcode_type_coder))
		{
			$result = $object->fetch_barcode();
			//Check if fetch_barcode() failed
			if ($result < 1) return '<!-- ErrorFetchBarcode -->';
		}

		// Barcode image
		$url=DOL_URL_ROOT.'/viewimage.php?modulepart=barcode&generator='.urlencode($object->barcode_type_coder).'&code='.urlencode($object->barcode).'&encoding='.urlencode($object->barcode_type_code);
		$out ='<!-- url barcode = '.$url.' -->';
		$out.='<img src="'.$url.'">';
		return $out;
	}

	/**
	 *    	Return HTML code to output a photo
	 *
	 *    	@param	string		$modulepart			Key to define module concerned ('societe', 'userphoto', 'memberphoto')
	 *     	@param  object		$object				Object containing data to retrieve file name
	 * 		@param	int			$width				Width of photo
	 * 		@param	int			$height				Height of photo (auto if 0)
	 * 		@param	int			$caneditfield		Add edit fields
	 * 		@param	string		$cssclass			CSS name to use on img for photo
	 * 		@param	string		$imagesize		    'mini', 'small' or '' (original)
	 *      @param  int         $addlinktofullsize  Add link to fullsize image
	 *      @param  int         $cache              1=Accept to use image in cache
	 * 	  	@return string    						HTML code to output photo
	 */
	static function showphoto($modulepart, $object, $width=100, $height=0, $caneditfield=0, $cssclass='photowithmargin', $imagesize='', $addlinktofullsize=1, $cache=0)
	{
		global $conf,$langs;

		$entity = (! empty($object->entity) ? $object->entity : $conf->entity);
		$id = (! empty($object->id) ? $object->id : $object->rowid);

		$ret='';$dir='';$file='';$originalfile='';$altfile='';$email='';
		if ($modulepart=='societe')
		{
			$dir=$conf->societe->multidir_output[$entity];
			if (! empty($object->logo))
			{
				if ((string) $imagesize == 'mini') $file=get_exdir(0, 0, 0, 0, $object, 'thirdparty').'/logos/'.getImageFileNameForSize($object->logo, '_mini');             // getImageFileNameForSize include the thumbs
				else if ((string) $imagesize == 'small') $file=get_exdir(0, 0, 0, 0, $object, 'thirdparty').'/logos/'.getImageFileNameForSize($object->logo, '_small');
				else $file=get_exdir(0, 0, 0, 0, $object, 'thirdparty').'/logos/'.$object->logo;
				$originalfile=get_exdir(0, 0, 0, 0, $object, 'thirdparty').'/logos/'.$object->logo;
			}
			$email=$object->email;
		}
		else if ($modulepart=='contact')
		{
			$dir=$conf->societe->multidir_output[$entity].'/contact';
			if (! empty($object->photo))
			{
				if ((string) $imagesize == 'mini') $file=get_exdir(0, 0, 0, 0, $object, 'contact').'/photos/'.getImageFileNameForSize($object->photo, '_mini');
				else if ((string) $imagesize == 'small') $file=get_exdir(0, 0, 0, 0, $object, 'contact').'/photos/'.getImageFileNameForSize($object->photo, '_small');
				else $file=get_exdir(0, 0, 0, 0, $object, 'contact').'/photos/'.$object->photo;
				$originalfile=get_exdir(0, 0, 0, 0, $object, 'contact').'/photos/'.$object->photo;
			}
			$email=$object->email;
		}
		else if ($modulepart=='userphoto')
		{
			$dir=$conf->user->dir_output;
			if (! empty($object->photo))
			{
				if ((string) $imagesize == 'mini') $file=get_exdir($id, 2, 0, 0, $object, 'user').getImageFileNameForSize($object->photo, '_mini');
				else if ((string) $imagesize == 'small') $file=get_exdir($id, 2, 0, 0, $object, 'user').getImageFileNameForSize($object->photo, '_small');
				else $file=get_exdir($id, 2, 0, 0, $object, 'user').$object->photo;
				$originalfile=get_exdir($id, 2, 0, 0, $object, 'user').$object->photo;
			}
			if (! empty($conf->global->MAIN_OLD_IMAGE_LINKS)) $altfile=$object->id.".jpg";	// For backward compatibility
			$email=$object->email;
		}
		else if ($modulepart=='memberphoto')
		{
			$dir=$conf->adherent->dir_output;
			if (! empty($object->photo))
			{
				if ((string) $imagesize == 'mini') $file=get_exdir(0, 0, 0, 0, $object, 'member').'photos/'.getImageFileNameForSize($object->photo, '_mini');
				else if ((string) $imagesize == 'small') $file=get_exdir(0, 0, 0, 0, $object, 'member').'photos/'.getImageFileNameForSize($object->photo, '_small');
				else $file=get_exdir(0, 0, 0, 0, $object, 'member').'photos/'.$object->photo;
				$originalfile=get_exdir(0, 0, 0, 0, $object, 'member').'photos/'.$object->photo;
			}
			if (! empty($conf->global->MAIN_OLD_IMAGE_LINKS)) $altfile=$object->id.".jpg";	// For backward compatibility
			$email=$object->email;
		}
		else
		{
			// Generic case to show photos
			$dir=$conf->$modulepart->dir_output;
			if (! empty($object->photo))
			{
				if ((string) $imagesize == 'mini') $file=get_exdir($id, 2, 0, 0, $object, $modulepart).'photos/'.getImageFileNameForSize($object->photo, '_mini');
				else if ((string) $imagesize == 'small') $file=get_exdir($id, 2, 0, 0, $object, $modulepart).'photos/'.getImageFileNameForSize($object->photo, '_small');
				else $file=get_exdir($id, 2, 0, 0, $object, $modulepart).'photos/'.$object->photo;
				$originalfile=get_exdir($id, 2, 0, 0, $object, $modulepart).'photos/'.$object->photo;
			}
			if (! empty($conf->global->MAIN_OLD_IMAGE_LINKS)) $altfile=$object->id.".jpg";	// For backward compatibility
			$email=$object->email;
		}

		if ($dir)
		{
			if ($file && file_exists($dir."/".$file))
			{
				if ($addlinktofullsize)
				{
					$urladvanced=getAdvancedPreviewUrl($modulepart, $originalfile, 0, '&entity='.$entity);
					if ($urladvanced) $ret.='<a href="'.$urladvanced.'">';
					else $ret.='<a href="'.DOL_URL_ROOT.'/viewimage.php?modulepart='.$modulepart.'&entity='.$entity.'&file='.urlencode($originalfile).'&cache='.$cache.'">';
				}
				$ret.='<img class="photo'.$modulepart.($cssclass?' '.$cssclass:'').'" alt="Photo" id="photologo'.(preg_replace('/[^a-z]/i','_',$file)).'" '.($width?' width="'.$width.'"':'').($height?' height="'.$height.'"':'').' src="'.DOL_URL_ROOT.'/viewimage.php?modulepart='.$modulepart.'&entity='.$entity.'&file='.urlencode($file).'&cache='.$cache.'">';
				if ($addlinktofullsize) $ret.='</a>';
			}
			else if ($altfile && file_exists($dir."/".$altfile))
			{
				if ($addlinktofullsize)
				{
					$urladvanced=getAdvancedPreviewUrl($modulepart, $originalfile, 0, '&entity='.$entity);
					if ($urladvanced) $ret.='<a href="'.$urladvanced.'">';
					else $ret.='<a href="'.DOL_URL_ROOT.'/viewimage.php?modulepart='.$modulepart.'&entity='.$entity.'&file='.urlencode($originalfile).'&cache='.$cache.'">';
				}
				$ret.='<img class="photo'.$modulepart.($cssclass?' '.$cssclass:'').'" alt="Photo alt" id="photologo'.(preg_replace('/[^a-z]/i','_',$file)).'" class="'.$cssclass.'" '.($width?' width="'.$width.'"':'').($height?' height="'.$height.'"':'').' src="'.DOL_URL_ROOT.'/viewimage.php?modulepart='.$modulepart.'&entity='.$entity.'&file='.urlencode($altfile).'&cache='.$cache.'">';
				if ($addlinktofullsize) $ret.='</a>';
			}
			else
			{
				$nophoto='/public/theme/common/nophoto.png';
				if (in_array($modulepart,array('userphoto','contact')))	// For module that are "physical" users
				{
					$nophoto='/public/theme/common/user_anonymous.png';
					if ($object->gender == 'man') $nophoto='/public/theme/common/user_man.png';
					if ($object->gender == 'woman') $nophoto='/public/theme/common/user_woman.png';
				}

				if (! empty($conf->gravatar->enabled) && $email)
				{
					/**
					 * @see https://gravatar.com/site/implement/images/php/
					 */
					global $dolibarr_main_url_root;
					$ret.='<!-- Put link to gravatar -->';
					//$defaultimg=urlencode(dol_buildpath($nophoto,3));
					$defaultimg='mm';
					$ret.='<img class="photo'.$modulepart.($cssclass?' '.$cssclass:'').'" alt="Gravatar avatar" title="'.$email.' Gravatar avatar" '.($width?' width="'.$width.'"':'').($height?' height="'.$height.'"':'').' src="https://www.gravatar.com/avatar/'.dol_hash(strtolower(trim($email)),3).'?s='.$width.'&d='.$defaultimg.'">';	// gravatar need md5 hash
				}
				else
				{
					$ret.='<img class="photo'.$modulepart.($cssclass?' '.$cssclass:'').'" alt="No photo" '.($width?' width="'.$width.'"':'').($height?' height="'.$height.'"':'').' src="'.DOL_URL_ROOT.$nophoto.'">';
				}
			}

			if ($caneditfield)
			{
				if ($object->photo) $ret.="<br>\n";
				$ret.='<table class="nobordernopadding centpercent">';
				if ($object->photo) $ret.='<tr><td><input type="checkbox" class="flat photodelete" name="deletephoto" id="photodelete"> '.$langs->trans("Delete").'<br><br></td></tr>';
				$ret.='<tr><td class="tdoverflow"><input type="file" class="flat maxwidth200onsmartphone" name="photo" id="photoinput"></td></tr>';
				$ret.='</table>';
			}

		}
		else dol_print_error('','Call of showphoto with wrong parameters modulepart='.$modulepart);

		return $ret;
	}

	/**
	 *	Return select list of groups
	 *
	 *  @param	string	$selected       Id group preselected
	 *  @param  string	$htmlname       Field name in form
	 *  @param  int		$show_empty     0=liste sans valeur nulle, 1=ajoute valeur inconnue
	 *  @param  string	$exclude        Array list of groups id to exclude
	 * 	@param	int		$disabled		If select list must be disabled
	 *  @param  string	$include        Array list of groups id to include
	 * 	@param	int		$enableonly		Array list of groups id to be enabled. All other must be disabled
	 * 	@param	string	$force_entity	'0' or Ids of environment to force
	 *  @return	string
	 *  @see select_dolusers
	 */
	function select_dolgroups($selected='', $htmlname='groupid', $show_empty=0, $exclude='', $disabled=0, $include='', $enableonly='', $force_entity='0')
	{
		global $conf,$user,$langs;

		// Permettre l'exclusion de groupes
		if (is_array($exclude))	$excludeGroups = implode("','",$exclude);
		// Permettre l'inclusion de groupes
		if (is_array($include))	$includeGroups = implode("','",$include);

		$out='';

		// On recherche les groupes
		$sql = "SELECT ug.rowid, ug.nom as name";
		if (! empty($conf->multicompany->enabled) && $conf->entity == 1 && $user->admin && ! $user->entity)
		{
			$sql.= ", e.label";
		}
		$sql.= " FROM ".MAIN_DB_PREFIX."usergroup as ug ";
		if (! empty($conf->multicompany->enabled) && $conf->entity == 1 && $user->admin && ! $user->entity)
		{
			$sql.= " LEFT JOIN ".MAIN_DB_PREFIX."entity as e ON e.rowid=ug.entity";
			if ($force_entity) $sql.= " WHERE ug.entity IN (0,".$force_entity.")";
			else $sql.= " WHERE ug.entity IS NOT NULL";
		}
		else
		{
			$sql.= " WHERE ug.entity IN (0,".$conf->entity.")";
		}
		if (is_array($exclude) && $excludeGroups) $sql.= " AND ug.rowid NOT IN ('".$excludeGroups."')";
		if (is_array($include) && $includeGroups) $sql.= " AND ug.rowid IN ('".$includeGroups."')";
		$sql.= " ORDER BY ug.nom ASC";

		dol_syslog(get_class($this)."::select_dolgroups", LOG_DEBUG);
		$resql=$this->db->query($sql);
		if ($resql)
		{
			// Enhance with select2
			include_once DOL_DOCUMENT_ROOT . '/core/lib/ajax.lib.php';
		   	$out .= ajax_combobox($htmlname);

			$out.= '<select class="flat minwidth200" id="'.$htmlname.'" name="'.$htmlname.'"'.($disabled?' disabled':'').'>';

			$num = $this->db->num_rows($resql);
			$i = 0;
			if ($num)
			{
				if ($show_empty) $out.= '<option value="-1"'.($selected==-1?' selected':'').'>&nbsp;</option>'."\n";

				while ($i < $num)
				{
					$obj = $this->db->fetch_object($resql);
					$disableline=0;
					if (is_array($enableonly) && count($enableonly) && ! in_array($obj->rowid,$enableonly)) $disableline=1;

					$out.= '<option value="'.$obj->rowid.'"';
					if ($disableline) $out.= ' disabled';
					if ((is_object($selected) && $selected->id == $obj->rowid) || (! is_object($selected) && $selected == $obj->rowid))
					{
						$out.= ' selected';
					}
					$out.= '>';

					$out.= $obj->name;
					if (! empty($conf->multicompany->enabled) && empty($conf->global->MULTICOMPANY_TRANSVERSE_MODE) && $conf->entity == 1)
					{
						$out.= " (".$obj->label.")";
					}

					$out.= '</option>';
					$i++;
				}
			}
			else
			{
				if ($show_empty) $out.= '<option value="-1"'.($selected==-1?' selected':'').'></option>'."\n";
				$out.= '<option value="" disabled>'.$langs->trans("NoUserGroupDefined").'</option>';
			}
			$out.= '</select>';
		}
		else
		{
			dol_print_error($this->db);
		}

		return $out;
	}


	/**
	 *	Return HTML to show the search and clear seach button
	 *
	 *  @return	string
	 */
	function showFilterButtons()
	{
		global $conf, $langs;

		$out='<div class="nowrap">';
		$out.='<input type="image" class="liste_titre" name="button_search" src="'.img_picto($langs->trans("Search"),'search.png','','',1).'" value="'.dol_escape_htmltag($langs->trans("Search")).'" title="'.dol_escape_htmltag($langs->trans("Search")).'">';
		$out.='<input type="image" class="liste_titre" name="button_removefilter" src="'.img_picto($langs->trans("Search"),'searchclear.png','','',1).'" value="'.dol_escape_htmltag($langs->trans("RemoveFilter")).'" title="'.dol_escape_htmltag($langs->trans("RemoveFilter")).'">';
		$out.='</div>';

		return $out;
	}

	/**
	 *	Return HTML to show the search and clear seach button
	 *
	 *  @param  string  $cssclass                  CSS class
	 *  @param  int     $calljsfunction            0=default. 1=call function initCheckForSelect() after changing status of checkboxes
	 *  @return	string
	 */
	function showCheckAddButtons($cssclass='checkforaction', $calljsfunction=0)
	{
		global $conf, $langs;

		$out='';
		if (! empty($conf->use_javascript_ajax)) $out.='<div class="inline-block checkallactions"><input type="checkbox" id="checkallactions" name="checkallactions" class="checkallactions"></div>';
		$out.='<script type="text/javascript">
            $(document).ready(function() {
            	$("#checkallactions").click(function() {
                    if($(this).is(\':checked\')){
                        console.log("We check all");
                		$(".'.$cssclass.'").prop(\'checked\', true);
                    }
                    else
                    {
                        console.log("We uncheck all");
                		$(".'.$cssclass.'").prop(\'checked\', false);
                    }'."\n";
		if ($calljsfunction) $out.='if (typeof initCheckForSelect == \'function\') { initCheckForSelect(0); } else { console.log("No function initCheckForSelect found. Call won\'t be done."); }';
		$out.='         });
                });
            </script>';

		return $out;
	}

	/**
	 *	Return HTML to show the search and clear seach button
	 *
	 *  @param	int  	$addcheckuncheckall        Add the check all/uncheck all checkbox (use javascript) and code to manage this
	 *  @param  string  $cssclass                  CSS class
	 *  @param  int     $calljsfunction            0=default. 1=call function initCheckForSelect() after changing status of checkboxes
	 *  @return	string
	 */
	function showFilterAndCheckAddButtons($addcheckuncheckall=0, $cssclass='checkforaction', $calljsfunction=0)
	{
		$out.=$this->showFilterButtons();
		if ($addcheckuncheckall)
		{
			$out.=$this->showCheckAddButtons($cssclass, $calljsfunction);
		}
		return $out;
	}

	/**
	 * Return HTML to show the select categories of expense category
	 *
	 * @param	string	$selected              preselected category
	 * @param	string	$htmlname              name of HTML select list
	 * @param	integer	$useempty              1=Add empty line
	 * @param	array	$excludeid             id to exclude
	 * @param	string	$target                htmlname of target select to bind event
	 * @param	int		$default_selected      default category to select if fk_c_type_fees change = EX_KME
	 * @param	array	$params                param to give
	 * @return	string
	 */
	function selectExpenseCategories($selected='', $htmlname='fk_c_exp_tax_cat', $useempty=0, $excludeid=array(), $target='', $default_selected=0, $params=array())
	{
		global $db, $conf, $langs, $user;

		$sql = 'SELECT rowid, label FROM '.MAIN_DB_PREFIX.'c_exp_tax_cat WHERE active = 1';
		$sql.= ' AND entity IN (0,'.getEntity('').')';
		if (!empty($excludeid)) $sql.= ' AND rowid NOT IN ('.implode(',', $excludeid).')';
		$sql.= ' ORDER BY label';

		$resql = $db->query($sql);
		if ($resql)
		{
			$out = '<select name="'.$htmlname.'" class="'.$htmlname.' flat minwidth75imp">';
			if ($useempty) $out.= '<option value="0">&nbsp;</option>';

			while ($obj = $db->fetch_object($resql))
			{
				$out.= '<option '.($selected == $obj->rowid ? 'selected="selected"' : '').' value="'.$obj->rowid.'">'.$langs->trans($obj->label).'</option>';
			}
			$out.= '</select>';
			if (! empty($htmlname) && $user->admin) $out .= ' '.info_admin($langs->trans("YouCanChangeValuesForThisListFromDictionarySetup"),1);

			if (!empty($target))
			{
				$sql = "SELECT c.id FROM ".MAIN_DB_PREFIX."c_type_fees as c WHERE c.code = 'EX_KME' AND c.active = 1";
				$resql = $db->query($sql);
				if ($resql)
				{
					if ($db->num_rows($resql) > 0)
					{
						$obj = $db->fetch_object($resql);
						$out.= '<script type="text/javascript">
							$(function() {
								$("select[name='.$target.']").on("change", function() {
									var current_val = $(this).val();
									if (current_val == '.$obj->id.') {';
						if (!empty($default_selected) || !empty($selected)) $out.= '$("select[name='.$htmlname.']").val("'.($default_selected > 0 ? $default_selected : $selected).'");';

						$out.= '
										$("select[name='.$htmlname.']").change();
									}
								});

								$("select[name='.$htmlname.']").change(function() {

									if ($("select[name='.$target.']").val() == '.$obj->id.') {
										// get price of kilometer to fill the unit price
										var data = '.json_encode($params).';
										data.fk_c_exp_tax_cat = $(this).val();

										$.ajax({
											method: "POST",
											dataType: "json",
											data: data,
											url: "'.(DOL_URL_ROOT.'/expensereport/ajax/ajaxik.php').'",
										}).done(function( data, textStatus, jqXHR ) {
											console.log(data);
											if (typeof data.up != "undefined") {
												$("input[name=value_unit]").val(data.up);
												$("select[name='.$htmlname.']").attr("title", data.title);
											} else {
												$("input[name=value_unit]").val("");
												$("select[name='.$htmlname.']").attr("title", "");
											}
										});
									}
								});
							});
						</script>';
					}
				}
			}
		}
		else
		{
			dol_print_error($db);
		}

		return $out;
	}

	/**
	 * Return HTML to show the select ranges of expense range
	 *
	 * @param	string	$selected    preselected category
	 * @param	string	$htmlname    name of HTML select list
	 * @param	integer	$useempty    1=Add empty line
	 * @return	string
	 */
	function selectExpenseRanges($selected='', $htmlname='fk_range', $useempty=0)
	{
		global $db,$conf,$langs;

		$sql = 'SELECT rowid, range_ik FROM '.MAIN_DB_PREFIX.'c_exp_tax_range';
		$sql.= ' WHERE entity = '.$conf->entity.' AND active = 1';

		$resql = $db->query($sql);
		if ($resql)
		{
			$out = '<select name="'.$htmlname.'" class="'.$htmlname.' flat minwidth75imp">';
			if ($useempty) $out.= '<option value="0"></option>';

			while ($obj = $db->fetch_object($resql))
			{
				$out.= '<option '.($selected == $obj->rowid ? 'selected="selected"' : '').' value="'.$obj->rowid.'">'.price($obj->range_ik, 0, $langs, 1, 0).'</option>';
			}
			$out.= '</select>';
		}
		else
		{
			dol_print_error($db);
		}

		return $out;
	}

	/**
	 * Return HTML to show a select of expense
	 *
	 * @param	string	$selected    preselected category
	 * @param	string	$htmlname    name of HTML select list
	 * @param	integer	$useempty    1=Add empty choice
	 * @param	integer	$allchoice   1=Add all choice
	 * @param	integer	$useid       0=use 'code' as key, 1=use 'id' as key
	 * @return	string
	 */
	function selectExpense($selected='', $htmlname='fk_c_type_fees', $useempty=0, $allchoice=1, $useid=0)
	{
		global $db,$langs;

		$sql = 'SELECT id, code, label FROM '.MAIN_DB_PREFIX.'c_type_fees';
		$sql.= ' WHERE active = 1';

		$resql = $db->query($sql);
		if ($resql)
		{
			$out = '<select name="'.$htmlname.'" class="'.$htmlname.' flat minwidth75imp">';
			if ($useempty) $out.= '<option value="0"></option>';
			if ($allchoice) $out.= '<option value="-1">'.$langs->trans('AllExpenseReport').'</option>';

			$field = 'code';
			if ($useid) $field = 'id';

			while ($obj = $db->fetch_object($resql))
			{
				$key = $langs->trans($obj->code);
				$out.= '<option '.($selected == $obj->{$field} ? 'selected="selected"' : '').' value="'.$obj->{$field}.'">'.($key != $obj->code ? $key : $obj->label).'</option>';
			}
			$out.= '</select>';
		}
		else
		{
			dol_print_error($db);
		}

		return $out;
	}

}
<|MERGE_RESOLUTION|>--- conflicted
+++ resolved
@@ -268,7 +268,6 @@
 		return $ret;
 	}
 
-<<<<<<< HEAD
 	/**
 	 * Output edit in place form
 	 *
@@ -285,35 +284,11 @@
 	private function editInPlace($object, $value, $htmlname, $condition, $inputType='textarea', $editvalue=null, $extObject=null, $custommsg=null)
 	{
 		global $conf;
-=======
-        // Check parameters
-        if (preg_match('/^text/',$inputType)) $value = dol_nl2br($value);
-        else if (preg_match('/^numeric/',$inputType)) $value = price($value);
-        else if ($inputType == 'day' || $inputType == 'datepicker') $value = dol_print_date($value, 'day');
-
-        if ($condition)
-        {
-            $element		= false;
-            $table_element	= false;
-            $fk_element		= false;
-            $loadmethod		= false;
-            $savemethod		= false;
-            $ext_element	= false;
-            $button_only	= false;
-            $inputOption    = '';
-
-            if (is_object($object))
-            {
-                $element = $object->element;
-                $table_element = $object->table_element;
-                $fk_element = $object->id;
-            }
->>>>>>> bc632c9a
 
 		$out='';
 
 		// Check parameters
-		if ($inputType == 'textarea') $value = dol_nl2br($value);
+		if (preg_match('/^text/',$inputType)) $value = dol_nl2br($value);
 		else if (preg_match('/^numeric/',$inputType)) $value = price($value);
 		else if ($inputType == 'day' || $inputType == 'datepicker') $value = dol_print_date($value, 'day');
 
