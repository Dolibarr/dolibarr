--- conflicted
+++ resolved
@@ -8412,12 +8412,8 @@
             </dt>
             <dd class="dropdowndd">
                 <div class="multiselectcheckbox'.$htmlname.'">
-<<<<<<< HEAD
                     <ul class="ul'.$htmlname.' '.$htmlname.$pos.'">
                     <li><input class="inputsearch_dropdownselectedfields width90p minwidth200" style="width:90%;" type="text" placeholder="'.dol_escape_js($langs->trans('Search')).'"></li>
-=======
-                    <ul class="'.$htmlname.($pos == '1' ? 'left' : '').'">
->>>>>>> 9cdcc08a
                     '.$listoffieldsforselection.'
                     </ul>
                 </div>
