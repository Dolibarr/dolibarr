--- conflicted
+++ resolved
@@ -1680,14 +1680,6 @@
 		if ($resql) {
 			$num = $this->db->num_rows($resql);
 
-<<<<<<< HEAD
-			if ($conf->use_javascript_ajax && !$forcecombo && !$options_only) {
-				include_once DOL_DOCUMENT_ROOT.'/core/lib/ajax.lib.php';
-				$out .= ajax_combobox($htmlid, $events, getDolGlobalString("CONTACT_USE_SEARCH_TO_SELECT"));
-			}
-
-=======
->>>>>>> 91ee704d
 			if ($htmlname != 'none' && !$options_only) {
 				$out .= '<select class="flat'.($moreclass ? ' '.$moreclass : '').'" id="'.$htmlid.'" name="'.$htmlname.(($num || empty($disableifempty)) ? '' : ' disabled').($multiple ? '[]' : '').'" '.($multiple ? 'multiple' : '').' '.(!empty($moreparam) ? $moreparam : '').'>';
 			}
@@ -1820,7 +1812,7 @@
 
 			if ($conf->use_javascript_ajax && !$forcecombo && !$options_only) {
 				include_once DOL_DOCUMENT_ROOT.'/core/lib/ajax.lib.php';
-				$out .= ajax_combobox($htmlid, $events, $conf->global->CONTACT_USE_SEARCH_TO_SELECT);
+				$out .= ajax_combobox($htmlid, $events, getDolGlobalString("CONTACT_USE_SEARCH_TO_SELECT"));
 			}
 
 			$this->num = $num;
