--- conflicted
+++ resolved
@@ -2991,13 +2991,8 @@
      *      @param	string	$htmlname		Nom de la zone select
      *      @param	int		$filtertype		Not used
      *		@param	int		$addempty		Add an empty entry
-<<<<<<< HEAD
      * 		@param	int		$noinfoadmin		0=Add admin info, 1=Disable admin info
      * 		@param	string	$morecss			Add more CSS on select tag
-=======
-     * 		@param	int		$noinfoadmin	0=Add admin info, 1=Disable admin info
-     * 		@param	string	$morecss		Add more CSS on select tag
->>>>>>> 971e5939
      *		@return	void
      */
     function select_conditions_paiements($selected=0, $htmlname='condid', $filtertype=-1, $addempty=0, $noinfoadmin=0, $morecss='')
