<?php
/* Copyright (c) 2002-2007  Rodolphe Quiedeville    <rodolphe@quiedeville.org>
 * Copyright (C) 2004-2012  Laurent Destailleur     <eldy@users.sourceforge.net>
 * Copyright (C) 2004       Benoit Mortier          <benoit.mortier@opensides.be>
 * Copyright (C) 2004       Sebastien Di Cintio     <sdicintio@ressource-toi.org>
 * Copyright (C) 2004       Eric Seigne             <eric.seigne@ryxeo.com>
 * Copyright (C) 2005-2017  Regis Houssin           <regis.houssin@inodbox.com>
 * Copyright (C) 2006       Andre Cianfarani        <acianfa@free.fr>
 * Copyright (C) 2006       Marc Barilley/Ocebo     <marc@ocebo.com>
 * Copyright (C) 2007       Franky Van Liedekerke   <franky.van.liedekerker@telenet.be>
 * Copyright (C) 2007       Patrick Raguin          <patrick.raguin@gmail.com>
 * Copyright (C) 2010       Juanjo Menent           <jmenent@2byte.es>
 * Copyright (C) 2010-2019  Philippe Grand          <philippe.grand@atoo-net.com>
 * Copyright (C) 2011       Herve Prot              <herve.prot@symeos.com>
 * Copyright (C) 2012-2016  Marcos García           <marcosgdf@gmail.com>
 * Copyright (C) 2012       Cedric Salvador         <csalvador@gpcsolutions.fr>
 * Copyright (C) 2012-2015  Raphaël Doursenaud      <rdoursenaud@gpcsolutions.fr>
 * Copyright (C) 2014       Alexandre Spangaro      <aspangaro@open-dsi.fr>
 * Copyright (C) 2018       Ferran Marcet           <fmarcet@2byte.es>
 * Copyright (C) 2018-2019  Frédéric France         <frederic.france@netlogic.fr>
 * Copyright (C) 2018       Nicolas ZABOURI	        <info@inovea-conseil.com>
 * Copyright (C) 2018       Christophe Battarel     <christophe@altairis.fr>
 * Copyright (C) 2018       Josep Lluis Amador      <joseplluis@lliuretic.cat>
 *
 * This program is free software; you can redistribute it and/or modify
 * it under the terms of the GNU General Public License as published by
 * the Free Software Foundation; either version 3 of the License, or
 * (at your option) any later version.
 *
 * This program is distributed in the hope that it will be useful,
 * but WITHOUT ANY WARRANTY; without even the implied warranty of
 * MERCHANTABILITY or FITNESS FOR A PARTICULAR PURPOSE.  See the
 * GNU General Public License for more details.
 *
 * You should have received a copy of the GNU General Public License
 * along with this program. If not, see <https://www.gnu.org/licenses/>.
 */

/**
 *	\file       htdocs/core/class/html.form.class.php
 *  \ingroup    core
 *	\brief      File of class with all html predefined components
 */


/**
 *	Class to manage generation of HTML components
 *	Only common components must be here.
 *
 *  TODO Merge all function load_cache_* and loadCache* (except load_cache_vatrates) into one generic function loadCacheTable
 */
class Form
{
	/**
     * @var DoliDB Database handler.
     */
    public $db;

	/**
	 * @var string Error code (or message)
	 */
	public $error = '';

    /**
     * @var string[]    Array of error strings
     */
    public $errors = array();

	public $num;

	// Cache arrays
<<<<<<< HEAD
	public $cache_types_paiements=array();
	public $cache_conditions_paiements=array();
	public $cache_transport_mode=array();
	public $cache_availability=array();
	public $cache_demand_reason=array();
	public $cache_types_fees=array();
	public $cache_vatrates=array();
=======
	public $cache_types_paiements = array();
	public $cache_conditions_paiements = array();
	public $cache_availability = array();
	public $cache_demand_reason = array();
	public $cache_types_fees = array();
	public $cache_vatrates = array();
>>>>>>> 4ade8642


	/**
	 * Constructor
	 *
	 * @param		DoliDB		$db      Database handler
	 */
	public function __construct($db)
	{
		$this->db = $db;
	}

	/**
	 * Output key field for an editable field
	 *
	 * @param   string	$text			Text of label or key to translate
	 * @param   string	$htmlname		Name of select field ('edit' prefix will be added)
	 * @param   string	$preselected    Value to show/edit (not used in this function)
	 * @param	object	$object			Object
	 * @param	boolean	$perm			Permission to allow button to edit parameter. Set it to 0 to have a not edited field.
	 * @param	string	$typeofdata		Type of data ('string' by default, 'email', 'amount:99', 'numeric:99', 'text' or 'textarea:rows:cols', 'datepicker' ('day' do not work, don't know why), 'ckeditor:dolibarr_zzz:width:height:savemethod:1:rows:cols', 'select;xxx[:class]'...)
	 * @param	string	$moreparam		More param to add on a href URL.
	 * @param   int     $fieldrequired  1 if we want to show field as mandatory using the "fieldrequired" CSS.
	 * @param   int     $notabletag     1=Do not output table tags but output a ':', 2=Do not output table tags and no ':', 3=Do not output table tags but output a ' '
	 * @param	string	$paramid		Key of parameter for id ('id', 'socid')
	 * @param	string	$help			Tooltip help
	 * @return	string					HTML edit field
	 */
    public function editfieldkey($text, $htmlname, $preselected, $object, $perm, $typeofdata = 'string', $moreparam = '', $fieldrequired = 0, $notabletag = 0, $paramid = 'id', $help = '')
    {
		global $conf, $langs;

		$ret = '';

		// TODO change for compatibility
		if (!empty($conf->global->MAIN_USE_JQUERY_JEDITABLE) && !preg_match('/^select;/', $typeofdata))
		{
			if (!empty($perm))
			{
				$tmp = explode(':', $typeofdata);
				$ret .= '<div class="editkey_'.$tmp[0].(!empty($tmp[1]) ? ' '.$tmp[1] : '').'" id="'.$htmlname.'">';
				if ($fieldrequired) $ret .= '<span class="fieldrequired">';
				if ($help) {
					$ret .= $this->textwithpicto($langs->trans($text), $help);
				} else {
					$ret .= $langs->trans($text);
				}
				if ($fieldrequired) $ret .= '</span>';
				$ret .= '</div>'."\n";
			}
			else
			{
				if ($fieldrequired) $ret .= '<span class="fieldrequired">';
				if ($help) {
					$ret .= $this->textwithpicto($langs->trans($text), $help);
				} else {
					$ret .= $langs->trans($text);
				}
				if ($fieldrequired) $ret .= '</span>';
			}
		}
		else
		{
			if (empty($notabletag) && GETPOST('action', 'aZ09') != 'edit'.$htmlname && $perm) $ret .= '<table class="nobordernopadding centpercent"><tr><td class="nowrap">';
			if ($fieldrequired) $ret .= '<span class="fieldrequired">';
			if ($help) {
				$ret .= $this->textwithpicto($langs->trans($text), $help);
			} else {
				$ret .= $langs->trans($text);
			}
			if ($fieldrequired) $ret .= '</span>';
			if (!empty($notabletag)) $ret .= ' ';
			if (empty($notabletag) && GETPOST('action', 'aZ09') != 'edit'.$htmlname && $perm) $ret .= '</td>';
			if (empty($notabletag) && GETPOST('action', 'aZ09') != 'edit'.$htmlname && $perm) $ret .= '<td class="right">';
			if ($htmlname && GETPOST('action', 'aZ09') != 'edit'.$htmlname && $perm) $ret .= '<a class="editfielda" href="'.$_SERVER["PHP_SELF"].'?action=edit'.$htmlname.'&amp;'.$paramid.'='.$object->id.$moreparam.'">'.img_edit($langs->trans('Edit'), ($notabletag ? 0 : 1)).'</a>';
			if (!empty($notabletag) && $notabletag == 1) $ret .= ' : ';
			if (!empty($notabletag) && $notabletag == 3) $ret .= ' ';
			if (empty($notabletag) && GETPOST('action', 'aZ09') != 'edit'.$htmlname && $perm) $ret .= '</td>';
			if (empty($notabletag) && GETPOST('action', 'aZ09') != 'edit'.$htmlname && $perm) $ret .= '</tr></table>';
		}

		return $ret;
    }

	/**
	 * Output value of a field for an editable field
	 *
	 * @param	string	$text			Text of label (not used in this function)
	 * @param	string	$htmlname		Name of select field
	 * @param	string	$value			Value to show/edit
	 * @param	object	$object			Object
	 * @param	boolean	$perm			Permission to allow button to edit parameter
	 * @param	string	$typeofdata		Type of data ('string' by default, 'email', 'amount:99', 'numeric:99', 'text' or 'textarea:rows:cols%', 'datepicker' ('day' do not work, don't know why), 'dayhour' or 'datepickerhour', 'ckeditor:dolibarr_zzz:width:height:savemethod:toolbarstartexpanded:rows:cols', 'select;xkey:xval,ykey:yval,...')
	 * @param	string	$editvalue		When in edit mode, use this value as $value instead of value (for example, you can provide here a formated price instead of value). Use '' to use same than $value
	 * @param	object	$extObject		External object
	 * @param	mixed	$custommsg		String or Array of custom messages : eg array('success' => 'MyMessage', 'error' => 'MyMessage')
	 * @param	string	$moreparam		More param to add on the form action href URL
	 * @param   int     $notabletag     Do no output table tags
	 * @param	string	$formatfunc		Call a specific function to output field
	 * @param	string	$paramid		Key of parameter for id ('id', 'socid')
	 * @return  string					HTML edit field
	 */
    public function editfieldval($text, $htmlname, $value, $object, $perm, $typeofdata = 'string', $editvalue = '', $extObject = null, $custommsg = null, $moreparam = '', $notabletag = 0, $formatfunc = '', $paramid = 'id')
	{
		global $conf, $langs, $db;

		$ret = '';

		// Check parameters
		if (empty($typeofdata)) return 'ErrorBadParameter';

		// When option to edit inline is activated
		if (!empty($conf->global->MAIN_USE_JQUERY_JEDITABLE) && !preg_match('/^select;|datehourpicker/', $typeofdata)) // TODO add jquery timepicker and support select
		{
			$ret .= $this->editInPlace($object, $value, $htmlname, $perm, $typeofdata, $editvalue, $extObject, $custommsg);
		}
		else
		{
			if (GETPOST('action', 'aZ09') == 'edit'.$htmlname)
			{
				$ret .= "\n";
				$ret .= '<form method="post" action="'.$_SERVER["PHP_SELF"].($moreparam ? '?'.$moreparam : '').'">';
				$ret .= '<input type="hidden" name="action" value="set'.$htmlname.'">';
				$ret .= '<input type="hidden" name="token" value="'.newToken().'">';
				$ret .= '<input type="hidden" name="'.$paramid.'" value="'.$object->id.'">';
				if (empty($notabletag)) $ret .= '<table class="nobordernopadding centpercent" cellpadding="0" cellspacing="0">';
				if (empty($notabletag)) $ret .= '<tr><td>';
				if (preg_match('/^(string|email)/', $typeofdata))
				{
					$tmp = explode(':', $typeofdata);
					$ret .= '<input type="text" id="'.$htmlname.'" name="'.$htmlname.'" value="'.($editvalue ? $editvalue : $value).'"'.($tmp[1] ? ' size="'.$tmp[1].'"' : '').'>';
				}
				elseif (preg_match('/^(numeric|amount)/', $typeofdata))
				{
					$tmp = explode(':', $typeofdata);
					$valuetoshow = price2num($editvalue ? $editvalue : $value);
					$ret .= '<input type="text" id="'.$htmlname.'" name="'.$htmlname.'" value="'.($valuetoshow != '' ?price($valuetoshow) : '').'"'.($tmp[1] ? ' size="'.$tmp[1].'"' : '').'>';
				}
				elseif (preg_match('/^text/', $typeofdata) || preg_match('/^note/', $typeofdata))
				{
					$tmp = explode(':', $typeofdata);
					$cols = $tmp[2];
					$morealt = '';
					if (preg_match('/%/', $cols))
					{
						$morealt = ' style="width: '.$cols.'"';
						$cols = '';
					}

					$valuetoshow = ($editvalue ? $editvalue : $value);

					$ret .= '<textarea id="'.$htmlname.'" name="'.$htmlname.'" wrap="soft" rows="'.($tmp[1] ? $tmp[1] : '20').'"'.($cols ? ' cols="'.$cols.'"' : 'class="quatrevingtpercent"').$morealt.'">';
					$ret .= dol_string_neverthesehtmltags($valuetoshow, array('textarea'));
					$ret .= '</textarea>';
				}
				elseif ($typeofdata == 'day' || $typeofdata == 'datepicker')
				{
					$ret .= $this->selectDate($value, $htmlname, 0, 0, 1, 'form'.$htmlname, 1, 0);
				}
				elseif ($typeofdata == 'dayhour' || $typeofdata == 'datehourpicker')
				{
					$ret .= $this->selectDate($value, $htmlname, 1, 1, 1, 'form'.$htmlname, 1, 0);
				}
				elseif (preg_match('/^select;/', $typeofdata))
				{
					$arraydata = explode(',', preg_replace('/^select;/', '', $typeofdata));
                    $arraylist = array();
					foreach ($arraydata as $val)
					{
						$tmp = explode(':', $val);
						$tmpkey = str_replace('|', ':', $tmp[0]);
						$arraylist[$tmpkey] = $tmp[1];
					}
					$ret .= $this->selectarray($htmlname, $arraylist, $value);
				}
				elseif (preg_match('/^ckeditor/', $typeofdata))
				{
				    $tmp = explode(':', $typeofdata); // Example: ckeditor:dolibarr_zzz:width:height:savemethod:toolbarstartexpanded:rows:cols:uselocalbrowser
					require_once DOL_DOCUMENT_ROOT.'/core/class/doleditor.class.php';
					$doleditor = new DolEditor($htmlname, ($editvalue ? $editvalue : $value), ($tmp[2] ? $tmp[2] : ''), ($tmp[3] ? $tmp[3] : '100'), ($tmp[1] ? $tmp[1] : 'dolibarr_notes'), 'In', ($tmp[5] ? $tmp[5] : 0), (isset($tmp[8]) ? ($tmp[8] ?true:false) : true), true, ($tmp[6] ? $tmp[6] : '20'), ($tmp[7] ? $tmp[7] : '100'));
					$ret .= $doleditor->Create(1);
				}
				if (empty($notabletag)) $ret .= '</td>';

				if (empty($notabletag)) $ret .= '<td class="left">';
				//else $ret.='<div class="clearboth"></div>';
			   	$ret .= '<input type="submit" class="button'.(empty($notabletag) ? '' : ' ').'" name="modify" value="'.$langs->trans("Modify").'">';
			   	if (preg_match('/ckeditor|textarea/', $typeofdata) && empty($notabletag)) $ret .= '<br>'."\n";
			   	$ret .= '<input type="submit" class="button'.(empty($notabletag) ? '' : ' ').'" name="cancel" value="'.$langs->trans("Cancel").'">';
			   	if (empty($notabletag)) $ret .= '</td>';

			   	if (empty($notabletag)) $ret .= '</tr></table>'."\n";
				$ret .= '</form>'."\n";
			}
			else
			{
				if (preg_match('/^(email)/', $typeofdata))              $ret .= dol_print_email($value, 0, 0, 0, 0, 1);
				elseif (preg_match('/^(amount|numeric)/', $typeofdata)) $ret .= ($value != '' ? price($value, '', $langs, 0, -1, -1, $conf->currency) : '');
				elseif (preg_match('/^text/', $typeofdata) || preg_match('/^note/', $typeofdata))  $ret .= dol_htmlentitiesbr($value);
				elseif ($typeofdata == 'day' || $typeofdata == 'datepicker') $ret .= dol_print_date($value, 'day');
				elseif ($typeofdata == 'dayhour' || $typeofdata == 'datehourpicker') $ret .= dol_print_date($value, 'dayhour');
				elseif (preg_match('/^select;/', $typeofdata))
				{
					$arraydata = explode(',', preg_replace('/^select;/', '', $typeofdata));
                    $arraylist = array();
					foreach ($arraydata as $val)
					{
						$tmp = explode(':', $val);
						$arraylist[$tmp[0]] = $tmp[1];
					}
					$ret .= $arraylist[$value];
				}
				elseif (preg_match('/^ckeditor/', $typeofdata))
				{
					$tmpcontent = dol_htmlentitiesbr($value);
					if (!empty($conf->global->MAIN_DISABLE_NOTES_TAB))
					{
						$firstline = preg_replace('/<br>.*/', '', $tmpcontent);
						$firstline = preg_replace('/[\n\r].*/', '', $firstline);
						$tmpcontent = $firstline.((strlen($firstline) != strlen($tmpcontent)) ? '...' : '');
					}
					$ret .= $tmpcontent;
				}
				else $ret .= dol_escape_htmltag($value);

				if ($formatfunc && method_exists($object, $formatfunc))
				{
					$ret = $object->$formatfunc($ret);
				}
			}
		}
		return $ret;
	}

	/**
	 * Output edit in place form
	 *
	 * @param	object	$object			Object
	 * @param	string	$value			Value to show/edit
	 * @param	string	$htmlname		DIV ID (field name)
	 * @param	int		$condition		Condition to edit
	 * @param	string	$inputType		Type of input ('string', 'numeric', 'datepicker' ('day' do not work, don't know why), 'textarea:rows:cols', 'ckeditor:dolibarr_zzz:width:height:?:1:rows:cols', 'select:loadmethod:savemethod:buttononly')
	 * @param	string	$editvalue		When in edit mode, use this value as $value instead of value
	 * @param	object	$extObject		External object
	 * @param	mixed	$custommsg		String or Array of custom messages : eg array('success' => 'MyMessage', 'error' => 'MyMessage')
	 * @return	string   		      	HTML edit in place
	 */
	protected function editInPlace($object, $value, $htmlname, $condition, $inputType = 'textarea', $editvalue = null, $extObject = null, $custommsg = null)
	{
		global $conf;

		$out = '';

		// Check parameters
		if (preg_match('/^text/', $inputType)) $value = dol_nl2br($value);
		elseif (preg_match('/^numeric/', $inputType)) $value = price($value);
		elseif ($inputType == 'day' || $inputType == 'datepicker') $value = dol_print_date($value, 'day');

		if ($condition)
		{
			$element = false;
			$table_element = false;
			$fk_element		= false;
			$loadmethod		= false;
			$savemethod		= false;
			$ext_element	= false;
			$button_only	= false;
			$inputOption = '';

			if (is_object($object))
			{
				$element = $object->element;
				$table_element = $object->table_element;
				$fk_element = $object->id;
			}

			if (is_object($extObject))
			{
				$ext_element = $extObject->element;
			}

			if (preg_match('/^(string|email|numeric)/', $inputType))
			{
				$tmp = explode(':', $inputType);
				$inputType = $tmp[0];
				if (!empty($tmp[1])) $inputOption = $tmp[1];
				if (!empty($tmp[2])) $savemethod = $tmp[2];
				$out .= '<input id="width_'.$htmlname.'" value="'.$inputOption.'" type="hidden"/>'."\n";
			}
			elseif ((preg_match('/^day$/', $inputType)) || (preg_match('/^datepicker/', $inputType)) || (preg_match('/^datehourpicker/', $inputType)))
			{
				$tmp = explode(':', $inputType);
				$inputType = $tmp[0];
				if (!empty($tmp[1])) $inputOption = $tmp[1];
				if (!empty($tmp[2])) $savemethod = $tmp[2];

				$out .= '<input id="timestamp" type="hidden"/>'."\n"; // Use for timestamp format
			}
			elseif (preg_match('/^(select|autocomplete)/', $inputType))
			{
				$tmp = explode(':', $inputType);
				$inputType = $tmp[0]; $loadmethod = $tmp[1];
				if (!empty($tmp[2])) $savemethod = $tmp[2];
				if (!empty($tmp[3])) $button_only = true;
			}
			elseif (preg_match('/^textarea/', $inputType))
			{
				$tmp = explode(':', $inputType);
				$inputType = $tmp[0];
				$rows = (empty($tmp[1]) ? '8' : $tmp[1]);
				$cols = (empty($tmp[2]) ? '80' : $tmp[2]);
			}
			elseif (preg_match('/^ckeditor/', $inputType))
			{
				$tmp = explode(':', $inputType);
				$inputType = $tmp[0]; $toolbar = $tmp[1];
				if (!empty($tmp[2])) $width = $tmp[2];
				if (!empty($tmp[3])) $heigth = $tmp[3];
				if (!empty($tmp[4])) $savemethod = $tmp[4];

				if (!empty($conf->fckeditor->enabled))
				{
					$out .= '<input id="ckeditor_toolbar" value="'.$toolbar.'" type="hidden"/>'."\n";
				}
				else
				{
					$inputType = 'textarea';
				}
			}

			$out .= '<input id="element_'.$htmlname.'" value="'.$element.'" type="hidden"/>'."\n";
			$out .= '<input id="table_element_'.$htmlname.'" value="'.$table_element.'" type="hidden"/>'."\n";
			$out .= '<input id="fk_element_'.$htmlname.'" value="'.$fk_element.'" type="hidden"/>'."\n";
			$out .= '<input id="loadmethod_'.$htmlname.'" value="'.$loadmethod.'" type="hidden"/>'."\n";
			if (!empty($savemethod))	$out .= '<input id="savemethod_'.$htmlname.'" value="'.$savemethod.'" type="hidden"/>'."\n";
			if (!empty($ext_element))	$out .= '<input id="ext_element_'.$htmlname.'" value="'.$ext_element.'" type="hidden"/>'."\n";
			if (!empty($custommsg))
			{
				if (is_array($custommsg))
				{
					if (!empty($custommsg['success']))
						$out .= '<input id="successmsg_'.$htmlname.'" value="'.$custommsg['success'].'" type="hidden"/>'."\n";
					if (!empty($custommsg['error']))
						$out .= '<input id="errormsg_'.$htmlname.'" value="'.$custommsg['error'].'" type="hidden"/>'."\n";
				}
				else
					$out .= '<input id="successmsg_'.$htmlname.'" value="'.$custommsg.'" type="hidden"/>'."\n";
			}
			if ($inputType == 'textarea') {
				$out .= '<input id="textarea_'.$htmlname.'_rows" value="'.$rows.'" type="hidden"/>'."\n";
				$out .= '<input id="textarea_'.$htmlname.'_cols" value="'.$cols.'" type="hidden"/>'."\n";
			}
			$out .= '<span id="viewval_'.$htmlname.'" class="viewval_'.$inputType.($button_only ? ' inactive' : ' active').'">'.$value.'</span>'."\n";
			$out .= '<span id="editval_'.$htmlname.'" class="editval_'.$inputType.($button_only ? ' inactive' : ' active').' hideobject">'.(!empty($editvalue) ? $editvalue : $value).'</span>'."\n";
		}
		else
		{
			$out = $value;
		}

		return $out;
	}

	/**
	 *	Show a text and picto with tooltip on text or picto.
	 *  Can be called by an instancied $form->textwithtooltip or by a static call Form::textwithtooltip
	 *
	 *	@param	string		$text				Text to show
	 *	@param	string		$htmltext			HTML content of tooltip. Must be HTML/UTF8 encoded.
	 *	@param	int			$tooltipon			1=tooltip on text, 2=tooltip on image, 3=tooltip sur les 2
	 *	@param	int			$direction			-1=image is before, 0=no image, 1=image is after
	 *	@param	string		$img				Html code for image (use img_xxx() function to get it)
	 *	@param	string		$extracss			Add a CSS style to td tags
	 *	@param	int			$notabs				0=Include table and tr tags, 1=Do not include table and tr tags, 2=use div, 3=use span
	 *	@param	string		$incbefore			Include code before the text
	 *	@param	int			$noencodehtmltext	Do not encode into html entity the htmltext
	 *  @param  string      $tooltiptrigger		''=Tooltip on hover, 'abc'=Tooltip on click (abc is a unique key)
	 *  @param	int			$forcenowrap		Force no wrap between text and picto (works with notabs=2 only)
	 *	@return	string							Code html du tooltip (texte+picto)
	 *	@see	textwithpicto() Use thisfunction if you can.
	 *  TODO Move this as static as soon as everybody use textwithpicto or @Form::textwithtooltip
	 */
    public function textwithtooltip($text, $htmltext, $tooltipon = 1, $direction = 0, $img = '', $extracss = '', $notabs = 3, $incbefore = '', $noencodehtmltext = 0, $tooltiptrigger = '', $forcenowrap = 0)
	{
		global $conf;

		if ($incbefore) $text = $incbefore.$text;
		if (!$htmltext) return $text;

		$tag = 'td';
		if ($notabs == 2) $tag = 'div';
		if ($notabs == 3) $tag = 'span';
		// Sanitize tooltip
		//$htmltext=str_replace("\\","\\\\",$htmltext);
		$htmltext = str_replace("\r", "", $htmltext);
		$htmltext = str_replace("\n", "", $htmltext);

		$extrastyle = '';
		if ($direction < 0) { $extracss = ($extracss ? $extracss.' ' : '').($notabs != 3 ? 'inline-block' : ''); $extrastyle = 'padding: 0px; padding-left: 3px !important;'; }
		if ($direction > 0) { $extracss = ($extracss ? $extracss.' ' : '').($notabs != 3 ? 'inline-block' : ''); $extrastyle = 'padding: 0px; padding-right: 3px !important;'; }

		$classfortooltip = 'classfortooltip';

		$s = ''; $textfordialog = '';

		if ($tooltiptrigger == '')
		{
			$htmltext = str_replace('"', "&quot;", $htmltext);
		}
		else
		{
			$classfortooltip = 'classfortooltiponclick';
			$textfordialog .= '<div style="display: none;" id="idfortooltiponclick_'.$tooltiptrigger.'" class="classfortooltiponclicktext">'.$htmltext.'</div>';
		}
		if ($tooltipon == 2 || $tooltipon == 3)
		{
			$paramfortooltipimg = ' class="'.$classfortooltip.($notabs != 3 ? ' inline-block' : '').($extracss ? ' '.$extracss : '').'" style="padding: 0px;'.($extrastyle ? ' '.$extrastyle : '').'"';
			if ($tooltiptrigger == '') $paramfortooltipimg .= ' title="'.($noencodehtmltext ? $htmltext : dol_escape_htmltag($htmltext, 1)).'"'; // Attribut to put on img tag to store tooltip
			else $paramfortooltipimg .= ' dolid="'.$tooltiptrigger.'"';
		}
		else $paramfortooltipimg = ($extracss ? ' class="'.$extracss.'"' : '').($extrastyle ? ' style="'.$extrastyle.'"' : ''); // Attribut to put on td text tag
		if ($tooltipon == 1 || $tooltipon == 3)
		{
			$paramfortooltiptd = ' class="'.($tooltipon == 3 ? 'cursorpointer ' : '').$classfortooltip.' inline-block'.($extracss ? ' '.$extracss : '').'" style="padding: 0px;'.($extrastyle ? ' '.$extrastyle : '').'" ';
			if ($tooltiptrigger == '') $paramfortooltiptd .= ' title="'.($noencodehtmltext ? $htmltext : dol_escape_htmltag($htmltext, 1)).'"'; // Attribut to put on td tag to store tooltip
			else $paramfortooltiptd .= ' dolid="'.$tooltiptrigger.'"';
		}
		else $paramfortooltiptd = ($extracss ? ' class="'.$extracss.'"' : '').($extrastyle ? ' style="'.$extrastyle.'"' : ''); // Attribut to put on td text tag
		if (empty($notabs)) $s .= '<table class="nobordernopadding"><tr style="height: auto;">';
		elseif ($notabs == 2) $s .= '<div class="inline-block'.($forcenowrap ? ' nowrap' : '').'">';
		// Define value if value is before
		if ($direction < 0) {
			$s .= '<'.$tag.$paramfortooltipimg;
			if ($tag == 'td') {
				$s .= ' class=valigntop" width="14"';
			}
			$s .= '>'.$textfordialog.$img.'</'.$tag.'>';
		}
		// Use another method to help avoid having a space in value in order to use this value with jquery
		// Define label
		if ((string) $text != '') $s .= '<'.$tag.$paramfortooltiptd.'>'.$text.'</'.$tag.'>';
		// Define value if value is after
		if ($direction > 0) {
			$s .= '<'.$tag.$paramfortooltipimg;
			if ($tag == 'td') $s .= ' class="valignmiddle" width="14"';
			$s .= '>'.$textfordialog.$img.'</'.$tag.'>';
		}
		if (empty($notabs)) $s .= '</tr></table>';
		elseif ($notabs == 2) $s .= '</div>';

		return $s;
	}

	/**
	 *	Show a text with a picto and a tooltip on picto
	 *
	 *	@param	string	$text				Text to show
	 *	@param  string	$htmltext	     	Content of tooltip
	 *	@param	int		$direction			1=Icon is after text, -1=Icon is before text, 0=no icon
	 * 	@param	string	$type				Type of picto ('info', 'infoclickable', 'help', 'helpclickable', 'warning', 'superadmin', 'mypicto@mymodule', ...) or image filepath or 'none'
	 *  @param  string	$extracss           Add a CSS style to td, div or span tag
	 *  @param  int		$noencodehtmltext   Do not encode into html entity the htmltext
	 *  @param	int		$notabs				0=Include table and tr tags, 1=Do not include table and tr tags, 2=use div, 3=use span
	 *  @param  string  $tooltiptrigger     ''=Tooltip on hover, 'abc'=Tooltip on click (abc is a unique key, clickable link is on image or on link if param $type='none' or on both if $type='xxxclickable')
	 *  @param	int		$forcenowrap		Force no wrap between text and picto (works with notabs=2 only)
	 * 	@return	string						HTML code of text, picto, tooltip
	 */
    public function textwithpicto($text, $htmltext, $direction = 1, $type = 'help', $extracss = '', $noencodehtmltext = 0, $notabs = 3, $tooltiptrigger = '', $forcenowrap = 0)
	{
		global $conf, $langs;

		$alt = '';
		if ($tooltiptrigger) $alt = $langs->transnoentitiesnoconv("ClickToShowHelp");

		//For backwards compatibility
		if ($type == '0') $type = 'info';
		elseif ($type == '1') $type = 'help';

		// If info or help with no javascript, show only text
		if (empty($conf->use_javascript_ajax))
		{
			if ($type == 'info' || $type == 'infoclickable' || $type == 'help' || $type == 'helpclickable')	return $text;
			else
			{
				$alt = $htmltext;
				$htmltext = '';
			}
		}

		// If info or help with smartphone, show only text (tooltip hover can't works)
		if (!empty($conf->dol_no_mouse_hover) && empty($tooltiptrigger))
		{
			if ($type == 'info' || $type == 'infoclickable' || $type == 'help' || $type == 'helpclickable') return $text;
		}
		// If info or help with smartphone, show only text (tooltip on click does not works with dialog on smaprtphone)
		//if (! empty($conf->dol_no_mouse_hover) && ! empty($tooltiptrigger))
		//{
			//if ($type == 'info' || $type == 'help') return '<a href="'..'">'.$text.''</a>';
		//}

		$img = '';
		if ($type == 'info') $img = img_help(0, $alt);
		elseif ($type == 'help') $img = img_help(($tooltiptrigger != '' ? 2 : 1), $alt);
		elseif ($type == 'helpclickable') $img = img_help(($tooltiptrigger != '' ? 2 : 1), $alt);
		elseif ($type == 'superadmin') $img = img_picto($alt, 'redstar');
		elseif ($type == 'admin') $img = img_picto($alt, 'star');
		elseif ($type == 'warning') $img = img_warning($alt);
		elseif ($type != 'none') $img = img_picto($alt, $type); // $type can be an image path

		return $this->textwithtooltip($text, $htmltext, ((($tooltiptrigger && !$img) || strpos($type, 'clickable')) ? 3 : 2), $direction, $img, $extracss, $notabs, '', $noencodehtmltext, $tooltiptrigger, $forcenowrap);
	}

	/**
	 * Generate select HTML to choose massaction
	 *
	 * @param	string	$selected		Value auto selected when at least one record is selected. Not a preselected value. Use '0' by default.
	 * @param	int		$arrayofaction	array('code'=>'label', ...). The code is the key stored into the GETPOST('massaction') when submitting action.
	 * @param   int     $alwaysvisible  1=select button always visible
	 * @return	string					Select list
	 */
    public function selectMassAction($selected, $arrayofaction, $alwaysvisible = 0)
	{
		global $conf, $langs, $hookmanager;

		if (count($arrayofaction) == 0) return;

		$disabled = 0;
		$ret = '<div class="centpercent center">';
		$ret .= '<select class="flat'.(empty($conf->use_javascript_ajax) ? '' : ' hideobject').' massaction massactionselect valignmiddle" name="massaction"'.($disabled ? ' disabled="disabled"' : '').'>';

		// Complete list with data from external modules. THe module can use $_SERVER['PHP_SELF'] to know on which page we are, or use the $parameters['currentcontext'] completed by executeHooks.
		$parameters = array();
		$reshook = $hookmanager->executeHooks('addMoreMassActions', $parameters); // Note that $action and $object may have been modified by hook
		if (empty($reshook))
		{
			$ret .= '<option value="0"'.($disabled ? ' disabled="disabled"' : '').'>-- '.$langs->trans("SelectAction").' --</option>';
			foreach ($arrayofaction as $code => $label)
			{
				$ret .= '<option value="'.$code.'"'.($disabled ? ' disabled="disabled"' : '').' data-html="'.dol_escape_htmltag($label).'">'.$label.'</option>';
			}
		}
		$ret .= $hookmanager->resPrint;

		$ret .= '</select>';

		if (empty($conf->dol_optimize_smallscreen)) $ret .= ajax_combobox('.massactionselect');

		// Warning: if you set submit button to disabled, post using 'Enter' will no more work if there is no another input submit. So we add a hidden button
		$ret .= '<input type="submit" name="confirmmassactioninvisible" style="display: none" tabindex="-1">'; // Hidden button BEFORE so it is the one used when we submit with ENTER.
		$ret .= '<input type="submit" disabled name="confirmmassaction" class="button'.(empty($conf->use_javascript_ajax) ? '' : ' hideobject').' massaction massactionconfirmed" value="'.dol_escape_htmltag($langs->trans("Confirm")).'">';
		$ret .= '</div>';

		if (!empty($conf->use_javascript_ajax))
		{
			$ret .= '<!-- JS CODE TO ENABLE mass action select -->
    		<script>
        		function initCheckForSelect(mode)	/* mode is 0 during init of page or click all, 1 when we click on 1 checkbox */
        		{
        			atleastoneselected=0;
    	    		jQuery(".checkforselect").each(function( index ) {
    	  				/* console.log( index + ": " + $( this ).text() ); */
    	  				if ($(this).is(\':checked\')) atleastoneselected++;
    	  			});
					console.log("initCheckForSelect mode="+mode+" atleastoneselected="+atleastoneselected);
    	  			if (atleastoneselected || '.$alwaysvisible.')
    	  			{
    	  				jQuery(".massaction").show();
        			    '.($selected ? 'if (atleastoneselected) { jQuery(".massactionselect").val("'.$selected.'"); jQuery(".massactionconfirmed").prop(\'disabled\', false); }' : '').'
        			    '.($selected ? 'if (! atleastoneselected) { jQuery(".massactionselect").val("0"); jQuery(".massactionconfirmed").prop(\'disabled\', true); } ' : '').'
    	  			}
    	  			else
    	  			{
    	  				jQuery(".massaction").hide();
    	            }
        		}

        	jQuery(document).ready(function () {
        		initCheckForSelect(0);
        		jQuery(".checkforselect").click(function() {
        			initCheckForSelect(1);
    	  		});
    	  		jQuery(".massactionselect").change(function() {
        			var massaction = $( this ).val();
        			var urlform = $( this ).closest("form").attr("action").replace("#show_files","");
        			if (massaction == "builddoc")
                    {
                        urlform = urlform + "#show_files";
    	            }
        			$( this ).closest("form").attr("action", urlform);
                    console.log("we select a mass action "+massaction+" - "+urlform);
        	        /* Warning: if you set submit button to disabled, post using Enter will no more work if there is no other button */
        			if ($(this).val() != \'0\')
    	  			{
    	  				jQuery(".massactionconfirmed").prop(\'disabled\', false);
    	  			}
    	  			else
    	  			{
    	  				jQuery(".massactionconfirmed").prop(\'disabled\', true);
    	  			}
    	        });
        	});
    		</script>
        	';
		}

		return $ret;
	}

    // phpcs:disable PEAR.NamingConventions.ValidFunctionName.ScopeNotCamelCaps
	/**
	 *  Return combo list of activated countries, into language of user
	 *
	 *  @param	string	$selected       	Id or Code or Label of preselected country
	 *  @param  string	$htmlname       	Name of html select object
	 *  @param  string	$htmloption     	More html options on select object
	 *  @param	integer	$maxlength			Max length for labels (0=no limit)
	 *  @param	string	$morecss			More css class
	 *  @param	string	$usecodeaskey		''=Use id as key (default), 'code3'=Use code on 3 alpha as key, 'code2"=Use code on 2 alpha as key
	 *  @param	int		$showempty			Show empty choice
	 *  @param	int		$disablefavorites	1=Disable favorites,
	 *  @param	int		$addspecialentries	1=Add dedicated entries for group of countries (like 'European Economic Community', ...)
	 *  @return string           			HTML string with select
	 */
    public function select_country($selected = '', $htmlname = 'country_id', $htmloption = '', $maxlength = 0, $morecss = 'minwidth300', $usecodeaskey = '', $showempty = 1, $disablefavorites = 0, $addspecialentries = 0)
	{
        // phpcs:enable
		global $conf, $langs, $mysoc;

		$langs->load("dict");

		$out = '';
		$countryArray = array();
		$favorite = array();
		$label = array();
		$atleastonefavorite = 0;

		$sql = "SELECT rowid, code as code_iso, code_iso as code_iso3, label, favorite";
		$sql .= " FROM ".MAIN_DB_PREFIX."c_country";
		$sql .= " WHERE active > 0";
		//$sql.= " ORDER BY code ASC";

		dol_syslog(get_class($this)."::select_country", LOG_DEBUG);
		$resql = $this->db->query($sql);
		if ($resql)
		{
			$out .= '<select id="select'.$htmlname.'" class="flat maxwidth200onsmartphone selectcountry'.($morecss ? ' '.$morecss : '').'" name="'.$htmlname.'" '.$htmloption.'>';
			$num = $this->db->num_rows($resql);
			$i = 0;
			if ($num)
			{
				$foundselected = false;

				while ($i < $num)
				{
					$obj = $this->db->fetch_object($resql);
					$countryArray[$i]['rowid'] = $obj->rowid;
					$countryArray[$i]['code_iso'] = $obj->code_iso;
					$countryArray[$i]['code_iso3'] 	= $obj->code_iso3;
					$countryArray[$i]['label'] = ($obj->code_iso && $langs->transnoentitiesnoconv("Country".$obj->code_iso) != "Country".$obj->code_iso ? $langs->transnoentitiesnoconv("Country".$obj->code_iso) : ($obj->label != '-' ? $obj->label : ''));
					$countryArray[$i]['favorite']   = $obj->favorite;
					$favorite[$i] = $obj->favorite;
					$label[$i] = dol_string_unaccent($countryArray[$i]['label']);
					$i++;
				}

				if (empty($disablefavorites)) array_multisort($favorite, SORT_DESC, $label, SORT_ASC, $countryArray);
				else $countryArray = dol_sort_array($countryArray, 'label');

				if ($showempty)
				{
					$out .= '<option value="">&nbsp;</option>'."\n";
				}

				if ($addspecialentries)	// Add dedicated entries for groups of countries
				{
					//if ($showempty) $out.= '<option value="" disabled class="selectoptiondisabledwhite">--------------</option>';
					$out .= '<option value="special_allnotme"'.($selected == 'special_allnotme' ? ' selected' : '').'>'.$langs->trans("CountriesExceptMe", $langs->transnoentitiesnoconv("Country".$mysoc->country_code)).'</option>';
					$out .= '<option value="special_eec"'.($selected == 'special_eec' ? ' selected' : '').'>'.$langs->trans("CountriesInEEC").'</option>';
					if ($mysoc->isInEEC()) $out .= '<option value="special_eecnotme"'.($selected == 'special_eecnotme' ? ' selected' : '').'>'.$langs->trans("CountriesInEECExceptMe", $langs->transnoentitiesnoconv("Country".$mysoc->country_code)).'</option>';
					$out .= '<option value="special_noteec"'.($selected == 'special_noteec' ? ' selected' : '').'>'.$langs->trans("CountriesNotInEEC").'</option>';
					$out .= '<option value="" disabled class="selectoptiondisabledwhite">--------------</option>';
				}

				foreach ($countryArray as $row)
				{
					//if (empty($showempty) && empty($row['rowid'])) continue;
					if (empty($row['rowid'])) continue;

					if (empty($disablefavorites) && $row['favorite'] && $row['code_iso']) $atleastonefavorite++;
					if (empty($row['favorite']) && $atleastonefavorite)
					{
						$atleastonefavorite = 0;
						$out .= '<option value="" disabled class="selectoptiondisabledwhite">--------------</option>';
					}
					if ($selected && $selected != '-1' && ($selected == $row['rowid'] || $selected == $row['code_iso'] || $selected == $row['code_iso3'] || $selected == $row['label']))
					{
						$foundselected = true;
						$out .= '<option value="'.($usecodeaskey ? ($usecodeaskey == 'code2' ? $row['code_iso'] : $row['code_iso3']) : $row['rowid']).'" selected>';
					}
					else
					{
						$out .= '<option value="'.($usecodeaskey ? ($usecodeaskey == 'code2' ? $row['code_iso'] : $row['code_iso3']) : $row['rowid']).'">';
					}
					if ($row['label']) $out .= dol_trunc($row['label'], $maxlength, 'middle');
					else $out .= '&nbsp;';
					if ($row['code_iso']) $out .= ' ('.$row['code_iso'].')';
					$out .= '</option>';
				}
			}
			$out .= '</select>';
		}
		else
		{
			dol_print_error($this->db);
		}

		// Make select dynamic
		include_once DOL_DOCUMENT_ROOT.'/core/lib/ajax.lib.php';
		$out .= ajax_combobox('select'.$htmlname);

		return $out;
	}

    // phpcs:disable PEAR.NamingConventions.ValidFunctionName.ScopeNotCamelCaps
	/**
	 *  Return select list of incoterms
	 *
	 *  @param	string	$selected       		Id or Code of preselected incoterm
	 *  @param	string	$location_incoterms     Value of input location
	 *  @param	string	$page       			Defined the form action
	 *  @param  string	$htmlname       		Name of html select object
	 *  @param  string	$htmloption     		Options html on select object
	 * 	@param	int		$forcecombo				Force to load all values and output a standard combobox (with no beautification)
	 *  @param	array	$events					Event options to run on change. Example: array(array('method'=>'getContacts', 'url'=>dol_buildpath('/core/ajax/contacts.php',1), 'htmlname'=>'contactid', 'params'=>array('add-customer-contact'=>'disabled')))
	 *  @return string           				HTML string with select and input
	 */
    public function select_incoterms($selected = '', $location_incoterms = '', $page = '', $htmlname = 'incoterm_id', $htmloption = '', $forcecombo = 1, $events = array())
	{
        // phpcs:enable
		global $conf, $langs;

		$langs->load("dict");

		$out = '';
		$incotermArray = array();

		$sql = "SELECT rowid, code";
		$sql .= " FROM ".MAIN_DB_PREFIX."c_incoterms";
		$sql .= " WHERE active > 0";
		$sql .= " ORDER BY code ASC";

		dol_syslog(get_class($this)."::select_incoterm", LOG_DEBUG);
		$resql = $this->db->query($sql);
		if ($resql)
		{
			if ($conf->use_javascript_ajax && !$forcecombo)
			{
				include_once DOL_DOCUMENT_ROOT.'/core/lib/ajax.lib.php';
				$out .= ajax_combobox($htmlname, $events);
			}

			if (!empty($page))
			{
				$out .= '<form method="post" action="'.$page.'">';
				$out .= '<input type="hidden" name="action" value="set_incoterms">';
				$out .= '<input type="hidden" name="token" value="'.newToken().'">';
			}

			$out .= '<select id="'.$htmlname.'" class="flat selectincoterm minwidth100imp noenlargeonsmartphone" name="'.$htmlname.'" '.$htmloption.'>';
			$out .= '<option value="0">&nbsp;</option>';
			$num = $this->db->num_rows($resql);
			$i = 0;
			if ($num)
			{
				$foundselected = false;

				while ($i < $num)
				{
					$obj = $this->db->fetch_object($resql);
					$incotermArray[$i]['rowid'] = $obj->rowid;
					$incotermArray[$i]['code'] = $obj->code;
					$i++;
				}

				foreach ($incotermArray as $row)
				{
					if ($selected && ($selected == $row['rowid'] || $selected == $row['code']))
					{
						$out .= '<option value="'.$row['rowid'].'" selected>';
					}
					else
					{
						$out .= '<option value="'.$row['rowid'].'">';
					}

					if ($row['code']) $out .= $row['code'];

					$out .= '</option>';
				}
			}
			$out .= '</select>';

			$out .= '<input id="location_incoterms" class="maxwidth100onsmartphone" name="location_incoterms" value="'.$location_incoterms.'">';

			if (!empty($page))
			{
				$out .= '<input type="submit" class="button valignmiddle" value="'.$langs->trans("Modify").'"></form>';
			}
		}
		else
		{
			dol_print_error($this->db);
		}

		return $out;
	}

    // phpcs:disable PEAR.NamingConventions.ValidFunctionName.ScopeNotCamelCaps
	/**
	 *	Return list of types of lines (product or service)
	 * 	Example: 0=product, 1=service, 9=other (for external module)
	 *
	 *	@param  string	$selected       Preselected type
	 *	@param  string	$htmlname       Name of field in html form
	 * 	@param	int		$showempty		Add an empty field
	 * 	@param	int		$hidetext		Do not show label 'Type' before combo box (used only if there is at least 2 choices to select)
	 * 	@param	integer	$forceall		1=Force to show products and services in combo list, whatever are activated modules, 0=No force, 2=Force to show only Products, 3=Force to show only services, -1=Force none (and set hidden field to 'service')
	 *  @return	void
	 */
    public function select_type_of_lines($selected = '', $htmlname = 'type', $showempty = 0, $hidetext = 0, $forceall = 0)
	{
        // phpcs:enable
		global $db, $langs, $user, $conf;

		// If product & services are enabled or both disabled.
		if ($forceall == 1 || (empty($forceall) && !empty($conf->product->enabled) && !empty($conf->service->enabled))
		|| (empty($forceall) && empty($conf->product->enabled) && empty($conf->service->enabled)))
		{
			if (empty($hidetext)) print $langs->trans("Type").': ';
			print '<select class="flat" id="select_'.$htmlname.'" name="'.$htmlname.'">';
			if ($showempty)
			{
				print '<option value="-1"';
				if ($selected == -1) print ' selected';
				print '>&nbsp;</option>';
			}

			print '<option value="0"';
			if (0 == $selected) print ' selected';
			print '>'.$langs->trans("Product");

			print '<option value="1"';
			if (1 == $selected) print ' selected';
			print '>'.$langs->trans("Service");

			print '</select>';
			//if ($user->admin) print info_admin($langs->trans("YouCanChangeValuesForThisListFromDictionarySetup"),1);
		}
		if ((empty($forceall) && empty($conf->product->enabled) && !empty($conf->service->enabled)) || $forceall == 3)
		{
			print $langs->trans("Service");
			print '<input type="hidden" name="'.$htmlname.'" value="1">';
		}
		if ((empty($forceall) && !empty($conf->product->enabled) && empty($conf->service->enabled)) || $forceall == 2)
		{
			print $langs->trans("Product");
			print '<input type="hidden" name="'.$htmlname.'" value="0">';
		}
		if ($forceall < 0)	// This should happened only for contracts when both predefined product and service are disabled.
		{
			print '<input type="hidden" name="'.$htmlname.'" value="1">'; // By default we set on service for contract. If CONTRACT_SUPPORT_PRODUCTS is set, forceall should be 1 not -1
		}
	}

    // phpcs:disable PEAR.NamingConventions.ValidFunctionName.ScopeNotCamelCaps
	/**
	 *	Load into cache cache_types_fees, array of types of fees
	 *
	 *	@return     int             Nb of lines loaded, <0 if KO
	 */
    public function load_cache_types_fees()
	{
        // phpcs:enable
		global $langs;

		$num = count($this->cache_types_fees);
		if ($num > 0) return 0; // Cache already loaded

		dol_syslog(__METHOD__, LOG_DEBUG);

		$langs->load("trips");

		$sql = "SELECT c.code, c.label";
		$sql .= " FROM ".MAIN_DB_PREFIX."c_type_fees as c";
		$sql .= " WHERE active > 0";

		$resql = $this->db->query($sql);
		if ($resql)
		{
			$num = $this->db->num_rows($resql);
			$i = 0;

			while ($i < $num)
			{
				$obj = $this->db->fetch_object($resql);

				// Si traduction existe, on l'utilise, sinon on prend le libelle par defaut
				$label = ($obj->code != $langs->trans($obj->code) ? $langs->trans($obj->code) : $langs->trans($obj->label));
				$this->cache_types_fees[$obj->code] = $label;
				$i++;
			}

			asort($this->cache_types_fees);

			return $num;
		}
		else
		{
			dol_print_error($this->db);
			return -1;
		}
	}

    // phpcs:disable PEAR.NamingConventions.ValidFunctionName.ScopeNotCamelCaps
	/**
	 *	Return list of types of notes
	 *
	 *	@param	string		$selected		Preselected type
	 *	@param  string		$htmlname		Name of field in form
	 * 	@param	int			$showempty		Add an empty field
	 * 	@return	void
	 */
    public function select_type_fees($selected = '', $htmlname = 'type', $showempty = 0)
	{
        // phpcs:enable
		global $user, $langs;

		dol_syslog(__METHOD__." selected=".$selected.", htmlname=".$htmlname, LOG_DEBUG);

		$this->load_cache_types_fees();

		print '<select id="select_'.$htmlname.'" class="flat" name="'.$htmlname.'">';
		if ($showempty)
		{
			print '<option value="-1"';
			if ($selected == -1) print ' selected';
			print '>&nbsp;</option>';
		}

		foreach ($this->cache_types_fees as $key => $value)
		{
			print '<option value="'.$key.'"';
			if ($key == $selected) print ' selected';
			print '>';
			print $value;
			print '</option>';
		}

		print '</select>';
		if ($user->admin) print info_admin($langs->trans("YouCanChangeValuesForThisListFromDictionarySetup"), 1);
	}


    // phpcs:disable PEAR.NamingConventions.ValidFunctionName.ScopeNotCamelCaps
	/**
	 *  Return HTML code to select a company.
	 *
	 *  @param		int			$selected				Preselected products
	 *  @param		string		$htmlname				Name of HTML select field (must be unique in page)
	 *  @param		int			$filter					Filter on thirdparty
	 *  @param		int			$limit					Limit on number of returned lines
	 *  @param		array		$ajaxoptions			Options for ajax_autocompleter
	 * 	@param		int			$forcecombo				Force to load all values and output a standard combobox (with no beautification)
	 *  @return		string								Return select box for thirdparty.
	 *  @deprecated	3.8 Use select_company instead. For exemple $form->select_thirdparty(GETPOST('socid'),'socid','',0) => $form->select_company(GETPOST('socid'),'socid','',1,0,0,array(),0)
	 */
    public function select_thirdparty($selected = '', $htmlname = 'socid', $filter = '', $limit = 20, $ajaxoptions = array(), $forcecombo = 0)
	{
        // phpcs:enable
   		return $this->select_thirdparty_list($selected, $htmlname, $filter, 1, 0, $forcecombo, array(), '', 0, $limit);
	}

    // phpcs:disable PEAR.NamingConventions.ValidFunctionName.ScopeNotCamelCaps
	/**
	 *  Output html form to select a third party
	 *
	 *	@param	string	$selected       		Preselected type
	 *	@param  string	$htmlname       		Name of field in form
	 *  @param  string	$filter         		Optional filters criteras. WARNING: To avoid SQL injection, only few chars [.a-z0-9 =<>] are allowed here (example: 's.rowid <> x', 's.client IN (1,3)')
	 *	@param	string	$showempty				Add an empty field (Can be '1' or text key to use on empty line like 'SelectThirdParty')
	 * 	@param	int		$showtype				Show third party type in combolist (customer, prospect or supplier)
	 * 	@param	int		$forcecombo				Force to load all values and output a standard combobox (with no beautification)
	 *  @param	array	$events					Ajax event options to run on change. Example: array(array('method'=>'getContacts', 'url'=>dol_buildpath('/core/ajax/contacts.php',1), 'htmlname'=>'contactid', 'params'=>array('add-customer-contact'=>'disabled')))
	 *	@param	int		$limit					Maximum number of elements
	 *  @param	string	$morecss				Add more css styles to the SELECT component
	 *	@param  string	$moreparam      		Add more parameters onto the select tag. For example 'style="width: 95%"' to avoid select2 component to go over parent container
	 *	@param	string	$selected_input_value	Value of preselected input text (for use with ajax)
	 *  @param	int		$hidelabel				Hide label (0=no, 1=yes, 2=show search icon (before) and placeholder, 3 search icon after)
	 *  @param	array	$ajaxoptions			Options for ajax_autocompleter
	 * 	@param  bool	$multiple				add [] in the name of element and add 'multiple' attribut (not working with ajax_autocompleter)
	 * 	@return	string							HTML string with select box for thirdparty.
	 */
    public function select_company($selected = '', $htmlname = 'socid', $filter = '', $showempty = '', $showtype = 0, $forcecombo = 0, $events = array(), $limit = 0, $morecss = 'minwidth100', $moreparam = '', $selected_input_value = '', $hidelabel = 1, $ajaxoptions = array(), $multiple = false)
	{
        // phpcs:enable
		global $conf, $user, $langs;

		$out = '';

		if (!empty($conf->use_javascript_ajax) && !empty($conf->global->COMPANY_USE_SEARCH_TO_SELECT) && !$forcecombo)
		{
			// No immediate load of all database
			$placeholder = '';
			if ($selected && empty($selected_input_value))
			{
				require_once DOL_DOCUMENT_ROOT.'/societe/class/societe.class.php';
				$societetmp = new Societe($this->db);
				$societetmp->fetch($selected);
				$selected_input_value = $societetmp->name;
				unset($societetmp);
			}
			// mode 1
			$urloption = 'htmlname='.urlencode($htmlname).'&outjson=1&filter='.urlencode($filter).($showtype ? '&showtype='.urlencode($showtype) : '');
			$out .= ajax_autocompleter($selected, $htmlname, DOL_URL_ROOT.'/societe/ajax/company.php', $urloption, $conf->global->COMPANY_USE_SEARCH_TO_SELECT, 0, $ajaxoptions);
			$out .= '<style type="text/css">.ui-autocomplete { z-index: 250; }</style>';
			if (empty($hidelabel)) print $langs->trans("RefOrLabel").' : ';
			elseif ($hidelabel > 1) {
				$placeholder = ' placeholder="'.$langs->trans("RefOrLabel").'"';
				if ($hidelabel == 2) {
					$out .= img_picto($langs->trans("Search"), 'search');
				}
			}
			$out .= '<input type="text" class="'.$morecss.'" name="search_'.$htmlname.'" id="search_'.$htmlname.'" value="'.$selected_input_value.'"'.$placeholder.' '.(!empty($conf->global->THIRDPARTY_SEARCH_AUTOFOCUS) ? 'autofocus' : '').' />';
			if ($hidelabel == 3) {
				$out .= img_picto($langs->trans("Search"), 'search');
			}
		}
		else
		{
			// Immediate load of all database
			$out .= $this->select_thirdparty_list($selected, $htmlname, $filter, $showempty, $showtype, $forcecombo, $events, '', 0, $limit, $morecss, $moreparam, $multiple);
		}

		return $out;
	}

    // phpcs:disable PEAR.NamingConventions.ValidFunctionName.ScopeNotCamelCaps
	/**
	 *  Output html form to select a third party.
	 *  Note, you must use the select_company to get the component to select a third party. This function must only be called by select_company.
	 *
	 *	@param	string	$selected       Preselected type
	 *	@param  string	$htmlname       Name of field in form
	 *  @param  string	$filter         Optional filters criteras (example: 's.rowid <> x', 's.client in (1,3)')
	 *	@param	string	$showempty		Add an empty field (Can be '1' or text to use on empty line like 'SelectThirdParty')
	 * 	@param	int		$showtype		Show third party type in combolist (customer, prospect or supplier)
	 * 	@param	int		$forcecombo		Force to use standard HTML select component without beautification
	 *  @param	array	$events			Event options. Example: array(array('method'=>'getContacts', 'url'=>dol_buildpath('/core/ajax/contacts.php',1), 'htmlname'=>'contactid', 'params'=>array('add-customer-contact'=>'disabled')))
	 *  @param	string	$filterkey		Filter on key value
	 *  @param	int		$outputmode		0=HTML select string, 1=Array
	 *  @param	int		$limit			Limit number of answers
	 *  @param	string	$morecss		Add more css styles to the SELECT component
	 *	@param  string	$moreparam      Add more parameters onto the select tag. For example 'style="width: 95%"' to avoid select2 component to go over parent container
	 *	@param  bool	$multiple       add [] in the name of element and add 'multiple' attribut
	 * 	@return	string					HTML string with
	 */
    public function select_thirdparty_list($selected = '', $htmlname = 'socid', $filter = '', $showempty = '', $showtype = 0, $forcecombo = 0, $events = array(), $filterkey = '', $outputmode = 0, $limit = 0, $morecss = 'minwidth100', $moreparam = '', $multiple = false)
	{
        // phpcs:enable
		global $conf, $user, $langs;

		$out = '';
		$num = 0;
		$outarray = array();

		if ($selected === '') $selected = array();
		elseif (!is_array($selected)) $selected = array($selected);

		// Clean $filter that may contains sql conditions so sql code
		if (function_exists('testSqlAndScriptInject')) {
			if (testSqlAndScriptInject($filter, 3) > 0) {
				$filter = '';
			}
		}

		// On recherche les societes
		$sql = "SELECT s.rowid, s.nom as name, s.name_alias, s.client, s.fournisseur, s.code_client, s.code_fournisseur";

		if ($conf->global->COMPANY_SHOW_ADDRESS_SELECTLIST) {
			$sql .= ", s.address, s.zip, s.town";
		 	$sql .= ", dictp.code as country_code";
		}

		$sql .= " FROM ".MAIN_DB_PREFIX."societe as s";
		if (!$user->rights->societe->client->voir && !$user->socid) $sql .= ", ".MAIN_DB_PREFIX."societe_commerciaux as sc";
		if ($conf->global->COMPANY_SHOW_ADDRESS_SELECTLIST) {
			$sql .= " LEFT OUTER JOIN ".MAIN_DB_PREFIX."c_country as dictp ON dictp.rowid=s.fk_pays";
		}
		$sql .= " WHERE s.entity IN (".getEntity('societe').")";
		if (!empty($user->socid)) $sql .= " AND s.rowid = ".$user->socid;
		if ($filter) $sql .= " AND (".$filter.")";
		if (!$user->rights->societe->client->voir && !$user->socid) $sql .= " AND s.rowid = sc.fk_soc AND sc.fk_user = ".$user->id;
		if (!empty($conf->global->COMPANY_HIDE_INACTIVE_IN_COMBOBOX)) $sql .= " AND s.status <> 0";
		// Add criteria
		if ($filterkey && $filterkey != '')
		{
			$sql .= " AND (";
			$prefix = empty($conf->global->COMPANY_DONOTSEARCH_ANYWHERE) ? '%' : ''; // Can use index if COMPANY_DONOTSEARCH_ANYWHERE is on
			// For natural search
			$scrit = explode(' ', $filterkey);
			$i = 0;
			if (count($scrit) > 1) $sql .= "(";
			foreach ($scrit as $crit) {
				if ($i > 0) $sql .= " AND ";
				$sql .= "(s.nom LIKE '".$this->db->escape($prefix.$crit)."%')";
				$i++;
			}
			if (count($scrit) > 1) $sql .= ")";
			if (!empty($conf->barcode->enabled))
			{
				$sql .= " OR s.barcode LIKE '".$this->db->escape($prefix.$filterkey)."%'";
			}
			$sql .= " OR s.code_client LIKE '".$this->db->escape($prefix.$filterkey)."%' OR s.code_fournisseur LIKE '".$this->db->escape($prefix.$filterkey)."%'";
			$sql .= ")";
		}
		$sql .= $this->db->order("nom", "ASC");
		$sql .= $this->db->plimit($limit, 0);

		// Build output string
		dol_syslog(get_class($this)."::select_thirdparty_list", LOG_DEBUG);
		$resql = $this->db->query($sql);
		if ($resql)
		{
		   	if (!$forcecombo)
			{
				include_once DOL_DOCUMENT_ROOT.'/core/lib/ajax.lib.php';
				$out .= ajax_combobox($htmlname, $events, $conf->global->COMPANY_USE_SEARCH_TO_SELECT);
			}

			// Construct $out and $outarray
			$out .= '<select id="'.$htmlname.'" class="flat'.($morecss ? ' '.$morecss : '').'"'.($moreparam ? ' '.$moreparam : '').' name="'.$htmlname.($multiple ? '[]' : '').'" '.($multiple ? 'multiple' : '').'>'."\n";

			$textifempty = '';
			// Do not use textifempty = ' ' or '&nbsp;' here, or search on key will search on ' key'.
			//if (! empty($conf->use_javascript_ajax) || $forcecombo) $textifempty='';
			if (!empty($conf->global->COMPANY_USE_SEARCH_TO_SELECT))
			{
				if ($showempty && !is_numeric($showempty)) $textifempty = $langs->trans($showempty);
				else $textifempty .= $langs->trans("All");
			}
			if ($showempty) $out .= '<option value="-1">'.$textifempty.'</option>'."\n";

			$num = $this->db->num_rows($resql);
			$i = 0;
			if ($num)
			{
				while ($i < $num)
				{
					$obj = $this->db->fetch_object($resql);
					$label = '';
					if ($conf->global->SOCIETE_ADD_REF_IN_LIST) {
						if (($obj->client) && (!empty($obj->code_client))) {
							$label = $obj->code_client.' - ';
						}
						if (($obj->fournisseur) && (!empty($obj->code_fournisseur))) {
							$label .= $obj->code_fournisseur.' - ';
						}
						$label .= ' '.$obj->name;
					}
					else
					{
						$label = $obj->name;
					}

					if (!empty($obj->name_alias)) {
						$label .= ' ('.$obj->name_alias.')';
					}

					if ($showtype)
					{
						if ($obj->client || $obj->fournisseur) $label .= ' (';
						if ($obj->client == 1 || $obj->client == 3) $label .= $langs->trans("Customer");
						if ($obj->client == 2 || $obj->client == 3) $label .= ($obj->client == 3 ? ', ' : '').$langs->trans("Prospect");
						if ($obj->fournisseur) $label .= ($obj->client ? ', ' : '').$langs->trans("Supplier");
						if ($obj->client || $obj->fournisseur) $label .= ')';
					}

					if ($conf->global->COMPANY_SHOW_ADDRESS_SELECTLIST) {
						$label .= '-'.$obj->address.'-'.$obj->zip.' '.$obj->town;
						if (!empty($obj->country_code)) {
							$label .= ' '.$langs->trans('Country'.$obj->country_code);
						}
					}

					if (empty($outputmode))
					{
						if (in_array($obj->rowid, $selected))
						{
							$out .= '<option value="'.$obj->rowid.'" selected>'.$label.'</option>';
						}
						else
						{
							$out .= '<option value="'.$obj->rowid.'">'.$label.'</option>';
						}
					}
					else
					{
						array_push($outarray, array('key'=>$obj->rowid, 'value'=>$label, 'label'=>$label));
					}

					$i++;
					if (($i % 10) == 0) $out .= "\n";
				}
			}
			$out .= '</select>'."\n";
		}
		else
		{
			dol_print_error($this->db);
		}

		$this->result = array('nbofthirdparties'=>$num);

		if ($outputmode) return $outarray;
		return $out;
	}


    // phpcs:disable PEAR.NamingConventions.ValidFunctionName.ScopeNotCamelCaps
	/**
	 *  Return HTML combo list of absolute discounts
	 *
	 *  @param	string	$selected       Id remise fixe pre-selectionnee
	 *  @param  string	$htmlname       Nom champ formulaire
	 *  @param  string	$filter         Criteres optionnels de filtre
	 *  @param	int		$socid			Id of thirdparty
	 *  @param	int		$maxvalue		Max value for lines that can be selected
	 *  @return	int						Return number of qualifed lines in list
	 */
    public function select_remises($selected, $htmlname, $filter, $socid, $maxvalue = 0)
	{
        // phpcs:enable
		global $langs, $conf;

		// On recherche les remises
		$sql = "SELECT re.rowid, re.amount_ht, re.amount_tva, re.amount_ttc,";
		$sql .= " re.description, re.fk_facture_source";
		$sql .= " FROM ".MAIN_DB_PREFIX."societe_remise_except as re";
		$sql .= " WHERE re.fk_soc = ".(int) $socid;
		$sql .= " AND re.entity = ".$conf->entity;
		if ($filter) $sql .= " AND ".$filter;
		$sql .= " ORDER BY re.description ASC";

		dol_syslog(get_class($this)."::select_remises", LOG_DEBUG);
		$resql = $this->db->query($sql);
		if ($resql)
		{
			print '<select id="select_'.$htmlname.'" class="flat maxwidthonsmartphone" name="'.$htmlname.'">';
			$num = $this->db->num_rows($resql);

			$qualifiedlines = $num;

			$i = 0;
			if ($num)
			{
				print '<option value="0">&nbsp;</option>';
				while ($i < $num)
				{
					$obj = $this->db->fetch_object($resql);
					$desc = dol_trunc($obj->description, 40);
					if (preg_match('/\(CREDIT_NOTE\)/', $desc)) $desc = preg_replace('/\(CREDIT_NOTE\)/', $langs->trans("CreditNote"), $desc);
					if (preg_match('/\(DEPOSIT\)/', $desc)) $desc = preg_replace('/\(DEPOSIT\)/', $langs->trans("Deposit"), $desc);
					if (preg_match('/\(EXCESS RECEIVED\)/', $desc)) $desc = preg_replace('/\(EXCESS RECEIVED\)/', $langs->trans("ExcessReceived"), $desc);
					if (preg_match('/\(EXCESS PAID\)/', $desc)) $desc = preg_replace('/\(EXCESS PAID\)/', $langs->trans("ExcessPaid"), $desc);

					$selectstring = '';
					if ($selected > 0 && $selected == $obj->rowid) $selectstring = ' selected';

					$disabled = '';
					if ($maxvalue > 0 && $obj->amount_ttc > $maxvalue)
					{
						$qualifiedlines--;
						$disabled = ' disabled';
					}

					if (!empty($conf->global->MAIN_SHOW_FACNUMBER_IN_DISCOUNT_LIST) && !empty($obj->fk_facture_source))
					{
						$tmpfac = new Facture($this->db);
						if ($tmpfac->fetch($obj->fk_facture_source) > 0) $desc = $desc.' - '.$tmpfac->ref;
					}

					print '<option value="'.$obj->rowid.'"'.$selectstring.$disabled.'>'.$desc.' ('.price($obj->amount_ht).' '.$langs->trans("HT").' - '.price($obj->amount_ttc).' '.$langs->trans("TTC").')</option>';
					$i++;
				}
			}
			print '</select>';
			return $qualifiedlines;
		}
		else
		{
			dol_print_error($this->db);
			return -1;
		}
	}

    // phpcs:disable PEAR.NamingConventions.ValidFunctionName.ScopeNotCamelCaps
	/**
	 *  Return list of all contacts (for a third party or all)
	 *
	 *  @param	int		$socid      	Id ot third party or 0 for all
	 *  @param  string	$selected   	Id contact pre-selectionne
	 *  @param  string	$htmlname  	    Name of HTML field ('none' for a not editable field)
	 *  @param  int		$showempty      0=no empty value, 1=add an empty value, 2=add line 'Internal' (used by user edit), 3=add an empty value only if more than one record into list
	 *  @param  string	$exclude        List of contacts id to exclude
	 *  @param	string	$limitto		Disable answers that are not id in this array list
	 *  @param	integer	$showfunction   Add function into label
	 *  @param	string	$moreclass		Add more class to class style
	 *  @param	integer	$showsoc	    Add company into label
	 *  @param	int		$forcecombo		Force to use combo box
	 *  @param	array	$events			Event options. Example: array(array('method'=>'getContacts', 'url'=>dol_buildpath('/core/ajax/contacts.php',1), 'htmlname'=>'contactid', 'params'=>array('add-customer-contact'=>'disabled')))
	 *  @param	bool	$options_only	Return options only (for ajax treatment)
	 *  @param	string	$moreparam		Add more parameters onto the select tag. For example 'style="width: 95%"' to avoid select2 component to go over parent container
	 *  @param	string	$htmlid			Html id to use instead of htmlname
	 *  @return	int						<0 if KO, Nb of contact in list if OK
	 *  @deprected						You can use selectcontacts directly (warning order of param was changed)
	 */
    public function select_contacts($socid, $selected = '', $htmlname = 'contactid', $showempty = 0, $exclude = '', $limitto = '', $showfunction = 0, $moreclass = '', $showsoc = 0, $forcecombo = 0, $events = array(), $options_only = false, $moreparam = '', $htmlid = '')
    {
        // phpcs:enable
		print $this->selectcontacts($socid, $selected, $htmlname, $showempty, $exclude, $limitto, $showfunction, $moreclass, $options_only, $showsoc, $forcecombo, $events, $moreparam, $htmlid);
		return $this->num;
    }

	/**
	 *	Return HTML code of the SELECT of list of all contacts (for a third party or all).
	 *  This also set the number of contacts found into $this->num
	 *
	 * @since 9.0 Add afterSelectContactOptions hook
	 *
	 *	@param	int			$socid      	Id ot third party or 0 for all or -1 for empty list
	 *	@param  array|int	$selected   	Array of ID of pre-selected contact id
	 *	@param  string		$htmlname  	    Name of HTML field ('none' for a not editable field)
	 *	@param  int			$showempty     	0=no empty value, 1=add an empty value, 2=add line 'Internal' (used by user edit), 3=add an empty value only if more than one record into list
	 *	@param  string		$exclude        List of contacts id to exclude
	 *	@param	string		$limitto		Disable answers that are not id in this array list
	 *	@param	integer		$showfunction   Add function into label
	 *	@param	string		$moreclass		Add more class to class style
	 *	@param	bool		$options_only	Return options only (for ajax treatment)
	 *	@param	integer		$showsoc	    Add company into label
	 * 	@param	int			$forcecombo		Force to use combo box (so no ajax beautify effect)
	 *  @param	array		$events			Event options. Example: array(array('method'=>'getContacts', 'url'=>dol_buildpath('/core/ajax/contacts.php',1), 'htmlname'=>'contactid', 'params'=>array('add-customer-contact'=>'disabled')))
	 *  @param	string		$moreparam		Add more parameters onto the select tag. For example 'style="width: 95%"' to avoid select2 component to go over parent container
	 *  @param	string		$htmlid			Html id to use instead of htmlname
	 *  @param	bool		$multiple		add [] in the name of element and add 'multiple' attribut
	 *	@return	 int						<0 if KO, Nb of contact in list if OK
	 */
    public function selectcontacts($socid, $selected = '', $htmlname = 'contactid', $showempty = 0, $exclude = '', $limitto = '', $showfunction = 0, $moreclass = '', $options_only = false, $showsoc = 0, $forcecombo = 0, $events = array(), $moreparam = '', $htmlid = '', $multiple = false)
    {
		global $conf, $langs, $hookmanager, $action;

		$langs->load('companies');

		if (empty($htmlid)) $htmlid = $htmlname;

		if ($selected === '') $selected = array();
		elseif (!is_array($selected)) $selected = array($selected);
		$out = '';

		if (!is_object($hookmanager))
		{
			include_once DOL_DOCUMENT_ROOT.'/core/class/hookmanager.class.php';
			$hookmanager = new HookManager($this->db);
		}

		// We search third parties
		$sql = "SELECT sp.rowid, sp.lastname, sp.statut, sp.firstname, sp.poste";
		if ($showsoc > 0) $sql .= " , s.nom as company";
		$sql .= " FROM ".MAIN_DB_PREFIX."socpeople as sp";
		if ($showsoc > 0) $sql .= " LEFT OUTER JOIN  ".MAIN_DB_PREFIX."societe as s ON s.rowid=sp.fk_soc";
		$sql .= " WHERE sp.entity IN (".getEntity('socpeople').")";
		if ($socid > 0 || $socid == -1) $sql .= " AND sp.fk_soc=".$socid;
		if (!empty($conf->global->CONTACT_HIDE_INACTIVE_IN_COMBOBOX)) $sql .= " AND sp.statut <> 0";
		$sql .= " ORDER BY sp.lastname ASC";

		dol_syslog(get_class($this)."::select_contacts", LOG_DEBUG);
		$resql = $this->db->query($sql);
		if ($resql)
		{
			$num = $this->db->num_rows($resql);

			if ($conf->use_javascript_ajax && !$forcecombo && !$options_only)
			{
				include_once DOL_DOCUMENT_ROOT.'/core/lib/ajax.lib.php';
				$out .= ajax_combobox($htmlid, $events, $conf->global->CONTACT_USE_SEARCH_TO_SELECT);
			}

			if ($htmlname != 'none' && !$options_only) $out .= '<select class="flat'.($moreclass ? ' '.$moreclass : '').'" id="'.$htmlid.'" name="'.$htmlname.($multiple ? '[]' : '').'" '.($multiple ? 'multiple' : '').' '.(!empty($moreparam) ? $moreparam : '').'>';
			if (($showempty == 1 || ($showempty == 3 && $num > 1)) && !$multiple) $out .= '<option value="0"'.(in_array(0, $selected) ? ' selected' : '').'>&nbsp;</option>';
			if ($showempty == 2) $out .= '<option value="0"'.(in_array(0, $selected) ? ' selected' : '').'>'.$langs->trans("Internal").'</option>';

			$num = $this->db->num_rows($resql);
			$i = 0;
			if ($num)
			{
				include_once DOL_DOCUMENT_ROOT.'/contact/class/contact.class.php';
				$contactstatic = new Contact($this->db);

				while ($i < $num)
				{
					$obj = $this->db->fetch_object($resql);

					$contactstatic->id = $obj->rowid;
					$contactstatic->lastname = $obj->lastname;
					$contactstatic->firstname = $obj->firstname;
					if ($obj->statut == 1) {
					    if ($htmlname != 'none')
					    {
						    $disabled = 0;
						    if (is_array($exclude) && count($exclude) && in_array($obj->rowid, $exclude)) $disabled = 1;
						    if (is_array($limitto) && count($limitto) && !in_array($obj->rowid, $limitto)) $disabled = 1;
						    if (!empty($selected) && in_array($obj->rowid, $selected))
						    {
							    $out .= '<option value="'.$obj->rowid.'"';
							    if ($disabled) $out .= ' disabled';
							    $out .= ' selected>';
							    $out .= $contactstatic->getFullName($langs);
							    if ($showfunction && $obj->poste) $out .= ' ('.$obj->poste.')';
							    if (($showsoc > 0) && $obj->company) $out .= ' - ('.$obj->company.')';
							    $out .= '</option>';
						    }
						    else
						    {
							    $out .= '<option value="'.$obj->rowid.'"';
							    if ($disabled) $out .= ' disabled';
							    $out .= '>';
							    $out .= $contactstatic->getFullName($langs);
							    if ($showfunction && $obj->poste) $out .= ' ('.$obj->poste.')';
							    if (($showsoc > 0) && $obj->company) $out .= ' - ('.$obj->company.')';
							    $out .= '</option>';
						    }
					    }
					    else
					    {
						    if (in_array($obj->rowid, $selected))
						    {
							    $out .= $contactstatic->getFullName($langs);
							    if ($showfunction && $obj->poste) $out .= ' ('.$obj->poste.')';
							    if (($showsoc > 0) && $obj->company) $out .= ' - ('.$obj->company.')';
						    }
					    }
				    }
					$i++;
				}
			}
			else
			{
				$out .= '<option value="-1"'.(($showempty == 2 || $multiple) ? '' : ' selected').' disabled>';
				$out .= ($socid != -1) ? ($langs->trans($socid ? "NoContactDefinedForThirdParty" : "NoContactDefined")) : $langs->trans('SelectAThirdPartyFirst');
				$out .= '</option>';
			}

			$parameters = array(
				'socid'=>$socid,
				'htmlname'=>$htmlname,
				'resql'=>$resql,
				'out'=>&$out,
				'showfunction'=>$showfunction,
				'showsoc'=>$showsoc,
			);

			$reshook = $hookmanager->executeHooks('afterSelectContactOptions', $parameters, $this, $action); // Note that $action and $object may have been modified by some hooks

			if ($htmlname != 'none' && !$options_only)
			{
				$out .= '</select>';
			}

			$this->num = $num;
			return $out;
		}
		else
		{
			dol_print_error($this->db);
			return -1;
		}
	}

    // phpcs:disable PEAR.NamingConventions.ValidFunctionName.ScopeNotCamelCaps
	/**
	 *	Return select list of users
	 *
	 *  @param	string	$selected       Id user preselected
	 *  @param  string	$htmlname       Field name in form
	 *  @param  int		$show_empty     0=liste sans valeur nulle, 1=ajoute valeur inconnue
	 *  @param  array	$exclude        Array list of users id to exclude
	 * 	@param	int		$disabled		If select list must be disabled
	 *  @param  array	$include        Array list of users id to include
	 * 	@param	int		$enableonly		Array list of users id to be enabled. All other must be disabled
	 *  @param	string	$force_entity	'0' or Ids of environment to force
	 * 	@return	void
	 *  @deprecated		Use select_dolusers instead
	 *  @see select_dolusers()
	 */
    public function select_users($selected = '', $htmlname = 'userid', $show_empty = 0, $exclude = null, $disabled = 0, $include = '', $enableonly = '', $force_entity = '0')
	{
        // phpcs:enable
		print $this->select_dolusers($selected, $htmlname, $show_empty, $exclude, $disabled, $include, $enableonly, $force_entity);
	}

    // phpcs:disable PEAR.NamingConventions.ValidFunctionName.ScopeNotCamelCaps
	/**
	 *	Return select list of users
	 *
	 *  @param	string	$selected       User id or user object of user preselected. If 0 or < -2, we use id of current user. If -1, keep unselected (if empty is allowed)
	 *  @param  string	$htmlname       Field name in form
	 *  @param  int		$show_empty     0=list with no empty value, 1=add also an empty value into list
	 *  @param  array	$exclude        Array list of users id to exclude
	 * 	@param	int		$disabled		If select list must be disabled
	 *  @param  array|string	$include        Array list of users id to include or 'hierarchy' to have only supervised users or 'hierarchyme' to have supervised + me
	 * 	@param	array	$enableonly		Array list of users id to be enabled. If defined, it means that others will be disabled
	 *  @param	string	$force_entity	'0' or Ids of environment to force
	 *  @param	int		$maxlength		Maximum length of string into list (0=no limit)
	 *  @param	int		$showstatus		0=show user status only if status is disabled, 1=always show user status into label, -1=never show user status
	 *  @param	string	$morefilter		Add more filters into sql request (Example: 'employee = 1')
	 *  @param	integer	$show_every		0=default list, 1=add also a value "Everybody" at beginning of list
	 *  @param	string	$enableonlytext	If option $enableonlytext is set, we use this text to explain into label why record is disabled. Not used if enableonly is empty.
	 *  @param	string	$morecss		More css
	 *  @param  int     $noactive       Show only active users (this will also happened whatever is this option if USER_HIDE_INACTIVE_IN_COMBOBOX is on).
	 *  @param  int		$outputmode     0=HTML select string, 1=Array
	 *  @param  bool	$multiple       add [] in the name of element and add 'multiple' attribut
	 * 	@return	string					HTML select string
	 *  @see select_dolgroups()
	 */
    public function select_dolusers($selected = '', $htmlname = 'userid', $show_empty = 0, $exclude = null, $disabled = 0, $include = '', $enableonly = '', $force_entity = '0', $maxlength = 0, $showstatus = 0, $morefilter = '', $show_every = 0, $enableonlytext = '', $morecss = '', $noactive = 0, $outputmode = 0, $multiple = false)
	{
        // phpcs:enable
		global $conf, $user, $langs;

		// If no preselected user defined, we take current user
		if ((is_numeric($selected) && ($selected < -2 || empty($selected))) && empty($conf->global->SOCIETE_DISABLE_DEFAULT_SALESREPRESENTATIVE)) $selected = $user->id;

		if ($selected === '') $selected = array();
		elseif (!is_array($selected)) $selected = array($selected);

		$excludeUsers = null;
		$includeUsers = null;

		// Permettre l'exclusion d'utilisateurs
		if (is_array($exclude))	$excludeUsers = implode(",", $exclude);
		// Permettre l'inclusion d'utilisateurs
		if (is_array($include))	$includeUsers = implode(",", $include);
		elseif ($include == 'hierarchy')
		{
			// Build list includeUsers to have only hierarchy
			$includeUsers = implode(",", $user->getAllChildIds(0));
		}
		elseif ($include == 'hierarchyme')
		{
			// Build list includeUsers to have only hierarchy and current user
			$includeUsers = implode(",", $user->getAllChildIds(1));
		}

		$out = '';
		$outarray = array();

		// Forge request to select users
		$sql = "SELECT DISTINCT u.rowid, u.lastname as lastname, u.firstname, u.statut, u.login, u.admin, u.entity";
		if (!empty($conf->multicompany->enabled) && $conf->entity == 1 && $user->admin && !$user->entity)
		{
			$sql .= ", e.label";
		}
		$sql .= " FROM ".MAIN_DB_PREFIX."user as u";
		if (!empty($conf->multicompany->enabled) && $conf->entity == 1 && $user->admin && !$user->entity)
		{
			$sql .= " LEFT JOIN ".MAIN_DB_PREFIX."entity as e ON e.rowid=u.entity";
			if ($force_entity) $sql .= " WHERE u.entity IN (0,".$force_entity.")";
			else $sql .= " WHERE u.entity IS NOT NULL";
		}
		else
		{
			if (!empty($conf->global->MULTICOMPANY_TRANSVERSE_MODE))
			{
				$sql .= " LEFT JOIN ".MAIN_DB_PREFIX."usergroup_user as ug";
				$sql .= " ON ug.fk_user = u.rowid";
				$sql .= " WHERE ug.entity = ".$conf->entity;
			}
			else
			{
				$sql .= " WHERE u.entity IN (0,".$conf->entity.")";
			}
		}
		if (!empty($user->socid)) $sql .= " AND u.fk_soc = ".$user->socid;
		if (is_array($exclude) && $excludeUsers) $sql .= " AND u.rowid NOT IN (".$excludeUsers.")";
		if ($includeUsers) $sql .= " AND u.rowid IN (".$includeUsers.")";
		if (!empty($conf->global->USER_HIDE_INACTIVE_IN_COMBOBOX) || $noactive) $sql .= " AND u.statut <> 0";
		if (!empty($morefilter)) $sql .= " ".$morefilter;

		if (empty($conf->global->MAIN_FIRSTNAME_NAME_POSITION))	// MAIN_FIRSTNAME_NAME_POSITION is 0 means firstname+lastname
		{
			$sql .= " ORDER BY u.firstname ASC";
		}
		else
		{
			$sql .= " ORDER BY u.lastname ASC";
		}

		dol_syslog(get_class($this)."::select_dolusers", LOG_DEBUG);
		$resql = $this->db->query($sql);
		if ($resql)
		{
			$num = $this->db->num_rows($resql);
			$i = 0;
			if ($num)
			{
		   		// Enhance with select2
				include_once DOL_DOCUMENT_ROOT.'/core/lib/ajax.lib.php';
				$out .= ajax_combobox($htmlname);

				// do not use maxwidthonsmartphone by default. Set it by caller so auto size to 100% will work when not defined
				$out .= '<select class="flat'.($morecss ? ' minwidth100imp '.$morecss : ' minwidth200').'" id="'.$htmlname.'" name="'.$htmlname.($multiple ? '[]' : '').'" '.($multiple ? 'multiple' : '').' '.($disabled ? ' disabled' : '').'>';
				if ($show_empty && !$multiple) $out .= '<option value="-1"'.((empty($selected) || in_array(-1, $selected)) ? ' selected' : '').'>&nbsp;</option>'."\n";
				if ($show_every) $out .= '<option value="-2"'.((in_array(-2, $selected)) ? ' selected' : '').'>-- '.$langs->trans("Everybody").' --</option>'."\n";

				$userstatic = new User($this->db);

				while ($i < $num)
				{
					$obj = $this->db->fetch_object($resql);

					$userstatic->id = $obj->rowid;
					$userstatic->lastname = $obj->lastname;
					$userstatic->firstname = $obj->firstname;

					$disableline = '';
					if (is_array($enableonly) && count($enableonly) && !in_array($obj->rowid, $enableonly)) $disableline = ($enableonlytext ? $enableonlytext : '1');

					if ((is_object($selected) && $selected->id == $obj->rowid) || (!is_object($selected) && in_array($obj->rowid, $selected)))
					{
						$out .= '<option value="'.$obj->rowid.'"';
						if ($disableline) $out .= ' disabled';
						$out .= ' selected>';
					}
					else
					{
						$out .= '<option value="'.$obj->rowid.'"';
						if ($disableline) $out .= ' disabled';
						$out .= '>';
					}

					// $fullNameMode is 0=Lastname+Firstname (MAIN_FIRSTNAME_NAME_POSITION=1), 1=Firstname+Lastname (MAIN_FIRSTNAME_NAME_POSITION=0)
					$fullNameMode = 0;
					if (empty($conf->global->MAIN_FIRSTNAME_NAME_POSITION))
					{
						$fullNameMode = 1; //Firstname+lastname
					}
					$out .= $userstatic->getFullName($langs, $fullNameMode, -1, $maxlength);

					// Complete name with more info
					$moreinfo = 0;
					if (!empty($conf->global->MAIN_SHOW_LOGIN))
					{
						$out .= ($moreinfo ? ' - ' : ' (').$obj->login;
						$moreinfo++;
					}
					if ($showstatus >= 0)
					{
						if ($obj->statut == 1 && $showstatus == 1)
						{
							$out .= ($moreinfo ? ' - ' : ' (').$langs->trans('Enabled');
							$moreinfo++;
						}
						if ($obj->statut == 0)
						{
							$out .= ($moreinfo ? ' - ' : ' (').$langs->trans('Disabled');
							$moreinfo++;
						}
					}
					if (!empty($conf->multicompany->enabled) && empty($conf->global->MULTICOMPANY_TRANSVERSE_MODE) && $conf->entity == 1 && $user->admin && !$user->entity)
					{
						if (!$obj->entity)
						{
							$out .= ($moreinfo ? ' - ' : ' (').$langs->trans("AllEntities");
							$moreinfo++;
						}
						else
						{
							$out .= ($moreinfo ? ' - ' : ' (').($obj->label ? $obj->label : $langs->trans("EntityNameNotDefined"));
							$moreinfo++;
					 	}
					}
					$out .= ($moreinfo ? ')' : '');
					if ($disableline && $disableline != '1')
					{
						$out .= ' - '.$disableline; // This is text from $enableonlytext parameter
					}
					$out .= '</option>';
					$outarray[$userstatic->id] = $userstatic->getFullName($langs, $fullNameMode, -1, $maxlength);

					$i++;
				}
			}
			else
			{
				$out .= '<select class="flat" id="'.$htmlname.'" name="'.$htmlname.'" disabled>';
				$out .= '<option value="">'.$langs->trans("None").'</option>';
			}
			$out .= '</select>';
		}
		else
		{
			dol_print_error($this->db);
		}

		if ($outputmode) return $outarray;
		return $out;
	}


    // phpcs:disable PEAR.NamingConventions.ValidFunctionName.ScopeNotCamelCaps
	/**
	 *	Return select list of users. Selected users are stored into session.
	 *  List of users are provided into $_SESSION['assignedtouser'].
	 *
	 *  @param  string	$action         Value for $action
	 *  @param  string	$htmlname       Field name in form
	 *  @param  int		$show_empty     0=list without the empty value, 1=add empty value
	 *  @param  array	$exclude        Array list of users id to exclude
	 * 	@param	int		$disabled		If select list must be disabled
	 *  @param  array	$include        Array list of users id to include or 'hierarchy' to have only supervised users
	 * 	@param	array	$enableonly		Array list of users id to be enabled. All other must be disabled
	 *  @param	int		$force_entity	'0' or Ids of environment to force
	 *  @param	int		$maxlength		Maximum length of string into list (0=no limit)
	 *  @param	int		$showstatus		0=show user status only if status is disabled, 1=always show user status into label, -1=never show user status
	 *  @param	string	$morefilter		Add more filters into sql request
	 *  @param	int		$showproperties		Show properties of each attendees
	 *  @param	array	$listofuserid		Array with properties of each user
	 *  @param	array	$listofcontactid	Array with properties of each contact
	 *  @param	array	$listofotherid		Array with properties of each other contact
	 * 	@return	string					HTML select string
	 *  @see select_dolgroups()
	 */
    public function select_dolusers_forevent($action = '', $htmlname = 'userid', $show_empty = 0, $exclude = null, $disabled = 0, $include = '', $enableonly = '', $force_entity = '0', $maxlength = 0, $showstatus = 0, $morefilter = '', $showproperties = 0, $listofuserid = array(), $listofcontactid = array(), $listofotherid = array())
	{
        // phpcs:enable
		global $conf, $user, $langs;

		$userstatic = new User($this->db);
		$out = '';

		// Method with no ajax
		//$out.='<form method="POST" action="'.$_SERVER["PHP_SELF"].'">';
		if ($action == 'view')
		{
			$out .= '';
		}
		else
		{
			$out .= '<input type="hidden" class="removedassignedhidden" name="removedassigned" value="">';
			$out .= '<script type="text/javascript" language="javascript">jQuery(document).ready(function () {    jQuery(".removedassigned").click(function() {        jQuery(".removedassignedhidden").val(jQuery(this).val());    });})</script>';
			$out .= $this->select_dolusers('', $htmlname, $show_empty, $exclude, $disabled, $include, $enableonly, $force_entity, $maxlength, $showstatus, $morefilter);
			$out .= ' <input type="submit" class="button valignmiddle" name="'.$action.'assignedtouser" value="'.dol_escape_htmltag($langs->trans("Add")).'">';
			$out .= '<br>';
		}
		$assignedtouser = array();
		if (!empty($_SESSION['assignedtouser']))
		{
			$assignedtouser = json_decode($_SESSION['assignedtouser'], true);
		}
		$nbassignetouser = count($assignedtouser);

		if ($nbassignetouser && $action != 'view') $out .= '<br>';
		if ($nbassignetouser) $out .= '<ul class="attendees">';
		$i = 0; $ownerid = 0;
		foreach ($assignedtouser as $key => $value)
		{
			if ($value['id'] == $ownerid) continue;

			$out .= '<li>';
			$userstatic->fetch($value['id']);
			$out .= $userstatic->getNomUrl(-1);
			if ($i == 0) { $ownerid = $value['id']; $out .= ' ('.$langs->trans("Owner").')'; }
			if ($nbassignetouser > 1 && $action != 'view')
			{
				$out .= ' <input type="image" style="border: 0px;" src="'.img_picto($langs->trans("Remove"), 'delete', '', 0, 1).'" value="'.$userstatic->id.'" class="removedassigned" id="removedassigned_'.$userstatic->id.'" name="removedassigned_'.$userstatic->id.'">';
			}
			// Show my availability
			if ($showproperties)
			{
				if ($ownerid == $value['id'] && is_array($listofuserid) && count($listofuserid) && in_array($ownerid, array_keys($listofuserid)))
				{
					$out .= '<div class="myavailability inline-block">';
					$out .= '&nbsp;-&nbsp;<span class="opacitymedium">'.$langs->trans("Availability").':</span>  <input id="transparency" class="marginleftonly marginrightonly" '.($action == 'view' ? 'disabled' : '').' type="checkbox" name="transparency"'.($listofuserid[$ownerid]['transparency'] ? ' checked' : '').'>'.$langs->trans("Busy");
					$out .= '</div>';
				}
			}
			//$out.=' '.($value['mandatory']?$langs->trans("Mandatory"):$langs->trans("Optional"));
			//$out.=' '.($value['transparency']?$langs->trans("Busy"):$langs->trans("NotBusy"));

			$out .= '</li>';
			$i++;
		}
		if ($nbassignetouser) $out .= '</ul>';

		//$out.='</form>';
		return $out;
	}


    // phpcs:disable PEAR.NamingConventions.ValidFunctionName.ScopeNotCamelCaps
	/**
	 *  Return list of products for customer in Ajax if Ajax activated or go to select_produits_list
	 *
	 *  @param		int			$selected				Preselected products
	 *  @param		string		$htmlname				Name of HTML select field (must be unique in page)
	 *  @param		int			$filtertype				Filter on product type (''=nofilter, 0=product, 1=service)
	 *  @param		int			$limit					Limit on number of returned lines
	 *  @param		int			$price_level			Level of price to show
	 *  @param		int			$status					Sell status -1=Return all products, 0=Products not on sell, 1=Products on sell
	 *  @param		int			$finished				2=all, 1=finished, 0=raw material
	 *  @param		string		$selected_input_value	Value of preselected input text (for use with ajax)
	 *  @param		int			$hidelabel				Hide label (0=no, 1=yes, 2=show search icon (before) and placeholder, 3 search icon after)
	 *  @param		array		$ajaxoptions			Options for ajax_autocompleter
	 *  @param      int			$socid					Thirdparty Id (to get also price dedicated to this customer)
	 *  @param		string		$showempty				'' to not show empty line. Translation key to show an empty line. '1' show empty line with no text.
	 * 	@param		int			$forcecombo				Force to use combo box
	 *  @param      string      $morecss                Add more css on select
	 *  @param      int         $hidepriceinlabel       1=Hide prices in label
	 *  @param      string      $warehouseStatus        Warehouse status filter to count the quantity in stock. Following comma separated filter options can be used
	 *										            'warehouseopen' = count products from open warehouses,
	 *										            'warehouseclosed' = count products from closed warehouses,
	 *										            'warehouseinternal' = count products from warehouses for internal correct/transfer only
	 *  @param 		array 		$selected_combinations 	Selected combinations. Format: array([attrid] => attrval, [...])
	 *  @return		void
	 */
    public function select_produits($selected = '', $htmlname = 'productid', $filtertype = '', $limit = 20, $price_level = 0, $status = 1, $finished = 2, $selected_input_value = '', $hidelabel = 0, $ajaxoptions = array(), $socid = 0, $showempty = '1', $forcecombo = 0, $morecss = '', $hidepriceinlabel = 0, $warehouseStatus = '', $selected_combinations = array())
	{
        // phpcs:enable
		global $langs, $conf;

		// check parameters
		$price_level = (!empty($price_level) ? $price_level : 0);
		if (is_null($ajaxoptions)) $ajaxoptions = array();

		if (strval($filtertype) === '' && (!empty($conf->product->enabled) || !empty($conf->service->enabled))) {
			if (!empty($conf->product->enabled) && empty($conf->service->enabled)) {
				$filtertype = '0';
			}
			elseif (empty($conf->product->enabled) && !empty($conf->service->enabled)) {
				$filtertype = '1';
			}
		}

		if (!empty($conf->use_javascript_ajax) && !empty($conf->global->PRODUIT_USE_SEARCH_TO_SELECT))
		{
			$placeholder = '';

			if ($selected && empty($selected_input_value))
			{
				require_once DOL_DOCUMENT_ROOT.'/product/class/product.class.php';
				$producttmpselect = new Product($this->db);
				$producttmpselect->fetch($selected);
				$selected_input_value = $producttmpselect->ref;
				unset($producttmpselect);
			}
			// handle case where product or service module is disabled + no filter specified
			if ($filtertype == '')
			{
				if (empty($conf->product->enabled)) { // when product module is disabled, show services only
					$filtertype = 1;
				}
				elseif (empty($conf->service->enabled)) { // when service module is disabled, show products only
					$filtertype = 0;
				}
			}
			// mode=1 means customers products
			$urloption = 'htmlname='.$htmlname.'&outjson=1&price_level='.$price_level.'&type='.$filtertype.'&mode=1&status='.$status.'&finished='.$finished.'&hidepriceinlabel='.$hidepriceinlabel.'&warehousestatus='.$warehouseStatus;
			//Price by customer
			if (!empty($conf->global->PRODUIT_CUSTOMER_PRICES) && !empty($socid)) {
				$urloption .= '&socid='.$socid;
			}
			print ajax_autocompleter($selected, $htmlname, DOL_URL_ROOT.'/product/ajax/products.php', $urloption, $conf->global->PRODUIT_USE_SEARCH_TO_SELECT, 0, $ajaxoptions);

			if (!empty($conf->variants->enabled)) {
				?>
				<script>

					selected = <?php echo json_encode($selected_combinations) ?>;
					combvalues = {};

					jQuery(document).ready(function () {

						jQuery("input[name='prod_entry_mode']").change(function () {
							if (jQuery(this).val() == 'free') {
								jQuery('div#attributes_box').empty();
							}
						});

						jQuery("input#<?php echo $htmlname ?>").change(function () {

							if (!jQuery(this).val()) {
								jQuery('div#attributes_box').empty();
								return;
							}

							jQuery.getJSON("<?php echo dol_buildpath('/variants/ajax/getCombinations.php', 2) ?>", {
								id: jQuery(this).val()
							}, function (data) {
								jQuery('div#attributes_box').empty();

								jQuery.each(data, function (key, val) {

									combvalues[val.id] = val.values;

									var span = jQuery(document.createElement('div')).css({
										'display': 'table-row'
									});

									span.append(
										jQuery(document.createElement('div')).text(val.label).css({
											'font-weight': 'bold',
											'display': 'table-cell',
											'text-align': 'right'
										})
									);

									var html = jQuery(document.createElement('select')).attr('name', 'combinations[' + val.id + ']').css({
										'margin-left': '15px',
										'white-space': 'pre'
									}).append(
										jQuery(document.createElement('option')).val('')
									);

									jQuery.each(combvalues[val.id], function (key, val) {
										var tag = jQuery(document.createElement('option')).val(val.id).html(val.value);

										if (selected[val.fk_product_attribute] == val.id) {
											tag.attr('selected', 'selected');
										}

										html.append(tag);
									});

									span.append(html);
									jQuery('div#attributes_box').append(span);
								});
							})
						});

						<?php if ($selected): ?>
						jQuery("input#<?php echo $htmlname ?>").change();
						<?php endif ?>
					});
				</script>
                <?php
			}
			if (empty($hidelabel)) print $langs->trans("RefOrLabel").' : ';
			elseif ($hidelabel > 1) {
				$placeholder = ' placeholder="'.$langs->trans("RefOrLabel").'"';
				if ($hidelabel == 2) {
					print img_picto($langs->trans("Search"), 'search');
				}
			}
			print '<input type="text" class="minwidth100" name="search_'.$htmlname.'" id="search_'.$htmlname.'" value="'.$selected_input_value.'"'.$placeholder.' '.(!empty($conf->global->PRODUCT_SEARCH_AUTOFOCUS) ? 'autofocus' : '').' />';
			if ($hidelabel == 3) {
				print img_picto($langs->trans("Search"), 'search');
			}
		}
		else
		{
			print $this->select_produits_list($selected, $htmlname, $filtertype, $limit, $price_level, '', $status, $finished, 0, $socid, $showempty, $forcecombo, $morecss, $hidepriceinlabel, $warehouseStatus);
		}
	}

    // phpcs:disable PEAR.NamingConventions.ValidFunctionName.ScopeNotCamelCaps
	/**
	 *	Return list of products for a customer
	 *
	 *	@param      int		$selected           Preselected product
	 *	@param      string	$htmlname           Name of select html
	 *  @param		string	$filtertype         Filter on product type (''=nofilter, 0=product, 1=service)
	 *	@param      int		$limit              Limit on number of returned lines
	 *	@param      int		$price_level        Level of price to show
	 * 	@param      string	$filterkey          Filter on product
	 *	@param		int		$status             -1=Return all products, 0=Products not on sell, 1=Products on sell
	 *  @param      int		$finished           Filter on finished field: 2=No filter
	 *  @param      int		$outputmode         0=HTML select string, 1=Array
	 *  @param      int		$socid     		    Thirdparty Id (to get also price dedicated to this customer)
	 *  @param		string	$showempty		    '' to not show empty line. Translation key to show an empty line. '1' show empty line with no text.
	 * 	@param		int		$forcecombo		    Force to use combo box
	 *  @param      string  $morecss            Add more css on select
	 *  @param      int     $hidepriceinlabel   1=Hide prices in label
	 *  @param      string  $warehouseStatus    Warehouse status filter to group/count stock. Following comma separated filter options can be used.
	 *										    'warehouseopen' = count products from open warehouses,
	 *										    'warehouseclosed' = count products from closed warehouses,
	 *										    'warehouseinternal' = count products from warehouses for internal correct/transfer only
	 *  @return     array    				    Array of keys for json
	 */
    public function select_produits_list($selected = '', $htmlname = 'productid', $filtertype = '', $limit = 20, $price_level = 0, $filterkey = '', $status = 1, $finished = 2, $outputmode = 0, $socid = 0, $showempty = '1', $forcecombo = 0, $morecss = '', $hidepriceinlabel = 0, $warehouseStatus = '')
	{
        // phpcs:enable
		global $langs, $conf, $user, $db;

		$out = '';
		$outarray = array();

        // Units
        if ($conf->global->PRODUCT_USE_UNITS) {
            $langs->load('other');
        }

		$warehouseStatusArray = array();
		if (!empty($warehouseStatus))
		{
			require_once DOL_DOCUMENT_ROOT.'/product/stock/class/entrepot.class.php';
			if (preg_match('/warehouseclosed/', $warehouseStatus))
			{
				$warehouseStatusArray[] = Entrepot::STATUS_CLOSED;
			}
			if (preg_match('/warehouseopen/', $warehouseStatus))
			{
				$warehouseStatusArray[] = Entrepot::STATUS_OPEN_ALL;
			}
			if (preg_match('/warehouseinternal/', $warehouseStatus))
			{
				$warehouseStatusArray[] = Entrepot::STATUS_OPEN_INTERNAL;
			}
		}

		$selectFields = " p.rowid, p.label, p.ref, p.description, p.barcode, p.fk_product_type, p.price, p.price_ttc, p.price_base_type, p.tva_tx, p.duration, p.fk_price_expression";
		if (count($warehouseStatusArray))
		{
		    $selectFieldsGrouped = ", sum(".$db->ifsql("e.statut IS NULL", "0", "ps.reel").") as stock"; // e.statut is null if there is no record in stock
		}
		else
		{
		    $selectFieldsGrouped = ", ".$db->ifsql("p.stock IS NULL", 0, "p.stock")." AS stock";
		}

		$sql = "SELECT ";
		$sql .= $selectFields.$selectFieldsGrouped;

		if (!empty($conf->global->PRODUCT_SORT_BY_CATEGORY))
		{
			//Product category
			$sql .= ", (SELECT ".MAIN_DB_PREFIX."categorie_product.fk_categorie
						FROM ".MAIN_DB_PREFIX."categorie_product
						WHERE ".MAIN_DB_PREFIX."categorie_product.fk_product=p.rowid
						LIMIT 1
				) AS categorie_product_id ";
		}

		//Price by customer
		if (!empty($conf->global->PRODUIT_CUSTOMER_PRICES) && !empty($socid))
		{
			$sql .= ', pcp.rowid as idprodcustprice, pcp.price as custprice, pcp.price_ttc as custprice_ttc,';
			$sql .= ' pcp.price_base_type as custprice_base_type, pcp.tva_tx as custtva_tx';
			$selectFields .= ", idprodcustprice, custprice, custprice_ttc, custprice_base_type, custtva_tx";
		}
        // Units
        if (!empty($conf->global->PRODUCT_USE_UNITS)) {
            $sql .= ", u.label as unit_long, u.short_label as unit_short, p.weight, p.weight_units, p.length, p.length_units, p.width, p.width_units, p.height, p.height_units, p.surface, p.surface_units, p.volume, p.volume_units";
            $selectFields .= ', unit_long, unit_short, p.weight, p.weight_units, p.length, p.length_units, p.width, p.width_units, p.height, p.height_units, p.surface, p.surface_units, p.volume, p.volume_units';
        }

		// Multilang : we add translation
		if (!empty($conf->global->MAIN_MULTILANGS))
		{
			$sql .= ", pl.label as label_translated";
			$selectFields .= ", label_translated";
		}
		// Price by quantity
		if (!empty($conf->global->PRODUIT_CUSTOMER_PRICES_BY_QTY) || !empty($conf->global->PRODUIT_CUSTOMER_PRICES_BY_QTY_MULTIPRICES))
		{
			$sql .= ", (SELECT pp.rowid FROM ".MAIN_DB_PREFIX."product_price as pp WHERE pp.fk_product = p.rowid";
			if ($price_level >= 1 && !empty($conf->global->PRODUIT_CUSTOMER_PRICES_BY_QTY_MULTIPRICES)) $sql .= " AND price_level=".$price_level;
			$sql .= " ORDER BY date_price";
			$sql .= " DESC LIMIT 1) as price_rowid";
			$sql .= ", (SELECT pp.price_by_qty FROM ".MAIN_DB_PREFIX."product_price as pp WHERE pp.fk_product = p.rowid"; // price_by_qty is 1 if some prices by qty exists in subtable
			if ($price_level >= 1 && !empty($conf->global->PRODUIT_CUSTOMER_PRICES_BY_QTY_MULTIPRICES)) $sql .= " AND price_level=".$price_level;
			$sql .= " ORDER BY date_price";
			$sql .= " DESC LIMIT 1) as price_by_qty";
			$selectFields .= ", price_rowid, price_by_qty";
		}
		$sql .= " FROM ".MAIN_DB_PREFIX."product as p";
		if (count($warehouseStatusArray))
		{
			$sql .= " LEFT JOIN ".MAIN_DB_PREFIX."product_stock as ps on ps.fk_product = p.rowid";
			$sql .= " LEFT JOIN ".MAIN_DB_PREFIX."entrepot as e on ps.fk_entrepot = e.rowid AND e.entity IN (".getEntity('stock').")";
			$sql .= ' AND e.statut IN ('.$this->db->escape(implode(',', $warehouseStatusArray)).')'; // Return line if product is inside the selected stock. If not, an empty line will be returned so we will count 0.
		}

		// include search in supplier ref
		if (!empty($conf->global->MAIN_SEARCH_PRODUCT_BY_FOURN_REF))
		{
            $sql .= " LEFT JOIN ".MAIN_DB_PREFIX."product_fournisseur_price as pfp ON p.rowid = pfp.fk_product";
		}

		//Price by customer
		if (!empty($conf->global->PRODUIT_CUSTOMER_PRICES) && !empty($socid)) {
			$sql .= " LEFT JOIN  ".MAIN_DB_PREFIX."product_customer_price as pcp ON pcp.fk_soc=".$socid." AND pcp.fk_product=p.rowid";
		}
        // Units
        if (!empty($conf->global->PRODUCT_USE_UNITS)) {
            $sql .= " LEFT JOIN ".MAIN_DB_PREFIX."c_units u ON u.rowid = p.fk_unit";
        }
		// Multilang : we add translation
		if (!empty($conf->global->MAIN_MULTILANGS))
		{
			$sql .= " LEFT JOIN ".MAIN_DB_PREFIX."product_lang as pl ON pl.fk_product = p.rowid AND pl.lang='".$langs->getDefaultLang()."'";
		}

		if (!empty($conf->global->PRODUIT_ATTRIBUTES_HIDECHILD)) {
			$sql .= " LEFT JOIN ".MAIN_DB_PREFIX."product_attribute_combination pac ON pac.fk_product_child = p.rowid";
		}

		$sql .= ' WHERE p.entity IN ('.getEntity('product').')';

		if (!empty($conf->global->PRODUIT_ATTRIBUTES_HIDECHILD)) {
			$sql .= " AND pac.rowid IS NULL";
		}

		if ($finished == 0)
		{
			$sql .= " AND p.finished = ".$finished;
		}
		elseif ($finished == 1)
		{
			$sql .= " AND p.finished = ".$finished;
			if ($status >= 0)  $sql .= " AND p.tosell = ".$status;
		}
		elseif ($status >= 0)
		{
			$sql .= " AND p.tosell = ".$status;
		}
		// Filter by product type
		if (strval($filtertype) != '') $sql .= " AND p.fk_product_type = ".$filtertype;
		elseif (empty($conf->product->enabled)) { // when product module is disabled, show services only
			$sql .= " AND p.fk_product_type = 1";
		}
		elseif (empty($conf->service->enabled)) { // when service module is disabled, show products only
			$sql .= " AND p.fk_product_type = 0";
		}
		// Add criteria on ref/label
		if ($filterkey != '')
		{
			$sql .= ' AND (';
			$prefix = empty($conf->global->PRODUCT_DONOTSEARCH_ANYWHERE) ? '%' : ''; // Can use index if PRODUCT_DONOTSEARCH_ANYWHERE is on
			// For natural search
			$scrit = explode(' ', $filterkey);
			$i = 0;
			if (count($scrit) > 1) $sql .= "(";
			foreach ($scrit as $crit)
			{
				if ($i > 0) $sql .= " AND ";
				$sql .= "(p.ref LIKE '".$db->escape($prefix.$crit)."%' OR p.label LIKE '".$db->escape($prefix.$crit)."%'";
				if (!empty($conf->global->MAIN_MULTILANGS)) $sql .= " OR pl.label LIKE '".$db->escape($prefix.$crit)."%'";
				if (!empty($conf->global->PRODUCT_AJAX_SEARCH_ON_DESCRIPTION))
				{
					$sql .= " OR p.description LIKE '".$db->escape($prefix.$crit)."%'";
					if (!empty($conf->global->MAIN_MULTILANGS)) $sql .= " OR pl.description LIKE '".$db->escape($prefix.$crit)."%'";
				}
				if (!empty($conf->global->MAIN_SEARCH_PRODUCT_BY_FOURN_REF)) $sql .= " OR pfp.ref_fourn LIKE '".$db->escape($prefix.$crit)."%'";
				$sql .= ")";
				$i++;
			}
			if (count($scrit) > 1) $sql .= ")";
		  	if (!empty($conf->barcode->enabled)) $sql .= " OR p.barcode LIKE '".$db->escape($prefix.$filterkey)."%'";
			$sql .= ')';
		}
		if (count($warehouseStatusArray))
		{
			$sql .= ' GROUP BY'.$selectFields;
		}

		//Sort by category
		if (!empty($conf->global->PRODUCT_SORT_BY_CATEGORY))
		{
			$sql .= " ORDER BY categorie_product_id ";
			//ASC OR DESC order
			($conf->global->PRODUCT_SORT_BY_CATEGORY == 1) ? $sql .= "ASC" : $sql .= "DESC";
		}
		else
		{
			$sql .= $db->order("p.ref");
		}

		$sql .= $db->plimit($limit, 0);

		// Build output string
		dol_syslog(get_class($this)."::select_produits_list search product", LOG_DEBUG);
		$result = $this->db->query($sql);
		if ($result)
		{
			require_once DOL_DOCUMENT_ROOT.'/product/class/product.class.php';
			require_once DOL_DOCUMENT_ROOT.'/product/dynamic_price/class/price_parser.class.php';
			$num = $this->db->num_rows($result);

			$events = null;

			if (!$forcecombo)
			{
				include_once DOL_DOCUMENT_ROOT.'/core/lib/ajax.lib.php';
				$out .= ajax_combobox($htmlname, $events, $conf->global->PRODUIT_USE_SEARCH_TO_SELECT);
			}

			$out .= '<select class="flat'.($morecss ? ' '.$morecss : '').'" name="'.$htmlname.'" id="'.$htmlname.'">';

			$textifempty = '';
			// Do not use textifempty = ' ' or '&nbsp;' here, or search on key will search on ' key'.
			//if (! empty($conf->use_javascript_ajax) || $forcecombo) $textifempty='';
			if (!empty($conf->global->PRODUIT_USE_SEARCH_TO_SELECT))
			{
				if ($showempty && !is_numeric($showempty)) $textifempty = $langs->trans($showempty);
				else $textifempty .= $langs->trans("All");
			}
			else
			{
			    if ($showempty && !is_numeric($showempty)) $textifempty = $langs->trans($showempty);
			}
			if ($showempty) $out .= '<option value="0" selected>'.$textifempty.'</option>';

			$i = 0;
			while ($num && $i < $num)
			{
				$opt = '';
				$optJson = array();
				$objp = $this->db->fetch_object($result);

				if ((!empty($conf->global->PRODUIT_CUSTOMER_PRICES_BY_QTY) || !empty($conf->global->PRODUIT_CUSTOMER_PRICES_BY_QTY_MULTIPRICES)) && !empty($objp->price_by_qty) && $objp->price_by_qty == 1)
				{ // Price by quantity will return many prices for the same product
					$sql = "SELECT rowid, quantity, price, unitprice, remise_percent, remise, price_base_type";
					$sql .= " FROM ".MAIN_DB_PREFIX."product_price_by_qty";
					$sql .= " WHERE fk_product_price=".$objp->price_rowid;
					$sql .= " ORDER BY quantity ASC";

					dol_syslog(get_class($this)."::select_produits_list search price by qty", LOG_DEBUG);
					$result2 = $this->db->query($sql);
					if ($result2)
					{
						$nb_prices = $this->db->num_rows($result2);
						$j = 0;
						while ($nb_prices && $j < $nb_prices) {
							$objp2 = $this->db->fetch_object($result2);

							$objp->price_by_qty_rowid = $objp2->rowid;
							$objp->price_by_qty_price_base_type = $objp2->price_base_type;
							$objp->price_by_qty_quantity = $objp2->quantity;
							$objp->price_by_qty_unitprice = $objp2->unitprice;
							$objp->price_by_qty_remise_percent = $objp2->remise_percent;
							// For backward compatibility
							$objp->quantity = $objp2->quantity;
							$objp->price = $objp2->price;
							$objp->unitprice = $objp2->unitprice;
							$objp->remise_percent = $objp2->remise_percent;
							$objp->remise = $objp2->remise;

							$this->constructProductListOption($objp, $opt, $optJson, 0, $selected, $hidepriceinlabel, $filterkey);

							$j++;

							// Add new entry
							// "key" value of json key array is used by jQuery automatically as selected value
							// "label" value of json key array is used by jQuery automatically as text for combo box
							$out .= $opt;
							array_push($outarray, $optJson);
						}
					}
				}
				else
				{
					if (!empty($conf->dynamicprices->enabled) && !empty($objp->fk_price_expression)) {
						$price_product = new Product($this->db);
						$price_product->fetch($objp->rowid, '', '', 1);
						$priceparser = new PriceParser($this->db);
						$price_result = $priceparser->parseProduct($price_product);
						if ($price_result >= 0) {
							$objp->price = $price_result;
							$objp->unitprice = $price_result;
							//Calculate the VAT
							$objp->price_ttc = price2num($objp->price) * (1 + ($objp->tva_tx / 100));
							$objp->price_ttc = price2num($objp->price_ttc, 'MU');
						}
					}
					$this->constructProductListOption($objp, $opt, $optJson, $price_level, $selected, $hidepriceinlabel, $filterkey);
					// Add new entry
					// "key" value of json key array is used by jQuery automatically as selected value
					// "label" value of json key array is used by jQuery automatically as text for combo box
					$out .= $opt;
					array_push($outarray, $optJson);
				}

				$i++;
			}

			$out .= '</select>';

			$this->db->free($result);

			if (empty($outputmode)) return $out;
			return $outarray;
		}
		else
		{
			dol_print_error($db);
		}
	}

	/**
	 * constructProductListOption.
	 * This define value for &$opt and &$optJson.
	 *
	 * @param 	resource	$objp			    Resultset of fetch
	 * @param 	string		$opt			    Option (var used for returned value in string option format)
	 * @param 	string		$optJson		    Option (var used for returned value in json format)
	 * @param 	int			$price_level	    Price level
	 * @param 	string		$selected		    Preselected value
	 * @param   int         $hidepriceinlabel   Hide price in label
	 * @param   string      $filterkey          Filter key to highlight
	 * @return	void
	 */
	protected function constructProductListOption(&$objp, &$opt, &$optJson, $price_level, $selected, $hidepriceinlabel = 0, $filterkey = '')
	{
		global $langs, $conf, $user, $db;

		$outkey = '';
		$outval = '';
		$outref = '';
		$outlabel = '';
		$outdesc = '';
		$outbarcode = '';
		$outtype = '';
		$outprice_ht = '';
		$outprice_ttc = '';
		$outpricebasetype = '';
		$outtva_tx = '';
		$outqty = 1;
		$outdiscount = 0;

		$maxlengtharticle = (empty($conf->global->PRODUCT_MAX_LENGTH_COMBO) ? 48 : $conf->global->PRODUCT_MAX_LENGTH_COMBO);

		$label = $objp->label;
		if (!empty($objp->label_translated)) $label = $objp->label_translated;
		if (!empty($filterkey) && $filterkey != '') $label = preg_replace('/('.preg_quote($filterkey).')/i', '<strong>$1</strong>', $label, 1);

		$outkey = $objp->rowid;
		$outref = $objp->ref;
		$outlabel = $objp->label;
		$outdesc = $objp->description;
		$outbarcode = $objp->barcode;

		$outtype = $objp->fk_product_type;
		$outdurationvalue = $outtype == Product::TYPE_SERVICE ?substr($objp->duration, 0, dol_strlen($objp->duration) - 1) : '';
		$outdurationunit = $outtype == Product::TYPE_SERVICE ?substr($objp->duration, -1) : '';

        // Units
        $outvalUnits = '';
        if (!empty($conf->global->PRODUCT_USE_UNITS)) {
            if (!empty($objp->unit_short)) {
                $outvalUnits .= ' - '.$objp->unit_short;
            }
        }
        if (!empty($conf->global->PRODUCT_SHOW_DIMENSIONS_IN_COMBO)) {
            if (!empty($objp->weight) && $objp->weight_units !== null) {
                $unitToShow = showDimensionInBestUnit($objp->weight, $objp->weight_units, 'weight', $langs);
                $outvalUnits .= ' - '.$unitToShow;
            }
            if ((!empty($objp->length) || !empty($objp->width) || !empty($objp->height)) && $objp->length_units !== null) {
            	$unitToShow = $objp->length.' x '.$objp->width.' x '.$objp->height.' '.measuringUnitString(0, 'size', $objp->length_units);
                $outvalUnits .= ' - '.$unitToShow;
            }
            if (!empty($objp->surface) && $objp->surface_units !== null) {
                $unitToShow = showDimensionInBestUnit($objp->surface, $objp->surface_units, 'surface', $langs);
                $outvalUnits .= ' - '.$unitToShow;
            }
            if (!empty($objp->volume) && $objp->volume_units !== null) {
                $unitToShow = showDimensionInBestUnit($objp->volume, $objp->volume_units, 'volume', $langs);
                $outvalUnits .= ' - '.$unitToShow;
            }
        }
        if ($outdurationvalue && $outdurationunit) {
            $da = array(
                'h' => $langs->trans('Hour'),
                'd' => $langs->trans('Day'),
                'w' => $langs->trans('Week'),
                'm' => $langs->trans('Month'),
                'y' => $langs->trans('Year')
            );
            if (isset($da[$outdurationunit])) {
                $outvalUnits .= ' - '.$outdurationvalue.' '.$langs->transnoentities($da[$outdurationunit].($outdurationvalue > 1 ? 's' : ''));
            }
        }

		$opt = '<option value="'.$objp->rowid.'"';
		$opt .= ($objp->rowid == $selected) ? ' selected' : '';
		if (!empty($objp->price_by_qty_rowid) && $objp->price_by_qty_rowid > 0)
		{
			$opt .= ' pbq="'.$objp->price_by_qty_rowid.'" data-pbq="'.$objp->price_by_qty_rowid.'" data-pbqqty="'.$objp->price_by_qty_quantity.'" data-pbqpercent="'.$objp->price_by_qty_remise_percent.'"';
		}
		if (!empty($conf->stock->enabled) && isset($objp->stock) && ($objp->fk_product_type == Product::TYPE_PRODUCT || !empty($conf->global->STOCK_SUPPORTS_SERVICES)))
		{
		    if (!empty($user->rights->stock->lire)) {
    			if ($objp->stock > 0) $opt .= ' class="product_line_stock_ok"';
	       		elseif ($objp->stock <= 0) $opt .= ' class="product_line_stock_too_low"';
		    }
		}
		$opt .= '>';
		$opt .= $objp->ref;
		if ($outbarcode) $opt .= ' ('.$outbarcode.')';
		$opt .= ' - '.dol_trunc($label, $maxlengtharticle);

		$objRef = $objp->ref;
		if (!empty($filterkey) && $filterkey != '') $objRef = preg_replace('/('.preg_quote($filterkey).')/i', '<strong>$1</strong>', $objRef, 1);
		$outval .= $objRef;
		if ($outbarcode) $outval .= ' ('.$outbarcode.')';
		$outval .= ' - '.dol_trunc($label, $maxlengtharticle);
        // Units
        $opt .= $outvalUnits;
        $outval .= $outvalUnits;

		$found = 0;

		// Multiprice
		// If we need a particular price level (from 1 to 6)
		if (empty($hidepriceinlabel) && $price_level >= 1 && (!empty($conf->global->PRODUIT_MULTIPRICES) || !empty($conf->global->PRODUIT_CUSTOMER_PRICES_BY_QTY_MULTIPRICES)))
		{
			$sql = "SELECT price, price_ttc, price_base_type, tva_tx";
			$sql .= " FROM ".MAIN_DB_PREFIX."product_price";
			$sql .= " WHERE fk_product='".$objp->rowid."'";
			$sql .= " AND entity IN (".getEntity('productprice').")";
			$sql .= " AND price_level=".$price_level;
			$sql .= " ORDER BY date_price DESC, rowid DESC"; // Warning DESC must be both on date_price and rowid.
			$sql .= " LIMIT 1";

			dol_syslog(get_class($this).'::constructProductListOption search price for level '.$price_level.'', LOG_DEBUG);
			$result2 = $this->db->query($sql);
			if ($result2)
			{
				$objp2 = $this->db->fetch_object($result2);
				if ($objp2)
				{
					$found = 1;
					if ($objp2->price_base_type == 'HT')
					{
						$opt .= ' - '.price($objp2->price, 1, $langs, 0, 0, -1, $conf->currency).' '.$langs->trans("HT");
						$outval .= ' - '.price($objp2->price, 0, $langs, 0, 0, -1, $conf->currency).' '.$langs->transnoentities("HT");
					}
					else
					{
						$opt .= ' - '.price($objp2->price_ttc, 1, $langs, 0, 0, -1, $conf->currency).' '.$langs->trans("TTC");
						$outval .= ' - '.price($objp2->price_ttc, 0, $langs, 0, 0, -1, $conf->currency).' '.$langs->transnoentities("TTC");
					}
					$outprice_ht = price($objp2->price);
					$outprice_ttc = price($objp2->price_ttc);
					$outpricebasetype = $objp2->price_base_type;
					$outtva_tx = $objp2->tva_tx;
				}
			}
			else
			{
				dol_print_error($this->db);
			}
		}

		// Price by quantity
		if (empty($hidepriceinlabel) && !empty($objp->quantity) && $objp->quantity >= 1 && (!empty($conf->global->PRODUIT_CUSTOMER_PRICES_BY_QTY) || !empty($conf->global->PRODUIT_CUSTOMER_PRICES_BY_QTY_MULTIPRICES)))
		{
			$found = 1;
			$outqty = $objp->quantity;
			$outdiscount = $objp->remise_percent;
			if ($objp->quantity == 1)
			{
				$opt .= ' - '.price($objp->unitprice, 1, $langs, 0, 0, -1, $conf->currency)."/";
				$outval .= ' - '.price($objp->unitprice, 0, $langs, 0, 0, -1, $conf->currency)."/";
				$opt .= $langs->trans("Unit"); // Do not use strtolower because it breaks utf8 encoding
				$outval .= $langs->transnoentities("Unit");
			}
			else
			{
				$opt .= ' - '.price($objp->price, 1, $langs, 0, 0, -1, $conf->currency)."/".$objp->quantity;
				$outval .= ' - '.price($objp->price, 0, $langs, 0, 0, -1, $conf->currency)."/".$objp->quantity;
				$opt .= $langs->trans("Units"); // Do not use strtolower because it breaks utf8 encoding
				$outval .= $langs->transnoentities("Units");
			}

			$outprice_ht = price($objp->unitprice);
			$outprice_ttc = price($objp->unitprice * (1 + ($objp->tva_tx / 100)));
			$outpricebasetype = $objp->price_base_type;
			$outtva_tx = $objp->tva_tx;
		}
		if (empty($hidepriceinlabel) && !empty($objp->quantity) && $objp->quantity >= 1)
		{
			$opt .= " (".price($objp->unitprice, 1, $langs, 0, 0, -1, $conf->currency)."/".$langs->trans("Unit").")"; // Do not use strtolower because it breaks utf8 encoding
			$outval .= " (".price($objp->unitprice, 0, $langs, 0, 0, -1, $conf->currency)."/".$langs->transnoentities("Unit").")"; // Do not use strtolower because it breaks utf8 encoding
		}
		if (empty($hidepriceinlabel) && !empty($objp->remise_percent) && $objp->remise_percent >= 1)
		{
			$opt .= " - ".$langs->trans("Discount")." : ".vatrate($objp->remise_percent).' %';
			$outval .= " - ".$langs->transnoentities("Discount")." : ".vatrate($objp->remise_percent).' %';
		}

		// Price by customer
		if (empty($hidepriceinlabel) && !empty($conf->global->PRODUIT_CUSTOMER_PRICES))
		{
			if (!empty($objp->idprodcustprice))
			{
				$found = 1;

				if ($objp->custprice_base_type == 'HT')
				{
					$opt .= ' - '.price($objp->custprice, 1, $langs, 0, 0, -1, $conf->currency).' '.$langs->trans("HT");
					$outval .= ' - '.price($objp->custprice, 0, $langs, 0, 0, -1, $conf->currency).' '.$langs->transnoentities("HT");
				}
				else
				{
					$opt .= ' - '.price($objp->custprice_ttc, 1, $langs, 0, 0, -1, $conf->currency).' '.$langs->trans("TTC");
					$outval .= ' - '.price($objp->custprice_ttc, 0, $langs, 0, 0, -1, $conf->currency).' '.$langs->transnoentities("TTC");
				}

				$outprice_ht = price($objp->custprice);
				$outprice_ttc = price($objp->custprice_ttc);
				$outpricebasetype = $objp->custprice_base_type;
				$outtva_tx = $objp->custtva_tx;
			}
		}

		// If level no defined or multiprice not found, we used the default price
		if (empty($hidepriceinlabel) && !$found)
		{
			if ($objp->price_base_type == 'HT')
			{
				$opt .= ' - '.price($objp->price, 1, $langs, 0, 0, -1, $conf->currency).' '.$langs->trans("HT");
				$outval .= ' - '.price($objp->price, 0, $langs, 0, 0, -1, $conf->currency).' '.$langs->transnoentities("HT");
			}
			else
			{
				$opt .= ' - '.price($objp->price_ttc, 1, $langs, 0, 0, -1, $conf->currency).' '.$langs->trans("TTC");
				$outval .= ' - '.price($objp->price_ttc, 0, $langs, 0, 0, -1, $conf->currency).' '.$langs->transnoentities("TTC");
			}
			$outprice_ht = price($objp->price);
			$outprice_ttc = price($objp->price_ttc);
			$outpricebasetype = $objp->price_base_type;
			$outtva_tx = $objp->tva_tx;
		}

		if (!empty($conf->stock->enabled) && isset($objp->stock) && ($objp->fk_product_type == Product::TYPE_PRODUCT || !empty($conf->global->STOCK_SUPPORTS_SERVICES)))
		{
	        if (!empty($user->rights->stock->lire)) {
                $opt .= ' - '.$langs->trans("Stock").':'.$objp->stock;

    			if ($objp->stock > 0) {
    				$outval .= ' - <span class="product_line_stock_ok">';
    			}elseif ($objp->stock <= 0) {
    				$outval .= ' - <span class="product_line_stock_too_low">';
    			}
    			$outval .= $langs->transnoentities("Stock").':'.$objp->stock;
    			$outval .= '</span>';
    			if (!empty($conf->global->STOCK_SHOW_VIRTUAL_STOCK_IN_PRODUCTS_COMBO))  // Warning, this option may slow down combo list generation
    			{
    			    $langs->load("stocks");

    			    $tmpproduct = new Product($this->db);
    			    $tmpproduct->fetch($objp->rowid);
    			    $tmpproduct->load_virtual_stock();
    			    $virtualstock = $tmpproduct->stock_theorique;

    			    $opt .= ' - '.$langs->trans("VirtualStock").':'.$virtualstock;

    			    $outval .= ' - '.$langs->transnoentities("VirtualStock").':';
    			    if ($virtualstock > 0) {
    			        $outval .= ' - <span class="product_line_stock_ok">';
    			    }elseif ($virtualstock <= 0) {
    			        $outval .= ' - <span class="product_line_stock_too_low">';
    			    }
    			    $outval .= $virtualstock;
    			    $outval .= '</span>';

    			    unset($tmpproduct);
    			}
	        }
		}

		$opt .= "</option>\n";
		$optJson = array('key'=>$outkey, 'value'=>$outref, 'label'=>$outval, 'label2'=>$outlabel, 'desc'=>$outdesc, 'type'=>$outtype, 'price_ht'=>price2num($outprice_ht), 'price_ttc'=>price2num($outprice_ttc), 'pricebasetype'=>$outpricebasetype, 'tva_tx'=>$outtva_tx, 'qty'=>$outqty, 'discount'=>$outdiscount, 'duration_value'=>$outdurationvalue, 'duration_unit'=>$outdurationunit);
	}

    // phpcs:disable PEAR.NamingConventions.ValidFunctionName.ScopeNotCamelCaps
	/**
	 *	Return list of products for customer (in Ajax if Ajax activated or go to select_produits_fournisseurs_list)
	 *
	 *	@param	int		$socid			Id third party
	 *	@param  string	$selected       Preselected product
	 *	@param  string	$htmlname       Name of HTML Select
	 *  @param	string	$filtertype     Filter on product type (''=nofilter, 0=product, 1=service)
	 *	@param  string	$filtre			For a SQL filter
	 *	@param	array	$ajaxoptions	Options for ajax_autocompleter
	 *  @param	int		$hidelabel		Hide label (0=no, 1=yes)
	 *  @param  int     $alsoproductwithnosupplierprice    1=Add also product without supplier prices
	 *  @param	string	$morecss		More CSS
	 *	@return	void
	 */
    public function select_produits_fournisseurs($socid, $selected = '', $htmlname = 'productid', $filtertype = '', $filtre = '', $ajaxoptions = array(), $hidelabel = 0, $alsoproductwithnosupplierprice = 0, $morecss = '')
	{
        // phpcs:enable
		global $langs, $conf;
		global $price_level, $status, $finished;

		$selected_input_value = '';
		if (!empty($conf->use_javascript_ajax) && !empty($conf->global->PRODUIT_USE_SEARCH_TO_SELECT))
		{
			if ($selected > 0)
			{
				require_once DOL_DOCUMENT_ROOT.'/product/class/product.class.php';
				$producttmpselect = new Product($this->db);
				$producttmpselect->fetch($selected);
				$selected_input_value = $producttmpselect->ref;
				unset($producttmpselect);
			}

			// mode=2 means suppliers products
			$urloption = ($socid > 0 ? 'socid='.$socid.'&' : '').'htmlname='.$htmlname.'&outjson=1&price_level='.$price_level.'&type='.$filtertype.'&mode=2&status='.$status.'&finished='.$finished.'&alsoproductwithnosupplierprice='.$alsoproductwithnosupplierprice;
			print ajax_autocompleter($selected, $htmlname, DOL_URL_ROOT.'/product/ajax/products.php', $urloption, $conf->global->PRODUIT_USE_SEARCH_TO_SELECT, 0, $ajaxoptions);
			print ($hidelabel ? '' : $langs->trans("RefOrLabel").' : ').'<input type="text" size="20" name="search_'.$htmlname.'" id="search_'.$htmlname.'" value="'.$selected_input_value.'">';
		}
		else
		{
			print $this->select_produits_fournisseurs_list($socid, $selected, $htmlname, $filtertype, $filtre, '', -1, 0, 0, $alsoproductwithnosupplierprice, $morecss);
		}
	}

    // phpcs:disable PEAR.NamingConventions.ValidFunctionName.ScopeNotCamelCaps
	/**
	 *	Return list of suppliers products
	 *
	 *	@param	int		$socid   		Id societe fournisseur (0 pour aucun filtre)
	 *	@param  int		$selected       Product price pre-selected (must be 'id' in product_fournisseur_price or 'idprod_IDPROD')
	 *	@param  string	$htmlname       Nom de la zone select
	 *  @param	string	$filtertype     Filter on product type (''=nofilter, 0=product, 1=service)
	 *	@param  string	$filtre         Pour filtre sql
	 *	@param  string	$filterkey      Filtre des produits
	 *  @param  int		$statut         -1=Return all products, 0=Products not on sell, 1=Products on sell (not used here, a filter on tobuy is already hard coded in request)
	 *  @param  int		$outputmode     0=HTML select string, 1=Array
	 *  @param  int     $limit          Limit of line number
	 *  @param  int     $alsoproductwithnosupplierprice    1=Add also product without supplier prices
	 *  @param	string	$morecss		Add more CSS
	 *  @return array           		Array of keys for json
	 */
    public function select_produits_fournisseurs_list($socid, $selected = '', $htmlname = 'productid', $filtertype = '', $filtre = '', $filterkey = '', $statut = -1, $outputmode = 0, $limit = 100, $alsoproductwithnosupplierprice = 0, $morecss = '')
	{
        // phpcs:enable
		global $langs, $conf, $db;

		$out = '';
		$outarray = array();

		$langs->load('stocks');
        // Units
        if ($conf->global->PRODUCT_USE_UNITS) {
            $langs->load('other');
        }

		$sql = "SELECT p.rowid, p.label, p.ref, p.price, p.duration, p.fk_product_type,";
		$sql .= " pfp.ref_fourn, pfp.rowid as idprodfournprice, pfp.price as fprice, pfp.quantity, pfp.remise_percent, pfp.remise, pfp.unitprice,";
		$sql .= " pfp.fk_supplier_price_expression, pfp.fk_product, pfp.tva_tx, pfp.fk_soc, s.nom as name,";
		$sql .= " pfp.supplier_reputation";
        // Units
        if ($conf->global->PRODUCT_USE_UNITS) {
            $sql .= ", u.label as unit_long, u.short_label as unit_short, p.weight, p.weight_units, p.length, p.length_units, p.width, p.width_units, p.height, p.height_units, p.surface, p.surface_units, p.volume, p.volume_units";
        }
        if (!empty($conf->barcode->enabled)) $sql .= " ,pfp.barcode";
		$sql .= " FROM ".MAIN_DB_PREFIX."product as p";
		$sql .= " LEFT JOIN ".MAIN_DB_PREFIX."product_fournisseur_price as pfp ON p.rowid = pfp.fk_product";
		if ($socid) $sql .= " AND pfp.fk_soc = ".$socid;
		$sql .= " LEFT JOIN ".MAIN_DB_PREFIX."societe as s ON pfp.fk_soc = s.rowid";
        // Units
        if ($conf->global->PRODUCT_USE_UNITS) {
            $sql .= " LEFT JOIN ".MAIN_DB_PREFIX."c_units u ON u.rowid = p.fk_unit";
        }
		$sql .= " WHERE p.entity IN (".getEntity('product').")";
		$sql .= " AND p.tobuy = 1";
		if (strval($filtertype) != '') $sql .= " AND p.fk_product_type=".$this->db->escape($filtertype);
		if (!empty($filtre)) $sql .= " ".$filtre;
		// Add criteria on ref/label
		if ($filterkey != '')
		{
			$sql .= ' AND (';
			$prefix = empty($conf->global->PRODUCT_DONOTSEARCH_ANYWHERE) ? '%' : ''; // Can use index if PRODUCT_DONOTSEARCH_ANYWHERE is on
			// For natural search
			$scrit = explode(' ', $filterkey);
			$i = 0;
			if (count($scrit) > 1) $sql .= "(";
			foreach ($scrit as $crit)
			{
				if ($i > 0) $sql .= " AND ";
				$sql .= "(pfp.ref_fourn LIKE '".$this->db->escape($prefix.$crit)."%' OR p.ref LIKE '".$this->db->escape($prefix.$crit)."%' OR p.label LIKE '".$this->db->escape($prefix.$crit)."%')";
				$i++;
			}
			if (count($scrit) > 1) $sql .= ")";
			if (!empty($conf->barcode->enabled)) {
                $sql .= " OR p.barcode LIKE '".$this->db->escape($prefix.$filterkey)."%'";
                $sql .= " OR pfp.barcode LIKE '".$this->db->escape($prefix.$filterkey)."%'";
            }
			$sql .= ')';
		}
		$sql .= " ORDER BY pfp.ref_fourn DESC, pfp.quantity ASC";
		$sql .= $db->plimit($limit, 0);

		// Build output string

		dol_syslog(get_class($this)."::select_produits_fournisseurs_list", LOG_DEBUG);
		$result = $this->db->query($sql);
		if ($result)
		{
			require_once DOL_DOCUMENT_ROOT.'/product/dynamic_price/class/price_parser.class.php';

			$num = $this->db->num_rows($result);

			//$out.='<select class="flat" id="select'.$htmlname.'" name="'.$htmlname.'">';	// remove select to have id same with combo and ajax
			$out .= '<select class="flat maxwidthonsmartphone'.($morecss ? ' '.$morecss : '').'" id="'.$htmlname.'" name="'.$htmlname.'">';
			if (!$selected) $out .= '<option value="0" selected>&nbsp;</option>';
			else $out .= '<option value="0">&nbsp;</option>';

			$i = 0;
			while ($i < $num)
			{
				$objp = $this->db->fetch_object($result);

				$outkey = $objp->idprodfournprice; // id in table of price
				if (!$outkey && $alsoproductwithnosupplierprice) $outkey = 'idprod_'.$objp->rowid; // id of product

				$outref = $objp->ref;
				$outval = '';
				$outqty = 1;
				$outdiscount = 0;
				$outtype = $objp->fk_product_type;
				$outdurationvalue = $outtype == Product::TYPE_SERVICE ?substr($objp->duration, 0, dol_strlen($objp->duration) - 1) : '';
				$outdurationunit = $outtype == Product::TYPE_SERVICE ?substr($objp->duration, -1) : '';

                // Units
                $outvalUnits = '';
                if ($conf->global->PRODUCT_USE_UNITS) {
                    if (!empty($objp->unit_short)) {
                        $outvalUnits .= ' - '.$objp->unit_short;
                    }
                    if (!empty($objp->weight) && $objp->weight_units !== null) {
                        $unitToShow = showDimensionInBestUnit($objp->weight, $objp->weight_units, 'weight', $langs);
                        $outvalUnits .= ' - '.$unitToShow;
                    }
                    if ((!empty($objp->length) || !empty($objp->width) || !empty($objp->height)) && $objp->length_units !== null) {
                    	$unitToShow = $objp->length.' x '.$objp->width.' x '.$objp->height.' '.measuringUnitString(0, 'size', $objp->length_units);
                        $outvalUnits .= ' - '.$unitToShow;
                    }
                    if (!empty($objp->surface) && $objp->surface_units !== null) {
                        $unitToShow = showDimensionInBestUnit($objp->surface, $objp->surface_units, 'surface', $langs);
                        $outvalUnits .= ' - '.$unitToShow;
                    }
                    if (!empty($objp->volume) && $objp->volume_units !== null) {
                        $unitToShow = showDimensionInBestUnit($objp->volume, $objp->volume_units, 'volume', $langs);
                        $outvalUnits .= ' - '.$unitToShow;
                    }
                    if ($outdurationvalue && $outdurationunit) {
                        $da = array(
                            'h' => $langs->trans('Hour'),
                            'd' => $langs->trans('Day'),
                            'w' => $langs->trans('Week'),
                            'm' => $langs->trans('Month'),
                            'y' => $langs->trans('Year')
                        );
                        if (isset($da[$outdurationunit])) {
                            $outvalUnits .= ' - '.$outdurationvalue.' '.$langs->transnoentities($da[$outdurationunit].($outdurationvalue > 1 ? 's' : ''));
                        }
                    }
                }

				$objRef = $objp->ref;
				if ($filterkey && $filterkey != '') $objRef = preg_replace('/('.preg_quote($filterkey).')/i', '<strong>$1</strong>', $objRef, 1);
				$objRefFourn = $objp->ref_fourn;
				if ($filterkey && $filterkey != '') $objRefFourn = preg_replace('/('.preg_quote($filterkey).')/i', '<strong>$1</strong>', $objRefFourn, 1);
				$label = $objp->label;
				if ($filterkey && $filterkey != '') $label = preg_replace('/('.preg_quote($filterkey).')/i', '<strong>$1</strong>', $label, 1);

				$optlabel = $objp->ref;
				if (!empty($objp->idprodfournprice) && ($objp->ref != $objp->ref_fourn))
					$optlabel .= ' <span class=\'opacitymedium\'>('.$objp->ref_fourn.')</span>';

				$outvallabel = $objRef;
				if (!empty($objp->idprodfournprice) && ($objp->ref != $objp->ref_fourn))
					$outvallabel .= ' ('.$objRefFourn.')';

                // Units
				$optlabel .= $outvalUnits;
				$outvallabel .= $outvalUnits;

				if (!empty($objp->idprodfournprice))
				{
					$outqty = $objp->quantity;
					$outdiscount = $objp->remise_percent;
					if (!empty($conf->dynamicprices->enabled) && !empty($objp->fk_supplier_price_expression)) {
						$prod_supplier = new ProductFournisseur($this->db);
						$prod_supplier->product_fourn_price_id = $objp->idprodfournprice;
						$prod_supplier->id = $objp->fk_product;
						$prod_supplier->fourn_qty = $objp->quantity;
						$prod_supplier->fourn_tva_tx = $objp->tva_tx;
						$prod_supplier->fk_supplier_price_expression = $objp->fk_supplier_price_expression;
						$priceparser = new PriceParser($this->db);
						$price_result = $priceparser->parseProductSupplier($prod_supplier);
						if ($price_result >= 0) {
							$objp->fprice = $price_result;
							if ($objp->quantity >= 1)
							{
								$objp->unitprice = $objp->fprice / $objp->quantity;
							}
						}
					}
					if ($objp->quantity == 1)
					{
						$optlabel .= ' - '.price($objp->fprice * (!empty($conf->global->DISPLAY_DISCOUNTED_SUPPLIER_PRICE) ? (1 - $objp->remise_percent / 100) : 1), 1, $langs, 0, 0, -1, $conf->currency)."/";
						$outvallabel .= ' - '.price($objp->fprice * (!empty($conf->global->DISPLAY_DISCOUNTED_SUPPLIER_PRICE) ? (1 - $objp->remise_percent / 100) : 1), 0, $langs, 0, 0, -1, $conf->currency)."/";
						$optlabel .= $langs->trans("Unit"); // Do not use strtolower because it breaks utf8 encoding
						$outvallabel .= $langs->transnoentities("Unit");
					}
					else
					{
						$optlabel .= ' - '.price($objp->fprice * (!empty($conf->global->DISPLAY_DISCOUNTED_SUPPLIER_PRICE) ? (1 - $objp->remise_percent / 100) : 1), 1, $langs, 0, 0, -1, $conf->currency)."/".$objp->quantity;
						$outvallabel .= ' - '.price($objp->fprice * (!empty($conf->global->DISPLAY_DISCOUNTED_SUPPLIER_PRICE) ? (1 - $objp->remise_percent / 100) : 1), 0, $langs, 0, 0, -1, $conf->currency)."/".$objp->quantity;
						$optlabel .= ' '.$langs->trans("Units"); // Do not use strtolower because it breaks utf8 encoding
						$outvallabel .= ' '.$langs->transnoentities("Units");
					}

					if ($objp->quantity > 1)
					{
						$optlabel .= " (".price($objp->unitprice * (!empty($conf->global->DISPLAY_DISCOUNTED_SUPPLIER_PRICE) ? (1 - $objp->remise_percent / 100) : 1), 1, $langs, 0, 0, -1, $conf->currency)."/".$langs->trans("Unit").")"; // Do not use strtolower because it breaks utf8 encoding
						$outvallabel .= " (".price($objp->unitprice * (!empty($conf->global->DISPLAY_DISCOUNTED_SUPPLIER_PRICE) ? (1 - $objp->remise_percent / 100) : 1), 0, $langs, 0, 0, -1, $conf->currency)."/".$langs->transnoentities("Unit").")"; // Do not use strtolower because it breaks utf8 encoding
					}
					if ($objp->remise_percent >= 1)
					{
						$optlabel .= " - ".$langs->trans("Discount")." : ".vatrate($objp->remise_percent).' %';
						$outvallabel .= " - ".$langs->transnoentities("Discount")." : ".vatrate($objp->remise_percent).' %';
					}
					if ($objp->duration)
					{
						$optlabel .= " - ".$objp->duration;
						$outvallabel .= " - ".$objp->duration;
					}
					if (!$socid)
					{
						$optlabel .= " - ".dol_trunc($objp->name, 8);
						$outvallabel .= " - ".dol_trunc($objp->name, 8);
					}
                    if (!empty($conf->barcode->enabled) && !empty($objp->barcode))
                    {
                    	//$optlabel .= " - <span class='fa fa-barcode'></span>".$objp->barcode;
                    	$optlabel .= " - ".$objp->barcode;
                    	$outvallabel .= " - ".$objp->barcode;
                    }
					if ($objp->supplier_reputation)
					{
						//TODO dictionary
						$reputations = array(''=>$langs->trans('Standard'), 'FAVORITE'=>$langs->trans('Favorite'), 'NOTTHGOOD'=>$langs->trans('NotTheGoodQualitySupplier'), 'DONOTORDER'=>$langs->trans('DoNotOrderThisProductToThisSupplier'));

						$optlabel .= " - ".$reputations[$objp->supplier_reputation];
						$outvallabel .= " - ".$reputations[$objp->supplier_reputation];
					}
				}
				else
				{
					if (empty($alsoproductwithnosupplierprice))     // No supplier price defined for couple product/supplier
					{
						$optlabel .= " - <span class='opacitymedium'>".$langs->trans("NoPriceDefinedForThisSupplier").'</span>';
						$outvallabel .= ' - '.$langs->transnoentities("NoPriceDefinedForThisSupplier");
					}
					else                                            // No supplier price defined for product, even on other suppliers
					{
						$optlabel .= " - <span class='opacitymedium'>".$langs->trans("NoPriceDefinedForThisSupplier").'</span>';
						$outvallabel .= ' - '.$langs->transnoentities("NoPriceDefinedForThisSupplier");
					}
				}

				$opt = '<option value="'.$outkey.'"';
				if ($selected && $selected == $objp->idprodfournprice) $opt .= ' selected';
				if (empty($objp->idprodfournprice) && empty($alsoproductwithnosupplierprice)) $opt .= ' disabled';
				if (!empty($objp->idprodfournprice) && $objp->idprodfournprice > 0)
				{
					$opt .= ' pbq="'.$objp->idprodfournprice.'" data-pbq="'.$objp->idprodfournprice.'" data-pbqqty="'.$objp->quantity.'" data-pbqpercent="'.$objp->remise_percent.'"';
				}
				$opt .= ' data-html="'.dol_escape_htmltag($optlabel).'"';
				$opt .= '>';

				$opt .= $optlabel;
				$outval .= $outvallabel;

				$opt .= "</option>\n";


				// Add new entry
				// "key" value of json key array is used by jQuery automatically as selected value
				// "label" value of json key array is used by jQuery automatically as text for combo box
				$out .= $opt;
				array_push($outarray, array('key'=>$outkey, 'value'=>$outref, 'label'=>$outval, 'qty'=>$outqty, 'discount'=>$outdiscount, 'type'=>$outtype, 'duration_value'=>$outdurationvalue, 'duration_unit'=>$outdurationunit, 'disabled'=>(empty($objp->idprodfournprice) ?true:false)));
				// Exemple of var_dump $outarray
				// array(1) {[0]=>array(6) {[key"]=>string(1) "2" ["value"]=>string(3) "ppp"
				//           ["label"]=>string(76) "ppp (<strong>f</strong>ff2) - ppp - 20,00 Euros/1unité (20,00 Euros/unité)"
				//      	 ["qty"]=>string(1) "1" ["discount"]=>string(1) "0" ["disabled"]=>bool(false)
				//}
				//var_dump($outval); var_dump(utf8_check($outval)); var_dump(json_encode($outval));
				//$outval=array('label'=>'ppp (<strong>f</strong>ff2) - ppp - 20,00 Euros/ Unité (20,00 Euros/unité)');
				//var_dump($outval); var_dump(utf8_check($outval)); var_dump(json_encode($outval));

				$i++;
			}
			$out .= '</select>';

			$this->db->free($result);

			include_once DOL_DOCUMENT_ROOT.'/core/lib/ajax.lib.php';
			$out .= ajax_combobox($htmlname);

			if (empty($outputmode)) return $out;
			return $outarray;
		}
		else
		{
			dol_print_error($this->db);
		}
	}

    // phpcs:disable PEAR.NamingConventions.ValidFunctionName.ScopeNotCamelCaps
	/**
	 *	Return list of suppliers prices for a product
	 *
	 *  @param	    int		$productid       	Id of product
	 *  @param      string	$htmlname        	Name of HTML field
	 *  @param      int		$selected_supplier  Pre-selected supplier if more than 1 result
	 *  @return	    void
	 */
    public function select_product_fourn_price($productid, $htmlname = 'productfournpriceid', $selected_supplier = '')
	{
        // phpcs:enable
		global $langs, $conf;

		$langs->load('stocks');

		$sql = "SELECT p.rowid, p.label, p.ref, p.price, p.duration, pfp.fk_soc,";
		$sql .= " pfp.ref_fourn, pfp.rowid as idprodfournprice, pfp.price as fprice, pfp.remise_percent, pfp.quantity, pfp.unitprice,";
		$sql .= " pfp.fk_supplier_price_expression, pfp.fk_product, pfp.tva_tx, s.nom as name";
		$sql .= " FROM ".MAIN_DB_PREFIX."product as p";
		$sql .= " LEFT JOIN ".MAIN_DB_PREFIX."product_fournisseur_price as pfp ON p.rowid = pfp.fk_product";
		$sql .= " LEFT JOIN ".MAIN_DB_PREFIX."societe as s ON pfp.fk_soc = s.rowid";
		$sql .= " WHERE pfp.entity IN (".getEntity('productsupplierprice').")";
		$sql .= " AND p.tobuy = 1";
		$sql .= " AND s.fournisseur = 1";
		$sql .= " AND p.rowid = ".$productid;
		$sql .= " ORDER BY s.nom, pfp.ref_fourn DESC";

		dol_syslog(get_class($this)."::select_product_fourn_price", LOG_DEBUG);
		$result = $this->db->query($sql);

		if ($result)
		{
			$num = $this->db->num_rows($result);

			$form = '<select class="flat" id="select_'.$htmlname.'" name="'.$htmlname.'">';

			if (!$num)
			{
				$form .= '<option value="0">-- '.$langs->trans("NoSupplierPriceDefinedForThisProduct").' --</option>';
			}
			else
			{
				require_once DOL_DOCUMENT_ROOT.'/product/dynamic_price/class/price_parser.class.php';
				$form .= '<option value="0">&nbsp;</option>';

				$i = 0;
				while ($i < $num)
				{
					$objp = $this->db->fetch_object($result);

					$opt = '<option value="'.$objp->idprodfournprice.'"';
					//if there is only one supplier, preselect it
					if ($num == 1 || ($selected_supplier > 0 && $objp->fk_soc == $selected_supplier)) {
						$opt .= ' selected';
					}
					$opt .= '>'.$objp->name.' - '.$objp->ref_fourn.' - ';

					if (!empty($conf->dynamicprices->enabled) && !empty($objp->fk_supplier_price_expression)) {
						$prod_supplier = new ProductFournisseur($this->db);
						$prod_supplier->product_fourn_price_id = $objp->idprodfournprice;
						$prod_supplier->id = $productid;
						$prod_supplier->fourn_qty = $objp->quantity;
						$prod_supplier->fourn_tva_tx = $objp->tva_tx;
						$prod_supplier->fk_supplier_price_expression = $objp->fk_supplier_price_expression;
						$priceparser = new PriceParser($this->db);
						$price_result = $priceparser->parseProductSupplier($prod_supplier);
						if ($price_result >= 0) {
							$objp->fprice = $price_result;
							if ($objp->quantity >= 1)
							{
								$objp->unitprice = $objp->fprice / $objp->quantity;
							}
						}
					}
					if ($objp->quantity == 1)
					{
						$opt .= price($objp->fprice * (!empty($conf->global->DISPLAY_DISCOUNTED_SUPPLIER_PRICE) ? (1 - $objp->remise_percent / 100) : 1), 1, $langs, 0, 0, -1, $conf->currency)."/";
					}

					$opt .= $objp->quantity.' ';

					if ($objp->quantity == 1)
					{
						$opt .= $langs->trans("Unit");
					}
					else
					{
						$opt .= $langs->trans("Units");
					}
					if ($objp->quantity > 1)
					{
						$opt .= " - ";
						$opt .= price($objp->unitprice * (!empty($conf->global->DISPLAY_DISCOUNTED_SUPPLIER_PRICE) ? (1 - $objp->remise_percent / 100) : 1), 1, $langs, 0, 0, -1, $conf->currency)."/".$langs->trans("Unit");
					}
					if ($objp->duration) $opt .= " - ".$objp->duration;
					$opt .= "</option>\n";

					$form .= $opt;
					$i++;
				}
			}

			$form .= '</select>';
			$this->db->free($result);
			return $form;
		}
		else
		{
			dol_print_error($this->db);
		}
	}

    // phpcs:disable PEAR.NamingConventions.ValidFunctionName.ScopeNotCamelCaps
	/**
	 *    Return list of delivery address
	 *
	 *    @param    string	$selected          	Id contact pre-selectionn
	 *    @param    int		$socid				Id of company
	 *    @param    string	$htmlname          	Name of HTML field
	 *    @param    int		$showempty         	Add an empty field
	 *    @return	integer|null
	 */
    public function select_address($selected, $socid, $htmlname = 'address_id', $showempty = 0)
	{
        // phpcs:enable
		// looking for users
		$sql = "SELECT a.rowid, a.label";
		$sql .= " FROM ".MAIN_DB_PREFIX."societe_address as a";
		$sql .= " WHERE a.fk_soc = ".$socid;
		$sql .= " ORDER BY a.label ASC";

		dol_syslog(get_class($this)."::select_address", LOG_DEBUG);
		$resql = $this->db->query($sql);
		if ($resql)
		{
			print '<select class="flat" id="select_'.$htmlname.'" name="'.$htmlname.'">';
			if ($showempty) print '<option value="0">&nbsp;</option>';
			$num = $this->db->num_rows($resql);
			$i = 0;
			if ($num)
			{
				while ($i < $num)
				{
					$obj = $this->db->fetch_object($resql);

					if ($selected && $selected == $obj->rowid)
					{
						print '<option value="'.$obj->rowid.'" selected>'.$obj->label.'</option>';
					}
					else
					{
						print '<option value="'.$obj->rowid.'">'.$obj->label.'</option>';
					}
					$i++;
				}
			}
			print '</select>';
			return $num;
		}
		else
		{
			dol_print_error($this->db);
		}
	}


    // phpcs:disable PEAR.NamingConventions.ValidFunctionName.ScopeNotCamelCaps
	/**
	 *      Load into cache list of payment terms
	 *
	 *      @return     int             Nb of lines loaded, <0 if KO
	 */
    public function load_cache_conditions_paiements()
	{
        // phpcs:enable
		global $langs;

		$num = count($this->cache_conditions_paiements);
		if ($num > 0) return 0; // Cache already loaded

		dol_syslog(__METHOD__, LOG_DEBUG);

		$sql = "SELECT rowid, code, libelle as label";
		$sql .= " FROM ".MAIN_DB_PREFIX.'c_payment_term';
		$sql .= " WHERE entity IN (".getEntity('c_payment_term').")";
		$sql .= " AND active > 0";
		$sql .= " ORDER BY sortorder";

		$resql = $this->db->query($sql);
		if ($resql)
		{
			$num = $this->db->num_rows($resql);
			$i = 0;
			while ($i < $num)
			{
				$obj = $this->db->fetch_object($resql);

				// Si traduction existe, on l'utilise, sinon on prend le libelle par defaut
				$label = ($langs->trans("PaymentConditionShort".$obj->code) != ("PaymentConditionShort".$obj->code) ? $langs->trans("PaymentConditionShort".$obj->code) : ($obj->label != '-' ? $obj->label : ''));
				$this->cache_conditions_paiements[$obj->rowid]['code'] = $obj->code;
				$this->cache_conditions_paiements[$obj->rowid]['label'] = $label;
				$i++;
			}

			//$this->cache_conditions_paiements=dol_sort_array($this->cache_conditions_paiements, 'label', 'asc', 0, 0, 1);		// We use the field sortorder of table

			return $num;
		}
		else
		{
			dol_print_error($this->db);
			return -1;
		}
	}

    // phpcs:disable PEAR.NamingConventions.ValidFunctionName.ScopeNotCamelCaps
	/**
	 *      Charge dans cache la liste des délais de livraison possibles
	 *
	 *      @return     int             Nb of lines loaded, <0 if KO
	 */
    public function load_cache_availability()
	{
        // phpcs:enable
		global $langs;

		$num = count($this->cache_availability);
		if ($num > 0) return 0; // Cache already loaded

		dol_syslog(__METHOD__, LOG_DEBUG);

		$langs->load('propal');

		$sql = "SELECT rowid, code, label";
		$sql .= " FROM ".MAIN_DB_PREFIX.'c_availability';
		$sql .= " WHERE active > 0";

		$resql = $this->db->query($sql);
		if ($resql)
		{
			$num = $this->db->num_rows($resql);
			$i = 0;
			while ($i < $num)
			{
				$obj = $this->db->fetch_object($resql);

				// Si traduction existe, on l'utilise, sinon on prend le libelle par defaut
				$label = ($langs->trans("AvailabilityType".$obj->code) != ("AvailabilityType".$obj->code) ? $langs->trans("AvailabilityType".$obj->code) : ($obj->label != '-' ? $obj->label : ''));
				$this->cache_availability[$obj->rowid]['code'] = $obj->code;
				$this->cache_availability[$obj->rowid]['label'] = $label;
				$i++;
			}

			$this->cache_availability = dol_sort_array($this->cache_availability, 'label', 'asc', 0, 0, 1);

			return $num;
		}
		else
		{
			dol_print_error($this->db);
			return -1;
		}
	}

	/**
	 *      Retourne la liste des types de delais de livraison possibles
	 *
	 *      @param	int		$selected        Id du type de delais pre-selectionne
	 *      @param  string	$htmlname        Nom de la zone select
	 *      @param  string	$filtertype      To add a filter
	 *		@param	int		$addempty		Add empty entry
	 *		@return	void
	 */
    public function selectAvailabilityDelay($selected = '', $htmlname = 'availid', $filtertype = '', $addempty = 0)
	{
		global $langs, $user;

		$this->load_cache_availability();

		dol_syslog(__METHOD__." selected=".$selected.", htmlname=".$htmlname, LOG_DEBUG);

		print '<select id="'.$htmlname.'" class="flat" name="'.$htmlname.'">';
		if ($addempty) print '<option value="0">&nbsp;</option>';
		foreach ($this->cache_availability as $id => $arrayavailability)
		{
			if ($selected == $id)
			{
				print '<option value="'.$id.'" selected>';
			}
			else
			{
				print '<option value="'.$id.'">';
			}
			print $arrayavailability['label'];
			print '</option>';
		}
		print '</select>';
		if ($user->admin) print info_admin($langs->trans("YouCanChangeValuesForThisListFromDictionarySetup"), 1);
	}

	/**
	 *      Load into cache cache_demand_reason, array of input reasons
	 *
	 *      @return     int             Nb of lines loaded, <0 if KO
	 */
    public function loadCacheInputReason()
	{
		global $langs;

		$num = count($this->cache_demand_reason);
		if ($num > 0) return 0; // Cache already loaded

		$sql = "SELECT rowid, code, label";
		$sql .= " FROM ".MAIN_DB_PREFIX.'c_input_reason';
		$sql .= " WHERE active > 0";

		$resql = $this->db->query($sql);
		if ($resql)
		{
			$num = $this->db->num_rows($resql);
			$i = 0;
			$tmparray = array();
			while ($i < $num)
			{
				$obj = $this->db->fetch_object($resql);

				// Si traduction existe, on l'utilise, sinon on prend le libelle par defaut
				$label = ($obj->label != '-' ? $obj->label : '');
				if ($langs->trans("DemandReasonType".$obj->code) != ("DemandReasonType".$obj->code)) $label = $langs->trans("DemandReasonType".$obj->code); // So translation key DemandReasonTypeSRC_XXX will work
				if ($langs->trans($obj->code) != $obj->code) $label = $langs->trans($obj->code); // So translation key SRC_XXX will work

				$tmparray[$obj->rowid]['id']   = $obj->rowid;
				$tmparray[$obj->rowid]['code'] = $obj->code;
				$tmparray[$obj->rowid]['label'] = $label;
				$i++;
			}

			$this->cache_demand_reason = dol_sort_array($tmparray, 'label', 'asc', 0, 0, 1);

			unset($tmparray);
			return $num;
		}
		else
		{
			dol_print_error($this->db);
			return -1;
		}
	}

	/**
	 *	Return list of input reason (events that triggered an object creation, like after sending an emailing, making an advert, ...)
	 *  List found into table c_input_reason loaded by loadCacheInputReason
	 *
	 *  @param	int		$selected        Id or code of type origin to select by default
	 *  @param  string	$htmlname        Nom de la zone select
	 *  @param  string	$exclude         To exclude a code value (Example: SRC_PROP)
	 *	@param	int		$addempty		 Add an empty entry
	 *	@return	void
	 */
    public function selectInputReason($selected = '', $htmlname = 'demandreasonid', $exclude = '', $addempty = 0)
	{
		global $langs, $user;

		$this->loadCacheInputReason();

		print '<select class="flat" id="select_'.$htmlname.'" name="'.$htmlname.'">';
		if ($addempty) print '<option value="0"'.(empty($selected) ? ' selected' : '').'>&nbsp;</option>';
		foreach ($this->cache_demand_reason as $id => $arraydemandreason)
		{
			if ($arraydemandreason['code'] == $exclude) continue;

			if ($selected && ($selected == $arraydemandreason['id'] || $selected == $arraydemandreason['code']))
			{
				print '<option value="'.$arraydemandreason['id'].'" selected>';
			}
			else
			{
				print '<option value="'.$arraydemandreason['id'].'">';
			}
			$label = $arraydemandreason['label']; // Translation of label was already done into the ->loadCacheInputReason
			print $langs->trans($label);
			print '</option>';
		}
		print '</select>';
		if ($user->admin) print info_admin($langs->trans("YouCanChangeValuesForThisListFromDictionarySetup"), 1);
	}

    // phpcs:disable PEAR.NamingConventions.ValidFunctionName.ScopeNotCamelCaps
	/**
	 *      Charge dans cache la liste des types de paiements possibles
	 *
	 *      @return     int                 Nb of lines loaded, <0 if KO
	 */
    public function load_cache_types_paiements()
	{
        // phpcs:enable
		global $langs;

		$num = count($this->cache_types_paiements);
		if ($num > 0) return $num; // Cache already loaded

		dol_syslog(__METHOD__, LOG_DEBUG);

		$this->cache_types_paiements = array();

		$sql = "SELECT id, code, libelle as label, type, active";
		$sql .= " FROM ".MAIN_DB_PREFIX."c_paiement";
		$sql .= " WHERE entity IN (".getEntity('c_paiement').")";
		//if ($active >= 0) $sql.= " AND active = ".$active;

		$resql = $this->db->query($sql);
		if ($resql)
		{
			$num = $this->db->num_rows($resql);
			$i = 0;
			while ($i < $num)
			{
				$obj = $this->db->fetch_object($resql);

				// Si traduction existe, on l'utilise, sinon on prend le libelle par defaut
				$label = ($langs->transnoentitiesnoconv("PaymentTypeShort".$obj->code) != ("PaymentTypeShort".$obj->code) ? $langs->transnoentitiesnoconv("PaymentTypeShort".$obj->code) : ($obj->label != '-' ? $obj->label : ''));
				$this->cache_types_paiements[$obj->id]['id'] = $obj->id;
				$this->cache_types_paiements[$obj->id]['code'] = $obj->code;
				$this->cache_types_paiements[$obj->id]['label'] = $label;
				$this->cache_types_paiements[$obj->id]['type'] = $obj->type;
				$this->cache_types_paiements[$obj->id]['active'] = $obj->active;
				$i++;
			}

			$this->cache_types_paiements = dol_sort_array($this->cache_types_paiements, 'label', 'asc', 0, 0, 1);

			return $num;
		}
		else
		{
			dol_print_error($this->db);
			return -1;
		}
	}


    // phpcs:disable PEAR.NamingConventions.ValidFunctionName.ScopeNotCamelCaps
	/**
	 *      Return list of payment modes.
	 *      Constant MAIN_DEFAULT_PAYMENT_TERM_ID can used to set default value but scope is all application, probably not what you want.
	 *      See instead to force the default value by the caller.
	 *
	 *      @param	int		$selected		Id of payment term to preselect by default
	 *      @param	string	$htmlname		Nom de la zone select
	 *      @param	int		$filtertype		Not used
	 *		@param	int		$addempty		Add an empty entry
	 * 		@param	int		$noinfoadmin		0=Add admin info, 1=Disable admin info
	 * 		@param	string	$morecss			Add more CSS on select tag
	 *		@return	void
	 */
    public function select_conditions_paiements($selected = 0, $htmlname = 'condid', $filtertype = -1, $addempty = 0, $noinfoadmin = 0, $morecss = '')
	{
        // phpcs:enable
		global $langs, $user, $conf;

		dol_syslog(__METHOD__." selected=".$selected.", htmlname=".$htmlname, LOG_DEBUG);

		$this->load_cache_conditions_paiements();

		// Set default value if not already set by caller
		if (empty($selected) && !empty($conf->global->MAIN_DEFAULT_PAYMENT_TERM_ID)) $selected = $conf->global->MAIN_DEFAULT_PAYMENT_TERM_ID;

		print '<select id="'.$htmlname.'" class="flat selectpaymentterms'.($morecss ? ' '.$morecss : '').'" name="'.$htmlname.'">';
		if ($addempty) print '<option value="0">&nbsp;</option>';
		foreach ($this->cache_conditions_paiements as $id => $arrayconditions)
		{
			if ($selected == $id)
			{
				print '<option value="'.$id.'" selected>';
			}
			else
			{
				print '<option value="'.$id.'">';
			}
			print $arrayconditions['label'];
			print '</option>';
		}
		print '</select>';
		if ($user->admin && empty($noinfoadmin)) print info_admin($langs->trans("YouCanChangeValuesForThisListFromDictionarySetup"), 1);
	}


    // phpcs:disable PEAR.NamingConventions.ValidFunctionName.ScopeNotCamelCaps
	/**
	 *      Return list of payment methods
	 *
	 *      @param	string	$selected       Id du mode de paiement pre-selectionne
	 *      @param  string	$htmlname       Nom de la zone select
	 *      @param  string	$filtertype     To filter on field type in llx_c_paiement ('CRDT' or 'DBIT' or array('code'=>xx,'label'=>zz))
	 *      @param  int		$format         0=id+libelle, 1=code+code, 2=code+libelle, 3=id+code
	 *      @param  int		$empty			1=peut etre vide, 0 sinon
	 * 		@param	int		$noadmininfo	0=Add admin info, 1=Disable admin info
	 *      @param  int		$maxlength      Max length of label
	 *      @param  int     $active         Active or not, -1 = all
	 *      @param  string  $morecss        Add more CSS on select tag
	 * 		@return	void
	 */
    public function select_types_paiements($selected = '', $htmlname = 'paiementtype', $filtertype = '', $format = 0, $empty = 1, $noadmininfo = 0, $maxlength = 0, $active = 1, $morecss = '')
	{
        // phpcs:enable
		global $langs, $user;

		dol_syslog(__METHOD__." ".$selected.", ".$htmlname.", ".$filtertype.", ".$format, LOG_DEBUG);

		$filterarray = array();
		if ($filtertype == 'CRDT')  	$filterarray = array(0, 2, 3);
		elseif ($filtertype == 'DBIT') 	$filterarray = array(1, 2, 3);
		elseif ($filtertype != '' && $filtertype != '-1') $filterarray = explode(',', $filtertype);

		$this->load_cache_types_paiements();

		print '<select id="select'.$htmlname.'" class="flat selectpaymenttypes'.($morecss ? ' '.$morecss : '').'" name="'.$htmlname.'">';
		if ($empty) print '<option value="">&nbsp;</option>';
		foreach ($this->cache_types_paiements as $id => $arraytypes)
		{
			// If not good status
			if ($active >= 0 && $arraytypes['active'] != $active) continue;

			// On passe si on a demande de filtrer sur des modes de paiments particuliers
			if (count($filterarray) && !in_array($arraytypes['type'], $filterarray)) continue;

			// We discard empty line if showempty is on because an empty line has already been output.
			if ($empty && empty($arraytypes['code'])) continue;

			if ($format == 0) print '<option value="'.$id.'"';
			elseif ($format == 1) print '<option value="'.$arraytypes['code'].'"';
			elseif ($format == 2) print '<option value="'.$arraytypes['code'].'"';
			elseif ($format == 3) print '<option value="'.$id.'"';
			// Si selected est text, on compare avec code, sinon avec id
			if (preg_match('/[a-z]/i', $selected) && $selected == $arraytypes['code']) print ' selected';
			elseif ($selected == $id) print ' selected';
			print '>';
			if ($format == 0) $value = ($maxlength ?dol_trunc($arraytypes['label'], $maxlength) : $arraytypes['label']);
			elseif ($format == 1) $value = $arraytypes['code'];
			elseif ($format == 2) $value = ($maxlength ?dol_trunc($arraytypes['label'], $maxlength) : $arraytypes['label']);
			elseif ($format == 3) $value = $arraytypes['code'];
			print $value ? $value : '&nbsp;';
			print '</option>';
		}
		print '</select>';
		if ($user->admin && !$noadmininfo) print info_admin($langs->trans("YouCanChangeValuesForThisListFromDictionarySetup"), 1);
	}


	/**
	 *  Selection HT or TTC
	 *
	 *  @param	string	$selected       Id pre-selectionne
	 *  @param  string	$htmlname       Nom de la zone select
	 * 	@return	string					Code of HTML select to chose tax or not
	 */
    public function selectPriceBaseType($selected = '', $htmlname = 'price_base_type')
	{
		global $langs;

		$return = '';

		$return .= '<select class="flat maxwidth75" id="select_'.$htmlname.'" name="'.$htmlname.'">';
		$options = array(
			'HT'=>$langs->trans("HT"),
			'TTC'=>$langs->trans("TTC")
		);
		foreach ($options as $id => $value)
		{
			if ($selected == $id)
			{
				$return .= '<option value="'.$id.'" selected>'.$value;
			}
			else
			{
				$return .= '<option value="'.$id.'">'.$value;
			}
			$return .= '</option>';
		}
		$return .= '</select>';

		return $return;
	}

    // phpcs:disable PEAR.NamingConventions.ValidFunctionName.ScopeNotCamelCaps
    /**
     *      Load in cache list of transport mode
     *
     *      @return     int                 Nb of lines loaded, <0 if KO
     */
    public function load_cache_transport_mode()
    {
        // phpcs:enable
        global $langs;

        $num=count($this->cache_transport_mode);
        if ($num > 0) return $num;    // Cache already loaded

        dol_syslog(__METHOD__, LOG_DEBUG);

        $this->cache_transport_mode = array();

        $sql = "SELECT rowid, code, label, active";
        $sql.= " FROM ".MAIN_DB_PREFIX."c_transport_mode";
        $sql.= " WHERE entity IN (".getEntity('c_transport_mode').")";
        //if ($active >= 0) $sql.= " AND active = ".$active;

        $resql = $this->db->query($sql);
        if ($resql)
        {
            $num = $this->db->num_rows($resql);
            $i = 0;
            while ($i < $num)
            {
                $obj = $this->db->fetch_object($resql);

                // If traduction exist, we use it else we take the default label
                $label=($langs->transnoentitiesnoconv("PaymentTypeShort".$obj->code)!=("PaymentTypeShort".$obj->code)?$langs->transnoentitiesnoconv("PaymentTypeShort".$obj->code):($obj->label!='-'?$obj->label:''));
                $this->cache_transport_mode[$obj->rowid]['rowid'] = $obj->rowid;
                $this->cache_transport_mode[$obj->rowid]['code'] = $obj->code;
                $this->cache_transport_mode[$obj->rowid]['label']= $label;
                $this->cache_transport_mode[$obj->rowid]['active'] = $obj->active;
                $i++;
            }

            $this->cache_transport_mode = dol_sort_array($this->cache_transport_mode, 'label', 'asc', 0, 0, 1);

            return $num;
        }
        else
        {
            dol_print_error($this->db);
            return -1;
        }
    }

    /**
     *      Return list of transport mode for intracomm report
     *
     *      @param	string	$selected       Id of the transport mode pre-selected
     *      @param  string	$htmlname       Name of the select field
     *      @param  int		$format         0=id+label, 1=code+code, 2=code+label, 3=id+code
     *      @param  int		$empty			1=can be empty, 0 else
     * 		@param	int		$noadmininfo	0=Add admin info, 1=Disable admin info
     *      @param  int		$maxlength      Max length of label
     *      @param  int     $active         Active or not, -1 = all
     *      @param  string  $morecss        Add more CSS on select tag
     * 		@return	void
     */
    public function selectTransportMode($selected = '', $htmlname = 'transportmode', $format = 0, $empty = 1, $noadmininfo = 0, $maxlength = 0, $active = 1, $morecss = '')
    {
        global $langs,$user;

        dol_syslog(__METHOD__." ".$selected.", ".$htmlname.", ".$format, LOG_DEBUG);

        $this->load_cache_transport_mode();

        print '<select id="select'.$htmlname.'" class="flat selectmodetransport'.($morecss?' '.$morecss:'').'" name="'.$htmlname.'">';
        if ($empty) print '<option value="">&nbsp;</option>';
        foreach($this->cache_transport_mode as $id => $arraytypes)
        {
            // If not good status
            if ($active >= 0 && $arraytypes['active'] != $active) continue;

            // We discard empty line if showempty is on because an empty line has already been output.
            if ($empty && empty($arraytypes['code'])) continue;

            if ($format == 0) print '<option value="'.$id.'"';
            elseif ($format == 1) print '<option value="'.$arraytypes['code'].'"';
            elseif ($format == 2) print '<option value="'.$arraytypes['code'].'"';
            elseif ($format == 3) print '<option value="'.$id.'"';
            // If text is selected, we compare with code, else with id
            if (preg_match('/[a-z]/i', $selected) && $selected == $arraytypes['code']) print ' selected';
            elseif ($selected == $id) print ' selected';
            print '>';
            if ($format == 0) $value=($maxlength?dol_trunc($arraytypes['label'], $maxlength):$arraytypes['label']);
            elseif ($format == 1) $value=$arraytypes['code'];
            elseif ($format == 2) $value=($maxlength?dol_trunc($arraytypes['label'], $maxlength):$arraytypes['label']);
            elseif ($format == 3) $value=$arraytypes['code'];
            print $value?$value:'&nbsp;';
            print '</option>';
        }
        print '</select>';
        if ($user->admin && ! $noadmininfo) print info_admin($langs->trans("YouCanChangeValuesForThisListFromDictionarySetup"), 1);
    }

	/**
	 *  Return a HTML select list of shipping mode
	 *
	 *  @param	string	$selected          Id shipping mode pre-selected
	 *  @param  string	$htmlname          Name of select zone
	 *  @param  string	$filtre            To filter list
	 *  @param  int		$useempty          1=Add an empty value in list, 2=Add an empty value in list only if there is more than 2 entries.
	 *  @param  string	$moreattrib        To add more attribute on select
	 * 	@return	void
	 */
    public function selectShippingMethod($selected = '', $htmlname = 'shipping_method_id', $filtre = '', $useempty = 0, $moreattrib = '')
	{
		global $langs, $conf, $user;

		$langs->load("admin");
		$langs->load("deliveries");

		$sql = "SELECT rowid, code, libelle as label";
		$sql .= " FROM ".MAIN_DB_PREFIX."c_shipment_mode";
		$sql .= " WHERE active > 0";
		if ($filtre) $sql .= " AND ".$filtre;
		$sql .= " ORDER BY libelle ASC";

		dol_syslog(get_class($this)."::selectShippingMode", LOG_DEBUG);
		$result = $this->db->query($sql);
		if ($result) {
			$num = $this->db->num_rows($result);
			$i = 0;
			if ($num) {
				print '<select id="select'.$htmlname.'" class="flat selectshippingmethod" name="'.$htmlname.'"'.($moreattrib ? ' '.$moreattrib : '').'>';
				if ($useempty == 1 || ($useempty == 2 && $num > 1)) {
					print '<option value="-1">&nbsp;</option>';
				}
				while ($i < $num) {
					$obj = $this->db->fetch_object($result);
					if ($selected == $obj->rowid) {
						print '<option value="'.$obj->rowid.'" selected>';
					} else {
						print '<option value="'.$obj->rowid.'">';
					}
					print ($langs->trans("SendingMethod".strtoupper($obj->code)) != "SendingMethod".strtoupper($obj->code)) ? $langs->trans("SendingMethod".strtoupper($obj->code)) : $obj->label;
					print '</option>';
					$i++;
				}
				print "</select>";
				if ($user->admin) print info_admin($langs->trans("YouCanChangeValuesForThisListFromDictionarySetup"), 1);
			} else {
				print $langs->trans("NoShippingMethodDefined");
			}
		} else {
			dol_print_error($this->db);
		}
	}

	/**
	 *    Display form to select shipping mode
	 *
	 *    @param	string	$page        Page
	 *    @param    int		$selected    Id of shipping mode
	 *    @param    string	$htmlname    Name of select html field
	 *    @param    int		$addempty    1=Add an empty value in list, 2=Add an empty value in list only if there is more than 2 entries.
	 *    @return	void
	 */
    public function formSelectShippingMethod($page, $selected = '', $htmlname = 'shipping_method_id', $addempty = 0)
	{
		global $langs, $db;

		$langs->load("deliveries");

		if ($htmlname != "none") {
			print '<form method="POST" action="'.$page.'">';
			print '<input type="hidden" name="action" value="setshippingmethod">';
			print '<input type="hidden" name="token" value="'.newToken().'">';
			$this->selectShippingMethod($selected, $htmlname, '', $addempty);
			print '<input type="submit" class="button valignmiddle" value="'.$langs->trans("Modify").'">';
			print '</form>';
		} else {
			if ($selected) {
				$code = $langs->getLabelFromKey($db, $selected, 'c_shipment_mode', 'rowid', 'code');
				print $langs->trans("SendingMethod".strtoupper($code));
			} else {
				print "&nbsp;";
			}
		}
	}

	/**
	 * Creates HTML last in cycle situation invoices selector
	 *
	 * @param     string  $selected   		Preselected ID
	 * @param     int     $socid      		Company ID
	 *
	 * @return    string                     HTML select
	 */
    public function selectSituationInvoices($selected = '', $socid = 0)
	{
		global $langs;

		$langs->load('bills');

		$opt = '<option value ="" selected></option>';
		$sql = 'SELECT rowid, ref, situation_cycle_ref, situation_counter, situation_final, fk_soc';
		$sql .= ' FROM '.MAIN_DB_PREFIX.'facture';
		$sql .= ' WHERE entity IN ('.getEntity('invoice').')';
		$sql .= ' AND situation_counter>=1';
		$sql .= ' ORDER by situation_cycle_ref, situation_counter desc';
		$resql = $this->db->query($sql);
		if ($resql && $this->db->num_rows($resql) > 0) {
			// Last seen cycle
			$ref = 0;
			while ($obj = $this->db->fetch_object($resql)) {
				//Same company ?
			    if ($socid == $obj->fk_soc) {
					//Same cycle ?
			        if ($obj->situation_cycle_ref != $ref) {
						// Just seen this cycle
			            $ref = $obj->situation_cycle_ref;
						//not final ?
			            if ($obj->situation_final != 1) {
							//Not prov?
			                if (substr($obj->ref, 1, 4) != 'PROV') {
			                    if ($selected == $obj->rowid) {
			                        $opt .= '<option value="'.$obj->rowid.'" selected>'.$obj->ref.'</option>';
								} else {
								    $opt .= '<option value="'.$obj->rowid.'">'.$obj->ref.'</option>';
								}
							}
						}
					}
				}
			}
		}
		else
		{
				dol_syslog("Error sql=".$sql.", error=".$this->error, LOG_ERR);
		}
		if ($opt == '<option value ="" selected></option>')
		{
			$opt = '<option value ="0" selected>'.$langs->trans('NoSituations').'</option>';
		}
		return $opt;
	}

	/**
	 *      Creates HTML units selector (code => label)
	 *
	 *      @param	string	$selected       Preselected Unit ID
	 *      @param  string	$htmlname       Select name
	 *      @param	int		$showempty		Add a nempty line
	 * 		@return	string                  HTML select
	 */
    public function selectUnits($selected = '', $htmlname = 'units', $showempty = 0)
	{
		global $langs;

		$langs->load('products');

		$return = '<select class="flat" id="'.$htmlname.'" name="'.$htmlname.'">';

		$sql = 'SELECT rowid, label, code from '.MAIN_DB_PREFIX.'c_units';
		$sql .= ' WHERE active > 0';

		$resql = $this->db->query($sql);
		if ($resql && $this->db->num_rows($resql) > 0)
		{
			if ($showempty) $return .= '<option value="none"></option>';

			while ($res = $this->db->fetch_object($resql))
			{
			    $unitLabel = $res->label;
			    if (!empty($langs->tab_translate['unit'.$res->code]))	// check if Translation is available before
			    {
			        $unitLabel = $langs->trans('unit'.$res->code) != $res->label ? $langs->trans('unit'.$res->code) : $res->label;
			    }

				if ($selected == $res->rowid)
				{
				    $return .= '<option value="'.$res->rowid.'" selected>'.$unitLabel.'</option>';
				}
				else
				{
				    $return .= '<option value="'.$res->rowid.'">'.$unitLabel.'</option>';
				}
			}
			$return .= '</select>';
		}
		return $return;
	}

    // phpcs:disable PEAR.NamingConventions.ValidFunctionName.ScopeNotCamelCaps
	/**
	 *  Return a HTML select list of bank accounts
	 *
	 *  @param	string	$selected           Id account pre-selected
	 *  @param  string	$htmlname           Name of select zone
	 *  @param  int		$status             Status of searched accounts (0=open, 1=closed, 2=both)
	 *  @param  string	$filtre             To filter list
	 *  @param  int		$useempty           1=Add an empty value in list, 2=Add an empty value in list only if there is more than 2 entries.
	 *  @param  string	$moreattrib         To add more attribute on select
	 *  @param	int		$showcurrency		Show currency in label
	 *  @param	string	$morecss			More CSS
	 * 	@return	int							<0 if error, Num of bank account found if OK (0, 1, 2, ...)
	 */
    public function select_comptes($selected = '', $htmlname = 'accountid', $status = 0, $filtre = '', $useempty = 0, $moreattrib = '', $showcurrency = 0, $morecss = '')
	{
        // phpcs:enable
		global $langs, $conf;

		$langs->load("admin");
		$num = 0;

		$sql = "SELECT rowid, label, bank, clos as status, currency_code";
		$sql .= " FROM ".MAIN_DB_PREFIX."bank_account";
		$sql .= " WHERE entity IN (".getEntity('bank_account').")";
		if ($status != 2) $sql .= " AND clos = ".(int) $status;
		if ($filtre) $sql .= " AND ".$filtre;
		$sql .= " ORDER BY label";

		dol_syslog(get_class($this)."::select_comptes", LOG_DEBUG);
		$result = $this->db->query($sql);
		if ($result)
		{
			$num = $this->db->num_rows($result);
			$i = 0;
			if ($num)
			{
				print '<select id="select'.$htmlname.'" class="flat selectbankaccount'.($morecss ? ' '.$morecss : '').'" name="'.$htmlname.'"'.($moreattrib ? ' '.$moreattrib : '').'>';
				if ($useempty == 1 || ($useempty == 2 && $num > 1))
				{
					print '<option value="-1">&nbsp;</option>';
				}

				while ($i < $num)
				{
					$obj = $this->db->fetch_object($result);
					if ($selected == $obj->rowid)
					{
						print '<option value="'.$obj->rowid.'" selected>';
					}
					else
					{
						print '<option value="'.$obj->rowid.'">';
					}
					print trim($obj->label);
					if ($showcurrency) print ' ('.$obj->currency_code.')';
					if ($status == 2 && $obj->status == 1) print ' ('.$langs->trans("Closed").')';
					print '</option>';
					$i++;
				}
				print "</select>";
			}
			else
			{
				if ($status == 0) print '<span class="opacitymedium">'.$langs->trans("NoActiveBankAccountDefined").'</span>';
				else print '<span class="opacitymedium">'.$langs->trans("NoBankAccountFound").'</span>';
			}
		}
		else {
			dol_print_error($this->db);
		}

		return $num;
	}

	/**
	 *  Return a HTML select list of establishment
	 *
	 *  @param	string	$selected           Id establishment pre-selected
	 *  @param  string	$htmlname           Name of select zone
	 *  @param  int		$status             Status of searched establishment (0=open, 1=closed, 2=both)
	 *  @param  string	$filtre             To filter list
	 *  @param  int		$useempty           1=Add an empty value in list, 2=Add an empty value in list only if there is more than 2 entries.
	 *  @param  string	$moreattrib         To add more attribute on select
	 * 	@return	int							<0 if error, Num of establishment found if OK (0, 1, 2, ...)
	 */
	public function selectEstablishments($selected = '', $htmlname = 'entity', $status = 0, $filtre = '', $useempty = 0, $moreattrib = '')
	{
        // phpcs:enable
		global $langs, $conf;

		$langs->load("admin");
		$num = 0;

		$sql = "SELECT rowid, name, fk_country, status, entity";
		$sql .= " FROM ".MAIN_DB_PREFIX."establishment";
		$sql .= " WHERE 1=1";
		if ($status != 2) $sql .= " AND status = ".(int) $status;
		if ($filtre) $sql .= " AND ".$filtre;
		$sql .= " ORDER BY name";

		dol_syslog(get_class($this)."::select_establishment", LOG_DEBUG);
		$result = $this->db->query($sql);
		if ($result)
		{
			$num = $this->db->num_rows($result);
			$i = 0;
			if ($num)
			{
				print '<select id="select'.$htmlname.'" class="flat selectestablishment" name="'.$htmlname.'"'.($moreattrib ? ' '.$moreattrib : '').'>';
				if ($useempty == 1 || ($useempty == 2 && $num > 1))
				{
					print '<option value="-1">&nbsp;</option>';
				}

				while ($i < $num)
				{
					$obj = $this->db->fetch_object($result);
					if ($selected == $obj->rowid)
					{
						print '<option value="'.$obj->rowid.'" selected>';
					}
					else
					{
						print '<option value="'.$obj->rowid.'">';
					}
					print trim($obj->name);
					if ($status == 2 && $obj->status == 1) print ' ('.$langs->trans("Closed").')';
					print '</option>';
					$i++;
				}
				print "</select>";
			}
			else
			{
				if ($status == 0) print '<span class="opacitymedium">'.$langs->trans("NoActiveEstablishmentDefined").'</span>';
				else print '<span class="opacitymedium">'.$langs->trans("NoEstablishmentFound").'</span>';
			}
		}
		else {
			dol_print_error($this->db);
		}
	}

	/**
	 *    Display form to select bank account
	 *
	 *    @param	string	$page        Page
	 *    @param    int		$selected    Id of bank account
	 *    @param    string	$htmlname    Name of select html field
	 *    @param    int		$addempty    1=Add an empty value in list, 2=Add an empty value in list only if there is more than 2 entries.
	 *    @return	void
	 */
    public function formSelectAccount($page, $selected = '', $htmlname = 'fk_account', $addempty = 0)
	{
		global $langs;
		if ($htmlname != "none") {
			print '<form method="POST" action="'.$page.'">';
			print '<input type="hidden" name="action" value="setbankaccount">';
			print '<input type="hidden" name="token" value="'.newToken().'">';
			$nbaccountfound = $this->select_comptes($selected, $htmlname, 0, '', $addempty);
			if ($nbaccountfound > 0) print '<input type="submit" class="button valignmiddle" value="'.$langs->trans("Modify").'">';
			print '</form>';
		} else {
			$langs->load('banks');

			if ($selected) {
				require_once DOL_DOCUMENT_ROOT.'/compta/bank/class/account.class.php';
				$bankstatic = new Account($this->db);
				$result = $bankstatic->fetch($selected);
				if ($result) print $bankstatic->getNomUrl(1);
			} else {
				print "&nbsp;";
			}
		}
	}

    // phpcs:disable PEAR.NamingConventions.ValidFunctionName.ScopeNotCamelCaps
	/**
	 *    Return list of categories having choosed type
	 *
	 *    @param	string|int	            $type				Type of category ('customer', 'supplier', 'contact', 'product', 'member'). Old mode (0, 1, 2, ...) is deprecated.
	 *    @param    string		            $selected    		Id of category preselected or 'auto' (autoselect category if there is only one element)
	 *    @param    string		            $htmlname			HTML field name
	 *    @param    int			            $maxlength      	Maximum length for labels
     *    @param    int|string|array    	$markafterid        Keep only or removed all categories including the leaf $markafterid in category tree (exclude) or Keep only of category is inside the leaf starting with this id.
     *                                                          $markafterid can be an :
     *                                                          - int (id of category)
     *                                                          - string (categories ids seprated by comma)
     *                                                          - array (list of categories ids)
	 *    @param	int			            $outputmode			0=HTML select string, 1=Array
     *    @param	int			            $include			[=0] Removed or 1=Keep only
     *    @param	string					$morecss			More CSS
	 *    @return	string
	 *    @see select_categories()
	 */
    public function select_all_categories($type, $selected = '', $htmlname = "parent", $maxlength = 64, $markafterid = 0, $outputmode = 0, $include = 0, $morecss = '')
	{
        // phpcs:enable
		global $conf, $langs;
		$langs->load("categories");

		include_once DOL_DOCUMENT_ROOT.'/categories/class/categorie.class.php';

		// For backward compatibility
		if (is_numeric($type))
		{
			dol_syslog(__METHOD__.': using numeric value for parameter type is deprecated. Use string code instead.', LOG_WARNING);
		}

		if ($type === Categorie::TYPE_BANK_LINE)
		{
			// TODO Move this into common category feature
			$cate_arbo = array();
			$sql = "SELECT c.label, c.rowid";
			$sql .= " FROM ".MAIN_DB_PREFIX."bank_categ as c";
			$sql .= " WHERE entity = ".$conf->entity;
			$sql .= " ORDER BY c.label";
			$result = $this->db->query($sql);
			if ($result)
			{
				$num = $this->db->num_rows($result);
				$i = 0;
				while ($i < $num)
				{
					$objp = $this->db->fetch_object($result);
					if ($objp) $cate_arbo[$objp->rowid] = array('id'=>$objp->rowid, 'fulllabel'=>$objp->label);
					$i++;
				}
				$this->db->free($result);
			}
			else dol_print_error($this->db);
		}
		else
		{
			$cat = new Categorie($this->db);
            $cate_arbo = $cat->get_full_arbo($type, $markafterid, $include);
		}

		$output = '<select class="flat'.($morecss ? ' '.$morecss : '').'" name="'.$htmlname.'" id="'.$htmlname.'">';
		$outarray = array();
		if (is_array($cate_arbo))
		{
			if (!count($cate_arbo)) $output .= '<option value="-1" disabled>'.$langs->trans("NoCategoriesDefined").'</option>';
			else
			{
				$output .= '<option value="-1">&nbsp;</option>';
				foreach ($cate_arbo as $key => $value)
				{
					if ($cate_arbo[$key]['id'] == $selected || ($selected == 'auto' && count($cate_arbo) == 1))
					{
						$add = 'selected ';
					}
					else
					{
						$add = '';
					}
					$output .= '<option '.$add.'value="'.$cate_arbo[$key]['id'].'">'.dol_trunc($cate_arbo[$key]['fulllabel'], $maxlength, 'middle').'</option>';

					$outarray[$cate_arbo[$key]['id']] = $cate_arbo[$key]['fulllabel'];
				}
			}
		}
		$output .= '</select>';
		$output .= "\n";

		if ($outputmode) return $outarray;
		return $output;
	}

    // phpcs:disable PEAR.NamingConventions.ValidFunctionName.ScopeNotCamelCaps
	/**
	 *     Show a confirmation HTML form or AJAX popup
	 *
	 *     @param	string		$page        	   	Url of page to call if confirmation is OK
	 *     @param	string		$title       	   	Title
	 *     @param	string		$question    	   	Question
	 *     @param 	string		$action      	   	Action
	 *	   @param	array		$formquestion	   	An array with forms complementary inputs
	 * 	   @param	string		$selectedchoice		"" or "no" or "yes"
	 * 	   @param	int			$useajax		   	0=No, 1=Yes, 2=Yes but submit page with &confirm=no if choice is No, 'xxx'=preoutput confirm box with div id=dialog-confirm-xxx
	 *     @param	int			$height          	Force height of box
	 *     @param	int			$width				Force width of box
	 *     @return 	void
	 *     @deprecated
	 *     @see formconfirm()
	 */
    public function form_confirm($page, $title, $question, $action, $formquestion = '', $selectedchoice = "", $useajax = 0, $height = 170, $width = 500)
	{
        // phpcs:enable
        dol_syslog(__METHOD__.': using form_confirm is deprecated. Use formconfim instead.', LOG_WARNING);
		print $this->formconfirm($page, $title, $question, $action, $formquestion, $selectedchoice, $useajax, $height, $width);
	}

	/**
	 *     Show a confirmation HTML form or AJAX popup.
	 *     Easiest way to use this is with useajax=1.
	 *     If you use useajax='xxx', you must also add jquery code to trigger opening of box (with correct parameters)
	 *     just after calling this method. For example:
	 *       print '<script type="text/javascript">'."\n";
	 *       print 'jQuery(document).ready(function() {'."\n";
	 *       print 'jQuery(".xxxlink").click(function(e) { jQuery("#aparamid").val(jQuery(this).attr("rel")); jQuery("#dialog-confirm-xxx").dialog("open"); return false; });'."\n";
	 *       print '});'."\n";
	 *       print '</script>'."\n";
	 *
	 *     @param  	string		$page        	   	Url of page to call if confirmation is OK. Can contains parameters (param 'action' and 'confirm' will be reformated)
	 *     @param	string		$title       	   	Title
	 *     @param	string		$question    	   	Question
	 *     @param 	string		$action      	   	Action
	 *	   @param  	array		$formquestion	   	An array with complementary inputs to add into forms: array(array('label'=> ,'type'=> , ))
	 *												type can be 'hidden', 'text', 'password', 'checkbox', 'radio', 'date', 'morecss', ...
	 * 	   @param  	string		$selectedchoice  	'' or 'no', or 'yes' or '1' or '0'
	 * 	   @param  	int|string	$useajax		   	0=No, 1=Yes, 2=Yes but submit page with &confirm=no if choice is No, 'xxx'=Yes and preoutput confirm box with div id=dialog-confirm-xxx
	 *     @param  	int			$height          	Force height of box (0 = auto)
	 *     @param	int			$width				Force width of box ('999' or '90%'). Ignored and forced to 90% on smartphones.
	 *     @param	int			$disableformtag		1=Disable form tag. Can be used if we are already inside a <form> section.
	 *     @return 	string      	    			HTML ajax code if a confirm ajax popup is required, Pure HTML code if it's an html form
	 */
    public function formconfirm($page, $title, $question, $action, $formquestion = '', $selectedchoice = '', $useajax = 0, $height = 0, $width = 500, $disableformtag = 0)
	{
		global $langs, $conf;
		global $useglobalvars;

		$more = '<!-- formconfirm -->';
		$formconfirm = '';
		$inputok = array();
		$inputko = array();

		// Clean parameters
		$newselectedchoice = empty($selectedchoice) ? "no" : $selectedchoice;
		if ($conf->browser->layout == 'phone') $width = '95%';

		// Set height automatically if not defined
		if (empty($height)) {
			$height = 210;
			if (is_array($formquestion) && count($formquestion) > 2) {
				$height += ((count($formquestion) - 2) * 24);
			}
		}

		if (is_array($formquestion) && !empty($formquestion))
		{
			// First add hidden fields and value
			foreach ($formquestion as $key => $input)
			{
				if (is_array($input) && !empty($input))
				{
					if ($input['type'] == 'hidden')
					{
						$more .= '<input type="hidden" id="'.$input['name'].'" name="'.$input['name'].'" value="'.dol_escape_htmltag($input['value']).'">'."\n";
					}
				}
			}

			// Now add questions
			$more .= '<div class="tagtable paddingtopbottomonly centpercent noborderspacing">'."\n";
			foreach ($formquestion as $key => $input)
			{
				if (is_array($input) && !empty($input))
				{
					$size = (!empty($input['size']) ? ' size="'.$input['size'].'"' : '');
					$moreattr = (!empty($input['moreattr']) ? ' '.$input['moreattr'] : '');
					$morecss = (!empty($input['morecss']) ? ' '.$input['morecss'] : '');

					if ($input['type'] == 'text')
					{
						$more .= '<div class="tagtr"><div class="tagtd'.(empty($input['tdclass']) ? '' : (' '.$input['tdclass'])).'">'.$input['label'].'</div><div class="tagtd"><input type="text" class="flat'.$morecss.'" id="'.$input['name'].'" name="'.$input['name'].'"'.$size.' value="'.$input['value'].'"'.$moreattr.' /></div></div>'."\n";
					}
					elseif ($input['type'] == 'password')
					{
						$more .= '<div class="tagtr"><div class="tagtd'.(empty($input['tdclass']) ? '' : (' '.$input['tdclass'])).'">'.$input['label'].'</div><div class="tagtd"><input type="password" class="flat'.$morecss.'" id="'.$input['name'].'" name="'.$input['name'].'"'.$size.' value="'.$input['value'].'"'.$moreattr.' /></div></div>'."\n";
					}
					elseif ($input['type'] == 'select')
					{
						$more .= '<div class="tagtr"><div class="tagtd'.(empty($input['tdclass']) ? '' : (' '.$input['tdclass'])).'">';
						if (!empty($input['label'])) $more .= $input['label'].'</div><div class="tagtd tdtop left">';
						$more .= $this->selectarray($input['name'], $input['values'], $input['default'], 1, 0, 0, $moreattr, 0, 0, 0, '', $morecss);
						$more .= '</div></div>'."\n";
					}
					elseif ($input['type'] == 'checkbox')
					{
						$more .= '<div class="tagtr">';
						$more .= '<div class="tagtd'.(empty($input['tdclass']) ? '' : (' '.$input['tdclass'])).'">'.$input['label'].' </div><div class="tagtd">';
						$more .= '<input type="checkbox" class="flat'.$morecss.'" id="'.$input['name'].'" name="'.$input['name'].'"'.$moreattr;
						if (!is_bool($input['value']) && $input['value'] != 'false' && $input['value'] != '0') $more .= ' checked';
						if (is_bool($input['value']) && $input['value']) $more .= ' checked';
						if (isset($input['disabled'])) $more .= ' disabled';
						$more .= ' /></div>';
						$more .= '</div>'."\n";
					}
					elseif ($input['type'] == 'radio')
					{
						$i = 0;
						foreach ($input['values'] as $selkey => $selval)
						{
							$more .= '<div class="tagtr">';
							if ($i == 0) $more .= '<div class="tagtd'.(empty($input['tdclass']) ? ' tdtop' : (' tdtop '.$input['tdclass'])).'">'.$input['label'].'</div>';
							else $more .= '<div clas="tagtd'.(empty($input['tdclass']) ? '' : (' "'.$input['tdclass'])).'">&nbsp;</div>';
							$more .= '<div class="tagtd"><input type="radio" class="flat'.$morecss.'" id="'.$input['name'].'" name="'.$input['name'].'" value="'.$selkey.'"'.$moreattr;
							if ($input['disabled']) $more .= ' disabled';
							$more .= ' /> ';
							$more .= $selval;
							$more .= '</div></div>'."\n";
							$i++;
						}
					}
					elseif ($input['type'] == 'date')
					{
						$more .= '<div class="tagtr"><div class="tagtd'.(empty($input['tdclass']) ? '' : (' '.$input['tdclass'])).'">'.$input['label'].'</div>';
						$more .= '<div class="tagtd">';
						$more .= $this->selectDate($input['value'], $input['name'], 0, 0, 0, '', 1, 0);
						$more .= '</div></div>'."\n";
						$formquestion[] = array('name'=>$input['name'].'day');
						$formquestion[] = array('name'=>$input['name'].'month');
						$formquestion[] = array('name'=>$input['name'].'year');
						$formquestion[] = array('name'=>$input['name'].'hour');
						$formquestion[] = array('name'=>$input['name'].'min');
					}
					elseif ($input['type'] == 'other')
					{
						$more .= '<div class="tagtr"><div class="tagtd'.(empty($input['tdclass']) ? '' : (' '.$input['tdclass'])).'">';
						if (!empty($input['label'])) $more .= $input['label'].'</div><div class="tagtd">';
						$more .= $input['value'];
						$more .= '</div></div>'."\n";
					}

					elseif ($input['type'] == 'onecolumn')
					{
						$more .= '<div class="tagtr"><div class="tagtd">';
						$more .= $input['value'];
						$more .= '</div></div>'."\n";
					}
				}
			}
			$more .= '</div>'."\n";
		}

		// JQUI method dialog is broken with jmobile, we use standard HTML.
		// Note: When using dol_use_jmobile or no js, you must also check code for button use a GET url with action=xxx and check that you also output the confirm code when action=xxx
		// See page product/card.php for example
		if (!empty($conf->dol_use_jmobile)) $useajax = 0;
		if (empty($conf->use_javascript_ajax)) $useajax = 0;

		if ($useajax)
		{
			$autoOpen = true;
			$dialogconfirm = 'dialog-confirm';
			$button = '';
			if (!is_numeric($useajax))
			{
				$button = $useajax;
				$useajax = 1;
				$autoOpen = false;
				$dialogconfirm .= '-'.$button;
			}
			$pageyes = $page.(preg_match('/\?/', $page) ? '&' : '?').'action='.$action.'&confirm=yes';
			$pageno = ($useajax == 2 ? $page.(preg_match('/\?/', $page) ? '&' : '?').'confirm=no' : '');
			// Add input fields into list of fields to read during submit (inputok and inputko)
			if (is_array($formquestion))
			{
				foreach ($formquestion as $key => $input)
				{
					//print "xx ".$key." rr ".is_array($input)."<br>\n";
					if (is_array($input) && isset($input['name'])) array_push($inputok, $input['name']);
					if (isset($input['inputko']) && $input['inputko'] == 1) array_push($inputko, $input['name']);
				}
			}
			// Show JQuery confirm box. Note that global var $useglobalvars is used inside this template
			$formconfirm .= '<div id="'.$dialogconfirm.'" title="'.dol_escape_htmltag($title).'" style="display: none;">';
			if (!empty($formquestion['text'])) {
				$formconfirm .= '<div class="confirmtext">'.$formquestion['text'].'</div>'."\n";
			}
			if (!empty($more)) {
				$formconfirm .= '<div class="confirmquestions">'.$more.'</div>'."\n";
			}
			$formconfirm .= ($question ? '<div class="confirmmessage">'.img_help('', '').' '.$question.'</div>' : '');
			$formconfirm .= '</div>'."\n";

			$formconfirm .= "\n<!-- begin ajax formconfirm page=".$page." -->\n";
			$formconfirm .= '<script type="text/javascript">'."\n";
			$formconfirm .= 'jQuery(document).ready(function() {
            $(function() {
            	$( "#'.$dialogconfirm.'" ).dialog(
            	{
                    autoOpen: '.($autoOpen ? "true" : "false").',';
			if ($newselectedchoice == 'no')
			{
				$formconfirm .= '
						open: function() {
            				$(this).parent().find("button.ui-button:eq(2)").focus();
						},';
			}
			$formconfirm .= '
                    resizable: false,
                    height: "'.$height.'",
                    width: "'.$width.'",
                    modal: true,
                    closeOnEscape: false,
                    buttons: {
                        "'.dol_escape_js($langs->transnoentities("Yes")).'": function() {
                        	var options = "&token='.urlencode(newToken()).'";
                        	var inputok = '.json_encode($inputok).';
                         	var pageyes = "'.dol_escape_js(!empty($pageyes) ? $pageyes : '').'";
                         	if (inputok.length>0) {
                         		$.each(inputok, function(i, inputname) {
                         			var more = "";
                         			if ($("#" + inputname).attr("type") == "checkbox") { more = ":checked"; }
                         		    if ($("#" + inputname).attr("type") == "radio") { more = ":checked"; }
                         			var inputvalue = $("#" + inputname + more).val();
                         			if (typeof inputvalue == "undefined") { inputvalue=""; }
                         			options += "&" + inputname + "=" + encodeURIComponent(inputvalue);
                         		});
                         	}
                         	var urljump = pageyes + (pageyes.indexOf("?") < 0 ? "?" : "") + options;
                         	//alert(urljump);
            				if (pageyes.length > 0) { location.href = urljump; }
                            $(this).dialog("close");
                        },
                        "'.dol_escape_js($langs->transnoentities("No")).'": function() {
                        	var options = "&token='.urlencode(newToken()).'";
                         	var inputko = '.json_encode($inputko).';
                         	var pageno="'.dol_escape_js(!empty($pageno) ? $pageno : '').'";
                         	if (inputko.length>0) {
                         		$.each(inputko, function(i, inputname) {
                         			var more = "";
                         			if ($("#" + inputname).attr("type") == "checkbox") { more = ":checked"; }
                         			var inputvalue = $("#" + inputname + more).val();
                         			if (typeof inputvalue == "undefined") { inputvalue=""; }
                         			options += "&" + inputname + "=" + encodeURIComponent(inputvalue);
                         		});
                         	}
                         	var urljump=pageno + (pageno.indexOf("?") < 0 ? "?" : "") + options;
                         	//alert(urljump);
            				if (pageno.length > 0) { location.href = urljump; }
                            $(this).dialog("close");
                        }
                    }
                }
                );

            	var button = "'.$button.'";
            	if (button.length > 0) {
                	$( "#" + button ).click(function() {
                		$("#'.$dialogconfirm.'").dialog("open");
        			});
                }
            });
            });
            </script>';
			$formconfirm .= "<!-- end ajax formconfirm -->\n";
		}
		else
		{
			$formconfirm .= "\n<!-- begin formconfirm page=".$page." -->\n";

			if (empty($disableformtag)) $formconfirm .= '<form method="POST" action="'.$page.'" class="notoptoleftroright">'."\n";

			$formconfirm .= '<input type="hidden" name="action" value="'.$action.'">'."\n";
			$formconfirm .= '<input type="hidden" name="token" value="'.newToken().'">'."\n";

			$formconfirm .= '<table class="valid centpercent">'."\n";

			// Line title
			$formconfirm .= '<tr class="validtitre"><td class="validtitre" colspan="3">'.img_picto('', 'recent').' '.$title.'</td></tr>'."\n";

			// Line text
			if (!empty($formquestion['text'])) {
				$formconfirm .= '<tr class="valid"><td class="valid" colspan="3">'.$formquestion['text'].'</td></tr>'."\n";
			}

			// Line form fields
			if ($more)
			{
				$formconfirm .= '<tr class="valid"><td class="valid" colspan="3">'."\n";
				$formconfirm .= $more;
				$formconfirm .= '</td></tr>'."\n";
			}

			// Line with question
			$formconfirm .= '<tr class="valid">';
			$formconfirm .= '<td class="valid">'.$question.'</td>';
			$formconfirm .= '<td class="valid">';
			$formconfirm .= $this->selectyesno("confirm", $newselectedchoice);
			$formconfirm .= '</td>';
			$formconfirm .= '<td class="valid center"><input class="button valignmiddle" type="submit" value="'.$langs->trans("Validate").'"></td>';
			$formconfirm .= '</tr>'."\n";

			$formconfirm .= '</table>'."\n";

			if (empty($disableformtag)) $formconfirm .= "</form>\n";
			$formconfirm .= '<br>';

			$formconfirm .= "<!-- end formconfirm -->\n";
		}

		return $formconfirm;
	}


    // phpcs:disable PEAR.NamingConventions.ValidFunctionName.ScopeNotCamelCaps
	/**
	 *    Show a form to select a project
	 *
	 *    @param	int		$page        		Page
	 *    @param	int		$socid       		Id third party (-1=all, 0=only projects not linked to a third party, id=projects not linked or linked to third party id)
	 *    @param    int		$selected    		Id pre-selected project
	 *    @param    string	$htmlname    		Name of select field
	 *    @param	int		$discard_closed		Discard closed projects (0=Keep,1=hide completely except $selected,2=Disable)
	 *    @param	int		$maxlength			Max length
	 *    @param	int		$forcefocus			Force focus on field (works with javascript only)
	 *    @param    int     $nooutput           No print is done. String is returned.
	 *    @return	string                      Return html content
	 */
    public function form_project($page, $socid, $selected = '', $htmlname = 'projectid', $discard_closed = 0, $maxlength = 20, $forcefocus = 0, $nooutput = 0)
	{
        // phpcs:enable
		global $langs;

		require_once DOL_DOCUMENT_ROOT.'/core/lib/project.lib.php';
		require_once DOL_DOCUMENT_ROOT.'/core/class/html.formprojet.class.php';

		$out = '';

		$formproject = new FormProjets($this->db);

		$langs->load("project");
		if ($htmlname != "none")
		{
			$out .= "\n";
			$out .= '<form method="post" action="'.$page.'">';
			$out .= '<input type="hidden" name="action" value="classin">';
			$out .= '<input type="hidden" name="token" value="'.newToken().'">';
			$out .= $formproject->select_projects($socid, $selected, $htmlname, $maxlength, 0, 1, $discard_closed, $forcefocus, 0, 0, '', 1);
			$out .= '<input type="submit" class="button" value="'.$langs->trans("Modify").'">';
			$out .= '</form>';
		}
		else
		{
			if ($selected)
			{
				$projet = new Project($this->db);
				$projet->fetch($selected);
				//print '<a href="'.DOL_URL_ROOT.'/projet/card.php?id='.$selected.'">'.$projet->title.'</a>';
				$out .= $projet->getNomUrl(0, '', 1);
			}
			else
			{
				$out .= "&nbsp;";
			}
		}

		if (empty($nooutput))
		{
			print $out;
			return '';
		}
		return $out;
	}

    // phpcs:disable PEAR.NamingConventions.ValidFunctionName.ScopeNotCamelCaps
	/**
	 *	Show a form to select payment conditions
	 *
	 *  @param	int		$page        	Page
	 *  @param  string	$selected    	Id condition pre-selectionne
	 *  @param  string	$htmlname    	Name of select html field
	 *	@param	int		$addempty		Add empty entry
	 *  @return	void
	 */
    public function form_conditions_reglement($page, $selected = '', $htmlname = 'cond_reglement_id', $addempty = 0)
	{
        // phpcs:enable
		global $langs;
		if ($htmlname != "none")
		{
			print '<form method="post" action="'.$page.'">';
			print '<input type="hidden" name="action" value="setconditions">';
			print '<input type="hidden" name="token" value="'.newToken().'">';
			$this->select_conditions_paiements($selected, $htmlname, -1, $addempty);
			print '<input type="submit" class="button valignmiddle" value="'.$langs->trans("Modify").'">';
			print '</form>';
		}
		else
		{
			if ($selected)
			{
				$this->load_cache_conditions_paiements();
				print $this->cache_conditions_paiements[$selected]['label'];
			} else {
				print "&nbsp;";
			}
		}
	}

    // phpcs:disable PEAR.NamingConventions.ValidFunctionName.ScopeNotCamelCaps
	/**
	 *  Show a form to select a delivery delay
	 *
	 *  @param  int		$page        	Page
	 *  @param  string	$selected    	Id condition pre-selectionne
	 *  @param  string	$htmlname    	Name of select html field
	 *	@param	int		$addempty		Ajoute entree vide
	 *  @return	void
	 */
    public function form_availability($page, $selected = '', $htmlname = 'availability', $addempty = 0)
	{
        // phpcs:enable
		global $langs;
		if ($htmlname != "none")
		{
			print '<form method="post" action="'.$page.'">';
			print '<input type="hidden" name="action" value="setavailability">';
			print '<input type="hidden" name="token" value="'.newToken().'">';
			$this->selectAvailabilityDelay($selected, $htmlname, -1, $addempty);
			print '<input type="submit" class="button" value="'.$langs->trans("Modify").'">';
			print '</form>';
		}
		else
		{
			if ($selected)
			{
				$this->load_cache_availability();
				print $this->cache_availability[$selected]['label'];
			} else {
				print "&nbsp;";
			}
		}
	}

	/**
	 *  Output HTML form to select list of input reason (events that triggered an object creation, like after sending an emailing, making an advert, ...)
	 *  List found into table c_input_reason loaded by loadCacheInputReason
	 *
	 *  @param  string	$page        	Page
	 *  @param  string	$selected    	Id condition pre-selectionne
	 *  @param  string	$htmlname    	Name of select html field
	 *  @param	int		$addempty		Add empty entry
	 *  @return	void
     */
    public function formInputReason($page, $selected = '', $htmlname = 'demandreason', $addempty = 0)
    {
		global $langs;
		if ($htmlname != "none")
		{
			print '<form method="post" action="'.$page.'">';
			print '<input type="hidden" name="action" value="setdemandreason">';
			print '<input type="hidden" name="token" value="'.newToken().'">';
			$this->selectInputReason($selected, $htmlname, -1, $addempty);
			print '<input type="submit" class="button" value="'.$langs->trans("Modify").'">';
			print '</form>';
		}
		else
		{
			if ($selected)
			{
				$this->loadCacheInputReason();
				foreach ($this->cache_demand_reason as $key => $val)
				{
					if ($val['id'] == $selected)
					{
						print $val['label'];
						break;
					}
				}
			} else {
				print "&nbsp;";
			}
		}
	}

    // phpcs:disable PEAR.NamingConventions.ValidFunctionName.ScopeNotCamelCaps
	/**
	 *    Show a form + html select a date
	 *
	 *    @param	string		$page        	Page
	 *    @param	string		$selected    	Date preselected
	 *    @param    string		$htmlname    	Html name of date input fields or 'none'
	 *    @param    int			$displayhour 	Display hour selector
	 *    @param    int			$displaymin		Display minutes selector
	 *    @param	int			$nooutput		1=No print output, return string
	 *    @return	string
	 *    @see		selectDate()
	 */
    public function form_date($page, $selected, $htmlname, $displayhour = 0, $displaymin = 0, $nooutput = 0)
	{
        // phpcs:enable
		global $langs;

		$ret = '';

		if ($htmlname != "none")
		{
			$ret .= '<form method="post" action="'.$page.'" name="form'.$htmlname.'">';
			$ret .= '<input type="hidden" name="action" value="set'.$htmlname.'">';
			$ret .= '<input type="hidden" name="token" value="'.newToken().'">';
			$ret .= '<table class="nobordernopadding" cellpadding="0" cellspacing="0">';
			$ret .= '<tr><td>';
			$ret .= $this->selectDate($selected, $htmlname, $displayhour, $displaymin, 1, 'form'.$htmlname, 1, 0);
			$ret .= '</td>';
			$ret .= '<td class="left"><input type="submit" class="button" value="'.$langs->trans("Modify").'"></td>';
			$ret .= '</tr></table></form>';
		}
		else
		{
			if ($displayhour) $ret .= dol_print_date($selected, 'dayhour');
			else $ret .= dol_print_date($selected, 'day');
		}

		if (empty($nooutput)) print $ret;
		return $ret;
	}


    // phpcs:disable PEAR.NamingConventions.ValidFunctionName.ScopeNotCamelCaps
	/**
	 *  Show a select form to choose a user
	 *
	 *  @param	string	$page        	Page
	 *  @param  string	$selected    	Id of user preselected
	 *  @param  string	$htmlname    	Name of input html field. If 'none', we just output the user link.
	 *  @param  array	$exclude		List of users id to exclude
	 *  @param  array	$include        List of users id to include
	 *  @return	void
	 */
    public function form_users($page, $selected = '', $htmlname = 'userid', $exclude = '', $include = '')
	{
        // phpcs:enable
		global $langs;

		if ($htmlname != "none")
		{
			print '<form method="POST" action="'.$page.'" name="form'.$htmlname.'">';
			print '<input type="hidden" name="action" value="set'.$htmlname.'">';
			print '<input type="hidden" name="token" value="'.newToken().'">';
			print $this->select_dolusers($selected, $htmlname, 1, $exclude, 0, $include);
			print '<input type="submit" class="button valignmiddle" value="'.$langs->trans("Modify").'">';
			print '</form>';
		}
		else
		{
			if ($selected)
			{
				require_once DOL_DOCUMENT_ROOT.'/user/class/user.class.php';
				$theuser = new User($this->db);
				$theuser->fetch($selected);
				print $theuser->getNomUrl(1);
			} else {
				print "&nbsp;";
			}
		}
	}


    // phpcs:disable PEAR.NamingConventions.ValidFunctionName.ScopeNotCamelCaps
	/**
	 *    Show form with payment mode
	 *
	 *    @param	string	$page        	Page
	 *    @param    int		$selected    	Id mode pre-selectionne
	 *    @param    string	$htmlname    	Name of select html field
	 *    @param  	string	$filtertype		To filter on field type in llx_c_paiement (array('code'=>xx,'label'=>zz))
	 *    @param    int     $active         Active or not, -1 = all
	 *    @param   int     $addempty       1=Add empty entry
	 *    @return	void
	 */
    public function form_modes_reglement($page, $selected = '', $htmlname = 'mode_reglement_id', $filtertype = '', $active = 1, $addempty = 0)
	{
        // phpcs:enable
		global $langs;
		if ($htmlname != "none")
		{
			print '<form method="POST" action="'.$page.'">';
			print '<input type="hidden" name="action" value="setmode">';
			print '<input type="hidden" name="token" value="'.newToken().'">';
			$this->select_types_paiements($selected, $htmlname, $filtertype, 0, $addempty, 0, 0, $active);
			print '<input type="submit" class="button valignmiddle" value="'.$langs->trans("Modify").'">';
			print '</form>';
		}
		else
		{
			if ($selected)
			{
				$this->load_cache_types_paiements();
				print $this->cache_types_paiements[$selected]['label'];
			} else {
				print "&nbsp;";
			}
		}
	}

    /**
     *    Show form with transport mode
     *
     *    @param	string	$page        	Page
     *    @param    int		$selected    	Id mode pre-select
     *    @param    string	$htmlname    	Name of select html field
     *    @param    int     $active         Active or not, -1 = all
     *    @param    int     $addempty       1=Add empty entry
     *    @return	void
     */
    public function formSelectTransportMode($page, $selected = '', $htmlname = 'transport_mode_id', $active = 1, $addempty = 0)
    {
        global $langs;
        if ($htmlname != "none")
        {
            print '<form method="POST" action="'.$page.'">';
            print '<input type="hidden" name="action" value="setmode">';
            print '<input type="hidden" name="token" value="'.$_SESSION['newtoken'].'">';
            $this->selectTransportMode($selected, $htmlname, 2, $addempty, 0, 0, $active);
            print '<input type="submit" class="button valignmiddle" value="'.$langs->trans("Modify").'">';
            print '</form>';
        }
        else
        {
            if ($selected)
            {
                $this->load_cache_transport_mode();
                print $this->cache_transport_mode[$selected]['label'];
            } else {
                print "&nbsp;";
            }
        }
    }

    // phpcs:disable PEAR.NamingConventions.ValidFunctionName.ScopeNotCamelCaps
	/**
	 *    Show form with multicurrency code
	 *
	 *    @param	string	$page        	Page
	 *    @param    string	$selected    	code pre-selectionne
	 *    @param    string	$htmlname    	Name of select html field
	 *    @return	void
	 */
    public function form_multicurrency_code($page, $selected = '', $htmlname = 'multicurrency_code')
	{
        // phpcs:enable
		global $langs;
		if ($htmlname != "none")
		{
			print '<form method="POST" action="'.$page.'">';
			print '<input type="hidden" name="action" value="setmulticurrencycode">';
			print '<input type="hidden" name="token" value="'.newToken().'">';
			print $this->selectMultiCurrency($selected, $htmlname, 0);
			print '<input type="submit" class="button valignmiddle" value="'.$langs->trans("Modify").'">';
			print '</form>';
		}
		else
		{
			dol_include_once('/core/lib/company.lib.php');
			print !empty($selected) ? currency_name($selected, 1) : '&nbsp;';
		}
	}

    // phpcs:disable PEAR.NamingConventions.ValidFunctionName.ScopeNotCamelCaps
	/**
	 *    Show form with multicurrency rate
	 *
	 *    @param	string	$page        	Page
	 *    @param    double	$rate	    	Current rate
	 *    @param    string	$htmlname    	Name of select html field
	 *    @param    string  $currency       Currency code to explain the rate
	 *    @return	void
	 */
    public function form_multicurrency_rate($page, $rate = '', $htmlname = 'multicurrency_tx', $currency = '')
	{
        // phpcs:enable
		global $langs, $mysoc, $conf;

		if ($htmlname != "none")
		{
			print '<form method="POST" action="'.$page.'">';
			print '<input type="hidden" name="action" value="setmulticurrencyrate">';
			print '<input type="hidden" name="token" value="'.newToken().'">';
			print '<input type="text" name="'.$htmlname.'" value="'.(!empty($rate) ? price($rate) : 1).'" size="10" /> ';
			print '<select name="calculation_mode">';
			print '<option value="1">'.$currency.' > '.$conf->currency.'</option>';
			print '<option value="2">'.$conf->currency.' > '.$currency.'</option>';
			print '</select> ';
			print '<input type="submit" class="button valignmiddle" value="'.$langs->trans("Modify").'">';
			print '</form>';
		}
		else
		{
			if (!empty($rate))
			{
				print price($rate, 1, $langs, 1, 0);
				if ($currency && $rate != 1) print ' &nbsp; ('.price($rate, 1, $langs, 1, 0).' '.$currency.' = 1 '.$conf->currency.')';
			}
			else
			{
				print 1;
			}
		}
	}


    // phpcs:disable PEAR.NamingConventions.ValidFunctionName.ScopeNotCamelCaps
	/**
	 *	Show a select box with available absolute discounts
	 *
	 *  @param  string	$page        	Page URL where form is shown
	 *  @param  int		$selected    	Value pre-selected
	 *	@param  string	$htmlname    	Name of SELECT component. If 'none', not changeable. Example 'remise_id'.
	 *	@param	int		$socid			Third party id
	 * 	@param	float	$amount			Total amount available
	 * 	@param	string	$filter			SQL filter on discounts
	 * 	@param	int		$maxvalue		Max value for lines that can be selected
	 *  @param  string	$more           More string to add
	 *  @param  int     $hidelist       1=Hide list
	 *  @param	int		$discount_type	0 => customer discount, 1 => supplier discount
	 *  @return	void
	 */
    public function form_remise_dispo($page, $selected, $htmlname, $socid, $amount, $filter = '', $maxvalue = 0, $more = '', $hidelist = 0, $discount_type = 0)
	{
        // phpcs:enable
		global $conf, $langs;
		if ($htmlname != "none")
		{
			print '<form method="post" action="'.$page.'">';
			print '<input type="hidden" name="action" value="setabsolutediscount">';
			print '<input type="hidden" name="token" value="'.newToken().'">';
			print '<div class="inline-block">';
			if (!empty($discount_type)) {
				if (!empty($conf->global->FACTURE_DEPOSITS_ARE_JUST_PAYMENTS))
				{
					if (!$filter || $filter == "fk_invoice_supplier_source IS NULL") $translationKey = 'HasAbsoluteDiscountFromSupplier'; // If we want deposit to be substracted to payments only and not to total of final invoice
					else $translationKey = 'HasCreditNoteFromSupplier';
				}
				else
				{
					if (!$filter || $filter == "fk_invoice_supplier_source IS NULL OR (description LIKE '(DEPOSIT)%' AND description NOT LIKE '(EXCESS PAID)%')") $translationKey = 'HasAbsoluteDiscountFromSupplier';
					else $translationKey = 'HasCreditNoteFromSupplier';
				}
			} else {
				if (!empty($conf->global->FACTURE_DEPOSITS_ARE_JUST_PAYMENTS))
				{
					if (!$filter || $filter == "fk_facture_source IS NULL") $translationKey = 'CompanyHasAbsoluteDiscount'; // If we want deposit to be substracted to payments only and not to total of final invoice
					else $translationKey = 'CompanyHasCreditNote';
				}
				else
				{
					if (!$filter || $filter == "fk_facture_source IS NULL OR (description LIKE '(DEPOSIT)%' AND description NOT LIKE '(EXCESS RECEIVED)%')") $translationKey = 'CompanyHasAbsoluteDiscount';
					else $translationKey = 'CompanyHasCreditNote';
				}
			}
			print $langs->trans($translationKey, price($amount, 0, $langs, 0, 0, -1, $conf->currency));
			if (empty($hidelist)) print ': ';
			print '</div>';
			if (empty($hidelist))
			{
				print '<div class="inline-block" style="padding-right: 10px">';
				$newfilter = 'discount_type='.intval($discount_type);
				if (!empty($discount_type)) {
					$newfilter .= ' AND fk_invoice_supplier IS NULL AND fk_invoice_supplier_line IS NULL'; // Supplier discounts available
				} else {
					$newfilter .= ' AND fk_facture IS NULL AND fk_facture_line IS NULL'; // Customer discounts available
				}
				if ($filter) $newfilter .= ' AND ('.$filter.')';
				$nbqualifiedlines = $this->select_remises($selected, $htmlname, $newfilter, $socid, $maxvalue);
				if ($nbqualifiedlines > 0)
				{
					print ' &nbsp; <input type="submit" class="button" value="'.dol_escape_htmltag($langs->trans("UseLine")).'"';
					if (!empty($discount_type) && $filter && $filter != "fk_invoice_supplier_source IS NULL OR (description LIKE '(DEPOSIT)%' AND description NOT LIKE '(EXCESS PAID)%')")
						print ' title="'.$langs->trans("UseCreditNoteInInvoicePayment").'"';
					if (empty($discount_type) && $filter && $filter != "fk_facture_source IS NULL OR (description LIKE '(DEPOSIT)%' AND description NOT LIKE '(EXCESS RECEIVED)%')")
						print ' title="'.$langs->trans("UseCreditNoteInInvoicePayment").'"';

					print '>';
				}
				print '</div>';
			}
			if ($more)
			{
				print '<div class="inline-block">';
				print $more;
				print '</div>';
			}
			print '</form>';
		}
		else
		{
			if ($selected)
			{
				print $selected;
			}
			else
			{
				print "0";
			}
		}
	}


    // phpcs:disable PEAR.NamingConventions.ValidFunctionName.ScopeNotCamelCaps
    /**
     *  Show forms to select a contact
     *
     *  @param	string		$page        	Page
     *  @param	Societe		$societe		Filter on third party
     *  @param    int			$selected    	Id contact pre-selectionne
     *  @param    string		$htmlname    	Name of HTML select. If 'none', we just show contact link.
     *  @return	void
     */
    public function form_contacts($page, $societe, $selected = '', $htmlname = 'contactid')
    {
        // phpcs:enable
		global $langs, $conf;

		if ($htmlname != "none")
		{
			print '<form method="post" action="'.$page.'">';
			print '<input type="hidden" name="action" value="set_contact">';
			print '<input type="hidden" name="token" value="'.newToken().'">';
			print '<table class="nobordernopadding" cellpadding="0" cellspacing="0">';
			print '<tr><td>';
			$num = $this->select_contacts($societe->id, $selected, $htmlname);
			if ($num == 0)
			{
				$addcontact = (!empty($conf->global->SOCIETE_ADDRESSES_MANAGEMENT) ? $langs->trans("AddContact") : $langs->trans("AddContactAddress"));
				print '<a href="'.DOL_URL_ROOT.'/contact/card.php?socid='.$societe->id.'&amp;action=create&amp;backtoreferer=1">'.$addcontact.'</a>';
			}
			print '</td>';
			print '<td class="left"><input type="submit" class="button" value="'.$langs->trans("Modify").'"></td>';
			print '</tr></table></form>';
		}
		else
		{
			if ($selected)
			{
				require_once DOL_DOCUMENT_ROOT.'/contact/class/contact.class.php';
				$contact = new Contact($this->db);
				$contact->fetch($selected);
				print $contact->getFullName($langs);
			} else {
				print "&nbsp;";
			}
		}
	}

    // phpcs:disable PEAR.NamingConventions.ValidFunctionName.ScopeNotCamelCaps
	/**
	 *  Output html select to select thirdparty
	 *
	 *  @param	string	$page       	Page
	 *  @param  string	$selected   	Id preselected
	 *  @param  string	$htmlname		Name of HTML select
	 *  @param  string	$filter         optional filters criteras
	 *	@param	int		$showempty		Add an empty field
	 * 	@param	int		$showtype		Show third party type in combolist (customer, prospect or supplier)
	 * 	@param	int		$forcecombo		Force to use combo box
	 *  @param	array	$events			Event options. Example: array(array('method'=>'getContacts', 'url'=>dol_buildpath('/core/ajax/contacts.php',1), 'htmlname'=>'contactid', 'params'=>array('add-customer-contact'=>'disabled')))
	 *  @param  int     $nooutput       No print output. Return it only.
	 *  @return	void|string
	 */
    public function form_thirdparty($page, $selected = '', $htmlname = 'socid', $filter = '', $showempty = 0, $showtype = 0, $forcecombo = 0, $events = array(), $nooutput = 0)
	{
        // phpcs:enable
		global $langs;

		$out = '';
		if ($htmlname != "none")
		{
			$out .= '<form method="post" action="'.$page.'">';
			$out .= '<input type="hidden" name="action" value="set_thirdparty">';
			$out .= '<input type="hidden" name="token" value="'.newToken().'">';
			$out .= $this->select_company($selected, $htmlname, $filter, $showempty, $showtype, $forcecombo, $events);
			$out .= '<input type="submit" class="button valignmiddle" value="'.$langs->trans("Modify").'">';
			$out .= '</form>';
		}
		else
		{
			if ($selected)
			{
				require_once DOL_DOCUMENT_ROOT.'/societe/class/societe.class.php';
				$soc = new Societe($this->db);
				$soc->fetch($selected);
				$out .= $soc->getNomUrl($langs);
			}
			else
			{
				$out .= "&nbsp;";
			}
		}

		if ($nooutput) return $out;
		else print $out;
	}

    // phpcs:disable PEAR.NamingConventions.ValidFunctionName.ScopeNotCamelCaps
	/**
	 *    Retourne la liste des devises, dans la langue de l'utilisateur
	 *
	 *    @param	string	$selected    preselected currency code
	 *    @param    string	$htmlname    name of HTML select list
     *    @deprecated
	 *    @return	void
	 */
    public function select_currency($selected = '', $htmlname = 'currency_id')
	{
        // phpcs:enable
		print $this->selectCurrency($selected, $htmlname);
	}

	/**
	 *  Retourne la liste des devises, dans la langue de l'utilisateur
	 *
	 *  @param	string	$selected    preselected currency code
	 *  @param  string	$htmlname    name of HTML select list
	 *  @param  string  $mode        0 = Add currency symbol into label, 1 = Add 3 letter iso code
	 * 	@return	string
	 */
    public function selectCurrency($selected = '', $htmlname = 'currency_id', $mode = 0)
	{
		global $conf, $langs, $user;

		$langs->loadCacheCurrencies('');

		$out = '';

		if ($selected == 'euro' || $selected == 'euros') $selected = 'EUR'; // Pour compatibilite

		$out .= '<select class="flat maxwidth200onsmartphone minwidth300" name="'.$htmlname.'" id="'.$htmlname.'">';
		foreach ($langs->cache_currencies as $code_iso => $currency)
		{
			if ($selected && $selected == $code_iso)
			{
				$out .= '<option value="'.$code_iso.'" selected>';
			}
			else
			{
				$out .= '<option value="'.$code_iso.'">';
			}
			$out .= $currency['label'];
			if ($mode == 1)
			{
			    $out .= ' ('.$code_iso.')';
			}
			else
			{
                $out .= ' ('.$langs->getCurrencySymbol($code_iso).')';
			}
			$out .= '</option>';
		}
		$out .= '</select>';
		if ($user->admin) $out .= info_admin($langs->trans("YouCanChangeValuesForThisListFromDictionarySetup"), 1);

		// Make select dynamic
		include_once DOL_DOCUMENT_ROOT.'/core/lib/ajax.lib.php';
		$out .= ajax_combobox($htmlname);

		return $out;
	}

	/**
	 *	Return array of currencies in user language
	 *
	 *  @param	string	$selected    preselected currency code
	 *  @param  string	$htmlname    name of HTML select list
	 *  @param  integer	$useempty    1=Add empty line
	 * 	@return	string
	 */
    public function selectMultiCurrency($selected = '', $htmlname = 'multicurrency_code', $useempty = 0)
	{
		global $db, $conf, $langs, $user;

		$langs->loadCacheCurrencies(''); // Load ->cache_currencies

		$TCurrency = array();

		$sql = 'SELECT code FROM '.MAIN_DB_PREFIX.'multicurrency';
		$sql .= " WHERE entity IN ('".getEntity('mutlicurrency')."')";
		$resql = $db->query($sql);
		if ($resql)
		{
			while ($obj = $db->fetch_object($resql)) $TCurrency[$obj->code] = $obj->code;
		}

		$out = '';
		$out .= '<select class="flat" name="'.$htmlname.'" id="'.$htmlname.'">';
		if ($useempty) $out .= '<option value="">&nbsp;</option>';
		// If company current currency not in table, we add it into list. Should always be available.
		if (!in_array($conf->currency, $TCurrency))
		{
			$TCurrency[$conf->currency] = $conf->currency;
		}
		if (count($TCurrency) > 0)
		{
			foreach ($langs->cache_currencies as $code_iso => $currency)
			{
				if (isset($TCurrency[$code_iso]))
				{
					if (!empty($selected) && $selected == $code_iso) $out .= '<option value="'.$code_iso.'" selected="selected">';
					else $out .= '<option value="'.$code_iso.'">';

					$out .= $currency['label'];
					$out .= ' ('.$langs->getCurrencySymbol($code_iso).')';
					$out .= '</option>';
				}
			}
		}

		$out .= '</select>';
		// Make select dynamic
		include_once DOL_DOCUMENT_ROOT.'/core/lib/ajax.lib.php';
		$out .= ajax_combobox($htmlname);

		return $out;
	}

    // phpcs:disable PEAR.NamingConventions.ValidFunctionName.ScopeNotCamelCaps
	/**
	 *  Load into the cache vat rates of a country
	 *
	 *  @param	string	$country_code		Country code with quotes ("'CA'", or "'CA,IN,...'")
	 *  @return	int							Nb of loaded lines, 0 if already loaded, <0 if KO
	 */
    public function load_cache_vatrates($country_code)
	{
        // phpcs:enable
		global $langs;

		$num = count($this->cache_vatrates);
		if ($num > 0) return $num; // Cache already loaded

		dol_syslog(__METHOD__, LOG_DEBUG);

		$sql = "SELECT DISTINCT t.rowid, t.code, t.taux, t.localtax1, t.localtax1_type, t.localtax2, t.localtax2_type, t.recuperableonly";
		$sql .= " FROM ".MAIN_DB_PREFIX."c_tva as t, ".MAIN_DB_PREFIX."c_country as c";
		$sql .= " WHERE t.fk_pays = c.rowid";
		$sql .= " AND t.active > 0";
		$sql .= " AND c.code IN (".$country_code.")";
		$sql .= " ORDER BY t.code ASC, t.taux ASC, t.recuperableonly ASC";

		$resql = $this->db->query($sql);
		if ($resql)
		{
			$num = $this->db->num_rows($resql);
			if ($num)
			{
				for ($i = 0; $i < $num; $i++)
				{
					$obj = $this->db->fetch_object($resql);
					$this->cache_vatrates[$i]['rowid']	= $obj->rowid;
					$this->cache_vatrates[$i]['code'] = $obj->code;
					$this->cache_vatrates[$i]['txtva']	= $obj->taux;
					$this->cache_vatrates[$i]['nprtva'] = $obj->recuperableonly;
					$this->cache_vatrates[$i]['localtax1']	    = $obj->localtax1;
					$this->cache_vatrates[$i]['localtax1_type']	= $obj->localtax1_type;
					$this->cache_vatrates[$i]['localtax2']	    = $obj->localtax2;
					$this->cache_vatrates[$i]['localtax2_type']	= $obj->localtax1_type;

					$this->cache_vatrates[$i]['label'] = $obj->taux.'%'.($obj->code ? ' ('.$obj->code.')' : ''); // Label must contains only 0-9 , . % or *
					$this->cache_vatrates[$i]['labelallrates'] = $obj->taux.'/'.($obj->localtax1 ? $obj->localtax1 : '0').'/'.($obj->localtax2 ? $obj->localtax2 : '0').($obj->code ? ' ('.$obj->code.')' : ''); // Must never be used as key, only label
					$positiverates = '';
					if ($obj->taux) $positiverates .= ($positiverates ? '/' : '').$obj->taux;
					if ($obj->localtax1) $positiverates .= ($positiverates ? '/' : '').$obj->localtax1;
					if ($obj->localtax2) $positiverates .= ($positiverates ? '/' : '').$obj->localtax2;
					if (empty($positiverates)) $positiverates = '0';
					$this->cache_vatrates[$i]['labelpositiverates'] = $positiverates.($obj->code ? ' ('.$obj->code.')' : ''); // Must never be used as key, only label
				}

				return $num;
			}
			else
			{
				$this->error = '<font class="error">'.$langs->trans("ErrorNoVATRateDefinedForSellerCountry", $country_code).'</font>';
				return -1;
			}
		}
		else
		{
			$this->error = '<font class="error">'.$this->db->error().'</font>';
			return -2;
		}
	}

    // phpcs:disable PEAR.NamingConventions.ValidFunctionName.ScopeNotCamelCaps
	/**
	 *  Output an HTML select vat rate.
	 *  The name of this function should be selectVat. We keep bad name for compatibility purpose.
	 *
	 *  @param	string	      $htmlname           Name of HTML select field
	 *  @param  float|string  $selectedrate       Force preselected vat rate. Can be '8.5' or '8.5 (NOO)' for example. Use '' for no forcing.
	 *  @param  Societe	      $societe_vendeuse   Thirdparty seller
	 *  @param  Societe	      $societe_acheteuse  Thirdparty buyer
	 *  @param  int		      $idprod             Id product. O if unknown of NA.
	 *  @param  int		      $info_bits          Miscellaneous information on line (1 for NPR)
	 *  @param  int|string    $type               ''=Unknown, 0=Product, 1=Service (Used if idprod not defined)
	 *                  		                  Si vendeur non assujeti a TVA, TVA par defaut=0. Fin de regle.
	 *                  					      Si le (pays vendeur = pays acheteur) alors la TVA par defaut=TVA du produit vendu. Fin de regle.
	 *                  					      Si (vendeur et acheteur dans Communaute europeenne) et bien vendu = moyen de transports neuf (auto, bateau, avion), TVA par defaut=0 (La TVA doit etre paye par l'acheteur au centre d'impots de son pays et non au vendeur). Fin de regle.
	 *                                            Si vendeur et acheteur dans Communauté européenne et acheteur= particulier alors TVA par défaut=TVA du produit vendu. Fin de règle.
	 *                                            Si vendeur et acheteur dans Communauté européenne et acheteur= entreprise alors TVA par défaut=0. Fin de règle.
	 *                  					      Sinon la TVA proposee par defaut=0. Fin de regle.
	 *  @param	bool	     $options_only		  Return HTML options lines only (for ajax treatment)
	 *  @param  int          $mode                0=Use vat rate as key in combo list, 1=Add VAT code after vat rate into key, -1=Use id of vat line as key
	 *  @return	string
	 */
    public function load_tva($htmlname = 'tauxtva', $selectedrate = '', $societe_vendeuse = '', $societe_acheteuse = '', $idprod = 0, $info_bits = 0, $type = '', $options_only = false, $mode = 0)
	{
        // phpcs:enable
		global $langs, $conf, $mysoc;

		$langs->load('errors');

		$return = '';

		// Define defaultnpr, defaultttx and defaultcode
		$defaultnpr = ($info_bits & 0x01);
		$defaultnpr = (preg_match('/\*/', $selectedrate) ? 1 : $defaultnpr);
		$defaulttx = str_replace('*', '', $selectedrate);
		$defaultcode = '';
		if (preg_match('/\((.*)\)/', $defaulttx, $reg))
		{
			$defaultcode = $reg[1];
			$defaulttx = preg_replace('/\s*\(.*\)/', '', $defaulttx);
		}
		//var_dump($selectedrate.'-'.$defaulttx.'-'.$defaultnpr.'-'.$defaultcode);

		// Check parameters
		if (is_object($societe_vendeuse) && !$societe_vendeuse->country_code)
		{
			if ($societe_vendeuse->id == $mysoc->id)
			{
				$return .= '<font class="error">'.$langs->trans("ErrorYourCountryIsNotDefined").'</div>';
			}
			else
			{
				$return .= '<font class="error">'.$langs->trans("ErrorSupplierCountryIsNotDefined").'</div>';
			}
			return $return;
		}

		//var_dump($societe_acheteuse);
		//print "name=$name, selectedrate=$selectedrate, seller=".$societe_vendeuse->country_code." buyer=".$societe_acheteuse->country_code." buyer is company=".$societe_acheteuse->isACompany()." idprod=$idprod, info_bits=$info_bits type=$type";
		//exit;

		// Define list of countries to use to search VAT rates to show
		// First we defined code_country to use to find list
		if (is_object($societe_vendeuse))
		{
			$code_country = "'".$societe_vendeuse->country_code."'";
		}
		else
		{
			$code_country = "'".$mysoc->country_code."'"; // Pour compatibilite ascendente
		}
		if (!empty($conf->global->SERVICE_ARE_ECOMMERCE_200238EC))    // If option to have vat for end customer for services is on
		{
			require_once DOL_DOCUMENT_ROOT.'/core/lib/company.lib.php';
			if (!isInEEC($societe_vendeuse) && (!is_object($societe_acheteuse) || (isInEEC($societe_acheteuse) && !$societe_acheteuse->isACompany())))
			{
				// We also add the buyer
				if (is_numeric($type))
				{
					if ($type == 1) // We know product is a service
					{
						$code_country .= ",'".$societe_acheteuse->country_code."'";
					}
				}
				elseif (!$idprod)  // We don't know type of product
				{
					$code_country .= ",'".$societe_acheteuse->country_code."'";
				}
				else
				{
					$prodstatic = new Product($this->db);
					$prodstatic->fetch($idprod);
					if ($prodstatic->type == Product::TYPE_SERVICE)   // We know product is a service
					{
						$code_country .= ",'".$societe_acheteuse->country_code."'";
					}
				}
			}
		}

		// Now we get list
		$num = $this->load_cache_vatrates($code_country); // If no vat defined, return -1 with message into this->error

		if ($num > 0)
		{
			// Definition du taux a pre-selectionner (si defaulttx non force et donc vaut -1 ou '')
			if ($defaulttx < 0 || dol_strlen($defaulttx) == 0)
			{
				$tmpthirdparty = new Societe($this->db);
				$defaulttx = get_default_tva($societe_vendeuse, (is_object($societe_acheteuse) ? $societe_acheteuse : $tmpthirdparty), $idprod);
				$defaultnpr = get_default_npr($societe_vendeuse, (is_object($societe_acheteuse) ? $societe_acheteuse : $tmpthirdparty), $idprod);
		        if (preg_match('/\((.*)\)/', $defaulttx, $reg)) {
			        $defaultcode = $reg[1];
			        $defaulttx = preg_replace('/\s*\(.*\)/', '', $defaulttx);
		        }
				if (empty($defaulttx)) $defaultnpr = 0;
			}

			// Si taux par defaut n'a pu etre determine, on prend dernier de la liste.
			// Comme ils sont tries par ordre croissant, dernier = plus eleve = taux courant
			if ($defaulttx < 0 || dol_strlen($defaulttx) == 0)
			{
				if (empty($conf->global->MAIN_VAT_DEFAULT_IF_AUTODETECT_FAILS)) $defaulttx = $this->cache_vatrates[$num - 1]['txtva'];
				else $defaulttx = ($conf->global->MAIN_VAT_DEFAULT_IF_AUTODETECT_FAILS == 'none' ? '' : $conf->global->MAIN_VAT_DEFAULT_IF_AUTODETECT_FAILS);
			}

			// Disabled if seller is not subject to VAT
			$disabled = false; $title = '';
			if (is_object($societe_vendeuse) && $societe_vendeuse->id == $mysoc->id && $societe_vendeuse->tva_assuj == "0")
			{
				// Override/enable VAT for expense report regardless of global setting - needed if expense report used for business expenses
				if (empty($conf->global->OVERRIDE_VAT_FOR_EXPENSE_REPORT))
				{
					$title = ' title="'.$langs->trans('VATIsNotUsed').'"';
					$disabled = true;
				}
			}

			if (!$options_only) $return .= '<select class="flat minwidth75imp" id="'.$htmlname.'" name="'.$htmlname.'"'.($disabled ? ' disabled' : '').$title.'>';

			$selectedfound = false;
			foreach ($this->cache_vatrates as $rate)
			{
				// Keep only 0 if seller is not subject to VAT
				if ($disabled && $rate['txtva'] != 0) continue;

				// Define key to use into select list
				$key = $rate['txtva'];
				$key .= $rate['nprtva'] ? '*' : '';
				if ($mode > 0 && $rate['code']) $key .= ' ('.$rate['code'].')';
				if ($mode < 0) $key = $rate['rowid'];

				$return .= '<option value="'.$key.'"';
				if (!$selectedfound)
				{
					if ($defaultcode) // If defaultcode is defined, we used it in priority to select combo option instead of using rate+npr flag
					{
						if ($defaultcode == $rate['code'])
						{
							$return .= ' selected';
							$selectedfound = true;
						}
					}
					elseif ($rate['txtva'] == $defaulttx && $rate['nprtva'] == $defaultnpr)
			   		{
			   			$return .= ' selected';
			   			$selectedfound = true;
					}
				}
				$return .= '>';
				//if (! empty($conf->global->MAIN_VAT_SHOW_POSITIVE_RATES))
				if ($mysoc->country_code == 'IN' || !empty($conf->global->MAIN_VAT_LABEL_IS_POSITIVE_RATES))
				{
					$return .= $rate['labelpositiverates'];
				}
				else
				{
					$return .= vatrate($rate['label']);
				}
				//$return.=($rate['code']?' '.$rate['code']:'');
				$return .= (empty($rate['code']) && $rate['nprtva']) ? ' *' : ''; // We show the *  (old behaviour only if new vat code is not used)

				$return .= '</option>';
			}

			if (!$options_only) $return .= '</select>';
		}
		else
		{
			$return .= $this->error;
		}

		$this->num = $num;
		return $return;
	}


    // phpcs:disable PEAR.NamingConventions.ValidFunctionName.ScopeNotCamelCaps
    /**
     *  Show a HTML widget to input a date or combo list for day, month, years and optionaly hours and minutes.
	 *  Fields are preselected with :
	 *            	- set_time date (must be a local PHP server timestamp or string date with format 'YYYY-MM-DD' or 'YYYY-MM-DD HH:MM')
	 *            	- local date in user area, if set_time is '' (so if set_time is '', output may differs when done from two different location)
	 *            	- Empty (fields empty), if set_time is -1 (in this case, parameter empty must also have value 1)
	 *
	 *	@param	integer	    $set_time 		Pre-selected date (must be a local PHP server timestamp), -1 to keep date not preselected, '' to use current date with 00:00 hour (Parameter 'empty' must be 0 or 2).
	 *	@param	string		$prefix			Prefix for fields name
	 *	@param	int			$h				1 or 2=Show also hours (2=hours on a new line), -1 has same effect but hour and minutes are prefilled with 23:59 if date is empty, 3 show hour always empty
	 *	@param	int			$m				1=Show also minutes, -1 has same effect but hour and minutes are prefilled with 23:59 if date is empty, 3 show minutes always empty
	 *	@param	int			$empty			0=Fields required, 1=Empty inputs are allowed, 2=Empty inputs are allowed for hours only
	 *	@param	string		$form_name 		Not used
	 *	@param	int			$d				1=Show days, month, years
	 * 	@param	int			$addnowlink		Add a link "Now"
	 * 	@param	int			$nooutput		Do not output html string but return it
	 * 	@param 	int			$disabled		Disable input fields
	 *  @param  int			$fullday        When a checkbox with this html name is on, hour and day are set with 00:00 or 23:59
	 *  @param	string		$addplusone		Add a link "+1 hour". Value must be name of another select_date field.
	 *  @param  datetime    $adddateof      Add a link "Date of invoice" using the following date.
	 *  @return	string|void					Nothing or string if nooutput is 1
     *  @deprecated
	 *  @see    selectDate(), form_date(), select_month(), select_year(), select_dayofweek()
	 */
    public function select_date($set_time = '', $prefix = 're', $h = 0, $m = 0, $empty = 0, $form_name = "", $d = 1, $addnowlink = 0, $nooutput = 0, $disabled = 0, $fullday = '', $addplusone = '', $adddateof = '')
    {
        // phpcs:enable
        $retstring = $this->selectDate($set_time, $prefix, $h, $m, $empty, $form_name, $d, $addnowlink, $disabled, $fullday, $addplusone, $adddateof);
        if (!empty($nooutput)) {
            return $retstring;
        }
        print $retstring;
        return;
    }

    /**
     *  Show a HTML widget to input a date or combo list for day, month, years and optionaly hours and minutes.
	 *  Fields are preselected with :
	 *              - set_time date (must be a local PHP server timestamp or string date with format 'YYYY-MM-DD' or 'YYYY-MM-DD HH:MM')
	 *              - local date in user area, if set_time is '' (so if set_time is '', output may differs when done from two different location)
	 *              - Empty (fields empty), if set_time is -1 (in this case, parameter empty must also have value 1)
	 *
	 *  @param  integer     $set_time       Pre-selected date (must be a local PHP server timestamp), -1 to keep date not preselected, '' to use current date with 00:00 hour (Parameter 'empty' must be 0 or 2).
	 *  @param	string		$prefix			Prefix for fields name
	 *  @param	int			$h				1 or 2=Show also hours (2=hours on a new line), -1 has same effect but hour and minutes are prefilled with 23:59 if date is empty, 3 show hour always empty
	 *	@param	int			$m				1=Show also minutes, -1 has same effect but hour and minutes are prefilled with 23:59 if date is empty, 3 show minutes always empty
	 *	@param	int			$empty			0=Fields required, 1=Empty inputs are allowed, 2=Empty inputs are allowed for hours only
	 *	@param	string		$form_name 		Not used
	 *	@param	int			$d				1=Show days, month, years
	 * 	@param	int			$addnowlink		Add a link "Now", 1 with server time, 2 with local computer time
	 * 	@param 	int			$disabled		Disable input fields
	 *  @param  int			$fullday        When a checkbox with this html name is on, hour and day are set with 00:00 or 23:59
	 *  @param	string		$addplusone		Add a link "+1 hour". Value must be name of another selectDate field.
	 *  @param  datetime    $adddateof      Add a link "Date of invoice" using the following date. See also $labeladddateof for the label used.
     *  @param  string      $openinghours   Specify hour start and hour end for the select ex 8,20
     *  @param  int         $stepminutes    Specify step for minutes between 1 and 30
     *  @param	string		$labeladddateof Label to use for the $adddateof parameter.
	 * 	@return string                      Html for selectDate
	 *  @see    form_date(), select_month(), select_year(), select_dayofweek()
	 */
    public function selectDate($set_time = '', $prefix = 're', $h = 0, $m = 0, $empty = 0, $form_name = "", $d = 1, $addnowlink = 0, $disabled = 0, $fullday = '', $addplusone = '', $adddateof = '', $openinghours = '', $stepminutes = 1, $labeladddateof = '')
	{
		global $conf, $langs;

		$retstring = '';

		if ($prefix == '') $prefix = 're';
		if ($h == '') $h = 0;
		if ($m == '') $m = 0;
		$emptydate = 0;
		$emptyhours = 0;
        if ($stepminutes <= 0 || $stepminutes > 30) $stepminutes = 1;
		if ($empty == 1) { $emptydate = 1; $emptyhours = 1; }
		if ($empty == 2) { $emptydate = 0; $emptyhours = 1; }
		$orig_set_time = $set_time;

		if ($set_time === '' && $emptydate == 0)
		{
			include_once DOL_DOCUMENT_ROOT.'/core/lib/date.lib.php';
			$set_time = dol_now('tzuser') - (getServerTimeZoneInt('now') * 3600); // set_time must be relative to PHP server timezone
		}

		// Analysis of the pre-selection date
		if (preg_match('/^([0-9]+)\-([0-9]+)\-([0-9]+)\s?([0-9]+)?:?([0-9]+)?/', $set_time, $reg))	// deprecated usage
		{
			// Date format 'YYYY-MM-DD' or 'YYYY-MM-DD HH:MM:SS'
			$syear	= (!empty($reg[1]) ? $reg[1] : '');
			$smonth = (!empty($reg[2]) ? $reg[2] : '');
			$sday	= (!empty($reg[3]) ? $reg[3] : '');
			$shour	= (!empty($reg[4]) ? $reg[4] : '');
			$smin	= (!empty($reg[5]) ? $reg[5] : '');
		}
		elseif (strval($set_time) != '' && $set_time != -1)
		{
			// set_time est un timestamps (0 possible)
			$syear = dol_print_date($set_time, "%Y");
			$smonth = dol_print_date($set_time, "%m");
			$sday = dol_print_date($set_time, "%d");
			if ($orig_set_time != '')
			{
				$shour = dol_print_date($set_time, "%H");
				$smin = dol_print_date($set_time, "%M");
				$ssec = dol_print_date($set_time, "%S");
			}
			else
			{
				$shour = '';
				$smin = '';
				$ssec = '';
			}
		}
		else
		{
			// Date est '' ou vaut -1
			$syear = '';
			$smonth = '';
			$sday = '';
			$shour = !isset($conf->global->MAIN_DEFAULT_DATE_HOUR) ? ($h == -1 ? '23' : '') : $conf->global->MAIN_DEFAULT_DATE_HOUR;
			$smin = !isset($conf->global->MAIN_DEFAULT_DATE_MIN) ? ($h == -1 ? '59' : '') : $conf->global->MAIN_DEFAULT_DATE_MIN;
			$ssec = !isset($conf->global->MAIN_DEFAULT_DATE_SEC) ? ($h == -1 ? '59' : '') : $conf->global->MAIN_DEFAULT_DATE_SEC;
		}
		if ($h == 3) $shour = '';
		if ($m == 3) $smin = '';

		// You can set MAIN_POPUP_CALENDAR to 'eldy' or 'jquery'
		$usecalendar = 'combo';
		if (!empty($conf->use_javascript_ajax) && (empty($conf->global->MAIN_POPUP_CALENDAR) || $conf->global->MAIN_POPUP_CALENDAR != "none")) {
			$usecalendar = ((empty($conf->global->MAIN_POPUP_CALENDAR) || $conf->global->MAIN_POPUP_CALENDAR == 'eldy') ? 'jquery' : $conf->global->MAIN_POPUP_CALENDAR);
		}

		if ($d)
		{
			// Show date with popup
			if ($usecalendar != 'combo')
			{
				$formated_date = '';
				//print "e".$set_time." t ".$conf->format_date_short;
				if (strval($set_time) != '' && $set_time != -1)
				{
					//$formated_date=dol_print_date($set_time,$conf->format_date_short);
					$formated_date = dol_print_date($set_time, $langs->trans("FormatDateShortInput")); // FormatDateShortInput for dol_print_date / FormatDateShortJavaInput that is same for javascript
				}

				// Calendrier popup version eldy
				if ($usecalendar == "eldy")
				{
					// Zone de saisie manuelle de la date
					$retstring .= '<input id="'.$prefix.'" name="'.$prefix.'" type="text" class="maxwidth75" maxlength="11" value="'.$formated_date.'"';
					$retstring .= ($disabled ? ' disabled' : '');
					$retstring .= ' onChange="dpChangeDay(\''.$prefix.'\',\''.$langs->trans("FormatDateShortJavaInput").'\'); "'; // FormatDateShortInput for dol_print_date / FormatDateShortJavaInput that is same for javascript
					$retstring .= '>';

					// Icone calendrier
					if (!$disabled)
					{
						$retstring .= '<button id="'.$prefix.'Button" type="button" class="dpInvisibleButtons"';
						$base = DOL_URL_ROOT.'/core/';
						$retstring .= ' onClick="showDP(\''.$base.'\',\''.$prefix.'\',\''.$langs->trans("FormatDateShortJavaInput").'\',\''.$langs->defaultlang.'\');"';
						$retstring .= '>'.img_object($langs->trans("SelectDate"), 'calendarday', 'class="datecallink"').'</button>';
					}
					else $retstring .= '<button id="'.$prefix.'Button" type="button" class="dpInvisibleButtons">'.img_object($langs->trans("Disabled"), 'calendarday', 'class="datecallink"').'</button>';

					$retstring .= '<input type="hidden" id="'.$prefix.'day"   name="'.$prefix.'day"   value="'.$sday.'">'."\n";
					$retstring .= '<input type="hidden" id="'.$prefix.'month" name="'.$prefix.'month" value="'.$smonth.'">'."\n";
					$retstring .= '<input type="hidden" id="'.$prefix.'year"  name="'.$prefix.'year"  value="'.$syear.'">'."\n";
				}
				elseif ($usecalendar == 'jquery')
				{
					if (!$disabled)
					{
						// Output javascript for datepicker
						$retstring .= "<script type='text/javascript'>";
						$retstring .= "$(function(){ $('#".$prefix."').datepicker({
							dateFormat: '".$langs->trans("FormatDateShortJQueryInput")."',
							autoclose: true,
							todayHighlight: true,";
						if (!empty($conf->dol_use_jmobile))
						{
							$retstring .= "
								beforeShow: function (input, datePicker) {
									input.disabled = true;
								},
								onClose: function (dateText, datePicker) {
									this.disabled = false;
								},
								";
						}
						// Note: We don't need monthNames, monthNamesShort, dayNames, dayNamesShort, dayNamesMin, they are set globally on datepicker component in lib_head.js.php
						if (empty($conf->global->MAIN_POPUP_CALENDAR_ON_FOCUS))
						{
							$retstring .= "
								showOn: 'button',
								buttonImage: '".DOL_URL_ROOT."/theme/".$conf->theme."/img/object_calendarday.png',
								buttonImageOnly: true";
						}
						$retstring .= "
							}) });";
						$retstring .= "</script>";
					}

					// Zone de saisie manuelle de la date
					$retstring .= '<div class="nowrap inline-block">';
					$retstring .= '<input id="'.$prefix.'" name="'.$prefix.'" type="text" class="maxwidth75" maxlength="11" value="'.$formated_date.'"';
					$retstring .= ($disabled ? ' disabled' : '');
					$retstring .= ' onChange="dpChangeDay(\''.$prefix.'\',\''.$langs->trans("FormatDateShortJavaInput").'\'); "'; // FormatDateShortInput for dol_print_date / FormatDateShortJavaInput that is same for javascript
					$retstring .= '>';

					// Icone calendrier
					if (!$disabled)
					{
						/* Not required. Managed by option buttonImage of jquery
                		$retstring.=img_object($langs->trans("SelectDate"),'calendarday','id="'.$prefix.'id" class="datecallink"');
                		$retstring.="<script type='text/javascript'>";
                		$retstring.="jQuery(document).ready(function() {";
                		$retstring.='	jQuery("#'.$prefix.'id").click(function() {';
                		$retstring.="    	jQuery('#".$prefix."').focus();";
                		$retstring.='    });';
                		$retstring.='});';
                		$retstring.="</script>";*/
					}
					else
					{
						$retstring .= '<button id="'.$prefix.'Button" type="button" class="dpInvisibleButtons">'.img_object($langs->trans("Disabled"), 'calendarday', 'class="datecallink"').'</button>';
					}

					$retstring .= '</div>';
					$retstring .= '<input type="hidden" id="'.$prefix.'day"   name="'.$prefix.'day"   value="'.$sday.'">'."\n";
					$retstring .= '<input type="hidden" id="'.$prefix.'month" name="'.$prefix.'month" value="'.$smonth.'">'."\n";
					$retstring .= '<input type="hidden" id="'.$prefix.'year"  name="'.$prefix.'year"  value="'.$syear.'">'."\n";
				}
				else
				{
					$retstring .= "Bad value of MAIN_POPUP_CALENDAR";
				}
			}
			// Show date with combo selects
			else
			{
				//$retstring.='<div class="inline-block">';
				// Day
				$retstring .= '<select'.($disabled ? ' disabled' : '').' class="flat valignmiddle maxwidth50imp" id="'.$prefix.'day" name="'.$prefix.'day">';

				if ($emptydate || $set_time == -1)
				{
					$retstring .= '<option value="0" selected>&nbsp;</option>';
				}

				for ($day = 1; $day <= 31; $day++)
				{
					$retstring .= '<option value="'.$day.'"'.($day == $sday ? ' selected' : '').'>'.$day.'</option>';
				}

				$retstring .= "</select>";

				$retstring .= '<select'.($disabled ? ' disabled' : '').' class="flat valignmiddle maxwidth75imp" id="'.$prefix.'month" name="'.$prefix.'month">';
				if ($emptydate || $set_time == -1)
				{
					$retstring .= '<option value="0" selected>&nbsp;</option>';
				}

				// Month
				for ($month = 1; $month <= 12; $month++)
				{
					$retstring .= '<option value="'.$month.'"'.($month == $smonth ? ' selected' : '').'>';
					$retstring .= dol_print_date(mktime(12, 0, 0, $month, 1, 2000), "%b");
					$retstring .= "</option>";
				}
				$retstring .= "</select>";

				// Year
				if ($emptydate || $set_time == -1)
				{
					$retstring .= '<input'.($disabled ? ' disabled' : '').' placeholder="'.dol_escape_htmltag($langs->trans("Year")).'" class="flat maxwidth50imp valignmiddle" type="number" min="0" max="3000" maxlength="4" id="'.$prefix.'year" name="'.$prefix.'year" value="'.$syear.'">';
				}
				else
				{
					$retstring .= '<select'.($disabled ? ' disabled' : '').' class="flat valignmiddle maxwidth75imp" id="'.$prefix.'year" name="'.$prefix.'year">';

					for ($year = $syear - 10; $year < $syear + 10; $year++)
					{
						$retstring .= '<option value="'.$year.'"'.($year == $syear ? ' selected' : '').'>'.$year.'</option>';
					}
					$retstring .= "</select>\n";
				}
				//$retstring.='</div>';
			}
		}

		if ($d && $h) $retstring .= ($h == 2 ? '<br>' : ' ');

		if ($h)
		{
			$hourstart = 0;
			$hourend = 24;
			if ($openinghours != '') {
				$openinghours = explode(',', $openinghours);
				$hourstart = $openinghours[0];
				$hourend = $openinghours[1];
				if ($hourend < $hourstart) $hourend = $hourstart;
			}
			// Show hour
			$retstring .= '<select'.($disabled ? ' disabled' : '').' class="flat valignmiddle maxwidth50 '.($fullday ? $fullday.'hour' : '').'" id="'.$prefix.'hour" name="'.$prefix.'hour">';
			if ($emptyhours) $retstring .= '<option value="-1">&nbsp;</option>';
			for ($hour = $hourstart; $hour < $hourend; $hour++)
			{
				if (strlen($hour) < 2) $hour = "0".$hour;
				$retstring .= '<option value="'.$hour.'"'.(($hour == $shour) ? ' selected' : '').'>'.$hour.(empty($conf->dol_optimize_smallscreen) ? '' : 'H').'</option>';
			}
			$retstring .= '</select>';
			if ($m && empty($conf->dol_optimize_smallscreen)) $retstring .= ":";
		}

		if ($m)
		{
			// Show minutes
			$retstring .= '<select'.($disabled ? ' disabled' : '').' class="flat valignmiddle maxwidth50 '.($fullday ? $fullday.'min' : '').'" id="'.$prefix.'min" name="'.$prefix.'min">';
			if ($emptyhours) $retstring .= '<option value="-1">&nbsp;</option>';
			for ($min = 0; $min < 60; $min += $stepminutes)
			{
				if (strlen($min) < 2) $min = "0".$min;
				$retstring .= '<option value="'.$min.'"'.(($min == $smin) ? ' selected' : '').'>'.$min.(empty($conf->dol_optimize_smallscreen) ? '' : '').'</option>';
			}
			$retstring .= '</select>';

			$retstring .= '<input type="hidden" name="'.$prefix.'sec" value="'.$ssec.'">';
		}

		// Add a "Now" link
		if ($conf->use_javascript_ajax && $addnowlink)
		{
			// Script which will be inserted in the onClick of the "Now" link
			$reset_scripts = "";
            if ($addnowlink == 2) // local computer time
            {
                // pad add leading 0 on numbers
                $reset_scripts .= "Number.prototype.pad = function(size) {
                        var s = String(this);
                        while (s.length < (size || 2)) {s = '0' + s;}
                        return s;
                    };
                    var d = new Date();";
            }

			// Generate the date part, depending on the use or not of the javascript calendar
            if ($addnowlink == 1) // server time expressed in user time setup
            {
                $reset_scripts .= 'jQuery(\'#'.$prefix.'\').val(\''.dol_print_date(dol_now(), 'day', 'tzuser').'\');';
                $reset_scripts .= 'jQuery(\'#'.$prefix.'day\').val(\''.dol_print_date(dol_now(), '%d', 'tzuser').'\');';
                $reset_scripts .= 'jQuery(\'#'.$prefix.'month\').val(\''.dol_print_date(dol_now(), '%m', 'tzuser').'\');';
                $reset_scripts .= 'jQuery(\'#'.$prefix.'year\').val(\''.dol_print_date(dol_now(), '%Y', 'tzuser').'\');';
            }
            elseif ($addnowlink == 2)
            {
                $reset_scripts .= 'jQuery(\'#'.$prefix.'\').val(d.toLocaleDateString(\''.str_replace('_', '-', $langs->defaultlang).'\'));';
                $reset_scripts .= 'jQuery(\'#'.$prefix.'day\').val(d.getDate().pad());';
                $reset_scripts .= 'jQuery(\'#'.$prefix.'month\').val(parseInt(d.getMonth().pad()) + 1);';
                $reset_scripts .= 'jQuery(\'#'.$prefix.'year\').val(d.getFullYear());';
            }
			/*if ($usecalendar == "eldy")
            {
                $base=DOL_URL_ROOT.'/core/';
                $reset_scripts .= 'resetDP(\''.$base.'\',\''.$prefix.'\',\''.$langs->trans("FormatDateShortJavaInput").'\',\''.$langs->defaultlang.'\');';
            }
            else
            {
                $reset_scripts .= 'this.form.elements[\''.$prefix.'day\'].value=formatDate(new Date(), \'d\'); ';
                $reset_scripts .= 'this.form.elements[\''.$prefix.'month\'].value=formatDate(new Date(), \'M\'); ';
                $reset_scripts .= 'this.form.elements[\''.$prefix.'year\'].value=formatDate(new Date(), \'yyyy\'); ';
            }*/
			// Update the hour part
			if ($h)
			{
				if ($fullday) $reset_scripts .= " if (jQuery('#fullday:checked').val() == null) {";
				//$reset_scripts .= 'this.form.elements[\''.$prefix.'hour\'].value=formatDate(new Date(), \'HH\'); ';
                if ($addnowlink == 1)
                {
                    $reset_scripts .= 'jQuery(\'#'.$prefix.'hour\').val(\''.dol_print_date(dol_now(), '%H', 'tzuser').'\');';
                }
                elseif ($addnowlink == 2)
                {
                    $reset_scripts .= 'jQuery(\'#'.$prefix.'hour\').val(d.getHours().pad());';
                }

				if ($fullday) $reset_scripts .= ' } ';
			}
			// Update the minute part
			if ($m)
			{
				if ($fullday) $reset_scripts .= " if (jQuery('#fullday:checked').val() == null) {";
				//$reset_scripts .= 'this.form.elements[\''.$prefix.'min\'].value=formatDate(new Date(), \'mm\'); ';
                if ($addnowlink == 1)
                {
                    $reset_scripts .= 'jQuery(\'#'.$prefix.'min\').val(\''.dol_print_date(dol_now(), '%M', 'tzuser').'\');';
                }
                elseif ($addnowlink == 2)
                {
                    $reset_scripts .= 'jQuery(\'#'.$prefix.'min\').val(d.getMinutes().pad());';
                }
				if ($fullday) $reset_scripts .= ' } ';
			}
			// If reset_scripts is not empty, print the link with the reset_scripts in the onClick
			if ($reset_scripts && empty($conf->dol_optimize_smallscreen))
			{
				$retstring .= ' <button class="dpInvisibleButtons datenowlink" id="'.$prefix.'ButtonNow" type="button" name="_useless" value="now" onClick="'.$reset_scripts.'">';
				$retstring .= $langs->trans("Now");
				$retstring .= '</button> ';
			}
		}

		// Add a "Plus one hour" link
		if ($conf->use_javascript_ajax && $addplusone)
		{
			// Script which will be inserted in the onClick of the "Add plusone" link
			$reset_scripts = "";

			// Generate the date part, depending on the use or not of the javascript calendar
			$reset_scripts .= 'jQuery(\'#'.$prefix.'\').val(\''.dol_print_date(dol_now(), 'day').'\');';
			$reset_scripts .= 'jQuery(\'#'.$prefix.'day\').val(\''.dol_print_date(dol_now(), '%d').'\');';
			$reset_scripts .= 'jQuery(\'#'.$prefix.'month\').val(\''.dol_print_date(dol_now(), '%m').'\');';
			$reset_scripts .= 'jQuery(\'#'.$prefix.'year\').val(\''.dol_print_date(dol_now(), '%Y').'\');';
			// Update the hour part
			if ($h)
			{
				if ($fullday) $reset_scripts .= " if (jQuery('#fullday:checked').val() == null) {";
				$reset_scripts .= 'jQuery(\'#'.$prefix.'hour\').val(\''.dol_print_date(dol_now(), '%H').'\');';
				if ($fullday) $reset_scripts .= ' } ';
			}
			// Update the minute part
			if ($m)
			{
				if ($fullday) $reset_scripts .= " if (jQuery('#fullday:checked').val() == null) {";
				$reset_scripts .= 'jQuery(\'#'.$prefix.'min\').val(\''.dol_print_date(dol_now(), '%M').'\');';
				if ($fullday) $reset_scripts .= ' } ';
			}
			// If reset_scripts is not empty, print the link with the reset_scripts in the onClick
			if ($reset_scripts && empty($conf->dol_optimize_smallscreen))
			{
				$retstring .= ' <button class="dpInvisibleButtons datenowlink" id="'.$prefix.'ButtonPlusOne" type="button" name="_useless2" value="plusone" onClick="'.$reset_scripts.'">';
				$retstring .= $langs->trans("DateStartPlusOne");
				$retstring .= '</button> ';
			}
		}

		// Add a "Plus one hour" link
		if ($conf->use_javascript_ajax && $adddateof)
		{
			$tmparray = dol_getdate($adddateof);
			if (empty($labeladddateof)) $labeladddateof = $langs->trans("DateInvoice");
			$retstring .= ' - <button class="dpInvisibleButtons datenowlink" id="dateofinvoice" type="button" name="_dateofinvoice" value="now" onclick="jQuery(\'#re\').val(\''.dol_print_date($adddateof, 'day').'\');jQuery(\'#reday\').val(\''.$tmparray['mday'].'\');jQuery(\'#remonth\').val(\''.$tmparray['mon'].'\');jQuery(\'#reyear\').val(\''.$tmparray['year'].'\');">'.$labeladddateof.'</a>';
		}

		return $retstring;
	}

    // phpcs:disable PEAR.NamingConventions.ValidFunctionName.ScopeNotCamelCaps
    /**
     *  Function to show a form to select a duration on a page
	 *
	 *	@param	string		$prefix   		Prefix for input fields
	 *	@param  int			$iSecond  		Default preselected duration (number of seconds or '')
	 * 	@param	int			$disabled       Disable the combo box
	 * 	@param	string		$typehour		If 'select' then input hour and input min is a combo,
	 *						            	If 'text' input hour is in text and input min is a text,
	 *						            	If 'textselect' input hour is in text and input min is a combo
	 *  @param	integer		$minunderhours	If 1, show minutes selection under the hours
	 * 	@param	int			$nooutput		Do not output html string but return it
	 *  @return	string|void
	 */
    public function select_duration($prefix, $iSecond = '', $disabled = 0, $typehour = 'select', $minunderhours = 0, $nooutput = 0)
	{
        // phpcs:enable
		global $langs;

		$retstring = '';

		$hourSelected = 0; $minSelected = 0;

		// Hours
		if ($iSecond != '')
		{
			require_once DOL_DOCUMENT_ROOT.'/core/lib/date.lib.php';

			$hourSelected = convertSecondToTime($iSecond, 'allhour');
			$minSelected = convertSecondToTime($iSecond, 'min');
		}

		if ($typehour == 'select')
		{
			$retstring .= '<select class="flat" id="select_'.$prefix.'hour" name="'.$prefix.'hour"'.($disabled ? ' disabled' : '').'>';
			for ($hour = 0; $hour < 25; $hour++)	// For a duration, we allow 24 hours
			{
				$retstring .= '<option value="'.$hour.'"';
				if ($hourSelected == $hour)
				{
					$retstring .= " selected";
				}
				$retstring .= ">".$hour."</option>";
			}
			$retstring .= "</select>";
		}
		elseif ($typehour == 'text' || $typehour == 'textselect')
		{
			$retstring .= '<input placeholder="'.$langs->trans('HourShort').'" type="number" min="0" size="1" name="'.$prefix.'hour"'.($disabled ? ' disabled' : '').' class="flat maxwidth50 inputhour" value="'.(($hourSelected != '') ? ((int) $hourSelected) : '').'">';
		}
		else return 'BadValueForParameterTypeHour';

		if ($typehour != 'text') $retstring .= ' '.$langs->trans('HourShort');
		else $retstring .= '<span class="hideonsmartphone">:</span>';

		// Minutes
		if ($minunderhours) $retstring .= '<br>';
		else $retstring .= '<span class="hideonsmartphone">&nbsp;</span>';

		if ($typehour == 'select' || $typehour == 'textselect')
		{
			$retstring .= '<select class="flat" id="select_'.$prefix.'min" name="'.$prefix.'min"'.($disabled ? ' disabled' : '').'>';
			for ($min = 0; $min <= 55; $min = $min + 5)
			{
				$retstring .= '<option value="'.$min.'"';
				if ($minSelected == $min) $retstring .= ' selected';
				$retstring .= '>'.$min.'</option>';
			}
			$retstring .= "</select>";
		}
		elseif ($typehour == 'text')
		{
			$retstring .= '<input placeholder="'.$langs->trans('MinuteShort').'" type="number" min="0" size="1" name="'.$prefix.'min"'.($disabled ? ' disabled' : '').' class="flat maxwidth50 inputminute" value="'.(($minSelected != '') ? ((int) $minSelected) : '').'">';
		}

		if ($typehour != 'text') $retstring .= ' '.$langs->trans('MinuteShort');

		//$retstring.="&nbsp;";

		if (!empty($nooutput)) return $retstring;

		print $retstring;
		return;
	}


	/**
	 * Generic method to select a component from a combo list.
	 * This is the generic method that will replace all specific existing methods.
	 *
	 * @param 	string			$objectdesc			ObjectClass:PathToClass[:AddCreateButtonOrNot[:Filter]]
	 * @param	string			$htmlname			Name of HTML select component
	 * @param	int				$preselectedvalue	Preselected value (ID of element)
	 * @param	string			$showempty			''=empty values not allowed, 'string'=value show if we allow empty values (for example 'All', ...)
	 * @param	string			$searchkey			Search criteria
	 * @param	string			$placeholder		Place holder
	 * @param	string			$morecss			More CSS
	 * @param	string			$moreparams			More params provided to ajax call
	 * @param	int				$forcecombo			Force to load all values and output a standard combobox (with no beautification)
	 * @param	int				$disabled			1=Html component is disabled
	 * @param	string	        $selected_input_value	Value of preselected input text (for use with ajax)
	 * @return	string								Return HTML string
	 * @see selectForFormsList() select_thirdparty
	 */
	public function selectForForms($objectdesc, $htmlname, $preselectedvalue, $showempty = '', $searchkey = '', $placeholder = '', $morecss = '', $moreparams = '', $forcecombo = 0, $disabled = 0, $selected_input_value = '')
	{
		global $conf, $user;

		$objecttmp = null;

		$InfoFieldList = explode(":", $objectdesc);
		$classname = $InfoFieldList[0];
		$classpath = $InfoFieldList[1];
		$addcreatebuttonornot = empty($InfoFieldList[2]) ? 0 : $InfoFieldList[2];
		$filter = empty($InfoFieldList[3]) ? '' : $InfoFieldList[3];

		if (!empty($classpath))
		{
			dol_include_once($classpath);
			if ($classname && class_exists($classname))
			{
				$objecttmp = new $classname($this->db);
				// Make some replacement
				$sharedentities = getEntity(strtolower($classname));
				$objecttmp->filter = str_replace(
					array('__ENTITY__', '__SHARED_ENTITIES__', '__USER_ID__'),
					array($conf->entity, $sharedentities, $user->id),
					$filter);
			}
		}
		if (!is_object($objecttmp))
		{
			dol_syslog('Error bad setup of type for field '.$InfoFieldList, LOG_WARNING);
			return 'Error bad setup of type for field '.join(',', $InfoFieldList);
		}

		//var_dump($objecttmp->filter);
		$prefixforautocompletemode = $objecttmp->element;
		if ($prefixforautocompletemode == 'societe') $prefixforautocompletemode = 'company';
		$confkeyforautocompletemode = strtoupper($prefixforautocompletemode).'_USE_SEARCH_TO_SELECT'; // For example COMPANY_USE_SEARCH_TO_SELECT

		dol_syslog(get_class($this)."::selectForForms object->filter=".$objecttmp->filter, LOG_DEBUG);
		$out = '';
		if (!empty($conf->use_javascript_ajax) && !empty($conf->global->$confkeyforautocompletemode) && !$forcecombo)
		{
		    // No immediate load of all database
		    $placeholder = '';
		    if ($preselectedvalue && empty($selected_input_value))
		    {
		        $objecttmp->fetch($preselectedvalue);
		        $selected_input_value = ($prefixforautocompletemode == 'company' ? $objecttmp->name : $objecttmp->ref);
		        //unset($objecttmp);
		    }

		    $objectdesc = $classname.':'.$classpath.':'.$addcreatebuttonornot.':'.$filter;
			$urlforajaxcall = DOL_URL_ROOT.'/core/ajax/selectobject.php';

			// No immediate load of all database
			$urloption = 'htmlname='.$htmlname.'&outjson=1&objectdesc='.$objectdesc.'&filter='.urlencode($objecttmp->filter).($moreparams ? $moreparams : '');
			// Activate the auto complete using ajax call.
			$out .= ajax_autocompleter($preselectedvalue, $htmlname, $urlforajaxcall, $urloption, $conf->global->$confkeyforautocompletemode, 0, array());
			$out .= '<style type="text/css">.ui-autocomplete { z-index: 250; }</style>';
			if ($placeholder) $placeholder = ' placeholder="'.$placeholder.'"';
			$out .= '<input type="text" class="'.$morecss.'"'.($disabled ? ' disabled="disabled"' : '').' name="search_'.$htmlname.'" id="search_'.$htmlname.'" value="'.$selected_input_value.'"'.$placeholder.' />';
		}
		else
		{
			// Immediate load of table record. Note: filter is inside $objecttmp->filter
			$out .= $this->selectForFormsList($objecttmp, $htmlname, $preselectedvalue, $showempty, $searchkey, $placeholder, $morecss, $moreparams, $forcecombo, 0, $disabled);
		}

		return $out;
	}

	/**
	 * Function to forge a SQL criteria
	 *
	 * @param  array    $matches       Array of found string by regex search. Example: "t.ref:like:'SO-%'" or "t.date_creation:<:'20160101'" or "t.nature:is:NULL"
	 * @return string                  Forged criteria. Example: "t.field like 'abc%'"
	 */
	protected static function forgeCriteriaCallback($matches)
	{
		global $db;

		//dol_syslog("Convert matches ".$matches[1]);
		if (empty($matches[1])) return '';
		$tmp = explode(':', $matches[1]);
		if (count($tmp) < 3) return '';

		$tmpescaped = $tmp[2];
		$regbis = array();
		if (preg_match('/^\'(.*)\'$/', $tmpescaped, $regbis))
		{
			$tmpescaped = "'".$db->escape($regbis[1])."'";
		}
		else
		{
			$tmpescaped = $db->escape($tmpescaped);
		}
		return $db->escape($tmp[0]).' '.strtoupper($db->escape($tmp[1]))." ".$tmpescaped;
	}

	/**
	 * Output html form to select an object.
	 * Note, this function is called by selectForForms or by ajax selectobject.php
	 *
	 * @param 	Object			$objecttmp			Object to knwo the table to scan for combo.
	 * @param	string			$htmlname			Name of HTML select component
	 * @param	int				$preselectedvalue	Preselected value (ID of element)
	 * @param	string			$showempty			''=empty values not allowed, 'string'=value show if we allow empty values (for example 'All', ...)
	 * @param	string			$searchkey			Search value
	 * @param	string			$placeholder		Place holder
	 * @param	string			$morecss			More CSS
	 * @param	string			$moreparams			More params provided to ajax call
	 * @param	int				$forcecombo			Force to load all values and output a standard combobox (with no beautification)
	 * @param	int				$outputmode			0=HTML select string, 1=Array
	 * @param	int				$disabled			1=Html component is disabled
	 * @return	string|array						Return HTML string
	 * @see selectForForms()
	 */
    public function selectForFormsList($objecttmp, $htmlname, $preselectedvalue, $showempty = '', $searchkey = '', $placeholder = '', $morecss = '', $moreparams = '', $forcecombo = 0, $outputmode = 0, $disabled = 0)
	{
		global $conf, $langs, $user;

		//print "$objecttmp->filter, $htmlname, $preselectedvalue, $showempty = '', $searchkey = '', $placeholder = '', $morecss = '', $moreparams = '', $forcecombo = 0, $outputmode = 0, $disabled";

		$prefixforautocompletemode = $objecttmp->element;
		if ($prefixforautocompletemode == 'societe') $prefixforautocompletemode = 'company';
		$confkeyforautocompletemode = strtoupper($prefixforautocompletemode).'_USE_SEARCH_TO_SELECT'; // For example COMPANY_USE_SEARCH_TO_SELECT

		if (!empty($objecttmp->fields))	// For object that declare it, it is better to use declared fields (like societe, contact, ...)
		{
			$tmpfieldstoshow = '';
			foreach ($objecttmp->fields as $key => $val)
			{
				if ($val['showoncombobox']) $tmpfieldstoshow .= ($tmpfieldstoshow ? ',' : '').'t.'.$key;
			}
			if ($tmpfieldstoshow) $fieldstoshow = $tmpfieldstoshow;
		}
		if (empty($fieldstoshow))
		{
			if (isset($objecttmp->fields['ref'])) {
				$fieldstoshow = 't.ref';
			}
			else
			{
				$langs->load("errors");
				$this->error = $langs->trans("ErrorNoFieldWithAttributeShowoncombobox");
				return $langs->trans('ErrorNoFieldWithAttributeShowoncombobox');
			}
		}

		$out = '';
		$outarray = array();

		$num = 0;

		// Search data
		$sql = "SELECT t.rowid, ".$fieldstoshow." FROM ".MAIN_DB_PREFIX.$objecttmp->table_element." as t";
		if ($objecttmp->ismultientitymanaged == 2)
			if (!$user->rights->societe->client->voir && !$user->socid) $sql .= ", ".MAIN_DB_PREFIX."societe_commerciaux as sc";
		$sql .= " WHERE 1=1";
		if (!empty($objecttmp->ismultientitymanaged)) $sql .= " AND t.entity IN (".getEntity($objecttmp->table_element).")";
		if ($objecttmp->ismultientitymanaged == 1 && !empty($user->socid)) {
			if ($objecttmp->element == 'societe') $sql .= " AND t.rowid = ".$user->socid;
			else $sql .= " AND t.fk_soc = ".$user->socid;
		}
		if ($searchkey != '') $sql .= natural_search(explode(',', $fieldstoshow), $searchkey);
		if ($objecttmp->ismultientitymanaged == 2) {
			if (!$user->rights->societe->client->voir && !$user->socid) $sql .= " AND t.rowid = sc.fk_soc AND sc.fk_user = ".$user->id;
		}
		if ($objecttmp->filter) {	 // Syntax example "(t.ref:like:'SO-%') and (t.date_creation:<:'20160101')"
			/*if (! DolibarrApi::_checkFilters($objecttmp->filter))
			{
				throw new RestException(503, 'Error when validating parameter sqlfilters '.$objecttmp->filter);
			}*/
			$regexstring = '\(([^:\'\(\)]+:[^:\'\(\)]+:[^:\(\)]+)\)';
			$sql .= " AND (".preg_replace_callback('/'.$regexstring.'/', 'Form::forgeCriteriaCallback', $objecttmp->filter).")";
		}
		$sql .= $this->db->order($fieldstoshow, "ASC");
		//$sql.=$this->db->plimit($limit, 0);
		//print $sql;

		// Build output string
		$resql = $this->db->query($sql);
		if ($resql)
		{
			if (!$forcecombo)
			{
				include_once DOL_DOCUMENT_ROOT.'/core/lib/ajax.lib.php';
				$out .= ajax_combobox($htmlname, null, $conf->global->$confkeyforautocompletemode);
			}

			// Construct $out and $outarray
			$out .= '<select id="'.$htmlname.'" class="flat'.($morecss ? ' '.$morecss : '').'"'.($disabled ? ' disabled="disabled"' : '').($moreparams ? ' '.$moreparams : '').' name="'.$htmlname.'">'."\n";

			// Warning: Do not use textifempty = ' ' or '&nbsp;' here, or search on key will search on ' key'. Seems it is no more true with selec2 v4
			$textifempty = '&nbsp;';

			//if (! empty($conf->use_javascript_ajax) || $forcecombo) $textifempty='';
			if (!empty($conf->global->$confkeyforautocompletemode))
			{
				if ($showempty && !is_numeric($showempty)) $textifempty = $langs->trans($showempty);
				else $textifempty .= $langs->trans("All");
			}
			if ($showempty) $out .= '<option value="-1">'.$textifempty.'</option>'."\n";

			$num = $this->db->num_rows($resql);
			$i = 0;
			if ($num)
			{
				while ($i < $num)
				{
					$obj = $this->db->fetch_object($resql);
					$label = '';
					$tmparray = explode(',', $fieldstoshow);
					foreach ($tmparray as $key => $val)
					{
						$val = preg_replace('/t\./', '', $val);
						$label .= (($label && $obj->$val) ? ' - ' : '').$obj->$val;
					}
					if (empty($outputmode))
					{
						if ($preselectedvalue > 0 && $preselectedvalue == $obj->rowid)
						{
							$out .= '<option value="'.$obj->rowid.'" selected>'.$label.'</option>';
						}
						else
						{
							$out .= '<option value="'.$obj->rowid.'">'.$label.'</option>';
						}
					}
					else
					{
						array_push($outarray, array('key'=>$obj->rowid, 'value'=>$label, 'label'=>$label));
					}

					$i++;
					if (($i % 10) == 0) $out .= "\n";
				}
			}

			$out .= '</select>'."\n";
		}
		else
		{
			dol_print_error($this->db);
		}

		$this->result = array('nbofelement'=>$num);

		if ($outputmode) return $outarray;
		return $out;
	}


	/**
	 *	Return a HTML select string, built from an array of key+value.
	 *  Note: Do not apply langs->trans function on returned content, content may be entity encoded twice.
	 *
	 *	@param	string			$htmlname			Name of html select area. Must start with "multi" if this is a multiselect
	 *	@param	array			$array				Array like array(key => value) or array(key=>array('label'=>..., 'data-...'=>...))
	 *	@param	string|string[]	$id					Preselected key or preselected keys for multiselect
	 *	@param	int|string		$show_empty			0 no empty value allowed, 1 or string to add an empty value into list (key is -1 and value is '' or '&nbsp;' if 1, key is -1 and value is text if string), <0 to add an empty value with key that is this value.
	 *	@param	int				$key_in_label		1 to show key into label with format "[key] value"
	 *	@param	int				$value_as_key		1 to use value as key
	 *	@param  string			$moreparam			Add more parameters onto the select tag. For example 'style="width: 95%"' to avoid select2 component to go over parent container
	 *	@param  int				$translate			1=Translate and encode value
	 * 	@param	int				$maxlen				Length maximum for labels
	 * 	@param	int				$disabled			Html select box is disabled
	 *  @param	string			$sort				'ASC' or 'DESC' = Sort on label, '' or 'NONE' or 'POS' = Do not sort, we keep original order
	 *  @param	string			$morecss			Add more class to css styles
	 *  @param	int				$addjscombo			Add js combo
	 *  @param  string          $moreparamonempty	Add more param on the empty option line. Not used if show_empty not set
	 *  @param  int             $disablebademail	1=Check if a not valid email, 2=Check string '---', and if found into value, disable and colorize entry
	 *  @param  int             $nohtmlescape		No html escaping.
	 * 	@return	string								HTML select string.
	 *  @see multiselectarray(), selectArrayAjax(), selectArrayFilter()
	 */
	public static function selectarray($htmlname, $array, $id = '', $show_empty = 0, $key_in_label = 0, $value_as_key = 0, $moreparam = '', $translate = 0, $maxlen = 0, $disabled = 0, $sort = '', $morecss = '', $addjscombo = 0, $moreparamonempty = '', $disablebademail = 0, $nohtmlescape = 0)
	{
		global $conf, $langs;

		// Do we want a multiselect ?
		//$jsbeautify = 0;
		//if (preg_match('/^multi/',$htmlname)) $jsbeautify = 1;
		$jsbeautify = 1;

		if ($value_as_key) $array = array_combine($array, $array);

		$out = '';

		// Add code for jquery to use multiselect
		if ($addjscombo && $jsbeautify)
		{
			$minLengthToAutocomplete = 0;
			$tmpplugin = empty($conf->global->MAIN_USE_JQUERY_MULTISELECT) ? (constant('REQUIRE_JQUERY_MULTISELECT') ?constant('REQUIRE_JQUERY_MULTISELECT') : 'select2') : $conf->global->MAIN_USE_JQUERY_MULTISELECT;

			// Enhance with select2
			include_once DOL_DOCUMENT_ROOT.'/core/lib/ajax.lib.php';
			$out .= ajax_combobox($htmlname);
		}

		$out .= '<select id="'.preg_replace('/^\./', '', $htmlname).'" '.($disabled ? 'disabled ' : '').'class="flat '.(preg_replace('/^\./', '', $htmlname)).($morecss ? ' '.$morecss : '').'"';
		$out .= ' name="'.preg_replace('/^\./', '', $htmlname).'" '.($moreparam ? $moreparam : '');
		$out .= '>';

		if ($show_empty)
		{
			$textforempty = ' ';
			if (!empty($conf->use_javascript_ajax)) $textforempty = '&nbsp;'; // If we use ajaxcombo, we need &nbsp; here to avoid to have an empty element that is too small.
			if (!is_numeric($show_empty)) $textforempty = $show_empty;
			$out .= '<option class="optiongrey" '.($moreparamonempty ? $moreparamonempty.' ' : '').'value="'.($show_empty < 0 ? $show_empty : -1).'"'.($id == $show_empty ? ' selected' : '').'>'.$textforempty.'</option>'."\n";
		}

		if (is_array($array))
		{
			// Translate
			if ($translate)
			{
				foreach ($array as $key => $value)
				{
				    if (!is_array($value)) $array[$key] = $langs->trans($value);
				    else $array[$key]['label'] = $langs->trans($value['label']);
				}
			}

			// Sort
			if ($sort == 'ASC') asort($array);
			elseif ($sort == 'DESC') arsort($array);

			foreach ($array as $key => $tmpvalue)
			{
			    if (is_array($tmpvalue)) $value = $tmpvalue['label'];
			    else $value = $tmpvalue;

				$disabled = ''; $style = '';
				if (!empty($disablebademail))
				{
				    if (($disablebademail == 1 && !preg_match('/&lt;.+@.+&gt;/', $value))
				        || ($disablebademail == 2 && preg_match('/---/', $value)))
					{
						$disabled = ' disabled';
						$style = ' class="warning"';
					}
				}

				if ($key_in_label)
				{
					if (empty($nohtmlescape)) $selectOptionValue = dol_escape_htmltag($key.' - '.($maxlen ?dol_trunc($value, $maxlen) : $value));
					else $selectOptionValue = $key.' - '.($maxlen ?dol_trunc($value, $maxlen) : $value);
				}
				else
				{
					if (empty($nohtmlescape)) $selectOptionValue = dol_escape_htmltag($maxlen ?dol_trunc($value, $maxlen) : $value);
					else $selectOptionValue = $maxlen ?dol_trunc($value, $maxlen) : $value;
					if ($value == '' || $value == '-') $selectOptionValue = '&nbsp;';
				}

				$out .= '<option value="'.$key.'"';
				$out .= $style.$disabled;
				if ($id != '' && $id == $key && !$disabled) $out .= ' selected'; // To preselect a value
				if ($nohtmlescape) $out .= ' data-html="'.dol_escape_htmltag($selectOptionValue).'"';
				if (is_array($tmpvalue))
				{
				    foreach ($tmpvalue as $keyforvalue => $valueforvalue)
				    {
				        if (preg_match('/^data-/', $keyforvalue)) $out .= ' '.$keyforvalue.'="'.$valueforvalue.'"';
				    }
				}
				$out .= '>';
				//var_dump($selectOptionValue);
				$out .= $selectOptionValue;
				$out .= "</option>\n";
			}
		}

		$out .= "</select>";
		return $out;
	}


	/**
	 *	Return a HTML select string, built from an array of key+value, but content returned into select come from an Ajax call of an URL.
	 *  Note: Do not apply langs->trans function on returned content of Ajax service, content may be entity encoded twice.
	 *
	 *	@param	string	$htmlname       		Name of html select area
	 *	@param	string	$url					Url. Must return a json_encode of array(key=>array('text'=>'A text', 'url'=>'An url'), ...)
	 *	@param	string	$id             		Preselected key
	 *	@param  string	$moreparam      		Add more parameters onto the select tag
	 *	@param  string	$moreparamtourl 		Add more parameters onto the Ajax called URL
	 * 	@param	int		$disabled				Html select box is disabled
	 *  @param	int		$minimumInputLength		Minimum Input Length
	 *  @param	string	$morecss				Add more class to css styles
	 *  @param  int     $callurlonselect        If set to 1, some code is added so an url return by the ajax is called when value is selected.
	 *  @param  string  $placeholder            String to use as placeholder
	 *  @param  integer $acceptdelayedhtml      1 = caller is requesting to have html js content not returned but saved into global $delayedhtmlcontent (so caller can show it at end of page to avoid flash FOUC effect)
	 * 	@return	string   						HTML select string
	 *  @see selectArrayFilter(), ajax_combobox() in ajax.lib.php
	 */
	public static function selectArrayAjax($htmlname, $url, $id = '', $moreparam = '', $moreparamtourl = '', $disabled = 0, $minimumInputLength = 1, $morecss = '', $callurlonselect = 0, $placeholder = '', $acceptdelayedhtml = 0)
	{
		global $conf, $langs;
		global $delayedhtmlcontent;

		// TODO Use an internal dolibarr component instead of select2
		if (empty($conf->global->MAIN_USE_JQUERY_MULTISELECT) && !defined('REQUIRE_JQUERY_MULTISELECT')) return '';

		$out = '<select type="text" class="'.$htmlname.($morecss ? ' '.$morecss : '').'" '.($moreparam ? $moreparam.' ' : '').'name="'.$htmlname.'"></select>';

		$tmpplugin = 'select2';
		$outdelayed = "\n".'<!-- JS CODE TO ENABLE '.$tmpplugin.' for id '.$htmlname.' -->
	    	<script>
	    	$(document).ready(function () {

    	        '.($callurlonselect ? 'var saveRemoteData = [];' : '').'

                $(".'.$htmlname.'").select2({
			    	ajax: {
				    	dir: "ltr",
				    	url: "'.$url.'",
				    	dataType: \'json\',
				    	delay: 250,
				    	data: function (params) {
				    		return {
						    	q: params.term, 	// search term
				    			page: params.page
				    		};
			    		},
			    		processResults: function (data) {
			    			// parse the results into the format expected by Select2.
			    			// since we are using custom formatting functions we do not need to alter the remote JSON data
			    			//console.log(data);
							saveRemoteData = data;
				    	    /* format json result for select2 */
				    	    result = []
				    	    $.each( data, function( key, value ) {
				    	       result.push({id: key, text: value.text});
                            });
			    			//return {results:[{id:\'none\', text:\'aa\'}, {id:\'rrr\', text:\'Red\'},{id:\'bbb\', text:\'Search a into projects\'}], more:false}
			    			//console.log(result);
			    			return {results: result, more: false}
			    		},
			    		cache: true
			    	},
	 				language: select2arrayoflanguage,
					containerCssClass: \':all:\',					/* Line to add class of origin SELECT propagated to the new <span class="select2-selection...> tag */
				    placeholder: "'.dol_escape_js($placeholder).'",
			    	escapeMarkup: function (markup) { return markup; }, 	// let our custom formatter work
			    	minimumInputLength: '.$minimumInputLength.',
			        formatResult: function(result, container, query, escapeMarkup) {
                        return escapeMarkup(result.text);
                    },
			    });

                '.($callurlonselect ? '
                /* Code to execute a GET when we select a value */
                $(".'.$htmlname.'").change(function() {
			    	var selected = $(".'.$htmlname.'").val();
                	console.log("We select in selectArrayAjax the entry "+selected)
			        $(".'.$htmlname.'").val("");  /* reset visible combo value */
    			    $.each( saveRemoteData, function( key, value ) {
    				        if (key == selected)
    			            {
    			                 console.log("selectArrayAjax - Do a redirect to "+value.url)
    			                 location.assign(value.url);
    			            }
                    });
    			});' : '').'

    	   });
	       </script>';

		if ($acceptdelayedhtml)
		{
			$delayedhtmlcontent .= $outdelayed;
		}
		else
		{
			$out .= $outdelayed;
		}
		return $out;
	}

    /**
     *  Return a HTML select string, built from an array of key+value, but content returned into select is defined into $array parameter.
     *  Note: Do not apply langs->trans function on returned content of Ajax service, content may be entity encoded twice.
     *
     *  @param  string	$htmlname               Name of html select area
	 *	@param	string	$array					Array (key=>array('text'=>'A text', 'url'=>'An url'), ...)
	 *	@param	string	$id             		Preselected key
	 *	@param  string	$moreparam      		Add more parameters onto the select tag
	 *	@param	int		$disableFiltering		If set to 1, results are not filtered with searched string
	 * 	@param	int		$disabled				Html select box is disabled
	 *  @param	int		$minimumInputLength		Minimum Input Length
	 *  @param	string	$morecss				Add more class to css styles
	 *  @param  int     $callurlonselect        If set to 1, some code is added so an url return by the ajax is called when value is selected.
	 *  @param  string  $placeholder            String to use as placeholder
	 *  @param  integer $acceptdelayedhtml      1 = caller is requesting to have html js content not returned but saved into global $delayedhtmlcontent (so caller can show it at end of page to avoid flash FOUC effect)
	 *  @return	string   						HTML select string
	 *  @see selectArrayAjax(), ajax_combobox() in ajax.lib.php
	 */
	public static function selectArrayFilter($htmlname, $array, $id = '', $moreparam = '', $disableFiltering = 0, $disabled = 0, $minimumInputLength = 1, $morecss = '', $callurlonselect = 0, $placeholder = '', $acceptdelayedhtml = 0)
	{
		global $conf, $langs;
		global $delayedhtmlcontent;

		// TODO Use an internal dolibarr component instead of select2
		if (empty($conf->global->MAIN_USE_JQUERY_MULTISELECT) && !defined('REQUIRE_JQUERY_MULTISELECT')) return '';

		$out = '<select type="text" class="'.$htmlname.($morecss ? ' '.$morecss : '').'" '.($moreparam ? $moreparam.' ' : '').'name="'.$htmlname.'"><option></option></select>';

		$formattedarrayresult = array();

		foreach ($array as $key => $value) {
			$o = new stdClass();
			$o->id = $key;
			$o->text = $value['text'];
			$o->url = $value['url'];
			$formattedarrayresult[] = $o;
		}

		$tmpplugin = 'select2';
		$outdelayed = "\n".'<!-- JS CODE TO ENABLE '.$tmpplugin.' for id '.$htmlname.' -->
			<script>
			$(document).ready(function () {
				var data = '.json_encode($formattedarrayresult).';

				'.($callurlonselect ? 'var saveRemoteData = '.json_encode($array).';' : '').'

				$(".'.$htmlname.'").select2({
					data: data,
					language: select2arrayoflanguage,
					containerCssClass: \':all:\',					/* Line to add class of origin SELECT propagated to the new <span class="select2-selection...> tag */
					placeholder: "'.dol_escape_js($placeholder).'",
					escapeMarkup: function (markup) { return markup; }, 	// let our custom formatter work
					minimumInputLength: '.$minimumInputLength.',
					formatResult: function(result, container, query, escapeMarkup) {
						return escapeMarkup(result.text);
					},
					matcher: function (params, data) {

						if(! data.id) return null;';

		if ($callurlonselect) {
			$outdelayed .= '

						var urlBase = data.url;
						var separ = urlBase.indexOf("?") >= 0 ? "&" : "?";
						/* console.log("params.term="+params.term); */
						/* console.log("params.term encoded="+encodeURIComponent(params.term)); */
						saveRemoteData[data.id].url = urlBase + separ + "sall=" + encodeURIComponent(params.term);';
		}

		if (!$disableFiltering) {
			$outdelayed .= '

						if(data.text.match(new RegExp(params.term))) {
							return data;
						}

						return null;';
		} else {
			$outdelayed .= '

						return data;';
		}

		$outdelayed .= '
					}
				});

				'.($callurlonselect ? '
				/* Code to execute a GET when we select a value */
				$(".'.$htmlname.'").change(function() {
					var selected = $(".'.$htmlname.'").val();
					console.log("We select "+selected)

					$(".'.$htmlname.'").val("");  /* reset visible combo value */
					$.each( saveRemoteData, function( key, value ) {
						if (key == selected)
						{
							console.log("selectArrayAjax - Do a redirect to "+value.url)
							location.assign(value.url);
						}
					});
				});' : '').'

			});
			</script>';

		if ($acceptdelayedhtml)
		{
			$delayedhtmlcontent .= $outdelayed;
		}
		else
		{
			$out .= $outdelayed;
		}
		return $out;
	}

	/**
	 *	Show a multiselect form from an array.
	 *
	 *	@param	string	$htmlname		Name of select
	 *	@param	array	$array			Array with key+value
	 *	@param	array	$selected		Array with key+value preselected
	 *	@param	int		$key_in_label   1 pour afficher la key dans la valeur "[key] value"
	 *	@param	int		$value_as_key   1 to use value as key
	 *	@param  string	$morecss        Add more css style
	 *	@param  int		$translate		Translate and encode value
	 *  @param	int		$width			Force width of select box. May be used only when using jquery couch. Example: 250, 95%
	 *  @param	string	$moreattrib		Add more options on select component. Example: 'disabled'
	 *  @param	string	$elemtype		Type of element we show ('category', ...)
	 *  @param	string	$placeholder	String to use as placeholder
	 *  @param	int		$addjscombo		Add js combo
	 *	@return	string					HTML multiselect string
	 *  @see selectarray(), selectArrayAjax(), selectArrayFilter()
	 */
	public static function multiselectarray($htmlname, $array, $selected = array(), $key_in_label = 0, $value_as_key = 0, $morecss = '', $translate = 0, $width = 0, $moreattrib = '', $elemtype = '', $placeholder = '', $addjscombo = -1)
	{
		global $conf, $langs;

		$out = '';

		if ($addjscombo < 0) {
		    if (empty($conf->global->MAIN_OPTIMIZEFORTEXTBROWSER)) $addjscombo = 1;
		    else $addjscombo = 0;
		}

		// Add code for jquery to use multiselect
		if (!empty($conf->global->MAIN_USE_JQUERY_MULTISELECT) || defined('REQUIRE_JQUERY_MULTISELECT'))
		{
			$out .= "\n".'<!-- JS CODE TO ENABLE '.$tmpplugin.' for id '.$htmlname.' -->
						<script>'."\n";
			if ($addjscombo == 1)
			{
				$tmpplugin = empty($conf->global->MAIN_USE_JQUERY_MULTISELECT) ?constant('REQUIRE_JQUERY_MULTISELECT') : $conf->global->MAIN_USE_JQUERY_MULTISELECT;
				$out .= 'function formatResult(record) {'."\n";
				if ($elemtype == 'category')
				{
					$out .= '	//return \'<span><img src="'.DOL_URL_ROOT.'/theme/eldy/img/object_category.png'.'"> <a href="'.DOL_URL_ROOT.'/categories/viewcat.php?type=0&id=\'+record.id+\'">\'+record.text+\'</a></span>\';
									  	return \'<span><img src="'.DOL_URL_ROOT.'/theme/eldy/img/object_category.png'.'"> \'+record.text+\'</span>\';';
				}
				else
				{
					$out .= 'return record.text;';
				}
				$out .= '};'."\n";
				$out .= 'function formatSelection(record) {'."\n";
				if ($elemtype == 'category')
				{
					$out .= '	//return \'<span><img src="'.DOL_URL_ROOT.'/theme/eldy/img/object_category.png'.'"> <a href="'.DOL_URL_ROOT.'/categories/viewcat.php?type=0&id=\'+record.id+\'">\'+record.text+\'</a></span>\';
									  	return \'<span><img src="'.DOL_URL_ROOT.'/theme/eldy/img/object_category.png'.'"> \'+record.text+\'</span>\';';
				}
				else
				{
					$out .= 'return record.text;';
				}
				$out .= '};'."\n";
				$out .= '$(document).ready(function () {
							$(\'#'.$htmlname.'\').'.$tmpplugin.'({
								dir: \'ltr\',
								// Specify format function for dropdown item
								formatResult: formatResult,
							 	templateResult: formatResult,		/* For 4.0 */
								// Specify format function for selected item
								formatSelection: formatSelection,
							 	templateResult: formatSelection		/* For 4.0 */
							});
						});'."\n";
			}
			elseif ($addjscombo == 2)
			{
				// Add other js lib
				// TODO external lib multiselect/jquery.multi-select.js must have been loaded to use this multiselect plugin
				// ...
				$out .= '$(document).ready(function () {
							$(\'#'.$htmlname.'\').multiSelect({
								containerHTML: \'<div class="multi-select-container">\',
								menuHTML: \'<div class="multi-select-menu">\',
								buttonHTML: \'<span class="multi-select-button '.$morecss.'">\',
								menuItemHTML: \'<label class="multi-select-menuitem">\',
								activeClass: \'multi-select-container--open\',
								noneText: \''.$placeholder.'\'
							});
						})';
			}
			$out .= '</script>';
		}

		// Try also magic suggest
		$out .= '<select id="'.$htmlname.'" class="multiselect'.($morecss ? ' '.$morecss : '').'" multiple name="'.$htmlname.'[]"'.($moreattrib ? ' '.$moreattrib : '').($width ? ' style="width: '.(preg_match('/%/', $width) ? $width : $width.'px').'"' : '').'>'."\n";
		if (is_array($array) && !empty($array))
		{
			if ($value_as_key) $array = array_combine($array, $array);

			if (!empty($array))
			{
				foreach ($array as $key => $value)
				{
					$out .= '<option value="'.$key.'"';
                    if (is_array($selected) && !empty($selected) && in_array((string) $key, $selected) && ((string) $key != ''))
					{
						$out .= ' selected';
					}
					$out .= '>';

					$newval = ($translate ? $langs->trans($value) : $value);
					$newval = ($key_in_label ? $key.' - '.$newval : $newval);
					$out .= dol_htmlentitiesbr($newval);
					$out .= '</option>'."\n";
				}
			}
		}
		$out .= '</select>'."\n";

		return $out;
	}


	/**
	 *	Show a multiselect dropbox from an array.
	 *
	 *	@param	string	$htmlname		Name of HTML field
	 *	@param	array	$array			Array with array of fields we could show. This array may be modified according to setup of user.
	 *  @param  string  $varpage        Id of context for page. Can be set by caller with $varpage=(empty($contextpage)?$_SERVER["PHP_SELF"]:$contextpage);
	 *	@return	string					HTML multiselect string
	 *  @see selectarray()
	 */
	public static function multiSelectArrayWithCheckbox($htmlname, &$array, $varpage)
	{
		global $conf, $langs, $user;

		if (!empty($conf->global->MAIN_OPTIMIZEFORTEXTBROWSER)) return '';

		$tmpvar = "MAIN_SELECTEDFIELDS_".$varpage;
		if (!empty($user->conf->$tmpvar))
		{
			$tmparray = explode(',', $user->conf->$tmpvar);
			foreach ($array as $key => $val)
			{
				//var_dump($key);
				//var_dump($tmparray);
				if (in_array($key, $tmparray)) $array[$key]['checked'] = 1;
				else $array[$key]['checked'] = 0;
			}
		}

		$lis = '';
		$listcheckedstring = '';

		foreach ($array as $key => $val)
		{
		    /* var_dump($val);
            var_dump(array_key_exists('enabled', $val));
            var_dump(!$val['enabled']);*/
		    if (array_key_exists('enabled', $val) && isset($val['enabled']) && !$val['enabled'])
		    {
			    unset($array[$key]); // We don't want this field
			    continue;
		    }
		    if ($val['label'])
		    {
		        $lis .= '<li><input type="checkbox" id="checkbox'.$key.'" value="'.$key.'"'.(empty($val['checked']) ? '' : ' checked="checked"').'/><label for="checkbox'.$key.'">'.dol_escape_htmltag($langs->trans($val['label'])).'</label></li>';
			    $listcheckedstring .= (empty($val['checked']) ? '' : $key.',');
		    }
		}

		$out = '<!-- Component multiSelectArrayWithCheckbox '.$htmlname.' -->

        <dl class="dropdown">
            <dt>
            <a href="#'.$htmlname.'">
              '.img_picto('', 'list').'
            </a>
            <input type="hidden" class="'.$htmlname.'" name="'.$htmlname.'" value="'.$listcheckedstring.'">
            </dt>
            <dd class="dropdowndd">
                <div class="multiselectcheckbox'.$htmlname.'">
                    <ul class="ul'.$htmlname.'">
                    '.$lis.'
                    </ul>
                </div>
            </dd>
        </dl>

        <script type="text/javascript">
          jQuery(document).ready(function () {
              $(\'.multiselectcheckbox'.$htmlname.' input[type="checkbox"]\').on(\'click\', function () {
                  console.log("A new field was added/removed")
                  $("input:hidden[name=formfilteraction]").val(\'listafterchangingselectedfields\')
                  var title = $(this).val() + ",";
                  if ($(this).is(\':checked\')) {
                      $(\'.'.$htmlname.'\').val(title + $(\'.'.$htmlname.'\').val());
                  }
                  else {
                      $(\'.'.$htmlname.'\').val( $(\'.'.$htmlname.'\').val().replace(title, \'\') )
                  }
                  // Now, we submit page
                  $(this).parents(\'form:first\').submit();
              });
           });
        </script>

        ';
		return $out;
	}

	/**
	 * 	Render list of categories linked to object with id $id and type $type
	 *
	 * 	@param		int		$id				Id of object
	 * 	@param		string	$type			Type of category ('member', 'customer', 'supplier', 'product', 'contact'). Old mode (0, 1, 2, ...) is deprecated.
	 *  @param		int		$rendermode		0=Default, use multiselect. 1=Emulate multiselect (recommended)
	 * 	@return		string					String with categories
	 */
    public function showCategories($id, $type, $rendermode = 0)
	{
		global $db;

		include_once DOL_DOCUMENT_ROOT.'/categories/class/categorie.class.php';

		$cat = new Categorie($db);
		$categories = $cat->containing($id, $type);

		if ($rendermode == 1)
		{
			$toprint = array();
			foreach ($categories as $c)
			{
				$ways = $c->print_all_ways(); // $ways[0] = "ccc2 >> ccc2a >> ccc2a1" with html formated text
				foreach ($ways as $way)
				{
					$toprint[] = '<li class="select2-search-choice-dolibarr noborderoncategories"'.($c->color ? ' style="background: #'.$c->color.';"' : ' style="background: #aaa"').'>'.img_object('', 'category').' '.$way.'</li>';
				}
			}
			return '<div class="select2-container-multi-dolibarr" style="width: 90%;"><ul class="select2-choices-dolibarr">'.implode(' ', $toprint).'</ul></div>';
		}

		if ($rendermode == 0)
		{
			$arrayselected = array();
			$cate_arbo = $this->select_all_categories($type, '', 'parent', 64, 0, 1);
			foreach ($categories as $c) {
				$arrayselected[] = $c->id;
			}

			return $this->multiselectarray('categories', $cate_arbo, $arrayselected, '', 0, '', 0, '100%', 'disabled', 'category');
		}

		return 'ErrorBadValueForParameterRenderMode'; // Should not happened
	}

	/**
	 *  Show linked object block.
	 *
	 *  @param	CommonObject	$object		      Object we want to show links to
	 *  @param  string          $morehtmlright    More html to show on right of title
	 *  @param  array           $compatibleImportElementsList  Array of compatibles elements object for "import from" action
	 *  @return	int							      <0 if KO, >=0 if OK
	 */
    public function showLinkedObjectBlock($object, $morehtmlright = '', $compatibleImportElementsList = false)
	{
		global $conf, $langs, $hookmanager;
		global $bc, $action;

		$object->fetchObjectLinked();

		// Bypass the default method
		$hookmanager->initHooks(array('commonobject'));
		$parameters = array(
			'morehtmlright' => $morehtmlright,
		    'compatibleImportElementsList' => &$compatibleImportElementsList,
		);
		$reshook = $hookmanager->executeHooks('showLinkedObjectBlock', $parameters, $object, $action); // Note that $action and $object may have been modified by hook

		if (empty($reshook))
		{
			$nbofdifferenttypes = count($object->linkedObjects);

			print '<!-- showLinkedObjectBlock -->';
			print load_fiche_titre($langs->trans('RelatedObjects'), $morehtmlright, '', 0, 0, 'showlinkedobjectblock');


			print '<div class="div-table-responsive-no-min">';
			print '<table class="noborder allwidth" data-block="showLinkedObject" data-element="'.$object->element.'"  data-elementid="'.$object->id.'"   >';

			print '<tr class="liste_titre">';
			print '<td>'.$langs->trans("Type").'</td>';
			print '<td>'.$langs->trans("Ref").'</td>';
			print '<td class="center"></td>';
			print '<td class="center">'.$langs->trans("Date").'</td>';
			print '<td class="right">'.$langs->trans("AmountHTShort").'</td>';
			print '<td class="right">'.$langs->trans("Status").'</td>';
			print '<td></td>';
			print '</tr>';

			$nboftypesoutput = 0;

			foreach ($object->linkedObjects as $objecttype => $objects)
			{
				$tplpath = $element = $subelement = $objecttype;

				// to display inport button on tpl
				$showImportButton = false;
				if (!empty($compatibleImportElementsList) && in_array($element, $compatibleImportElementsList)) {
				    $showImportButton = true;
				}

				$regs = array();
				if ($objecttype != 'supplier_proposal' && preg_match('/^([^_]+)_([^_]+)/i', $objecttype, $regs))
				{
					$element = $regs[1];
					$subelement = $regs[2];
					$tplpath = $element.'/'.$subelement;
				}
				$tplname = 'linkedobjectblock';

				// To work with non standard path
				if ($objecttype == 'facture') {
					$tplpath = 'compta/'.$element;
					if (empty($conf->facture->enabled)) continue; // Do not show if module disabled
				}
				elseif ($objecttype == 'facturerec') {
					$tplpath = 'compta/facture';
					$tplname = 'linkedobjectblockForRec';
					if (empty($conf->facture->enabled)) continue; // Do not show if module disabled
				}
				elseif ($objecttype == 'propal') {
					$tplpath = 'comm/'.$element;
					if (empty($conf->propal->enabled)) continue; // Do not show if module disabled
				}
				elseif ($objecttype == 'supplier_proposal') {
					if (empty($conf->supplier_proposal->enabled)) continue; // Do not show if module disabled
				}
				elseif ($objecttype == 'shipping' || $objecttype == 'shipment') {
					$tplpath = 'expedition';
					if (empty($conf->expedition->enabled)) continue; // Do not show if module disabled
				}
        		elseif ($objecttype == 'reception') {
        			$tplpath = 'reception';
        			if (empty($conf->reception->enabled)) continue; // Do not show if module disabled
        		}
				elseif ($objecttype == 'delivery') {
					$tplpath = 'livraison';
					if (empty($conf->expedition->enabled)) continue; // Do not show if module disabled
				}
				elseif ($objecttype == 'invoice_supplier') {
					$tplpath = 'fourn/facture';
				}
				elseif ($objecttype == 'order_supplier') {
					$tplpath = 'fourn/commande';
				}
				elseif ($objecttype == 'expensereport') {
					$tplpath = 'expensereport';
				}
				elseif ($objecttype == 'subscription') {
					$tplpath = 'adherents';
				}

				global $linkedObjectBlock;
				$linkedObjectBlock = $objects;


				// Output template part (modules that overwrite templates must declare this into descriptor)
				$dirtpls = array_merge($conf->modules_parts['tpl'], array('/'.$tplpath.'/tpl'));
				foreach ($dirtpls as $reldir)
				{
					if ($nboftypesoutput == ($nbofdifferenttypes - 1))    // No more type to show after
					{
						global $noMoreLinkedObjectBlockAfter;
						$noMoreLinkedObjectBlockAfter = 1;
					}

					$res = @include dol_buildpath($reldir.'/'.$tplname.'.tpl.php');
					if ($res)
					{
						$nboftypesoutput++;
						break;
					}
				}
			}

			if (!$nboftypesoutput)
			{
				print '<tr><td class="impair opacitymedium" colspan="7">'.$langs->trans("None").'</td></tr>';
			}

			print '</table>';

			if (!empty($compatibleImportElementsList))
			{
			    $res = @include dol_buildpath('core/tpl/ajax/objectlinked_lineimport.tpl.php');
			}


			print '</div>';

			return $nbofdifferenttypes;
		}
	}

	/**
	 *  Show block with links to link to other objects.
	 *
	 *  @param	CommonObject	$object				Object we want to show links to
	 *  @param	array			$restrictlinksto	Restrict links to some elements, for exemple array('order') or array('supplier_order'). null or array() if no restriction.
	 *  @param	array			$excludelinksto		Do not show links of this type, for exemple array('order') or array('supplier_order'). null or array() if no exclusion.
	 *  @return	string								<0 if KO, >0 if OK
	 */
    public function showLinkToObjectBlock($object, $restrictlinksto = array(), $excludelinksto = array())
	{
		global $conf, $langs, $hookmanager;
		global $bc, $action;

		$linktoelem = '';
		$linktoelemlist = '';
		$listofidcompanytoscan = '';

		if (!is_object($object->thirdparty)) $object->fetch_thirdparty();

		$possiblelinks = array();
		if (is_object($object->thirdparty) && !empty($object->thirdparty->id) && $object->thirdparty->id > 0)
		{
			$listofidcompanytoscan = $object->thirdparty->id;
			if (($object->thirdparty->parent > 0) && !empty($conf->global->THIRDPARTY_INCLUDE_PARENT_IN_LINKTO)) $listofidcompanytoscan .= ','.$object->thirdparty->parent;
			if (($object->fk_project > 0) && !empty($conf->global->THIRDPARTY_INCLUDE_PROJECT_THIRDPARY_IN_LINKTO))
			{
				include_once DOL_DOCUMENT_ROOT.'/projet/class/project.class.php';
				$tmpproject = new Project($this->db);
				$tmpproject->fetch($object->fk_project);
				if ($tmpproject->socid > 0 && ($tmpproject->socid != $object->thirdparty->id)) $listofidcompanytoscan .= ','.$tmpproject->socid;
				unset($tmpproject);
			}

			$possiblelinks = array(
				'propal'=>array('enabled'=>$conf->propal->enabled, 'perms'=>1, 'label'=>'LinkToProposal', 'sql'=>"SELECT s.rowid as socid, s.nom as name, s.client, t.rowid, t.ref, t.ref_client, t.total_ht FROM ".MAIN_DB_PREFIX."societe as s, ".MAIN_DB_PREFIX."propal as t WHERE t.fk_soc = s.rowid AND t.fk_soc IN (".$listofidcompanytoscan.') AND t.entity IN ('.getEntity('propal').')'),
				'order'=>array('enabled'=>$conf->commande->enabled, 'perms'=>1, 'label'=>'LinkToOrder', 'sql'=>"SELECT s.rowid as socid, s.nom as name, s.client, t.rowid, t.ref, t.ref_client, t.total_ht FROM ".MAIN_DB_PREFIX."societe as s, ".MAIN_DB_PREFIX."commande as t WHERE t.fk_soc = s.rowid AND t.fk_soc IN (".$listofidcompanytoscan.') AND t.entity IN ('.getEntity('commande').')'),
				'invoice'=>array('enabled'=>$conf->facture->enabled, 'perms'=>1, 'label'=>'LinkToInvoice', 'sql'=>"SELECT s.rowid as socid, s.nom as name, s.client, t.rowid, t.ref, t.ref_client, t.total as total_ht FROM ".MAIN_DB_PREFIX."societe as s, ".MAIN_DB_PREFIX."facture as t WHERE t.fk_soc = s.rowid AND t.fk_soc IN (".$listofidcompanytoscan.') AND t.entity IN ('.getEntity('invoice').')'),
				'invoice_template'=>array('enabled'=>$conf->facture->enabled, 'perms'=>1, 'label'=>'LinkToTemplateInvoice', 'sql'=>"SELECT s.rowid as socid, s.nom as name, s.client, t.rowid, t.titre as ref, t.total as total_ht FROM ".MAIN_DB_PREFIX."societe as s, ".MAIN_DB_PREFIX."facture_rec as t WHERE t.fk_soc = s.rowid AND t.fk_soc IN (".$listofidcompanytoscan.') AND t.entity IN ('.getEntity('invoice').')'),
				'contrat'=>array('enabled'=>$conf->contrat->enabled, 'perms'=>1, 'label'=>'LinkToContract', 'sql'=>"SELECT s.rowid as socid, s.nom as name, s.client, t.rowid, t.ref, t.ref_supplier, '' as total_ht FROM ".MAIN_DB_PREFIX."societe as s, ".MAIN_DB_PREFIX."contrat as t WHERE t.fk_soc = s.rowid AND t.fk_soc IN (".$listofidcompanytoscan.') AND t.entity IN ('.getEntity('contract').')'),
				'fichinter'=>array('enabled'=>$conf->ficheinter->enabled, 'perms'=>1, 'label'=>'LinkToIntervention', 'sql'=>"SELECT s.rowid as socid, s.nom as name, s.client, t.rowid, t.ref FROM ".MAIN_DB_PREFIX."societe as s, ".MAIN_DB_PREFIX."fichinter as t WHERE t.fk_soc = s.rowid AND t.fk_soc IN (".$listofidcompanytoscan.') AND t.entity IN ('.getEntity('intervention').')'),
				'supplier_proposal'=>array('enabled'=>$conf->supplier_proposal->enabled, 'perms'=>1, 'label'=>'LinkToSupplierProposal', 'sql'=>"SELECT s.rowid as socid, s.nom as name, s.client, t.rowid, t.ref, '' as ref_supplier, t.total_ht FROM ".MAIN_DB_PREFIX."societe as s, ".MAIN_DB_PREFIX."supplier_proposal as t WHERE t.fk_soc = s.rowid AND t.fk_soc IN (".$listofidcompanytoscan.') AND t.entity IN ('.getEntity('supplier_proposal').')'),
				'order_supplier'=>array('enabled'=>$conf->supplier_order->enabled, 'perms'=>1, 'label'=>'LinkToSupplierOrder', 'sql'=>"SELECT s.rowid as socid, s.nom as name, s.client, t.rowid, t.ref, t.ref_supplier, t.total_ht FROM ".MAIN_DB_PREFIX."societe as s, ".MAIN_DB_PREFIX."commande_fournisseur as t WHERE t.fk_soc = s.rowid AND t.fk_soc IN (".$listofidcompanytoscan.') AND t.entity IN ('.getEntity('commande_fournisseur').')'),
				'invoice_supplier'=>array('enabled'=>$conf->supplier_invoice->enabled, 'perms'=>1, 'label'=>'LinkToSupplierInvoice', 'sql'=>"SELECT s.rowid as socid, s.nom as name, s.client, t.rowid, t.ref, t.ref_supplier, t.total_ht FROM ".MAIN_DB_PREFIX."societe as s, ".MAIN_DB_PREFIX."facture_fourn as t WHERE t.fk_soc = s.rowid AND t.fk_soc IN (".$listofidcompanytoscan.') AND t.entity IN ('.getEntity('facture_fourn').')'),
				'ticket'=>array('enabled'=>$conf->ticket->enabled, 'perms'=>1, 'label'=>'LinkToTicket', 'sql'=>"SELECT s.rowid as socid, s.nom as name, s.client, t.rowid, t.ref, t.track_id, '0' as total_ht FROM ".MAIN_DB_PREFIX."societe as s, ".MAIN_DB_PREFIX."ticket as t WHERE t.fk_soc = s.rowid AND t.fk_soc IN (".$listofidcompanytoscan.') AND t.entity IN ('.getEntity('ticket').')')
			);
		}

		// Can complete the possiblelink array
		$hookmanager->initHooks(array('commonobject'));
		$parameters = array('listofidcompanytoscan' => $listofidcompanytoscan);

		if (!empty($listofidcompanytoscan))  // If empty, we don't have criteria to scan the object we can link to
		{
            $reshook = $hookmanager->executeHooks('showLinkToObjectBlock', $parameters, $object, $action); // Note that $action and $object may have been modified by hook
		}

		if (empty($reshook))
		{
			if (is_array($hookmanager->resArray) && count($hookmanager->resArray))
			{
				$possiblelinks = array_merge($possiblelinks, $hookmanager->resArray);
			}
		}
		elseif ($reshook > 0)
		{
			if (is_array($hookmanager->resArray) && count($hookmanager->resArray))
			{
				$possiblelinks = $hookmanager->resArray;
			}
		}

		foreach ($possiblelinks as $key => $possiblelink)
		{
			$num = 0;

			if (empty($possiblelink['enabled'])) continue;

			if (!empty($possiblelink['perms']) && (empty($restrictlinksto) || in_array($key, $restrictlinksto)) && (empty($excludelinksto) || !in_array($key, $excludelinksto)))
			{
				print '<div id="'.$key.'list"'.(empty($conf->use_javascript_ajax) ? '' : ' style="display:none"').'>';
				$sql = $possiblelink['sql'];

				$resqllist = $this->db->query($sql);
				if ($resqllist)
				{
					$num = $this->db->num_rows($resqllist);
					$i = 0;

					print '<br>';
					print '<form action="'.$_SERVER["PHP_SELF"].'" method="POST" name="formlinked'.$key.'">';
					print '<input type="hidden" name="action" value="addlink">';
					print '<input type="hidden" name="token" value="'.newToken().'">';
					print '<input type="hidden" name="id" value="'.$object->id.'">';
					print '<input type="hidden" name="addlink" value="'.$key.'">';
					print '<table class="noborder">';
					print '<tr class="liste_titre">';
					print '<td class="nowrap"></td>';
					print '<td class="center">'.$langs->trans("Ref").'</td>';
					print '<td class="left">'.$langs->trans("RefCustomer").'</td>';
					print '<td class="right">'.$langs->trans("AmountHTShort").'</td>';
					print '<td class="left">'.$langs->trans("Company").'</td>';
					print '</tr>';
					while ($i < $num)
					{
						$objp = $this->db->fetch_object($resqllist);

						print '<tr class="oddeven">';
						print '<td class="left">';
						print '<input type="radio" name="idtolinkto" value='.$objp->rowid.'>';
						print '</td>';
						print '<td class="center">'.$objp->ref.'</td>';
						print '<td>'.$objp->ref_client.'</td>';
						print '<td class="right">'.price($objp->total_ht).'</td>';
						print '<td>'.$objp->name.'</td>';
						print '</tr>';
						$i++;
					}
					print '</table>';
					print '<div class="center"><input type="submit" class="button valignmiddle" value="'.$langs->trans('ToLink').'">&nbsp;&nbsp;&nbsp;&nbsp;&nbsp;<input type="submit" class="button" name="cancel" value="'.$langs->trans('Cancel').'"></div>';

					print '</form>';
					$this->db->free($resqllist);
				} else {
					dol_print_error($this->db);
				}
				print '</div>';
				if ($num > 0)
				{
				}

				//$linktoelem.=($linktoelem?' &nbsp; ':'');
				if ($num > 0) $linktoelemlist .= '<li><a href="#linkto'.$key.'" class="linkto dropdowncloseonclick" rel="'.$key.'">'.$langs->trans($possiblelink['label']).' ('.$num.')</a></li>';
				//else $linktoelem.=$langs->trans($possiblelink['label']);
				else $linktoelemlist .= '<li><span class="linktodisabled">'.$langs->trans($possiblelink['label']).' (0)</span></li>';
			}
		}

		if ($linktoelemlist)
		{
			$linktoelem = '
    		<dl class="dropdown" id="linktoobjectname">
    		';
			if (!empty($conf->use_javascript_ajax)) $linktoelem .= '<dt><a href="#linktoobjectname">'.$langs->trans("LinkTo").'...</a></dt>';
			$linktoelem .= '<dd>
    		<div class="multiselectlinkto">
    		<ul class="ulselectedfields">'.$linktoelemlist.'
    		</ul>
    		</div>
    		</dd>
    		</dl>';
		}
		else
		{
			$linktoelem = '';
		}

		if (!empty($conf->use_javascript_ajax))
		{
		    print '<!-- Add js to show linkto box -->
				<script>
				jQuery(document).ready(function() {
					jQuery(".linkto").click(function() {
						console.log("We choose to show/hide link for rel="+jQuery(this).attr(\'rel\'));
					    jQuery("#"+jQuery(this).attr(\'rel\')+"list").toggle();
						jQuery(this).toggle();
					});
				});
				</script>
		    ';
		}

		return $linktoelem;
	}

	/**
	 *	Return an html string with a select combo box to choose yes or no
	 *
	 *	@param	string		$htmlname		Name of html select field
	 *	@param	string		$value			Pre-selected value
	 *	@param	int			$option			0 return yes/no, 1 return 1/0
	 *	@param	bool		$disabled		true or false
	 *  @param	int      	$useempty		1=Add empty line
	 *	@return	string						See option
	 */
    public function selectyesno($htmlname, $value = '', $option = 0, $disabled = false, $useempty = 0)
	{
		global $langs;

		$yes = "yes"; $no = "no";
		if ($option)
		{
			$yes = "1";
			$no = "0";
		}

		$disabled = ($disabled ? ' disabled' : '');

		$resultyesno = '<select class="flat width75" id="'.$htmlname.'" name="'.$htmlname.'"'.$disabled.'>'."\n";
		if ($useempty) $resultyesno .= '<option value="-1"'.(($value < 0) ? ' selected' : '').'>&nbsp;</option>'."\n";
		if (("$value" == 'yes') || ($value == 1))
		{
			$resultyesno .= '<option value="'.$yes.'" selected>'.$langs->trans("Yes").'</option>'."\n";
			$resultyesno .= '<option value="'.$no.'">'.$langs->trans("No").'</option>'."\n";
		}
		else
	    {
	   		$selected = (($useempty && $value != '0' && $value != 'no') ? '' : ' selected');
			$resultyesno .= '<option value="'.$yes.'">'.$langs->trans("Yes").'</option>'."\n";
			$resultyesno .= '<option value="'.$no.'"'.$selected.'>'.$langs->trans("No").'</option>'."\n";
		}
		$resultyesno .= '</select>'."\n";
		return $resultyesno;
	}

    // phpcs:disable PEAR.NamingConventions.ValidFunctionName.ScopeNotCamelCaps
	/**
	 *  Return list of export templates
	 *
	 *  @param	string	$selected          Id modele pre-selectionne
	 *  @param  string	$htmlname          Name of HTML select
	 *  @param  string	$type              Type of searched templates
	 *  @param  int		$useempty          Affiche valeur vide dans liste
	 *  @return	void
	 */
    public function select_export_model($selected = '', $htmlname = 'exportmodelid', $type = '', $useempty = 0)
	{
        // phpcs:enable
		$sql = "SELECT rowid, label";
		$sql .= " FROM ".MAIN_DB_PREFIX."export_model";
		$sql .= " WHERE type = '".$type."'";
		$sql .= " ORDER BY rowid";
		$result = $this->db->query($sql);
		if ($result)
		{
			print '<select class="flat" id="select_'.$htmlname.'" name="'.$htmlname.'">';
			if ($useempty)
			{
				print '<option value="-1">&nbsp;</option>';
			}

			$num = $this->db->num_rows($result);
			$i = 0;
			while ($i < $num)
			{
				$obj = $this->db->fetch_object($result);
				if ($selected == $obj->rowid)
				{
					print '<option value="'.$obj->rowid.'" selected>';
				}
				else
				{
					print '<option value="'.$obj->rowid.'">';
				}
				print $obj->label;
				print '</option>';
				$i++;
			}
			print "</select>";
		}
		else {
			dol_print_error($this->db);
		}
	}

	/**
	 *    Return a HTML area with the reference of object and a navigation bar for a business object
	 *    Note: To complete search with a particular filter on select, you can set $object->next_prev_filter set to define SQL criterias.
	 *
	 *    @param	object	$object			Object to show.
	 *    @param	string	$paramid   		Name of parameter to use to name the id into the URL next/previous link.
	 *    @param	string	$morehtml  		More html content to output just before the nav bar.
	 *    @param	int		$shownav	  	Show Condition (navigation is shown if value is 1).
	 *    @param	string	$fieldid   		Name of field id into database to use for select next and previous (we make the select max and min on this field compared to $object->ref). Use 'none' to disable next/prev.
	 *    @param	string	$fieldref   	Name of field ref of object (object->ref) to show or 'none' to not show ref.
	 *    @param	string	$morehtmlref  	More html to show after ref.
	 *    @param	string	$moreparam  	More param to add in nav link url. Must start with '&...'.
	 *	  @param	int		$nodbprefix		Do not include DB prefix to forge table name.
	 *	  @param	string	$morehtmlleft	More html code to show before ref.
	 *	  @param	string	$morehtmlstatus	More html code to show under navigation arrows (status place).
	 *	  @param	string	$morehtmlright	More html code to show after ref.
	 * 	  @return	string    				Portion HTML with ref + navigation buttons
	 */
    public function showrefnav($object, $paramid, $morehtml = '', $shownav = 1, $fieldid = 'rowid', $fieldref = 'ref', $morehtmlref = '', $moreparam = '', $nodbprefix = 0, $morehtmlleft = '', $morehtmlstatus = '', $morehtmlright = '')
	{
		global $langs, $conf, $hookmanager;

		$ret = '';
		if (empty($fieldid))  $fieldid = 'rowid';
		if (empty($fieldref)) $fieldref = 'ref';

		// Add where from hooks
		if (is_object($hookmanager))
		{
			$parameters = array();
			$reshook = $hookmanager->executeHooks('printFieldListWhere', $parameters, $object); // Note that $action and $object may have been modified by hook
			$object->next_prev_filter .= $hookmanager->resPrint;
		}
		$previous_ref = $next_ref = '';
		if ($shownav)
		{
			//print "paramid=$paramid,morehtml=$morehtml,shownav=$shownav,$fieldid,$fieldref,$morehtmlref,$moreparam";
			$object->load_previous_next_ref((isset($object->next_prev_filter) ? $object->next_prev_filter : ''), $fieldid, $nodbprefix);

			$navurl = $_SERVER["PHP_SELF"];
			// Special case for project/task page
			if ($paramid == 'project_ref')
			{
			    if (preg_match('/\/tasks\/(task|contact|note|document)\.php/', $navurl))     // TODO Remove this when nav with project_ref on task pages are ok
			    {
				    $navurl = preg_replace('/\/tasks\/(task|contact|time|note|document)\.php/', '/tasks.php', $navurl);
    				$paramid = 'ref';
			    }
			}

			// accesskey is for Windows or Linux:  ALT + key for chrome, ALT + SHIFT + KEY for firefox
			// accesskey is for Mac:               CTRL + key for all browsers
			$stringforfirstkey = $langs->trans("KeyboardShortcut");
			if ($conf->browser->name == 'chrome')
			{
				$stringforfirstkey .= ' ALT +';
			}
			elseif ($conf->browser->name == 'firefox')
			{
				$stringforfirstkey .= ' ALT + SHIFT +';
			}
			else
			{
				$stringforfirstkey .= ' CTL +';
			}

			$previous_ref = $object->ref_previous ? '<a accesskey="p" title="'.$stringforfirstkey.' p" class="classfortooltip" href="'.$navurl.'?'.$paramid.'='.urlencode($object->ref_previous).$moreparam.'"><i class="fa fa-chevron-left"></i></a>' : '<span class="inactive"><i class="fa fa-chevron-left opacitymedium"></i></span>';
			$next_ref     = $object->ref_next ? '<a accesskey="n" title="'.$stringforfirstkey.' n" class="classfortooltip" href="'.$navurl.'?'.$paramid.'='.urlencode($object->ref_next).$moreparam.'"><i class="fa fa-chevron-right"></i></a>' : '<span class="inactive"><i class="fa fa-chevron-right opacitymedium"></i></span>';
		}

		//print "xx".$previous_ref."x".$next_ref;
		$ret .= '<!-- Start banner content --><div style="vertical-align: middle">';

		// Right part of banner
		if ($morehtmlright) $ret .= '<div class="inline-block floatleft">'.$morehtmlright.'</div>';

		if ($previous_ref || $next_ref || $morehtml)
		{
			$ret .= '<div class="pagination paginationref"><ul class="right">';
		}
		if ($morehtml)
		{
			$ret .= '<li class="noborder litext">'.$morehtml.'</li>';
		}
		if ($shownav && ($previous_ref || $next_ref))
		{
			$ret .= '<li class="pagination">'.$previous_ref.'</li>';
			$ret .= '<li class="pagination">'.$next_ref.'</li>';
		}
		if ($previous_ref || $next_ref || $morehtml)
		{
			$ret .= '</ul></div>';
		}

		$parameters = array();
		$reshook = $hookmanager->executeHooks('moreHtmlStatus', $parameters, $object); // Note that $action and $object may have been modified by hook
		if (empty($reshook)) $morehtmlstatus .= $hookmanager->resPrint;
		else $morehtmlstatus = $hookmanager->resPrint;
		if ($morehtmlstatus) $ret .= '<div class="statusref">'.$morehtmlstatus.'</div>';

		$parameters = array();
		$reshook = $hookmanager->executeHooks('moreHtmlRef', $parameters, $object); // Note that $action and $object may have been modified by hook
		if (empty($reshook)) $morehtmlref .= $hookmanager->resPrint;
		elseif ($reshook > 0) $morehtmlref = $hookmanager->resPrint;

		// Left part of banner
		if ($morehtmlleft)
		{
			if ($conf->browser->layout == 'phone') $ret .= '<!-- morehtmlleft --><div class="floatleft">'.$morehtmlleft.'</div>'; // class="center" to have photo in middle
			else $ret .= '<!-- morehtmlleft --><div class="inline-block floatleft">'.$morehtmlleft.'</div>';
		}

		//if ($conf->browser->layout == 'phone') $ret.='<div class="clearboth"></div>';
		$ret .= '<div class="inline-block floatleft valignmiddle refid'.(($shownav && ($previous_ref || $next_ref)) ? ' refidpadding' : '').'">';

		// For thirdparty, contact, user, member, the ref is the id, so we show something else
		if ($object->element == 'societe')
		{
			$ret .= dol_htmlentities($object->name);
		}
		elseif ($object->element == 'member')
		{
			$ret .= $object->ref.'<br>';
			$fullname = $object->getFullName($langs);
			if ($object->morphy == 'mor' && $object->societe) {
				$ret .= dol_htmlentities($object->societe).((!empty($fullname) && $object->societe != $fullname) ? ' ('.dol_htmlentities($fullname).')' : '');
			} else {
				$ret .= dol_htmlentities($fullname).((!empty($object->societe) && $object->societe != $fullname) ? ' ('.dol_htmlentities($object->societe).')' : '');
			}
		}
		elseif (in_array($object->element, array('contact', 'user', 'usergroup')))
		{
			$ret .= dol_htmlentities($object->getFullName($langs));
		}
		elseif (in_array($object->element, array('action', 'agenda')))
		{
			$ret .= $object->ref.'<br>'.$object->label;
		}
		elseif (in_array($object->element, array('adherent_type')))
		{
			$ret .= $object->label;
		}
		elseif ($object->element == 'ecm_directories')
		{
			$ret .= '';
		}
		elseif ($fieldref != 'none') $ret .= dol_htmlentities($object->$fieldref);


		if ($morehtmlref)
		{
			$ret .= ' '.$morehtmlref;
		}
		$ret .= '</div>';

		$ret .= '</div><!-- End banner content -->';

		return $ret;
	}


	/**
	 *    	Return HTML code to output a barcode
	 *
	 *     	@param	Object	$object		Object containing data to retrieve file name
	 * 		@param	int		$width			Width of photo
	 * 	  	@return string    				HTML code to output barcode
	 */
    public function showbarcode(&$object, $width = 100)
	{
		global $conf;

		//Check if barcode is filled in the card
		if (empty($object->barcode)) return '';

		// Complete object if not complete
		if (empty($object->barcode_type_code) || empty($object->barcode_type_coder))
		{
			$result = $object->fetch_barcode();
			//Check if fetch_barcode() failed
			if ($result < 1) return '<!-- ErrorFetchBarcode -->';
		}

		// Barcode image
		$url = DOL_URL_ROOT.'/viewimage.php?modulepart=barcode&generator='.urlencode($object->barcode_type_coder).'&code='.urlencode($object->barcode).'&encoding='.urlencode($object->barcode_type_code);
		$out = '<!-- url barcode = '.$url.' -->';
		$out .= '<img src="'.$url.'">';
		return $out;
	}

	/**
	 *    	Return HTML code to output a photo
	 *
	 *    	@param	string		$modulepart			Key to define module concerned ('societe', 'userphoto', 'memberphoto')
	 *     	@param  object		$object				Object containing data to retrieve file name
	 * 		@param	int			$width				Width of photo
	 * 		@param	int			$height				Height of photo (auto if 0)
	 * 		@param	int			$caneditfield		Add edit fields
	 * 		@param	string		$cssclass			CSS name to use on img for photo
	 * 		@param	string		$imagesize		    'mini', 'small' or '' (original)
	 *      @param  int         $addlinktofullsize  Add link to fullsize image
	 *      @param  int         $cache              1=Accept to use image in cache
	 *      @param	string		$forcecapture		Force parameter capture on HTML input file element to ask a smartphone to allow to open camera to take photo. Auto if empty.
	 * 	  	@return string    						HTML code to output photo
	 */
	public static function showphoto($modulepart, $object, $width = 100, $height = 0, $caneditfield = 0, $cssclass = 'photowithmargin', $imagesize = '', $addlinktofullsize = 1, $cache = 0, $forcecapture = '')
	{
		global $conf, $langs;

		$entity = (!empty($object->entity) ? $object->entity : $conf->entity);
		$id = (!empty($object->id) ? $object->id : $object->rowid);

		$ret = ''; $dir = ''; $file = ''; $originalfile = ''; $altfile = ''; $email = ''; $capture = '';
		if ($modulepart == 'societe')
		{
			$dir = $conf->societe->multidir_output[$entity];
			if (!empty($object->logo))
			{
				if ((string) $imagesize == 'mini') $file = get_exdir(0, 0, 0, 0, $object, 'thirdparty').'/logos/'.getImageFileNameForSize($object->logo, '_mini'); // getImageFileNameForSize include the thumbs
				elseif ((string) $imagesize == 'small') $file = get_exdir(0, 0, 0, 0, $object, 'thirdparty').'/logos/'.getImageFileNameForSize($object->logo, '_small');
				else $file = get_exdir(0, 0, 0, 0, $object, 'thirdparty').'/logos/'.$object->logo;
				$originalfile = get_exdir(0, 0, 0, 0, $object, 'thirdparty').'/logos/'.$object->logo;
			}
			$email = $object->email;
		}
		elseif ($modulepart == 'contact')
		{
			$dir = $conf->societe->multidir_output[$entity].'/contact';
			if (!empty($object->photo))
			{
				if ((string) $imagesize == 'mini') $file = get_exdir(0, 0, 0, 0, $object, 'contact').'/photos/'.getImageFileNameForSize($object->photo, '_mini');
				elseif ((string) $imagesize == 'small') $file = get_exdir(0, 0, 0, 0, $object, 'contact').'/photos/'.getImageFileNameForSize($object->photo, '_small');
				else $file = get_exdir(0, 0, 0, 0, $object, 'contact').'/photos/'.$object->photo;
				$originalfile = get_exdir(0, 0, 0, 0, $object, 'contact').'/photos/'.$object->photo;
			}
			$email = $object->email;
			$capture = 'user';
		}
		elseif ($modulepart == 'userphoto')
		{
			$dir = $conf->user->dir_output;
			if (!empty($object->photo))
			{
				if ((string) $imagesize == 'mini') $file = get_exdir(0, 0, 0, 0, $object, 'user').$object->id.'/'.getImageFileNameForSize($object->photo, '_mini');
				elseif ((string) $imagesize == 'small') $file = get_exdir(0, 0, 0, 0, $object, 'user').$object->id.'/'.getImageFileNameForSize($object->photo, '_small');
				else $file = get_exdir(0, 0, 0, 0, $object, 'user').'/'.$object->id.'/'.$object->photo;
				$originalfile = get_exdir(0, 0, 0, 0, $object, 'user').'/'.$object->id.'/'.$object->photo;
			}
			if (!empty($conf->global->MAIN_OLD_IMAGE_LINKS)) $altfile = $object->id.".jpg"; // For backward compatibility
			$email = $object->email;
			$capture = 'user';
		}
		elseif ($modulepart == 'memberphoto')
		{
			$dir = $conf->adherent->dir_output;
			if (!empty($object->photo))
			{
				if ((string) $imagesize == 'mini') $file = get_exdir(0, 0, 0, 0, $object, 'member').'photos/'.getImageFileNameForSize($object->photo, '_mini');
				elseif ((string) $imagesize == 'small') $file = get_exdir(0, 0, 0, 0, $object, 'member').'photos/'.getImageFileNameForSize($object->photo, '_small');
				else $file = get_exdir(0, 0, 0, 0, $object, 'member').'photos/'.$object->photo;
				$originalfile = get_exdir(0, 0, 0, 0, $object, 'member').'photos/'.$object->photo;
			}
			if (!empty($conf->global->MAIN_OLD_IMAGE_LINKS)) $altfile = $object->id.".jpg"; // For backward compatibility
			$email = $object->email;
			$capture = 'user';
		}
		else
		{
			// Generic case to show photos
			$dir = $conf->$modulepart->dir_output;
			if (!empty($object->photo))
			{
				if ((string) $imagesize == 'mini') $file = get_exdir($id, 2, 0, 0, $object, $modulepart).'photos/'.getImageFileNameForSize($object->photo, '_mini');
				elseif ((string) $imagesize == 'small') $file = get_exdir($id, 2, 0, 0, $object, $modulepart).'photos/'.getImageFileNameForSize($object->photo, '_small');
				else $file = get_exdir($id, 2, 0, 0, $object, $modulepart).'photos/'.$object->photo;
				$originalfile = get_exdir($id, 2, 0, 0, $object, $modulepart).'photos/'.$object->photo;
			}
			if (!empty($conf->global->MAIN_OLD_IMAGE_LINKS)) $altfile = $object->id.".jpg"; // For backward compatibility
			$email = $object->email;
		}

		if ($forcecapture) $capture = $forcecapture;

		if ($dir)
		{
			if ($file && file_exists($dir."/".$file))
			{
				if ($addlinktofullsize)
				{
					$urladvanced = getAdvancedPreviewUrl($modulepart, $originalfile, 0, '&entity='.$entity);
					if ($urladvanced) $ret .= '<a href="'.$urladvanced.'">';
					else $ret .= '<a href="'.DOL_URL_ROOT.'/viewimage.php?modulepart='.$modulepart.'&entity='.$entity.'&file='.urlencode($originalfile).'&cache='.$cache.'">';
				}
				$ret .= '<img alt="Photo" class="photo'.$modulepart.($cssclass ? ' '.$cssclass : '').' photologo'.(preg_replace('/[^a-z]/i', '_', $file)).'" '.($width ? ' width="'.$width.'"' : '').($height ? ' height="'.$height.'"' : '').' src="'.DOL_URL_ROOT.'/viewimage.php?modulepart='.$modulepart.'&entity='.$entity.'&file='.urlencode($file).'&cache='.$cache.'">';
				if ($addlinktofullsize) $ret .= '</a>';
			}
			elseif ($altfile && file_exists($dir."/".$altfile))
			{
				if ($addlinktofullsize)
				{
					$urladvanced = getAdvancedPreviewUrl($modulepart, $originalfile, 0, '&entity='.$entity);
					if ($urladvanced) $ret .= '<a href="'.$urladvanced.'">';
					else $ret .= '<a href="'.DOL_URL_ROOT.'/viewimage.php?modulepart='.$modulepart.'&entity='.$entity.'&file='.urlencode($originalfile).'&cache='.$cache.'">';
				}
				$ret .= '<img class="photo'.$modulepart.($cssclass ? ' '.$cssclass : '').'" alt="Photo alt" id="photologo'.(preg_replace('/[^a-z]/i', '_', $file)).'" class="'.$cssclass.'" '.($width ? ' width="'.$width.'"' : '').($height ? ' height="'.$height.'"' : '').' src="'.DOL_URL_ROOT.'/viewimage.php?modulepart='.$modulepart.'&entity='.$entity.'&file='.urlencode($altfile).'&cache='.$cache.'">';
				if ($addlinktofullsize) $ret .= '</a>';
			}
			else
			{
				$nophoto = '/public/theme/common/nophoto.png';
				if (in_array($modulepart, array('userphoto', 'contact', 'memberphoto')))	// For module that are "physical" users
				{
					if ($modulepart == 'memberphoto' && strpos($object->morphy, 'mor') !== false) {
						$nophoto = '/public/theme/common/company.png';
					}
					else {
						$nophoto = '/public/theme/common/user_anonymous.png';
						if ($object->gender == 'man') $nophoto = '/public/theme/common/user_man.png';
						if ($object->gender == 'woman') $nophoto = '/public/theme/common/user_woman.png';
					}
				}

				if (!empty($conf->gravatar->enabled) && $email)
				{
					/**
					 * @see https://gravatar.com/site/implement/images/php/
					 */
					global $dolibarr_main_url_root;
					$ret .= '<!-- Put link to gravatar -->';
					//$defaultimg=urlencode(dol_buildpath($nophoto,3));
					$defaultimg = 'mm';
					$ret .= '<img class="photo'.$modulepart.($cssclass ? ' '.$cssclass : '').'" alt="Gravatar avatar" title="'.$email.' Gravatar avatar" '.($width ? ' width="'.$width.'"' : '').($height ? ' height="'.$height.'"' : '').' src="https://www.gravatar.com/avatar/'.md5(strtolower(trim($email))).'?s='.$width.'&d='.$defaultimg.'">'; // gravatar need md5 hash
				}
				else
				{
					$ret .= '<img class="photo'.$modulepart.($cssclass ? ' '.$cssclass : '').'" alt="No photo" '.($width ? ' width="'.$width.'"' : '').($height ? ' height="'.$height.'"' : '').' src="'.DOL_URL_ROOT.$nophoto.'">';
				}
			}

			if ($caneditfield)
			{
				if ($object->photo) $ret .= "<br>\n";
				$ret .= '<table class="nobordernopadding centpercent">';
				if ($object->photo) $ret .= '<tr><td><input type="checkbox" class="flat photodelete" name="deletephoto" id="photodelete"> '.$langs->trans("Delete").'<br><br></td></tr>';
				$ret .= '<tr><td class="tdoverflow"><input type="file" class="flat maxwidth200onsmartphone" name="photo" id="photoinput" accept="image/*"'.($capture ? ' capture="'.$capture.'"' : '').'></td></tr>';
				$ret .= '</table>';
			}
		}
		else dol_print_error('', 'Call of showphoto with wrong parameters modulepart='.$modulepart);

		return $ret;
	}

    // phpcs:disable PEAR.NamingConventions.ValidFunctionName.ScopeNotCamelCaps
	/**
	 *	Return select list of groups
	 *
	 *  @param	string	$selected       Id group preselected
	 *  @param  string	$htmlname       Field name in form
	 *  @param  int		$show_empty     0=liste sans valeur nulle, 1=ajoute valeur inconnue
	 *  @param  string	$exclude        Array list of groups id to exclude
	 * 	@param	int		$disabled		If select list must be disabled
	 *  @param  string	$include        Array list of groups id to include
	 * 	@param	int		$enableonly		Array list of groups id to be enabled. All other must be disabled
	 * 	@param	string	$force_entity	'0' or Ids of environment to force
	 * 	@param	bool	$multiple		add [] in the name of element and add 'multiple' attribut (not working with ajax_autocompleter)
	 *  @return	string
	 *  @see select_dolusers()
	 */
    public function select_dolgroups($selected = '', $htmlname = 'groupid', $show_empty = 0, $exclude = '', $disabled = 0, $include = '', $enableonly = '', $force_entity = '0', $multiple = false)
	{
        // phpcs:enable
		global $conf, $user, $langs;

		// Permettre l'exclusion de groupes
		if (is_array($exclude))	$excludeGroups = implode("','", $exclude);
		// Permettre l'inclusion de groupes
		if (is_array($include))	$includeGroups = implode("','", $include);

		if (!is_array($selected)) $selected = array($selected);

		$out = '';

		// On recherche les groupes
		$sql = "SELECT ug.rowid, ug.nom as name";
		if (!empty($conf->multicompany->enabled) && $conf->entity == 1 && $user->admin && !$user->entity)
		{
			$sql .= ", e.label";
		}
		$sql .= " FROM ".MAIN_DB_PREFIX."usergroup as ug ";
		if (!empty($conf->multicompany->enabled) && $conf->entity == 1 && $user->admin && !$user->entity)
		{
			$sql .= " LEFT JOIN ".MAIN_DB_PREFIX."entity as e ON e.rowid=ug.entity";
			if ($force_entity) $sql .= " WHERE ug.entity IN (0,".$force_entity.")";
			else $sql .= " WHERE ug.entity IS NOT NULL";
		}
		else
		{
			$sql .= " WHERE ug.entity IN (0,".$conf->entity.")";
		}
		if (is_array($exclude) && $excludeGroups) $sql .= " AND ug.rowid NOT IN ('".$excludeGroups."')";
		if (is_array($include) && $includeGroups) $sql .= " AND ug.rowid IN ('".$includeGroups."')";
		$sql .= " ORDER BY ug.nom ASC";

		dol_syslog(get_class($this)."::select_dolgroups", LOG_DEBUG);
		$resql = $this->db->query($sql);
		if ($resql)
		{
			// Enhance with select2
			include_once DOL_DOCUMENT_ROOT.'/core/lib/ajax.lib.php';
		   	$out .= ajax_combobox($htmlname);

			$out .= '<select class="flat minwidth200" id="'.$htmlname.'" name="'.$htmlname.($multiple ? '[]' : '').'" '.($multiple ? 'multiple' : '').' '.($disabled ? ' disabled' : '').'>';

			$num = $this->db->num_rows($resql);
			$i = 0;
			if ($num)
			{
				if ($show_empty && !$multiple) $out .= '<option value="-1"'.(in_array(-1, $selected) ? ' selected' : '').'>&nbsp;</option>'."\n";

				while ($i < $num)
				{
					$obj = $this->db->fetch_object($resql);
					$disableline = 0;
					if (is_array($enableonly) && count($enableonly) && !in_array($obj->rowid, $enableonly)) $disableline = 1;

					$out .= '<option value="'.$obj->rowid.'"';
					if ($disableline) $out .= ' disabled';
					if ((is_object($selected[0]) && $selected[0]->id == $obj->rowid) || (!is_object($selected[0]) && in_array($obj->rowid, $selected)))
					{
						$out .= ' selected';
					}
					$out .= '>';

					$out .= $obj->name;
					if (!empty($conf->multicompany->enabled) && empty($conf->global->MULTICOMPANY_TRANSVERSE_MODE) && $conf->entity == 1)
					{
						$out .= " (".$obj->label.")";
					}

					$out .= '</option>';
					$i++;
				}
			}
			else
			{
				if ($show_empty) $out .= '<option value="-1"'.(in_array(-1, $selected) ? ' selected' : '').'></option>'."\n";
				$out .= '<option value="" disabled>'.$langs->trans("NoUserGroupDefined").'</option>';
			}
			$out .= '</select>';
		}
		else
		{
			dol_print_error($this->db);
		}

		return $out;
	}


	/**
	 *	Return HTML to show the search and clear seach button
	 *
	 *  @return	string
	 */
    public function showFilterButtons()
	{
		$out = '<div class="nowrap">';
		$out .= '<button type="submit" class="liste_titre button_search" name="button_search_x" value="x"><span class="fa fa-search"></span></button>';
		$out .= '<button type="submit" class="liste_titre button_removefilter" name="button_removefilter_x" value="x"><span class="fa fa-remove"></span></button>';
		$out .= '</div>';

		return $out;
	}

	/**
	 *	Return HTML to show the search and clear seach button
	 *
	 *  @param  string  $cssclass                  CSS class
	 *  @param  int     $calljsfunction            0=default. 1=call function initCheckForSelect() after changing status of checkboxes
	 *  @return	string
	 */
    public function showCheckAddButtons($cssclass = 'checkforaction', $calljsfunction = 0)
	{
		global $conf, $langs;

		$out = '';
		if (!empty($conf->use_javascript_ajax)) $out .= '<div class="inline-block checkallactions"><input type="checkbox" id="checkallactions" name="checkallactions" class="checkallactions"></div>';
		$out .= '<script>
            $(document).ready(function() {
            	$("#checkallactions").click(function() {
                    if($(this).is(\':checked\')){
                        console.log("We check all");
                		$(".'.$cssclass.'").prop(\'checked\', true).trigger(\'change\');
                    }
                    else
                    {
                        console.log("We uncheck all");
                		$(".'.$cssclass.'").prop(\'checked\', false).trigger(\'change\');
                    }'."\n";
		if ($calljsfunction) $out .= 'if (typeof initCheckForSelect == \'function\') { initCheckForSelect(0); } else { console.log("No function initCheckForSelect found. Call won\'t be done."); }';
		$out .= '         });

        	$(".checkforselect").change(function() {
				$(this).closest("tr").toggleClass("highlight", this.checked);
			});

 	});
    </script>';

		return $out;
	}

	/**
	 *	Return HTML to show the search and clear seach button
	 *
	 *  @param	int  	$addcheckuncheckall        Add the check all/uncheck all checkbox (use javascript) and code to manage this
	 *  @param  string  $cssclass                  CSS class
	 *  @param  int     $calljsfunction            0=default. 1=call function initCheckForSelect() after changing status of checkboxes
	 *  @return	string
	 */
    public function showFilterAndCheckAddButtons($addcheckuncheckall = 0, $cssclass = 'checkforaction', $calljsfunction = 0)
	{
		$out = $this->showFilterButtons();
		if ($addcheckuncheckall)
		{
			$out .= $this->showCheckAddButtons($cssclass, $calljsfunction);
		}
		return $out;
	}

	/**
	 * Return HTML to show the select of expense categories
	 *
	 * @param	string	$selected              preselected category
	 * @param	string	$htmlname              name of HTML select list
	 * @param	integer	$useempty              1=Add empty line
	 * @param	array	$excludeid             id to exclude
	 * @param	string	$target                htmlname of target select to bind event
	 * @param	int		$default_selected      default category to select if fk_c_type_fees change = EX_KME
	 * @param	array	$params                param to give
	 * @return	string
	 */
    public function selectExpenseCategories($selected = '', $htmlname = 'fk_c_exp_tax_cat', $useempty = 0, $excludeid = array(), $target = '', $default_selected = 0, $params = array())
	{
		global $db, $conf, $langs, $user;

        $out = '';
        $sql = 'SELECT rowid, label FROM '.MAIN_DB_PREFIX.'c_exp_tax_cat WHERE active = 1';
		$sql .= ' AND entity IN (0,'.getEntity('exp_tax_cat').')';
		if (!empty($excludeid)) $sql .= ' AND rowid NOT IN ('.implode(',', $excludeid).')';
		$sql .= ' ORDER BY label';

		$resql = $db->query($sql);
		if ($resql)
		{
			$out = '<select id="select_'.$htmlname.'" name="'.$htmlname.'" class="'.$htmlname.' flat minwidth75imp">';
			if ($useempty) $out .= '<option value="0">&nbsp;</option>';

			while ($obj = $db->fetch_object($resql))
			{
				$out .= '<option '.($selected == $obj->rowid ? 'selected="selected"' : '').' value="'.$obj->rowid.'">'.$langs->trans($obj->label).'</option>';
			}
			$out .= '</select>';
			if (!empty($htmlname) && $user->admin) $out .= ' '.info_admin($langs->trans("YouCanChangeValuesForThisListFromDictionarySetup"), 1);

			if (!empty($target))
			{
				$sql = "SELECT c.id FROM ".MAIN_DB_PREFIX."c_type_fees as c WHERE c.code = 'EX_KME' AND c.active = 1";
				$resql = $db->query($sql);
				if ($resql)
				{
					if ($db->num_rows($resql) > 0)
					{
						$obj = $db->fetch_object($resql);
						$out .= '<script>
							$(function() {
								$("select[name='.$target.']").on("change", function() {
									var current_val = $(this).val();
									if (current_val == '.$obj->id.') {';
						if (!empty($default_selected) || !empty($selected)) $out .= '$("select[name='.$htmlname.']").val("'.($default_selected > 0 ? $default_selected : $selected).'");';

						$out .= '
										$("select[name='.$htmlname.']").change();
									}
								});

								$("select[name='.$htmlname.']").change(function() {

									if ($("select[name='.$target.']").val() == '.$obj->id.') {
										// get price of kilometer to fill the unit price
										var data = '.json_encode($params).';
										data.fk_c_exp_tax_cat = $(this).val();

										$.ajax({
											method: "POST",
											dataType: "json",
											data: data,
											url: "'.(DOL_URL_ROOT.'/expensereport/ajax/ajaxik.php').'",
										}).done(function( data, textStatus, jqXHR ) {
											console.log(data);
											if (typeof data.up != "undefined") {
												$("input[name=value_unit]").val(data.up);
												$("select[name='.$htmlname.']").attr("title", data.title);
											} else {
												$("input[name=value_unit]").val("");
												$("select[name='.$htmlname.']").attr("title", "");
											}
										});
									}
								});
							});
						</script>';
					}
				}
			}
		}
		else
		{
			dol_print_error($db);
		}

		return $out;
	}

	/**
	 * Return HTML to show the select ranges of expense range
	 *
	 * @param	string	$selected    preselected category
	 * @param	string	$htmlname    name of HTML select list
	 * @param	integer	$useempty    1=Add empty line
	 * @return	string
	 */
    public function selectExpenseRanges($selected = '', $htmlname = 'fk_range', $useempty = 0)
	{
		global $db, $conf, $langs;

        $out = '';
		$sql = 'SELECT rowid, range_ik FROM '.MAIN_DB_PREFIX.'c_exp_tax_range';
		$sql .= ' WHERE entity = '.$conf->entity.' AND active = 1';

		$resql = $db->query($sql);
		if ($resql)
		{
			$out = '<select id="select_'.$htmlname.'" name="'.$htmlname.'" class="'.$htmlname.' flat minwidth75imp">';
			if ($useempty) $out .= '<option value="0"></option>';

			while ($obj = $db->fetch_object($resql))
			{
				$out .= '<option '.($selected == $obj->rowid ? 'selected="selected"' : '').' value="'.$obj->rowid.'">'.price($obj->range_ik, 0, $langs, 1, 0).'</option>';
			}
			$out .= '</select>';
		}
		else
		{
			dol_print_error($db);
		}

		return $out;
	}

	/**
	 * Return HTML to show a select of expense
	 *
	 * @param	string	$selected    preselected category
	 * @param	string	$htmlname    name of HTML select list
	 * @param	integer	$useempty    1=Add empty choice
	 * @param	integer	$allchoice   1=Add all choice
	 * @param	integer	$useid       0=use 'code' as key, 1=use 'id' as key
	 * @return	string
	 */
    public function selectExpense($selected = '', $htmlname = 'fk_c_type_fees', $useempty = 0, $allchoice = 1, $useid = 0)
	{
		global $db, $langs;

        $out = '';
		$sql = 'SELECT id, code, label FROM '.MAIN_DB_PREFIX.'c_type_fees';
		$sql .= ' WHERE active = 1';

		$resql = $db->query($sql);
		if ($resql)
		{
			$out = '<select id="select_'.$htmlname.'" name="'.$htmlname.'" class="'.$htmlname.' flat minwidth75imp">';
			if ($useempty) $out .= '<option value="0"></option>';
			if ($allchoice) $out .= '<option value="-1">'.$langs->trans('AllExpenseReport').'</option>';

			$field = 'code';
			if ($useid) $field = 'id';

			while ($obj = $db->fetch_object($resql))
			{
				$key = $langs->trans($obj->code);
				$out .= '<option '.($selected == $obj->{$field} ? 'selected="selected"' : '').' value="'.$obj->{$field}.'">'.($key != $obj->code ? $key : $obj->label).'</option>';
			}
			$out .= '</select>';
		}
		else
		{
			dol_print_error($db);
		}

        return $out;
    }
}<|MERGE_RESOLUTION|>--- conflicted
+++ resolved
@@ -69,22 +69,13 @@
 	public $num;
 
 	// Cache arrays
-<<<<<<< HEAD
-	public $cache_types_paiements=array();
-	public $cache_conditions_paiements=array();
-	public $cache_transport_mode=array();
-	public $cache_availability=array();
-	public $cache_demand_reason=array();
-	public $cache_types_fees=array();
-	public $cache_vatrates=array();
-=======
 	public $cache_types_paiements = array();
 	public $cache_conditions_paiements = array();
+	public $cache_transport_mode=array();
 	public $cache_availability = array();
 	public $cache_demand_reason = array();
 	public $cache_types_fees = array();
 	public $cache_vatrates = array();
->>>>>>> 4ade8642
 
 
 	/**
