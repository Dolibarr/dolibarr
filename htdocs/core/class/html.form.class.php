<?php
/* Copyright (c) 2002-2007  Rodolphe Quiedeville    <rodolphe@quiedeville.org>
 * Copyright (C) 2004-2012  Laurent Destailleur     <eldy@users.sourceforge.net>
 * Copyright (C) 2004       Benoit Mortier          <benoit.mortier@opensides.be>
 * Copyright (C) 2004       Sebastien Di Cintio     <sdicintio@ressource-toi.org>
 * Copyright (C) 2004       Eric Seigne             <eric.seigne@ryxeo.com>
 * Copyright (C) 2005-2014  Regis Houssin           <regis.houssin@capnetworks.com>
 * Copyright (C) 2006       Andre Cianfarani        <acianfa@free.fr>
 * Copyright (C) 2006       Marc Barilley/Ocebo     <marc@ocebo.com>
 * Copyright (C) 2007       Franky Van Liedekerke   <franky.van.liedekerker@telenet.be>
 * Copyright (C) 2007       Patrick Raguin          <patrick.raguin@gmail.com>
 * Copyright (C) 2010       Juanjo Menent           <jmenent@2byte.es>
 * Copyright (C) 2010-2014  Philippe Grand          <philippe.grand@atoo-net.com>
 * Copyright (C) 2011       Herve Prot              <herve.prot@symeos.com>
 * Copyright (C) 2012-2014  Marcos García           <marcosgdf@gmail.com>
 * Copyright (C) 2012       Cedric Salvador         <csalvador@gpcsolutions.fr>
 * Copyright (C) 2012-2015  Raphaël Doursenaud      <rdoursenaud@gpcsolutions.fr>
 * Copyright (C) 2014       Alexandre Spangaro      <alexandre.spangaro@gmail.com>
 *
 * This program is free software; you can redistribute it and/or modify
 * it under the terms of the GNU General Public License as published by
 * the Free Software Foundation; either version 3 of the License, or
 * (at your option) any later version.
 *
 * This program is distributed in the hope that it will be useful,
 * but WITHOUT ANY WARRANTY; without even the implied warranty of
 * MERCHANTABILITY or FITNESS FOR A PARTICULAR PURPOSE.  See the
 * GNU General Public License for more details.
 *
 * You should have received a copy of the GNU General Public License
 * along with this program. If not, see <http://www.gnu.org/licenses/>.
 */

/**
 *	\file       htdocs/core/class/html.form.class.php
 *  \ingroup    core
 *	\brief      File of class with all html predefined components
 */


/**
 *	Class to manage generation of HTML components
 *	Only common components must be here.
 *
 *  TODO Merge all function load_cache_* and loadCache* (except load_cache_vatrates) into one generic function loadCacheTable
 */
class Form
{
    var $db;
    var $error;
    var $num;

    // Cache arrays
    var $cache_types_paiements=array();
    var $cache_conditions_paiements=array();
    var $cache_availability=array();
    var $cache_demand_reason=array();
    var $cache_types_fees=array();
    var $cache_vatrates=array();


    /**
     * Constructor
     *
     * @param		DoliDB		$db      Database handler
     */
    public function __construct($db)
    {
        $this->db = $db;
    }

    /**
     * Output key field for an editable field
     *
     * @param   string	$text			Text of label or key to translate
     * @param   string	$htmlname		Name of select field ('edit' prefix will be added)
     * @param   string	$preselected	Name of Value to show/edit (not used in this function)
     * @param	object	$object			Object
     * @param	boolean	$perm			Permission to allow button to edit parameter
     * @param	string	$typeofdata		Type of data ('string' by default, 'email', 'numeric:99', 'text' or 'textarea:rows:cols', 'day' or 'datepicker', 'ckeditor:dolibarr_zzz:width:height:savemethod:1:rows:cols', 'select;xxx[:class]'...)
     * @param	string	$moreparam		More param to add on a href URL
     * @return	string					HTML edit field
     */
    function editfieldkey($text, $htmlname, $preselected, $object, $perm, $typeofdata='string', $moreparam='')
    {
        global $conf,$langs;

        $ret='';

        // TODO change for compatibility
        if (! empty($conf->global->MAIN_USE_JQUERY_JEDITABLE) && ! preg_match('/^select;/',$typeofdata))
        {
            if (! empty($perm))
            {
                $tmp=explode(':',$typeofdata);
                $ret.= '<div class="editkey_'.$tmp[0].(! empty($tmp[1]) ? ' '.$tmp[1] : '').'" id="'.$htmlname.'">';
                $ret.= $langs->trans($text);
                $ret.= '</div>'."\n";
            }
            else
            {
                $ret.= $langs->trans($text);
            }
        }
        else
		{
            $ret.='<table class="nobordernopadding" width="100%"><tr><td class="nowrap">';
            $ret.=$langs->trans($text);
            $ret.='</td>';
            if (GETPOST('action') != 'edit'.$htmlname && $perm) $ret.='<td align="right"><a href="'.$_SERVER["PHP_SELF"].'?action=edit'.$htmlname.'&amp;id='.$object->id.$moreparam.'">'.img_edit($langs->trans('Edit'),1).'</a></td>';
            $ret.='</tr></table>';
        }

        return $ret;
    }

    /**
     * Output val field for an editable field
     *
     * @param	string	$text			Text of label (not used in this function)
     * @param	string	$htmlname		Name of select field
     * @param	string	$value			Value to show/edit
     * @param	object	$object			Object
     * @param	boolean	$perm			Permission to allow button to edit parameter
     * @param	string	$typeofdata		Type of data ('string' by default, 'amount', 'email', 'numeric:99', 'text' or 'textarea:rows:cols', 'day' or 'datepicker', 'ckeditor:dolibarr_zzz:width:height:savemethod:toolbarstartexpanded:rows:cols', 'select:xxx'...)
     * @param	string	$editvalue		When in edit mode, use this value as $value instead of value (for example, you can provide here a formated price instead of value). Use '' to use same than $value
     * @param	object	$extObject		External object
     * @param	mixed	$custommsg		String or Array of custom messages : eg array('success' => 'MyMessage', 'error' => 'MyMessage')
     * @param	string	$moreparam		More param to add on a href URL
     * @return  string					HTML edit field
     */
    function editfieldval($text, $htmlname, $value, $object, $perm, $typeofdata='string', $editvalue='', $extObject=null, $custommsg=null, $moreparam='')
    {
        global $conf,$langs,$db;

        $ret='';

        // Check parameters
        if (empty($typeofdata)) return 'ErrorBadParameter';

        // When option to edit inline is activated
        if (! empty($conf->global->MAIN_USE_JQUERY_JEDITABLE) && ! preg_match('/^select;|datehourpicker/',$typeofdata)) // TODO add jquery timepicker
        {
            $ret.=$this->editInPlace($object, $value, $htmlname, $perm, $typeofdata, $editvalue, $extObject, $custommsg);
        }
        else
        {
            if (GETPOST('action') == 'edit'.$htmlname)
            {
                $ret.="\n";
                $ret.='<form method="post" action="'.$_SERVER["PHP_SELF"].($moreparam?'?'.$moreparam:'').'">';
                $ret.='<input type="hidden" name="action" value="set'.$htmlname.'">';
                $ret.='<input type="hidden" name="token" value="'.$_SESSION['newtoken'].'">';
                $ret.='<input type="hidden" name="id" value="'.$object->id.'">';
                $ret.='<table class="nobordernopadding" cellpadding="0" cellspacing="0">';
                $ret.='<tr><td>';
                if (preg_match('/^(string|email|numeric|amount)/',$typeofdata))
                {
                    $tmp=explode(':',$typeofdata);
                    $ret.='<input type="text" id="'.$htmlname.'" name="'.$htmlname.'" value="'.($editvalue?$editvalue:$value).'"'.($tmp[1]?' size="'.$tmp[1].'"':'').'>';
                }
                else if (preg_match('/^text/',$typeofdata) || preg_match('/^note/',$typeofdata))
                {
                    $tmp=explode(':',$typeofdata);
                    $ret.='<textarea id="'.$htmlname.'" name="'.$htmlname.'" wrap="soft" rows="'.($tmp[1]?$tmp[1]:'20').'" cols="'.($tmp[2]?$tmp[2]:'100').'">'.($editvalue?$editvalue:$value).'</textarea>';
                }
                else if ($typeofdata == 'day' || $typeofdata == 'datepicker')
                {
                    $ret.=$this->select_date($value,$htmlname,0,0,1,'form'.$htmlname,1,0,1);
                }
                else if ($typeofdata == 'dayhour' || $typeofdata == 'datehourpicker')
                {
                    $ret.=$this->select_date($value,$htmlname,1,1,1,'form'.$htmlname,1,0,1);
                }
                else if (preg_match('/^select;/',$typeofdata))
                {
                     $arraydata=explode(',',preg_replace('/^select;/','',$typeofdata));
                     foreach($arraydata as $val)
                     {
                         $tmp=explode(':',$val);
                         $arraylist[$tmp[0]]=$tmp[1];
                     }
                     $ret.=$this->selectarray($htmlname,$arraylist,$value);
                }
                else if (preg_match('/^ckeditor/',$typeofdata))
                {
                    $tmp=explode(':',$typeofdata);
                    require_once DOL_DOCUMENT_ROOT.'/core/class/doleditor.class.php';
                    $doleditor=new DolEditor($htmlname, ($editvalue?$editvalue:$value), ($tmp[2]?$tmp[2]:''), ($tmp[3]?$tmp[3]:'100'), ($tmp[1]?$tmp[1]:'dolibarr_notes'), 'In', ($tmp[5]?$tmp[5]:0), true, true, ($tmp[6]?$tmp[6]:'20'), ($tmp[7]?$tmp[7]:'100'));
                    $ret.=$doleditor->Create(1);
                }
                $ret.='</td>';
                //if ($typeofdata != 'day' && $typeofdata != 'dayhour' && $typeofdata != 'datepicker' && $typeofdata != 'datehourpicker')
                //{
                	$ret.='<td align="left">';
                	$ret.='<input type="submit" class="button" name="modify" value="'.$langs->trans("Modify").'">';
                	if (preg_match('/ckeditor|textarea/',$typeofdata)) $ret.='<br>'."\n";
                	$ret.='<input type="submit" class="button" name="cancel" value="'.$langs->trans("Cancel").'">';
                	$ret.='</td>';
                //}
                $ret.='</tr></table>'."\n";
                $ret.='</form>'."\n";
            }
            else
			{
				if ($typeofdata == 'email')   $ret.=dol_print_email($value,0,0,0,0,1);
                elseif ($typeofdata == 'amount')   $ret.=($value != '' ? price($value,'',$langs,0,-1,-1,$conf->currency) : '');
                elseif (preg_match('/^text/',$typeofdata) || preg_match('/^note/',$typeofdata))  $ret.=dol_htmlentitiesbr($value);
                elseif ($typeofdata == 'day' || $typeofdata == 'datepicker') $ret.=dol_print_date($value,'day');
                elseif ($typeofdata == 'dayhour' || $typeofdata == 'datehourpicker') $ret.=dol_print_date($value,'dayhour');
                else if (preg_match('/^select;/',$typeofdata))
                {
                    $arraydata=explode(',',preg_replace('/^select;/','',$typeofdata));
                    foreach($arraydata as $val)
                    {
                        $tmp=explode(':',$val);
                        $arraylist[$tmp[0]]=$tmp[1];
                    }
                    $ret.=$arraylist[$value];
                }
                else if (preg_match('/^ckeditor/',$typeofdata))
                {
                    $tmpcontent=dol_htmlentitiesbr($value);
                    if (! empty($conf->global->MAIN_DISABLE_NOTES_TAB))
                    {
                        $firstline=preg_replace('/<br>.*/','',$tmpcontent);
                        $firstline=preg_replace('/[\n\r].*/','',$firstline);
                        $tmpcontent=$firstline.((strlen($firstline) != strlen($tmpcontent))?'...':'');
                    }
                    $ret.=$tmpcontent;
                }
                else $ret.=$value;
            }
        }
        return $ret;
    }

    /**
     * Output edit in place form
     *
     * @param	object	$object			Object
     * @param	string	$value			Value to show/edit
     * @param	string	$htmlname		DIV ID (field name)
     * @param	int		$condition		Condition to edit
     * @param	string	$inputType		Type of input ('numeric', 'datepicker', 'textarea:rows:cols', 'ckeditor:dolibarr_zzz:width:height:?:1:rows:cols', 'select:xxx')
     * @param	string	$editvalue		When in edit mode, use this value as $value instead of value
     * @param	object	$extObject		External object
     * @param	mixed	$custommsg		String or Array of custom messages : eg array('success' => 'MyMessage', 'error' => 'MyMessage')
     * @return	string   		      	HTML edit in place
     */
    private function editInPlace($object, $value, $htmlname, $condition, $inputType='textarea', $editvalue=null, $extObject=null, $custommsg=null)
    {
        global $conf;

        $out='';

        // Check parameters
        if ($inputType == 'textarea') $value = dol_nl2br($value);
        else if (preg_match('/^numeric/',$inputType)) $value = price($value);
        else if ($inputType == 'datepicker') $value = dol_print_date($value, 'day');

        if ($condition)
        {
            $element		= false;
            $table_element	= false;
            $fk_element		= false;
            $loadmethod		= false;
            $savemethod		= false;
            $ext_element	= false;
            $button_only	= false;

            if (is_object($object))
            {
                $element = $object->element;
                $table_element = $object->table_element;
                $fk_element = $object->id;
            }

            if (is_object($extObject))
            {
                $ext_element = $extObject->element;
            }

            if (preg_match('/^(string|email|numeric)/',$inputType))
            {
                $tmp=explode(':',$inputType);
                $inputType=$tmp[0];
                if (! empty($tmp[1])) $inputOption=$tmp[1];
                if (! empty($tmp[2])) $savemethod=$tmp[2];
            }
            else if ((preg_match('/^datepicker/',$inputType)) || (preg_match('/^datehourpicker/',$inputType)))
            {
                $tmp=explode(':',$inputType);
                $inputType=$tmp[0];
                if (! empty($tmp[1])) $inputOption=$tmp[1];
                if (! empty($tmp[2])) $savemethod=$tmp[2];

                $out.= '<input id="timestamp" type="hidden"/>'."\n"; // Use for timestamp format
            }
            else if (preg_match('/^(select|autocomplete)/',$inputType))
            {
                $tmp=explode(':',$inputType);
                $inputType=$tmp[0]; $loadmethod=$tmp[1];
                if (! empty($tmp[2])) $savemethod=$tmp[2];
                if (! empty($tmp[3])) $button_only=true;
            }
            else if (preg_match('/^textarea/',$inputType))
            {
            	$tmp=explode(':',$inputType);
            	$inputType=$tmp[0];
            	$rows=(empty($tmp[1])?'8':$tmp[1]);
            	$cols=(empty($tmp[2])?'80':$tmp[2]);
            }
            else if (preg_match('/^ckeditor/',$inputType))
            {
                $tmp=explode(':',$inputType);
                $inputType=$tmp[0]; $toolbar=$tmp[1];
                if (! empty($tmp[2])) $width=$tmp[2];
                if (! empty($tmp[3])) $heigth=$tmp[3];
                if (! empty($tmp[4])) $savemethod=$tmp[4];

                if (! empty($conf->fckeditor->enabled))
                {
                    $out.= '<input id="ckeditor_toolbar" value="'.$toolbar.'" type="hidden"/>'."\n";
                }
                else
                {
                    $inputType = 'textarea';
                }
            }

            $out.= '<input id="element_'.$htmlname.'" value="'.$element.'" type="hidden"/>'."\n";
            $out.= '<input id="table_element_'.$htmlname.'" value="'.$table_element.'" type="hidden"/>'."\n";
            $out.= '<input id="fk_element_'.$htmlname.'" value="'.$fk_element.'" type="hidden"/>'."\n";
            $out.= '<input id="loadmethod_'.$htmlname.'" value="'.$loadmethod.'" type="hidden"/>'."\n";
            if (! empty($savemethod))	$out.= '<input id="savemethod_'.$htmlname.'" value="'.$savemethod.'" type="hidden"/>'."\n";
            if (! empty($ext_element))	$out.= '<input id="ext_element_'.$htmlname.'" value="'.$ext_element.'" type="hidden"/>'."\n";
            if (! empty($custommsg))
            {
            	if (is_array($custommsg))
            	{
            		if (!empty($custommsg['success']))
            			$out.= '<input id="successmsg_'.$htmlname.'" value="'.$custommsg['success'].'" type="hidden"/>'."\n";
            		if (!empty($custommsg['error']))
            			$out.= '<input id="errormsg_'.$htmlname.'" value="'.$custommsg['error'].'" type="hidden"/>'."\n";
            	}
            	else
            		$out.= '<input id="successmsg_'.$htmlname.'" value="'.$custommsg.'" type="hidden"/>'."\n";
            }
            if ($inputType == 'textarea') {
            	$out.= '<input id="textarea_'.$htmlname.'_rows" value="'.$rows.'" type="hidden"/>'."\n";
            	$out.= '<input id="textarea_'.$htmlname.'_cols" value="'.$cols.'" type="hidden"/>'."\n";
            }

            $out.= '<span id="viewval_'.$htmlname.'" class="viewval_'.$inputType.($button_only ? ' inactive' : ' active').'">'.$value.'</span>'."\n";
            $out.= '<span id="editval_'.$htmlname.'" class="editval_'.$inputType.($button_only ? ' inactive' : ' active').' hideobject">'.(! empty($editvalue) ? $editvalue : $value).'</span>'."\n";
        }
        else
        {
            $out = $value;
        }

        return $out;
    }

    /**
     *	Show a text and picto with tooltip on text or picto
     *
     *	@param	string		$text				Text to show
     *	@param	string		$htmltext			HTML content of tooltip. Must be HTML/UTF8 encoded.
     *	@param	int			$tooltipon			1=tooltip on text, 2=tooltip on image, 3=tooltip sur les 2
     *	@param	int			$direction			-1=image is before, 0=no image, 1=image is after
     *	@param	string		$img				Html code for image (use img_xxx() function to get it)
     *	@param	string		$extracss			Add a CSS style to td tags
     *	@param	int			$notabs				0=Include table and tr tags, 1=Do not include table and tr tags, 2=use div, 3=use span
     *	@param	string		$incbefore			Include code before the text
     *	@param	int			$noencodehtmltext	Do not encode into html entity the htmltext
     *	@return	string							Code html du tooltip (texte+picto)
     *	@see	Use function textwithpicto if you can.
     */
    function textwithtooltip($text, $htmltext, $tooltipon = 1, $direction = 0, $img = '', $extracss = '', $notabs = 2, $incbefore = '', $noencodehtmltext = 0)
    {
        global $conf;

        if ($incbefore) $text = $incbefore.$text;
        if (! $htmltext) return $text;

        $tag='td';
        if ($notabs == 2) $tag='div';
        if ($notabs == 3) $tag='span';
        // Sanitize tooltip
        $htmltext=str_replace("\\","\\\\",$htmltext);
        $htmltext=str_replace("\r","",$htmltext);
        $htmltext=str_replace("\n","",$htmltext);

        $extrastyle='';
        if ($direction < 0) { $extracss=($extracss?$extracss.' ':'').'inline-block'; $extrastyle='padding: 0px; padding-left: 3px !important;'; }
        if ($direction > 0) { $extracss=($extracss?$extracss.' ':'').'inline-block'; $extrastyle='padding: 0px; padding-right: 3px !important;'; }

        $htmltext=str_replace('"',"&quot;",$htmltext);
<<<<<<< HEAD
        if ($tooltipon == 2 || $tooltipon == 3) $paramfortooltipimg=' class="classfortooltip'.($extracss?' '.$extracss:'').'" title="'.($noencodehtmltext?$htmltext:dol_escape_htmltag($htmltext,1)).'" '; // Attribut to put on td img tag to store tooltip
        else $paramfortooltipimg =($extracss?' class="'.$extracss.'"':''); // Attribut to put on td text tag
        if ($tooltipon == 1 || $tooltipon == 3) $paramfortooltiptd=' class="classfortooltip'.($extracss?' '.$extracss:'').'" title="'.($noencodehtmltext?$htmltext:dol_escape_htmltag($htmltext,1)).'" '; // Attribut to put on td tag to store tooltip
        else $paramfortooltiptd =($extracss?' class="'.$extracss.'"':''); // Attribut to put on td text tag
=======
        if ($tooltipon == 2 || $tooltipon == 3) $paramfortooltipimg=' class="classfortooltip inline-block'.($extracss?' '.$extracss:'').'" style="padding: 0px;'.($extrastyle?' '.$extrastyle:'').'" title="'.($noencodehtmltext?$htmltext:dol_escape_htmltag($htmltext,1)).'"'; // Attribut to put on td img tag to store tooltip
        else $paramfortooltipimg =($extracss?' class="'.$extracss.'"':'').($extrastyle?' style="'.$extrastyle.'"':''); // Attribut to put on td text tag
        if ($tooltipon == 1 || $tooltipon == 3) $paramfortooltiptd=' class="classfortooltip inline-block'.($extracss?' '.$extracss:'').'" style="padding: 0px;'.($extrastyle?' '.$extrastyle:'').'" title="'.($noencodehtmltext?$htmltext:dol_escape_htmltag($htmltext,1)).'"'; // Attribut to put on td tag to store tooltip
        else $paramfortooltiptd =($extracss?' class="'.$extracss.'"':'').($extrastyle?' style="'.$extrastyle.'"':''); // Attribut to put on td text tag
>>>>>>> 6fb53ecb
        $s="";
        if (empty($notabs)) $s.='<table class="nobordernopadding" summary=""><tr style="height: auto;">';
        elseif ($notabs == 2) $s.='<div class="inline-block">';
        // Define value if value is before
        if ($direction < 0) {
            $s.='<'.$tag.$paramfortooltipimg;
            if ($tag == 'td') {
                $s .= ' valign="top" width="14"';
            }
            $s.= '>'.$img.'</'.$tag.'>';
        }
        // Use another method to help avoid having a space in value in order to use this value with jquery
        // Define label
        if ((string) $text != '') $s.='<'.$tag.$paramfortooltiptd.'>'.$text.'</'.$tag.'>';
        // Define value if value is after
        if ($direction > 0) {
            $s.='<'.$tag.$paramfortooltipimg;
            if ($tag == 'td') $s .= ' valign="middle" width="14"';
            $s.= '>'.$img.'</'.$tag.'>';
        }
        if (empty($notabs)) $s.='</tr></table>';
		elseif ($notabs == 2) $s.='</div>';

        return $s;
    }

    /**
     *	Show a text with a picto and a tooltip on picto
     *
     *	@param	string	$text				Text to show
     *	@param  string	$htmltext	     	Content of tooltip
     *	@param	int		$direction			1=Icon is after text, -1=Icon is before text, 0=no icon
     * 	@param	string	$type				Type of picto (info, help, warning, superadmin...)
     *  @param  string	$extracss           Add a CSS style to td tags
     *  @param  int		$noencodehtmltext   Do not encode into html entity the htmltext
     *  @param	int		$notabs				0=Include table and tr tags, 1=Do not include table and tr tags, 2=use div, 3=use span
     * 	@return	string						HTML code of text, picto, tooltip
     */
    function textwithpicto($text, $htmltext, $direction = 1, $type = 'help', $extracss = '', $noencodehtmltext = 0, $notabs = 2)
    {
        global $conf;

        $alt = '';

        //For backwards compatibility
        if ($type == '0') $type = 'info';
        elseif ($type == '1') $type = 'help';

        // If info or help with no javascript, show only text
        if (empty($conf->use_javascript_ajax))
        {
            if ($type == 'info' || $type == 'help')	return $text;
            else
            {
                $alt = $htmltext;
                $htmltext = '';
            }
        }

        // If info or help with smartphone, show only text (tooltip can't works)
        if (! empty($conf->dol_no_mouse_hover))
        {
            if ($type == 'info' || $type == 'help') return $text;
        }

        if ($type == 'info') $img = img_help(0, $alt);
        elseif ($type == 'help') $img = img_help(1, $alt);
        elseif ($type == 'superadmin') $img = img_picto($alt, 'redstar');
        elseif ($type == 'admin') $img = img_picto($alt, 'star');
        elseif ($type == 'warning') $img = img_warning($alt);

        return $this->textwithtooltip($text, $htmltext, 2, $direction, $img, $extracss, $notabs, '', $noencodehtmltext);
    }

    /**
     *  Return combo list of activated countries, into language of user
     *
     *  @param	string	$selected       Id or Code or Label of preselected country
     *  @param  string	$htmlname       Name of html select object
     *  @param  string	$htmloption     Options html on select object
     *  @param	integer	$maxlength		Max length for labels (0=no limit)
     *  @return string           		HTML string with select
     */
    function select_country($selected='',$htmlname='country_id',$htmloption='',$maxlength=0)
    {
        global $conf,$langs;

        $langs->load("dict");

        $out='';
        $countryArray=array();
		$favorite=array();
        $label=array();
		$atleastonefavorite=0;

        $sql = "SELECT rowid, code as code_iso, code_iso as code_iso3, label, favorite";
        $sql.= " FROM ".MAIN_DB_PREFIX."c_country";
        $sql.= " WHERE active > 0";
        //$sql.= " ORDER BY code ASC";

        dol_syslog(get_class($this)."::select_country", LOG_DEBUG);
        $resql=$this->db->query($sql);
        if ($resql)
        {
            $out.= '<select id="select'.$htmlname.'" class="flat selectcountry minwidth300" name="'.$htmlname.'" '.$htmloption.'>';
            $num = $this->db->num_rows($resql);
            $i = 0;
            if ($num)
            {
                $foundselected=false;

                while ($i < $num)
                {
                    $obj = $this->db->fetch_object($resql);
                    $countryArray[$i]['rowid'] 		= $obj->rowid;
                    $countryArray[$i]['code_iso'] 	= $obj->code_iso;
                    $countryArray[$i]['code_iso3'] 	= $obj->code_iso3;
                    $countryArray[$i]['label']		= ($obj->code_iso && $langs->transnoentitiesnoconv("Country".$obj->code_iso)!="Country".$obj->code_iso?$langs->transnoentitiesnoconv("Country".$obj->code_iso):($obj->label!='-'?$obj->label:''));
                    $countryArray[$i]['favorite']   = $obj->favorite;
                    $favorite[$i]					= $obj->favorite;
					$label[$i] = dol_string_unaccent($countryArray[$i]['label']);
                    $i++;
                }

                array_multisort($favorite, SORT_DESC, $label, SORT_ASC, $countryArray);

                foreach ($countryArray as $row)
                {
                	if ($row['favorite'] && $row['code_iso']) $atleastonefavorite++;
					if (empty($row['favorite']) && $atleastonefavorite)
					{
						$atleastonefavorite=0;
						$out.= '<option value="" disabled class="selectoptiondisabledwhite">----------------------</option>';
					}
                    if ($selected && $selected != '-1' && ($selected == $row['rowid'] || $selected == $row['code_iso'] || $selected == $row['code_iso3'] || $selected == $row['label']) )
                    {
                        $foundselected=true;
                        $out.= '<option value="'.$row['rowid'].'" selected>';
                    }
                    else
					{
                        $out.= '<option value="'.$row['rowid'].'">';
                    }
                    $out.= dol_trunc($row['label'],$maxlength,'middle');
                    if ($row['code_iso']) $out.= ' ('.$row['code_iso'] . ')';
                    $out.= '</option>';
                }
            }
            $out.= '</select>';
        }
        else
		{
            dol_print_error($this->db);
        }

        // Make select dynamic
        include_once DOL_DOCUMENT_ROOT . '/core/lib/ajax.lib.php';
        $out .= ajax_combobox('select'.$htmlname);

        return $out;
    }

	/**
     *  Return select list of incoterms
     *
     *  @param	string	$selected       		Id or Code of preselected incoterm
     *  @param	string	$location_incoterms     Value of input location
     *  @param	string	$page       			Defined the form action
     *  @param  string	$htmlname       		Name of html select object
     *  @param  string	$htmloption     		Options html on select object
     * 	@param	int		$forcecombo				Force to use combo box
     *  @param	array	$events					Event options to run on change. Example: array(array('method'=>'getContacts', 'url'=>dol_buildpath('/core/ajax/contacts.php',1), 'htmlname'=>'contactid', 'params'=>array('add-customer-contact'=>'disabled')))
     *  @return string           				HTML string with select and input
     */
    function select_incoterms($selected='', $location_incoterms='', $page='',$htmlname='incoterm_id',$htmloption='', $forcecombo=0, $events=array())
    {
        global $conf,$langs;

        $langs->load("dict");

        $out='';
        $incotermArray=array();

        $sql = "SELECT rowid, code";
        $sql.= " FROM ".MAIN_DB_PREFIX."c_incoterms";
        $sql.= " WHERE active > 0";
        $sql.= " ORDER BY code ASC";

        dol_syslog(get_class($this)."::select_incoterm", LOG_DEBUG);
        $resql=$this->db->query($sql);
        if ($resql)
        {
        	if (!$forcecombo)
			{
				include_once DOL_DOCUMENT_ROOT . '/core/lib/ajax.lib.php';
				$out .= ajax_combobox($htmlname, $events);
			}

			if (!empty($page))
			{
				$out .= '<form method="post" action="'.$page.'">';
	            $out .= '<input type="hidden" name="action" value="set_incoterms">';
	            $out .= '<input type="hidden" name="token" value="'.$_SESSION['newtoken'].'">';
			}

            $out.= '<select id="'.$htmlname.'" class="flat selectincoterm" name="'.$htmlname.'" '.$htmloption.'>';
			$out.= '<option value=""></option>';
            $num = $this->db->num_rows($resql);
            $i = 0;
            if ($num)
            {
                $foundselected=false;

                while ($i < $num)
                {
                    $obj = $this->db->fetch_object($resql);
                    $incotermArray[$i]['rowid'] = $obj->rowid;
                    $incotermArray[$i]['code'] = $obj->code;
                    $i++;
                }

                foreach ($incotermArray as $row)
                {
                    if ($selected && ($selected == $row['rowid'] || $selected == $row['code']))
                    {
                        $out.= '<option value="'.$row['rowid'].'" selected>';
                    }
                    else
					{
                        $out.= '<option value="'.$row['rowid'].'">';
                    }

                    if ($row['code']) $out.= $row['code'];

					$out.= '</option>';
                }
            }
            $out.= '</select>';

			$out .= '<input id="location_incoterms" name="location_incoterms" size="14" value="'.$location_incoterms.'">';

			if (!empty($page))
			{
	            $out .= '<input type="submit" class="button" value="'.$langs->trans("Modify").'"></form>';
			}
        }
        else
		{
            dol_print_error($this->db);
        }

        return $out;
    }

    /**
     *	Return list of types of lines (product or service)
     * 	Example: 0=product, 1=service, 9=other (for external module)
     *
     *	@param  string	$selected       Preselected type
     *	@param  string	$htmlname       Name of field in html form
     * 	@param	int		$showempty		Add an empty field
     * 	@param	int		$hidetext		Do not show label 'Type' before combo box (used only if there is at least 2 choices to select)
     * 	@param	integer	$forceall		1=Force to show products and services in combo list, whatever are activated modules, 0=No force, -1=Force none (and set hidden field to 'service')
     *  @return	void
     */
    function select_type_of_lines($selected='',$htmlname='type',$showempty=0,$hidetext=0,$forceall=0)
    {
        global $db,$langs,$user,$conf;

        // If product & services are enabled or both disabled.
        if ($forceall > 0 || (empty($forceall) && ! empty($conf->product->enabled) && ! empty($conf->service->enabled))
        || (empty($forceall) && empty($conf->product->enabled) && empty($conf->service->enabled)) )
        {
            if (empty($hidetext)) print $langs->trans("Type").': ';
            print '<select class="flat" id="select_'.$htmlname.'" name="'.$htmlname.'">';
            if ($showempty)
            {
                print '<option value="-1"';
                if ($selected == -1) print ' selected';
                print '>&nbsp;</option>';
            }

            print '<option value="0"';
            if (0 == $selected) print ' selected';
            print '>'.$langs->trans("Product");

            print '<option value="1"';
            if (1 == $selected) print ' selected';
            print '>'.$langs->trans("Service");

            print '</select>';
            //if ($user->admin) print info_admin($langs->trans("YouCanChangeValuesForThisListFromDictionarySetup"),1);
        }
        if (empty($forceall) && empty($conf->product->enabled) && ! empty($conf->service->enabled))
        {
        	print $langs->trans("Service");
            print '<input type="hidden" name="'.$htmlname.'" value="1">';
        }
        if (empty($forceall) && ! empty($conf->product->enabled) && empty($conf->service->enabled))
        {
        	print $langs->trans("Product");
            print '<input type="hidden" name="'.$htmlname.'" value="0">';
        }
		if ($forceall < 0)	// This should happened only for contracts when both predefined product and service are disabled.
		{
            print '<input type="hidden" name="'.$htmlname.'" value="1">';	// By default we set on service for contract. If CONTRACT_SUPPORT_PRODUCTS is set, forceall should be 1 not -1
		}
    }

    /**
     *	Load into cache cache_types_fees, array of types of fees
     *
     *	@return     int             Nb of lines loaded, <0 if KO
     */
    function load_cache_types_fees()
    {
        global $langs;

        $num = count($this->cache_types_fees);
        if ($num > 0) return 0;    // Cache already loaded

        dol_syslog(__METHOD__, LOG_DEBUG);

        $langs->load("trips");

        $sql = "SELECT c.code, c.label";
        $sql.= " FROM ".MAIN_DB_PREFIX."c_type_fees as c";
        $sql.= " WHERE active > 0";

        $resql=$this->db->query($sql);
        if ($resql)
        {
            $num = $this->db->num_rows($resql);
            $i = 0;

            while ($i < $num)
            {
                $obj = $this->db->fetch_object($resql);

                // Si traduction existe, on l'utilise, sinon on prend le libelle par defaut
                $label=($obj->code != $langs->trans($obj->code) ? $langs->trans($obj->code) : $langs->trans($obj->label));
                $this->cache_types_fees[$obj->code] = $label;
                $i++;
            }

			asort($this->cache_types_fees);

            return $num;
        }
        else
		{
            dol_print_error($this->db);
            return -1;
        }
    }

    /**
     *	Return list of types of notes
     *
     *	@param	string		$selected		Preselected type
     *	@param  string		$htmlname		Name of field in form
     * 	@param	int			$showempty		Add an empty field
     * 	@return	void
     */
    function select_type_fees($selected='',$htmlname='type',$showempty=0)
    {
        global $user, $langs;

        dol_syslog(__METHOD__." selected=".$selected.", htmlname=".$htmlname, LOG_DEBUG);

        $this->load_cache_types_fees();

        print '<select class="flat" name="'.$htmlname.'">';
        if ($showempty)
        {
            print '<option value="-1"';
            if ($selected == -1) print ' selected';
            print '>&nbsp;</option>';
        }

        foreach($this->cache_types_fees as $key => $value)
        {
            print '<option value="'.$key.'"';
            if ($key == $selected) print ' selected';
            print '>';
            print $value;
            print '</option>';
        }

        print '</select>';
        if ($user->admin) print info_admin($langs->trans("YouCanChangeValuesForThisListFromDictionarySetup"),1);
    }


    /**
     *  Return HTML code to select a company.
     *
     *  @param		int			$selected				Preselected products
     *  @param		string		$htmlname				Name of HTML select field (must be unique in page)
     *  @param		int			$filter					Filter on thirdparty
     *  @param		int			$limit					Limit on number of returned lines
     *  @param		array		$ajaxoptions			Options for ajax_autocompleter
     * 	@param		int			$forcecombo				Force to use combo box
     *  @return		string								Return select box for thirdparty.
	 *  @deprecated	3.8 Use select_company instead. For exemple $form->select_thirdparty(GETPOST('socid'),'socid','',0) => $form->select_company(GETPOST('socid'),'socid','',1,0,0,array(),0)
     */
    function select_thirdparty($selected='', $htmlname='socid', $filter='', $limit=20, $ajaxoptions=array(), $forcecombo=0)
    {
   		return $this->select_thirdparty_list($selected,$htmlname,$filter,1,0,$forcecombo,array(),'',0,$limit);
    }

    /**
     *  Output html form to select a third party
     *
     *	@param	string	$selected       Preselected type
     *	@param  string	$htmlname       Name of field in form
     *  @param  string	$filter         optional filters criteras (example: 's.rowid <> x', 's.client IN (1,3)')
     *	@param	int		$showempty		Add an empty field
     * 	@param	int		$showtype		Show third party type in combolist (customer, prospect or supplier)
     * 	@param	int		$forcecombo		Force to use combo box
     *  @param	array	$events			Ajax event options to run on change. Example: array(array('method'=>'getContacts', 'url'=>dol_buildpath('/core/ajax/contacts.php',1), 'htmlname'=>'contactid', 'params'=>array('add-customer-contact'=>'disabled')))
     *	@param	int		$limit			Maximum number of elements
     *  @param	string	$morecss		Add more css styles to the SELECT component
     * 	@return	string					HTML string with select box for thirdparty.
     */
    function select_company($selected='', $htmlname='socid', $filter='', $showempty=0, $showtype=0, $forcecombo=0, $events=array(), $limit=0, $morecss='minwidth100')
    {
    	$out='';

    	/* TODO Use ajax_autocompleter like for products (not finished)
    	if (! empty($conf->use_javascript_ajax) && ! empty($conf->global->COMPANY_USE_SEARCH_TO_SELECT) && ! $forcecombo)
    	{
    		$placeholder='';

    		if ($selected && empty($selected_input_value))
    		{
    			require_once DOL_DOCUMENT_ROOT.'/societe/ajaxcompanies.php';
    			$societe = new Societe($this->db);
    			$societe->fetch($selected);
    			$selected_input_value=$societe->ref;
    		}
    		// mode=1 means customers products
    		$urloption='htmlname='.$htmlname.'&outjson=1&price_level='.$price_level.'&type='.$filtertype.'&mode=1&status='.$status.'&finished='.$finished;
    		print ajax_autocompleter($selected, $htmlname, DOL_URL_ROOT.'/societe/ajax/company.php', $urloption, $conf->global->COMPANY_USE_SEARCH_TO_SELECT, 0, $ajaxoptions);
    		if (empty($hidelabel)) print $langs->trans("RefOrLabel").' : ';
    		else if ($hidelabel > 1) {
    			if (! empty($conf->global->MAIN_HTML5_PLACEHOLDER)) $placeholder=' placeholder="'.$langs->trans("RefOrLabel").'"';
    			else $placeholder=' title="'.$langs->trans("RefOrLabel").'"';
    			if ($hidelabel == 2) {
    				print img_picto($langs->trans("Search"), 'search');
    			}
    		}
    		print '<input type="text" size="20" name="search_'.$htmlname.'" id="search_'.$htmlname.'" value="'.$selected_input_value.'"'.$placeholder.' />';
    		if ($hidelabel == 3) {
    			print img_picto($langs->trans("Search"), 'search');
    		}
    	}
    	else
    	{*/
    		$out.=$this->select_thirdparty_list($selected, $htmlname, $filter, $showempty, $showtype, $forcecombo, $events, '', 0, $limit, $morecss);
    	//}

    	return $out;
    }

    /**
     *  Output html form to select a third party
     *
     *	@param	string	$selected       Preselected type
     *	@param  string	$htmlname       Name of field in form
     *  @param  string	$filter         optional filters criteras (example: 's.rowid <> x', 's.client in (1,3)')
     *	@param	int		$showempty		Add an empty field
     * 	@param	int		$showtype		Show third party type in combolist (customer, prospect or supplier)
     * 	@param	int		$forcecombo		Force to use combo box
     *  @param	array	$events			Event options. Example: array(array('method'=>'getContacts', 'url'=>dol_buildpath('/core/ajax/contacts.php',1), 'htmlname'=>'contactid', 'params'=>array('add-customer-contact'=>'disabled')))
     *  @param	string	$filterkey		Filter on key value
     *  @param	int		$outputmode		0=HTML select string, 1=Array
     *  @param	int		$limit			Limit number of answers
     *  @param	string	$morecss		Add more css styles to the SELECT component
     * 	@return	string					HTML string with
     */
    function select_thirdparty_list($selected='',$htmlname='socid',$filter='',$showempty=0, $showtype=0, $forcecombo=0, $events=array(), $filterkey='', $outputmode=0, $limit=0, $morecss='minwidth100')
    {
        global $conf,$user,$langs;

        $out=''; $num=0;
        $outarray=array();

        // On recherche les societes
        $sql = "SELECT s.rowid, s.nom as name, s.client, s.fournisseur, s.code_client, s.code_fournisseur";
        $sql.= " FROM ".MAIN_DB_PREFIX ."societe as s";
        if (!$user->rights->societe->client->voir && !$user->societe_id) $sql .= ", ".MAIN_DB_PREFIX."societe_commerciaux as sc";
        $sql.= " WHERE s.entity IN (".getEntity('societe', 1).")";
        if (! empty($user->societe_id)) $sql.= " AND s.rowid = ".$user->societe_id;
        if ($filter) $sql.= " AND (".$filter.")";
        if (!$user->rights->societe->client->voir && !$user->societe_id) $sql.= " AND s.rowid = sc.fk_soc AND sc.fk_user = " .$user->id;
        if (! empty($conf->global->COMPANY_HIDE_INACTIVE_IN_COMBOBOX)) $sql.= " AND s.status <> 0";
        // Add criteria
        if ($filterkey && $filterkey != '')
        {
			$sql.=" AND (";
        	if (! empty($conf->global->COMPANY_DONOTSEARCH_ANYWHERE))   // Can use index
        	{
        		$sql.="(s.name LIKE '".$this->db->escape($filterkey)."%')";
        	}
        	else
        	{
        		// For natural search
        		$scrit = explode(' ', $filterkey);
        		foreach ($scrit as $crit) {
        			$sql.=" AND (s.name LIKE '%".$this->db->escape($crit)."%')";
        		}
        	}
        	if (! empty($conf->barcode->enabled))
        	{
        		$sql .= " OR s.barcode LIKE '".$this->db->escape($filterkey)."%'";
        	}
        	$sql.=")";
        }
        $sql.=$this->db->order("nom","ASC");
		if ($limit > 0) $sql.=$this->db->plimit($limit);

        dol_syslog(get_class($this)."::select_thirdparty_list", LOG_DEBUG);
        $resql=$this->db->query($sql);
        if ($resql)
        {
           	if ($conf->use_javascript_ajax && ! $forcecombo)
            {
				include_once DOL_DOCUMENT_ROOT . '/core/lib/ajax.lib.php';
            	$comboenhancement =ajax_combobox($htmlname, $events, $conf->global->COMPANY_USE_SEARCH_TO_SELECT);
            	$out.= $comboenhancement;
            	$nodatarole=($comboenhancement?' data-role="none"':'');
            }

            // Construct $out and $outarray
            $out.= '<select id="'.$htmlname.'" class="flat'.($morecss?' '.$morecss:'').'" name="'.$htmlname.'"'.$nodatarole.'>'."\n";

            $textifempty='';
            // Do not use textempty = ' ' or '&nbsp;' here, or search on key will search on ' key'.
            //$textifempty=' ';
            //if (! empty($conf->use_javascript_ajax) || $forcecombo) $textifempty='';
            if ($showempty) $out.= '<option value="-1">'.$textifempty.'</option>'."\n";

            $num = $this->db->num_rows($resql);
            $i = 0;
            if ($num)
            {
                while ($i < $num)
                {
                    $obj = $this->db->fetch_object($resql);
                    $label='';
                    if ($conf->global->SOCIETE_ADD_REF_IN_LIST) {
                    	if (($obj->client) && (!empty($obj->code_client))) {
                    		$label = $obj->code_client. ' - ';
                    	}
                    	if (($obj->fournisseur) && (!empty($obj->code_fournisseur))) {
                    		$label .= $obj->code_fournisseur. ' - ';
                    	}
                    	$label.=' '.$obj->name;
                    }
                    else
                    {
                    	$label=$obj->name;
                    }

                    if ($showtype)
                    {
                        if ($obj->client || $obj->fournisseur) $label.=' (';
                        if ($obj->client == 1 || $obj->client == 3) $label.=$langs->trans("Customer");
                        if ($obj->client == 2 || $obj->client == 3) $label.=($obj->client==3?', ':'').$langs->trans("Prospect");
                        if ($obj->fournisseur) $label.=($obj->client?', ':'').$langs->trans("Supplier");
                        if ($obj->client || $obj->fournisseur) $label.=')';
                    }
                    if ($selected > 0 && $selected == $obj->rowid)
                    {
                        $out.= '<option value="'.$obj->rowid.'" selected>'.$label.'</option>';
                    }
                    else
					{
                        $out.= '<option value="'.$obj->rowid.'">'.$label.'</option>';
                    }

                    array_push($outarray, array('key'=>$obj->rowid, 'value'=>$obj->name, 'label'=>$obj->name));

                    $i++;
                    if (($i % 10) == 0) $out.="\n";
                }
            }
            $out.= '</select>'."\n";
        }
        else
        {
            dol_print_error($this->db);
        }

        $this->result=array('nbofthirdparties'=>$num);

        if ($outputmode) return $outarray;
        return $out;
    }


    /**
     *    	Return HTML combo list of absolute discounts
     *
     *    	@param	string	$selected       Id remise fixe pre-selectionnee
     *    	@param  string	$htmlname       Nom champ formulaire
     *    	@param  string	$filter         Criteres optionnels de filtre
     * 		@param	int		$socid			Id of thirdparty
     * 		@param	int		$maxvalue		Max value for lines that can be selected
     * 		@return	int						Return number of qualifed lines in list
     */
    function select_remises($selected, $htmlname, $filter, $socid, $maxvalue=0)
    {
        global $langs,$conf;

        // On recherche les remises
        $sql = "SELECT re.rowid, re.amount_ht, re.amount_tva, re.amount_ttc,";
        $sql.= " re.description, re.fk_facture_source";
        $sql.= " FROM ".MAIN_DB_PREFIX ."societe_remise_except as re";
        $sql.= " WHERE fk_soc = ".$socid;
        if ($filter) $sql.= " AND ".$filter;
        $sql.= " ORDER BY re.description ASC";

        dol_syslog(get_class($this)."::select_remises", LOG_DEBUG);
        $resql=$this->db->query($sql);
        if ($resql)
        {
            print '<select class="flat" name="'.$htmlname.'">';
            $num = $this->db->num_rows($resql);

            $qualifiedlines=$num;

            $i = 0;
            if ($num)
            {
                print '<option value="0">&nbsp;</option>';
                while ($i < $num)
                {
                    $obj = $this->db->fetch_object($resql);
                    $desc=dol_trunc($obj->description,40);
                    if ($desc=='(CREDIT_NOTE)') $desc=$langs->trans("CreditNote");
                    if ($desc=='(DEPOSIT)')     $desc=$langs->trans("Deposit");

                    $selectstring='';
                    if ($selected > 0 && $selected == $obj->rowid) $selectstring=' selected';

                    $disabled='';
                    if ($maxvalue > 0 && $obj->amount_ttc > $maxvalue)
                    {
                        $qualifiedlines--;
                        $disabled=' disabled';
                    }

                    print '<option value="'.$obj->rowid.'"'.$selectstring.$disabled.'>'.$desc.' ('.price($obj->amount_ht).' '.$langs->trans("HT").' - '.price($obj->amount_ttc).' '.$langs->trans("TTC").')</option>';
                    $i++;
                }
            }
            print '</select>';
            return $qualifiedlines;
        }
        else
        {
            dol_print_error($this->db);
            return -1;
        }
    }

    /**
     *	Return list of all contacts (for a third party or all)
     *
     *	@param	int		$socid      	Id ot third party or 0 for all
     *	@param  string	$selected   	Id contact pre-selectionne
     *	@param  string	$htmlname  	    Name of HTML field ('none' for a not editable field)
     *	@param  int		$showempty      0=no empty value, 1=add an empty value
     *	@param  string	$exclude        List of contacts id to exclude
     *	@param	string	$limitto		Disable answers that are not id in this array list
     *	@param	integer	$showfunction   Add function into label
     *	@param	string	$moreclass		Add more class to class style
     *	@param	integer	$showsoc	    Add company into label
     * 	@param	int		$forcecombo		Force to use combo box
     *  @param	array	$events			Event options. Example: array(array('method'=>'getContacts', 'url'=>dol_buildpath('/core/ajax/contacts.php',1), 'htmlname'=>'contactid', 'params'=>array('add-customer-contact'=>'disabled')))
     *  @param	bool	$options_only	Return options only (for ajax treatment)
     *	@return	int						<0 if KO, Nb of contact in list if OK
     */
    function select_contacts($socid,$selected='',$htmlname='contactid',$showempty=0,$exclude='',$limitto='',$showfunction=0, $moreclass='', $showsoc=0, $forcecombo=0, $events=array(), $options_only=false)
    {
    	print $this->selectcontacts($socid,$selected,$htmlname,$showempty,$exclude,$limitto,$showfunction, $moreclass, $options_only, $showsoc, $forcecombo, $events);
    	return $this->num;
    }

    /**
     *	Return list of all contacts (for a third party or all)
     *
     *	@param	int		$socid      	Id ot third party or 0 for all
     *	@param  string	$selected   	Id contact pre-selectionne
     *	@param  string	$htmlname  	    Name of HTML field ('none' for a not editable field)
     *	@param  int		$showempty     	0=no empty value, 1=add an empty value, 2=add line 'Internal' (used by user edit)
     *	@param  string	$exclude        List of contacts id to exclude
     *	@param	string	$limitto		Disable answers that are not id in this array list
     *	@param	integer	$showfunction   Add function into label
     *	@param	string	$moreclass		Add more class to class style
     *	@param	bool	$options_only	Return options only (for ajax treatment)
     *	@param	integer	$showsoc	    Add company into label
     * 	@param	int		$forcecombo		Force to use combo box
     *  @param	array	$events			Event options. Example: array(array('method'=>'getContacts', 'url'=>dol_buildpath('/core/ajax/contacts.php',1), 'htmlname'=>'contactid', 'params'=>array('add-customer-contact'=>'disabled')))
     *	@return	 int					<0 if KO, Nb of contact in list if OK
     */
    function selectcontacts($socid,$selected='',$htmlname='contactid',$showempty=0,$exclude='',$limitto='',$showfunction=0, $moreclass='', $options_only=false, $showsoc=0, $forcecombo=0, $events=array())
    {
        global $conf,$langs;

        $langs->load('companies');

        $out='';

        // On recherche les societes
        $sql = "SELECT sp.rowid, sp.lastname, sp.statut, sp.firstname, sp.poste";
        if ($showsoc > 0) $sql.= " , s.nom as company";
        $sql.= " FROM ".MAIN_DB_PREFIX ."socpeople as sp";
        if ($showsoc > 0) $sql.= " LEFT OUTER JOIN  ".MAIN_DB_PREFIX ."societe as s ON s.rowid=sp.fk_soc";
        $sql.= " WHERE sp.entity IN (".getEntity('societe', 1).")";
        if ($socid > 0) $sql.= " AND sp.fk_soc=".$socid;
        if (! empty($conf->global->CONTACT_HIDE_INACTIVE_IN_COMBOBOX)) $sql.= " AND sp.statut <> 0";
        $sql.= " ORDER BY sp.lastname ASC";

        dol_syslog(get_class($this)."::select_contacts", LOG_DEBUG);
        $resql=$this->db->query($sql);
        if ($resql)
        {
            $num=$this->db->num_rows($resql);

            if ($conf->use_javascript_ajax && ! $forcecombo && ! $options_only)
            {
				include_once DOL_DOCUMENT_ROOT . '/core/lib/ajax.lib.php';
            	$comboenhancement = ajax_combobox($htmlname, $events, $conf->global->CONTACT_USE_SEARCH_TO_SELECT);
            	$out.= $comboenhancement;
            	$nodatarole=($comboenhancement?' data-role="none"':'');
            }

            if ($htmlname != 'none' || $options_only) $out.= '<select class="flat'.($moreclass?' '.$moreclass:'').'" id="'.$htmlname.'" name="'.$htmlname.'"'.$nodatarole.'>';
            if ($showempty == 1) $out.= '<option value="0"'.($selected=='0'?' selected':'').'></option>';
            if ($showempty == 2) $out.= '<option value="0"'.($selected=='0'?' selected':'').'>'.$langs->trans("Internal").'</option>';
            $num = $this->db->num_rows($resql);
            $i = 0;
            if ($num)
            {
                include_once DOL_DOCUMENT_ROOT.'/contact/class/contact.class.php';
                $contactstatic=new Contact($this->db);

                while ($i < $num)
                {
                    $obj = $this->db->fetch_object($resql);

                    $contactstatic->id=$obj->rowid;
                    $contactstatic->lastname=$obj->lastname;
                    $contactstatic->firstname=$obj->firstname;
					if ($obj->statut == 1){
                    if ($htmlname != 'none')
                    {
                        $disabled=0;
                        if (is_array($exclude) && count($exclude) && in_array($obj->rowid,$exclude)) $disabled=1;
                        if (is_array($limitto) && count($limitto) && ! in_array($obj->rowid,$limitto)) $disabled=1;
                        if ($selected && $selected == $obj->rowid)
                        {
                            $out.= '<option value="'.$obj->rowid.'"';
                            if ($disabled) $out.= ' disabled';
                            $out.= ' selected>';
                            $out.= $contactstatic->getFullName($langs);
                            if ($showfunction && $obj->poste) $out.= ' ('.$obj->poste.')';
                            if (($showsoc > 0) && $obj->company) $out.= ' - ('.$obj->company.')';
                            $out.= '</option>';
                        }
                        else
                        {
                            $out.= '<option value="'.$obj->rowid.'"';
                            if ($disabled) $out.= ' disabled';
                            $out.= '>';
                            $out.= $contactstatic->getFullName($langs);
                            if ($showfunction && $obj->poste) $out.= ' ('.$obj->poste.')';
                            if (($showsoc > 0) && $obj->company) $out.= ' - ('.$obj->company.')';
                            $out.= '</option>';
                        }
                    }
                    else
					{
                        if ($selected == $obj->rowid)
                        {
                            $out.= $contactstatic->getFullName($langs);
                            if ($showfunction && $obj->poste) $out.= ' ('.$obj->poste.')';
                            if (($showsoc > 0) && $obj->company) $out.= ' - ('.$obj->company.')';
                        }
                    }
				}
                    $i++;
                }
            }
            else
			{
            	$out.= '<option value="-1"'.($showempty==2?'':' selected').' disabled>'.$langs->trans($socid?"NoContactDefinedForThirdParty":"NoContactDefined").'</option>';
            }
            if ($htmlname != 'none' || $options_only)
            {
                $out.= '</select>';
            }

            $this->num = $num;
            return $out;
        }
        else
        {
            dol_print_error($this->db);
            return -1;
        }
    }

    /**
     *	Return select list of users
     *
     *  @param	string	$selected       Id user preselected
     *  @param  string	$htmlname       Field name in form
     *  @param  int		$show_empty     0=liste sans valeur nulle, 1=ajoute valeur inconnue
     *  @param  array	$exclude        Array list of users id to exclude
     * 	@param	int		$disabled		If select list must be disabled
     *  @param  array	$include        Array list of users id to include
     * 	@param	int		$enableonly		Array list of users id to be enabled. All other must be disabled
     *  @param	int		$force_entity	0 or Id of environment to force
     * 	@return	void
     *  @deprecated
     *  @see select_dolusers()
     */
    function select_users($selected='',$htmlname='userid',$show_empty=0,$exclude='',$disabled=0,$include='',$enableonly='',$force_entity=0)
    {
        print $this->select_dolusers($selected,$htmlname,$show_empty,$exclude,$disabled,$include,$enableonly,$force_entity);
    }

    /**
     *	Return select list of users
     *
     *  @param	string	$selected       User id or user object of user preselected. If -1, we use id of current user.
     *  @param  string	$htmlname       Field name in form
     *  @param  int		$show_empty     0=list with no empty value, 1=add also an empty value into list
     *  @param  array	$exclude        Array list of users id to exclude
     * 	@param	int		$disabled		If select list must be disabled
     *  @param  array	$include        Array list of users id to include or 'hierarchy' to have only supervised users
     * 	@param	array	$enableonly		Array list of users id to be enabled. All other must be disabled
     *  @param	int		$force_entity	0 or Id of environment to force
     *  @param	int		$maxlength		Maximum length of string into list (0=no limit)
     *  @param	int		$showstatus		0=show user status only if status is disabled, 1=always show user status into label, -1=never show user status
     *  @param	string	$morefilter		Add more filters into sql request
     *  @param	string	$show_every		0=default list, 1=add also a value "Everybody" at beginning of list
     *  @param	string	$enableonlytext	If option $enableonly is set, we use this text to explain into label why record is disabled. Not used if enableonly is empty.
     * 	@return	string					HTML select string
     *  @see select_dolgroups
     */
    function select_dolusers($selected='', $htmlname='userid', $show_empty=0, $exclude='', $disabled=0, $include='', $enableonly='', $force_entity=0, $maxlength=0, $showstatus=0, $morefilter='', $show_every=0, $enableonlytext='')
    {
        global $conf,$user,$langs;

        // If no preselected user defined, we take current user
        if ((is_numeric($selected) && ($selected < -2 || empty($selected))) && empty($conf->global->SOCIETE_DISABLE_DEFAULT_SALESREPRESENTATIVE)) $selected=$user->id;

        $excludeUsers=null;
        $includeUsers=null;

        // Permettre l'exclusion d'utilisateurs
        if (is_array($exclude))	$excludeUsers = implode("','",$exclude);
        // Permettre l'inclusion d'utilisateurs
        if (is_array($include))	$includeUsers = implode("','",$include);
		else if ($include == 'hierarchy')
		{
			// Build list includeUsers to have only hierarchy
			$userid=$user->id;
			$include=array();
			if (empty($user->users) || ! is_array($user->users)) $user->get_full_tree();
			foreach($user->users as $key => $val)
			{
				if (preg_match('/_'.$userid.'/',$val['fullpath'])) $include[]=$val['id'];
			}
			$includeUsers = implode("','",$include);
			//var_dump($includeUsers);exit;
			//var_dump($user->users);exit;
		}

        $out='';

        // On recherche les utilisateurs
        $sql = "SELECT DISTINCT u.rowid, u.lastname as lastname, u.firstname, u.statut, u.login, u.admin, u.entity";
        if (! empty($conf->multicompany->enabled) && $conf->entity == 1 && $user->admin && ! $user->entity)
        {
            $sql.= ", e.label";
        }
        $sql.= " FROM ".MAIN_DB_PREFIX ."user as u";
        if (! empty($conf->multicompany->enabled) && $conf->entity == 1 && $user->admin && ! $user->entity)
        {
            $sql.= " LEFT JOIN ".MAIN_DB_PREFIX ."entity as e ON e.rowid=u.entity";
            if ($force_entity) $sql.= " WHERE u.entity IN (0,".$force_entity.")";
            else $sql.= " WHERE u.entity IS NOT NULL";
        }
        else
       {
        	if (! empty($conf->multicompany->transverse_mode))
        	{
        		$sql.= ", ".MAIN_DB_PREFIX."usergroup_user as ug";
        		$sql.= " WHERE ug.fk_user = u.rowid";
        		$sql.= " AND ug.entity = ".$conf->entity;
        	}
        	else
        	{
        		$sql.= " WHERE u.entity IN (0,".$conf->entity.")";
        	}
        }
        if (! empty($user->societe_id)) $sql.= " AND u.fk_soc = ".$user->societe_id;
        if (is_array($exclude) && $excludeUsers) $sql.= " AND u.rowid NOT IN ('".$excludeUsers."')";
        if (is_array($include) && $includeUsers) $sql.= " AND u.rowid IN ('".$includeUsers."')";
        if (! empty($conf->global->USER_HIDE_INACTIVE_IN_COMBOBOX)) $sql.= " AND u.statut <> 0";
        if (! empty($morefilter)) $sql.=" ".$morefilter;
        $sql.= " ORDER BY u.lastname ASC";

        dol_syslog(get_class($this)."::select_dolusers", LOG_DEBUG);
        $resql=$this->db->query($sql);
        if ($resql)
        {
            $num = $this->db->num_rows($resql);
            $i = 0;
            if ($num)
            {
           		// Enhance with select2
           		$nodatarole='';
		        if ($conf->use_javascript_ajax)
		        {
		            include_once DOL_DOCUMENT_ROOT . '/core/lib/ajax.lib.php';
		            $comboenhancement = ajax_combobox($htmlname);
		            $out.=$comboenhancement;
		            $nodatarole=($comboenhancement?' data-role="none"':'');
		        }

                $out.= '<select class="flat minwidth200" id="'.$htmlname.'" name="'.$htmlname.'"'.($disabled?' disabled':'').$nodatarole.'>';
                if ($show_empty) $out.= '<option value="-1"'.((empty($selected) || $selected==-1)?' selected':'').'>&nbsp;</option>'."\n";
				if ($show_every) $out.= '<option value="-2"'.(($selected==-2)?' selected':'').'>-- '.$langs->trans("Everybody").' --</option>'."\n";

                $userstatic=new User($this->db);

                while ($i < $num)
                {
                    $obj = $this->db->fetch_object($resql);

                    $userstatic->id=$obj->rowid;
                    $userstatic->lastname=$obj->lastname;
                    $userstatic->firstname=$obj->firstname;

                    $disableline='';
                    if (is_array($enableonly) && count($enableonly) && ! in_array($obj->rowid,$enableonly)) $disableline=($enableonlytext?$enableonlytext:'1');

                    if ((is_object($selected) && $selected->id == $obj->rowid) || (! is_object($selected) && $selected == $obj->rowid))
                    {
                        $out.= '<option value="'.$obj->rowid.'"';
                        if ($disableline) $out.= ' disabled';
                        $out.= ' selected>';
                    }
                    else
                    {
                        $out.= '<option value="'.$obj->rowid.'"';
                        if ($disableline) $out.= ' disabled';
                        $out.= '>';
                    }

                    $out.= $userstatic->getFullName($langs, 0, 0, $maxlength);
                    // Complete name with more info
                    $moreinfo=0;
                    if (! empty($conf->global->MAIN_SHOW_LOGIN))
                    {
                    	$out.= ($moreinfo?' - ':' (').$obj->login;
                    	$moreinfo++;
                    }
                    if ($showstatus >= 0)
                    {
                    	if ($obj->statut == 1 && $showstatus == 1)
                    	{
                    		$out.=($moreinfo?' - ':' (').$langs->trans('Enabled');
                    		$moreinfo++;
                    	}
						if ($obj->statut == 0)
						{
							$out.=($moreinfo?' - ':' (').$langs->trans('Disabled');
							$moreinfo++;
						}
					}
                    if (! empty($conf->multicompany->enabled) && empty($conf->multicompany->transverse_mode) && $conf->entity == 1 && $user->admin && ! $user->entity)
                    {
                        if ($obj->admin && ! $obj->entity)
                        {
                        	$out.=($moreinfo?' - ':' (').$langs->trans("AllEntities");
                        	$moreinfo++;
                        }
                        else
                     {
                        	$out.=($moreinfo?' - ':' (').($obj->label?$obj->label:$langs->trans("EntityNameNotDefined"));
                        	$moreinfo++;
                     	}
                    }
					$out.=($moreinfo?')':'');
					if ($disableline && $disableline != '1')
					{
						$out.=' - '.$disableline;	// This is text from $enableonlytext parameter
					}
                    $out.= '</option>';

                    $i++;
                }
            }
            else
            {
                $out.= '<select class="flat" id="'.$htmlname.'" name="'.$htmlname.'" disabled>';
                $out.= '<option value="">'.$langs->trans("None").'</option>';
            }
            $out.= '</select>';
        }
        else
        {
            dol_print_error($this->db);
        }

        return $out;
    }


    /**
     *	Return select list of users. Selected users are stored into session.
     *  List of users are provided into $_SESSION['assignedtouser'].
     *
     *  @param  string	$action         Value for $action
     *  @param  string	$htmlname       Field name in form
     *  @param  int		$show_empty     0=liste sans valeur nulle, 1=ajoute valeur inconnue
     *  @param  array	$exclude        Array list of users id to exclude
     * 	@param	int		$disabled		If select list must be disabled
     *  @param  array	$include        Array list of users id to include or 'hierarchy' to have only supervised users
     * 	@param	array	$enableonly		Array list of users id to be enabled. All other must be disabled
     *  @param	int		$force_entity	0 or Id of environment to force
     *  @param	int		$maxlength		Maximum length of string into list (0=no limit)
     *  @param	int		$showstatus		0=show user status only if status is disabled, 1=always show user status into label, -1=never show user status
     *  @param	string	$morefilter		Add more filters into sql request
     * 	@return	string					HTML select string
     *  @see select_dolgroups
     */
    function select_dolusers_forevent($action='', $htmlname='userid', $show_empty=0, $exclude='', $disabled=0, $include='', $enableonly='', $force_entity=0, $maxlength=0, $showstatus=0, $morefilter='')
    {
        global $conf,$user,$langs;

        $userstatic=new User($this->db);
		$out='';

        // Method with no ajax
        //$out.='<form method="POST" action="'.$_SERVER["PHP_SELF"].'">';
        if ($action == 'view')
        {
			$out.='';
        }
		else
		{
			$out.='<input type="hidden" class="removedassignedhidden" name="removedassigned" value="">';
			$out.='<script type="text/javascript" language="javascript">jQuery(document).ready(function () {    jQuery(".removedassigned").click(function() {        jQuery(".removedassignedhidden").val(jQuery(this).val());    });})</script>';
			$out.=$this->select_dolusers('', $htmlname, $show_empty, $exclude, $disabled, $include, $enableonly, $force_entity, $maxlength, $showstatus, $morefilter);
			$out.=' <input type="submit" class="button" name="'.$action.'assignedtouser" value="'.dol_escape_htmltag($langs->trans("Add")).'">';
		}
		$assignedtouser=array();
		if (!empty($_SESSION['assignedtouser']))
		{
			$assignedtouser=json_decode($_SESSION['assignedtouser'], true);
		}
		$nbassignetouser=count($assignedtouser);

		if ($nbassignetouser && $action != 'view') $out.='<br>';
		$i=0; $ownerid=0;
		foreach($assignedtouser as $key => $value)
		{
			if ($value['id'] == $ownerid) continue;
			$userstatic->fetch($value['id']);
			$out.=$userstatic->getNomUrl(1);
			if ($i == 0) { $ownerid = $value['id']; $out.=' ('.$langs->trans("Owner").')'; }
			if ($nbassignetouser > 1 && $action != 'view') $out.=' <input type="image" style="border: 0px;" src="'.img_picto($langs->trans("Remove"), 'delete', '', 0, 1).'" value="'.$userstatic->id.'" class="removedassigned" id="removedassigned_'.$userstatic->id.'" name="removedassigned_'.$userstatic->id.'">';
			//$out.=' '.($value['mandatory']?$langs->trans("Mandatory"):$langs->trans("Optional"));
			//$out.=' '.($value['transparency']?$langs->trans("Busy"):$langs->trans("NotBusy"));
			$out.='<br>';
			$i++;
		}

		//$out.='</form>';
        return $out;
    }


    /**
     *  Return list of products for customer in Ajax if Ajax activated or go to select_produits_list
     *
     *  @param		int			$selected				Preselected products
     *  @param		string		$htmlname				Name of HTML select field (must be unique in page)
     *  @param		int			$filtertype				Filter on product type (''=nofilter, 0=product, 1=service)
     *  @param		int			$limit					Limit on number of returned lines
     *  @param		int			$price_level			Level of price to show
     *  @param		int			$status					-1=Return all products, 0=Products not on sell, 1=Products on sell
     *  @param		int			$finished				2=all, 1=finished, 0=raw material
     *  @param		string		$selected_input_value	Value of preselected input text (for use with ajax)
     *  @param		int			$hidelabel				Hide label (0=no, 1=yes, 2=show search icon (before) and placeholder, 3 search icon after)
     *  @param		array		$ajaxoptions			Options for ajax_autocompleter
     *  @param      int			$socid					Thirdparty Id
     *  @return		void
     */
    function select_produits($selected='', $htmlname='productid', $filtertype='', $limit=20, $price_level=0, $status=1, $finished=2, $selected_input_value='', $hidelabel=0, $ajaxoptions=array(), $socid=0)
    {
        global $langs,$conf;

        $price_level = (! empty($price_level) ? $price_level : 0);

        if (! empty($conf->use_javascript_ajax) && ! empty($conf->global->PRODUIT_USE_SEARCH_TO_SELECT))
        {
        	$placeholder='';

            if ($selected && empty($selected_input_value))
            {
                require_once DOL_DOCUMENT_ROOT.'/product/class/product.class.php';
                $producttmpselect = new Product($this->db);
                $producttmpselect->fetch($selected);
                $selected_input_value=$producttmpselect->ref;
                unset($producttmpselect);
            }
            // mode=1 means customers products
            $urloption='htmlname='.$htmlname.'&outjson=1&price_level='.$price_level.'&type='.$filtertype.'&mode=1&status='.$status.'&finished='.$finished;
            //Price by customer
            if (! empty($conf->global->PRODUIT_CUSTOMER_PRICES) && !empty($socid)) {
            	$urloption.='&socid='.$socid;
            }
            print ajax_autocompleter($selected, $htmlname, DOL_URL_ROOT.'/product/ajax/products.php', $urloption, $conf->global->PRODUIT_USE_SEARCH_TO_SELECT, 0, $ajaxoptions);
            if (empty($hidelabel)) print $langs->trans("RefOrLabel").' : ';
            else if ($hidelabel > 1) {
            	if (! empty($conf->global->MAIN_HTML5_PLACEHOLDER)) $placeholder=' placeholder="'.$langs->trans("RefOrLabel").'"';
            	else $placeholder=' title="'.$langs->trans("RefOrLabel").'"';
            	if ($hidelabel == 2) {
            		print img_picto($langs->trans("Search"), 'search');
            	}
            }
            print '<input type="text" size="20" name="search_'.$htmlname.'" id="search_'.$htmlname.'" value="'.$selected_input_value.'"'.$placeholder.' autofocus />';
            if ($hidelabel == 3) {
            	print img_picto($langs->trans("Search"), 'search');
            }
        }
        else
		{
            print $this->select_produits_list($selected,$htmlname,$filtertype,$limit,$price_level,'',$status,$finished,0,$socid);
        }
    }

    /**
     *	Return list of products for a customer
     *
     *	@param      int		$selected       Preselected product
     *	@param      string	$htmlname       Name of select html
     *  @param		string	$filtertype     Filter on product type (''=nofilter, 0=product, 1=service)
     *	@param      int		$limit          Limit on number of returned lines
     *	@param      int		$price_level    Level of price to show
     * 	@param      string	$filterkey      Filter on product
     *	@param		int		$status         -1=Return all products, 0=Products not on sell, 1=Products on sell
     *  @param      int		$finished       Filter on finished field: 2=No filter
     *  @param      int		$outputmode     0=HTML select string, 1=Array
     *  @param      int		$socid     		Thirdparty Id
     *  @return     array    				Array of keys for json
     */
    function select_produits_list($selected='',$htmlname='productid',$filtertype='',$limit=20,$price_level=0,$filterkey='',$status=1,$finished=2,$outputmode=0,$socid=0)
    {
        global $langs,$conf,$user,$db;

        $out='';
        $outarray=array();

        $sql = "SELECT ";
        $sql.= " p.rowid, p.label, p.ref, p.description, p.fk_product_type, p.price, p.price_ttc, p.price_base_type, p.tva_tx, p.duration, p.stock, p.fk_price_expression";

        //Price by customer
        if (! empty($conf->global->PRODUIT_CUSTOMER_PRICES) && !empty($socid)) {
        	$sql.=' ,pcp.rowid as idprodcustprice, pcp.price as custprice, pcp.price_ttc as custprice_ttc,';
        	$sql.=' pcp.price_base_type as custprice_base_type, pcp.tva_tx as custtva_tx';
        }

        // Multilang : we add translation
        if (! empty($conf->global->MAIN_MULTILANGS))
        {
            $sql.= ", pl.label as label_translated";
        }
		// Price by quantity
		if (! empty($conf->global->PRODUIT_CUSTOMER_PRICES_BY_QTY))
		{
			$sql.= ", (SELECT pp.rowid FROM ".MAIN_DB_PREFIX."product_price as pp WHERE pp.fk_product = p.rowid";
			if ($price_level >= 1 && !empty($conf->global->PRODUIT_MULTIPRICES)) $sql.= " AND price_level=".$price_level;
			$sql.= " ORDER BY date_price";
			$sql.= " DESC LIMIT 1) as price_rowid";
			$sql.= ", (SELECT pp.price_by_qty FROM ".MAIN_DB_PREFIX."product_price as pp WHERE pp.fk_product = p.rowid";
			if ($price_level >= 1 && !empty($conf->global->PRODUIT_MULTIPRICES)) $sql.= " AND price_level=".$price_level;
			$sql.= " ORDER BY date_price";
			$sql.= " DESC LIMIT 1) as price_by_qty";
		}
        $sql.= " FROM ".MAIN_DB_PREFIX."product as p";
        //Price by customer
        if (! empty($conf->global->PRODUIT_CUSTOMER_PRICES) && !empty($socid)) {
        	$sql.=" LEFT JOIN  ".MAIN_DB_PREFIX."product_customer_price as pcp ON pcp.fk_soc=".$socid." AND pcp.fk_product=p.rowid";
        }
        // Multilang : we add translation
        if (! empty($conf->global->MAIN_MULTILANGS))
        {
            $sql.= " LEFT JOIN ".MAIN_DB_PREFIX."product_lang as pl ON pl.fk_product = p.rowid AND pl.lang='". $langs->getDefaultLang() ."'";
        }
        $sql.= ' WHERE p.entity IN ('.getEntity('product', 1).')';
        if ($finished == 0)
        {
            $sql.= " AND p.finished = ".$finished;
        }
        elseif ($finished == 1)
        {
            $sql.= " AND p.finished = ".$finished;
            if ($status >= 0)  $sql.= " AND p.tosell = ".$status;
        }
        elseif ($status >= 0)
        {
            $sql.= " AND p.tosell = ".$status;
        }
        if (strval($filtertype) != '') $sql.=" AND p.fk_product_type=".$filtertype;
        // Add criteria on ref/label
        if ($filterkey != '')
        {
        	$sql.=' AND (';
        	$prefix=empty($conf->global->PRODUCT_DONOTSEARCH_ANYWHERE)?'%':'';	// Can use index if PRODUCT_DONOTSEARCH_ANYWHERE is on
            // For natural search
            $scrit = explode(' ', $filterkey);
            $i=0;
            if (count($scrit) > 1) $sql.="(";
            foreach ($scrit as $crit)
            {
            	if ($i > 0) $sql.=" AND ";
                $sql.="(p.ref LIKE '".$prefix.$crit."%' OR p.label LIKE '".$prefix.$crit."%'";
                if (! empty($conf->global->MAIN_MULTILANGS)) $sql.=" OR pl.label LIKE '".$prefix.$crit."%'";
                $sql.=")";
                $i++;
            }
            if (count($scrit) > 1) $sql.=")";
          	if (! empty($conf->barcode->enabled)) $sql.= " OR p.barcode LIKE '".$prefix.$filterkey."%'";
        	$sql.=')';
        }
        $sql.= $db->order("p.ref");
        $sql.= $db->plimit($limit);

        // Build output string
        dol_syslog(get_class($this)."::select_produits_list search product", LOG_DEBUG);
        $result=$this->db->query($sql);
        if ($result)
        {
            require_once DOL_DOCUMENT_ROOT.'/product/class/product.class.php';
            require_once DOL_DOCUMENT_ROOT.'/product/dynamic_price/class/price_parser.class.php';
            $num = $this->db->num_rows($result);

            $out.='<select class="flat" name="'.$htmlname.'" id="'.$htmlname.'" autofocus>';
            $out.='<option value="0" selected>&nbsp;</option>';

            $i = 0;
            while ($num && $i < $num)
            {
            	$opt = '';
				$optJson = array();
				$objp = $this->db->fetch_object($result);

				if (!empty($objp->price_by_qty) && $objp->price_by_qty == 1 && !empty($conf->global->PRODUIT_CUSTOMER_PRICES_BY_QTY))
				{ // Price by quantity will return many prices for the same product
					$sql = "SELECT rowid, quantity, price, unitprice, remise_percent, remise";
					$sql.= " FROM ".MAIN_DB_PREFIX."product_price_by_qty";
					$sql.= " WHERE fk_product_price=".$objp->price_rowid;
					$sql.= " ORDER BY quantity ASC";

					dol_syslog(get_class($this)."::select_produits_list search price by qty", LOG_DEBUG);
					$result2 = $this->db->query($sql);
					if ($result2)
					{
						$nb_prices = $this->db->num_rows($result2);
						$j = 0;
						while ($nb_prices && $j < $nb_prices) {
							$objp2 = $this->db->fetch_object($result2);

							$objp->quantity = $objp2->quantity;
							$objp->price = $objp2->price;
							$objp->unitprice = $objp2->unitprice;
							$objp->remise_percent = $objp2->remise_percent;
							$objp->remise = $objp2->remise;
							$objp->price_by_qty_rowid = $objp2->rowid;

							$this->constructProductListOption($objp, $opt, $optJson, 0, $selected);

							$j++;

							// Add new entry
							// "key" value of json key array is used by jQuery automatically as selected value
							// "label" value of json key array is used by jQuery automatically as text for combo box
							$out.=$opt;
							array_push($outarray, $optJson);
						}
					}
				}
				else
				{
                    if (!empty($objp->fk_price_expression)) {
                        $price_product = new Product($this->db);
                        $price_product->fetch($objp->rowid, '', '', 1);
                        $priceparser = new PriceParser($this->db);
                        $price_result = $priceparser->parseProduct($price_product);
                        if ($price_result >= 0) {
                            $objp->price = $price_result;
                            $objp->unitprice = $price_result;
                            //Calculate the VAT
                            $objp->price_ttc = price2num($objp->price) * (1 + ($objp->tva_tx / 100));
                            $objp->price_ttc = price2num($objp->price_ttc,'MU');
                        }
                    }
					$this->constructProductListOption($objp, $opt, $optJson, $price_level, $selected);
					// Add new entry
					// "key" value of json key array is used by jQuery automatically as selected value
					// "label" value of json key array is used by jQuery automatically as text for combo box
					$out.=$opt;
					array_push($outarray, $optJson);
				}

                $i++;
            }

            $out.='</select>';

            $this->db->free($result);

            if (empty($outputmode)) return $out;
            return $outarray;
        }
        else
		{
            dol_print_error($db);
        }
    }

    /**
     * constructProductListOption
     *
     * @param 	resultset	$objp			Resultset of fetch
     * @param 	string		$opt			Option
     * @param 	string		$optJson		Option
     * @param 	int			$price_level	Price level
     * @param 	string		$selected		Preselected value
     * @return	void
     */
	private function constructProductListOption(&$objp, &$opt, &$optJson, $price_level, $selected)
	{
		global $langs,$conf,$user,$db;

        $outkey='';
        $outval='';
        $outref='';
        $outlabel='';
        $outdesc='';
        $outtype='';
        $outprice_ht='';
        $outprice_ttc='';
        $outpricebasetype='';
        $outtva_tx='';
		$outqty=1;
		$outdiscount=0;

		$maxlengtharticle=(empty($conf->global->PRODUCT_MAX_LENGTH_COMBO)?48:$conf->global->PRODUCT_MAX_LENGTH_COMBO);

        $label=$objp->label;
        if (! empty($objp->label_translated)) $label=$objp->label_translated;
        if (! empty($filterkey) && $filterkey != '') $label=preg_replace('/('.preg_quote($filterkey).')/i','<strong>$1</strong>',$label,1);

        $outkey=$objp->rowid;
        $outref=$objp->ref;
        $outlabel=$objp->label;
        $outdesc=$objp->description;
        $outtype=$objp->fk_product_type;

        $opt = '<option value="'.$objp->rowid.'"';
        $opt.= ($objp->rowid == $selected)?' selected':'';
		$opt.= (!empty($objp->price_by_qty_rowid) && $objp->price_by_qty_rowid > 0)?' pbq="'.$objp->price_by_qty_rowid.'"':'';
        if (! empty($conf->stock->enabled) && $objp->fk_product_type == 0 && isset($objp->stock))
        {
			if ($objp->stock > 0) $opt.= ' class="product_line_stock_ok"';
			else if ($objp->stock <= 0) $opt.= ' class="product_line_stock_too_low"';
        }
        $opt.= '>';
        $opt.= $objp->ref.' - '.dol_trunc($label,$maxlengtharticle).' - ';

        $objRef = $objp->ref;
        if (! empty($filterkey) && $filterkey != '') $objRef=preg_replace('/('.preg_quote($filterkey).')/i','<strong>$1</strong>',$objRef,1);
        $outval.=$objRef.' - '.dol_trunc($label,$maxlengtharticle).' - ';

        $found=0;

        // Multiprice
        if ($price_level >= 1 && $conf->global->PRODUIT_MULTIPRICES)		// If we need a particular price level (from 1 to 6)
        {
            $sql = "SELECT price, price_ttc, price_base_type, tva_tx";
            $sql.= " FROM ".MAIN_DB_PREFIX."product_price";
            $sql.= " WHERE fk_product='".$objp->rowid."'";
            $sql.= " AND entity IN (".getEntity('productprice', 1).")";
            $sql.= " AND price_level=".$price_level;
            $sql.= " ORDER BY date_price";
            $sql.= " DESC LIMIT 1";

            dol_syslog(get_class($this).'::constructProductListOption search price for level '.$price_level.'', LOG_DEBUG);
            $result2 = $this->db->query($sql);
            if ($result2)
            {
                $objp2 = $this->db->fetch_object($result2);
                if ($objp2)
                {
                    $found=1;
                    if ($objp2->price_base_type == 'HT')
                    {
                        $opt.= price($objp2->price,1,$langs,0,0,-1,$conf->currency).' '.$langs->trans("HT");
                        $outval.= price($objp2->price,0,$langs,0,0,-1,$conf->currency).' '.$langs->transnoentities("HT");
                    }
                    else
                    {
                        $opt.= price($objp2->price_ttc,1,$langs,0,0,-1,$conf->currency).' '.$langs->trans("TTC");
                        $outval.= price($objp2->price_ttc,0,$langs,0,0,-1,$conf->currency).' '.$langs->transnoentities("TTC");
                    }
                    $outprice_ht=price($objp2->price);
                    $outprice_ttc=price($objp2->price_ttc);
                    $outpricebasetype=$objp2->price_base_type;
                    $outtva_tx=$objp2->tva_tx;
                }
            }
            else
            {
                dol_print_error($this->db);
            }
        }

		// Price by quantity
		if (!empty($objp->quantity) && $objp->quantity >= 1 && ! empty($conf->global->PRODUIT_CUSTOMER_PRICES_BY_QTY))
		{
			$found = 1;
			$outqty=$objp->quantity;
			$outdiscount=$objp->remise_percent;
			if ($objp->quantity == 1)
			{
				$opt.= price($objp->unitprice,1,$langs,0,0,-1,$conf->currency)."/";
				$outval.= price($objp->unitprice,0,$langs,0,0,-1,$conf->currency)."/";
				$opt.= $langs->trans("Unit");	// Do not use strtolower because it breaks utf8 encoding
				$outval.=$langs->transnoentities("Unit");
			}
			else
			{
				$opt.= price($objp->price,1,$langs,0,0,-1,$conf->currency)."/".$objp->quantity;
				$outval.= price($objp->price,0,$langs,0,0,-1,$conf->currency)."/".$objp->quantity;
				$opt.= $langs->trans("Units");	// Do not use strtolower because it breaks utf8 encoding
				$outval.=$langs->transnoentities("Units");
			}

			$outprice_ht=price($objp->unitprice);
            $outprice_ttc=price($objp->unitprice * (1 + ($objp->tva_tx / 100)));
            $outpricebasetype=$objp->price_base_type;
            $outtva_tx=$objp->tva_tx;
		}
		if (!empty($objp->quantity) && $objp->quantity >= 1)
		{
			$opt.=" (".price($objp->unitprice,1,$langs,0,0,-1,$conf->currency)."/".$langs->trans("Unit").")";	// Do not use strtolower because it breaks utf8 encoding
			$outval.=" (".price($objp->unitprice,0,$langs,0,0,-1,$conf->currency)."/".$langs->transnoentities("Unit").")";	// Do not use strtolower because it breaks utf8 encoding
		}
		if (!empty($objp->remise_percent) && $objp->remise_percent >= 1)
		{
			$opt.=" - ".$langs->trans("Discount")." : ".vatrate($objp->remise_percent).' %';
			$outval.=" - ".$langs->transnoentities("Discount")." : ".vatrate($objp->remise_percent).' %';
		}

		//Price by customer
		if (!empty($conf->global->PRODUIT_CUSTOMER_PRICES)) {
			if (!empty($objp->idprodcustprice)) {
				$found = 1;

				if ($objp->custprice_base_type == 'HT')
				{
					$opt.= price($objp->custprice,1,$langs,0,0,-1,$conf->currency).' '.$langs->trans("HT");
					$outval.= price($objp->custprice,0,$langs,0,0,-1,$conf->currency).' '.$langs->transnoentities("HT");
				}
				else
				{
					$opt.= price($objp->custprice_ttc,1,$langs,0,0,-1,$conf->currency).' '.$langs->trans("TTC");
					$outval.= price($objp->custprice_ttc,0,$langs,0,0,-1,$conf->currency).' '.$langs->transnoentities("TTC");
				}

				$outprice_ht=price($objp->custprice);
				$outprice_ttc=price($objp->custprice_ttc);
				$outpricebasetype=$objp->custprice_base_type;
				$outtva_tx=$objp->custtva_tx;
			}
		}

        // If level no defined or multiprice not found, we used the default price
        if (! $found)
        {
            if ($objp->price_base_type == 'HT')
            {
                $opt.= price($objp->price,1,$langs,0,0,-1,$conf->currency).' '.$langs->trans("HT");
                $outval.= price($objp->price,0,$langs,0,0,-1,$conf->currency).' '.$langs->transnoentities("HT");
            }
            else
            {
                $opt.= price($objp->price_ttc,1,$langs,0,0,-1,$conf->currency).' '.$langs->trans("TTC");
                $outval.= price($objp->price_ttc,0,$langs,0,0,-1,$conf->currency).' '.$langs->transnoentities("TTC");
            }
            $outprice_ht=price($objp->price);
            $outprice_ttc=price($objp->price_ttc);
            $outpricebasetype=$objp->price_base_type;
            $outtva_tx=$objp->tva_tx;
        }

        if (! empty($conf->stock->enabled) && isset($objp->stock) && $objp->fk_product_type == 0)
        {
            $opt.= ' - '.$langs->trans("Stock").':'.$objp->stock;
            $outval.=' - '.$langs->transnoentities("Stock").':'.$objp->stock;
        }

        if ($objp->duration)
        {
            $duration_value = substr($objp->duration,0,dol_strlen($objp->duration)-1);
            $duration_unit = substr($objp->duration,-1);
            if ($duration_value > 1)
            {
                $dur=array("h"=>$langs->trans("Hours"),"d"=>$langs->trans("Days"),"w"=>$langs->trans("Weeks"),"m"=>$langs->trans("Months"),"y"=>$langs->trans("Years"));
            }
            else
            {
                $dur=array("h"=>$langs->trans("Hour"),"d"=>$langs->trans("Day"),"w"=>$langs->trans("Week"),"m"=>$langs->trans("Month"),"y"=>$langs->trans("Year"));
            }
            $opt.= ' - '.$duration_value.' '.$langs->trans($dur[$duration_unit]);
            $outval.=' - '.$duration_value.' '.$langs->transnoentities($dur[$duration_unit]);
        }

        $opt.= "</option>\n";
		$optJson = array('key'=>$outkey, 'value'=>$outref, 'label'=>$outval, 'label2'=>$outlabel, 'desc'=>$outdesc, 'type'=>$outtype, 'price_ht'=>$outprice_ht, 'price_ttc'=>$outprice_ttc, 'pricebasetype'=>$outpricebasetype, 'tva_tx'=>$outtva_tx, 'qty'=>$outqty, 'discount'=>$outdiscount);
	}

    /**
     *	Return list of products for customer (in Ajax if Ajax activated or go to select_produits_fournisseurs_list)
     *
     *	@param	int		$socid			Id third party
     *	@param  string	$selected       Preselected product
     *	@param  string	$htmlname       Name of HTML Select
     *  @param	string	$filtertype     Filter on product type (''=nofilter, 0=product, 1=service)
     *	@param  string	$filtre			For a SQL filter
     *	@param	array	$ajaxoptions	Options for ajax_autocompleter
	 *  @param	int		$hidelabel		Hide label (0=no, 1=yes)
     *	@return	void
     */
    function select_produits_fournisseurs($socid, $selected='', $htmlname='productid', $filtertype='', $filtre='', $ajaxoptions=array(), $hidelabel=0)
    {
        global $langs,$conf;
        global $price_level, $status, $finished;

        if (! empty($conf->use_javascript_ajax) && ! empty($conf->global->PRODUIT_USE_SEARCH_TO_SELECT))
        {
            // mode=2 means suppliers products
            $urloption=($socid > 0?'socid='.$socid.'&':'').'htmlname='.$htmlname.'&outjson=1&price_level='.$price_level.'&type='.$filtertype.'&mode=2&status='.$status.'&finished='.$finished;
            print ajax_autocompleter('', $htmlname, DOL_URL_ROOT.'/product/ajax/products.php', $urloption, $conf->global->PRODUIT_USE_SEARCH_TO_SELECT, 0, $ajaxoptions);
            print ($hidelabel?'':$langs->trans("RefOrLabel").' : ').'<input type="text" size="20" name="search_'.$htmlname.'" id="search_'.$htmlname.'">';
        }
        else
        {
            print $this->select_produits_fournisseurs_list($socid,$selected,$htmlname,$filtertype,$filtre,'',-1,0);
        }
    }

    /**
     *	Return list of suppliers products
     *
     *	@param	int		$socid   		Id societe fournisseur (0 pour aucun filtre)
     *	@param  int		$selected       Produit pre-selectionne
     *	@param  string	$htmlname       Nom de la zone select
     *  @param	string	$filtertype     Filter on product type (''=nofilter, 0=product, 1=service)
     *	@param  string	$filtre         Pour filtre sql
     *	@param  string	$filterkey      Filtre des produits
     *  @param  int		$statut         -1=Return all products, 0=Products not on sell, 1=Products on sell
     *  @param  int		$outputmode     0=HTML select string, 1=Array
     *  @param  int     $limit          Limit of line number
     *  @return array           		Array of keys for json
     */
    function select_produits_fournisseurs_list($socid,$selected='',$htmlname='productid',$filtertype='',$filtre='',$filterkey='',$statut=-1,$outputmode=0,$limit=100)
    {
        global $langs,$conf,$db;

        $out='';
        $outarray=array();

        $langs->load('stocks');

        $sql = "SELECT p.rowid, p.label, p.ref, p.price, p.duration,";
        $sql.= " pfp.ref_fourn, pfp.rowid as idprodfournprice, pfp.price as fprice, pfp.quantity, pfp.remise_percent, pfp.remise, pfp.unitprice,";
        $sql.= " pfp.fk_supplier_price_expression, pfp.fk_product, pfp.tva_tx, s.nom as name";
        $sql.= " FROM ".MAIN_DB_PREFIX."product as p";
        $sql.= " LEFT JOIN ".MAIN_DB_PREFIX."product_fournisseur_price as pfp ON p.rowid = pfp.fk_product";
        if ($socid) $sql.= " AND pfp.fk_soc = ".$socid;
        $sql.= " LEFT JOIN ".MAIN_DB_PREFIX."societe as s ON pfp.fk_soc = s.rowid";
        $sql.= " WHERE p.entity IN (".getEntity('product', 1).")";
        $sql.= " AND p.tobuy = 1";
        if (strval($filtertype) != '') $sql.=" AND p.fk_product_type=".$filtertype;
        if (! empty($filtre)) $sql.=" ".$filtre;
        // Add criteria on ref/label
        if ($filterkey != '')
        {
        	$sql.=' AND (';
        	$prefix=empty($conf->global->PRODUCT_DONOTSEARCH_ANYWHERE)?'%':'';	// Can use index if PRODUCT_DONOTSEARCH_ANYWHERE is on
        	// For natural search
        	$scrit = explode(' ', $filterkey);
        	$i=0;
        	if (count($scrit) > 1) $sql.="(";
        	foreach ($scrit as $crit)
        	{
        		if ($i > 0) $sql.=" AND ";
        		$sql.="(pfp.ref_fourn LIKE '".$prefix.$crit."%' OR p.ref LIKE '".$prefix.$crit."%' OR p.label LIKE '".$prefix.$crit."%')";
        		$i++;
        	}
        	if (count($scrit) > 1) $sql.=")";
        	if (! empty($conf->barcode->enabled)) $sql.= " OR p.barcode LIKE '".$prefix.$filterkey."%'";
        	$sql.=')';
        }
        $sql.= " ORDER BY pfp.ref_fourn DESC, pfp.quantity ASC";
        $sql.= $db->plimit($limit);

        // Build output string

        dol_syslog(get_class($this)."::select_produits_fournisseurs_list", LOG_DEBUG);
        $result=$this->db->query($sql);
        if ($result)
        {
            require_once DOL_DOCUMENT_ROOT.'/product/dynamic_price/class/price_parser.class.php';

            $num = $this->db->num_rows($result);

            //$out.='<select class="flat" id="select'.$htmlname.'" name="'.$htmlname.'">';	// remove select to have id same with combo and ajax
            $out.='<select class="flat" id="'.$htmlname.'" name="'.$htmlname.'">';
            if (! $selected) $out.='<option value="0" selected>&nbsp;</option>';
            else $out.='<option value="0">&nbsp;</option>';

            $i = 0;
            while ($i < $num)
            {
                $objp = $this->db->fetch_object($result);

                $outkey=$objp->idprodfournprice;
                $outref=$objp->ref;
                $outval='';
                $outqty=1;
				$outdiscount=0;

                $opt = '<option value="'.$objp->idprodfournprice.'"';
                if ($selected && $selected == $objp->idprodfournprice) $opt.= ' selected';
                if (empty($objp->idprodfournprice)) $opt.=' disabled';
                $opt.= '>';

                $objRef = $objp->ref;
                if ($filterkey && $filterkey != '') $objRef=preg_replace('/('.preg_quote($filterkey).')/i','<strong>$1</strong>',$objRef,1);
                $objRefFourn = $objp->ref_fourn;
                if ($filterkey && $filterkey != '') $objRefFourn=preg_replace('/('.preg_quote($filterkey).')/i','<strong>$1</strong>',$objRefFourn,1);
                $label = $objp->label;
                if ($filterkey && $filterkey != '') $label=preg_replace('/('.preg_quote($filterkey).')/i','<strong>$1</strong>',$label,1);

                $opt.=$objp->ref;
                if (! empty($objp->idprodfournprice)) $opt.=' ('.$objp->ref_fourn.')';
                $opt.=' - ';
                $outval.=$objRef;
                if (! empty($objp->idprodfournprice)) $outval.=' ('.$objRefFourn.')';
                $outval.=' - ';
                $opt.=dol_trunc($label, 72).' - ';
                $outval.=dol_trunc($label, 72).' - ';

                if (! empty($objp->idprodfournprice))
                {
                    $outqty=$objp->quantity;
					$outdiscount=$objp->remise_percent;
                    if (!empty($objp->fk_supplier_price_expression)) {
                        $priceparser = new PriceParser($this->db);
                        $price_result = $priceparser->parseProductSupplier($objp->fk_product, $objp->fk_supplier_price_expression, $objp->quantity, $objp->tva_tx);
                        if ($price_result >= 0) {
                            $objp->fprice = $price_result;
                            if ($objp->quantity >= 1)
                            {
                                $objp->unitprice = $objp->fprice / $objp->quantity;
                            }
                        }
                    }
                    if ($objp->quantity == 1)
                    {
	                    $opt.= price($objp->fprice,1,$langs,0,0,-1,$conf->currency)."/";
                    	$outval.= price($objp->fprice,0,$langs,0,0,-1,$conf->currency)."/";
                    	$opt.= $langs->trans("Unit");	// Do not use strtolower because it breaks utf8 encoding
                        $outval.=$langs->transnoentities("Unit");
                    }
                    else
                    {
    	                $opt.= price($objp->fprice,1,$langs,0,0,-1,$conf->currency)."/".$objp->quantity;
	                    $outval.= price($objp->fprice,0,$langs,0,0,-1,$conf->currency)."/".$objp->quantity;
                    	$opt.= ' '.$langs->trans("Units");	// Do not use strtolower because it breaks utf8 encoding
                        $outval.= ' '.$langs->transnoentities("Units");
                    }

                    if ($objp->quantity >= 1)
                    {
                        $opt.=" (".price($objp->unitprice,1,$langs,0,0,-1,$conf->currency)."/".$langs->trans("Unit").")";	// Do not use strtolower because it breaks utf8 encoding
                        $outval.=" (".price($objp->unitprice,0,$langs,0,0,-1,$conf->currency)."/".$langs->transnoentities("Unit").")";	// Do not use strtolower because it breaks utf8 encoding
                    }
					if ($objp->remise_percent >= 1)
                    {
                        $opt.=" - ".$langs->trans("Discount")." : ".vatrate($objp->remise_percent).' %';
                        $outval.=" - ".$langs->transnoentities("Discount")." : ".vatrate($objp->remise_percent).' %';
                    }
                    if ($objp->duration)
                    {
                        $opt .= " - ".$objp->duration;
                        $outval.=" - ".$objp->duration;
                    }
                    if (! $socid)
                    {
                        $opt .= " - ".dol_trunc($objp->name,8);
                        $outval.=" - ".dol_trunc($objp->name,8);
                    }
                }
                else
                {
                    $opt.= $langs->trans("NoPriceDefinedForThisSupplier");
                    $outval.=$langs->transnoentities("NoPriceDefinedForThisSupplier");
                }
                $opt .= "</option>\n";


                // Add new entry
                // "key" value of json key array is used by jQuery automatically as selected value
                // "label" value of json key array is used by jQuery automatically as text for combo box
                $out.=$opt;
                array_push($outarray, array('key'=>$outkey, 'value'=>$outref, 'label'=>$outval, 'qty'=>$outqty, 'discount'=>$outdiscount, 'disabled'=>(empty($objp->idprodfournprice)?true:false)));
				// Exemple of var_dump $outarray
				// array(1) {[0]=>array(6) {[key"]=>string(1) "2" ["value"]=>string(3) "ppp"
				//           ["label"]=>string(76) "ppp (<strong>f</strong>ff2) - ppp - 20,00 Euros/1unité (20,00 Euros/unité)"
				//      	 ["qty"]=>string(1) "1" ["discount"]=>string(1) "0" ["disabled"]=>bool(false)
                //}
                //var_dump($outval); var_dump(utf8_check($outval)); var_dump(json_encode($outval));
                //$outval=array('label'=>'ppp (<strong>f</strong>ff2) - ppp - 20,00 Euros/ Unité (20,00 Euros/unité)');
                //var_dump($outval); var_dump(utf8_check($outval)); var_dump(json_encode($outval));

                $i++;
            }
            $out.='</select>';

            $this->db->free($result);

            if (empty($outputmode)) return $out;
            return $outarray;
        }
        else
        {
            dol_print_error($this->db);
        }
    }

    /**
     *	Return list of suppliers prices for a product
     *
     *  @param		int		$productid       Id of product
     *  @param      string	$htmlname        Name of HTML field
     *  @return		void
     */
    function select_product_fourn_price($productid,$htmlname='productfournpriceid')
    {
        global $langs,$conf;

        $langs->load('stocks');

        $sql = "SELECT p.rowid, p.label, p.ref, p.price, p.duration,";
        $sql.= " pfp.ref_fourn, pfp.rowid as idprodfournprice, pfp.price as fprice, pfp.quantity, pfp.unitprice,";
        $sql.= " pfp.fk_supplier_price_expression, pfp.fk_product, pfp.tva_tx, s.nom as name";
        $sql.= " FROM ".MAIN_DB_PREFIX."product as p";
        $sql.= " LEFT JOIN ".MAIN_DB_PREFIX."product_fournisseur_price as pfp ON p.rowid = pfp.fk_product";
        $sql.= " LEFT JOIN ".MAIN_DB_PREFIX."societe as s ON pfp.fk_soc = s.rowid";
        $sql.= " WHERE p.entity IN (".getEntity('product', 1).")";
        $sql.= " AND p.tobuy = 1";
        $sql.= " AND s.fournisseur = 1";
        $sql.= " AND p.rowid = ".$productid;
        $sql.= " ORDER BY s.nom, pfp.ref_fourn DESC";

        dol_syslog(get_class($this)."::select_product_fourn_price", LOG_DEBUG);
        $result=$this->db->query($sql);

        if ($result)
        {
            $num = $this->db->num_rows($result);

            $form = '<select class="flat" name="'.$htmlname.'">';

            if (! $num)
            {
                $form.= '<option value="0">-- '.$langs->trans("NoSupplierPriceDefinedForThisProduct").' --</option>';
            }
            else
            {
                require_once DOL_DOCUMENT_ROOT.'/product/dynamic_price/class/price_parser.class.php';
                $form.= '<option value="0">&nbsp;</option>';

                $i = 0;
                while ($i < $num)
                {
                    $objp = $this->db->fetch_object($result);

                    $opt = '<option value="'.$objp->idprodfournprice.'"';
                    //if there is only one supplier, preselect it
                    if($num == 1) {
                        $opt .= ' selected';
                    }
                    $opt.= '>'.$objp->name.' - '.$objp->ref_fourn.' - ';

                    if (!empty($objp->fk_supplier_price_expression)) {
                        $priceparser = new PriceParser($this->db);
                        $price_result = $priceparser->parseProductSupplier($objp->fk_product, $objp->fk_supplier_price_expression, $objp->quantity, $objp->tva_tx);
                        if ($price_result >= 0) {
                            $objp->fprice = $price_result;
                            if ($objp->quantity >= 1)
                            {
                                $objp->unitprice = $objp->fprice / $objp->quantity;
                            }
                        }
                    }
                    if ($objp->quantity == 1)
                    {
                        $opt.= price($objp->fprice,1,$langs,0,0,-1,$conf->currency)."/";
                    }

                    $opt.= $objp->quantity.' ';

                    if ($objp->quantity == 1)
                    {
                        $opt.= $langs->trans("Unit");
                    }
                    else
                    {
                        $opt.= $langs->trans("Units");
                    }
                    if ($objp->quantity > 1)
                    {
                        $opt.=" - ";
                        $opt.= price($objp->unitprice,1,$langs,0,0,-1,$conf->currency)."/".$langs->trans("Unit");
                    }
                    if ($objp->duration) $opt .= " - ".$objp->duration;
                    $opt .= "</option>\n";

                    $form.= $opt;
                    $i++;
                }
                $form.= '</select>';

                $this->db->free($result);
            }
            return $form;
        }
        else
        {
            dol_print_error($this->db);
        }
    }

    /**
     *    Return list of delivery address
     *
     *    @param    string	$selected          	Id contact pre-selectionn
     *    @param    int		$socid				Id of company
     *    @param    string	$htmlname          	Name of HTML field
     *    @param    int		$showempty         	Add an empty field
     *    @return	void
     */
    function select_address($selected, $socid, $htmlname='address_id',$showempty=0)
    {
        // On recherche les utilisateurs
        $sql = "SELECT a.rowid, a.label";
        $sql .= " FROM ".MAIN_DB_PREFIX ."societe_address as a";
        $sql .= " WHERE a.fk_soc = ".$socid;
        $sql .= " ORDER BY a.label ASC";

        dol_syslog(get_class($this)."::select_address", LOG_DEBUG);
        $resql=$this->db->query($sql);
        if ($resql)
        {
            print '<select class="flat" name="'.$htmlname.'">';
            if ($showempty) print '<option value="0">&nbsp;</option>';
            $num = $this->db->num_rows($resql);
            $i = 0;
            if ($num)
            {
                while ($i < $num)
                {
                    $obj = $this->db->fetch_object($resql);

                    if ($selected && $selected == $obj->rowid)
                    {
                        print '<option value="'.$obj->rowid.'" selected>'.$obj->label.'</option>';
                    }
                    else
                    {
                        print '<option value="'.$obj->rowid.'">'.$obj->label.'</option>';
                    }
                    $i++;
                }
            }
            print '</select>';
            return $num;
        }
        else
        {
            dol_print_error($this->db);
        }
    }


    /**
     *      Load into cache list of payment terms
     *
     *      @return     int             Nb of lines loaded, <0 if KO
     */
    function load_cache_conditions_paiements()
    {
        global $langs;

        $num = count($this->cache_conditions_paiements);
        if ($num > 0) return 0;    // Cache already loaded

        dol_syslog(__METHOD__, LOG_DEBUG);

        $sql = "SELECT rowid, code, libelle as label";
        $sql.= " FROM ".MAIN_DB_PREFIX.'c_payment_term';
        $sql.= " WHERE active > 0";
        $sql.= " ORDER BY sortorder";

        $resql = $this->db->query($sql);
        if ($resql)
        {
            $num = $this->db->num_rows($resql);
            $i = 0;
            while ($i < $num)
            {
                $obj = $this->db->fetch_object($resql);

                // Si traduction existe, on l'utilise, sinon on prend le libelle par defaut
                $label=($langs->trans("PaymentConditionShort".$obj->code)!=("PaymentConditionShort".$obj->code)?$langs->trans("PaymentConditionShort".$obj->code):($obj->label!='-'?$obj->label:''));
                $this->cache_conditions_paiements[$obj->rowid]['code'] =$obj->code;
                $this->cache_conditions_paiements[$obj->rowid]['label']=$label;
                $i++;
            }

			//$this->cache_conditions_paiements=dol_sort_array($this->cache_conditions_paiements, 'label', 'asc', 0, 0, 1);		// We use the field sortorder of table

            return $num;
        }
        else
		{
            dol_print_error($this->db);
            return -1;
        }
    }

    /**
     *      Charge dans cache la liste des délais de livraison possibles
     *
     *      @return     int             Nb of lines loaded, <0 if KO
     */
    function load_cache_availability()
    {
        global $langs;

        $num = count($this->cache_availability);
        if ($num > 0) return 0;    // Cache already loaded

        dol_syslog(__METHOD__, LOG_DEBUG);

        $sql = "SELECT rowid, code, label";
        $sql.= " FROM ".MAIN_DB_PREFIX.'c_availability';
        $sql.= " WHERE active > 0";

        $resql = $this->db->query($sql);
        if ($resql)
        {
            $num = $this->db->num_rows($resql);
            $i = 0;
            while ($i < $num)
            {
                $obj = $this->db->fetch_object($resql);

                // Si traduction existe, on l'utilise, sinon on prend le libelle par defaut
                $label=($langs->trans("AvailabilityType".$obj->code)!=("AvailabilityType".$obj->code)?$langs->trans("AvailabilityType".$obj->code):($obj->label!='-'?$obj->label:''));
                $this->cache_availability[$obj->rowid]['code'] =$obj->code;
                $this->cache_availability[$obj->rowid]['label']=$label;
                $i++;
            }

            $this->cache_availability = dol_sort_array($this->cache_availability, 'label', 'asc', 0, 0, 1);

            return $num;
        }
        else
		{
            dol_print_error($this->db);
            return -1;
        }
    }

    /**
     *      Retourne la liste des types de delais de livraison possibles
     *
     *      @param	int		$selected        Id du type de delais pre-selectionne
     *      @param  string	$htmlname        Nom de la zone select
     *      @param  string	$filtertype      To add a filter
     *		@param	int		$addempty		Add empty entry
     *		@return	void
     */
    function selectAvailabilityDelay($selected='',$htmlname='availid',$filtertype='',$addempty=0)
    {
        global $langs,$user;

        $this->load_cache_availability();

        dol_syslog(__METHOD__." selected=".$selected.", htmlname=".$htmlname, LOG_DEBUG);

        print '<select class="flat" name="'.$htmlname.'">';
        if ($addempty) print '<option value="0">&nbsp;</option>';
        foreach($this->cache_availability as $id => $arrayavailability)
        {
            if ($selected == $id)
            {
                print '<option value="'.$id.'" selected>';
            }
            else
            {
                print '<option value="'.$id.'">';
            }
            print $arrayavailability['label'];
            print '</option>';
        }
        print '</select>';
        if ($user->admin) print info_admin($langs->trans("YouCanChangeValuesForThisListFromDictionarySetup"),1);
    }

    /**
     *      Load into cache cache_demand_reason, array of input reasons
     *
     *      @return     int             Nb of lines loaded, <0 if KO
     */
    function loadCacheInputReason()
    {
        global $langs;

        $num = count($this->cache_demand_reason);
        if ($num > 0) return 0;    // Cache already loaded

        $sql = "SELECT rowid, code, label";
        $sql.= " FROM ".MAIN_DB_PREFIX.'c_input_reason';
        $sql.= " WHERE active > 0";

        $resql = $this->db->query($sql);
        if ($resql)
        {
            $num = $this->db->num_rows($resql);
            $i = 0;
            $tmparray=array();
            while ($i < $num)
            {
                $obj = $this->db->fetch_object($resql);

                // Si traduction existe, on l'utilise, sinon on prend le libelle par defaut
                $label=($langs->trans("DemandReasonType".$obj->code)!=("DemandReasonType".$obj->code)?$langs->trans("DemandReasonType".$obj->code):($obj->label!='-'?$obj->label:''));
                $tmparray[$obj->rowid]['id']   =$obj->rowid;
                $tmparray[$obj->rowid]['code'] =$obj->code;
                $tmparray[$obj->rowid]['label']=$label;
                $i++;
            }

            $this->cache_demand_reason=dol_sort_array($tmparray, 'label', 'asc', 0, 0, 1);

            unset($tmparray);
            return $num;
        }
        else
		{
            dol_print_error($this->db);
            return -1;
        }
    }

    /**
	 *	Return list of input reason (events that triggered an object creation, like after sending an emailing, making an advert, ...)
	 *  List found into table c_input_reason loaded by loadCacheInputReason
     *
     *  @param	int		$selected        Id or code of type origin to select by default
     *  @param  string	$htmlname        Nom de la zone select
     *  @param  string	$exclude         To exclude a code value (Example: SRC_PROP)
     *	@param	int		$addempty		 Add an empty entry
     *	@return	void
     */
    function selectInputReason($selected='',$htmlname='demandreasonid',$exclude='',$addempty=0)
    {
        global $langs,$user;

        $this->loadCacheInputReason();

        print '<select class="flat" name="'.$htmlname.'">';
        if ($addempty) print '<option value="0"'.(empty($selected)?' selected':'').'>&nbsp;</option>';
        foreach($this->cache_demand_reason as $id => $arraydemandreason)
        {
            if ($arraydemandreason['code']==$exclude) continue;

            if ($selected && ($selected == $arraydemandreason['id'] || $selected == $arraydemandreason['code']))
            {
                print '<option value="'.$arraydemandreason['id'].'" selected>';
            }
            else
            {
                print '<option value="'.$arraydemandreason['id'].'">';
            }
            print $arraydemandreason['label'];
            print '</option>';
        }
        print '</select>';
        if ($user->admin) print info_admin($langs->trans("YouCanChangeValuesForThisListFromDictionarySetup"),1);
    }

    /**
     *      Charge dans cache la liste des types de paiements possibles
     *
     *      @return     int             Nb of lines loaded, <0 if KO
     */
    function load_cache_types_paiements()
    {
        global $langs;

        $num=count($this->cache_types_paiements);
        if ($num > 0) return $num;    // Cache already loaded

        dol_syslog(__METHOD__, LOG_DEBUG);

        $this->cache_types_paiements = array();

        $sql = "SELECT id, code, libelle as label, type";
        $sql.= " FROM ".MAIN_DB_PREFIX."c_paiement";
        $sql.= " WHERE active > 0";

        $resql = $this->db->query($sql);
        if ($resql)
        {
            $num = $this->db->num_rows($resql);
            $i = 0;
            while ($i < $num)
            {
                $obj = $this->db->fetch_object($resql);

                // Si traduction existe, on l'utilise, sinon on prend le libelle par defaut
                $label=($langs->transnoentitiesnoconv("PaymentTypeShort".$obj->code)!=("PaymentTypeShort".$obj->code)?$langs->transnoentitiesnoconv("PaymentTypeShort".$obj->code):($obj->label!='-'?$obj->label:''));
                $this->cache_types_paiements[$obj->id]['id'] =$obj->id;
                $this->cache_types_paiements[$obj->id]['code'] =$obj->code;
                $this->cache_types_paiements[$obj->id]['label']=$label;
                $this->cache_types_paiements[$obj->id]['type'] =$obj->type;
                $i++;
            }

            $this->cache_types_paiements = dol_sort_array($this->cache_types_paiements, 'label', 'asc', 0, 0, 1);

            return $num;
        }
        else
		{
            dol_print_error($this->db);
            return -1;
        }
    }


    /**
     *      Retourne la liste des types de paiements possibles
     *
     *      @param	string	$selected        Id du type de paiement pre-selectionne
     *      @param  string	$htmlname        Nom de la zone select
     *      @param  string	$filtertype      Pour filtre
     *		@param	int		$addempty		Ajoute entree vide
     *		@return	void
     */
    function select_conditions_paiements($selected='',$htmlname='condid',$filtertype=-1,$addempty=0)
    {
        global $langs,$user;

        dol_syslog(__METHOD__." selected=".$selected.", htmlname=".$htmlname, LOG_DEBUG);

        $this->load_cache_conditions_paiements();

        print '<select class="flat" name="'.$htmlname.'">';
        if ($addempty) print '<option value="0">&nbsp;</option>';
        foreach($this->cache_conditions_paiements as $id => $arrayconditions)
        {
            if ($selected == $id)
            {
                print '<option value="'.$id.'" selected>';
            }
            else
            {
                print '<option value="'.$id.'">';
            }
            print $arrayconditions['label'];
            print '</option>';
        }
        print '</select>';
        if ($user->admin) print info_admin($langs->trans("YouCanChangeValuesForThisListFromDictionarySetup"),1);
    }


    /**
     *      Return list of payment methods
     *
     *      @param	string	$selected       Id du mode de paiement pre-selectionne
     *      @param  string	$htmlname       Nom de la zone select
     *      @param  string	$filtertype     To filter on field type in llx_c_paiement (array('code'=>xx,'label'=>zz))
     *      @param  int		$format         0=id+libelle, 1=code+code, 2=code+libelle, 3=id+code
     *      @param  int		$empty			1=peut etre vide, 0 sinon
     * 		@param	int		$noadmininfo	0=Add admin info, 1=Disable admin info
     *      @param  int		$maxlength      Max length of label
     * 		@return	void
     */
    function select_types_paiements($selected='',$htmlname='paiementtype',$filtertype='',$format=0, $empty=0, $noadmininfo=0,$maxlength=0)
    {
        global $langs,$user;

        dol_syslog(__METHOD__." ".$selected.", ".$htmlname.", ".$filtertype.", ".$format, LOG_DEBUG);

        $filterarray=array();
        if ($filtertype == 'CRDT')  	$filterarray=array(0,2,3);
        elseif ($filtertype == 'DBIT') 	$filterarray=array(1,2,3);
        elseif ($filtertype != '' && $filtertype != '-1') $filterarray=explode(',',$filtertype);

        $this->load_cache_types_paiements();

        print '<select id="select'.$htmlname.'" class="flat selectpaymenttypes" name="'.$htmlname.'">';
        if ($empty) print '<option value="">&nbsp;</option>';
        foreach($this->cache_types_paiements as $id => $arraytypes)
        {
            // On passe si on a demande de filtrer sur des modes de paiments particuliers
            if (count($filterarray) && ! in_array($arraytypes['type'],$filterarray)) continue;

            // We discard empty line if showempty is on because an empty line has already been output.
            if ($empty && empty($arraytypes['code'])) continue;

            if ($format == 0) print '<option value="'.$id.'"';
            if ($format == 1) print '<option value="'.$arraytypes['code'].'"';
            if ($format == 2) print '<option value="'.$arraytypes['code'].'"';
            if ($format == 3) print '<option value="'.$id.'"';
            // Si selected est text, on compare avec code, sinon avec id
            if (preg_match('/[a-z]/i', $selected) && $selected == $arraytypes['code']) print ' selected';
            elseif ($selected == $id) print ' selected';
            print '>';
            if ($format == 0) $value=($maxlength?dol_trunc($arraytypes['label'],$maxlength):$arraytypes['label']);
            if ($format == 1) $value=$arraytypes['code'];
            if ($format == 2) $value=($maxlength?dol_trunc($arraytypes['label'],$maxlength):$arraytypes['label']);
            if ($format == 3) $value=$arraytypes['code'];
            print $value?$value:'&nbsp;';
            print '</option>';
        }
        print '</select>';
        if ($user->admin && ! $noadmininfo) print info_admin($langs->trans("YouCanChangeValuesForThisListFromDictionarySetup"),1);
    }


    /**
     *  Selection HT or TTC
     *
     *  @param	string	$selected       Id pre-selectionne
     *  @param  string	$htmlname       Nom de la zone select
     * 	@return	string					Code of HTML select to chose tax or not
     */
    function selectPriceBaseType($selected='',$htmlname='price_base_type')
    {
        global $langs;

        $return='';

        $return.= '<select class="flat" name="'.$htmlname.'">';
        $options = array(
			'HT'=>$langs->trans("HT"),
			'TTC'=>$langs->trans("TTC")
        );
        foreach($options as $id => $value)
        {
            if ($selected == $id)
            {
                $return.= '<option value="'.$id.'" selected>'.$value;
            }
            else
            {
                $return.= '<option value="'.$id.'">'.$value;
            }
            $return.= '</option>';
        }
        $return.= '</select>';

        return $return;
    }

    /**
     *  Return a HTML select list of shipping mode
     *
     *  @param	string	$selected          Id shipping mode pre-selected
     *  @param  string	$htmlname          Name of select zone
     *  @param  string	$filtre            To filter list
     *  @param  int		$useempty          1=Add an empty value in list, 2=Add an empty value in list only if there is more than 2 entries.
     *  @param  string	$moreattrib        To add more attribute on select
     * 	@return	void
     */
    function selectShippingMethod($selected='',$htmlname='shipping_method_id',$filtre='',$useempty=0,$moreattrib='')
    {
        global $langs, $conf, $user;

        $langs->load("admin");
        $langs->load("deliveries");

        $sql = "SELECT rowid, code, libelle as label";
        $sql.= " FROM ".MAIN_DB_PREFIX."c_shipment_mode";
        $sql.= " WHERE active > 0";
        if ($filtre) $sql.=" AND ".$filtre;
        $sql.= " ORDER BY libelle ASC";

        dol_syslog(get_class($this)."::selectShippingMode", LOG_DEBUG);
        $result = $this->db->query($sql);
        if ($result) {
            $num = $this->db->num_rows($result);
            $i = 0;
            if ($num) {
                print '<select id="select'.$htmlname.'" class="flat selectshippingmethod" name="'.$htmlname.'"'.($moreattrib?' '.$moreattrib:'').'>';
                if ($useempty == 1 || ($useempty == 2 && $num > 1)) {
                    print '<option value="-1">&nbsp;</option>';
                }
                while ($i < $num) {
                    $obj = $this->db->fetch_object($result);
                    if ($selected == $obj->rowid) {
                        print '<option value="'.$obj->rowid.'" selected>';
                    } else {
                        print '<option value="'.$obj->rowid.'">';
                    }
                    print ($langs->trans("SendingMethod".strtoupper($obj->code)) != "SendingMethod".strtoupper($obj->code)) ? $langs->trans("SendingMethod".strtoupper($obj->code)) : $obj->label;
                    print '</option>';
                    $i++;
                }
                print "</select>";
                if ($user->admin) print info_admin($langs->trans("YouCanChangeValuesForThisListFromDictionarySetup"),1);
            } else {
                print $langs->trans("NoShippingMethodDefined");
            }
        } else {
            dol_print_error($this->db);
        }
    }

    /**
     *    Display form to select shipping mode
     *
     *    @param	string	$page        Page
     *    @param    int		$selected    Id of shipping mode
     *    @param    string	$htmlname    Name of select html field
     *    @param    int		$addempty    1=Add an empty value in list, 2=Add an empty value in list only if there is more than 2 entries.
     *    @return	void
     */
    function formSelectShippingMethod($page, $selected='', $htmlname='shipping_method_id', $addempty=0)
    {
        global $langs, $db;

        $langs->load("deliveries");

        if ($htmlname != "none") {
            print '<form method="POST" action="'.$page.'">';
            print '<input type="hidden" name="action" value="setshippingmethod">';
            print '<input type="hidden" name="token" value="'.$_SESSION['newtoken'].'">';
            print '<table class="nobordernopadding" cellpadding="0" cellspacing="0">';
            print '<tr><td>';
            $this->selectShippingMethod($selected, $htmlname, '', $addempty);
            print '</td>';
            print '<td align="left"><input type="submit" class="button" value="'.$langs->trans("Modify").'"></td>';
            print '</tr></table></form>';
        } else {
            if ($selected) {
                $code=$langs->getLabelFromKey($db, $selected, 'c_shipment_mode', 'rowid', 'code');
                print $langs->trans("SendingMethod".strtoupper($code));
            } else {
                print "&nbsp;";
            }
        }
    }

	/**
	 * Creates HTML last in cycle situation invoices selector
	 *
	 * @param     string  $selected   		Preselected ID
	 * @param     int     $socid      		Company ID
	 *
	 * @return    string                     HTML select
	 */
	function selectSituationInvoices($selected = '', $socid = 0)
	{
		global $langs;

		$langs->load('bills');

		$opt = '<option value ="" selected></option>';
		$sql = 'SELECT rowid, facnumber, situation_cycle_ref, situation_counter, situation_final, fk_soc FROM ' . MAIN_DB_PREFIX . 'facture WHERE situation_counter>=1';
		$sql.= ' ORDER by situation_cycle_ref, situation_counter desc';
		$resql = $this->db->query($sql);
		if ($resql && $this->db->num_rows($resql) > 0) {
			// Last seen cycle
			$ref = 0;
			while ($res = $this->db->fetch_array($resql, MYSQL_NUM)) {
				//Same company ?
				if ($socid == $res[5]) {
					//Same cycle ?
					if ($res[2] != $ref) {
						// Just seen this cycle
						$ref = $res[2];
						//not final ?
						if ($res[4] != 1) {
							//Not prov?
							if (substr($res[1], 1, 4) != 'PROV') {
								if ($selected == $res[0]) {
									$opt .= '<option value="' . $res[0] . '" selected>' . $res[1] . '</option>';
								} else {
									$opt .= '<option value="' . $res[0] . '">' . $res[1] . '</option>';
								}
							}
						}
					}
				}
			}
		}
		else
		{
				dol_syslog("Error sql=" . $sql . ", error=" . $this->error, LOG_ERR);
		}
		if ($opt == '<option value ="" selected></option>')
		{
			$opt = '<option value ="0" selected>' . $langs->trans('NoSituations') . '</option>';
		}
		return $opt;
	}

    /**
     *      Creates HTML units selector (code => label)
     *
     *      @param	string	$selected       Preselected Unit ID
     *      @param  string	$htmlname       Select name
     *      @param	int		$showempty		Add a nempty line
     * 		@return	string                  HTML select
     */
    function selectUnits($selected = '', $htmlname = 'units', $showempty=0)
    {
        global $langs;

        $langs->load('products');

        $return= '<select class="flat" id="'.$htmlname.'" name="'.$htmlname.'">';

        $sql = 'SELECT rowid, label from '.MAIN_DB_PREFIX.'c_units';
        $sql.= ' WHERE active > 0';

        $resql = $this->db->query($sql);
        if($resql && $this->db->num_rows($resql) > 0)
        {
	        if ($showempty) $return .= '<option value="none"></option>';

            while($res = $this->db->fetch_object($resql))
            {
                if ($selected == $res->rowid)
                {
                    $return.='<option value="'.$res->rowid.'" selected>'.$langs->trans($res->label).'</option>';
                }
                else
                {
                    $return.='<option value="'.$res->rowid.'">'.$langs->trans($res->label).'</option>';
                }
            }
            $return.='</select>';
        }
        return $return;
    }

    /**
     *  Return a HTML select list of bank accounts
     *
     *  @param	string	$selected          Id account pre-selected
     *  @param  string	$htmlname          Name of select zone
     *  @param  int		$statut            Status of searched accounts (0=open, 1=closed, 2=both)
     *  @param  string	$filtre            To filter list
     *  @param  int		$useempty          1=Add an empty value in list, 2=Add an empty value in list only if there is more than 2 entries.
     *  @param  string	$moreattrib        To add more attribute on select
     * 	@return	void
     */
    function select_comptes($selected='',$htmlname='accountid',$statut=0,$filtre='',$useempty=0,$moreattrib='')
    {
        global $langs, $conf;

        $langs->load("admin");

        $sql = "SELECT rowid, label, bank, clos as status";
        $sql.= " FROM ".MAIN_DB_PREFIX."bank_account";
        $sql.= " WHERE entity IN (".getEntity('bank_account', 1).")";
        if ($statut != 2) $sql.= " AND clos = '".$statut."'";
        if ($filtre) $sql.=" AND ".$filtre;
        $sql.= " ORDER BY label";

        dol_syslog(get_class($this)."::select_comptes", LOG_DEBUG);
        $result = $this->db->query($sql);
        if ($result)
        {
            $num = $this->db->num_rows($result);
            $i = 0;
            if ($num)
            {
                print '<select id="select'.$htmlname.'" class="flat selectbankaccount" name="'.$htmlname.'"'.($moreattrib?' '.$moreattrib:'').'>';
                if ($useempty == 1 || ($useempty == 2 && $num > 1))
                {
                    print '<option value="-1">&nbsp;</option>';
                }

                while ($i < $num)
                {
                    $obj = $this->db->fetch_object($result);
                    if ($selected == $obj->rowid)
                    {
                        print '<option value="'.$obj->rowid.'" selected>';
                    }
                    else
                    {
                        print '<option value="'.$obj->rowid.'">';
                    }
                    print trim($obj->label);
                    if ($statut == 2 && $obj->status == 1) print ' ('.$langs->trans("Closed").')';
                    print '</option>';
                    $i++;
                }
                print "</select>";
            }
            else
            {
                print $langs->trans("NoActiveBankAccountDefined");
            }
        }
        else {
            dol_print_error($this->db);
        }
    }

    /**
     *    Display form to select bank account
     *
     *    @param	string	$page        Page
     *    @param    int		$selected    Id of bank account
     *    @param    string	$htmlname    Name of select html field
     *    @param    int		$addempty    1=Add an empty value in list, 2=Add an empty value in list only if there is more than 2 entries.
     *    @return	void
     */
    function formSelectAccount($page, $selected='', $htmlname='fk_account', $addempty=0)
    {
        global $langs;
        if ($htmlname != "none") {
            print '<form method="POST" action="'.$page.'">';
            print '<input type="hidden" name="action" value="setbankaccount">';
            print '<input type="hidden" name="token" value="'.$_SESSION['newtoken'].'">';
            print '<table class="nobordernopadding" cellpadding="0" cellspacing="0">';
            print '<tr><td>';
            $this->select_comptes($selected, $htmlname, 0, '', $addempty);
            print '</td>';
            print '<td align="left"><input type="submit" class="button" value="'.$langs->trans("Modify").'"></td>';
            print '</tr></table></form>';
        } else {
            if ($selected) {
                require_once DOL_DOCUMENT_ROOT .'/compta/bank/class/account.class.php';
                $bankstatic=new Account($this->db);
                $bankstatic->fetch($selected);
                print $this->textwithpicto($bankstatic->label,$langs->trans("AccountCurrency").'&nbsp;'.$bankstatic->currency_code);
            } else {
                print "&nbsp;";
            }
        }
    }

    /**
     *    Return list of categories having choosed type
     *
     *    @param	int		$type				Type de categories (0=product, 1=supplier, 2=customer, 3=member)
     *    @param    string	$selected    		Id of category preselected or 'auto' (autoselect category if there is only one element)
     *    @param    string	$htmlname			HTML field name
     *    @param    int		$maxlength      	Maximum length for labels
     *    @param    int		$excludeafterid 	Exclude all categories after this leaf in category tree.
     *    @param	int		$outputmode			0=HTML select string, 1=Array
     *    @return	string
     *    @see select_categories
     */
    function select_all_categories($type, $selected='', $htmlname="parent", $maxlength=64, $excludeafterid=0, $outputmode=0)
    {
        global $langs;
        $langs->load("categories");

        $cat = new Categorie($this->db);
        $cate_arbo = $cat->get_full_arbo($type,$excludeafterid);

        $output = '<select class="flat" name="'.$htmlname.'">';
		$outarray=array();
        if (is_array($cate_arbo))
        {
            if (! count($cate_arbo)) $output.= '<option value="-1" disabled>'.$langs->trans("NoCategoriesDefined").'</option>';
            else
            {
                $output.= '<option value="-1">&nbsp;</option>';
                foreach($cate_arbo as $key => $value)
                {
                    if ($cate_arbo[$key]['id'] == $selected || ($selected == 'auto' && count($cate_arbo) == 1))
                    {
                        $add = 'selected ';
                    }
                    else
                    {
                        $add = '';
                    }
                    $output.= '<option '.$add.'value="'.$cate_arbo[$key]['id'].'">'.dol_trunc($cate_arbo[$key]['fulllabel'],$maxlength,'middle').'</option>';

					$outarray[$cate_arbo[$key]['id']] = $cate_arbo[$key]['fulllabel'];
                }
            }
        }
        $output.= '</select>';
        $output.= "\n";

		if ($outputmode) return $outarray;
		return $output;
    }

    /**
     *     Show a confirmation HTML form or AJAX popup
     *
     *     @param	string		$page        	   	Url of page to call if confirmation is OK
     *     @param	string		$title       	   	Title
     *     @param	string		$question    	   	Question
     *     @param 	string		$action      	   	Action
     *	   @param	array		$formquestion	   	An array with forms complementary inputs
     * 	   @param	string		$selectedchoice		"" or "no" or "yes"
     * 	   @param	int			$useajax		   	0=No, 1=Yes, 2=Yes but submit page with &confirm=no if choice is No, 'xxx'=preoutput confirm box with div id=dialog-confirm-xxx
     *     @param	int			$height          	Force height of box
     *     @param	int			$width				Force width of box
     *     @return 	void
     *     @deprecated
     *     @see formconfirm()
     */
    function form_confirm($page, $title, $question, $action, $formquestion='', $selectedchoice="", $useajax=0, $height=170, $width=500)
    {
        print $this->formconfirm($page, $title, $question, $action, $formquestion, $selectedchoice, $useajax, $height, $width);
    }

    /**
     *     Show a confirmation HTML form or AJAX popup.
     *     Easiest way to use this is with useajax=1.
     *     If you use useajax='xxx', you must also add jquery code to trigger opening of box (with correct parameters)
     *     just after calling this method. For example:
     *       print '<script type="text/javascript">'."\n";
     *       print 'jQuery(document).ready(function() {'."\n";
     *       print 'jQuery(".xxxlink").click(function(e) { jQuery("#aparamid").val(jQuery(this).attr("rel")); jQuery("#dialog-confirm-xxx").dialog("open"); return false; });'."\n";
     *       print '});'."\n";
     *       print '</script>'."\n";
     *
     *     @param  	string		$page        	   	Url of page to call if confirmation is OK
     *     @param	string		$title       	   	Title
     *     @param	string		$question    	   	Question
     *     @param 	string		$action      	   	Action
     *	   @param  	array		$formquestion	   	An array with complementary inputs to add into forms: array(array('label'=> ,'type'=> , ))
     * 	   @param  	string		$selectedchoice  	"" or "no" or "yes"
     * 	   @param  	int			$useajax		   	0=No, 1=Yes, 2=Yes but submit page with &confirm=no if choice is No, 'xxx'=Yes and preoutput confirm box with div id=dialog-confirm-xxx
     *     @param  	int			$height          	Force height of box
     *     @param	int			$width				Force width of bow
     *     @return 	string      	    			HTML ajax code if a confirm ajax popup is required, Pure HTML code if it's an html form
     */
    function formconfirm($page, $title, $question, $action, $formquestion='', $selectedchoice="", $useajax=0, $height=170, $width=500)
    {
        global $langs,$conf;
        global $useglobalvars;

        $more='';
        $formconfirm='';
        $inputok=array();
        $inputko=array();

        // Clean parameters
        $newselectedchoice=empty($selectedchoice)?"no":$selectedchoice;

        if (is_array($formquestion) && ! empty($formquestion))
        {
        	// First add hidden fields and value
        	foreach ($formquestion as $key => $input)
            {
                if (is_array($input) && ! empty($input))
                {
                	if ($input['type'] == 'hidden')
                    {
                        $more.='<input type="hidden" id="'.$input['name'].'" name="'.$input['name'].'" value="'.dol_escape_htmltag($input['value']).'">'."\n";
                    }
                }
            }

        	// Now add questions
            $more.='<table class="paddingrightonly" width="100%">'."\n";
            $more.='<tr><td colspan="3">'.(! empty($formquestion['text'])?$formquestion['text']:'').'</td></tr>'."\n";
            foreach ($formquestion as $key => $input)
            {
                if (is_array($input) && ! empty($input))
                {
                	$size=(! empty($input['size'])?' size="'.$input['size'].'"':'');

                    if ($input['type'] == 'text')
                    {
                        $more.='<tr><td>'.$input['label'].'</td><td colspan="2" align="left"><input type="text" class="flat" id="'.$input['name'].'" name="'.$input['name'].'"'.$size.' value="'.$input['value'].'" /></td></tr>'."\n";
                    }
                    else if ($input['type'] == 'password')
                    {
                        $more.='<tr><td>'.$input['label'].'</td><td colspan="2" align="left"><input type="password" class="flat" id="'.$input['name'].'" name="'.$input['name'].'"'.$size.' value="'.$input['value'].'" /></td></tr>'."\n";
                    }
                    else if ($input['type'] == 'select')
                    {
                        $more.='<tr><td>';
                        if (! empty($input['label'])) $more.=$input['label'].'</td><td valign="top" colspan="2" align="left">';
                        $more.=$this->selectarray($input['name'],$input['values'],$input['default'],1);
                        $more.='</td></tr>'."\n";
                    }
                    else if ($input['type'] == 'checkbox')
                    {
                        $more.='<tr>';
                        $more.='<td>'.$input['label'].' </td><td align="left">';
                        $more.='<input type="checkbox" class="flat" id="'.$input['name'].'" name="'.$input['name'].'"';
                        if (! is_bool($input['value']) && $input['value'] != 'false') $more.=' checked';
                        if (is_bool($input['value']) && $input['value']) $more.=' checked';
                        if (isset($input['disabled'])) $more.=' disabled';
                        $more.=' /></td>';
                        $more.='<td align="left">&nbsp;</td>';
                        $more.='</tr>'."\n";
                    }
                    else if ($input['type'] == 'radio')
                    {
                        $i=0;
                        foreach($input['values'] as $selkey => $selval)
                        {
                            $more.='<tr>';
                            if ($i==0) $more.='<td valign="top">'.$input['label'].'</td>';
                            else $more.='<td>&nbsp;</td>';
                            $more.='<td width="20"><input type="radio" class="flat" id="'.$input['name'].'" name="'.$input['name'].'" value="'.$selkey.'"';
                            if ($input['disabled']) $more.=' disabled';
                            $more.=' /></td>';
                            $more.='<td align="left">';
                            $more.=$selval;
                            $more.='</td></tr>'."\n";
                            $i++;
                        }
                    }
                    else if ($input['type'] == 'other')
                    {
                        $more.='<tr><td>';
                        if (! empty($input['label'])) $more.=$input['label'].'</td><td colspan="2" align="left">';
                        $more.=$input['value'];
                        $more.='</td></tr>'."\n";
                    }
                }
            }
            $more.='</table>'."\n";
        }

		// JQUI method dialog is broken with jmobile, we use standard HTML.
		// Note: When using dol_use_jmobile or no js, you must also check code for button use a GET url with action=xxx and check that you also output the confirm code when action=xxx
		// See page product/card.php for example
        if (! empty($conf->dol_use_jmobile)) $useajax=0;
		if (empty($conf->use_javascript_ajax)) $useajax=0;

        if ($useajax)
        {
            $autoOpen=true;
            $dialogconfirm='dialog-confirm';
            $button='';
            if (! is_numeric($useajax))
            {
                $button=$useajax;
                $useajax=1;
                $autoOpen=false;
                $dialogconfirm.='-'.$button;
            }
            $pageyes=$page.(preg_match('/\?/',$page)?'&':'?').'action='.$action.'&confirm=yes';
            $pageno=($useajax == 2 ? $page.(preg_match('/\?/',$page)?'&':'?').'confirm=no':'');
            // Add input fields into list of fields to read during submit (inputok and inputko)
            if (is_array($formquestion))
            {
                foreach ($formquestion as $key => $input)
                {
                    if (isset($input['name'])) array_push($inputok,$input['name']);
                    if (isset($input['inputko']) && $input['inputko'] == 1) array_push($inputko,$input['name']);
                }
            }

			// Show JQuery confirm box. Note that global var $useglobalvars is used inside this template
            $formconfirm.= '<div id="'.$dialogconfirm.'" title="'.dol_escape_htmltag($title).'" style="display: none;">';
            if (! empty($more)) {
            	$formconfirm.= '<div class="confirmquestions">'.$more.'</div>';
            }
            $formconfirm.= ($question ? '<div class="confirmmessage"'.img_help('','').' '.$question . '</div>': '');
            $formconfirm.= '</div>'."\n";

            $formconfirm.= "\n<!-- begin ajax form_confirm page=".$page." -->\n";
            $formconfirm.= '<script type="text/javascript">'."\n";
            $formconfirm.= 'jQuery(document).ready(function() {
            $(function() {
            	$( "#'.$dialogconfirm.'" ).dialog(
            	{
                    autoOpen: '.($autoOpen ? "true" : "false").',';
            		if ($newselectedchoice == 'no')
            		{
						$formconfirm.='
						open: function() {
            				$(this).parent().find("button.ui-button:eq(2)").focus();
						},';
            		}
        			$formconfirm.='
                    resizable: false,
                    height: "'.$height.'",
                    width: "'.$width.'",
                    modal: true,
                    closeOnEscape: false,
                    buttons: {
                        "'.dol_escape_js($langs->transnoentities("Yes")).'": function() {
                        	var options="";
                        	var inputok = '.json_encode($inputok).';
                         	var pageyes = "'.dol_escape_js(! empty($pageyes)?$pageyes:'').'";
                         	if (inputok.length>0) {
                         		$.each(inputok, function(i, inputname) {
                         			var more = "";
                         			if ($("#" + inputname).attr("type") == "checkbox") { more = ":checked"; }
                         		    if ($("#" + inputname).attr("type") == "radio") { more = ":checked"; }
                         			var inputvalue = $("#" + inputname + more).val();
                         			if (typeof inputvalue == "undefined") { inputvalue=""; }
                         			options += "&" + inputname + "=" + inputvalue;
                         		});
                         	}
                         	var urljump = pageyes + (pageyes.indexOf("?") < 0 ? "?" : "") + options;
                         	//alert(urljump);
            				if (pageyes.length > 0) { location.href = urljump; }
                            $(this).dialog("close");
                        },
                        "'.dol_escape_js($langs->transnoentities("No")).'": function() {
                        	var options = "";
                         	var inputko = '.json_encode($inputko).';
                         	var pageno="'.dol_escape_js(! empty($pageno)?$pageno:'').'";
                         	if (inputko.length>0) {
                         		$.each(inputko, function(i, inputname) {
                         			var more = "";
                         			if ($("#" + inputname).attr("type") == "checkbox") { more = ":checked"; }
                         			var inputvalue = $("#" + inputname + more).val();
                         			if (typeof inputvalue == "undefined") { inputvalue=""; }
                         			options += "&" + inputname + "=" + inputvalue;
                         		});
                         	}
                         	var urljump=pageno + (pageno.indexOf("?") < 0 ? "?" : "") + options;
                         	//alert(urljump);
            				if (pageno.length > 0) { location.href = urljump; }
                            $(this).dialog("close");
                        }
                    }
                }
                );

            	var button = "'.$button.'";
            	if (button.length > 0) {
                	$( "#" + button ).click(function() {
                		$("#'.$dialogconfirm.'").dialog("open");
        			});
                }
            });
            });
            </script>';
            $formconfirm.= "<!-- end ajax form_confirm -->\n";
        }
        else
        {
        	$formconfirm.= "\n<!-- begin form_confirm page=".$page." -->\n";

            $formconfirm.= '<form method="POST" action="'.$page.'" class="notoptoleftroright">'."\n";
            $formconfirm.= '<input type="hidden" name="action" value="'.$action.'">'."\n";
            $formconfirm.= '<input type="hidden" name="token" value="'.$_SESSION['newtoken'].'">'."\n";

            $formconfirm.= '<table width="100%" class="valid">'."\n";

            // Line title
            $formconfirm.= '<tr class="validtitre"><td class="validtitre" colspan="3">'.img_picto('','recent').' '.$title.'</td></tr>'."\n";

            // Line form fields
            if ($more)
            {
                $formconfirm.='<tr class="valid"><td class="valid" colspan="3">'."\n";
                $formconfirm.=$more;
                $formconfirm.='</td></tr>'."\n";
            }

            // Line with question
            $formconfirm.= '<tr class="valid">';
            $formconfirm.= '<td class="valid">'.$question.'</td>';
            $formconfirm.= '<td class="valid">';
            $formconfirm.= $this->selectyesno("confirm",$newselectedchoice);
            $formconfirm.= '</td>';
            $formconfirm.= '<td class="valid" align="center"><input class="button" type="submit" value="'.$langs->trans("Validate").'"></td>';
            $formconfirm.= '</tr>'."\n";

            $formconfirm.= '</table>'."\n";

            $formconfirm.= "</form>\n";
            $formconfirm.= '<br>';

            $formconfirm.= "<!-- end form_confirm -->\n";
        }

        return $formconfirm;
    }


    /**
     *    Show a form to select a project
     *
     *    @param	int		$page        		Page
     *    @param	int		$socid       		Id third party (-1=all, 0=only projects not linked to a third party, id=projects not linked or linked to third party id)
     *    @param    int		$selected    		Id pre-selected project
     *    @param    string	$htmlname    		Name of select field
     *    @param	int		$discard_closed		Discard closed projects (0=Keep,1=hide completely,2=Disable)
     *    @param	int		$maxlength			Max length
     *    @param	int		$forcefocus			Force focus on field (works with javascript only)
     *    @return	void
     */
    function form_project($page, $socid, $selected='', $htmlname='projectid', $discard_closed=0, $maxlength=20, $forcefocus=0)
    {
        global $langs;

        require_once DOL_DOCUMENT_ROOT.'/core/lib/project.lib.php';
        require_once DOL_DOCUMENT_ROOT.'/core/class/html.formprojet.class.php';

        $formproject=new FormProjets($this->db);

        $langs->load("project");
        if ($htmlname != "none")
        {
            print "\n";
            print '<form method="post" action="'.$page.'">';
            print '<input type="hidden" name="action" value="classin">';
            print '<input type="hidden" name="token" value="'.$_SESSION['newtoken'].'">';
            print '<table class="nobordernopadding" cellpadding="0" cellspacing="0">';
            print '<tr><td>';
            $formproject->select_projects($socid,$selected,$htmlname,$maxlength,0,1,$discard_closed, $forcefocus);
            print '</td>';
            print '<td align="left"><input type="submit" class="button" value="'.$langs->trans("Modify").'"></td>';
            print '</tr></table></form>';
        }
        else
        {
            if ($selected)
            {
                $projet = new Project($this->db);
                $projet->fetch($selected);
                //print '<a href="'.DOL_URL_ROOT.'/projet/card.php?id='.$selected.'">'.$projet->title.'</a>';
                print $projet->getNomUrl(0,'',1);
            }
            else
            {
                print "&nbsp;";
            }
        }
    }

    /**
     *	Show a form to select payment conditions
     *
     *  @param	int		$page        	Page
     *  @param  string	$selected    	Id condition pre-selectionne
     *  @param  string	$htmlname    	Name of select html field
     *	@param	int		$addempty		Add empty entry
     *  @return	void
     */
    function form_conditions_reglement($page, $selected='', $htmlname='cond_reglement_id', $addempty=0)
    {
        global $langs;
        if ($htmlname != "none")
        {
            print '<form method="post" action="'.$page.'">';
            print '<input type="hidden" name="action" value="setconditions">';
            print '<input type="hidden" name="token" value="'.$_SESSION['newtoken'].'">';
            print '<table class="nobordernopadding" cellpadding="0" cellspacing="0">';
            print '<tr><td>';
            $this->select_conditions_paiements($selected,$htmlname,-1,$addempty);
            print '</td>';
            print '<td align="left"><input type="submit" class="button" value="'.$langs->trans("Modify").'"></td>';
            print '</tr></table></form>';
        }
        else
        {
            if ($selected)
            {
                $this->load_cache_conditions_paiements();
                print $this->cache_conditions_paiements[$selected]['label'];
            } else {
                print "&nbsp;";
            }
        }
    }

    /**
     *  Show a form to select a delivery delay
     *
     *  @param  int		$page        	Page
     *  @param  string	$selected    	Id condition pre-selectionne
     *  @param  string	$htmlname    	Name of select html field
     *	@param	int		$addempty		Ajoute entree vide
     *  @return	void
     */
    function form_availability($page, $selected='', $htmlname='availability', $addempty=0)
    {
        global $langs;
        if ($htmlname != "none")
        {
            print '<form method="post" action="'.$page.'">';
            print '<input type="hidden" name="action" value="setavailability">';
            print '<input type="hidden" name="token" value="'.$_SESSION['newtoken'].'">';
            print '<table class="nobordernopadding" cellpadding="0" cellspacing="0">';
            print '<tr><td>';
            $this->selectAvailabilityDelay($selected,$htmlname,-1,$addempty);
            print '</td>';
            print '<td align="left"><input type="submit" class="button" value="'.$langs->trans("Modify").'"></td>';
            print '</tr></table></form>';
        }
        else
        {
            if ($selected)
            {
                $this->load_cache_availability();
                print $this->cache_availability[$selected]['label'];
            } else {
                print "&nbsp;";
            }
        }
    }

    /**
	 *	Output HTML form to select list of input reason (events that triggered an object creation, like after sending an emailing, making an advert, ...)
	 *  List found into table c_input_reason loaded by loadCacheInputReason
     *
     *  @param  string	$page        	Page
     *  @param  string	$selected    	Id condition pre-selectionne
     *  @param  string	$htmlname    	Name of select html field
     *	@param	int		$addempty		Add empty entry
     *  @return	void
     */
    function formInputReason($page, $selected='', $htmlname='demandreason', $addempty=0)
    {
        global $langs;
        if ($htmlname != "none")
        {
            print '<form method="post" action="'.$page.'">';
            print '<input type="hidden" name="action" value="setdemandreason">';
            print '<input type="hidden" name="token" value="'.$_SESSION['newtoken'].'">';
            print '<table class="nobordernopadding" cellpadding="0" cellspacing="0">';
            print '<tr><td>';
            $this->selectInputReason($selected,$htmlname,-1,$addempty);
            print '</td>';
            print '<td align="left"><input type="submit" class="button" value="'.$langs->trans("Modify").'"></td>';
            print '</tr></table></form>';
        }
        else
        {
            if ($selected)
            {
                $this->loadCacheInputReason();
                foreach ($this->cache_demand_reason as $key => $val)
                {
                    if ($val['id'] == $selected)
                    {
                        print $val['label'];
                        break;
                    }
                }
            } else {
                print "&nbsp;";
            }
        }
    }

    /**
     *    Show a form + html select a date
     *
     *    @param	string		$page        	Page
     *    @param	string		$selected    	Date preselected
     *    @param    string		$htmlname    	Html name of date input fields or 'none'
     *    @param    int			$displayhour 	Display hour selector
     *    @param    int			$displaymin		Display minutes selector
     *    @param	int			$nooutput		1=No print output, return string
     *    @return	void
     *    @see		select_date
     */
    function form_date($page, $selected, $htmlname, $displayhour=0, $displaymin=0, $nooutput=0)
    {
        global $langs;

        $ret='';

        if ($htmlname != "none")
        {
            $ret.='<form method="post" action="'.$page.'" name="form'.$htmlname.'">';
            $ret.='<input type="hidden" name="action" value="set'.$htmlname.'">';
            $ret.='<input type="hidden" name="token" value="'.$_SESSION['newtoken'].'">';
            $ret.='<table class="nobordernopadding" cellpadding="0" cellspacing="0">';
            $ret.='<tr><td>';
            $ret.=$this->select_date($selected,$htmlname,$displayhour,$displaymin,1,'form'.$htmlname);
            $ret.='</td>';
            $ret.='<td align="left"><input type="submit" class="button" value="'.$langs->trans("Modify").'"></td>';
            $ret.='</tr></table></form>';
        }
        else
        {
        	if ($displayhour) $ret.=dol_print_date($selected,'dayhour');
        	else $ret.=dol_print_date($selected,'day');
        }

        if (empty($nooutput)) print $ret;
        return $ret;
    }


    /**
     *  Show a select form to choose a user
     *
     *  @param	string	$page        	Page
     *  @param  string	$selected    	Id of user preselected
     *  @param  string	$htmlname    	Name of input html field. If 'none', we just output the user link.
     *  @param  array	$exclude		List of users id to exclude
     *  @param  array	$include        List of users id to include
     *  @return	void
     */
    function form_users($page, $selected='', $htmlname='userid', $exclude='', $include='')
    {
        global $langs;

        if ($htmlname != "none")
        {
            print '<form method="POST" action="'.$page.'" name="form'.$htmlname.'">';
            print '<input type="hidden" name="action" value="set'.$htmlname.'">';
            print '<input type="hidden" name="token" value="'.$_SESSION['newtoken'].'">';
            print '<table class="nobordernopadding" cellpadding="0" cellspacing="0">';
            print '<tr><td>';
            print $this->select_users($selected,$htmlname,1,$exclude,0,$include);
            print '</td>';
            print '<td align="left"><input type="submit" class="button" value="'.$langs->trans("Modify").'"></td>';
            print '</tr></table></form>';
        }
        else
		{
            if ($selected)
            {
                require_once DOL_DOCUMENT_ROOT .'/user/class/user.class.php';
                $theuser=new User($this->db);
                $theuser->fetch($selected);
                print $theuser->getNomUrl(1);
            } else {
                print "&nbsp;";
            }
        }
    }


    /**
     *    Show form with payment mode
     *
     *    @param	string	$page        	Page
     *    @param    int		$selected    	Id mode pre-selectionne
     *    @param    string	$htmlname    	Name of select html field
     *    @param  	string	$filtertype		To filter on field type in llx_c_paiement (array('code'=>xx,'label'=>zz))
     *    @return	void
     */
    function form_modes_reglement($page, $selected='', $htmlname='mode_reglement_id', $filtertype='')
    {
        global $langs;
        if ($htmlname != "none")
        {
            print '<form method="POST" action="'.$page.'">';
            print '<input type="hidden" name="action" value="setmode">';
            print '<input type="hidden" name="token" value="'.$_SESSION['newtoken'].'">';
            print '<table class="nobordernopadding" cellpadding="0" cellspacing="0">';
            print '<tr><td>';
            $this->select_types_paiements($selected,$htmlname,$filtertype);
            print '</td>';
            print '<td align="left"><input type="submit" class="button" value="'.$langs->trans("Modify").'"></td>';
            print '</tr></table></form>';
        }
        else
        {
            if ($selected)
            {
                $this->load_cache_types_paiements();

                print $this->cache_types_paiements[$selected]['label'];
            } else {
                print "&nbsp;";
            }
        }
    }


    /**
     *	Show a select box with available absolute discounts
     *
     *  @param  string	$page        	Page URL where form is shown
     *  @param  int		$selected    	Value pre-selected
     *	@param  string	$htmlname    	Nom du formulaire select. Si 'none', non modifiable. Example 'remise_id'.
     *	@param	int		$socid			Third party id
     * 	@param	float	$amount			Total amount available
     * 	@param	string	$filter			SQL filter on discounts
     * 	@param	int		$maxvalue		Max value for lines that can be selected
     *  @param  string	$more           More string to add
     *  @return	void
     */
    function form_remise_dispo($page, $selected, $htmlname, $socid, $amount, $filter='', $maxvalue=0, $more='')
    {
        global $conf,$langs;
        if ($htmlname != "none")
        {
            print '<form method="post" action="'.$page.'">';
            print '<input type="hidden" name="action" value="setabsolutediscount">';
            print '<input type="hidden" name="token" value="'.$_SESSION['newtoken'].'">';
            print '<table class="nobordernopadding" cellpadding="0" cellspacing="0">';
            print '<tr><td class="nowrap">';
            if (! empty($conf->global->FACTURE_DEPOSITS_ARE_JUST_PAYMENTS))
            {
                if (! $filter || $filter=="fk_facture_source IS NULL") print $langs->trans("CompanyHasAbsoluteDiscount",price($amount,0,$langs,0,0,-1,$conf->currency)).': ';    // If we want deposit to be substracted to payments only and not to total of final invoice
                else print $langs->trans("CompanyHasCreditNote",price($amount,0,$langs,0,0,-1,$conf->currency)).': ';
            }
            else
            {
                if (! $filter || $filter=="fk_facture_source IS NULL OR (fk_facture_source IS NOT NULL AND description='(DEPOSIT)')") print $langs->trans("CompanyHasAbsoluteDiscount",price($amount,0,$langs,0,0,-1,$conf->currency)).': ';
                else print $langs->trans("CompanyHasCreditNote",price($amount,0,$langs,0,0,-1,$conf->currency)).': ';
            }
            $newfilter='fk_facture IS NULL AND fk_facture_line IS NULL';	// Remises disponibles
            if ($filter) $newfilter.=' AND ('.$filter.')';
            $nbqualifiedlines=$this->select_remises($selected,$htmlname,$newfilter,$socid,$maxvalue);
            print '</td>';
            print '<td class="nowrap">';
            if ($nbqualifiedlines > 0)
            {
                print ' &nbsp; <input type="submit" class="button" value="'.dol_escape_htmltag($langs->trans("UseLine")).'"';
                if ($filter && $filter != "fk_facture_source IS NULL OR (fk_facture_source IS NOT NULL AND description='(DEPOSIT)')") print ' title="'.$langs->trans("UseCreditNoteInInvoicePayment").'"';
                print '>';
            }
            if ($more) print $more;
            print '</td>';
            print '</tr></table></form>';
        }
        else
        {
            if ($selected)
            {
                print $selected;
            }
            else
            {
                print "0";
            }
        }
    }


    /**
     *    Show forms to select a contact
     *
     *    @param	string		$page        	Page
     *    @param	Societe		$societe		Filter on third party
     *    @param    int			$selected    	Id contact pre-selectionne
     *    @param    string		$htmlname    	Name of HTML select. If 'none', we just show contact link.
     *    @return	void
     */
    function form_contacts($page, $societe, $selected='', $htmlname='contactid')
    {
        global $langs, $conf;

        if ($htmlname != "none")
        {
            print '<form method="post" action="'.$page.'">';
            print '<input type="hidden" name="action" value="set_contact">';
            print '<input type="hidden" name="token" value="'.$_SESSION['newtoken'].'">';
            print '<table class="nobordernopadding" cellpadding="0" cellspacing="0">';
            print '<tr><td>';
            $num=$this->select_contacts($societe->id, $selected, $htmlname);
            if ($num==0)
            {
            	$addcontact = (! empty($conf->global->SOCIETE_ADDRESSES_MANAGEMENT) ? $langs->trans("AddContact") : $langs->trans("AddContactAddress"));
                print '<font class="error">Cette societe n\'a pas de contact, veuillez en cr�er un avant de faire votre proposition commerciale</font><br>';
                print '<a href="'.DOL_URL_ROOT.'/contact/card.php?socid='.$societe->id.'&amp;action=create&amp;backtoreferer=1">'.$addcontact.'</a>';
            }
            print '</td>';
            print '<td align="left"><input type="submit" class="button" value="'.$langs->trans("Modify").'"></td>';
            print '</tr></table></form>';
        }
        else
        {
            if ($selected)
            {
                require_once DOL_DOCUMENT_ROOT .'/contact/class/contact.class.php';
                $contact=new Contact($this->db);
                $contact->fetch($selected);
                print $contact->getFullName($langs);
            } else {
                print "&nbsp;";
            }
        }
    }

    /**
     *  Output html select to select thirdparty
     *
     *  @param	string	$page       	Page
     *  @param  string	$selected   	Id preselected
     *  @param  string	$htmlname		Name of HTML select
     *  @param  string	$filter         optional filters criteras
     *	@param	int		$showempty		Add an empty field
     * 	@param	int		$showtype		Show third party type in combolist (customer, prospect or supplier)
     * 	@param	int		$forcecombo		Force to use combo box
     *  @param	array	$events			Event options. Example: array(array('method'=>'getContacts', 'url'=>dol_buildpath('/core/ajax/contacts.php',1), 'htmlname'=>'contactid', 'params'=>array('add-customer-contact'=>'disabled')))
     *  @return	void
     */
    function form_thirdparty($page, $selected='', $htmlname='socid', $filter='',$showempty=0, $showtype=0, $forcecombo=0, $events=array())
    {
        global $langs;

        if ($htmlname != "none")
        {
            print '<form method="post" action="'.$page.'">';
            print '<input type="hidden" name="action" value="set_thirdparty">';
            print '<input type="hidden" name="token" value="'.$_SESSION['newtoken'].'">';
            print '<table class="nobordernopadding" cellpadding="0" cellspacing="0">';
            print '<tr><td>';
            print $this->select_company($selected, $htmlname, $filter, $showempty, $showtype, $forcecombo, $events);
            print '</td>';
            print '<td align="left"><input type="submit" class="button" value="'.$langs->trans("Modify").'"></td>';
            print '</tr></table></form>';
        }
        else
        {
            if ($selected)
            {
                require_once DOL_DOCUMENT_ROOT .'/societe/class/societe.class.php';
                $soc = new Societe($this->db);
                $soc->fetch($selected);
                print $soc->getNomUrl($langs);
            }
            else
            {
                print "&nbsp;";
            }
        }
    }

    /**
     *    Retourne la liste des devises, dans la langue de l'utilisateur
     *
     *    @param	string	$selected    preselected currency code
     *    @param    string	$htmlname    name of HTML select list
     *    @return	void
     */
    function select_currency($selected='',$htmlname='currency_id')
    {
        print $this->selectcurrency($selected,$htmlname);
    }

    /**
     *  Retourne la liste des devises, dans la langue de l'utilisateur
     *
     *  @param	string	$selected    preselected currency code
     *  @param  string	$htmlname    name of HTML select list
     * 	@return	string
     */
    function selectCurrency($selected='',$htmlname='currency_id')
    {
        global $conf,$langs,$user;

        $langs->loadCacheCurrencies('');

        $out='';

        if ($selected=='euro' || $selected=='euros') $selected='EUR';   // Pour compatibilite

        $out.= '<select class="flat" name="'.$htmlname.'" id="'.$htmlname.'">';
        foreach ($langs->cache_currencies as $code_iso => $currency)
        {
        	if ($selected && $selected == $code_iso)
        	{
        		$out.= '<option value="'.$code_iso.'" selected>';
        	}
        	else
        	{
        		$out.= '<option value="'.$code_iso.'">';
        	}
        	$out.= $currency['label'];
        	$out.= ' ('.$langs->getCurrencySymbol($code_iso).')';
        	$out.= '</option>';
        }
        $out.= '</select>';
        if ($user->admin) $out.= info_admin($langs->trans("YouCanChangeValuesForThisListFromDictionarySetup"),1);
        return $out;
    }


    /**
     *	Load into the cache vat rates of a country
     *
     *	@param	string	$country_code		Country code
     *	@return	int							Nb of loaded lines, 0 if already loaded, <0 if KO
     */
    function load_cache_vatrates($country_code)
    {
    	global $langs;

    	$num = count($this->cache_vatrates);
    	if ($num > 0) return $num;    // Cache already loaded

        dol_syslog(__METHOD__, LOG_DEBUG);

        $sql  = "SELECT DISTINCT t.taux, t.recuperableonly";
    	$sql.= " FROM ".MAIN_DB_PREFIX."c_tva as t, ".MAIN_DB_PREFIX."c_country as c";
    	$sql.= " WHERE t.fk_pays = c.rowid";
    	$sql.= " AND t.active > 0";
    	$sql.= " AND c.code IN (".$country_code.")";
    	$sql.= " ORDER BY t.taux ASC, t.recuperableonly ASC";

    	$resql=$this->db->query($sql);
    	if ($resql)
    	{
    		$num = $this->db->num_rows($resql);
    		if ($num)
    		{
    			for ($i = 0; $i < $num; $i++)
    			{
    				$obj = $this->db->fetch_object($resql);
    				$this->cache_vatrates[$i]['txtva']	= $obj->taux;
    				$this->cache_vatrates[$i]['libtva']	= $obj->taux.'%';
    				$this->cache_vatrates[$i]['nprtva']	= $obj->recuperableonly;
    			}

    			return $num;
    		}
    		else
    		{
    			$this->error = '<font class="error">'.$langs->trans("ErrorNoVATRateDefinedForSellerCountry",$country_code).'</font>';
    			return -1;
    		}
    	}
    	else
    	{
    		$this->error = '<font class="error">'.$this->db->error().'</font>';
    		return -2;
    	}
    }

    /**
     *  Output an HTML select vat rate.
     *  The name of this function should be selectVat. We keep bad name for compatibility purpose.
     *
     *  @param	string	$htmlname           Name of html select field
     *  @param  float	$selectedrate       Force preselected vat rate. Use '' for no forcing.
     *  @param  Societe	$societe_vendeuse   Thirdparty seller
     *  @param  Societe	$societe_acheteuse  Thirdparty buyer
     *  @param  int		$idprod             Id product
     *  @param  int		$info_bits          Miscellaneous information on line (1 for NPR)
     *  @param  int		$type               ''=Unknown, 0=Product, 1=Service (Used if idprod not defined)
     *                  					Si vendeur non assujeti a TVA, TVA par defaut=0. Fin de regle.
     *                  					Si le (pays vendeur = pays acheteur) alors la TVA par defaut=TVA du produit vendu. Fin de regle.
     *                  					Si (vendeur et acheteur dans Communaute europeenne) et bien vendu = moyen de transports neuf (auto, bateau, avion), TVA par defaut=0 (La TVA doit etre paye par l'acheteur au centre d'impots de son pays et non au vendeur). Fin de regle.
	 *                                      Si vendeur et acheteur dans Communauté européenne et acheteur= particulier alors TVA par défaut=TVA du produit vendu. Fin de règle.
	 *                                      Si vendeur et acheteur dans Communauté européenne et acheteur= entreprise alors TVA par défaut=0. Fin de règle.
     *                  					Sinon la TVA proposee par defaut=0. Fin de regle.
     *  @param	bool	$options_only		Return options only (for ajax treatment)
     *  @return	string
     */
    function load_tva($htmlname='tauxtva', $selectedrate='', $societe_vendeuse='', $societe_acheteuse='', $idprod=0, $info_bits=0, $type='', $options_only=false)
    {
        global $langs,$conf,$mysoc;

        $return='';

        // Define defaultnpr and defaultttx
        $defaultnpr=($info_bits & 0x01);
        $defaultnpr=(preg_match('/\*/',$selectedrate) ? 1 : $defaultnpr);
        $defaulttx=str_replace('*','',$selectedrate);

        // Check parameters
        if (is_object($societe_vendeuse) && ! $societe_vendeuse->country_code)
        {
            if ($societe_vendeuse->id == $mysoc->id)
            {
                $return.= '<font class="error">'.$langs->trans("ErrorYourCountryIsNotDefined").'</div>';
            }
            else
            {
                $return.= '<font class="error">'.$langs->trans("ErrorSupplierCountryIsNotDefined").'</div>';
            }
            return $return;
        }

        //var_dump($societe_acheteuse);
        //print "name=$name, selectedrate=$selectedrate, seller=".$societe_vendeuse->country_code." buyer=".$societe_acheteuse->country_code." buyer is company=".$societe_acheteuse->isACompany()." idprod=$idprod, info_bits=$info_bits type=$type";
        //exit;

        // Define list of countries to use to search VAT rates to show
        // First we defined code_country to use to find list
        if (is_object($societe_vendeuse))
        {
            $code_country="'".$societe_vendeuse->country_code."'";
        }
        else
       {
            $code_country="'".$mysoc->country_code."'";   // Pour compatibilite ascendente
        }
        if (! empty($conf->global->SERVICE_ARE_ECOMMERCE_200238EC))    // If option to have vat for end customer for services is on
        {
            if (! $societe_vendeuse->isInEEC() && (! is_object($societe_acheteuse) || ($societe_acheteuse->isInEEC() && ! $societe_acheteuse->isACompany())))
            {
                // We also add the buyer
                if (is_numeric($type))
                {
                    if ($type == 1) // We know product is a service
                    {
                        $code_country.=",'".$societe_acheteuse->country_code."'";
                    }
                }
                else if (! $idprod)  // We don't know type of product
                {
                    $code_country.=",'".$societe_acheteuse->country_code."'";
                }
                else
                {
                    $prodstatic=new Product($this->db);
                    $prodstatic->fetch($idprod);
                    if ($prodstatic->type == Product::TYPE_SERVICE)   // We know product is a service
                    {
                        $code_country.=",'".$societe_acheteuse->country_code."'";
                    }
                }
            }
        }

        // Now we get list
        $num = $this->load_cache_vatrates($code_country);
        if ($num > 0)
        {
        	// Definition du taux a pre-selectionner (si defaulttx non force et donc vaut -1 ou '')
        	if ($defaulttx < 0 || dol_strlen($defaulttx) == 0)
        	{
        		$defaulttx=get_default_tva($societe_vendeuse,$societe_acheteuse,$idprod);
        		$defaultnpr=get_default_npr($societe_vendeuse,$societe_acheteuse,$idprod);
        	}

        	// Si taux par defaut n'a pu etre determine, on prend dernier de la liste.
        	// Comme ils sont tries par ordre croissant, dernier = plus eleve = taux courant
        	if ($defaulttx < 0 || dol_strlen($defaulttx) == 0)
        	{
        		if (empty($conf->global->MAIN_VAT_DEFAULT_IF_AUTODETECT_FAILS)) $defaulttx = $this->cache_vatrates[$num-1]['txtva'];
        		else $defaulttx=($conf->global->MAIN_VAT_DEFAULT_IF_AUTODETECT_FAILS == 'none' ? '' : $conf->global->MAIN_VAT_DEFAULT_IF_AUTODETECT_FAILS);
        	}

        	// Disabled if seller is not subject to VAT
        	$disabled=false; $title='';
        	if (is_object($societe_vendeuse) && $societe_vendeuse->id == $mysoc->id && $societe_vendeuse->tva_assuj == "0")
        	{
        		$title=' title="'.$langs->trans('VATIsNotUsed').'"';
        		$disabled=true;
        	}

        	if (! $options_only) $return.= '<select class="flat" id="'.$htmlname.'" name="'.$htmlname.'"'.($disabled?' disabled':'').$title.'>';

        	foreach ($this->cache_vatrates as $rate)
        	{
        		// Keep only 0 if seller is not subject to VAT
        		if ($disabled && $rate['txtva'] != 0) continue;

        		$return.= '<option value="'.$rate['txtva'];
        		$return.= $rate['nprtva'] ? '*': '';
        		$return.= '"';
        		if ($rate['txtva'] == $defaulttx && $rate['nprtva'] == $defaultnpr)
        		{
        			$return.= ' selected';
        		}
        		$return.= '>'.vatrate($rate['libtva']);
        		$return.= $rate['nprtva'] ? ' *': '';
        		$return.= '</option>';
        	}

        	if (! $options_only) $return.= '</select>';
        }
        else
        {
            $return.= $this->error;
        }

        $this->num = $num;
        return $return;
    }


    /**
     *	Show a HTML widget to input a date or combo list for day, month, years and optionaly hours and minutes.
     *  Fields are preselected with :
     *            	- set_time date (must be a local PHP server timestamp or string date with format 'YYYY-MM-DD' or 'YYYY-MM-DD HH:MM')
     *            	- local date in user area, if set_time is '' (so if set_time is '', output may differs when done from two different location)
     *            	- Empty (fields empty), if set_time is -1 (in this case, parameter empty must also have value 1)
     *
     *	@param	timestamp	$set_time 		Pre-selected date (must be a local PHP server timestamp), -1 to keep date not preselected, '' to use current date.
     *	@param	string		$prefix			Prefix for fields name
     *	@param	int			$h				1=Show also hours
     *	@param	int			$m				1=Show also minutes
     *	@param	int			$empty			0=Fields required, 1=Empty inputs are allowed, 2=Empty inputs are allowed for hours only
     *	@param	string		$form_name 		Not used
     *	@param	int			$d				1=Show days, month, years
     * 	@param	int			$addnowbutton	Add a button "Now"
     * 	@param	int			$nooutput		Do not output html string but return it
     * 	@param 	int			$disabled		Disable input fields
     *  @param  int			$fullday        When a checkbox with this html name is on, hour and day are set with 00:00 or 23:59
     * 	@return	mixed						Nothing or string if nooutput is 1
     *  @see	form_date
     */
    function select_date($set_time='', $prefix='re', $h=0, $m=0, $empty=0, $form_name="", $d=1, $addnowbutton=0, $nooutput=0, $disabled=0, $fullday='')
    {
        global $conf,$langs;

        $retstring='';

        if($prefix=='') $prefix='re';
        if($h == '') $h=0;
        if($m == '') $m=0;
        $emptydate=0;
        $emptyhours=0;
    	if ($empty == 1) { $emptydate=1; $emptyhours=1; }
    	if ($empty == 2) { $emptydate=0; $emptyhours=1; }
		$orig_set_time=$set_time;

        if ($set_time === '' && $emptydate == 0)
        {
        	include_once DOL_DOCUMENT_ROOT.'/core/lib/date.lib.php';
        	$set_time = dol_now('tzuser')-(getServerTimeZoneInt('now')*3600); // set_time must be relative to PHP server timezone
        }

        // Analysis of the pre-selection date
        if (preg_match('/^([0-9]+)\-([0-9]+)\-([0-9]+)\s?([0-9]+)?:?([0-9]+)?/',$set_time,$reg))
        {
            // Date format 'YYYY-MM-DD' or 'YYYY-MM-DD HH:MM:SS'
            $syear	= (! empty($reg[1])?$reg[1]:'');
            $smonth	= (! empty($reg[2])?$reg[2]:'');
            $sday	= (! empty($reg[3])?$reg[3]:'');
            $shour	= (! empty($reg[4])?$reg[4]:'');
            $smin	= (! empty($reg[5])?$reg[5]:'');
        }
        elseif (strval($set_time) != '' && $set_time != -1)
        {
            // set_time est un timestamps (0 possible)
            $syear = dol_print_date($set_time, "%Y");
            $smonth = dol_print_date($set_time, "%m");
            $sday = dol_print_date($set_time, "%d");
            if ($orig_set_time != '')
            {
            	$shour = dol_print_date($set_time, "%H");
            	$smin = dol_print_date($set_time, "%M");
            }
        }
        else
        {
            // Date est '' ou vaut -1
            $syear = '';
            $smonth = '';
            $sday = '';
            $shour = '';
            $smin = '';
        }

        $usecalendar='combo';
        if (! empty($conf->use_javascript_ajax) && (empty($conf->global->MAIN_POPUP_CALENDAR) || $conf->global->MAIN_POPUP_CALENDAR != "none")) $usecalendar=empty($conf->global->MAIN_POPUP_CALENDAR)?'eldy':$conf->global->MAIN_POPUP_CALENDAR;
		if ($conf->browser->phone) $usecalendar='combo';

        if ($d)
        {
            // Show date with popup
            if ($usecalendar != 'combo')
            {
            	$formated_date='';
                //print "e".$set_time." t ".$conf->format_date_short;
                if (strval($set_time) != '' && $set_time != -1)
                {
                    //$formated_date=dol_print_date($set_time,$conf->format_date_short);
                    $formated_date=dol_print_date($set_time,$langs->trans("FormatDateShortInput"));  // FormatDateShortInput for dol_print_date / FormatDateShortJavaInput that is same for javascript
                }

                // Calendrier popup version eldy
                if ($usecalendar == "eldy")
                {
                    // Zone de saisie manuelle de la date
                    $retstring.='<input id="'.$prefix.'" name="'.$prefix.'" type="text" size="9" maxlength="11" value="'.$formated_date.'"';
                    $retstring.=($disabled?' disabled':'');
                    $retstring.=' onChange="dpChangeDay(\''.$prefix.'\',\''.$langs->trans("FormatDateShortJavaInput").'\'); "';  // FormatDateShortInput for dol_print_date / FormatDateShortJavaInput that is same for javascript
                    $retstring.='>';

                    // Icone calendrier
                    if (! $disabled)
                    {
                        $retstring.='<button id="'.$prefix.'Button" type="button" class="dpInvisibleButtons"';
                        $base=DOL_URL_ROOT.'/core/';
                        $retstring.=' onClick="showDP(\''.$base.'\',\''.$prefix.'\',\''.$langs->trans("FormatDateShortJavaInput").'\',\''.$langs->defaultlang.'\');">'.img_object($langs->trans("SelectDate"),'calendarday','class="datecallink"').'</button>';
                    }
                    else $retstring.='<button id="'.$prefix.'Button" type="button" class="dpInvisibleButtons">'.img_object($langs->trans("Disabled"),'calendarday','class="datecallink"').'</button>';

                    $retstring.='<input type="hidden" id="'.$prefix.'day"   name="'.$prefix.'day"   value="'.$sday.'">'."\n";
                    $retstring.='<input type="hidden" id="'.$prefix.'month" name="'.$prefix.'month" value="'.$smonth.'">'."\n";
                    $retstring.='<input type="hidden" id="'.$prefix.'year"  name="'.$prefix.'year"  value="'.$syear.'">'."\n";
                }
                else
                {
                    print "Bad value of MAIN_POPUP_CALENDAR";
                }
            }
            // Show date with combo selects
            else
			{
                // Day
                $retstring.='<select'.($disabled?' disabled':'').' class="flat" name="'.$prefix.'day">';

                if ($emptydate || $set_time == -1)
                {
                    $retstring.='<option value="0" selected>&nbsp;</option>';
                }

                for ($day = 1 ; $day <= 31; $day++)
                {
                    $retstring.='<option value="'.$day.'"'.($day == $sday ? ' selected':'').'>'.$day.'</option>';
                }

                $retstring.="</select>";

                $retstring.='<select'.($disabled?' disabled':'').' class="flat" name="'.$prefix.'month">';
                if ($emptydate || $set_time == -1)
                {
                    $retstring.='<option value="0" selected>&nbsp;</option>';
                }

                // Month
                for ($month = 1 ; $month <= 12 ; $month++)
                {
                    $retstring.='<option value="'.$month.'"'.($month == $smonth?' selected':'').'>';
                    $retstring.=dol_print_date(mktime(12,0,0,$month,1,2000),"%b");
                    $retstring.="</option>";
                }
                $retstring.="</select>";

                // Year
                if ($emptydate || $set_time == -1)
                {
                    $retstring.='<input'.($disabled?' disabled':'').' placeholder="'.dol_escape_htmltag($langs->trans("Year")).'" class="flat" type="text" size="3" maxlength="4" name="'.$prefix.'year" value="'.$syear.'">';
                }
                else
                {
                    $retstring.='<select'.($disabled?' disabled':'').' class="flat" name="'.$prefix.'year">';

                    for ($year = $syear - 5; $year < $syear + 10 ; $year++)
                    {
                        $retstring.='<option value="'.$year.'"'.($year == $syear ? ' selected':'').'>'.$year.'</option>';
                    }
                    $retstring.="</select>\n";
                }
            }
        }

        if ($d && $h) $retstring.='&nbsp;';

        if ($h)
        {
            // Show hour
            $retstring.='<select'.($disabled?' disabled':'').' class="flat '.($fullday?$fullday.'hour':'').'" name="'.$prefix.'hour">';
            if ($emptyhours) $retstring.='<option value="-1">&nbsp;</option>';
            for ($hour = 0; $hour < 24; $hour++)
            {
                if (strlen($hour) < 2) $hour = "0" . $hour;
                $retstring.='<option value="'.$hour.'"'.(($hour == $shour)?' selected':'').'>'.$hour.(empty($conf->dol_optimize_smallscreen)?'':'H').'</option>';
            }
            $retstring.='</select>';
            if (empty($conf->dol_optimize_smallscreen)) $retstring.=":";
        }

        if ($m)
        {
            // Show minutes
            $retstring.='<select'.($disabled?' disabled':'').' class="flat '.($fullday?$fullday.'min':'').'" name="'.$prefix.'min">';
            if ($emptyhours) $retstring.='<option value="-1">&nbsp;</option>';
            for ($min = 0; $min < 60 ; $min++)
            {
                if (strlen($min) < 2) $min = "0" . $min;
                $retstring.='<option value="'.$min.'"'.(($min == $smin)?' selected':'').'>'.$min.(empty($conf->dol_optimize_smallscreen)?'':'').'</option>';
            }
            $retstring.='</select>';
        }

        // Add a "Now" button
        if ($conf->use_javascript_ajax && $addnowbutton)
        {
            // Script which will be inserted in the OnClick of the "Now" button
            $reset_scripts = "";

            // Generate the date part, depending on the use or not of the javascript calendar
            if ($usecalendar == "eldy")
            {
                $base=DOL_URL_ROOT.'/core/';
                $reset_scripts .= 'resetDP(\''.$base.'\',\''.$prefix.'\',\''.$langs->trans("FormatDateShortJavaInput").'\',\''.$langs->defaultlang.'\');';
            }
            else
            {
                $reset_scripts .= 'this.form.elements[\''.$prefix.'day\'].value=formatDate(new Date(), \'d\'); ';
                $reset_scripts .= 'this.form.elements[\''.$prefix.'month\'].value=formatDate(new Date(), \'M\'); ';
                $reset_scripts .= 'this.form.elements[\''.$prefix.'year\'].value=formatDate(new Date(), \'yyyy\'); ';
            }
            // Generate the hour part
            if ($h)
            {
                if ($fullday) $reset_scripts .= " if (jQuery('#fullday:checked').val() == null) {";
                $reset_scripts .= 'this.form.elements[\''.$prefix.'hour\'].value=formatDate(new Date(), \'HH\'); ';
                if ($fullday) $reset_scripts .= ' } ';
            }
            // Generate the minute part
            if ($m)
            {
                if ($fullday) $reset_scripts .= " if (jQuery('#fullday:checked').val() == null) {";
                $reset_scripts .= 'this.form.elements[\''.$prefix.'min\'].value=formatDate(new Date(), \'mm\'); ';
                if ($fullday) $reset_scripts .= ' } ';
            }
            // If reset_scripts is not empty, print the button with the reset_scripts in OnClick
            if ($reset_scripts && empty($conf->dol_optimize_smallscreen))
            {
                $retstring.=' <button class="dpInvisibleButtons datenowlink" id="'.$prefix.'ButtonNow" type="button" name="_useless" value="Now" onClick="'.$reset_scripts.'">';
                $retstring.=$langs->trans("Now");
                $retstring.='</button> ';
            }
        }

        if (! empty($nooutput)) return $retstring;

        print $retstring;
        return;
    }

    /**
     *	Function to show a form to select a duration on a page
     *
     *	@param	string	$prefix   		Prefix for input fields
     *	@param  int		$iSecond  		Default preselected duration (number of seconds or '')
     * 	@param	int		$disabled		Disable the combo box
     * 	@param	string	$typehour		If 'select' then input hour and input min is a combo, if 'text' input hour is in text and input min is a combo
     *  @param	string	$minunderhours	If 1, show minutes selection under the hours
     * 	@param	int		$nooutput		Do not output html string but return it
     *  @return	void
     */
    function select_duration($prefix, $iSecond='', $disabled=0, $typehour='select', $minunderhours=0, $nooutput=0)
    {
    	global $langs;

    	$retstring='';

    	$hourSelected=0; $minSelected=0;

    	// Hours
        if ($iSecond != '')
        {
            require_once DOL_DOCUMENT_ROOT.'/core/lib/date.lib.php';

            $hourSelected = convertSecondToTime($iSecond,'allhour');
            $minSelected = convertSecondToTime($iSecond,'min');
        }

        if ($typehour=='select')
        {
	        $retstring.='<select class="flat" name="'.$prefix.'hour"'.($disabled?' disabled':'').'>';
	        for ($hour = 0; $hour < 25; $hour++)	// For a duration, we allow 24 hours
	        {
	            $retstring.='<option value="'.$hour.'"';
	            if ($hourSelected == $hour)
	            {
	                $retstring.=" selected";
	            }
	            $retstring.=">".$hour."</option>";
	        }
	        $retstring.="</select>";
        }
        elseif ($typehour=='text')
        {
        	$retstring.='<input type="text" size="2" name="'.$prefix.'hour"'.($disabled?' disabled':'').' class="flat" value="'.($hourSelected?((int) $hourSelected):'').'">';
        }
        else return 'BadValueForParameterTypeHour';

        $retstring.=' '.$langs->trans('HourShort');

        // Minutes
        if ($minunderhours) $retstring.='<br>';
        else $retstring.="&nbsp;";

        if ($typehour=='select')
        {
	        $retstring.='<select class="flat" name="'.$prefix.'min"'.($disabled?' disabled':'').'>';
	        for ($min = 0; $min <= 55; $min=$min+5)
	        {
	            $retstring.='<option value="'.$min.'"';
	            if ($minSelected == $min) $retstring.=' selected';
	            $retstring.='>'.$min.'</option>';
	        }
	        $retstring.="</select>";
        }
        elseif ($typehour=='text')
        {
        	$retstring.='<input type="text" size="2" name="'.$prefix.'min"'.($disabled?' disabled':'').' class="flat" value="'.($minSelected?((int) $minSelected):'').'">';
        }
        $retstring.=' '.$langs->trans('MinuteShort');
        $retstring.="&nbsp;";

        if (! empty($nooutput)) return $retstring;

        print $retstring;
        return;
    }


    /**
     *	Return a HTML select string, built from an array of key+value.
     *  Note: Do not apply langs->trans function on returned content, content may be entity encoded twice.
     *
     *	@param	string			$htmlname       Name of html select area. Must start with "multi" if this is a multiselect
     *	@param	array			$array          Array with key+value
     *	@param	string|string[]	$id             Preselected key or preselected keys for multiselect
     *	@param	int				$show_empty     0 no empty value allowed, 1 to add an empty value into list (value is '' or '&nbsp;').
     *	@param	int				$key_in_label   1 pour afficher la key dans la valeur "[key] value"
     *	@param	int				$value_as_key   1 to use value as key
     *	@param  string			$moreparam      Add more parameters onto the select tag
     *	@param  int				$translate		Translate and encode value
     * 	@param	int				$maxlen			Length maximum for labels
     * 	@param	int				$disabled		Html select box is disabled
     *  @param	int				$sort			'ASC' or 'DESC' = Sort on label, '' or 'NONE' = Do not sort
     *  @param	string			$morecss		Add more class to css styles
     *  @param	int				$addjscombo		Add js combo
     * 	@return	string							HTML select string.
     *  @see multiselectarray
     */
    static function selectarray($htmlname, $array, $id='', $show_empty=0, $key_in_label=0, $value_as_key=0, $moreparam='', $translate=0, $maxlen=0, $disabled=0, $sort='', $morecss='', $addjscombo=0)
    {
        global $conf, $langs;

        // Do we want a multiselect ?
        //$jsbeautify = 0;
        //if (preg_match('/^multi/',$htmlname)) $jsbeautify = 1;
		$jsbeautify = 1;

        if ($value_as_key) $array=array_combine($array, $array);

        $out='';

        // Add code for jquery to use multiselect
        if ($addjscombo && empty($conf->dol_use_jmobile) && $jsbeautify)
        {
        	$minLengthToAutocomplete=0;
        	$tmpplugin=empty($conf->global->MAIN_USE_JQUERY_MULTISELECT)?constant('REQUIRE_JQUERY_MULTISELECT')?constant('REQUIRE_JQUERY_MULTISELECT'):'select2':$conf->global->MAIN_USE_JQUERY_MULTISELECT;
        	$out.='<!-- JS CODE TO ENABLE '.$tmpplugin.' for id '.$htmlname.' -->
        			<script type="text/javascript">
        				$(document).ready(function () {
        					$(\''.(preg_match('/^\./',$htmlname)?$htmlname:'#'.$htmlname).'\').'.$tmpplugin.'({
        				    dir: \'ltr\',
        					width: \'resolve\',		/* off or resolve */
        					minimumInputLength: '.$minLengthToAutocomplete.'
        				});
        			});
        		   </script>';
        }

        $out.='<select id="'.preg_replace('/^\./','',$htmlname).'" '.($disabled?'disabled ':'').'class="flat '.(preg_replace('/^\./','',$htmlname)).($morecss?' '.$morecss:'').'" name="'.preg_replace('/^\./','',$htmlname).'" '.($moreparam?$moreparam:'').'>';

        if ($show_empty)
        {
        	$textforempty=' ';
        	if (! empty($conf->use_javascript_ajax)) $textforempty='&nbsp;';	// If we use ajaxcombo, we need &nbsp; here to avoid to have an empty element that is too small.
            $out.='<option value="-1"'.($id==-1?' selected':'').'>'.$textforempty.'</option>'."\n";
        }

        if (is_array($array))
        {
        	// Translate
        	if ($translate)
        	{
	        	foreach($array as $key => $value) $array[$key]=$langs->trans($value);
        	}

        	// Sort
			if ($sort == 'ASC') asort($array);
			elseif ($sort == 'DESC') arsort($array);

            foreach($array as $key => $value)
            {
                $out.='<option value="'.$key.'"';
                if ($id != '' && $id == $key) $out.=' selected';		// To preselect a value
                $out.='>';

                if ($key_in_label)
                {
                    $selectOptionValue = dol_escape_htmltag($key.' - '.($maxlen?dol_trunc($value,$maxlen):$value));
                }
                else
                {
                    $selectOptionValue = dol_escape_htmltag($maxlen?dol_trunc($value,$maxlen):$value);
                    if ($value == '' || $value == '-') $selectOptionValue='&nbsp;';
                }
                $out.=$selectOptionValue;
                $out.="</option>\n";
            }
        }

        $out.="</select>";
        return $out;
    }


    /**
     *	Return a HTML select string, built from an array of key+value but content returned into select come from an Ajax call of an URL.
     *  Note: Do not apply langs->trans function on returned content, content may be entity encoded twice.
     *
     *	@param	string	$htmlname       Name of html select area
     *	@param	string	$url			Url
     *	@param	string	$id             Preselected key
     *	@param	int		$show_empty     0 no empty value allowed, 1 to add an empty value into list (value is '' or '&nbsp;').
     *	@param	int		$key_in_label   1 pour afficher la key dans la valeur "[key] value"
     *	@param	int		$value_as_key   1 to use value as key
     *	@param  string	$moreparam      Add more parameters onto the select tag
     *	@param  int		$translate		Translate and encode value
     * 	@param	int		$maxlen			Length maximum for labels
     * 	@param	int		$disabled		Html select box is disabled
     *  @param	int		$sort			'ASC' or 'DESC' = Sort on label, '' or 'NONE' = Do not sort
     *  @param	string	$morecss		Add more class to css styles
     *  @param	int		$addjscombo		Add js combo
     * 	@return	string					HTML select string.
     */
    static function selectArrayAjax($htmlname, $url, $id='', $show_empty=0, $key_in_label=0, $value_as_key=0, $moreparam='', $translate=0, $maxlen=0, $disabled=0, $sort='', $morecss='', $addjscombo=0)
    {
    	$out = '';

        // Add code for jquery to use select2
        if ($addjscombo && empty($conf->dol_use_jmobile))
        {
        	$tmpplugin='select2';
        	$out.='<!-- JS CODE TO ENABLE '.$tmpplugin.' for id '.$htmlname.' -->
    		   <script type="text/javascript">
				$(document).ready(function () {
			    	$(".'.$htmlname.'").select2({
					  ajax: {
					    dir: "ltr",
					    url: "'.$url.'",
					    dataType: \'json\',
					    delay: 250,
					    data: function (params) {
					      return {
					        q: params.term, // search term
					        page: params.page
					      };
					    },
					    processResults: function (data, page) {
					      // parse the results into the format expected by Select2.
					      // since we are using custom formatting functions we do not need to
					      // alter the remote JSON data
					      return {
					        results: data.items
					      };
					    },
					    cache: true
					  },
					  escapeMarkup: function (markup) { return markup; }, // let our custom formatter work
					  minimumInputLength: 0,
					  //templateResult: formatRepo, // omitted for brevity, see the source of this page
					  //templateSelection: formatRepoSelection // omitted for brevity, see the source of this page
					});
				});
			</script>';
        }
		else
		{
        	// TODO get all values from $url into $array

		}

   		$out.=self::selectarray('.'.$htmlname, $array, $id, $show_empty, $key_in_label, $value_as_key, '', $translate, $maxlen, $disabled, $sort, '', 0);

		return $out;
    }

    /**
     *	Show a multiselect form from an array.
     *
     *	@param	string	$htmlname		Name of select
     *	@param	array	$array			Array with key+value
     *	@param	array	$selected		Array with key+value preselected
     *	@param	int		$key_in_label   1 pour afficher la key dans la valeur "[key] value"
     *	@param	int		$value_as_key   1 to use value as key
     *	@param  string	$morecss        Add more css style
     *	@param  int		$translate		Translate and encode value
     *  @param	int		$width			Force width of select box. May be used only when using jquery couch. Example: 250, 95%
     *  @param	string	$moreattrib		Add more options on select component. Example: 'disabled'
     *  @param	string	$elemtype		Type of element we show ('category', ...)
     *	@return	string					HTML multiselect string
     *  @see selectarray
     */
    static function multiselectarray($htmlname, $array, $selected=array(), $key_in_label=0, $value_as_key=0, $morecss='', $translate=0, $width=0, $moreattrib='',$elemtype='')
    {
    	global $conf, $langs;

    	// Add code for jquery to use multiselect
    	if (! empty($conf->global->MAIN_USE_JQUERY_MULTISELECT) || defined('REQUIRE_JQUERY_MULTISELECT'))
    	{
    		$tmpplugin=empty($conf->global->MAIN_USE_JQUERY_MULTISELECT)?constant('REQUIRE_JQUERY_MULTISELECT'):$conf->global->MAIN_USE_JQUERY_MULTISELECT;
   			print '<!-- JS CODE TO ENABLE '.$tmpplugin.' for id '.$htmlname.' -->
    			<script type="text/javascript">
	    			function formatResult(record) {'."\n";
						if ($elemtype == 'category')
						{
							print '	//return \'<span><img src="'.DOL_URL_ROOT.'/theme/eldy/img/object_category.png'.'"> <a href="'.DOL_URL_ROOT.'/categories/viewcat.php?type=0&id=\'+record.id+\'">\'+record.text+\'</a></span>\';
								  	return \'<span><img src="'.DOL_URL_ROOT.'/theme/eldy/img/object_category.png'.'"> \'+record.text+\'</span>\';';
						}
						else
						{
							print 'return record.text;';
						}
			print '	};
    				function formatSelection(record) {'."\n";
						if ($elemtype == 'category')
						{
							print '	//return \'<span><img src="'.DOL_URL_ROOT.'/theme/eldy/img/object_category.png'.'"> <a href="'.DOL_URL_ROOT.'/categories/viewcat.php?type=0&id=\'+record.id+\'">\'+record.text+\'</a></span>\';
								  	return \'<span><img src="'.DOL_URL_ROOT.'/theme/eldy/img/object_category.png'.'"> \'+record.text+\'</span>\';';
						}
						else
						{
							print 'return record.text;';
						}
			print '	};
	    			$(document).ready(function () {
    					$(\'#'.$htmlname.'\').'.$tmpplugin.'({
    						dir: \'ltr\',
							// Specify format function for dropdown item
							formatResult: formatResult,
    					 	templateResult: formatResult,		/* For 4.0 */
							// Specify format function for selected item
							formatSelection: formatSelection,
    					 	templateResult: formatSelection		/* For 4.0 */
    					});
    				});
    			</script>';
    	}

    	// Try also magic suggest

    	// Add data-role="none" to disable jmobile decoration
		$out = '<select data-role="none" id="'.$htmlname.'" class="multiselect'.($morecss?' '.$morecss:'').'" multiple name="'.$htmlname.'[]"'.($moreattrib?' '.$moreattrib:'').($width?' style="width: '.(preg_match('/%/',$width)?$width:$width.'px').'"':'').'>'."\n";
    	if (is_array($array) && ! empty($array))
    	{
    		if ($value_as_key) $array=array_combine($array, $array);

    		if (! empty($array))
    		{
    			foreach ($array as $key => $value)
    			{
    				$out.= '<option value="'.$key.'"';
    				if (is_array($selected) && ! empty($selected) && in_array($key, $selected))
    				{
    					$out.= ' selected';
    				}
    				$out.= '>';

    				$newval = ($translate ? $langs->trans($value) : $value);
    				$newval = ($key_in_label ? $key.' - '.$newval : $newval);
    				$out.= dol_htmlentitiesbr($newval);
    				$out.= '</option>'."\n";
    			}
    		}
    	}
    	$out.= '</select>'."\n";

    	return $out;
    }



	/**
	 * 	Render list of categories linked to object with id $id and type $type
	 *
	 * 	@param		int		$id				Id of object
 	 * 	@param		string	$type			Type of category ('member', 'customer', 'supplier', 'product', 'contact'). Old mode (0, 1, 2, ...) is deprecated.
 	 *  @param		int		$rendermode		0=Default, use multiselect. 1=Emulate multiselect
	 * 	@return		mixed					Array of category objects or < 0 if KO
	 */
	function showCategories($id, $type, $rendermode=0)
	{
		global $db;

		$cat = new Categorie($db);
		$categories = $cat->containing($id, $type);

		if ($rendermode == 1)
		{
			$toprint = array();
			foreach($categories as $c)
			{
				$ways = $c->print_all_ways();
				foreach($ways as $way)
				{
					$toprint[] = '<li class="select2-search-choice-dolibarr">'.img_object('','category').' '.$way.'</li>';
				}
			}
			return '<div class="select2-container-multi-dolibarr" style="width: 90%;"><ul class="select2-choices-dolibarr">'.implode(' ', $toprint).'</ul></div>';
		}

		if ($rendermode == 0)
		{
			$cate_arbo = $this->select_all_categories(Categorie::TYPE_PRODUCT, '', 'parent', 64, 0, 1);
			foreach($categories as $c) {
				$arrayselected[] = $c->id;
			}

			return $this->multiselectarray('categories', $cate_arbo, $arrayselected, '', 0, '', 0, '100%', 'disabled', 'category');
		}

		return 'ErrorBadValueForParameterRenderMode';	// Should not happened
	}


    /**
     *  Show linked object block.
     *
     *  @param	CommonObject	$object		Object we want to show links to
     *  @return	int							<0 if KO, >0 if OK
     */
    function showLinkedObjectBlock($object)
    {
        global $conf,$langs,$hookmanager;
        global $bc;

        $object->fetchObjectLinked();

        // Bypass the default method
        $hookmanager->initHooks(array('commonobject'));
        $parameters=array();
        $reshook=$hookmanager->executeHooks('showLinkedObjectBlock',$parameters,$object,$action);    // Note that $action and $object may have been modified by hook

        if (empty($reshook))
        {
        	$num = count($object->linkedObjects);

        	foreach($object->linkedObjects as $objecttype => $objects)
        	{
        		$tplpath = $element = $subelement = $objecttype;

        		if (preg_match('/^([^_]+)_([^_]+)/i',$objecttype,$regs))
        		{
        			$element = $regs[1];
        			$subelement = $regs[2];
        			$tplpath = $element.'/'.$subelement;
        		}

        		// To work with non standard path
        		if ($objecttype == 'facture')          {
        			$tplpath = 'compta/'.$element;
        			if (empty($conf->facture->enabled)) continue;	// Do not show if module disabled
        		}
        		else if ($objecttype == 'propal')           {
        			$tplpath = 'comm/'.$element;
        			if (empty($conf->propal->enabled)) continue;	// Do not show if module disabled
        		}
        		else if ($objecttype == 'askpricesupplier')           {
        			$tplpath = 'comm/'.$element;
        			if (empty($conf->askpricesupplier->enabled)) continue;	// Do not show if module disabled
        		}
        		else if ($objecttype == 'shipping' || $objecttype == 'shipment') {
        			$tplpath = 'expedition';
        			if (empty($conf->expedition->enabled)) continue;	// Do not show if module disabled
        		}
        		else if ($objecttype == 'delivery')         {
        			$tplpath = 'livraison';
        			if (empty($conf->expedition->enabled)) continue;	// Do not show if module disabled
        		}
        		else if ($objecttype == 'invoice_supplier') {
        			$tplpath = 'fourn/facture';
        		}
        		else if ($objecttype == 'order_supplier')   {
        			$tplpath = 'fourn/commande';
        		}

        		global $linkedObjectBlock;
        		$linkedObjectBlock = $objects;

        		// Output template part (modules that overwrite templates must declare this into descriptor)
        		$dirtpls=array_merge($conf->modules_parts['tpl'],array('/'.$tplpath.'/tpl'));
        		foreach($dirtpls as $reldir)
        		{
        			$res=@include dol_buildpath($reldir.'/linkedobjectblock.tpl.php');
        			if ($res) break;
        		}
        	}

        	return $num;
        }
    }

    /**
     *  Show block with links to link to other objects.
     *
     *  @param	CommonObject	$object				Object we want to show links to
     *  @param	array			$restrictlinksto	Restrict links to some elements, for exemple array('order') or array('supplier_order')
     *  @return	int									<0 if KO, >0 if OK
     */
    function showLinkToObjectBlock($object, $restrictlinksto=array())
    {
        global $conf, $langs, $hookmanager;
        global $bc;

		$linktoelem='';

		if (! is_object($object->thirdparty)) $object->fetch_thirdparty();


		if (((! is_array($restrictlinksto)) || in_array('order',$restrictlinksto))
			&& ! empty($conf->commande->enabled))
		{
			$linktoelem.=($linktoelem?' &nbsp; ':'').'<a href="#" id="linktoorder">' . $langs->trans('LinkedOrder') . '</a>';

			print '
				<script type="text/javascript" language="javascript">
				jQuery(document).ready(function() {
					jQuery("#linktoorder").click(function() {
						jQuery("#orderlist").toggle();
						jQuery("#linktoorder").toggle();
					});
				});
				</script>
				';

			print '<div id="orderlist"'.(empty($conf->global->MAIN_OPTIMIZEFORTEXTBROWSER)?' style="display:none"':'').'>';

			$sql = "SELECT s.rowid as socid, s.nom as name, s.client, c.rowid, c.ref, c.ref_client, c.total_ht";
			$sql .= " FROM " . MAIN_DB_PREFIX . "societe as s";
			$sql .= ", " . MAIN_DB_PREFIX . "commande as c";
			$sql .= ' WHERE c.fk_soc = s.rowid AND c.fk_soc = ' . $object->thirdparty->id . '';

			$resqlorderlist = $this->db->query($sql);
			if ($resqlorderlist)
			{
				$num = $this->db->num_rows($resqlorderlist);
				$i = 0;

				print '<br><form action="" method="POST" name="LinkedOrder">';
				print '<table class="noborder">';
				print '<tr class="liste_titre">';
				print '<td class="nowrap"></td>';
				print '<td align="center">' . $langs->trans("Ref") . '</td>';
				print '<td align="left">' . $langs->trans("RefCustomer") . '</td>';
				print '<td align="left">' . $langs->trans("AmountHTShort") . '</td>';
				print '<td align="left">' . $langs->trans("Company") . '</td>';
				print '</tr>';
				while ($i < $num)
				{
					$objp = $this->db->fetch_object($resqlorderlist);

					$var = ! $var;
					print '<tr ' . $bc [$var] . '>';
					print '<td aling="left">';
					print '<input type="radio" name="linkedOrder" value=' . $objp->rowid . '>';
					print '<td align="center">' . $objp->ref . '</td>';
					print '<td>' . $objp->ref_client . '</td>';
					print '<td>' . price($objp->total_ht) . '</td>';
					print '<td>' . $objp->name . '</td>';
					print '</td>';
					print '</tr>';

					$i ++;
				}
				print '</table>';
				print '<div class="center"><input type="submit" class="button" value="' . $langs->trans('ToLink') . '">&nbsp;&nbsp;&nbsp;&nbsp;&nbsp;<input type="submit" class="button" name="cancel" value="' . $langs->trans('Cancel') . '"></div>';
				print '</form>';
				$this->db->free($resqlorderlist);
			} else {
				dol_print_error($this->db);
			}

			print '</div>';
		}

		if (((! is_array($restrictlinksto)) || in_array('supplier_order',$restrictlinksto))
			&& ! empty($conf->fournisseur->enabled))
		{
			$linktoelem.=($linktoelem?' &nbsp; ':'').'<a href="#" id="linktoorder">' . $langs->trans('LinkedOrder') . '</a>';

			print '
			<script type="text/javascript" language="javascript">
			jQuery(document).ready(function() {
				jQuery("#linktoorder").click(function() {
					jQuery("#orderlist").toggle();
					jQuery("#linktoorder").toggle();
				});
			});
			</script>
			';

			print '<div id="orderlist"'.(empty($conf->global->MAIN_OPTIMIZEFORTEXTBROWSER)?' style="display:none"':'').'>';

			$sql = "SELECT s.rowid as socid, s.nom as name, s.client, c.rowid, c.ref, c.ref_supplier, c.total_ht";
			$sql .= " FROM " . MAIN_DB_PREFIX . "societe as s";
			$sql .= ", " . MAIN_DB_PREFIX . "commande_fournisseur as c";
			$sql .= ' WHERE c.fk_soc = s.rowid AND c.fk_soc = ' . $object->thirdparty->id;

			$resqlorderlist = $this->db->query($sql);
			if ($resqlorderlist)
			{
				$num = $this->db->num_rows($resqlorderlist);
				$i = 0;

				print '<br><form action="" method="POST" name="LinkedOrder">';
				print '<table class="noborder">';
				print '<tr class="liste_titre">';
				print '<td class="nowrap"></td>';
				print '<td align="center">' . $langs->trans("Ref") . '</td>';
				print '<td align="left">' . $langs->trans("RefSupplier") . '</td>';
				print '<td align="left">' . $langs->trans("AmountHTShort") . '</td>';
				print '<td align="left">' . $langs->trans("Company") . '</td>';
				print '</tr>';
				while ($i < $num) {
					$objp = $this->db->fetch_object($resqlorderlist);
					if ($objp->socid == $societe->id) {
						$var = ! $var;
						print '<tr ' . $bc [$var] . '>';
						print '<td aling="left">';
						print '<input type="radio" name="linkedOrder" value=' . $objp->rowid . '>';
						print '<td align="center">' . $objp->ref . '</td>';
						print '<td>' . $objp->ref_supplier . '</td>';
						print '<td>' . price($objp->total_ht) . '</td>';
						print '<td>' . $objp->name . '</td>';
						print '</td>';
						print '</tr>';
					}

					$i ++;
				}
				print '</table>';
				print '<br><div class="center"><input type="submit" class="button" value="' . $langs->trans('ToLink') . '"> &nbsp; <input type="submit" class="button" name="cancel" value="' . $langs->trans('Cancel') . '"></div>';
				print '</form>';
				$this->db->free($resqlorderlist);
			} else {
				dol_print_error($this->db);
			}

			print '</div>';
		}


		return $linktoelem;
    }

    /**
     *	Return an html string with a select combo box to choose yes or no
     *
     *	@param	string		$htmlname		Name of html select field
     *	@param	string		$value			Pre-selected value
     *	@param	int			$option			0 return yes/no, 1 return 1/0
     *	@param	bool		$disabled		true or false
     *  @param	useempty	$useempty		1=Add empty line
     *	@return	mixed						See option
     */
    function selectyesno($htmlname,$value='',$option=0,$disabled=false,$useempty='')
    {
        global $langs;

        $yes="yes"; $no="no";
        if ($option)
        {
            $yes="1";
            $no="0";
        }

        $disabled = ($disabled ? ' disabled' : '');

        $resultyesno = '<select class="flat" id="'.$htmlname.'" name="'.$htmlname.'"'.$disabled.'>'."\n";
        if ($useempty) $resultyesno .= '<option value="-1"'.(($value < 0)?' selected':'').'></option>'."\n";
        if (("$value" == 'yes') || ($value == 1))
        {
            $resultyesno .= '<option value="'.$yes.'" selected>'.$langs->trans("Yes").'</option>'."\n";
            $resultyesno .= '<option value="'.$no.'">'.$langs->trans("No").'</option>'."\n";
        }
        else
       {
       		$selected=(($useempty && $value != '0' && $value != 'no')?'':' selected');
            $resultyesno .= '<option value="'.$yes.'">'.$langs->trans("Yes").'</option>'."\n";
            $resultyesno .= '<option value="'.$no.'"'.$selected.'>'.$langs->trans("No").'</option>'."\n";
        }
        $resultyesno .= '</select>'."\n";
        return $resultyesno;
    }



    /**
     *  Return list of export templates
     *
     *  @param	string	$selected          Id modele pre-selectionne
     *  @param  string	$htmlname          Name of HTML select
     *  @param  string	$type              Type of searched templates
     *  @param  int		$useempty          Affiche valeur vide dans liste
     *  @return	void
     */
    function select_export_model($selected='',$htmlname='exportmodelid',$type='',$useempty=0)
    {

        $sql = "SELECT rowid, label";
        $sql.= " FROM ".MAIN_DB_PREFIX."export_model";
        $sql.= " WHERE type = '".$type."'";
        $sql.= " ORDER BY rowid";
        $result = $this->db->query($sql);
        if ($result)
        {
            print '<select class="flat" name="'.$htmlname.'">';
            if ($useempty)
            {
                print '<option value="-1">&nbsp;</option>';
            }

            $num = $this->db->num_rows($result);
            $i = 0;
            while ($i < $num)
            {
                $obj = $this->db->fetch_object($result);
                if ($selected == $obj->rowid)
                {
                    print '<option value="'.$obj->rowid.'" selected>';
                }
                else
                {
                    print '<option value="'.$obj->rowid.'">';
                }
                print $obj->label;
                print '</option>';
                $i++;
            }
            print "</select>";
        }
        else {
            dol_print_error($this->db);
        }
    }

    /**
     *    Return a HTML area with the reference of object and a navigation bar for a business object
     *    To add a particular filter on select, you must set $object->next_prev_filter to SQL criteria.
     *
     *    @param	object	$object			Object to show
     *    @param	string	$paramid   		Name of parameter to use to name the id into the URL link
     *    @param	string	$morehtml  		More html content to output just before the nav bar
     *    @param	int		$shownav	  	Show Condition (navigation is shown if value is 1)
     *    @param	string	$fieldid   		Nom du champ en base a utiliser pour select next et previous (we make the select max and min on this field)
     *    @param	string	$fieldref   	Nom du champ objet ref (object->ref) a utiliser pour select next et previous
     *    @param	string	$morehtmlref  	Code html supplementaire a afficher apres ref
     *    @param	string	$moreparam  	More param to add in nav link url.
     *	  @param	int		$nodbprefix		Do not include DB prefix to forge table name
     * 	  @return	string    				Portion HTML avec ref + boutons nav
     */
    function showrefnav($object,$paramid,$morehtml='',$shownav=1,$fieldid='rowid',$fieldref='ref',$morehtmlref='',$moreparam='',$nodbprefix=0)
    {
    	global $langs,$conf;

        $ret='';
        if (empty($fieldid))  $fieldid='rowid';
        if (empty($fieldref)) $fieldref='ref';

        //print "paramid=$paramid,morehtml=$morehtml,shownav=$shownav,$fieldid,$fieldref,$morehtmlref,$moreparam";
        $object->load_previous_next_ref((isset($object->next_prev_filter)?$object->next_prev_filter:''),$fieldid,$nodbprefix);

        //$previous_ref = $object->ref_previous?'<a data-role="button" data-icon="arrow-l" data-iconpos="left" href="'.$_SERVER["PHP_SELF"].'?'.$paramid.'='.urlencode($object->ref_previous).$moreparam.'">'.(empty($conf->dol_use_jmobile)?img_picto($langs->trans("Previous"),'previous.png'):'&nbsp;').'</a>':'';
        //$next_ref     = $object->ref_next?'<a data-role="button" data-icon="arrow-r" data-iconpos="right" href="'.$_SERVER["PHP_SELF"].'?'.$paramid.'='.urlencode($object->ref_next).$moreparam.'">'.(empty($conf->dol_use_jmobile)?img_picto($langs->trans("Next"),'next.png'):'&nbsp;').'</a>':'';
        $previous_ref = $object->ref_previous?'<a data-role="button" data-icon="arrow-l" data-iconpos="left" href="'.$_SERVER["PHP_SELF"].'?'.$paramid.'='.urlencode($object->ref_previous).$moreparam.'">'.(empty($conf->dol_use_jmobile)?'<':'&nbsp;').'</a>':'';
        $next_ref     = $object->ref_next?'<a data-role="button" data-icon="arrow-r" data-iconpos="right" href="'.$_SERVER["PHP_SELF"].'?'.$paramid.'='.urlencode($object->ref_next).$moreparam.'">'.(empty($conf->dol_use_jmobile)?'>':'&nbsp;').'</a>':'';

        //print "xx".$previous_ref."x".$next_ref;
        //if ($previous_ref || $next_ref || $morehtml) {
            //$ret.='<table class="nobordernopadding" width="100%"><tr class="nobordernopadding"><td class="nobordernopadding">';
            $ret.='<div style="vertical-align: middle"><div class="inline-block floatleft refid'.(($shownav && ($previous_ref || $next_ref))?' refidpadding':'').'">';
        //}

        $ret.=dol_htmlentities($object->$fieldref);
        if ($morehtmlref)
        {
            $ret.=' '.$morehtmlref;
        }
			$ret.='</div>';

        if ($previous_ref || $next_ref || $morehtml)
        {
        	$ret.='<div class="pagination"><ul>';
        }
        if ($morehtml)
        {
            //$ret.='</td><td class="paddingrightonly" align="right">'.$morehtml;
            $ret.='<li class="noborder litext">'.$morehtml.'</li>';
        }
        if ($shownav && ($previous_ref || $next_ref))
        {
            //$ret.='</td><td class="nobordernopadding" align="center" width="20">'.$previous_ref.'</td>';
            //$ret.='<td class="nobordernopadding" align="center" width="20">'.$next_ref;
            $ret.='<li class="pagination">'.$previous_ref.'</li>';
            $ret.='<li class="pagination">'.$next_ref.'</li>';
        }
        if ($previous_ref || $next_ref || $morehtml)
        {
            //$ret.='</td></tr></table>';
            $ret.='</ul></div>';
        }
		$ret.='</div>';

        return $ret;
    }


    /**
     *    	Return HTML code to output a barcode
     *
     *     	@param	Object	$object		Object containing data to retrieve file name
     * 		@param	int		$width			Width of photo
     * 	  	@return string    				HTML code to output barcode
     */
    function showbarcode(&$object,$width=100)
    {
        global $conf;

        //Check if barcode is filled in the card
        if (empty($object->barcode)) return '';

        // Complete object if not complete
        if (empty($object->barcode_type_code) || empty($object->barcode_type_coder))
        {
        	$result = $object->fetch_barcode();
            //Check if fetch_barcode() failed
        	if ($result < 1) return '<!-- ErrorFetchBarcode -->';
        }

        // Barcode image
        $url=DOL_URL_ROOT.'/viewimage.php?modulepart=barcode&generator='.urlencode($object->barcode_type_coder).'&code='.urlencode($object->barcode).'&encoding='.urlencode($object->barcode_type_code);
        $out ='<!-- url barcode = '.$url.' -->';
        $out.='<img src="'.$url.'">';
        return $out;
    }

    /**
     *    	Return HTML code to output a photo
     *
     *    	@param	string		$modulepart		Key to define module concerned ('societe', 'userphoto', 'memberphoto')
     *     	@param  object		$object			Object containing data to retrieve file name
     * 		@param	int			$width			Width of photo
     * 		@param	int			$height			Height of photo (auto if 0)
     * 		@param	int			$caneditfield	Add edit fields
     * 		@param	string		$cssclass		CSS name to use on img for photo
     * 	  	@return string    					HTML code to output photo
     */
    static function showphoto($modulepart, $object, $width=100, $height=0, $caneditfield=0, $cssclass='photowithmargin')
    {
        global $conf,$langs;

        $entity = (! empty($object->entity) ? $object->entity : $conf->entity);
        $id = (! empty($object->id) ? $object->id : $object->rowid);

        $ret='';$dir='';$file='';$altfile='';$email='';

        if ($modulepart=='societe')
        {
            $dir=$conf->societe->multidir_output[$entity];
            $smallfile=$object->logo;
            $smallfile=preg_replace('/(\.png|\.gif|\.jpg|\.jpeg|\.bmp)/i','_small\\1',$smallfile);
            if ($object->logo) $file=$id.'/logos/thumbs/'.$smallfile;
        }
        else if ($modulepart=='userphoto')
        {
            $dir=$conf->user->dir_output;
            if ($object->photo) $file=get_exdir($id, 2, 0, 0, $object, 'user').$object->photo;
            if (! empty($conf->global->MAIN_OLD_IMAGE_LINKS)) $altfile=$object->id.".jpg";	// For backward compatibility
            $email=$object->email;
        }
        else if ($modulepart=='memberphoto')
        {
            $dir=$conf->adherent->dir_output;
            if ($object->photo) $file=get_exdir($id, 2, 0, 0, $object, 'invoice_supplier').'photos/'.$object->photo;
            if (! empty($conf->global->MAIN_OLD_IMAGE_LINKS)) $altfile=$object->id.".jpg";	// For backward compatibility
            $email=$object->email;
        } else {
        	$dir=$conf->$modulepart->dir_output;
        	if ($object->photo) $file=get_exdir($id, 2, 0, 0, $adherent, 'member').'photos/'.$object->photo;
        	if (! empty($conf->global->MAIN_OLD_IMAGE_LINKS)) $altfile=$object->id.".jpg";	// For backward compatibility
        	$email=$object->email;
        }

        if ($dir)
        {
            $cache='0';
            if ($file && file_exists($dir."/".$file))
            {
                $ret.='<a href="'.DOL_URL_ROOT.'/viewimage.php?modulepart='.$modulepart.'&entity='.$entity.'&file='.urlencode($file).'&cache='.$cache.'">';
                $ret.='<img alt="Photo" id="photologo'.(preg_replace('/[^a-z]/i','_',$file)).'" class="'.$cssclass.'" '.($width?' width="'.$width.'"':'').($height?' height="'.$height.'"':'').' src="'.DOL_URL_ROOT.'/viewimage.php?modulepart='.$modulepart.'&entity='.$entity.'&file='.urlencode($file).'&cache='.$cache.'">';
                $ret.='</a>';
            }
            else if ($altfile && file_exists($dir."/".$altfile))
            {
                $ret.='<a href="'.DOL_URL_ROOT.'/viewimage.php?modulepart='.$modulepart.'&entity='.$entity.'&file='.urlencode($file).'&cache='.$cache.'">';
                $ret.='<img alt="Photo alt" id="photologo'.(preg_replace('/[^a-z]/i','_',$file)).'" class="'.$cssclass.'" '.($width?' width="'.$width.'"':'').($height?' height="'.$height.'"':'').' src="'.DOL_URL_ROOT.'/viewimage.php?modulepart='.$modulepart.'&entity='.$entity.'&file='.urlencode($altfile).'&cache='.$cache.'">';
                $ret.='</a>';
            }
            else
			{
				$nophoto='/public/theme/common/nophoto.jpg';
				if (in_array($modulepart,array('userphoto','contact')))	// For module thar are "physical" users
				{
					$nophoto='/public/theme/common/user_anonymous.png';
					if ($object->gender == 'man') $nophoto='/public/theme/common/user_man.png';
					if ($object->gender == 'woman') $nophoto='/public/theme/common/user_woman.png';
				}

				if (! empty($conf->gravatar->enabled) && $email)
                {
	                /**
	                 * @see https://gravatar.com/site/implement/images/php/
	                 */
                    global $dolibarr_main_url_root;
                    $ret.='<!-- Put link to gravatar -->';
                    $ret.='<img class="photo'.$modulepart.($cssclass?' '.$cssclass:'').'" alt="Gravatar avatar" title="'.$email.' Gravatar avatar" border="0"'.($width?' width="'.$width.'"':'').($height?' height="'.$height.'"':'').' src="https://www.gravatar.com/avatar/'.dol_hash(strtolower(trim($email)),3).'?s='.$width.'&d='.urlencode(dol_buildpath($nophoto,2)).'">';	// gravatar need md5 hash
                }
                else
				{
                    $ret.='<img class="photo'.$modulepart.($cssclass?' '.$cssclass:'').'" alt="No photo" border="0"'.($width?' width="'.$width.'"':'').($height?' height="'.$height.'"':'').' src="'.DOL_URL_ROOT.$nophoto.'">';
                }
            }

            if ($caneditfield)
            {
                if ($object->photo) $ret.="<br>\n";
                $ret.='<table class="nobordernopadding hideonsmartphone">';
                if ($object->photo) $ret.='<tr><td align="center"><input type="checkbox" class="flat photodelete" name="deletephoto" id="photodelete"> '.$langs->trans("Delete").'<br><br></td></tr>';
                $ret.='<tr><td>'.$langs->trans("PhotoFile").'</td></tr>';
                $ret.='<tr><td><input type="file" class="flat" name="photo" id="photoinput"></td></tr>';
                $ret.='</table>';
            }

        }
        else dol_print_error('','Call of showphoto with wrong parameters');

        return $ret;
    }

    /**
     *	Return select list of groups
     *
     *  @param	string	$selected       Id group preselected
     *  @param  string	$htmlname       Field name in form
     *  @param  int		$show_empty     0=liste sans valeur nulle, 1=ajoute valeur inconnue
     *  @param  string	$exclude        Array list of groups id to exclude
     * 	@param	int		$disabled		If select list must be disabled
     *  @param  string	$include        Array list of groups id to include
     * 	@param	int		$enableonly		Array list of groups id to be enabled. All other must be disabled
     * 	@param	int		$force_entity	0 or Id of environment to force
     *  @return	void
     *  @see select_dolusers
     */
    function select_dolgroups($selected='', $htmlname='groupid', $show_empty=0, $exclude='', $disabled=0, $include='', $enableonly='', $force_entity=0)
    {
        global $conf,$user,$langs;

        // Permettre l'exclusion de groupes
        if (is_array($exclude))	$excludeGroups = implode("','",$exclude);
        // Permettre l'inclusion de groupes
        if (is_array($include))	$includeGroups = implode("','",$include);

        $out='';

        // On recherche les groupes
        $sql = "SELECT ug.rowid, ug.nom as name";
        if (! empty($conf->multicompany->enabled) && $conf->entity == 1 && $user->admin && ! $user->entity)
        {
            $sql.= ", e.label";
        }
        $sql.= " FROM ".MAIN_DB_PREFIX."usergroup as ug ";
        if (! empty($conf->multicompany->enabled) && $conf->entity == 1 && $user->admin && ! $user->entity)
        {
            $sql.= " LEFT JOIN ".MAIN_DB_PREFIX."entity as e ON e.rowid=ug.entity";
            if ($force_entity) $sql.= " WHERE ug.entity IN (0,".$force_entity.")";
            else $sql.= " WHERE ug.entity IS NOT NULL";
        }
        else
        {
            $sql.= " WHERE ug.entity IN (0,".$conf->entity.")";
        }
        if (is_array($exclude) && $excludeGroups) $sql.= " AND ug.rowid NOT IN ('".$excludeGroups."')";
        if (is_array($include) && $includeGroups) $sql.= " AND ug.rowid IN ('".$includeGroups."')";
        $sql.= " ORDER BY ug.nom ASC";

        dol_syslog(get_class($this)."::select_dolgroups", LOG_DEBUG);
        $resql=$this->db->query($sql);
        if ($resql)
        {
    		// Enhance with select2
	        if ($conf->use_javascript_ajax)
	        {
				include_once DOL_DOCUMENT_ROOT . '/core/lib/ajax.lib.php';
	           	$comboenhancement = ajax_combobox($htmlname);
                $out.= $comboenhancement;
                $nodatarole=($comboenhancement?' data-role="none"':'');
            }

            $out.= '<select class="flat minwidth200" id="'.$htmlname.'" name="'.$htmlname.'"'.($disabled?' disabled':'').$nodatarole.'>';

        	$num = $this->db->num_rows($resql);
            $i = 0;
            if ($num)
            {
                if ($show_empty) $out.= '<option value="-1"'.($selected==-1?' selected':'').'>&nbsp;</option>'."\n";

                while ($i < $num)
                {
                    $obj = $this->db->fetch_object($resql);
                    $disableline=0;
                    if (is_array($enableonly) && count($enableonly) && ! in_array($obj->rowid,$enableonly)) $disableline=1;

                    $out.= '<option value="'.$obj->rowid.'"';
                    if ($disableline) $out.= ' disabled';
                    if ((is_object($selected) && $selected->id == $obj->rowid) || (! is_object($selected) && $selected == $obj->rowid))
                    {
                        $out.= ' selected';
                    }
                    $out.= '>';

                    $out.= $obj->name;
                    if (! empty($conf->multicompany->enabled) && empty($conf->multicompany->transverse_mode) && $conf->entity == 1)
                    {
                        $out.= " (".$obj->label.")";
                    }

                    $out.= '</option>';
                    $i++;
                }
            }
            else
            {
                if ($show_empty) $out.= '<option value="-1"'.($selected==-1?' selected':'').'></option>'."\n";
                $out.= '<option value="" disabled>'.$langs->trans("NoUserGroupDefined").'</option>';
            }
            $out.= '</select>';
        }
        else
        {
            dol_print_error($this->db);
        }

        return $out;
    }

}
<|MERGE_RESOLUTION|>--- conflicted
+++ resolved
@@ -398,17 +398,10 @@
         if ($direction > 0) { $extracss=($extracss?$extracss.' ':'').'inline-block'; $extrastyle='padding: 0px; padding-right: 3px !important;'; }
 
         $htmltext=str_replace('"',"&quot;",$htmltext);
-<<<<<<< HEAD
-        if ($tooltipon == 2 || $tooltipon == 3) $paramfortooltipimg=' class="classfortooltip'.($extracss?' '.$extracss:'').'" title="'.($noencodehtmltext?$htmltext:dol_escape_htmltag($htmltext,1)).'" '; // Attribut to put on td img tag to store tooltip
-        else $paramfortooltipimg =($extracss?' class="'.$extracss.'"':''); // Attribut to put on td text tag
-        if ($tooltipon == 1 || $tooltipon == 3) $paramfortooltiptd=' class="classfortooltip'.($extracss?' '.$extracss:'').'" title="'.($noencodehtmltext?$htmltext:dol_escape_htmltag($htmltext,1)).'" '; // Attribut to put on td tag to store tooltip
-        else $paramfortooltiptd =($extracss?' class="'.$extracss.'"':''); // Attribut to put on td text tag
-=======
-        if ($tooltipon == 2 || $tooltipon == 3) $paramfortooltipimg=' class="classfortooltip inline-block'.($extracss?' '.$extracss:'').'" style="padding: 0px;'.($extrastyle?' '.$extrastyle:'').'" title="'.($noencodehtmltext?$htmltext:dol_escape_htmltag($htmltext,1)).'"'; // Attribut to put on td img tag to store tooltip
+        if ($tooltipon == 2 || $tooltipon == 3) $paramfortooltipimg=' class="classfortooltip inline-block'.($extracss?' '.$extracss:'').'" style="padding: 0px;'.($extrastyle?' '.$extrastyle:'').'" title="'.($noencodehtmltext?$htmltext:dol_escape_htmltag($htmltext,1)).'"'; // Attribut to put on img tag to store tooltip
         else $paramfortooltipimg =($extracss?' class="'.$extracss.'"':'').($extrastyle?' style="'.$extrastyle.'"':''); // Attribut to put on td text tag
         if ($tooltipon == 1 || $tooltipon == 3) $paramfortooltiptd=' class="classfortooltip inline-block'.($extracss?' '.$extracss:'').'" style="padding: 0px;'.($extrastyle?' '.$extrastyle:'').'" title="'.($noencodehtmltext?$htmltext:dol_escape_htmltag($htmltext,1)).'"'; // Attribut to put on td tag to store tooltip
         else $paramfortooltiptd =($extracss?' class="'.$extracss.'"':'').($extrastyle?' style="'.$extrastyle.'"':''); // Attribut to put on td text tag
->>>>>>> 6fb53ecb
         $s="";
         if (empty($notabs)) $s.='<table class="nobordernopadding" summary=""><tr style="height: auto;">';
         elseif ($notabs == 2) $s.='<div class="inline-block">';
