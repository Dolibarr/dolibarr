<?php
/* Copyright (c) 2002-2007  Rodolphe Quiedeville    <rodolphe@quiedeville.org>
 * Copyright (C) 2004-2012  Laurent Destailleur     <eldy@users.sourceforge.net>
 * Copyright (C) 2004       Benoit Mortier          <benoit.mortier@opensides.be>
 * Copyright (C) 2004       Sebastien Di Cintio     <sdicintio@ressource-toi.org>
 * Copyright (C) 2004       Eric Seigne             <eric.seigne@ryxeo.com>
 * Copyright (C) 2005-2017  Regis Houssin           <regis.houssin@inodbox.com>
 * Copyright (C) 2006       Andre Cianfarani        <acianfa@free.fr>
 * Copyright (C) 2006       Marc Barilley/Ocebo     <marc@ocebo.com>
 * Copyright (C) 2007       Franky Van Liedekerke   <franky.van.liedekerker@telenet.be>
 * Copyright (C) 2007       Patrick Raguin          <patrick.raguin@gmail.com>
 * Copyright (C) 2010       Juanjo Menent           <jmenent@2byte.es>
 * Copyright (C) 2010-2019  Philippe Grand          <philippe.grand@atoo-net.com>
 * Copyright (C) 2011       Herve Prot              <herve.prot@symeos.com>
 * Copyright (C) 2012-2016  Marcos García           <marcosgdf@gmail.com>
 * Copyright (C) 2012       Cedric Salvador         <csalvador@gpcsolutions.fr>
 * Copyright (C) 2012-2015  Raphaël Doursenaud      <rdoursenaud@gpcsolutions.fr>
 * Copyright (C) 2014-2020  Alexandre Spangaro      <aspangaro@open-dsi.fr>
 * Copyright (C) 2018       Ferran Marcet           <fmarcet@2byte.es>
 * Copyright (C) 2018-2019  Frédéric France         <frederic.france@netlogic.fr>
 * Copyright (C) 2018       Nicolas ZABOURI	        <info@inovea-conseil.com>
 * Copyright (C) 2018       Christophe Battarel     <christophe@altairis.fr>
 * Copyright (C) 2018       Josep Lluis Amador      <joseplluis@lliuretic.cat>
 *
 * This program is free software; you can redistribute it and/or modify
 * it under the terms of the GNU General Public License as published by
 * the Free Software Foundation; either version 3 of the License, or
 * (at your option) any later version.
 *
 * This program is distributed in the hope that it will be useful,
 * but WITHOUT ANY WARRANTY; without even the implied warranty of
 * MERCHANTABILITY or FITNESS FOR A PARTICULAR PURPOSE.  See the
 * GNU General Public License for more details.
 *
 * You should have received a copy of the GNU General Public License
 * along with this program. If not, see <https://www.gnu.org/licenses/>.
 */

/**
 *	\file       htdocs/core/class/html.form.class.php
 *  \ingroup    core
 *	\brief      File of class with all html predefined components
 */


/**
 *	Class to manage generation of HTML components
 *	Only common components must be here.
 *
 *  TODO Merge all function load_cache_* and loadCache* (except load_cache_vatrates) into one generic function loadCacheTable
 */
class Form
{
	/**
	 * @var DoliDB Database handler.
	 */
	public $db;

	/**
	 * @var string Error code (or message)
	 */
	public $error = '';

	/**
	 * @var string[]    Array of error strings
	 */
	public $errors = array();

	public $num;

	// Cache arrays
	public $cache_types_paiements = array();
	public $cache_conditions_paiements = array();
	public $cache_transport_mode = array();
	public $cache_availability = array();
	public $cache_demand_reason = array();
	public $cache_types_fees = array();
	public $cache_vatrates = array();


	/**
	 * Constructor
	 *
	 * @param		DoliDB		$db      Database handler
	 */
	public function __construct($db)
	{
		$this->db = $db;
	}

	/**
	 * Output key field for an editable field
	 *
	 * @param   string	$text			Text of label or key to translate
	 * @param   string	$htmlname		Name of select field ('edit' prefix will be added)
	 * @param   string	$preselected    Value to show/edit (not used in this function)
	 * @param	object	$object			Object
	 * @param	boolean	$perm			Permission to allow button to edit parameter. Set it to 0 to have a not edited field.
	 * @param	string	$typeofdata		Type of data ('string' by default, 'email', 'amount:99', 'numeric:99', 'text' or 'textarea:rows:cols', 'datepicker' ('day' do not work, don't know why), 'ckeditor:dolibarr_zzz:width:height:savemethod:1:rows:cols', 'select;xxx[:class]'...)
	 * @param	string	$moreparam		More param to add on a href URL.
	 * @param   int     $fieldrequired  1 if we want to show field as mandatory using the "fieldrequired" CSS.
	 * @param   int     $notabletag     1=Do not output table tags but output a ':', 2=Do not output table tags and no ':', 3=Do not output table tags but output a ' '
	 * @param	string	$paramid		Key of parameter for id ('id', 'socid')
	 * @param	string	$help			Tooltip help
	 * @return	string					HTML edit field
	 */
	public function editfieldkey($text, $htmlname, $preselected, $object, $perm, $typeofdata = 'string', $moreparam = '', $fieldrequired = 0, $notabletag = 0, $paramid = 'id', $help = '')
	{
		global $conf, $langs;

		$ret = '';

		// TODO change for compatibility
		if (!empty($conf->global->MAIN_USE_JQUERY_JEDITABLE) && !preg_match('/^select;/', $typeofdata))
		{
			if (!empty($perm))
			{
				$tmp = explode(':', $typeofdata);
				$ret .= '<div class="editkey_'.$tmp[0].(!empty($tmp[1]) ? ' '.$tmp[1] : '').'" id="'.$htmlname.'">';
				if ($fieldrequired) $ret .= '<span class="fieldrequired">';
				if ($help) {
					$ret .= $this->textwithpicto($langs->trans($text), $help);
				} else {
					$ret .= $langs->trans($text);
				}
				if ($fieldrequired) $ret .= '</span>';
				$ret .= '</div>'."\n";
			} else {
				if ($fieldrequired) $ret .= '<span class="fieldrequired">';
				if ($help) {
					$ret .= $this->textwithpicto($langs->trans($text), $help);
				} else {
					$ret .= $langs->trans($text);
				}
				if ($fieldrequired) $ret .= '</span>';
			}
		} else {
			if (empty($notabletag) && GETPOST('action', 'aZ09') != 'edit'.$htmlname && $perm) $ret .= '<table class="nobordernopadding centpercent"><tr><td class="nowrap">';
			if ($fieldrequired) $ret .= '<span class="fieldrequired">';
			if ($help) {
				$ret .= $this->textwithpicto($langs->trans($text), $help);
			} else {
				$ret .= $langs->trans($text);
			}
			if ($fieldrequired) $ret .= '</span>';
			if (!empty($notabletag)) $ret .= ' ';
			if (empty($notabletag) && GETPOST('action', 'aZ09') != 'edit'.$htmlname && $perm) $ret .= '</td>';
			if (empty($notabletag) && GETPOST('action', 'aZ09') != 'edit'.$htmlname && $perm) $ret .= '<td class="right">';
			if ($htmlname && GETPOST('action', 'aZ09') != 'edit'.$htmlname && $perm) $ret .= '<a class="editfielda" href="'.$_SERVER["PHP_SELF"].'?action=edit'.$htmlname.'&amp;'.$paramid.'='.$object->id.$moreparam.'">'.img_edit($langs->trans('Edit'), ($notabletag ? 0 : 1)).'</a>';
			if (!empty($notabletag) && $notabletag == 1) $ret .= ' : ';
			if (!empty($notabletag) && $notabletag == 3) $ret .= ' ';
			if (empty($notabletag) && GETPOST('action', 'aZ09') != 'edit'.$htmlname && $perm) $ret .= '</td>';
			if (empty($notabletag) && GETPOST('action', 'aZ09') != 'edit'.$htmlname && $perm) $ret .= '</tr></table>';
		}

		return $ret;
	}

	/**
	 * Output value of a field for an editable field
	 *
	 * @param	string	$text			Text of label (not used in this function)
	 * @param	string	$htmlname		Name of select field
	 * @param	string	$value			Value to show/edit
	 * @param	object	$object			Object
	 * @param	boolean	$perm			Permission to allow button to edit parameter
	 * @param	string	$typeofdata		Type of data ('string' by default, 'email', 'amount:99', 'numeric:99', 'text' or 'textarea:rows:cols%', 'datepicker' ('day' do not work, don't know why), 'dayhour' or 'datepickerhour', 'ckeditor:dolibarr_zzz:width:height:savemethod:toolbarstartexpanded:rows:cols', 'select;xkey:xval,ykey:yval,...')
	 * @param	string	$editvalue		When in edit mode, use this value as $value instead of value (for example, you can provide here a formated price instead of value). Use '' to use same than $value
	 * @param	object	$extObject		External object
	 * @param	mixed	$custommsg		String or Array of custom messages : eg array('success' => 'MyMessage', 'error' => 'MyMessage')
	 * @param	string	$moreparam		More param to add on the form action href URL
	 * @param   int     $notabletag     Do no output table tags
	 * @param	string	$formatfunc		Call a specific function to output field
	 * @param	string	$paramid		Key of parameter for id ('id', 'socid')
	 * @return  string					HTML edit field
	 */
	public function editfieldval($text, $htmlname, $value, $object, $perm, $typeofdata = 'string', $editvalue = '', $extObject = null, $custommsg = null, $moreparam = '', $notabletag = 0, $formatfunc = '', $paramid = 'id')
	{
		global $conf, $langs, $db;

		$ret = '';

		// Check parameters
		if (empty($typeofdata)) return 'ErrorBadParameter';

		// When option to edit inline is activated
		if (!empty($conf->global->MAIN_USE_JQUERY_JEDITABLE) && !preg_match('/^select;|datehourpicker/', $typeofdata)) // TODO add jquery timepicker and support select
		{
			$ret .= $this->editInPlace($object, $value, $htmlname, $perm, $typeofdata, $editvalue, $extObject, $custommsg);
		} else {
			$editmode = (GETPOST('action', 'aZ09') == 'edit'.$htmlname);
			if ($editmode)
			{
				$ret .= "\n";
				$ret .= '<form method="post" action="'.$_SERVER["PHP_SELF"].($moreparam ? '?'.$moreparam : '').'">';
				$ret .= '<input type="hidden" name="action" value="set'.$htmlname.'">';
				$ret .= '<input type="hidden" name="token" value="'.newToken().'">';
				$ret .= '<input type="hidden" name="'.$paramid.'" value="'.$object->id.'">';
				if (empty($notabletag)) $ret .= '<table class="nobordernopadding centpercent" cellpadding="0" cellspacing="0">';
				if (empty($notabletag)) $ret .= '<tr><td>';
				if (preg_match('/^(string|safehtmlstring|email)/', $typeofdata))
				{
					$tmp = explode(':', $typeofdata);
					$ret .= '<input type="text" id="'.$htmlname.'" name="'.$htmlname.'" value="'.($editvalue ? $editvalue : $value).'"'.($tmp[1] ? ' size="'.$tmp[1].'"' : '').' autofocus>';
				} elseif (preg_match('/^(numeric|amount)/', $typeofdata))
				{
					$tmp = explode(':', $typeofdata);
					$valuetoshow = price2num($editvalue ? $editvalue : $value);
					$ret .= '<input type="text" id="'.$htmlname.'" name="'.$htmlname.'" value="'.($valuetoshow != '' ?price($valuetoshow) : '').'"'.($tmp[1] ? ' size="'.$tmp[1].'"' : '').' autofocus>';
				} elseif (preg_match('/^text/', $typeofdata) || preg_match('/^note/', $typeofdata))	// if wysiwyg is enabled $typeofdata = 'ckeditor'
				{
					$tmp = explode(':', $typeofdata);
					$cols = $tmp[2];
					$morealt = '';
					if (preg_match('/%/', $cols))
					{
						$morealt = ' style="width: '.$cols.'"';
						$cols = '';
					}

					$valuetoshow = ($editvalue ? $editvalue : $value);
					$ret .= '<textarea id="'.$htmlname.'" name="'.$htmlname.'" wrap="soft" rows="'.($tmp[1] ? $tmp[1] : '20').'"'.($cols ? ' cols="'.$cols.'"' : 'class="quatrevingtpercent"').$morealt.'" autofocus>';
					// textarea convert automatically entities chars into simple chars.
					// So we convert & into &amp; so a string like 'a &lt; <b>b</b><br>é<br>&lt;script&gt;alert('X');&lt;script&gt;' stay a correct html and is not converted by textarea component when wysiwig is off.
					$valuetoshow = str_replace('&', '&amp;', $valuetoshow);
					$ret .= dol_string_neverthesehtmltags($valuetoshow, array('textarea'));
					$ret .= '</textarea>';
				} elseif ($typeofdata == 'day' || $typeofdata == 'datepicker')
				{
					$ret .= $this->selectDate($value, $htmlname, 0, 0, 1, 'form'.$htmlname, 1, 0);
				} elseif ($typeofdata == 'dayhour' || $typeofdata == 'datehourpicker')
				{
					$ret .= $this->selectDate($value, $htmlname, 1, 1, 1, 'form'.$htmlname, 1, 0);
				} elseif (preg_match('/^select;/', $typeofdata))
				{
					$arraydata = explode(',', preg_replace('/^select;/', '', $typeofdata));
					$arraylist = array();
					foreach ($arraydata as $val)
					{
						$tmp = explode(':', $val);
						$tmpkey = str_replace('|', ':', $tmp[0]);
						$arraylist[$tmpkey] = $tmp[1];
					}
					$ret .= $this->selectarray($htmlname, $arraylist, $value);
				} elseif (preg_match('/^ckeditor/', $typeofdata))
				{
					$tmp = explode(':', $typeofdata); // Example: ckeditor:dolibarr_zzz:width:height:savemethod:toolbarstartexpanded:rows:cols:uselocalbrowser
					require_once DOL_DOCUMENT_ROOT.'/core/class/doleditor.class.php';
					$doleditor = new DolEditor($htmlname, ($editvalue ? $editvalue : $value), ($tmp[2] ? $tmp[2] : ''), ($tmp[3] ? $tmp[3] : '100'), ($tmp[1] ? $tmp[1] : 'dolibarr_notes'), 'In', ($tmp[5] ? $tmp[5] : 0), (isset($tmp[8]) ? ($tmp[8] ?true:false) : true), true, ($tmp[6] ? $tmp[6] : '20'), ($tmp[7] ? $tmp[7] : '100'));
					$ret .= $doleditor->Create(1);
				}
				if (empty($notabletag)) $ret .= '</td>';

				if (empty($notabletag)) $ret .= '<td class="left">';
				//else $ret.='<div class="clearboth"></div>';
				$ret .= '<input type="submit" class="button'.(empty($notabletag) ? '' : ' ').'" name="modify" value="'.$langs->trans("Modify").'">';
				if (preg_match('/ckeditor|textarea/', $typeofdata) && empty($notabletag)) $ret .= '<br>'."\n";
				$ret .= '<input type="submit" class="button button-cancel'.(empty($notabletag) ? '' : ' ').'" name="cancel" value="'.$langs->trans("Cancel").'">';
				if (empty($notabletag)) $ret .= '</td>';

				if (empty($notabletag)) $ret .= '</tr></table>'."\n";
				$ret .= '</form>'."\n";
			} else {
				if (preg_match('/^(email)/', $typeofdata))              $ret .= dol_print_email($value, 0, 0, 0, 0, 1);
				elseif (preg_match('/^(amount|numeric)/', $typeofdata)) $ret .= ($value != '' ? price($value, '', $langs, 0, -1, -1, $conf->currency) : '');
				elseif (preg_match('/^text/', $typeofdata) || preg_match('/^note/', $typeofdata))  $ret .= dol_htmlentitiesbr($value);
				elseif (preg_match('/^safehtmlstring/', $typeofdata)) $ret .= dol_string_onlythesehtmltags($value);
				elseif (preg_match('/^restricthtml/', $typeofdata)) $ret .= dol_string_onlythesehtmltags($value);
				elseif ($typeofdata == 'day' || $typeofdata == 'datepicker') $ret .= '<span class="valuedate">'.dol_print_date($value, 'day').'</span>';
				elseif ($typeofdata == 'dayhour' || $typeofdata == 'datehourpicker') $ret .= '<span class="valuedate">'.dol_print_date($value, 'dayhour').'</span>';
				elseif (preg_match('/^select;/', $typeofdata))
				{
					$arraydata = explode(',', preg_replace('/^select;/', '', $typeofdata));
					$arraylist = array();
					foreach ($arraydata as $val)
					{
						$tmp = explode(':', $val);
						$arraylist[$tmp[0]] = $tmp[1];
					}
					$ret .= $arraylist[$value];
				} elseif (preg_match('/^ckeditor/', $typeofdata))
				{
					$tmpcontent = dol_htmlentitiesbr($value);
					if (!empty($conf->global->MAIN_DISABLE_NOTES_TAB))
					{
						$firstline = preg_replace('/<br>.*/', '', $tmpcontent);
						$firstline = preg_replace('/[\n\r].*/', '', $firstline);
						$tmpcontent = $firstline.((strlen($firstline) != strlen($tmpcontent)) ? '...' : '');
					}
					// We dont use dol_escape_htmltag to get the html formating active, but this need we must also
					// clean data from some dangerous html
					$ret .= dol_string_onlythesehtmltags(dol_htmlentitiesbr($tmpcontent));
				} else {
					$ret .= dol_escape_htmltag($value);
				}

				if ($formatfunc && method_exists($object, $formatfunc))
				{
					$ret = $object->$formatfunc($ret);
				}
			}
		}
		return $ret;
	}

	/**
	 * Output edit in place form
	 *
	 * @param   string	$fieldname		Name of the field
	 * @param	object	$object			Object
	 * @param	boolean	$perm			Permission to allow button to edit parameter. Set it to 0 to have a not edited field.
	 * @param	string	$typeofdata		Type of data ('string' by default, 'email', 'amount:99', 'numeric:99', 'text' or 'textarea:rows:cols', 'datepicker' ('day' do not work, don't know why), 'ckeditor:dolibarr_zzz:width:height:savemethod:1:rows:cols', 'select;xxx[:class]'...)
	 * @param	string	$check			Same coe than $check parameter of GETPOST()
	 * @param	string	$morecss		More CSS
	 * @return	string   		      	HTML code for the edit of alternative language
	 */
	public function widgetForTranslation($fieldname, $object, $perm, $typeofdata = 'string', $check = '', $morecss = '')
	{
		global $conf, $langs, $extralanguages;

		$result = '';

		// List of extra languages
		$arrayoflangcode = array();
		if (!empty($conf->global->PDF_USE_ALSO_LANGUAGE_CODE)) $arrayoflangcode[] = $conf->global->PDF_USE_ALSO_LANGUAGE_CODE;

		if (is_array($arrayoflangcode) && count($arrayoflangcode)) {
			if (!is_object($extralanguages)) {
				include_once DOL_DOCUMENT_ROOT.'/core/class/extralanguages.class.php';
				$extralanguages = new ExtraLanguages($this->db);
			}
			$extralanguages->fetch_name_extralanguages('societe');

			if (!is_array($extralanguages->attributes[$object->element]) || empty($extralanguages->attributes[$object->element][$fieldname])) {
				return ''; // No extralang field to show
			}

			$result .= '<!-- Widget for translation -->'."\n";
			$result .= '<div class="inline-block paddingleft image-'.$object->element.'-'.$fieldname.'">';
			$s = img_picto($langs->trans("ShowOtherLanguages"), 'language', '', false, 0, 0, '', 'fa-15 editfieldlang');
			$result .= $s;
			$result .= '</div>';

			$result .= '<div class="inline-block hidden field-'.$object->element.'-'.$fieldname.'">';

			$resultforextrlang = '';
			foreach ($arrayoflangcode as $langcode)
			{
				$valuetoshow = GETPOSTISSET('field-'.$object->element."-".$fieldname."-".$langcode) ? GETPOST('field-'.$object->element.'-'.$fieldname."-".$langcode, $check) : '';
				if (empty($valuetoshow)) {
					$object->fetchValuesForExtraLanguages();
					//var_dump($object->array_languages);
					$valuetoshow = $object->array_languages[$fieldname][$langcode];
				}

				$s = picto_from_langcode($langcode, 'class="pictoforlang paddingright"');
				$resultforextrlang .= $s;

				// TODO Use the showInputField() method of ExtraLanguages object
				if ($typeofdata == 'textarea') {
					$resultforextrlang .= '<textarea name="field-'.$object->element."-".$fieldname."-".$langcode.'" id="'.$fieldname."-".$langcode.'" class="'.$morecss.'" rows="'.ROWS_2.'" wrap="soft">';
					$resultforextrlang .= $valuetoshow;
					$resultforextrlang .= '</textarea>';
				} else {
					$resultforextrlang .= '<input type="text" class="inputfieldforlang '.($morecss ? ' '.$morecss : '').'" name="field-'.$object->element.'-'.$fieldname.'-'.$langcode.'" value="'.$valuetoshow.'">';
				}
			}
			$result .= $resultforextrlang;

			$result .= '</div>';
			$result .= '<script>$(".image-'.$object->element.'-'.$fieldname.'").click(function() { console.log("Toggle lang widget"); jQuery(".field-'.$object->element.'-'.$fieldname.'").toggle(); });</script>';
		}

		return $result;
	}

	/**
	 * Output edit in place form
	 *
	 * @param	object	$object			Object
	 * @param	string	$value			Value to show/edit
	 * @param	string	$htmlname		DIV ID (field name)
	 * @param	int		$condition		Condition to edit
	 * @param	string	$inputType		Type of input ('string', 'numeric', 'datepicker' ('day' do not work, don't know why), 'textarea:rows:cols', 'ckeditor:dolibarr_zzz:width:height:?:1:rows:cols', 'select:loadmethod:savemethod:buttononly')
	 * @param	string	$editvalue		When in edit mode, use this value as $value instead of value
	 * @param	object	$extObject		External object
	 * @param	mixed	$custommsg		String or Array of custom messages : eg array('success' => 'MyMessage', 'error' => 'MyMessage')
	 * @return	string   		      	HTML edit in place
	 */
	protected function editInPlace($object, $value, $htmlname, $condition, $inputType = 'textarea', $editvalue = null, $extObject = null, $custommsg = null)
	{
		global $conf;

		$out = '';

		// Check parameters
		if (preg_match('/^text/', $inputType)) $value = dol_nl2br($value);
		elseif (preg_match('/^numeric/', $inputType)) $value = price($value);
		elseif ($inputType == 'day' || $inputType == 'datepicker') $value = dol_print_date($value, 'day');

		if ($condition)
		{
			$element = false;
			$table_element = false;
			$fk_element		= false;
			$loadmethod		= false;
			$savemethod		= false;
			$ext_element	= false;
			$button_only	= false;
			$inputOption = '';

			if (is_object($object))
			{
				$element = $object->element;
				$table_element = $object->table_element;
				$fk_element = $object->id;
			}

			if (is_object($extObject))
			{
				$ext_element = $extObject->element;
			}

			if (preg_match('/^(string|email|numeric)/', $inputType))
			{
				$tmp = explode(':', $inputType);
				$inputType = $tmp[0];
				if (!empty($tmp[1])) $inputOption = $tmp[1];
				if (!empty($tmp[2])) $savemethod = $tmp[2];
				$out .= '<input id="width_'.$htmlname.'" value="'.$inputOption.'" type="hidden"/>'."\n";
			} elseif ((preg_match('/^day$/', $inputType)) || (preg_match('/^datepicker/', $inputType)) || (preg_match('/^datehourpicker/', $inputType)))
			{
				$tmp = explode(':', $inputType);
				$inputType = $tmp[0];
				if (!empty($tmp[1])) $inputOption = $tmp[1];
				if (!empty($tmp[2])) $savemethod = $tmp[2];

				$out .= '<input id="timestamp" type="hidden"/>'."\n"; // Use for timestamp format
			} elseif (preg_match('/^(select|autocomplete)/', $inputType))
			{
				$tmp = explode(':', $inputType);
				$inputType = $tmp[0]; $loadmethod = $tmp[1];
				if (!empty($tmp[2])) $savemethod = $tmp[2];
				if (!empty($tmp[3])) $button_only = true;
			} elseif (preg_match('/^textarea/', $inputType))
			{
				$tmp = explode(':', $inputType);
				$inputType = $tmp[0];
				$rows = (empty($tmp[1]) ? '8' : $tmp[1]);
				$cols = (empty($tmp[2]) ? '80' : $tmp[2]);
			} elseif (preg_match('/^ckeditor/', $inputType))
			{
				$tmp = explode(':', $inputType);
				$inputType = $tmp[0]; $toolbar = $tmp[1];
				if (!empty($tmp[2])) $width = $tmp[2];
				if (!empty($tmp[3])) $heigth = $tmp[3];
				if (!empty($tmp[4])) $savemethod = $tmp[4];

				if (!empty($conf->fckeditor->enabled))
				{
					$out .= '<input id="ckeditor_toolbar" value="'.$toolbar.'" type="hidden"/>'."\n";
				} else {
					$inputType = 'textarea';
				}
			}

			$out .= '<input id="element_'.$htmlname.'" value="'.$element.'" type="hidden"/>'."\n";
			$out .= '<input id="table_element_'.$htmlname.'" value="'.$table_element.'" type="hidden"/>'."\n";
			$out .= '<input id="fk_element_'.$htmlname.'" value="'.$fk_element.'" type="hidden"/>'."\n";
			$out .= '<input id="loadmethod_'.$htmlname.'" value="'.$loadmethod.'" type="hidden"/>'."\n";
			if (!empty($savemethod))	$out .= '<input id="savemethod_'.$htmlname.'" value="'.$savemethod.'" type="hidden"/>'."\n";
			if (!empty($ext_element))	$out .= '<input id="ext_element_'.$htmlname.'" value="'.$ext_element.'" type="hidden"/>'."\n";
			if (!empty($custommsg))
			{
				if (is_array($custommsg))
				{
					if (!empty($custommsg['success']))
						$out .= '<input id="successmsg_'.$htmlname.'" value="'.$custommsg['success'].'" type="hidden"/>'."\n";
						if (!empty($custommsg['error']))
							$out .= '<input id="errormsg_'.$htmlname.'" value="'.$custommsg['error'].'" type="hidden"/>'."\n";
				} else $out .= '<input id="successmsg_'.$htmlname.'" value="'.$custommsg.'" type="hidden"/>'."\n";
			}
			if ($inputType == 'textarea') {
				$out .= '<input id="textarea_'.$htmlname.'_rows" value="'.$rows.'" type="hidden"/>'."\n";
				$out .= '<input id="textarea_'.$htmlname.'_cols" value="'.$cols.'" type="hidden"/>'."\n";
			}
			$out .= '<span id="viewval_'.$htmlname.'" class="viewval_'.$inputType.($button_only ? ' inactive' : ' active').'">'.$value.'</span>'."\n";
			$out .= '<span id="editval_'.$htmlname.'" class="editval_'.$inputType.($button_only ? ' inactive' : ' active').' hideobject">'.(!empty($editvalue) ? $editvalue : $value).'</span>'."\n";
		} else {
			$out = $value;
		}

		return $out;
	}

	/**
	 *	Show a text and picto with tooltip on text or picto.
	 *  Can be called by an instancied $form->textwithtooltip or by a static call Form::textwithtooltip
	 *
	 *	@param	string		$text				Text to show
	 *	@param	string		$htmltext			HTML content of tooltip. Must be HTML/UTF8 encoded.
	 *	@param	int			$tooltipon			1=tooltip on text, 2=tooltip on image, 3=tooltip sur les 2
	 *	@param	int			$direction			-1=image is before, 0=no image, 1=image is after
	 *	@param	string		$img				Html code for image (use img_xxx() function to get it)
	 *	@param	string		$extracss			Add a CSS style to td tags
	 *	@param	int			$notabs				0=Include table and tr tags, 1=Do not include table and tr tags, 2=use div, 3=use span
	 *	@param	string		$incbefore			Include code before the text
	 *	@param	int			$noencodehtmltext	Do not encode into html entity the htmltext
	 *  @param  string      $tooltiptrigger		''=Tooltip on hover, 'abc'=Tooltip on click (abc is a unique key)
	 *  @param	int			$forcenowrap		Force no wrap between text and picto (works with notabs=2 only)
	 *	@return	string							Code html du tooltip (texte+picto)
	 *	@see	textwithpicto() Use thisfunction if you can.
	 */
	public function textwithtooltip($text, $htmltext, $tooltipon = 1, $direction = 0, $img = '', $extracss = '', $notabs = 3, $incbefore = '', $noencodehtmltext = 0, $tooltiptrigger = '', $forcenowrap = 0)
	{
		if ($incbefore) $text = $incbefore.$text;
		if (!$htmltext) return $text;

		$tag = 'td';
		if ($notabs == 2) $tag = 'div';
		if ($notabs == 3) $tag = 'span';
		// Sanitize tooltip
		$htmltext = str_replace(array("\r", "\n"), '', $htmltext);

		$extrastyle = '';
		if ($direction < 0) { $extracss = ($extracss ? $extracss.' ' : '').($notabs != 3 ? 'inline-block' : ''); $extrastyle = 'padding: 0px; padding-left: 3px !important;'; }
		if ($direction > 0) { $extracss = ($extracss ? $extracss.' ' : '').($notabs != 3 ? 'inline-block' : ''); $extrastyle = 'padding: 0px; padding-right: 3px !important;'; }

		$classfortooltip = 'classfortooltip';

		$s = ''; $textfordialog = '';

		if ($tooltiptrigger == '')
		{
			$htmltext = str_replace('"', '&quot;', $htmltext);
		} else {
			$classfortooltip = 'classfortooltiponclick';
			$textfordialog .= '<div style="display: none;" id="idfortooltiponclick_'.$tooltiptrigger.'" class="classfortooltiponclicktext">'.$htmltext.'</div>';
		}
		if ($tooltipon == 2 || $tooltipon == 3)
		{
			$paramfortooltipimg = ' class="'.$classfortooltip.($notabs != 3 ? ' inline-block' : '').($extracss ? ' '.$extracss : '').'" style="padding: 0px;'.($extrastyle ? ' '.$extrastyle : '').'"';
			if ($tooltiptrigger == '') $paramfortooltipimg .= ' title="'.($noencodehtmltext ? $htmltext : dol_escape_htmltag($htmltext, 1)).'"'; // Attribut to put on img tag to store tooltip
			else $paramfortooltipimg .= ' dolid="'.$tooltiptrigger.'"';
		} else $paramfortooltipimg = ($extracss ? ' class="'.$extracss.'"' : '').($extrastyle ? ' style="'.$extrastyle.'"' : ''); // Attribut to put on td text tag
		if ($tooltipon == 1 || $tooltipon == 3)
		{
			$paramfortooltiptd = ' class="'.($tooltipon == 3 ? 'cursorpointer ' : '').$classfortooltip.' inline-block'.($extracss ? ' '.$extracss : '').'" style="padding: 0px;'.($extrastyle ? ' '.$extrastyle : '').'" ';
			if ($tooltiptrigger == '') $paramfortooltiptd .= ' title="'.($noencodehtmltext ? $htmltext : dol_escape_htmltag($htmltext, 1)).'"'; // Attribut to put on td tag to store tooltip
			else $paramfortooltiptd .= ' dolid="'.$tooltiptrigger.'"';
		} else $paramfortooltiptd = ($extracss ? ' class="'.$extracss.'"' : '').($extrastyle ? ' style="'.$extrastyle.'"' : ''); // Attribut to put on td text tag
		if (empty($notabs)) $s .= '<table class="nobordernopadding"><tr style="height: auto;">';
		elseif ($notabs == 2) $s .= '<div class="inline-block'.($forcenowrap ? ' nowrap' : '').'">';
		// Define value if value is before
		if ($direction < 0) {
			$s .= '<'.$tag.$paramfortooltipimg;
			if ($tag == 'td') {
				$s .= ' class=valigntop" width="14"';
			}
			$s .= '>'.$textfordialog.$img.'</'.$tag.'>';
		}
		// Use another method to help avoid having a space in value in order to use this value with jquery
		// Define label
		if ((string) $text != '') $s .= '<'.$tag.$paramfortooltiptd.'>'.$text.'</'.$tag.'>';
		// Define value if value is after
		if ($direction > 0) {
			$s .= '<'.$tag.$paramfortooltipimg;
			if ($tag == 'td') $s .= ' class="valignmiddle" width="14"';
			$s .= '>'.$textfordialog.$img.'</'.$tag.'>';
		}
		if (empty($notabs)) $s .= '</tr></table>';
		elseif ($notabs == 2) $s .= '</div>';

		return $s;
	}

	/**
	 *	Show a text with a picto and a tooltip on picto
	 *
	 *	@param	string	$text				Text to show
	 *	@param  string	$htmltext	     	Content of tooltip
	 *	@param	int		$direction			1=Icon is after text, -1=Icon is before text, 0=no icon
	 * 	@param	string	$type				Type of picto ('info', 'infoclickable', 'help', 'helpclickable', 'warning', 'superadmin', 'mypicto@mymodule', ...) or image filepath or 'none'
	 *  @param  string	$extracss           Add a CSS style to td, div or span tag
	 *  @param  int		$noencodehtmltext   Do not encode into html entity the htmltext
	 *  @param	int		$notabs				0=Include table and tr tags, 1=Do not include table and tr tags, 2=use div, 3=use span
	 *  @param  string  $tooltiptrigger     ''=Tooltip on hover, 'abc'=Tooltip on click (abc is a unique key, clickable link is on image or on link if param $type='none' or on both if $type='xxxclickable')
	 *  @param	int		$forcenowrap		Force no wrap between text and picto (works with notabs=2 only)
	 * 	@return	string						HTML code of text, picto, tooltip
	 */
	public function textwithpicto($text, $htmltext, $direction = 1, $type = 'help', $extracss = '', $noencodehtmltext = 0, $notabs = 3, $tooltiptrigger = '', $forcenowrap = 0)
	{
		global $conf, $langs;

		$alt = '';
		if ($tooltiptrigger) $alt = $langs->transnoentitiesnoconv("ClickToShowHelp");

		//For backwards compatibility
		if ($type == '0') $type = 'info';
		elseif ($type == '1') $type = 'help';

		// If info or help with no javascript, show only text
		if (empty($conf->use_javascript_ajax))
		{
			if ($type == 'info' || $type == 'infoclickable' || $type == 'help' || $type == 'helpclickable')	return $text;
			else {
				$alt = $htmltext;
				$htmltext = '';
			}
		}

		// If info or help with smartphone, show only text (tooltip hover can't works)
		if (!empty($conf->dol_no_mouse_hover) && empty($tooltiptrigger))
		{
			if ($type == 'info' || $type == 'infoclickable' || $type == 'help' || $type == 'helpclickable') return $text;
		}
		// If info or help with smartphone, show only text (tooltip on click does not works with dialog on smaprtphone)
		//if (! empty($conf->dol_no_mouse_hover) && ! empty($tooltiptrigger))
		//{
		//if ($type == 'info' || $type == 'help') return '<a href="'..'">'.$text.''</a>';
		//}

		$img = '';
		if ($type == 'info') $img = img_help(0, $alt);
		elseif ($type == 'help') $img = img_help(($tooltiptrigger != '' ? 2 : 1), $alt);
		elseif ($type == 'helpclickable') $img = img_help(($tooltiptrigger != '' ? 2 : 1), $alt);
		elseif ($type == 'superadmin') $img = img_picto($alt, 'redstar');
		elseif ($type == 'admin') $img = img_picto($alt, 'star');
		elseif ($type == 'warning') $img = img_warning($alt);
		elseif ($type != 'none') $img = img_picto($alt, $type); // $type can be an image path

		return $this->textwithtooltip($text, $htmltext, ((($tooltiptrigger && !$img) || strpos($type, 'clickable')) ? 3 : 2), $direction, $img, $extracss, $notabs, '', $noencodehtmltext, $tooltiptrigger, $forcenowrap);
	}

	/**
	 * Generate select HTML to choose massaction
	 *
	 * @param	string	$selected		Value auto selected when at least one record is selected. Not a preselected value. Use '0' by default.
	 * @param	array	$arrayofaction	array('code'=>'label', ...). The code is the key stored into the GETPOST('massaction') when submitting action.
	 * @param   int     $alwaysvisible  1=select button always visible
	 * @param   string  $name     		Name for massaction
	 * @param   string  $cssclass 		CSS class used to check for select
	 * @return	string|void				Select list
	 */
	public function selectMassAction($selected, $arrayofaction, $alwaysvisible = 0, $name = 'massaction', $cssclass = 'checkforselect')
	{
		global $conf, $langs, $hookmanager;


		$disabled = 0;
		$ret = '<div class="centpercent center">';
		$ret .= '<select class="flat'.(empty($conf->use_javascript_ajax) ? '' : ' hideobject').' '.$name.' '.$name.'select valignmiddle alignstart" id="'.$name.'" name="'.$name.'"'.($disabled ? ' disabled="disabled"' : '').'>';

		// Complete list with data from external modules. THe module can use $_SERVER['PHP_SELF'] to know on which page we are, or use the $parameters['currentcontext'] completed by executeHooks.
		$parameters = array();
		$reshook = $hookmanager->executeHooks('addMoreMassActions', $parameters); // Note that $action and $object may have been modified by hook
		// check if there is a mass action
		if (count($arrayofaction) == 0 && empty($hookmanager->resPrint)) return;
		if (empty($reshook))
		{
			$ret .= '<option value="0"'.($disabled ? ' disabled="disabled"' : '').'>-- '.$langs->trans("SelectAction").' --</option>';
			foreach ($arrayofaction as $code => $label)
			{
				$ret .= '<option value="'.$code.'"'.($disabled ? ' disabled="disabled"' : '').' data-html="'.dol_escape_htmltag($label).'">'.$label.'</option>';
			}
		}
		$ret .= $hookmanager->resPrint;

		$ret .= '</select>';

				if (empty($conf->dol_optimize_smallscreen)) $ret .= ajax_combobox('.'.$name.'select');

		// Warning: if you set submit button to disabled, post using 'Enter' will no more work if there is no another input submit. So we add a hidden button
		$ret .= '<input type="submit" name="confirmmassactioninvisible" style="display: none" tabindex="-1">'; // Hidden button BEFORE so it is the one used when we submit with ENTER.
				$ret .= '<input type="submit" disabled name="confirmmassaction" class="button'.(empty($conf->use_javascript_ajax) ? '' : ' hideobject').' '.$name.' '.$name.'confirmed" value="'.dol_escape_htmltag($langs->trans("Confirm")).'">';
		$ret .= '</div>';

		if (!empty($conf->use_javascript_ajax))
		{
			$ret .= '<!-- JS CODE TO ENABLE mass action select -->
    		<script>
                        function initCheckForSelect(mode, name, cssclass)	/* mode is 0 during init of page or click all, 1 when we click on 1 checkboxi, "name" refers to the class of the massaction button, "cssclass" to the class of the checkfor select boxes */
        		{
        			atleastoneselected=0;
                                jQuery("."+cssclass).each(function( index ) {
    	  				/* console.log( index + ": " + $( this ).text() ); */
    	  				if ($(this).is(\':checked\')) atleastoneselected++;
    	  			});

					console.log("initCheckForSelect mode="+mode+" name="+name+" cssclass="+cssclass+" atleastoneselected="+atleastoneselected);

    	  			if (atleastoneselected || '.$alwaysvisible.')
    	  			{
                                    jQuery("."+name).show();
        			    '.($selected ? 'if (atleastoneselected) { jQuery("."+name+"select").val("'.$selected.'").trigger(\'change\'); jQuery("."+name+"confirmed").prop(\'disabled\', false); }' : '').'
        			    '.($selected ? 'if (! atleastoneselected) { jQuery("."+name+"select").val("0").trigger(\'change\'); jQuery("."+name+"confirmed").prop(\'disabled\', true); } ' : '').'
    	  			}
    	  			else
    	  			{
                                    jQuery("."+name).hide();
                                    jQuery("."+name+"other").hide();
    	            }
        		}

        	jQuery(document).ready(function () {
                    initCheckForSelect(0, "' . $name.'", "'.$cssclass.'");
                    jQuery(".' . $cssclass.'").click(function() {
                        initCheckForSelect(1, "'.$name.'", "'.$cssclass.'");
                    });
                        jQuery(".' . $name.'select").change(function() {
        			var massaction = $( this ).val();
        			var urlform = $( this ).closest("form").attr("action").replace("#show_files","");
        			if (massaction == "builddoc")
                    {
                        urlform = urlform + "#show_files";
    	            }
        			$( this ).closest("form").attr("action", urlform);
                    console.log("we select a mass action name='.$name.' massaction="+massaction+" - "+urlform);
        	        /* Warning: if you set submit button to disabled, post using Enter will no more work if there is no other button */
        			if ($(this).val() != \'0\')
    	  			{
                                        jQuery(".' . $name.'confirmed").prop(\'disabled\', false);
										jQuery(".' . $name.'other").hide();	/* To disable if another div was open */
                                        jQuery(".' . $name.'"+massaction).show();
    	  			}
    	  			else
    	  			{
                                        jQuery(".' . $name.'confirmed").prop(\'disabled\', true);
										jQuery(".' . $name.'other").hide();	/* To disable any div open */
    	  			}
    	        });
        	});
    		</script>
        	';
		}

		return $ret;
	}

	// phpcs:disable PEAR.NamingConventions.ValidFunctionName.ScopeNotCamelCaps
	/**
	 *  Return combo list of activated countries, into language of user
	 *
	 *  @param	string	$selected       		Id or Code or Label of preselected country
	 *  @param  string	$htmlname       		Name of html select object
	 *  @param  string	$htmloption     		More html options on select object
	 *  @param	integer	$maxlength				Max length for labels (0=no limit)
	 *  @param	string	$morecss				More css class
	 *  @param	string	$usecodeaskey			''=Use id as key (default), 'code3'=Use code on 3 alpha as key, 'code2"=Use code on 2 alpha as key
	 *  @param	int		$showempty				Show empty choice
	 *  @param	int		$disablefavorites		1=Disable favorites,
	 *  @param	int		$addspecialentries		1=Add dedicated entries for group of countries (like 'European Economic Community', ...)
	 *  @param	array	$exclude_country_code	Array of country code (iso2) to exclude
	 *  @return string           				HTML string with select
	 */
	public function select_country($selected = '', $htmlname = 'country_id', $htmloption = '', $maxlength = 0, $morecss = 'minwidth300', $usecodeaskey = '', $showempty = 1, $disablefavorites = 0, $addspecialentries = 0, $exclude_country_code = array())
	{
		// phpcs:enable
		global $conf, $langs, $mysoc;

		$langs->load("dict");

		$out = '';
		$countryArray = array();
		$favorite = array();
		$label = array();
		$atleastonefavorite = 0;

		$sql = "SELECT rowid, code as code_iso, code_iso as code_iso3, label, favorite";
		$sql .= " FROM ".MAIN_DB_PREFIX."c_country";
		$sql .= " WHERE active > 0";
		//$sql.= " ORDER BY code ASC";

		dol_syslog(get_class($this)."::select_country", LOG_DEBUG);
		$resql = $this->db->query($sql);
		if ($resql)
		{
			$out .= '<select id="select'.$htmlname.'" class="flat maxwidth200onsmartphone selectcountry'.($morecss ? ' '.$morecss : '').'" name="'.$htmlname.'" '.$htmloption.'>';
			$num = $this->db->num_rows($resql);
			$i = 0;
			if ($num)
			{
				while ($i < $num)
				{
					$obj = $this->db->fetch_object($resql);

					$countryArray[$i]['rowid'] = $obj->rowid;
					$countryArray[$i]['code_iso'] = $obj->code_iso;
					$countryArray[$i]['code_iso3'] 	= $obj->code_iso3;
					$countryArray[$i]['label'] = ($obj->code_iso && $langs->transnoentitiesnoconv("Country".$obj->code_iso) != "Country".$obj->code_iso ? $langs->transnoentitiesnoconv("Country".$obj->code_iso) : ($obj->label != '-' ? $obj->label : ''));
					$countryArray[$i]['favorite']   = $obj->favorite;
					$favorite[$i] = $obj->favorite;
					$label[$i] = dol_string_unaccent($countryArray[$i]['label']);
					$i++;
				}

				if (empty($disablefavorites)) array_multisort($favorite, SORT_DESC, $label, SORT_ASC, $countryArray);
				else $countryArray = dol_sort_array($countryArray, 'label');

				if ($showempty)
				{
					$out .= '<option value="">&nbsp;</option>'."\n";
				}

				if ($addspecialentries)	// Add dedicated entries for groups of countries
				{
					//if ($showempty) $out.= '<option value="" disabled class="selectoptiondisabledwhite">--------------</option>';
					$out .= '<option value="special_allnotme"'.($selected == 'special_allnotme' ? ' selected' : '').'>'.$langs->trans("CountriesExceptMe", $langs->transnoentitiesnoconv("Country".$mysoc->country_code)).'</option>';
					$out .= '<option value="special_eec"'.($selected == 'special_eec' ? ' selected' : '').'>'.$langs->trans("CountriesInEEC").'</option>';
					if ($mysoc->isInEEC()) $out .= '<option value="special_eecnotme"'.($selected == 'special_eecnotme' ? ' selected' : '').'>'.$langs->trans("CountriesInEECExceptMe", $langs->transnoentitiesnoconv("Country".$mysoc->country_code)).'</option>';
					$out .= '<option value="special_noteec"'.($selected == 'special_noteec' ? ' selected' : '').'>'.$langs->trans("CountriesNotInEEC").'</option>';
					$out .= '<option value="" disabled class="selectoptiondisabledwhite">------------</option>';
				}

				foreach ($countryArray as $row)
				{
					//if (empty($showempty) && empty($row['rowid'])) continue;
					if (empty($row['rowid'])) continue;
					if (is_array($exclude_country_code) && count($exclude_country_code) && in_array($row['code_iso'], $exclude_country_code)) continue; // exclude some countries

					if (empty($disablefavorites) && $row['favorite'] && $row['code_iso']) $atleastonefavorite++;
					if (empty($row['favorite']) && $atleastonefavorite)
					{
						$atleastonefavorite = 0;
						$out .= '<option value="" disabled class="selectoptiondisabledwhite">------------</option>';
					}

					$labeltoshow = '';
					if ($row['label']) $labeltoshow .= dol_trunc($row['label'], $maxlength, 'middle');
					else $labeltoshow .= '&nbsp;';
					if ($row['code_iso']) {
						$labeltoshow .= ' <span class="opacitymedium">('.$row['code_iso'].')</span>';
						$tmpflag = picto_from_langcode($row['code_iso'], 'class="saturatemedium marginrightonly"');
						$labeltoshow = $tmpflag.' '.$labeltoshow;
					}

					if ($selected && $selected != '-1' && ($selected == $row['rowid'] || $selected == $row['code_iso'] || $selected == $row['code_iso3'] || $selected == $row['label'])) {
						$out .= '<option value="'.($usecodeaskey ? ($usecodeaskey == 'code2' ? $row['code_iso'] : $row['code_iso3']) : $row['rowid']).'" selected data-html="'.dol_escape_htmltag($labeltoshow).'">';
					} else {
						$out .= '<option value="'.($usecodeaskey ? ($usecodeaskey == 'code2' ? $row['code_iso'] : $row['code_iso3']) : $row['rowid']).'" data-html="'.dol_escape_htmltag($labeltoshow).'">';
					}
					$out .= $labeltoshow;
					$out .= '</option>';
				}
			}
			$out .= '</select>';
		} else {
			dol_print_error($this->db);
		}

		// Make select dynamic
		include_once DOL_DOCUMENT_ROOT.'/core/lib/ajax.lib.php';
		$out .= ajax_combobox('select'.$htmlname);

		return $out;
	}

	// phpcs:disable PEAR.NamingConventions.ValidFunctionName.ScopeNotCamelCaps
	/**
	 *  Return select list of incoterms
	 *
	 *  @param	string	$selected       		Id or Code of preselected incoterm
	 *  @param	string	$location_incoterms     Value of input location
	 *  @param	string	$page       			Defined the form action
	 *  @param  string	$htmlname       		Name of html select object
	 *  @param  string	$htmloption     		Options html on select object
	 * 	@param	int		$forcecombo				Force to load all values and output a standard combobox (with no beautification)
	 *  @param	array	$events					Event options to run on change. Example: array(array('method'=>'getContacts', 'url'=>dol_buildpath('/core/ajax/contacts.php',1), 'htmlname'=>'contactid', 'params'=>array('add-customer-contact'=>'disabled')))
	 *  @return string           				HTML string with select and input
	 */
	public function select_incoterms($selected = '', $location_incoterms = '', $page = '', $htmlname = 'incoterm_id', $htmloption = '', $forcecombo = 1, $events = array())
	{
		// phpcs:enable
		global $conf, $langs;

		$langs->load("dict");

		$out = '';
		$incotermArray = array();

		$sql = "SELECT rowid, code";
		$sql .= " FROM ".MAIN_DB_PREFIX."c_incoterms";
		$sql .= " WHERE active > 0";
		$sql .= " ORDER BY code ASC";

		dol_syslog(get_class($this)."::select_incoterm", LOG_DEBUG);
		$resql = $this->db->query($sql);
		if ($resql)
		{
			if ($conf->use_javascript_ajax && !$forcecombo)
			{
				include_once DOL_DOCUMENT_ROOT.'/core/lib/ajax.lib.php';
				$out .= ajax_combobox($htmlname, $events);
			}

			if (!empty($page))
			{
				$out .= '<form method="post" action="'.$page.'">';
				$out .= '<input type="hidden" name="action" value="set_incoterms">';
				$out .= '<input type="hidden" name="token" value="'.newToken().'">';
			}

			$out .= '<select id="'.$htmlname.'" class="flat selectincoterm minwidth100imp noenlargeonsmartphone" name="'.$htmlname.'" '.$htmloption.'>';
			$out .= '<option value="0">&nbsp;</option>';
			$num = $this->db->num_rows($resql);
			$i = 0;
			if ($num)
			{
				$foundselected = false;

				while ($i < $num)
				{
					$obj = $this->db->fetch_object($resql);
					$incotermArray[$i]['rowid'] = $obj->rowid;
					$incotermArray[$i]['code'] = $obj->code;
					$i++;
				}

				foreach ($incotermArray as $row)
				{
					if ($selected && ($selected == $row['rowid'] || $selected == $row['code']))
					{
						$out .= '<option value="'.$row['rowid'].'" selected>';
					} else {
						$out .= '<option value="'.$row['rowid'].'">';
					}

					if ($row['code']) $out .= $row['code'];

					$out .= '</option>';
				}
			}
			$out .= '</select>';

			$out .= '<input id="location_incoterms" class="maxwidth100onsmartphone" name="location_incoterms" value="'.$location_incoterms.'">';

			if (!empty($page))
			{
				$out .= '<input type="submit" class="button valignmiddle" value="'.$langs->trans("Modify").'"></form>';
			}
		} else {
			dol_print_error($this->db);
		}

		return $out;
	}

	// phpcs:disable PEAR.NamingConventions.ValidFunctionName.ScopeNotCamelCaps
	/**
	 *	Return list of types of lines (product or service)
	 * 	Example: 0=product, 1=service, 9=other (for external module)
	 *
	 *	@param  string	$selected       Preselected type
	 *	@param  string	$htmlname       Name of field in html form
	 * 	@param	int		$showempty		Add an empty field
	 * 	@param	int		$hidetext		Do not show label 'Type' before combo box (used only if there is at least 2 choices to select)
	 * 	@param	integer	$forceall		1=Force to show products and services in combo list, whatever are activated modules, 0=No force, 2=Force to show only Products, 3=Force to show only services, -1=Force none (and set hidden field to 'service')
	 *  @return	void
	 */
	public function select_type_of_lines($selected = '', $htmlname = 'type', $showempty = 0, $hidetext = 0, $forceall = 0)
	{
		// phpcs:enable
		global $db, $langs, $user, $conf;

		// If product & services are enabled or both disabled.
		if ($forceall == 1 || (empty($forceall) && !empty($conf->product->enabled) && !empty($conf->service->enabled))
			|| (empty($forceall) && empty($conf->product->enabled) && empty($conf->service->enabled)))
		{
			if (empty($hidetext)) print $langs->trans("Type").': ';
			print '<select class="flat" id="select_'.$htmlname.'" name="'.$htmlname.'">';
			if ($showempty)
			{
				print '<option value="-1"';
				if ($selected == -1) print ' selected';
				print '>&nbsp;</option>';
			}

			print '<option value="0"';
			if (0 == $selected) print ' selected';
			print '>'.$langs->trans("Product");

			print '<option value="1"';
			if (1 == $selected) print ' selected';
			print '>'.$langs->trans("Service");

			print '</select>';
			//if ($user->admin) print info_admin($langs->trans("YouCanChangeValuesForThisListFromDictionarySetup"),1);
		}
		if ((empty($forceall) && empty($conf->product->enabled) && !empty($conf->service->enabled)) || $forceall == 3)
		{
			print $langs->trans("Service");
			print '<input type="hidden" name="'.$htmlname.'" value="1">';
		}
		if ((empty($forceall) && !empty($conf->product->enabled) && empty($conf->service->enabled)) || $forceall == 2)
		{
			print $langs->trans("Product");
			print '<input type="hidden" name="'.$htmlname.'" value="0">';
		}
		if ($forceall < 0)	// This should happened only for contracts when both predefined product and service are disabled.
		{
			print '<input type="hidden" name="'.$htmlname.'" value="1">'; // By default we set on service for contract. If CONTRACT_SUPPORT_PRODUCTS is set, forceall should be 1 not -1
		}
	}

	// phpcs:disable PEAR.NamingConventions.ValidFunctionName.ScopeNotCamelCaps
	/**
	 *	Load into cache cache_types_fees, array of types of fees
	 *
	 *	@return     int             Nb of lines loaded, <0 if KO
	 */
	public function load_cache_types_fees()
	{
		// phpcs:enable
		global $langs;

		$num = count($this->cache_types_fees);
		if ($num > 0) return 0; // Cache already loaded

		dol_syslog(__METHOD__, LOG_DEBUG);

		$langs->load("trips");

		$sql = "SELECT c.code, c.label";
		$sql .= " FROM ".MAIN_DB_PREFIX."c_type_fees as c";
		$sql .= " WHERE active > 0";

		$resql = $this->db->query($sql);
		if ($resql)
		{
			$num = $this->db->num_rows($resql);
			$i = 0;

			while ($i < $num)
			{
				$obj = $this->db->fetch_object($resql);

				// Si traduction existe, on l'utilise, sinon on prend le libelle par defaut
				$label = ($obj->code != $langs->trans($obj->code) ? $langs->trans($obj->code) : $langs->trans($obj->label));
				$this->cache_types_fees[$obj->code] = $label;
				$i++;
			}

			asort($this->cache_types_fees);

			return $num;
		} else {
			dol_print_error($this->db);
			return -1;
		}
	}

	// phpcs:disable PEAR.NamingConventions.ValidFunctionName.ScopeNotCamelCaps
	/**
	 *	Return list of types of notes
	 *
	 *	@param	string		$selected		Preselected type
	 *	@param  string		$htmlname		Name of field in form
	 * 	@param	int			$showempty		Add an empty field
	 * 	@return	void
	 */
	public function select_type_fees($selected = '', $htmlname = 'type', $showempty = 0)
	{
		// phpcs:enable
		global $user, $langs;

		dol_syslog(__METHOD__." selected=".$selected.", htmlname=".$htmlname, LOG_DEBUG);

		$this->load_cache_types_fees();

		print '<select id="select_'.$htmlname.'" class="flat" name="'.$htmlname.'">';
		if ($showempty)
		{
			print '<option value="-1"';
			if ($selected == -1) print ' selected';
			print '>&nbsp;</option>';
		}

		foreach ($this->cache_types_fees as $key => $value)
		{
			print '<option value="'.$key.'"';
			if ($key == $selected) print ' selected';
			print '>';
			print $value;
			print '</option>';
		}

		print '</select>';
		if ($user->admin) print info_admin($langs->trans("YouCanChangeValuesForThisListFromDictionarySetup"), 1);
	}


	// phpcs:disable PEAR.NamingConventions.ValidFunctionName.ScopeNotCamelCaps
	/**
	 *  Output html form to select a third party
	 *
	 *	@param	string	$selected       		Preselected type
	 *	@param  string	$htmlname       		Name of field in form
	 *  @param  string	$filter         		Optional filters criteras. WARNING: To avoid SQL injection, only few chars [.a-z0-9 =<>] are allowed here (example: 's.rowid <> x', 's.client IN (1,3)')
	 *	@param	string	$showempty				Add an empty field (Can be '1' or text key to use on empty line like 'SelectThirdParty')
	 * 	@param	int		$showtype				Show third party type in combolist (customer, prospect or supplier)
	 * 	@param	int		$forcecombo				Force to load all values and output a standard combobox (with no beautification)
	 *  @param	array	$events					Ajax event options to run on change. Example: array(array('method'=>'getContacts', 'url'=>dol_buildpath('/core/ajax/contacts.php',1), 'htmlname'=>'contactid', 'params'=>array('add-customer-contact'=>'disabled')))
	 *	@param	int		$limit					Maximum number of elements
	 *  @param	string	$morecss				Add more css styles to the SELECT component
	 *	@param  string	$moreparam      		Add more parameters onto the select tag. For example 'style="width: 95%"' to avoid select2 component to go over parent container
	 *	@param	string	$selected_input_value	Value of preselected input text (for use with ajax)
	 *  @param	int		$hidelabel				Hide label (0=no, 1=yes, 2=show search icon (before) and placeholder, 3 search icon after)
	 *  @param	array	$ajaxoptions			Options for ajax_autocompleter
	 * 	@param  bool	$multiple				add [] in the name of element and add 'multiple' attribut (not working with ajax_autocompleter)
	 * 	@return	string							HTML string with select box for thirdparty.
	 */
	public function select_company($selected = '', $htmlname = 'socid', $filter = '', $showempty = '', $showtype = 0, $forcecombo = 0, $events = array(), $limit = 0, $morecss = 'minwidth100', $moreparam = '', $selected_input_value = '', $hidelabel = 1, $ajaxoptions = array(), $multiple = false)
	{
		// phpcs:enable
		global $conf, $user, $langs;

		$out = '';

		if (!empty($conf->use_javascript_ajax) && !empty($conf->global->COMPANY_USE_SEARCH_TO_SELECT) && !$forcecombo)
		{
			// No immediate load of all database
			$placeholder = '';
			if ($selected && empty($selected_input_value))
			{
				require_once DOL_DOCUMENT_ROOT.'/societe/class/societe.class.php';
				$societetmp = new Societe($this->db);
				$societetmp->fetch($selected);
				$selected_input_value = $societetmp->name;
				unset($societetmp);
			}
			// mode 1
			$urloption = 'htmlname='.urlencode($htmlname).'&outjson=1&filter='.urlencode($filter).($showtype ? '&showtype='.urlencode($showtype) : '');
			$out .= ajax_autocompleter($selected, $htmlname, DOL_URL_ROOT.'/societe/ajax/company.php', $urloption, $conf->global->COMPANY_USE_SEARCH_TO_SELECT, 0, $ajaxoptions);
			$out .= '<style type="text/css">.ui-autocomplete { z-index: 250; }</style>';
			if (empty($hidelabel)) print $langs->trans("RefOrLabel").' : ';
			elseif ($hidelabel > 1) {
				$placeholder = ' placeholder="'.$langs->trans("RefOrLabel").'"';
				if ($hidelabel == 2) {
					$out .= img_picto($langs->trans("Search"), 'search');
				}
			}
			$out .= '<input type="text" class="'.$morecss.'" name="search_'.$htmlname.'" id="search_'.$htmlname.'" value="'.$selected_input_value.'"'.$placeholder.' '.(!empty($conf->global->THIRDPARTY_SEARCH_AUTOFOCUS) ? 'autofocus' : '').' />';
			if ($hidelabel == 3) {
				$out .= img_picto($langs->trans("Search"), 'search');
			}
		} else {
			// Immediate load of all database
			$out .= $this->select_thirdparty_list($selected, $htmlname, $filter, $showempty, $showtype, $forcecombo, $events, '', 0, $limit, $morecss, $moreparam, $multiple);
		}

		return $out;
	}

	// phpcs:disable PEAR.NamingConventions.ValidFunctionName.ScopeNotCamelCaps
	/**
	 *  Output html form to select a third party.
	 *  Note, you must use the select_company to get the component to select a third party. This function must only be called by select_company.
	 *
	 *	@param	string	$selected       Preselected type
	 *	@param  string	$htmlname       Name of field in form
	 *  @param  string	$filter         Optional filters criteras (example: 's.rowid <> x', 's.client in (1,3)')
	 *	@param	string	$showempty		Add an empty field (Can be '1' or text to use on empty line like 'SelectThirdParty')
	 * 	@param	int		$showtype		Show third party type in combolist (customer, prospect or supplier)
	 * 	@param	int		$forcecombo		Force to use standard HTML select component without beautification
	 *  @param	array	$events			Event options. Example: array(array('method'=>'getContacts', 'url'=>dol_buildpath('/core/ajax/contacts.php',1), 'htmlname'=>'contactid', 'params'=>array('add-customer-contact'=>'disabled')))
	 *  @param	string	$filterkey		Filter on key value
	 *  @param	int		$outputmode		0=HTML select string, 1=Array
	 *  @param	int		$limit			Limit number of answers
	 *  @param	string	$morecss		Add more css styles to the SELECT component
	 *	@param  string	$moreparam      Add more parameters onto the select tag. For example 'style="width: 95%"' to avoid select2 component to go over parent container
	 *	@param  bool	$multiple       add [] in the name of element and add 'multiple' attribut
	 * 	@return	string					HTML string with
	 */
	public function select_thirdparty_list($selected = '', $htmlname = 'socid', $filter = '', $showempty = '', $showtype = 0, $forcecombo = 0, $events = array(), $filterkey = '', $outputmode = 0, $limit = 0, $morecss = 'minwidth100', $moreparam = '', $multiple = false)
	{
		// phpcs:enable
		global $conf, $user, $langs;

		$out = '';
		$num = 0;
		$outarray = array();

		if ($selected === '') $selected = array();
		elseif (!is_array($selected)) $selected = array($selected);

		// Clean $filter that may contains sql conditions so sql code
		if (function_exists('testSqlAndScriptInject')) {
			if (testSqlAndScriptInject($filter, 3) > 0) {
				$filter = '';
			}
		}

		// We search companies
		$sql = "SELECT s.rowid, s.nom as name, s.name_alias, s.client, s.fournisseur, s.code_client, s.code_fournisseur";
		if (!empty($conf->global->COMPANY_SHOW_ADDRESS_SELECTLIST)) {
			$sql .= ", s.address, s.zip, s.town";
			$sql .= ", dictp.code as country_code";
		}
		$sql .= " FROM ".MAIN_DB_PREFIX."societe as s";
		if (!empty($conf->global->COMPANY_SHOW_ADDRESS_SELECTLIST)) {
			$sql .= " LEFT JOIN ".MAIN_DB_PREFIX."c_country as dictp ON dictp.rowid = s.fk_pays";
		}
		if (!$user->rights->societe->client->voir && !$user->socid) $sql .= ", ".MAIN_DB_PREFIX."societe_commerciaux as sc";
		$sql .= " WHERE s.entity IN (".getEntity('societe').")";
		if (!empty($user->socid)) $sql .= " AND s.rowid = ".$user->socid;
		if ($filter) $sql .= " AND (".$filter.")";
		if (!$user->rights->societe->client->voir && !$user->socid) $sql .= " AND s.rowid = sc.fk_soc AND sc.fk_user = ".$user->id;
		if (!empty($conf->global->COMPANY_HIDE_INACTIVE_IN_COMBOBOX)) $sql .= " AND s.status <> 0";
		// Add criteria
		if ($filterkey && $filterkey != '')
		{
			$sql .= " AND (";
			$prefix = empty($conf->global->COMPANY_DONOTSEARCH_ANYWHERE) ? '%' : ''; // Can use index if COMPANY_DONOTSEARCH_ANYWHERE is on
			// For natural search
			$scrit = explode(' ', $filterkey);
			$i = 0;
			if (count($scrit) > 1) $sql .= "(";
			foreach ($scrit as $crit) {
				if ($i > 0) $sql .= " AND ";
				$sql .= "(s.nom LIKE '".$this->db->escape($prefix.$crit)."%')";
				$i++;
			}
			if (count($scrit) > 1) $sql .= ")";
			if (!empty($conf->barcode->enabled))
			{
				$sql .= " OR s.barcode LIKE '".$this->db->escape($prefix.$filterkey)."%'";
			}
			$sql .= " OR s.code_client LIKE '".$this->db->escape($prefix.$filterkey)."%' OR s.code_fournisseur LIKE '".$this->db->escape($prefix.$filterkey)."%'";
			$sql .= ")";
		}
		$sql .= $this->db->order("nom", "ASC");
		$sql .= $this->db->plimit($limit, 0);

		// Build output string
		dol_syslog(get_class($this)."::select_thirdparty_list", LOG_DEBUG);
		$resql = $this->db->query($sql);
		if ($resql)
		{
			if (!$forcecombo)
			{
				include_once DOL_DOCUMENT_ROOT.'/core/lib/ajax.lib.php';
				$out .= ajax_combobox($htmlname, $events, $conf->global->COMPANY_USE_SEARCH_TO_SELECT);
			}

			// Construct $out and $outarray
			$out .= '<select id="'.$htmlname.'" class="flat'.($morecss ? ' '.$morecss : '').'"'.($moreparam ? ' '.$moreparam : '').' name="'.$htmlname.($multiple ? '[]' : '').'" '.($multiple ? 'multiple' : '').'>'."\n";

			$textifempty = (($showempty && !is_numeric($showempty)) ? $langs->trans($showempty) : '');
			if (!empty($conf->global->COMPANY_USE_SEARCH_TO_SELECT))
			{
				// Do not use textifempty = ' ' or '&nbsp;' here, or search on key will search on ' key'.
				//if (! empty($conf->use_javascript_ajax) || $forcecombo) $textifempty='';
				if ($showempty && !is_numeric($showempty)) $textifempty = $langs->trans($showempty);
				else $textifempty .= $langs->trans("All");
			}
			if ($showempty) $out .= '<option value="-1" data-html="'.dol_escape_htmltag('<span class="opacitymedium">'.$textifempty.'</span>').'">'.$textifempty.'</option>'."\n";

			$num = $this->db->num_rows($resql);
			$i = 0;
			if ($num)
			{
				while ($i < $num)
				{
					$obj = $this->db->fetch_object($resql);
					$label = '';
					if ($conf->global->SOCIETE_ADD_REF_IN_LIST) {
						if (($obj->client) && (!empty($obj->code_client))) {
							$label = $obj->code_client.' - ';
						}
						if (($obj->fournisseur) && (!empty($obj->code_fournisseur))) {
							$label .= $obj->code_fournisseur.' - ';
						}
						$label .= ' '.$obj->name;
					} else {
						$label = $obj->name;
					}

					if (!empty($obj->name_alias)) {
						$label .= ' ('.$obj->name_alias.')';
					}

					if ($showtype)
					{
						if ($obj->client || $obj->fournisseur) $label .= ' (';
						if ($obj->client == 1 || $obj->client == 3) $label .= $langs->trans("Customer");
						if ($obj->client == 2 || $obj->client == 3) $label .= ($obj->client == 3 ? ', ' : '').$langs->trans("Prospect");
						if ($obj->fournisseur) $label .= ($obj->client ? ', ' : '').$langs->trans("Supplier");
						if ($obj->client || $obj->fournisseur) $label .= ')';
					}

					if (!empty($conf->global->COMPANY_SHOW_ADDRESS_SELECTLIST)) {
						$label .= ($obj->address ? ' - '.$obj->address : '').($obj->zip ? ' - '.$obj->zip : '').($obj->town ? ' '.$obj->town : '');
						if (!empty($obj->country_code)) {
							$label .= ', '.$langs->trans('Country'.$obj->country_code);
						}
					}

					if (empty($outputmode))
					{
						if (in_array($obj->rowid, $selected))
						{
							$out .= '<option value="'.$obj->rowid.'" selected>'.$label.'</option>';
						} else {
							$out .= '<option value="'.$obj->rowid.'">'.$label.'</option>';
						}
					} else {
						array_push($outarray, array('key'=>$obj->rowid, 'value'=>$label, 'label'=>$label));
					}

					$i++;
					if (($i % 10) == 0) $out .= "\n";
				}
			}
			$out .= '</select>'."\n";
		} else {
			dol_print_error($this->db);
		}

		$this->result = array('nbofthirdparties'=>$num);

		if ($outputmode) return $outarray;
		return $out;
	}


	// phpcs:disable PEAR.NamingConventions.ValidFunctionName.ScopeNotCamelCaps
	/**
	 *  Return HTML combo list of absolute discounts
	 *
	 *  @param	string	$selected       Id remise fixe pre-selectionnee
	 *  @param  string	$htmlname       Nom champ formulaire
	 *  @param  string	$filter         Criteres optionnels de filtre
	 *  @param	int		$socid			Id of thirdparty
	 *  @param	int		$maxvalue		Max value for lines that can be selected
	 *  @return	int						Return number of qualifed lines in list
	 */
	public function select_remises($selected, $htmlname, $filter, $socid, $maxvalue = 0)
	{
		// phpcs:enable
		global $langs, $conf;

		// On recherche les remises
		$sql = "SELECT re.rowid, re.amount_ht, re.amount_tva, re.amount_ttc,";
		$sql .= " re.description, re.fk_facture_source";
		$sql .= " FROM ".MAIN_DB_PREFIX."societe_remise_except as re";
		$sql .= " WHERE re.fk_soc = ".(int) $socid;
		$sql .= " AND re.entity = ".$conf->entity;
		if ($filter) $sql .= " AND ".$filter;
		$sql .= " ORDER BY re.description ASC";

		dol_syslog(get_class($this)."::select_remises", LOG_DEBUG);
		$resql = $this->db->query($sql);
		if ($resql)
		{
			print '<select id="select_'.$htmlname.'" class="flat maxwidthonsmartphone" name="'.$htmlname.'">';
			$num = $this->db->num_rows($resql);

			$qualifiedlines = $num;

			$i = 0;
			if ($num)
			{
				print '<option value="0">&nbsp;</option>';
				while ($i < $num)
				{
					$obj = $this->db->fetch_object($resql);
					$desc = dol_trunc($obj->description, 40);
					if (preg_match('/\(CREDIT_NOTE\)/', $desc)) $desc = preg_replace('/\(CREDIT_NOTE\)/', $langs->trans("CreditNote"), $desc);
					if (preg_match('/\(DEPOSIT\)/', $desc)) $desc = preg_replace('/\(DEPOSIT\)/', $langs->trans("Deposit"), $desc);
					if (preg_match('/\(EXCESS RECEIVED\)/', $desc)) $desc = preg_replace('/\(EXCESS RECEIVED\)/', $langs->trans("ExcessReceived"), $desc);
					if (preg_match('/\(EXCESS PAID\)/', $desc)) $desc = preg_replace('/\(EXCESS PAID\)/', $langs->trans("ExcessPaid"), $desc);

					$selectstring = '';
					if ($selected > 0 && $selected == $obj->rowid) $selectstring = ' selected';

					$disabled = '';
					if ($maxvalue > 0 && $obj->amount_ttc > $maxvalue)
					{
						$qualifiedlines--;
						$disabled = ' disabled';
					}

					if (!empty($conf->global->MAIN_SHOW_FACNUMBER_IN_DISCOUNT_LIST) && !empty($obj->fk_facture_source))
					{
						$tmpfac = new Facture($this->db);
						if ($tmpfac->fetch($obj->fk_facture_source) > 0) $desc = $desc.' - '.$tmpfac->ref;
					}

					print '<option value="'.$obj->rowid.'"'.$selectstring.$disabled.'>'.$desc.' ('.price($obj->amount_ht).' '.$langs->trans("HT").' - '.price($obj->amount_ttc).' '.$langs->trans("TTC").')</option>';
					$i++;
				}
			}
			print '</select>';
			return $qualifiedlines;
		} else {
			dol_print_error($this->db);
			return -1;
		}
	}

	// phpcs:disable PEAR.NamingConventions.ValidFunctionName.ScopeNotCamelCaps
	/**
	 *  Return list of all contacts (for a third party or all)
	 *
	 *  @param	int		$socid      	Id ot third party or 0 for all
	 *  @param  string	$selected   	Id contact pre-selectionne
	 *  @param  string	$htmlname  	    Name of HTML field ('none' for a not editable field)
	 *  @param  int		$showempty      0=no empty value, 1=add an empty value, 2=add line 'Internal' (used by user edit), 3=add an empty value only if more than one record into list
	 *  @param  string	$exclude        List of contacts id to exclude
	 *  @param	string	$limitto		Disable answers that are not id in this array list
	 *  @param	integer	$showfunction   Add function into label
	 *  @param	string	$moreclass		Add more class to class style
	 *  @param	integer	$showsoc	    Add company into label
	 *  @param	int		$forcecombo		Force to use combo box
	 *  @param	array	$events			Event options. Example: array(array('method'=>'getContacts', 'url'=>dol_buildpath('/core/ajax/contacts.php',1), 'htmlname'=>'contactid', 'params'=>array('add-customer-contact'=>'disabled')))
	 *  @param	bool	$options_only	Return options only (for ajax treatment)
	 *  @param	string	$moreparam		Add more parameters onto the select tag. For example 'style="width: 95%"' to avoid select2 component to go over parent container
	 *  @param	string	$htmlid			Html id to use instead of htmlname
	 *  @return	int						<0 if KO, Nb of contact in list if OK
	 *  @deprecated						You can use selectcontacts directly (warning order of param was changed)
	 */
	public function select_contacts($socid, $selected = '', $htmlname = 'contactid', $showempty = 0, $exclude = '', $limitto = '', $showfunction = 0, $moreclass = '', $showsoc = 0, $forcecombo = 0, $events = array(), $options_only = false, $moreparam = '', $htmlid = '')
	{
		// phpcs:enable
		print $this->selectcontacts($socid, $selected, $htmlname, $showempty, $exclude, $limitto, $showfunction, $moreclass, $options_only, $showsoc, $forcecombo, $events, $moreparam, $htmlid);
		return $this->num;
	}

	/**
	 *	Return HTML code of the SELECT of list of all contacts (for a third party or all).
	 *  This also set the number of contacts found into $this->num
	 *
	 * @since 9.0 Add afterSelectContactOptions hook
	 *
	 *	@param	int			$socid      	Id ot third party or 0 for all or -1 for empty list
	 *	@param  array|int	$selected   	Array of ID of pre-selected contact id
	 *	@param  string		$htmlname  	    Name of HTML field ('none' for a not editable field)
	 *	@param  int			$showempty     	0=no empty value, 1=add an empty value, 2=add line 'Internal' (used by user edit), 3=add an empty value only if more than one record into list
	 *	@param  string		$exclude        List of contacts id to exclude
	 *	@param	string		$limitto		Disable answers that are not id in this array list
	 *	@param	integer		$showfunction   Add function into label
	 *	@param	string		$moreclass		Add more class to class style
	 *	@param	bool		$options_only	Return options only (for ajax treatment)
	 *	@param	integer		$showsoc	    Add company into label
	 * 	@param	int			$forcecombo		Force to use combo box (so no ajax beautify effect)
	 *  @param	array		$events			Event options. Example: array(array('method'=>'getContacts', 'url'=>dol_buildpath('/core/ajax/contacts.php',1), 'htmlname'=>'contactid', 'params'=>array('add-customer-contact'=>'disabled')))
	 *  @param	string		$moreparam		Add more parameters onto the select tag. For example 'style="width: 95%"' to avoid select2 component to go over parent container
	 *  @param	string		$htmlid			Html id to use instead of htmlname
	 *  @param	bool		$multiple		add [] in the name of element and add 'multiple' attribut
	 *  @param	integer		$disableifempty Set tag 'disabled' on select if there is no choice
	 *	@return	 int						<0 if KO, Nb of contact in list if OK
	 */
	public function selectcontacts($socid, $selected = '', $htmlname = 'contactid', $showempty = 0, $exclude = '', $limitto = '', $showfunction = 0, $moreclass = '', $options_only = false, $showsoc = 0, $forcecombo = 0, $events = array(), $moreparam = '', $htmlid = '', $multiple = false, $disableifempty = 0)
	{
		global $conf, $langs, $hookmanager, $action;

		$langs->load('companies');

		if (empty($htmlid)) $htmlid = $htmlname;
		$num = 0;

		if ($selected === '') $selected = array();
		elseif (!is_array($selected)) $selected = array($selected);
		$out = '';

		if (!is_object($hookmanager))
		{
			include_once DOL_DOCUMENT_ROOT.'/core/class/hookmanager.class.php';
			$hookmanager = new HookManager($this->db);
		}

		// We search third parties
		$sql = "SELECT sp.rowid, sp.lastname, sp.statut, sp.firstname, sp.poste, sp.email, sp.phone, sp.phone_perso, sp.phone_mobile, sp.town AS contact_town";
		if ($showsoc > 0 || !empty($conf->global->CONTACT_SHOW_EMAIL_PHONE_TOWN_SELECTLIST)) $sql .= ", s.nom as company, s.town AS company_town";
		$sql .= " FROM ".MAIN_DB_PREFIX."socpeople as sp";
		if ($showsoc > 0 || !empty($conf->global->CONTACT_SHOW_EMAIL_PHONE_TOWN_SELECTLIST)) $sql .= " LEFT OUTER JOIN  ".MAIN_DB_PREFIX."societe as s ON s.rowid=sp.fk_soc";
		$sql .= " WHERE sp.entity IN (".getEntity('socpeople').")";
		if ($socid > 0 || $socid == -1) $sql .= " AND sp.fk_soc=".$socid;
		if (!empty($conf->global->CONTACT_HIDE_INACTIVE_IN_COMBOBOX)) $sql .= " AND sp.statut <> 0";
		$sql .= " ORDER BY sp.lastname ASC";

		dol_syslog(get_class($this)."::select_contacts", LOG_DEBUG);
		$resql = $this->db->query($sql);
		if ($resql)
		{
			$num = $this->db->num_rows($resql);

			if ($conf->use_javascript_ajax && !$forcecombo && !$options_only)
			{
				include_once DOL_DOCUMENT_ROOT.'/core/lib/ajax.lib.php';
				$out .= ajax_combobox($htmlid, $events, $conf->global->CONTACT_USE_SEARCH_TO_SELECT);
			}

			if ($htmlname != 'none' && !$options_only) {
				$out .= '<select class="flat'.($moreclass ? ' '.$moreclass : '').'" id="'.$htmlid.'" name="'.$htmlname.(($num || empty($disableifempty)) ? '' : ' disabled').($multiple ? '[]' : '').'" '.($multiple ? 'multiple' : '').' '.(!empty($moreparam) ? $moreparam : '').'>';
			}

			if (($showempty == 1 || ($showempty == 3 && $num > 1)) && !$multiple) $out .= '<option value="0"'.(in_array(0, $selected) ? ' selected' : '').'>&nbsp;</option>';
			if ($showempty == 2) $out .= '<option value="0"'.(in_array(0, $selected) ? ' selected' : '').'>-- '.$langs->trans("Internal").' --</option>';

			$i = 0;
			if ($num)
			{
				include_once DOL_DOCUMENT_ROOT.'/contact/class/contact.class.php';
				$contactstatic = new Contact($this->db);

				while ($i < $num)
				{
					$obj = $this->db->fetch_object($resql);

					// Set email (or phones) and town extended infos
					$extendedInfos = '';
					if (!empty($conf->global->CONTACT_SHOW_EMAIL_PHONE_TOWN_SELECTLIST)) {
						$extendedInfos = array();
						$email = trim($obj->email);
						if (!empty($email)) $extendedInfos[] = $email;
						else {
							$phone = trim($obj->phone);
							$phone_perso = trim($obj->phone_perso);
							$phone_mobile = trim($obj->phone_mobile);
							if (!empty($phone)) $extendedInfos[] = $phone;
							if (!empty($phone_perso)) $extendedInfos[] = $phone_perso;
							if (!empty($phone_mobile)) $extendedInfos[] = $phone_mobile;
						}
						$contact_town = trim($obj->contact_town);
						$company_town = trim($obj->company_town);
						if (!empty($contact_town)) $extendedInfos[] = $contact_town;
						elseif (!empty($company_town)) $extendedInfos[] = $company_town;
						$extendedInfos = implode(' - ', $extendedInfos);
						if (!empty($extendedInfos)) $extendedInfos = ' - '.$extendedInfos;
					}

					$contactstatic->id = $obj->rowid;
					$contactstatic->lastname = $obj->lastname;
					$contactstatic->firstname = $obj->firstname;
					if ($obj->statut == 1) {
						if ($htmlname != 'none')
						{
							$disabled = 0;
							if (is_array($exclude) && count($exclude) && in_array($obj->rowid, $exclude)) $disabled = 1;
							if (is_array($limitto) && count($limitto) && !in_array($obj->rowid, $limitto)) $disabled = 1;
							if (!empty($selected) && in_array($obj->rowid, $selected))
							{
								$out .= '<option value="'.$obj->rowid.'"';
								if ($disabled) $out .= ' disabled';
								$out .= ' selected>';
								$out .= $contactstatic->getFullName($langs).$extendedInfos;
								if ($showfunction && $obj->poste) $out .= ' ('.$obj->poste.')';
								if (($showsoc > 0) && $obj->company) $out .= ' - ('.$obj->company.')';
								$out .= '</option>';
							} else {
								$out .= '<option value="'.$obj->rowid.'"';
								if ($disabled) $out .= ' disabled';
								$out .= '>';
								$out .= $contactstatic->getFullName($langs).$extendedInfos;
								if ($showfunction && $obj->poste) $out .= ' ('.$obj->poste.')';
								if (($showsoc > 0) && $obj->company) $out .= ' - ('.$obj->company.')';
								$out .= '</option>';
							}
						} else {
							if (in_array($obj->rowid, $selected))
							{
								$out .= $contactstatic->getFullName($langs).$extendedInfos;
								if ($showfunction && $obj->poste) $out .= ' ('.$obj->poste.')';
								if (($showsoc > 0) && $obj->company) $out .= ' - ('.$obj->company.')';
							}
						}
					}
					$i++;
				}
			} else {
				$labeltoshow = ($socid != -1) ? ($langs->trans($socid ? "NoContactDefinedForThirdParty" : "NoContactDefined")) : $langs->trans('SelectAThirdPartyFirst');
				$out .= '<option class="disabled" value="-1"'.(($showempty == 2 || $multiple) ? '' : ' selected').' disabled="disabled">';
				$out .= $labeltoshow;
				$out .= '</option>';
			}

			$parameters = array(
				'socid'=>$socid,
				'htmlname'=>$htmlname,
				'resql'=>$resql,
				'out'=>&$out,
				'showfunction'=>$showfunction,
				'showsoc'=>$showsoc,
			);

			$reshook = $hookmanager->executeHooks('afterSelectContactOptions', $parameters, $this, $action); // Note that $action and $object may have been modified by some hooks

			if ($htmlname != 'none' && !$options_only)
			{
				$out .= '</select>';
			}

			$this->num = $num;
			return $out;
		} else {
			dol_print_error($this->db);
			return -1;
		}
	}

	// phpcs:disable PEAR.NamingConventions.ValidFunctionName.ScopeNotCamelCaps
	/**
	 *	Return the HTML select list of users
	 *
	 *  @param	string			$selected       Id user preselected
	 *  @param  string			$htmlname       Field name in form
	 *  @param  int				$show_empty     0=liste sans valeur nulle, 1=ajoute valeur inconnue
	 *  @param  array			$exclude        Array list of users id to exclude
	 * 	@param	int				$disabled		If select list must be disabled
	 *  @param  array|string	$include        Array list of users id to include. User '' for all users or 'hierarchy' to have only supervised users or 'hierarchyme' to have supervised + me
	 * 	@param	int				$enableonly		Array list of users id to be enabled. All other must be disabled
	 *  @param	string			$force_entity	'0' or Ids of environment to force
	 * 	@return	void
	 *  @deprecated		Use select_dolusers instead
	 *  @see select_dolusers()
	 */
	public function select_users($selected = '', $htmlname = 'userid', $show_empty = 0, $exclude = null, $disabled = 0, $include = '', $enableonly = '', $force_entity = '0')
	{
		// phpcs:enable
		print $this->select_dolusers($selected, $htmlname, $show_empty, $exclude, $disabled, $include, $enableonly, $force_entity);
	}

	// phpcs:disable PEAR.NamingConventions.ValidFunctionName.ScopeNotCamelCaps
	/**
	 *	Return select list of users
	 *
	 *  @param	string			$selected       User id or user object of user preselected. If 0 or < -2, we use id of current user. If -1, keep unselected (if empty is allowed)
	 *  @param  string			$htmlname       Field name in form
	 *  @param  int				$show_empty     0=list with no empty value, 1=add also an empty value into list
	 *  @param  array			$exclude        Array list of users id to exclude
	 * 	@param	int				$disabled		If select list must be disabled
	 *  @param  array|string	$include        Array list of users id to include. User '' for all users or 'hierarchy' to have only supervised users or 'hierarchyme' to have supervised + me
	 * 	@param	array			$enableonly		Array list of users id to be enabled. If defined, it means that others will be disabled
	 *  @param	string			$force_entity	'0' or Ids of environment to force
	 *  @param	int				$maxlength		Maximum length of string into list (0=no limit)
	 *  @param	int				$showstatus		0=show user status only if status is disabled, 1=always show user status into label, -1=never show user status
	 *  @param	string			$morefilter		Add more filters into sql request (Example: 'employee = 1')
	 *  @param	integer			$show_every		0=default list, 1=add also a value "Everybody" at beginning of list
	 *  @param	string			$enableonlytext	If option $enableonlytext is set, we use this text to explain into label why record is disabled. Not used if enableonly is empty.
	 *  @param	string			$morecss		More css
	 *  @param  int     		$noactive       Show only active users (this will also happened whatever is this option if USER_HIDE_INACTIVE_IN_COMBOBOX is on).
	 *  @param  int				$outputmode     0=HTML select string, 1=Array
	 *  @param  bool			$multiple       add [] in the name of element and add 'multiple' attribut
	 * 	@return	string							HTML select string
	 *  @see select_dolgroups()
	 */
	public function select_dolusers($selected = '', $htmlname = 'userid', $show_empty = 0, $exclude = null, $disabled = 0, $include = '', $enableonly = '', $force_entity = '0', $maxlength = 0, $showstatus = 0, $morefilter = '', $show_every = 0, $enableonlytext = '', $morecss = '', $noactive = 0, $outputmode = 0, $multiple = false)
	{
		// phpcs:enable
		global $conf, $user, $langs, $hookmanager;

		// If no preselected user defined, we take current user
		if ((is_numeric($selected) && ($selected < -2 || empty($selected))) && empty($conf->global->SOCIETE_DISABLE_DEFAULT_SALESREPRESENTATIVE)) $selected = $user->id;

		if ($selected === '') $selected = array();
		elseif (!is_array($selected)) $selected = array($selected);

		$excludeUsers = null;
		$includeUsers = null;

		// Permettre l'exclusion d'utilisateurs
		if (is_array($exclude))	$excludeUsers = implode(",", $exclude);
		// Permettre l'inclusion d'utilisateurs
		if (is_array($include))	$includeUsers = implode(",", $include);
		elseif ($include == 'hierarchy')
		{
			// Build list includeUsers to have only hierarchy
			$includeUsers = implode(",", $user->getAllChildIds(0));
		} elseif ($include == 'hierarchyme')
		{
			// Build list includeUsers to have only hierarchy and current user
			$includeUsers = implode(",", $user->getAllChildIds(1));
		}

		$out = '';
		$outarray = array();

		// Forge request to select users
		$sql = "SELECT DISTINCT u.rowid, u.lastname as lastname, u.firstname, u.statut as status, u.login, u.admin, u.entity, u.photo";
		if (!empty($conf->multicompany->enabled) && $conf->entity == 1 && $user->admin && !$user->entity)
		{
			$sql .= ", e.label";
		}
		$sql .= " FROM ".MAIN_DB_PREFIX."user as u";
		if (!empty($conf->multicompany->enabled) && $conf->entity == 1 && $user->admin && !$user->entity)
		{
			$sql .= " LEFT JOIN ".MAIN_DB_PREFIX."entity as e ON e.rowid=u.entity";
			if ($force_entity) $sql .= " WHERE u.entity IN (0,".$force_entity.")";
			else $sql .= " WHERE u.entity IS NOT NULL";
		} else {
			if (!empty($conf->global->MULTICOMPANY_TRANSVERSE_MODE))
			{
				$sql .= " LEFT JOIN ".MAIN_DB_PREFIX."usergroup_user as ug";
				$sql .= " ON ug.fk_user = u.rowid";
				$sql .= " WHERE ug.entity = ".$conf->entity;
			} else {
				$sql .= " WHERE u.entity IN (0,".$conf->entity.")";
			}
		}
		if (!empty($user->socid)) $sql .= " AND u.fk_soc = ".$user->socid;
		if (is_array($exclude) && $excludeUsers) $sql .= " AND u.rowid NOT IN (".$excludeUsers.")";
		if ($includeUsers) $sql .= " AND u.rowid IN (".$includeUsers.")";
		if (!empty($conf->global->USER_HIDE_INACTIVE_IN_COMBOBOX) || $noactive) $sql .= " AND u.statut <> 0";
		if (!empty($morefilter)) $sql .= " ".$morefilter;

		//Add hook to filter on user (for exemple on usergroup define in custom modules)
		$reshook = $hookmanager->executeHooks('addSQLWhereFilterOnSelectUsers', array(), $this, $action);
		if (!empty($reshook)) $sql .= $hookmanager->resPrint;

		if (empty($conf->global->MAIN_FIRSTNAME_NAME_POSITION))	// MAIN_FIRSTNAME_NAME_POSITION is 0 means firstname+lastname
		{
			$sql .= " ORDER BY u.firstname ASC";
		} else {
			$sql .= " ORDER BY u.lastname ASC";
		}

		dol_syslog(get_class($this)."::select_dolusers", LOG_DEBUG);
		$resql = $this->db->query($sql);
		if ($resql)
		{
			$num = $this->db->num_rows($resql);
			$i = 0;
			if ($num)
			{
				// Enhance with select2
				include_once DOL_DOCUMENT_ROOT.'/core/lib/ajax.lib.php';
				$out .= ajax_combobox($htmlname);

				// do not use maxwidthonsmartphone by default. Set it by caller so auto size to 100% will work when not defined
				$out .= '<select class="flat'.($morecss ? ' '.$morecss : ' minwidth200').'" id="'.$htmlname.'" name="'.$htmlname.($multiple ? '[]' : '').'" '.($multiple ? 'multiple' : '').' '.($disabled ? ' disabled' : '').'>';
				if ($show_empty && !$multiple) $out .= '<option value="-1"'.((empty($selected) || in_array(-1, $selected)) ? ' selected' : '').'>&nbsp;</option>'."\n";
				if ($show_every) $out .= '<option value="-2"'.((in_array(-2, $selected)) ? ' selected' : '').'>-- '.$langs->trans("Everybody").' --</option>'."\n";

				$userstatic = new User($this->db);

				while ($i < $num)
				{
					$obj = $this->db->fetch_object($resql);

					$userstatic->id = $obj->rowid;
					$userstatic->lastname = $obj->lastname;
					$userstatic->firstname = $obj->firstname;
					$userstatic->photo = $obj->photo;
					$userstatic->statut = $obj->status;
					$userstatic->entity = $obj->entity;
					$userstatic->admin = $obj->admin;

					$disableline = '';
					if (is_array($enableonly) && count($enableonly) && !in_array($obj->rowid, $enableonly)) $disableline = ($enableonlytext ? $enableonlytext : '1');

					$labeltoshow = '';

					// $fullNameMode is 0=Lastname+Firstname (MAIN_FIRSTNAME_NAME_POSITION=1), 1=Firstname+Lastname (MAIN_FIRSTNAME_NAME_POSITION=0)
					$fullNameMode = 0;
					if (empty($conf->global->MAIN_FIRSTNAME_NAME_POSITION))
					{
						$fullNameMode = 1; //Firstname+lastname
					}
					$labeltoshow .= $userstatic->getFullName($langs, $fullNameMode, -1, $maxlength);
					if (empty($obj->firstname) && empty($obj->lastname)) $labeltoshow .= $obj->login;

					// Complete name with more info
					$moreinfo = '';
					if (!empty($conf->global->MAIN_SHOW_LOGIN))
					{
						$moreinfo .= ($moreinfo ? ' - ' : ' (').$obj->login;
					}
					if ($showstatus >= 0)
					{
						if ($obj->status == 1 && $showstatus == 1)
						{
							$moreinfo .= ($moreinfo ? ' - ' : ' (').$langs->trans('Enabled');
						}
						if ($obj->status == 0 && $showstatus == 1)
						{
							$moreinfo .= ($moreinfo ? ' - ' : ' (').$langs->trans('Disabled');
						}
					}
					if (!empty($conf->multicompany->enabled) && empty($conf->global->MULTICOMPANY_TRANSVERSE_MODE) && $conf->entity == 1 && $user->admin && !$user->entity)
					{
						if (!$obj->entity)
						{
							$moreinfo .= ($moreinfo ? ' - ' : ' (').$langs->trans("AllEntities");
						} else {
							$moreinfo .= ($moreinfo ? ' - ' : ' (').($obj->label ? $obj->label : $langs->trans("EntityNameNotDefined"));
						}
					}
					$moreinfo .= ($moreinfo ? ')' : '');
					if ($disableline && $disableline != '1')
					{
						$moreinfo .= ' - '.$disableline; // This is text from $enableonlytext parameter
					}
					$labeltoshow .= $moreinfo;

					$out .= '<option value="'.$obj->rowid.'"';
					if ($disableline) $out .= ' disabled';
					if ((is_object($selected) && $selected->id == $obj->rowid) || (!is_object($selected) && in_array($obj->rowid, $selected))) {
						$out .= ' selected';
					}
					$out .= ' data-html="';
					$outhtml = '';
					if (!empty($obj->photo))
					{
						$outhtml .= $userstatic->getNomUrl(-3, '', 0, 1, 24, 1, 'login', '', 1).' ';
					}
					if ($showstatus >= 0 && $obj->status == 0) $outhtml .= '<strike class="opacitymediumxxx">';
					$outhtml .= $labeltoshow;
					if ($showstatus >= 0 && $obj->status == 0) $outhtml .= '</strike>';
					$out .= dol_escape_htmltag($outhtml);
					$out .= '">';
					$out .= $labeltoshow;
					$out .= '</option>';

					$outarray[$userstatic->id] = $userstatic->getFullName($langs, $fullNameMode, -1, $maxlength).$moreinfo;

					$i++;
				}
			} else {
				$out .= '<select class="flat" id="'.$htmlname.'" name="'.$htmlname.'" disabled>';
				$out .= '<option value="">'.$langs->trans("None").'</option>';
			}
			$out .= '</select>';
		} else {
			dol_print_error($this->db);
		}

		if ($outputmode) return $outarray;
		return $out;
	}


	// phpcs:disable PEAR.NamingConventions.ValidFunctionName.ScopeNotCamelCaps
	/**
	 *	Return select list of users. Selected users are stored into session.
	 *  List of users are provided into $_SESSION['assignedtouser'].
	 *
	 *  @param  string	$action         Value for $action
	 *  @param  string	$htmlname       Field name in form
	 *  @param  int		$show_empty     0=list without the empty value, 1=add empty value
	 *  @param  array	$exclude        Array list of users id to exclude
	 * 	@param	int		$disabled		If select list must be disabled
	 *  @param  array	$include        Array list of users id to include or 'hierarchy' to have only supervised users
	 * 	@param	array	$enableonly		Array list of users id to be enabled. All other must be disabled
	 *  @param	int		$force_entity	'0' or Ids of environment to force
	 *  @param	int		$maxlength		Maximum length of string into list (0=no limit)
	 *  @param	int		$showstatus		0=show user status only if status is disabled, 1=always show user status into label, -1=never show user status
	 *  @param	string	$morefilter		Add more filters into sql request
	 *  @param	int		$showproperties		Show properties of each attendees
	 *  @param	array	$listofuserid		Array with properties of each user
	 *  @param	array	$listofcontactid	Array with properties of each contact
	 *  @param	array	$listofotherid		Array with properties of each other contact
	 * 	@return	string					HTML select string
	 *  @see select_dolgroups()
	 */
	public function select_dolusers_forevent($action = '', $htmlname = 'userid', $show_empty = 0, $exclude = null, $disabled = 0, $include = '', $enableonly = '', $force_entity = '0', $maxlength = 0, $showstatus = 0, $morefilter = '', $showproperties = 0, $listofuserid = array(), $listofcontactid = array(), $listofotherid = array())
	{
		// phpcs:enable
		global $conf, $user, $langs;

		$userstatic = new User($this->db);
		$out = '';


		$assignedtouser = array();
		if (!empty($_SESSION['assignedtouser']))
		{
			$assignedtouser = json_decode($_SESSION['assignedtouser'], true);
		}
		$nbassignetouser = count($assignedtouser);

		//if ($nbassignetouser && $action != 'view') $out .= '<br>';
		if ($nbassignetouser) $out .= '<ul class="attendees">';
		$i = 0; $ownerid = 0;
		foreach ($assignedtouser as $key => $value)
		{
			if ($value['id'] == $ownerid) continue;

			$out .= '<li>';
			$userstatic->fetch($value['id']);
			$out .= $userstatic->getNomUrl(-1);
			if ($i == 0) { $ownerid = $value['id']; $out .= ' ('.$langs->trans("Owner").')'; }
			if ($nbassignetouser > 1 && $action != 'view')
			{
				$out .= ' <input type="image" style="border: 0px;" src="'.img_picto($langs->trans("Remove"), 'delete', '', 0, 1).'" value="'.$userstatic->id.'" class="removedassigned" id="removedassigned_'.$userstatic->id.'" name="removedassigned_'.$userstatic->id.'">';
			}
			// Show my availability
			if ($showproperties)
			{
				if ($ownerid == $value['id'] && is_array($listofuserid) && count($listofuserid) && in_array($ownerid, array_keys($listofuserid)))
				{
					$out .= '<div class="myavailability inline-block">';
					$out .= '<span class="hideonsmartphone">&nbsp;-&nbsp;<span class="opacitymedium">'.$langs->trans("Availability").':</span>  </span><input id="transparency" class="paddingrightonly" '.($action == 'view' ? 'disabled' : '').' type="checkbox" name="transparency"'.($listofuserid[$ownerid]['transparency'] ? ' checked' : '').'><label for="transparency">'.$langs->trans("Busy").'</label>';
					$out .= '</div>';
				}
			}
			//$out.=' '.($value['mandatory']?$langs->trans("Mandatory"):$langs->trans("Optional"));
			//$out.=' '.($value['transparency']?$langs->trans("Busy"):$langs->trans("NotBusy"));

			$out .= '</li>';
			$i++;
		}
		if ($nbassignetouser) $out .= '</ul>';

		// Method with no ajax
		if ($action != 'view')
		{
			$out .= '<input type="hidden" class="removedassignedhidden" name="removedassigned" value="">';
			$out .= '<script type="text/javascript" language="javascript">jQuery(document).ready(function () {';
			$out .= 'jQuery(".removedassigned").click(function() { jQuery(".removedassignedhidden").val(jQuery(this).val()); });';
			$out .= 'jQuery(".assignedtouser").change(function() { console.log(jQuery(".assignedtouser option:selected").val());';
			$out .= ' if (jQuery(".assignedtouser option:selected").val() > 0) { jQuery("#'.$action.'assignedtouser").attr("disabled", false); }';
			$out .= ' else { jQuery("#'.$action.'assignedtouser").attr("disabled", true); }';
			$out .= '});';
			$out .= '})</script>';
			$out .= $this->select_dolusers('', $htmlname, $show_empty, $exclude, $disabled, $include, $enableonly, $force_entity, $maxlength, $showstatus, $morefilter);
			$out .= ' <input type="submit" disabled class="button valignmiddle smallpaddingimp" id="'.$action.'assignedtouser" name="'.$action.'assignedtouser" value="'.dol_escape_htmltag($langs->trans("Add")).'">';
			$out .= '<br>';
		}

		return $out;
	}


	// phpcs:disable PEAR.NamingConventions.ValidFunctionName.ScopeNotCamelCaps
	/**
	 *  Return list of products for customer in Ajax if Ajax activated or go to select_produits_list
	 *
	 *  @param		int			$selected				Preselected products
	 *  @param		string		$htmlname				Name of HTML select field (must be unique in page)
	 *  @param		int			$filtertype				Filter on product type (''=nofilter, 0=product, 1=service)
	 *  @param		int			$limit					Limit on number of returned lines
	 *  @param		int			$price_level			Level of price to show
	 *  @param		int			$status					Sell status -1=Return all products, 0=Products not on sell, 1=Products on sell
	 *  @param		int			$finished				2=all, 1=finished, 0=raw material
	 *  @param		string		$selected_input_value	Value of preselected input text (for use with ajax)
	 *  @param		int			$hidelabel				Hide label (0=no, 1=yes, 2=show search icon (before) and placeholder, 3 search icon after)
	 *  @param		array		$ajaxoptions			Options for ajax_autocompleter
	 *  @param      int			$socid					Thirdparty Id (to get also price dedicated to this customer)
	 *  @param		string		$showempty				'' to not show empty line. Translation key to show an empty line. '1' show empty line with no text.
	 * 	@param		int			$forcecombo				Force to use combo box
	 *  @param      string      $morecss                Add more css on select
	 *  @param      int         $hidepriceinlabel       1=Hide prices in label
	 *  @param      string      $warehouseStatus        Warehouse status filter to count the quantity in stock. Following comma separated filter options can be used
	 *										            'warehouseopen' = count products from open warehouses,
	 *										            'warehouseclosed' = count products from closed warehouses,
	 *										            'warehouseinternal' = count products from warehouses for internal correct/transfer only
	 *  @param 		array 		$selected_combinations 	Selected combinations. Format: array([attrid] => attrval, [...])
	 *  @param		string		$nooutput				No print, return the output into a string
	 *  @return		void|string
	 */
	public function select_produits($selected = '', $htmlname = 'productid', $filtertype = '', $limit = 20, $price_level = 0, $status = 1, $finished = 2, $selected_input_value = '', $hidelabel = 0, $ajaxoptions = array(), $socid = 0, $showempty = '1', $forcecombo = 0, $morecss = '', $hidepriceinlabel = 0, $warehouseStatus = '', $selected_combinations = array(), $nooutput = 0)
	{
		// phpcs:enable
		global $langs, $conf;

		$out = '';

		// check parameters
		$price_level = (!empty($price_level) ? $price_level : 0);
		if (is_null($ajaxoptions)) $ajaxoptions = array();

		if (strval($filtertype) === '' && (!empty($conf->product->enabled) || !empty($conf->service->enabled))) {
			if (!empty($conf->product->enabled) && empty($conf->service->enabled)) {
				$filtertype = '0';
			} elseif (empty($conf->product->enabled) && !empty($conf->service->enabled)) {
				$filtertype = '1';
			}
		}

		if (!empty($conf->use_javascript_ajax) && !empty($conf->global->PRODUIT_USE_SEARCH_TO_SELECT))
		{
			$placeholder = '';

			if ($selected && empty($selected_input_value))
			{
				require_once DOL_DOCUMENT_ROOT.'/product/class/product.class.php';
				$producttmpselect = new Product($this->db);
				$producttmpselect->fetch($selected);
				$selected_input_value = $producttmpselect->ref;
				unset($producttmpselect);
			}
			// handle case where product or service module is disabled + no filter specified
			if ($filtertype == '')
			{
				if (empty($conf->product->enabled)) { // when product module is disabled, show services only
					$filtertype = 1;
				} elseif (empty($conf->service->enabled)) { // when service module is disabled, show products only
					$filtertype = 0;
				}
			}
			// mode=1 means customers products
			$urloption = 'htmlname='.$htmlname.'&outjson=1&price_level='.$price_level.'&type='.$filtertype.'&mode=1&status='.$status.'&finished='.$finished.'&hidepriceinlabel='.$hidepriceinlabel.'&warehousestatus='.$warehouseStatus;
			//Price by customer
			if (!empty($conf->global->PRODUIT_CUSTOMER_PRICES) && !empty($socid)) {
				$urloption .= '&socid='.$socid;
			}
			$out .= ajax_autocompleter($selected, $htmlname, DOL_URL_ROOT.'/product/ajax/products.php', $urloption, $conf->global->PRODUIT_USE_SEARCH_TO_SELECT, 1, $ajaxoptions);

			if (!empty($conf->variants->enabled)) {
				$out .= '
				<script>

					selected = '.json_encode($selected_combinations).';
					combvalues = {};

					jQuery(document).ready(function () {

						jQuery("input[name=\'prod_entry_mode\']").change(function () {
							if (jQuery(this).val() == \'free\') {
								jQuery(\'div#attributes_box\').empty();
							}
						});

						jQuery("input#'.$htmlname.'").change(function () {

							if (!jQuery(this).val()) {
								jQuery(\'div#attributes_box\').empty();
								return;
							}

							jQuery.getJSON("'.DOL_URL_ROOT.'/variants/ajax/getCombinations.php", {
								id: jQuery(this).val()
							}, function (data) {
								jQuery(\'div#attributes_box\').empty();

								jQuery.each(data, function (key, val) {

									combvalues[val.id] = val.values;

									var span = jQuery(document.createElement(\'div\')).css({
										\'display\': \'table-row\'
									});

									span.append(
										jQuery(document.createElement(\'div\')).text(val.label).css({
											\'font-weight\': \'bold\',
											\'display\': \'table-cell\',
											\'text-align\': \'right\'
										})
									);

									var html = jQuery(document.createElement(\'select\')).attr(\'name\', \'combinations[\' + val.id + \']\').css({
										\'margin-left\': \'15px\',
										\'white-space\': \'pre\'
									}).append(
										jQuery(document.createElement(\'option\')).val(\'\')
									);

									jQuery.each(combvalues[val.id], function (key, val) {
										var tag = jQuery(document.createElement(\'option\')).val(val.id).html(val.value);

										if (selected[val.fk_product_attribute] == val.id) {
											tag.attr(\'selected\', \'selected\');
										}

										html.append(tag);
									});

									span.append(html);
									jQuery(\'div#attributes_box\').append(span);
								});
							})
						});

						'.($selected ? 'jQuery("input#'.$htmlname.'").change();' : '').'
					});
				</script>
                ';
			}

			if (empty($hidelabel)) $out .= $langs->trans("RefOrLabel").' : ';
			elseif ($hidelabel > 1) {
				$placeholder = ' placeholder="'.$langs->trans("RefOrLabel").'"';
				if ($hidelabel == 2) {
					$out .= img_picto($langs->trans("Search"), 'search');
				}
			}
			$out .= '<input type="text" class="minwidth100" name="search_'.$htmlname.'" id="search_'.$htmlname.'" value="'.$selected_input_value.'"'.$placeholder.' '.(!empty($conf->global->PRODUCT_SEARCH_AUTOFOCUS) ? 'autofocus' : '').' />';
			if ($hidelabel == 3) {
				$out .= img_picto($langs->trans("Search"), 'search');
			}
		} else {
			$out .= $this->select_produits_list($selected, $htmlname, $filtertype, $limit, $price_level, '', $status, $finished, 0, $socid, $showempty, $forcecombo, $morecss, $hidepriceinlabel, $warehouseStatus);
		}

		if (empty($nooutput)) print $out;
		else return $out;
	}

	// phpcs:disable PEAR.NamingConventions.ValidFunctionName.ScopeNotCamelCaps
	/**
	 *	Return list of products for a customer.
	 *  Called by select_produits.
	 *
	 *	@param      int		$selected           Preselected product
	 *	@param      string	$htmlname           Name of select html
	 *  @param		string	$filtertype         Filter on product type (''=nofilter, 0=product, 1=service)
	 *	@param      int		$limit              Limit on number of returned lines
	 *	@param      int		$price_level        Level of price to show
	 * 	@param      string	$filterkey          Filter on product
	 *	@param		int		$status             -1=Return all products, 0=Products not on sell, 1=Products on sell
	 *  @param      int		$finished           Filter on finished field: 2=No filter
	 *  @param      int		$outputmode         0=HTML select string, 1=Array
	 *  @param      int		$socid     		    Thirdparty Id (to get also price dedicated to this customer)
	 *  @param		string	$showempty		    '' to not show empty line. Translation key to show an empty line. '1' show empty line with no text.
	 * 	@param		int		$forcecombo		    Force to use combo box
	 *  @param      string  $morecss            Add more css on select
	 *  @param      int     $hidepriceinlabel   1=Hide prices in label
	 *  @param      string  $warehouseStatus    Warehouse status filter to group/count stock. Following comma separated filter options can be used.
	 *										    'warehouseopen' = count products from open warehouses,
	 *										    'warehouseclosed' = count products from closed warehouses,
	 *										    'warehouseinternal' = count products from warehouses for internal correct/transfer only
	 *  @return     array    				    Array of keys for json
	 */
	public function select_produits_list($selected = '', $htmlname = 'productid', $filtertype = '', $limit = 20, $price_level = 0, $filterkey = '', $status = 1, $finished = 2, $outputmode = 0, $socid = 0, $showempty = '1', $forcecombo = 0, $morecss = '', $hidepriceinlabel = 0, $warehouseStatus = '')
	{
		// phpcs:enable
		global $langs, $conf, $user, $db;

		$out = '';
		$outarray = array();

		// Units
		if (!empty($conf->global->PRODUCT_USE_UNITS)) {
			$langs->load('other');
		}

		$warehouseStatusArray = array();
		if (!empty($warehouseStatus))
		{
			require_once DOL_DOCUMENT_ROOT.'/product/stock/class/entrepot.class.php';
			if (preg_match('/warehouseclosed/', $warehouseStatus))
			{
				$warehouseStatusArray[] = Entrepot::STATUS_CLOSED;
			}
			if (preg_match('/warehouseopen/', $warehouseStatus))
			{
				$warehouseStatusArray[] = Entrepot::STATUS_OPEN_ALL;
			}
			if (preg_match('/warehouseinternal/', $warehouseStatus))
			{
				$warehouseStatusArray[] = Entrepot::STATUS_OPEN_INTERNAL;
			}
		}

		$selectFields = " p.rowid, p.ref, p.label, p.description, p.barcode, p.fk_country, p.fk_product_type, p.price, p.price_ttc, p.price_base_type, p.tva_tx, p.duration, p.fk_price_expression";
		if (count($warehouseStatusArray))
		{
			$selectFieldsGrouped = ", sum(".$this->db->ifsql("e.statut IS NULL", "0", "ps.reel").") as stock"; // e.statut is null if there is no record in stock
		} else {
			$selectFieldsGrouped = ", ".$this->db->ifsql("p.stock IS NULL", 0, "p.stock")." AS stock";
		}

		$sql = "SELECT ";
		$sql .= $selectFields.$selectFieldsGrouped;

		if (!empty($conf->global->PRODUCT_SORT_BY_CATEGORY))
		{
			//Product category
			$sql .= ", (SELECT ".MAIN_DB_PREFIX."categorie_product.fk_categorie
						FROM ".MAIN_DB_PREFIX."categorie_product
						WHERE ".MAIN_DB_PREFIX."categorie_product.fk_product=p.rowid
						LIMIT 1
				) AS categorie_product_id ";
		}

		//Price by customer
		if (!empty($conf->global->PRODUIT_CUSTOMER_PRICES) && !empty($socid))
		{
			$sql .= ', pcp.rowid as idprodcustprice, pcp.price as custprice, pcp.price_ttc as custprice_ttc,';
			$sql .= ' pcp.price_base_type as custprice_base_type, pcp.tva_tx as custtva_tx';
			$selectFields .= ", idprodcustprice, custprice, custprice_ttc, custprice_base_type, custtva_tx";
		}
		// Units
		if (!empty($conf->global->PRODUCT_USE_UNITS)) {
			$sql .= ", u.label as unit_long, u.short_label as unit_short, p.weight, p.weight_units, p.length, p.length_units, p.width, p.width_units, p.height, p.height_units, p.surface, p.surface_units, p.volume, p.volume_units";
			$selectFields .= ', unit_long, unit_short, p.weight, p.weight_units, p.length, p.length_units, p.width, p.width_units, p.height, p.height_units, p.surface, p.surface_units, p.volume, p.volume_units';
		}

		// Multilang : we add translation
		if (!empty($conf->global->MAIN_MULTILANGS))
		{
			$sql .= ", pl.label as label_translated";
			$selectFields .= ", label_translated";
		}
		// Price by quantity
		if (!empty($conf->global->PRODUIT_CUSTOMER_PRICES_BY_QTY) || !empty($conf->global->PRODUIT_CUSTOMER_PRICES_BY_QTY_MULTIPRICES))
		{
			$sql .= ", (SELECT pp.rowid FROM ".MAIN_DB_PREFIX."product_price as pp WHERE pp.fk_product = p.rowid";
			if ($price_level >= 1 && !empty($conf->global->PRODUIT_CUSTOMER_PRICES_BY_QTY_MULTIPRICES)) $sql .= " AND price_level=".$price_level;
			$sql .= " ORDER BY date_price";
			$sql .= " DESC LIMIT 1) as price_rowid";
			$sql .= ", (SELECT pp.price_by_qty FROM ".MAIN_DB_PREFIX."product_price as pp WHERE pp.fk_product = p.rowid"; // price_by_qty is 1 if some prices by qty exists in subtable
			if ($price_level >= 1 && !empty($conf->global->PRODUIT_CUSTOMER_PRICES_BY_QTY_MULTIPRICES)) $sql .= " AND price_level=".$price_level;
			$sql .= " ORDER BY date_price";
			$sql .= " DESC LIMIT 1) as price_by_qty";
			$selectFields .= ", price_rowid, price_by_qty";
		}
		$sql .= " FROM ".MAIN_DB_PREFIX."product as p";
		if (count($warehouseStatusArray))
		{
			$sql .= " LEFT JOIN ".MAIN_DB_PREFIX."product_stock as ps on ps.fk_product = p.rowid";
			$sql .= " LEFT JOIN ".MAIN_DB_PREFIX."entrepot as e on ps.fk_entrepot = e.rowid AND e.entity IN (".getEntity('stock').")";
			$sql .= ' AND e.statut IN ('.$this->db->sanitize($this->db->escape(implode(',', $warehouseStatusArray))).')'; // Return line if product is inside the selected stock. If not, an empty line will be returned so we will count 0.
		}

		// include search in supplier ref
		if (!empty($conf->global->MAIN_SEARCH_PRODUCT_BY_FOURN_REF))
		{
			$sql .= " LEFT JOIN ".MAIN_DB_PREFIX."product_fournisseur_price as pfp ON p.rowid = pfp.fk_product";
		}

		//Price by customer
		if (!empty($conf->global->PRODUIT_CUSTOMER_PRICES) && !empty($socid)) {
			$sql .= " LEFT JOIN  ".MAIN_DB_PREFIX."product_customer_price as pcp ON pcp.fk_soc=".$socid." AND pcp.fk_product=p.rowid";
		}
		// Units
		if (!empty($conf->global->PRODUCT_USE_UNITS)) {
			$sql .= " LEFT JOIN ".MAIN_DB_PREFIX."c_units u ON u.rowid = p.fk_unit";
		}
		// Multilang : we add translation
		if (!empty($conf->global->MAIN_MULTILANGS))
		{
			$sql .= " LEFT JOIN ".MAIN_DB_PREFIX."product_lang as pl ON pl.fk_product = p.rowid AND pl.lang='".$this->db->escape($langs->getDefaultLang())."'";
		}

		if (!empty($conf->global->PRODUIT_ATTRIBUTES_HIDECHILD)) {
			$sql .= " LEFT JOIN ".MAIN_DB_PREFIX."product_attribute_combination pac ON pac.fk_product_child = p.rowid";
		}

		$sql .= ' WHERE p.entity IN ('.getEntity('product').')';

		if (!empty($conf->global->PRODUIT_ATTRIBUTES_HIDECHILD)) {
			$sql .= " AND pac.rowid IS NULL";
		}

		if ($finished == 0)
		{
			$sql .= " AND p.finished = ".$finished;
		} elseif ($finished == 1)
		{
			$sql .= " AND p.finished = ".$finished;
			if ($status >= 0)  $sql .= " AND p.tosell = ".$status;
		} elseif ($status >= 0)
		{
			$sql .= " AND p.tosell = ".$status;
		}
		// Filter by product type
		if (strval($filtertype) != '') $sql .= " AND p.fk_product_type = ".$filtertype;
		elseif (empty($conf->product->enabled)) { // when product module is disabled, show services only
			$sql .= " AND p.fk_product_type = 1";
		} elseif (empty($conf->service->enabled)) { // when service module is disabled, show products only
			$sql .= " AND p.fk_product_type = 0";
		}
		// Add criteria on ref/label
		if ($filterkey != '')
		{
			$sql .= ' AND (';
			$prefix = empty($conf->global->PRODUCT_DONOTSEARCH_ANYWHERE) ? '%' : ''; // Can use index if PRODUCT_DONOTSEARCH_ANYWHERE is on
			// For natural search
			$scrit = explode(' ', $filterkey);
			$i = 0;
			if (count($scrit) > 1) $sql .= "(";
			foreach ($scrit as $crit)
			{
				if ($i > 0) $sql .= " AND ";
				$sql .= "(p.ref LIKE '".$this->db->escape($prefix.$crit)."%' OR p.label LIKE '".$this->db->escape($prefix.$crit)."%'";
				if (!empty($conf->global->MAIN_MULTILANGS)) $sql .= " OR pl.label LIKE '".$this->db->escape($prefix.$crit)."%'";
				if (!empty($conf->global->PRODUCT_AJAX_SEARCH_ON_DESCRIPTION))
				{
					$sql .= " OR p.description LIKE '".$this->db->escape($prefix.$crit)."%'";
					if (!empty($conf->global->MAIN_MULTILANGS)) $sql .= " OR pl.description LIKE '".$this->db->escape($prefix.$crit)."%'";
				}
				if (!empty($conf->global->MAIN_SEARCH_PRODUCT_BY_FOURN_REF)) $sql .= " OR pfp.ref_fourn LIKE '".$this->db->escape($prefix.$crit)."%'";
				$sql .= ")";
				$i++;
			}
			if (count($scrit) > 1) $sql .= ")";
			if (!empty($conf->barcode->enabled)) $sql .= " OR p.barcode LIKE '".$this->db->escape($prefix.$filterkey)."%'";
			$sql .= ')';
		}
		if (count($warehouseStatusArray))
		{
			$sql .= ' GROUP BY'.$selectFields;
		}

		//Sort by category
		if (!empty($conf->global->PRODUCT_SORT_BY_CATEGORY))
		{
			$sql .= " ORDER BY categorie_product_id ";
			//ASC OR DESC order
			($conf->global->PRODUCT_SORT_BY_CATEGORY == 1) ? $sql .= "ASC" : $sql .= "DESC";
		} else {
			$sql .= $this->db->order("p.ref");
		}

		$sql .= $this->db->plimit($limit, 0);

		// Build output string
		dol_syslog(get_class($this)."::select_produits_list search products", LOG_DEBUG);
		$result = $this->db->query($sql);
		if ($result)
		{
			require_once DOL_DOCUMENT_ROOT.'/product/class/product.class.php';
			require_once DOL_DOCUMENT_ROOT.'/product/dynamic_price/class/price_parser.class.php';
			require_once DOL_DOCUMENT_ROOT.'/core/lib/product.lib.php';

			$num = $this->db->num_rows($result);

			$events = null;

			if (!$forcecombo)
			{
				include_once DOL_DOCUMENT_ROOT.'/core/lib/ajax.lib.php';
				$out .= ajax_combobox($htmlname, $events, $conf->global->PRODUIT_USE_SEARCH_TO_SELECT);
			}

			$out .= '<select class="flat'.($morecss ? ' '.$morecss : '').'" name="'.$htmlname.'" id="'.$htmlname.'">';

			$textifempty = '';
			// Do not use textifempty = ' ' or '&nbsp;' here, or search on key will search on ' key'.
			//if (! empty($conf->use_javascript_ajax) || $forcecombo) $textifempty='';
			if (!empty($conf->global->PRODUIT_USE_SEARCH_TO_SELECT))
			{
				if ($showempty && !is_numeric($showempty)) $textifempty = $langs->trans($showempty);
				else $textifempty .= $langs->trans("All");
			} else {
				if ($showempty && !is_numeric($showempty)) $textifempty = $langs->trans($showempty);
			}
			if ($showempty) $out .= '<option value="0" selected>'.$textifempty.'</option>';

			$i = 0;
			while ($num && $i < $num)
			{
				$opt = '';
				$optJson = array();
				$objp = $this->db->fetch_object($result);

				if ((!empty($conf->global->PRODUIT_CUSTOMER_PRICES_BY_QTY) || !empty($conf->global->PRODUIT_CUSTOMER_PRICES_BY_QTY_MULTIPRICES)) && !empty($objp->price_by_qty) && $objp->price_by_qty == 1)
				{ // Price by quantity will return many prices for the same product
					$sql = "SELECT rowid, quantity, price, unitprice, remise_percent, remise, price_base_type";
					$sql .= " FROM ".MAIN_DB_PREFIX."product_price_by_qty";
					$sql .= " WHERE fk_product_price=".$objp->price_rowid;
					$sql .= " ORDER BY quantity ASC";

					dol_syslog(get_class($this)."::select_produits_list search prices by qty", LOG_DEBUG);
					$result2 = $this->db->query($sql);
					if ($result2)
					{
						$nb_prices = $this->db->num_rows($result2);
						$j = 0;
						while ($nb_prices && $j < $nb_prices) {
							$objp2 = $this->db->fetch_object($result2);

							$objp->price_by_qty_rowid = $objp2->rowid;
							$objp->price_by_qty_price_base_type = $objp2->price_base_type;
							$objp->price_by_qty_quantity = $objp2->quantity;
							$objp->price_by_qty_unitprice = $objp2->unitprice;
							$objp->price_by_qty_remise_percent = $objp2->remise_percent;
							// For backward compatibility
							$objp->quantity = $objp2->quantity;
							$objp->price = $objp2->price;
							$objp->unitprice = $objp2->unitprice;
							$objp->remise_percent = $objp2->remise_percent;
							$objp->remise = $objp2->remise;

							$this->constructProductListOption($objp, $opt, $optJson, 0, $selected, $hidepriceinlabel, $filterkey);

							$j++;

							// Add new entry
							// "key" value of json key array is used by jQuery automatically as selected value
							// "label" value of json key array is used by jQuery automatically as text for combo box
							$out .= $opt;
							array_push($outarray, $optJson);
						}
					}
				} else {
					if (!empty($conf->dynamicprices->enabled) && !empty($objp->fk_price_expression)) {
						$price_product = new Product($this->db);
						$price_product->fetch($objp->rowid, '', '', 1);
						$priceparser = new PriceParser($this->db);
						$price_result = $priceparser->parseProduct($price_product);
						if ($price_result >= 0) {
							$objp->price = $price_result;
							$objp->unitprice = $price_result;
							//Calculate the VAT
							$objp->price_ttc = price2num($objp->price) * (1 + ($objp->tva_tx / 100));
							$objp->price_ttc = price2num($objp->price_ttc, 'MU');
						}
					}

					$this->constructProductListOption($objp, $opt, $optJson, $price_level, $selected, $hidepriceinlabel, $filterkey);
					// Add new entry
					// "key" value of json key array is used by jQuery automatically as selected value
					// "label" value of json key array is used by jQuery automatically as text for combo box
					$out .= $opt;
					array_push($outarray, $optJson);
				}

				$i++;
			}

			$out .= '</select>';

			$this->db->free($result);

			if (empty($outputmode)) return $out;
			return $outarray;
		} else {
			dol_print_error($db);
		}
	}

	/**
	 * constructProductListOption.
	 * This define value for &$opt and &$optJson.
	 *
	 * @param 	resource	$objp			    Resultset of fetch
	 * @param 	string		$opt			    Option (var used for returned value in string option format)
	 * @param 	string		$optJson		    Option (var used for returned value in json format)
	 * @param 	int			$price_level	    Price level
	 * @param 	string		$selected		    Preselected value
	 * @param   int         $hidepriceinlabel   Hide price in label
	 * @param   string      $filterkey          Filter key to highlight
	 * @param	int			$novirtualstock 	Do not load virtual stock, even if slow option STOCK_SHOW_VIRTUAL_STOCK_IN_PRODUCTS_COMBO is on.
	 * @return	void
	 */
	protected function constructProductListOption(&$objp, &$opt, &$optJson, $price_level, $selected, $hidepriceinlabel = 0, $filterkey = '', $novirtualstock = 0)
	{
		global $langs, $conf, $user, $db;

		$outkey = '';
		$outval = '';
		$outref = '';
		$outlabel = '';
		$outdesc = '';
		$outbarcode = '';
		$outorigin = '';
		$outtype = '';
		$outprice_ht = '';
		$outprice_ttc = '';
		$outpricebasetype = '';
		$outtva_tx = '';
		$outqty = 1;
		$outdiscount = 0;

		$maxlengtharticle = (empty($conf->global->PRODUCT_MAX_LENGTH_COMBO) ? 48 : $conf->global->PRODUCT_MAX_LENGTH_COMBO);

		$label = $objp->label;
		if (!empty($objp->label_translated)) $label = $objp->label_translated;
		if (!empty($filterkey) && $filterkey != '') $label = preg_replace('/('.preg_quote($filterkey, '/').')/i', '<strong>$1</strong>', $label, 1);

		$outkey = $objp->rowid;
		$outref = $objp->ref;
		$outlabel = $objp->label;
		$outdesc = $objp->description;
		$outbarcode = $objp->barcode;
		$outorigin = $objp->fk_country;
		$outpbq = empty($objp->price_by_qty_rowid) ? '' : $objp->price_by_qty_rowid;

		$outtype = $objp->fk_product_type;
		$outdurationvalue = $outtype == Product::TYPE_SERVICE ?substr($objp->duration, 0, dol_strlen($objp->duration) - 1) : '';
		$outdurationunit = $outtype == Product::TYPE_SERVICE ?substr($objp->duration, -1) : '';

		if ($outorigin && !empty($conf->global->PRODUCT_SHOW_ORIGIN_IN_COMBO))  require_once DOL_DOCUMENT_ROOT.'/core/lib/company.lib.php';

		// Units
		$outvalUnits = '';
		if (!empty($conf->global->PRODUCT_USE_UNITS)) {
			if (!empty($objp->unit_short)) {
				$outvalUnits .= ' - '.$objp->unit_short;
			}
		}
		if (!empty($conf->global->PRODUCT_SHOW_DIMENSIONS_IN_COMBO)) {
			if (!empty($objp->weight) && $objp->weight_units !== null) {
				$unitToShow = showDimensionInBestUnit($objp->weight, $objp->weight_units, 'weight', $langs);
				$outvalUnits .= ' - '.$unitToShow;
			}
			if ((!empty($objp->length) || !empty($objp->width) || !empty($objp->height)) && $objp->length_units !== null) {
				$unitToShow = $objp->length.' x '.$objp->width.' x '.$objp->height.' '.measuringUnitString(0, 'size', $objp->length_units);
				$outvalUnits .= ' - '.$unitToShow;
			}
			if (!empty($objp->surface) && $objp->surface_units !== null) {
				$unitToShow = showDimensionInBestUnit($objp->surface, $objp->surface_units, 'surface', $langs);
				$outvalUnits .= ' - '.$unitToShow;
			}
			if (!empty($objp->volume) && $objp->volume_units !== null) {
				$unitToShow = showDimensionInBestUnit($objp->volume, $objp->volume_units, 'volume', $langs);
				$outvalUnits .= ' - '.$unitToShow;
			}
		}
		if ($outdurationvalue && $outdurationunit) {
			$da = array(
				'h' => $langs->trans('Hour'),
				'd' => $langs->trans('Day'),
				'w' => $langs->trans('Week'),
				'm' => $langs->trans('Month'),
				'y' => $langs->trans('Year')
			);
			if (isset($da[$outdurationunit])) {
				$outvalUnits .= ' - '.$outdurationvalue.' '.$langs->transnoentities($da[$outdurationunit].($outdurationvalue > 1 ? 's' : ''));
			}
		}

		$opt = '<option value="'.$objp->rowid.'"';
		$opt .= ($objp->rowid == $selected) ? ' selected' : '';
		if (!empty($objp->price_by_qty_rowid) && $objp->price_by_qty_rowid > 0)
		{
			$opt .= ' pbq="'.$objp->price_by_qty_rowid.'" data-pbq="'.$objp->price_by_qty_rowid.'" data-pbqup="'.$objp->price_by_qty_unitprice.'" data-pbqbase="'.$objp->price_by_qty_price_base_type.'" data-pbqqty="'.$objp->price_by_qty_quantity.'" data-pbqpercent="'.$objp->price_by_qty_remise_percent.'"';
		}
		if (!empty($conf->stock->enabled) && isset($objp->stock) && ($objp->fk_product_type == Product::TYPE_PRODUCT || !empty($conf->global->STOCK_SUPPORTS_SERVICES)))
		{
			if (!empty($user->rights->stock->lire)) {
				if ($objp->stock > 0) $opt .= ' class="product_line_stock_ok"';
		   		elseif ($objp->stock <= 0) $opt .= ' class="product_line_stock_too_low"';
			}
		}
		$opt .= '>';
		$opt .= $objp->ref;
		if ($outbarcode) $opt .= ' ('.$outbarcode.')';
		$opt .= ' - '.dol_trunc($label, $maxlengtharticle);
		if ($outorigin && !empty($conf->global->PRODUCT_SHOW_ORIGIN_IN_COMBO)) $opt .= ' ('.getCountry($outorigin, 1).')';

		$objRef = $objp->ref;
		if (!empty($filterkey) && $filterkey != '') $objRef = preg_replace('/('.preg_quote($filterkey, '/').')/i', '<strong>$1</strong>', $objRef, 1);
		$outval .= $objRef;
		if ($outbarcode) $outval .= ' ('.$outbarcode.')';
		$outval .= ' - '.dol_trunc($label, $maxlengtharticle);
		if ($outorigin && !empty($conf->global->PRODUCT_SHOW_ORIGIN_IN_COMBO)) $outval .= ' ('.getCountry($outorigin, 1).')';

		// Units
		$opt .= $outvalUnits;
		$outval .= $outvalUnits;

		$found = 0;

		// Multiprice
		// If we need a particular price level (from 1 to 6)
		if (empty($hidepriceinlabel) && $price_level >= 1 && (!empty($conf->global->PRODUIT_MULTIPRICES) || !empty($conf->global->PRODUIT_CUSTOMER_PRICES_BY_QTY_MULTIPRICES)))
		{
			$sql = "SELECT price, price_ttc, price_base_type, tva_tx";
			$sql .= " FROM ".MAIN_DB_PREFIX."product_price";
			$sql .= " WHERE fk_product = ".((int) $objp->rowid);
			$sql .= " AND entity IN (".getEntity('productprice').")";
			$sql .= " AND price_level = ".((int) $price_level);
			$sql .= " ORDER BY date_price DESC, rowid DESC"; // Warning DESC must be both on date_price and rowid.
			$sql .= " LIMIT 1";

			dol_syslog(get_class($this).'::constructProductListOption search price for product '.$objp->rowid.' AND level '.$price_level.'', LOG_DEBUG);
			$result2 = $this->db->query($sql);
			if ($result2)
			{
				$objp2 = $this->db->fetch_object($result2);
				if ($objp2)
				{
					$found = 1;
					if ($objp2->price_base_type == 'HT')
					{
						$opt .= ' - '.price($objp2->price, 1, $langs, 0, 0, -1, $conf->currency).' '.$langs->trans("HT");
						$outval .= ' - '.price($objp2->price, 0, $langs, 0, 0, -1, $conf->currency).' '.$langs->transnoentities("HT");
					} else {
						$opt .= ' - '.price($objp2->price_ttc, 1, $langs, 0, 0, -1, $conf->currency).' '.$langs->trans("TTC");
						$outval .= ' - '.price($objp2->price_ttc, 0, $langs, 0, 0, -1, $conf->currency).' '.$langs->transnoentities("TTC");
					}
					$outprice_ht = price($objp2->price);
					$outprice_ttc = price($objp2->price_ttc);
					$outpricebasetype = $objp2->price_base_type;
					$outtva_tx = $objp2->tva_tx;
				}
			} else {
				dol_print_error($this->db);
			}
		}

		// Price by quantity
		if (empty($hidepriceinlabel) && !empty($objp->quantity) && $objp->quantity >= 1 && (!empty($conf->global->PRODUIT_CUSTOMER_PRICES_BY_QTY) || !empty($conf->global->PRODUIT_CUSTOMER_PRICES_BY_QTY_MULTIPRICES)))
		{
			$found = 1;
			$outqty = $objp->quantity;
			$outdiscount = $objp->remise_percent;
			if ($objp->quantity == 1)
			{
				$opt .= ' - '.price($objp->unitprice, 1, $langs, 0, 0, -1, $conf->currency)."/";
				$outval .= ' - '.price($objp->unitprice, 0, $langs, 0, 0, -1, $conf->currency)."/";
				$opt .= $langs->trans("Unit"); // Do not use strtolower because it breaks utf8 encoding
				$outval .= $langs->transnoentities("Unit");
			} else {
				$opt .= ' - '.price($objp->price, 1, $langs, 0, 0, -1, $conf->currency)."/".$objp->quantity;
				$outval .= ' - '.price($objp->price, 0, $langs, 0, 0, -1, $conf->currency)."/".$objp->quantity;
				$opt .= $langs->trans("Units"); // Do not use strtolower because it breaks utf8 encoding
				$outval .= $langs->transnoentities("Units");
			}

			$outprice_ht = price($objp->unitprice);
			$outprice_ttc = price($objp->unitprice * (1 + ($objp->tva_tx / 100)));
			$outpricebasetype = $objp->price_base_type;
			$outtva_tx = $objp->tva_tx;
		}
		if (empty($hidepriceinlabel) && !empty($objp->quantity) && $objp->quantity >= 1)
		{
			$opt .= " (".price($objp->unitprice, 1, $langs, 0, 0, -1, $conf->currency)."/".$langs->trans("Unit").")"; // Do not use strtolower because it breaks utf8 encoding
			$outval .= " (".price($objp->unitprice, 0, $langs, 0, 0, -1, $conf->currency)."/".$langs->transnoentities("Unit").")"; // Do not use strtolower because it breaks utf8 encoding
		}
		if (empty($hidepriceinlabel) && !empty($objp->remise_percent) && $objp->remise_percent >= 1)
		{
			$opt .= " - ".$langs->trans("Discount")." : ".vatrate($objp->remise_percent).' %';
			$outval .= " - ".$langs->transnoentities("Discount")." : ".vatrate($objp->remise_percent).' %';
		}

		// Price by customer
		if (empty($hidepriceinlabel) && !empty($conf->global->PRODUIT_CUSTOMER_PRICES))
		{
			if (!empty($objp->idprodcustprice))
			{
				$found = 1;

				if ($objp->custprice_base_type == 'HT')
				{
					$opt .= ' - '.price($objp->custprice, 1, $langs, 0, 0, -1, $conf->currency).' '.$langs->trans("HT");
					$outval .= ' - '.price($objp->custprice, 0, $langs, 0, 0, -1, $conf->currency).' '.$langs->transnoentities("HT");
				} else {
					$opt .= ' - '.price($objp->custprice_ttc, 1, $langs, 0, 0, -1, $conf->currency).' '.$langs->trans("TTC");
					$outval .= ' - '.price($objp->custprice_ttc, 0, $langs, 0, 0, -1, $conf->currency).' '.$langs->transnoentities("TTC");
				}

				$outprice_ht = price($objp->custprice);
				$outprice_ttc = price($objp->custprice_ttc);
				$outpricebasetype = $objp->custprice_base_type;
				$outtva_tx = $objp->custtva_tx;
			}
		}

		// If level no defined or multiprice not found, we used the default price
		if (empty($hidepriceinlabel) && !$found)
		{
			if ($objp->price_base_type == 'HT')
			{
				$opt .= ' - '.price($objp->price, 1, $langs, 0, 0, -1, $conf->currency).' '.$langs->trans("HT");
				$outval .= ' - '.price($objp->price, 0, $langs, 0, 0, -1, $conf->currency).' '.$langs->transnoentities("HT");
			} else {
				$opt .= ' - '.price($objp->price_ttc, 1, $langs, 0, 0, -1, $conf->currency).' '.$langs->trans("TTC");
				$outval .= ' - '.price($objp->price_ttc, 0, $langs, 0, 0, -1, $conf->currency).' '.$langs->transnoentities("TTC");
			}
			$outprice_ht = price($objp->price);
			$outprice_ttc = price($objp->price_ttc);
			$outpricebasetype = $objp->price_base_type;
			$outtva_tx = $objp->tva_tx;
		}

		if (!empty($conf->stock->enabled) && isset($objp->stock) && ($objp->fk_product_type == Product::TYPE_PRODUCT || !empty($conf->global->STOCK_SUPPORTS_SERVICES)))
		{
			if (!empty($user->rights->stock->lire)) {
				$opt .= ' - '.$langs->trans("Stock").': '.price(price2num($objp->stock, 'MS'));

				if ($objp->stock > 0) {
					$outval .= ' - <span class="product_line_stock_ok">';
				} elseif ($objp->stock <= 0) {
					$outval .= ' - <span class="product_line_stock_too_low">';
				}
				$outval .= $langs->transnoentities("Stock").': '.price(price2num($objp->stock, 'MS'));
				$outval .= '</span>';
				if (empty($novirtualstock) && !empty($conf->global->STOCK_SHOW_VIRTUAL_STOCK_IN_PRODUCTS_COMBO))  // Warning, this option may slow down combo list generation
				{
					$langs->load("stocks");

					$tmpproduct = new Product($this->db);
					$tmpproduct->fetch($objp->rowid, '', '', '', 1, 1, 1); // Load product without lang and prices arrays (we just need to make ->virtual_stock() after)
					$tmpproduct->load_virtual_stock();
					$virtualstock = $tmpproduct->stock_theorique;

					$opt .= ' - '.$langs->trans("VirtualStock").':'.$virtualstock;

					$outval .= ' - '.$langs->transnoentities("VirtualStock").':';
					if ($virtualstock > 0) {
						$outval .= '<span class="product_line_stock_ok">';
					} elseif ($virtualstock <= 0) {
						$outval .= '<span class="product_line_stock_too_low">';
					}
					$outval .= $virtualstock;
					$outval .= '</span>';

					unset($tmpproduct);
				}
			}
		}

		$opt .= "</option>\n";
		$optJson = array('key'=>$outkey, 'value'=>$outref, 'label'=>$outval, 'label2'=>$outlabel, 'desc'=>$outdesc, 'type'=>$outtype, 'price_ht'=>price2num($outprice_ht), 'price_ttc'=>price2num($outprice_ttc), 'pricebasetype'=>$outpricebasetype, 'tva_tx'=>$outtva_tx, 'qty'=>$outqty, 'discount'=>$outdiscount, 'duration_value'=>$outdurationvalue, 'duration_unit'=>$outdurationunit, 'pbq'=>$outpbq);
	}

	// phpcs:disable PEAR.NamingConventions.ValidFunctionName.ScopeNotCamelCaps
	/**
	 *	Return list of products for customer (in Ajax if Ajax activated or go to select_produits_fournisseurs_list)
	 *
	 *	@param	int		$socid			Id third party
	 *	@param  string	$selected       Preselected product
	 *	@param  string	$htmlname       Name of HTML Select
	 *  @param	string	$filtertype     Filter on product type (''=nofilter, 0=product, 1=service)
	 *	@param  string	$filtre			For a SQL filter
	 *	@param	array	$ajaxoptions	Options for ajax_autocompleter
	 *  @param	int		$hidelabel		Hide label (0=no, 1=yes)
	 *  @param  int     $alsoproductwithnosupplierprice    1=Add also product without supplier prices
	 *  @param	string	$morecss		More CSS
	 *	@return	void
	 */
	public function select_produits_fournisseurs($socid, $selected = '', $htmlname = 'productid', $filtertype = '', $filtre = '', $ajaxoptions = array(), $hidelabel = 0, $alsoproductwithnosupplierprice = 0, $morecss = '')
	{
		// phpcs:enable
		global $langs, $conf;
		global $price_level, $status, $finished;

		$selected_input_value = '';
		if (!empty($conf->use_javascript_ajax) && !empty($conf->global->PRODUIT_USE_SEARCH_TO_SELECT))
		{
			if ($selected > 0)
			{
				require_once DOL_DOCUMENT_ROOT.'/product/class/product.class.php';
				$producttmpselect = new Product($this->db);
				$producttmpselect->fetch($selected);
				$selected_input_value = $producttmpselect->ref;
				unset($producttmpselect);
			}

			// mode=2 means suppliers products
			$urloption = ($socid > 0 ? 'socid='.$socid.'&' : '').'htmlname='.$htmlname.'&outjson=1&price_level='.$price_level.'&type='.$filtertype.'&mode=2&status='.$status.'&finished='.$finished.'&alsoproductwithnosupplierprice='.$alsoproductwithnosupplierprice;
			print ajax_autocompleter($selected, $htmlname, DOL_URL_ROOT.'/product/ajax/products.php', $urloption, $conf->global->PRODUIT_USE_SEARCH_TO_SELECT, 0, $ajaxoptions);
			print ($hidelabel ? '' : $langs->trans("RefOrLabel").' : ').'<input type="text" size="20" name="search_'.$htmlname.'" id="search_'.$htmlname.'" value="'.$selected_input_value.'">';
		} else {
			print $this->select_produits_fournisseurs_list($socid, $selected, $htmlname, $filtertype, $filtre, '', -1, 0, 0, $alsoproductwithnosupplierprice, $morecss);
		}
	}

	// phpcs:disable PEAR.NamingConventions.ValidFunctionName.ScopeNotCamelCaps
	/**
	 *	Return list of suppliers products
	 *
	 *	@param	int		$socid   		Id societe fournisseur (0 pour aucun filtre)
	 *	@param  int		$selected       Product price pre-selected (must be 'id' in product_fournisseur_price or 'idprod_IDPROD')
	 *	@param  string	$htmlname       Nom de la zone select
	 *  @param	string	$filtertype     Filter on product type (''=nofilter, 0=product, 1=service)
	 *	@param  string	$filtre         Pour filtre sql
	 *	@param  string	$filterkey      Filtre des produits
	 *  @param  int		$statut         -1=Return all products, 0=Products not on sell, 1=Products on sell (not used here, a filter on tobuy is already hard coded in request)
	 *  @param  int		$outputmode     0=HTML select string, 1=Array
	 *  @param  int     $limit          Limit of line number
	 *  @param  int     $alsoproductwithnosupplierprice    1=Add also product without supplier prices
	 *  @param	string	$morecss		Add more CSS
	 *  @param	int		$showstockinlist	Show stock information (slower).
	 *  @return array           		Array of keys for json
	 */
	public function select_produits_fournisseurs_list($socid, $selected = '', $htmlname = 'productid', $filtertype = '', $filtre = '', $filterkey = '', $statut = -1, $outputmode = 0, $limit = 100, $alsoproductwithnosupplierprice = 0, $morecss = '', $showstockinlist = 0)
	{
		// phpcs:enable
		global $langs, $conf, $db, $user;

		$out = '';
		$outarray = array();

		$maxlengtharticle = (empty($conf->global->PRODUCT_MAX_LENGTH_COMBO) ? 48 : $conf->global->PRODUCT_MAX_LENGTH_COMBO);

		$langs->load('stocks');
		// Units
		if (!empty($conf->global->PRODUCT_USE_UNITS)) {
			$langs->load('other');
		}

		$sql = "SELECT p.rowid, p.ref, p.label, p.price, p.duration, p.fk_product_type, p.stock,";
		$sql .= " pfp.ref_fourn, pfp.rowid as idprodfournprice, pfp.price as fprice, pfp.quantity, pfp.remise_percent, pfp.remise, pfp.unitprice,";
		$sql .= " pfp.fk_supplier_price_expression, pfp.fk_product, pfp.tva_tx, pfp.fk_soc, s.nom as name,";
		$sql .= " pfp.supplier_reputation";
		// Units
		if (!empty($conf->global->PRODUCT_USE_UNITS)) {
			$sql .= ", u.label as unit_long, u.short_label as unit_short, p.weight, p.weight_units, p.length, p.length_units, p.width, p.width_units, p.height, p.height_units, p.surface, p.surface_units, p.volume, p.volume_units";
		}
		if (!empty($conf->barcode->enabled)) $sql .= ", pfp.barcode";
		$sql .= " FROM ".MAIN_DB_PREFIX."product as p";
		$sql .= " LEFT JOIN ".MAIN_DB_PREFIX."product_fournisseur_price as pfp ON ( p.rowid = pfp.fk_product AND pfp.entity IN (".getEntity('product').") )";
		if ($socid) $sql .= " AND pfp.fk_soc = ".$socid;
		$sql .= " LEFT JOIN ".MAIN_DB_PREFIX."societe as s ON pfp.fk_soc = s.rowid";
		// Units
		if (!empty($conf->global->PRODUCT_USE_UNITS)) {
			$sql .= " LEFT JOIN ".MAIN_DB_PREFIX."c_units u ON u.rowid = p.fk_unit";
		}
		$sql .= " WHERE p.entity IN (".getEntity('product').")";
		$sql .= " AND p.tobuy = 1";
		if (strval($filtertype) != '') $sql .= " AND p.fk_product_type=".$this->db->escape($filtertype);
		if (!empty($filtre)) $sql .= " ".$filtre;
		// Add criteria on ref/label
		if ($filterkey != '')
		{
			$sql .= ' AND (';
			$prefix = empty($conf->global->PRODUCT_DONOTSEARCH_ANYWHERE) ? '%' : ''; // Can use index if PRODUCT_DONOTSEARCH_ANYWHERE is on
			// For natural search
			$scrit = explode(' ', $filterkey);
			$i = 0;
			if (count($scrit) > 1) $sql .= "(";
			foreach ($scrit as $crit)
			{
				if ($i > 0) $sql .= " AND ";
				$sql .= "(pfp.ref_fourn LIKE '".$this->db->escape($prefix.$crit)."%' OR p.ref LIKE '".$this->db->escape($prefix.$crit)."%' OR p.label LIKE '".$this->db->escape($prefix.$crit)."%')";
				$i++;
			}
			if (count($scrit) > 1) $sql .= ")";
			if (!empty($conf->barcode->enabled)) {
				$sql .= " OR p.barcode LIKE '".$this->db->escape($prefix.$filterkey)."%'";
				$sql .= " OR pfp.barcode LIKE '".$this->db->escape($prefix.$filterkey)."%'";
			}
			$sql .= ')';
		}
		$sql .= " ORDER BY pfp.ref_fourn DESC, pfp.quantity ASC";
		$sql .= $this->db->plimit($limit, 0);

		// Build output string

		dol_syslog(get_class($this)."::select_produits_fournisseurs_list", LOG_DEBUG);
		$result = $this->db->query($sql);
		if ($result)
		{
			require_once DOL_DOCUMENT_ROOT.'/product/dynamic_price/class/price_parser.class.php';
			require_once DOL_DOCUMENT_ROOT.'/core/lib/product.lib.php';

			$num = $this->db->num_rows($result);

			//$out.='<select class="flat" id="select'.$htmlname.'" name="'.$htmlname.'">';	// remove select to have id same with combo and ajax
			$out .= '<select class="flat maxwidthonsmartphone'.($morecss ? ' '.$morecss : '').'" id="'.$htmlname.'" name="'.$htmlname.'">';
			if (!$selected) $out .= '<option value="0" selected>&nbsp;</option>';
			else $out .= '<option value="0">&nbsp;</option>';

			$i = 0;
			while ($i < $num)
			{
				$objp = $this->db->fetch_object($result);

				$outkey = $objp->idprodfournprice; // id in table of price
				if (!$outkey && $alsoproductwithnosupplierprice) $outkey = 'idprod_'.$objp->rowid; // id of product

				$outref = $objp->ref;
				$outval = '';
				$outbarcode = $objp->barcode;
				$outqty = 1;
				$outdiscount = 0;
				$outtype = $objp->fk_product_type;
				$outdurationvalue = $outtype == Product::TYPE_SERVICE ?substr($objp->duration, 0, dol_strlen($objp->duration) - 1) : '';
				$outdurationunit = $outtype == Product::TYPE_SERVICE ?substr($objp->duration, -1) : '';

				// Units
				$outvalUnits = '';
				if (!empty($conf->global->PRODUCT_USE_UNITS)) {
					if (!empty($objp->unit_short)) {
						$outvalUnits .= ' - '.$objp->unit_short;
					}
					if (!empty($objp->weight) && $objp->weight_units !== null) {
						$unitToShow = showDimensionInBestUnit($objp->weight, $objp->weight_units, 'weight', $langs);
						$outvalUnits .= ' - '.$unitToShow;
					}
					if ((!empty($objp->length) || !empty($objp->width) || !empty($objp->height)) && $objp->length_units !== null) {
						$unitToShow = $objp->length.' x '.$objp->width.' x '.$objp->height.' '.measuringUnitString(0, 'size', $objp->length_units);
						$outvalUnits .= ' - '.$unitToShow;
					}
					if (!empty($objp->surface) && $objp->surface_units !== null) {
						$unitToShow = showDimensionInBestUnit($objp->surface, $objp->surface_units, 'surface', $langs);
						$outvalUnits .= ' - '.$unitToShow;
					}
					if (!empty($objp->volume) && $objp->volume_units !== null) {
						$unitToShow = showDimensionInBestUnit($objp->volume, $objp->volume_units, 'volume', $langs);
						$outvalUnits .= ' - '.$unitToShow;
					}
					if ($outdurationvalue && $outdurationunit) {
						$da = array(
							'h' => $langs->trans('Hour'),
							'd' => $langs->trans('Day'),
							'w' => $langs->trans('Week'),
							'm' => $langs->trans('Month'),
							'y' => $langs->trans('Year')
						);
						if (isset($da[$outdurationunit])) {
							$outvalUnits .= ' - '.$outdurationvalue.' '.$langs->transnoentities($da[$outdurationunit].($outdurationvalue > 1 ? 's' : ''));
						}
					}
				}

				$objRef = $objp->ref;
				if ($filterkey && $filterkey != '') $objRef = preg_replace('/('.preg_quote($filterkey, '/').')/i', '<strong>$1</strong>', $objRef, 1);
				$objRefFourn = $objp->ref_fourn;
				if ($filterkey && $filterkey != '') $objRefFourn = preg_replace('/('.preg_quote($filterkey, '/').')/i', '<strong>$1</strong>', $objRefFourn, 1);
				$label = $objp->label;
				if ($filterkey && $filterkey != '') $label = preg_replace('/('.preg_quote($filterkey, '/').')/i', '<strong>$1</strong>', $label, 1);

				$optlabel = $objp->ref;
				if (!empty($objp->idprodfournprice) && ($objp->ref != $objp->ref_fourn)) {
					$optlabel .= ' <span class=\'opacitymedium\'>('.$objp->ref_fourn.')</span>';
				}
				if (!empty($conf->barcode->enabled) && !empty($objp->barcode)) {
					$optlabel .= ' ('.$outbarcode.')';
				}
				$optlabel .= ' - '.dol_trunc($label, $maxlengtharticle);

				$outvallabel = $objRef;
				if (!empty($objp->idprodfournprice) && ($objp->ref != $objp->ref_fourn)) {
					$outvallabel .= ' ('.$objRefFourn.')';
				}
				if (!empty($conf->barcode->enabled) && !empty($objp->barcode)) {
					$outvallabel .= ' ('.$outbarcode.')';
				}
				$outvallabel .= ' - '.dol_trunc($label, $maxlengtharticle);

				// Units
				$optlabel .= $outvalUnits;
				$outvallabel .= $outvalUnits;

				if (!empty($objp->idprodfournprice))
				{
					$outqty = $objp->quantity;
					$outdiscount = $objp->remise_percent;
					if (!empty($conf->dynamicprices->enabled) && !empty($objp->fk_supplier_price_expression)) {
						$prod_supplier = new ProductFournisseur($this->db);
						$prod_supplier->product_fourn_price_id = $objp->idprodfournprice;
						$prod_supplier->id = $objp->fk_product;
						$prod_supplier->fourn_qty = $objp->quantity;
						$prod_supplier->fourn_tva_tx = $objp->tva_tx;
						$prod_supplier->fk_supplier_price_expression = $objp->fk_supplier_price_expression;
						$priceparser = new PriceParser($this->db);
						$price_result = $priceparser->parseProductSupplier($prod_supplier);
						if ($price_result >= 0) {
							$objp->fprice = $price_result;
							if ($objp->quantity >= 1)
							{
								$objp->unitprice = $objp->fprice / $objp->quantity; // Replace dynamically unitprice
							}
						}
					}
					if ($objp->quantity == 1)
					{
						$optlabel .= ' - '.price($objp->fprice * (!empty($conf->global->DISPLAY_DISCOUNTED_SUPPLIER_PRICE) ? (1 - $objp->remise_percent / 100) : 1), 1, $langs, 0, 0, -1, $conf->currency)."/";
						$outvallabel .= ' - '.price($objp->fprice * (!empty($conf->global->DISPLAY_DISCOUNTED_SUPPLIER_PRICE) ? (1 - $objp->remise_percent / 100) : 1), 0, $langs, 0, 0, -1, $conf->currency)."/";
						$optlabel .= $langs->trans("Unit"); // Do not use strtolower because it breaks utf8 encoding
						$outvallabel .= $langs->transnoentities("Unit");
					} else {
						$optlabel .= ' - '.price($objp->fprice * (!empty($conf->global->DISPLAY_DISCOUNTED_SUPPLIER_PRICE) ? (1 - $objp->remise_percent / 100) : 1), 1, $langs, 0, 0, -1, $conf->currency)."/".$objp->quantity;
						$outvallabel .= ' - '.price($objp->fprice * (!empty($conf->global->DISPLAY_DISCOUNTED_SUPPLIER_PRICE) ? (1 - $objp->remise_percent / 100) : 1), 0, $langs, 0, 0, -1, $conf->currency)."/".$objp->quantity;
						$optlabel .= ' '.$langs->trans("Units"); // Do not use strtolower because it breaks utf8 encoding
						$outvallabel .= ' '.$langs->transnoentities("Units");
					}

					if ($objp->quantity > 1)
					{
						$optlabel .= " (".price($objp->unitprice * (!empty($conf->global->DISPLAY_DISCOUNTED_SUPPLIER_PRICE) ? (1 - $objp->remise_percent / 100) : 1), 1, $langs, 0, 0, -1, $conf->currency)."/".$langs->trans("Unit").")"; // Do not use strtolower because it breaks utf8 encoding
						$outvallabel .= " (".price($objp->unitprice * (!empty($conf->global->DISPLAY_DISCOUNTED_SUPPLIER_PRICE) ? (1 - $objp->remise_percent / 100) : 1), 0, $langs, 0, 0, -1, $conf->currency)."/".$langs->transnoentities("Unit").")"; // Do not use strtolower because it breaks utf8 encoding
					}
					if ($objp->remise_percent >= 1)
					{
						$optlabel .= " - ".$langs->trans("Discount")." : ".vatrate($objp->remise_percent).' %';
						$outvallabel .= " - ".$langs->transnoentities("Discount")." : ".vatrate($objp->remise_percent).' %';
					}
					if ($objp->duration)
					{
						$optlabel .= " - ".$objp->duration;
						$outvallabel .= " - ".$objp->duration;
					}
					if (!$socid)
					{
						$optlabel .= " - ".dol_trunc($objp->name, 8);
						$outvallabel .= " - ".dol_trunc($objp->name, 8);
					}
					if ($objp->supplier_reputation)
					{
						//TODO dictionary
						$reputations = array(''=>$langs->trans('Standard'), 'FAVORITE'=>$langs->trans('Favorite'), 'NOTTHGOOD'=>$langs->trans('NotTheGoodQualitySupplier'), 'DONOTORDER'=>$langs->trans('DoNotOrderThisProductToThisSupplier'));

						$optlabel .= " - ".$reputations[$objp->supplier_reputation];
						$outvallabel .= " - ".$reputations[$objp->supplier_reputation];
					}
				} else {
					if (empty($alsoproductwithnosupplierprice))     // No supplier price defined for couple product/supplier
					{
						$optlabel .= " - <span class='opacitymedium'>".$langs->trans("NoPriceDefinedForThisSupplier").'</span>';
						$outvallabel .= ' - '.$langs->transnoentities("NoPriceDefinedForThisSupplier");
					} else // No supplier price defined for product, even on other suppliers
					{
						$optlabel .= " - <span class='opacitymedium'>".$langs->trans("NoPriceDefinedForThisSupplier").'</span>';
						$outvallabel .= ' - '.$langs->transnoentities("NoPriceDefinedForThisSupplier");
					}
				}

				if (!empty($conf->stock->enabled) && $showstockinlist && isset($objp->stock) && ($objp->fk_product_type == Product::TYPE_PRODUCT || !empty($conf->global->STOCK_SUPPORTS_SERVICES)))
				{
					$novirtualstock = ($showstockinlist == 2);

					if (!empty($user->rights->stock->lire)) {
						$outvallabel .= ' - '.$langs->trans("Stock").': '.price(price2num($objp->stock, 'MS'));

						if ($objp->stock > 0) {
							$optlabel .= ' - <span class="product_line_stock_ok">';
						} elseif ($objp->stock <= 0) {
							$optlabel .= ' - <span class="product_line_stock_too_low">';
						}
						$optlabel .= $langs->transnoentities("Stock").':'.price(price2num($objp->stock, 'MS'));
						$optlabel .= '</span>';
						if (empty($novirtualstock) && !empty($conf->global->STOCK_SHOW_VIRTUAL_STOCK_IN_PRODUCTS_COMBO))  // Warning, this option may slow down combo list generation
						{
							$langs->load("stocks");

							$tmpproduct = new Product($this->db);
							$tmpproduct->fetch($objp->rowid, '', '', '', 1, 1, 1); // Load product without lang and prices arrays (we just need to make ->virtual_stock() after)
							$tmpproduct->load_virtual_stock();
							$virtualstock = $tmpproduct->stock_theorique;

							$outvallabel .= ' - '.$langs->trans("VirtualStock").':'.$virtualstock;

							$optlabel .= ' - '.$langs->transnoentities("VirtualStock").':';
							if ($virtualstock > 0) {
								$optlabel .= '<span class="product_line_stock_ok">';
							} elseif ($virtualstock <= 0) {
								$optlabel .= '<span class="product_line_stock_too_low">';
							}
							$optlabel .= $virtualstock;
							$optlabel .= '</span>';

							unset($tmpproduct);
						}
					}
				}

				$opt = '<option value="'.$outkey.'"';
				if ($selected && $selected == $objp->idprodfournprice) $opt .= ' selected';
				if (empty($objp->idprodfournprice) && empty($alsoproductwithnosupplierprice)) $opt .= ' disabled';
				if (!empty($objp->idprodfournprice) && $objp->idprodfournprice > 0)
				{
					$opt .= ' pbq="'.$objp->idprodfournprice.'" data-pbq="'.$objp->idprodfournprice.'" data-pbqqty="'.$objp->quantity.'" data-pbqup="'.$objp->unitprice.'" data-pbqpercent="'.$objp->remise_percent.'"';
				}
				$opt .= ' data-html="'.dol_escape_htmltag($optlabel).'"';
				$opt .= '>';

				$opt .= $optlabel;
				$outval .= $outvallabel;

				$opt .= "</option>\n";


				// Add new entry
				// "key" value of json key array is used by jQuery automatically as selected value
				// "label" value of json key array is used by jQuery automatically as text for combo box
				$out .= $opt;
				array_push($outarray, array('key'=>$outkey, 'value'=>$outref, 'label'=>$outval, 'qty'=>$outqty, 'up'=>$objp->unitprice, 'discount'=>$outdiscount, 'type'=>$outtype, 'duration_value'=>$outdurationvalue, 'duration_unit'=>$outdurationunit, 'disabled'=>(empty($objp->idprodfournprice) ?true:false)));
				// Exemple of var_dump $outarray
				// array(1) {[0]=>array(6) {[key"]=>string(1) "2" ["value"]=>string(3) "ppp"
				//           ["label"]=>string(76) "ppp (<strong>f</strong>ff2) - ppp - 20,00 Euros/1unité (20,00 Euros/unité)"
				//      	 ["qty"]=>string(1) "1" ["discount"]=>string(1) "0" ["disabled"]=>bool(false)
				//}
				//var_dump($outval); var_dump(utf8_check($outval)); var_dump(json_encode($outval));
				//$outval=array('label'=>'ppp (<strong>f</strong>ff2) - ppp - 20,00 Euros/ Unité (20,00 Euros/unité)');
				//var_dump($outval); var_dump(utf8_check($outval)); var_dump(json_encode($outval));

				$i++;
			}
			$out .= '</select>';

			$this->db->free($result);

			include_once DOL_DOCUMENT_ROOT.'/core/lib/ajax.lib.php';
			$out .= ajax_combobox($htmlname);

			if (empty($outputmode)) return $out;
			return $outarray;
		} else {
			dol_print_error($this->db);
		}
	}

	// phpcs:disable PEAR.NamingConventions.ValidFunctionName.ScopeNotCamelCaps
	/**
	 *	Return list of suppliers prices for a product
	 *
	 *  @param	    int		$productid       	Id of product
	 *  @param      string	$htmlname        	Name of HTML field
	 *  @param      int		$selected_supplier  Pre-selected supplier if more than 1 result
	 *  @return	    string
	 */
	public function select_product_fourn_price($productid, $htmlname = 'productfournpriceid', $selected_supplier = '')
	{
		// phpcs:enable
		global $langs, $conf;

		$langs->load('stocks');

		$sql = "SELECT p.rowid, p.ref, p.label, p.price, p.duration, pfp.fk_soc,";
		$sql .= " pfp.ref_fourn, pfp.rowid as idprodfournprice, pfp.price as fprice, pfp.remise_percent, pfp.quantity, pfp.unitprice,";
		$sql .= " pfp.fk_supplier_price_expression, pfp.fk_product, pfp.tva_tx, s.nom as name";
		$sql .= " FROM ".MAIN_DB_PREFIX."product as p";
		$sql .= " LEFT JOIN ".MAIN_DB_PREFIX."product_fournisseur_price as pfp ON p.rowid = pfp.fk_product";
		$sql .= " LEFT JOIN ".MAIN_DB_PREFIX."societe as s ON pfp.fk_soc = s.rowid";
		$sql .= " WHERE pfp.entity IN (".getEntity('productsupplierprice').")";
		$sql .= " AND p.tobuy = 1";
		$sql .= " AND s.fournisseur = 1";
		$sql .= " AND p.rowid = ".$productid;
		$sql .= " ORDER BY s.nom, pfp.ref_fourn DESC";

		dol_syslog(get_class($this)."::select_product_fourn_price", LOG_DEBUG);
		$result = $this->db->query($sql);

		if ($result)
		{
			$num = $this->db->num_rows($result);

			$form = '<select class="flat" id="select_'.$htmlname.'" name="'.$htmlname.'">';

			if (!$num)
			{
				$form .= '<option value="0">-- '.$langs->trans("NoSupplierPriceDefinedForThisProduct").' --</option>';
			} else {
				require_once DOL_DOCUMENT_ROOT.'/product/dynamic_price/class/price_parser.class.php';
				$form .= '<option value="0">&nbsp;</option>';

				$i = 0;
				while ($i < $num)
				{
					$objp = $this->db->fetch_object($result);

					$opt = '<option value="'.$objp->idprodfournprice.'"';
					//if there is only one supplier, preselect it
					if ($num == 1 || ($selected_supplier > 0 && $objp->fk_soc == $selected_supplier)) {
						$opt .= ' selected';
					}
					$opt .= '>'.$objp->name.' - '.$objp->ref_fourn.' - ';

					if (!empty($conf->dynamicprices->enabled) && !empty($objp->fk_supplier_price_expression)) {
						$prod_supplier = new ProductFournisseur($this->db);
						$prod_supplier->product_fourn_price_id = $objp->idprodfournprice;
						$prod_supplier->id = $productid;
						$prod_supplier->fourn_qty = $objp->quantity;
						$prod_supplier->fourn_tva_tx = $objp->tva_tx;
						$prod_supplier->fk_supplier_price_expression = $objp->fk_supplier_price_expression;
						$priceparser = new PriceParser($this->db);
						$price_result = $priceparser->parseProductSupplier($prod_supplier);
						if ($price_result >= 0) {
							$objp->fprice = $price_result;
							if ($objp->quantity >= 1)
							{
								$objp->unitprice = $objp->fprice / $objp->quantity;
							}
						}
					}
					if ($objp->quantity == 1)
					{
						$opt .= price($objp->fprice * (!empty($conf->global->DISPLAY_DISCOUNTED_SUPPLIER_PRICE) ? (1 - $objp->remise_percent / 100) : 1), 1, $langs, 0, 0, -1, $conf->currency)."/";
					}

					$opt .= $objp->quantity.' ';

					if ($objp->quantity == 1)
					{
						$opt .= $langs->trans("Unit");
					} else {
						$opt .= $langs->trans("Units");
					}
					if ($objp->quantity > 1)
					{
						$opt .= " - ";
						$opt .= price($objp->unitprice * (!empty($conf->global->DISPLAY_DISCOUNTED_SUPPLIER_PRICE) ? (1 - $objp->remise_percent / 100) : 1), 1, $langs, 0, 0, -1, $conf->currency)."/".$langs->trans("Unit");
					}
					if ($objp->duration) $opt .= " - ".$objp->duration;
					$opt .= "</option>\n";

					$form .= $opt;
					$i++;
				}
			}

			$form .= '</select>';
			$this->db->free($result);
			return $form;
		} else {
			dol_print_error($this->db);
		}
	}

	// phpcs:disable PEAR.NamingConventions.ValidFunctionName.ScopeNotCamelCaps
	/**
	 *    Return list of delivery address
	 *
	 *    @param    string	$selected          	Id contact pre-selectionn
	 *    @param    int		$socid				Id of company
	 *    @param    string	$htmlname          	Name of HTML field
	 *    @param    int		$showempty         	Add an empty field
	 *    @return	integer|null
	 */
	public function select_address($selected, $socid, $htmlname = 'address_id', $showempty = 0)
	{
		// phpcs:enable
		// looking for users
		$sql = "SELECT a.rowid, a.label";
		$sql .= " FROM ".MAIN_DB_PREFIX."societe_address as a";
		$sql .= " WHERE a.fk_soc = ".$socid;
		$sql .= " ORDER BY a.label ASC";

		dol_syslog(get_class($this)."::select_address", LOG_DEBUG);
		$resql = $this->db->query($sql);
		if ($resql)
		{
			print '<select class="flat" id="select_'.$htmlname.'" name="'.$htmlname.'">';
			if ($showempty) print '<option value="0">&nbsp;</option>';
			$num = $this->db->num_rows($resql);
			$i = 0;
			if ($num)
			{
				while ($i < $num)
				{
					$obj = $this->db->fetch_object($resql);

					if ($selected && $selected == $obj->rowid)
					{
						print '<option value="'.$obj->rowid.'" selected>'.$obj->label.'</option>';
					} else {
						print '<option value="'.$obj->rowid.'">'.$obj->label.'</option>';
					}
					$i++;
				}
			}
			print '</select>';
			return $num;
		} else {
			dol_print_error($this->db);
		}
	}


	// phpcs:disable PEAR.NamingConventions.ValidFunctionName.ScopeNotCamelCaps
	/**
	 *      Load into cache list of payment terms
	 *
	 *      @return     int             Nb of lines loaded, <0 if KO
	 */
	public function load_cache_conditions_paiements()
	{
		// phpcs:enable
		global $langs;

		$num = count($this->cache_conditions_paiements);
		if ($num > 0) return 0; // Cache already loaded

		dol_syslog(__METHOD__, LOG_DEBUG);

		$sql = "SELECT rowid, code, libelle as label";
		$sql .= " FROM ".MAIN_DB_PREFIX.'c_payment_term';
		$sql .= " WHERE entity IN (".getEntity('c_payment_term').")";
		$sql .= " AND active > 0";
		$sql .= " ORDER BY sortorder";

		$resql = $this->db->query($sql);
		if ($resql)
		{
			$num = $this->db->num_rows($resql);
			$i = 0;
			while ($i < $num)
			{
				$obj = $this->db->fetch_object($resql);

				// Si traduction existe, on l'utilise, sinon on prend le libelle par defaut
				$label = ($langs->trans("PaymentConditionShort".$obj->code) != ("PaymentConditionShort".$obj->code) ? $langs->trans("PaymentConditionShort".$obj->code) : ($obj->label != '-' ? $obj->label : ''));
				$this->cache_conditions_paiements[$obj->rowid]['code'] = $obj->code;
				$this->cache_conditions_paiements[$obj->rowid]['label'] = $label;
				$i++;
			}

			//$this->cache_conditions_paiements=dol_sort_array($this->cache_conditions_paiements, 'label', 'asc', 0, 0, 1);		// We use the field sortorder of table

			return $num;
		} else {
			dol_print_error($this->db);
			return -1;
		}
	}

	// phpcs:disable PEAR.NamingConventions.ValidFunctionName.ScopeNotCamelCaps
	/**
	 *      Charge dans cache la liste des délais de livraison possibles
	 *
	 *      @return     int             Nb of lines loaded, <0 if KO
	 */
	public function load_cache_availability()
	{
		// phpcs:enable
		global $langs;

		$num = count($this->cache_availability);
		if ($num > 0) return 0; // Cache already loaded

		dol_syslog(__METHOD__, LOG_DEBUG);

		$langs->load('propal');

		$sql = "SELECT rowid, code, label, position";
		$sql .= " FROM ".MAIN_DB_PREFIX.'c_availability';
		$sql .= " WHERE active > 0";

		$resql = $this->db->query($sql);
		if ($resql)
		{
			$num = $this->db->num_rows($resql);
			$i = 0;
			while ($i < $num)
			{
				$obj = $this->db->fetch_object($resql);

				// Si traduction existe, on l'utilise, sinon on prend le libelle par defaut
				$label = ($langs->trans("AvailabilityType".$obj->code) != ("AvailabilityType".$obj->code) ? $langs->trans("AvailabilityType".$obj->code) : ($obj->label != '-' ? $obj->label : ''));
				$this->cache_availability[$obj->rowid]['code'] = $obj->code;
				$this->cache_availability[$obj->rowid]['label'] = $label;
				$this->cache_availability[$obj->rowid]['position'] = $obj->position;
				$i++;
			}

			$this->cache_availability = dol_sort_array($this->cache_availability, 'position', 'asc', 0, 0, 1);

			return $num;
		} else {
			dol_print_error($this->db);
			return -1;
		}
	}

	/**
	 *      Retourne la liste des types de delais de livraison possibles
	 *
	 *      @param	int		$selected        Id du type de delais pre-selectionne
	 *      @param  string	$htmlname        Nom de la zone select
	 *      @param  string	$filtertype      To add a filter
	 *		@param	int		$addempty		Add empty entry
	 *		@return	void
	 */
	public function selectAvailabilityDelay($selected = '', $htmlname = 'availid', $filtertype = '', $addempty = 0)
	{
		global $langs, $user;

		$this->load_cache_availability();

		dol_syslog(__METHOD__." selected=".$selected.", htmlname=".$htmlname, LOG_DEBUG);

		print '<select id="'.$htmlname.'" class="flat" name="'.$htmlname.'">';
		if ($addempty) print '<option value="0">&nbsp;</option>';
		foreach ($this->cache_availability as $id => $arrayavailability)
		{
			if ($selected == $id)
			{
				print '<option value="'.$id.'" selected>';
			} else {
				print '<option value="'.$id.'">';
			}
			print $arrayavailability['label'];
			print '</option>';
		}
		print '</select>';
		if ($user->admin) print info_admin($langs->trans("YouCanChangeValuesForThisListFromDictionarySetup"), 1);
		print ajax_combobox($htmlname);
	}

	/**
	 *      Load into cache cache_demand_reason, array of input reasons
	 *
	 *      @return     int             Nb of lines loaded, <0 if KO
	 */
	public function loadCacheInputReason()
	{
		global $langs;

		$num = count($this->cache_demand_reason);
		if ($num > 0) return 0; // Cache already loaded

		$sql = "SELECT rowid, code, label";
		$sql .= " FROM ".MAIN_DB_PREFIX.'c_input_reason';
		$sql .= " WHERE active > 0";

		$resql = $this->db->query($sql);
		if ($resql)
		{
			$num = $this->db->num_rows($resql);
			$i = 0;
			$tmparray = array();
			while ($i < $num)
			{
				$obj = $this->db->fetch_object($resql);

				// Si traduction existe, on l'utilise, sinon on prend le libelle par defaut
				$label = ($obj->label != '-' ? $obj->label : '');
				if ($langs->trans("DemandReasonType".$obj->code) != ("DemandReasonType".$obj->code)) $label = $langs->trans("DemandReasonType".$obj->code); // So translation key DemandReasonTypeSRC_XXX will work
				if ($langs->trans($obj->code) != $obj->code) $label = $langs->trans($obj->code); // So translation key SRC_XXX will work

				$tmparray[$obj->rowid]['id']   = $obj->rowid;
				$tmparray[$obj->rowid]['code'] = $obj->code;
				$tmparray[$obj->rowid]['label'] = $label;
				$i++;
			}

			$this->cache_demand_reason = dol_sort_array($tmparray, 'label', 'asc', 0, 0, 1);

			unset($tmparray);
			return $num;
		} else {
			dol_print_error($this->db);
			return -1;
		}
	}

	/**
	 *	Return list of input reason (events that triggered an object creation, like after sending an emailing, making an advert, ...)
	 *  List found into table c_input_reason loaded by loadCacheInputReason
	 *
	 *  @param	int		$selected        Id or code of type origin to select by default
	 *  @param  string	$htmlname        Nom de la zone select
	 *  @param  string	$exclude         To exclude a code value (Example: SRC_PROP)
	 *	@param	int		$addempty		 Add an empty entry
	 *	@return	void
	 */
	public function selectInputReason($selected = '', $htmlname = 'demandreasonid', $exclude = '', $addempty = 0)
	{
		global $langs, $user;

		$this->loadCacheInputReason();

		print '<select class="flat" id="select_'.$htmlname.'" name="'.$htmlname.'">';
		if ($addempty) print '<option value="0"'.(empty($selected) ? ' selected' : '').'>&nbsp;</option>';
		foreach ($this->cache_demand_reason as $id => $arraydemandreason)
		{
			if ($arraydemandreason['code'] == $exclude) continue;

			if ($selected && ($selected == $arraydemandreason['id'] || $selected == $arraydemandreason['code']))
			{
				print '<option value="'.$arraydemandreason['id'].'" selected>';
			} else {
				print '<option value="'.$arraydemandreason['id'].'">';
			}
			$label = $arraydemandreason['label']; // Translation of label was already done into the ->loadCacheInputReason
			print $langs->trans($label);
			print '</option>';
		}
		print '</select>';
		if ($user->admin) print info_admin($langs->trans("YouCanChangeValuesForThisListFromDictionarySetup"), 1);
		print ajax_combobox('select_'.$htmlname);
	}

	// phpcs:disable PEAR.NamingConventions.ValidFunctionName.ScopeNotCamelCaps
	/**
	 *      Charge dans cache la liste des types de paiements possibles
	 *
	 *      @return     int                 Nb of lines loaded, <0 if KO
	 */
	public function load_cache_types_paiements()
	{
		// phpcs:enable
		global $langs;

		$num = count($this->cache_types_paiements);
		if ($num > 0) return $num; // Cache already loaded

		dol_syslog(__METHOD__, LOG_DEBUG);

		$this->cache_types_paiements = array();

		$sql = "SELECT id, code, libelle as label, type, active";
		$sql .= " FROM ".MAIN_DB_PREFIX."c_paiement";
		$sql .= " WHERE entity IN (".getEntity('c_paiement').")";
		//if ($active >= 0) $sql.= " AND active = ".$active;

		$resql = $this->db->query($sql);
		if ($resql)
		{
			$num = $this->db->num_rows($resql);
			$i = 0;
			while ($i < $num)
			{
				$obj = $this->db->fetch_object($resql);

				// Si traduction existe, on l'utilise, sinon on prend le libelle par defaut
				$label = ($langs->transnoentitiesnoconv("PaymentTypeShort".$obj->code) != ("PaymentTypeShort".$obj->code) ? $langs->transnoentitiesnoconv("PaymentTypeShort".$obj->code) : ($obj->label != '-' ? $obj->label : ''));
				$this->cache_types_paiements[$obj->id]['id'] = $obj->id;
				$this->cache_types_paiements[$obj->id]['code'] = $obj->code;
				$this->cache_types_paiements[$obj->id]['label'] = $label;
				$this->cache_types_paiements[$obj->id]['type'] = $obj->type;
				$this->cache_types_paiements[$obj->id]['active'] = $obj->active;
				$i++;
			}

			$this->cache_types_paiements = dol_sort_array($this->cache_types_paiements, 'label', 'asc', 0, 0, 1);

			return $num;
		} else {
			dol_print_error($this->db);
			return -1;
		}
	}


	// phpcs:disable PEAR.NamingConventions.ValidFunctionName.ScopeNotCamelCaps
	/**
	 *      Return list of payment modes.
	 *      Constant MAIN_DEFAULT_PAYMENT_TERM_ID can used to set default value but scope is all application, probably not what you want.
	 *      See instead to force the default value by the caller.
	 *
	 *      @param	int		$selected		Id of payment term to preselect by default
	 *      @param	string	$htmlname		Nom de la zone select
	 *      @param	int		$filtertype		Not used
	 *		@param	int		$addempty		Add an empty entry
	 * 		@param	int		$noinfoadmin		0=Add admin info, 1=Disable admin info
	 * 		@param	string	$morecss			Add more CSS on select tag
	 *		@return	void
	 */
	public function select_conditions_paiements($selected = 0, $htmlname = 'condid', $filtertype = -1, $addempty = 0, $noinfoadmin = 0, $morecss = '')
	{
		// phpcs:enable
		global $langs, $user, $conf;

		dol_syslog(__METHOD__." selected=".$selected.", htmlname=".$htmlname, LOG_DEBUG);

		$this->load_cache_conditions_paiements();

		// Set default value if not already set by caller
		if (empty($selected) && !empty($conf->global->MAIN_DEFAULT_PAYMENT_TERM_ID)) $selected = $conf->global->MAIN_DEFAULT_PAYMENT_TERM_ID;

		print '<select id="'.$htmlname.'" class="flat selectpaymentterms'.($morecss ? ' '.$morecss : '').'" name="'.$htmlname.'">';
		if ($addempty) print '<option value="0">&nbsp;</option>';
		foreach ($this->cache_conditions_paiements as $id => $arrayconditions)
		{
			if ($selected == $id)
			{
				print '<option value="'.$id.'" selected>';
			} else {
				print '<option value="'.$id.'">';
			}
			print $arrayconditions['label'];
			print '</option>';
		}
		print '</select>';
		if ($user->admin && empty($noinfoadmin)) print info_admin($langs->trans("YouCanChangeValuesForThisListFromDictionarySetup"), 1);
		print ajax_combobox($htmlname);
	}


	// phpcs:disable PEAR.NamingConventions.ValidFunctionName.ScopeNotCamelCaps
	/**
	 *      Return list of payment methods
	 *      Constant MAIN_DEFAULT_PAYMENT_TYPE_ID can used to set default value but scope is all application, probably not what you want.
	 *
	 *      @param	string	$selected       Id or code or preselected payment mode
	 *      @param  string	$htmlname       Name of select field
	 *      @param  string	$filtertype     To filter on field type in llx_c_paiement ('CRDT' or 'DBIT' or array('code'=>xx,'label'=>zz))
	 *      @param  int		$format         0=id+label, 1=code+code, 2=code+label, 3=id+code
	 *      @param  int		$empty			1=can be empty, 0 otherwise
	 * 		@param	int		$noadmininfo	0=Add admin info, 1=Disable admin info
	 *      @param  int		$maxlength      Max length of label
	 *      @param  int     $active         Active or not, -1 = all
	 *      @param  string  $morecss        Add more CSS on select tag
	 * 		@return	void
	 */
	public function select_types_paiements($selected = '', $htmlname = 'paiementtype', $filtertype = '', $format = 0, $empty = 1, $noadmininfo = 0, $maxlength = 0, $active = 1, $morecss = '')
	{
		// phpcs:enable
		global $langs, $user, $conf;

		dol_syslog(__METHOD__." ".$selected.", ".$htmlname.", ".$filtertype.", ".$format, LOG_DEBUG);

		$filterarray = array();
		if ($filtertype == 'CRDT')  	$filterarray = array(0, 2, 3);
		elseif ($filtertype == 'DBIT') 	$filterarray = array(1, 2, 3);
		elseif ($filtertype != '' && $filtertype != '-1') $filterarray = explode(',', $filtertype);

		$this->load_cache_types_paiements();

		// Set default value if not already set by caller
		if (empty($selected) && !empty($conf->global->MAIN_DEFAULT_PAYMENT_TYPE_ID)) $selected = $conf->global->MAIN_DEFAULT_PAYMENT_TYPE_ID;

		print '<select id="select'.$htmlname.'" class="flat selectpaymenttypes'.($morecss ? ' '.$morecss : '').'" name="'.$htmlname.'">';
		if ($empty) print '<option value="">&nbsp;</option>';
		foreach ($this->cache_types_paiements as $id => $arraytypes)
		{
			// If not good status
			if ($active >= 0 && $arraytypes['active'] != $active) continue;

			// On passe si on a demande de filtrer sur des modes de paiments particuliers
			if (count($filterarray) && !in_array($arraytypes['type'], $filterarray)) continue;

			// We discard empty line if showempty is on because an empty line has already been output.
			if ($empty && empty($arraytypes['code'])) continue;

			if ($format == 0) print '<option value="'.$id.'"';
			elseif ($format == 1) print '<option value="'.$arraytypes['code'].'"';
			elseif ($format == 2) print '<option value="'.$arraytypes['code'].'"';
			elseif ($format == 3) print '<option value="'.$id.'"';
			// Print attribute selected or not
			if ($format == 1 || $format == 2) {
				if ($selected == $arraytypes['code']) print ' selected';
			} else {
				if ($selected == $id) print ' selected';
			}
			print '>';
			if ($format == 0) $value = ($maxlength ?dol_trunc($arraytypes['label'], $maxlength) : $arraytypes['label']);
			elseif ($format == 1) $value = $arraytypes['code'];
			elseif ($format == 2) $value = ($maxlength ?dol_trunc($arraytypes['label'], $maxlength) : $arraytypes['label']);
			elseif ($format == 3) $value = $arraytypes['code'];
			print $value ? $value : '&nbsp;';
			print '</option>';
		}
		print '</select>';
		if ($user->admin && !$noadmininfo) print info_admin($langs->trans("YouCanChangeValuesForThisListFromDictionarySetup"), 1);
		print ajax_combobox('select'.$htmlname);
	}


	/**
	 *  Selection HT or TTC
	 *
	 *  @param	string	$selected       Id pre-selectionne
	 *  @param  string	$htmlname       Nom de la zone select
	 *  @param	string	$addjscombo		Add js combo
	 * 	@return	string					Code of HTML select to chose tax or not
	 */
	public function selectPriceBaseType($selected = '', $htmlname = 'price_base_type', $addjscombo = 0)
	{
		global $langs;

		$return = '<select class="flat maxwidth100" id="select_'.$htmlname.'" name="'.$htmlname.'">';
		$options = array(
			'HT'=>$langs->trans("HT"),
			'TTC'=>$langs->trans("TTC")
		);
		foreach ($options as $id => $value)
		{
			if ($selected == $id)
			{
				$return .= '<option value="'.$id.'" selected>'.$value;
			} else {
				$return .= '<option value="'.$id.'">'.$value;
			}
			$return .= '</option>';
		}
		$return .= '</select>';
		if ($addjscombo) $return .= ajax_combobox('select_'.$htmlname);

		return $return;
	}

	// phpcs:disable PEAR.NamingConventions.ValidFunctionName.ScopeNotCamelCaps
	/**
	 *      Load in cache list of transport mode
	 *
	 *      @return     int                 Nb of lines loaded, <0 if KO
	 */
	public function load_cache_transport_mode()
	{
		// phpcs:enable
		global $langs;

		$num = count($this->cache_transport_mode);
		if ($num > 0) return $num; // Cache already loaded

		dol_syslog(__METHOD__, LOG_DEBUG);

		$this->cache_transport_mode = array();

		$sql = "SELECT rowid, code, label, active";
		$sql .= " FROM ".MAIN_DB_PREFIX."c_transport_mode";
		$sql .= " WHERE entity IN (".getEntity('c_transport_mode').")";
		//if ($active >= 0) $sql.= " AND active = ".$active;

		$resql = $this->db->query($sql);
		if ($resql)
		{
			$num = $this->db->num_rows($resql);
			$i = 0;
			while ($i < $num)
			{
				$obj = $this->db->fetch_object($resql);

				// If traduction exist, we use it else we take the default label
				$label = ($langs->transnoentitiesnoconv("PaymentTypeShort".$obj->code) != ("PaymentTypeShort".$obj->code) ? $langs->transnoentitiesnoconv("PaymentTypeShort".$obj->code) : ($obj->label != '-' ? $obj->label : ''));
				$this->cache_transport_mode[$obj->rowid]['rowid'] = $obj->rowid;
				$this->cache_transport_mode[$obj->rowid]['code'] = $obj->code;
				$this->cache_transport_mode[$obj->rowid]['label'] = $label;
				$this->cache_transport_mode[$obj->rowid]['active'] = $obj->active;
				$i++;
			}

			$this->cache_transport_mode = dol_sort_array($this->cache_transport_mode, 'label', 'asc', 0, 0, 1);

			return $num;
		}
		else {
			dol_print_error($this->db);
			return -1;
		}
	}

	/**
	 *      Return list of transport mode for intracomm report
	 *
	 *      @param	string	$selected       Id of the transport mode pre-selected
	 *      @param  string	$htmlname       Name of the select field
	 *      @param  int		$format         0=id+label, 1=code+code, 2=code+label, 3=id+code
	 *      @param  int		$empty			1=can be empty, 0 else
	 *      @param	int		$noadmininfo	0=Add admin info, 1=Disable admin info
	 *      @param  int		$maxlength      Max length of label
	 *      @param  int     $active         Active or not, -1 = all
	 *      @param  string  $morecss        Add more CSS on select tag
	 * 		@return	void
	 */
	public function selectTransportMode($selected = '', $htmlname = 'transportmode', $format = 0, $empty = 1, $noadmininfo = 0, $maxlength = 0, $active = 1, $morecss = '')
	{
		global $langs, $user;

		dol_syslog(__METHOD__." ".$selected.", ".$htmlname.", ".$format, LOG_DEBUG);

		$this->load_cache_transport_mode();

		print '<select id="select'.$htmlname.'" class="flat selectmodetransport'.($morecss ? ' '.$morecss : '').'" name="'.$htmlname.'">';
		if ($empty) print '<option value="">&nbsp;</option>';
		foreach ($this->cache_transport_mode as $id => $arraytypes)
		{
			// If not good status
			if ($active >= 0 && $arraytypes['active'] != $active) continue;

			// We discard empty line if showempty is on because an empty line has already been output.
			if ($empty && empty($arraytypes['code'])) continue;

			if ($format == 0) print '<option value="'.$id.'"';
			elseif ($format == 1) print '<option value="'.$arraytypes['code'].'"';
			elseif ($format == 2) print '<option value="'.$arraytypes['code'].'"';
			elseif ($format == 3) print '<option value="'.$id.'"';
			// If text is selected, we compare with code, else with id
			if (preg_match('/[a-z]/i', $selected) && $selected == $arraytypes['code']) print ' selected';
			elseif ($selected == $id) print ' selected';
			print '>';
			if ($format == 0) $value = ($maxlength ?dol_trunc($arraytypes['label'], $maxlength) : $arraytypes['label']);
			elseif ($format == 1) $value = $arraytypes['code'];
			elseif ($format == 2) $value = ($maxlength ?dol_trunc($arraytypes['label'], $maxlength) : $arraytypes['label']);
			elseif ($format == 3) $value = $arraytypes['code'];
			print $value ? $value : '&nbsp;';
			print '</option>';
		}
		print '</select>';
		if ($user->admin && !$noadmininfo) print info_admin($langs->trans("YouCanChangeValuesForThisListFromDictionarySetup"), 1);
	}

	/**
	 *  Return a HTML select list of shipping mode
	 *
	 *  @param	string	$selected          Id shipping mode pre-selected
	 *  @param  string	$htmlname          Name of select zone
	 *  @param  string	$filtre            To filter list
	 *  @param  int		$useempty          1=Add an empty value in list, 2=Add an empty value in list only if there is more than 2 entries.
	 *  @param  string	$moreattrib        To add more attribute on select
	 * 	@return	void
	 */
	public function selectShippingMethod($selected = '', $htmlname = 'shipping_method_id', $filtre = '', $useempty = 0, $moreattrib = '')
	{
		global $langs, $conf, $user;

		$langs->load("admin");
		$langs->load("deliveries");

		$sql = "SELECT rowid, code, libelle as label";
		$sql .= " FROM ".MAIN_DB_PREFIX."c_shipment_mode";
		$sql .= " WHERE active > 0";
		if ($filtre) $sql .= " AND ".$filtre;
		$sql .= " ORDER BY libelle ASC";

		dol_syslog(get_class($this)."::selectShippingMode", LOG_DEBUG);
		$result = $this->db->query($sql);
		if ($result) {
			$num = $this->db->num_rows($result);
			$i = 0;
			if ($num) {
				print '<select id="select'.$htmlname.'" class="flat selectshippingmethod" name="'.$htmlname.'"'.($moreattrib ? ' '.$moreattrib : '').'>';
				if ($useempty == 1 || ($useempty == 2 && $num > 1)) {
					print '<option value="-1">&nbsp;</option>';
				}
				while ($i < $num) {
					$obj = $this->db->fetch_object($result);
					if ($selected == $obj->rowid) {
						print '<option value="'.$obj->rowid.'" selected>';
					} else {
						print '<option value="'.$obj->rowid.'">';
					}
					print ($langs->trans("SendingMethod".strtoupper($obj->code)) != "SendingMethod".strtoupper($obj->code)) ? $langs->trans("SendingMethod".strtoupper($obj->code)) : $obj->label;
					print '</option>';
					$i++;
				}
				print "</select>";
				if ($user->admin) print info_admin($langs->trans("YouCanChangeValuesForThisListFromDictionarySetup"), 1);

				print ajax_combobox('select'.$htmlname);
			} else {
				print $langs->trans("NoShippingMethodDefined");
			}
		} else {
			dol_print_error($this->db);
		}
	}

	/**
	 *    Display form to select shipping mode
	 *
	 *    @param	string	$page        Page
	 *    @param    int		$selected    Id of shipping mode
	 *    @param    string	$htmlname    Name of select html field
	 *    @param    int		$addempty    1=Add an empty value in list, 2=Add an empty value in list only if there is more than 2 entries.
	 *    @return	void
	 */
	public function formSelectShippingMethod($page, $selected = '', $htmlname = 'shipping_method_id', $addempty = 0)
	{
		global $langs, $db;

		$langs->load("deliveries");

		if ($htmlname != "none") {
			print '<form method="POST" action="'.$page.'">';
			print '<input type="hidden" name="action" value="setshippingmethod">';
			print '<input type="hidden" name="token" value="'.newToken().'">';
			$this->selectShippingMethod($selected, $htmlname, '', $addempty);
			print '<input type="submit" class="button valignmiddle" value="'.$langs->trans("Modify").'">';
			print '</form>';
		} else {
			if ($selected) {
				$code = $langs->getLabelFromKey($db, $selected, 'c_shipment_mode', 'rowid', 'code');
				print $langs->trans("SendingMethod".strtoupper($code));
			} else {
				print "&nbsp;";
			}
		}
	}

	/**
	 * Creates HTML last in cycle situation invoices selector
	 *
	 * @param     string  $selected   		Preselected ID
	 * @param     int     $socid      		Company ID
	 *
	 * @return    string                     HTML select
	 */
	public function selectSituationInvoices($selected = '', $socid = 0)
	{
		global $langs;

		$langs->load('bills');

		$opt = '<option value ="" selected></option>';
		$sql = 'SELECT rowid, ref, situation_cycle_ref, situation_counter, situation_final, fk_soc';
		$sql .= ' FROM '.MAIN_DB_PREFIX.'facture';
		$sql .= ' WHERE entity IN ('.getEntity('invoice').')';
		$sql .= ' AND situation_counter >= 1';
		$sql .= ' AND fk_soc = '.(int) $socid;
		$sql .= ' AND type <> 2';
		$sql .= ' ORDER by situation_cycle_ref, situation_counter desc';
		$resql = $this->db->query($sql);

		if ($resql && $this->db->num_rows($resql) > 0) {
			// Last seen cycle
			$ref = 0;
			while ($obj = $this->db->fetch_object($resql)) {
				//Same cycle ?
				if ($obj->situation_cycle_ref != $ref) {
					// Just seen this cycle
					$ref = $obj->situation_cycle_ref;
					//not final ?
					if ($obj->situation_final != 1) {
						//Not prov?
						if (substr($obj->ref, 1, 4) != 'PROV') {
							if ($selected == $obj->rowid) {
								$opt .= '<option value="'.$obj->rowid.'" selected>'.$obj->ref.'</option>';
							} else {
								$opt .= '<option value="'.$obj->rowid.'">'.$obj->ref.'</option>';
							}
						}
					}
				}
			}
		} else {
				dol_syslog("Error sql=".$sql.", error=".$this->error, LOG_ERR);
		}
		if ($opt == '<option value ="" selected></option>')
		{
			$opt = '<option value ="0" selected>'.$langs->trans('NoSituations').'</option>';
		}
		return $opt;
	}

	/**
	 *      Creates HTML units selector (code => label)
	 *
	 *      @param	string	$selected       Preselected Unit ID
	 *      @param  string	$htmlname       Select name
	 *      @param	int		$showempty		Add a nempty line
	 * 		@return	string                  HTML select
	 */
	public function selectUnits($selected = '', $htmlname = 'units', $showempty = 0)
	{
		global $langs;

		$langs->load('products');

		$return = '<select class="flat" id="'.$htmlname.'" name="'.$htmlname.'">';

		$sql = 'SELECT rowid, label, code from '.MAIN_DB_PREFIX.'c_units';
		$sql .= ' WHERE active > 0';

		$resql = $this->db->query($sql);
		if ($resql && $this->db->num_rows($resql) > 0)
		{
			if ($showempty) $return .= '<option value="none"></option>';

			while ($res = $this->db->fetch_object($resql))
			{
				$unitLabel = $res->label;
				if (!empty($langs->tab_translate['unit'.$res->code]))	// check if Translation is available before
				{
					$unitLabel = $langs->trans('unit'.$res->code) != $res->label ? $langs->trans('unit'.$res->code) : $res->label;
				}

				if ($selected == $res->rowid)
				{
					$return .= '<option value="'.$res->rowid.'" selected>'.$unitLabel.'</option>';
				} else {
					$return .= '<option value="'.$res->rowid.'">'.$unitLabel.'</option>';
				}
			}
			$return .= '</select>';
		}
		return $return;
	}

	// phpcs:disable PEAR.NamingConventions.ValidFunctionName.ScopeNotCamelCaps
	/**
	 *  Return a HTML select list of bank accounts
	 *
	 *  @param	string	$selected           Id account pre-selected
	 *  @param  string	$htmlname           Name of select zone
	 *  @param  int		$status             Status of searched accounts (0=open, 1=closed, 2=both)
	 *  @param  string	$filtre             To filter list
	 *  @param  int		$useempty           1=Add an empty value in list, 2=Add an empty value in list only if there is more than 2 entries.
	 *  @param  string	$moreattrib         To add more attribute on select
	 *  @param	int		$showcurrency		Show currency in label
	 *  @param	string	$morecss			More CSS
	 *  @param	int		$nooutput			1=Return string, do not send to output
	 * 	@return	int							<0 if error, Num of bank account found if OK (0, 1, 2, ...)
	 */
	public function select_comptes($selected = '', $htmlname = 'accountid', $status = 0, $filtre = '', $useempty = 0, $moreattrib = '', $showcurrency = 0, $morecss = '', $nooutput = 0)
	{
		// phpcs:enable
		global $langs, $conf;

		$out = '';

		$langs->load("admin");
		$num = 0;

		$sql = "SELECT rowid, label, bank, clos as status, currency_code";
		$sql .= " FROM ".MAIN_DB_PREFIX."bank_account";
		$sql .= " WHERE entity IN (".getEntity('bank_account').")";
		if ($status != 2) $sql .= " AND clos = ".(int) $status;
		if ($filtre) $sql .= " AND ".$filtre;
		$sql .= " ORDER BY label";

		dol_syslog(get_class($this)."::select_comptes", LOG_DEBUG);
		$result = $this->db->query($sql);
		if ($result)
		{
			$num = $this->db->num_rows($result);
			$i = 0;
			if ($num)
			{
				$out .= '<select id="select'.$htmlname.'" class="flat selectbankaccount'.($morecss ? ' '.$morecss : '').'" name="'.$htmlname.'"'.($moreattrib ? ' '.$moreattrib : '').'>';
				if ($useempty == 1 || ($useempty == 2 && $num > 1))
				{
					$out .= '<option value="-1">&nbsp;</option>';
				}

				while ($i < $num)
				{
					$obj = $this->db->fetch_object($result);
					if ($selected == $obj->rowid || ($useempty == 2 && $num == 1 && empty($selected)))
					{
						$out .= '<option value="'.$obj->rowid.'" selected>';
					} else {
						$out .= '<option value="'.$obj->rowid.'">';
					}
					$out .= trim($obj->label);
					if ($showcurrency) $out .= ' ('.$obj->currency_code.')';
					if ($status == 2 && $obj->status == 1) $out .= ' ('.$langs->trans("Closed").')';
					$out .= '</option>';
					$i++;
				}
				$out .= "</select>";
				$out .= ajax_combobox('select'.$htmlname);
			} else {
				if ($status == 0) $out .= '<span class="opacitymedium">'.$langs->trans("NoActiveBankAccountDefined").'</span>';
				else $out .= '<span class="opacitymedium">'.$langs->trans("NoBankAccountFound").'</span>';
			}
		} else {
			dol_print_error($this->db);
		}

		// Output or return
		if (empty($nooutput)) print $out;
		else return $out;

		return $num;
	}

	/**
	 *  Return a HTML select list of establishment
	 *
	 *  @param	string	$selected           Id establishment pre-selected
	 *  @param  string	$htmlname           Name of select zone
	 *  @param  int		$status             Status of searched establishment (0=open, 1=closed, 2=both)
	 *  @param  string	$filtre             To filter list
	 *  @param  int		$useempty           1=Add an empty value in list, 2=Add an empty value in list only if there is more than 2 entries.
	 *  @param  string	$moreattrib         To add more attribute on select
	 * 	@return	int							<0 if error, Num of establishment found if OK (0, 1, 2, ...)
	 */
	public function selectEstablishments($selected = '', $htmlname = 'entity', $status = 0, $filtre = '', $useempty = 0, $moreattrib = '')
	{
		// phpcs:enable
		global $langs, $conf;

		$langs->load("admin");
		$num = 0;

		$sql = "SELECT rowid, name, fk_country, status, entity";
		$sql .= " FROM ".MAIN_DB_PREFIX."establishment";
		$sql .= " WHERE 1=1";
		if ($status != 2) $sql .= " AND status = ".(int) $status;
		if ($filtre) $sql .= " AND ".$filtre;
		$sql .= " ORDER BY name";

		dol_syslog(get_class($this)."::select_establishment", LOG_DEBUG);
		$result = $this->db->query($sql);
		if ($result)
		{
			$num = $this->db->num_rows($result);
			$i = 0;
			if ($num)
			{
				print '<select id="select'.$htmlname.'" class="flat selectestablishment" name="'.$htmlname.'"'.($moreattrib ? ' '.$moreattrib : '').'>';
				if ($useempty == 1 || ($useempty == 2 && $num > 1))
				{
					print '<option value="-1">&nbsp;</option>';
				}

				while ($i < $num)
				{
					$obj = $this->db->fetch_object($result);
					if ($selected == $obj->rowid)
					{
						print '<option value="'.$obj->rowid.'" selected>';
					} else {
						print '<option value="'.$obj->rowid.'">';
					}
					print trim($obj->name);
					if ($status == 2 && $obj->status == 1) print ' ('.$langs->trans("Closed").')';
					print '</option>';
					$i++;
				}
				print "</select>";
			} else {
				if ($status == 0) print '<span class="opacitymedium">'.$langs->trans("NoActiveEstablishmentDefined").'</span>';
				else print '<span class="opacitymedium">'.$langs->trans("NoEstablishmentFound").'</span>';
			}
		} else {
			dol_print_error($this->db);
		}
	}

	/**
	 *    Display form to select bank account
	 *
	 *    @param	string	$page        Page
	 *    @param    int		$selected    Id of bank account
	 *    @param    string	$htmlname    Name of select html field
	 *    @param    int		$addempty    1=Add an empty value in list, 2=Add an empty value in list only if there is more than 2 entries.
	 *    @return	void
	 */
	public function formSelectAccount($page, $selected = '', $htmlname = 'fk_account', $addempty = 0)
	{
		global $langs;
		if ($htmlname != "none") {
			print '<form method="POST" action="'.$page.'">';
			print '<input type="hidden" name="action" value="setbankaccount">';
			print '<input type="hidden" name="token" value="'.newToken().'">';
			$nbaccountfound = $this->select_comptes($selected, $htmlname, 0, '', $addempty);
			if ($nbaccountfound > 0) print '<input type="submit" class="button valignmiddle" value="'.$langs->trans("Modify").'">';
			print '</form>';
		} else {
			$langs->load('banks');

			if ($selected) {
				require_once DOL_DOCUMENT_ROOT.'/compta/bank/class/account.class.php';
				$bankstatic = new Account($this->db);
				$result = $bankstatic->fetch($selected);
				if ($result) print $bankstatic->getNomUrl(1);
			} else {
				print "&nbsp;";
			}
		}
	}

	// phpcs:disable PEAR.NamingConventions.ValidFunctionName.ScopeNotCamelCaps
	/**
	 *    Return list of categories having choosed type
	 *
	 *    @param	string|int	            $type				Type of category ('customer', 'supplier', 'contact', 'product', 'member'). Old mode (0, 1, 2, ...) is deprecated.
	 *    @param    string		            $selected    		Id of category preselected or 'auto' (autoselect category if there is only one element). Not used if $outputmode = 1.
	 *    @param    string		            $htmlname			HTML field name
	 *    @param    int			            $maxlength      	Maximum length for labels
	 *    @param    int|string|array    	$markafterid        Keep only or removed all categories including the leaf $markafterid in category tree (exclude) or Keep only of category is inside the leaf starting with this id.
	 *                                                          $markafterid can be an :
	 *                                                          - int (id of category)
	 *                                                          - string (categories ids seprated by comma)
	 *                                                          - array (list of categories ids)
	 *    @param	int			            $outputmode			0=HTML select string, 1=Array
	 *    @param	int			            $include			[=0] Removed or 1=Keep only
	 *    @param	string					$morecss			More CSS
	 *    @return	string
	 *    @see select_categories()
	 */
	public function select_all_categories($type, $selected = '', $htmlname = "parent", $maxlength = 64, $markafterid = 0, $outputmode = 0, $include = 0, $morecss = '')
	{
		// phpcs:enable
		global $conf, $langs;
		$langs->load("categories");

		include_once DOL_DOCUMENT_ROOT.'/categories/class/categorie.class.php';

		// For backward compatibility
		if (is_numeric($type))
		{
			dol_syslog(__METHOD__.': using numeric value for parameter type is deprecated. Use string code instead.', LOG_WARNING);
		}

		if ($type === Categorie::TYPE_BANK_LINE)
		{
			// TODO Move this into common category feature
			$cate_arbo = array();
			$sql = "SELECT c.label, c.rowid";
			$sql .= " FROM ".MAIN_DB_PREFIX."bank_categ as c";
			$sql .= " WHERE entity = ".$conf->entity;
			$sql .= " ORDER BY c.label";
			$result = $this->db->query($sql);
			if ($result)
			{
				$num = $this->db->num_rows($result);
				$i = 0;
				while ($i < $num)
				{
					$objp = $this->db->fetch_object($result);
					if ($objp) $cate_arbo[$objp->rowid] = array('id'=>$objp->rowid, 'fulllabel'=>$objp->label);
					$i++;
				}
				$this->db->free($result);
			} else dol_print_error($this->db);
		} else {
			$cat = new Categorie($this->db);
			$cate_arbo = $cat->get_full_arbo($type, $markafterid, $include);
		}

		$output = '<select class="flat'.($morecss ? ' '.$morecss : '').'" name="'.$htmlname.'" id="'.$htmlname.'">';
		$outarray = array();
		if (is_array($cate_arbo))
		{
			if (!count($cate_arbo)) $output .= '<option value="-1" disabled>'.$langs->trans("NoCategoriesDefined").'</option>';
			else {
				$output .= '<option value="-1">&nbsp;</option>';
				foreach ($cate_arbo as $key => $value)
				{
					if ($cate_arbo[$key]['id'] == $selected || ($selected == 'auto' && count($cate_arbo) == 1))
					{
						$add = 'selected ';
					} else {
						$add = '';
					}
					$output .= '<option '.$add.'value="'.$cate_arbo[$key]['id'].'">'.dol_trunc($cate_arbo[$key]['fulllabel'], $maxlength, 'middle').'</option>';

					$outarray[$cate_arbo[$key]['id']] = $cate_arbo[$key]['fulllabel'];
				}
			}
		}
		$output .= '</select>';
		$output .= "\n";

		if ($outputmode) return $outarray;
		return $output;
	}

	// phpcs:disable PEAR.NamingConventions.ValidFunctionName.ScopeNotCamelCaps
	/**
	 *     Show a confirmation HTML form or AJAX popup
	 *
	 *     @param	string		$page        	   	Url of page to call if confirmation is OK
	 *     @param	string		$title       	   	Title
	 *     @param	string		$question    	   	Question
	 *     @param 	string		$action      	   	Action
	 *	   @param	array		$formquestion	   	An array with forms complementary inputs
	 * 	   @param	string		$selectedchoice		"" or "no" or "yes"
	 * 	   @param	int			$useajax		   	0=No, 1=Yes, 2=Yes but submit page with &confirm=no if choice is No, 'xxx'=preoutput confirm box with div id=dialog-confirm-xxx
	 *     @param	int			$height          	Force height of box
	 *     @param	int			$width				Force width of box
	 *     @return 	void
	 *     @deprecated
	 *     @see formconfirm()
	 */
	public function form_confirm($page, $title, $question, $action, $formquestion = '', $selectedchoice = "", $useajax = 0, $height = 170, $width = 500)
	{
		// phpcs:enable
		dol_syslog(__METHOD__.': using form_confirm is deprecated. Use formconfim instead.', LOG_WARNING);
		print $this->formconfirm($page, $title, $question, $action, $formquestion, $selectedchoice, $useajax, $height, $width);
	}

	/**
	 *     Show a confirmation HTML form or AJAX popup.
	 *     Easiest way to use this is with useajax=1.
	 *     If you use useajax='xxx', you must also add jquery code to trigger opening of box (with correct parameters)
	 *     just after calling this method. For example:
	 *       print '<script type="text/javascript">'."\n";
	 *       print 'jQuery(document).ready(function() {'."\n";
	 *       print 'jQuery(".xxxlink").click(function(e) { jQuery("#aparamid").val(jQuery(this).attr("rel")); jQuery("#dialog-confirm-xxx").dialog("open"); return false; });'."\n";
	 *       print '});'."\n";
	 *       print '</script>'."\n";
	 *
	 *     @param  	string			$page        	   	Url of page to call if confirmation is OK. Can contains parameters (param 'action' and 'confirm' will be reformated)
	 *     @param	string			$title       	   	Title
	 *     @param	string			$question    	   	Question
	 *     @param 	string			$action      	   	Action
	 *	   @param  	array|string	$formquestion	   	An array with complementary inputs to add into forms: array(array('label'=> ,'type'=> , 'size'=>, 'morecss'=>, 'moreattr'=>))
	 *													type can be 'hidden', 'text', 'password', 'checkbox', 'radio', 'date', 'morecss', ...
	 * 	   @param  	string			$selectedchoice  	'' or 'no', or 'yes' or '1' or '0'
	 * 	   @param  	int|string		$useajax		   	0=No, 1=Yes, 2=Yes but submit page with &confirm=no if choice is No, 'xxx'=Yes and preoutput confirm box with div id=dialog-confirm-xxx
	 *     @param  	int|string		$height          	Force height of box (0 = auto)
	 *     @param	int				$width				Force width of box ('999' or '90%'). Ignored and forced to 90% on smartphones.
	 *     @param	int				$disableformtag		1=Disable form tag. Can be used if we are already inside a <form> section.
	 *     @return 	string      		    			HTML ajax code if a confirm ajax popup is required, Pure HTML code if it's an html form
	 */
	public function formconfirm($page, $title, $question, $action, $formquestion = '', $selectedchoice = '', $useajax = 0, $height = 0, $width = 500, $disableformtag = 0)
	{
		global $langs, $conf;

		$more = '<!-- formconfirm for page='.dol_escape_htmltag($page).' -->';
		$formconfirm = '';
		$inputok = array();
		$inputko = array();

		// Clean parameters
		$newselectedchoice = empty($selectedchoice) ? "no" : $selectedchoice;
		if ($conf->browser->layout == 'phone') $width = '95%';

		// Set height automatically if not defined
		if (empty($height)) {
			$height = 220;
			if (is_array($formquestion) && count($formquestion) > 2) {
				$height += ((count($formquestion) - 2) * 24);
			}
		}

		if (is_array($formquestion) && !empty($formquestion))
		{
			// First add hidden fields and value
			foreach ($formquestion as $key => $input)
			{
				if (is_array($input) && !empty($input))
				{
					if ($input['type'] == 'hidden')
					{
						$more .= '<input type="hidden" id="'.$input['name'].'" name="'.$input['name'].'" value="'.dol_escape_htmltag($input['value']).'">'."\n";
					}
				}
			}

			// Now add questions
			$moreonecolumn = '';
			$more .= '<div class="tagtable paddingtopbottomonly centpercent noborderspacing">'."\n";
			foreach ($formquestion as $key => $input)
			{
				if (is_array($input) && !empty($input))
				{
					$size = (!empty($input['size']) ? ' size="'.$input['size'].'"' : '');
					$moreattr = (!empty($input['moreattr']) ? ' '.$input['moreattr'] : '');
					$morecss = (!empty($input['morecss']) ? ' '.$input['morecss'] : '');

					if ($input['type'] == 'text')
					{
						$more .= '<div class="tagtr"><div class="tagtd'.(empty($input['tdclass']) ? '' : (' '.$input['tdclass'])).'">'.$input['label'].'</div><div class="tagtd"><input type="text" class="flat'.$morecss.'" id="'.$input['name'].'" name="'.$input['name'].'"'.$size.' value="'.$input['value'].'"'.$moreattr.' /></div></div>'."\n";
					} elseif ($input['type'] == 'password')
					{
						$more .= '<div class="tagtr"><div class="tagtd'.(empty($input['tdclass']) ? '' : (' '.$input['tdclass'])).'">'.$input['label'].'</div><div class="tagtd"><input type="password" class="flat'.$morecss.'" id="'.$input['name'].'" name="'.$input['name'].'"'.$size.' value="'.$input['value'].'"'.$moreattr.' /></div></div>'."\n";
					} elseif ($input['type'] == 'select')
					{
						$more .= '<div class="tagtr"><div class="tagtd'.(empty($input['tdclass']) ? '' : (' '.$input['tdclass'])).'">';
						if (!empty($input['label'])) $more .= $input['label'].'</div><div class="tagtd left">';
						$more .= $this->selectarray($input['name'], $input['values'], $input['default'], 1, 0, 0, $moreattr, 0, 0, 0, '', $morecss);
						$more .= '</div></div>'."\n";
					} elseif ($input['type'] == 'checkbox')
					{
						$more .= '<div class="tagtr">';
						$more .= '<div class="tagtd'.(empty($input['tdclass']) ? '' : (' '.$input['tdclass'])).'">'.$input['label'].' </div><div class="tagtd">';
						$more .= '<input type="checkbox" class="flat'.$morecss.'" id="'.$input['name'].'" name="'.$input['name'].'"'.$moreattr;
						if (!is_bool($input['value']) && $input['value'] != 'false' && $input['value'] != '0') $more .= ' checked';
						if (is_bool($input['value']) && $input['value']) $more .= ' checked';
						if (isset($input['disabled'])) $more .= ' disabled';
						$more .= ' /></div>';
						$more .= '</div>'."\n";
					} elseif ($input['type'] == 'radio')
					{
						$i = 0;
						foreach ($input['values'] as $selkey => $selval)
						{
							$more .= '<div class="tagtr">';
							if ($i == 0) $more .= '<div class="tagtd'.(empty($input['tdclass']) ? ' tdtop' : (' tdtop '.$input['tdclass'])).'">'.$input['label'].'</div>';
							else $more .= '<div clas="tagtd'.(empty($input['tdclass']) ? '' : (' "'.$input['tdclass'])).'">&nbsp;</div>';
							$more .= '<div class="tagtd'.($i == 0 ? ' tdtop' : '').'"><input type="radio" class="flat'.$morecss.'" id="'.$input['name'].$selkey.'" name="'.$input['name'].'" value="'.$selkey.'"'.$moreattr;
							if ($input['disabled']) $more .= ' disabled';
							if (isset($input['default']) && $input['default'] === $selkey) $more .= ' checked="checked"';
							$more .= ' /> ';
							$more .= '<label for="'.$input['name'].$selkey.'">'.$selval.'</label>';
							$more .= '</div></div>'."\n";
							$i++;
						}
					} elseif ($input['type'] == 'date')
					{
						$more .= '<div class="tagtr"><div class="tagtd'.(empty($input['tdclass']) ? '' : (' '.$input['tdclass'])).'">'.$input['label'].'</div>';
						$more .= '<div class="tagtd">';
						$more .= $this->selectDate($input['value'], $input['name'], 0, 0, 0, '', 1, 0);
						$more .= '</div></div>'."\n";
						$formquestion[] = array('name'=>$input['name'].'day');
						$formquestion[] = array('name'=>$input['name'].'month');
						$formquestion[] = array('name'=>$input['name'].'year');
						$formquestion[] = array('name'=>$input['name'].'hour');
						$formquestion[] = array('name'=>$input['name'].'min');
					} elseif ($input['type'] == 'other')
					{
						$more .= '<div class="tagtr"><div class="tagtd'.(empty($input['tdclass']) ? '' : (' '.$input['tdclass'])).'">';
						if (!empty($input['label'])) $more .= $input['label'].'</div><div class="tagtd">';
						$more .= $input['value'];
						$more .= '</div></div>'."\n";
					} elseif ($input['type'] == 'onecolumn')
					{
						$moreonecolumn .= '<div class="margintoponly">';
						$moreonecolumn .= $input['value'];
						$moreonecolumn .= '</div>'."\n";
					}
				}
			}
			$more .= '</div>'."\n";
			$more .= $moreonecolumn;
		}

		// JQUI method dialog is broken with jmobile, we use standard HTML.
		// Note: When using dol_use_jmobile or no js, you must also check code for button use a GET url with action=xxx and check that you also output the confirm code when action=xxx
		// See page product/card.php for example
		if (!empty($conf->dol_use_jmobile)) $useajax = 0;
		if (empty($conf->use_javascript_ajax)) $useajax = 0;

		if ($useajax)
		{
			$autoOpen = true;
			$dialogconfirm = 'dialog-confirm';
			$button = '';
			if (!is_numeric($useajax))
			{
				$button = $useajax;
				$useajax = 1;
				$autoOpen = false;
				$dialogconfirm .= '-'.$button;
			}
			$pageyes = $page.(preg_match('/\?/', $page) ? '&' : '?').'action='.$action.'&confirm=yes';
			$pageno = ($useajax == 2 ? $page.(preg_match('/\?/', $page) ? '&' : '?').'confirm=no' : '');
			// Add input fields into list of fields to read during submit (inputok and inputko)
			if (is_array($formquestion))
			{
				foreach ($formquestion as $key => $input)
				{
					//print "xx ".$key." rr ".is_array($input)."<br>\n";
					if (is_array($input) && isset($input['name'])) array_push($inputok, $input['name']);
					if (isset($input['inputko']) && $input['inputko'] == 1) array_push($inputko, $input['name']);
				}
			}
			// Show JQuery confirm box.
			$formconfirm .= '<div id="'.$dialogconfirm.'" title="'.dol_escape_htmltag($title).'" style="display: none;">';
			if (is_array($formquestion) && !empty($formquestion['text'])) {
				$formconfirm .= '<div class="confirmtext">'.$formquestion['text'].'</div>'."\n";
			}
			if (!empty($more)) {
				$formconfirm .= '<div class="confirmquestions">'.$more.'</div>'."\n";
			}
			$formconfirm .= ($question ? '<div class="confirmmessage">'.img_help('', '').' '.$question.'</div>' : '');
			$formconfirm .= '</div>'."\n";

			$formconfirm .= "\n<!-- begin ajax formconfirm page=".$page." -->\n";
			$formconfirm .= '<script type="text/javascript">'."\n";
			$formconfirm .= 'jQuery(document).ready(function() {
            $(function() {
            	$( "#'.$dialogconfirm.'" ).dialog(
            	{
                    autoOpen: '.($autoOpen ? "true" : "false").',';
			if ($newselectedchoice == 'no')
			{
				$formconfirm .= '
						open: function() {
            				$(this).parent().find("button.ui-button:eq(2)").focus();
						},';
			}
			$formconfirm .= '
                    resizable: false,
                    height: "'.$height.'",
                    width: "'.$width.'",
                    modal: true,
                    closeOnEscape: false,
                    buttons: {
                        "'.dol_escape_js($langs->transnoentities("Yes")).'": function() {
                        	var options = "&token='.urlencode(newToken()).'";
                        	var inputok = '.json_encode($inputok).';	/* List of fields into form */
                         	var pageyes = "'.dol_escape_js(!empty($pageyes) ? $pageyes : '').'";
                         	if (inputok.length>0) {
                         		$.each(inputok, function(i, inputname) {
                         			var more = "";
                         			if ($("#" + inputname).attr("type") == "checkbox") { more = ":checked"; }
                         		    if ($("#" + inputname).attr("type") == "radio") { more = ":checked"; }
                         			var inputvalue = $("#" + inputname + more).val();
                         			if (typeof inputvalue == "undefined") { inputvalue=""; }
                         			options += "&" + inputname + "=" + encodeURIComponent(inputvalue);
                         		});
                         	}
                         	var urljump = pageyes + (pageyes.indexOf("?") < 0 ? "?" : "") + options;
            				if (pageyes.length > 0) { location.href = urljump; }
                            $(this).dialog("close");
                        },
                        "'.dol_escape_js($langs->transnoentities("No")).'": function() {
                        	var options = "&token='.urlencode(newToken()).'";
                         	var inputko = '.json_encode($inputko).';	/* List of fields into form */
                         	var pageno="'.dol_escape_js(!empty($pageno) ? $pageno : '').'";
                         	if (inputko.length>0) {
                         		$.each(inputko, function(i, inputname) {
                         			var more = "";
                         			if ($("#" + inputname).attr("type") == "checkbox") { more = ":checked"; }
                         			var inputvalue = $("#" + inputname + more).val();
                         			if (typeof inputvalue == "undefined") { inputvalue=""; }
                         			options += "&" + inputname + "=" + encodeURIComponent(inputvalue);
                         		});
                         	}
                         	var urljump=pageno + (pageno.indexOf("?") < 0 ? "?" : "") + options;
                         	//alert(urljump);
            				if (pageno.length > 0) { location.href = urljump; }
                            $(this).dialog("close");
                        }
                    }
                }
                );

            	var button = "'.$button.'";
            	if (button.length > 0) {
                	$( "#" + button ).click(function() {
                		$("#'.$dialogconfirm.'").dialog("open");
        			});
                }
            });
            });
            </script>';
			$formconfirm .= "<!-- end ajax formconfirm -->\n";
		} else {
			$formconfirm .= "\n<!-- begin formconfirm page=".dol_escape_htmltag($page)." -->\n";

			if (empty($disableformtag)) $formconfirm .= '<form method="POST" action="'.$page.'" class="notoptoleftroright">'."\n";

			$formconfirm .= '<input type="hidden" name="action" value="'.$action.'">'."\n";
			$formconfirm .= '<input type="hidden" name="token" value="'.newToken().'">'."\n";

			$formconfirm .= '<table class="valid centpercent">'."\n";

			// Line title
			$formconfirm .= '<tr class="validtitre"><td class="validtitre" colspan="3">'.img_picto('', 'recent').' '.$title.'</td></tr>'."\n";

			// Line text
			if (is_array($formquestion) && !empty($formquestion['text'])) {
				$formconfirm .= '<tr class="valid"><td class="valid" colspan="3">'.$formquestion['text'].'</td></tr>'."\n";
			}

			// Line form fields
			if ($more)
			{
				$formconfirm .= '<tr class="valid"><td class="valid" colspan="3">'."\n";
				$formconfirm .= $more;
				$formconfirm .= '</td></tr>'."\n";
			}

			// Line with question
			$formconfirm .= '<tr class="valid">';
			$formconfirm .= '<td class="valid">'.$question.'</td>';
			$formconfirm .= '<td class="valid">';
			$formconfirm .= $this->selectyesno("confirm", $newselectedchoice);
			$formconfirm .= '</td>';
			$formconfirm .= '<td class="valid center"><input class="button valignmiddle confirmvalidatebutton" type="submit" value="'.$langs->trans("Validate").'"></td>';
			$formconfirm .= '</tr>'."\n";

			$formconfirm .= '</table>'."\n";

			if (empty($disableformtag)) $formconfirm .= "</form>\n";
			$formconfirm .= '<br>';

			if (empty($conf->use_javascript_ajax)) {
				$formconfirm .= '<!-- code to disable button to avoid double clic -->';
				$formconfirm .= '<script type="text/javascript">'."\n";
				$formconfirm .= '
				$(document).ready(function () {
					$(".confirmvalidatebutton").on("click", function() {
						console.log("We click on button");
						$(this).attr("disabled", "disabled");
						setTimeout(\'$(".confirmvalidatebutton").removeAttr("disabled")\', 3000);
						//console.log($(this).closest("form"));
						$(this).closest("form").submit();
					});
				});
				';
				$formconfirm .= '</script>'."\n";
			}

			$formconfirm .= "<!-- end formconfirm -->\n";
		}

		return $formconfirm;
	}


	// phpcs:disable PEAR.NamingConventions.ValidFunctionName.ScopeNotCamelCaps
	/**
	 *    Show a form to select a project
	 *
	 *    @param	int		$page        		Page
	 *    @param	int		$socid       		Id third party (-1=all, 0=only projects not linked to a third party, id=projects not linked or linked to third party id)
	 *    @param    int		$selected    		Id pre-selected project
	 *    @param    string	$htmlname    		Name of select field
	 *    @param	int		$discard_closed		Discard closed projects (0=Keep,1=hide completely except $selected,2=Disable)
	 *    @param	int		$maxlength			Max length
	 *    @param	int		$forcefocus			Force focus on field (works with javascript only)
	 *    @param    int     $nooutput           No print is done. String is returned.
	 *    @return	string                      Return html content
	 */
	public function form_project($page, $socid, $selected = '', $htmlname = 'projectid', $discard_closed = 0, $maxlength = 20, $forcefocus = 0, $nooutput = 0)
	{
		// phpcs:enable
		global $langs;

		require_once DOL_DOCUMENT_ROOT.'/core/lib/project.lib.php';
		require_once DOL_DOCUMENT_ROOT.'/core/class/html.formprojet.class.php';

		$out = '';

		$formproject = new FormProjets($this->db);

		$langs->load("project");
		if ($htmlname != "none")
		{
			$out .= "\n";
			$out .= '<form method="post" action="'.$page.'">';
			$out .= '<input type="hidden" name="action" value="classin">';
			$out .= '<input type="hidden" name="token" value="'.newToken().'">';
			$out .= $formproject->select_projects($socid, $selected, $htmlname, $maxlength, 0, 1, $discard_closed, $forcefocus, 0, 0, '', 1);
			$out .= '<input type="submit" class="button smallpaddingimp" value="'.$langs->trans("Modify").'">';
			$out .= '</form>';
		} else {
			if ($selected)
			{
				$projet = new Project($this->db);
				$projet->fetch($selected);
				//print '<a href="'.DOL_URL_ROOT.'/projet/card.php?id='.$selected.'">'.$projet->title.'</a>';
				$out .= $projet->getNomUrl(0, '', 1);
			} else {
				$out .= "&nbsp;";
			}
		}

		if (empty($nooutput))
		{
			print $out;
			return '';
		}
		return $out;
	}

	// phpcs:disable PEAR.NamingConventions.ValidFunctionName.ScopeNotCamelCaps
	/**
	 *	Show a form to select payment conditions
	 *
	 *  @param	int		$page        	Page
	 *  @param  string	$selected    	Id condition pre-selectionne
	 *  @param  string	$htmlname    	Name of select html field
	 *	@param	int		$addempty		Add empty entry
	 *  @return	void
	 */
	public function form_conditions_reglement($page, $selected = '', $htmlname = 'cond_reglement_id', $addempty = 0)
	{
		// phpcs:enable
		global $langs;
		if ($htmlname != "none")
		{
			print '<form method="post" action="'.$page.'">';
			print '<input type="hidden" name="action" value="setconditions">';
			print '<input type="hidden" name="token" value="'.newToken().'">';
			$this->select_conditions_paiements($selected, $htmlname, -1, $addempty);
			print '<input type="submit" class="button valignmiddle smallpaddingimp" value="'.$langs->trans("Modify").'">';
			print '</form>';
		} else {
			if ($selected)
			{
				$this->load_cache_conditions_paiements();
				print $this->cache_conditions_paiements[$selected]['label'];
			} else {
				print "&nbsp;";
			}
		}
	}

	// phpcs:disable PEAR.NamingConventions.ValidFunctionName.ScopeNotCamelCaps
	/**
	 *  Show a form to select a delivery delay
	 *
	 *  @param  int		$page        	Page
	 *  @param  string	$selected    	Id condition pre-selectionne
	 *  @param  string	$htmlname    	Name of select html field
	 *	@param	int		$addempty		Ajoute entree vide
	 *  @return	void
	 */
	public function form_availability($page, $selected = '', $htmlname = 'availability', $addempty = 0)
	{
		// phpcs:enable
		global $langs;
		if ($htmlname != "none")
		{
			print '<form method="post" action="'.$page.'">';
			print '<input type="hidden" name="action" value="setavailability">';
			print '<input type="hidden" name="token" value="'.newToken().'">';
			$this->selectAvailabilityDelay($selected, $htmlname, -1, $addempty);
			print '<input type="submit" class="button smallpaddingimp" value="'.$langs->trans("Modify").'">';
			print '</form>';
		} else {
			if ($selected)
			{
				$this->load_cache_availability();
				print $this->cache_availability[$selected]['label'];
			} else {
				print "&nbsp;";
			}
		}
	}

	/**
	 *  Output HTML form to select list of input reason (events that triggered an object creation, like after sending an emailing, making an advert, ...)
	 *  List found into table c_input_reason loaded by loadCacheInputReason
	 *
	 *  @param  string	$page        	Page
	 *  @param  string	$selected    	Id condition pre-selectionne
	 *  @param  string	$htmlname    	Name of select html field
	 *  @param	int		$addempty		Add empty entry
	 *  @return	void
	 */
	public function formInputReason($page, $selected = '', $htmlname = 'demandreason', $addempty = 0)
	{
		global $langs;
		if ($htmlname != "none")
		{
			print '<form method="post" action="'.$page.'">';
			print '<input type="hidden" name="action" value="setdemandreason">';
			print '<input type="hidden" name="token" value="'.newToken().'">';
			$this->selectInputReason($selected, $htmlname, -1, $addempty);
			print '<input type="submit" class="button smallpaddingimp" value="'.$langs->trans("Modify").'">';
			print '</form>';
		} else {
			if ($selected)
			{
				$this->loadCacheInputReason();
				foreach ($this->cache_demand_reason as $key => $val)
				{
					if ($val['id'] == $selected)
					{
						print $val['label'];
						break;
					}
				}
			} else {
				print "&nbsp;";
			}
		}
	}

	// phpcs:disable PEAR.NamingConventions.ValidFunctionName.ScopeNotCamelCaps
	/**
	 *    Show a form + html select a date
	 *
	 *    @param	string		$page        	Page
	 *    @param	string		$selected    	Date preselected
	 *    @param    string		$htmlname    	Html name of date input fields or 'none'
	 *    @param    int			$displayhour 	Display hour selector
	 *    @param    int			$displaymin		Display minutes selector
	 *    @param	int			$nooutput		1=No print output, return string
	 *    @return	string
	 *    @see		selectDate()
	 */
	public function form_date($page, $selected, $htmlname, $displayhour = 0, $displaymin = 0, $nooutput = 0)
	{
		// phpcs:enable
		global $langs;

		$ret = '';

		if ($htmlname != "none")
		{
			$ret .= '<form method="post" action="'.$page.'" name="form'.$htmlname.'">';
			$ret .= '<input type="hidden" name="action" value="set'.$htmlname.'">';
			$ret .= '<input type="hidden" name="token" value="'.newToken().'">';
			$ret .= '<table class="nobordernopadding" cellpadding="0" cellspacing="0">';
			$ret .= '<tr><td>';
			$ret .= $this->selectDate($selected, $htmlname, $displayhour, $displaymin, 1, 'form'.$htmlname, 1, 0);
			$ret .= '</td>';
			$ret .= '<td class="left"><input type="submit" class="button smallpaddingimp" value="'.$langs->trans("Modify").'"></td>';
			$ret .= '</tr></table></form>';
		} else {
			if ($displayhour) $ret .= dol_print_date($selected, 'dayhour');
			else $ret .= dol_print_date($selected, 'day');
		}

		if (empty($nooutput)) print $ret;
		return $ret;
	}


	// phpcs:disable PEAR.NamingConventions.ValidFunctionName.ScopeNotCamelCaps
	/**
	 *  Show a select form to choose a user
	 *
	 *  @param	string	$page        	Page
	 *  @param  string	$selected    	Id of user preselected
	 *  @param  string	$htmlname    	Name of input html field. If 'none', we just output the user link.
	 *  @param  array	$exclude		List of users id to exclude
	 *  @param  array	$include        List of users id to include
	 *  @return	void
	 */
	public function form_users($page, $selected = '', $htmlname = 'userid', $exclude = '', $include = '')
	{
		// phpcs:enable
		global $langs;

		if ($htmlname != "none")
		{
			print '<form method="POST" action="'.$page.'" name="form'.$htmlname.'">';
			print '<input type="hidden" name="action" value="set'.$htmlname.'">';
			print '<input type="hidden" name="token" value="'.newToken().'">';
			print $this->select_dolusers($selected, $htmlname, 1, $exclude, 0, $include);
			print '<input type="submit" class="button smallpaddingimp valignmiddle" value="'.$langs->trans("Modify").'">';
			print '</form>';
		} else {
			if ($selected)
			{
				require_once DOL_DOCUMENT_ROOT.'/user/class/user.class.php';
				$theuser = new User($this->db);
				$theuser->fetch($selected);
				print $theuser->getNomUrl(1);
			} else {
				print "&nbsp;";
			}
		}
	}


	// phpcs:disable PEAR.NamingConventions.ValidFunctionName.ScopeNotCamelCaps
	/**
	 *    Show form with payment mode
	 *
	 *    @param	string	$page        	Page
	 *    @param    int		$selected    	Id mode pre-selectionne
	 *    @param    string	$htmlname    	Name of select html field
	 *    @param  	string	$filtertype		To filter on field type in llx_c_paiement (array('code'=>xx,'label'=>zz))
	 *    @param    int     $active         Active or not, -1 = all
	 *    @param   int     $addempty       1=Add empty entry
	 *    @return	void
	 */
	public function form_modes_reglement($page, $selected = '', $htmlname = 'mode_reglement_id', $filtertype = '', $active = 1, $addempty = 0)
	{
		// phpcs:enable
		global $langs;
		if ($htmlname != "none")
		{
			print '<form method="POST" action="'.$page.'">';
			print '<input type="hidden" name="action" value="setmode">';
			print '<input type="hidden" name="token" value="'.newToken().'">';
			$this->select_types_paiements($selected, $htmlname, $filtertype, 0, $addempty, 0, 0, $active);
			print '<input type="submit" class="button smallpaddingimp valignmiddle" value="'.$langs->trans("Modify").'">';
			print '</form>';
		} else {
			if ($selected)
			{
				$this->load_cache_types_paiements();
				print $this->cache_types_paiements[$selected]['label'];
			} else {
				print "&nbsp;";
			}
		}
	}

	/**
	 *    Show form with transport mode
	 *
	 *    @param	string	$page        	Page
	 *    @param    int		$selected    	Id mode pre-select
	 *    @param    string	$htmlname    	Name of select html field
	 *    @param    int     $active         Active or not, -1 = all
	 *    @param    int     $addempty       1=Add empty entry
	 *    @return	void
	 */
	public function formSelectTransportMode($page, $selected = '', $htmlname = 'transport_mode_id', $active = 1, $addempty = 0)
	{
		global $langs;
		if ($htmlname != "none")
		{
			print '<form method="POST" action="'.$page.'">';
			print '<input type="hidden" name="action" value="setmode">';
			print '<input type="hidden" name="token" value="'.newToken().'">';
			$this->selectTransportMode($selected, $htmlname, 2, $addempty, 0, 0, $active);
			print '<input type="submit" class="button smallpaddingimp valignmiddle" value="'.$langs->trans("Modify").'">';
			print '</form>';
		}
		else {
			if ($selected)
			{
				$this->load_cache_transport_mode();
				print $this->cache_transport_mode[$selected]['label'];
			} else {
				print "&nbsp;";
			}
		}
	}

	// phpcs:disable PEAR.NamingConventions.ValidFunctionName.ScopeNotCamelCaps
	/**
	 *    Show form with multicurrency code
	 *
	 *    @param	string	$page        	Page
	 *    @param    string	$selected    	code pre-selectionne
	 *    @param    string	$htmlname    	Name of select html field
	 *    @return	void
	 */
	public function form_multicurrency_code($page, $selected = '', $htmlname = 'multicurrency_code')
	{
		// phpcs:enable
		global $langs;
		if ($htmlname != "none")
		{
			print '<form method="POST" action="'.$page.'">';
			print '<input type="hidden" name="action" value="setmulticurrencycode">';
			print '<input type="hidden" name="token" value="'.newToken().'">';
			print $this->selectMultiCurrency($selected, $htmlname, 0);
			print '<input type="submit" class="button smallpaddingimp valignmiddle" value="'.$langs->trans("Modify").'">';
			print '</form>';
		} else {
			dol_include_once('/core/lib/company.lib.php');
			print !empty($selected) ? currency_name($selected, 1) : '&nbsp;';
		}
	}

	// phpcs:disable PEAR.NamingConventions.ValidFunctionName.ScopeNotCamelCaps
	/**
	 *    Show form with multicurrency rate
	 *
	 *    @param	string	$page        	Page
	 *    @param    double	$rate	    	Current rate
	 *    @param    string	$htmlname    	Name of select html field
	 *    @param    string  $currency       Currency code to explain the rate
	 *    @return	void
	 */
	public function form_multicurrency_rate($page, $rate = '', $htmlname = 'multicurrency_tx', $currency = '')
	{
		// phpcs:enable
		global $langs, $mysoc, $conf;

		if ($htmlname != "none")
		{
			print '<form method="POST" action="'.$page.'">';
			print '<input type="hidden" name="action" value="setmulticurrencyrate">';
			print '<input type="hidden" name="token" value="'.newToken().'">';
			print '<input type="text" class="maxwidth100" name="'.$htmlname.'" value="'.(!empty($rate) ? price(price2num($rate, 'CR')) : 1).'" /> ';
			print '<select name="calculation_mode">';
			print '<option value="1">'.$currency.' > '.$conf->currency.'</option>';
			print '<option value="2">'.$conf->currency.' > '.$currency.'</option>';
			print '</select> ';
			print '<input type="submit" class="button smallpaddingimp valignmiddle" value="'.$langs->trans("Modify").'">';
			print '</form>';
		} else {
			if (!empty($rate))
			{
				print price($rate, 1, $langs, 1, 0);
				if ($currency && $rate != 1) print ' &nbsp; ('.price($rate, 1, $langs, 1, 0).' '.$currency.' = 1 '.$conf->currency.')';
			} else {
				print 1;
			}
		}
	}


	// phpcs:disable PEAR.NamingConventions.ValidFunctionName.ScopeNotCamelCaps
	/**
	 *	Show a select box with available absolute discounts
	 *
	 *  @param  string	$page        	Page URL where form is shown
	 *  @param  int		$selected    	Value pre-selected
	 *	@param  string	$htmlname    	Name of SELECT component. If 'none', not changeable. Example 'remise_id'.
	 *	@param	int		$socid			Third party id
	 * 	@param	float	$amount			Total amount available
	 * 	@param	string	$filter			SQL filter on discounts
	 * 	@param	int		$maxvalue		Max value for lines that can be selected
	 *  @param  string	$more           More string to add
	 *  @param  int     $hidelist       1=Hide list
	 *  @param	int		$discount_type	0 => customer discount, 1 => supplier discount
	 *  @return	void
	 */
	public function form_remise_dispo($page, $selected, $htmlname, $socid, $amount, $filter = '', $maxvalue = 0, $more = '', $hidelist = 0, $discount_type = 0)
	{
		// phpcs:enable
		global $conf, $langs;
		if ($htmlname != "none")
		{
			print '<form method="post" action="'.$page.'">';
			print '<input type="hidden" name="action" value="setabsolutediscount">';
			print '<input type="hidden" name="token" value="'.newToken().'">';
			print '<div class="inline-block">';
			if (!empty($discount_type)) {
				if (!empty($conf->global->FACTURE_DEPOSITS_ARE_JUST_PAYMENTS))
				{
					if (!$filter || $filter == "fk_invoice_supplier_source IS NULL") $translationKey = 'HasAbsoluteDiscountFromSupplier'; // If we want deposit to be substracted to payments only and not to total of final invoice
					else $translationKey = 'HasCreditNoteFromSupplier';
				} else {
					if (!$filter || $filter == "fk_invoice_supplier_source IS NULL OR (description LIKE '(DEPOSIT)%' AND description NOT LIKE '(EXCESS PAID)%')") $translationKey = 'HasAbsoluteDiscountFromSupplier';
					else $translationKey = 'HasCreditNoteFromSupplier';
				}
			} else {
				if (!empty($conf->global->FACTURE_DEPOSITS_ARE_JUST_PAYMENTS))
				{
					if (!$filter || $filter == "fk_facture_source IS NULL") $translationKey = 'CompanyHasAbsoluteDiscount'; // If we want deposit to be substracted to payments only and not to total of final invoice
					else $translationKey = 'CompanyHasCreditNote';
				} else {
					if (!$filter || $filter == "fk_facture_source IS NULL OR (description LIKE '(DEPOSIT)%' AND description NOT LIKE '(EXCESS RECEIVED)%')") $translationKey = 'CompanyHasAbsoluteDiscount';
					else $translationKey = 'CompanyHasCreditNote';
				}
			}
			print $langs->trans($translationKey, price($amount, 0, $langs, 0, 0, -1, $conf->currency));
			if (empty($hidelist)) print ': ';
			print '</div>';
			if (empty($hidelist))
			{
				print '<div class="inline-block" style="padding-right: 10px">';
				$newfilter = 'discount_type='.intval($discount_type);
				if (!empty($discount_type)) {
					$newfilter .= ' AND fk_invoice_supplier IS NULL AND fk_invoice_supplier_line IS NULL'; // Supplier discounts available
				} else {
					$newfilter .= ' AND fk_facture IS NULL AND fk_facture_line IS NULL'; // Customer discounts available
				}
				if ($filter) $newfilter .= ' AND ('.$filter.')';
				$nbqualifiedlines = $this->select_remises($selected, $htmlname, $newfilter, $socid, $maxvalue);
				if ($nbqualifiedlines > 0)
				{
					print ' &nbsp; <input type="submit" class="button smallpaddingimp" value="'.dol_escape_htmltag($langs->trans("UseLine")).'"';
					if (!empty($discount_type) && $filter && $filter != "fk_invoice_supplier_source IS NULL OR (description LIKE '(DEPOSIT)%' AND description NOT LIKE '(EXCESS PAID)%')")
						print ' title="'.$langs->trans("UseCreditNoteInInvoicePayment").'"';
					if (empty($discount_type) && $filter && $filter != "fk_facture_source IS NULL OR (description LIKE '(DEPOSIT)%' AND description NOT LIKE '(EXCESS RECEIVED)%')")
						print ' title="'.$langs->trans("UseCreditNoteInInvoicePayment").'"';

					print '>';
				}
				print '</div>';
			}
			if ($more)
			{
				print '<div class="inline-block">';
				print $more;
				print '</div>';
			}
			print '</form>';
		} else {
			if ($selected)
			{
				print $selected;
			} else {
				print "0";
			}
		}
	}


	// phpcs:disable PEAR.NamingConventions.ValidFunctionName.ScopeNotCamelCaps
	/**
	 *  Show forms to select a contact
	 *
	 *  @param	string		$page        	Page
	 *  @param	Societe		$societe		Filter on third party
	 *  @param    int			$selected    	Id contact pre-selectionne
	 *  @param    string		$htmlname    	Name of HTML select. If 'none', we just show contact link.
	 *  @return	void
	 */
	public function form_contacts($page, $societe, $selected = '', $htmlname = 'contactid')
	{
		// phpcs:enable
		global $langs, $conf;

		if ($htmlname != "none")
		{
			print '<form method="post" action="'.$page.'">';
			print '<input type="hidden" name="action" value="set_contact">';
			print '<input type="hidden" name="token" value="'.newToken().'">';
			print '<table class="nobordernopadding" cellpadding="0" cellspacing="0">';
			print '<tr><td>';
			print $this->selectcontacts($societe->id, $selected, $htmlname);
			$num = $this->num;
			if ($num == 0)
			{
				$addcontact = (!empty($conf->global->SOCIETE_ADDRESSES_MANAGEMENT) ? $langs->trans("AddContact") : $langs->trans("AddContactAddress"));
				print '<a href="'.DOL_URL_ROOT.'/contact/card.php?socid='.$societe->id.'&amp;action=create&amp;backtoreferer=1">'.$addcontact.'</a>';
			}
			print '</td>';
			print '<td class="left"><input type="submit" class="button smallpaddingimp" value="'.$langs->trans("Modify").'"></td>';
			print '</tr></table></form>';
		} else {
			if ($selected)
			{
				require_once DOL_DOCUMENT_ROOT.'/contact/class/contact.class.php';
				$contact = new Contact($this->db);
				$contact->fetch($selected);
				print $contact->getFullName($langs);
			} else {
				print "&nbsp;";
			}
		}
	}

	// phpcs:disable PEAR.NamingConventions.ValidFunctionName.ScopeNotCamelCaps
	/**
	 *  Output html select to select thirdparty
	 *
	 *  @param	string	$page       	Page
	 *  @param  string	$selected   	Id preselected
	 *  @param  string	$htmlname		Name of HTML select
	 *  @param  string	$filter         optional filters criteras
	 *	@param	int		$showempty		Add an empty field
	 * 	@param	int		$showtype		Show third party type in combolist (customer, prospect or supplier)
	 * 	@param	int		$forcecombo		Force to use combo box
	 *  @param	array	$events			Event options. Example: array(array('method'=>'getContacts', 'url'=>dol_buildpath('/core/ajax/contacts.php',1), 'htmlname'=>'contactid', 'params'=>array('add-customer-contact'=>'disabled')))
	 *  @param  int     $nooutput       No print output. Return it only.
	 *  @return	void|string
	 */
	public function form_thirdparty($page, $selected = '', $htmlname = 'socid', $filter = '', $showempty = 0, $showtype = 0, $forcecombo = 0, $events = array(), $nooutput = 0)
	{
		// phpcs:enable
		global $langs;

		$out = '';
		if ($htmlname != "none")
		{
			$out .= '<form method="post" action="'.$page.'">';
			$out .= '<input type="hidden" name="action" value="set_thirdparty">';
			$out .= '<input type="hidden" name="token" value="'.newToken().'">';
			$out .= $this->select_company($selected, $htmlname, $filter, $showempty, $showtype, $forcecombo, $events);
			$out .= '<input type="submit" class="button smallpaddingimp valignmiddle" value="'.$langs->trans("Modify").'">';
			$out .= '</form>';
		} else {
			if ($selected)
			{
				require_once DOL_DOCUMENT_ROOT.'/societe/class/societe.class.php';
				$soc = new Societe($this->db);
				$soc->fetch($selected);
				$out .= $soc->getNomUrl($langs);
			} else {
				$out .= "&nbsp;";
			}
		}

		if ($nooutput) return $out;
		else print $out;
	}

	// phpcs:disable PEAR.NamingConventions.ValidFunctionName.ScopeNotCamelCaps
	/**
	 *    Retourne la liste des devises, dans la langue de l'utilisateur
	 *
	 *    @param	string	$selected    preselected currency code
	 *    @param    string	$htmlname    name of HTML select list
	 *    @deprecated
	 *    @return	void
	 */
	public function select_currency($selected = '', $htmlname = 'currency_id')
	{
		// phpcs:enable
		print $this->selectCurrency($selected, $htmlname);
	}

	/**
	 *  Retourne la liste des devises, dans la langue de l'utilisateur
	 *
	 *  @param	string	$selected    preselected currency code
	 *  @param  string	$htmlname    name of HTML select list
	 *  @param  string  $mode        0 = Add currency symbol into label, 1 = Add 3 letter iso code
	 * 	@return	string
	 */
	public function selectCurrency($selected = '', $htmlname = 'currency_id', $mode = 0)
	{
		global $conf, $langs, $user;

		$langs->loadCacheCurrencies('');

		$out = '';

		if ($selected == 'euro' || $selected == 'euros') $selected = 'EUR'; // Pour compatibilite

		$out .= '<select class="flat maxwidth200onsmartphone minwidth300" name="'.$htmlname.'" id="'.$htmlname.'">';
		foreach ($langs->cache_currencies as $code_iso => $currency)
		{
			$labeltoshow = $currency['label'];
			if ($mode == 1)
			{
				$labeltoshow .= ' <span class="opacitymedium">('.$code_iso.')</span>';
			} else {
				$labeltoshow .= ' <span class="opacitymedium">('.$langs->getCurrencySymbol($code_iso).')</span>';
			}

			if ($selected && $selected == $code_iso)
			{
				$out .= '<option value="'.$code_iso.'" selected data-html="'.dol_escape_htmltag($labeltoshow).'">';
			} else {
				$out .= '<option value="'.$code_iso.'" data-html="'.dol_escape_htmltag($labeltoshow).'">';
			}
			$out .= $labeltoshow;
			$out .= '</option>';
		}
		$out .= '</select>';
		if ($user->admin) $out .= info_admin($langs->trans("YouCanChangeValuesForThisListFromDictionarySetup"), 1);

		// Make select dynamic
		include_once DOL_DOCUMENT_ROOT.'/core/lib/ajax.lib.php';
		$out .= ajax_combobox($htmlname);

		return $out;
	}

	/**
	 *	Return array of currencies in user language
	 *
	 *  @param	string	$selected    preselected currency code
	 *  @param  string	$htmlname    name of HTML select list
	 *  @param  integer	$useempty    1=Add empty line
	 *  @param string $filter Optional filters criteras (example: 'code <> x', ' in (1,3)')
	 *  @param bool $excludeConfCurrency false  = If company current currency not in table, we add it into list. Should always be available.  true = we are in currency_rate update , we don't want to see conf->currency in select
	 * 	@return	string
	 */
	public function selectMultiCurrency($selected = '', $htmlname = 'multicurrency_code', $useempty = 0, $filter = '', $excludeConfCurrency = false)
	{
		global $db, $conf, $langs, $user;

		$langs->loadCacheCurrencies(''); // Load ->cache_currencies

		$TCurrency = array();

		$sql = 'SELECT code FROM '.MAIN_DB_PREFIX.'multicurrency';
		$sql .= " WHERE entity IN ('".getEntity('mutlicurrency')."')";
		if ($filter) $sql .= " AND ".$filter;
		$resql = $this->db->query($sql);
		if ($resql)
		{
			while ($obj = $this->db->fetch_object($resql)) $TCurrency[$obj->code] = $obj->code;
		}

		$out = '';
		$out .= '<select class="flat" name="'.$htmlname.'" id="'.$htmlname.'">';
		if ($useempty) $out .= '<option value="">&nbsp;</option>';
		// If company current currency not in table, we add it into list. Should always be available.
		if (!in_array($conf->currency, $TCurrency) && !$excludeConfCurrency)
		{
			$TCurrency[$conf->currency] = $conf->currency;
		}
		if (count($TCurrency) > 0)
		{
			foreach ($langs->cache_currencies as $code_iso => $currency)
			{
				if (isset($TCurrency[$code_iso]))
				{
					if (!empty($selected) && $selected == $code_iso) $out .= '<option value="'.$code_iso.'" selected="selected">';
					else $out .= '<option value="'.$code_iso.'">';

					$out .= $currency['label'];
					$out .= ' ('.$langs->getCurrencySymbol($code_iso).')';
					$out .= '</option>';
				}
			}
		}

		$out .= '</select>';
		// Make select dynamic
		include_once DOL_DOCUMENT_ROOT.'/core/lib/ajax.lib.php';
		$out .= ajax_combobox($htmlname);

		return $out;
	}

	// phpcs:disable PEAR.NamingConventions.ValidFunctionName.ScopeNotCamelCaps
	/**
	 *  Load into the cache vat rates of a country
	 *
	 *  @param	string	$country_code		Country code with quotes ("'CA'", or "'CA,IN,...'")
	 *  @return	int							Nb of loaded lines, 0 if already loaded, <0 if KO
	 */
	public function load_cache_vatrates($country_code)
	{
		// phpcs:enable
		global $langs;

		$num = count($this->cache_vatrates);
		if ($num > 0) return $num; // Cache already loaded

		dol_syslog(__METHOD__, LOG_DEBUG);

		$sql = "SELECT DISTINCT t.rowid, t.code, t.taux, t.localtax1, t.localtax1_type, t.localtax2, t.localtax2_type, t.recuperableonly";
		$sql .= " FROM ".MAIN_DB_PREFIX."c_tva as t, ".MAIN_DB_PREFIX."c_country as c";
		$sql .= " WHERE t.fk_pays = c.rowid";
		$sql .= " AND t.active > 0";
		$sql .= " AND c.code IN (".$country_code.")";
		$sql .= " ORDER BY t.code ASC, t.taux ASC, t.recuperableonly ASC";

		$resql = $this->db->query($sql);
		if ($resql)
		{
			$num = $this->db->num_rows($resql);
			if ($num)
			{
				for ($i = 0; $i < $num; $i++)
				{
					$obj = $this->db->fetch_object($resql);
					$this->cache_vatrates[$i]['rowid']	= $obj->rowid;
					$this->cache_vatrates[$i]['code'] = $obj->code;
					$this->cache_vatrates[$i]['txtva']	= $obj->taux;
					$this->cache_vatrates[$i]['nprtva'] = $obj->recuperableonly;
					$this->cache_vatrates[$i]['localtax1']	    = $obj->localtax1;
					$this->cache_vatrates[$i]['localtax1_type']	= $obj->localtax1_type;
					$this->cache_vatrates[$i]['localtax2']	    = $obj->localtax2;
					$this->cache_vatrates[$i]['localtax2_type']	= $obj->localtax1_type;

					$this->cache_vatrates[$i]['label'] = $obj->taux.'%'.($obj->code ? ' ('.$obj->code.')' : ''); // Label must contains only 0-9 , . % or *
					$this->cache_vatrates[$i]['labelallrates'] = $obj->taux.'/'.($obj->localtax1 ? $obj->localtax1 : '0').'/'.($obj->localtax2 ? $obj->localtax2 : '0').($obj->code ? ' ('.$obj->code.')' : ''); // Must never be used as key, only label
					$positiverates = '';
					if ($obj->taux) $positiverates .= ($positiverates ? '/' : '').$obj->taux;
					if ($obj->localtax1) $positiverates .= ($positiverates ? '/' : '').$obj->localtax1;
					if ($obj->localtax2) $positiverates .= ($positiverates ? '/' : '').$obj->localtax2;
					if (empty($positiverates)) $positiverates = '0';
					$this->cache_vatrates[$i]['labelpositiverates'] = $positiverates.($obj->code ? ' ('.$obj->code.')' : ''); // Must never be used as key, only label
				}

				return $num;
			} else {
				$this->error = '<font class="error">'.$langs->trans("ErrorNoVATRateDefinedForSellerCountry", $country_code).'</font>';
				return -1;
			}
		} else {
			$this->error = '<font class="error">'.$this->db->error().'</font>';
			return -2;
		}
	}

	// phpcs:disable PEAR.NamingConventions.ValidFunctionName.ScopeNotCamelCaps
	/**
	 *  Output an HTML select vat rate.
	 *  The name of this function should be selectVat. We keep bad name for compatibility purpose.
	 *
	 *  @param	string	      $htmlname           Name of HTML select field
	 *  @param  float|string  $selectedrate       Force preselected vat rate. Can be '8.5' or '8.5 (NOO)' for example. Use '' for no forcing.
	 *  @param  Societe	      $societe_vendeuse   Thirdparty seller
	 *  @param  Societe	      $societe_acheteuse  Thirdparty buyer
	 *  @param  int		      $idprod             Id product. O if unknown of NA.
	 *  @param  int		      $info_bits          Miscellaneous information on line (1 for NPR)
	 *  @param  int|string    $type               ''=Unknown, 0=Product, 1=Service (Used if idprod not defined)
	 *                  		                  Si vendeur non assujeti a TVA, TVA par defaut=0. Fin de regle.
	 *                  					      Si le (pays vendeur = pays acheteur) alors la TVA par defaut=TVA du produit vendu. Fin de regle.
	 *                  					      Si (vendeur et acheteur dans Communaute europeenne) et bien vendu = moyen de transports neuf (auto, bateau, avion), TVA par defaut=0 (La TVA doit etre paye par l'acheteur au centre d'impots de son pays et non au vendeur). Fin de regle.
	 *                                            Si vendeur et acheteur dans Communauté européenne et acheteur= particulier alors TVA par défaut=TVA du produit vendu. Fin de règle.
	 *                                            Si vendeur et acheteur dans Communauté européenne et acheteur= entreprise alors TVA par défaut=0. Fin de règle.
	 *                  					      Sinon la TVA proposee par defaut=0. Fin de regle.
	 *  @param	bool	     $options_only		  Return HTML options lines only (for ajax treatment)
	 *  @param  int          $mode                0=Use vat rate as key in combo list, 1=Add VAT code after vat rate into key, -1=Use id of vat line as key
	 *  @return	string
	 */
	public function load_tva($htmlname = 'tauxtva', $selectedrate = '', $societe_vendeuse = '', $societe_acheteuse = '', $idprod = 0, $info_bits = 0, $type = '', $options_only = false, $mode = 0)
	{
		// phpcs:enable
		global $langs, $conf, $mysoc;

		$langs->load('errors');

		$return = '';

		// Define defaultnpr, defaultttx and defaultcode
		$defaultnpr = ($info_bits & 0x01);
		$defaultnpr = (preg_match('/\*/', $selectedrate) ? 1 : $defaultnpr);
		$defaulttx = str_replace('*', '', $selectedrate);
		$defaultcode = '';
		if (preg_match('/\((.*)\)/', $defaulttx, $reg))
		{
			$defaultcode = $reg[1];
			$defaulttx = preg_replace('/\s*\(.*\)/', '', $defaulttx);
		}
		//var_dump($selectedrate.'-'.$defaulttx.'-'.$defaultnpr.'-'.$defaultcode);

		// Check parameters
		if (is_object($societe_vendeuse) && !$societe_vendeuse->country_code)
		{
			if ($societe_vendeuse->id == $mysoc->id)
			{
				$return .= '<font class="error">'.$langs->trans("ErrorYourCountryIsNotDefined").'</font>';
			} else {
				$return .= '<font class="error">'.$langs->trans("ErrorSupplierCountryIsNotDefined").'</font>';
			}
			return $return;
		}

		//var_dump($societe_acheteuse);
		//print "name=$name, selectedrate=$selectedrate, seller=".$societe_vendeuse->country_code." buyer=".$societe_acheteuse->country_code." buyer is company=".$societe_acheteuse->isACompany()." idprod=$idprod, info_bits=$info_bits type=$type";
		//exit;

		// Define list of countries to use to search VAT rates to show
		// First we defined code_country to use to find list
		if (is_object($societe_vendeuse))
		{
			$code_country = "'".$societe_vendeuse->country_code."'";
		} else {
			$code_country = "'".$mysoc->country_code."'"; // Pour compatibilite ascendente
		}
		if (!empty($conf->global->SERVICE_ARE_ECOMMERCE_200238EC))    // If option to have vat for end customer for services is on
		{
			require_once DOL_DOCUMENT_ROOT.'/core/lib/company.lib.php';
			if (!isInEEC($societe_vendeuse) && (!is_object($societe_acheteuse) || (isInEEC($societe_acheteuse) && !$societe_acheteuse->isACompany())))
			{
				// We also add the buyer
				if (is_numeric($type))
				{
					if ($type == 1) // We know product is a service
					{
						$code_country .= ",'".$societe_acheteuse->country_code."'";
					}
				} elseif (!$idprod)  // We don't know type of product
				{
					$code_country .= ",'".$societe_acheteuse->country_code."'";
				} else {
					$prodstatic = new Product($this->db);
					$prodstatic->fetch($idprod);
					if ($prodstatic->type == Product::TYPE_SERVICE)   // We know product is a service
					{
						$code_country .= ",'".$societe_acheteuse->country_code."'";
					}
				}
			}
		}

		// Now we get list
		$num = $this->load_cache_vatrates($code_country); // If no vat defined, return -1 with message into this->error

		if ($num > 0)
		{
			// Definition du taux a pre-selectionner (si defaulttx non force et donc vaut -1 ou '')
			if ($defaulttx < 0 || dol_strlen($defaulttx) == 0)
			{
				$tmpthirdparty = new Societe($this->db);
				$defaulttx = get_default_tva($societe_vendeuse, (is_object($societe_acheteuse) ? $societe_acheteuse : $tmpthirdparty), $idprod);
				$defaultnpr = get_default_npr($societe_vendeuse, (is_object($societe_acheteuse) ? $societe_acheteuse : $tmpthirdparty), $idprod);
				if (preg_match('/\((.*)\)/', $defaulttx, $reg)) {
					$defaultcode = $reg[1];
					$defaulttx = preg_replace('/\s*\(.*\)/', '', $defaulttx);
				}
				if (empty($defaulttx)) $defaultnpr = 0;
			}

			// Si taux par defaut n'a pu etre determine, on prend dernier de la liste.
			// Comme ils sont tries par ordre croissant, dernier = plus eleve = taux courant
			if ($defaulttx < 0 || dol_strlen($defaulttx) == 0)
			{
				if (empty($conf->global->MAIN_VAT_DEFAULT_IF_AUTODETECT_FAILS)) $defaulttx = $this->cache_vatrates[$num - 1]['txtva'];
				else $defaulttx = ($conf->global->MAIN_VAT_DEFAULT_IF_AUTODETECT_FAILS == 'none' ? '' : $conf->global->MAIN_VAT_DEFAULT_IF_AUTODETECT_FAILS);
			}

			// Disabled if seller is not subject to VAT
			$disabled = false; $title = '';
			if (is_object($societe_vendeuse) && $societe_vendeuse->id == $mysoc->id && $societe_vendeuse->tva_assuj == "0")
			{
				// Override/enable VAT for expense report regardless of global setting - needed if expense report used for business expenses instead
				// of using supplier invoices (this is a very bad idea !)
				if (empty($conf->global->EXPENSEREPORT_OVERRIDE_VAT))
				{
					$title = ' title="'.$langs->trans('VATIsNotUsed').'"';
					$disabled = true;
				}
			}

			if (!$options_only) $return .= '<select class="flat minwidth75imp" id="'.$htmlname.'" name="'.$htmlname.'"'.($disabled ? ' disabled' : '').$title.'>';

			$selectedfound = false;
			foreach ($this->cache_vatrates as $rate)
			{
				// Keep only 0 if seller is not subject to VAT
				if ($disabled && $rate['txtva'] != 0) continue;

				// Define key to use into select list
				$key = $rate['txtva'];
				$key .= $rate['nprtva'] ? '*' : '';
				if ($mode > 0 && $rate['code']) $key .= ' ('.$rate['code'].')';
				if ($mode < 0) $key = $rate['rowid'];

				$return .= '<option value="'.$key.'"';
				if (!$selectedfound)
				{
					if ($defaultcode) // If defaultcode is defined, we used it in priority to select combo option instead of using rate+npr flag
					{
						if ($defaultcode == $rate['code'])
						{
							$return .= ' selected';
							$selectedfound = true;
						}
					} elseif ($rate['txtva'] == $defaulttx && $rate['nprtva'] == $defaultnpr)
			   		{
			   			$return .= ' selected';
			   			$selectedfound = true;
					}
				}
				$return .= '>';
				//if (! empty($conf->global->MAIN_VAT_SHOW_POSITIVE_RATES))
				if ($mysoc->country_code == 'IN' || !empty($conf->global->MAIN_VAT_LABEL_IS_POSITIVE_RATES))
				{
					$return .= $rate['labelpositiverates'];
				} else {
					$return .= vatrate($rate['label']);
				}
				//$return.=($rate['code']?' '.$rate['code']:'');
				$return .= (empty($rate['code']) && $rate['nprtva']) ? ' *' : ''; // We show the *  (old behaviour only if new vat code is not used)

				$return .= '</option>';
			}

			if (!$options_only) $return .= '</select>';
		} else {
			$return .= $this->error;
		}

		$this->num = $num;
		return $return;
	}


	// phpcs:disable PEAR.NamingConventions.ValidFunctionName.ScopeNotCamelCaps
	/**
	 *  Show a HTML widget to input a date or combo list for day, month, years and optionaly hours and minutes.
	 *  Fields are preselected with :
	 *            	- set_time date (must be a local PHP server timestamp or string date with format 'YYYY-MM-DD' or 'YYYY-MM-DD HH:MM')
	 *            	- local date in user area, if set_time is '' (so if set_time is '', output may differs when done from two different location)
	 *            	- Empty (fields empty), if set_time is -1 (in this case, parameter empty must also have value 1)
	 *
	 *	@param	integer	    $set_time 		Pre-selected date (must be a local PHP server timestamp), -1 to keep date not preselected, '' to use current date with 00:00 hour (Parameter 'empty' must be 0 or 2).
	 *	@param	string		$prefix			Prefix for fields name
	 *	@param	int			$h				1 or 2=Show also hours (2=hours on a new line), -1 has same effect but hour and minutes are prefilled with 23:59 if date is empty, 3 show hour always empty
	 *	@param	int			$m				1=Show also minutes, -1 has same effect but hour and minutes are prefilled with 23:59 if date is empty, 3 show minutes always empty
	 *	@param	int			$empty			0=Fields required, 1=Empty inputs are allowed, 2=Empty inputs are allowed for hours only
	 *	@param	string		$form_name 		Not used
	 *	@param	int			$d				1=Show days, month, years
	 * 	@param	int			$addnowlink		Add a link "Now"
	 * 	@param	int			$nooutput		Do not output html string but return it
	 * 	@param 	int			$disabled		Disable input fields
	 *  @param  int			$fullday        When a checkbox with this html name is on, hour and day are set with 00:00 or 23:59
	 *  @param	string		$addplusone		Add a link "+1 hour". Value must be name of another select_date field.
	 *  @param  datetime    $adddateof      Add a link "Date of invoice" using the following date.
	 *  @return	string|void					Nothing or string if nooutput is 1
	 *  @deprecated
	 *  @see    selectDate(), form_date(), select_month(), select_year(), select_dayofweek()
	 */
	public function select_date($set_time = '', $prefix = 're', $h = 0, $m = 0, $empty = 0, $form_name = "", $d = 1, $addnowlink = 0, $nooutput = 0, $disabled = 0, $fullday = '', $addplusone = '', $adddateof = '')
	{
		// phpcs:enable
		$retstring = $this->selectDate($set_time, $prefix, $h, $m, $empty, $form_name, $d, $addnowlink, $disabled, $fullday, $addplusone, $adddateof);
		if (!empty($nooutput)) {
			return $retstring;
		}
		print $retstring;
		return;
	}

	/**
	 *  Show 2 HTML widget to input a date or combo list for day, month, years and optionaly hours and minutes.
	 *  Fields are preselected with :
	 *              - set_time date (must be a local PHP server timestamp or string date with format 'YYYY-MM-DD' or 'YYYY-MM-DD HH:MM')
	 *              - local date in user area, if set_time is '' (so if set_time is '', output may differs when done from two different location)
	 *              - Empty (fields empty), if set_time is -1 (in this case, parameter empty must also have value 1)
	 *
	 *  @param  integer     $set_time       Pre-selected date (must be a local PHP server timestamp), -1 to keep date not preselected, '' to use current date with 00:00 hour (Parameter 'empty' must be 0 or 2).
	 *  @param  integer     $set_time_end       Pre-selected date (must be a local PHP server timestamp), -1 to keep date not preselected, '' to use current date with 00:00 hour (Parameter 'empty' must be 0 or 2).
	 *  @param	string		$prefix			Prefix for fields name
	 *  @param	string		$empty			0=Fields required, 1=Empty inputs are allowed, 2=Empty inputs are allowed for hours only
	 * 	@return string                      Html for selectDate
	 *  @see    form_date(), select_month(), select_year(), select_dayofweek()
	 */
	public function selectDateToDate($set_time = '', $set_time_end = '', $prefix = 're', $empty = 0)
	{
		$ret = $this->selectDate($set_time, $prefix.'_start', 0, 0, $empty);
		$ret .= '<br/>';
		$ret .= $this->selectDate($set_time_end, $prefix.'_end', 0, 0, $empty);
		return $ret;
	}

	/**
	 *  Show a HTML widget to input a date or combo list for day, month, years and optionaly hours and minutes.
	 *  Fields are preselected with :
	 *              - set_time date (must be a local PHP server timestamp or string date with format 'YYYY-MM-DD' or 'YYYY-MM-DD HH:MM')
	 *              - local date in user area, if set_time is '' (so if set_time is '', output may differs when done from two different location)
	 *              - Empty (fields empty), if set_time is -1 (in this case, parameter empty must also have value 1)
	 *
	 *  @param  integer     $set_time       Pre-selected date (must be a local PHP server timestamp), -1 to keep date not preselected, '' to use current date with 00:00 hour (Parameter 'empty' must be 0 or 2).
	 *  @param	string		$prefix			Prefix for fields name
	 *  @param	int			$h				1 or 2=Show also hours (2=hours on a new line), -1 has same effect but hour and minutes are prefilled with 23:59 if date is empty, 3 show hour always empty
	 *	@param	int			$m				1=Show also minutes, -1 has same effect but hour and minutes are prefilled with 23:59 if date is empty, 3 show minutes always empty
	 *	@param	int			$empty			0=Fields required, 1=Empty inputs are allowed, 2=Empty inputs are allowed for hours only
	 *	@param	string		$form_name 		Not used
	 *	@param	int			$d				1=Show days, month, years
	 * 	@param	int			$addnowlink		Add a link "Now", 1 with server time, 2 with local computer time
	 * 	@param 	int			$disabled		Disable input fields
	 *  @param  int			$fullday        When a checkbox with id #fullday is checked, hours are set with 00:00 (if value if 'fulldaystart') or 23:59 (if value is 'fulldayend')
	 *  @param	string		$addplusone		Add a link "+1 hour". Value must be name of another selectDate field.
	 *  @param  datetime    $adddateof      Add a link "Date of ..." using the following date. See also $labeladddateof for the label used.
	 *  @param  string      $openinghours   Specify hour start and hour end for the select ex 8,20
	 *  @param  int         $stepminutes    Specify step for minutes between 1 and 30
	 *  @param	string		$labeladddateof Label to use for the $adddateof parameter.
	 *  @param	string 		$placeholder    Placeholder
	 * 	@return string                      Html for selectDate
	 *  @see    form_date(), select_month(), select_year(), select_dayofweek()
	 */
	public function selectDate($set_time = '', $prefix = 're', $h = 0, $m = 0, $empty = 0, $form_name = "", $d = 1, $addnowlink = 0, $disabled = 0, $fullday = '', $addplusone = '', $adddateof = '', $openinghours = '', $stepminutes = 1, $labeladddateof = '', $placeholder = '')
	{
		global $conf, $langs;

		$retstring = '';

		if ($prefix == '') $prefix = 're';
		if ($h == '') $h = 0;
		if ($m == '') $m = 0;
		$emptydate = 0;
		$emptyhours = 0;
		if ($stepminutes <= 0 || $stepminutes > 30) $stepminutes = 1;
		if ($empty == 1) { $emptydate = 1; $emptyhours = 1; }
		if ($empty == 2) { $emptydate = 0; $emptyhours = 1; }
		$orig_set_time = $set_time;

		if ($set_time === '' && $emptydate == 0)
		{
			include_once DOL_DOCUMENT_ROOT.'/core/lib/date.lib.php';
			$set_time = dol_now('tzuser') - (getServerTimeZoneInt('now') * 3600); // set_time must be relative to PHP server timezone
		}

		// Analysis of the pre-selection date
		$reg = array();
		if (preg_match('/^([0-9]+)\-([0-9]+)\-([0-9]+)\s?([0-9]+)?:?([0-9]+)?/', $set_time, $reg))	// deprecated usage
		{
			// Date format 'YYYY-MM-DD' or 'YYYY-MM-DD HH:MM:SS'
			$syear	= (!empty($reg[1]) ? $reg[1] : '');
			$smonth = (!empty($reg[2]) ? $reg[2] : '');
			$sday	= (!empty($reg[3]) ? $reg[3] : '');
			$shour	= (!empty($reg[4]) ? $reg[4] : '');
			$smin	= (!empty($reg[5]) ? $reg[5] : '');
		} elseif (strval($set_time) != '' && $set_time != -1)
		{
			// set_time est un timestamps (0 possible)
			$syear = dol_print_date($set_time, "%Y");
			$smonth = dol_print_date($set_time, "%m");
			$sday = dol_print_date($set_time, "%d");
			if ($orig_set_time != '')
			{
				$shour = dol_print_date($set_time, "%H");
				$smin = dol_print_date($set_time, "%M");
				$ssec = dol_print_date($set_time, "%S");
			} else {
				$shour = '';
				$smin = '';
				$ssec = '';
			}
		} else {
			// Date est '' ou vaut -1
			$syear = '';
			$smonth = '';
			$sday = '';
			$shour = !isset($conf->global->MAIN_DEFAULT_DATE_HOUR) ? ($h == -1 ? '23' : '') : $conf->global->MAIN_DEFAULT_DATE_HOUR;
			$smin = !isset($conf->global->MAIN_DEFAULT_DATE_MIN) ? ($h == -1 ? '59' : '') : $conf->global->MAIN_DEFAULT_DATE_MIN;
			$ssec = !isset($conf->global->MAIN_DEFAULT_DATE_SEC) ? ($h == -1 ? '59' : '') : $conf->global->MAIN_DEFAULT_DATE_SEC;
		}
		if ($h == 3) $shour = '';
		if ($m == 3) $smin = '';

		// You can set MAIN_POPUP_CALENDAR to 'eldy' or 'jquery'
		$usecalendar = 'combo';
		if (!empty($conf->use_javascript_ajax) && (empty($conf->global->MAIN_POPUP_CALENDAR) || $conf->global->MAIN_POPUP_CALENDAR != "none")) {
			$usecalendar = ((empty($conf->global->MAIN_POPUP_CALENDAR) || $conf->global->MAIN_POPUP_CALENDAR == 'eldy') ? 'jquery' : $conf->global->MAIN_POPUP_CALENDAR);
		}

		if ($d)
		{
			// Show date with popup
			if ($usecalendar != 'combo')
			{
				$formated_date = '';
				//print "e".$set_time." t ".$conf->format_date_short;
				if (strval($set_time) != '' && $set_time != -1)
				{
					//$formated_date=dol_print_date($set_time,$conf->format_date_short);
					$formated_date = dol_print_date($set_time, $langs->trans("FormatDateShortInput")); // FormatDateShortInput for dol_print_date / FormatDateShortJavaInput that is same for javascript
				}

				// Calendrier popup version eldy
				if ($usecalendar == "eldy")
				{
					// Zone de saisie manuelle de la date
					$retstring .= '<input id="'.$prefix.'" name="'.$prefix.'" type="text" class="maxwidthdate" maxlength="11" value="'.$formated_date.'"';
					$retstring .= ($disabled ? ' disabled' : '');
					$retstring .= ' onChange="dpChangeDay(\''.$prefix.'\',\''.$langs->trans("FormatDateShortJavaInput").'\'); "'; // FormatDateShortInput for dol_print_date / FormatDateShortJavaInput that is same for javascript
					$retstring .= '>';

					// Icone calendrier
					if (!$disabled)
					{
						$retstring .= '<button id="'.$prefix.'Button" type="button" class="dpInvisibleButtons"';
						$base = DOL_URL_ROOT.'/core/';
						$retstring .= ' onClick="showDP(\''.$base.'\',\''.$prefix.'\',\''.$langs->trans("FormatDateShortJavaInput").'\',\''.$langs->defaultlang.'\');"';
						$retstring .= '>'.img_object($langs->trans("SelectDate"), 'calendarday', 'class="datecallink"').'</button>';
					} else $retstring .= '<button id="'.$prefix.'Button" type="button" class="dpInvisibleButtons">'.img_object($langs->trans("Disabled"), 'calendarday', 'class="datecallink"').'</button>';

					$retstring .= '<input type="hidden" id="'.$prefix.'day"   name="'.$prefix.'day"   value="'.$sday.'">'."\n";
					$retstring .= '<input type="hidden" id="'.$prefix.'month" name="'.$prefix.'month" value="'.$smonth.'">'."\n";
					$retstring .= '<input type="hidden" id="'.$prefix.'year"  name="'.$prefix.'year"  value="'.$syear.'">'."\n";
				} elseif ($usecalendar == 'jquery')
				{
					if (!$disabled)
					{
						// Output javascript for datepicker
						$retstring .= "<script type='text/javascript'>";
						$retstring .= "$(function(){ $('#".$prefix."').datepicker({
							dateFormat: '".$langs->trans("FormatDateShortJQueryInput")."',
							autoclose: true,
							todayHighlight: true,";
						if (!empty($conf->dol_use_jmobile))
						{
							$retstring .= "
								beforeShow: function (input, datePicker) {
									input.disabled = true;
								},
								onClose: function (dateText, datePicker) {
									this.disabled = false;
								},
								";
						}
						// Note: We don't need monthNames, monthNamesShort, dayNames, dayNamesShort, dayNamesMin, they are set globally on datepicker component in lib_head.js.php
						if (empty($conf->global->MAIN_POPUP_CALENDAR_ON_FOCUS))
						{
							$retstring .= "
								showOn: 'button',
								buttonImage: '".DOL_URL_ROOT."/theme/".$conf->theme."/img/object_calendarday.png',
								buttonImageOnly: true";
						}
						$retstring .= "
							}) });";
						$retstring .= "</script>";
					}

					// Zone de saisie manuelle de la date
					$retstring .= '<div class="nowrap inline-block">';
					$retstring .= '<input id="'.$prefix.'" name="'.$prefix.'" type="text" class="maxwidthdate" maxlength="11" value="'.$formated_date.'"';
					$retstring .= ($disabled ? ' disabled' : '');
					$retstring .= ($placeholder ? ' placeholder="'.$placeholder.'"' : '');
					$retstring .= ' onChange="dpChangeDay(\''.$prefix.'\',\''.$langs->trans("FormatDateShortJavaInput").'\'); "'; // FormatDateShortInput for dol_print_date / FormatDateShortJavaInput that is same for javascript
					$retstring .= '>';

					// Icone calendrier
					if (!$disabled)
					{
						/* Not required. Managed by option buttonImage of jquery
                		$retstring.=img_object($langs->trans("SelectDate"),'calendarday','id="'.$prefix.'id" class="datecallink"');
                		$retstring.="<script type='text/javascript'>";
                		$retstring.="jQuery(document).ready(function() {";
                		$retstring.='	jQuery("#'.$prefix.'id").click(function() {';
                		$retstring.="    	jQuery('#".$prefix."').focus();";
                		$retstring.='    });';
                		$retstring.='});';
                		$retstring.="</script>";*/
					} else {
						$retstring .= '<button id="'.$prefix.'Button" type="button" class="dpInvisibleButtons">'.img_object($langs->trans("Disabled"), 'calendarday', 'class="datecallink"').'</button>';
					}

					$retstring .= '</div>';
					$retstring .= '<input type="hidden" id="'.$prefix.'day"   name="'.$prefix.'day"   value="'.$sday.'">'."\n";
					$retstring .= '<input type="hidden" id="'.$prefix.'month" name="'.$prefix.'month" value="'.$smonth.'">'."\n";
					$retstring .= '<input type="hidden" id="'.$prefix.'year"  name="'.$prefix.'year"  value="'.$syear.'">'."\n";
				} else {
					$retstring .= "Bad value of MAIN_POPUP_CALENDAR";
				}
			}
			// Show date with combo selects
			else {
				// Day
				$retstring .= '<select'.($disabled ? ' disabled' : '').' class="flat valignmiddle maxwidth50imp" id="'.$prefix.'day" name="'.$prefix.'day">';

				if ($emptydate || $set_time == -1)
				{
					$retstring .= '<option value="0" selected>&nbsp;</option>';
				}

				for ($day = 1; $day <= 31; $day++)
				{
					$retstring .= '<option value="'.$day.'"'.($day == $sday ? ' selected' : '').'>'.$day.'</option>';
				}

				$retstring .= "</select>";

				$retstring .= '<select'.($disabled ? ' disabled' : '').' class="flat valignmiddle maxwidth75imp" id="'.$prefix.'month" name="'.$prefix.'month">';
				if ($emptydate || $set_time == -1)
				{
					$retstring .= '<option value="0" selected>&nbsp;</option>';
				}

				// Month
				for ($month = 1; $month <= 12; $month++)
				{
					$retstring .= '<option value="'.$month.'"'.($month == $smonth ? ' selected' : '').'>';
					$retstring .= dol_print_date(mktime(12, 0, 0, $month, 1, 2000), "%b");
					$retstring .= "</option>";
				}
				$retstring .= "</select>";

				// Year
				if ($emptydate || $set_time == -1)
				{
					$retstring .= '<input'.($disabled ? ' disabled' : '').' placeholder="'.dol_escape_htmltag($langs->trans("Year")).'" class="flat maxwidth50imp valignmiddle" type="number" min="0" max="3000" maxlength="4" id="'.$prefix.'year" name="'.$prefix.'year" value="'.$syear.'">';
				} else {
					$retstring .= '<select'.($disabled ? ' disabled' : '').' class="flat valignmiddle maxwidth75imp" id="'.$prefix.'year" name="'.$prefix.'year">';

					for ($year = $syear - 10; $year < $syear + 10; $year++)
					{
						$retstring .= '<option value="'.$year.'"'.($year == $syear ? ' selected' : '').'>'.$year.'</option>';
					}
					$retstring .= "</select>\n";
				}
			}
		}

		if ($d && $h) {
			$retstring .= ($h == 2 ? '<br>' : ' ');
			$retstring .= '<span class="nowraponall">';
		}

		if ($h)
		{
			$hourstart = 0;
			$hourend = 24;
			if ($openinghours != '') {
				$openinghours = explode(',', $openinghours);
				$hourstart = $openinghours[0];
				$hourend = $openinghours[1];
				if ($hourend < $hourstart) $hourend = $hourstart;
			}
			// Show hour
			$retstring .= '<select'.($disabled ? ' disabled' : '').' class="flat valignmiddle maxwidth50 '.($fullday ? $fullday.'hour' : '').'" id="'.$prefix.'hour" name="'.$prefix.'hour">';
			if ($emptyhours) $retstring .= '<option value="-1">&nbsp;</option>';
			for ($hour = $hourstart; $hour < $hourend; $hour++)
			{
				if (strlen($hour) < 2) $hour = "0".$hour;
				$retstring .= '<option value="'.$hour.'"'.(($hour == $shour) ? ' selected' : '').'>'.$hour;
				//$retstring .= (empty($conf->dol_optimize_smallscreen) ? '' : 'H');
				$retstring .= '</option>';
			}
			$retstring .= '</select>';
			//if ($m && empty($conf->dol_optimize_smallscreen)) $retstring .= ":";
			if ($m) $retstring .= ":";
		}

		if ($m)
		{
			// Show minutes
			$retstring .= '<select'.($disabled ? ' disabled' : '').' class="flat valignmiddle maxwidth50 '.($fullday ? $fullday.'min' : '').'" id="'.$prefix.'min" name="'.$prefix.'min">';
			if ($emptyhours) $retstring .= '<option value="-1">&nbsp;</option>';
			for ($min = 0; $min < 60; $min += $stepminutes)
			{
				if (strlen($min) < 2) $min = "0".$min;
				$retstring .= '<option value="'.$min.'"'.(($min == $smin) ? ' selected' : '').'>'.$min.(empty($conf->dol_optimize_smallscreen) ? '' : '').'</option>';
			}
			$retstring .= '</select>';

			$retstring .= '<input type="hidden" name="'.$prefix.'sec" value="'.$ssec.'">';
		}

		if ($d && $h) {
			$retstring .= '</span>';
		}

		// Add a "Now" link
		if ($conf->use_javascript_ajax && $addnowlink)
		{
			// Script which will be inserted in the onClick of the "Now" link
			$reset_scripts = "";
			if ($addnowlink == 2) // local computer time
			{
				// pad add leading 0 on numbers
				$reset_scripts .= "Number.prototype.pad = function(size) {
                        var s = String(this);
                        while (s.length < (size || 2)) {s = '0' + s;}
                        return s;
                    };
                    var d = new Date();";
			}

			// Generate the date part, depending on the use or not of the javascript calendar
			if ($addnowlink == 1) // server time expressed in user time setup
			{
				$reset_scripts .= 'jQuery(\'#'.$prefix.'\').val(\''.dol_print_date(dol_now(), 'day', 'tzuser').'\');';
				$reset_scripts .= 'jQuery(\'#'.$prefix.'day\').val(\''.dol_print_date(dol_now(), '%d', 'tzuser').'\');';
				$reset_scripts .= 'jQuery(\'#'.$prefix.'month\').val(\''.dol_print_date(dol_now(), '%m', 'tzuser').'\');';
				$reset_scripts .= 'jQuery(\'#'.$prefix.'year\').val(\''.dol_print_date(dol_now(), '%Y', 'tzuser').'\');';
			} elseif ($addnowlink == 2)
			{
				/* Disabled because the output does not use the string format defined by FormatDateShort key to forge the value into #prefix.
            	 * This break application for foreign languages.
                $reset_scripts .= 'jQuery(\'#'.$prefix.'\').val(d.toLocaleDateString(\''.str_replace('_', '-', $langs->defaultlang).'\'));';
                $reset_scripts .= 'jQuery(\'#'.$prefix.'day\').val(d.getDate().pad());';
                $reset_scripts .= 'jQuery(\'#'.$prefix.'month\').val(parseInt(d.getMonth().pad()) + 1);';
                $reset_scripts .= 'jQuery(\'#'.$prefix.'year\').val(d.getFullYear());';
                */
				$reset_scripts .= 'jQuery(\'#'.$prefix.'\').val(\''.dol_print_date(dol_now(), 'day', 'tzuser').'\');';
				$reset_scripts .= 'jQuery(\'#'.$prefix.'day\').val(\''.dol_print_date(dol_now(), '%d', 'tzuser').'\');';
				$reset_scripts .= 'jQuery(\'#'.$prefix.'month\').val(\''.dol_print_date(dol_now(), '%m', 'tzuser').'\');';
				$reset_scripts .= 'jQuery(\'#'.$prefix.'year\').val(\''.dol_print_date(dol_now(), '%Y', 'tzuser').'\');';
			}
			/*if ($usecalendar == "eldy")
            {
                $base=DOL_URL_ROOT.'/core/';
                $reset_scripts .= 'resetDP(\''.$base.'\',\''.$prefix.'\',\''.$langs->trans("FormatDateShortJavaInput").'\',\''.$langs->defaultlang.'\');';
            }
            else
            {
                $reset_scripts .= 'this.form.elements[\''.$prefix.'day\'].value=formatDate(new Date(), \'d\'); ';
                $reset_scripts .= 'this.form.elements[\''.$prefix.'month\'].value=formatDate(new Date(), \'M\'); ';
                $reset_scripts .= 'this.form.elements[\''.$prefix.'year\'].value=formatDate(new Date(), \'yyyy\'); ';
            }*/
			// Update the hour part
			if ($h)
			{
				if ($fullday) $reset_scripts .= " if (jQuery('#fullday:checked').val() == null) {";
				//$reset_scripts .= 'this.form.elements[\''.$prefix.'hour\'].value=formatDate(new Date(), \'HH\'); ';
				if ($addnowlink == 1)
				{
					$reset_scripts .= 'jQuery(\'#'.$prefix.'hour\').val(\''.dol_print_date(dol_now(), '%H', 'tzuser').'\');';
					$reset_scripts .= 'jQuery(\'#'.$prefix.'hour\').change();';
				} elseif ($addnowlink == 2)
				{
					$reset_scripts .= 'jQuery(\'#'.$prefix.'hour\').val(d.getHours().pad());';
					$reset_scripts .= 'jQuery(\'#'.$prefix.'hour\').change();';
				}

				if ($fullday) $reset_scripts .= ' } ';
			}
			// Update the minute part
			if ($m)
			{
				if ($fullday) $reset_scripts .= " if (jQuery('#fullday:checked').val() == null) {";
				//$reset_scripts .= 'this.form.elements[\''.$prefix.'min\'].value=formatDate(new Date(), \'mm\'); ';
				if ($addnowlink == 1)
				{
					$reset_scripts .= 'jQuery(\'#'.$prefix.'min\').val(\''.dol_print_date(dol_now(), '%M', 'tzuser').'\');';
					$reset_scripts .= 'jQuery(\'#'.$prefix.'min\').change();';
				} elseif ($addnowlink == 2)
				{
					$reset_scripts .= 'jQuery(\'#'.$prefix.'min\').val(d.getMinutes().pad());';
					$reset_scripts .= 'jQuery(\'#'.$prefix.'min\').change();';
				}
				if ($fullday) $reset_scripts .= ' } ';
			}
			// If reset_scripts is not empty, print the link with the reset_scripts in the onClick
			if ($reset_scripts && empty($conf->dol_optimize_smallscreen))
			{
				$retstring .= ' <button class="dpInvisibleButtons datenowlink" id="'.$prefix.'ButtonNow" type="button" name="_useless" value="now" onClick="'.$reset_scripts.'">';
				$retstring .= $langs->trans("Now");
				$retstring .= '</button> ';
			}
		}

		// Add a "Plus one hour" link
		if ($conf->use_javascript_ajax && $addplusone)
		{
			// Script which will be inserted in the onClick of the "Add plusone" link
			$reset_scripts = "";

			// Generate the date part, depending on the use or not of the javascript calendar
			$reset_scripts .= 'jQuery(\'#'.$prefix.'\').val(\''.dol_print_date(dol_now(), 'day').'\');';
			$reset_scripts .= 'jQuery(\'#'.$prefix.'day\').val(\''.dol_print_date(dol_now(), '%d').'\');';
			$reset_scripts .= 'jQuery(\'#'.$prefix.'month\').val(\''.dol_print_date(dol_now(), '%m').'\');';
			$reset_scripts .= 'jQuery(\'#'.$prefix.'year\').val(\''.dol_print_date(dol_now(), '%Y').'\');';
			// Update the hour part
			if ($h)
			{
				if ($fullday) $reset_scripts .= " if (jQuery('#fullday:checked').val() == null) {";
				$reset_scripts .= 'jQuery(\'#'.$prefix.'hour\').val(\''.dol_print_date(dol_now(), '%H').'\');';
				if ($fullday) $reset_scripts .= ' } ';
			}
			// Update the minute part
			if ($m)
			{
				if ($fullday) $reset_scripts .= " if (jQuery('#fullday:checked').val() == null) {";
				$reset_scripts .= 'jQuery(\'#'.$prefix.'min\').val(\''.dol_print_date(dol_now(), '%M').'\');';
				if ($fullday) $reset_scripts .= ' } ';
			}
			// If reset_scripts is not empty, print the link with the reset_scripts in the onClick
			if ($reset_scripts && empty($conf->dol_optimize_smallscreen))
			{
				$retstring .= ' <button class="dpInvisibleButtons datenowlink" id="'.$prefix.'ButtonPlusOne" type="button" name="_useless2" value="plusone" onClick="'.$reset_scripts.'">';
				$retstring .= $langs->trans("DateStartPlusOne");
				$retstring .= '</button> ';
			}
		}

		// Add a "Plus one hour" link
		if ($conf->use_javascript_ajax && $adddateof)
		{
			$tmparray = dol_getdate($adddateof);
			if (empty($labeladddateof)) $labeladddateof = $langs->trans("DateInvoice");
			$retstring .= ' - <button class="dpInvisibleButtons datenowlink" id="dateofinvoice" type="button" name="_dateofinvoice" value="now" onclick="jQuery(\'#re\').val(\''.dol_print_date($adddateof, 'day').'\');jQuery(\'#reday\').val(\''.$tmparray['mday'].'\');jQuery(\'#remonth\').val(\''.$tmparray['mon'].'\');jQuery(\'#reyear\').val(\''.$tmparray['year'].'\');">'.$labeladddateof.'</a>';
		}

		return $retstring;
	}

	/**
	 * selectTypeDuration
	 *
	 * @param   string   	$prefix     	Prefix
	 * @param   string   	$selected   	Selected duration type
	 * @param	array		$excludetypes	Array of duration types to exclude. Example array('y', 'm')
	 * @return  string      	         	HTML select string
	 */
	public function selectTypeDuration($prefix, $selected = 'i', $excludetypes = array())
	{
		global $langs;

		$TDurationTypes = array(
			'y'=>$langs->trans('Years'),
			'm'=>$langs->trans('Month'),
			'w'=>$langs->trans('Weeks'),
			'd'=>$langs->trans('Days'),
			'h'=>$langs->trans('Hours'),
			'i'=>$langs->trans('Minutes')
		);

		// Removed undesired duration types
		foreach ($excludetypes as $value) {
			unset($TDurationTypes[$value]);
		}

		$retstring = '<select class="flat" id="select_'.$prefix.'type_duration" name="'.$prefix.'type_duration">';
		foreach ($TDurationTypes as $key => $typeduration) {
			$retstring .= '<option value="'.$key.'"';
			if ($key == $selected) {
				$retstring .= " selected";
			}
			$retstring .= ">".$typeduration."</option>";
		}
		$retstring .= "</select>";

		$retstring .= ajax_combobox('select_'.$prefix.'type_duration');

		return $retstring;
	}

	// phpcs:disable PEAR.NamingConventions.ValidFunctionName.ScopeNotCamelCaps
	/**
	 *  Function to show a form to select a duration on a page
	 *
	 *	@param	string		$prefix   		Prefix for input fields
	 *	@param  int			$iSecond  		Default preselected duration (number of seconds or '')
	 * 	@param	int			$disabled       Disable the combo box
	 * 	@param	string		$typehour		If 'select' then input hour and input min is a combo,
	 *						            	If 'text' input hour is in text and input min is a text,
	 *						            	If 'textselect' input hour is in text and input min is a combo
	 *  @param	integer		$minunderhours	If 1, show minutes selection under the hours
	 * 	@param	int			$nooutput		Do not output html string but return it
	 *  @return	string|void
	 */
	public function select_duration($prefix, $iSecond = '', $disabled = 0, $typehour = 'select', $minunderhours = 0, $nooutput = 0)
	{
		// phpcs:enable
		global $langs;

		$retstring = '';

		$hourSelected = 0; $minSelected = 0;

		// Hours
		if ($iSecond != '')
		{
			require_once DOL_DOCUMENT_ROOT.'/core/lib/date.lib.php';

			$hourSelected = convertSecondToTime($iSecond, 'allhour');
			$minSelected = convertSecondToTime($iSecond, 'min');
		}

		if ($typehour == 'select') {
			$retstring .= '<select class="flat" id="select_'.$prefix.'hour" name="'.$prefix.'hour"'.($disabled ? ' disabled' : '').'>';
			for ($hour = 0; $hour < 25; $hour++)	// For a duration, we allow 24 hours
			{
				$retstring .= '<option value="'.$hour.'"';
				if ($hourSelected == $hour)
				{
					$retstring .= " selected";
				}
				$retstring .= ">".$hour."</option>";
			}
			$retstring .= "</select>";
		} elseif ($typehour == 'text' || $typehour == 'textselect') {
			$retstring .= '<input placeholder="'.$langs->trans('HourShort').'" type="number" min="0" name="'.$prefix.'hour"'.($disabled ? ' disabled' : '').' class="flat maxwidth50 inputhour" value="'.(($hourSelected != '') ? ((int) $hourSelected) : '').'">';
		} else {
			return 'BadValueForParameterTypeHour';
		}

		if ($typehour != 'text') $retstring .= ' '.$langs->trans('HourShort');
		else $retstring .= '<span class="hideonsmartphone">:</span>';

		// Minutes
		if ($minunderhours) $retstring .= '<br>';
		else $retstring .= '<span class="hideonsmartphone">&nbsp;</span>';

		if ($typehour == 'select' || $typehour == 'textselect')
		{
			$retstring .= '<select class="flat" id="select_'.$prefix.'min" name="'.$prefix.'min"'.($disabled ? ' disabled' : '').'>';
			for ($min = 0; $min <= 55; $min = $min + 5)
			{
				$retstring .= '<option value="'.$min.'"';
				if ($minSelected == $min) $retstring .= ' selected';
				$retstring .= '>'.$min.'</option>';
			}
			$retstring .= "</select>";
		} elseif ($typehour == 'text')
		{
			$retstring .= '<input placeholder="'.$langs->trans('MinuteShort').'" type="number" min="0" name="'.$prefix.'min"'.($disabled ? ' disabled' : '').' class="flat maxwidth50 inputminute" value="'.(($minSelected != '') ? ((int) $minSelected) : '').'">';
		}

		if ($typehour != 'text') $retstring .= ' '.$langs->trans('MinuteShort');

		//$retstring.="&nbsp;";

		if (!empty($nooutput)) return $retstring;

		print $retstring;
		return;
	}


	/**
	 * Generic method to select a component from a combo list.
	 * Can use autocomplete with ajax after x key pressed or a full combo, depending on setup.
	 * This is the generic method that will replace all specific existing methods.
	 *
	 * @param 	string			$objectdesc			ObjectClass:PathToClass[:AddCreateButtonOrNot[:Filter]]
	 * @param	string			$htmlname			Name of HTML select component
	 * @param	int				$preselectedvalue	Preselected value (ID of element)
	 * @param	string			$showempty			''=empty values not allowed, 'string'=value show if we allow empty values (for example 'All', ...)
	 * @param	string			$searchkey			Search criteria
	 * @param	string			$placeholder		Place holder
	 * @param	string			$morecss			More CSS
	 * @param	string			$moreparams			More params provided to ajax call
	 * @param	int				$forcecombo			Force to load all values and output a standard combobox (with no beautification)
	 * @param	int				$disabled			1=Html component is disabled
	 * @param	string	        $selected_input_value	Value of preselected input text (for use with ajax)
	 * @return	string								Return HTML string
	 * @see selectForFormsList() select_thirdparty_list()
	 */
	public function selectForForms($objectdesc, $htmlname, $preselectedvalue, $showempty = '', $searchkey = '', $placeholder = '', $morecss = '', $moreparams = '', $forcecombo = 0, $disabled = 0, $selected_input_value = '')
	{
		global $conf, $user;

		$objecttmp = null;

		$InfoFieldList = explode(":", $objectdesc);
		$classname = $InfoFieldList[0];
		$classpath = $InfoFieldList[1];
		$addcreatebuttonornot = empty($InfoFieldList[2]) ? 0 : $InfoFieldList[2];
		$filter = empty($InfoFieldList[3]) ? '' : $InfoFieldList[3];

		if (!empty($classpath))
		{
			dol_include_once($classpath);

			if ($classname && class_exists($classname))
			{
				$objecttmp = new $classname($this->db);
				// Make some replacement
				$sharedentities = getEntity(strtolower($classname));
				$objecttmp->filter = str_replace(
					array('__ENTITY__', '__SHARED_ENTITIES__', '__USER_ID__'),
					array($conf->entity, $sharedentities, $user->id),
					$filter);
			}
		}
		if (!is_object($objecttmp))
		{
			dol_syslog('Error bad setup of type for field '.$InfoFieldList, LOG_WARNING);
			return 'Error bad setup of type for field '.join(',', $InfoFieldList);
		}

		//var_dump($objecttmp->filter);
		$prefixforautocompletemode = $objecttmp->element;
		if ($prefixforautocompletemode == 'societe') $prefixforautocompletemode = 'company';
		if ($prefixforautocompletemode == 'product') $prefixforautocompletemode = 'produit';
		$confkeyforautocompletemode = strtoupper($prefixforautocompletemode).'_USE_SEARCH_TO_SELECT'; // For example COMPANY_USE_SEARCH_TO_SELECT

		dol_syslog(get_class($this)."::selectForForms object->filter=".$objecttmp->filter, LOG_DEBUG);
		$out = '';
		if (!empty($conf->use_javascript_ajax) && !empty($conf->global->$confkeyforautocompletemode) && !$forcecombo)
		{
			// No immediate load of all database
			$placeholder = '';
			if ($preselectedvalue && empty($selected_input_value))
			{
				$objecttmp->fetch($preselectedvalue);
				$selected_input_value = ($prefixforautocompletemode == 'company' ? $objecttmp->name : $objecttmp->ref);
				//unset($objecttmp);
			}

			$objectdesc = $classname.':'.$classpath.':'.$addcreatebuttonornot.':'.$filter;
			$urlforajaxcall = DOL_URL_ROOT.'/core/ajax/selectobject.php';

			// No immediate load of all database
			$urloption = 'htmlname='.$htmlname.'&outjson=1&objectdesc='.$objectdesc.'&filter='.urlencode($objecttmp->filter);
			// Activate the auto complete using ajax call.
			$out .= ajax_autocompleter($preselectedvalue, $htmlname, $urlforajaxcall, $urloption, $conf->global->$confkeyforautocompletemode, 0, array());
			$out .= '<style type="text/css">.ui-autocomplete { z-index: 250; }</style>';
			if ($placeholder) $placeholder = ' placeholder="'.$placeholder.'"';
			$out .= '<input type="text" class="'.$morecss.'"'.($disabled ? ' disabled="disabled"' : '').' name="search_'.$htmlname.'" id="search_'.$htmlname.'" value="'.$selected_input_value.'"'.$placeholder.' />';
		} else {
			// Immediate load of table record. Note: filter is inside $objecttmp->filter
			$out .= $this->selectForFormsList($objecttmp, $htmlname, $preselectedvalue, $showempty, $searchkey, $placeholder, $morecss, $moreparams, $forcecombo, 0, $disabled);
		}

		return $out;
	}

	/**
	 * Function to forge a SQL criteria
	 *
	 * @param  array    $matches       Array of found string by regex search. Example: "t.ref:like:'SO-%'" or "t.date_creation:<:'20160101'" or "t.nature:is:NULL"
	 * @return string                  Forged criteria. Example: "t.field like 'abc%'"
	 */
	protected static function forgeCriteriaCallback($matches)
	{
		global $db;

		//dol_syslog("Convert matches ".$matches[1]);
		if (empty($matches[1])) return '';
		$tmp = explode(':', $matches[1]);
		if (count($tmp) < 3) return '';

		$tmpescaped = $tmp[2];
		$regbis = array();
		if (preg_match('/^\'(.*)\'$/', $tmpescaped, $regbis))
		{
			$tmpescaped = "'".$db->escape($regbis[1])."'";
		} else {
			$tmpescaped = $db->escape($tmpescaped);
		}
		return $db->escape($tmp[0]).' '.strtoupper($db->escape($tmp[1]))." ".$tmpescaped;
	}

	/**
	 * Output html form to select an object.
	 * Note, this function is called by selectForForms or by ajax selectobject.php
	 *
	 * @param 	Object			$objecttmp			Object to knwo the table to scan for combo.
	 * @param	string			$htmlname			Name of HTML select component
	 * @param	int				$preselectedvalue	Preselected value (ID of element)
	 * @param	string			$showempty			''=empty values not allowed, 'string'=value show if we allow empty values (for example 'All', ...)
	 * @param	string			$searchkey			Search value
	 * @param	string			$placeholder		Place holder
	 * @param	string			$morecss			More CSS
	 * @param	string			$moreparams			More params provided to ajax call
	 * @param	int				$forcecombo			Force to load all values and output a standard combobox (with no beautification)
	 * @param	int				$outputmode			0=HTML select string, 1=Array
	 * @param	int				$disabled			1=Html component is disabled
	 * @return	string|array						Return HTML string
	 * @see selectForForms()
	 */
	public function selectForFormsList($objecttmp, $htmlname, $preselectedvalue, $showempty = '', $searchkey = '', $placeholder = '', $morecss = '', $moreparams = '', $forcecombo = 0, $outputmode = 0, $disabled = 0)
	{
		global $conf, $langs, $user;

		//print "$objecttmp->filter, $htmlname, $preselectedvalue, $showempty = '', $searchkey = '', $placeholder = '', $morecss = '', $moreparams = '', $forcecombo = 0, $outputmode = 0, $disabled";

		$prefixforautocompletemode = $objecttmp->element;
		if ($prefixforautocompletemode == 'societe') $prefixforautocompletemode = 'company';
		$confkeyforautocompletemode = strtoupper($prefixforautocompletemode).'_USE_SEARCH_TO_SELECT'; // For example COMPANY_USE_SEARCH_TO_SELECT

		if (!empty($objecttmp->fields))	// For object that declare it, it is better to use declared fields (like societe, contact, ...)
		{
			$tmpfieldstoshow = '';
			foreach ($objecttmp->fields as $key => $val)
			{
				if (!dol_eval($val['enabled'], 1, 1)) continue;
				if ($val['showoncombobox']) $tmpfieldstoshow .= ($tmpfieldstoshow ? ',' : '').'t.'.$key;
			}
			if ($tmpfieldstoshow) $fieldstoshow = $tmpfieldstoshow;
		} else {
			// For backward compatibility
			$objecttmp->fields['ref'] = array('type'=>'varchar(30)', 'label'=>'Ref', 'showoncombobox'=>1);
		}

		if (empty($fieldstoshow))
		{
			if (isset($objecttmp->fields['ref'])) {
				$fieldstoshow = 't.ref';
			} else {
				$langs->load("errors");
				$this->error = $langs->trans("ErrorNoFieldWithAttributeShowoncombobox");
				return $langs->trans('ErrorNoFieldWithAttributeShowoncombobox');
			}
		}

		$out = '';
		$outarray = array();

		$num = 0;

		// Search data
		$sql = "SELECT t.rowid, ".$fieldstoshow." FROM ".MAIN_DB_PREFIX.$objecttmp->table_element." as t";
		if (isset($objecttmp->ismultientitymanaged) && !is_numeric($objecttmp->ismultientitymanaged)) {
			$tmparray = explode('@', $objecttmp->ismultientitymanaged);
			$sql .= ' INNER JOIN '.MAIN_DB_PREFIX.$tmparray[1].' as parenttable ON parenttable.rowid = t.'.$tmparray[0];
		}
		if ($objecttmp->ismultientitymanaged == 'fk_soc@societe')
			if (!$user->rights->societe->client->voir && !$user->socid) $sql .= ", ".MAIN_DB_PREFIX."societe_commerciaux as sc";
		$sql .= " WHERE 1=1";
		if (isset($objecttmp->ismultientitymanaged) && $objecttmp->ismultientitymanaged == 1) $sql .= " AND t.entity IN (".getEntity($objecttmp->table_element).")";
		if (isset($objecttmp->ismultientitymanaged) && !is_numeric($objecttmp->ismultientitymanaged)) {
			$sql .= ' AND parenttable.entity = t.'.$tmparray[0];
		}
		if ($objecttmp->ismultientitymanaged == 1 && !empty($user->socid)) {
			if ($objecttmp->element == 'societe') $sql .= " AND t.rowid = ".$user->socid;
			else $sql .= " AND t.fk_soc = ".$user->socid;
		}
		if ($searchkey != '') $sql .= natural_search(explode(',', $fieldstoshow), $searchkey);
		if ($objecttmp->ismultientitymanaged == 'fk_soc@societe') {
			if (!$user->rights->societe->client->voir && !$user->socid) $sql .= " AND t.rowid = sc.fk_soc AND sc.fk_user = ".$user->id;
		}
		if ($objecttmp->filter) {	 // Syntax example "(t.ref:like:'SO-%') and (t.date_creation:<:'20160101')"
			/*if (! DolibarrApi::_checkFilters($objecttmp->filter))
			{
				throw new RestException(503, 'Error when validating parameter sqlfilters '.$objecttmp->filter);
			}*/
			$regexstring = '\(([^:\'\(\)]+:[^:\'\(\)]+:[^:\(\)]+)\)';
			$sql .= " AND (".preg_replace_callback('/'.$regexstring.'/', 'Form::forgeCriteriaCallback', $objecttmp->filter).")";
		}
		$sql .= $this->db->order($fieldstoshow, "ASC");
		//$sql.=$this->db->plimit($limit, 0);
		//print $sql;

		// Build output string
		$resql = $this->db->query($sql);
		if ($resql)
		{
			// Construct $out and $outarray
			$out .= '<select id="'.$htmlname.'" class="flat'.($morecss ? ' '.$morecss : '').'"'.($disabled ? ' disabled="disabled"' : '').($moreparams ? ' '.$moreparams : '').' name="'.$htmlname.'">'."\n";

			// Warning: Do not use textifempty = ' ' or '&nbsp;' here, or search on key will search on ' key'. Seems it is no more true with selec2 v4
			$textifempty = '&nbsp;';

			//if (! empty($conf->use_javascript_ajax) || $forcecombo) $textifempty='';
			if (!empty($conf->global->$confkeyforautocompletemode))
			{
				if ($showempty && !is_numeric($showempty)) $textifempty = $langs->trans($showempty);
				else $textifempty .= $langs->trans("All");
			}
			if ($showempty) $out .= '<option value="-1">'.$textifempty.'</option>'."\n";

			$num = $this->db->num_rows($resql);
			$i = 0;
			if ($num)
			{
				while ($i < $num)
				{
					$obj = $this->db->fetch_object($resql);
					$label = '';
					$tmparray = explode(',', $fieldstoshow);
					foreach ($tmparray as $key => $val)
					{
						$val = preg_replace('/t\./', '', $val);
						$label .= (($label && $obj->$val) ? ' - ' : '').$obj->$val;
					}
					if (empty($outputmode))
					{
						if ($preselectedvalue > 0 && $preselectedvalue == $obj->rowid) {
							$out .= '<option value="'.$obj->rowid.'" selected>'.$label.'</option>';
						} else {
							$out .= '<option value="'.$obj->rowid.'">'.$label.'</option>';
						}
					} else {
						array_push($outarray, array('key'=>$obj->rowid, 'value'=>$label, 'label'=>$label));
					}

					$i++;
					if (($i % 10) == 0) $out .= "\n";
				}
			}

			$out .= '</select>'."\n";

			if (!$forcecombo) {
				include_once DOL_DOCUMENT_ROOT.'/core/lib/ajax.lib.php';
				$out .= ajax_combobox($htmlname, null, $conf->global->$confkeyforautocompletemode);
			}
		} else {
			dol_print_error($this->db);
		}

		$this->result = array('nbofelement'=>$num);

		if ($outputmode) return $outarray;
		return $out;
	}


	/**
	 *	Return a HTML select string, built from an array of key+value.
	 *  Note: Do not apply langs->trans function on returned content, content may be entity encoded twice.
	 *
	 *	@param	string			$htmlname			Name of html select area. Must start with "multi" if this is a multiselect
	 *	@param	array			$array				Array like array(key => value) or array(key=>array('label'=>..., 'data-...'=>..., 'disabled'=>..., 'css'=>...))
	 *	@param	string|string[]	$id					Preselected key or preselected keys for multiselect
	 *	@param	int|string		$show_empty			0 no empty value allowed, 1 or string to add an empty value into list (key is -1 and value is '' or '&nbsp;' if 1, key is -1 and value is text if string), <0 to add an empty value with key that is this value.
	 *	@param	int				$key_in_label		1 to show key into label with format "[key] value"
	 *	@param	int				$value_as_key		1 to use value as key
	 *	@param  string			$moreparam			Add more parameters onto the select tag. For example 'style="width: 95%"' to avoid select2 component to go over parent container
	 *	@param  int				$translate			1=Translate and encode value
	 * 	@param	int				$maxlen				Length maximum for labels
	 * 	@param	int				$disabled			Html select box is disabled
	 *  @param	string			$sort				'ASC' or 'DESC' = Sort on label, '' or 'NONE' or 'POS' = Do not sort, we keep original order
	 *  @param	string			$morecss			Add more class to css styles
	 *  @param	int				$addjscombo			Add js combo
	 *  @param  string          $moreparamonempty	Add more param on the empty option line. Not used if show_empty not set
	 *  @param  int             $disablebademail	1=Check if a not valid email, 2=Check string '---', and if found into value, disable and colorize entry
	 *  @param  int             $nohtmlescape		No html escaping.
	 * 	@return	string								HTML select string.
	 *  @see multiselectarray(), selectArrayAjax(), selectArrayFilter()
	 */
	public static function selectarray($htmlname, $array, $id = '', $show_empty = 0, $key_in_label = 0, $value_as_key = 0, $moreparam = '', $translate = 0, $maxlen = 0, $disabled = 0, $sort = '', $morecss = '', $addjscombo = 0, $moreparamonempty = '', $disablebademail = 0, $nohtmlescape = 0)
	{
		global $conf, $langs;

		// Do we want a multiselect ?
		//$jsbeautify = 0;
		//if (preg_match('/^multi/',$htmlname)) $jsbeautify = 1;
		$jsbeautify = 1;

		if ($value_as_key) $array = array_combine($array, $array);

		$out = '';

		// Add code for jquery to use multiselect
		if ($addjscombo && $jsbeautify)
		{
			$minLengthToAutocomplete = 0;
			$tmpplugin = empty($conf->global->MAIN_USE_JQUERY_MULTISELECT) ? (constant('REQUIRE_JQUERY_MULTISELECT') ?constant('REQUIRE_JQUERY_MULTISELECT') : 'select2') : $conf->global->MAIN_USE_JQUERY_MULTISELECT;

			// Enhance with select2
			include_once DOL_DOCUMENT_ROOT.'/core/lib/ajax.lib.php';
			$out .= ajax_combobox($htmlname);
		}

		$out .= '<select id="'.preg_replace('/^\./', '', $htmlname).'" '.($disabled ? 'disabled="disabled" ' : '').'class="flat '.(preg_replace('/^\./', '', $htmlname)).($morecss ? ' '.$morecss : '').'"';
		$out .= ' name="'.preg_replace('/^\./', '', $htmlname).'" '.($moreparam ? $moreparam : '');
		$out .= '>';

		if ($show_empty)
		{
			$textforempty = ' ';
			if (!empty($conf->use_javascript_ajax)) $textforempty = '&nbsp;'; // If we use ajaxcombo, we need &nbsp; here to avoid to have an empty element that is too small.
			if (!is_numeric($show_empty)) $textforempty = $show_empty;
			$out .= '<option class="optiongrey" '.($moreparamonempty ? $moreparamonempty.' ' : '').'value="'.($show_empty < 0 ? $show_empty : -1).'"'.($id == $show_empty ? ' selected' : '').'>'.$textforempty.'</option>'."\n";
		}

		if (is_array($array))
		{
			// Translate
			if ($translate)
			{
				foreach ($array as $key => $value)
				{
					if (!is_array($value)) $array[$key] = $langs->trans($value);
					else $array[$key]['label'] = $langs->trans($value['label']);
				}
			}

			// Sort
			if ($sort == 'ASC') asort($array);
			elseif ($sort == 'DESC') arsort($array);

			foreach ($array as $key => $tmpvalue)
			{
				if (is_array($tmpvalue)) {
					$value = $tmpvalue['label'];
					$disabled = empty($tmpvalue['disabled']) ? '' : ' disabled';
					$style = empty($tmpvalue['css']) ? ' class="'.$tmpvalue['css'].'"' : '';
				} else {
					$value = $tmpvalue;
					$disabled = ''; $style = '';
				}
				if (!empty($disablebademail))
				{
					if (($disablebademail == 1 && !preg_match('/&lt;.+@.+&gt;/', $value))
						|| ($disablebademail == 2 && preg_match('/---/', $value)))
					{
						$disabled = ' disabled';
						$style = ' class="warning"';
					}
				}

				if ($key_in_label)
				{
					if (empty($nohtmlescape)) $selectOptionValue = dol_escape_htmltag($key.' - '.($maxlen ?dol_trunc($value, $maxlen) : $value));
					else $selectOptionValue = $key.' - '.($maxlen ?dol_trunc($value, $maxlen) : $value);
				} else {
					if (empty($nohtmlescape)) $selectOptionValue = dol_escape_htmltag($maxlen ?dol_trunc($value, $maxlen) : $value);
					else $selectOptionValue = $maxlen ?dol_trunc($value, $maxlen) : $value;
					if ($value == '' || $value == '-') $selectOptionValue = '&nbsp;';
				}

				$out .= '<option value="'.$key.'"';
				$out .= $style.$disabled;
				if (is_array($id)) {
					if (in_array($key, $id) && !$disabled) $out .= ' selected'; // To preselect a value
				} else {
					$id = (string) $id; // if $id = 0, then $id = '0'
					if ($id != '' && $id == $key && !$disabled) $out .= ' selected'; // To preselect a value
				}
				if ($nohtmlescape) $out .= ' data-html="'.dol_escape_htmltag($selectOptionValue).'"';
				if (is_array($tmpvalue))
				{
					foreach ($tmpvalue as $keyforvalue => $valueforvalue)
					{
						if (preg_match('/^data-/', $keyforvalue)) $out .= ' '.$keyforvalue.'="'.$valueforvalue.'"';
					}
				}
				$out .= '>';
				//var_dump($selectOptionValue);
				$out .= $selectOptionValue;
				$out .= "</option>\n";
			}
		}

		$out .= "</select>";
		return $out;
	}


	/**
	 *	Return a HTML select string, built from an array of key+value, but content returned into select come from an Ajax call of an URL.
	 *  Note: Do not apply langs->trans function on returned content of Ajax service, content may be entity encoded twice.
	 *
	 *	@param	string	$htmlname       		Name of html select area
	 *	@param	string	$url					Url. Must return a json_encode of array(key=>array('text'=>'A text', 'url'=>'An url'), ...)
	 *	@param	string	$id             		Preselected key
	 *	@param  string	$moreparam      		Add more parameters onto the select tag
	 *	@param  string	$moreparamtourl 		Add more parameters onto the Ajax called URL
	 * 	@param	int		$disabled				Html select box is disabled
	 *  @param	int		$minimumInputLength		Minimum Input Length
	 *  @param	string	$morecss				Add more class to css styles
	 *  @param  int     $callurlonselect        If set to 1, some code is added so an url return by the ajax is called when value is selected.
	 *  @param  string  $placeholder            String to use as placeholder
	 *  @param  integer $acceptdelayedhtml      1 = caller is requesting to have html js content not returned but saved into global $delayedhtmlcontent (so caller can show it at end of page to avoid flash FOUC effect)
	 * 	@return	string   						HTML select string
	 *  @see selectArrayFilter(), ajax_combobox() in ajax.lib.php
	 */
	public static function selectArrayAjax($htmlname, $url, $id = '', $moreparam = '', $moreparamtourl = '', $disabled = 0, $minimumInputLength = 1, $morecss = '', $callurlonselect = 0, $placeholder = '', $acceptdelayedhtml = 0)
	{
		global $conf, $langs;
		global $delayedhtmlcontent;

		// TODO Use an internal dolibarr component instead of select2
		if (empty($conf->global->MAIN_USE_JQUERY_MULTISELECT) && !defined('REQUIRE_JQUERY_MULTISELECT')) return '';

		$out = '<select type="text" class="'.$htmlname.($morecss ? ' '.$morecss : '').'" '.($moreparam ? $moreparam.' ' : '').'name="'.$htmlname.'"></select>';

		$tmpplugin = 'select2';
		$outdelayed = "\n".'<!-- JS CODE TO ENABLE '.$tmpplugin.' for id '.$htmlname.' -->
	    	<script>
	    	$(document).ready(function () {

    	        '.($callurlonselect ? 'var saveRemoteData = [];' : '').'

                $(".'.$htmlname.'").select2({
			    	ajax: {
				    	dir: "ltr",
				    	url: "'.$url.'",
				    	dataType: \'json\',
				    	delay: 250,
				    	data: function (params) {
				    		return {
						    	q: params.term, 	// search term
				    			page: params.page
				    		};
			    		},
			    		processResults: function (data) {
			    			// parse the results into the format expected by Select2.
			    			// since we are using custom formatting functions we do not need to alter the remote JSON data
			    			//console.log(data);
							saveRemoteData = data;
				    	    /* format json result for select2 */
				    	    result = []
				    	    $.each( data, function( key, value ) {
				    	       result.push({id: key, text: value.text});
                            });
			    			//return {results:[{id:\'none\', text:\'aa\'}, {id:\'rrr\', text:\'Red\'},{id:\'bbb\', text:\'Search a into projects\'}], more:false}
			    			//console.log(result);
			    			return {results: result, more: false}
			    		},
			    		cache: true
			    	},
	 				language: select2arrayoflanguage,
					containerCssClass: \':all:\',					/* Line to add class of origin SELECT propagated to the new <span class="select2-selection...> tag */
				    placeholder: "'.dol_escape_js($placeholder).'",
			    	escapeMarkup: function (markup) { return markup; }, 	// let our custom formatter work
			    	minimumInputLength: '.$minimumInputLength.',
			        formatResult: function(result, container, query, escapeMarkup) {
                        return escapeMarkup(result.text);
                    },
			    });

                '.($callurlonselect ? '
                /* Code to execute a GET when we select a value */
                $(".'.$htmlname.'").change(function() {
			    	var selected = $(".'.$htmlname.'").val();
                	console.log("We select in selectArrayAjax the entry "+selected)
			        $(".'.$htmlname.'").val("");  /* reset visible combo value */
    			    $.each( saveRemoteData, function( key, value ) {
    				        if (key == selected)
    			            {
    			                 console.log("selectArrayAjax - Do a redirect to "+value.url)
    			                 location.assign(value.url);
    			            }
                    });
    			});' : '').'

    	   });
	       </script>';

		if ($acceptdelayedhtml)
		{
			$delayedhtmlcontent .= $outdelayed;
		} else {
			$out .= $outdelayed;
		}
		return $out;
	}

	/**
	 *  Return a HTML select string, built from an array of key+value, but content returned into select is defined into $array parameter.
	 *  Note: Do not apply langs->trans function on returned content of Ajax service, content may be entity encoded twice.
	 *
	 *  @param  string	$htmlname               Name of html select area
	 *	@param	array	$array					Array (key=>array('text'=>'A text', 'url'=>'An url'), ...)
	 *	@param	string	$id             		Preselected key
	 *	@param  string	$moreparam      		Add more parameters onto the select tag
	 *	@param	int		$disableFiltering		If set to 1, results are not filtered with searched string
	 * 	@param	int		$disabled				Html select box is disabled
	 *  @param	int		$minimumInputLength		Minimum Input Length
	 *  @param	string	$morecss				Add more class to css styles
	 *  @param  int     $callurlonselect        If set to 1, some code is added so an url return by the ajax is called when value is selected.
	 *  @param  string  $placeholder            String to use as placeholder
	 *  @param  integer $acceptdelayedhtml      1 = caller is requesting to have html js content not returned but saved into global $delayedhtmlcontent (so caller can show it at end of page to avoid flash FOUC effect)
	 *  @return	string   						HTML select string
	 *  @see selectArrayAjax(), ajax_combobox() in ajax.lib.php
	 */
	public static function selectArrayFilter($htmlname, $array, $id = '', $moreparam = '', $disableFiltering = 0, $disabled = 0, $minimumInputLength = 1, $morecss = '', $callurlonselect = 0, $placeholder = '', $acceptdelayedhtml = 0)
	{
		global $conf, $langs;
		global $delayedhtmlcontent;

		// TODO Use an internal dolibarr component instead of select2
		if (empty($conf->global->MAIN_USE_JQUERY_MULTISELECT) && !defined('REQUIRE_JQUERY_MULTISELECT')) return '';

		$out = '<select type="text" class="'.$htmlname.($morecss ? ' '.$morecss : '').'" '.($moreparam ? $moreparam.' ' : '').'name="'.$htmlname.'"><option></option></select>';

		$formattedarrayresult = array();

		foreach ($array as $key => $value) {
			$o = new stdClass();
			$o->id = $key;
			$o->text = $value['text'];
			$o->url = $value['url'];
			$formattedarrayresult[] = $o;
		}

		$tmpplugin = 'select2';
		$outdelayed = "\n".'<!-- JS CODE TO ENABLE '.$tmpplugin.' for id '.$htmlname.' -->
			<script>
			$(document).ready(function () {
				var data = '.json_encode($formattedarrayresult).';

				'.($callurlonselect ? 'var saveRemoteData = '.json_encode($array).';' : '').'

				$(".'.$htmlname.'").select2({
					data: data,
					language: select2arrayoflanguage,
					containerCssClass: \':all:\',					/* Line to add class of origin SELECT propagated to the new <span class="select2-selection...> tag */
					placeholder: "'.dol_escape_js($placeholder).'",
					escapeMarkup: function (markup) { return markup; }, 	// let our custom formatter work
					minimumInputLength: '.$minimumInputLength.',
					formatResult: function(result, container, query, escapeMarkup) {
						return escapeMarkup(result.text);
					},
					matcher: function (params, data) {

						if(! data.id) return null;';

		if ($callurlonselect) {
			$outdelayed .= '

						var urlBase = data.url;
						var separ = urlBase.indexOf("?") >= 0 ? "&" : "?";
						/* console.log("params.term="+params.term); */
						/* console.log("params.term encoded="+encodeURIComponent(params.term)); */
						saveRemoteData[data.id].url = urlBase + separ + "sall=" + encodeURIComponent(params.term.replace(/\"/g, ""));';
		}

		if (!$disableFiltering) {
			$outdelayed .= '

						if(data.text.match(new RegExp(params.term))) {
							return data;
						}

						return null;';
		} else {
			$outdelayed .= '

						return data;';
		}

		$outdelayed .= '
					}
				});

				'.($callurlonselect ? '
				/* Code to execute a GET when we select a value */
				$(".'.$htmlname.'").change(function() {
					var selected = $(".'.$htmlname.'").val();
					console.log("We select "+selected)

					$(".'.$htmlname.'").val("");  /* reset visible combo value */
					$.each( saveRemoteData, function( key, value ) {
						if (key == selected)
						{
							console.log("selectArrayFilter - Do a redirect to "+value.url)
							location.assign(value.url);
						}
					});
				});' : '').'

			});
			</script>';

		if ($acceptdelayedhtml) {
			$delayedhtmlcontent .= $outdelayed;
		} else {
			$out .= $outdelayed;
		}
		return $out;
	}

	/**
	 *	Show a multiselect form from an array.
	 *
	 *	@param	string	$htmlname		Name of select
	 *	@param	array	$array			Array with key+value
	 *	@param	array	$selected		Array with key+value preselected
	 *	@param	int		$key_in_label   1 to show key like in "[key] value"
	 *	@param	int		$value_as_key   1 to use value as key
	 *	@param  string	$morecss        Add more css style
	 *	@param  int		$translate		Translate and encode value
	 *  @param	int		$width			Force width of select box. May be used only when using jquery couch. Example: 250, 95%
	 *  @param	string	$moreattrib		Add more options on select component. Example: 'disabled'
	 *  @param	string	$elemtype		Type of element we show ('category', ...). Will execute a formating function on it. To use in readonly mode if js component support HTML formatting.
	 *  @param	string	$placeholder	String to use as placeholder
	 *  @param	int		$addjscombo		Add js combo
	 *  @param  int     $enablefreetag  0 no free tag, 1 enable free tag for elemtype
	 *	@return	string					HTML multiselect string
	 *  @see selectarray(), selectArrayAjax(), selectArrayFilter()
	 */
	public static function multiselectarray($htmlname, $array, $selected = array(), $key_in_label = 0, $value_as_key = 0, $morecss = '', $translate = 0, $width = 0, $moreattrib = '', $elemtype = '', $placeholder = '', $addjscombo = -1, $enablefreetag = 0)
	{
		global $conf, $langs;

		$out = '';

		if ($addjscombo < 0) {
			if (empty($conf->global->MAIN_OPTIMIZEFORTEXTBROWSER)) $addjscombo = 1;
			else $addjscombo = 0;
		}

		// Add code for jquery to use multiselect
		if (!empty($conf->global->MAIN_USE_JQUERY_MULTISELECT) || defined('REQUIRE_JQUERY_MULTISELECT')) {
			$out .= "\n".'<!-- JS CODE TO ENABLE select for id '.$htmlname.' -->
						<script>'."\n";
			if ($addjscombo == 1) {
				$tmpplugin = empty($conf->global->MAIN_USE_JQUERY_MULTISELECT) ?constant('REQUIRE_JQUERY_MULTISELECT') : $conf->global->MAIN_USE_JQUERY_MULTISELECT;
				$out .= 'function formatResult(record) {'."\n";
				if ($elemtype == 'category') {
					$out .= 'return \'<span><img src="'.DOL_URL_ROOT.'/theme/eldy/img/object_category.png"> \'+record.text+\'</span>\';';
				} else {
					$out .= 'return record.text;';
				}
				$out .= '};'."\n";
				$out .= 'function formatSelection(record) {'."\n";
				if ($elemtype == 'category') {
					$out .= 'return \'<span><img src="'.DOL_URL_ROOT.'/theme/eldy/img/object_category.png"> \'+record.text+\'</span>\';';
				} else {
					$out .= 'return record.text;';
				}
				$out .= '};'."\n";
				$out .= '$(document).ready(function () {
							$(\'#'.$htmlname.'\').'.$tmpplugin.'({
								dir: \'ltr\',
								tags: '.($enablefreetag?'true':'false').',
								// Specify format function for dropdown item
								formatResult: formatResult,
								/* For 4.0 */
							 	templateResult: formatResult,
								// Specify format function for selected item
								formatSelection: formatSelection,
<<<<<<< HEAD
								/* For 4.0 */
								 templateSelection: formatSelection';
				if ($enablefreetag && $elemtype == 'email') {
					$out .= ',
								createTag: function (params) {
									var REGEX_EMAIL = "([a-z0-9!#$%&\'*+/=?^_`{|}~-]+(?:\.[a-z0-9!#$%&\'*+/=?^_`{|}~-]+)*@" +
									"(?:[a-z0-9](?:[a-z0-9-]*[a-z0-9])?\.)+[a-z0-9](?:[a-z0-9-]*[a-z0-9])?)";
									// Dont offset to create a tag if there is no @ symbol
									if (params.term.indexOf("@") === -1) {
										// Return null to disable tag creation
										return null;
									}
									var match = params.term.match(new RegExp("^([^<]*)\<" + REGEX_EMAIL + "\>$", "i"));
									// console.log(match);
									if (match !== null) {
										return {
											id: $.trim(match[1]) + " <" + match[2] + ">",
											text: $.trim(match[1]) + " <" + match[2] + ">"
										}
									}
									if (params.term.indexOf("<") >= 0) {
										// Return null to disable tag creation
										return null;
									}
									var match = params.term.match(new RegExp("^" + REGEX_EMAIL + "$", "i"));
									// console.log(match);
									if (match !== null) {
										var pos = params.term.indexOf("@");
										return {
											id: $.trim(match[1].substring(0, pos)) + " <" + match[1] + ">",
											text: $.trim(match[1].substring(0, pos)) + " <" + match[1] + ">"
										}
									}
									return null;
								}';
				}
				$out .= '			});';
				$out .= '		});'."\n";
=======
							 	templateSelection: formatSelection		/* For 4.0 */
							});
						});'."\n";
>>>>>>> 7f0f72ca
			} elseif ($addjscombo == 2 && !defined('DISABLE_MULTISELECT')) {
				// Add other js lib
				// TODO external lib multiselect/jquery.multi-select.js must have been loaded to use this multiselect plugin
				// ...
				$out .= 'console.log(\'addjscombo=2 for htmlname='.$htmlname.'\');';
				$out .= '$(document).ready(function () {
							$(\'#'.$htmlname.'\').multiSelect({
								containerHTML: \'<div class="multi-select-container">\',
								menuHTML: \'<div class="multi-select-menu">\',
								buttonHTML: \'<span class="multi-select-button '.$morecss.'">\',
								menuItemHTML: \'<label class="multi-select-menuitem">\',
								activeClass: \'multi-select-container--open\',
								noneText: \''.$placeholder.'\'
							});
						})';
			}
			$out .= '</script>';
		}

		// Try also magic suggest
		$out .= '<select id="'.$htmlname.'" class="multiselect'.($morecss ? ' '.$morecss : '').'" multiple name="'.$htmlname.'[]"'.($moreattrib ? ' '.$moreattrib : '').($width ? ' style="width: '.(preg_match('/%/', $width) ? $width : $width.'px').'"' : '').'>'."\n";
		if (is_array($array) && !empty($array)) {
			if ($value_as_key) {
				$array = array_combine($array, $array);
			}

			if (!empty($array)) {
				foreach ($array as $key => $value) {
					$newval = ($translate ? $langs->trans($value) : $value);
					$newval = ($key_in_label ? $key.' - '.$newval : $newval);

					$out .= '<option value="'.$key.'"';
					if (is_array($selected) && !empty($selected) && in_array((string) $key, $selected) && ((string) $key != '')) {
						$out .= ' selected';
					}
					$out .= ' data-html="'.dol_escape_htmltag($newval).'"';
					$out .= '>';
					$out .= dol_htmlentitiesbr($newval);
					$out .= '</option>'."\n";
				}
			}
		}
		$out .= '</select>'."\n";

		return $out;
	}


	/**
	 *	Show a multiselect dropbox from an array.
	 *
	 *	@param	string	$htmlname		Name of HTML field
	 *	@param	array	$array			Array with array of fields we could show. This array may be modified according to setup of user.
	 *  @param  string  $varpage        Id of context for page. Can be set by caller with $varpage=(empty($contextpage)?$_SERVER["PHP_SELF"]:$contextpage);
	 *	@return	string					HTML multiselect string
	 *  @see selectarray()
	 */
	public static function multiSelectArrayWithCheckbox($htmlname, &$array, $varpage)
	{
		global $conf, $langs, $user, $extrafields;

		if (!empty($conf->global->MAIN_OPTIMIZEFORTEXTBROWSER)) {
			return '';
		}

		$tmpvar = "MAIN_SELECTEDFIELDS_".$varpage; // To get list of saved seleteced properties
		if (!empty($user->conf->$tmpvar)) {
			$tmparray = explode(',', $user->conf->$tmpvar);
			foreach ($array as $key => $val) {
				//var_dump($key);
				//var_dump($tmparray);
				if (in_array($key, $tmparray)) {
					$array[$key]['checked'] = 1;
				} else {
					$array[$key]['checked'] = 0;
				}
			}
		}

		$lis = '';
		$listcheckedstring = '';

		foreach ($array as $key => $val) {
			/* var_dump($val);
            var_dump(array_key_exists('enabled', $val));
            var_dump(!$val['enabled']);*/
			if (array_key_exists('enabled', $val) && isset($val['enabled']) && !$val['enabled']) {
				unset($array[$key]); // We don't want this field
				continue;
			}
			if ($val['label']) {
				if (!empty($val['langfile']) && is_object($langs)) {
					$langs->load($val['langfile']);
				}

				$lis .= '<li><input type="checkbox" id="checkbox'.$key.'" value="'.$key.'"'.(empty($val['checked']) ? '' : ' checked="checked"').'/><label for="checkbox'.$key.'">'.dol_escape_htmltag($langs->trans($val['label'])).'</label></li>';
				$listcheckedstring .= (empty($val['checked']) ? '' : $key.',');
			}
		}

		$out = '<!-- Component multiSelectArrayWithCheckbox '.$htmlname.' -->

        <dl class="dropdown">
            <dt>
            <a href="#'.$htmlname.'">
              '.img_picto('', 'list').'
            </a>
            <input type="hidden" class="'.$htmlname.'" name="'.$htmlname.'" value="'.$listcheckedstring.'">
            </dt>
            <dd class="dropdowndd">
                <div class="multiselectcheckbox'.$htmlname.'">
                    <ul class="ul'.$htmlname.'">
                    '.$lis.'
                    </ul>
                </div>
            </dd>
        </dl>

        <script type="text/javascript">
          jQuery(document).ready(function () {
              $(\'.multiselectcheckbox'.$htmlname.' input[type="checkbox"]\').on(\'click\', function () {
                  console.log("A new field was added/removed, we edit field input[name=formfilteraction]");

                  $("input:hidden[name=formfilteraction]").val(\'listafterchangingselectedfields\');	// Update field so we know we changed something on selected fields after POST

                  var title = $(this).val() + ",";
                  if ($(this).is(\':checked\')) {
                      $(\'.'.$htmlname.'\').val(title + $(\'.'.$htmlname.'\').val());
                  }
                  else {
                      $(\'.'.$htmlname.'\').val( $(\'.'.$htmlname.'\').val().replace(title, \'\') )
                  }
                  // Now, we submit page
                  //$(this).parents(\'form:first\').submit();
              });


           });
        </script>

        ';
		return $out;
	}

	/**
	 * 	Render list of categories linked to object with id $id and type $type
	 *
	 * 	@param		int		$id				Id of object
	 * 	@param		string	$type			Type of category ('member', 'customer', 'supplier', 'product', 'contact'). Old mode (0, 1, 2, ...) is deprecated.
	 *  @param		int		$rendermode		0=Default, use multiselect. 1=Emulate multiselect (recommended)
	 *  @param		int		$nolink			1=Do not add html links
	 * 	@return		string					String with categories
	 */
	public function showCategories($id, $type, $rendermode = 0, $nolink = 0)
	{
		global $db;

		include_once DOL_DOCUMENT_ROOT.'/categories/class/categorie.class.php';

		$cat = new Categorie($db);
		$categories = $cat->containing($id, $type);

		if ($rendermode == 1)
		{
			$toprint = array();
			foreach ($categories as $c)
			{
				$ways = $c->print_all_ways(' &gt;&gt; ', ($nolink ? 'none' : ''), 0, 1); // $ways[0] = "ccc2 >> ccc2a >> ccc2a1" with html formated text
				foreach ($ways as $way)
				{
					$toprint[] = '<li class="select2-search-choice-dolibarr noborderoncategories"'.($c->color ? ' style="background: #'.$c->color.';"' : ' style="background: #bbb"').'>'.$way.'</li>';
				}
			}
			return '<div class="select2-container-multi-dolibarr" style="width: 90%;"><ul class="select2-choices-dolibarr">'.implode(' ', $toprint).'</ul></div>';
		}

		if ($rendermode == 0)
		{
			$arrayselected = array();
			$cate_arbo = $this->select_all_categories($type, '', 'parent', 64, 0, 1);
			foreach ($categories as $c) {
				$arrayselected[] = $c->id;
			}

			return $this->multiselectarray('categories', $cate_arbo, $arrayselected, '', 0, '', 0, '100%', 'disabled', 'category');
		}

		return 'ErrorBadValueForParameterRenderMode'; // Should not happened
	}

	/**
	 *  Show linked object block.
	 *
	 *  @param	CommonObject	$object		      Object we want to show links to
	 *  @param  string          $morehtmlright    More html to show on right of title
	 *  @param  array           $compatibleImportElementsList  Array of compatibles elements object for "import from" action
	 *  @return	int							      <0 if KO, >=0 if OK
	 */
	public function showLinkedObjectBlock($object, $morehtmlright = '', $compatibleImportElementsList = false)
	{
		global $conf, $langs, $hookmanager;
		global $bc, $action;

		$object->fetchObjectLinked();

		// Bypass the default method
		$hookmanager->initHooks(array('commonobject'));
		$parameters = array(
			'morehtmlright' => $morehtmlright,
			'compatibleImportElementsList' => &$compatibleImportElementsList,
		);
		$reshook = $hookmanager->executeHooks('showLinkedObjectBlock', $parameters, $object, $action); // Note that $action and $object may have been modified by hook

		if (empty($reshook))
		{
			$nbofdifferenttypes = count($object->linkedObjects);

			print '<!-- showLinkedObjectBlock -->';
			print load_fiche_titre($langs->trans('RelatedObjects'), $morehtmlright, '', 0, 0, 'showlinkedobjectblock');


			print '<div class="div-table-responsive-no-min">';
			print '<table class="noborder allwidth" data-block="showLinkedObject" data-element="'.$object->element.'"  data-elementid="'.$object->id.'"   >';

			print '<tr class="liste_titre">';
			print '<td>'.$langs->trans("Type").'</td>';
			print '<td>'.$langs->trans("Ref").'</td>';
			print '<td class="center"></td>';
			print '<td class="center">'.$langs->trans("Date").'</td>';
			print '<td class="right">'.$langs->trans("AmountHTShort").'</td>';
			print '<td class="right">'.$langs->trans("Status").'</td>';
			print '<td></td>';
			print '</tr>';

			$nboftypesoutput = 0;

			foreach ($object->linkedObjects as $objecttype => $objects)
			{
				$tplpath = $element = $subelement = $objecttype;

				// to display inport button on tpl
				$showImportButton = false;
				if (!empty($compatibleImportElementsList) && in_array($element, $compatibleImportElementsList)) {
					$showImportButton = true;
				}

				$regs = array();
				if ($objecttype != 'supplier_proposal' && preg_match('/^([^_]+)_([^_]+)/i', $objecttype, $regs))
				{
					$element = $regs[1];
					$subelement = $regs[2];
					$tplpath = $element.'/'.$subelement;
				}
				$tplname = 'linkedobjectblock';

				// To work with non standard path
				if ($objecttype == 'facture') {
					$tplpath = 'compta/'.$element;
					if (empty($conf->facture->enabled)) continue; // Do not show if module disabled
				} elseif ($objecttype == 'facturerec') {
					$tplpath = 'compta/facture';
					$tplname = 'linkedobjectblockForRec';
					if (empty($conf->facture->enabled)) continue; // Do not show if module disabled
				} elseif ($objecttype == 'propal') {
					$tplpath = 'comm/'.$element;
					if (empty($conf->propal->enabled)) continue; // Do not show if module disabled
				} elseif ($objecttype == 'supplier_proposal') {
					if (empty($conf->supplier_proposal->enabled)) continue; // Do not show if module disabled
				} elseif ($objecttype == 'shipping' || $objecttype == 'shipment') {
					$tplpath = 'expedition';
					if (empty($conf->expedition->enabled)) continue; // Do not show if module disabled
				} elseif ($objecttype == 'reception') {
					$tplpath = 'reception';
					if (empty($conf->reception->enabled)) continue; // Do not show if module disabled
				} elseif ($objecttype == 'delivery') {
					$tplpath = 'delivery';
					if (empty($conf->expedition->enabled)) continue; // Do not show if module disabled
				} elseif ($objecttype == 'invoice_supplier') {
					$tplpath = 'fourn/facture';
				} elseif ($objecttype == 'order_supplier') {
					$tplpath = 'fourn/commande';
				} elseif ($objecttype == 'expensereport') {
					$tplpath = 'expensereport';
				} elseif ($objecttype == 'subscription') {
					$tplpath = 'adherents';
				}

				global $linkedObjectBlock;
				$linkedObjectBlock = $objects;


				// Output template part (modules that overwrite templates must declare this into descriptor)
				$dirtpls = array_merge($conf->modules_parts['tpl'], array('/'.$tplpath.'/tpl'));
				foreach ($dirtpls as $reldir)
				{
					if ($nboftypesoutput == ($nbofdifferenttypes - 1))    // No more type to show after
					{
						global $noMoreLinkedObjectBlockAfter;
						$noMoreLinkedObjectBlockAfter = 1;
					}

					$res = @include dol_buildpath($reldir.'/'.$tplname.'.tpl.php');
					if ($res)
					{
						$nboftypesoutput++;
						break;
					}
				}
			}

			if (!$nboftypesoutput)
			{
				print '<tr><td class="impair opacitymedium" colspan="7">'.$langs->trans("None").'</td></tr>';
			}

			print '</table>';

			if (!empty($compatibleImportElementsList))
			{
				$res = @include dol_buildpath('core/tpl/ajax/objectlinked_lineimport.tpl.php');
			}


			print '</div>';

			return $nbofdifferenttypes;
		}
	}

	/**
	 *  Show block with links to link to other objects.
	 *
	 *  @param	CommonObject	$object				Object we want to show links to
	 *  @param	array			$restrictlinksto	Restrict links to some elements, for exemple array('order') or array('supplier_order'). null or array() if no restriction.
	 *  @param	array			$excludelinksto		Do not show links of this type, for exemple array('order') or array('supplier_order'). null or array() if no exclusion.
	 *  @return	string								<0 if KO, >0 if OK
	 */
	public function showLinkToObjectBlock($object, $restrictlinksto = array(), $excludelinksto = array())
	{
		global $conf, $langs, $hookmanager;
		global $bc, $action;

		$linktoelem = '';
		$linktoelemlist = '';
		$listofidcompanytoscan = '';

		if (!is_object($object->thirdparty)) $object->fetch_thirdparty();

		$possiblelinks = array();
		if (is_object($object->thirdparty) && !empty($object->thirdparty->id) && $object->thirdparty->id > 0)
		{
			$listofidcompanytoscan = $object->thirdparty->id;
			if (($object->thirdparty->parent > 0) && !empty($conf->global->THIRDPARTY_INCLUDE_PARENT_IN_LINKTO)) $listofidcompanytoscan .= ','.$object->thirdparty->parent;
			if (($object->fk_project > 0) && !empty($conf->global->THIRDPARTY_INCLUDE_PROJECT_THIRDPARY_IN_LINKTO))
			{
				include_once DOL_DOCUMENT_ROOT.'/projet/class/project.class.php';
				$tmpproject = new Project($this->db);
				$tmpproject->fetch($object->fk_project);
				if ($tmpproject->socid > 0 && ($tmpproject->socid != $object->thirdparty->id)) $listofidcompanytoscan .= ','.$tmpproject->socid;
				unset($tmpproject);
			}

			$possiblelinks = array(
				'propal'=>array('enabled'=>$conf->propal->enabled, 'perms'=>1, 'label'=>'LinkToProposal', 'sql'=>"SELECT s.rowid as socid, s.nom as name, s.client, t.rowid, t.ref, t.ref_client, t.total_ht FROM ".MAIN_DB_PREFIX."societe as s, ".MAIN_DB_PREFIX."propal as t WHERE t.fk_soc = s.rowid AND t.fk_soc IN (".$listofidcompanytoscan.') AND t.entity IN ('.getEntity('propal').')'),
				'order'=>array('enabled'=>$conf->commande->enabled, 'perms'=>1, 'label'=>'LinkToOrder', 'sql'=>"SELECT s.rowid as socid, s.nom as name, s.client, t.rowid, t.ref, t.ref_client, t.total_ht FROM ".MAIN_DB_PREFIX."societe as s, ".MAIN_DB_PREFIX."commande as t WHERE t.fk_soc = s.rowid AND t.fk_soc IN (".$listofidcompanytoscan.') AND t.entity IN ('.getEntity('commande').')'),
				'invoice'=>array('enabled'=>$conf->facture->enabled, 'perms'=>1, 'label'=>'LinkToInvoice', 'sql'=>"SELECT s.rowid as socid, s.nom as name, s.client, t.rowid, t.ref, t.ref_client, t.total as total_ht FROM ".MAIN_DB_PREFIX."societe as s, ".MAIN_DB_PREFIX."facture as t WHERE t.fk_soc = s.rowid AND t.fk_soc IN (".$listofidcompanytoscan.') AND t.entity IN ('.getEntity('invoice').')'),
				'invoice_template'=>array('enabled'=>$conf->facture->enabled, 'perms'=>1, 'label'=>'LinkToTemplateInvoice', 'sql'=>"SELECT s.rowid as socid, s.nom as name, s.client, t.rowid, t.titre as ref, t.total as total_ht FROM ".MAIN_DB_PREFIX."societe as s, ".MAIN_DB_PREFIX."facture_rec as t WHERE t.fk_soc = s.rowid AND t.fk_soc IN (".$listofidcompanytoscan.') AND t.entity IN ('.getEntity('invoice').')'),
				'contrat'=>array('enabled'=>$conf->contrat->enabled, 'perms'=>1, 'label'=>'LinkToContract',
								'sql'=>"SELECT s.rowid as socid, s.nom as name, s.client, t.rowid, t.ref, t.ref_customer as ref_client, t.ref_supplier, '' as total_ht FROM ".MAIN_DB_PREFIX."societe as s, ".MAIN_DB_PREFIX."contrat as t WHERE t.fk_soc = s.rowid AND t.fk_soc IN (".$listofidcompanytoscan.') AND t.entity IN ('.getEntity('contract').')'),
				'fichinter'=>array('enabled'=>$conf->ficheinter->enabled, 'perms'=>1, 'label'=>'LinkToIntervention', 'sql'=>"SELECT s.rowid as socid, s.nom as name, s.client, t.rowid, t.ref FROM ".MAIN_DB_PREFIX."societe as s, ".MAIN_DB_PREFIX."fichinter as t WHERE t.fk_soc = s.rowid AND t.fk_soc IN (".$listofidcompanytoscan.') AND t.entity IN ('.getEntity('intervention').')'),
				'supplier_proposal'=>array('enabled'=>$conf->supplier_proposal->enabled, 'perms'=>1, 'label'=>'LinkToSupplierProposal', 'sql'=>"SELECT s.rowid as socid, s.nom as name, s.client, t.rowid, t.ref, '' as ref_supplier, t.total_ht FROM ".MAIN_DB_PREFIX."societe as s, ".MAIN_DB_PREFIX."supplier_proposal as t WHERE t.fk_soc = s.rowid AND t.fk_soc IN (".$listofidcompanytoscan.') AND t.entity IN ('.getEntity('supplier_proposal').')'),
				'order_supplier'=>array('enabled'=>$conf->supplier_order->enabled, 'perms'=>1, 'label'=>'LinkToSupplierOrder', 'sql'=>"SELECT s.rowid as socid, s.nom as name, s.client, t.rowid, t.ref, t.ref_supplier, t.total_ht FROM ".MAIN_DB_PREFIX."societe as s, ".MAIN_DB_PREFIX."commande_fournisseur as t WHERE t.fk_soc = s.rowid AND t.fk_soc IN (".$listofidcompanytoscan.') AND t.entity IN ('.getEntity('commande_fournisseur').')'),
				'invoice_supplier'=>array('enabled'=>$conf->supplier_invoice->enabled, 'perms'=>1, 'label'=>'LinkToSupplierInvoice', 'sql'=>"SELECT s.rowid as socid, s.nom as name, s.client, t.rowid, t.ref, t.ref_supplier, t.total_ht FROM ".MAIN_DB_PREFIX."societe as s, ".MAIN_DB_PREFIX."facture_fourn as t WHERE t.fk_soc = s.rowid AND t.fk_soc IN (".$listofidcompanytoscan.') AND t.entity IN ('.getEntity('facture_fourn').')'),
				'ticket'=>array('enabled'=>$conf->ticket->enabled, 'perms'=>1, 'label'=>'LinkToTicket', 'sql'=>"SELECT s.rowid as socid, s.nom as name, s.client, t.rowid, t.ref, t.track_id, '0' as total_ht FROM ".MAIN_DB_PREFIX."societe as s, ".MAIN_DB_PREFIX."ticket as t WHERE t.fk_soc = s.rowid AND t.fk_soc IN (".$listofidcompanytoscan.') AND t.entity IN ('.getEntity('ticket').')')
			);
		}

		// Can complete the possiblelink array
		$hookmanager->initHooks(array('commonobject'));
		$parameters = array('listofidcompanytoscan' => $listofidcompanytoscan);

		if (!empty($listofidcompanytoscan))  // If empty, we don't have criteria to scan the object we can link to
		{
			$reshook = $hookmanager->executeHooks('showLinkToObjectBlock', $parameters, $object, $action); // Note that $action and $object may have been modified by hook
		}

		if (empty($reshook))
		{
			if (is_array($hookmanager->resArray) && count($hookmanager->resArray))
			{
				$possiblelinks = array_merge($possiblelinks, $hookmanager->resArray);
			}
		} elseif ($reshook > 0)
		{
			if (is_array($hookmanager->resArray) && count($hookmanager->resArray))
			{
				$possiblelinks = $hookmanager->resArray;
			}
		}

		foreach ($possiblelinks as $key => $possiblelink)
		{
			$num = 0;

			if (empty($possiblelink['enabled'])) continue;

			if (!empty($possiblelink['perms']) && (empty($restrictlinksto) || in_array($key, $restrictlinksto)) && (empty($excludelinksto) || !in_array($key, $excludelinksto)))
			{
				print '<div id="'.$key.'list"'.(empty($conf->use_javascript_ajax) ? '' : ' style="display:none"').'>';
				$sql = $possiblelink['sql'];

				$resqllist = $this->db->query($sql);
				if ($resqllist)
				{
					$num = $this->db->num_rows($resqllist);
					$i = 0;

					print '<br>';
					print '<form action="'.$_SERVER["PHP_SELF"].'" method="POST" name="formlinked'.$key.'">';
					print '<input type="hidden" name="action" value="addlink">';
					print '<input type="hidden" name="token" value="'.newToken().'">';
					print '<input type="hidden" name="id" value="'.$object->id.'">';
					print '<input type="hidden" name="addlink" value="'.$key.'">';
					print '<table class="noborder">';
					print '<tr class="liste_titre">';
					print '<td class="nowrap"></td>';
					print '<td class="center">'.$langs->trans("Ref").'</td>';
					print '<td class="left">'.$langs->trans("RefCustomer").'</td>';
					print '<td class="right">'.$langs->trans("AmountHTShort").'</td>';
					print '<td class="left">'.$langs->trans("Company").'</td>';
					print '</tr>';
					while ($i < $num)
					{
						$objp = $this->db->fetch_object($resqllist);

						print '<tr class="oddeven">';
						print '<td class="left">';
						print '<input type="radio" name="idtolinkto" value='.$objp->rowid.'>';
						print '</td>';
						print '<td class="center">'.$objp->ref.'</td>';
						print '<td>'.$objp->ref_client.'</td>';
						print '<td class="right">'.price($objp->total_ht).'</td>';
						print '<td>'.$objp->name.'</td>';
						print '</tr>';
						$i++;
					}
					print '</table>';
					print '<div class="center"><input type="submit" class="button valignmiddle" value="'.$langs->trans('ToLink').'">&nbsp;&nbsp;&nbsp;&nbsp;&nbsp;<input type="submit" class="button button-cancel" name="cancel" value="'.$langs->trans("Cancel").'"></div>';

					print '</form>';
					$this->db->free($resqllist);
				} else {
					dol_print_error($this->db);
				}
				print '</div>';
				if ($num > 0)
				{
				}

				//$linktoelem.=($linktoelem?' &nbsp; ':'');
				if ($num > 0) $linktoelemlist .= '<li><a href="#linkto'.$key.'" class="linkto dropdowncloseonclick" rel="'.$key.'">'.$langs->trans($possiblelink['label']).' ('.$num.')</a></li>';
				//else $linktoelem.=$langs->trans($possiblelink['label']);
				else $linktoelemlist .= '<li><span class="linktodisabled">'.$langs->trans($possiblelink['label']).' (0)</span></li>';
			}
		}

		if ($linktoelemlist)
		{
			$linktoelem = '
    		<dl class="dropdown" id="linktoobjectname">
    		';
			if (!empty($conf->use_javascript_ajax)) $linktoelem .= '<dt><a href="#linktoobjectname">'.$langs->trans("LinkTo").'...</a></dt>';
			$linktoelem .= '<dd>
    		<div class="multiselectlinkto">
    		<ul class="ulselectedfields">'.$linktoelemlist.'
    		</ul>
    		</div>
    		</dd>
    		</dl>';
		} else {
			$linktoelem = '';
		}

		if (!empty($conf->use_javascript_ajax))
		{
			print '<!-- Add js to show linkto box -->
				<script>
				jQuery(document).ready(function() {
					jQuery(".linkto").click(function() {
						console.log("We choose to show/hide link for rel="+jQuery(this).attr(\'rel\'));
					    jQuery("#"+jQuery(this).attr(\'rel\')+"list").toggle();
					});
				});
				</script>
		    ';
		}

		return $linktoelem;
	}

	/**
	 *	Return an html string with a select combo box to choose yes or no
	 *
	 *	@param	string		$htmlname		Name of html select field
	 *	@param	string		$value			Pre-selected value
	 *	@param	int			$option			0 return yes/no, 1 return 1/0
	 *	@param	bool		$disabled		true or false
	 *  @param	int      	$useempty		1=Add empty line
	 *  @param	int			$addjscombo		1=Add js beautifier on combo box
	 *	@return	string						See option
	 */
	public function selectyesno($htmlname, $value = '', $option = 0, $disabled = false, $useempty = 0, $addjscombo = 0)
	{
		global $langs;

		$yes = "yes"; $no = "no";
		if ($option)
		{
			$yes = "1";
			$no = "0";
		}

		$disabled = ($disabled ? ' disabled' : '');

		$resultyesno = '<select class="flat width75" id="'.$htmlname.'" name="'.$htmlname.'"'.$disabled.'>'."\n";
		if ($useempty) $resultyesno .= '<option value="-1"'.(($value < 0) ? ' selected' : '').'>&nbsp;</option>'."\n";
		if (("$value" == 'yes') || ($value == 1))
		{
			$resultyesno .= '<option value="'.$yes.'" selected>'.$langs->trans("Yes").'</option>'."\n";
			$resultyesno .= '<option value="'.$no.'">'.$langs->trans("No").'</option>'."\n";
		} else {
	   		$selected = (($useempty && $value != '0' && $value != 'no') ? '' : ' selected');
			$resultyesno .= '<option value="'.$yes.'">'.$langs->trans("Yes").'</option>'."\n";
			$resultyesno .= '<option value="'.$no.'"'.$selected.'>'.$langs->trans("No").'</option>'."\n";
		}
		$resultyesno .= '</select>'."\n";

		if ($addjscombo) {
			$resultyesno .= ajax_combobox($htmlname);
		}

		return $resultyesno;
	}

	// phpcs:disable PEAR.NamingConventions.ValidFunctionName.ScopeNotCamelCaps
	/**
	 *  Return list of export templates
	 *
	 *  @param	string	$selected          Id modele pre-selectionne
	 *  @param  string	$htmlname          Name of HTML select
	 *  @param  string	$type              Type of searched templates
	 *  @param  int		$useempty          Affiche valeur vide dans liste
	 *  @return	void
	 */
	public function select_export_model($selected = '', $htmlname = 'exportmodelid', $type = '', $useempty = 0)
	{
		// phpcs:enable
		$sql = "SELECT rowid, label";
		$sql .= " FROM ".MAIN_DB_PREFIX."export_model";
		$sql .= " WHERE type = '".$this->db->escape($type)."'";
		$sql .= " ORDER BY rowid";
		$result = $this->db->query($sql);
		if ($result)
		{
			print '<select class="flat" id="select_'.$htmlname.'" name="'.$htmlname.'">';
			if ($useempty)
			{
				print '<option value="-1">&nbsp;</option>';
			}

			$num = $this->db->num_rows($result);
			$i = 0;
			while ($i < $num)
			{
				$obj = $this->db->fetch_object($result);
				if ($selected == $obj->rowid)
				{
					print '<option value="'.$obj->rowid.'" selected>';
				} else {
					print '<option value="'.$obj->rowid.'">';
				}
				print $obj->label;
				print '</option>';
				$i++;
			}
			print "</select>";
		} else {
			dol_print_error($this->db);
		}
	}

	/**
	 *    Return a HTML area with the reference of object and a navigation bar for a business object
	 *    Note: To complete search with a particular filter on select, you can set $object->next_prev_filter set to define SQL criterias.
	 *
	 *    @param	object	$object			Object to show.
	 *    @param	string	$paramid   		Name of parameter to use to name the id into the URL next/previous link.
	 *    @param	string	$morehtml  		More html content to output just before the nav bar.
	 *    @param	int		$shownav	  	Show Condition (navigation is shown if value is 1).
	 *    @param	string	$fieldid   		Name of field id into database to use for select next and previous (we make the select max and min on this field compared to $object->ref). Use 'none' to disable next/prev.
	 *    @param	string	$fieldref   	Name of field ref of object (object->ref) to show or 'none' to not show ref.
	 *    @param	string	$morehtmlref  	More html to show after ref.
	 *    @param	string	$moreparam  	More param to add in nav link url. Must start with '&...'.
	 *	  @param	int		$nodbprefix		Do not include DB prefix to forge table name.
	 *	  @param	string	$morehtmlleft	More html code to show before ref.
	 *	  @param	string	$morehtmlstatus	More html code to show under navigation arrows (status place).
	 *	  @param	string	$morehtmlright	More html code to show after ref.
	 * 	  @return	string    				Portion HTML with ref + navigation buttons
	 */
	public function showrefnav($object, $paramid, $morehtml = '', $shownav = 1, $fieldid = 'rowid', $fieldref = 'ref', $morehtmlref = '', $moreparam = '', $nodbprefix = 0, $morehtmlleft = '', $morehtmlstatus = '', $morehtmlright = '')
	{
		global $langs, $conf, $hookmanager, $extralanguages;

		$ret = '';
		if (empty($fieldid))  $fieldid = 'rowid';
		if (empty($fieldref)) $fieldref = 'ref';

		// Add where from hooks
		if (is_object($hookmanager))
		{
			$parameters = array();
			$reshook = $hookmanager->executeHooks('printFieldListWhere', $parameters, $object); // Note that $action and $object may have been modified by hook
			$object->next_prev_filter .= $hookmanager->resPrint;
		}
		$previous_ref = $next_ref = '';
		if ($shownav)
		{
			//print "paramid=$paramid,morehtml=$morehtml,shownav=$shownav,$fieldid,$fieldref,$morehtmlref,$moreparam";
			$object->load_previous_next_ref((isset($object->next_prev_filter) ? $object->next_prev_filter : ''), $fieldid, $nodbprefix);

			$navurl = $_SERVER["PHP_SELF"];
			// Special case for project/task page
			if ($paramid == 'project_ref')
			{
				if (preg_match('/\/tasks\/(task|contact|note|document)\.php/', $navurl))     // TODO Remove this when nav with project_ref on task pages are ok
				{
					$navurl = preg_replace('/\/tasks\/(task|contact|time|note|document)\.php/', '/tasks.php', $navurl);
					$paramid = 'ref';
				}
			}

			// accesskey is for Windows or Linux:  ALT + key for chrome, ALT + SHIFT + KEY for firefox
			// accesskey is for Mac:               CTRL + key for all browsers
			$stringforfirstkey = $langs->trans("KeyboardShortcut");
			if ($conf->browser->name == 'chrome')
			{
				$stringforfirstkey .= ' ALT +';
			} elseif ($conf->browser->name == 'firefox')
			{
				$stringforfirstkey .= ' ALT + SHIFT +';
			} else {
				$stringforfirstkey .= ' CTL +';
			}

			$previous_ref = $object->ref_previous ? '<a accesskey="p" title="'.$stringforfirstkey.' p" class="classfortooltip" href="'.$navurl.'?'.$paramid.'='.urlencode($object->ref_previous).$moreparam.'"><i class="fa fa-chevron-left"></i></a>' : '<span class="inactive"><i class="fa fa-chevron-left opacitymedium"></i></span>';
			$next_ref     = $object->ref_next ? '<a accesskey="n" title="'.$stringforfirstkey.' n" class="classfortooltip" href="'.$navurl.'?'.$paramid.'='.urlencode($object->ref_next).$moreparam.'"><i class="fa fa-chevron-right"></i></a>' : '<span class="inactive"><i class="fa fa-chevron-right opacitymedium"></i></span>';
		}

		//print "xx".$previous_ref."x".$next_ref;
		$ret .= '<!-- Start banner content --><div style="vertical-align: middle">';

		// Right part of banner
		if ($morehtmlright) $ret .= '<div class="inline-block floatleft">'.$morehtmlright.'</div>';

		if ($previous_ref || $next_ref || $morehtml)
		{
			$ret .= '<div class="pagination paginationref"><ul class="right">';
		}
		if ($morehtml)
		{
			$ret .= '<li class="noborder litext'.(($shownav && $previous_ref && $next_ref) ? ' clearbothonsmartphone' : '').'">'.$morehtml.'</li>';
		}
		if ($shownav && ($previous_ref || $next_ref))
		{
			$ret .= '<li class="pagination">'.$previous_ref.'</li>';
			$ret .= '<li class="pagination">'.$next_ref.'</li>';
		}
		if ($previous_ref || $next_ref || $morehtml)
		{
			$ret .= '</ul></div>';
		}

		$parameters = array();
		$reshook = $hookmanager->executeHooks('moreHtmlStatus', $parameters, $object); // Note that $action and $object may have been modified by hook
		if (empty($reshook)) $morehtmlstatus .= $hookmanager->resPrint;
		else $morehtmlstatus = $hookmanager->resPrint;
		if ($morehtmlstatus) $ret .= '<div class="statusref">'.$morehtmlstatus.'</div>';

		$parameters = array();
		$reshook = $hookmanager->executeHooks('moreHtmlRef', $parameters, $object); // Note that $action and $object may have been modified by hook
		if (empty($reshook)) $morehtmlref .= $hookmanager->resPrint;
		elseif ($reshook > 0) $morehtmlref = $hookmanager->resPrint;

		// Left part of banner
		if ($morehtmlleft)
		{
			if ($conf->browser->layout == 'phone') $ret .= '<!-- morehtmlleft --><div class="floatleft">'.$morehtmlleft.'</div>'; // class="center" to have photo in middle
			else $ret .= '<!-- morehtmlleft --><div class="inline-block floatleft">'.$morehtmlleft.'</div>';
		}

		//if ($conf->browser->layout == 'phone') $ret.='<div class="clearboth"></div>';
		$ret .= '<div class="inline-block floatleft valignmiddle maxwidth750 marginbottomonly refid'.(($shownav && ($previous_ref || $next_ref)) ? ' refidpadding' : '').'">';

		// For thirdparty, contact, user, member, the ref is the id, so we show something else
		if ($object->element == 'societe')
		{
			$ret .= dol_htmlentities($object->name);

			// List of extra languages
			$arrayoflangcode = array();
			if (!empty($conf->global->PDF_USE_ALSO_LANGUAGE_CODE)) $arrayoflangcode[] = $conf->global->PDF_USE_ALSO_LANGUAGE_CODE;

			if (is_array($arrayoflangcode) && count($arrayoflangcode)) {
				if (!is_object($extralanguages)) {
					include_once DOL_DOCUMENT_ROOT.'/core/class/extralanguages.class.php';
					$extralanguages = new ExtraLanguages($this->db);
				}
				$extralanguages->fetch_name_extralanguages('societe');

				if (!empty($extralanguages->attributes['societe']['name']))
				{
					$object->fetchValuesForExtraLanguages();

					$htmltext = '';
					// If there is extra languages
					foreach ($arrayoflangcode as $extralangcode) {
						$htmltext .= picto_from_langcode($extralangcode, 'class="pictoforlang paddingright"');
						if ($object->array_languages['name'][$extralangcode]) {
							$htmltext .= $object->array_languages['name'][$extralangcode];
						} else {
							$htmltext .= '<span class="opacitymedium">'.$langs->trans("SwitchInEditModeToAddTranslation").'</span>';
						}
					}
					$ret .= '<!-- Show translations of name -->'."\n";
					$ret .= $this->textwithpicto('', $htmltext, -1, 'language', 'opacitymedium paddingleft');
				}
			}
		} elseif ($object->element == 'member')
		{
			$ret .= $object->ref.'<br>';
			$fullname = $object->getFullName($langs);
			if ($object->morphy == 'mor' && $object->societe) {
				$ret .= dol_htmlentities($object->societe).((!empty($fullname) && $object->societe != $fullname) ? ' ('.dol_htmlentities($fullname).')' : '');
			} else {
				$ret .= dol_htmlentities($fullname).((!empty($object->societe) && $object->societe != $fullname) ? ' ('.dol_htmlentities($object->societe).')' : '');
			}
		} elseif (in_array($object->element, array('contact', 'user', 'usergroup')))
		{
			$ret .= dol_htmlentities($object->getFullName($langs));
		} elseif (in_array($object->element, array('action', 'agenda')))
		{
			$ret .= $object->ref.'<br>'.$object->label;
		} elseif (in_array($object->element, array('adherent_type')))
		{
			$ret .= $object->label;
		} elseif ($object->element == 'ecm_directories')
		{
			$ret .= '';
		} elseif ($fieldref != 'none')
		{
			$ret .= dol_htmlentities($object->$fieldref);
		}

		if ($morehtmlref)
		{
			// don't add a additional space, when "$morehtmlref" starts with a HTML div tag
			if (substr($morehtmlref, 0, 4) != '<div')
			{
				$ret .= ' ';
			}

			$ret .= $morehtmlref;
		}

		$ret .= '</div>';

		$ret .= '</div><!-- End banner content -->';

		return $ret;
	}


	/**
	 *    	Return HTML code to output a barcode
	 *
	 *     	@param	Object	$object		Object containing data to retrieve file name
	 * 		@param	int		$width			Width of photo
	 * 	  	@return string    				HTML code to output barcode
	 */
	public function showbarcode(&$object, $width = 100)
	{
		global $conf;

		//Check if barcode is filled in the card
		if (empty($object->barcode)) return '';

		// Complete object if not complete
		if (empty($object->barcode_type_code) || empty($object->barcode_type_coder))
		{
			$result = $object->fetch_barcode();
			//Check if fetch_barcode() failed
			if ($result < 1) return '<!-- ErrorFetchBarcode -->';
		}

		// Barcode image
		$url = DOL_URL_ROOT.'/viewimage.php?modulepart=barcode&generator='.urlencode($object->barcode_type_coder).'&code='.urlencode($object->barcode).'&encoding='.urlencode($object->barcode_type_code);
		$out = '<!-- url barcode = '.$url.' -->';
		$out .= '<img src="'.$url.'">';
		return $out;
	}

	/**
	 *    	Return HTML code to output a photo
	 *
	 *    	@param	string		$modulepart			Key to define module concerned ('societe', 'userphoto', 'memberphoto')
	 *     	@param  object		$object				Object containing data to retrieve file name
	 * 		@param	int			$width				Width of photo
	 * 		@param	int			$height				Height of photo (auto if 0)
	 * 		@param	int			$caneditfield		Add edit fields
	 * 		@param	string		$cssclass			CSS name to use on img for photo
	 * 		@param	string		$imagesize		    'mini', 'small' or '' (original)
	 *      @param  int         $addlinktofullsize  Add link to fullsize image
	 *      @param  int         $cache              1=Accept to use image in cache
	 *      @param	string		$forcecapture		'', 'user' or 'environment'. Force parameter capture on HTML input file element to ask a smartphone to allow to open camera to take photo. Auto if ''.
	 *      @param	int			$noexternsourceoverwrite	No overwrite image with extern source (like 'gravatar' or other module)
	 * 	  	@return string    						HTML code to output photo
	 */
	public static function showphoto($modulepart, $object, $width = 100, $height = 0, $caneditfield = 0, $cssclass = 'photowithmargin', $imagesize = '', $addlinktofullsize = 1, $cache = 0, $forcecapture = '', $noexternsourceoverwrite = 0)
	{
		global $conf, $langs;

		$entity = (!empty($object->entity) ? $object->entity : $conf->entity);
		$id = (!empty($object->id) ? $object->id : $object->rowid);

		$ret = ''; $dir = ''; $file = ''; $originalfile = ''; $altfile = ''; $email = ''; $capture = '';
		if ($modulepart == 'societe')
		{
			$dir = $conf->societe->multidir_output[$entity];
			if (!empty($object->logo)) {
				if ((string) $imagesize == 'mini') $file = get_exdir(0, 0, 0, 0, $object, 'thirdparty').'logos/'.getImageFileNameForSize($object->logo, '_mini'); // getImageFileNameForSize include the thumbs
				elseif ((string) $imagesize == 'small') $file = get_exdir(0, 0, 0, 0, $object, 'thirdparty').'logos/'.getImageFileNameForSize($object->logo, '_small');
				else $file = get_exdir(0, 0, 0, 0, $object, 'thirdparty').'logos/'.$object->logo;
				$originalfile = get_exdir(0, 0, 0, 0, $object, 'thirdparty').'logos/'.$object->logo;
			}
			$email = $object->email;
		} elseif ($modulepart == 'contact')	{
			$dir = $conf->societe->multidir_output[$entity].'/contact';
			if (!empty($object->photo))
			{
				if ((string) $imagesize == 'mini') $file = get_exdir(0, 0, 0, 0, $object, 'contact').'photos/'.getImageFileNameForSize($object->photo, '_mini');
				elseif ((string) $imagesize == 'small') $file = get_exdir(0, 0, 0, 0, $object, 'contact').'photos/'.getImageFileNameForSize($object->photo, '_small');
				else $file = get_exdir(0, 0, 0, 0, $object, 'contact').'photos/'.$object->photo;
				$originalfile = get_exdir(0, 0, 0, 0, $object, 'contact').'photos/'.$object->photo;
			}
			$email = $object->email;
			$capture = 'user';
		} elseif ($modulepart == 'userphoto') {
			$dir = $conf->user->dir_output;
			if (!empty($object->photo))
			{
				if ((string) $imagesize == 'mini') $file = get_exdir(0, 0, 0, 0, $object, 'user').getImageFileNameForSize($object->photo, '_mini');
				elseif ((string) $imagesize == 'small') $file = get_exdir(0, 0, 0, 0, $object, 'user').getImageFileNameForSize($object->photo, '_small');
				else $file = get_exdir(0, 0, 0, 0, $object, 'user').$object->photo;
				$originalfile = get_exdir(0, 0, 0, 0, $object, 'user').$object->photo;
			}
			if (!empty($conf->global->MAIN_OLD_IMAGE_LINKS)) $altfile = $object->id.".jpg"; // For backward compatibility
			$email = $object->email;
			$capture = 'user';
		} elseif ($modulepart == 'memberphoto')	{
			$dir = $conf->adherent->dir_output;
			if (!empty($object->photo))
			{
				if ((string) $imagesize == 'mini') $file = get_exdir(0, 0, 0, 0, $object, 'member').'photos/'.getImageFileNameForSize($object->photo, '_mini');
				elseif ((string) $imagesize == 'small') $file = get_exdir(0, 0, 0, 0, $object, 'member').'photos/'.getImageFileNameForSize($object->photo, '_small');
				else $file = get_exdir(0, 0, 0, 0, $object, 'member').'photos/'.$object->photo;
				$originalfile = get_exdir(0, 0, 0, 0, $object, 'member').'photos/'.$object->photo;
			}
			if (!empty($conf->global->MAIN_OLD_IMAGE_LINKS)) $altfile = $object->id.".jpg"; // For backward compatibility
			$email = $object->email;
			$capture = 'user';
		} else {
			// Generic case to show photos
			$dir = $conf->$modulepart->dir_output;
			if (!empty($object->photo))
			{
				if ((string) $imagesize == 'mini') $file = get_exdir($id, 2, 0, 0, $object, $modulepart).'photos/'.getImageFileNameForSize($object->photo, '_mini');
				elseif ((string) $imagesize == 'small') $file = get_exdir($id, 2, 0, 0, $object, $modulepart).'photos/'.getImageFileNameForSize($object->photo, '_small');
				else $file = get_exdir($id, 2, 0, 0, $object, $modulepart).'photos/'.$object->photo;
				$originalfile = get_exdir($id, 2, 0, 0, $object, $modulepart).'photos/'.$object->photo;
			}
			if (!empty($conf->global->MAIN_OLD_IMAGE_LINKS)) $altfile = $object->id.".jpg"; // For backward compatibility
			$email = $object->email;
		}

		if ($forcecapture) $capture = $forcecapture;

		if ($dir)
		{
			if ($file && file_exists($dir."/".$file))
			{
				if ($addlinktofullsize) {
					$urladvanced = getAdvancedPreviewUrl($modulepart, $originalfile, 0, '&entity='.$entity);
					if ($urladvanced) $ret .= '<a href="'.$urladvanced.'">';
					else $ret .= '<a href="'.DOL_URL_ROOT.'/viewimage.php?modulepart='.$modulepart.'&entity='.$entity.'&file='.urlencode($originalfile).'&cache='.$cache.'">';
				}
				$ret .= '<img alt="Photo" class="photo'.$modulepart.($cssclass ? ' '.$cssclass : '').' photologo'.(preg_replace('/[^a-z]/i', '_', $file)).'" '.($width ? ' width="'.$width.'"' : '').($height ? ' height="'.$height.'"' : '').' src="'.DOL_URL_ROOT.'/viewimage.php?modulepart='.$modulepart.'&entity='.$entity.'&file='.urlencode($file).'&cache='.$cache.'">';
				if ($addlinktofullsize) $ret .= '</a>';
			} elseif ($altfile && file_exists($dir."/".$altfile)) {
				if ($addlinktofullsize) {
					$urladvanced = getAdvancedPreviewUrl($modulepart, $originalfile, 0, '&entity='.$entity);
					if ($urladvanced) $ret .= '<a href="'.$urladvanced.'">';
					else $ret .= '<a href="'.DOL_URL_ROOT.'/viewimage.php?modulepart='.$modulepart.'&entity='.$entity.'&file='.urlencode($originalfile).'&cache='.$cache.'">';
				}
				$ret .= '<img class="photo'.$modulepart.($cssclass ? ' '.$cssclass : '').'" alt="Photo alt" id="photologo'.(preg_replace('/[^a-z]/i', '_', $file)).'" class="'.$cssclass.'" '.($width ? ' width="'.$width.'"' : '').($height ? ' height="'.$height.'"' : '').' src="'.DOL_URL_ROOT.'/viewimage.php?modulepart='.$modulepart.'&entity='.$entity.'&file='.urlencode($altfile).'&cache='.$cache.'">';
				if ($addlinktofullsize) $ret .= '</a>';
			} else {
				$nophoto = '/public/theme/common/nophoto.png';
				if (in_array($modulepart, array('userphoto', 'contact', 'memberphoto'))) {	// For module that are "physical" users
					if ($modulepart == 'memberphoto' && strpos($object->morphy, 'mor') !== false) {
						$nophoto = '/public/theme/common/company.png';
					} else {
						$nophoto = '/public/theme/common/user_anonymous.png';
						if ($object->gender == 'man') $nophoto = '/public/theme/common/user_man.png';
						if ($object->gender == 'woman') $nophoto = '/public/theme/common/user_woman.png';
					}
				}

				if (!empty($conf->gravatar->enabled) && $email && empty($noexternsourceoverwrite)) {
					// see https://gravatar.com/site/implement/images/php/
					global $dolibarr_main_url_root;
					$ret .= '<!-- Put link to gravatar -->';
					//$defaultimg=urlencode(dol_buildpath($nophoto,3));
					$defaultimg = 'mm';
					$ret .= '<img class="photo'.$modulepart.($cssclass ? ' '.$cssclass : '').'" alt="Gravatar avatar" title="'.$email.' Gravatar avatar" '.($width ? ' width="'.$width.'"' : '').($height ? ' height="'.$height.'"' : '').' src="https://www.gravatar.com/avatar/'.md5(strtolower(trim($email))).'?s='.$width.'&d='.$defaultimg.'">'; // gravatar need md5 hash
				} else {
					$ret .= '<img class="photo'.$modulepart.($cssclass ? ' '.$cssclass : '').'" alt="No photo" '.($width ? ' width="'.$width.'"' : '').($height ? ' height="'.$height.'"' : '').' src="'.DOL_URL_ROOT.$nophoto.'">';
				}
			}

			if ($caneditfield)
			{
				if ($object->photo) $ret .= "<br>\n";
				$ret .= '<table class="nobordernopadding centpercent">';
				if ($object->photo) $ret .= '<tr><td><input type="checkbox" class="flat photodelete" name="deletephoto" id="photodelete"> '.$langs->trans("Delete").'<br><br></td></tr>';
				$ret .= '<tr><td class="tdoverflow"><input type="file" class="flat maxwidth200onsmartphone" name="photo" id="photoinput" accept="image/*"'.($capture ? ' capture="'.$capture.'"' : '').'></td></tr>';
				$ret .= '</table>';
			}
		} else dol_print_error('', 'Call of showphoto with wrong parameters modulepart='.$modulepart);

		return $ret;
	}

	// phpcs:disable PEAR.NamingConventions.ValidFunctionName.ScopeNotCamelCaps
	/**
	 *	Return select list of groups
	 *
	 *  @param	string	$selected       Id group preselected
	 *  @param  string	$htmlname       Field name in form
	 *  @param  int		$show_empty     0=liste sans valeur nulle, 1=ajoute valeur inconnue
	 *  @param  string	$exclude        Array list of groups id to exclude
	 * 	@param	int		$disabled		If select list must be disabled
	 *  @param  string	$include        Array list of groups id to include
	 * 	@param	int		$enableonly		Array list of groups id to be enabled. All other must be disabled
	 * 	@param	string	$force_entity	'0' or Ids of environment to force
	 * 	@param	bool	$multiple		add [] in the name of element and add 'multiple' attribut (not working with ajax_autocompleter)
	 *  @param  string	$morecss		More css to add to html component
	 *  @return	string
	 *  @see select_dolusers()
	 */
	public function select_dolgroups($selected = '', $htmlname = 'groupid', $show_empty = 0, $exclude = '', $disabled = 0, $include = '', $enableonly = '', $force_entity = '0', $multiple = false, $morecss = '')
	{
		// phpcs:enable
		global $conf, $user, $langs;

		// Permettre l'exclusion de groupes
		if (is_array($exclude))	$excludeGroups = implode("','", $exclude);
		// Permettre l'inclusion de groupes
		if (is_array($include))	$includeGroups = implode("','", $include);

		if (!is_array($selected)) $selected = array($selected);

		$out = '';

		// On recherche les groupes
		$sql = "SELECT ug.rowid, ug.nom as name";
		if (!empty($conf->multicompany->enabled) && $conf->entity == 1 && $user->admin && !$user->entity)
		{
			$sql .= ", e.label";
		}
		$sql .= " FROM ".MAIN_DB_PREFIX."usergroup as ug ";
		if (!empty($conf->multicompany->enabled) && $conf->entity == 1 && $user->admin && !$user->entity)
		{
			$sql .= " LEFT JOIN ".MAIN_DB_PREFIX."entity as e ON e.rowid=ug.entity";
			if ($force_entity) $sql .= " WHERE ug.entity IN (0, ".$force_entity.")";
			else $sql .= " WHERE ug.entity IS NOT NULL";
		} else {
			$sql .= " WHERE ug.entity IN (0, ".$conf->entity.")";
		}
		if (is_array($exclude) && $excludeGroups) $sql .= " AND ug.rowid NOT IN ('".$excludeGroups."')";
		if (is_array($include) && $includeGroups) $sql .= " AND ug.rowid IN ('".$includeGroups."')";
		$sql .= " ORDER BY ug.nom ASC";

		dol_syslog(get_class($this)."::select_dolgroups", LOG_DEBUG);
		$resql = $this->db->query($sql);
		if ($resql)
		{
			// Enhance with select2
			include_once DOL_DOCUMENT_ROOT.'/core/lib/ajax.lib.php';
		   	$out .= ajax_combobox($htmlname);

			$out .= '<select class="flat minwidth200'.($morecss ? ' '.$morecss : '').'" id="'.$htmlname.'" name="'.$htmlname.($multiple ? '[]' : '').'" '.($multiple ? 'multiple' : '').' '.($disabled ? ' disabled' : '').'>';

			$num = $this->db->num_rows($resql);
			$i = 0;
			if ($num)
			{
				if ($show_empty && !$multiple) $out .= '<option value="-1"'.(in_array(-1, $selected) ? ' selected' : '').'>&nbsp;</option>'."\n";

				while ($i < $num)
				{
					$obj = $this->db->fetch_object($resql);
					$disableline = 0;
					if (is_array($enableonly) && count($enableonly) && !in_array($obj->rowid, $enableonly)) $disableline = 1;

					$out .= '<option value="'.$obj->rowid.'"';
					if ($disableline) $out .= ' disabled';
					if ((is_object($selected[0]) && $selected[0]->id == $obj->rowid) || (!is_object($selected[0]) && in_array($obj->rowid, $selected)))
					{
						$out .= ' selected';
					}
					$out .= '>';

					$out .= $obj->name;
					if (!empty($conf->multicompany->enabled) && empty($conf->global->MULTICOMPANY_TRANSVERSE_MODE) && $conf->entity == 1)
					{
						$out .= " (".$obj->label.")";
					}

					$out .= '</option>';
					$i++;
				}
			} else {
				if ($show_empty) $out .= '<option value="-1"'.(in_array(-1, $selected) ? ' selected' : '').'></option>'."\n";
				$out .= '<option value="" disabled>'.$langs->trans("NoUserGroupDefined").'</option>';
			}
			$out .= '</select>';
		} else {
			dol_print_error($this->db);
		}

		return $out;
	}


	/**
	 *	Return HTML to show the search and clear seach button
	 *
	 *  @return	string
	 */
	public function showFilterButtons()
	{
		$out = '<div class="nowrap">';
		$out .= '<button type="submit" class="liste_titre button_search" name="button_search_x" value="x"><span class="fa fa-search"></span></button>';
		$out .= '<button type="submit" class="liste_titre button_removefilter" name="button_removefilter_x" value="x"><span class="fa fa-remove"></span></button>';
		$out .= '</div>';

		return $out;
	}

	/**
	 *	Return HTML to show the search and clear search button
	 *
	 *  @param  string  $cssclass                  CSS class
	 *  @param  int     $calljsfunction            0=default. 1=call function initCheckForSelect() after changing status of checkboxes
	 *  @param  string  $massactionname            Mass action button name that will launch an action on the selected items
	 *  @return	string
	 */
	public function showCheckAddButtons($cssclass = 'checkforaction', $calljsfunction = 0, $massactionname = "massaction")
	{
		global $conf, $langs;

		$out = '';

		if (!empty($conf->use_javascript_ajax)) $out .= '<div class="inline-block checkallactions"><input type="checkbox" id="'.$cssclass.'s" name="'.$cssclass.'s" class="checkallactions"></div>';
		$out .= '<script>
            $(document).ready(function() {
                $("#' . $cssclass.'s").click(function() {
                    if($(this).is(\':checked\')){
                        console.log("We check all '.$cssclass.' and trigger the change method");
                		$(".'.$cssclass.'").prop(\'checked\', true).trigger(\'change\');
                    }
                    else
                    {
                        console.log("We uncheck all");
                		$(".'.$cssclass.'").prop(\'checked\', false).trigger(\'change\');
                    }'."\n";
				if ($calljsfunction) $out .= 'if (typeof initCheckForSelect == \'function\') { initCheckForSelect(0, "'.$massactionname.'", "'.$cssclass.'"); } else { console.log("No function initCheckForSelect found. Call won\'t be done."); }';
		$out .= '         });
        	        $(".' . $cssclass.'").change(function() {
					$(this).closest("tr").toggleClass("highlight", this.checked);
				});
		 	});
    	</script>';

		return $out;
	}

	/**
	 *	Return HTML to show the search and clear seach button
	 *
	 *  @param	int  	$addcheckuncheckall        Add the check all/uncheck all checkbox (use javascript) and code to manage this
	 *  @param  string  $cssclass                  CSS class
	 *  @param  int     $calljsfunction            0=default. 1=call function initCheckForSelect() after changing status of checkboxes
	 *  @param  string  $massactionname            Mass action name
	 *  @return	string
	 */
	public function showFilterAndCheckAddButtons($addcheckuncheckall = 0, $cssclass = 'checkforaction', $calljsfunction = 0, $massactionname = "massaction")
	{
		$out = $this->showFilterButtons();
		if ($addcheckuncheckall)
		{
			$out .= $this->showCheckAddButtons($cssclass, $calljsfunction, $massactionname);
		}
		return $out;
	}

	/**
	 * Return HTML to show the select of expense categories
	 *
	 * @param	string	$selected              preselected category
	 * @param	string	$htmlname              name of HTML select list
	 * @param	integer	$useempty              1=Add empty line
	 * @param	array	$excludeid             id to exclude
	 * @param	string	$target                htmlname of target select to bind event
	 * @param	int		$default_selected      default category to select if fk_c_type_fees change = EX_KME
	 * @param	array	$params                param to give
	 * @param	int		$info_admin			   Show the tooltip help picto to setup list
	 * @return	string
	 */
	public function selectExpenseCategories($selected = '', $htmlname = 'fk_c_exp_tax_cat', $useempty = 0, $excludeid = array(), $target = '', $default_selected = 0, $params = array(), $info_admin = 1)
	{
		global $db, $langs, $user;

		$out = '';
		$sql = 'SELECT rowid, label FROM '.MAIN_DB_PREFIX.'c_exp_tax_cat WHERE active = 1';
		$sql .= ' AND entity IN (0,'.getEntity('exp_tax_cat').')';
		if (!empty($excludeid)) $sql .= ' AND rowid NOT IN ('.implode(',', $excludeid).')';
		$sql .= ' ORDER BY label';

		$resql = $db->query($sql);
		if ($resql)
		{
			$out = '<select id="select_'.$htmlname.'" name="'.$htmlname.'" class="'.$htmlname.' flat minwidth75imp maxwidth200">';
			if ($useempty) $out .= '<option value="0">&nbsp;</option>';

			while ($obj = $db->fetch_object($resql))
			{
				$out .= '<option '.($selected == $obj->rowid ? 'selected="selected"' : '').' value="'.$obj->rowid.'">'.$langs->trans($obj->label).'</option>';
			}
			$out .= '</select>';
			$out .= ajax_combobox('select_'.$htmlname);

			if (!empty($htmlname) && $user->admin && $info_admin) $out .= ' '.info_admin($langs->trans("YouCanChangeValuesForThisListFromDictionarySetup"), 1);

			if (!empty($target))
			{
				$sql = "SELECT c.id FROM ".MAIN_DB_PREFIX."c_type_fees as c WHERE c.code = 'EX_KME' AND c.active = 1";
				$resql = $db->query($sql);
				if ($resql)
				{
					if ($db->num_rows($resql) > 0)
					{
						$obj = $db->fetch_object($resql);
						$out .= '<script>
							$(function() {
								$("select[name='.$target.']").on("change", function() {
									var current_val = $(this).val();
									if (current_val == '.$obj->id.') {';
						if (!empty($default_selected) || !empty($selected)) $out .= '$("select[name='.$htmlname.']").val("'.($default_selected > 0 ? $default_selected : $selected).'");';

						$out .= '
										$("select[name='.$htmlname.']").change();
									}
								});

								$("select[name='.$htmlname.']").change(function() {

									if ($("select[name='.$target.']").val() == '.$obj->id.') {
										// get price of kilometer to fill the unit price
										var data = '.json_encode($params).';
										data.fk_c_exp_tax_cat = $(this).val();

										$.ajax({
											method: "POST",
											dataType: "json",
											data: data,
											url: "'.(DOL_URL_ROOT.'/expensereport/ajax/ajaxik.php').'",
										}).done(function( data, textStatus, jqXHR ) {
											console.log(data);
											if (typeof data.up != "undefined") {
												$("input[name=value_unit]").val(data.up);
												$("select[name='.$htmlname.']").attr("title", data.title);
											} else {
												$("input[name=value_unit]").val("");
												$("select[name='.$htmlname.']").attr("title", "");
											}
										});
									}
								});
							});
						</script>';
					}
				}
			}
		} else {
			dol_print_error($db);
		}

		return $out;
	}

	/**
	 * Return HTML to show the select ranges of expense range
	 *
	 * @param	string	$selected    preselected category
	 * @param	string	$htmlname    name of HTML select list
	 * @param	integer	$useempty    1=Add empty line
	 * @return	string
	 */
	public function selectExpenseRanges($selected = '', $htmlname = 'fk_range', $useempty = 0)
	{
		global $db, $conf, $langs;

		$out = '';
		$sql = 'SELECT rowid, range_ik FROM '.MAIN_DB_PREFIX.'c_exp_tax_range';
		$sql .= ' WHERE entity = '.$conf->entity.' AND active = 1';

		$resql = $db->query($sql);
		if ($resql)
		{
			$out = '<select id="select_'.$htmlname.'" name="'.$htmlname.'" class="'.$htmlname.' flat minwidth75imp">';
			if ($useempty) $out .= '<option value="0"></option>';

			while ($obj = $db->fetch_object($resql))
			{
				$out .= '<option '.($selected == $obj->rowid ? 'selected="selected"' : '').' value="'.$obj->rowid.'">'.price($obj->range_ik, 0, $langs, 1, 0).'</option>';
			}
			$out .= '</select>';
		} else {
			dol_print_error($db);
		}

		return $out;
	}

	/**
	 * Return HTML to show a select of expense
	 *
	 * @param	string	$selected    preselected category
	 * @param	string	$htmlname    name of HTML select list
	 * @param	integer	$useempty    1=Add empty choice
	 * @param	integer	$allchoice   1=Add all choice
	 * @param	integer	$useid       0=use 'code' as key, 1=use 'id' as key
	 * @return	string
	 */
	public function selectExpense($selected = '', $htmlname = 'fk_c_type_fees', $useempty = 0, $allchoice = 1, $useid = 0)
	{
		global $db, $langs;

		$out = '';
		$sql = 'SELECT id, code, label FROM '.MAIN_DB_PREFIX.'c_type_fees';
		$sql .= ' WHERE active = 1';

		$resql = $db->query($sql);
		if ($resql)
		{
			$out = '<select id="select_'.$htmlname.'" name="'.$htmlname.'" class="'.$htmlname.' flat minwidth75imp">';
			if ($useempty) $out .= '<option value="0"></option>';
			if ($allchoice) $out .= '<option value="-1">'.$langs->trans('AllExpenseReport').'</option>';

			$field = 'code';
			if ($useid) $field = 'id';

			while ($obj = $db->fetch_object($resql))
			{
				$key = $langs->trans($obj->code);
				$out .= '<option '.($selected == $obj->{$field} ? 'selected="selected"' : '').' value="'.$obj->{$field}.'">'.($key != $obj->code ? $key : $obj->label).'</option>';
			}
			$out .= '</select>';
		} else {
			dol_print_error($db);
		}

		return $out;
	}

	/**
	 *  Output a combo list with invoices qualified for a third party
	 *
	 *  @param	int		$socid      	Id third party (-1=all, 0=only projects not linked to a third party, id=projects not linked or linked to third party id)
	 *  @param  int		$selected   	Id invoice preselected
	 *  @param  string	$htmlname   	Name of HTML select
	 *	@param	int		$maxlength		Maximum length of label
	 *	@param	int		$option_only	Return only html options lines without the select tag
	 *	@param	string	$show_empty		Add an empty line ('1' or string to show for empty line)
	 *  @param	int		$discard_closed Discard closed projects (0=Keep,1=hide completely,2=Disable)
	 *  @param	int		$forcefocus		Force focus on field (works with javascript only)
	 *  @param	int		$disabled		Disabled
	 *  @param	string	$morecss        More css added to the select component
	 *  @param	string	$projectsListId ''=Automatic filter on project allowed. List of id=Filter on project ids.
	 *  @param	string	$showproject	'all' = Show project info, ''=Hide project info
	 *  @param	User	$usertofilter	User object to use for filtering
	 *	@return int         			Nbr of project if OK, <0 if KO
	 */
	public function selectInvoice($socid = -1, $selected = '', $htmlname = 'invoiceid', $maxlength = 24, $option_only = 0, $show_empty = '1', $discard_closed = 0, $forcefocus = 0, $disabled = 0, $morecss = 'maxwidth500', $projectsListId = '', $showproject = 'all', $usertofilter = null)
	{
		global $user, $conf, $langs;

		require_once DOL_DOCUMENT_ROOT.'/projet/class/project.class.php';

		if (is_null($usertofilter))
		{
			$usertofilter = $user;
		}

		$out = '';

		$hideunselectables = false;
		if (!empty($conf->global->PROJECT_HIDE_UNSELECTABLES)) $hideunselectables = true;

		if (empty($projectsListId))
		{
			if (empty($usertofilter->rights->projet->all->lire))
			{
				$projectstatic = new Project($this->db);
				$projectsListId = $projectstatic->getProjectsAuthorizedForUser($usertofilter, 0, 1);
			}
		}

		// Search all projects
		$sql = 'SELECT f.rowid, f.ref as fref, "nolabel" as flabel, p.rowid as pid, f.ref,
            p.title, p.fk_soc, p.fk_statut, p.public,';
		$sql .= ' s.nom as name';
		$sql .= ' FROM '.MAIN_DB_PREFIX.'projet as p';
		$sql .= ' LEFT JOIN '.MAIN_DB_PREFIX.'societe as s ON s.rowid = p.fk_soc,';
		$sql .= ' '.MAIN_DB_PREFIX.'facture as f';
		$sql .= " WHERE p.entity IN (".getEntity('project').")";
		$sql .= " AND f.fk_projet = p.rowid AND f.fk_statut=0"; //Brouillons seulement
		//if ($projectsListId) $sql.= " AND p.rowid IN (".$projectsListId.")";
		//if ($socid == 0) $sql.= " AND (p.fk_soc=0 OR p.fk_soc IS NULL)";
		//if ($socid > 0)  $sql.= " AND (p.fk_soc=".$socid." OR p.fk_soc IS NULL)";
		$sql .= " GROUP BY f.ref ORDER BY p.ref, f.ref ASC";

		$resql = $this->db->query($sql);
		if ($resql)
		{
			// Use select2 selector
			if (!empty($conf->use_javascript_ajax))
			{
				include_once DOL_DOCUMENT_ROOT.'/core/lib/ajax.lib.php';
			   	$comboenhancement = ajax_combobox($htmlname, '', 0, $forcefocus);
				$out .= $comboenhancement;
				$morecss = 'minwidth200imp maxwidth500';
			}

			if (empty($option_only)) {
				$out .= '<select class="valignmiddle flat'.($morecss ? ' '.$morecss : '').'"'.($disabled ? ' disabled="disabled"' : '').' id="'.$htmlname.'" name="'.$htmlname.'">';
			}
			if (!empty($show_empty)) {
				$out .= '<option value="0" class="optiongrey">';
				if (!is_numeric($show_empty)) $out .= $show_empty;
				else $out .= '&nbsp;';
				$out .= '</option>';
			}
			$num = $this->db->num_rows($resql);
			$i = 0;
			if ($num)
			{
				while ($i < $num)
				{
					$obj = $this->db->fetch_object($resql);
					// If we ask to filter on a company and user has no permission to see all companies and project is linked to another company, we hide project.
					if ($socid > 0 && (empty($obj->fk_soc) || $obj->fk_soc == $socid) && empty($usertofilter->rights->societe->lire))
					{
						// Do nothing
					} else {
						if ($discard_closed == 1 && $obj->fk_statut == Project::STATUS_CLOSED)
						{
							$i++;
							continue;
						}

						$labeltoshow = '';

						if ($showproject == 'all')
						{
							$labeltoshow .= dol_trunc($obj->ref, 18); // Invoice ref
							if ($obj->name) $labeltoshow .= ' - '.$obj->name; // Soc name

							$disabled = 0;
							if ($obj->fk_statut == Project::STATUS_DRAFT)
							{
								$disabled = 1;
								$labeltoshow .= ' - '.$langs->trans("Draft");
							} elseif ($obj->fk_statut == Project::STATUS_CLOSED)
							{
								if ($discard_closed == 2) $disabled = 1;
								$labeltoshow .= ' - '.$langs->trans("Closed");
							} elseif ($socid > 0 && (!empty($obj->fk_soc) && $obj->fk_soc != $socid))
							{
								$disabled = 1;
								$labeltoshow .= ' - '.$langs->trans("LinkedToAnotherCompany");
							}
						}

						if (!empty($selected) && $selected == $obj->rowid)
						{
							$out .= '<option value="'.$obj->rowid.'" selected';
							//if ($disabled) $out.=' disabled';						// with select2, field can't be preselected if disabled
							$out .= '>'.$labeltoshow.'</option>';
						} else {
							if ($hideunselectables && $disabled && ($selected != $obj->rowid))
							{
								$resultat = '';
							} else {
								$resultat = '<option value="'.$obj->rowid.'"';
								if ($disabled) $resultat .= ' disabled';
								//if ($obj->public) $labeltoshow.=' ('.$langs->trans("Public").')';
								//else $labeltoshow.=' ('.$langs->trans("Private").')';
								$resultat .= '>';
								$resultat .= $labeltoshow;
								$resultat .= '</option>';
							}
							$out .= $resultat;
						}
					}
					$i++;
				}
			}
			if (empty($option_only)) {
				$out .= '</select>';
			}

			print $out;

			$this->db->free($resql);
			return $num;
		} else {
			dol_print_error($this->db);
			return -1;
		}
	}

	/**
	 * Output the component to make advanced search criteries
	 *
	 * @param	array		$arrayofcriterias			          Array of available search criterias. Example: array($object->element => $object->fields, 'otherfamily' => otherarrayoffields, ...)
	 * @param	array		$search_component_params	          Array of selected search criterias
	 * @param   array       $arrayofinputfieldsalreadyoutput      Array of input fields already inform. The component will not generate a hidden input field if it is in this list.
	 * @return	string									          HTML component for advanced search
	 */
	public function searchComponent($arrayofcriterias, $search_component_params, $arrayofinputfieldsalreadyoutput = array())
	{
		global $langs;

		$ret = '';

		$ret .= '<div class="nowrap centpercent">';
		//$ret .= '<button type="submit" class="liste_titre button_removefilter" name="button_removefilter_x" value="x"><span class="fa fa-remove"></span></button>';
		$ret .= '<a href="#" class="dropdownsearch-toggle unsetcolor paddingright">';
		$ret .= '<span class="fas fa-filter linkobject boxfilter" title="Filter" id="idsubimgproductdistribution"></span>';
		$ret .= $langs->trans("Filters");
		$ret .= '</a>';
		//$ret .= '<button type="submit" class="liste_titre button_search paddingleftonly" name="button_search_x" value="x"><span class="fa fa-search"></span></button>';
		$ret .= '<div name="search_component_params" class="search_component_params inline-block minwidth500 maxwidth300onsmartphone valignmiddle">';
		$texttoshow = '<div class="opacitymedium inline-block search_component_searchtext">'.$langs->trans("Search").'</div>';

		$ret .= '<div class="search_component inline-block valignmiddle">'.$texttoshow.'</div>';
		$ret .= '</div>';
		$ret .= '<input type="hidden" name="search_component_params_hidden" class="search_component_params_hidden" value="'.GETPOST("search_component_params_hidden").'">';
		// For compatibility with forms that show themself the search criteria in addition of this component, we output the fields
		foreach ($arrayofcriterias as $criterias) {
			foreach ($criterias as $criteriafamilykey => $criteriafamilyval) {
				if (in_array('search_'.$criteriafamilykey, $arrayofinputfieldsalreadyoutput)) continue;
				if (in_array($criteriafamilykey, array('rowid', 'ref_ext', 'entity', 'extraparams'))) continue;
				if (in_array($criteriafamilyval['type'], array('date', 'datetime', 'timestamp'))) {
					$ret .= '<input type="hidden" name="search_'.$criteriafamilykey.'_start">';
					$ret .= '<input type="hidden" name="search_'.$criteriafamilykey.'_startyear">';
					$ret .= '<input type="hidden" name="search_'.$criteriafamilykey.'_startmonth">';
					$ret .= '<input type="hidden" name="search_'.$criteriafamilykey.'_startday">';
					$ret .= '<input type="hidden" name="search_'.$criteriafamilykey.'_end">';
					$ret .= '<input type="hidden" name="search_'.$criteriafamilykey.'_endyear">';
					$ret .= '<input type="hidden" name="search_'.$criteriafamilykey.'_endmonth">';
					$ret .= '<input type="hidden" name="search_'.$criteriafamilykey.'_endday">';
				} else {
					$ret .= '<input type="hidden" name="search_'.$criteriafamilykey.'">';
				}
			}
		}
		$ret .= '</div>';


		return $ret;
	}

	/**
	 * selectModelMail
	 *
	 * @param   string   $prefix     	Prefix
	 * @param   string   $modelType  	Model type
	 * @param	int		 $default	 	1=Show also Default mail template
	 * @param	int		 $addjscombo	Add js combobox
	 * @return  string               	HTML select string
	 */
	public function selectModelMail($prefix, $modelType = '', $default = 0, $addjscombo = 0)
	{
		global $langs, $db, $user;

		$retstring = '';

		$TModels = array();

		include_once DOL_DOCUMENT_ROOT.'/core/class/html.formmail.class.php';
		$formmail = new FormMail($db);
		$result = $formmail->fetchAllEMailTemplate($modelType, $user, $langs);

		if ($default) $TModels[0] = $langs->trans('DefaultMailModel');
		if ($result > 0) {
			foreach ($formmail->lines_model as $model) {
				$TModels[$model->id] = $model->label;
			}
		}

		$retstring .= '<select class="flat" id="select_'.$prefix.'model_mail" name="'.$prefix.'model_mail">';

		foreach ($TModels as $id_model=>$label_model) {
			$retstring .= '<option value="'.$id_model.'"';
			$retstring .= ">".$label_model."</option>";
		}

		$retstring .= "</select>";

		if ($addjscombo) $retstring .= ajax_combobox('select_'.$prefix.'model_mail');

		return $retstring;
	}
}<|MERGE_RESOLUTION|>--- conflicted
+++ resolved
@@ -6736,9 +6736,8 @@
 							 	templateResult: formatResult,
 								// Specify format function for selected item
 								formatSelection: formatSelection,
-<<<<<<< HEAD
 								/* For 4.0 */
-								 templateSelection: formatSelection';
+								templateSelection: formatSelection';
 				if ($enablefreetag && $elemtype == 'email') {
 					$out .= ',
 								createTag: function (params) {
@@ -6775,11 +6774,6 @@
 				}
 				$out .= '			});';
 				$out .= '		});'."\n";
-=======
-							 	templateSelection: formatSelection		/* For 4.0 */
-							});
-						});'."\n";
->>>>>>> 7f0f72ca
 			} elseif ($addjscombo == 2 && !defined('DISABLE_MULTISELECT')) {
 				// Add other js lib
 				// TODO external lib multiselect/jquery.multi-select.js must have been loaded to use this multiselect plugin
