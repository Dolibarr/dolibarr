--- conflicted
+++ resolved
@@ -6464,7 +6464,6 @@
 	 *  Output an HTML select vat rate.
 	 *  The name of this function should be selectVat. We keep bad name for compatibility purpose.
 	 *
-<<<<<<< HEAD
 	 *  @param	string	      $htmlname           Name of HTML select field
 	 *  @param  float|string  $selectedrate       Force preselected vat rate. Can be '8.5' or '8.5 (NOO)' for example. Use '' for no forcing.
 	 *  @param  Societe	      $societe_vendeuse   Thirdparty seller
@@ -6482,24 +6481,6 @@
 	 *  @param  int          $mode                0=Use vat rate as key in combo list, 1=Add VAT code after vat rate into key, -1=Use id of vat line as key
 	 *  @param  int          $type_vat            0=All type, 1=VAT rate sale, 2=VAT rate purchase
 	 *  @return	string
-=======
-	 * @param string $htmlname Name of HTML select field
-	 * @param float|string $selectedrate Force preselected vat rate. Can be '8.5' or '8.5 (NOO)' for example. Use '' for no forcing.
-	 * @param Societe $societe_vendeuse Thirdparty seller
-	 * @param Societe $societe_acheteuse Thirdparty buyer
-	 * @param int $idprod Id product. O if unknown of NA.
-	 * @param int $info_bits Miscellaneous information on line (1 for NPR)
-	 * @param int|string $type ''=Unknown, 0=Product, 1=Service (Used if idprod not defined)
-	 *                         Si vendeur non assujeti a TVA, TVA par defaut=0. Fin de regle.
-	 *                         Si le (pays vendeur = pays acheteur) alors la TVA par defaut=TVA du produit vendu. Fin de regle.
-	 *                         Si (vendeur et acheteur dans Communaute europeenne) et bien vendu = moyen de transports neuf (auto, bateau, avion), TVA par defaut=0 (La TVA doit etre paye par l'acheteur au centre d'impots de son pays et non au vendeur). Fin de regle.
-	 *                         Si vendeur et acheteur dans Communauté européenne et acheteur=particulier alors TVA par défaut=TVA du produit vendu. Fin de règle.
-	 *                         Si vendeur et acheteur dans Communauté européenne et acheteur=entreprise alors TVA par défaut=0. Fin de règle.
-	 *                         Sinon la TVA proposee par defaut=0. Fin de regle.
-	 * @param bool $options_only Return HTML options lines only (for ajax treatment)
-	 * @param int $mode 0=Use vat rate as key in combo list, 1=Add VAT code after vat rate into key, -1=Use id of vat line as key
-	 * @return    string
->>>>>>> 6e487735
 	 */
 	public function load_tva($htmlname = 'tauxtva', $selectedrate = '', $societe_vendeuse = null, $societe_acheteuse = null, $idprod = 0, $info_bits = 0, $type = '', $options_only = false, $mode = 0, $type_vat = 0)
 	{
@@ -6580,9 +6561,9 @@
 			}
 		}
 
-<<<<<<< HEAD
 		// Now we load the list of VAT
 		$this->load_cache_vatrates($code_country); // If no vat defined, return -1 with message into this->error
+
 		// Keep only the VAT qualified for $type_vat
 		$arrayofvatrates = array();
 		foreach ($this->cache_vatrates as $cachevalue) {
@@ -6592,10 +6573,6 @@
 		}
 
 		$num = count($arrayofvatrates);
-=======
-		// Now we get list
-		$num = $this->load_cache_vatrates($code_country); // If no vat at all defined for this country, return -1 with message into this->error
->>>>>>> 6e487735
 
 		if ($num > 0) {
 			// Definition du taux a pre-selectionner (si defaulttx non force et donc vaut -1 ou '')
