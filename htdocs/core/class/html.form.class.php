<?php
/* Copyright (c) 2002-2007  Rodolphe Quiedeville    <rodolphe@quiedeville.org>
 * Copyright (C) 2004-2012  Laurent Destailleur     <eldy@users.sourceforge.net>
 * Copyright (C) 2004       Benoit Mortier          <benoit.mortier@opensides.be>
 * Copyright (C) 2004       Sebastien Di Cintio     <sdicintio@ressource-toi.org>
 * Copyright (C) 2004       Eric Seigne             <eric.seigne@ryxeo.com>
 * Copyright (C) 2005-2017  Regis Houssin           <regis.houssin@inodbox.com>
 * Copyright (C) 2006       Andre Cianfarani        <acianfa@free.fr>
 * Copyright (C) 2006       Marc Barilley/Ocebo     <marc@ocebo.com>
 * Copyright (C) 2007       Franky Van Liedekerke   <franky.van.liedekerker@telenet.be>
 * Copyright (C) 2007       Patrick Raguin          <patrick.raguin@gmail.com>
 * Copyright (C) 2010       Juanjo Menent           <jmenent@2byte.es>
 * Copyright (C) 2010-2021  Philippe Grand          <philippe.grand@atoo-net.com>
 * Copyright (C) 2011       Herve Prot              <herve.prot@symeos.com>
 * Copyright (C) 2012-2016  Marcos García           <marcosgdf@gmail.com>
 * Copyright (C) 2012       Cedric Salvador         <csalvador@gpcsolutions.fr>
 * Copyright (C) 2012-2015  Raphaël Doursenaud      <rdoursenaud@gpcsolutions.fr>
 * Copyright (C) 2014-2020  Alexandre Spangaro      <aspangaro@open-dsi.fr>
 * Copyright (C) 2018-2022  Ferran Marcet           <fmarcet@2byte.es>
 * Copyright (C) 2018-2021  Frédéric France         <frederic.france@netlogic.fr>
 * Copyright (C) 2018       Nicolas ZABOURI	        <info@inovea-conseil.com>
 * Copyright (C) 2018       Christophe Battarel     <christophe@altairis.fr>
 * Copyright (C) 2018       Josep Lluis Amador      <joseplluis@lliuretic.cat>
 *
 * This program is free software; you can redistribute it and/or modify
 * it under the terms of the GNU General Public License as published by
 * the Free Software Foundation; either version 3 of the License, or
 * (at your option) any later version.
 *
 * This program is distributed in the hope that it will be useful,
 * but WITHOUT ANY WARRANTY; without even the implied warranty of
 * MERCHANTABILITY or FITNESS FOR A PARTICULAR PURPOSE.  See the
 * GNU General Public License for more details.
 *
 * You should have received a copy of the GNU General Public License
 * along with this program. If not, see <https://www.gnu.org/licenses/>.
 */

/**
 *	\file       htdocs/core/class/html.form.class.php
 *  \ingroup    core
 *	\brief      File of class with all html predefined components
 */


/**
 *	Class to manage generation of HTML components
 *	Only common components must be here.
 *
 *  TODO Merge all function load_cache_* and loadCache* (except load_cache_vatrates) into one generic function loadCacheTable
 */
class Form
{
	/**
	 * @var DoliDB Database handler.
	 */
	public $db;

	/**
	 * @var string Error code (or message)
	 */
	public $error = '';

	/**
	 * @var string[]    Array of error strings
	 */
	public $errors = array();

	public $num;

	// Cache arrays
	public $cache_types_paiements = array();
	public $cache_conditions_paiements = array();
	public $cache_transport_mode = array();
	public $cache_availability = array();
	public $cache_demand_reason = array();
	public $cache_types_fees = array();
	public $cache_vatrates = array();


	/**
	 * Constructor
	 *
	 * @param		DoliDB		$db      Database handler
	 */
	public function __construct($db)
	{
		$this->db = $db;
	}

	/**
	 * Output key field for an editable field
	 *
	 * @param   string	$text			Text of label or key to translate
	 * @param   string	$htmlname		Name of select field ('edit' prefix will be added)
	 * @param   string	$preselected    Value to show/edit (not used in this function)
	 * @param	object	$object			Object
	 * @param	boolean	$perm			Permission to allow button to edit parameter. Set it to 0 to have a not edited field.
	 * @param	string	$typeofdata		Type of data ('string' by default, 'email', 'amount:99', 'numeric:99', 'text' or 'textarea:rows:cols', 'datepicker' ('day' do not work, don't know why), 'checkbox:ckeditor:dolibarr_zzz:width:height:savemethod:1:rows:cols', 'select;xxx[:class]'...)
	 * @param	string	$moreparam		More param to add on a href URL.
	 * @param   int     $fieldrequired  1 if we want to show field as mandatory using the "fieldrequired" CSS.
	 * @param   int     $notabletag     1=Do not output table tags but output a ':', 2=Do not output table tags and no ':', 3=Do not output table tags but output a ' '
	 * @param	string	$paramid		Key of parameter for id ('id', 'socid')
	 * @param	string	$help			Tooltip help
	 * @return	string					HTML edit field
	 */
	public function editfieldkey($text, $htmlname, $preselected, $object, $perm, $typeofdata = 'string', $moreparam = '', $fieldrequired = 0, $notabletag = 0, $paramid = 'id', $help = '')
	{
		global $conf, $langs;

		$ret = '';

		// TODO change for compatibility
		if (!empty($conf->global->MAIN_USE_JQUERY_JEDITABLE) && !preg_match('/^select;/', $typeofdata)) {
			if (!empty($perm)) {
				$tmp = explode(':', $typeofdata);
				$ret .= '<div class="editkey_'.$tmp[0].(!empty($tmp[1]) ? ' '.$tmp[1] : '').'" id="'.$htmlname.'">';
				if ($fieldrequired) {
					$ret .= '<span class="fieldrequired">';
				}
				if ($help) {
					$ret .= $this->textwithpicto($langs->trans($text), $help);
				} else {
					$ret .= $langs->trans($text);
				}
				if ($fieldrequired) {
					$ret .= '</span>';
				}
				$ret .= '</div>'."\n";
			} else {
				if ($fieldrequired) {
					$ret .= '<span class="fieldrequired">';
				}
				if ($help) {
					$ret .= $this->textwithpicto($langs->trans($text), $help);
				} else {
					$ret .= $langs->trans($text);
				}
				if ($fieldrequired) {
					$ret .= '</span>';
				}
			}
		} else {
			if (empty($notabletag) && $perm) {
				$ret .= '<table class="nobordernopadding centpercent"><tr><td class="nowrap">';
			}
			if ($fieldrequired) {
				$ret .= '<span class="fieldrequired">';
			}
			if ($help) {
				$ret .= $this->textwithpicto($langs->trans($text), $help);
			} else {
				$ret .= $langs->trans($text);
			}
			if ($fieldrequired) {
				$ret .= '</span>';
			}
			if (!empty($notabletag)) {
				$ret .= ' ';
			}
			if (empty($notabletag) && $perm) {
				$ret .= '</td>';
			}
			if (empty($notabletag) && $perm) {
				$ret .= '<td class="right">';
			}
			if ($htmlname && GETPOST('action', 'aZ09') != 'edit'.$htmlname && $perm) {
				$ret .= '<a class="editfielda" href="'.$_SERVER["PHP_SELF"].'?action=edit'.$htmlname.'&token='.newToken().'&'.$paramid.'='.$object->id.$moreparam.'">'.img_edit($langs->trans('Edit'), ($notabletag ? 0 : 1)).'</a>';
			}
			if (!empty($notabletag) && $notabletag == 1) {
				$ret .= ' : ';
			}
			if (!empty($notabletag) && $notabletag == 3) {
				$ret .= ' ';
			}
			if (empty($notabletag) && $perm) {
				$ret .= '</td>';
			}
			if (empty($notabletag) && $perm) {
				$ret .= '</tr></table>';
			}
		}

		return $ret;
	}

	/**
	 * Output value of a field for an editable field
	 *
	 * @param	string	$text			Text of label (not used in this function)
	 * @param	string	$htmlname		Name of select field
	 * @param	string	$value			Value to show/edit
	 * @param	object	$object			Object
	 * @param	boolean	$perm			Permission to allow button to edit parameter
	 * @param	string	$typeofdata		Type of data ('string' by default, 'email', 'amount:99', 'numeric:99', 'text' or 'textarea:rows:cols%', 'datepicker' ('day' do not work, don't know why), 'dayhour' or 'datepickerhour', 'ckeditor:dolibarr_zzz:width:height:savemethod:toolbarstartexpanded:rows:cols', 'select;xkey:xval,ykey:yval,...')
	 * @param	string	$editvalue		When in edit mode, use this value as $value instead of value (for example, you can provide here a formated price instead of numeric value). Use '' to use same than $value
	 * @param	object	$extObject		External object
	 * @param	mixed	$custommsg		String or Array of custom messages : eg array('success' => 'MyMessage', 'error' => 'MyMessage')
	 * @param	string	$moreparam		More param to add on the form action href URL
	 * @param   int     $notabletag     Do no output table tags
	 * @param	string	$formatfunc		Call a specific function to output field in view mode (For example: 'dol_print_email')
	 * @param	string	$paramid		Key of parameter for id ('id', 'socid')
	 * @param	string	$gm				'auto' or 'tzuser' or 'tzserver' (when $typeofdata is a date)
	 * @return  string					HTML edit field
	 */
	public function editfieldval($text, $htmlname, $value, $object, $perm, $typeofdata = 'string', $editvalue = '', $extObject = null, $custommsg = null, $moreparam = '', $notabletag = 0, $formatfunc = '', $paramid = 'id', $gm = 'auto')
	{
		global $conf, $langs;

		$ret = '';

		// Check parameters
		if (empty($typeofdata)) {
			return 'ErrorBadParameter';
		}

		// When option to edit inline is activated
		if (!empty($conf->global->MAIN_USE_JQUERY_JEDITABLE) && !preg_match('/^select;|day|datepicker|dayhour|datehourpicker/', $typeofdata)) { // TODO add jquery timepicker and support select
			$ret .= $this->editInPlace($object, $value, $htmlname, $perm, $typeofdata, $editvalue, $extObject, $custommsg);
		} else {
			$editmode = (GETPOST('action', 'aZ09') == 'edit'.$htmlname);
			if ($editmode) {
				$ret .= "\n";
				$ret .= '<form method="post" action="'.$_SERVER["PHP_SELF"].($moreparam ? '?'.$moreparam : '').'">';
				$ret .= '<input type="hidden" name="action" value="set'.$htmlname.'">';
				$ret .= '<input type="hidden" name="token" value="'.newToken().'">';
				$ret .= '<input type="hidden" name="'.$paramid.'" value="'.$object->id.'">';
				if (empty($notabletag)) {
					$ret .= '<table class="nobordernopadding centpercent">';
				}
				if (empty($notabletag)) {
					$ret .= '<tr><td>';
				}
				if (preg_match('/^(string|safehtmlstring|email)/', $typeofdata)) {
					$tmp = explode(':', $typeofdata);
					$ret .= '<input type="text" id="'.$htmlname.'" name="'.$htmlname.'" value="'.($editvalue ? $editvalue : $value).'"'.($tmp[1] ? ' size="'.$tmp[1].'"' : '').' autofocus>';
				} elseif (preg_match('/^(integer)/', $typeofdata)) {
					$tmp = explode(':', $typeofdata);
					$valuetoshow = price2num($editvalue ? $editvalue : $value, 0);
					$ret .= '<input type="text" id="'.$htmlname.'" name="'.$htmlname.'" value="'.$valuetoshow.'"'.($tmp[1] ? ' size="'.$tmp[1].'"' : '').' autofocus>';
				} elseif (preg_match('/^(numeric|amount)/', $typeofdata)) {
					$tmp = explode(':', $typeofdata);
					$valuetoshow = price2num($editvalue ? $editvalue : $value);
					$ret .= '<input type="text" id="'.$htmlname.'" name="'.$htmlname.'" value="'.($valuetoshow != '' ? price($valuetoshow) : '').'"'.($tmp[1] ? ' size="'.$tmp[1].'"' : '').' autofocus>';
				} elseif (preg_match('/^(checkbox)/', $typeofdata)) {
					$tmp = explode(':', $typeofdata);
					$ret .= '<input type="checkbox" id="' . $htmlname . '" name="' . $htmlname . '" value="' . $value . '"' . ($tmp[1] ? $tmp[1] : '') . '/>';
				} elseif (preg_match('/^text/', $typeofdata) || preg_match('/^note/', $typeofdata)) {	// if wysiwyg is enabled $typeofdata = 'ckeditor'
					$tmp = explode(':', $typeofdata);
					$cols = $tmp[2];
					$morealt = '';
					if (preg_match('/%/', $cols)) {
						$morealt = ' style="width: '.$cols.'"';
						$cols = '';
					}

					$valuetoshow = ($editvalue ? $editvalue : $value);
					$ret .= '<textarea id="'.$htmlname.'" name="'.$htmlname.'" wrap="soft" rows="'.($tmp[1] ? $tmp[1] : '20').'"'.($cols ? ' cols="'.$cols.'"' : 'class="quatrevingtpercent"').$morealt.'" autofocus>';
					// textarea convert automatically entities chars into simple chars.
					// So we convert & into &amp; so a string like 'a &lt; <b>b</b><br>é<br>&lt;script&gt;alert('X');&lt;script&gt;' stay a correct html and is not converted by textarea component when wysiwig is off.
					$valuetoshow = str_replace('&', '&amp;', $valuetoshow);
					$ret .= dol_string_neverthesehtmltags($valuetoshow, array('textarea'));
					$ret .= '</textarea>';
				} elseif ($typeofdata == 'day' || $typeofdata == 'datepicker') {
					$ret .= $this->selectDate($value, $htmlname, 0, 0, 1, 'form'.$htmlname, 1, 0, 0, '', '', '', '', 1, '', '', $gm);
				} elseif ($typeofdata == 'dayhour' || $typeofdata == 'datehourpicker') {
					$ret .= $this->selectDate($value, $htmlname, 1, 1, 1, 'form'.$htmlname, 1, 0, 0, '', '', '', '', 1, '', '', $gm);
				} elseif (preg_match('/^select;/', $typeofdata)) {
					$arraydata = explode(',', preg_replace('/^select;/', '', $typeofdata));
					$arraylist = array();
					foreach ($arraydata as $val) {
						$tmp = explode(':', $val);
						$tmpkey = str_replace('|', ':', $tmp[0]);
						$arraylist[$tmpkey] = $tmp[1];
					}
					$ret .= $this->selectarray($htmlname, $arraylist, $value);
				} elseif (preg_match('/^ckeditor/', $typeofdata)) {
					$tmp = explode(':', $typeofdata); // Example: ckeditor:dolibarr_zzz:width:height:savemethod:toolbarstartexpanded:rows:cols:uselocalbrowser
					require_once DOL_DOCUMENT_ROOT.'/core/class/doleditor.class.php';
					$doleditor = new DolEditor($htmlname, ($editvalue ? $editvalue : $value), ($tmp[2] ? $tmp[2] : ''), ($tmp[3] ? $tmp[3] : '100'), ($tmp[1] ? $tmp[1] : 'dolibarr_notes'), 'In', ($tmp[5] ? $tmp[5] : 0), (isset($tmp[8]) ? ($tmp[8] ?true:false) : true), true, ($tmp[6] ? $tmp[6] : '20'), ($tmp[7] ? $tmp[7] : '100'));
					$ret .= $doleditor->Create(1);
				}
				if (empty($notabletag)) {
					$ret .= '</td>';
				}

				// Button save-cancel
				if (empty($notabletag)) {
					$ret .= '<td class="left">';
				}
				//else $ret.='<div class="clearboth"></div>';
				$ret .= '<input type="submit" class="smallpaddingimp button'.(empty($notabletag) ? '' : ' ').'" name="modify" value="'.$langs->trans("Modify").'">';
				if (preg_match('/ckeditor|textarea/', $typeofdata) && empty($notabletag)) {
					$ret .= '<br>'."\n";
				}
				$ret .= '<input type="submit" class="smallpaddingimp button button-cancel'.(empty($notabletag) ? '' : ' ').'" name="cancel" value="'.$langs->trans("Cancel").'">';
				if (empty($notabletag)) {
					$ret .= '</td>';
				}

				if (empty($notabletag)) {
					$ret .= '</tr></table>'."\n";
				}
				$ret .= '</form>'."\n";
			} else {
				if (preg_match('/^(email)/', $typeofdata)) {
					$ret .= dol_print_email($value, 0, 0, 0, 0, 1);
				} elseif (preg_match('/^(amount|numeric)/', $typeofdata)) {
					$ret .= ($value != '' ? price($value, '', $langs, 0, -1, -1, $conf->currency) : '');
				} elseif (preg_match('/^(checkbox)/', $typeofdata)) {
					$tmp = explode(':', $typeofdata);
					$ret .= '<input type="checkbox" disabled id="' . $htmlname . '" name="' . $htmlname . '" value="' . $value . '"' . ($tmp[1] ? $tmp[1] : '') . '/>';
				} elseif (preg_match('/^text/', $typeofdata) || preg_match('/^note/', $typeofdata)) {
					$ret .= dol_htmlentitiesbr($value);
				} elseif (preg_match('/^safehtmlstring/', $typeofdata)) {
					$ret .= dol_string_onlythesehtmltags($value);
				} elseif (preg_match('/^restricthtml/', $typeofdata)) {
					$ret .= dol_string_onlythesehtmltags($value);
				} elseif ($typeofdata == 'day' || $typeofdata == 'datepicker') {
					$ret .= '<span class="valuedate">'.dol_print_date($value, 'day', $gm).'</span>';
				} elseif ($typeofdata == 'dayhour' || $typeofdata == 'datehourpicker') {
					$ret .= '<span class="valuedate">'.dol_print_date($value, 'dayhour', $gm).'</span>';
				} elseif (preg_match('/^select;/', $typeofdata)) {
					$arraydata = explode(',', preg_replace('/^select;/', '', $typeofdata));
					$arraylist = array();
					foreach ($arraydata as $val) {
						$tmp = explode(':', $val);
						$arraylist[$tmp[0]] = $tmp[1];
					}
					$ret .= $arraylist[$value];
					if ($htmlname == 'fk_product_type') {
						if ($value == 0) {
							$ret = img_picto($langs->trans("Product"), 'product', 'class="paddingleftonly paddingrightonly colorgrey"').$ret;
						} else {
							$ret = img_picto($langs->trans("Service"), 'service', 'class="paddingleftonly paddingrightonly colorgrey"').$ret;
						}
					}
				} elseif (preg_match('/^ckeditor/', $typeofdata)) {
					$tmpcontent = dol_htmlentitiesbr($value);
					if (!empty($conf->global->MAIN_DISABLE_NOTES_TAB)) {
						$firstline = preg_replace('/<br>.*/', '', $tmpcontent);
						$firstline = preg_replace('/[\n\r].*/', '', $firstline);
						$tmpcontent = $firstline.((strlen($firstline) != strlen($tmpcontent)) ? '...' : '');
					}
					// We dont use dol_escape_htmltag to get the html formating active, but this need we must also
					// clean data from some dangerous html
					$ret .= dol_string_onlythesehtmltags(dol_htmlentitiesbr($tmpcontent));
				} else {
					$ret .= dol_escape_htmltag($value);
				}

				if ($formatfunc && method_exists($object, $formatfunc)) {
					$ret = $object->$formatfunc($ret);
				}
			}
		}
		return $ret;
	}

	/**
	 * Output edit in place form
	 *
	 * @param   string	$fieldname		Name of the field
	 * @param	object	$object			Object
	 * @param	boolean	$perm			Permission to allow button to edit parameter. Set it to 0 to have a not edited field.
	 * @param	string	$typeofdata		Type of data ('string' by default, 'email', 'amount:99', 'numeric:99', 'text' or 'textarea:rows:cols', 'datepicker' ('day' do not work, don't know why), 'ckeditor:dolibarr_zzz:width:height:savemethod:1:rows:cols', 'select;xxx[:class]'...)
	 * @param	string	$check			Same coe than $check parameter of GETPOST()
	 * @param	string	$morecss		More CSS
	 * @return	string   		      	HTML code for the edit of alternative language
	 */
	public function widgetForTranslation($fieldname, $object, $perm, $typeofdata = 'string', $check = '', $morecss = '')
	{
		global $conf, $langs, $extralanguages;

		$result = '';

		// List of extra languages
		$arrayoflangcode = array();
		if (!empty($conf->global->PDF_USE_ALSO_LANGUAGE_CODE)) {
			$arrayoflangcode[] = $conf->global->PDF_USE_ALSO_LANGUAGE_CODE;
		}

		if (is_array($arrayoflangcode) && count($arrayoflangcode)) {
			if (!is_object($extralanguages)) {
				include_once DOL_DOCUMENT_ROOT.'/core/class/extralanguages.class.php';
				$extralanguages = new ExtraLanguages($this->db);
			}
			$extralanguages->fetch_name_extralanguages('societe');

			if (!is_array($extralanguages->attributes[$object->element]) || empty($extralanguages->attributes[$object->element][$fieldname])) {
				return ''; // No extralang field to show
			}

			$result .= '<!-- Widget for translation -->'."\n";
			$result .= '<div class="inline-block paddingleft image-'.$object->element.'-'.$fieldname.'">';
			$s = img_picto($langs->trans("ShowOtherLanguages"), 'language', '', false, 0, 0, '', 'fa-15 editfieldlang');
			$result .= $s;
			$result .= '</div>';

			$result .= '<div class="inline-block hidden field-'.$object->element.'-'.$fieldname.'">';

			$resultforextrlang = '';
			foreach ($arrayoflangcode as $langcode) {
				$valuetoshow = GETPOSTISSET('field-'.$object->element."-".$fieldname."-".$langcode) ? GETPOST('field-'.$object->element.'-'.$fieldname."-".$langcode, $check) : '';
				if (empty($valuetoshow)) {
					$object->fetchValuesForExtraLanguages();
					//var_dump($object->array_languages);
					$valuetoshow = $object->array_languages[$fieldname][$langcode];
				}

				$s = picto_from_langcode($langcode, 'class="pictoforlang paddingright"');
				$resultforextrlang .= $s;

				// TODO Use the showInputField() method of ExtraLanguages object
				if ($typeofdata == 'textarea') {
					$resultforextrlang .= '<textarea name="field-'.$object->element."-".$fieldname."-".$langcode.'" id="'.$fieldname."-".$langcode.'" class="'.$morecss.'" rows="'.ROWS_2.'" wrap="soft">';
					$resultforextrlang .= $valuetoshow;
					$resultforextrlang .= '</textarea>';
				} else {
					$resultforextrlang .= '<input type="text" class="inputfieldforlang '.($morecss ? ' '.$morecss : '').'" name="field-'.$object->element.'-'.$fieldname.'-'.$langcode.'" value="'.$valuetoshow.'">';
				}
			}
			$result .= $resultforextrlang;

			$result .= '</div>';
			$result .= '<script>$(".image-'.$object->element.'-'.$fieldname.'").click(function() { console.log("Toggle lang widget"); jQuery(".field-'.$object->element.'-'.$fieldname.'").toggle(); });</script>';
		}

		return $result;
	}

	/**
	 * Output edit in place form
	 *
	 * @param	object	$object			Object
	 * @param	string	$value			Value to show/edit
	 * @param	string	$htmlname		DIV ID (field name)
	 * @param	int		$condition		Condition to edit
	 * @param	string	$inputType		Type of input ('string', 'numeric', 'datepicker' ('day' do not work, don't know why), 'textarea:rows:cols', 'ckeditor:dolibarr_zzz:width:height:?:1:rows:cols', 'select:loadmethod:savemethod:buttononly')
	 * @param	string	$editvalue		When in edit mode, use this value as $value instead of value
	 * @param	object	$extObject		External object
	 * @param	mixed	$custommsg		String or Array of custom messages : eg array('success' => 'MyMessage', 'error' => 'MyMessage')
	 * @return	string   		      	HTML edit in place
	 */
	protected function editInPlace($object, $value, $htmlname, $condition, $inputType = 'textarea', $editvalue = null, $extObject = null, $custommsg = null)
	{
		global $conf;

		$out = '';

		// Check parameters
		if (preg_match('/^text/', $inputType)) {
			$value = dol_nl2br($value);
		} elseif (preg_match('/^numeric/', $inputType)) {
			$value = price($value);
		} elseif ($inputType == 'day' || $inputType == 'datepicker') {
			$value = dol_print_date($value, 'day');
		}

		if ($condition) {
			$element = false;
			$table_element = false;
			$fk_element		= false;
			$loadmethod		= false;
			$savemethod		= false;
			$ext_element	= false;
			$button_only	= false;
			$inputOption = '';
			$rows = '';
			$cols = '';

			if (is_object($object)) {
				$element = $object->element;
				$table_element = $object->table_element;
				$fk_element = $object->id;
			}

			if (is_object($extObject)) {
				$ext_element = $extObject->element;
			}

			if (preg_match('/^(string|email|numeric)/', $inputType)) {
				$tmp = explode(':', $inputType);
				$inputType = $tmp[0];
				if (!empty($tmp[1])) {
					$inputOption = $tmp[1];
				}
				if (!empty($tmp[2])) {
					$savemethod = $tmp[2];
				}
				$out .= '<input id="width_'.$htmlname.'" value="'.$inputOption.'" type="hidden"/>'."\n";
			} elseif ((preg_match('/^day$/', $inputType)) || (preg_match('/^datepicker/', $inputType)) || (preg_match('/^datehourpicker/', $inputType))) {
				$tmp = explode(':', $inputType);
				$inputType = $tmp[0];
				if (!empty($tmp[1])) {
					$inputOption = $tmp[1];
				}
				if (!empty($tmp[2])) {
					$savemethod = $tmp[2];
				}

				$out .= '<input id="timestamp" type="hidden"/>'."\n"; // Use for timestamp format
			} elseif (preg_match('/^(select|autocomplete)/', $inputType)) {
				$tmp = explode(':', $inputType);
				$inputType = $tmp[0];
				$loadmethod = $tmp[1];
				if (!empty($tmp[2])) {
					$savemethod = $tmp[2];
				}
				if (!empty($tmp[3])) {
					$button_only = true;
				}
			} elseif (preg_match('/^textarea/', $inputType)) {
				$tmp = explode(':', $inputType);
				$inputType = $tmp[0];
				$rows = (empty($tmp[1]) ? '8' : $tmp[1]);
				$cols = (empty($tmp[2]) ? '80' : $tmp[2]);
			} elseif (preg_match('/^ckeditor/', $inputType)) {
				$tmp = explode(':', $inputType);
				$inputType = $tmp[0];
				$toolbar = $tmp[1];
				if (!empty($tmp[2])) {
					$width = $tmp[2];
				}
				if (!empty($tmp[3])) {
					$heigth = $tmp[3];
				}
				if (!empty($tmp[4])) {
					$savemethod = $tmp[4];
				}

				if (!empty($conf->fckeditor->enabled)) {
					$out .= '<input id="ckeditor_toolbar" value="'.$toolbar.'" type="hidden"/>'."\n";
				} else {
					$inputType = 'textarea';
				}
			}

			$out .= '<input id="element_'.$htmlname.'" value="'.$element.'" type="hidden"/>'."\n";
			$out .= '<input id="table_element_'.$htmlname.'" value="'.$table_element.'" type="hidden"/>'."\n";
			$out .= '<input id="fk_element_'.$htmlname.'" value="'.$fk_element.'" type="hidden"/>'."\n";
			$out .= '<input id="loadmethod_'.$htmlname.'" value="'.$loadmethod.'" type="hidden"/>'."\n";
			if (!empty($savemethod)) {
				$out .= '<input id="savemethod_'.$htmlname.'" value="'.$savemethod.'" type="hidden"/>'."\n";
			}
			if (!empty($ext_element)) {
				$out .= '<input id="ext_element_'.$htmlname.'" value="'.$ext_element.'" type="hidden"/>'."\n";
			}
			if (!empty($custommsg)) {
				if (is_array($custommsg)) {
					if (!empty($custommsg['success'])) {
						$out .= '<input id="successmsg_'.$htmlname.'" value="'.$custommsg['success'].'" type="hidden"/>'."\n";
					}
					if (!empty($custommsg['error'])) {
						$out .= '<input id="errormsg_'.$htmlname.'" value="'.$custommsg['error'].'" type="hidden"/>'."\n";
					}
				} else {
					$out .= '<input id="successmsg_'.$htmlname.'" value="'.$custommsg.'" type="hidden"/>'."\n";
				}
			}
			if ($inputType == 'textarea') {
				$out .= '<input id="textarea_'.$htmlname.'_rows" value="'.$rows.'" type="hidden"/>'."\n";
				$out .= '<input id="textarea_'.$htmlname.'_cols" value="'.$cols.'" type="hidden"/>'."\n";
			}
			$out .= '<span id="viewval_'.$htmlname.'" class="viewval_'.$inputType.($button_only ? ' inactive' : ' active').'">'.$value.'</span>'."\n";
			$out .= '<span id="editval_'.$htmlname.'" class="editval_'.$inputType.($button_only ? ' inactive' : ' active').' hideobject">'.(!empty($editvalue) ? $editvalue : $value).'</span>'."\n";
		} else {
			$out = $value;
		}

		return $out;
	}

	/**
	 *	Show a text and picto with tooltip on text or picto.
	 *  Can be called by an instancied $form->textwithtooltip or by a static call Form::textwithtooltip
	 *
	 *	@param	string		$text				Text to show
	 *	@param	string		$htmltext			HTML content of tooltip. Must be HTML/UTF8 encoded.
	 *	@param	int			$tooltipon			1=tooltip on text, 2=tooltip on image, 3=tooltip sur les 2
	 *	@param	int			$direction			-1=image is before, 0=no image, 1=image is after
	 *	@param	string		$img				Html code for image (use img_xxx() function to get it)
	 *	@param	string		$extracss			Add a CSS style to td tags
	 *	@param	int			$notabs				0=Include table and tr tags, 1=Do not include table and tr tags, 2=use div, 3=use span
	 *	@param	string		$incbefore			Include code before the text
	 *	@param	int			$noencodehtmltext	Do not encode into html entity the htmltext
	 *  @param  string      $tooltiptrigger		''=Tooltip on hover, 'abc'=Tooltip on click (abc is a unique key)
	 *  @param	int			$forcenowrap		Force no wrap between text and picto (works with notabs=2 only)
	 *	@return	string							Code html du tooltip (texte+picto)
	 *	@see	textwithpicto() Use thisfunction if you can.
	 */
	public function textwithtooltip($text, $htmltext, $tooltipon = 1, $direction = 0, $img = '', $extracss = '', $notabs = 3, $incbefore = '', $noencodehtmltext = 0, $tooltiptrigger = '', $forcenowrap = 0)
	{
		if ($incbefore) {
			$text = $incbefore.$text;
		}
		if (!$htmltext) {
			return $text;
		}
		$direction = (int) $direction;	// For backward compatibility when $direction was set to '' instead of 0

		$tag = 'td';
		if ($notabs == 2) {
			$tag = 'div';
		}
		if ($notabs == 3) {
			$tag = 'span';
		}
		// Sanitize tooltip
		$htmltext = str_replace(array("\r", "\n"), '', $htmltext);

		$extrastyle = '';
		if ($direction < 0) {
			$extracss = ($extracss ? $extracss.' ' : '').($notabs != 3 ? 'inline-block' : '');
			$extrastyle = 'padding: 0px; padding-left: 3px !important;';
		}
		if ($direction > 0) {
			$extracss = ($extracss ? $extracss.' ' : '').($notabs != 3 ? 'inline-block' : '');
			$extrastyle = 'padding: 0px; padding-right: 3px !important;';
		}

		$classfortooltip = 'classfortooltip';

		$s = '';
		$textfordialog = '';

		if ($tooltiptrigger == '') {
			$htmltext = str_replace('"', '&quot;', $htmltext);
		} else {
			$classfortooltip = 'classfortooltiponclick';
			$textfordialog .= '<div style="display: none;" id="idfortooltiponclick_'.$tooltiptrigger.'" class="classfortooltiponclicktext">'.$htmltext.'</div>';
		}
		if ($tooltipon == 2 || $tooltipon == 3) {
			$paramfortooltipimg = ' class="'.$classfortooltip.($notabs != 3 ? ' inline-block' : '').($extracss ? ' '.$extracss : '').'" style="padding: 0px;'.($extrastyle ? ' '.$extrastyle : '').'"';
			if ($tooltiptrigger == '') {
				$paramfortooltipimg .= ' title="'.($noencodehtmltext ? $htmltext : dol_escape_htmltag($htmltext, 1)).'"'; // Attribut to put on img tag to store tooltip
			} else {
				$paramfortooltipimg .= ' dolid="'.$tooltiptrigger.'"';
			}
		} else {
			$paramfortooltipimg = ($extracss ? ' class="'.$extracss.'"' : '').($extrastyle ? ' style="'.$extrastyle.'"' : ''); // Attribut to put on td text tag
		}
		if ($tooltipon == 1 || $tooltipon == 3) {
			$paramfortooltiptd = ' class="'.($tooltipon == 3 ? 'cursorpointer ' : '').$classfortooltip.' inline-block'.($extracss ? ' '.$extracss : '').'" style="padding: 0px;'.($extrastyle ? ' '.$extrastyle : '').'" ';
			if ($tooltiptrigger == '') {
				$paramfortooltiptd .= ' title="'.($noencodehtmltext ? $htmltext : dol_escape_htmltag($htmltext, 1)).'"'; // Attribut to put on td tag to store tooltip
			} else {
				$paramfortooltiptd .= ' dolid="'.$tooltiptrigger.'"';
			}
		} else {
			$paramfortooltiptd = ($extracss ? ' class="'.$extracss.'"' : '').($extrastyle ? ' style="'.$extrastyle.'"' : ''); // Attribut to put on td text tag
		}
		if (empty($notabs)) {
			$s .= '<table class="nobordernopadding"><tr style="height: auto;">';
		} elseif ($notabs == 2) {
			$s .= '<div class="inline-block'.($forcenowrap ? ' nowrap' : '').'">';
		}
		// Define value if value is before
		if ($direction < 0) {
			$s .= '<'.$tag.$paramfortooltipimg;
			if ($tag == 'td') {
				$s .= ' class=valigntop" width="14"';
			}
			$s .= '>'.$textfordialog.$img.'</'.$tag.'>';
		}
		// Use another method to help avoid having a space in value in order to use this value with jquery
		// Define label
		if ((string) $text != '') {
			$s .= '<'.$tag.$paramfortooltiptd.'>'.$text.'</'.$tag.'>';
		}
		// Define value if value is after
		if ($direction > 0) {
			$s .= '<'.$tag.$paramfortooltipimg;
			if ($tag == 'td') {
				$s .= ' class="valignmiddle" width="14"';
			}
			$s .= '>'.$textfordialog.$img.'</'.$tag.'>';
		}
		if (empty($notabs)) {
			$s .= '</tr></table>';
		} elseif ($notabs == 2) {
			$s .= '</div>';
		}

		return $s;
	}

	/**
	 *	Show a text with a picto and a tooltip on picto
	 *
	 *	@param	string	$text				Text to show
	 *	@param  string	$htmltext	     	Content of tooltip
	 *	@param	int		$direction			1=Icon is after text, -1=Icon is before text, 0=no icon
	 * 	@param	string	$type				Type of picto ('info', 'infoclickable', 'help', 'helpclickable', 'warning', 'superadmin', 'mypicto@mymodule', ...) or image filepath or 'none'
	 *  @param  string	$extracss           Add a CSS style to td, div or span tag
	 *  @param  int		$noencodehtmltext   Do not encode into html entity the htmltext
	 *  @param	int		$notabs				0=Include table and tr tags, 1=Do not include table and tr tags, 2=use div, 3=use span
	 *  @param  string  $tooltiptrigger     ''=Tooltip on hover, 'abc'=Tooltip on click (abc is a unique key, clickable link is on image or on link if param $type='none' or on both if $type='xxxclickable')
	 *  @param	int		$forcenowrap		Force no wrap between text and picto (works with notabs=2 only)
	 * 	@return	string						HTML code of text, picto, tooltip
	 */
	public function textwithpicto($text, $htmltext, $direction = 1, $type = 'help', $extracss = '', $noencodehtmltext = 0, $notabs = 3, $tooltiptrigger = '', $forcenowrap = 0)
	{
		global $conf, $langs;

		$alt = '';
		if ($tooltiptrigger) {
			$alt = $langs->transnoentitiesnoconv("ClickToShowHelp");
		}

		//For backwards compatibility
		if ($type == '0') {
			$type = 'info';
		} elseif ($type == '1') {
			$type = 'help';
		}

		// If info or help with no javascript, show only text
		if (empty($conf->use_javascript_ajax)) {
			if ($type == 'info' || $type == 'infoclickable' || $type == 'help' || $type == 'helpclickable') {
				return $text;
			} else {
				$alt = $htmltext;
				$htmltext = '';
			}
		}

		// If info or help with smartphone, show only text (tooltip hover can't works)
		if (!empty($conf->dol_no_mouse_hover) && empty($tooltiptrigger)) {
			if ($type == 'info' || $type == 'infoclickable' || $type == 'help' || $type == 'helpclickable') {
				return $text;
			}
		}
		// If info or help with smartphone, show only text (tooltip on click does not works with dialog on smaprtphone)
		//if (! empty($conf->dol_no_mouse_hover) && ! empty($tooltiptrigger))
		//{
		//if ($type == 'info' || $type == 'help') return '<a href="'..'">'.$text.''</a>';
		//}

		$img = '';
		if ($type == 'info') {
			$img = img_help(0, $alt);
		} elseif ($type == 'help') {
			$img = img_help(($tooltiptrigger != '' ? 2 : 1), $alt);
		} elseif ($type == 'helpclickable') {
			$img = img_help(($tooltiptrigger != '' ? 2 : 1), $alt);
		} elseif ($type == 'superadmin') {
			$img = img_picto($alt, 'redstar');
		} elseif ($type == 'admin') {
			$img = img_picto($alt, 'star');
		} elseif ($type == 'warning') {
			$img = img_warning($alt);
		} elseif ($type != 'none') {
			$img = img_picto($alt, $type); // $type can be an image path
		}

		return $this->textwithtooltip($text, $htmltext, ((($tooltiptrigger && !$img) || strpos($type, 'clickable')) ? 3 : 2), $direction, $img, $extracss, $notabs, '', $noencodehtmltext, $tooltiptrigger, $forcenowrap);
	}

	/**
	 * Generate select HTML to choose massaction
	 *
	 * @param	string	$selected		Value auto selected when at least one record is selected. Not a preselected value. Use '0' by default.
	 * @param	array	$arrayofaction	array('code'=>'label', ...). The code is the key stored into the GETPOST('massaction') when submitting action.
	 * @param   int     $alwaysvisible  1=select button always visible
	 * @param   string  $name     		Name for massaction
	 * @param   string  $cssclass 		CSS class used to check for select
	 * @return	string|void				Select list
	 */
	public function selectMassAction($selected, $arrayofaction, $alwaysvisible = 0, $name = 'massaction', $cssclass = 'checkforselect')
	{
		global $conf, $langs, $hookmanager;


		$disabled = 0;
		$ret = '<div class="centpercent center">';
		$ret .= '<select class="flat'.(empty($conf->use_javascript_ajax) ? '' : ' hideobject').' '.$name.' '.$name.'select valignmiddle alignstart" id="'.$name.'" name="'.$name.'"'.($disabled ? ' disabled="disabled"' : '').'>';

		// Complete list with data from external modules. THe module can use $_SERVER['PHP_SELF'] to know on which page we are, or use the $parameters['currentcontext'] completed by executeHooks.
		$parameters = array();
		$reshook = $hookmanager->executeHooks('addMoreMassActions', $parameters); // Note that $action and $object may have been modified by hook
		// check if there is a mass action
		if (count($arrayofaction) == 0 && empty($hookmanager->resPrint)) {
			return;
		}
		if (empty($reshook)) {
			$ret .= '<option value="0"'.($disabled ? ' disabled="disabled"' : '').'>-- '.$langs->trans("SelectAction").' --</option>';
			foreach ($arrayofaction as $code => $label) {
				$ret .= '<option value="'.$code.'"'.($disabled ? ' disabled="disabled"' : '').' data-html="'.dol_escape_htmltag($label).'">'.$label.'</option>';
			}
		}
		$ret .= $hookmanager->resPrint;

		$ret .= '</select>';

		if (empty($conf->dol_optimize_smallscreen)) {
			$ret .= ajax_combobox('.'.$name.'select');
		}

		// Warning: if you set submit button to disabled, post using 'Enter' will no more work if there is no another input submit. So we add a hidden button
		$ret .= '<input type="submit" name="confirmmassactioninvisible" style="display: none" tabindex="-1">'; // Hidden button BEFORE so it is the one used when we submit with ENTER.
		$ret .= '<input type="submit" disabled name="confirmmassaction"'.(empty($conf->use_javascript_ajax) ? '' : ' style="display: none"').' class="button smallpaddingimp'.(empty($conf->use_javascript_ajax) ? '' : ' hideobject').' '.$name.' '.$name.'confirmed" value="'.dol_escape_htmltag($langs->trans("Confirm")).'">';
		$ret .= '</div>';

		if (!empty($conf->use_javascript_ajax)) {
			$ret .= '<!-- JS CODE TO ENABLE mass action select -->
    		<script>
                        function initCheckForSelect(mode, name, cssclass)	/* mode is 0 during init of page or click all, 1 when we click on 1 checkboxi, "name" refers to the class of the massaction button, "cssclass" to the class of the checkfor select boxes */
        		{
        			atleastoneselected=0;
                                jQuery("."+cssclass).each(function( index ) {
    	  				/* console.log( index + ": " + $( this ).text() ); */
    	  				if ($(this).is(\':checked\')) atleastoneselected++;
    	  			});

					console.log("initCheckForSelect mode="+mode+" name="+name+" cssclass="+cssclass+" atleastoneselected="+atleastoneselected);

    	  			if (atleastoneselected || '.$alwaysvisible.')
    	  			{
                                    jQuery("."+name).show();
        			    '.($selected ? 'if (atleastoneselected) { jQuery("."+name+"select").val("'.$selected.'").trigger(\'change\'); jQuery("."+name+"confirmed").prop(\'disabled\', false); }' : '').'
        			    '.($selected ? 'if (! atleastoneselected) { jQuery("."+name+"select").val("0").trigger(\'change\'); jQuery("."+name+"confirmed").prop(\'disabled\', true); } ' : '').'
    	  			}
    	  			else
    	  			{
                                    jQuery("."+name).hide();
                                    jQuery("."+name+"other").hide();
    	            }
        		}

        	jQuery(document).ready(function () {
                    initCheckForSelect(0, "' . $name.'", "'.$cssclass.'");
                    jQuery(".' . $cssclass.'").click(function() {
                        initCheckForSelect(1, "'.$name.'", "'.$cssclass.'");
                    });
                        jQuery(".' . $name.'select").change(function() {
        			var massaction = $( this ).val();
        			var urlform = $( this ).closest("form").attr("action").replace("#show_files","");
        			if (massaction == "builddoc")
                    {
                        urlform = urlform + "#show_files";
    	            }
        			$( this ).closest("form").attr("action", urlform);
                    console.log("we select a mass action name='.$name.' massaction="+massaction+" - "+urlform);
        	        /* Warning: if you set submit button to disabled, post using Enter will no more work if there is no other button */
        			if ($(this).val() != \'0\')
    	  			{
                                        jQuery(".' . $name.'confirmed").prop(\'disabled\', false);
										jQuery(".' . $name.'other").hide();	/* To disable if another div was open */
                                        jQuery(".' . $name.'"+massaction).show();
    	  			}
    	  			else
    	  			{
                                        jQuery(".' . $name.'confirmed").prop(\'disabled\', true);
										jQuery(".' . $name.'other").hide();	/* To disable any div open */
    	  			}
    	        });
        	});
    		</script>
        	';
		}

		return $ret;
	}

	// phpcs:disable PEAR.NamingConventions.ValidFunctionName.ScopeNotCamelCaps
	/**
	 *  Return combo list of activated countries, into language of user
	 *
	 *  @param	string		$selected       		Id or Code or Label of preselected country
	 *  @param  string		$htmlname       		Name of html select object
	 *  @param  string		$htmloption     		More html options on select object
	 *  @param	integer		$maxlength				Max length for labels (0=no limit)
	 *  @param	string		$morecss				More css class
	 *  @param	string		$usecodeaskey			''=Use id as key (default), 'code3'=Use code on 3 alpha as key, 'code2"=Use code on 2 alpha as key
	 *  @param	int|string	$showempty				Show empty choice
	 *  @param	int			$disablefavorites		1=Disable favorites,
	 *  @param	int			$addspecialentries		1=Add dedicated entries for group of countries (like 'European Economic Community', ...)
	 *  @param	array		$exclude_country_code	Array of country code (iso2) to exclude
	 *  @param	int			$hideflags				Hide flags
	 *  @return string           				HTML string with select
	 */
	public function select_country($selected = '', $htmlname = 'country_id', $htmloption = '', $maxlength = 0, $morecss = 'minwidth300', $usecodeaskey = '', $showempty = 1, $disablefavorites = 0, $addspecialentries = 0, $exclude_country_code = array(), $hideflags = 0)
	{
		// phpcs:enable
		global $conf, $langs, $mysoc;

		$langs->load("dict");

		$out = '';
		$countryArray = array();
		$favorite = array();
		$label = array();
		$atleastonefavorite = 0;

		$sql = "SELECT rowid, code as code_iso, code_iso as code_iso3, label, favorite, eec";
		$sql .= " FROM ".$this->db->prefix()."c_country";
		$sql .= " WHERE active > 0";
		//$sql.= " ORDER BY code ASC";

		dol_syslog(get_class($this)."::select_country", LOG_DEBUG);
		$resql = $this->db->query($sql);
		if ($resql) {
			$out .= '<select id="select'.$htmlname.'" class="flat maxwidth200onsmartphone selectcountry'.($morecss ? ' '.$morecss : '').'" name="'.$htmlname.'" '.$htmloption.'>';
			$num = $this->db->num_rows($resql);
			$i = 0;
			if ($num) {
				while ($i < $num) {
					$obj = $this->db->fetch_object($resql);

					$countryArray[$i]['rowid'] = $obj->rowid;
					$countryArray[$i]['code_iso'] = $obj->code_iso;
					$countryArray[$i]['code_iso3'] 	= $obj->code_iso3;
					$countryArray[$i]['label'] = ($obj->code_iso && $langs->transnoentitiesnoconv("Country".$obj->code_iso) != "Country".$obj->code_iso ? $langs->transnoentitiesnoconv("Country".$obj->code_iso) : ($obj->label != '-' ? $obj->label : ''));
					$countryArray[$i]['favorite'] = $obj->favorite;
					$countryArray[$i]['eec'] = $obj->eec;
					$favorite[$i] = $obj->favorite;
					$label[$i] = dol_string_unaccent($countryArray[$i]['label']);
					$i++;
				}

				if (empty($disablefavorites)) {
					$array1_sort_order = SORT_DESC;
					$array2_sort_order = SORT_ASC;
					array_multisort($favorite, $array1_sort_order, $label, $array2_sort_order, $countryArray);
				} else {
					$countryArray = dol_sort_array($countryArray, 'label');
				}

				if ($showempty) {
					if (is_numeric($showempty)) {
						$out .= '<option value="">&nbsp;</option>'."\n";
					} else {
						$out .= '<option value="">'.$langs->trans($showempty).'</option>'."\n";
					}
				}

				if ($addspecialentries) {	// Add dedicated entries for groups of countries
					//if ($showempty) $out.= '<option value="" disabled class="selectoptiondisabledwhite">--------------</option>';
					$out .= '<option value="special_allnotme"'.($selected == 'special_allnotme' ? ' selected' : '').'>'.$langs->trans("CountriesExceptMe", $langs->transnoentitiesnoconv("Country".$mysoc->country_code)).'</option>';
					$out .= '<option value="special_eec"'.($selected == 'special_eec' ? ' selected' : '').'>'.$langs->trans("CountriesInEEC").'</option>';
					if ($mysoc->isInEEC()) {
						$out .= '<option value="special_eecnotme"'.($selected == 'special_eecnotme' ? ' selected' : '').'>'.$langs->trans("CountriesInEECExceptMe", $langs->transnoentitiesnoconv("Country".$mysoc->country_code)).'</option>';
					}
					$out .= '<option value="special_noteec"'.($selected == 'special_noteec' ? ' selected' : '').'>'.$langs->trans("CountriesNotInEEC").'</option>';
					$out .= '<option value="" disabled class="selectoptiondisabledwhite">------------</option>';
				}

				foreach ($countryArray as $row) {
					//if (empty($showempty) && empty($row['rowid'])) continue;
					if (empty($row['rowid'])) {
						continue;
					}
					if (is_array($exclude_country_code) && count($exclude_country_code) && in_array($row['code_iso'], $exclude_country_code)) {
						continue; // exclude some countries
					}

					if (empty($disablefavorites) && $row['favorite'] && $row['code_iso']) {
						$atleastonefavorite++;
					}
					if (empty($row['favorite']) && $atleastonefavorite) {
						$atleastonefavorite = 0;
						$out .= '<option value="" disabled class="selectoptiondisabledwhite">------------</option>';
					}

					$labeltoshow = '';
					if ($row['label']) {
						$labeltoshow .= dol_trunc($row['label'], $maxlength, 'middle');
					} else {
						$labeltoshow .= '&nbsp;';
					}
					if ($row['code_iso']) {
						$labeltoshow .= ' <span class="opacitymedium">('.$row['code_iso'].')</span>';
						if (empty($hideflags)) {
							$tmpflag = picto_from_langcode($row['code_iso'], 'class="saturatemedium paddingrightonly"', 1);
							$labeltoshow = $tmpflag.' '.$labeltoshow;
						}
					}

					if ($selected && $selected != '-1' && ($selected == $row['rowid'] || $selected == $row['code_iso'] || $selected == $row['code_iso3'] || $selected == $row['label'])) {
						$out .= '<option value="'.($usecodeaskey ? ($usecodeaskey == 'code2' ? $row['code_iso'] : $row['code_iso3']) : $row['rowid']).'" selected data-html="'.dol_escape_htmltag($labeltoshow).'" data-eec="'.((int) $row['eec']).'">';
					} else {
						$out .= '<option value="'.($usecodeaskey ? ($usecodeaskey == 'code2' ? $row['code_iso'] : $row['code_iso3']) : $row['rowid']).'" data-html="'.dol_escape_htmltag($labeltoshow).'" data-eec="'.((int) $row['eec']).'">';
					}
					$out .= $labeltoshow;
					$out .= '</option>'."\n";
				}
			}
			$out .= '</select>';
		} else {
			dol_print_error($this->db);
		}

		// Make select dynamic
		include_once DOL_DOCUMENT_ROOT.'/core/lib/ajax.lib.php';
		$out .= ajax_combobox('select'.$htmlname, array(), 0, 0, 'resolve');

		return $out;
	}

	// phpcs:disable PEAR.NamingConventions.ValidFunctionName.ScopeNotCamelCaps
	/**
	 *  Return select list of incoterms
	 *
	 *  @param	string	$selected       		Id or Code of preselected incoterm
	 *  @param	string	$location_incoterms     Value of input location
	 *  @param	string	$page       			Defined the form action
	 *  @param  string	$htmlname       		Name of html select object
	 *  @param  string	$htmloption     		Options html on select object
	 * 	@param	int		$forcecombo				Force to load all values and output a standard combobox (with no beautification)
	 *  @param	array	$events					Event options to run on change. Example: array(array('method'=>'getContacts', 'url'=>dol_buildpath('/core/ajax/contacts.php',1), 'htmlname'=>'contactid', 'params'=>array('add-customer-contact'=>'disabled')))
	 *  @param	array	$disableautocomplete	Disable autocomplete
	 *  @return string           				HTML string with select and input
	 */
	public function select_incoterms($selected = '', $location_incoterms = '', $page = '', $htmlname = 'incoterm_id', $htmloption = '', $forcecombo = 1, $events = array(), $disableautocomplete = 0)
	{
		// phpcs:enable
		global $conf, $langs;

		$langs->load("dict");

		$out = '';
		$moreattrib = '';
		$incotermArray = array();

		$sql = "SELECT rowid, code";
		$sql .= " FROM ".$this->db->prefix()."c_incoterms";
		$sql .= " WHERE active > 0";
		$sql .= " ORDER BY code ASC";

		dol_syslog(get_class($this)."::select_incoterm", LOG_DEBUG);
		$resql = $this->db->query($sql);
		if ($resql) {
			if ($conf->use_javascript_ajax && !$forcecombo) {
				include_once DOL_DOCUMENT_ROOT.'/core/lib/ajax.lib.php';
				$out .= ajax_combobox($htmlname, $events);
			}

			if (!empty($page)) {
				$out .= '<form method="post" action="'.$page.'">';
				$out .= '<input type="hidden" name="action" value="set_incoterms">';
				$out .= '<input type="hidden" name="token" value="'.newToken().'">';
			}

			$out .= '<select id="'.$htmlname.'" class="flat selectincoterm width75" name="'.$htmlname.'" '.$htmloption.'>';
			$out .= '<option value="0">&nbsp;</option>';
			$num = $this->db->num_rows($resql);
			$i = 0;
			if ($num) {
				while ($i < $num) {
					$obj = $this->db->fetch_object($resql);
					$incotermArray[$i]['rowid'] = $obj->rowid;
					$incotermArray[$i]['code'] = $obj->code;
					$i++;
				}

				foreach ($incotermArray as $row) {
					if ($selected && ($selected == $row['rowid'] || $selected == $row['code'])) {
						$out .= '<option value="'.$row['rowid'].'" selected>';
					} else {
						$out .= '<option value="'.$row['rowid'].'">';
					}

					if ($row['code']) {
						$out .= $row['code'];
					}

					$out .= '</option>';
				}
			}
			$out .= '</select>';

			if ($conf->use_javascript_ajax && empty($disableautocomplete)) {
				$out .= ajax_multiautocompleter('location_incoterms', '', DOL_URL_ROOT.'/core/ajax/locationincoterms.php')."\n";
				$moreattrib .= ' autocomplete="off"';
			}
			$out .= '<input id="location_incoterms" class="maxwidthonsmartphone type="text" name="location_incoterms" value="'.$location_incoterms.'">'."\n";

			if (!empty($page)) {
				$out .= '<input type="submit" class="button valignmiddle smallpaddingimp nomargintop nomarginbottom" value="'.$langs->trans("Modify").'"></form>';
			}
		} else {
			dol_print_error($this->db);
		}

		return $out;
	}

	// phpcs:disable PEAR.NamingConventions.ValidFunctionName.ScopeNotCamelCaps
	/**
	 *	Return list of types of lines (product or service)
	 * 	Example: 0=product, 1=service, 9=other (for external module)
	 *
	 *	@param  string	$selected       Preselected type
	 *	@param  string	$htmlname       Name of field in html form
	 * 	@param	int		$showempty		Add an empty field
	 * 	@param	int		$hidetext		Do not show label 'Type' before combo box (used only if there is at least 2 choices to select)
	 * 	@param	integer	$forceall		1=Force to show products and services in combo list, whatever are activated modules, 0=No force, 2=Force to show only Products, 3=Force to show only services, -1=Force none (and set hidden field to 'service')
	 *  @return	void
	 */
	public function select_type_of_lines($selected = '', $htmlname = 'type', $showempty = 0, $hidetext = 0, $forceall = 0)
	{
		// phpcs:enable
		global $langs, $conf;

		// If product & services are enabled or both disabled.
		if ($forceall == 1 || (empty($forceall) && !empty($conf->product->enabled) && !empty($conf->service->enabled))
			|| (empty($forceall) && empty($conf->product->enabled) && empty($conf->service->enabled))) {
			if (empty($hidetext)) {
				print $langs->trans("Type").': ';
			}
			print '<select class="flat" id="select_'.$htmlname.'" name="'.$htmlname.'">';
			if ($showempty) {
				print '<option value="-1"';
				if ($selected == -1) {
					print ' selected';
				}
				print '>&nbsp;</option>';
			}

			print '<option value="0"';
			if (0 == $selected || ($selected == -1 && getDolGlobalString('MAIN_FREE_PRODUCT_CHECKED_BY_DEFAULT') == 'product')) {
				print ' selected';
			}
			print '>'.$langs->trans("Product");

			print '<option value="1"';
			if (1 == $selected || ($selected == -1 && getDolGlobalString('MAIN_FREE_PRODUCT_CHECKED_BY_DEFAULT') == 'service')) {
				print ' selected';
			}
			print '>'.$langs->trans("Service");

			print '</select>';
			print ajax_combobox('select_'.$htmlname);
			//if ($user->admin) print info_admin($langs->trans("YouCanChangeValuesForThisListFromDictionarySetup"),1);
		}
		if ((empty($forceall) && empty($conf->product->enabled) && !empty($conf->service->enabled)) || $forceall == 3) {
			print $langs->trans("Service");
			print '<input type="hidden" name="'.$htmlname.'" value="1">';
		}
		if ((empty($forceall) && !empty($conf->product->enabled) && empty($conf->service->enabled)) || $forceall == 2) {
			print $langs->trans("Product");
			print '<input type="hidden" name="'.$htmlname.'" value="0">';
		}
		if ($forceall < 0) {	// This should happened only for contracts when both predefined product and service are disabled.
			print '<input type="hidden" name="'.$htmlname.'" value="1">'; // By default we set on service for contract. If CONTRACT_SUPPORT_PRODUCTS is set, forceall should be 1 not -1
		}
	}

	// phpcs:disable PEAR.NamingConventions.ValidFunctionName.ScopeNotCamelCaps
	/**
	 *	Load into cache cache_types_fees, array of types of fees
	 *
	 *	@return     int             Nb of lines loaded, <0 if KO
	 */
	public function load_cache_types_fees()
	{
		// phpcs:enable
		global $langs;

		$num = count($this->cache_types_fees);
		if ($num > 0) {
			return 0; // Cache already loaded
		}

		dol_syslog(__METHOD__, LOG_DEBUG);

		$langs->load("trips");

		$sql = "SELECT c.code, c.label";
		$sql .= " FROM ".$this->db->prefix()."c_type_fees as c";
		$sql .= " WHERE active > 0";

		$resql = $this->db->query($sql);
		if ($resql) {
			$num = $this->db->num_rows($resql);
			$i = 0;

			while ($i < $num) {
				$obj = $this->db->fetch_object($resql);

				// Si traduction existe, on l'utilise, sinon on prend le libelle par defaut
				$label = ($obj->code != $langs->trans($obj->code) ? $langs->trans($obj->code) : $langs->trans($obj->label));
				$this->cache_types_fees[$obj->code] = $label;
				$i++;
			}

			asort($this->cache_types_fees);

			return $num;
		} else {
			dol_print_error($this->db);
			return -1;
		}
	}

	// phpcs:disable PEAR.NamingConventions.ValidFunctionName.ScopeNotCamelCaps
	/**
	 *	Return list of types of notes
	 *
	 *	@param	string		$selected		Preselected type
	 *	@param  string		$htmlname		Name of field in form
	 * 	@param	int			$showempty		Add an empty field
	 * 	@return	void
	 */
	public function select_type_fees($selected = '', $htmlname = 'type', $showempty = 0)
	{
		// phpcs:enable
		global $user, $langs;

		dol_syslog(__METHOD__." selected=".$selected.", htmlname=".$htmlname, LOG_DEBUG);

		$this->load_cache_types_fees();

		print '<select id="select_'.$htmlname.'" class="flat" name="'.$htmlname.'">';
		if ($showempty) {
			print '<option value="-1"';
			if ($selected == -1) {
				print ' selected';
			}
			print '>&nbsp;</option>';
		}

		foreach ($this->cache_types_fees as $key => $value) {
			print '<option value="'.$key.'"';
			if ($key == $selected) {
				print ' selected';
			}
			print '>';
			print $value;
			print '</option>';
		}

		print '</select>';
		if ($user->admin) {
			print info_admin($langs->trans("YouCanChangeValuesForThisListFromDictionarySetup"), 1);
		}
	}


	// phpcs:disable PEAR.NamingConventions.ValidFunctionName.ScopeNotCamelCaps
	/**
	 *  Output html form to select a third party
	 *
	 *	@param	string	$selected       		Preselected type
	 *	@param  string	$htmlname       		Name of field in form
	 *  @param  string	$filter         		Optional filters criteras. WARNING: To avoid SQL injection, only few chars [.a-z0-9 =<>] are allowed here (example: 's.rowid <> x', 's.client IN (1,3)')
	 *	@param	string	$showempty				Add an empty field (Can be '1' or text key to use on empty line like 'SelectThirdParty')
	 * 	@param	int		$showtype				Show third party type in combolist (customer, prospect or supplier)
	 * 	@param	int		$forcecombo				Force to load all values and output a standard combobox (with no beautification)
	 *  @param	array	$events					Ajax event options to run on change. Example: array(array('method'=>'getContacts', 'url'=>dol_buildpath('/core/ajax/contacts.php',1), 'htmlname'=>'contactid', 'params'=>array('add-customer-contact'=>'disabled')))
	 *	@param	int		$limit					Maximum number of elements
	 *  @param	string	$morecss				Add more css styles to the SELECT component
	 *	@param  string	$moreparam      		Add more parameters onto the select tag. For example 'style="width: 95%"' to avoid select2 component to go over parent container
	 *	@param	string	$selected_input_value	Value of preselected input text (for use with ajax)
	 *  @param	int		$hidelabel				Hide label (0=no, 1=yes, 2=show search icon (before) and placeholder, 3 search icon after)
	 *  @param	array	$ajaxoptions			Options for ajax_autocompleter
	 * 	@param  bool	$multiple				add [] in the name of element and add 'multiple' attribut (not working with ajax_autocompleter)
	 *  @param	array	$excludeids				Exclude IDs from the select combo
	 * 	@return	string							HTML string with select box for thirdparty.
	 */
	public function select_company($selected = '', $htmlname = 'socid', $filter = '', $showempty = '', $showtype = 0, $forcecombo = 0, $events = array(), $limit = 0, $morecss = 'minwidth100', $moreparam = '', $selected_input_value = '', $hidelabel = 1, $ajaxoptions = array(), $multiple = false, $excludeids = array())
	{
		// phpcs:enable
		global $conf, $user, $langs;

		$out = '';

		if (!empty($conf->use_javascript_ajax) && !empty($conf->global->COMPANY_USE_SEARCH_TO_SELECT) && !$forcecombo) {
			if (is_null($ajaxoptions)) {
				$ajaxoptions = array();
			}

			require_once DOL_DOCUMENT_ROOT . '/core/lib/ajax.lib.php';

			// No immediate load of all database
			$placeholder = '';
			if ($selected && empty($selected_input_value)) {
				require_once DOL_DOCUMENT_ROOT.'/societe/class/societe.class.php';
				$societetmp = new Societe($this->db);
				$societetmp->fetch($selected);
				$selected_input_value = $societetmp->name;
				unset($societetmp);
			}

			// mode 1
			$urloption = 'htmlname='.urlencode(str_replace('.', '_', $htmlname)).'&outjson=1&filter='.urlencode($filter).(empty($excludeids) ? '' : '&excludeids='.join(',', $excludeids)).($showtype ? '&showtype='.urlencode($showtype) : '');

			$out .= '<style type="text/css">.ui-autocomplete { z-index: 1003; }</style>';
			if (empty($hidelabel)) {
				print $langs->trans("RefOrLabel").' : ';
			} elseif ($hidelabel > 1) {
				$placeholder = $langs->trans("RefOrLabel");
				if ($hidelabel == 2) {
					$out .= img_picto($langs->trans("Search"), 'search');
				}
			}
			$out .= '<input type="text" class="'.$morecss.'" name="search_'.$htmlname.'" id="search_'.$htmlname.'" value="'.$selected_input_value.'"'.($placeholder ? ' placeholder="'.dol_escape_htmltag($placeholder).'"' : '').' '.(!empty($conf->global->THIRDPARTY_SEARCH_AUTOFOCUS) ? 'autofocus' : '').' />';
			if ($hidelabel == 3) {
				$out .= img_picto($langs->trans("Search"), 'search');
			}

			$out .= ajax_autocompleter($selected, $htmlname, DOL_URL_ROOT.'/societe/ajax/company.php', $urloption, $conf->global->COMPANY_USE_SEARCH_TO_SELECT, 0, $ajaxoptions);
		} else {
			// Immediate load of all database
			$out .= $this->select_thirdparty_list($selected, $htmlname, $filter, $showempty, $showtype, $forcecombo, $events, '', 0, $limit, $morecss, $moreparam, $multiple, $excludeids);
		}

		return $out;
	}

	// phpcs:disable PEAR.NamingConventions.ValidFunctionName.ScopeNotCamelCaps
	/**
	 *  Output html form to select a third party.
	 *  Note, you must use the select_company to get the component to select a third party. This function must only be called by select_company.
	 *
	 *	@param	string	$selected       Preselected type
	 *	@param  string	$htmlname       Name of field in form
	 *  @param  string	$filter         Optional filters criteras (example: 's.rowid NOT IN (x)', 's.client IN (1,3)'). Do not use a filter coming from input of users.
	 *	@param	string	$showempty		Add an empty field (Can be '1' or text to use on empty line like 'SelectThirdParty')
	 * 	@param	int		$showtype		Show third party type in combolist (customer, prospect or supplier)
	 * 	@param	int		$forcecombo		Force to use standard HTML select component without beautification
	 *  @param	array	$events			Event options. Example: array(array('method'=>'getContacts', 'url'=>dol_buildpath('/core/ajax/contacts.php',1), 'htmlname'=>'contactid', 'params'=>array('add-customer-contact'=>'disabled')))
	 *  @param	string	$filterkey		Filter on key value
	 *  @param	int		$outputmode		0=HTML select string, 1=Array
	 *  @param	int		$limit			Limit number of answers
	 *  @param	string	$morecss		Add more css styles to the SELECT component
	 *	@param  string	$moreparam      Add more parameters onto the select tag. For example 'style="width: 95%"' to avoid select2 component to go over parent container
	 *	@param  bool	$multiple       add [] in the name of element and add 'multiple' attribut
	 *  @param	array	$excludeids		Exclude IDs from the select combo
	 * 	@return	string					HTML string with
	 */
	public function select_thirdparty_list($selected = '', $htmlname = 'socid', $filter = '', $showempty = '', $showtype = 0, $forcecombo = 0, $events = array(), $filterkey = '', $outputmode = 0, $limit = 0, $morecss = 'minwidth100', $moreparam = '', $multiple = false, $excludeids = array())
	{
		// phpcs:enable
		global $conf, $user, $langs;
		global $hookmanager;

		$out = '';
		$num = 0;
		$outarray = array();

		if ($selected === '') {
			$selected = array();
		} elseif (!is_array($selected)) {
			$selected = array($selected);
		}

		// Clean $filter that may contains sql conditions so sql code
		if (function_exists('testSqlAndScriptInject')) {
			if (testSqlAndScriptInject($filter, 3) > 0) {
				$filter = '';
			}
		}

		// We search companies
		$sql = "SELECT s.rowid, s.nom as name, s.name_alias, s.tva_intra, s.client, s.fournisseur, s.code_client, s.code_fournisseur";
		if (!empty($conf->global->COMPANY_SHOW_ADDRESS_SELECTLIST)) {
			$sql .= ", s.address, s.zip, s.town";
			$sql .= ", dictp.code as country_code";
		}
		$sql .= " FROM ".$this->db->prefix()."societe as s";
		if (!empty($conf->global->COMPANY_SHOW_ADDRESS_SELECTLIST)) {
			$sql .= " LEFT JOIN ".$this->db->prefix()."c_country as dictp ON dictp.rowid = s.fk_pays";
		}
		if (empty($user->rights->societe->client->voir) && !$user->socid) {
			$sql .= ", ".$this->db->prefix()."societe_commerciaux as sc";
		}
		$sql .= " WHERE s.entity IN (".getEntity('societe').")";
		if (!empty($user->socid)) {
			$sql .= " AND s.rowid = ".((int) $user->socid);
		}
		if ($filter) {
			$sql .= " AND (".$filter.")";
		}
		if (empty($user->rights->societe->client->voir) && !$user->socid) {
			$sql .= " AND s.rowid = sc.fk_soc AND sc.fk_user = ".((int) $user->id);
		}
		if (!empty($conf->global->COMPANY_HIDE_INACTIVE_IN_COMBOBOX)) {
			$sql .= " AND s.status <> 0";
		}
		if (!empty($excludeids)) {
			$sql .= " AND s.rowid NOT IN (".$this->db->sanitize(join(',', $excludeids)).")";
		}
		// Add where from hooks
		$parameters = array();
		$reshook = $hookmanager->executeHooks('selectThirdpartyListWhere', $parameters); // Note that $action and $object may have been modified by hook
		$sql .= $hookmanager->resPrint;
		// Add criteria
		if ($filterkey && $filterkey != '') {
			$sql .= " AND (";
			$prefix = empty($conf->global->COMPANY_DONOTSEARCH_ANYWHERE) ? '%' : ''; // Can use index if COMPANY_DONOTSEARCH_ANYWHERE is on
			// For natural search
			$scrit = explode(' ', $filterkey);
			$i = 0;
			if (count($scrit) > 1) {
				$sql .= "(";
			}
			foreach ($scrit as $crit) {
				if ($i > 0) {
					$sql .= " AND ";
				}
				$sql .= "(s.nom LIKE '".$this->db->escape($prefix.$crit)."%')";
				$i++;
			}
			if (count($scrit) > 1) {
				$sql .= ")";
			}
			if (!empty($conf->barcode->enabled)) {
				$sql .= " OR s.barcode LIKE '".$this->db->escape($prefix.$filterkey)."%'";
			}
			$sql .= " OR s.code_client LIKE '".$this->db->escape($prefix.$filterkey)."%' OR s.code_fournisseur LIKE '".$this->db->escape($prefix.$filterkey)."%'";
			$sql .= " OR s.name_alias LIKE '".$this->db->escape($prefix.$filterkey)."%' OR s.tva_intra LIKE '".$this->db->escape($prefix.$filterkey)."%'";
			$sql .= ")";
		}
		$sql .= $this->db->order("nom", "ASC");
		$sql .= $this->db->plimit($limit, 0);

		// Build output string
		dol_syslog(get_class($this)."::select_thirdparty_list", LOG_DEBUG);
		$resql = $this->db->query($sql);
		if ($resql) {
			if (!$forcecombo) {
				include_once DOL_DOCUMENT_ROOT.'/core/lib/ajax.lib.php';
				$out .= ajax_combobox($htmlname, $events, getDolGlobalString("COMPANY_USE_SEARCH_TO_SELECT"));
			}

			// Construct $out and $outarray
			$out .= '<select id="'.$htmlname.'" class="flat'.($morecss ? ' '.$morecss : '').'"'.($moreparam ? ' '.$moreparam : '').' name="'.$htmlname.($multiple ? '[]' : '').'" '.($multiple ? 'multiple' : '').'>'."\n";

			$textifempty = (($showempty && !is_numeric($showempty)) ? $langs->trans($showempty) : '');
			if (!empty($conf->global->COMPANY_USE_SEARCH_TO_SELECT)) {
				// Do not use textifempty = ' ' or '&nbsp;' here, or search on key will search on ' key'.
				//if (! empty($conf->use_javascript_ajax) || $forcecombo) $textifempty='';
				if ($showempty && !is_numeric($showempty)) {
					$textifempty = $langs->trans($showempty);
				} else {
					$textifempty .= $langs->trans("All");
				}
			}
			if ($showempty) {
				$out .= '<option value="-1" data-html="'.dol_escape_htmltag('<span class="opacitymedium">'.($textifempty ? $textifempty : '&nbsp;').'</span>').'">'.$textifempty.'</option>'."\n";
			}

			$num = $this->db->num_rows($resql);
			$i = 0;
			if ($num) {
				while ($i < $num) {
					$obj = $this->db->fetch_object($resql);
					$label = '';
					if ($conf->global->SOCIETE_ADD_REF_IN_LIST) {
						if (($obj->client) && (!empty($obj->code_client))) {
							$label = $obj->code_client.' - ';
						}
						if (($obj->fournisseur) && (!empty($obj->code_fournisseur))) {
							$label .= $obj->code_fournisseur.' - ';
						}
						$label .= ' '.$obj->name;
					} else {
						$label = $obj->name;
					}

					if (!empty($obj->name_alias)) {
						$label .= ' ('.$obj->name_alias.')';
					}

					if (!empty($conf->global->SOCIETE_SHOW_VAT_IN_LIST) && !empty($obj->tva_intra)) {
						$label .= ' - '.$obj->tva_intra.'';
					}

					if ($showtype) {
						if ($obj->client || $obj->fournisseur) {
							$label .= ' (';
						}
						if ($obj->client == 1 || $obj->client == 3) {
							$label .= $langs->trans("Customer");
						}
						if ($obj->client == 2 || $obj->client == 3) {
							$label .= ($obj->client == 3 ? ', ' : '').$langs->trans("Prospect");
						}
						if ($obj->fournisseur) {
							$label .= ($obj->client ? ', ' : '').$langs->trans("Supplier");
						}
						if ($obj->client || $obj->fournisseur) {
							$label .= ')';
						}
					}

					if (!empty($conf->global->COMPANY_SHOW_ADDRESS_SELECTLIST)) {
						$label .= ($obj->address ? ' - '.$obj->address : '').($obj->zip ? ' - '.$obj->zip : '').($obj->town ? ' '.$obj->town : '');
						if (!empty($obj->country_code)) {
							$label .= ', '.$langs->trans('Country'.$obj->country_code);
						}
					}

					if (empty($outputmode)) {
						if (in_array($obj->rowid, $selected)) {
							$out .= '<option value="'.$obj->rowid.'" selected>'.$label.'</option>';
						} else {
							$out .= '<option value="'.$obj->rowid.'">'.$label.'</option>';
						}
					} else {
						array_push($outarray, array('key'=>$obj->rowid, 'value'=>$label, 'label'=>$label));
					}

					$i++;
					if (($i % 10) == 0) {
						$out .= "\n";
					}
				}
			}
			$out .= '</select>'."\n";
		} else {
			dol_print_error($this->db);
		}

		$this->result = array('nbofthirdparties'=>$num);

		if ($outputmode) {
			return $outarray;
		}
		return $out;
	}


	// phpcs:disable PEAR.NamingConventions.ValidFunctionName.ScopeNotCamelCaps
	/**
	 *  Return HTML combo list of absolute discounts
	 *
	 *  @param	string	$selected       Id remise fixe pre-selectionnee
	 *  @param  string	$htmlname       Nom champ formulaire
	 *  @param  string	$filter         Criteres optionnels de filtre
	 *  @param	int		$socid			Id of thirdparty
	 *  @param	int		$maxvalue		Max value for lines that can be selected
	 *  @return	int						Return number of qualifed lines in list
	 */
	public function select_remises($selected, $htmlname, $filter, $socid, $maxvalue = 0)
	{
		// phpcs:enable
		global $langs, $conf;

		// On recherche les remises
		$sql = "SELECT re.rowid, re.amount_ht, re.amount_tva, re.amount_ttc,";
		$sql .= " re.description, re.fk_facture_source";
		$sql .= " FROM ".$this->db->prefix()."societe_remise_except as re";
		$sql .= " WHERE re.fk_soc = ".(int) $socid;
		$sql .= " AND re.entity = ".$conf->entity;
		if ($filter) {
			$sql .= " AND ".$filter;
		}
		$sql .= " ORDER BY re.description ASC";

		dol_syslog(get_class($this)."::select_remises", LOG_DEBUG);
		$resql = $this->db->query($sql);
		if ($resql) {
			print '<select id="select_'.$htmlname.'" class="flat maxwidthonsmartphone" name="'.$htmlname.'">';
			$num = $this->db->num_rows($resql);

			$qualifiedlines = $num;

			$i = 0;
			if ($num) {
				print '<option value="0">&nbsp;</option>';
				while ($i < $num) {
					$obj = $this->db->fetch_object($resql);
					$desc = dol_trunc($obj->description, 40);
					if (preg_match('/\(CREDIT_NOTE\)/', $desc)) {
						$desc = preg_replace('/\(CREDIT_NOTE\)/', $langs->trans("CreditNote"), $desc);
					}
					if (preg_match('/\(DEPOSIT\)/', $desc)) {
						$desc = preg_replace('/\(DEPOSIT\)/', $langs->trans("Deposit"), $desc);
					}
					if (preg_match('/\(EXCESS RECEIVED\)/', $desc)) {
						$desc = preg_replace('/\(EXCESS RECEIVED\)/', $langs->trans("ExcessReceived"), $desc);
					}
					if (preg_match('/\(EXCESS PAID\)/', $desc)) {
						$desc = preg_replace('/\(EXCESS PAID\)/', $langs->trans("ExcessPaid"), $desc);
					}

					$selectstring = '';
					if ($selected > 0 && $selected == $obj->rowid) {
						$selectstring = ' selected';
					}

					$disabled = '';
					if ($maxvalue > 0 && $obj->amount_ttc > $maxvalue) {
						$qualifiedlines--;
						$disabled = ' disabled';
					}

					if (!empty($conf->global->MAIN_SHOW_FACNUMBER_IN_DISCOUNT_LIST) && !empty($obj->fk_facture_source)) {
						$tmpfac = new Facture($this->db);
						if ($tmpfac->fetch($obj->fk_facture_source) > 0) {
							$desc = $desc.' - '.$tmpfac->ref;
						}
					}

					print '<option value="'.$obj->rowid.'"'.$selectstring.$disabled.'>'.$desc.' ('.price($obj->amount_ht).' '.$langs->trans("HT").' - '.price($obj->amount_ttc).' '.$langs->trans("TTC").')</option>';
					$i++;
				}
			}
			print '</select>';
			print ajax_combobox('select_'.$htmlname);

			return $qualifiedlines;
		} else {
			dol_print_error($this->db);
			return -1;
		}
	}

	// phpcs:disable PEAR.NamingConventions.ValidFunctionName.ScopeNotCamelCaps
	/**
	 *  Return list of all contacts (for a third party or all)
	 *
	 *  @param	int		$socid      	Id ot third party or 0 for all
	 *  @param  string	$selected   	Id contact pre-selectionne
	 *  @param  string	$htmlname  	    Name of HTML field ('none' for a not editable field)
	 *  @param  int		$showempty      0=no empty value, 1=add an empty value, 2=add line 'Internal' (used by user edit), 3=add an empty value only if more than one record into list
	 *  @param  string	$exclude        List of contacts id to exclude
	 *  @param	string	$limitto		Disable answers that are not id in this array list
	 *  @param	integer	$showfunction   Add function into label
	 *  @param	string	$morecss		Add more class to class style
	 *  @param	integer	$showsoc	    Add company into label
	 *  @param	int		$forcecombo		Force to use combo box
	 *  @param	array	$events			Event options. Example: array(array('method'=>'getContacts', 'url'=>dol_buildpath('/core/ajax/contacts.php',1), 'htmlname'=>'contactid', 'params'=>array('add-customer-contact'=>'disabled')))
	 *  @param	bool	$options_only	Return options only (for ajax treatment)
	 *  @param	string	$moreparam		Add more parameters onto the select tag. For example 'style="width: 95%"' to avoid select2 component to go over parent container
	 *  @param	string	$htmlid			Html id to use instead of htmlname
	 *  @return	int						<0 if KO, Nb of contact in list if OK
	 *  @deprecated						You can use selectcontacts directly (warning order of param was changed)
	 */
	public function select_contacts($socid, $selected = '', $htmlname = 'contactid', $showempty = 0, $exclude = '', $limitto = '', $showfunction = 0, $morecss = '', $showsoc = 0, $forcecombo = 0, $events = array(), $options_only = false, $moreparam = '', $htmlid = '')
	{
		// phpcs:enable
		print $this->selectcontacts($socid, $selected, $htmlname, $showempty, $exclude, $limitto, $showfunction, $morecss, $options_only, $showsoc, $forcecombo, $events, $moreparam, $htmlid);
		return $this->num;
	}

	/**
	 *	Return HTML code of the SELECT of list of all contacts (for a third party or all).
	 *  This also set the number of contacts found into $this->num
	 *
	 * @since 9.0 Add afterSelectContactOptions hook
	 *
	 *	@param	int			$socid      	Id ot third party or 0 for all or -1 for empty list
	 *	@param  array|int	$selected   	Array of ID of pre-selected contact id
	 *	@param  string		$htmlname  	    Name of HTML field ('none' for a not editable field)
	 *	@param  int|string	$showempty     	0=no empty value, 1=add an empty value, 2=add line 'Internal' (used by user edit), 3=add an empty value only if more than one record into list
	 *	@param  string		$exclude        List of contacts id to exclude
	 *	@param	string		$limitto		Disable answers that are not id in this array list
	 *	@param	integer		$showfunction   Add function into label
	 *	@param	string		$morecss		Add more class to class style
	 *	@param	bool		$options_only	Return options only (for ajax treatment)
	 *	@param	integer		$showsoc	    Add company into label
	 * 	@param	int			$forcecombo		Force to use combo box (so no ajax beautify effect)
	 *  @param	array		$events			Event options. Example: array(array('method'=>'getContacts', 'url'=>dol_buildpath('/core/ajax/contacts.php',1), 'htmlname'=>'contactid', 'params'=>array('add-customer-contact'=>'disabled')))
	 *  @param	string		$moreparam		Add more parameters onto the select tag. For example 'style="width: 95%"' to avoid select2 component to go over parent container
	 *  @param	string		$htmlid			Html id to use instead of htmlname
	 *  @param	bool		$multiple		add [] in the name of element and add 'multiple' attribut
	 *  @param	integer		$disableifempty Set tag 'disabled' on select if there is no choice
	 *	@return	 int|string					<0 if KO, HTML with select string if OK.
	 */
	public function selectcontacts($socid, $selected = '', $htmlname = 'contactid', $showempty = 0, $exclude = '', $limitto = '', $showfunction = 0, $morecss = '', $options_only = false, $showsoc = 0, $forcecombo = 0, $events = array(), $moreparam = '', $htmlid = '', $multiple = false, $disableifempty = 0)
	{
		global $conf, $langs, $hookmanager, $action;

		$langs->load('companies');

		if (empty($htmlid)) {
			$htmlid = $htmlname;
		}
		$num = 0;

		if ($selected === '') {
			$selected = array();
		} elseif (!is_array($selected)) {
			$selected = array($selected);
		}
		$out = '';

		if (!is_object($hookmanager)) {
			include_once DOL_DOCUMENT_ROOT.'/core/class/hookmanager.class.php';
			$hookmanager = new HookManager($this->db);
		}

		// We search third parties
		$sql = "SELECT sp.rowid, sp.lastname, sp.statut, sp.firstname, sp.poste, sp.email, sp.phone, sp.phone_perso, sp.phone_mobile, sp.town AS contact_town";
		if ($showsoc > 0 || !empty($conf->global->CONTACT_SHOW_EMAIL_PHONE_TOWN_SELECTLIST)) {
			$sql .= ", s.nom as company, s.town AS company_town";
		}
		$sql .= " FROM ".$this->db->prefix()."socpeople as sp";
		if ($showsoc > 0 || !empty($conf->global->CONTACT_SHOW_EMAIL_PHONE_TOWN_SELECTLIST)) {
			$sql .= " LEFT OUTER JOIN  ".$this->db->prefix()."societe as s ON s.rowid=sp.fk_soc";
		}
		$sql .= " WHERE sp.entity IN (".getEntity('contact').")";
		if ($socid > 0 || $socid == -1) {
			$sql .= " AND sp.fk_soc = ".((int) $socid);
		}
		if (!empty($conf->global->CONTACT_HIDE_INACTIVE_IN_COMBOBOX)) {
			$sql .= " AND sp.statut <> 0";
		}
		// Add where from hooks
		$parameters = array();
		$reshook = $hookmanager->executeHooks('selectContactListWhere', $parameters); // Note that $action and $object may have been modified by hook
		$sql .= $hookmanager->resPrint;
		$sql .= " ORDER BY sp.lastname ASC";

		dol_syslog(get_class($this)."::selectcontacts", LOG_DEBUG);
		$resql = $this->db->query($sql);
		if ($resql) {
			$num = $this->db->num_rows($resql);

			if ($htmlname != 'none' && !$options_only) {
				$out .= '<select class="flat'.($morecss ? ' '.$morecss : '').'" id="'.$htmlid.'" name="'.$htmlname.(($num || empty($disableifempty)) ? '' : ' disabled').($multiple ? '[]' : '').'" '.($multiple ? 'multiple' : '').' '.(!empty($moreparam) ? $moreparam : '').'>';
			}

			if ($showempty && ! is_numeric($showempty)) {
				$textforempty = $showempty;
				$out .= '<option class="optiongrey" value="-1"'.(in_array(-1, $selected) ? ' selected' : '').'>'.$textforempty.'</option>';
			} else {
				if (($showempty == 1 || ($showempty == 3 && $num > 1)) && ! $multiple) {
					$out .= '<option value="0"'.(in_array(0, $selected) ? ' selected' : '').'>&nbsp;</option>';
				}
				if ($showempty == 2) {
					$out .= '<option value="0"'.(in_array(0, $selected) ? ' selected' : '').'>-- '.$langs->trans("Internal").' --</option>';
				}
			}

			$i = 0;
			if ($num) {
				include_once DOL_DOCUMENT_ROOT.'/contact/class/contact.class.php';
				$contactstatic = new Contact($this->db);

				while ($i < $num) {
					$obj = $this->db->fetch_object($resql);

					// Set email (or phones) and town extended infos
					$extendedInfos = '';
					if (!empty($conf->global->CONTACT_SHOW_EMAIL_PHONE_TOWN_SELECTLIST)) {
						$extendedInfos = array();
						$email = trim($obj->email);
						if (!empty($email)) {
							$extendedInfos[] = $email;
						} else {
							$phone = trim($obj->phone);
							$phone_perso = trim($obj->phone_perso);
							$phone_mobile = trim($obj->phone_mobile);
							if (!empty($phone)) {
								$extendedInfos[] = $phone;
							}
							if (!empty($phone_perso)) {
								$extendedInfos[] = $phone_perso;
							}
							if (!empty($phone_mobile)) {
								$extendedInfos[] = $phone_mobile;
							}
						}
						$contact_town = trim($obj->contact_town);
						$company_town = trim($obj->company_town);
						if (!empty($contact_town)) {
							$extendedInfos[] = $contact_town;
						} elseif (!empty($company_town)) {
							$extendedInfos[] = $company_town;
						}
						$extendedInfos = implode(' - ', $extendedInfos);
						if (!empty($extendedInfos)) {
							$extendedInfos = ' - '.$extendedInfos;
						}
					}

					$contactstatic->id = $obj->rowid;
					$contactstatic->lastname = $obj->lastname;
					$contactstatic->firstname = $obj->firstname;
					if ($obj->statut == 1) {
						if ($htmlname != 'none') {
							$disabled = 0;
							if (is_array($exclude) && count($exclude) && in_array($obj->rowid, $exclude)) {
								$disabled = 1;
							}
							if (is_array($limitto) && count($limitto) && !in_array($obj->rowid, $limitto)) {
								$disabled = 1;
							}
							if (!empty($selected) && in_array($obj->rowid, $selected)) {
								$out .= '<option value="'.$obj->rowid.'"';
								if ($disabled) {
									$out .= ' disabled';
								}
								$out .= ' selected>';
								$out .= $contactstatic->getFullName($langs).$extendedInfos;
								if ($showfunction && $obj->poste) {
									$out .= ' ('.$obj->poste.')';
								}
								if (($showsoc > 0) && $obj->company) {
									$out .= ' - ('.$obj->company.')';
								}
								$out .= '</option>';
							} else {
								$out .= '<option value="'.$obj->rowid.'"';
								if ($disabled) {
									$out .= ' disabled';
								}
								$out .= '>';
								$out .= $contactstatic->getFullName($langs).$extendedInfos;
								if ($showfunction && $obj->poste) {
									$out .= ' ('.$obj->poste.')';
								}
								if (($showsoc > 0) && $obj->company) {
									$out .= ' - ('.$obj->company.')';
								}
								$out .= '</option>';
							}
						} else {
							if (in_array($obj->rowid, $selected)) {
								$out .= $contactstatic->getFullName($langs).$extendedInfos;
								if ($showfunction && $obj->poste) {
									$out .= ' ('.$obj->poste.')';
								}
								if (($showsoc > 0) && $obj->company) {
									$out .= ' - ('.$obj->company.')';
								}
							}
						}
					}
					$i++;
				}
			} else {
				$labeltoshow = ($socid != -1) ? ($langs->trans($socid ? "NoContactDefinedForThirdParty" : "NoContactDefined")) : $langs->trans('SelectAThirdPartyFirst');
				$out .= '<option class="disabled" value="-1"'.(($showempty == 2 || $multiple) ? '' : ' selected').' disabled="disabled">';
				$out .= $labeltoshow;
				$out .= '</option>';
			}

			$parameters = array(
				'socid'=>$socid,
				'htmlname'=>$htmlname,
				'resql'=>$resql,
				'out'=>&$out,
				'showfunction'=>$showfunction,
				'showsoc'=>$showsoc,
			);

			$reshook = $hookmanager->executeHooks('afterSelectContactOptions', $parameters, $this, $action); // Note that $action and $object may have been modified by some hooks

			if ($htmlname != 'none' && !$options_only) {
				$out .= '</select>';
			}

			if ($conf->use_javascript_ajax && !$forcecombo && !$options_only) {
				include_once DOL_DOCUMENT_ROOT.'/core/lib/ajax.lib.php';
				$out .= ajax_combobox($htmlid, $events, getDolGlobalString("CONTACT_USE_SEARCH_TO_SELECT"));
			}

			$this->num = $num;
			return $out;
		} else {
			dol_print_error($this->db);
			return -1;
		}
	}

	// phpcs:disable PEAR.NamingConventions.ValidFunctionName.ScopeNotCamelCaps
	/**
	 *	Return the HTML select list of users
	 *
	 *  @param	string			$selected       Id user preselected
	 *  @param  string			$htmlname       Field name in form
	 *  @param  int				$show_empty     0=liste sans valeur nulle, 1=ajoute valeur inconnue
	 *  @param  array			$exclude        Array list of users id to exclude
	 * 	@param	int				$disabled		If select list must be disabled
	 *  @param  array|string	$include        Array list of users id to include. User '' for all users or 'hierarchy' to have only supervised users or 'hierarchyme' to have supervised + me
	 * 	@param	int				$enableonly		Array list of users id to be enabled. All other must be disabled
	 *  @param	string			$force_entity	'0' or Ids of environment to force
	 * 	@return	void
	 *  @deprecated		Use select_dolusers instead
	 *  @see select_dolusers()
	 */
	public function select_users($selected = '', $htmlname = 'userid', $show_empty = 0, $exclude = null, $disabled = 0, $include = '', $enableonly = '', $force_entity = '0')
	{
		// phpcs:enable
		print $this->select_dolusers($selected, $htmlname, $show_empty, $exclude, $disabled, $include, $enableonly, $force_entity);
	}

	// phpcs:disable PEAR.NamingConventions.ValidFunctionName.ScopeNotCamelCaps
	/**
	 *	Return select list of users
	 *
	 *  @param	string			$selected       User id or user object of user preselected. If 0 or < -2, we use id of current user. If -1, keep unselected (if empty is allowed)
	 *  @param  string			$htmlname       Field name in form
	 *  @param  int|string		$show_empty     0=list with no empty value, 1=add also an empty value into list
	 *  @param  array			$exclude        Array list of users id to exclude
	 * 	@param	int				$disabled		If select list must be disabled
	 *  @param  array|string	$include        Array list of users id to include. User '' for all users or 'hierarchy' to have only supervised users or 'hierarchyme' to have supervised + me
	 * 	@param	array			$enableonly		Array list of users id to be enabled. If defined, it means that others will be disabled
	 *  @param	string			$force_entity	'0' or Ids of environment to force
	 *  @param	int				$maxlength		Maximum length of string into list (0=no limit)
	 *  @param	int				$showstatus		0=show user status only if status is disabled, 1=always show user status into label, -1=never show user status
	 *  @param	string			$morefilter		Add more filters into sql request (Example: 'employee = 1'). This value must not come from user input.
	 *  @param	integer			$show_every		0=default list, 1=add also a value "Everybody" at beginning of list
	 *  @param	string			$enableonlytext	If option $enableonlytext is set, we use this text to explain into label why record is disabled. Not used if enableonly is empty.
	 *  @param	string			$morecss		More css
	 *  @param  int     		$noactive       Show only active users (this will also happened whatever is this option if USER_HIDE_INACTIVE_IN_COMBOBOX is on).
	 *  @param  int				$outputmode     0=HTML select string, 1=Array
	 *  @param  bool			$multiple       add [] in the name of element and add 'multiple' attribut
	 * 	@return	string							HTML select string
	 *  @see select_dolgroups()
	 */
	public function select_dolusers($selected = '', $htmlname = 'userid', $show_empty = 0, $exclude = null, $disabled = 0, $include = '', $enableonly = '', $force_entity = '0', $maxlength = 0, $showstatus = 0, $morefilter = '', $show_every = 0, $enableonlytext = '', $morecss = '', $noactive = 0, $outputmode = 0, $multiple = false)
	{
		// phpcs:enable
		global $conf, $user, $langs, $hookmanager;
		global $action;

		// If no preselected user defined, we take current user
		if ((is_numeric($selected) && ($selected < -2 || empty($selected))) && empty($conf->global->SOCIETE_DISABLE_DEFAULT_SALESREPRESENTATIVE)) {
			$selected = $user->id;
		}

		if ($selected === '') {
			$selected = array();
		} elseif (!is_array($selected)) {
			$selected = array($selected);
		}

		$excludeUsers = null;
		$includeUsers = null;

		// Permettre l'exclusion d'utilisateurs
		if (is_array($exclude)) {
			$excludeUsers = implode(",", $exclude);
		}
		// Permettre l'inclusion d'utilisateurs
		if (is_array($include)) {
			$includeUsers = implode(",", $include);
		} elseif ($include == 'hierarchy') {
			// Build list includeUsers to have only hierarchy
			$includeUsers = implode(",", $user->getAllChildIds(0));
		} elseif ($include == 'hierarchyme') {
			// Build list includeUsers to have only hierarchy and current user
			$includeUsers = implode(",", $user->getAllChildIds(1));
		}

		$out = '';
		$outarray = array();

		// Forge request to select users
		$sql = "SELECT DISTINCT u.rowid, u.lastname as lastname, u.firstname, u.statut as status, u.login, u.admin, u.entity, u.photo";
		if (!empty($conf->multicompany->enabled) && $conf->entity == 1 && $user->admin && !$user->entity) {
			$sql .= ", e.label";
		}
		$sql .= " FROM ".$this->db->prefix()."user as u";
		if (!empty($conf->multicompany->enabled) && $conf->entity == 1 && $user->admin && !$user->entity) {
			$sql .= " LEFT JOIN ".$this->db->prefix()."entity as e ON e.rowid = u.entity";
			if ($force_entity) {
				$sql .= " WHERE u.entity IN (0, ".$this->db->sanitize($force_entity).")";
			} else {
				$sql .= " WHERE u.entity IS NOT NULL";
			}
		} else {
			if (!empty($conf->multicompany->enabled) && !empty($conf->global->MULTICOMPANY_TRANSVERSE_MODE)) {
				$sql .= " LEFT JOIN ".$this->db->prefix()."usergroup_user as ug";
				$sql .= " ON ug.fk_user = u.rowid";
				$sql .= " WHERE ug.entity = ".$conf->entity;
			} else {
				$sql .= " WHERE u.entity IN (0, ".$conf->entity.")";
			}
		}
		if (!empty($user->socid)) {
			$sql .= " AND u.fk_soc = ".((int) $user->socid);
		}
		if (is_array($exclude) && $excludeUsers) {
			$sql .= " AND u.rowid NOT IN (".$this->db->sanitize($excludeUsers).")";
		}
		if ($includeUsers) {
			$sql .= " AND u.rowid IN (".$this->db->sanitize($includeUsers).")";
		}
		if (!empty($conf->global->USER_HIDE_INACTIVE_IN_COMBOBOX) || $noactive) {
			$sql .= " AND u.statut <> 0";
		}
		if (!empty($morefilter)) {
			$sql .= " ".$morefilter;
		}

		//Add hook to filter on user (for exemple on usergroup define in custom modules)
		$reshook = $hookmanager->executeHooks('addSQLWhereFilterOnSelectUsers', array(), $this, $action);
		if (!empty($reshook)) {
			$sql .= $hookmanager->resPrint;
		}

		if (empty($conf->global->MAIN_FIRSTNAME_NAME_POSITION)) {	// MAIN_FIRSTNAME_NAME_POSITION is 0 means firstname+lastname
			$sql .= " ORDER BY u.statut DESC, u.firstname ASC, u.lastname ASC";
		} else {
			$sql .= " ORDER BY u.statut DESC, u.lastname ASC, u.firstname ASC";
		}

		dol_syslog(get_class($this)."::select_dolusers", LOG_DEBUG);

		$resql = $this->db->query($sql);
		if ($resql) {
			$num = $this->db->num_rows($resql);
			$i = 0;
			if ($num) {
				// do not use maxwidthonsmartphone by default. Set it by caller so auto size to 100% will work when not defined
				$out .= '<select class="flat'.($morecss ? ' '.$morecss : ' minwidth200').'" id="'.$htmlname.'" name="'.$htmlname.($multiple ? '[]' : '').'" '.($multiple ? 'multiple' : '').' '.($disabled ? ' disabled' : '').'>';
				if ($show_empty && !$multiple) {
					$textforempty = ' ';
					if (!empty($conf->use_javascript_ajax)) {
						$textforempty = '&nbsp;'; // If we use ajaxcombo, we need &nbsp; here to avoid to have an empty element that is too small.
					}
					if (!is_numeric($show_empty)) {
						$textforempty = $show_empty;
					}
					$out .= '<option class="optiongrey" value="'.($show_empty < 0 ? $show_empty : -1).'"'.((empty($selected) || in_array(-1, $selected)) ? ' selected' : '').'>'.$textforempty.'</option>'."\n";
				}
				if ($show_every) {
					$out .= '<option value="-2"'.((in_array(-2, $selected)) ? ' selected' : '').'>-- '.$langs->trans("Everybody").' --</option>'."\n";
				}

				$userstatic = new User($this->db);

				while ($i < $num) {
					$obj = $this->db->fetch_object($resql);

					$userstatic->id = $obj->rowid;
					$userstatic->lastname = $obj->lastname;
					$userstatic->firstname = $obj->firstname;
					$userstatic->photo = $obj->photo;
					$userstatic->statut = $obj->status;
					$userstatic->entity = $obj->entity;
					$userstatic->admin = $obj->admin;

					$disableline = '';
					if (is_array($enableonly) && count($enableonly) && !in_array($obj->rowid, $enableonly)) {
						$disableline = ($enableonlytext ? $enableonlytext : '1');
					}

					$labeltoshow = '';

					// $fullNameMode is 0=Lastname+Firstname (MAIN_FIRSTNAME_NAME_POSITION=1), 1=Firstname+Lastname (MAIN_FIRSTNAME_NAME_POSITION=0)
					$fullNameMode = 0;
					if (empty($conf->global->MAIN_FIRSTNAME_NAME_POSITION)) {
						$fullNameMode = 1; //Firstname+lastname
					}
					$labeltoshow .= $userstatic->getFullName($langs, $fullNameMode, -1, $maxlength);
					if (empty($obj->firstname) && empty($obj->lastname)) {
						$labeltoshow .= $obj->login;
					}

					// Complete name with more info
					$moreinfo = '';
					if (!empty($conf->global->MAIN_SHOW_LOGIN)) {
						$moreinfo .= ($moreinfo ? ' - ' : ' (').$obj->login;
					}
					if ($showstatus >= 0) {
						if ($obj->status == 1 && $showstatus == 1) {
							$moreinfo .= ($moreinfo ? ' - ' : ' (').$langs->trans('Enabled');
						}
						if ($obj->status == 0 && $showstatus == 1) {
							$moreinfo .= ($moreinfo ? ' - ' : ' (').$langs->trans('Disabled');
						}
					}
					if (!empty($conf->multicompany->enabled) && empty($conf->global->MULTICOMPANY_TRANSVERSE_MODE) && $conf->entity == 1 && $user->admin && !$user->entity) {
						if (!$obj->entity) {
							$moreinfo .= ($moreinfo ? ' - ' : ' (').$langs->trans("AllEntities");
						} else {
							if ($obj->entity != $conf->entity) {
								$moreinfo .= ($moreinfo ? ' - ' : ' (').($obj->label ? $obj->label : $langs->trans("EntityNameNotDefined"));
							}
						}
					}
					$moreinfo .= ($moreinfo ? ')' : '');
					if ($disableline && $disableline != '1') {
						$moreinfo .= ' - '.$disableline; // This is text from $enableonlytext parameter
					}
					$labeltoshow .= $moreinfo;

					$out .= '<option value="'.$obj->rowid.'"';
					if ($disableline) {
						$out .= ' disabled';
					}
					if ((is_object($selected) && $selected->id == $obj->rowid) || (!is_object($selected) && in_array($obj->rowid, $selected))) {
						$out .= ' selected';
					}
					$out .= ' data-html="';
					$outhtml = '';
					// if (!empty($obj->photo)) {
					$outhtml .= $userstatic->getNomUrl(-3, '', 0, 1, 24, 1, 'login', '', 1).' ';
					// }
					if ($showstatus >= 0 && $obj->status == 0) {
						$outhtml .= '<strike class="opacitymediumxxx">';
					}
					$outhtml .= $labeltoshow;
					if ($showstatus >= 0 && $obj->status == 0) {
						$outhtml .= '</strike>';
					}
					$out .= dol_escape_htmltag($outhtml);
					$out .= '">';
					$out .= $labeltoshow;
					$out .= '</option>';

					$outarray[$userstatic->id] = $userstatic->getFullName($langs, $fullNameMode, -1, $maxlength).$moreinfo;

					$i++;
				}
			} else {
				$out .= '<select class="flat" id="'.$htmlname.'" name="'.$htmlname.'" disabled>';
				$out .= '<option value="">'.$langs->trans("None").'</option>';
			}
			$out .= '</select>';

			if ($num) {
				// Enhance with select2
				include_once DOL_DOCUMENT_ROOT.'/core/lib/ajax.lib.php';
				$out .= ajax_combobox($htmlname);
			}
		} else {
			dol_print_error($this->db);
		}

		if ($outputmode) {
			return $outarray;
		}

		return $out;
	}


	// phpcs:disable PEAR.NamingConventions.ValidFunctionName.ScopeNotCamelCaps
	/**
	 *	Return select list of users. Selected users are stored into session.
	 *  List of users are provided into $_SESSION['assignedtouser'].
	 *
	 *  @param  string	$action         Value for $action
	 *  @param  string	$htmlname       Field name in form
	 *  @param  int		$show_empty     0=list without the empty value, 1=add empty value
	 *  @param  array	$exclude        Array list of users id to exclude
	 * 	@param	int		$disabled		If select list must be disabled
	 *  @param  array	$include        Array list of users id to include or 'hierarchy' to have only supervised users
	 * 	@param	array	$enableonly		Array list of users id to be enabled. All other must be disabled
	 *  @param	int		$force_entity	'0' or Ids of environment to force
	 *  @param	int		$maxlength		Maximum length of string into list (0=no limit)
	 *  @param	int		$showstatus		0=show user status only if status is disabled, 1=always show user status into label, -1=never show user status
	 *  @param	string	$morefilter		Add more filters into sql request
	 *  @param	int		$showproperties		Show properties of each attendees
	 *  @param	array	$listofuserid		Array with properties of each user
	 *  @param	array	$listofcontactid	Array with properties of each contact
	 *  @param	array	$listofotherid		Array with properties of each other contact
	 * 	@return	string					HTML select string
	 *  @see select_dolgroups()
	 */
	public function select_dolusers_forevent($action = '', $htmlname = 'userid', $show_empty = 0, $exclude = null, $disabled = 0, $include = '', $enableonly = '', $force_entity = '0', $maxlength = 0, $showstatus = 0, $morefilter = '', $showproperties = 0, $listofuserid = array(), $listofcontactid = array(), $listofotherid = array())
	{
		// phpcs:enable
		global $conf, $user, $langs;

		$userstatic = new User($this->db);
		$out = '';


		$assignedtouser = array();
		if (!empty($_SESSION['assignedtouser'])) {
			$assignedtouser = json_decode($_SESSION['assignedtouser'], true);
		}
		$nbassignetouser = count($assignedtouser);

		//if ($nbassignetouser && $action != 'view') $out .= '<br>';
		if ($nbassignetouser) {
			$out .= '<ul class="attendees">';
		}
		$i = 0;
		$ownerid = 0;
		foreach ($assignedtouser as $key => $value) {
			if ($value['id'] == $ownerid) {
				continue;
			}

			$out .= '<li>';
			$userstatic->fetch($value['id']);
			$out .= $userstatic->getNomUrl(-1);
			if ($i == 0) {
				$ownerid = $value['id'];
				$out .= ' ('.$langs->trans("Owner").')';
			}
			if ($nbassignetouser > 1 && $action != 'view') {
				$out .= ' <input type="image" style="border: 0px;" src="'.img_picto($langs->trans("Remove"), 'delete', '', 0, 1).'" value="'.$userstatic->id.'" class="removedassigned reposition" id="removedassigned_'.$userstatic->id.'" name="removedassigned_'.$userstatic->id.'">';
			}
			// Show my availability
			if ($showproperties) {
				if ($ownerid == $value['id'] && is_array($listofuserid) && count($listofuserid) && in_array($ownerid, array_keys($listofuserid))) {
					$out .= '<div class="myavailability inline-block">';
					$out .= '<span class="hideonsmartphone">&nbsp;-&nbsp;<span class="opacitymedium">'.$langs->trans("Availability").':</span>  </span><input id="transparency" class="paddingrightonly" '.($action == 'view' ? 'disabled' : '').' type="checkbox" name="transparency"'.($listofuserid[$ownerid]['transparency'] ? ' checked' : '').'><label for="transparency">'.$langs->trans("Busy").'</label>';
					$out .= '</div>';
				}
			}
			//$out.=' '.($value['mandatory']?$langs->trans("Mandatory"):$langs->trans("Optional"));
			//$out.=' '.($value['transparency']?$langs->trans("Busy"):$langs->trans("NotBusy"));

			$out .= '</li>';
			$i++;
		}
		if ($nbassignetouser) {
			$out .= '</ul>';
		}

		// Method with no ajax
		if ($action != 'view') {
			$out .= '<input type="hidden" class="removedassignedhidden" name="removedassigned" value="">';
			$out .= '<script type="text/javascript">jQuery(document).ready(function () {';
			$out .= 'jQuery(".removedassigned").click(function() { jQuery(".removedassignedhidden").val(jQuery(this).val()); });';
			$out .= 'jQuery(".assignedtouser").change(function() { console.log(jQuery(".assignedtouser option:selected").val());';
			$out .= ' if (jQuery(".assignedtouser option:selected").val() > 0) { jQuery("#'.$action.'assignedtouser").attr("disabled", false); }';
			$out .= ' else { jQuery("#'.$action.'assignedtouser").attr("disabled", true); }';
			$out .= '});';
			$out .= '})</script>';
			$out .= $this->select_dolusers('', $htmlname, $show_empty, $exclude, $disabled, $include, $enableonly, $force_entity, $maxlength, $showstatus, $morefilter);
			$out .= ' <input type="submit" disabled class="button valignmiddle smallpaddingimp reposition" id="'.$action.'assignedtouser" name="'.$action.'assignedtouser" value="'.dol_escape_htmltag($langs->trans("Add")).'">';
			$out .= '<br>';
		}

		return $out;
	}


	// phpcs:disable PEAR.NamingConventions.ValidFunctionName.ScopeNotCamelCaps
	/**
	 *  Return list of products for customer in Ajax if Ajax activated or go to select_produits_list
	 *
	 *  @param		int			$selected				Preselected products
	 *  @param		string		$htmlname				Name of HTML select field (must be unique in page).
	 *  @param		int|string	$filtertype				Filter on product type (''=nofilter, 0=product, 1=service)
	 *  @param		int			$limit					Limit on number of returned lines
	 *  @param		int			$price_level			Level of price to show
	 *  @param		int			$status					Sell status -1=Return all products, 0=Products not on sell, 1=Products on sell
	 *  @param		int			$finished				2=all, 1=finished, 0=raw material
	 *  @param		string		$selected_input_value	Value of preselected input text (for use with ajax)
	 *  @param		int			$hidelabel				Hide label (0=no, 1=yes, 2=show search icon (before) and placeholder, 3 search icon after)
	 *  @param		array		$ajaxoptions			Options for ajax_autocompleter
	 *  @param      int			$socid					Thirdparty Id (to get also price dedicated to this customer)
	 *  @param		string		$showempty				'' to not show empty line. Translation key to show an empty line. '1' show empty line with no text.
	 * 	@param		int			$forcecombo				Force to use combo box
	 *  @param      string      $morecss                Add more css on select
	 *  @param      int         $hidepriceinlabel       1=Hide prices in label
	 *  @param      string      $warehouseStatus        Warehouse status filter to count the quantity in stock. Following comma separated filter options can be used
	 *										            'warehouseopen' = count products from open warehouses,
	 *										            'warehouseclosed' = count products from closed warehouses,
	 *										            'warehouseinternal' = count products from warehouses for internal correct/transfer only
	 *  @param 		array 		$selected_combinations 	Selected combinations. Format: array([attrid] => attrval, [...])
	 *  @param		string		$nooutput				No print, return the output into a string
	 *  @param		int			$status_purchase		Purchase status -1=Return all products, 0=Products not on purchase, 1=Products on purchase
	 *  @return		void|string
	 */
	public function select_produits($selected = '', $htmlname = 'productid', $filtertype = '', $limit = 0, $price_level = 0, $status = 1, $finished = 2, $selected_input_value = '', $hidelabel = 0, $ajaxoptions = array(), $socid = 0, $showempty = '1', $forcecombo = 0, $morecss = '', $hidepriceinlabel = 0, $warehouseStatus = '', $selected_combinations = null, $nooutput = 0, $status_purchase = -1)
	{
		// phpcs:enable
		global $langs, $conf;

		$out = '';

		// check parameters
		$price_level = (!empty($price_level) ? $price_level : 0);
		if (is_null($ajaxoptions)) {
			$ajaxoptions = array();
		}

		if (strval($filtertype) === '' && (!empty($conf->product->enabled) || !empty($conf->service->enabled))) {
			if (!empty($conf->product->enabled) && empty($conf->service->enabled)) {
				$filtertype = '0';
			} elseif (empty($conf->product->enabled) && !empty($conf->service->enabled)) {
				$filtertype = '1';
			}
		}

		if (!empty($conf->use_javascript_ajax) && !empty($conf->global->PRODUIT_USE_SEARCH_TO_SELECT)) {
			$placeholder = '';

			if ($selected && empty($selected_input_value)) {
				require_once DOL_DOCUMENT_ROOT.'/product/class/product.class.php';
				$producttmpselect = new Product($this->db);
				$producttmpselect->fetch($selected);
				$selected_input_value = $producttmpselect->ref;
				unset($producttmpselect);
			}
			// handle case where product or service module is disabled + no filter specified
			if ($filtertype == '') {
				if (empty($conf->product->enabled)) { // when product module is disabled, show services only
					$filtertype = 1;
				} elseif (empty($conf->service->enabled)) { // when service module is disabled, show products only
					$filtertype = 0;
				}
			}
			// mode=1 means customers products
			$urloption = 'htmlname='.$htmlname.'&outjson=1&price_level='.$price_level.'&type='.$filtertype.'&mode=1&status='.$status.'&status_purchase='.$status_purchase.'&finished='.$finished.'&hidepriceinlabel='.$hidepriceinlabel.'&warehousestatus='.$warehouseStatus;
			//Price by customer
			if (!empty($conf->global->PRODUIT_CUSTOMER_PRICES) && !empty($socid)) {
				$urloption .= '&socid='.$socid;
			}
			$out .= ajax_autocompleter($selected, $htmlname, DOL_URL_ROOT.'/product/ajax/products.php', $urloption, $conf->global->PRODUIT_USE_SEARCH_TO_SELECT, 1, $ajaxoptions);

			if (!empty($conf->variants->enabled) && is_array($selected_combinations)) {
				// Code to automatically insert with javascript the select of attributes under the select of product
				// when a parent of variant has been selected.
				$out .= '
				<!-- script to auto show attributes select tags if a variant was selected -->
				<script>
					// auto show attributes fields
					selected = '.json_encode($selected_combinations).';
					combvalues = {};

					jQuery(document).ready(function () {

						jQuery("input[name=\'prod_entry_mode\']").change(function () {
							if (jQuery(this).val() == \'free\') {
								jQuery(\'div#attributes_box\').empty();
							}
						});

						jQuery("input#'.$htmlname.'").change(function () {

							if (!jQuery(this).val()) {
								jQuery(\'div#attributes_box\').empty();
								return;
							}

							console.log("A change has started. We get variants fields to inject html select");

							jQuery.getJSON("'.DOL_URL_ROOT.'/variants/ajax/getCombinations.php", {
								id: jQuery(this).val()
							}, function (data) {
								jQuery(\'div#attributes_box\').empty();

								jQuery.each(data, function (key, val) {

									combvalues[val.id] = val.values;

									var span = jQuery(document.createElement(\'div\')).css({
										\'display\': \'table-row\'
									});

									span.append(
										jQuery(document.createElement(\'div\')).text(val.label).css({
											\'font-weight\': \'bold\',
											\'display\': \'table-cell\'
										})
									);

									var html = jQuery(document.createElement(\'select\')).attr(\'name\', \'combinations[\' + val.id + \']\').css({
										\'margin-left\': \'15px\',
										\'white-space\': \'pre\'
									}).append(
										jQuery(document.createElement(\'option\')).val(\'\')
									);

									jQuery.each(combvalues[val.id], function (key, val) {
										var tag = jQuery(document.createElement(\'option\')).val(val.id).html(val.value);

										if (selected[val.fk_product_attribute] == val.id) {
											tag.attr(\'selected\', \'selected\');
										}

										html.append(tag);
									});

									span.append(html);
									jQuery(\'div#attributes_box\').append(span);
								});
							})
						});

						'.($selected ? 'jQuery("input#'.$htmlname.'").change();' : '').'
					});
				</script>
                ';
			}

			if (empty($hidelabel)) {
				$out .= $langs->trans("RefOrLabel").' : ';
			} elseif ($hidelabel > 1) {
				$placeholder = ' placeholder="'.$langs->trans("RefOrLabel").'"';
				if ($hidelabel == 2) {
					$out .= img_picto($langs->trans("Search"), 'search');
				}
			}
			$out .= '<input type="text" class="minwidth100'.($morecss ? ' '.$morecss : '').'" name="search_'.$htmlname.'" id="search_'.$htmlname.'" value="'.$selected_input_value.'"'.$placeholder.' '.(!empty($conf->global->PRODUCT_SEARCH_AUTOFOCUS) ? 'autofocus' : '').' />';
			if ($hidelabel == 3) {
				$out .= img_picto($langs->trans("Search"), 'search');
			}
		} else {
			$out .= $this->select_produits_list($selected, $htmlname, $filtertype, $limit, $price_level, '', $status, $finished, 0, $socid, $showempty, $forcecombo, $morecss, $hidepriceinlabel, $warehouseStatus, $status_purchase);
		}

		if (empty($nooutput)) {
			print $out;
		} else {
			return $out;
		}
	}

	// phpcs:disable PEAR.NamingConventions.ValidFunctionName.ScopeNotCamelCaps

	/**
	 *  Return list of BOM for customer in Ajax if Ajax activated or go to select_produits_list
	 *
	 * @param int $selected Preselected BOM id
	 * @param string $htmlname Name of HTML select field (must be unique in page).
	 * @param int $limit Limit on number of returned lines
	 * @param int $status Sell status -1=Return all bom, 0=Draft BOM, 1=Validated BOM
	 * @param int $type type of the BOM (-1=Return all BOM, 0=Return disassemble BOM, 1=Return manufacturing BOM)
	 * @param string $showempty '' to not show empty line. Translation key to show an empty line. '1' show empty line with no text.
	 * @param string $morecss Add more css on select
	 * @param string $nooutput No print, return the output into a string
	 * @param int $forcecombo Force to use combo box
	 * @return        void|string
	 */
	public function select_bom($selected = '', $htmlname = 'bom_id', $limit = 0, $status = 1, $type = 1, $showempty = '1', $morecss = '', $nooutput = '', $forcecombo = 0)
	{
		// phpcs:enable
		global $conf, $user, $langs, $db;

		require_once DOL_DOCUMENT_ROOT.'/product/class/product.class.php';

		$error = 0;
		$out = '';

		if (!$forcecombo) {
			include_once DOL_DOCUMENT_ROOT.'/core/lib/ajax.lib.php';
			$events = array();
			$out .= ajax_combobox($htmlname, $events, getDolGlobalInt("PRODUIT_USE_SEARCH_TO_SELECT"));
		}

		$out .= '<select class="flat'.($morecss ? ' '.$morecss : '').'" name="'.$htmlname.'" id="'.$htmlname.'">';

		$sql = 'SELECT b.rowid, b.ref, b.label, b.fk_product';
		$sql.= ' FROM '.MAIN_DB_PREFIX.'bom_bom as b';
		$sql.= ' WHERE b.entity IN ('.getEntity('bom').')';
		if (!empty($status)) $sql.= ' AND status = '. (int) $status;
		if (!empty($type)) $sql.= ' AND status = '. (int) $type;
		if (!empty($limit)) $sql.= 'LIMIT '. (int) $limit;
		$resql = $db->query($sql);
		if ($resql) {
			if ($showempty)	{
				$out .= '<option value="-1"';
				if (empty($selected)) $out .= ' selected';
				$out .= '>&nbsp;</option>';
			}
			while ($obj = $db->fetch_object($resql)) {
				$product = new Product($db);
				$res = $product->fetch($obj->fk_product);
				if ($obj->rowid == $selected) $out .= '<option value="'.$obj->rowid.'" selected>'.$obj->ref.' - '. $product->label .' - '.$obj->label.'</option>';
				$out .= '<option value="'.$obj->rowid.'">'.$obj->ref.' - '.$product->label .' - '. $obj->label.'</option>';
			}
		} else {
			$error++;
			dol_print_error($db);
		}
		if (empty($nooutput)) {
			print $out;
		} else {
			return $out;
		}
	}

	// phpcs:disable PEAR.NamingConventions.ValidFunctionName.ScopeNotCamelCaps
	/**
	 *	Return list of products for a customer.
	 *  Called by select_produits.
	 *
	 *	@param      int		$selected           Preselected product
	 *	@param      string	$htmlname           Name of select html
	 *  @param		string	$filtertype         Filter on product type (''=nofilter, 0=product, 1=service)
	 *	@param      int		$limit              Limit on number of returned lines
	 *	@param      int		$price_level        Level of price to show
	 * 	@param      string	$filterkey          Filter on product
	 *	@param		int		$status             -1=Return all products, 0=Products not on sell, 1=Products on sell
	 *  @param      int		$finished           Filter on finished field: 2=No filter
	 *  @param      int		$outputmode         0=HTML select string, 1=Array
	 *  @param      int		$socid     		    Thirdparty Id (to get also price dedicated to this customer)
	 *  @param		string	$showempty		    '' to not show empty line. Translation key to show an empty line. '1' show empty line with no text.
	 * 	@param		int		$forcecombo		    Force to use combo box
	 *  @param      string  $morecss            Add more css on select
	 *  @param      int     $hidepriceinlabel   1=Hide prices in label
	 *  @param      string  $warehouseStatus    Warehouse status filter to group/count stock. Following comma separated filter options can be used.
	 *										    'warehouseopen' = count products from open warehouses,
	 *										    'warehouseclosed' = count products from closed warehouses,
	 *										    'warehouseinternal' = count products from warehouses for internal correct/transfer only
	 *  @param		int		$status_purchase	Purchase status -1=Return all products, 0=Products not on purchase, 1=Products on purchase
	 *  @return     array    				    Array of keys for json
	 */
	public function select_produits_list($selected = '', $htmlname = 'productid', $filtertype = '', $limit = 20, $price_level = 0, $filterkey = '', $status = 1, $finished = 2, $outputmode = 0, $socid = 0, $showempty = '1', $forcecombo = 0, $morecss = '', $hidepriceinlabel = 0, $warehouseStatus = '', $status_purchase = -1)
	{
		// phpcs:enable
		global $langs, $conf;
		global $hookmanager;

		$out = '';
		$outarray = array();

		// Units
		if (!empty($conf->global->PRODUCT_USE_UNITS)) {
			$langs->load('other');
		}

		$warehouseStatusArray = array();
		if (!empty($warehouseStatus)) {
			require_once DOL_DOCUMENT_ROOT.'/product/stock/class/entrepot.class.php';
			if (preg_match('/warehouseclosed/', $warehouseStatus)) {
				$warehouseStatusArray[] = Entrepot::STATUS_CLOSED;
			}
			if (preg_match('/warehouseopen/', $warehouseStatus)) {
				$warehouseStatusArray[] = Entrepot::STATUS_OPEN_ALL;
			}
			if (preg_match('/warehouseinternal/', $warehouseStatus)) {
				$warehouseStatusArray[] = Entrepot::STATUS_OPEN_INTERNAL;
			}
		}

		$selectFields = " p.rowid, p.ref, p.label, p.description, p.barcode, p.fk_country, p.fk_product_type, p.price, p.price_ttc, p.price_base_type, p.tva_tx, p.default_vat_code, p.duration, p.fk_price_expression";
		if (count($warehouseStatusArray)) {
			$selectFieldsGrouped = ", sum(".$this->db->ifsql("e.statut IS NULL", "0", "ps.reel").") as stock"; // e.statut is null if there is no record in stock
		} else {
			$selectFieldsGrouped = ", ".$this->db->ifsql("p.stock IS NULL", 0, "p.stock")." AS stock";
		}

		$sql = "SELECT ";
		$sql .= $selectFields.$selectFieldsGrouped;

		if (!empty($conf->global->PRODUCT_SORT_BY_CATEGORY)) {
			//Product category
			$sql .= ", (SELECT ".$this->db->prefix()."categorie_product.fk_categorie
						FROM ".$this->db->prefix()."categorie_product
						WHERE ".$this->db->prefix()."categorie_product.fk_product=p.rowid
						LIMIT 1
				) AS categorie_product_id ";
		}

		//Price by customer
		if (!empty($conf->global->PRODUIT_CUSTOMER_PRICES) && !empty($socid)) {
			$sql .= ', pcp.rowid as idprodcustprice, pcp.price as custprice, pcp.price_ttc as custprice_ttc,';
			$sql .= ' pcp.price_base_type as custprice_base_type, pcp.tva_tx as custtva_tx, pcp.default_vat_code as custdefault_vat_code, pcp.ref_customer as custref';
			$selectFields .= ", idprodcustprice, custprice, custprice_ttc, custprice_base_type, custtva_tx, custdefault_vat_code, custref";
		}
		// Units
		if (!empty($conf->global->PRODUCT_USE_UNITS)) {
			$sql .= ", u.label as unit_long, u.short_label as unit_short, p.weight, p.weight_units, p.length, p.length_units, p.width, p.width_units, p.height, p.height_units, p.surface, p.surface_units, p.volume, p.volume_units";
			$selectFields .= ', unit_long, unit_short, p.weight, p.weight_units, p.length, p.length_units, p.width, p.width_units, p.height, p.height_units, p.surface, p.surface_units, p.volume, p.volume_units';
		}

		// Multilang : we add translation
		if (!empty($conf->global->MAIN_MULTILANGS)) {
			$sql .= ", pl.label as label_translated";
			$sql .= ", pl.description as description_translated";
			$selectFields .= ", label_translated";
			$selectFields .= ", description_translated";
		}
		// Price by quantity
		if (!empty($conf->global->PRODUIT_CUSTOMER_PRICES_BY_QTY) || !empty($conf->global->PRODUIT_CUSTOMER_PRICES_BY_QTY_MULTIPRICES)) {
			$sql .= ", (SELECT pp.rowid FROM ".$this->db->prefix()."product_price as pp WHERE pp.fk_product = p.rowid";
			if ($price_level >= 1 && !empty($conf->global->PRODUIT_CUSTOMER_PRICES_BY_QTY_MULTIPRICES)) {
				$sql .= " AND price_level = ".((int) $price_level);
			}
			$sql .= " ORDER BY date_price";
			$sql .= " DESC LIMIT 1) as price_rowid";
			$sql .= ", (SELECT pp.price_by_qty FROM ".$this->db->prefix()."product_price as pp WHERE pp.fk_product = p.rowid"; // price_by_qty is 1 if some prices by qty exists in subtable
			if ($price_level >= 1 && !empty($conf->global->PRODUIT_CUSTOMER_PRICES_BY_QTY_MULTIPRICES)) {
				$sql .= " AND price_level = ".((int) $price_level);
			}
			$sql .= " ORDER BY date_price";
			$sql .= " DESC LIMIT 1) as price_by_qty";
			$selectFields .= ", price_rowid, price_by_qty";
		}
		$sql .= " FROM ".$this->db->prefix()."product as p";
		if (count($warehouseStatusArray)) {
			$sql .= " LEFT JOIN ".$this->db->prefix()."product_stock as ps on ps.fk_product = p.rowid";
			$sql .= " LEFT JOIN ".$this->db->prefix()."entrepot as e on ps.fk_entrepot = e.rowid AND e.entity IN (".getEntity('stock').")";
			$sql .= ' AND e.statut IN ('.$this->db->sanitize($this->db->escape(implode(',', $warehouseStatusArray))).')'; // Return line if product is inside the selected stock. If not, an empty line will be returned so we will count 0.
		}

		// include search in supplier ref
		if (!empty($conf->global->MAIN_SEARCH_PRODUCT_BY_FOURN_REF)) {
			$sql .= " LEFT JOIN ".$this->db->prefix()."product_fournisseur_price as pfp ON p.rowid = pfp.fk_product";
		}

		//Price by customer
		if (!empty($conf->global->PRODUIT_CUSTOMER_PRICES) && !empty($socid)) {
			$sql .= " LEFT JOIN  ".$this->db->prefix()."product_customer_price as pcp ON pcp.fk_soc=".((int) $socid)." AND pcp.fk_product=p.rowid";
		}
		// Units
		if (!empty($conf->global->PRODUCT_USE_UNITS)) {
			$sql .= " LEFT JOIN ".$this->db->prefix()."c_units u ON u.rowid = p.fk_unit";
		}
		// Multilang : we add translation
		if (!empty($conf->global->MAIN_MULTILANGS)) {
			$sql .= " LEFT JOIN ".$this->db->prefix()."product_lang as pl ON pl.fk_product = p.rowid ";
			if (!empty($conf->global->PRODUIT_TEXTS_IN_THIRDPARTY_LANGUAGE) && !empty($socid)) {
				require_once DOL_DOCUMENT_ROOT.'/societe/class/societe.class.php';
				$soc = new Societe($this->db);
				$result = $soc->fetch($socid);
				if ($result > 0 && !empty($soc->default_lang)) {
					$sql .= " AND pl.lang = '".$this->db->escape($soc->default_lang)."'";
				} else {
					$sql .= " AND pl.lang = '".$this->db->escape($langs->getDefaultLang())."'";
				}
			} else {
				$sql .= " AND pl.lang = '".$this->db->escape($langs->getDefaultLang())."'";
			}
		}

		if (!empty($conf->global->PRODUIT_ATTRIBUTES_HIDECHILD)) {
			$sql .= " LEFT JOIN ".$this->db->prefix()."product_attribute_combination pac ON pac.fk_product_child = p.rowid";
		}

		$sql .= ' WHERE p.entity IN ('.getEntity('product').')';

		if (!empty($conf->global->PRODUIT_ATTRIBUTES_HIDECHILD)) {
			$sql .= " AND pac.rowid IS NULL";
		}

		if ($finished == 0) {
			$sql .= " AND p.finished = ".((int) $finished);
		} elseif ($finished == 1) {
			$sql .= " AND p.finished = ".((int) $finished);
			if ($status >= 0) {
				$sql .= " AND p.tosell = ".((int) $status);
			}
		} elseif ($status >= 0) {
			$sql .= " AND p.tosell = ".((int) $status);
		}
		if ($status_purchase >= 0) {
			$sql .= " AND p.tobuy = ".((int) $status_purchase);
		}
		// Filter by product type
		if (strval($filtertype) != '') {
			$sql .= " AND p.fk_product_type = ".((int) $filtertype);
		} elseif (empty($conf->product->enabled)) { // when product module is disabled, show services only
			$sql .= " AND p.fk_product_type = 1";
		} elseif (empty($conf->service->enabled)) { // when service module is disabled, show products only
			$sql .= " AND p.fk_product_type = 0";
		}
		// Add where from hooks
		$parameters = array();
		$reshook = $hookmanager->executeHooks('selectProductsListWhere', $parameters); // Note that $action and $object may have been modified by hook
		$sql .= $hookmanager->resPrint;
		// Add criteria on ref/label
		if ($filterkey != '') {
			$sql .= ' AND (';
			$prefix = empty($conf->global->PRODUCT_DONOTSEARCH_ANYWHERE) ? '%' : ''; // Can use index if PRODUCT_DONOTSEARCH_ANYWHERE is on
			// For natural search
			$scrit = explode(' ', $filterkey);
			$i = 0;
			if (count($scrit) > 1) {
				$sql .= "(";
			}
			foreach ($scrit as $crit) {
				if ($i > 0) {
					$sql .= " AND ";
				}
				$sql .= "(p.ref LIKE '".$this->db->escape($prefix.$crit)."%' OR p.label LIKE '".$this->db->escape($prefix.$crit)."%'";
				if (!empty($conf->global->MAIN_MULTILANGS)) {
					$sql .= " OR pl.label LIKE '".$this->db->escape($prefix.$crit)."%'";
				}
				if (!empty($conf->global->PRODUIT_CUSTOMER_PRICES) && ! empty($socid)) {
					$sql .= " OR pcp.ref_customer LIKE '".$this->db->escape($prefix.$crit)."%'";
				}
				if (!empty($conf->global->PRODUCT_AJAX_SEARCH_ON_DESCRIPTION)) {
					$sql .= " OR p.description LIKE '".$this->db->escape($prefix.$crit)."%'";
					if (!empty($conf->global->MAIN_MULTILANGS)) {
						$sql .= " OR pl.description LIKE '".$this->db->escape($prefix.$crit)."%'";
					}
				}
				if (!empty($conf->global->MAIN_SEARCH_PRODUCT_BY_FOURN_REF)) {
					$sql .= " OR pfp.ref_fourn LIKE '".$this->db->escape($prefix.$crit)."%'";
				}
				$sql .= ")";
				$i++;
			}
			if (count($scrit) > 1) {
				$sql .= ")";
			}
			if (!empty($conf->barcode->enabled)) {
				$sql .= " OR p.barcode LIKE '".$this->db->escape($prefix.$filterkey)."%'";
			}
			$sql .= ')';
		}
		if (count($warehouseStatusArray)) {
			$sql .= " GROUP BY ".$selectFields;
		}

		//Sort by category
		if (!empty($conf->global->PRODUCT_SORT_BY_CATEGORY)) {
			$sql .= " ORDER BY categorie_product_id ";
			//ASC OR DESC order
			($conf->global->PRODUCT_SORT_BY_CATEGORY == 1) ? $sql .= "ASC" : $sql .= "DESC";
		} else {
			$sql .= $this->db->order("p.ref");
		}

		$sql .= $this->db->plimit($limit, 0);

		// Build output string
		dol_syslog(get_class($this)."::select_produits_list search products", LOG_DEBUG);
		$result = $this->db->query($sql);
		if ($result) {
			require_once DOL_DOCUMENT_ROOT.'/product/class/product.class.php';
			require_once DOL_DOCUMENT_ROOT.'/product/dynamic_price/class/price_parser.class.php';
			require_once DOL_DOCUMENT_ROOT.'/core/lib/product.lib.php';

			$num = $this->db->num_rows($result);

			$events = null;

			if (!$forcecombo) {
				include_once DOL_DOCUMENT_ROOT.'/core/lib/ajax.lib.php';
				$out .= ajax_combobox($htmlname, $events, getDolGlobalInt("PRODUIT_USE_SEARCH_TO_SELECT"));
			}

			$out .= '<select class="flat'.($morecss ? ' '.$morecss : '').'" name="'.$htmlname.'" id="'.$htmlname.'">';

			$textifempty = '';
			// Do not use textifempty = ' ' or '&nbsp;' here, or search on key will search on ' key'.
			//if (! empty($conf->use_javascript_ajax) || $forcecombo) $textifempty='';
			if (!empty($conf->global->PRODUIT_USE_SEARCH_TO_SELECT)) {
				if ($showempty && !is_numeric($showempty)) {
					$textifempty = $langs->trans($showempty);
				} else {
					$textifempty .= $langs->trans("All");
				}
			} else {
				if ($showempty && !is_numeric($showempty)) {
					$textifempty = $langs->trans($showempty);
				}
			}
			if ($showempty) {
				$out .= '<option value="-1" selected>'.($textifempty ? $textifempty : '&nbsp;').'</option>';
			}

			$i = 0;
			while ($num && $i < $num) {
				$opt = '';
				$optJson = array();
				$objp = $this->db->fetch_object($result);

				if ((!empty($conf->global->PRODUIT_CUSTOMER_PRICES_BY_QTY) || !empty($conf->global->PRODUIT_CUSTOMER_PRICES_BY_QTY_MULTIPRICES)) && !empty($objp->price_by_qty) && $objp->price_by_qty == 1) { // Price by quantity will return many prices for the same product
					$sql = "SELECT rowid, quantity, price, unitprice, remise_percent, remise, price_base_type";
					$sql .= " FROM ".$this->db->prefix()."product_price_by_qty";
					$sql .= " WHERE fk_product_price = ".((int) $objp->price_rowid);
					$sql .= " ORDER BY quantity ASC";

					dol_syslog(get_class($this)."::select_produits_list search prices by qty", LOG_DEBUG);
					$result2 = $this->db->query($sql);
					if ($result2) {
						$nb_prices = $this->db->num_rows($result2);
						$j = 0;
						while ($nb_prices && $j < $nb_prices) {
							$objp2 = $this->db->fetch_object($result2);

							$objp->price_by_qty_rowid = $objp2->rowid;
							$objp->price_by_qty_price_base_type = $objp2->price_base_type;
							$objp->price_by_qty_quantity = $objp2->quantity;
							$objp->price_by_qty_unitprice = $objp2->unitprice;
							$objp->price_by_qty_remise_percent = $objp2->remise_percent;
							// For backward compatibility
							$objp->quantity = $objp2->quantity;
							$objp->price = $objp2->price;
							$objp->unitprice = $objp2->unitprice;
							$objp->remise_percent = $objp2->remise_percent;

							//$objp->tva_tx is not overwritten by $objp2 value
							//$objp->default_vat_code is not overwritten by $objp2 value

							$this->constructProductListOption($objp, $opt, $optJson, 0, $selected, $hidepriceinlabel, $filterkey);

							$j++;

							// Add new entry
							// "key" value of json key array is used by jQuery automatically as selected value
							// "label" value of json key array is used by jQuery automatically as text for combo box
							$out .= $opt;
							array_push($outarray, $optJson);
						}
					}
				} else {
					if (!empty($conf->dynamicprices->enabled) && !empty($objp->fk_price_expression)) {
						$price_product = new Product($this->db);
						$price_product->fetch($objp->rowid, '', '', 1);
						$priceparser = new PriceParser($this->db);
						$price_result = $priceparser->parseProduct($price_product);
						if ($price_result >= 0) {
							$objp->price = $price_result;
							$objp->unitprice = $price_result;
							//Calculate the VAT
							$objp->price_ttc = price2num($objp->price) * (1 + ($objp->tva_tx / 100));
							$objp->price_ttc = price2num($objp->price_ttc, 'MU');
						}
					}

					$this->constructProductListOption($objp, $opt, $optJson, $price_level, $selected, $hidepriceinlabel, $filterkey);
					// Add new entry
					// "key" value of json key array is used by jQuery automatically as selected value
					// "label" value of json key array is used by jQuery automatically as text for combo box
					$out .= $opt;
					array_push($outarray, $optJson);
				}

				$i++;
			}

			$out .= '</select>';

			$this->db->free($result);

			if (empty($outputmode)) {
				return $out;
			}
			return $outarray;
		} else {
			dol_print_error($this->db);
		}
	}

	/**
	 * Function to forge the string with OPTIONs of SELECT.
	 * This define value for &$opt and &$optJson.
	 * This function is called by select_produits_list().
	 *
	 * @param 	resource	$objp			    Resultset of fetch
	 * @param 	string		$opt			    Option (var used for returned value in string option format)
	 * @param 	string		$optJson		    Option (var used for returned value in json format)
	 * @param 	int			$price_level	    Price level
	 * @param 	string		$selected		    Preselected value
	 * @param   int         $hidepriceinlabel   Hide price in label
	 * @param   string      $filterkey          Filter key to highlight
	 * @param	int			$novirtualstock 	Do not load virtual stock, even if slow option STOCK_SHOW_VIRTUAL_STOCK_IN_PRODUCTS_COMBO is on.
	 * @return	void
	 */
	protected function constructProductListOption(&$objp, &$opt, &$optJson, $price_level, $selected, $hidepriceinlabel = 0, $filterkey = '', $novirtualstock = 0)
	{
		global $langs, $conf, $user;

		$outkey = '';
		$outval = '';
		$outref = '';
		$outlabel = '';
		$outlabel_translated = '';
		$outdesc = '';
		$outdesc_translated = '';
		$outbarcode = '';
		$outorigin = '';
		$outtype = '';
		$outprice_ht = '';
		$outprice_ttc = '';
		$outpricebasetype = '';
		$outtva_tx = '';
		$outdefault_vat_code = '';
		$outqty = 1;
		$outdiscount = 0;

		$maxlengtharticle = (empty($conf->global->PRODUCT_MAX_LENGTH_COMBO) ? 48 : $conf->global->PRODUCT_MAX_LENGTH_COMBO);

		$label = $objp->label;
		if (!empty($objp->label_translated)) {
			$label = $objp->label_translated;
		}
		if (!empty($filterkey) && $filterkey != '') {
			$label = preg_replace('/('.preg_quote($filterkey, '/').')/i', '<strong>$1</strong>', $label, 1);
		}

		$outkey = $objp->rowid;
		$outref = $objp->ref;
		$outrefcust = empty($objp->custref) ? '' : $objp->custref;
		$outlabel = $objp->label;
		$outdesc = $objp->description;
		if (!empty($conf->global->MAIN_MULTILANGS)) {
			$outlabel_translated = $objp->label_translated;
			$outdesc_translated = $objp->description_translated;
		}
		$outbarcode = $objp->barcode;
		$outorigin = $objp->fk_country;
		$outpbq = empty($objp->price_by_qty_rowid) ? '' : $objp->price_by_qty_rowid;

		$outtype = $objp->fk_product_type;
		$outdurationvalue = $outtype == Product::TYPE_SERVICE ?substr($objp->duration, 0, dol_strlen($objp->duration) - 1) : '';
		$outdurationunit = $outtype == Product::TYPE_SERVICE ?substr($objp->duration, -1) : '';

		if ($outorigin && !empty($conf->global->PRODUCT_SHOW_ORIGIN_IN_COMBO)) {
			require_once DOL_DOCUMENT_ROOT.'/core/lib/company.lib.php';
		}

		// Units
		$outvalUnits = '';
		if (!empty($conf->global->PRODUCT_USE_UNITS)) {
			if (!empty($objp->unit_short)) {
				$outvalUnits .= ' - '.$objp->unit_short;
			}
		}
		if (!empty($conf->global->PRODUCT_SHOW_DIMENSIONS_IN_COMBO)) {
			if (!empty($objp->weight) && $objp->weight_units !== null) {
				$unitToShow = showDimensionInBestUnit($objp->weight, $objp->weight_units, 'weight', $langs);
				$outvalUnits .= ' - '.$unitToShow;
			}
			if ((!empty($objp->length) || !empty($objp->width) || !empty($objp->height)) && $objp->length_units !== null) {
				$unitToShow = $objp->length.' x '.$objp->width.' x '.$objp->height.' '.measuringUnitString(0, 'size', $objp->length_units);
				$outvalUnits .= ' - '.$unitToShow;
			}
			if (!empty($objp->surface) && $objp->surface_units !== null) {
				$unitToShow = showDimensionInBestUnit($objp->surface, $objp->surface_units, 'surface', $langs);
				$outvalUnits .= ' - '.$unitToShow;
			}
			if (!empty($objp->volume) && $objp->volume_units !== null) {
				$unitToShow = showDimensionInBestUnit($objp->volume, $objp->volume_units, 'volume', $langs);
				$outvalUnits .= ' - '.$unitToShow;
			}
		}
		if ($outdurationvalue && $outdurationunit) {
			$da = array(
				'h' => $langs->trans('Hour'),
				'd' => $langs->trans('Day'),
				'w' => $langs->trans('Week'),
				'm' => $langs->trans('Month'),
				'y' => $langs->trans('Year')
			);
			if (isset($da[$outdurationunit])) {
				$outvalUnits .= ' - '.$outdurationvalue.' '.$langs->transnoentities($da[$outdurationunit].($outdurationvalue > 1 ? 's' : ''));
			}
		}

		$opt = '<option value="'.$objp->rowid.'"';
		$opt .= ($objp->rowid == $selected) ? ' selected' : '';
		if (!empty($objp->price_by_qty_rowid) && $objp->price_by_qty_rowid > 0) {
			$opt .= ' pbq="'.$objp->price_by_qty_rowid.'" data-pbq="'.$objp->price_by_qty_rowid.'" data-pbqup="'.$objp->price_by_qty_unitprice.'" data-pbqbase="'.$objp->price_by_qty_price_base_type.'" data-pbqqty="'.$objp->price_by_qty_quantity.'" data-pbqpercent="'.$objp->price_by_qty_remise_percent.'"';
		}
		if (!empty($conf->stock->enabled) && isset($objp->stock) && ($objp->fk_product_type == Product::TYPE_PRODUCT || !empty($conf->global->STOCK_SUPPORTS_SERVICES))) {
			if (!empty($user->rights->stock->lire)) {
				if ($objp->stock > 0) {
					$opt .= ' class="product_line_stock_ok"';
				} elseif ($objp->stock <= 0) {
					$opt .= ' class="product_line_stock_too_low"';
				}
			}
		}
		if (!empty($conf->global->PRODUIT_TEXTS_IN_THIRDPARTY_LANGUAGE)) {
			$opt .= ' data-labeltrans="'.$outlabel_translated.'"';
			$opt .= ' data-desctrans="'.dol_escape_htmltag($outdesc_translated).'"';
		}
		$opt .= '>';
		$opt .= $objp->ref;
		if (! empty($objp->custref)) {
			$opt.= ' (' . $objp->custref . ')';
		}
		if ($outbarcode) {
			$opt .= ' ('.$outbarcode.')';
		}
		$opt .= ' - '.dol_trunc($label, $maxlengtharticle);
		if ($outorigin && !empty($conf->global->PRODUCT_SHOW_ORIGIN_IN_COMBO)) {
			$opt .= ' ('.getCountry($outorigin, 1).')';
		}

		$objRef = $objp->ref;
		if (! empty($objp->custref)) {
			$objRef .= ' (' . $objp->custref . ')';
		}
		if (!empty($filterkey) && $filterkey != '') {
			$objRef = preg_replace('/('.preg_quote($filterkey, '/').')/i', '<strong>$1</strong>', $objRef, 1);
		}
		$outval .= $objRef;
		if ($outbarcode) {
			$outval .= ' ('.$outbarcode.')';
		}
		$outval .= ' - '.dol_trunc($label, $maxlengtharticle);
		if ($outorigin && !empty($conf->global->PRODUCT_SHOW_ORIGIN_IN_COMBO)) {
			$outval .= ' ('.getCountry($outorigin, 1).')';
		}

		// Units
		$opt .= $outvalUnits;
		$outval .= $outvalUnits;

		$found = 0;

		// Multiprice
		// If we need a particular price level (from 1 to n)
		if (empty($hidepriceinlabel) && $price_level >= 1 && (!empty($conf->global->PRODUIT_MULTIPRICES) || !empty($conf->global->PRODUIT_CUSTOMER_PRICES_BY_QTY_MULTIPRICES))) {
			$sql = "SELECT price, price_ttc, price_base_type, tva_tx, default_vat_code";
			$sql .= " FROM ".$this->db->prefix()."product_price";
			$sql .= " WHERE fk_product = ".((int) $objp->rowid);
			$sql .= " AND entity IN (".getEntity('productprice').")";
			$sql .= " AND price_level = ".((int) $price_level);
			$sql .= " ORDER BY date_price DESC, rowid DESC"; // Warning DESC must be both on date_price and rowid.
			$sql .= " LIMIT 1";

			dol_syslog(get_class($this).'::constructProductListOption search price for product '.$objp->rowid.' AND level '.$price_level.'', LOG_DEBUG);
			$result2 = $this->db->query($sql);
			if ($result2) {
				$objp2 = $this->db->fetch_object($result2);
				if ($objp2) {
					$found = 1;
					if ($objp2->price_base_type == 'HT') {
						$opt .= ' - '.price($objp2->price, 1, $langs, 0, 0, -1, $conf->currency).' '.$langs->trans("HT");
						$outval .= ' - '.price($objp2->price, 0, $langs, 0, 0, -1, $conf->currency).' '.$langs->transnoentities("HT");
					} else {
						$opt .= ' - '.price($objp2->price_ttc, 1, $langs, 0, 0, -1, $conf->currency).' '.$langs->trans("TTC");
						$outval .= ' - '.price($objp2->price_ttc, 0, $langs, 0, 0, -1, $conf->currency).' '.$langs->transnoentities("TTC");
					}
					$outprice_ht = price($objp2->price);
					$outprice_ttc = price($objp2->price_ttc);
					$outpricebasetype = $objp2->price_base_type;
					if (!empty($conf->global->PRODUIT_MULTIPRICES_USE_VAT_PER_LEVEL)) {  // using this option is a bug. kept for backward compatibility
						$outtva_tx = $objp2->tva_tx;						// We use the vat rate on line of multiprice
						$outdefault_vat_code = $objp2->default_vat_code;	// We use the vat code on line of multiprice
					} else {
						$outtva_tx = $objp->tva_tx;							// We use the vat rate of product, not the one on line of multiprice
						$outdefault_vat_code = $objp->default_vat_code;		// We use the vat code or product, not the one on line of multiprice
					}
				}
			} else {
				dol_print_error($this->db);
			}
		}

		// Price by quantity
		if (empty($hidepriceinlabel) && !empty($objp->quantity) && $objp->quantity >= 1 && (!empty($conf->global->PRODUIT_CUSTOMER_PRICES_BY_QTY) || !empty($conf->global->PRODUIT_CUSTOMER_PRICES_BY_QTY_MULTIPRICES))) {
			$found = 1;
			$outqty = $objp->quantity;
			$outdiscount = $objp->remise_percent;
			if ($objp->quantity == 1) {
				$opt .= ' - '.price($objp->unitprice, 1, $langs, 0, 0, -1, $conf->currency)."/";
				$outval .= ' - '.price($objp->unitprice, 0, $langs, 0, 0, -1, $conf->currency)."/";
				$opt .= $langs->trans("Unit"); // Do not use strtolower because it breaks utf8 encoding
				$outval .= $langs->transnoentities("Unit");
			} else {
				$opt .= ' - '.price($objp->price, 1, $langs, 0, 0, -1, $conf->currency)."/".$objp->quantity;
				$outval .= ' - '.price($objp->price, 0, $langs, 0, 0, -1, $conf->currency)."/".$objp->quantity;
				$opt .= $langs->trans("Units"); // Do not use strtolower because it breaks utf8 encoding
				$outval .= $langs->transnoentities("Units");
			}

			$outprice_ht = price($objp->unitprice);
			$outprice_ttc = price($objp->unitprice * (1 + ($objp->tva_tx / 100)));
			$outpricebasetype = $objp->price_base_type;
			$outtva_tx = $objp->tva_tx;							// This value is the value on product when constructProductListOption is called by select_produits_list even if other field $objp-> are from table price_by_qty
			$outdefault_vat_code = $objp->default_vat_code;		// This value is the value on product when constructProductListOption is called by select_produits_list even if other field $objp-> are from table price_by_qty
		}
		if (empty($hidepriceinlabel) && !empty($objp->quantity) && $objp->quantity >= 1) {
			$opt .= " (".price($objp->unitprice, 1, $langs, 0, 0, -1, $conf->currency)."/".$langs->trans("Unit").")"; // Do not use strtolower because it breaks utf8 encoding
			$outval .= " (".price($objp->unitprice, 0, $langs, 0, 0, -1, $conf->currency)."/".$langs->transnoentities("Unit").")"; // Do not use strtolower because it breaks utf8 encoding
		}
		if (empty($hidepriceinlabel) && !empty($objp->remise_percent) && $objp->remise_percent >= 1) {
			$opt .= " - ".$langs->trans("Discount")." : ".vatrate($objp->remise_percent).' %';
			$outval .= " - ".$langs->transnoentities("Discount")." : ".vatrate($objp->remise_percent).' %';
		}

		// Price by customer
		if (empty($hidepriceinlabel) && !empty($conf->global->PRODUIT_CUSTOMER_PRICES)) {
			if (!empty($objp->idprodcustprice)) {
				$found = 1;

				if ($objp->custprice_base_type == 'HT') {
					$opt .= ' - '.price($objp->custprice, 1, $langs, 0, 0, -1, $conf->currency).' '.$langs->trans("HT");
					$outval .= ' - '.price($objp->custprice, 0, $langs, 0, 0, -1, $conf->currency).' '.$langs->transnoentities("HT");
				} else {
					$opt .= ' - '.price($objp->custprice_ttc, 1, $langs, 0, 0, -1, $conf->currency).' '.$langs->trans("TTC");
					$outval .= ' - '.price($objp->custprice_ttc, 0, $langs, 0, 0, -1, $conf->currency).' '.$langs->transnoentities("TTC");
				}

				$outprice_ht = price($objp->custprice);
				$outprice_ttc = price($objp->custprice_ttc);
				$outpricebasetype = $objp->custprice_base_type;
				$outtva_tx = $objp->custtva_tx;
				$outdefault_vat_code = $objp->custdefault_vat_code;
			}
		}

		// If level no defined or multiprice not found, we used the default price
		if (empty($hidepriceinlabel) && !$found) {
			if ($objp->price_base_type == 'HT') {
				$opt .= ' - '.price($objp->price, 1, $langs, 0, 0, -1, $conf->currency).' '.$langs->trans("HT");
				$outval .= ' - '.price($objp->price, 0, $langs, 0, 0, -1, $conf->currency).' '.$langs->transnoentities("HT");
			} else {
				$opt .= ' - '.price($objp->price_ttc, 1, $langs, 0, 0, -1, $conf->currency).' '.$langs->trans("TTC");
				$outval .= ' - '.price($objp->price_ttc, 0, $langs, 0, 0, -1, $conf->currency).' '.$langs->transnoentities("TTC");
			}
			$outprice_ht = price($objp->price);
			$outprice_ttc = price($objp->price_ttc);
			$outpricebasetype = $objp->price_base_type;
			$outtva_tx = $objp->tva_tx;
			$outdefault_vat_code = $objp->default_vat_code;
		}

		if (!empty($conf->stock->enabled) && isset($objp->stock) && ($objp->fk_product_type == Product::TYPE_PRODUCT || !empty($conf->global->STOCK_SUPPORTS_SERVICES))) {
			if (!empty($user->rights->stock->lire)) {
				$opt .= ' - '.$langs->trans("Stock").': '.price(price2num($objp->stock, 'MS'));

				if ($objp->stock > 0) {
					$outval .= ' - <span class="product_line_stock_ok">';
				} elseif ($objp->stock <= 0) {
					$outval .= ' - <span class="product_line_stock_too_low">';
				}
				$outval .= $langs->transnoentities("Stock").': '.price(price2num($objp->stock, 'MS'));
				$outval .= '</span>';
				if (empty($novirtualstock) && !empty($conf->global->STOCK_SHOW_VIRTUAL_STOCK_IN_PRODUCTS_COMBO)) {  // Warning, this option may slow down combo list generation
					$langs->load("stocks");

					$tmpproduct = new Product($this->db);
					$tmpproduct->fetch($objp->rowid, '', '', '', 1, 1, 1); // Load product without lang and prices arrays (we just need to make ->virtual_stock() after)
					$tmpproduct->load_virtual_stock();
					$virtualstock = $tmpproduct->stock_theorique;

					$opt .= ' - '.$langs->trans("VirtualStock").':'.$virtualstock;

					$outval .= ' - '.$langs->transnoentities("VirtualStock").':';
					if ($virtualstock > 0) {
						$outval .= '<span class="product_line_stock_ok">';
					} elseif ($virtualstock <= 0) {
						$outval .= '<span class="product_line_stock_too_low">';
					}
					$outval .= $virtualstock;
					$outval .= '</span>';

					unset($tmpproduct);
				}
			}
		}

		$opt .= "</option>\n";
		$optJson = array(
			'key'=>$outkey,
			'value'=>$outref,
			'label'=>$outval,
			'label2'=>$outlabel,
			'desc'=>$outdesc,
			'type'=>$outtype,
			'price_ht'=>price2num($outprice_ht),
			'price_ttc'=>price2num($outprice_ttc),
			'pricebasetype'=>$outpricebasetype,
			'tva_tx'=>$outtva_tx,
			'default_vat_code'=>$outdefault_vat_code,
			'qty'=>$outqty,
			'discount'=>$outdiscount,
			'duration_value'=>$outdurationvalue,
			'duration_unit'=>$outdurationunit,
			'pbq'=>$outpbq,
			'labeltrans'=>$outlabel_translated,
			'desctrans'=>$outdesc_translated,
			'ref_customer'=>$outrefcust
		);
	}

	// phpcs:disable PEAR.NamingConventions.ValidFunctionName.ScopeNotCamelCaps
	/**
	 *	Return list of products for customer (in Ajax if Ajax activated or go to select_produits_fournisseurs_list)
	 *
	 *	@param	int		$socid			Id third party
	 *	@param  string	$selected       Preselected product
	 *	@param  string	$htmlname       Name of HTML Select
	 *  @param	string	$filtertype     Filter on product type (''=nofilter, 0=product, 1=service)
	 *	@param  string	$filtre			For a SQL filter
	 *	@param	array	$ajaxoptions	Options for ajax_autocompleter
	 *  @param	int		$hidelabel		Hide label (0=no, 1=yes)
	 *  @param  int     $alsoproductwithnosupplierprice    1=Add also product without supplier prices
	 *  @param	string	$morecss		More CSS
	 *  @param	string	$placeholder	Placeholder
	 *	@return	void
	 */
	public function select_produits_fournisseurs($socid, $selected = '', $htmlname = 'productid', $filtertype = '', $filtre = '', $ajaxoptions = array(), $hidelabel = 0, $alsoproductwithnosupplierprice = 0, $morecss = '', $placeholder = '')
	{
		// phpcs:enable
		global $langs, $conf;
		global $price_level, $status, $finished;

		if (!isset($status)) {
			$status = 1;
		}

		$selected_input_value = '';
		if (!empty($conf->use_javascript_ajax) && !empty($conf->global->PRODUIT_USE_SEARCH_TO_SELECT)) {
			if ($selected > 0) {
				require_once DOL_DOCUMENT_ROOT.'/product/class/product.class.php';
				$producttmpselect = new Product($this->db);
				$producttmpselect->fetch($selected);
				$selected_input_value = $producttmpselect->ref;
				unset($producttmpselect);
			}

			// mode=2 means suppliers products
			$urloption = ($socid > 0 ? 'socid='.$socid.'&' : '').'htmlname='.$htmlname.'&outjson=1&price_level='.$price_level.'&type='.$filtertype.'&mode=2&status='.$status.'&finished='.$finished.'&alsoproductwithnosupplierprice='.$alsoproductwithnosupplierprice;
			print ajax_autocompleter($selected, $htmlname, DOL_URL_ROOT.'/product/ajax/products.php', $urloption, $conf->global->PRODUIT_USE_SEARCH_TO_SELECT, 0, $ajaxoptions);
			print ($hidelabel ? '' : $langs->trans("RefOrLabel").' : ').'<input type="text" class="minwidth300" name="search_'.$htmlname.'" id="search_'.$htmlname.'" value="'.$selected_input_value.'"'.($placeholder ? ' placeholder="'.$placeholder.'"' : '').'>';
		} else {
			print $this->select_produits_fournisseurs_list($socid, $selected, $htmlname, $filtertype, $filtre, '', $status, 0, 0, $alsoproductwithnosupplierprice, $morecss, 0, $placeholder);
		}
	}

	// phpcs:disable PEAR.NamingConventions.ValidFunctionName.ScopeNotCamelCaps
	/**
	 *	Return list of suppliers products
	 *
	 *	@param	int		$socid   			Id of supplier thirdparty (0 = no filter)
	 *	@param  int		$selected       	Product price pre-selected (must be 'id' in product_fournisseur_price or 'idprod_IDPROD')
	 *	@param  string	$htmlname       	Name of HTML select
	 *  @param	string	$filtertype     	Filter on product type (''=nofilter, 0=product, 1=service)
	 *	@param  string	$filtre         	Generic filter. Data must not come from user input.
	 *	@param  string	$filterkey      	Filter of produdts
	 *  @param  int		$statut         	-1=Return all products, 0=Products not on buy, 1=Products on buy
	 *  @param  int		$outputmode     	0=HTML select string, 1=Array
	 *  @param  int     $limit          	Limit of line number
	 *  @param  int     $alsoproductwithnosupplierprice    1=Add also product without supplier prices
	 *  @param	string	$morecss			Add more CSS
	 *  @param	int		$showstockinlist	Show stock information (slower).
	 *  @param	string	$placeholder		Placeholder
	 *  @return array           			Array of keys for json
	 */
	public function select_produits_fournisseurs_list($socid, $selected = '', $htmlname = 'productid', $filtertype = '', $filtre = '', $filterkey = '', $statut = -1, $outputmode = 0, $limit = 100, $alsoproductwithnosupplierprice = 0, $morecss = '', $showstockinlist = 0, $placeholder = '')
	{
		// phpcs:enable
		global $langs, $conf, $user;
		global $hookmanager;

		$out = '';
		$outarray = array();

		$maxlengtharticle = (empty($conf->global->PRODUCT_MAX_LENGTH_COMBO) ? 48 : $conf->global->PRODUCT_MAX_LENGTH_COMBO);

		$langs->load('stocks');
		// Units
		if (!empty($conf->global->PRODUCT_USE_UNITS)) {
			$langs->load('other');
		}

		$sql = "SELECT p.rowid, p.ref, p.label, p.price, p.duration, p.fk_product_type, p.stock,";
		$sql .= " pfp.ref_fourn, pfp.rowid as idprodfournprice, pfp.price as fprice, pfp.quantity, pfp.remise_percent, pfp.remise, pfp.unitprice,";
		$sql .= " pfp.fk_supplier_price_expression, pfp.fk_product, pfp.tva_tx, pfp.default_vat_code, pfp.fk_soc, s.nom as name,";
		$sql .= " pfp.supplier_reputation";
		// if we use supplier description of the products
		if (!empty($conf->global->PRODUIT_FOURN_TEXTS)) {
			$sql .= " ,pfp.desc_fourn as description";
		} else {
			$sql .= " ,p.description";
		}
		// Units
		if (!empty($conf->global->PRODUCT_USE_UNITS)) {
			$sql .= ", u.label as unit_long, u.short_label as unit_short, p.weight, p.weight_units, p.length, p.length_units, p.width, p.width_units, p.height, p.height_units, p.surface, p.surface_units, p.volume, p.volume_units";
		}
		if (!empty($conf->barcode->enabled)) {
			$sql .= ", pfp.barcode";
		}
		$sql .= " FROM ".$this->db->prefix()."product as p";
		$sql .= " LEFT JOIN ".$this->db->prefix()."product_fournisseur_price as pfp ON ( p.rowid = pfp.fk_product AND pfp.entity IN (".getEntity('product').") )";
		if ($socid > 0) {
			$sql .= " AND pfp.fk_soc = ".((int) $socid);
		}
		$sql .= " LEFT JOIN ".$this->db->prefix()."societe as s ON pfp.fk_soc = s.rowid";
		// Units
		if (!empty($conf->global->PRODUCT_USE_UNITS)) {
			$sql .= " LEFT JOIN ".$this->db->prefix()."c_units u ON u.rowid = p.fk_unit";
		}
		$sql .= " WHERE p.entity IN (".getEntity('product').")";
		if ($statut != -1) {
			$sql .= " AND p.tobuy = ".((int) $statut);
		}
		if (strval($filtertype) != '') {
			$sql .= " AND p.fk_product_type = ".((int) $filtertype);
		}
		if (!empty($filtre)) {
			$sql .= " ".$filtre;
		}
		// Add where from hooks
		$parameters = array();
		$reshook = $hookmanager->executeHooks('selectSuppliersProductsListWhere', $parameters); // Note that $action and $object may have been modified by hook
		$sql .= $hookmanager->resPrint;
		// Add criteria on ref/label
		if ($filterkey != '') {
			$sql .= ' AND (';
			$prefix = empty($conf->global->PRODUCT_DONOTSEARCH_ANYWHERE) ? '%' : ''; // Can use index if PRODUCT_DONOTSEARCH_ANYWHERE is on
			// For natural search
			$scrit = explode(' ', $filterkey);
			$i = 0;
			if (count($scrit) > 1) {
				$sql .= "(";
			}
			foreach ($scrit as $crit) {
				if ($i > 0) {
					$sql .= " AND ";
				}
				$sql .= "(pfp.ref_fourn LIKE '".$this->db->escape($prefix.$crit)."%' OR p.ref LIKE '".$this->db->escape($prefix.$crit)."%' OR p.label LIKE '".$this->db->escape($prefix.$crit)."%'";
				if (!empty($conf->global->PRODUIT_FOURN_TEXTS)) {
					$sql .= " OR pfp.desc_fourn LIKE '".$this->db->escape($prefix.$crit)."%'";
				}
				$sql .= ")";
				$i++;
			}
			if (count($scrit) > 1) {
				$sql .= ")";
			}
			if (!empty($conf->barcode->enabled)) {
				$sql .= " OR p.barcode LIKE '".$this->db->escape($prefix.$filterkey)."%'";
				$sql .= " OR pfp.barcode LIKE '".$this->db->escape($prefix.$filterkey)."%'";
			}
			$sql .= ')';
		}
		$sql .= " ORDER BY pfp.ref_fourn DESC, pfp.quantity ASC";
		$sql .= $this->db->plimit($limit, 0);

		// Build output string

		dol_syslog(get_class($this)."::select_produits_fournisseurs_list", LOG_DEBUG);
		$result = $this->db->query($sql);
		if ($result) {
			require_once DOL_DOCUMENT_ROOT.'/product/dynamic_price/class/price_parser.class.php';
			require_once DOL_DOCUMENT_ROOT.'/core/lib/product.lib.php';

			$num = $this->db->num_rows($result);

			//$out.='<select class="flat" id="select'.$htmlname.'" name="'.$htmlname.'">';	// remove select to have id same with combo and ajax
			$out .= '<select class="flat '.($morecss ? ' '.$morecss : '').'" id="'.$htmlname.'" name="'.$htmlname.'">';
			if (!$selected) {
				$out .= '<option value="-1" selected>'.($placeholder ? $placeholder : '&nbsp;').'</option>';
			} else {
				$out .= '<option value="-1">'.($placeholder ? $placeholder : '&nbsp;').'</option>';
			}

			$i = 0;
			while ($i < $num) {
				$objp = $this->db->fetch_object($result);

				$outkey = $objp->idprodfournprice; // id in table of price
				if (!$outkey && $alsoproductwithnosupplierprice) {
					$outkey = 'idprod_'.$objp->rowid; // id of product
				}

				$outref = $objp->ref;
				$outval = '';
				$outbarcode = $objp->barcode;
				$outqty = 1;
				$outdiscount = 0;
				$outtype = $objp->fk_product_type;
				$outdurationvalue = $outtype == Product::TYPE_SERVICE ?substr($objp->duration, 0, dol_strlen($objp->duration) - 1) : '';
				$outdurationunit = $outtype == Product::TYPE_SERVICE ?substr($objp->duration, -1) : '';

				// Units
				$outvalUnits = '';
				if (!empty($conf->global->PRODUCT_USE_UNITS)) {
					if (!empty($objp->unit_short)) {
						$outvalUnits .= ' - '.$objp->unit_short;
					}
					if (!empty($objp->weight) && $objp->weight_units !== null) {
						$unitToShow = showDimensionInBestUnit($objp->weight, $objp->weight_units, 'weight', $langs);
						$outvalUnits .= ' - '.$unitToShow;
					}
					if ((!empty($objp->length) || !empty($objp->width) || !empty($objp->height)) && $objp->length_units !== null) {
						$unitToShow = $objp->length.' x '.$objp->width.' x '.$objp->height.' '.measuringUnitString(0, 'size', $objp->length_units);
						$outvalUnits .= ' - '.$unitToShow;
					}
					if (!empty($objp->surface) && $objp->surface_units !== null) {
						$unitToShow = showDimensionInBestUnit($objp->surface, $objp->surface_units, 'surface', $langs);
						$outvalUnits .= ' - '.$unitToShow;
					}
					if (!empty($objp->volume) && $objp->volume_units !== null) {
						$unitToShow = showDimensionInBestUnit($objp->volume, $objp->volume_units, 'volume', $langs);
						$outvalUnits .= ' - '.$unitToShow;
					}
					if ($outdurationvalue && $outdurationunit) {
						$da = array(
							'h' => $langs->trans('Hour'),
							'd' => $langs->trans('Day'),
							'w' => $langs->trans('Week'),
							'm' => $langs->trans('Month'),
							'y' => $langs->trans('Year')
						);
						if (isset($da[$outdurationunit])) {
							$outvalUnits .= ' - '.$outdurationvalue.' '.$langs->transnoentities($da[$outdurationunit].($outdurationvalue > 1 ? 's' : ''));
						}
					}
				}

				$objRef = $objp->ref;
				if ($filterkey && $filterkey != '') {
					$objRef = preg_replace('/('.preg_quote($filterkey, '/').')/i', '<strong>$1</strong>', $objRef, 1);
				}
				$objRefFourn = $objp->ref_fourn;
				if ($filterkey && $filterkey != '') {
					$objRefFourn = preg_replace('/('.preg_quote($filterkey, '/').')/i', '<strong>$1</strong>', $objRefFourn, 1);
				}
				$label = $objp->label;
				if ($filterkey && $filterkey != '') {
					$label = preg_replace('/('.preg_quote($filterkey, '/').')/i', '<strong>$1</strong>', $label, 1);
				}

				$optlabel = $objp->ref;
				if (!empty($objp->idprodfournprice) && ($objp->ref != $objp->ref_fourn)) {
					$optlabel .= ' <span class="opacitymedium">('.$objp->ref_fourn.')</span>';
				}
				if (!empty($conf->barcode->enabled) && !empty($objp->barcode)) {
					$optlabel .= ' ('.$outbarcode.')';
				}
				$optlabel .= ' - '.dol_trunc($label, $maxlengtharticle);

				$outvallabel = $objRef;
				if (!empty($objp->idprodfournprice) && ($objp->ref != $objp->ref_fourn)) {
					$outvallabel .= ' ('.$objRefFourn.')';
				}
				if (!empty($conf->barcode->enabled) && !empty($objp->barcode)) {
					$outvallabel .= ' ('.$outbarcode.')';
				}
				$outvallabel .= ' - '.dol_trunc($label, $maxlengtharticle);

				// Units
				$optlabel .= $outvalUnits;
				$outvallabel .= $outvalUnits;

				if (!empty($objp->idprodfournprice)) {
					$outqty = $objp->quantity;
					$outdiscount = $objp->remise_percent;
					if (!empty($conf->dynamicprices->enabled) && !empty($objp->fk_supplier_price_expression)) {
						$prod_supplier = new ProductFournisseur($this->db);
						$prod_supplier->product_fourn_price_id = $objp->idprodfournprice;
						$prod_supplier->id = $objp->fk_product;
						$prod_supplier->fourn_qty = $objp->quantity;
						$prod_supplier->fourn_tva_tx = $objp->tva_tx;
						$prod_supplier->fk_supplier_price_expression = $objp->fk_supplier_price_expression;
						$priceparser = new PriceParser($this->db);
						$price_result = $priceparser->parseProductSupplier($prod_supplier);
						if ($price_result >= 0) {
							$objp->fprice = $price_result;
							if ($objp->quantity >= 1) {
								$objp->unitprice = $objp->fprice / $objp->quantity; // Replace dynamically unitprice
							}
						}
					}
					if ($objp->quantity == 1) {
						$optlabel .= ' - '.price($objp->fprice * (!empty($conf->global->DISPLAY_DISCOUNTED_SUPPLIER_PRICE) ? (1 - $objp->remise_percent / 100) : 1), 1, $langs, 0, 0, -1, $conf->currency)."/";
						$outvallabel .= ' - '.price($objp->fprice * (!empty($conf->global->DISPLAY_DISCOUNTED_SUPPLIER_PRICE) ? (1 - $objp->remise_percent / 100) : 1), 0, $langs, 0, 0, -1, $conf->currency)."/";
						$optlabel .= $langs->trans("Unit"); // Do not use strtolower because it breaks utf8 encoding
						$outvallabel .= $langs->transnoentities("Unit");
					} else {
						$optlabel .= ' - '.price($objp->fprice * (!empty($conf->global->DISPLAY_DISCOUNTED_SUPPLIER_PRICE) ? (1 - $objp->remise_percent / 100) : 1), 1, $langs, 0, 0, -1, $conf->currency)."/".$objp->quantity;
						$outvallabel .= ' - '.price($objp->fprice * (!empty($conf->global->DISPLAY_DISCOUNTED_SUPPLIER_PRICE) ? (1 - $objp->remise_percent / 100) : 1), 0, $langs, 0, 0, -1, $conf->currency)."/".$objp->quantity;
						$optlabel .= ' '.$langs->trans("Units"); // Do not use strtolower because it breaks utf8 encoding
						$outvallabel .= ' '.$langs->transnoentities("Units");
					}

					if ($objp->quantity > 1) {
						$optlabel .= " (".price($objp->unitprice * (!empty($conf->global->DISPLAY_DISCOUNTED_SUPPLIER_PRICE) ? (1 - $objp->remise_percent / 100) : 1), 1, $langs, 0, 0, -1, $conf->currency)."/".$langs->trans("Unit").")"; // Do not use strtolower because it breaks utf8 encoding
						$outvallabel .= " (".price($objp->unitprice * (!empty($conf->global->DISPLAY_DISCOUNTED_SUPPLIER_PRICE) ? (1 - $objp->remise_percent / 100) : 1), 0, $langs, 0, 0, -1, $conf->currency)."/".$langs->transnoentities("Unit").")"; // Do not use strtolower because it breaks utf8 encoding
					}
					if ($objp->remise_percent >= 1) {
						$optlabel .= " - ".$langs->trans("Discount")." : ".vatrate($objp->remise_percent).' %';
						$outvallabel .= " - ".$langs->transnoentities("Discount")." : ".vatrate($objp->remise_percent).' %';
					}
					if ($objp->duration) {
						$optlabel .= " - ".$objp->duration;
						$outvallabel .= " - ".$objp->duration;
					}
					if (!$socid) {
						$optlabel .= " - ".dol_trunc($objp->name, 8);
						$outvallabel .= " - ".dol_trunc($objp->name, 8);
					}
					if ($objp->supplier_reputation) {
						//TODO dictionary
						$reputations = array(''=>$langs->trans('Standard'), 'FAVORITE'=>$langs->trans('Favorite'), 'NOTTHGOOD'=>$langs->trans('NotTheGoodQualitySupplier'), 'DONOTORDER'=>$langs->trans('DoNotOrderThisProductToThisSupplier'));

						$optlabel .= " - ".$reputations[$objp->supplier_reputation];
						$outvallabel .= " - ".$reputations[$objp->supplier_reputation];
					}
				} else {
					if (empty($alsoproductwithnosupplierprice)) {     // No supplier price defined for couple product/supplier
						$optlabel .= " - <span class='opacitymedium'>".$langs->trans("NoPriceDefinedForThisSupplier").'</span>';
						$outvallabel .= ' - '.$langs->transnoentities("NoPriceDefinedForThisSupplier");
					} else // No supplier price defined for product, even on other suppliers
					{
						$optlabel .= " - <span class='opacitymedium'>".$langs->trans("NoPriceDefinedForThisSupplier").'</span>';
						$outvallabel .= ' - '.$langs->transnoentities("NoPriceDefinedForThisSupplier");
					}
				}

				if (!empty($conf->stock->enabled) && $showstockinlist && isset($objp->stock) && ($objp->fk_product_type == Product::TYPE_PRODUCT || !empty($conf->global->STOCK_SUPPORTS_SERVICES))) {
					$novirtualstock = ($showstockinlist == 2);

					if (!empty($user->rights->stock->lire)) {
						$outvallabel .= ' - '.$langs->trans("Stock").': '.price(price2num($objp->stock, 'MS'));

						if ($objp->stock > 0) {
							$optlabel .= ' - <span class="product_line_stock_ok">';
						} elseif ($objp->stock <= 0) {
							$optlabel .= ' - <span class="product_line_stock_too_low">';
						}
						$optlabel .= $langs->transnoentities("Stock").':'.price(price2num($objp->stock, 'MS'));
						$optlabel .= '</span>';
						if (empty($novirtualstock) && !empty($conf->global->STOCK_SHOW_VIRTUAL_STOCK_IN_PRODUCTS_COMBO)) {  // Warning, this option may slow down combo list generation
							$langs->load("stocks");

							$tmpproduct = new Product($this->db);
							$tmpproduct->fetch($objp->rowid, '', '', '', 1, 1, 1); // Load product without lang and prices arrays (we just need to make ->virtual_stock() after)
							$tmpproduct->load_virtual_stock();
							$virtualstock = $tmpproduct->stock_theorique;

							$outvallabel .= ' - '.$langs->trans("VirtualStock").':'.$virtualstock;

							$optlabel .= ' - '.$langs->transnoentities("VirtualStock").':';
							if ($virtualstock > 0) {
								$optlabel .= '<span class="product_line_stock_ok">';
							} elseif ($virtualstock <= 0) {
								$optlabel .= '<span class="product_line_stock_too_low">';
							}
							$optlabel .= $virtualstock;
							$optlabel .= '</span>';

							unset($tmpproduct);
						}
					}
				}

				$opt = '<option value="'.$outkey.'"';
				if ($selected && $selected == $objp->idprodfournprice) {
					$opt .= ' selected';
				}
				if (empty($objp->idprodfournprice) && empty($alsoproductwithnosupplierprice)) {
					$opt .= ' disabled';
				}
				if (!empty($objp->idprodfournprice) && $objp->idprodfournprice > 0) {
					$opt .= ' data-product-id="'.$objp->rowid.'" data-price-id="'.$objp->idprodfournprice.'" data-qty="'.$objp->quantity.'" data-up="'.$objp->unitprice.'" data-discount="'.$outdiscount.'" data-tvatx="'.$objp->tva_tx.'"';
				}
				$opt .= ' data-description="'.dol_escape_htmltag($objp->description, 0, 1).'"';
				$opt .= ' data-html="'.dol_escape_htmltag($optlabel).'"';
				$opt .= '>';

				$opt .= $optlabel;
				$outval .= $outvallabel;

				$opt .= "</option>\n";

				// Add new entry
				// "key" value of json key array is used by jQuery automatically as selected value. Example: 'type' = product or service, 'price_ht' = unit price without tax
				// "label" value of json key array is used by jQuery automatically as text for combo box
				$out .= $opt;
				array_push(
					$outarray,
					array('key'=>$outkey,
						'value'=>$outref,
						'label'=>$outval,
						'qty'=>$outqty,
						'price_qty_ht'=>price2num($objp->fprice, 'MU'),	// Keep higher resolution for price for the min qty
						'price_unit_ht'=>price2num($objp->unitprice, 'MU'),	// This is used to fill the Unit Price
						'price_ht'=>price2num($objp->unitprice, 'MU'),		// This is used to fill the Unit Price (for compatibility)
						'tva_tx'=>$objp->tva_tx,
						'default_vat_code'=>$objp->default_vat_code,
						'discount'=>$outdiscount,
						'type'=>$outtype,
						'duration_value'=>$outdurationvalue,
						'duration_unit'=>$outdurationunit,
						'disabled'=>(empty($objp->idprodfournprice) ? true : false),
						'description'=>$objp->description
					)
				);
				// Exemple of var_dump $outarray
				// array(1) {[0]=>array(6) {[key"]=>string(1) "2" ["value"]=>string(3) "ppp"
				//           ["label"]=>string(76) "ppp (<strong>f</strong>ff2) - ppp - 20,00 Euros/1unité (20,00 Euros/unité)"
				//      	 ["qty"]=>string(1) "1" ["discount"]=>string(1) "0" ["disabled"]=>bool(false)
				//}
				//var_dump($outval); var_dump(utf8_check($outval)); var_dump(json_encode($outval));
				//$outval=array('label'=>'ppp (<strong>f</strong>ff2) - ppp - 20,00 Euros/ Unité (20,00 Euros/unité)');
				//var_dump($outval); var_dump(utf8_check($outval)); var_dump(json_encode($outval));

				$i++;
			}
			$out .= '</select>';

			$this->db->free($result);

			include_once DOL_DOCUMENT_ROOT.'/core/lib/ajax.lib.php';
			$out .= ajax_combobox($htmlname);

			if (empty($outputmode)) {
				return $out;
			}
			return $outarray;
		} else {
			dol_print_error($this->db);
		}
	}

	// phpcs:disable PEAR.NamingConventions.ValidFunctionName.ScopeNotCamelCaps
	/**
	 *	Return list of suppliers prices for a product
	 *
	 *  @param	    int		$productid       	Id of product
	 *  @param      string	$htmlname        	Name of HTML field
	 *  @param      int		$selected_supplier  Pre-selected supplier if more than 1 result
	 *  @return	    string
	 */
	public function select_product_fourn_price($productid, $htmlname = 'productfournpriceid', $selected_supplier = '')
	{
		// phpcs:enable
		global $langs, $conf;

		$langs->load('stocks');

		$sql = "SELECT p.rowid, p.ref, p.label, p.price, p.duration, pfp.fk_soc,";
		$sql .= " pfp.ref_fourn, pfp.rowid as idprodfournprice, pfp.price as fprice, pfp.remise_percent, pfp.quantity, pfp.unitprice,";
		$sql .= " pfp.fk_supplier_price_expression, pfp.fk_product, pfp.tva_tx, s.nom as name";
		$sql .= " FROM ".$this->db->prefix()."product as p";
		$sql .= " LEFT JOIN ".$this->db->prefix()."product_fournisseur_price as pfp ON p.rowid = pfp.fk_product";
		$sql .= " LEFT JOIN ".$this->db->prefix()."societe as s ON pfp.fk_soc = s.rowid";
		$sql .= " WHERE pfp.entity IN (".getEntity('productsupplierprice').")";
		$sql .= " AND p.tobuy = 1";
		$sql .= " AND s.fournisseur = 1";
		$sql .= " AND p.rowid = ".((int) $productid);
		$sql .= " ORDER BY s.nom, pfp.ref_fourn DESC";

		dol_syslog(get_class($this)."::select_product_fourn_price", LOG_DEBUG);
		$result = $this->db->query($sql);

		if ($result) {
			$num = $this->db->num_rows($result);

			$form = '<select class="flat" id="select_'.$htmlname.'" name="'.$htmlname.'">';

			if (!$num) {
				$form .= '<option value="0">-- '.$langs->trans("NoSupplierPriceDefinedForThisProduct").' --</option>';
			} else {
				require_once DOL_DOCUMENT_ROOT.'/product/dynamic_price/class/price_parser.class.php';
				$form .= '<option value="0">&nbsp;</option>';

				$i = 0;
				while ($i < $num) {
					$objp = $this->db->fetch_object($result);

					$opt = '<option value="'.$objp->idprodfournprice.'"';
					//if there is only one supplier, preselect it
					if ($num == 1 || ($selected_supplier > 0 && $objp->fk_soc == $selected_supplier)) {
						$opt .= ' selected';
					}
					$opt .= '>'.$objp->name.' - '.$objp->ref_fourn.' - ';

					if (!empty($conf->dynamicprices->enabled) && !empty($objp->fk_supplier_price_expression)) {
						$prod_supplier = new ProductFournisseur($this->db);
						$prod_supplier->product_fourn_price_id = $objp->idprodfournprice;
						$prod_supplier->id = $productid;
						$prod_supplier->fourn_qty = $objp->quantity;
						$prod_supplier->fourn_tva_tx = $objp->tva_tx;
						$prod_supplier->fk_supplier_price_expression = $objp->fk_supplier_price_expression;
						$priceparser = new PriceParser($this->db);
						$price_result = $priceparser->parseProductSupplier($prod_supplier);
						if ($price_result >= 0) {
							$objp->fprice = $price_result;
							if ($objp->quantity >= 1) {
								$objp->unitprice = $objp->fprice / $objp->quantity;
							}
						}
					}
					if ($objp->quantity == 1) {
						$opt .= price($objp->fprice * (!empty($conf->global->DISPLAY_DISCOUNTED_SUPPLIER_PRICE) ? (1 - $objp->remise_percent / 100) : 1), 1, $langs, 0, 0, -1, $conf->currency)."/";
					}

					$opt .= $objp->quantity.' ';

					if ($objp->quantity == 1) {
						$opt .= $langs->trans("Unit");
					} else {
						$opt .= $langs->trans("Units");
					}
					if ($objp->quantity > 1) {
						$opt .= " - ";
						$opt .= price($objp->unitprice * (!empty($conf->global->DISPLAY_DISCOUNTED_SUPPLIER_PRICE) ? (1 - $objp->remise_percent / 100) : 1), 1, $langs, 0, 0, -1, $conf->currency)."/".$langs->trans("Unit");
					}
					if ($objp->duration) {
						$opt .= " - ".$objp->duration;
					}
					$opt .= "</option>\n";

					$form .= $opt;
					$i++;
				}
			}

			$form .= '</select>';
			$this->db->free($result);
			return $form;
		} else {
			dol_print_error($this->db);
		}
	}

	// phpcs:disable PEAR.NamingConventions.ValidFunctionName.ScopeNotCamelCaps
	/**
	 *    Return list of delivery address
	 *
	 *    @param    string	$selected          	Id contact pre-selectionn
	 *    @param    int		$socid				Id of company
	 *    @param    string	$htmlname          	Name of HTML field
	 *    @param    int		$showempty         	Add an empty field
	 *    @return	integer|null
	 */
	public function select_address($selected, $socid, $htmlname = 'address_id', $showempty = 0)
	{
		// phpcs:enable
		// looking for users
		$sql = "SELECT a.rowid, a.label";
		$sql .= " FROM ".$this->db->prefix()."societe_address as a";
		$sql .= " WHERE a.fk_soc = ".((int) $socid);
		$sql .= " ORDER BY a.label ASC";

		dol_syslog(get_class($this)."::select_address", LOG_DEBUG);
		$resql = $this->db->query($sql);
		if ($resql) {
			print '<select class="flat" id="select_'.$htmlname.'" name="'.$htmlname.'">';
			if ($showempty) {
				print '<option value="0">&nbsp;</option>';
			}
			$num = $this->db->num_rows($resql);
			$i = 0;
			if ($num) {
				while ($i < $num) {
					$obj = $this->db->fetch_object($resql);

					if ($selected && $selected == $obj->rowid) {
						print '<option value="'.$obj->rowid.'" selected>'.$obj->label.'</option>';
					} else {
						print '<option value="'.$obj->rowid.'">'.$obj->label.'</option>';
					}
					$i++;
				}
			}
			print '</select>';
			return $num;
		} else {
			dol_print_error($this->db);
		}
	}

	// phpcs:disable PEAR.NamingConventions.ValidFunctionName.ScopeNotCamelCaps
	/**
	 *      Load into cache list of payment terms
	 *
	 *      @return     int             Nb of lines loaded, <0 if KO
	 */
	public function load_cache_conditions_paiements()
	{
		// phpcs:enable
		global $langs;

		$num = count($this->cache_conditions_paiements);
		if ($num > 0) {
			return 0; // Cache already loaded
		}

		dol_syslog(__METHOD__, LOG_DEBUG);

		$sql = "SELECT rowid, code, libelle as label, deposit_percent";
		$sql .= " FROM ".$this->db->prefix().'c_payment_term';
		$sql .= " WHERE entity IN (".getEntity('c_payment_term').")";
		$sql .= " AND active > 0";
		$sql .= " ORDER BY sortorder";

		$resql = $this->db->query($sql);
		if ($resql) {
			$num = $this->db->num_rows($resql);
			$i = 0;
			while ($i < $num) {
				$obj = $this->db->fetch_object($resql);

				// Si traduction existe, on l'utilise, sinon on prend le libelle par defaut
				$label = ($langs->trans("PaymentConditionShort".$obj->code) != ("PaymentConditionShort".$obj->code) ? $langs->trans("PaymentConditionShort".$obj->code) : ($obj->label != '-' ? $obj->label : ''));
				$this->cache_conditions_paiements[$obj->rowid]['code'] = $obj->code;
				$this->cache_conditions_paiements[$obj->rowid]['label'] = $label;
				$this->cache_conditions_paiements[$obj->rowid]['deposit_percent'] = $obj->deposit_percent;
				$i++;
			}

			//$this->cache_conditions_paiements=dol_sort_array($this->cache_conditions_paiements, 'label', 'asc', 0, 0, 1);		// We use the field sortorder of table

			return $num;
		} else {
			dol_print_error($this->db);
			return -1;
		}
	}

	// phpcs:disable PEAR.NamingConventions.ValidFunctionName.ScopeNotCamelCaps
	/**
	 *      Load int a cache property th elist of possible delivery delays.
	 *
	 *      @return     int             Nb of lines loaded, <0 if KO
	 */
	public function load_cache_availability()
	{
		// phpcs:enable
		global $langs;

		$num = count($this->cache_availability);	// TODO Use $conf->cache['availability'] instead of $this->cache_availability
		if ($num > 0) {
			return 0; // Cache already loaded
		}

		dol_syslog(__METHOD__, LOG_DEBUG);

		$langs->load('propal');

		$sql = "SELECT rowid, code, label, position";
		$sql .= " FROM ".$this->db->prefix().'c_availability';
		$sql .= " WHERE active > 0";

		$resql = $this->db->query($sql);
		if ($resql) {
			$num = $this->db->num_rows($resql);
			$i = 0;
			while ($i < $num) {
				$obj = $this->db->fetch_object($resql);

				// Si traduction existe, on l'utilise, sinon on prend le libelle par defaut
				$label = ($langs->trans("AvailabilityType".$obj->code) != ("AvailabilityType".$obj->code) ? $langs->trans("AvailabilityType".$obj->code) : ($obj->label != '-' ? $obj->label : ''));
				$this->cache_availability[$obj->rowid]['code'] = $obj->code;
				$this->cache_availability[$obj->rowid]['label'] = $label;
				$this->cache_availability[$obj->rowid]['position'] = $obj->position;
				$i++;
			}

			$this->cache_availability = dol_sort_array($this->cache_availability, 'position', 'asc', 0, 0, 1);

			return $num;
		} else {
			dol_print_error($this->db);
			return -1;
		}
	}

	/**
	 *      Retourne la liste des types de delais de livraison possibles
	 *
	 *      @param	int		$selected       Id du type de delais pre-selectionne
	 *      @param  string	$htmlname       Nom de la zone select
	 *      @param  string	$filtertype     To add a filter
	 *		@param	int		$addempty		Add empty entry
	 * 		@param	string	$morecss		More CSS
	 *		@return	void
	 */
	public function selectAvailabilityDelay($selected = '', $htmlname = 'availid', $filtertype = '', $addempty = 0, $morecss = '')
	{
		global $langs, $user;

		$this->load_cache_availability();

		dol_syslog(__METHOD__." selected=".$selected.", htmlname=".$htmlname, LOG_DEBUG);

		print '<select id="'.$htmlname.'" class="flat'.($morecss ? ' '.$morecss : '').'" name="'.$htmlname.'">';
		if ($addempty) {
			print '<option value="0">&nbsp;</option>';
		}
		foreach ($this->cache_availability as $id => $arrayavailability) {
			if ($selected == $id) {
				print '<option value="'.$id.'" selected>';
			} else {
				print '<option value="'.$id.'">';
			}
			print dol_escape_htmltag($arrayavailability['label']);
			print '</option>';
		}
		print '</select>';
		if ($user->admin) {
			print info_admin($langs->trans("YouCanChangeValuesForThisListFromDictionarySetup"), 1);
		}
		print ajax_combobox($htmlname);
	}

	/**
	 *      Load into cache cache_demand_reason, array of input reasons
	 *
	 *      @return     int             Nb of lines loaded, <0 if KO
	 */
	public function loadCacheInputReason()
	{
		global $langs;

		$num = count($this->cache_demand_reason);	// TODO Use $conf->cache['input_reason'] instead of $this->cache_demand_reason
		if ($num > 0) {
			return 0; // Cache already loaded
		}

		$sql = "SELECT rowid, code, label";
		$sql .= " FROM ".$this->db->prefix().'c_input_reason';
		$sql .= " WHERE active > 0";

		$resql = $this->db->query($sql);
		if ($resql) {
			$num = $this->db->num_rows($resql);
			$i = 0;
			$tmparray = array();
			while ($i < $num) {
				$obj = $this->db->fetch_object($resql);

				// Si traduction existe, on l'utilise, sinon on prend le libelle par defaut
				$label = ($obj->label != '-' ? $obj->label : '');
				if ($langs->trans("DemandReasonType".$obj->code) != ("DemandReasonType".$obj->code)) {
					$label = $langs->trans("DemandReasonType".$obj->code); // So translation key DemandReasonTypeSRC_XXX will work
				}
				if ($langs->trans($obj->code) != $obj->code) {
					$label = $langs->trans($obj->code); // So translation key SRC_XXX will work
				}

				$tmparray[$obj->rowid]['id']   = $obj->rowid;
				$tmparray[$obj->rowid]['code'] = $obj->code;
				$tmparray[$obj->rowid]['label'] = $label;
				$i++;
			}

			$this->cache_demand_reason = dol_sort_array($tmparray, 'label', 'asc', 0, 0, 1);

			unset($tmparray);
			return $num;
		} else {
			dol_print_error($this->db);
			return -1;
		}
	}

	/**
	 *	Return list of input reason (events that triggered an object creation, like after sending an emailing, making an advert, ...)
	 *  List found into table c_input_reason loaded by loadCacheInputReason
	 *
	 *  @param	int		$selected        Id or code of type origin to select by default
	 *  @param  string	$htmlname        Nom de la zone select
	 *  @param  string	$exclude         To exclude a code value (Example: SRC_PROP)
	 *	@param	int		$addempty		 Add an empty entry
	 *  @param  string	$morecss		 Add more css to the HTML select component
	 *  @param	int		$notooltip		 Do not show the tooltip for admin
	 *	@return	void
	 */
	public function selectInputReason($selected = '', $htmlname = 'demandreasonid', $exclude = '', $addempty = 0, $morecss = '', $notooltip = 0)
	{
		global $langs, $user;

		$this->loadCacheInputReason();

		print '<select class="flat'.($morecss ? ' '.$morecss : '').'" id="select_'.$htmlname.'" name="'.$htmlname.'">';
		if ($addempty) {
			print '<option value="0"'.(empty($selected) ? ' selected' : '').'>&nbsp;</option>';
		}
		foreach ($this->cache_demand_reason as $id => $arraydemandreason) {
			if ($arraydemandreason['code'] == $exclude) {
				continue;
			}

			if ($selected && ($selected == $arraydemandreason['id'] || $selected == $arraydemandreason['code'])) {
				print '<option value="'.$arraydemandreason['id'].'" selected>';
			} else {
				print '<option value="'.$arraydemandreason['id'].'">';
			}
			$label = $arraydemandreason['label']; // Translation of label was already done into the ->loadCacheInputReason
			print $langs->trans($label);
			print '</option>';
		}
		print '</select>';
		if ($user->admin && empty($notooltip)) {
			print info_admin($langs->trans("YouCanChangeValuesForThisListFromDictionarySetup"), 1);
		}
		print ajax_combobox('select_'.$htmlname);
	}

	// phpcs:disable PEAR.NamingConventions.ValidFunctionName.ScopeNotCamelCaps
	/**
	 *      Charge dans cache la liste des types de paiements possibles
	 *
	 *      @return     int                 Nb of lines loaded, <0 if KO
	 */
	public function load_cache_types_paiements()
	{
		// phpcs:enable
		global $langs;

		$num = count($this->cache_types_paiements);		// TODO Use $conf->cache['payment_mode'] instead of $this->cache_types_paiements
		if ($num > 0) {
			return $num; // Cache already loaded
		}

		dol_syslog(__METHOD__, LOG_DEBUG);

		$this->cache_types_paiements = array();

		$sql = "SELECT id, code, libelle as label, type, active";
		$sql .= " FROM ".$this->db->prefix()."c_paiement";
		$sql .= " WHERE entity IN (".getEntity('c_paiement').")";

		$resql = $this->db->query($sql);
		if ($resql) {
			$num = $this->db->num_rows($resql);
			$i = 0;
			while ($i < $num) {
				$obj = $this->db->fetch_object($resql);

				// Si traduction existe, on l'utilise, sinon on prend le libelle par defaut
				$label = ($langs->transnoentitiesnoconv("PaymentTypeShort".$obj->code) != ("PaymentTypeShort".$obj->code) ? $langs->transnoentitiesnoconv("PaymentTypeShort".$obj->code) : ($obj->label != '-' ? $obj->label : ''));
				$this->cache_types_paiements[$obj->id]['id'] = $obj->id;
				$this->cache_types_paiements[$obj->id]['code'] = $obj->code;
				$this->cache_types_paiements[$obj->id]['label'] = $label;
				$this->cache_types_paiements[$obj->id]['type'] = $obj->type;
				$this->cache_types_paiements[$obj->id]['active'] = $obj->active;
				$i++;
			}

			$this->cache_types_paiements = dol_sort_array($this->cache_types_paiements, 'label', 'asc', 0, 0, 1);

			return $num;
		} else {
			dol_print_error($this->db);
			return -1;
		}
	}


	// phpcs:disable PEAR.NamingConventions.ValidFunctionName.ScopeNotCamelCaps
	/**
	 *	print list of payment modes.
	 *	Constant MAIN_DEFAULT_PAYMENT_TERM_ID can used to set default value but scope is all application, probably not what you want.
	 *	See instead to force the default value by the caller.
	 *
	 *	@param	int		$selected			Id of payment term to preselect by default
	 *	@param	string	$htmlname			Nom de la zone select
	 *	@param	int		$filtertype			If > 0, include payment terms with deposit percentage (for objects other than invoices and invoice templates)
	 *	@param	int		$addempty			Add an empty entry
	 *	@param	int		$noinfoadmin		0=Add admin info, 1=Disable admin info
	 *	@param	string	$morecss			Add more CSS on select tag
	 *	@param	string	$deposit_percent	< 0 : deposit_percent input makes no sense (for example, in list filters)
	 *										0 : use default deposit percentage from entry
	 *										> 0 : force deposit percentage (for example, from company object)
	 *	@return	void
	 */
	public function select_conditions_paiements($selected = 0, $htmlname = 'condid', $filtertype = -1, $addempty = 0, $noinfoadmin = 0, $morecss = '', $deposit_percent = -1)
	{
		// phpcs:enable
		print $this->getSelectConditionsPaiements($selected, $htmlname, $filtertype, $addempty, $noinfoadmin, $morecss, $deposit_percent = -1);
	}


	/**
	 *	Return list of payment modes.
	 *	Constant MAIN_DEFAULT_PAYMENT_TERM_ID can used to set default value but scope is all application, probably not what you want.
	 *	See instead to force the default value by the caller.
	 *
	 *	@param	int		$selected			Id of payment term to preselect by default
	 *	@param	string	$htmlname			Nom de la zone select
	 *	@param	int		$filtertype			If > 0, include payment terms with deposit percentage (for objects other than invoices and invoice templates)
	 *	@param	int		$addempty			Add an empty entry
	 *	@param	int		$noinfoadmin		0=Add admin info, 1=Disable admin info
	 *	@param	string	$morecss			Add more CSS on select tag
	 * 	@param	string	$deposit_percent	< 0 : deposit_percent input makes no sense (for example, in list filters)
	 *										0 : use default deposit percentage from entry
	 *										> 0 : force deposit percentage (for example, from company object)
	 *	@return	string						String for the HTML select component
	 */
	public function getSelectConditionsPaiements($selected = 0, $htmlname = 'condid', $filtertype = -1, $addempty = 0, $noinfoadmin = 0, $morecss = '', $deposit_percent = -1)
	{
		global $langs, $user, $conf;

		$out = '';
		dol_syslog(__METHOD__." selected=".$selected.", htmlname=".$htmlname, LOG_DEBUG);

		$this->load_cache_conditions_paiements();

		// Set default value if not already set by caller
		if (empty($selected) && !empty($conf->global->MAIN_DEFAULT_PAYMENT_TERM_ID)) {
			$selected = $conf->global->MAIN_DEFAULT_PAYMENT_TERM_ID;
		}

		$out.=  '<select id="'.$htmlname.'" class="flat selectpaymentterms'.($morecss ? ' '.$morecss : '').'" name="'.$htmlname.'">';
		if ($addempty) {
			$out.=  '<option value="0">&nbsp;</option>';
		}

		$selectedDepositPercent = null;

		foreach ($this->cache_conditions_paiements as $id => $arrayconditions) {
			if ($filtertype <= 0 && ! empty($arrayconditions['deposit_percent'])) {
				continue;
			}

			if ($selected == $id) {
				$selectedDepositPercent = $deposit_percent > 0 ? $deposit_percent : $arrayconditions['deposit_percent'];
				$out .= '<option value="'.$id.'" data-deposit_percent="' . $arrayconditions['deposit_percent'] . '" selected>';
			} else {
				$out .= '<option value="'.$id.'" data-deposit_percent="' . $arrayconditions['deposit_percent'] . '">';
			}
			$label = $arrayconditions['label'];

			if (! empty($arrayconditions['deposit_percent'])) {
				$label = str_replace('__DEPOSIT_PERCENT__', $deposit_percent > 0 ? $deposit_percent : $arrayconditions['deposit_percent'], $label);
			}

			$out.= $label;
			$out.= '</option>';
		}
		$out.=  '</select>';
		if ($user->admin && empty($noinfoadmin)) {
			$out.=  info_admin($langs->trans("YouCanChangeValuesForThisListFromDictionarySetup"), 1);
		}
		$out.=  ajax_combobox($htmlname);

		if ($deposit_percent >= 0) {
			$out .= ' <span id="'.$htmlname.'_deposit_percent_container"' . (empty($selectedDepositPercent) ? ' style="display: none"' : '') . '>';
			$out .= $langs->trans('DepositPercent') . ' : ';
			$out .= '<input id="'.$htmlname.'_deposit_percent" name="'.$htmlname.'_deposit_percent" class="maxwidth50" value="' . strval($deposit_percent) . '" />';
			$out .= '</span>';
			$out .= '
				<script>
					$(document).ready(function () {
						$("#' . $htmlname . '").change(function () {
							let $selected = $(this).find("option:selected");
							let depositPercent = $selected.attr("data-deposit_percent");

							if (depositPercent.length > 0) {
								$("#'.$htmlname.'_deposit_percent_container").show().find("#'.$htmlname.'_deposit_percent").val(depositPercent);
							} else {
								$("#'.$htmlname.'_deposit_percent_container").hide();
							}

							return true;
						});
					});
				</script>';
		}

		return $out;
	}


	// phpcs:disable PEAR.NamingConventions.ValidFunctionName.ScopeNotCamelCaps
	/**
	 *      Return list of payment methods
	 *      Constant MAIN_DEFAULT_PAYMENT_TYPE_ID can used to set default value but scope is all application, probably not what you want.
	 *
	 *      @param	string	$selected       Id or code or preselected payment mode
	 *      @param  string	$htmlname       Name of select field
	 *      @param  string	$filtertype     To filter on field type in llx_c_paiement ('CRDT' or 'DBIT' or array('code'=>xx,'label'=>zz))
	 *      @param  int		$format         0=id+label, 1=code+code, 2=code+label, 3=id+code
	 *      @param  int		$empty			1=can be empty, 0 otherwise
	 * 		@param	int		$noadmininfo	0=Add admin info, 1=Disable admin info
	 *      @param  int		$maxlength      Max length of label
	 *      @param  int     $active         Active or not, -1 = all
	 *      @param  string  $morecss        Add more CSS on select tag
	 *      @param	int		$nooutput		1=Return string, do not send to output
	 * 		@return	string|void				String for the HTML select component
	 */
	public function select_types_paiements($selected = '', $htmlname = 'paiementtype', $filtertype = '', $format = 0, $empty = 1, $noadmininfo = 0, $maxlength = 0, $active = 1, $morecss = '', $nooutput = 0)
	{
		// phpcs:enable
		global $langs, $user, $conf;

		$out = '';

		dol_syslog(__METHOD__." ".$selected.", ".$htmlname.", ".$filtertype.", ".$format, LOG_DEBUG);

		$filterarray = array();
		if ($filtertype == 'CRDT') {
			$filterarray = array(0, 2, 3);
		} elseif ($filtertype == 'DBIT') {
			$filterarray = array(1, 2, 3);
		} elseif ($filtertype != '' && $filtertype != '-1') {
			$filterarray = explode(',', $filtertype);
		}

		$this->load_cache_types_paiements();

		// Set default value if not already set by caller
		if (empty($selected) && !empty($conf->global->MAIN_DEFAULT_PAYMENT_TYPE_ID)) {
			$selected = $conf->global->MAIN_DEFAULT_PAYMENT_TYPE_ID;
		}

		$out .= '<select id="select'.$htmlname.'" class="flat selectpaymenttypes'.($morecss ? ' '.$morecss : '').'" name="'.$htmlname.'">';
		if ($empty) {
			$out .= '<option value="">&nbsp;</option>';
		}
		foreach ($this->cache_types_paiements as $id => $arraytypes) {
			// If not good status
			if ($active >= 0 && $arraytypes['active'] != $active) {
				continue;
			}

			// On passe si on a demande de filtrer sur des modes de paiments particuliers
			if (count($filterarray) && !in_array($arraytypes['type'], $filterarray)) {
				continue;
			}

			// We discard empty line if showempty is on because an empty line has already been output.
			if ($empty && empty($arraytypes['code'])) {
				continue;
			}

			if ($format == 0) {
				$out .= '<option value="'.$id.'"';
			} elseif ($format == 1) {
				$out .= '<option value="'.$arraytypes['code'].'"';
			} elseif ($format == 2) {
				$out .= '<option value="'.$arraytypes['code'].'"';
			} elseif ($format == 3) {
				$out .= '<option value="'.$id.'"';
			}
			// Print attribute selected or not
			if ($format == 1 || $format == 2) {
				if ($selected == $arraytypes['code']) {
					$out .= ' selected';
				}
			} else {
				if ($selected == $id) {
					$out .= ' selected';
				}
			}
			$out .= '>';
			$value = '';
			if ($format == 0) {
				$value = ($maxlength ?dol_trunc($arraytypes['label'], $maxlength) : $arraytypes['label']);
			} elseif ($format == 1) {
				$value = $arraytypes['code'];
			} elseif ($format == 2) {
				$value = ($maxlength ?dol_trunc($arraytypes['label'], $maxlength) : $arraytypes['label']);
			} elseif ($format == 3) {
				$value = $arraytypes['code'];
			}
			$out .= $value ? $value : '&nbsp;';
			$out .= '</option>';
		}
		$out .= '</select>';
		if ($user->admin && !$noadmininfo) {
			$out .= info_admin($langs->trans("YouCanChangeValuesForThisListFromDictionarySetup"), 1);
		}
		$out .= ajax_combobox('select'.$htmlname);

		if (empty($nooutput)) {
			print $out;
		} else {
			return $out;
		}
	}


	/**
	 *  Selection HT or TTC
	 *
	 *  @param	string	$selected       Id pre-selectionne
	 *  @param  string	$htmlname       Nom de la zone select
	 *  @param	string	$addjscombo		Add js combo
	 * 	@return	string					Code of HTML select to chose tax or not
	 */
	public function selectPriceBaseType($selected = '', $htmlname = 'price_base_type', $addjscombo = 0)
	{
		global $langs;

		$return = '<select class="flat maxwidth100" id="select_'.$htmlname.'" name="'.$htmlname.'">';
		$options = array(
			'HT'=>$langs->trans("HT"),
			'TTC'=>$langs->trans("TTC")
		);
		foreach ($options as $id => $value) {
			if ($selected == $id) {
				$return .= '<option value="'.$id.'" selected>'.$value;
			} else {
				$return .= '<option value="'.$id.'">'.$value;
			}
			$return .= '</option>';
		}
		$return .= '</select>';
		if ($addjscombo) {
			$return .= ajax_combobox('select_'.$htmlname);
		}

		return $return;
	}

	// phpcs:disable PEAR.NamingConventions.ValidFunctionName.ScopeNotCamelCaps
	/**
	 *      Load in cache list of transport mode
	 *
	 *      @return     int                 Nb of lines loaded, <0 if KO
	 */
	public function load_cache_transport_mode()
	{
		// phpcs:enable
		global $langs;

		$num = count($this->cache_transport_mode);		// TODO Use $conf->cache['payment_mode'] instead of $this->cache_transport_mode
		if ($num > 0) {
			return $num; // Cache already loaded
		}

		dol_syslog(__METHOD__, LOG_DEBUG);

		$this->cache_transport_mode = array();

		$sql = "SELECT rowid, code, label, active";
		$sql .= " FROM ".$this->db->prefix()."c_transport_mode";
		$sql .= " WHERE entity IN (".getEntity('c_transport_mode').")";

		$resql = $this->db->query($sql);
		if ($resql) {
			$num = $this->db->num_rows($resql);
			$i = 0;
			while ($i < $num) {
				$obj = $this->db->fetch_object($resql);

				// If traduction exist, we use it else we take the default label
				$label = ($langs->transnoentitiesnoconv("PaymentTypeShort".$obj->code) != ("PaymentTypeShort".$obj->code) ? $langs->transnoentitiesnoconv("PaymentTypeShort".$obj->code) : ($obj->label != '-' ? $obj->label : ''));
				$this->cache_transport_mode[$obj->rowid]['rowid'] = $obj->rowid;
				$this->cache_transport_mode[$obj->rowid]['code'] = $obj->code;
				$this->cache_transport_mode[$obj->rowid]['label'] = $label;
				$this->cache_transport_mode[$obj->rowid]['active'] = $obj->active;
				$i++;
			}

			$this->cache_transport_mode = dol_sort_array($this->cache_transport_mode, 'label', 'asc', 0, 0, 1);

			return $num;
		} else {
			dol_print_error($this->db);
			return -1;
		}
	}

	/**
	 *      Return list of transport mode for intracomm report
	 *
	 *      @param	string	$selected       Id of the transport mode pre-selected
	 *      @param  string	$htmlname       Name of the select field
	 *      @param  int		$format         0=id+label, 1=code+code, 2=code+label, 3=id+code
	 *      @param  int		$empty			1=can be empty, 0 else
	 *      @param	int		$noadmininfo	0=Add admin info, 1=Disable admin info
	 *      @param  int		$maxlength      Max length of label
	 *      @param  int     $active         Active or not, -1 = all
	 *      @param  string  $morecss        Add more CSS on select tag
	 * 		@return	void
	 */
	public function selectTransportMode($selected = '', $htmlname = 'transportmode', $format = 0, $empty = 1, $noadmininfo = 0, $maxlength = 0, $active = 1, $morecss = '')
	{
		global $langs, $user;

		dol_syslog(__METHOD__." ".$selected.", ".$htmlname.", ".$format, LOG_DEBUG);

		$this->load_cache_transport_mode();

		print '<select id="select'.$htmlname.'" class="flat selectmodetransport'.($morecss ? ' '.$morecss : '').'" name="'.$htmlname.'">';
		if ($empty) {
			print '<option value="">&nbsp;</option>';
		}
		foreach ($this->cache_transport_mode as $id => $arraytypes) {
			// If not good status
			if ($active >= 0 && $arraytypes['active'] != $active) {
				continue;
			}

			// We discard empty line if showempty is on because an empty line has already been output.
			if ($empty && empty($arraytypes['code'])) {
				continue;
			}

			if ($format == 0) {
				print '<option value="'.$id.'"';
			} elseif ($format == 1) {
				print '<option value="'.$arraytypes['code'].'"';
			} elseif ($format == 2) {
				print '<option value="'.$arraytypes['code'].'"';
			} elseif ($format == 3) {
				print '<option value="'.$id.'"';
			}
			// If text is selected, we compare with code, else with id
			if (preg_match('/[a-z]/i', $selected) && $selected == $arraytypes['code']) {
				print ' selected';
			} elseif ($selected == $id) {
				print ' selected';
			}
			print '>';
			$value = '';
			if ($format == 0) {
				$value = ($maxlength ?dol_trunc($arraytypes['label'], $maxlength) : $arraytypes['label']);
			} elseif ($format == 1) {
				$value = $arraytypes['code'];
			} elseif ($format == 2) {
				$value = ($maxlength ?dol_trunc($arraytypes['label'], $maxlength) : $arraytypes['label']);
			} elseif ($format == 3) {
				$value = $arraytypes['code'];
			}
			print $value ? $value : '&nbsp;';
			print '</option>';
		}
		print '</select>';
		if ($user->admin && !$noadmininfo) {
			print info_admin($langs->trans("YouCanChangeValuesForThisListFromDictionarySetup"), 1);
		}
	}

	/**
	 *  Return a HTML select list of shipping mode
	 *
	 *  @param	string	$selected           Id shipping mode pre-selected
	 *  @param  string	$htmlname           Name of select zone
	 *  @param  string	$filtre             To filter list. This parameter must not come from input of users
	 *  @param  int		$useempty           1=Add an empty value in list, 2=Add an empty value in list only if there is more than 2 entries.
	 *  @param  string	$moreattrib         To add more attribute on select
	 *	@param	int		$noinfoadmin		0=Add admin info, 1=Disable admin info
	 *  @param	string	$morecss			More CSS
	 * 	@return	void
	 */
	public function selectShippingMethod($selected = '', $htmlname = 'shipping_method_id', $filtre = '', $useempty = 0, $moreattrib = '', $noinfoadmin = 0, $morecss = '')
	{
		global $langs, $conf, $user;

		$langs->load("admin");
		$langs->load("deliveries");

		$sql = "SELECT rowid, code, libelle as label";
		$sql .= " FROM ".$this->db->prefix()."c_shipment_mode";
		$sql .= " WHERE active > 0";
		if ($filtre) {
			$sql .= " AND ".$filtre;
		}
		$sql .= " ORDER BY libelle ASC";

		dol_syslog(get_class($this)."::selectShippingMode", LOG_DEBUG);
		$result = $this->db->query($sql);
		if ($result) {
			$num = $this->db->num_rows($result);
			$i = 0;
			if ($num) {
				print '<select id="select'.$htmlname.'" class="flat selectshippingmethod'.($morecss ? ' '.$morecss : '').'" name="'.$htmlname.'"'.($moreattrib ? ' '.$moreattrib : '').'>';
				if ($useempty == 1 || ($useempty == 2 && $num > 1)) {
					print '<option value="-1">&nbsp;</option>';
				}
				while ($i < $num) {
					$obj = $this->db->fetch_object($result);
					if ($selected == $obj->rowid) {
						print '<option value="'.$obj->rowid.'" selected>';
					} else {
						print '<option value="'.$obj->rowid.'">';
					}
					print ($langs->trans("SendingMethod".strtoupper($obj->code)) != "SendingMethod".strtoupper($obj->code)) ? $langs->trans("SendingMethod".strtoupper($obj->code)) : $obj->label;
					print '</option>';
					$i++;
				}
				print "</select>";
				if ($user->admin  && empty($noinfoadmin)) {
					print info_admin($langs->trans("YouCanChangeValuesForThisListFromDictionarySetup"), 1);
				}

				print ajax_combobox('select'.$htmlname);
			} else {
				print $langs->trans("NoShippingMethodDefined");
			}
		} else {
			dol_print_error($this->db);
		}
	}

	/**
	 *    Display form to select shipping mode
	 *
	 *    @param	string	$page        Page
	 *    @param    int		$selected    Id of shipping mode
	 *    @param    string	$htmlname    Name of select html field
	 *    @param    int		$addempty    1=Add an empty value in list, 2=Add an empty value in list only if there is more than 2 entries.
	 *    @return	void
	 */
	public function formSelectShippingMethod($page, $selected = '', $htmlname = 'shipping_method_id', $addempty = 0)
	{
		global $langs;

		$langs->load("deliveries");

		if ($htmlname != "none") {
			print '<form method="POST" action="'.$page.'">';
			print '<input type="hidden" name="action" value="setshippingmethod">';
			print '<input type="hidden" name="token" value="'.newToken().'">';
			$this->selectShippingMethod($selected, $htmlname, '', $addempty);
			print '<input type="submit" class="button valignmiddle" value="'.$langs->trans("Modify").'">';
			print '</form>';
		} else {
			if ($selected) {
				$code = $langs->getLabelFromKey($this->db, $selected, 'c_shipment_mode', 'rowid', 'code');
				print $langs->trans("SendingMethod".strtoupper($code));
			} else {
				print "&nbsp;";
			}
		}
	}

	/**
	 * Creates HTML last in cycle situation invoices selector
	 *
	 * @param     string  $selected   		Preselected ID
	 * @param     int     $socid      		Company ID
	 *
	 * @return    string                     HTML select
	 */
	public function selectSituationInvoices($selected = '', $socid = 0)
	{
		global $langs;

		$langs->load('bills');

		$opt = '<option value="" selected></option>';
		$sql = "SELECT rowid, ref, situation_cycle_ref, situation_counter, situation_final, fk_soc";
		$sql .= ' FROM '.$this->db->prefix().'facture';
		$sql .= ' WHERE entity IN ('.getEntity('invoice').')';
		$sql .= ' AND situation_counter >= 1';
		$sql .= ' AND fk_soc = '.(int) $socid;
		$sql .= ' AND type <> 2';
		$sql .= ' ORDER by situation_cycle_ref, situation_counter desc';
		$resql = $this->db->query($sql);

		if ($resql && $this->db->num_rows($resql) > 0) {
			// Last seen cycle
			$ref = 0;
			while ($obj = $this->db->fetch_object($resql)) {
				//Same cycle ?
				if ($obj->situation_cycle_ref != $ref) {
					// Just seen this cycle
					$ref = $obj->situation_cycle_ref;
					//not final ?
					if ($obj->situation_final != 1) {
						//Not prov?
						if (substr($obj->ref, 1, 4) != 'PROV') {
							if ($selected == $obj->rowid) {
								$opt .= '<option value="'.$obj->rowid.'" selected>'.$obj->ref.'</option>';
							} else {
								$opt .= '<option value="'.$obj->rowid.'">'.$obj->ref.'</option>';
							}
						}
					}
				}
			}
		} else {
				dol_syslog("Error sql=".$sql.", error=".$this->error, LOG_ERR);
		}
		if ($opt == '<option value ="" selected></option>') {
			$opt = '<option value ="0" selected>'.$langs->trans('NoSituations').'</option>';
		}
		return $opt;
	}

	/**
	 *      Creates HTML units selector (code => label)
	 *
	 *      @param	string	$selected       Preselected Unit ID
	 *      @param  string	$htmlname       Select name
	 *      @param	int		$showempty		Add a nempty line
	 *      @param  string  $unit_type      Restrict to one given unit type
	 * 		@return	string                  HTML select
	 */
	public function selectUnits($selected = '', $htmlname = 'units', $showempty = 0, $unit_type = '')
	{
		global $langs;

		$langs->load('products');

		$return = '<select class="flat" id="'.$htmlname.'" name="'.$htmlname.'">';

		$sql = "SELECT rowid, label, code FROM ".$this->db->prefix()."c_units";
		$sql .= ' WHERE active > 0';
		if (!empty($unit_type)) {
			$sql .= " AND unit_type = '".$this->db->escape($unit_type)."'";
		}
		$sql .= " ORDER BY sortorder";

		$resql = $this->db->query($sql);
		if ($resql && $this->db->num_rows($resql) > 0) {
			if ($showempty) {
				$return .= '<option value="none"></option>';
			}

			while ($res = $this->db->fetch_object($resql)) {
				$unitLabel = $res->label;
				if (!empty($langs->tab_translate['unit'.$res->code])) {	// check if Translation is available before
					$unitLabel = $langs->trans('unit'.$res->code) != $res->label ? $langs->trans('unit'.$res->code) : $res->label;
				}

				if ($selected == $res->rowid) {
					$return .= '<option value="'.$res->rowid.'" selected>'.$unitLabel.'</option>';
				} else {
					$return .= '<option value="'.$res->rowid.'">'.$unitLabel.'</option>';
				}
			}
			$return .= '</select>';
		}
		return $return;
	}

	// phpcs:disable PEAR.NamingConventions.ValidFunctionName.ScopeNotCamelCaps
	/**
	 *  Return a HTML select list of bank accounts
	 *
	 *  @param	string	$selected           Id account pre-selected
	 *  @param  string	$htmlname           Name of select zone
	 *  @param  int		$status             Status of searched accounts (0=open, 1=closed, 2=both)
	 *  @param  string	$filtre             To filter list. This parameter must not come from input of users
	 *  @param  int		$useempty           1=Add an empty value in list, 2=Add an empty value in list only if there is more than 2 entries.
	 *  @param  string	$moreattrib         To add more attribute on select
	 *  @param	int		$showcurrency		Show currency in label
	 *  @param	string	$morecss			More CSS
	 *  @param	int		$nooutput			1=Return string, do not send to output
	 * 	@return	int							<0 if error, Num of bank account found if OK (0, 1, 2, ...)
	 */
	public function select_comptes($selected = '', $htmlname = 'accountid', $status = 0, $filtre = '', $useempty = 0, $moreattrib = '', $showcurrency = 0, $morecss = '', $nooutput = 0)
	{
		// phpcs:enable
		global $langs, $conf;

		$out = '';

		$langs->load("admin");
		$num = 0;

		$sql = "SELECT rowid, label, bank, clos as status, currency_code";
		$sql .= " FROM ".$this->db->prefix()."bank_account";
		$sql .= " WHERE entity IN (".getEntity('bank_account').")";
		if ($status != 2) {
			$sql .= " AND clos = ".(int) $status;
		}
		if ($filtre) {
			$sql .= " AND ".$filtre;
		}
		$sql .= " ORDER BY label";

		dol_syslog(get_class($this)."::select_comptes", LOG_DEBUG);
		$result = $this->db->query($sql);
		if ($result) {
			$num = $this->db->num_rows($result);
			$i = 0;
			if ($num) {
				$out .= '<select id="select'.$htmlname.'" class="flat selectbankaccount'.($morecss ? ' '.$morecss : '').'" name="'.$htmlname.'"'.($moreattrib ? ' '.$moreattrib : '').'>';
				if ($useempty == 1 || ($useempty == 2 && $num > 1)) {
					$out .= '<option value="-1">&nbsp;</option>';
				}

				while ($i < $num) {
					$obj = $this->db->fetch_object($result);
					if ($selected == $obj->rowid || ($useempty == 2 && $num == 1 && empty($selected))) {
						$out .= '<option value="'.$obj->rowid.'" data-currency-code="'.$obj->currency_code.'" selected>';
					} else {
						$out .= '<option value="'.$obj->rowid.'" data-currency-code="'.$obj->currency_code.'">';
					}
					$out .= trim($obj->label);
					if ($showcurrency) {
						$out .= ' ('.$obj->currency_code.')';
					}
					if ($status == 2 && $obj->status == 1) {
						$out .= ' ('.$langs->trans("Closed").')';
					}
					$out .= '</option>';
					$i++;
				}
				$out .= "</select>";
				$out .= ajax_combobox('select'.$htmlname);
			} else {
				if ($status == 0) {
					$out .= '<span class="opacitymedium">'.$langs->trans("NoActiveBankAccountDefined").'</span>';
				} else {
					$out .= '<span class="opacitymedium">'.$langs->trans("NoBankAccountFound").'</span>';
				}
			}
		} else {
			dol_print_error($this->db);
		}

		// Output or return
		if (empty($nooutput)) {
			print $out;
		} else {
			return $out;
		}

		return $num;
	}

	/**
	 *  Return a HTML select list of establishment
	 *
	 *  @param	string	$selected           Id establishment pre-selected
	 *  @param  string	$htmlname           Name of select zone
	 *  @param  int		$status             Status of searched establishment (0=open, 1=closed, 2=both)
	 *  @param  string	$filtre             To filter list. This parameter must not come from input of users
	 *  @param  int		$useempty           1=Add an empty value in list, 2=Add an empty value in list only if there is more than 2 entries.
	 *  @param  string	$moreattrib         To add more attribute on select
	 * 	@return	int							<0 if error, Num of establishment found if OK (0, 1, 2, ...)
	 */
	public function selectEstablishments($selected = '', $htmlname = 'entity', $status = 0, $filtre = '', $useempty = 0, $moreattrib = '')
	{
		global $langs, $conf;

		$langs->load("admin");
		$num = 0;

		$sql = "SELECT rowid, name, fk_country, status, entity";
		$sql .= " FROM ".$this->db->prefix()."establishment";
		$sql .= " WHERE 1=1";
		if ($status != 2) {
			$sql .= " AND status = ".(int) $status;
		}
		if ($filtre) {
			$sql .= " AND ".$filtre;
		}
		$sql .= " ORDER BY name";

		dol_syslog(get_class($this)."::select_establishment", LOG_DEBUG);
		$result = $this->db->query($sql);
		if ($result) {
			$num = $this->db->num_rows($result);
			$i = 0;
			if ($num) {
				print '<select id="select'.$htmlname.'" class="flat selectestablishment" name="'.$htmlname.'"'.($moreattrib ? ' '.$moreattrib : '').'>';
				if ($useempty == 1 || ($useempty == 2 && $num > 1)) {
					print '<option value="-1">&nbsp;</option>';
				}

				while ($i < $num) {
					$obj = $this->db->fetch_object($result);
					if ($selected == $obj->rowid) {
						print '<option value="'.$obj->rowid.'" selected>';
					} else {
						print '<option value="'.$obj->rowid.'">';
					}
					print trim($obj->name);
					if ($status == 2 && $obj->status == 1) {
						print ' ('.$langs->trans("Closed").')';
					}
					print '</option>';
					$i++;
				}
				print "</select>";
			} else {
				if ($status == 0) {
					print '<span class="opacitymedium">'.$langs->trans("NoActiveEstablishmentDefined").'</span>';
				} else {
					print '<span class="opacitymedium">'.$langs->trans("NoEstablishmentFound").'</span>';
				}
			}
		} else {
			dol_print_error($this->db);
		}
	}

	/**
	 *    Display form to select bank account
	 *
	 *    @param	string	$page        Page
	 *    @param    int		$selected    Id of bank account
	 *    @param    string	$htmlname    Name of select html field
	 *    @param    int		$addempty    1=Add an empty value in list, 2=Add an empty value in list only if there is more than 2 entries.
	 *    @return	void
	 */
	public function formSelectAccount($page, $selected = '', $htmlname = 'fk_account', $addempty = 0)
	{
		global $langs;
		if ($htmlname != "none") {
			print '<form method="POST" action="'.$page.'">';
			print '<input type="hidden" name="action" value="setbankaccount">';
			print '<input type="hidden" name="token" value="'.newToken().'">';
			print img_picto('', 'bank_account', 'class="pictofixedwidth"');
			$nbaccountfound = $this->select_comptes($selected, $htmlname, 0, '', $addempty);
			if ($nbaccountfound > 0) {
				print '<input type="submit" class="button smallpaddingimp valignmiddle" value="'.$langs->trans("Modify").'">';
			}
			print '</form>';
		} else {
			$langs->load('banks');

			if ($selected) {
				require_once DOL_DOCUMENT_ROOT.'/compta/bank/class/account.class.php';
				$bankstatic = new Account($this->db);
				$result = $bankstatic->fetch($selected);
				if ($result) {
					print $bankstatic->getNomUrl(1);
				}
			} else {
				print "&nbsp;";
			}
		}
	}

	// phpcs:disable PEAR.NamingConventions.ValidFunctionName.ScopeNotCamelCaps
	/**
	 *    Return list of categories having choosed type
	 *
	 *    @param	string|int	            $type				Type of category ('customer', 'supplier', 'contact', 'product', 'member'). Old mode (0, 1, 2, ...) is deprecated.
	 *    @param    string		            $selected    		Id of category preselected or 'auto' (autoselect category if there is only one element). Not used if $outputmode = 1.
	 *    @param    string		            $htmlname			HTML field name
	 *    @param    int			            $maxlength      	Maximum length for labels
	 *    @param    int|string|array    	$markafterid        Keep only or removed all categories including the leaf $markafterid in category tree (exclude) or Keep only of category is inside the leaf starting with this id.
	 *                                                          $markafterid can be an :
	 *                                                          - int (id of category)
	 *                                                          - string (categories ids seprated by comma)
	 *                                                          - array (list of categories ids)
	 *    @param	int			            $outputmode			0=HTML select string, 1=Array
	 *    @param	int			            $include			[=0] Removed or 1=Keep only
	 *    @param	string					$morecss			More CSS
	 *    @return	string
	 *    @see select_categories()
	 */
	public function select_all_categories($type, $selected = '', $htmlname = "parent", $maxlength = 64, $markafterid = 0, $outputmode = 0, $include = 0, $morecss = '')
	{
		// phpcs:enable
		global $conf, $langs;
		$langs->load("categories");

		include_once DOL_DOCUMENT_ROOT.'/categories/class/categorie.class.php';

		// For backward compatibility
		if (is_numeric($type)) {
			dol_syslog(__METHOD__.': using numeric value for parameter type is deprecated. Use string code instead.', LOG_WARNING);
		}

		if ($type === Categorie::TYPE_BANK_LINE) {
			// TODO Move this into common category feature
			$cate_arbo = array();
			$sql = "SELECT c.label, c.rowid";
			$sql .= " FROM ".$this->db->prefix()."bank_categ as c";
			$sql .= " WHERE entity = ".$conf->entity;
			$sql .= " ORDER BY c.label";
			$result = $this->db->query($sql);
			if ($result) {
				$num = $this->db->num_rows($result);
				$i = 0;
				while ($i < $num) {
					$objp = $this->db->fetch_object($result);
					if ($objp) {
						$cate_arbo[$objp->rowid] = array('id'=>$objp->rowid, 'fulllabel'=>$objp->label);
					}
					$i++;
				}
				$this->db->free($result);
			} else {
				dol_print_error($this->db);
			}
		} else {
			$cat = new Categorie($this->db);
			$cate_arbo = $cat->get_full_arbo($type, $markafterid, $include);
		}

		$output = '<select class="flat'.($morecss ? ' '.$morecss : '').'" name="'.$htmlname.'" id="'.$htmlname.'">';
		$outarray = array();
		if (is_array($cate_arbo)) {
			if (!count($cate_arbo)) {
				$output .= '<option value="-1" disabled>'.$langs->trans("NoCategoriesDefined").'</option>';
			} else {
				$output .= '<option value="-1">&nbsp;</option>';
				foreach ($cate_arbo as $key => $value) {
					if ($cate_arbo[$key]['id'] == $selected || ($selected === 'auto' && count($cate_arbo) == 1)) {
						$add = 'selected ';
					} else {
						$add = '';
					}
					$output .= '<option '.$add.'value="'.$cate_arbo[$key]['id'].'">'.dol_trunc($cate_arbo[$key]['fulllabel'], $maxlength, 'middle').'</option>';

					$outarray[$cate_arbo[$key]['id']] = $cate_arbo[$key]['fulllabel'];
				}
			}
		}
		$output .= '</select>';
		$output .= "\n";

		if ($outputmode) {
			return $outarray;
		}
		return $output;
	}

	// phpcs:disable PEAR.NamingConventions.ValidFunctionName.ScopeNotCamelCaps
	/**
	 *     Show a confirmation HTML form or AJAX popup
	 *
	 *     @param	string		$page        	   	Url of page to call if confirmation is OK
	 *     @param	string		$title       	   	Title
	 *     @param	string		$question    	   	Question
	 *     @param 	string		$action      	   	Action
	 *	   @param	array		$formquestion	   	An array with forms complementary inputs
	 * 	   @param	string		$selectedchoice		"" or "no" or "yes"
	 * 	   @param	int			$useajax		   	0=No, 1=Yes, 2=Yes but submit page with &confirm=no if choice is No, 'xxx'=preoutput confirm box with div id=dialog-confirm-xxx
	 *     @param	int			$height          	Force height of box
	 *     @param	int			$width				Force width of box
	 *     @return 	void
	 *     @deprecated
	 *     @see formconfirm()
	 */
	public function form_confirm($page, $title, $question, $action, $formquestion = '', $selectedchoice = "", $useajax = 0, $height = 170, $width = 500)
	{
		// phpcs:enable
		dol_syslog(__METHOD__.': using form_confirm is deprecated. Use formconfim instead.', LOG_WARNING);
		print $this->formconfirm($page, $title, $question, $action, $formquestion, $selectedchoice, $useajax, $height, $width);
	}

	/**
	 *     Show a confirmation HTML form or AJAX popup.
	 *     Easiest way to use this is with useajax=1.
	 *     If you use useajax='xxx', you must also add jquery code to trigger opening of box (with correct parameters)
	 *     just after calling this method. For example:
	 *       print '<script type="text/javascript">'."\n";
	 *       print 'jQuery(document).ready(function() {'."\n";
	 *       print 'jQuery(".xxxlink").click(function(e) { jQuery("#aparamid").val(jQuery(this).attr("rel")); jQuery("#dialog-confirm-xxx").dialog("open"); return false; });'."\n";
	 *       print '});'."\n";
	 *       print '</script>'."\n";
	 *
	 *     @param  	string			$page        	   	Url of page to call if confirmation is OK. Can contains parameters (param 'action' and 'confirm' will be reformated)
	 *     @param	string			$title       	   	Title
	 *     @param	string			$question    	   	Question
	 *     @param 	string			$action      	   	Action
	 *	   @param  	array|string	$formquestion	   	An array with complementary inputs to add into forms: array(array('label'=> ,'type'=> , 'size'=>, 'morecss'=>, 'moreattr'=>))
	 *													type can be 'hidden', 'text', 'password', 'checkbox', 'radio', 'date', 'morecss', 'other' or 'onecolumn'...
	 * 	   @param  	string			$selectedchoice  	'' or 'no', or 'yes' or '1' or '0'
	 * 	   @param  	int|string		$useajax		   	0=No, 1=Yes, 2=Yes but submit page with &confirm=no if choice is No, 'xxx'=Yes and preoutput confirm box with div id=dialog-confirm-xxx
	 *     @param  	int|string		$height          	Force height of box (0 = auto)
	 *     @param	int				$width				Force width of box ('999' or '90%'). Ignored and forced to 90% on smartphones.
	 *     @param	int				$disableformtag		1=Disable form tag. Can be used if we are already inside a <form> section.
	 *     @param	string			$labelbuttonyes		Label for Yes
	 *     @param	string			$labelbuttonno		Label for No
	 *     @return 	string      		    			HTML ajax code if a confirm ajax popup is required, Pure HTML code if it's an html form
	 */
	public function formconfirm($page, $title, $question, $action, $formquestion = '', $selectedchoice = '', $useajax = 0, $height = 0, $width = 500, $disableformtag = 0, $labelbuttonyes = 'Yes', $labelbuttonno = 'No')
	{
		global $langs, $conf;

		$more = '<!-- formconfirm before calling page='.dol_escape_htmltag($page).' -->';
		$formconfirm = '';
		$inputok = array();
		$inputko = array();

		// Clean parameters
		$newselectedchoice = empty($selectedchoice) ? "no" : $selectedchoice;
		if ($conf->browser->layout == 'phone') {
			$width = '95%';
		}

		// Set height automatically if not defined
		if (empty($height)) {
			$height = 220;
			if (is_array($formquestion) && count($formquestion) > 2) {
				$height += ((count($formquestion) - 2) * 24);
			}
		}

		if (is_array($formquestion) && !empty($formquestion)) {
			// First add hidden fields and value
			foreach ($formquestion as $key => $input) {
				if (is_array($input) && !empty($input)) {
					if ($input['type'] == 'hidden') {
						$more .= '<input type="hidden" id="'.dol_escape_htmltag($input['name']).'" name="'.dol_escape_htmltag($input['name']).'" value="'.dol_escape_htmltag($input['value']).'">'."\n";
					}
				}
			}

			// Now add questions
			$moreonecolumn = '';
			$more .= '<div class="tagtable paddingtopbottomonly centpercent noborderspacing">'."\n";
			foreach ($formquestion as $key => $input) {
				if (is_array($input) && !empty($input)) {
					$size = (!empty($input['size']) ? ' size="'.$input['size'].'"' : '');	// deprecated. Use morecss instead.
					$moreattr = (!empty($input['moreattr']) ? ' '.$input['moreattr'] : '');
					$morecss = (!empty($input['morecss']) ? ' '.$input['morecss'] : '');

					if ($input['type'] == 'text') {
						$more .= '<div class="tagtr"><div class="tagtd'.(empty($input['tdclass']) ? '' : (' '.$input['tdclass'])).'">'.$input['label'].'</div><div class="tagtd"><input type="text" class="flat'.$morecss.'" id="'.dol_escape_htmltag($input['name']).'" name="'.dol_escape_htmltag($input['name']).'"'.$size.' value="'.$input['value'].'"'.$moreattr.' /></div></div>'."\n";
					} elseif ($input['type'] == 'password')	{
						$more .= '<div class="tagtr"><div class="tagtd'.(empty($input['tdclass']) ? '' : (' '.$input['tdclass'])).'">'.$input['label'].'</div><div class="tagtd"><input type="password" class="flat'.$morecss.'" id="'.dol_escape_htmltag($input['name']).'" name="'.dol_escape_htmltag($input['name']).'"'.$size.' value="'.$input['value'].'"'.$moreattr.' /></div></div>'."\n";
					} elseif ($input['type'] == 'textarea') {
						/*$more .= '<div class="tagtr"><div class="tagtd'.(empty($input['tdclass']) ? '' : (' '.$input['tdclass'])).'">'.$input['label'].'</div><div class="tagtd">';
						$more .= '<textarea name="'.$input['name'].'" class="'.$morecss.'"'.$moreattr.'>';
						$more .= $input['value'];
						$more .= '</textarea>';
						$more .= '</div></div>'."\n";*/
						$moreonecolumn .= '<div class="margintoponly">';
						$moreonecolumn .= $input['label'].'<br>';
						$moreonecolumn .= '<textarea name="'.dol_escape_htmltag($input['name']).'" id="'.dol_escape_htmltag($input['name']).'" class="'.$morecss.'"'.$moreattr.'>';
						$moreonecolumn .= $input['value'];
						$moreonecolumn .= '</textarea>';
						$moreonecolumn .= '</div>';
					} elseif ($input['type'] == 'select') {
						if (empty($morecss)) {
							$morecss = 'minwidth100';
						}

						$show_empty = isset($input['select_show_empty']) ? $input['select_show_empty'] : 1;
						$key_in_label = isset($input['select_key_in_label']) ? $input['select_key_in_label'] : 0;
						$value_as_key = isset($input['select_value_as_key']) ? $input['select_value_as_key'] : 0;
						$translate = isset($input['select_translate']) ? $input['select_translate'] : 0;
						$maxlen = isset($input['select_maxlen']) ? $input['select_maxlen'] : 0;
						$disabled = isset($input['select_disabled']) ? $input['select_disabled'] : 0;
						$sort = isset($input['select_sort']) ? $input['select_sort'] : '';

						$more .= '<div class="tagtr"><div class="tagtd'.(empty($input['tdclass']) ? '' : (' '.$input['tdclass'])).'">';
						if (!empty($input['label'])) {
							$more .= $input['label'].'</div><div class="tagtd left">';
						}
						$more .= $this->selectarray($input['name'], $input['values'], isset($input['default'])?$input['default']:'', $show_empty, $key_in_label, $value_as_key, $moreattr, $translate, $maxlen, $disabled, $sort, $morecss);
						$more .= '</div></div>'."\n";
					} elseif ($input['type'] == 'checkbox') {
						$more .= '<div class="tagtr">';
						$more .= '<div class="tagtd'.(empty($input['tdclass']) ? '' : (' '.$input['tdclass'])).'">'.$input['label'].' </div><div class="tagtd">';
						$more .= '<input type="checkbox" class="flat'.$morecss.'" id="'.dol_escape_htmltag($input['name']).'" name="'.dol_escape_htmltag($input['name']).'"'.$moreattr;
						if (!is_bool($input['value']) && $input['value'] != 'false' && $input['value'] != '0' && $input['value'] != '') {
							$more .= ' checked';
						}
						if (is_bool($input['value']) && $input['value']) {
							$more .= ' checked';
						}
						if (isset($input['disabled'])) {
							$more .= ' disabled';
						}
						$more .= ' /></div>';
						$more .= '</div>'."\n";
					} elseif ($input['type'] == 'radio') {
						$i = 0;
						foreach ($input['values'] as $selkey => $selval) {
							$more .= '<div class="tagtr">';
							if ($i == 0) {
								$more .= '<div class="tagtd'.(empty($input['tdclass']) ? ' tdtop' : (' tdtop '.$input['tdclass'])).'">'.$input['label'].'</div>';
							} else {
								$more .= '<div clas="tagtd'.(empty($input['tdclass']) ? '' : (' "'.$input['tdclass'])).'">&nbsp;</div>';
							}
							$more .= '<div class="tagtd'.($i == 0 ? ' tdtop' : '').'"><input type="radio" class="flat'.$morecss.'" id="'.dol_escape_htmltag($input['name'].$selkey).'" name="'.dol_escape_htmltag($input['name']).'" value="'.$selkey.'"'.$moreattr;
							if ($input['disabled']) {
								$more .= ' disabled';
							}
							if (isset($input['default']) && $input['default'] === $selkey) {
								$more .= ' checked="checked"';
							}
							$more .= ' /> ';
							$more .= '<label for="'.dol_escape_htmltag($input['name'].$selkey).'" class="valignmiddle">'.$selval.'</label>';
							$more .= '</div></div>'."\n";
							$i++;
						}
					} elseif ($input['type'] == 'date') {
						$more .= '<div class="tagtr"><div class="tagtd'.(empty($input['tdclass']) ? '' : (' '.$input['tdclass'])).'">'.$input['label'].'</div>';
						$more .= '<div class="tagtd">';
						$addnowlink = (empty($input['datenow']) ? 0 : 1);
						$more .= $this->selectDate($input['value'], $input['name'], 0, 0, 0, '', 1, $addnowlink);
						$more .= '</div></div>'."\n";
						$formquestion[] = array('name'=>$input['name'].'day');
						$formquestion[] = array('name'=>$input['name'].'month');
						$formquestion[] = array('name'=>$input['name'].'year');
						$formquestion[] = array('name'=>$input['name'].'hour');
						$formquestion[] = array('name'=>$input['name'].'min');
					} elseif ($input['type'] == 'other') {
						$more .= '<div class="tagtr"><div class="tagtd'.(empty($input['tdclass']) ? '' : (' '.$input['tdclass'])).'">';
						if (!empty($input['label'])) {
							$more .= $input['label'].'</div><div class="tagtd">';
						}
						$more .= $input['value'];
						$more .= '</div></div>'."\n";
					} elseif ($input['type'] == 'onecolumn') {
						$moreonecolumn .= '<div class="margintoponly">';
						$moreonecolumn .= $input['value'];
						$moreonecolumn .= '</div>'."\n";
					} elseif ($input['type'] == 'hidden') {
						// Do nothing more, already added by a previous loop
					} elseif ($input['type'] == 'separator') {
						$more .= '<br>';
					} else {
						$more .= 'Error type '.$input['type'].' for the confirm box is not a supported type';
					}
				}
			}
			$more .= '</div>'."\n";
			$more .= $moreonecolumn;
		}

		// JQUERY method dialog is broken with smartphone, we use standard HTML.
		// Note: When using dol_use_jmobile or no js, you must also check code for button use a GET url with action=xxx and check that you also output the confirm code when action=xxx
		// See page product/card.php for example
		if (!empty($conf->dol_use_jmobile)) {
			$useajax = 0;
		}
		if (empty($conf->use_javascript_ajax)) {
			$useajax = 0;
		}

		if ($useajax) {
			$autoOpen = true;
			$dialogconfirm = 'dialog-confirm';
			$button = '';
			if (!is_numeric($useajax)) {
				$button = $useajax;
				$useajax = 1;
				$autoOpen = false;
				$dialogconfirm .= '-'.$button;
			}
			$pageyes = $page.(preg_match('/\?/', $page) ? '&' : '?').'action='.urlencode($action).'&confirm=yes';
			$pageno = ($useajax == 2 ? $page.(preg_match('/\?/', $page) ? '&' : '?').'action='.urlencode($action).'&confirm=no' : '');

			// Add input fields into list of fields to read during submit (inputok and inputko)
			if (is_array($formquestion)) {
				foreach ($formquestion as $key => $input) {
					//print "xx ".$key." rr ".is_array($input)."<br>\n";
					// Add name of fields to propagate with the GET when submitting the form with button OK.
					if (is_array($input) && isset($input['name'])) {
						if (strpos($input['name'], ',') > 0) {
							$inputok = array_merge($inputok, explode(',', $input['name']));
						} else {
							array_push($inputok, $input['name']);
						}
					}
					// Add name of fields to propagate with the GET when submitting the form with button KO.
					if (isset($input['inputko']) && $input['inputko'] == 1) {
						array_push($inputko, $input['name']);
					}
				}
			}

			// Show JQuery confirm box.
			$formconfirm .= '<div id="'.$dialogconfirm.'" title="'.dol_escape_htmltag($title).'" style="display: none;">';
			if (is_array($formquestion) && !empty($formquestion['text'])) {
				$formconfirm .= '<div class="confirmtext">'.$formquestion['text'].'</div>'."\n";
			}
			if (!empty($more)) {
				$formconfirm .= '<div class="confirmquestions">'.$more.'</div>'."\n";
			}
			$formconfirm .= ($question ? '<div class="confirmmessage">'.img_help('', '').' '.$question.'</div>' : '');
			$formconfirm .= '</div>'."\n";

			$formconfirm .= "\n<!-- begin code of popup for formconfirm page=".$page." -->\n";
			$formconfirm .= '<script type="text/javascript">'."\n";
			$formconfirm .= "/* Code for the jQuery('#dialogforpopup').dialog() */\n";
			$formconfirm .= 'jQuery(document).ready(function() {
            $(function() {
            	$( "#'.$dialogconfirm.'" ).dialog(
            	{
                    autoOpen: '.($autoOpen ? "true" : "false").',';
			if ($newselectedchoice == 'no') {
				$formconfirm .= '
						open: function() {
            				$(this).parent().find("button.ui-button:eq(2)").focus();
						},';
			}

			$formconfirm .= '
                    resizable: false,
                    height: "'.$height.'",
                    width: "'.$width.'",
                    modal: true,
                    closeOnEscape: false,
                    buttons: {
                        "'.dol_escape_js($langs->transnoentities($labelbuttonyes)).'": function() {
                        	var options = "&token='.urlencode(newToken()).'";
                        	var inputok = '.json_encode($inputok).';	/* List of fields into form */
                         	var pageyes = "'.dol_escape_js(!empty($pageyes) ? $pageyes : '').'";
                         	if (inputok.length>0) {
                         		$.each(inputok, function(i, inputname) {
                         			var more = "";
									var inputvalue;
                         			if ($("input[name=\'" + inputname + "\']").attr("type") == "radio") {
										inputvalue = $("input[name=\'" + inputname + "\']:checked").val();
									} else {
                         		    	if ($("#" + inputname).attr("type") == "checkbox") { more = ":checked"; }
                         				inputvalue = $("#" + inputname + more).val();
									}
                         			if (typeof inputvalue == "undefined") { inputvalue=""; }
									console.log("formconfirm check inputname="+inputname+" inputvalue="+inputvalue);
                         			options += "&" + inputname + "=" + encodeURIComponent(inputvalue);
                         		});
                         	}
                         	var urljump = pageyes + (pageyes.indexOf("?") < 0 ? "?" : "") + options;
            				if (pageyes.length > 0) { location.href = urljump; }
                            $(this).dialog("close");
                        },
                        "'.dol_escape_js($langs->transnoentities($labelbuttonno)).'": function() {
                        	var options = "&token='.urlencode(newToken()).'";
                         	var inputko = '.json_encode($inputko).';	/* List of fields into form */
                         	var pageno="'.dol_escape_js(!empty($pageno) ? $pageno : '').'";
                         	if (inputko.length>0) {
                         		$.each(inputko, function(i, inputname) {
                         			var more = "";
                         			if ($("#" + inputname).attr("type") == "checkbox") { more = ":checked"; }
                         			var inputvalue = $("#" + inputname + more).val();
                         			if (typeof inputvalue == "undefined") { inputvalue=""; }
                         			options += "&" + inputname + "=" + encodeURIComponent(inputvalue);
                         		});
                         	}
                         	var urljump=pageno + (pageno.indexOf("?") < 0 ? "?" : "") + options;
                         	//alert(urljump);
            				if (pageno.length > 0) { location.href = urljump; }
                            $(this).dialog("close");
                        }
                    }
                }
                );

            	var button = "'.$button.'";
            	if (button.length > 0) {
                	$( "#" + button ).click(function() {
                		$("#'.$dialogconfirm.'").dialog("open");
        			});
                }
            });
            });
            </script>';
			$formconfirm .= "<!-- end ajax formconfirm -->\n";
		} else {
			$formconfirm .= "\n<!-- begin formconfirm page=".dol_escape_htmltag($page)." -->\n";

			if (empty($disableformtag)) {
				$formconfirm .= '<form method="POST" action="'.$page.'" class="notoptoleftroright">'."\n";
			}

			$formconfirm .= '<input type="hidden" name="action" value="'.$action.'">'."\n";
			$formconfirm .= '<input type="hidden" name="token" value="'.newToken().'">'."\n";

			$formconfirm .= '<table class="valid centpercent">'."\n";

			// Line title
			$formconfirm .= '<tr class="validtitre"><td class="validtitre" colspan="2">';
			$formconfirm .= img_picto('', 'recent').' '.$title;
			$formconfirm .= '</td></tr>'."\n";

			// Line text
			if (is_array($formquestion) && !empty($formquestion['text'])) {
				$formconfirm .= '<tr class="valid"><td class="valid" colspan="2">'.$formquestion['text'].'</td></tr>'."\n";
			}

			// Line form fields
			if ($more) {
				$formconfirm .= '<tr class="valid"><td class="valid" colspan="2">'."\n";
				$formconfirm .= $more;
				$formconfirm .= '</td></tr>'."\n";
			}

			// Line with question
			$formconfirm .= '<tr class="valid">';
			$formconfirm .= '<td class="valid">'.$question.'</td>';
			$formconfirm .= '<td class="valid center">';
			$formconfirm .= $this->selectyesno("confirm", $newselectedchoice, 0, false, 0, 0, 'marginleftonly marginrightonly', $labelbuttonyes, $labelbuttonno);
			$formconfirm .= '<input class="button valignmiddle confirmvalidatebutton small" type="submit" value="'.$langs->trans("Validate").'">';
			$formconfirm .= '</td>';
			$formconfirm .= '</tr>'."\n";

			$formconfirm .= '</table>'."\n";

			if (empty($disableformtag)) {
				$formconfirm .= "</form>\n";
			}
			$formconfirm .= '<br>';

			if (!empty($conf->use_javascript_ajax)) {
				$formconfirm .= '<!-- code to disable button to avoid double clic -->';
				$formconfirm .= '<script type="text/javascript">'."\n";
				$formconfirm .= '
				$(document).ready(function () {
					$(".confirmvalidatebutton").on("click", function() {
						console.log("We click on button");
						$(this).attr("disabled", "disabled");
						setTimeout(\'$(".confirmvalidatebutton").removeAttr("disabled")\', 3000);
						//console.log($(this).closest("form"));
						$(this).closest("form").submit();
					});
				});
				';
				$formconfirm .= '</script>'."\n";
			}

			$formconfirm .= "<!-- end formconfirm -->\n";
		}

		return $formconfirm;
	}


	// phpcs:disable PEAR.NamingConventions.ValidFunctionName.ScopeNotCamelCaps
	/**
	 *    Show a form to select a project
	 *
	 *    @param	int		$page        		Page
	 *    @param	int		$socid       		Id third party (-1=all, 0=only projects not linked to a third party, id=projects not linked or linked to third party id)
	 *    @param    int		$selected    		Id pre-selected project
	 *    @param    string	$htmlname    		Name of select field
	 *    @param	int		$discard_closed		Discard closed projects (0=Keep,1=hide completely except $selected,2=Disable)
	 *    @param	int		$maxlength			Max length
	 *    @param	int		$forcefocus			Force focus on field (works with javascript only)
	 *    @param    int     $nooutput           No print is done. String is returned.
	 *    @return	string                      Return html content
	 */
	public function form_project($page, $socid, $selected = '', $htmlname = 'projectid', $discard_closed = 0, $maxlength = 20, $forcefocus = 0, $nooutput = 0)
	{
		// phpcs:enable
		global $langs;

		require_once DOL_DOCUMENT_ROOT.'/core/lib/project.lib.php';
		require_once DOL_DOCUMENT_ROOT.'/core/class/html.formprojet.class.php';

		$out = '';

		$formproject = new FormProjets($this->db);

		$langs->load("project");
		if ($htmlname != "none") {
			$out .= "\n";
			$out .= '<form method="post" action="'.$page.'">';
			$out .= '<input type="hidden" name="action" value="classin">';
			$out .= '<input type="hidden" name="token" value="'.newToken().'">';
			$out .= $formproject->select_projects($socid, $selected, $htmlname, $maxlength, 0, 1, $discard_closed, $forcefocus, 0, 0, '', 1);
			$out .= '<input type="submit" class="button smallpaddingimp" value="'.$langs->trans("Modify").'">';
			$out .= '</form>';
		} else {
			$out .= '<span class="project_head_block">';
			if ($selected) {
				$projet = new Project($this->db);
				$projet->fetch($selected);
				$out .= $projet->getNomUrl(1, '', 1);
			} else {
				$out .= "&nbsp;";
			}
			$out .= '</span>';
		}

		if (empty($nooutput)) {
			print $out;
			return '';
		}
		return $out;
	}

	// phpcs:disable PEAR.NamingConventions.ValidFunctionName.ScopeNotCamelCaps
	/**
	 *	Show a form to select payment conditions
	 *
	 *  @param	int		$page        		Page
	 *  @param  string	$selected    		Id condition pre-selectionne
	 *  @param  string	$htmlname    		Name of select html field
	 *	@param	int		$addempty			Add empty entry
	 *  @param	string	$type				Type ('direct-debit' or 'bank-transfer')
	 *  @param	int		$filtertype			If > 0, include payment terms with deposit percentage (for objects other than invoices and invoice templates)
	 * 	@param	string	$deposit_percent	< 0 : deposit_percent input makes no sense (for example, in list filters)
	 *										0 : use default deposit percentage from entry
	 *										> 0 : force deposit percentage (for example, from company object)
	 *  @return	void
	 */
	public function form_conditions_reglement($page, $selected = '', $htmlname = 'cond_reglement_id', $addempty = 0, $type = '', $filtertype = -1, $deposit_percent = -1)
	{
		// phpcs:enable
		global $langs;
		if ($htmlname != "none") {
			print '<form method="POST" action="'.$page.'">';
			print '<input type="hidden" name="action" value="setconditions">';
			print '<input type="hidden" name="token" value="'.newToken().'">';
			if ($type) {
				print '<input type="hidden" name="type" value="'.dol_escape_htmltag($type).'">';
			}
			$this->select_conditions_paiements($selected, $htmlname, $filtertype, $addempty, 0, '', $deposit_percent);
			print '<input type="submit" class="button valignmiddle smallpaddingimp" value="'.$langs->trans("Modify").'">';
			print '</form>';
		} else {
			if ($selected) {
				$this->load_cache_conditions_paiements();
				if (isset($this->cache_conditions_paiements[$selected])) {
					$label = $this->cache_conditions_paiements[$selected]['label'];

					if (! empty($this->cache_conditions_paiements[$selected]['deposit_percent'])) {
						$label = str_replace('__DEPOSIT_PERCENT__', $deposit_percent > 0 ? $deposit_percent : $this->cache_conditions_paiements[$selected]['deposit_percent'], $label);
					}

					print $label;
				} else {
					$langs->load('errors');
					print $langs->trans('ErrorNotInDictionaryPaymentConditions');
				}
			} else {
				print "&nbsp;";
			}
		}
	}

	// phpcs:disable PEAR.NamingConventions.ValidFunctionName.ScopeNotCamelCaps
	/**
	 *  Show a form to select a delivery delay
	 *
	 *  @param  int		$page        	Page
	 *  @param  string	$selected    	Id condition pre-selectionne
	 *  @param  string	$htmlname    	Name of select html field
	 *	@param	int		$addempty		Ajoute entree vide
	 *  @return	void
	 */
	public function form_availability($page, $selected = '', $htmlname = 'availability', $addempty = 0)
	{
		// phpcs:enable
		global $langs;
		if ($htmlname != "none") {
			print '<form method="post" action="'.$page.'">';
			print '<input type="hidden" name="action" value="setavailability">';
			print '<input type="hidden" name="token" value="'.newToken().'">';
			$this->selectAvailabilityDelay($selected, $htmlname, -1, $addempty);
			print '<input type="submit" name="modify" class="button smallpaddingimp" value="'.$langs->trans("Modify").'">';
			print '<input type="submit" name="cancel" class="button smallpaddingimp" value="'.$langs->trans("Cancel").'">';
			print '</form>';
		} else {
			if ($selected) {
				$this->load_cache_availability();
				print $this->cache_availability[$selected]['label'];
			} else {
				print "&nbsp;";
			}
		}
	}

	/**
	 *  Output HTML form to select list of input reason (events that triggered an object creation, like after sending an emailing, making an advert, ...)
	 *  List found into table c_input_reason loaded by loadCacheInputReason
	 *
	 *  @param  string	$page        	Page
	 *  @param  string	$selected    	Id condition pre-selectionne
	 *  @param  string	$htmlname    	Name of select html field
	 *  @param	int		$addempty		Add empty entry
	 *  @return	void
	 */
	public function formInputReason($page, $selected = '', $htmlname = 'demandreason', $addempty = 0)
	{
		global $langs;
		if ($htmlname != "none") {
			print '<form method="post" action="'.$page.'">';
			print '<input type="hidden" name="action" value="setdemandreason">';
			print '<input type="hidden" name="token" value="'.newToken().'">';
			$this->selectInputReason($selected, $htmlname, -1, $addempty);
			print '<input type="submit" class="button smallpaddingimp" value="'.$langs->trans("Modify").'">';
			print '</form>';
		} else {
			if ($selected) {
				$this->loadCacheInputReason();
				foreach ($this->cache_demand_reason as $key => $val) {
					if ($val['id'] == $selected) {
						print $val['label'];
						break;
					}
				}
			} else {
				print "&nbsp;";
			}
		}
	}

	// phpcs:disable PEAR.NamingConventions.ValidFunctionName.ScopeNotCamelCaps
	/**
	 *    Show a form + html select a date
	 *
	 *    @param	string		$page        	Page
	 *    @param	string		$selected    	Date preselected
	 *    @param    string		$htmlname    	Html name of date input fields or 'none'
	 *    @param    int			$displayhour 	Display hour selector
	 *    @param    int			$displaymin		Display minutes selector
	 *    @param	int			$nooutput		1=No print output, return string
	 *    @param	string		$type			'direct-debit' or 'bank-transfer'
	 *    @return	string
	 *    @see		selectDate()
	 */
	public function form_date($page, $selected, $htmlname, $displayhour = 0, $displaymin = 0, $nooutput = 0, $type = '')
	{
		// phpcs:enable
		global $langs;

		$ret = '';

		if ($htmlname != "none") {
			$ret .= '<form method="POST" action="'.$page.'" name="form'.$htmlname.'">';
			$ret .= '<input type="hidden" name="action" value="set'.$htmlname.'">';
			$ret .= '<input type="hidden" name="token" value="'.newToken().'">';
			if ($type) {
				$ret .= '<input type="hidden" name="type" value="'.dol_escape_htmltag($type).'">';
			}
			$ret .= '<table class="nobordernopadding">';
			$ret .= '<tr><td>';
			$ret .= $this->selectDate($selected, $htmlname, $displayhour, $displaymin, 1, 'form'.$htmlname, 1, 0);
			$ret .= '</td>';
			$ret .= '<td class="left"><input type="submit" class="button smallpaddingimp" value="'.$langs->trans("Modify").'"></td>';
			$ret .= '</tr></table></form>';
		} else {
			if ($displayhour) {
				$ret .= dol_print_date($selected, 'dayhour');
			} else {
				$ret .= dol_print_date($selected, 'day');
			}
		}

		if (empty($nooutput)) {
			print $ret;
		}
		return $ret;
	}


	// phpcs:disable PEAR.NamingConventions.ValidFunctionName.ScopeNotCamelCaps
	/**
	 *  Show a select form to choose a user
	 *
	 *  @param	string	$page        	Page
	 *  @param  string	$selected    	Id of user preselected
	 *  @param  string	$htmlname    	Name of input html field. If 'none', we just output the user link.
	 *  @param  array	$exclude		List of users id to exclude
	 *  @param  array	$include        List of users id to include
	 *  @return	void
	 */
	public function form_users($page, $selected = '', $htmlname = 'userid', $exclude = '', $include = '')
	{
		// phpcs:enable
		global $langs;

		if ($htmlname != "none") {
			print '<form method="POST" action="'.$page.'" name="form'.$htmlname.'">';
			print '<input type="hidden" name="action" value="set'.$htmlname.'">';
			print '<input type="hidden" name="token" value="'.newToken().'">';
			print $this->select_dolusers($selected, $htmlname, 1, $exclude, 0, $include);
			print '<input type="submit" class="button smallpaddingimp valignmiddle" value="'.$langs->trans("Modify").'">';
			print '</form>';
		} else {
			if ($selected) {
				require_once DOL_DOCUMENT_ROOT.'/user/class/user.class.php';
				$theuser = new User($this->db);
				$theuser->fetch($selected);
				print $theuser->getNomUrl(1);
			} else {
				print "&nbsp;";
			}
		}
	}


	// phpcs:disable PEAR.NamingConventions.ValidFunctionName.ScopeNotCamelCaps
	/**
	 *    Show form with payment mode
	 *
	 *    @param	string	$page        	Page
	 *    @param    int		$selected    	Id mode pre-selectionne
	 *    @param    string	$htmlname    	Name of select html field
	 *    @param  	string	$filtertype		To filter on field type in llx_c_paiement ('CRDT' or 'DBIT' or array('code'=>xx,'label'=>zz))
	 *    @param    int     $active         Active or not, -1 = all
	 *    @param   	int     $addempty       1=Add empty entry
	 *    @param	string	$type			Type ('direct-debit' or 'bank-transfer')
	 *    @return	void
	 */
	public function form_modes_reglement($page, $selected = '', $htmlname = 'mode_reglement_id', $filtertype = '', $active = 1, $addempty = 0, $type = '')
	{
		// phpcs:enable
		global $langs;
		if ($htmlname != "none") {
			print '<form method="POST" action="'.$page.'">';
			print '<input type="hidden" name="action" value="setmode">';
			print '<input type="hidden" name="token" value="'.newToken().'">';
			if ($type) {
				print '<input type="hidden" name="type" value="'.dol_escape_htmltag($type).'">';
			}
			print $this->select_types_paiements($selected, $htmlname, $filtertype, 0, $addempty, 0, 0, $active, '', 1);
			print '<input type="submit" class="button smallpaddingimp valignmiddle" value="'.$langs->trans("Modify").'">';
			print '</form>';
		} else {
			if ($selected) {
				$this->load_cache_types_paiements();
				print $this->cache_types_paiements[$selected]['label'];
			} else {
				print "&nbsp;";
			}
		}
	}

	/**
	 *    Show form with transport mode
	 *
	 *    @param	string	$page        	Page
	 *    @param    int		$selected    	Id mode pre-select
	 *    @param    string	$htmlname    	Name of select html field
	 *    @param    int     $active         Active or not, -1 = all
	 *    @param    int     $addempty       1=Add empty entry
	 *    @return	void
	 */
	public function formSelectTransportMode($page, $selected = '', $htmlname = 'transport_mode_id', $active = 1, $addempty = 0)
	{
		global $langs;
		if ($htmlname != "none") {
			print '<form method="POST" action="'.$page.'">';
			print '<input type="hidden" name="action" value="settransportmode">';
			print '<input type="hidden" name="token" value="'.newToken().'">';
			$this->selectTransportMode($selected, $htmlname, 0, $addempty, 0, 0, $active);
			print '<input type="submit" class="button smallpaddingimp valignmiddle" value="'.$langs->trans("Modify").'">';
			print '</form>';
		} else {
			if ($selected) {
				$this->load_cache_transport_mode();
				print $this->cache_transport_mode[$selected]['label'];
			} else {
				print "&nbsp;";
			}
		}
	}

	// phpcs:disable PEAR.NamingConventions.ValidFunctionName.ScopeNotCamelCaps
	/**
	 *    Show form with multicurrency code
	 *
	 *    @param	string	$page        	Page
	 *    @param    string	$selected    	code pre-selectionne
	 *    @param    string	$htmlname    	Name of select html field
	 *    @return	void
	 */
	public function form_multicurrency_code($page, $selected = '', $htmlname = 'multicurrency_code')
	{
		// phpcs:enable
		global $langs;
		if ($htmlname != "none") {
			print '<form method="POST" action="'.$page.'">';
			print '<input type="hidden" name="action" value="setmulticurrencycode">';
			print '<input type="hidden" name="token" value="'.newToken().'">';
			print $this->selectMultiCurrency($selected, $htmlname, 0);
			print '<input type="submit" class="button smallpaddingimp valignmiddle" value="'.$langs->trans("Modify").'">';
			print '</form>';
		} else {
			dol_include_once('/core/lib/company.lib.php');
			print !empty($selected) ? currency_name($selected, 1) : '&nbsp;';
		}
	}

	// phpcs:disable PEAR.NamingConventions.ValidFunctionName.ScopeNotCamelCaps
	/**
	 *    Show form with multicurrency rate
	 *
	 *    @param	string	$page        	Page
	 *    @param    double	$rate	    	Current rate
	 *    @param    string	$htmlname    	Name of select html field
	 *    @param    string  $currency       Currency code to explain the rate
	 *    @return	void
	 */
	public function form_multicurrency_rate($page, $rate = '', $htmlname = 'multicurrency_tx', $currency = '')
	{
		// phpcs:enable
		global $langs, $mysoc, $conf;

		if ($htmlname != "none") {
			print '<form method="POST" action="'.$page.'">';
			print '<input type="hidden" name="action" value="setmulticurrencyrate">';
			print '<input type="hidden" name="token" value="'.newToken().'">';
			print '<input type="text" class="maxwidth100" name="'.$htmlname.'" value="'.(!empty($rate) ? price(price2num($rate, 'CU')) : 1).'" /> ';
			print '<select name="calculation_mode">';
			print '<option value="1">Change '.$langs->trans("PriceUHT").' of lines</option>';
			print '<option value="2">Change '.$langs->trans("PriceUHTCurrency").' of lines</option>';
			print '</select> ';
			print '<input type="submit" class="button smallpaddingimp valignmiddle" value="'.$langs->trans("Modify").'">';
			print '</form>';
		} else {
			if (!empty($rate)) {
				print price($rate, 1, $langs, 1, 0);
				if ($currency && $rate != 1) {
					print ' &nbsp; ('.price($rate, 1, $langs, 1, 0).' '.$currency.' = 1 '.$conf->currency.')';
				}
			} else {
				print 1;
			}
		}
	}


	// phpcs:disable PEAR.NamingConventions.ValidFunctionName.ScopeNotCamelCaps
	/**
	 *	Show a select box with available absolute discounts
	 *
	 *  @param  string	$page        	Page URL where form is shown
	 *  @param  int		$selected    	Value pre-selected
	 *	@param  string	$htmlname    	Name of SELECT component. If 'none', not changeable. Example 'remise_id'.
	 *	@param	int		$socid			Third party id
	 * 	@param	float	$amount			Total amount available
	 * 	@param	string	$filter			SQL filter on discounts
	 * 	@param	int		$maxvalue		Max value for lines that can be selected
	 *  @param  string	$more           More string to add
	 *  @param  int     $hidelist       1=Hide list
	 *  @param	int		$discount_type	0 => customer discount, 1 => supplier discount
	 *  @return	void
	 */
	public function form_remise_dispo($page, $selected, $htmlname, $socid, $amount, $filter = '', $maxvalue = 0, $more = '', $hidelist = 0, $discount_type = 0)
	{
		// phpcs:enable
		global $conf, $langs;
		if ($htmlname != "none") {
			print '<form method="post" action="'.$page.'">';
			print '<input type="hidden" name="action" value="setabsolutediscount">';
			print '<input type="hidden" name="token" value="'.newToken().'">';
			print '<div class="inline-block">';
			if (!empty($discount_type)) {
				if (!empty($conf->global->FACTURE_DEPOSITS_ARE_JUST_PAYMENTS)) {
					if (!$filter || $filter == "fk_invoice_supplier_source IS NULL") {
						$translationKey = 'HasAbsoluteDiscountFromSupplier'; // If we want deposit to be substracted to payments only and not to total of final invoice
					} else {
						$translationKey = 'HasCreditNoteFromSupplier';
					}
				} else {
					if (!$filter || $filter == "fk_invoice_supplier_source IS NULL OR (description LIKE '(DEPOSIT)%' AND description NOT LIKE '(EXCESS PAID)%')") {
						$translationKey = 'HasAbsoluteDiscountFromSupplier';
					} else {
						$translationKey = 'HasCreditNoteFromSupplier';
					}
				}
			} else {
				if (!empty($conf->global->FACTURE_DEPOSITS_ARE_JUST_PAYMENTS)) {
					if (!$filter || $filter == "fk_facture_source IS NULL") {
						$translationKey = 'CompanyHasAbsoluteDiscount'; // If we want deposit to be substracted to payments only and not to total of final invoice
					} else {
						$translationKey = 'CompanyHasCreditNote';
					}
				} else {
					if (!$filter || $filter == "fk_facture_source IS NULL OR (description LIKE '(DEPOSIT)%' AND description NOT LIKE '(EXCESS RECEIVED)%')") {
						$translationKey = 'CompanyHasAbsoluteDiscount';
					} else {
						$translationKey = 'CompanyHasCreditNote';
					}
				}
			}
			print $langs->trans($translationKey, price($amount, 0, $langs, 0, 0, -1, $conf->currency));
			if (empty($hidelist)) {
				print ' ';
			}
			print '</div>';
			if (empty($hidelist)) {
				print '<div class="inline-block" style="padding-right: 10px">';
				$newfilter = 'discount_type='.intval($discount_type);
				if (!empty($discount_type)) {
					$newfilter .= ' AND fk_invoice_supplier IS NULL AND fk_invoice_supplier_line IS NULL'; // Supplier discounts available
				} else {
					$newfilter .= ' AND fk_facture IS NULL AND fk_facture_line IS NULL'; // Customer discounts available
				}
				if ($filter) {
					$newfilter .= ' AND ('.$filter.')';
				}
				// output the combo of discounts
				$nbqualifiedlines = $this->select_remises($selected, $htmlname, $newfilter, $socid, $maxvalue);
				if ($nbqualifiedlines > 0) {
					print ' &nbsp; <input type="submit" class="button smallpaddingimp" value="'.dol_escape_htmltag($langs->trans("UseLine")).'"';
					if (!empty($discount_type) && $filter && $filter != "fk_invoice_supplier_source IS NULL OR (description LIKE '(DEPOSIT)%' AND description NOT LIKE '(EXCESS PAID)%')") {
						print ' title="'.$langs->trans("UseCreditNoteInInvoicePayment").'"';
					}
					if (empty($discount_type) && $filter && $filter != "fk_facture_source IS NULL OR (description LIKE '(DEPOSIT)%' AND description NOT LIKE '(EXCESS RECEIVED)%')") {
						print ' title="'.$langs->trans("UseCreditNoteInInvoicePayment").'"';
					}

					print '>';
				}
				print '</div>';
			}
			if ($more) {
				print '<div class="inline-block">';
				print $more;
				print '</div>';
			}
			print '</form>';
		} else {
			if ($selected) {
				print $selected;
			} else {
				print "0";
			}
		}
	}


	// phpcs:disable PEAR.NamingConventions.ValidFunctionName.ScopeNotCamelCaps
	/**
	 *  Show forms to select a contact
	 *
	 *  @param	string		$page        	Page
	 *  @param	Societe		$societe		Filter on third party
	 *  @param    int			$selected    	Id contact pre-selectionne
	 *  @param    string		$htmlname    	Name of HTML select. If 'none', we just show contact link.
	 *  @return	void
	 */
	public function form_contacts($page, $societe, $selected = '', $htmlname = 'contactid')
	{
		// phpcs:enable
		global $langs, $conf;

		if ($htmlname != "none") {
			print '<form method="post" action="'.$page.'">';
			print '<input type="hidden" name="action" value="set_contact">';
			print '<input type="hidden" name="token" value="'.newToken().'">';
			print '<table class="nobordernopadding">';
			print '<tr><td>';
			print $this->selectcontacts($societe->id, $selected, $htmlname);
			$num = $this->num;
			if ($num == 0) {
				$addcontact = (!empty($conf->global->SOCIETE_ADDRESSES_MANAGEMENT) ? $langs->trans("AddContact") : $langs->trans("AddContactAddress"));
				print '<a href="'.DOL_URL_ROOT.'/contact/card.php?socid='.$societe->id.'&amp;action=create&amp;backtoreferer=1">'.$addcontact.'</a>';
			}
			print '</td>';
			print '<td class="left"><input type="submit" class="button smallpaddingimp" value="'.$langs->trans("Modify").'"></td>';
			print '</tr></table></form>';
		} else {
			if ($selected) {
				require_once DOL_DOCUMENT_ROOT.'/contact/class/contact.class.php';
				$contact = new Contact($this->db);
				$contact->fetch($selected);
				print $contact->getFullName($langs);
			} else {
				print "&nbsp;";
			}
		}
	}

	// phpcs:disable PEAR.NamingConventions.ValidFunctionName.ScopeNotCamelCaps
	/**
	 *  Output html select to select thirdparty
	 *
	 *  @param	string	$page       	Page
	 *  @param  string	$selected   	Id preselected
	 *  @param  string	$htmlname		Name of HTML select
	 *  @param  string	$filter         Optional filters criteras. Do not use a filter coming from input of users.
	 *	@param	int		$showempty		Add an empty field
	 * 	@param	int		$showtype		Show third party type in combolist (customer, prospect or supplier)
	 * 	@param	int		$forcecombo		Force to use combo box
	 *  @param	array	$events			Event options. Example: array(array('method'=>'getContacts', 'url'=>dol_buildpath('/core/ajax/contacts.php',1), 'htmlname'=>'contactid', 'params'=>array('add-customer-contact'=>'disabled')))
	 *  @param  int     $nooutput       No print output. Return it only.
	 *  @param	array	$excludeids		Exclude IDs from the select combo
	 *  @return	void|string
	 */
	public function form_thirdparty($page, $selected = '', $htmlname = 'socid', $filter = '', $showempty = 0, $showtype = 0, $forcecombo = 0, $events = array(), $nooutput = 0, $excludeids = array())
	{
		// phpcs:enable
		global $langs;

		$out = '';
		if ($htmlname != "none") {
			$out .= '<form method="post" action="'.$page.'">';
			$out .= '<input type="hidden" name="action" value="set_thirdparty">';
			$out .= '<input type="hidden" name="token" value="'.newToken().'">';
			$out .= $this->select_company($selected, $htmlname, $filter, $showempty, $showtype, $forcecombo, $events, 0, 'minwidth100', '', '', 1, array(), false, $excludeids);
			$out .= '<input type="submit" class="button smallpaddingimp valignmiddle" value="'.$langs->trans("Modify").'">';
			$out .= '</form>';
		} else {
			if ($selected) {
				require_once DOL_DOCUMENT_ROOT.'/societe/class/societe.class.php';
				$soc = new Societe($this->db);
				$soc->fetch($selected);
				$out .= $soc->getNomUrl($langs);
			} else {
				$out .= "&nbsp;";
			}
		}

		if ($nooutput) {
			return $out;
		} else {
			print $out;
		}
	}

	// phpcs:disable PEAR.NamingConventions.ValidFunctionName.ScopeNotCamelCaps
	/**
	 *    Retourne la liste des devises, dans la langue de l'utilisateur
	 *
	 *    @param	string	$selected    preselected currency code
	 *    @param    string	$htmlname    name of HTML select list
	 *    @deprecated
	 *    @return	void
	 */
	public function select_currency($selected = '', $htmlname = 'currency_id')
	{
		// phpcs:enable
		print $this->selectCurrency($selected, $htmlname);
	}

	/**
	 *  Retourne la liste des devises, dans la langue de l'utilisateur
	 *
	 *  @param	string	$selected    preselected currency code
	 *  @param  string	$htmlname    name of HTML select list
	 *  @param  string  $mode        0 = Add currency symbol into label, 1 = Add 3 letter iso code
	 * 	@return	string
	 */
	public function selectCurrency($selected = '', $htmlname = 'currency_id', $mode = 0)
	{
		global $conf, $langs, $user;

		$langs->loadCacheCurrencies('');

		$out = '';

		if ($selected == 'euro' || $selected == 'euros') {
			$selected = 'EUR'; // Pour compatibilite
		}

		$out .= '<select class="flat maxwidth200onsmartphone minwidth300" name="'.$htmlname.'" id="'.$htmlname.'">';
		foreach ($langs->cache_currencies as $code_iso => $currency) {
			$labeltoshow = $currency['label'];
			if ($mode == 1) {
				$labeltoshow .= ' <span class="opacitymedium">('.$code_iso.')</span>';
			} else {
				$labeltoshow .= ' <span class="opacitymedium">('.$langs->getCurrencySymbol($code_iso).')</span>';
			}

			if ($selected && $selected == $code_iso) {
				$out .= '<option value="'.$code_iso.'" selected data-html="'.dol_escape_htmltag($labeltoshow).'">';
			} else {
				$out .= '<option value="'.$code_iso.'" data-html="'.dol_escape_htmltag($labeltoshow).'">';
			}
			$out .= $labeltoshow;
			$out .= '</option>';
		}
		$out .= '</select>';
		if ($user->admin) {
			$out .= info_admin($langs->trans("YouCanChangeValuesForThisListFromDictionarySetup"), 1);
		}

		// Make select dynamic
		include_once DOL_DOCUMENT_ROOT.'/core/lib/ajax.lib.php';
		$out .= ajax_combobox($htmlname);

		return $out;
	}

	/**
	 *	Return array of currencies in user language
	 *
	 *  @param	string	$selected   			Preselected currency code
	 *  @param  string	$htmlname   			Name of HTML select list
	 *  @param  integer	$useempty   			1=Add empty line
	 *  @param 	string 	$filter 				Optional filters criteras (example: 'code <> x', ' in (1,3)')
	 *  @param 	bool 	$excludeConfCurrency 	false = If company current currency not in table, we add it into list. Should always be available.
	 *  										true = we are in currency_rate update , we don't want to see conf->currency in select
	 *  @param	string	$morecss				More css
	 * 	@return	string
	 */
	public function selectMultiCurrency($selected = '', $htmlname = 'multicurrency_code', $useempty = 0, $filter = '', $excludeConfCurrency = false, $morecss = '')
	{
		global $conf, $langs;

		$langs->loadCacheCurrencies(''); // Load ->cache_currencies

		$TCurrency = array();

		$sql = "SELECT code FROM ".$this->db->prefix()."multicurrency";
		$sql .= " WHERE entity IN ('".getEntity('mutlicurrency')."')";
		if ($filter) {
			$sql .= " AND ".$filter;
		}
		$resql = $this->db->query($sql);
		if ($resql) {
			while ($obj = $this->db->fetch_object($resql)) {
				$TCurrency[$obj->code] = $obj->code;
			}
		}

		$out = '';
		$out .= '<select class="flat'.($morecss ? ' '.$morecss : '').'" name="'.$htmlname.'" id="'.$htmlname.'">';
		if ($useempty) {
			$out .= '<option value="">&nbsp;</option>';
		}
		// If company current currency not in table, we add it into list. Should always be available.
		if (!in_array($conf->currency, $TCurrency) && !$excludeConfCurrency) {
			$TCurrency[$conf->currency] = $conf->currency;
		}
		if (count($TCurrency) > 0) {
			foreach ($langs->cache_currencies as $code_iso => $currency) {
				if (isset($TCurrency[$code_iso])) {
					if (!empty($selected) && $selected == $code_iso) {
						$out .= '<option value="'.$code_iso.'" selected="selected">';
					} else {
						$out .= '<option value="'.$code_iso.'">';
					}

					$out .= $currency['label'];
					$out .= ' ('.$langs->getCurrencySymbol($code_iso).')';
					$out .= '</option>';
				}
			}
		}

		$out .= '</select>';

		// Make select dynamic
		include_once DOL_DOCUMENT_ROOT.'/core/lib/ajax.lib.php';
		$out .= ajax_combobox($htmlname);

		return $out;
	}

	// phpcs:disable PEAR.NamingConventions.ValidFunctionName.ScopeNotCamelCaps
	/**
	 *  Load into the cache vat rates of a country
	 *
	 *  @param	string	$country_code		Country code with quotes ("'CA'", or "'CA,IN,...'")
	 *  @return	int							Nb of loaded lines, 0 if already loaded, <0 if KO
	 */
	public function load_cache_vatrates($country_code)
	{
		// phpcs:enable
		global $langs;

		$num = count($this->cache_vatrates);
		if ($num > 0) {
			return $num; // Cache already loaded
		}

		dol_syslog(__METHOD__, LOG_DEBUG);

		$sql = "SELECT DISTINCT t.rowid, t.code, t.taux, t.localtax1, t.localtax1_type, t.localtax2, t.localtax2_type, t.recuperableonly";
		$sql .= " FROM ".$this->db->prefix()."c_tva as t, ".$this->db->prefix()."c_country as c";
		$sql .= " WHERE t.fk_pays = c.rowid";
		$sql .= " AND t.active > 0";
		$sql .= " AND c.code IN (".$this->db->sanitize($country_code, 1).")";
		$sql .= " ORDER BY t.code ASC, t.taux ASC, t.recuperableonly ASC";

		$resql = $this->db->query($sql);
		if ($resql) {
			$num = $this->db->num_rows($resql);
			if ($num) {
				for ($i = 0; $i < $num; $i++) {
					$obj = $this->db->fetch_object($resql);
					$this->cache_vatrates[$i]['rowid']	= $obj->rowid;
					$this->cache_vatrates[$i]['code'] = $obj->code;
					$this->cache_vatrates[$i]['txtva']	= $obj->taux;
					$this->cache_vatrates[$i]['nprtva'] = $obj->recuperableonly;
					$this->cache_vatrates[$i]['localtax1']	    = $obj->localtax1;
					$this->cache_vatrates[$i]['localtax1_type']	= $obj->localtax1_type;
					$this->cache_vatrates[$i]['localtax2']	    = $obj->localtax2;
					$this->cache_vatrates[$i]['localtax2_type']	= $obj->localtax1_type;

					$this->cache_vatrates[$i]['label'] = $obj->taux.'%'.($obj->code ? ' ('.$obj->code.')' : ''); // Label must contains only 0-9 , . % or *
					$this->cache_vatrates[$i]['labelallrates'] = $obj->taux.'/'.($obj->localtax1 ? $obj->localtax1 : '0').'/'.($obj->localtax2 ? $obj->localtax2 : '0').($obj->code ? ' ('.$obj->code.')' : ''); // Must never be used as key, only label
					$positiverates = '';
					if ($obj->taux) {
						$positiverates .= ($positiverates ? '/' : '').$obj->taux;
					}
					if ($obj->localtax1) {
						$positiverates .= ($positiverates ? '/' : '').$obj->localtax1;
					}
					if ($obj->localtax2) {
						$positiverates .= ($positiverates ? '/' : '').$obj->localtax2;
					}
					if (empty($positiverates)) {
						$positiverates = '0';
					}
					$this->cache_vatrates[$i]['labelpositiverates'] = $positiverates.($obj->code ? ' ('.$obj->code.')' : ''); // Must never be used as key, only label
				}

				return $num;
			} else {
				$this->error = '<span class="error">'.$langs->trans("ErrorNoVATRateDefinedForSellerCountry", $country_code).'</span>';
				return -1;
			}
		} else {
			$this->error = '<span class="error">'.$this->db->error().'</span>';
			return -2;
		}
	}

	// phpcs:disable PEAR.NamingConventions.ValidFunctionName.ScopeNotCamelCaps
	/**
	 *  Output an HTML select vat rate.
	 *  The name of this function should be selectVat. We keep bad name for compatibility purpose.
	 *
	 *  @param	string	      $htmlname           Name of HTML select field
	 *  @param  float|string  $selectedrate       Force preselected vat rate. Can be '8.5' or '8.5 (NOO)' for example. Use '' for no forcing.
	 *  @param  Societe	      $societe_vendeuse   Thirdparty seller
	 *  @param  Societe	      $societe_acheteuse  Thirdparty buyer
	 *  @param  int		      $idprod             Id product. O if unknown of NA.
	 *  @param  int		      $info_bits          Miscellaneous information on line (1 for NPR)
	 *  @param  int|string    $type               ''=Unknown, 0=Product, 1=Service (Used if idprod not defined)
	 *                  		                  Si vendeur non assujeti a TVA, TVA par defaut=0. Fin de regle.
	 *                  					      Si le (pays vendeur = pays acheteur) alors la TVA par defaut=TVA du produit vendu. Fin de regle.
	 *                  					      Si (vendeur et acheteur dans Communaute europeenne) et bien vendu = moyen de transports neuf (auto, bateau, avion), TVA par defaut=0 (La TVA doit etre paye par l'acheteur au centre d'impots de son pays et non au vendeur). Fin de regle.
	 *                                            Si vendeur et acheteur dans Communauté européenne et acheteur= particulier alors TVA par défaut=TVA du produit vendu. Fin de règle.
	 *                                            Si vendeur et acheteur dans Communauté européenne et acheteur= entreprise alors TVA par défaut=0. Fin de règle.
	 *                  					      Sinon la TVA proposee par defaut=0. Fin de regle.
	 *  @param	bool	     $options_only		  Return HTML options lines only (for ajax treatment)
	 *  @param  int          $mode                0=Use vat rate as key in combo list, 1=Add VAT code after vat rate into key, -1=Use id of vat line as key
	 *  @return	string
	 */
	public function load_tva($htmlname = 'tauxtva', $selectedrate = '', $societe_vendeuse = '', $societe_acheteuse = '', $idprod = 0, $info_bits = 0, $type = '', $options_only = false, $mode = 0)
	{
		// phpcs:enable
		global $langs, $conf, $mysoc;

		$langs->load('errors');

		$return = '';

		// Define defaultnpr, defaultttx and defaultcode
		$defaultnpr = ($info_bits & 0x01);
		$defaultnpr = (preg_match('/\*/', $selectedrate) ? 1 : $defaultnpr);
		$defaulttx = str_replace('*', '', $selectedrate);
		$defaultcode = '';
		$reg = array();
		if (preg_match('/\((.*)\)/', $defaulttx, $reg)) {
			$defaultcode = $reg[1];
			$defaulttx = preg_replace('/\s*\(.*\)/', '', $defaulttx);
		}
		//var_dump($selectedrate.'-'.$defaulttx.'-'.$defaultnpr.'-'.$defaultcode);

		// Check parameters
		if (is_object($societe_vendeuse) && !$societe_vendeuse->country_code) {
			if ($societe_vendeuse->id == $mysoc->id) {
				$return .= '<span class="error">'.$langs->trans("ErrorYourCountryIsNotDefined").'</span>';
			} else {
				$return .= '<span class="error">'.$langs->trans("ErrorSupplierCountryIsNotDefined").'</span>';
			}
			return $return;
		}

		//var_dump($societe_acheteuse);
		//print "name=$name, selectedrate=$selectedrate, seller=".$societe_vendeuse->country_code." buyer=".$societe_acheteuse->country_code." buyer is company=".$societe_acheteuse->isACompany()." idprod=$idprod, info_bits=$info_bits type=$type";
		//exit;

		// Define list of countries to use to search VAT rates to show
		// First we defined code_country to use to find list
		if (is_object($societe_vendeuse)) {
			$code_country = "'".$societe_vendeuse->country_code."'";
		} else {
			$code_country = "'".$mysoc->country_code."'"; // Pour compatibilite ascendente
		}
		if (!empty($conf->global->SERVICE_ARE_ECOMMERCE_200238EC)) {    // If option to have vat for end customer for services is on
			require_once DOL_DOCUMENT_ROOT.'/core/lib/company.lib.php';
			if (!isInEEC($societe_vendeuse) && (!is_object($societe_acheteuse) || (isInEEC($societe_acheteuse) && !$societe_acheteuse->isACompany()))) {
				// We also add the buyer
				if (is_numeric($type)) {
					if ($type == 1) { // We know product is a service
						$code_country .= ",'".$societe_acheteuse->country_code."'";
					}
				} elseif (!$idprod) {  // We don't know type of product
					$code_country .= ",'".$societe_acheteuse->country_code."'";
				} else {
					$prodstatic = new Product($this->db);
					$prodstatic->fetch($idprod);
					if ($prodstatic->type == Product::TYPE_SERVICE) {   // We know product is a service
						$code_country .= ",'".$societe_acheteuse->country_code."'";
					}
				}
			}
		}

		// Now we get list
		$num = $this->load_cache_vatrates($code_country); // If no vat defined, return -1 with message into this->error

		if ($num > 0) {
			// Definition du taux a pre-selectionner (si defaulttx non force et donc vaut -1 ou '')
			if ($defaulttx < 0 || dol_strlen($defaulttx) == 0) {
				$tmpthirdparty = new Societe($this->db);
				$defaulttx = get_default_tva($societe_vendeuse, (is_object($societe_acheteuse) ? $societe_acheteuse : $tmpthirdparty), $idprod);
				$defaultnpr = get_default_npr($societe_vendeuse, (is_object($societe_acheteuse) ? $societe_acheteuse : $tmpthirdparty), $idprod);
				if (preg_match('/\((.*)\)/', $defaulttx, $reg)) {
					$defaultcode = $reg[1];
					$defaulttx = preg_replace('/\s*\(.*\)/', '', $defaulttx);
				}
				if (empty($defaulttx)) {
					$defaultnpr = 0;
				}
			}

			// Si taux par defaut n'a pu etre determine, on prend dernier de la liste.
			// Comme ils sont tries par ordre croissant, dernier = plus eleve = taux courant
			if ($defaulttx < 0 || dol_strlen($defaulttx) == 0) {
				if (empty($conf->global->MAIN_VAT_DEFAULT_IF_AUTODETECT_FAILS)) {
					$defaulttx = $this->cache_vatrates[$num - 1]['txtva'];
				} else {
					$defaulttx = ($conf->global->MAIN_VAT_DEFAULT_IF_AUTODETECT_FAILS == 'none' ? '' : $conf->global->MAIN_VAT_DEFAULT_IF_AUTODETECT_FAILS);
				}
			}

			// Disabled if seller is not subject to VAT
			$disabled = false;
			$title = '';
			if (is_object($societe_vendeuse) && $societe_vendeuse->id == $mysoc->id && $societe_vendeuse->tva_assuj == "0") {
				// Override/enable VAT for expense report regardless of global setting - needed if expense report used for business expenses instead
				// of using supplier invoices (this is a very bad idea !)
				if (empty($conf->global->EXPENSEREPORT_OVERRIDE_VAT)) {
					$title = ' title="'.$langs->trans('VATIsNotUsed').'"';
					$disabled = true;
				}
			}

			if (!$options_only) {
				$return .= '<select class="flat minwidth75imp" id="'.$htmlname.'" name="'.$htmlname.'"'.($disabled ? ' disabled' : '').$title.'>';
			}

			$selectedfound = false;
			foreach ($this->cache_vatrates as $rate) {
				// Keep only 0 if seller is not subject to VAT
				if ($disabled && $rate['txtva'] != 0) {
					continue;
				}

				// Define key to use into select list
				$key = $rate['txtva'];
				$key .= $rate['nprtva'] ? '*' : '';
				if ($mode > 0 && $rate['code']) {
					$key .= ' ('.$rate['code'].')';
				}
				if ($mode < 0) {
					$key = $rate['rowid'];
				}

				$return .= '<option value="'.$key.'"';
				if (!$selectedfound) {
					if ($defaultcode) { // If defaultcode is defined, we used it in priority to select combo option instead of using rate+npr flag
						if ($defaultcode == $rate['code']) {
							$return .= ' selected';
							$selectedfound = true;
						}
					} elseif ($rate['txtva'] == $defaulttx && $rate['nprtva'] == $defaultnpr) {
						$return .= ' selected';
						$selectedfound = true;
					}
				}
				$return .= '>';
				//if (! empty($conf->global->MAIN_VAT_SHOW_POSITIVE_RATES))
				if ($mysoc->country_code == 'IN' || !empty($conf->global->MAIN_VAT_LABEL_IS_POSITIVE_RATES)) {
					$return .= $rate['labelpositiverates'];
				} else {
					$return .= vatrate($rate['label']);
				}
				//$return.=($rate['code']?' '.$rate['code']:'');
				$return .= (empty($rate['code']) && $rate['nprtva']) ? ' *' : ''; // We show the *  (old behaviour only if new vat code is not used)

				$return .= '</option>';
			}

			if (!$options_only) {
				$return .= '</select>';
			}
		} else {
			$return .= $this->error;
		}

		$this->num = $num;
		return $return;
	}


	// phpcs:disable PEAR.NamingConventions.ValidFunctionName.ScopeNotCamelCaps
	/**
	 *  Show a HTML widget to input a date or combo list for day, month, years and optionaly hours and minutes.
	 *  Fields are preselected with :
	 *            	- set_time date (must be a local PHP server timestamp or string date with format 'YYYY-MM-DD' or 'YYYY-MM-DD HH:MM')
	 *            	- local date in user area, if set_time is '' (so if set_time is '', output may differs when done from two different location)
	 *            	- Empty (fields empty), if set_time is -1 (in this case, parameter empty must also have value 1)
	 *
	 *	@param	integer	    $set_time 		Pre-selected date (must be a local PHP server timestamp), -1 to keep date not preselected, '' to use current date with 00:00 hour (Parameter 'empty' must be 0 or 2).
	 *	@param	string		$prefix			Prefix for fields name
	 *	@param	int			$h				1 or 2=Show also hours (2=hours on a new line), -1 has same effect but hour and minutes are prefilled with 23:59 if date is empty, 3 show hour always empty
	 *	@param	int			$m				1=Show also minutes, -1 has same effect but hour and minutes are prefilled with 23:59 if date is empty, 3 show minutes always empty
	 *	@param	int			$empty			0=Fields required, 1=Empty inputs are allowed, 2=Empty inputs are allowed for hours only
	 *	@param	string		$form_name 		Not used
	 *	@param	int			$d				1=Show days, month, years
	 * 	@param	int			$addnowlink		Add a link "Now"
	 * 	@param	int			$nooutput		Do not output html string but return it
	 * 	@param 	int			$disabled		Disable input fields
	 *  @param  int			$fullday        When a checkbox with this html name is on, hour and day are set with 00:00 or 23:59
	 *  @param	string		$addplusone		Add a link "+1 hour". Value must be name of another select_date field.
	 *  @param  datetime    $adddateof      Add a link "Date of invoice" using the following date.
	 *  @return	string|void					Nothing or string if nooutput is 1
	 *  @deprecated
	 *  @see    selectDate(), form_date(), select_month(), select_year(), select_dayofweek()
	 */
	public function select_date($set_time = '', $prefix = 're', $h = 0, $m = 0, $empty = 0, $form_name = "", $d = 1, $addnowlink = 0, $nooutput = 0, $disabled = 0, $fullday = '', $addplusone = '', $adddateof = '')
	{
		// phpcs:enable
		$retstring = $this->selectDate($set_time, $prefix, $h, $m, $empty, $form_name, $d, $addnowlink, $disabled, $fullday, $addplusone, $adddateof);
		if (!empty($nooutput)) {
			return $retstring;
		}
		print $retstring;
		return;
	}

	/**
	 *  Show 2 HTML widget to input a date or combo list for day, month, years and optionaly hours and minutes.
	 *  Fields are preselected with :
	 *              - set_time date (must be a local PHP server timestamp or string date with format 'YYYY-MM-DD' or 'YYYY-MM-DD HH:MM')
	 *              - local date in user area, if set_time is '' (so if set_time is '', output may differs when done from two different location)
	 *              - Empty (fields empty), if set_time is -1 (in this case, parameter empty must also have value 1)
	 *
	 *  @param  integer     $set_time       	Pre-selected date (must be a local PHP server timestamp), -1 to keep date not preselected, '' to use current date with 00:00 hour (Parameter 'empty' must be 0 or 2).
	 *  @param  integer     $set_time_end       Pre-selected date (must be a local PHP server timestamp), -1 to keep date not preselected, '' to use current date with 00:00 hour (Parameter 'empty' must be 0 or 2).
	 *  @param	string		$prefix				Prefix for fields name
	 *  @param	string		$empty				0=Fields required, 1=Empty inputs are allowed, 2=Empty inputs are allowed for hours only
	 *  @param	string		$forcenewline		Force new line between the 2 dates.
	 * 	@return string                   	    Html for selectDate
	 *  @see    form_date(), select_month(), select_year(), select_dayofweek()
	 */
	public function selectDateToDate($set_time = '', $set_time_end = '', $prefix = 're', $empty = 0, $forcenewline = 0)
	{
		global $langs;

		$ret = $this->selectDate($set_time, $prefix.'_start', 0, 0, $empty, '', 1, 0, 0, '', '', '', '', 1, '', $langs->trans("from"), 'tzuserrel');
		if ($forcenewline) {
			$ret .= '<br>';
		}
		$ret .= $this->selectDate($set_time_end, $prefix.'_end', 0, 0, $empty, '', 1, 0, 0, '', '', '', '', 1, '', $langs->trans("to"), 'tzuserrel');
		return $ret;
	}

	/**
	 *  Show a HTML widget to input a date or combo list for day, month, years and optionaly hours and minutes.
	 *  Fields are preselected with :
	 *              - set_time date (must be a local PHP server timestamp or string date with format 'YYYY-MM-DD' or 'YYYY-MM-DD HH:MM')
	 *              - local date in user area, if set_time is '' (so if set_time is '', output may differs when done from two different location)
	 *              - Empty (fields empty), if set_time is -1 (in this case, parameter empty must also have value 1)
	 *
	 *  @param  integer     $set_time       Pre-selected date (must be a local PHP server timestamp), -1 to keep date not preselected, '' to use current date with 00:00 hour (Parameter 'empty' must be 0 or 2).
	 *  @param	string		$prefix			Prefix for fields name
	 *  @param	int			$h				1 or 2=Show also hours (2=hours on a new line), -1 has same effect but hour and minutes are prefilled with 23:59 if date is empty, 3 show hour always empty
	 *	@param	int			$m				1=Show also minutes, -1 has same effect but hour and minutes are prefilled with 23:59 if date is empty, 3 show minutes always empty
	 *	@param	int			$empty			0=Fields required, 1=Empty inputs are allowed, 2=Empty inputs are allowed for hours only
	 *	@param	string		$form_name 		Not used
	 *	@param	int			$d				1=Show days, month, years
	 * 	@param	int			$addnowlink		Add a link "Now", 1 with server time, 2 with local computer time
	 * 	@param 	int			$disabled		Disable input fields
	 *  @param  int			$fullday        When a checkbox with id #fullday is checked, hours are set with 00:00 (if value if 'fulldaystart') or 23:59 (if value is 'fulldayend')
	 *  @param	string		$addplusone		Add a link "+1 hour". Value must be name of another selectDate field.
	 *  @param  datetime    $adddateof      Add a link "Date of ..." using the following date. See also $labeladddateof for the label used.
	 *  @param  string      $openinghours   Specify hour start and hour end for the select ex 8,20
	 *  @param  int         $stepminutes    Specify step for minutes between 1 and 30
	 *  @param	string		$labeladddateof Label to use for the $adddateof parameter.
	 *  @param	string 		$placeholder    Placeholder
	 *  @param	mixed		$gm				'auto' (for backward compatibility, avoid this), 'gmt' or 'tzserver' or 'tzuserrel'
	 * 	@return string                      Html for selectDate
	 *  @see    form_date(), select_month(), select_year(), select_dayofweek()
	 */
	public function selectDate($set_time = '', $prefix = 're', $h = 0, $m = 0, $empty = 0, $form_name = "", $d = 1, $addnowlink = 0, $disabled = 0, $fullday = '', $addplusone = '', $adddateof = '', $openinghours = '', $stepminutes = 1, $labeladddateof = '', $placeholder = '', $gm = 'auto')
	{
		global $conf, $langs;

		if ($gm === 'auto') {
			$gm = (empty($conf) ? 'tzserver' : $conf->tzuserinputkey);
		}

		$retstring = '';

		if ($prefix == '') {
			$prefix = 're';
		}
		if ($h == '') {
			$h = 0;
		}
		if ($m == '') {
			$m = 0;
		}
		$emptydate = 0;
		$emptyhours = 0;
		if ($stepminutes <= 0 || $stepminutes > 30) {
			$stepminutes = 1;
		}
		if ($empty == 1) {
			$emptydate = 1;
			$emptyhours = 1;
		}
		if ($empty == 2) {
			$emptydate = 0;
			$emptyhours = 1;
		}
		$orig_set_time = $set_time;

		if ($set_time === '' && $emptydate == 0) {
			include_once DOL_DOCUMENT_ROOT.'/core/lib/date.lib.php';
			if ($gm == 'tzuser' || $gm == 'tzuserrel') {
				$set_time = dol_now($gm);
			} else {
				$set_time = dol_now('tzuser') - (getServerTimeZoneInt('now') * 3600); // set_time must be relative to PHP server timezone
			}
		}

		// Analysis of the pre-selection date
		$reg = array();
		$shour = '';
		$smin = '';
		$ssec = '';
		if (preg_match('/^([0-9]+)\-([0-9]+)\-([0-9]+)\s?([0-9]+)?:?([0-9]+)?/', $set_time, $reg)) {	// deprecated usage
			// Date format 'YYYY-MM-DD' or 'YYYY-MM-DD HH:MM:SS'
			$syear	= (!empty($reg[1]) ? $reg[1] : '');
			$smonth = (!empty($reg[2]) ? $reg[2] : '');
			$sday	= (!empty($reg[3]) ? $reg[3] : '');
			$shour	= (!empty($reg[4]) ? $reg[4] : '');
			$smin	= (!empty($reg[5]) ? $reg[5] : '');
		} elseif (strval($set_time) != '' && $set_time != -1) {
			// set_time est un timestamps (0 possible)
			$syear = dol_print_date($set_time, "%Y", $gm);
			$smonth = dol_print_date($set_time, "%m", $gm);
			$sday = dol_print_date($set_time, "%d", $gm);
			if ($orig_set_time != '') {
				$shour = dol_print_date($set_time, "%H", $gm);
				$smin = dol_print_date($set_time, "%M", $gm);
				$ssec = dol_print_date($set_time, "%S", $gm);
			}
		} else {
			// Date est '' ou vaut -1
			$syear = '';
			$smonth = '';
			$sday = '';
			$shour = !isset($conf->global->MAIN_DEFAULT_DATE_HOUR) ? ($h == -1 ? '23' : '') : $conf->global->MAIN_DEFAULT_DATE_HOUR;
			$smin = !isset($conf->global->MAIN_DEFAULT_DATE_MIN) ? ($h == -1 ? '59' : '') : $conf->global->MAIN_DEFAULT_DATE_MIN;
			$ssec = !isset($conf->global->MAIN_DEFAULT_DATE_SEC) ? ($h == -1 ? '59' : '') : $conf->global->MAIN_DEFAULT_DATE_SEC;
		}
		if ($h == 3) {
			$shour = '';
		}
		if ($m == 3) {
			$smin = '';
		}

		$nowgmt = dol_now('gmt');
		//var_dump(dol_print_date($nowgmt, 'dayhourinputnoreduce', 'tzuserrel'));

		// You can set MAIN_POPUP_CALENDAR to 'eldy' or 'jquery'
		$usecalendar = 'combo';
		if (!empty($conf->use_javascript_ajax) && (empty($conf->global->MAIN_POPUP_CALENDAR) || $conf->global->MAIN_POPUP_CALENDAR != "none")) {
			$usecalendar = ((empty($conf->global->MAIN_POPUP_CALENDAR) || $conf->global->MAIN_POPUP_CALENDAR == 'eldy') ? 'jquery' : $conf->global->MAIN_POPUP_CALENDAR);
		}

		if ($d) {
			// Show date with popup
			if ($usecalendar != 'combo') {
				$formated_date = '';
				//print "e".$set_time." t ".$conf->format_date_short;
				if (strval($set_time) != '' && $set_time != -1) {
					//$formated_date=dol_print_date($set_time,$conf->format_date_short);
					$formated_date = dol_print_date($set_time, $langs->trans("FormatDateShortInput"), $gm); // FormatDateShortInput for dol_print_date / FormatDateShortJavaInput that is same for javascript
				}

				// Calendrier popup version eldy
				if ($usecalendar == "eldy") {
					// Input area to enter date manually
					$retstring .= '<input id="'.$prefix.'" name="'.$prefix.'" type="text" class="maxwidthdate" maxlength="11" value="'.$formated_date.'"';
					$retstring .= ($disabled ? ' disabled' : '');
					$retstring .= ' onChange="dpChangeDay(\''.$prefix.'\',\''.$langs->trans("FormatDateShortJavaInput").'\'); "'; // FormatDateShortInput for dol_print_date / FormatDateShortJavaInput that is same for javascript
					$retstring .= '>';

					// Icon calendar
					$retstringbuttom = '';
					if (!$disabled) {
						$retstringbuttom = '<button id="'.$prefix.'Button" type="button" class="dpInvisibleButtons"';
						$base = DOL_URL_ROOT.'/core/';
						$retstringbuttom .= ' onClick="showDP(\''.$base.'\',\''.$prefix.'\',\''.$langs->trans("FormatDateShortJavaInput").'\',\''.$langs->defaultlang.'\');"';
						$retstringbuttom .= '>'.img_object($langs->trans("SelectDate"), 'calendarday', 'class="datecallink"').'</button>';
					} else {
						$retstringbuttom = '<button id="'.$prefix.'Button" type="button" class="dpInvisibleButtons">'.img_object($langs->trans("Disabled"), 'calendarday', 'class="datecallink"').'</button>';
					}
					$retstring = $retstringbuttom.$retstring;

					$retstring .= '<input type="hidden" id="'.$prefix.'day"   name="'.$prefix.'day"   value="'.$sday.'">'."\n";
					$retstring .= '<input type="hidden" id="'.$prefix.'month" name="'.$prefix.'month" value="'.$smonth.'">'."\n";
					$retstring .= '<input type="hidden" id="'.$prefix.'year"  name="'.$prefix.'year"  value="'.$syear.'">'."\n";
				} elseif ($usecalendar == 'jquery') {
					if (!$disabled) {
						// Output javascript for datepicker
						$retstring .= "<script type='text/javascript'>";
						$retstring .= "$(function(){ $('#".$prefix."').datepicker({
							dateFormat: '".$langs->trans("FormatDateShortJQueryInput")."',
							autoclose: true,
							todayHighlight: true,";
						if (!empty($conf->dol_use_jmobile)) {
							$retstring .= "
								beforeShow: function (input, datePicker) {
									input.disabled = true;
								},
								onClose: function (dateText, datePicker) {
									this.disabled = false;
								},
								";
						}
						// Note: We don't need monthNames, monthNamesShort, dayNames, dayNamesShort, dayNamesMin, they are set globally on datepicker component in lib_head.js.php
						if (empty($conf->global->MAIN_POPUP_CALENDAR_ON_FOCUS)) {
							$retstring .= "
								showOn: 'button',	/* both has problem with autocompletion */
								buttonImage: '".DOL_URL_ROOT."/theme/".dol_escape_js($conf->theme)."/img/object_calendarday.png',
								buttonImageOnly: true";
						}
						$retstring .= "
							}) });";
						$retstring .= "</script>";
					}

					// Zone de saisie manuelle de la date
					$retstring .= '<div class="nowrap inline-block divfordateinput">';
					$retstring .= '<input id="'.$prefix.'" name="'.$prefix.'" type="text" class="maxwidthdate" maxlength="11" value="'.$formated_date.'"';
					$retstring .= ($disabled ? ' disabled' : '');
					$retstring .= ($placeholder ? ' placeholder="'.dol_escape_htmltag($placeholder).'"' : '');
					$retstring .= ' onChange="dpChangeDay(\''.dol_escape_js($prefix).'\',\''.dol_escape_js($langs->trans("FormatDateShortJavaInput")).'\'); "'; // FormatDateShortInput for dol_print_date / FormatDateShortJavaInput that is same for javascript
					$retstring .= '>';

					// Icone calendrier
					if (!$disabled) {
						/* Not required. Managed by option buttonImage of jquery
						$retstring.=img_object($langs->trans("SelectDate"),'calendarday','id="'.$prefix.'id" class="datecallink"');
						$retstring.="<script type='text/javascript'>";
						$retstring.="jQuery(document).ready(function() {";
						$retstring.='	jQuery("#'.$prefix.'id").click(function() {';
						$retstring.="    	jQuery('#".$prefix."').focus();";
						$retstring.='    });';
						$retstring.='});';
						$retstring.="</script>";*/
					} else {
						$retstringbutton = '<button id="'.$prefix.'Button" type="button" class="dpInvisibleButtons">'.img_object($langs->trans("Disabled"), 'calendarday', 'class="datecallink"').'</button>';
						$retsring = $retstringbutton.$retstring;
					}

					$retstring .= '</div>';
					$retstring .= '<input type="hidden" id="'.$prefix.'day"   name="'.$prefix.'day"   value="'.$sday.'">'."\n";
					$retstring .= '<input type="hidden" id="'.$prefix.'month" name="'.$prefix.'month" value="'.$smonth.'">'."\n";
					$retstring .= '<input type="hidden" id="'.$prefix.'year"  name="'.$prefix.'year"  value="'.$syear.'">'."\n";
				} else {
					$retstring .= "Bad value of MAIN_POPUP_CALENDAR";
				}
			} else {
				// Show date with combo selects
				// Day
				$retstring .= '<select'.($disabled ? ' disabled' : '').' class="flat valignmiddle maxwidth50imp" id="'.$prefix.'day" name="'.$prefix.'day">';

				if ($emptydate || $set_time == -1) {
					$retstring .= '<option value="0" selected>&nbsp;</option>';
				}

				for ($day = 1; $day <= 31; $day++) {
					$retstring .= '<option value="'.$day.'"'.($day == $sday ? ' selected' : '').'>'.$day.'</option>';
				}

				$retstring .= "</select>";

				$retstring .= '<select'.($disabled ? ' disabled' : '').' class="flat valignmiddle maxwidth75imp" id="'.$prefix.'month" name="'.$prefix.'month">';
				if ($emptydate || $set_time == -1) {
					$retstring .= '<option value="0" selected>&nbsp;</option>';
				}

				// Month
				for ($month = 1; $month <= 12; $month++) {
					$retstring .= '<option value="'.$month.'"'.($month == $smonth ? ' selected' : '').'>';
					$retstring .= dol_print_date(mktime(12, 0, 0, $month, 1, 2000), "%b");
					$retstring .= "</option>";
				}
				$retstring .= "</select>";

				// Year
				if ($emptydate || $set_time == -1) {
					$retstring .= '<input'.($disabled ? ' disabled' : '').' placeholder="'.dol_escape_htmltag($langs->trans("Year")).'" class="flat maxwidth50imp valignmiddle" type="number" min="0" max="3000" maxlength="4" id="'.$prefix.'year" name="'.$prefix.'year" value="'.$syear.'">';
				} else {
					$retstring .= '<select'.($disabled ? ' disabled' : '').' class="flat valignmiddle maxwidth75imp" id="'.$prefix.'year" name="'.$prefix.'year">';

					for ($year = $syear - 10; $year < $syear + 10; $year++) {
						$retstring .= '<option value="'.$year.'"'.($year == $syear ? ' selected' : '').'>'.$year.'</option>';
					}
					$retstring .= "</select>\n";
				}
			}
		}

		if ($d && $h) {
			$retstring .= ($h == 2 ? '<br>' : ' ');
			$retstring .= '<span class="nowraponall">';
		}

		if ($h) {
			$hourstart = 0;
			$hourend = 24;
			if ($openinghours != '') {
				$openinghours = explode(',', $openinghours);
				$hourstart = $openinghours[0];
				$hourend = $openinghours[1];
				if ($hourend < $hourstart) {
					$hourend = $hourstart;
				}
			}
			// Show hour
			$retstring .= '<select'.($disabled ? ' disabled' : '').' class="flat valignmiddle maxwidth50 '.($fullday ? $fullday.'hour' : '').'" id="'.$prefix.'hour" name="'.$prefix.'hour">';
			if ($emptyhours) {
				$retstring .= '<option value="-1">&nbsp;</option>';
			}
			for ($hour = $hourstart; $hour < $hourend; $hour++) {
				if (strlen($hour) < 2) {
					$hour = "0".$hour;
				}
				$retstring .= '<option value="'.$hour.'"'.(($hour == $shour) ? ' selected' : '').'>'.$hour;
				//$retstring .= (empty($conf->dol_optimize_smallscreen) ? '' : 'H');
				$retstring .= '</option>';
			}
			$retstring .= '</select>';
			//if ($m && empty($conf->dol_optimize_smallscreen)) $retstring .= ":";
			if ($m) {
				$retstring .= ":";
			}
		}

		if ($m) {
			// Show minutes
			$retstring .= '<select'.($disabled ? ' disabled' : '').' class="flat valignmiddle maxwidth50 '.($fullday ? $fullday.'min' : '').'" id="'.$prefix.'min" name="'.$prefix.'min">';
			if ($emptyhours) {
				$retstring .= '<option value="-1">&nbsp;</option>';
			}
			for ($min = 0; $min < 60; $min += $stepminutes) {
				if (strlen($min) < 2) {
					$min = "0".$min;
				}
				$retstring .= '<option value="'.$min.'"'.(($min == $smin) ? ' selected' : '').'>'.$min.(empty($conf->dol_optimize_smallscreen) ? '' : '').'</option>';
			}
			$retstring .= '</select>';

			$retstring .= '<input type="hidden" name="'.$prefix.'sec" value="'.$ssec.'">';
		}

		if ($d && $h) {
			$retstring .= '</span>';
		}

		// Add a "Now" link
		if ($conf->use_javascript_ajax && $addnowlink) {
			// Script which will be inserted in the onClick of the "Now" link
			$reset_scripts = "";
			if ($addnowlink == 2) { // local computer time
				// pad add leading 0 on numbers
				$reset_scripts .= "Number.prototype.pad = function(size) {
                        var s = String(this);
                        while (s.length < (size || 2)) {s = '0' + s;}
                        return s;
                    };
                    var d = new Date();";
			}

			// Generate the date part, depending on the use or not of the javascript calendar
			if ($addnowlink == 1) { // server time expressed in user time setup
				$reset_scripts .= 'jQuery(\'#'.$prefix.'\').val(\''.dol_print_date($nowgmt, 'day', 'tzuserrel').'\');';
				$reset_scripts .= 'jQuery(\'#'.$prefix.'day\').val(\''.dol_print_date($nowgmt, '%d', 'tzuserrel').'\');';
				$reset_scripts .= 'jQuery(\'#'.$prefix.'month\').val(\''.dol_print_date($nowgmt, '%m', 'tzuserrel').'\');';
				$reset_scripts .= 'jQuery(\'#'.$prefix.'year\').val(\''.dol_print_date($nowgmt, '%Y', 'tzuserrel').'\');';
			} elseif ($addnowlink == 2) {
				/* Disabled because the output does not use the string format defined by FormatDateShort key to forge the value into #prefix.
				 * This break application for foreign languages.
				$reset_scripts .= 'jQuery(\'#'.$prefix.'\').val(d.toLocaleDateString(\''.str_replace('_', '-', $langs->defaultlang).'\'));';
				$reset_scripts .= 'jQuery(\'#'.$prefix.'day\').val(d.getDate().pad());';
				$reset_scripts .= 'jQuery(\'#'.$prefix.'month\').val(parseInt(d.getMonth().pad()) + 1);';
				$reset_scripts .= 'jQuery(\'#'.$prefix.'year\').val(d.getFullYear());';
				*/
				$reset_scripts .= 'jQuery(\'#'.$prefix.'\').val(\''.dol_print_date($nowgmt, 'day', 'tzuserrel').'\');';
				$reset_scripts .= 'jQuery(\'#'.$prefix.'day\').val(\''.dol_print_date($nowgmt, '%d', 'tzuserrel').'\');';
				$reset_scripts .= 'jQuery(\'#'.$prefix.'month\').val(\''.dol_print_date($nowgmt, '%m', 'tzuserrel').'\');';
				$reset_scripts .= 'jQuery(\'#'.$prefix.'year\').val(\''.dol_print_date($nowgmt, '%Y', 'tzuserrel').'\');';
			}
			/*if ($usecalendar == "eldy")
			{
				$base=DOL_URL_ROOT.'/core/';
				$reset_scripts .= 'resetDP(\''.$base.'\',\''.$prefix.'\',\''.$langs->trans("FormatDateShortJavaInput").'\',\''.$langs->defaultlang.'\');';
			}
			else
			{
				$reset_scripts .= 'this.form.elements[\''.$prefix.'day\'].value=formatDate(new Date(), \'d\'); ';
				$reset_scripts .= 'this.form.elements[\''.$prefix.'month\'].value=formatDate(new Date(), \'M\'); ';
				$reset_scripts .= 'this.form.elements[\''.$prefix.'year\'].value=formatDate(new Date(), \'yyyy\'); ';
			}*/
			// Update the hour part
			if ($h) {
				if ($fullday) {
					$reset_scripts .= " if (jQuery('#fullday:checked').val() == null) {";
				}
				//$reset_scripts .= 'this.form.elements[\''.$prefix.'hour\'].value=formatDate(new Date(), \'HH\'); ';
				if ($addnowlink == 1) {
					$reset_scripts .= 'jQuery(\'#'.$prefix.'hour\').val(\''.dol_print_date($nowgmt, '%H', 'tzuserrel').'\');';
					$reset_scripts .= 'jQuery(\'#'.$prefix.'hour\').change();';
				} elseif ($addnowlink == 2) {
					$reset_scripts .= 'jQuery(\'#'.$prefix.'hour\').val(d.getHours().pad());';
					$reset_scripts .= 'jQuery(\'#'.$prefix.'hour\').change();';
				}

				if ($fullday) {
					$reset_scripts .= ' } ';
				}
			}
			// Update the minute part
			if ($m) {
				if ($fullday) {
					$reset_scripts .= " if (jQuery('#fullday:checked').val() == null) {";
				}
				//$reset_scripts .= 'this.form.elements[\''.$prefix.'min\'].value=formatDate(new Date(), \'mm\'); ';
				if ($addnowlink == 1) {
					$reset_scripts .= 'jQuery(\'#'.$prefix.'min\').val(\''.dol_print_date($nowgmt, '%M', 'tzuserrel').'\');';
					$reset_scripts .= 'jQuery(\'#'.$prefix.'min\').change();';
				} elseif ($addnowlink == 2) {
					$reset_scripts .= 'jQuery(\'#'.$prefix.'min\').val(d.getMinutes().pad());';
					$reset_scripts .= 'jQuery(\'#'.$prefix.'min\').change();';
				}
				if ($fullday) {
					$reset_scripts .= ' } ';
				}
			}
			// If reset_scripts is not empty, print the link with the reset_scripts in the onClick
			if ($reset_scripts && empty($conf->dol_optimize_smallscreen)) {
				$retstring .= ' <button class="dpInvisibleButtons datenowlink" id="'.$prefix.'ButtonNow" type="button" name="_useless" value="now" onClick="'.$reset_scripts.'">';
				$retstring .= $langs->trans("Now");
				$retstring .= '</button> ';
			}
		}

		// Add a "Plus one hour" link
		if ($conf->use_javascript_ajax && $addplusone) {
			// Script which will be inserted in the onClick of the "Add plusone" link
			$reset_scripts = "";

			// Generate the date part, depending on the use or not of the javascript calendar
			$reset_scripts .= 'jQuery(\'#'.$prefix.'\').val(\''.dol_print_date($nowgmt, 'dayinputnoreduce', 'tzuserrel').'\');';
			$reset_scripts .= 'jQuery(\'#'.$prefix.'day\').val(\''.dol_print_date($nowgmt, '%d', 'tzuserrel').'\');';
			$reset_scripts .= 'jQuery(\'#'.$prefix.'month\').val(\''.dol_print_date($nowgmt, '%m', 'tzuserrel').'\');';
			$reset_scripts .= 'jQuery(\'#'.$prefix.'year\').val(\''.dol_print_date($nowgmt, '%Y', 'tzuserrel').'\');';
			// Update the hour part
			if ($h) {
				if ($fullday) {
					$reset_scripts .= " if (jQuery('#fullday:checked').val() == null) {";
				}
				$reset_scripts .= 'jQuery(\'#'.$prefix.'hour\').val(\''.dol_print_date($nowgmt, '%H', 'tzuserrel').'\');';
				if ($fullday) {
					$reset_scripts .= ' } ';
				}
			}
			// Update the minute part
			if ($m) {
				if ($fullday) {
					$reset_scripts .= " if (jQuery('#fullday:checked').val() == null) {";
				}
				$reset_scripts .= 'jQuery(\'#'.$prefix.'min\').val(\''.dol_print_date($nowgmt, '%M', 'tzuserrel').'\');';
				if ($fullday) {
					$reset_scripts .= ' } ';
				}
			}
			// If reset_scripts is not empty, print the link with the reset_scripts in the onClick
			if ($reset_scripts && empty($conf->dol_optimize_smallscreen)) {
				$retstring .= ' <button class="dpInvisibleButtons datenowlink" id="'.$prefix.'ButtonPlusOne" type="button" name="_useless2" value="plusone" onClick="'.$reset_scripts.'">';
				$retstring .= $langs->trans("DateStartPlusOne");
				$retstring .= '</button> ';
			}
		}

		// Add a link to set data
		if ($conf->use_javascript_ajax && $adddateof) {
			$tmparray = dol_getdate($adddateof);
			if (empty($labeladddateof)) {
				$labeladddateof = $langs->trans("DateInvoice");
			}
			$retstring .= ' - <button class="dpInvisibleButtons datenowlink" id="dateofinvoice" type="button" name="_dateofinvoice" value="now" onclick="console.log(\'Click on now link\'); jQuery(\'#re\').val(\''.dol_print_date($adddateof, 'dayinputnoreduce').'\');jQuery(\'#reday\').val(\''.$tmparray['mday'].'\');jQuery(\'#remonth\').val(\''.$tmparray['mon'].'\');jQuery(\'#reyear\').val(\''.$tmparray['year'].'\');">'.$labeladddateof.'</a>';
		}

		return $retstring;
	}

	/**
	 * selectTypeDuration
	 *
	 * @param   string   	$prefix     	Prefix
	 * @param   string   	$selected   	Selected duration type
	 * @param	array		$excludetypes	Array of duration types to exclude. Example array('y', 'm')
	 * @return  string      	         	HTML select string
	 */
	public function selectTypeDuration($prefix, $selected = 'i', $excludetypes = array())
	{
		global $langs;

		$TDurationTypes = array(
			'y'=>$langs->trans('Years'),
			'm'=>$langs->trans('Month'),
			'w'=>$langs->trans('Weeks'),
			'd'=>$langs->trans('Days'),
			'h'=>$langs->trans('Hours'),
			'i'=>$langs->trans('Minutes')
		);

		// Removed undesired duration types
		foreach ($excludetypes as $value) {
			unset($TDurationTypes[$value]);
		}

		$retstring = '<select class="flat minwidth75 maxwidth100" id="select_'.$prefix.'type_duration" name="'.$prefix.'type_duration">';
		foreach ($TDurationTypes as $key => $typeduration) {
			$retstring .= '<option value="'.$key.'"';
			if ($key == $selected) {
				$retstring .= " selected";
			}
			$retstring .= ">".$typeduration."</option>";
		}
		$retstring .= "</select>";

		$retstring .= ajax_combobox('select_'.$prefix.'type_duration');

		return $retstring;
	}

	// phpcs:disable PEAR.NamingConventions.ValidFunctionName.ScopeNotCamelCaps
	/**
	 *  Function to show a form to select a duration on a page
	 *
	 *	@param	string		$prefix   		Prefix for input fields
	 *	@param  int			$iSecond  		Default preselected duration (number of seconds or '')
	 * 	@param	int			$disabled       Disable the combo box
	 * 	@param	string		$typehour		If 'select' then input hour and input min is a combo,
	 *						            	If 'text' input hour is in text and input min is a text,
	 *						            	If 'textselect' input hour is in text and input min is a combo
	 *  @param	integer		$minunderhours	If 1, show minutes selection under the hours
	 * 	@param	int			$nooutput		Do not output html string but return it
	 *  @return	string|void
	 */
	public function select_duration($prefix, $iSecond = '', $disabled = 0, $typehour = 'select', $minunderhours = 0, $nooutput = 0)
	{
		// phpcs:enable
		global $langs;

		$retstring = '<span class="nowraponall">';

		$hourSelected = 0;
		$minSelected = 0;

		// Hours
		if ($iSecond != '') {
			require_once DOL_DOCUMENT_ROOT.'/core/lib/date.lib.php';

			$hourSelected = convertSecondToTime($iSecond, 'allhour');
			$minSelected = convertSecondToTime($iSecond, 'min');
		}

		if ($typehour == 'select') {
			$retstring .= '<select class="flat" id="select_'.$prefix.'hour" name="'.$prefix.'hour"'.($disabled ? ' disabled' : '').'>';
			for ($hour = 0; $hour < 25; $hour++) {	// For a duration, we allow 24 hours
				$retstring .= '<option value="'.$hour.'"';
				if ($hourSelected == $hour) {
					$retstring .= " selected";
				}
				$retstring .= ">".$hour."</option>";
			}
			$retstring .= "</select>";
		} elseif ($typehour == 'text' || $typehour == 'textselect') {
			$retstring .= '<input placeholder="'.$langs->trans('HourShort').'" type="number" min="0" name="'.$prefix.'hour"'.($disabled ? ' disabled' : '').' class="flat maxwidth50 inputhour" value="'.(($hourSelected != '') ? ((int) $hourSelected) : '').'">';
		} else {
			return 'BadValueForParameterTypeHour';
		}

		if ($typehour != 'text') {
			$retstring .= ' '.$langs->trans('HourShort');
		} else {
			$retstring .= '<span class="">:</span>';
		}

		// Minutes
		if ($minunderhours) {
			$retstring .= '<br>';
		} else {
			$retstring .= '<span class="hideonsmartphone">&nbsp;</span>';
		}

		if ($typehour == 'select' || $typehour == 'textselect') {
			$retstring .= '<select class="flat" id="select_'.$prefix.'min" name="'.$prefix.'min"'.($disabled ? ' disabled' : '').'>';
			for ($min = 0; $min <= 55; $min = $min + 5) {
				$retstring .= '<option value="'.$min.'"';
				if ($minSelected == $min) {
					$retstring .= ' selected';
				}
				$retstring .= '>'.$min.'</option>';
			}
			$retstring .= "</select>";
		} elseif ($typehour == 'text') {
			$retstring .= '<input placeholder="'.$langs->trans('MinuteShort').'" type="number" min="0" name="'.$prefix.'min"'.($disabled ? ' disabled' : '').' class="flat maxwidth50 inputminute" value="'.(($minSelected != '') ? ((int) $minSelected) : '').'">';
		}

		if ($typehour != 'text') {
			$retstring .= ' '.$langs->trans('MinuteShort');
		}

		$retstring.="</span>";

		if (!empty($nooutput)) {
			return $retstring;
		}

		print $retstring;
		return;
	}

	/**
	 *  Return list of tickets in Ajax if Ajax activated or go to selectTicketsList
	 *
	 *  @param		int			$selected				Preselected tickets
	 *  @param		string		$htmlname				Name of HTML select field (must be unique in page).
	 *  @param  	string		$filtertype     		To add a filter
	 *  @param		int			$limit					Limit on number of returned lines
	 *  @param		int			$status					Ticket status
	 *  @param		string		$selected_input_value	Value of preselected input text (for use with ajax)
	 *  @param		int			$hidelabel				Hide label (0=no, 1=yes, 2=show search icon (before) and placeholder, 3 search icon after)
	 *  @param		array		$ajaxoptions			Options for ajax_autocompleter
	 *  @param      int			$socid					Thirdparty Id (to get also price dedicated to this customer)
	 *  @param		string		$showempty				'' to not show empty line. Translation key to show an empty line. '1' show empty line with no text.
	 * 	@param		int			$forcecombo				Force to use combo box
	 *  @param      string      $morecss                Add more css on select
	 *  @param 		array 		$selected_combinations 	Selected combinations. Format: array([attrid] => attrval, [...])
	 *  @param		string		$nooutput				No print, return the output into a string
	 *  @return		void|string
	 */
	public function selectTickets($selected = '', $htmlname = 'ticketid', $filtertype = '', $limit = 0, $status = 1, $selected_input_value = '', $hidelabel = 0, $ajaxoptions = array(), $socid = 0, $showempty = '1', $forcecombo = 0, $morecss = '', $selected_combinations = null, $nooutput = 0)
	{
		global $langs, $conf;

		$out = '';

		// check parameters
		if (is_null($ajaxoptions)) $ajaxoptions = array();

		if (!empty($conf->use_javascript_ajax) && !empty($conf->global->TICKET_USE_SEARCH_TO_SELECT)) {
			$placeholder = '';

			if ($selected && empty($selected_input_value)) {
				require_once DOL_DOCUMENT_ROOT.'/ticket/class/ticket.class.php';
				$tickettmpselect = new Ticket($this->db);
				$tickettmpselect->fetch($selected);
				$selected_input_value = $tickettmpselect->ref;
				unset($tickettmpselect);
			}

			$urloption = '';
			$out .= ajax_autocompleter($selected, $htmlname, DOL_URL_ROOT.'/ticket/ajax/tickets.php', $urloption, $conf->global->PRODUIT_USE_SEARCH_TO_SELECT, 1, $ajaxoptions);

			if (empty($hidelabel)) $out .= $langs->trans("RefOrLabel").' : ';
			elseif ($hidelabel > 1) {
				$placeholder = ' placeholder="'.$langs->trans("RefOrLabel").'"';
				if ($hidelabel == 2) {
					$out .= img_picto($langs->trans("Search"), 'search');
				}
			}
			$out .= '<input type="text" class="minwidth100" name="search_'.$htmlname.'" id="search_'.$htmlname.'" value="'.$selected_input_value.'"'.$placeholder.' '.(!empty($conf->global->PRODUCT_SEARCH_AUTOFOCUS) ? 'autofocus' : '').' />';
			if ($hidelabel == 3) {
				$out .= img_picto($langs->trans("Search"), 'search');
			}
		} else {
			$out .= $this->selectTicketsList($selected, $htmlname, $filtertype, $limit, $status, 0, $socid, $showempty, $forcecombo, $morecss);
		}

		if (empty($nooutput)) print $out;
		else return $out;
	}


	/**
	 *	Return list of tickets.
	 *  Called by selectTickets.
	 *
	 *	@param      int		$selected           Preselected ticket
	 *	@param      string	$htmlname           Name of select html
	 *  @param		string	$filtertype         Filter on ticket type
	 *	@param      int		$limit              Limit on number of returned lines
	 * 	@param      string	$filterkey          Filter on ticket ref or subject
	 *	@param		int		$status             Ticket status
	 *  @param      int		$outputmode         0=HTML select string, 1=Array
	 *  @param		string	$showempty		    '' to not show empty line. Translation key to show an empty line. '1' show empty line with no text.
	 * 	@param		int		$forcecombo		    Force to use combo box
	 *  @param      string  $morecss            Add more css on select
	 *  @return     array    				    Array of keys for json
	 */
	public function selectTicketsList($selected = '', $htmlname = 'ticketid', $filtertype = '', $limit = 20, $filterkey = '', $status = 1, $outputmode = 0, $showempty = '1', $forcecombo = 0, $morecss = '')
	{
		global $langs, $conf;

		$out = '';
		$outarray = array();

		$selectFields = " p.rowid, p.ref, p.message";

		$sql = "SELECT ";
		$sql .= $selectFields;
		$sql .= " FROM ".$this->db->prefix()."ticket as p";
		$sql .= ' WHERE p.entity IN ('.getEntity('ticket').')';

		// Add criteria on ref/label
		if ($filterkey != '') {
			$sql .= ' AND (';
			$prefix = empty($conf->global->TICKET_DONOTSEARCH_ANYWHERE) ? '%' : ''; // Can use index if PRODUCT_DONOTSEARCH_ANYWHERE is on
			// For natural search
			$scrit = explode(' ', $filterkey);
			$i = 0;
			if (count($scrit) > 1) $sql .= "(";
			foreach ($scrit as $crit) {
				if ($i > 0) $sql .= " AND ";
				$sql .= "(p.ref LIKE '".$this->db->escape($prefix.$crit)."%' OR p.subject LIKE '".$this->db->escape($prefix.$crit)."%'";
				$sql .= ")";
				$i++;
			}
			if (count($scrit) > 1) $sql .= ")";
			$sql .= ')';
		}

		$sql .= $this->db->plimit($limit, 0);

		// Build output string
		dol_syslog(get_class($this)."::selectTicketsList search tickets", LOG_DEBUG);
		$result = $this->db->query($sql);
		if ($result) {
			require_once DOL_DOCUMENT_ROOT.'/ticket/class/ticket.class.php';
			require_once DOL_DOCUMENT_ROOT.'/core/lib/ticket.lib.php';

			$num = $this->db->num_rows($result);

			$events = null;

			if (!$forcecombo) {
				include_once DOL_DOCUMENT_ROOT.'/core/lib/ajax.lib.php';
				$out .= ajax_combobox($htmlname, $events, $conf->global->TICKET_USE_SEARCH_TO_SELECT);
			}

			$out .= '<select class="flat'.($morecss ? ' '.$morecss : '').'" name="'.$htmlname.'" id="'.$htmlname.'">';

			$textifempty = '';
			// Do not use textifempty = ' ' or '&nbsp;' here, or search on key will search on ' key'.
			//if (! empty($conf->use_javascript_ajax) || $forcecombo) $textifempty='';
			if (!empty($conf->global->TICKET_USE_SEARCH_TO_SELECT)) {
				if ($showempty && !is_numeric($showempty)) $textifempty = $langs->trans($showempty);
				else $textifempty .= $langs->trans("All");
			} else {
				if ($showempty && !is_numeric($showempty)) $textifempty = $langs->trans($showempty);
			}
			if ($showempty) $out .= '<option value="0" selected>'.$textifempty.'</option>';

			$i = 0;
			while ($num && $i < $num) {
				$opt = '';
				$optJson = array();
				$objp = $this->db->fetch_object($result);

				$this->constructTicketListOption($objp, $opt, $optJson, $selected, $filterkey);
				// Add new entry
				// "key" value of json key array is used by jQuery automatically as selected value
				// "label" value of json key array is used by jQuery automatically as text for combo box
				$out .= $opt;
				array_push($outarray, $optJson);

				$i++;
			}

			$out .= '</select>';

			$this->db->free($result);

			if (empty($outputmode)) return $out;
			return $outarray;
		} else {
			dol_print_error($this->db);
		}
	}

	/**
	 * constructTicketListOption.
	 * This define value for &$opt and &$optJson.
	 *
	 * @param 	resource	$objp			    Result set of fetch
	 * @param 	string		$opt			    Option (var used for returned value in string option format)
	 * @param 	string		$optJson		    Option (var used for returned value in json format)
	 * @param 	string		$selected		    Preselected value
	 * @param   string      $filterkey          Filter key to highlight
	 * @return	void
	 */
	protected function constructTicketListOption(&$objp, &$opt, &$optJson, $selected, $filterkey = '')
	{
		$outkey = '';
		$outref = '';
		$outtype = '';

		$outkey = $objp->rowid;
		$outref = $objp->ref;
		$outtype = $objp->fk_product_type;

		$opt = '<option value="'.$objp->rowid.'"';
		$opt .= ($objp->rowid == $selected) ? ' selected' : '';
		$opt .= '>';
		$opt .= $objp->ref;
		$objRef = $objp->ref;
		if (!empty($filterkey) && $filterkey != '') $objRef = preg_replace('/('.preg_quote($filterkey, '/').')/i', '<strong>$1</strong>', $objRef, 1);

		$opt .= "</option>\n";
		$optJson = array('key'=>$outkey, 'value'=>$outref, 'type'=>$outtype);
	}

	/**
	 *  Return list of projects in Ajax if Ajax activated or go to selectTicketsList
	 *
	 *  @param		int			$selected				Preselected tickets
	 *  @param		string		$htmlname				Name of HTML select field (must be unique in page).
	 *  @param  	string		$filtertype     		To add a filter
	 *  @param		int			$limit					Limit on number of returned lines
	 *  @param		int			$status					Ticket status
	 *  @param		string		$selected_input_value	Value of preselected input text (for use with ajax)
	 *  @param		int			$hidelabel				Hide label (0=no, 1=yes, 2=show search icon (before) and placeholder, 3 search icon after)
	 *  @param		array		$ajaxoptions			Options for ajax_autocompleter
	 *  @param      int			$socid					Thirdparty Id (to get also price dedicated to this customer)
	 *  @param		string		$showempty				'' to not show empty line. Translation key to show an empty line. '1' show empty line with no text.
	 * 	@param		int			$forcecombo				Force to use combo box
	 *  @param      string      $morecss                Add more css on select
	 *  @param 		array 		$selected_combinations 	Selected combinations. Format: array([attrid] => attrval, [...])
	 *  @param		string		$nooutput				No print, return the output into a string
	 *  @return		void|string
	 */
	public function selectProjects($selected = '', $htmlname = 'projectid', $filtertype = '', $limit = 0, $status = 1, $selected_input_value = '', $hidelabel = 0, $ajaxoptions = array(), $socid = 0, $showempty = '1', $forcecombo = 0, $morecss = '', $selected_combinations = null, $nooutput = 0)
	{
		global $langs, $conf;

		$out = '';

		// check parameters
		if (is_null($ajaxoptions)) $ajaxoptions = array();

		if (!empty($conf->use_javascript_ajax) && !empty($conf->global->TICKET_USE_SEARCH_TO_SELECT)) {
			$placeholder = '';

			if ($selected && empty($selected_input_value)) {
				require_once DOL_DOCUMENT_ROOT.'/projet/class/project.class.php';
				$projecttmpselect = new Project($this->db);
				$projecttmpselect->fetch($selected);
				$selected_input_value = $projecttmpselect->ref;
				unset($projecttmpselect);
			}

			$out .= ajax_autocompleter($selected, $htmlname, DOL_URL_ROOT.'/projet/ajax/projects.php', $urloption, $conf->global->PRODUIT_USE_SEARCH_TO_SELECT, 1, $ajaxoptions);

			if (empty($hidelabel)) $out .= $langs->trans("RefOrLabel").' : ';
			elseif ($hidelabel > 1) {
				$placeholder = ' placeholder="'.$langs->trans("RefOrLabel").'"';
				if ($hidelabel == 2) {
					$out .= img_picto($langs->trans("Search"), 'search');
				}
			}
			$out .= '<input type="text" class="minwidth100" name="search_'.$htmlname.'" id="search_'.$htmlname.'" value="'.$selected_input_value.'"'.$placeholder.' '.(!empty($conf->global->PRODUCT_SEARCH_AUTOFOCUS) ? 'autofocus' : '').' />';
			if ($hidelabel == 3) {
				$out .= img_picto($langs->trans("Search"), 'search');
			}
		} else {
			$out .= $this->selectProjectsList($selected, $htmlname, $filtertype, $limit, $status, 0, $socid, $showempty, $forcecombo, $morecss);
		}

		if (empty($nooutput)) print $out;
		else return $out;
	}

	/**
	 *	Return list of projects.
	 *  Called by selectProjects.
	 *
	 *	@param      int		$selected           Preselected project
	 *	@param      string	$htmlname           Name of select html
	 *  @param		string	$filtertype         Filter on project type
	 *	@param      int		$limit              Limit on number of returned lines
	 * 	@param      string	$filterkey          Filter on project ref or subject
	 *	@param		int		$status             Ticket status
	 *  @param      int		$outputmode         0=HTML select string, 1=Array
	 *  @param		string	$showempty		    '' to not show empty line. Translation key to show an empty line. '1' show empty line with no text.
	 * 	@param		int		$forcecombo		    Force to use combo box
	 *  @param      string  $morecss            Add more css on select
	 *  @return     array    				    Array of keys for json
	 */
	public function selectProjectsList($selected = '', $htmlname = 'projectid', $filtertype = '', $limit = 20, $filterkey = '', $status = 1, $outputmode = 0, $showempty = '1', $forcecombo = 0, $morecss = '')
	{
		global $langs, $conf;

		$out = '';
		$outarray = array();

		$selectFields = " p.rowid, p.ref";

		$sql = "SELECT ";
		$sql .= $selectFields;
		$sql .= " FROM ".$this->db->prefix()."projet as p";
		$sql .= ' WHERE p.entity IN ('.getEntity('project').')';

		// Add criteria on ref/label
		if ($filterkey != '') {
			$sql .= ' AND (';
			$prefix = empty($conf->global->TICKET_DONOTSEARCH_ANYWHERE) ? '%' : ''; // Can use index if PRODUCT_DONOTSEARCH_ANYWHERE is on
			// For natural search
			$scrit = explode(' ', $filterkey);
			$i = 0;
			if (count($scrit) > 1) $sql .= "(";
			foreach ($scrit as $crit) {
				if ($i > 0) $sql .= " AND ";
				$sql .= "p.ref LIKE '".$this->db->escape($prefix.$crit)."%'";
				$sql .= "";
				$i++;
			}
			if (count($scrit) > 1) $sql .= ")";
			$sql .= ')';
		}

		$sql .= $this->db->plimit($limit, 0);

		// Build output string
		dol_syslog(get_class($this)."::selectProjectsList search projects", LOG_DEBUG);
		$result = $this->db->query($sql);
		if ($result) {
			require_once DOL_DOCUMENT_ROOT.'/projet/class/project.class.php';
			require_once DOL_DOCUMENT_ROOT.'/core/lib/project.lib.php';

			$num = $this->db->num_rows($result);

			$events = null;

			if (!$forcecombo) {
				include_once DOL_DOCUMENT_ROOT.'/core/lib/ajax.lib.php';
				$out .= ajax_combobox($htmlname, $events, $conf->global->PROJECT_USE_SEARCH_TO_SELECT);
			}

			$out .= '<select class="flat'.($morecss ? ' '.$morecss : '').'" name="'.$htmlname.'" id="'.$htmlname.'">';

			$textifempty = '';
			// Do not use textifempty = ' ' or '&nbsp;' here, or search on key will search on ' key'.
			//if (! empty($conf->use_javascript_ajax) || $forcecombo) $textifempty='';
			if (!empty($conf->global->PROJECT_USE_SEARCH_TO_SELECT)) {
				if ($showempty && !is_numeric($showempty)) $textifempty = $langs->trans($showempty);
				else $textifempty .= $langs->trans("All");
			} else {
				if ($showempty && !is_numeric($showempty)) $textifempty = $langs->trans($showempty);
			}
			if ($showempty) $out .= '<option value="0" selected>'.$textifempty.'</option>';

			$i = 0;
			while ($num && $i < $num) {
				$opt = '';
				$optJson = array();
				$objp = $this->db->fetch_object($result);

				$this->constructProjectListOption($objp, $opt, $optJson, $selected, $filterkey);
				// Add new entry
				// "key" value of json key array is used by jQuery automatically as selected value
				// "label" value of json key array is used by jQuery automatically as text for combo box
				$out .= $opt;
				array_push($outarray, $optJson);

				$i++;
			}

			$out .= '</select>';

			$this->db->free($result);

			if (empty($outputmode)) return $out;
			return $outarray;
		} else {
			dol_print_error($this->db);
		}
	}

	/**
	 * constructProjectListOption.
	 * This define value for &$opt and &$optJson.
	 *
	 * @param 	resource	$objp			    Result set of fetch
	 * @param 	string		$opt			    Option (var used for returned value in string option format)
	 * @param 	string		$optJson		    Option (var used for returned value in json format)
	 * @param 	string		$selected		    Preselected value
	 * @param   string      $filterkey          Filter key to highlight
	 * @return	void
	 */
	protected function constructProjectListOption(&$objp, &$opt, &$optJson, $selected, $filterkey = '')
	{
		$outkey = '';
		$outval = '';
		$outref = '';
		$outlabel = '';
		$outtype = '';

		$label = $objp->label;

		$outkey = $objp->rowid;
		$outref = $objp->ref;
		$outlabel = $objp->label;
		$outtype = $objp->fk_product_type;

		$opt = '<option value="'.$objp->rowid.'"';
		$opt .= ($objp->rowid == $selected) ? ' selected' : '';
		$opt .= '>';
		$opt .= $objp->ref;
		$objRef = $objp->ref;
		if (!empty($filterkey) && $filterkey != '') $objRef = preg_replace('/('.preg_quote($filterkey, '/').')/i', '<strong>$1</strong>', $objRef, 1);
		$outval .= $objRef;

		$opt .= "</option>\n";
		$optJson = array('key'=>$outkey, 'value'=>$outref, 'type'=>$outtype);
	}


	/**
	 *  Return list of members in Ajax if Ajax activated or go to selectTicketsList
	 *
	 *  @param		int			$selected				Preselected tickets
	 *  @param		string		$htmlname				Name of HTML select field (must be unique in page).
	 *  @param  	string		$filtertype     		To add a filter
	 *  @param		int			$limit					Limit on number of returned lines
	 *  @param		int			$status					Ticket status
	 *  @param		string		$selected_input_value	Value of preselected input text (for use with ajax)
	 *  @param		int			$hidelabel				Hide label (0=no, 1=yes, 2=show search icon before and placeholder, 3 search icon after)
	 *  @param		array		$ajaxoptions			Options for ajax_autocompleter
	 *  @param      int			$socid					Thirdparty Id (to get also price dedicated to this customer)
	 *  @param		string		$showempty				'' to not show empty line. Translation key to show an empty line. '1' show empty line with no text.
	 * 	@param		int			$forcecombo				Force to use combo box
	 *  @param      string      $morecss                Add more css on select
	 *  @param 		array 		$selected_combinations 	Selected combinations. Format: array([attrid] => attrval, [...])
	 *  @param		string		$nooutput				No print, return the output into a string
	 *  @return		void|string
	 */
	public function selectMembers($selected = '', $htmlname = 'adherentid', $filtertype = '', $limit = 0, $status = 1, $selected_input_value = '', $hidelabel = 0, $ajaxoptions = array(), $socid = 0, $showempty = '1', $forcecombo = 0, $morecss = '', $selected_combinations = null, $nooutput = 0)
	{
		global $langs, $conf;

		$out = '';

		// check parameters
		if (is_null($ajaxoptions)) $ajaxoptions = array();

		if (!empty($conf->use_javascript_ajax) && !empty($conf->global->TICKET_USE_SEARCH_TO_SELECT)) {
			$placeholder = '';
			$urloption = '';

			if ($selected && empty($selected_input_value)) {
				require_once DOL_DOCUMENT_ROOT.'/adherents/class/adherent.class.php';
				$adherenttmpselect = new Adherent($this->db);
				$adherenttmpselect->fetch($selected);
				$selected_input_value = $adherenttmpselect->ref;
				unset($adherenttmpselect);
			}

			$urloption = '';

			$out .= ajax_autocompleter($selected, $htmlname, DOL_URL_ROOT.'/adherents/ajax/adherents.php', $urloption, $conf->global->PRODUIT_USE_SEARCH_TO_SELECT, 1, $ajaxoptions);

			if (empty($hidelabel)) $out .= $langs->trans("RefOrLabel").' : ';
			elseif ($hidelabel > 1) {
				$placeholder = ' placeholder="'.$langs->trans("RefOrLabel").'"';
				if ($hidelabel == 2) {
					$out .= img_picto($langs->trans("Search"), 'search');
				}
			}
			$out .= '<input type="text" class="minwidth100" name="search_'.$htmlname.'" id="search_'.$htmlname.'" value="'.$selected_input_value.'"'.$placeholder.' '.(!empty($conf->global->PRODUCT_SEARCH_AUTOFOCUS) ? 'autofocus' : '').' />';
			if ($hidelabel == 3) {
				$out .= img_picto($langs->trans("Search"), 'search');
			}
		} else {
			$filterkey = '';

			$out .= $this->selectMembersList($selected, $htmlname, $filtertype, $limit, $filterkey, $status, 0, $showempty, $forcecombo, $morecss);
		}

		if (empty($nooutput)) print $out;
		else return $out;
	}

	/**
	 *	Return list of adherents.
	 *  Called by selectMembers.
	 *
	 *	@param      int		$selected           Preselected adherent
	 *	@param      string	$htmlname           Name of select html
	 *  @param		string	$filtertype         Filter on adherent type
	 *	@param      int		$limit              Limit on number of returned lines
	 * 	@param      string	$filterkey          Filter on member status
	 *	@param		int		$status             Member status
	 *  @param      int		$outputmode         0=HTML select string, 1=Array
	 *  @param		string	$showempty		    '' to not show empty line. Translation key to show an empty line. '1' show empty line with no text.
	 * 	@param		int		$forcecombo		    Force to use combo box
	 *  @param      string  $morecss            Add more css on select
	 *  @return     array    				    Array of keys for json
	 */
	public function selectMembersList($selected = '', $htmlname = 'adherentid', $filtertype = '', $limit = 20, $filterkey = '', $status = 1, $outputmode = 0, $showempty = '1', $forcecombo = 0, $morecss = '')
	{
		global $langs, $conf;

		$out = '';
		$outarray = array();

		$selectFields = " p.rowid, p.ref, p.firstname, p.lastname";

		$sql = "SELECT ";
		$sql .= $selectFields;
		$sql .= " FROM ".$this->db->prefix()."adherent as p";
		$sql .= ' WHERE p.entity IN ('.getEntity('adherent').')';

		// Add criteria on ref/label
		if ($filterkey != '') {
			$sql .= ' AND (';
			$prefix = empty($conf->global->MEMBER_DONOTSEARCH_ANYWHERE) ? '%' : ''; // Can use index if PRODUCT_DONOTSEARCH_ANYWHERE is on
			// For natural search
			$scrit = explode(' ', $filterkey);
			$i = 0;
			if (count($scrit) > 1) $sql .= "(";
			foreach ($scrit as $crit) {
				if ($i > 0) $sql .= " AND ";
				$sql .= "(p.firstname LIKE '".$this->db->escape($prefix.$crit)."%'";
				$sql .= " OR p.lastname LIKE '".$this->db->escape($prefix.$crit)."%')";
				$i++;
			}
			if (count($scrit) > 1) $sql .= ")";
			$sql .= ')';
		}
		if ($status != -1) {
			$sql .= ' AND statut = '.((int) $status);
		}
		$sql .= $this->db->plimit($limit, 0);

		// Build output string
		dol_syslog(get_class($this)."::selectMembersList search adherents", LOG_DEBUG);
		$result = $this->db->query($sql);
		if ($result) {
			require_once DOL_DOCUMENT_ROOT.'/adherents/class/adherent.class.php';
			require_once DOL_DOCUMENT_ROOT.'/core/lib/member.lib.php';

			$num = $this->db->num_rows($result);

			$events = null;

			if (!$forcecombo) {
				include_once DOL_DOCUMENT_ROOT.'/core/lib/ajax.lib.php';
				$out .= ajax_combobox($htmlname, $events, $conf->global->PROJECT_USE_SEARCH_TO_SELECT);
			}

			$out .= '<select class="flat'.($morecss ? ' '.$morecss : '').'" name="'.$htmlname.'" id="'.$htmlname.'">';

			$textifempty = '';
			// Do not use textifempty = ' ' or '&nbsp;' here, or search on key will search on ' key'.
			//if (! empty($conf->use_javascript_ajax) || $forcecombo) $textifempty='';
			if (!empty($conf->global->PROJECT_USE_SEARCH_TO_SELECT)) {
				if ($showempty && !is_numeric($showempty)) $textifempty = $langs->trans($showempty);
				else $textifempty .= $langs->trans("All");
			} else {
				if ($showempty && !is_numeric($showempty)) $textifempty = $langs->trans($showempty);
			}
			if ($showempty) {
				$out .= '<option value="-1" selected>'.$textifempty.'</option>';
			}

			$i = 0;
			while ($num && $i < $num) {
				$opt = '';
				$optJson = array();
				$objp = $this->db->fetch_object($result);

				$this->constructMemberListOption($objp, $opt, $optJson, $selected, $filterkey);

				// Add new entry
				// "key" value of json key array is used by jQuery automatically as selected value
				// "label" value of json key array is used by jQuery automatically as text for combo box
				$out .= $opt;
				array_push($outarray, $optJson);

				$i++;
			}

			$out .= '</select>';

			$this->db->free($result);

			if (empty($outputmode)) return $out;
			return $outarray;
		} else {
			dol_print_error($this->db);
		}
	}

	/**
	 * constructMemberListOption.
	 * This define value for &$opt and &$optJson.
	 *
	 * @param 	resource	$objp			    Result set of fetch
	 * @param 	string		$opt			    Option (var used for returned value in string option format)
	 * @param 	string		$optJson		    Option (var used for returned value in json format)
	 * @param 	string		$selected		    Preselected value
	 * @param   string      $filterkey          Filter key to highlight
	 * @return	void
	 */
	protected function constructMemberListOption(&$objp, &$opt, &$optJson, $selected, $filterkey = '')
	{
		$outkey = '';
		$outlabel = '';
		$outtype = '';

		$outkey = $objp->rowid;
		$outlabel = dolGetFirstLastname($objp->firstname, $objp->lastname);
		$outtype = $objp->fk_adherent_type;

		$opt = '<option value="'.$objp->rowid.'"';
		$opt .= ($objp->rowid == $selected) ? ' selected' : '';
		$opt .= '>';
		if (!empty($filterkey) && $filterkey != '') {
			$outlabel = preg_replace('/('.preg_quote($filterkey, '/').')/i', '<strong>$1</strong>', $outlabel, 1);
		}
		$opt .= $outlabel;
		$opt .= "</option>\n";

		$optJson = array('key'=>$outkey, 'value'=>$outlabel, 'type'=>$outtype);
	}

	/**
	 * Generic method to select a component from a combo list.
	 * Can use autocomplete with ajax after x key pressed or a full combo, depending on setup.
	 * This is the generic method that will replace all specific existing methods.
	 *
	 * @param 	string			$objectdesc			ObjectClass:PathToClass[:AddCreateButtonOrNot[:Filter[:Sortfield]]]
	 * @param	string			$htmlname			Name of HTML select component
	 * @param	int				$preselectedvalue	Preselected value (ID of element)
	 * @param	string			$showempty			''=empty values not allowed, 'string'=value show if we allow empty values (for example 'All', ...)
	 * @param	string			$searchkey			Search criteria
	 * @param	string			$placeholder		Place holder
	 * @param	string			$morecss			More CSS
	 * @param	string			$moreparams			More params provided to ajax call
	 * @param	int				$forcecombo			Force to load all values and output a standard combobox (with no beautification)
	 * @param	int				$disabled			1=Html component is disabled
	 * @param	string	        $selected_input_value	Value of preselected input text (for use with ajax)
	 * @return	string								Return HTML string
	 * @see selectForFormsList() select_thirdparty_list()
	 */
	public function selectForForms($objectdesc, $htmlname, $preselectedvalue, $showempty = '', $searchkey = '', $placeholder = '', $morecss = '', $moreparams = '', $forcecombo = 0, $disabled = 0, $selected_input_value = '')
	{
		global $conf, $user;

		$objecttmp = null;

		// Example of value for $objectdec:
		// Bom:bom/class/bom.class.php:0:t.status=1
		// Bom:bom/class/bom.class.php:0:t.status=1:ref
		// Bom:bom/class/bom.class.php:0:(t.status:=:1):ref
		$InfoFieldList = explode(":", $objectdesc, 4);
		$vartmp = (empty($InfoFieldList[3]) ? '' : $InfoFieldList[3]);
		$reg = array();
		if (preg_match('/^.*:(\w*)$/', $vartmp, $reg)) {
			$InfoFieldList[4] = $reg[1];	// take the sort field
		}
		$InfoFieldList[3] = preg_replace('/:\w*$/', '', $vartmp);	// take the filter field

		$classname = $InfoFieldList[0];
		$classpath = $InfoFieldList[1];
		$addcreatebuttonornot = empty($InfoFieldList[2]) ? 0 : $InfoFieldList[2];
		$filter = empty($InfoFieldList[3]) ? '' : $InfoFieldList[3];
		$sortfield = empty($InfoFieldList[4]) ? '' : $InfoFieldList[4];

		if (!empty($classpath)) {
			dol_include_once($classpath);

			if ($classname && class_exists($classname)) {
				$objecttmp = new $classname($this->db);
				// Make some replacement
				$sharedentities = getEntity(strtolower($classname));
				$objecttmp->filter = str_replace(
					array('__ENTITY__', '__SHARED_ENTITIES__', '__USER_ID__'),
					array($conf->entity, $sharedentities, $user->id),
					$filter
				);
			}
		}
		if (!is_object($objecttmp)) {
			dol_syslog('Error bad setup of type for field '.$InfoFieldList, LOG_WARNING);
			return 'Error bad setup of type for field '.join(',', $InfoFieldList);
		}

		//var_dump($objecttmp->filter);
		$prefixforautocompletemode = $objecttmp->element;
		if ($prefixforautocompletemode == 'societe') {
			$prefixforautocompletemode = 'company';
		}
		if ($prefixforautocompletemode == 'product') {
			$prefixforautocompletemode = 'produit';
		}
		$confkeyforautocompletemode = strtoupper($prefixforautocompletemode).'_USE_SEARCH_TO_SELECT'; // For example COMPANY_USE_SEARCH_TO_SELECT

		dol_syslog(get_class($this)."::selectForForms object->filter=".$objecttmp->filter, LOG_DEBUG);
		$out = '';
		if (!empty($conf->use_javascript_ajax) && !empty($conf->global->$confkeyforautocompletemode) && !$forcecombo) {
			// No immediate load of all database
			$placeholder = '';
			if ($preselectedvalue && empty($selected_input_value)) {
				$objecttmp->fetch($preselectedvalue);
				$selected_input_value = ($prefixforautocompletemode == 'company' ? $objecttmp->name : $objecttmp->ref);
				//unset($objecttmp);
			}

			$objectdesc = $classname.':'.$classpath.':'.$addcreatebuttonornot.':'.$filter;
			$urlforajaxcall = DOL_URL_ROOT.'/core/ajax/selectobject.php';

			// No immediate load of all database
			$urloption = 'htmlname='.urlencode($htmlname).'&outjson=1&objectdesc='.urlencode($objectdesc).'&filter='.urlencode($objecttmp->filter).($sortfield ? '&sortfield='.urlencode($sortfield) : '');
			// Activate the auto complete using ajax call.
			$out .= ajax_autocompleter($preselectedvalue, $htmlname, $urlforajaxcall, $urloption, $conf->global->$confkeyforautocompletemode, 0, array());
			$out .= '<style type="text/css">.ui-autocomplete { z-index: 1003; }</style>';
			$out .= '<input type="text" class="'.$morecss.'"'.($disabled ? ' disabled="disabled"' : '').' name="search_'.$htmlname.'" id="search_'.$htmlname.'" value="'.$selected_input_value.'"'.($placeholder ? ' placeholder="'.dol_escape_htmltag($placeholder).'"' : '') .' />';
		} else {
			// Immediate load of table record. Note: filter is inside $objecttmp->filter
			$out .= $this->selectForFormsList($objecttmp, $htmlname, $preselectedvalue, $showempty, $searchkey, $placeholder, $morecss, $moreparams, $forcecombo, 0, $disabled, $sortfield);
		}

		return $out;
	}

	/**
	 * Function to forge a SQL criteria
	 *
	 * @param  array    $matches       Array of found string by regex search. Example: "t.ref:like:'SO-%'" or "t.date_creation:<:'20160101'" or "t.nature:is:NULL"
	 * @return string                  Forged criteria. Example: "t.field like 'abc%'"
	 */
	protected static function forgeCriteriaCallback($matches)
	{
		global $db;

		//dol_syslog("Convert matches ".$matches[1]);
		if (empty($matches[1])) {
			return '';
		}
		$tmp = explode(':', $matches[1]);
		if (count($tmp) < 3) {
			return '';
		}

		$tmpescaped = $tmp[2];
		$regbis = array();
		if (preg_match('/^\'(.*)\'$/', $tmpescaped, $regbis)) {
			$tmpescaped = "'".$db->escape($regbis[1])."'";
		} else {
			$tmpescaped = $db->escape($tmpescaped);
		}
		return $db->escape($tmp[0]).' '.strtoupper($db->escape($tmp[1]))." ".$tmpescaped;
	}

	/**
	 * Output html form to select an object.
	 * Note, this function is called by selectForForms or by ajax selectobject.php
	 *
	 * @param 	Object			$objecttmp			Object to knwo the table to scan for combo.
	 * @param	string			$htmlname			Name of HTML select component
	 * @param	int				$preselectedvalue	Preselected value (ID of element)
	 * @param	string			$showempty			''=empty values not allowed, 'string'=value show if we allow empty values (for example 'All', ...)
	 * @param	string			$searchkey			Search value
	 * @param	string			$placeholder		Place holder
	 * @param	string			$morecss			More CSS
	 * @param	string			$moreparams			More params provided to ajax call
	 * @param	int				$forcecombo			Force to load all values and output a standard combobox (with no beautification)
	 * @param	int				$outputmode			0=HTML select string, 1=Array
	 * @param	int				$disabled			1=Html component is disabled
	 * @param	string			$sortfield			Sort field
	 * @return	string|array						Return HTML string
	 * @see selectForForms()
	 */
	public function selectForFormsList($objecttmp, $htmlname, $preselectedvalue, $showempty = '', $searchkey = '', $placeholder = '', $morecss = '', $moreparams = '', $forcecombo = 0, $outputmode = 0, $disabled = 0, $sortfield = '')
	{
		global $conf, $langs, $user, $hookmanager;

		//print "$objecttmp->filter, $htmlname, $preselectedvalue, $showempty = '', $searchkey = '', $placeholder = '', $morecss = '', $moreparams = '', $forcecombo = 0, $outputmode = 0, $disabled";

		$prefixforautocompletemode = $objecttmp->element;
		if ($prefixforautocompletemode == 'societe') {
			$prefixforautocompletemode = 'company';
		}
		$confkeyforautocompletemode = strtoupper($prefixforautocompletemode).'_USE_SEARCH_TO_SELECT'; // For example COMPANY_USE_SEARCH_TO_SELECT

		if (!empty($objecttmp->fields)) {	// For object that declare it, it is better to use declared fields (like societe, contact, ...)
			$tmpfieldstoshow = '';
			foreach ($objecttmp->fields as $key => $val) {
				if (!dol_eval($val['enabled'], 1, 1, '1')) {
					continue;
				}
				if (!empty($val['showoncombobox'])) {
					$tmpfieldstoshow .= ($tmpfieldstoshow ? ',' : '').'t.'.$key;
				}
			}
			if ($tmpfieldstoshow) {
				$fieldstoshow = $tmpfieldstoshow;
			}
		} else {
			// For backward compatibility
			$objecttmp->fields['ref'] = array('type'=>'varchar(30)', 'label'=>'Ref', 'showoncombobox'=>1);
		}

		if (empty($fieldstoshow)) {
			if (isset($objecttmp->fields['ref'])) {
				$fieldstoshow = 't.ref';
			} else {
				$langs->load("errors");
				$this->error = $langs->trans("ErrorNoFieldWithAttributeShowoncombobox");
				return $langs->trans('ErrorNoFieldWithAttributeShowoncombobox');
			}
		}

		$out = '';
		$outarray = array();
		$tmparray = array();

		$num = 0;

		// Search data
		$sql = "SELECT t.rowid, ".$fieldstoshow." FROM ".$this->db->prefix().$objecttmp->table_element." as t";
		if (isset($objecttmp->ismultientitymanaged)) {
			if (!is_numeric($objecttmp->ismultientitymanaged)) {
				$tmparray = explode('@', $objecttmp->ismultientitymanaged);
				$sql .= " INNER JOIN ".$this->db->prefix().$tmparray[1]." as parenttable ON parenttable.rowid = t.".$tmparray[0];
			}
			if ($objecttmp->ismultientitymanaged === 'fk_soc@societe') {
				if (empty($user->rights->societe->client->voir) && !$user->socid) {
					$sql .= ", ".$this->db->prefix()."societe_commerciaux as sc";
				}
			}
		}

		// Add where from hooks
		$parameters = array();
		$reshook = $hookmanager->executeHooks('selectForFormsListWhere', $parameters); // Note that $action and $object may have been modified by hook
		if (!empty($hookmanager->resPrint)) {
			$sql .= $hookmanager->resPrint;
		} else {
			$sql .= " WHERE 1=1";
			if (isset($objecttmp->ismultientitymanaged)) {
				if ($objecttmp->ismultientitymanaged == 1) {
					$sql .= " AND t.entity IN (".getEntity($objecttmp->table_element).")";
				}
				if (!is_numeric($objecttmp->ismultientitymanaged)) {
					$sql .= " AND parenttable.entity = t.".$tmparray[0];
				}
				if ($objecttmp->ismultientitymanaged == 1 && !empty($user->socid)) {
					if ($objecttmp->element == 'societe') {
						$sql .= " AND t.rowid = ".((int) $user->socid);
					} else {
						$sql .= " AND t.fk_soc = ".((int) $user->socid);
					}
				}
				if ($objecttmp->ismultientitymanaged === 'fk_soc@societe') {
					if (empty($user->rights->societe->client->voir) && !$user->socid) {
						$sql .= " AND t.rowid = sc.fk_soc AND sc.fk_user = ".((int) $user->id);
					}
				}
			}
			if ($searchkey != '') {
				$sql .= natural_search(explode(',', $fieldstoshow), $searchkey);
			}
			if ($objecttmp->filter) {	 // Syntax example "(t.ref:like:'SO-%') and (t.date_creation:<:'20160101')"
				/*if (! DolibarrApi::_checkFilters($objecttmp->filter))
				{
					throw new RestException(503, 'Error when validating parameter sqlfilters '.$objecttmp->filter);
				}*/
				$regexstring = '\(([^:\'\(\)]+:[^:\'\(\)]+:[^\(\)]+)\)';
				$sql .= " AND (".preg_replace_callback('/'.$regexstring.'/', 'Form::forgeCriteriaCallback', $objecttmp->filter).")";
			}
		}
		$sql .= $this->db->order($sortfield ? $sortfield : $fieldstoshow, "ASC");
		//$sql.=$this->db->plimit($limit, 0);
		//print $sql;

		// Build output string
		$resql = $this->db->query($sql);
		if ($resql) {
			// Construct $out and $outarray
			$out .= '<select id="'.$htmlname.'" class="flat'.($morecss ? ' '.$morecss : '').'"'.($disabled ? ' disabled="disabled"' : '').($moreparams ? ' '.$moreparams : '').' name="'.$htmlname.'">'."\n";

			// Warning: Do not use textifempty = ' ' or '&nbsp;' here, or search on key will search on ' key'. Seems it is no more true with selec2 v4
			$textifempty = '&nbsp;';

			//if (! empty($conf->use_javascript_ajax) || $forcecombo) $textifempty='';
			if (!empty($conf->global->$confkeyforautocompletemode)) {
				if ($showempty && !is_numeric($showempty)) {
					$textifempty = $langs->trans($showempty);
				} else {
					$textifempty .= $langs->trans("All");
				}
			}
			if ($showempty) {
				$out .= '<option value="-1">'.$textifempty.'</option>'."\n";
			}

			$num = $this->db->num_rows($resql);
			$i = 0;
			if ($num) {
				while ($i < $num) {
					$obj = $this->db->fetch_object($resql);
					$label = '';
					$tmparray = explode(',', $fieldstoshow);
					$oldvalueforshowoncombobox = 0;
					foreach ($tmparray as $key => $val) {
						$val = preg_replace('/t\./', '', $val);
						$label .= (($label && $obj->$val) ? ($oldvalueforshowoncombobox != $objecttmp->fields[$val]['showoncombobox'] ? ' - ' : ' ') : '');
						$label .= $obj->$val;
						$oldvalueforshowoncombobox = !empty($objecttmp->fields[$val]['showoncombobox']) ? $objecttmp->fields[$val]['showoncombobox'] : 0;
					}
					if (empty($outputmode)) {
						if ($preselectedvalue > 0 && $preselectedvalue == $obj->rowid) {
							$out .= '<option value="'.$obj->rowid.'" selected>'.$label.'</option>';
						} else {
							$out .= '<option value="'.$obj->rowid.'">'.$label.'</option>';
						}
					} else {
						array_push($outarray, array('key'=>$obj->rowid, 'value'=>$label, 'label'=>$label));
					}

					$i++;
					if (($i % 10) == 0) {
						$out .= "\n";
					}
				}
			}

			$out .= '</select>'."\n";

			if (!$forcecombo) {
				include_once DOL_DOCUMENT_ROOT.'/core/lib/ajax.lib.php';
				$out .= ajax_combobox($htmlname, null, (!empty($conf->global->$confkeyforautocompletemode) ? $conf->global->$confkeyforautocompletemode : 0));
			}
		} else {
			dol_print_error($this->db);
		}

		$this->result = array('nbofelement'=>$num);

		if ($outputmode) {
			return $outarray;
		}
		return $out;
	}


	/**
	 *	Return a HTML select string, built from an array of key+value.
	 *  Note: Do not apply langs->trans function on returned content, content may be entity encoded twice.
	 *
	 *	@param	string			$htmlname			Name of html select area. Must start with "multi" if this is a multiselect
	 *	@param	array			$array				Array like array(key => value) or array(key=>array('label'=>..., 'data-...'=>..., 'disabled'=>..., 'css'=>...))
	 *	@param	string|string[]	$id					Preselected key or preselected keys for multiselect. Use 'ifone' to autoselect record if there is only one record.
	 *	@param	int|string		$show_empty			0 no empty value allowed, 1 or string to add an empty value into list (If 1: key is -1 and value is '' or '&nbsp;', If placeholder string: key is -1 and value is the string), <0 to add an empty value with key that is this value.
	 *	@param	int				$key_in_label		1 to show key into label with format "[key] value"
	 *	@param	int				$value_as_key		1 to use value as key
	 *	@param  string			$moreparam			Add more parameters onto the select tag. For example 'style="width: 95%"' to avoid select2 component to go over parent container
	 *	@param  int				$translate			1=Translate and encode value
	 * 	@param	int				$maxlen				Length maximum for labels
	 * 	@param	int				$disabled			Html select box is disabled
	 *  @param	string			$sort				'ASC' or 'DESC' = Sort on label, '' or 'NONE' or 'POS' = Do not sort, we keep original order
	 *  @param	string			$morecss			Add more class to css styles
	 *  @param	int				$addjscombo			Add js combo
	 *  @param  string          $moreparamonempty	Add more param on the empty option line. Not used if show_empty not set
	 *  @param  int             $disablebademail	1=Check if a not valid email, 2=Check string '---', and if found into value, disable and colorize entry
	 *  @param  int             $nohtmlescape		No html escaping.
	 * 	@return	string								HTML select string.
	 *  @see multiselectarray(), selectArrayAjax(), selectArrayFilter()
	 */
	public static function selectarray($htmlname, $array, $id = '', $show_empty = 0, $key_in_label = 0, $value_as_key = 0, $moreparam = '', $translate = 0, $maxlen = 0, $disabled = 0, $sort = '', $morecss = '', $addjscombo = 1, $moreparamonempty = '', $disablebademail = 0, $nohtmlescape = 0)
	{
		global $conf, $langs;

		// Do we want a multiselect ?
		//$jsbeautify = 0;
		//if (preg_match('/^multi/',$htmlname)) $jsbeautify = 1;
		$jsbeautify = 1;

		if ($value_as_key) {
			$array = array_combine($array, $array);
		}

		$out = '';

		if ($addjscombo < 0) {
			if (empty($conf->global->MAIN_OPTIMIZEFORTEXTBROWSER)) {
				$addjscombo = 1;
			} else {
				$addjscombo = 0;
			}
		}

		$out .= '<select id="'.preg_replace('/^\./', '', $htmlname).'" '.($disabled ? 'disabled="disabled" ' : '').'class="flat '.(preg_replace('/^\./', '', $htmlname)).($morecss ? ' '.$morecss : '').'"';
		$out .= ' name="'.preg_replace('/^\./', '', $htmlname).'" '.($moreparam ? $moreparam : '');
		$out .= '>';

		if ($show_empty) {
			$textforempty = ' ';
			if (!empty($conf->use_javascript_ajax)) {
				$textforempty = '&nbsp;'; // If we use ajaxcombo, we need &nbsp; here to avoid to have an empty element that is too small.
			}
			if (!is_numeric($show_empty)) {
				$textforempty = $show_empty;
			}
			$out .= '<option class="optiongrey" '.($moreparamonempty ? $moreparamonempty.' ' : '').'value="'.($show_empty < 0 ? $show_empty : -1).'"'.($id == $show_empty ? ' selected' : '').'>'.$textforempty.'</option>'."\n";
		}

		if (is_array($array)) {
			// Translate
			if ($translate) {
				foreach ($array as $key => $value) {
					if (!is_array($value)) {
						$array[$key] = $langs->trans($value);
					} else {
						$array[$key]['label'] = $langs->trans($value['label']);
					}
				}
			}

			// Sort
			if ($sort == 'ASC') {
				asort($array);
			} elseif ($sort == 'DESC') {
				arsort($array);
			}

			foreach ($array as $key => $tmpvalue) {
				if (is_array($tmpvalue)) {
					$value = $tmpvalue['label'];
					$disabled = empty($tmpvalue['disabled']) ? '' : ' disabled';
					$style = empty($tmpvalue['css']) ? '' : ' class="'.$tmpvalue['css'].'"';
				} else {
					$value = $tmpvalue;
					$disabled = '';
					$style = '';
				}
				if (!empty($disablebademail)) {
					if (($disablebademail == 1 && !preg_match('/&lt;.+@.+&gt;/', $value))
						|| ($disablebademail == 2 && preg_match('/---/', $value))) {
						$disabled = ' disabled';
						$style = ' class="warning"';
					}
				}

				if ($key_in_label) {
					if (empty($nohtmlescape)) {
						$selectOptionValue = dol_escape_htmltag($key.' - '.($maxlen ?dol_trunc($value, $maxlen) : $value));
					} else {
						$selectOptionValue = $key.' - '.($maxlen ?dol_trunc($value, $maxlen) : $value);
					}
				} else {
					if (empty($nohtmlescape)) {
						$selectOptionValue = dol_escape_htmltag($maxlen ?dol_trunc($value, $maxlen) : $value);
					} else {
						$selectOptionValue = $maxlen ?dol_trunc($value, $maxlen) : $value;
					}
					if ($value == '' || $value == '-') {
						$selectOptionValue = '&nbsp;';
					}
				}

				$out .= '<option value="'.$key.'"';
				$out .= $style.$disabled;
				if (is_array($id)) {
					if (in_array($key, $id) && !$disabled) {
						$out .= ' selected'; // To preselect a value
					}
				} else {
					$id = (string) $id; // if $id = 0, then $id = '0'
					if ($id != '' && ($id == $key || ($id == 'ifone' && count($array) == 1)) && !$disabled) {
						$out .= ' selected'; // To preselect a value
					}
				}
				if ($nohtmlescape) {
					$out .= ' data-html="'.dol_escape_htmltag($selectOptionValue).'"';
				}
				if (is_array($tmpvalue)) {
					foreach ($tmpvalue as $keyforvalue => $valueforvalue) {
						if (preg_match('/^data-/', $keyforvalue)) {
							$out .= ' '.$keyforvalue.'="'.$valueforvalue.'"';
						}
					}
				}
				$out .= '>';
				//var_dump($selectOptionValue);
				$out .= $selectOptionValue;
				$out .= "</option>\n";
			}
		}

		$out .= "</select>";

		// Add code for jquery to use multiselect
		if ($addjscombo && $jsbeautify) {
			// Enhance with select2
			include_once DOL_DOCUMENT_ROOT.'/core/lib/ajax.lib.php';
			$out .= ajax_combobox($htmlname, array(), 0, 0, 'resolve', $show_empty < 0 ? (string) $show_empty : '-1');
		}

		return $out;
	}


	/**
	 *	Return a HTML select string, built from an array of key+value, but content returned into select come from an Ajax call of an URL.
	 *  Note: Do not apply langs->trans function on returned content of Ajax service, content may be entity encoded twice.
	 *
	 *	@param	string	$htmlname       		Name of html select area
	 *	@param	string	$url					Url. Must return a json_encode of array(key=>array('text'=>'A text', 'url'=>'An url'), ...)
	 *	@param	string	$id             		Preselected key
	 *	@param  string	$moreparam      		Add more parameters onto the select tag
	 *	@param  string	$moreparamtourl 		Add more parameters onto the Ajax called URL
	 * 	@param	int		$disabled				Html select box is disabled
	 *  @param	int		$minimumInputLength		Minimum Input Length
	 *  @param	string	$morecss				Add more class to css styles
	 *  @param  int     $callurlonselect        If set to 1, some code is added so an url return by the ajax is called when value is selected.
	 *  @param  string  $placeholder            String to use as placeholder
	 *  @param  integer $acceptdelayedhtml      1 = caller is requesting to have html js content not returned but saved into global $delayedhtmlcontent (so caller can show it at end of page to avoid flash FOUC effect)
	 * 	@return	string   						HTML select string
	 *  @see selectArrayFilter(), ajax_combobox() in ajax.lib.php
	 */
	public static function selectArrayAjax($htmlname, $url, $id = '', $moreparam = '', $moreparamtourl = '', $disabled = 0, $minimumInputLength = 1, $morecss = '', $callurlonselect = 0, $placeholder = '', $acceptdelayedhtml = 0)
	{
		global $conf, $langs;
		global $delayedhtmlcontent;	// Will be used later outside of this function

		// TODO Use an internal dolibarr component instead of select2
		if (empty($conf->global->MAIN_USE_JQUERY_MULTISELECT) && !defined('REQUIRE_JQUERY_MULTISELECT')) {
			return '';
		}

		$out = '<select type="text" class="'.$htmlname.($morecss ? ' '.$morecss : '').'" '.($moreparam ? $moreparam.' ' : '').'name="'.$htmlname.'"></select>';

		$outdelayed = '';
		if (!empty($conf->use_javascript_ajax)) {
			$tmpplugin = 'select2';
			$outdelayed = "\n".'<!-- JS CODE TO ENABLE '.$tmpplugin.' for id '.$htmlname.' -->
		    	<script>
		    	$(document).ready(function () {

	    	        '.($callurlonselect ? 'var saveRemoteData = [];' : '').'

	                $(".'.$htmlname.'").select2({
				    	ajax: {
					    	dir: "ltr",
					    	url: "'.$url.'",
					    	dataType: \'json\',
					    	delay: 250,
					    	data: function (params) {
					    		return {
							    	q: params.term, 	// search term
					    			page: params.page
					    		};
				    		},
				    		processResults: function (data) {
				    			// parse the results into the format expected by Select2.
				    			// since we are using custom formatting functions we do not need to alter the remote JSON data
				    			//console.log(data);
								saveRemoteData = data;
					    	    /* format json result for select2 */
					    	    result = []
					    	    $.each( data, function( key, value ) {
					    	       result.push({id: key, text: value.text});
	                            });
				    			//return {results:[{id:\'none\', text:\'aa\'}, {id:\'rrr\', text:\'Red\'},{id:\'bbb\', text:\'Search a into projects\'}], more:false}
				    			//console.log(result);
				    			return {results: result, more: false}
				    		},
				    		cache: true
				    	},
		 				language: select2arrayoflanguage,
						containerCssClass: \':all:\',					/* Line to add class of origin SELECT propagated to the new <span class="select2-selection...> tag */
					    placeholder: "'.dol_escape_js($placeholder).'",
				    	escapeMarkup: function (markup) { return markup; }, 	// let our custom formatter work
				    	minimumInputLength: '.$minimumInputLength.',
				        formatResult: function(result, container, query, escapeMarkup) {
	                        return escapeMarkup(result.text);
	                    },
				    });

	                '.($callurlonselect ? '
	                /* Code to execute a GET when we select a value */
	                $(".'.$htmlname.'").change(function() {
				    	var selected = $(".'.$htmlname.'").val();
	                	console.log("We select in selectArrayAjax the entry "+selected)
				        $(".'.$htmlname.'").val("");  /* reset visible combo value */
	    			    $.each( saveRemoteData, function( key, value ) {
	    				        if (key == selected)
	    			            {
	    			                 console.log("selectArrayAjax - Do a redirect to "+value.url)
	    			                 location.assign(value.url);
	    			            }
	                    });
	    			});' : '').'

	    	   });
		       </script>';
		}

		if ($acceptdelayedhtml) {
			$delayedhtmlcontent .= $outdelayed;
		} else {
			$out .= $outdelayed;
		}
		return $out;
	}

	/**
	 *  Return a HTML select string, built from an array of key+value, but content returned into select is defined into $array parameter.
	 *  Note: Do not apply langs->trans function on returned content of Ajax service, content may be entity encoded twice.
	 *
	 *  @param  string	$htmlname               Name of html select area
	 *	@param	array	$array					Array (key=>array('text'=>'A text', 'url'=>'An url'), ...)
	 *	@param	string	$id             		Preselected key
	 *	@param  string	$moreparam      		Add more parameters onto the select tag
	 *	@param	int		$disableFiltering		If set to 1, results are not filtered with searched string
	 * 	@param	int		$disabled				Html select box is disabled
	 *  @param	int		$minimumInputLength		Minimum Input Length
	 *  @param	string	$morecss				Add more class to css styles
	 *  @param  int     $callurlonselect        If set to 1, some code is added so an url return by the ajax is called when value is selected.
	 *  @param  string  $placeholder            String to use as placeholder
	 *  @param  integer $acceptdelayedhtml      1 = caller is requesting to have html js content not returned but saved into global $delayedhtmlcontent (so caller can show it at end of page to avoid flash FOUC effect)
	 *  @return	string   						HTML select string
	 *  @see selectArrayAjax(), ajax_combobox() in ajax.lib.php
	 */
	public static function selectArrayFilter($htmlname, $array, $id = '', $moreparam = '', $disableFiltering = 0, $disabled = 0, $minimumInputLength = 1, $morecss = '', $callurlonselect = 0, $placeholder = '', $acceptdelayedhtml = 0)
	{
		global $conf, $langs;
		global $delayedhtmlcontent;	// Will be used later outside of this function

		// TODO Use an internal dolibarr component instead of select2
		if (empty($conf->global->MAIN_USE_JQUERY_MULTISELECT) && !defined('REQUIRE_JQUERY_MULTISELECT')) {
			return '';
		}

		$out = '<select type="text" class="'.$htmlname.($morecss ? ' '.$morecss : '').'" '.($moreparam ? $moreparam.' ' : '').'name="'.$htmlname.'"><option></option></select>';

		$formattedarrayresult = array();

		foreach ($array as $key => $value) {
			$o = new stdClass();
			$o->id = $key;
			$o->text = $value['text'];
			$o->url = $value['url'];
			$formattedarrayresult[] = $o;
		}

		$outdelayed = '';
		if (!empty($conf->use_javascript_ajax)) {
			$tmpplugin = 'select2';
			$outdelayed = "\n".'<!-- JS CODE TO ENABLE '.$tmpplugin.' for id '.$htmlname.' -->
				<script>
				$(document).ready(function () {
					var data = '.json_encode($formattedarrayresult).';

					'.($callurlonselect ? 'var saveRemoteData = '.json_encode($array).';' : '').'

					$(".'.$htmlname.'").select2({
						data: data,
						language: select2arrayoflanguage,
						containerCssClass: \':all:\',					/* Line to add class of origin SELECT propagated to the new <span class="select2-selection...> tag */
						placeholder: "'.dol_escape_js($placeholder).'",
						escapeMarkup: function (markup) { return markup; }, 	// let our custom formatter work
						minimumInputLength: '.$minimumInputLength.',
						formatResult: function(result, container, query, escapeMarkup) {
							return escapeMarkup(result.text);
						},
						matcher: function (params, data) {

							if(! data.id) return null;';

			if ($callurlonselect) {
				$outdelayed .= '

							var urlBase = data.url;
							var separ = urlBase.indexOf("?") >= 0 ? "&" : "?";
							/* console.log("params.term="+params.term); */
							/* console.log("params.term encoded="+encodeURIComponent(params.term)); */
							saveRemoteData[data.id].url = urlBase + separ + "sall=" + encodeURIComponent(params.term.replace(/\"/g, ""));';
			}

			if (!$disableFiltering) {
				$outdelayed .= '

							if(data.text.match(new RegExp(params.term))) {
								return data;
							}

							return null;';
			} else {
				$outdelayed .= '

							return data;';
			}

			$outdelayed .= '
						}
					});

					'.($callurlonselect ? '
					/* Code to execute a GET when we select a value */
					$(".'.$htmlname.'").change(function() {
						var selected = $(".'.$htmlname.'").val();
						console.log("We select "+selected)

						$(".'.$htmlname.'").val("");  /* reset visible combo value */
						$.each( saveRemoteData, function( key, value ) {
							if (key == selected)
							{
								console.log("selectArrayFilter - Do a redirect to "+value.url)
								location.assign(value.url);
							}
						});
					});' : '').'

				});
				</script>';
		}

		if ($acceptdelayedhtml) {
			$delayedhtmlcontent .= $outdelayed;
		} else {
			$out .= $outdelayed;
		}
		return $out;
	}

	/**
	 *	Show a multiselect form from an array. WARNING: Use this only for short lists.
	 *
	 *	@param	string		$htmlname		Name of select
	 *	@param	array		$array			Array with key+value
	 *	@param	array		$selected		Array with key+value preselected
	 *	@param	int			$key_in_label   1 to show key like in "[key] value"
	 *	@param	int			$value_as_key   1 to use value as key
	 *	@param  string		$morecss        Add more css style
	 *	@param  int			$translate		Translate and encode value
	 *  @param	int|string	$width			Force width of select box. May be used only when using jquery couch. Example: 250, '95%'
	 *  @param	string		$moreattrib		Add more options on select component. Example: 'disabled'
	 *  @param	string		$elemtype		Type of element we show ('category', ...). Will execute a formating function on it. To use in readonly mode if js component support HTML formatting.
	 *  @param	string		$placeholder	String to use as placeholder
	 *  @param	int			$addjscombo		Add js combo
	 *	@return	string						HTML multiselect string
	 *  @see selectarray(), selectArrayAjax(), selectArrayFilter()
	 */
	public static function multiselectarray($htmlname, $array, $selected = array(), $key_in_label = 0, $value_as_key = 0, $morecss = '', $translate = 0, $width = 0, $moreattrib = '', $elemtype = '', $placeholder = '', $addjscombo = -1)
	{
		global $conf, $langs;

		$out = '';

		if ($addjscombo < 0) {
			if (empty($conf->global->MAIN_OPTIMIZEFORTEXTBROWSER)) {
				$addjscombo = 1;
			} else {
				$addjscombo = 0;
			}
		}

		// Try also magic suggest
		$out .= '<select id="'.$htmlname.'" class="multiselect'.($morecss ? ' '.$morecss : '').'" multiple name="'.$htmlname.'[]"'.($moreattrib ? ' '.$moreattrib : '').($width ? ' style="width: '.(preg_match('/%/', $width) ? $width : $width.'px').'"' : '').'>'."\n";
		if (is_array($array) && !empty($array)) {
			if ($value_as_key) {
				$array = array_combine($array, $array);
			}

			if (!empty($array)) {
				foreach ($array as $key => $value) {
					$newval = ($translate ? $langs->trans($value) : $value);
					$newval = ($key_in_label ? $key.' - '.$newval : $newval);

					$out .= '<option value="'.$key.'"';
					if (is_array($selected) && !empty($selected) && in_array((string) $key, $selected) && ((string) $key != '')) {
						$out .= ' selected';
					}
					$out .= ' data-html="'.dol_escape_htmltag($newval).'"';
					$out .= '>';
					$out .= dol_htmlentitiesbr($newval);
					$out .= '</option>'."\n";
				}
			}
		}
		$out .= '</select>'."\n";

		// Add code for jquery to use multiselect
		if (!empty($conf->use_javascript_ajax) && !empty($conf->global->MAIN_USE_JQUERY_MULTISELECT) || defined('REQUIRE_JQUERY_MULTISELECT')) {
			$out .= "\n".'<!-- JS CODE TO ENABLE select for id '.$htmlname.', addjscombo='.$addjscombo.' -->';
			$out .= "\n".'<script>'."\n";
			if ($addjscombo == 1) {
				$tmpplugin = empty($conf->global->MAIN_USE_JQUERY_MULTISELECT) ?constant('REQUIRE_JQUERY_MULTISELECT') : $conf->global->MAIN_USE_JQUERY_MULTISELECT;
				$out .= 'function formatResult(record, container) {'."\n";
				$out .= '	if ($(record.element).attr("data-html") != undefined) return htmlEntityDecodeJs($(record.element).attr("data-html"));		// If property html set, we decode html entities and use this'."\n";
				$out .= '	return record.text;';
				$out .= '};'."\n";
				$out .= 'function formatSelection(record) {'."\n";
				if ($elemtype == 'category') {
					$out .= 'return \'<span><img src="'.DOL_URL_ROOT.'/theme/eldy/img/object_category.png"> \'+record.text+\'</span>\';';
				} else {
					$out .= 'return record.text;';
				}
				$out .= '};'."\n";
				$out .= '$(document).ready(function () {
							$(\'#'.$htmlname.'\').'.$tmpplugin.'({';
				if ($placeholder) {
					$out .= '
								placeholder: {
								    id: \'-1\',
								    text: \''.dol_escape_js($placeholder).'\'
								  },';
				}
				$out .= '		dir: \'ltr\',
								// Specify format function for dropdown item
								formatResult: formatResult,
							 	templateResult: formatResult,		/* For 4.0 */
								escapeMarkup: function (markup) { return markup; }, 	// let our custom formatter work
								// Specify format function for selected item
								formatSelection: formatSelection,
							 	templateSelection: formatSelection		/* For 4.0 */
							});

							/* Add also morecss to the css .select2 that is after the #htmlname, for component that are show dynamically after load, because select2 set
								 the size only if component is not hidden by default on load */
							$(\'#'.$htmlname.' + .select2\').addClass(\''.$morecss.'\');
						});'."\n";
			} elseif ($addjscombo == 2 && !defined('DISABLE_MULTISELECT')) {
				// Add other js lib
				// TODO external lib multiselect/jquery.multi-select.js must have been loaded to use this multiselect plugin
				// ...
				$out .= 'console.log(\'addjscombo=2 for htmlname='.$htmlname.'\');';
				$out .= '$(document).ready(function () {
							$(\'#'.$htmlname.'\').multiSelect({
								containerHTML: \'<div class="multi-select-container">\',
								menuHTML: \'<div class="multi-select-menu">\',
								buttonHTML: \'<span class="multi-select-button '.$morecss.'">\',
								menuItemHTML: \'<label class="multi-select-menuitem">\',
								activeClass: \'multi-select-container--open\',
								noneText: \''.$placeholder.'\'
							});
						})';
			}
			$out .= '</script>';
		}

		return $out;
	}


	/**
	 *	Show a multiselect dropbox from an array. If a saved selection of fields exists for user (into $user->conf->MAIN_SELECTEDFIELDS_contextofpage), we use this one instead of default.
	 *
	 *	@param	string	$htmlname		Name of HTML field
	 *	@param	array	$array			Array with array of fields we could show. This array may be modified according to setup of user.
	 *  @param  string  $varpage        Id of context for page. Can be set by caller with $varpage=(empty($contextpage)?$_SERVER["PHP_SELF"]:$contextpage);
	 * 	@param	string	$pos       		Position colon on liste value 'left' or '' (meaning 'right').
	 *	@return	string					HTML multiselect string
	 *  @see selectarray()
	 */
	public static function multiSelectArrayWithCheckbox($htmlname, &$array, $varpage, $pos = '')
	{
		global $conf, $langs, $user, $extrafields;

		if (!empty($conf->global->MAIN_OPTIMIZEFORTEXTBROWSER)) {
			return '';
		}

		$tmpvar = "MAIN_SELECTEDFIELDS_".$varpage; // To get list of saved selected fields to show

		if (!empty($user->conf->$tmpvar)) {		// A list of fields was already customized for user
			$tmparray = explode(',', $user->conf->$tmpvar);
			foreach ($array as $key => $val) {
				//var_dump($key);
				//var_dump($tmparray);
				if (in_array($key, $tmparray)) {
					$array[$key]['checked'] = 1;
				} else {
					$array[$key]['checked'] = 0;
				}
			}
		} else {								// There is no list of fields already customized for user
			foreach ($array as $key => $val) {
				if (!empty($array[$key]['checked']) && $array[$key]['checked'] < 0) {
					$array[$key]['checked'] = 0;
				}
			}
		}

		$listoffieldsforselection = '';
		$listcheckedstring = '';

		foreach ($array as $key => $val) {
			// var_dump($val);
			// var_dump(array_key_exists('enabled', $val));
			// var_dump(!$val['enabled']);
			if (array_key_exists('enabled', $val) && isset($val['enabled']) && !$val['enabled']) {
				unset($array[$key]); // We don't want this field
				continue;
			}
			if (!empty($val['type']) && $val['type'] == 'separate') {
				// Field remains in array but we don't add it into $listoffieldsforselection
				//$listoffieldsforselection .= '<li>-----</li>';
				continue;
			}
			if ($val['label']) {
				if (!empty($val['langfile']) && is_object($langs)) {
					$langs->load($val['langfile']);
				}

				// Note: $val['checked'] <> 0 means we must show the field into the combo list
				$listoffieldsforselection .= '<li><input type="checkbox" id="checkbox'.$key.'" value="'.$key.'"'.((empty($val['checked']) || $val['checked'] == '-1') ? '' : ' checked="checked"').'/><label for="checkbox'.$key.'">'.dol_escape_htmltag($langs->trans($val['label'])).'</label></li>';
				$listcheckedstring .= (empty($val['checked']) ? '' : $key.',');
			}
		}

		$out = '<!-- Component multiSelectArrayWithCheckbox '.$htmlname.' -->

        <dl class="dropdown">
            <dt>
            <a href="#'.$htmlname.'">
              '.img_picto('', 'list').'
            </a>
            <input type="hidden" class="'.$htmlname.'" name="'.$htmlname.'" value="'.$listcheckedstring.'">
            </dt>
            <dd class="dropdowndd">
                <div class="multiselectcheckbox'.$htmlname.'">
                    <ul class="ul'.$htmlname.' '.$htmlname.$pos.'">
                    '.$listoffieldsforselection.'
                    </ul>
                </div>
            </dd>
        </dl>

        <script type="text/javascript">
          jQuery(document).ready(function () {
              $(\'.multiselectcheckbox'.$htmlname.' input[type="checkbox"]\').on(\'click\', function () {
                  console.log("A new field was added/removed, we edit field input[name=formfilteraction]");

                  $("input:hidden[name=formfilteraction]").val(\'listafterchangingselectedfields\');	// Update field so we know we changed something on selected fields after POST

                  var title = $(this).val() + ",";
                  if ($(this).is(\':checked\')) {
                      $(\'.'.$htmlname.'\').val(title + $(\'.'.$htmlname.'\').val());
                  }
                  else {
                      $(\'.'.$htmlname.'\').val( $(\'.'.$htmlname.'\').val().replace(title, \'\') )
                  }
                  // Now, we submit page
                  //$(this).parents(\'form:first\').submit();
              });


           });
        </script>

        ';
		return $out;
	}

	/**
	 * 	Render list of categories linked to object with id $id and type $type
	 *
	 * 	@param		int		$id				Id of object
	 * 	@param		string	$type			Type of category ('member', 'customer', 'supplier', 'product', 'contact'). Old mode (0, 1, 2, ...) is deprecated.
	 *  @param		int		$rendermode		0=Default, use multiselect. 1=Emulate multiselect (recommended)
	 *  @param		int		$nolink			1=Do not add html links
	 * 	@return		string					String with categories
	 */
	public function showCategories($id, $type, $rendermode = 0, $nolink = 0)
	{
		include_once DOL_DOCUMENT_ROOT.'/categories/class/categorie.class.php';

		$cat = new Categorie($this->db);
		$categories = $cat->containing($id, $type);

		if ($rendermode == 1) {
			$toprint = array();
			foreach ($categories as $c) {
				$ways = $c->print_all_ways(' &gt;&gt; ', ($nolink ? 'none' : ''), 0, 1); // $ways[0] = "ccc2 >> ccc2a >> ccc2a1" with html formated text
				foreach ($ways as $way) {
					$toprint[] = '<li class="select2-search-choice-dolibarr noborderoncategories"'.($c->color ? ' style="background: #'.$c->color.';"' : ' style="background: #bbb"').'>'.$way.'</li>';
				}
			}
			return '<div class="select2-container-multi-dolibarr"><ul class="select2-choices-dolibarr">'.implode(' ', $toprint).'</ul></div>';
		}

		if ($rendermode == 0) {
			$arrayselected = array();
			$cate_arbo = $this->select_all_categories($type, '', 'parent', 64, 0, 1);
			foreach ($categories as $c) {
				$arrayselected[] = $c->id;
			}

			return $this->multiselectarray('categories', $cate_arbo, $arrayselected, '', 0, '', 0, '100%', 'disabled', 'category');
		}

		return 'ErrorBadValueForParameterRenderMode'; // Should not happened
	}

	/**
	 *  Show linked object block.
	 *
	 *  @param	CommonObject	$object		    				Object we want to show links to
	 *  @param  string          $morehtmlright  				More html to show on right of title
	 *  @param  array           $compatibleImportElementsList  	Array of compatibles elements object for "import from" action
	 *  @param	string			$title							Title
	 *  @return	int							      				<0 if KO, >=0 if OK
	 */
	public function showLinkedObjectBlock($object, $morehtmlright = '', $compatibleImportElementsList = false, $title = 'RelatedObjects')
	{
		global $conf, $langs, $hookmanager;
		global $bc, $action;

		$object->fetchObjectLinked();

		// Bypass the default method
		$hookmanager->initHooks(array('commonobject'));
		$parameters = array(
			'morehtmlright' => $morehtmlright,
			'compatibleImportElementsList' => &$compatibleImportElementsList,
		);
		$reshook = $hookmanager->executeHooks('showLinkedObjectBlock', $parameters, $object, $action); // Note that $action and $object may have been modified by hook

		if (empty($reshook)) {
			$nbofdifferenttypes = count($object->linkedObjects);

			print '<!-- showLinkedObjectBlock -->';
			print load_fiche_titre($langs->trans($title), $morehtmlright, '', 0, 0, 'showlinkedobjectblock');


			print '<div class="div-table-responsive-no-min">';
			print '<table class="noborder allwidth" data-block="showLinkedObject" data-element="'.$object->element.'"  data-elementid="'.$object->id.'"   >';

			print '<tr class="liste_titre">';
			print '<td>'.$langs->trans("Type").'</td>';
			print '<td>'.$langs->trans("Ref").'</td>';
			print '<td class="center"></td>';
			print '<td class="center">'.$langs->trans("Date").'</td>';
			print '<td class="right">'.$langs->trans("AmountHTShort").'</td>';
			print '<td class="right">'.$langs->trans("Status").'</td>';
			print '<td></td>';
			print '</tr>';

			$nboftypesoutput = 0;

			foreach ($object->linkedObjects as $objecttype => $objects) {
				$tplpath = $element = $subelement = $objecttype;

				// to display inport button on tpl
				$showImportButton = false;
				if (!empty($compatibleImportElementsList) && in_array($element, $compatibleImportElementsList)) {
					$showImportButton = true;
				}

				$regs = array();
				if ($objecttype != 'supplier_proposal' && preg_match('/^([^_]+)_([^_]+)/i', $objecttype, $regs)) {
					$element = $regs[1];
					$subelement = $regs[2];
					$tplpath = $element.'/'.$subelement;
				}
				$tplname = 'linkedobjectblock';

				// To work with non standard path
				if ($objecttype == 'facture') {
					$tplpath = 'compta/'.$element;
					if (!isModEnabled('facture')) {
						continue; // Do not show if module disabled
					}
				} elseif ($objecttype == 'facturerec') {
					$tplpath = 'compta/facture';
					$tplname = 'linkedobjectblockForRec';
					if (!isModEnabled('facture')) {
						continue; // Do not show if module disabled
					}
				} elseif ($objecttype == 'propal') {
					$tplpath = 'comm/'.$element;
					if (empty($conf->propal->enabled)) {
						continue; // Do not show if module disabled
					}
				} elseif ($objecttype == 'supplier_proposal') {
					if (empty($conf->supplier_proposal->enabled)) {
						continue; // Do not show if module disabled
					}
				} elseif ($objecttype == 'shipping' || $objecttype == 'shipment' || $objecttype == 'expedition') {
					$tplpath = 'expedition';
					if (empty($conf->expedition->enabled)) {
						continue; // Do not show if module disabled
					}
				} elseif ($objecttype == 'reception') {
					$tplpath = 'reception';
					if (empty($conf->reception->enabled)) {
						continue; // Do not show if module disabled
					}
				} elseif ($objecttype == 'delivery') {
					$tplpath = 'delivery';
					if (empty($conf->expedition->enabled)) {
						continue; // Do not show if module disabled
					}
				} elseif ($objecttype == 'ficheinter') {
					$tplpath = 'fichinter';
					if (empty($conf->ficheinter->enabled)) {
						continue; // Do not show if module disabled
					}
				} elseif ($objecttype == 'invoice_supplier') {
					$tplpath = 'fourn/facture';
				} elseif ($objecttype == 'order_supplier') {
					$tplpath = 'fourn/commande';
				} elseif ($objecttype == 'expensereport') {
					$tplpath = 'expensereport';
				} elseif ($objecttype == 'subscription') {
					$tplpath = 'adherents';
				} elseif ($objecttype == 'conferenceorbooth') {
					$tplpath = 'eventorganization';
				} elseif ($objecttype == 'conferenceorboothattendee') {
					$tplpath = 'eventorganization';
				} elseif ($objecttype == 'mo') {
					$tplpath = 'mrp';
					if (empty($conf->mrp->enabled)) {
						continue; // Do not show if module disabled
					}
				}

				global $linkedObjectBlock;
				$linkedObjectBlock = $objects;

				// Output template part (modules that overwrite templates must declare this into descriptor)
				$dirtpls = array_merge($conf->modules_parts['tpl'], array('/'.$tplpath.'/tpl'));
				foreach ($dirtpls as $reldir) {
					if ($nboftypesoutput == ($nbofdifferenttypes - 1)) {    // No more type to show after
						global $noMoreLinkedObjectBlockAfter;
						$noMoreLinkedObjectBlockAfter = 1;
					}

					$res = @include dol_buildpath($reldir.'/'.$tplname.'.tpl.php');
					if ($res) {
						$nboftypesoutput++;
						break;
					}
				}
			}

			if (!$nboftypesoutput) {
				print '<tr><td class="impair" colspan="7"><span class="opacitymedium">'.$langs->trans("None").'</span></td></tr>';
			}

			print '</table>';

			if (!empty($compatibleImportElementsList)) {
				$res = @include dol_buildpath('core/tpl/ajax/objectlinked_lineimport.tpl.php');
			}


			print '</div>';

			return $nbofdifferenttypes;
		}
	}

	/**
	 *  Show block with links to link to other objects.
	 *
	 *  @param	CommonObject	$object				Object we want to show links to
	 *  @param	array			$restrictlinksto	Restrict links to some elements, for exemple array('order') or array('supplier_order'). null or array() if no restriction.
	 *  @param	array			$excludelinksto		Do not show links of this type, for exemple array('order') or array('supplier_order'). null or array() if no exclusion.
	 *  @return	string								<0 if KO, >0 if OK
	 */
	public function showLinkToObjectBlock($object, $restrictlinksto = array(), $excludelinksto = array())
	{
		global $conf, $langs, $hookmanager;
		global $action;

		$linktoelem = '';
		$linktoelemlist = '';
		$listofidcompanytoscan = '';

		if (!is_object($object->thirdparty)) {
			$object->fetch_thirdparty();
		}

		$possiblelinks = array();
		if (is_object($object->thirdparty) && !empty($object->thirdparty->id) && $object->thirdparty->id > 0) {
			$listofidcompanytoscan = $object->thirdparty->id;
			if (($object->thirdparty->parent > 0) && !empty($conf->global->THIRDPARTY_INCLUDE_PARENT_IN_LINKTO)) {
				$listofidcompanytoscan .= ','.$object->thirdparty->parent;
			}
			if (($object->fk_project > 0) && !empty($conf->global->THIRDPARTY_INCLUDE_PROJECT_THIRDPARY_IN_LINKTO)) {
				include_once DOL_DOCUMENT_ROOT.'/projet/class/project.class.php';
				$tmpproject = new Project($this->db);
				$tmpproject->fetch($object->fk_project);
				if ($tmpproject->socid > 0 && ($tmpproject->socid != $object->thirdparty->id)) {
					$listofidcompanytoscan .= ','.$tmpproject->socid;
				}
				unset($tmpproject);
			}

			$possiblelinks = array(
<<<<<<< HEAD
				'propal'=>array('enabled'=>$conf->propal->enabled, 'perms'=>1, 'label'=>'LinkToProposal', 'sql'=>"SELECT s.rowid as socid, s.nom as name, s.client, t.rowid, t.ref, t.ref_client, t.total_ht FROM ".$this->db->prefix()."societe as s, ".$this->db->prefix()."propal as t WHERE t.fk_soc = s.rowid AND t.fk_soc IN (".$this->db->sanitize($listofidcompanytoscan).') AND t.entity IN ('.getEntity('propal').')'),
				'shipping'=>array('enabled'=>$conf->expedition->enabled, 'perms'=>1, 'label'=>'LinkToExpedition', 'sql'=>"SELECT s.rowid as socid, s.nom as name, s.client, t.rowid, t.ref FROM ".$this->db->prefix()."societe as s, ".$this->db->prefix()."expedition as t WHERE t.fk_soc = s.rowid AND t.fk_soc IN (".$this->db->sanitize($listofidcompanytoscan).') AND t.entity IN ('.getEntity('shipping').')'),
				'order'=>array('enabled'=>$conf->commande->enabled, 'perms'=>1, 'label'=>'LinkToOrder', 'sql'=>"SELECT s.rowid as socid, s.nom as name, s.client, t.rowid, t.ref, t.ref_client, t.total_ht FROM ".$this->db->prefix()."societe as s, ".$this->db->prefix()."commande as t WHERE t.fk_soc = s.rowid AND t.fk_soc IN (".$this->db->sanitize($listofidcompanytoscan).') AND t.entity IN ('.getEntity('commande').')'),
				'invoice'=>array('enabled'=>$conf->facture->enabled, 'perms'=>1, 'label'=>'LinkToInvoice', 'sql'=>"SELECT s.rowid as socid, s.nom as name, s.client, t.rowid, t.ref, t.ref_client, t.total_ht FROM ".$this->db->prefix()."societe as s, ".$this->db->prefix()."facture as t WHERE t.fk_soc = s.rowid AND t.fk_soc IN (".$this->db->sanitize($listofidcompanytoscan).') AND t.entity IN ('.getEntity('invoice').')'),
				'invoice_template'=>array('enabled'=>$conf->facture->enabled, 'perms'=>1, 'label'=>'LinkToTemplateInvoice', 'sql'=>"SELECT s.rowid as socid, s.nom as name, s.client, t.rowid, t.titre as ref, t.total_ht FROM ".$this->db->prefix()."societe as s, ".$this->db->prefix()."facture_rec as t WHERE t.fk_soc = s.rowid AND t.fk_soc IN (".$this->db->sanitize($listofidcompanytoscan).') AND t.entity IN ('.getEntity('invoice').')'),
=======
				'propal'=>array(
					'enabled'=>(!empty($conf->propal->enabled) ? $conf->propal->enabled : 0),
					'perms'=>1,
					'label'=>'LinkToProposal',
					'sql'=>"SELECT s.rowid as socid, s.nom as name, s.client, t.rowid, t.ref, t.ref_client, t.total_ht FROM ".$this->db->prefix()."societe as s, ".$this->db->prefix()."propal as t WHERE t.fk_soc = s.rowid AND t.fk_soc IN (".$this->db->sanitize($listofidcompanytoscan).') AND t.entity IN ('.getEntity('propal').')'),
				'order'=>array(
					'enabled'=>(!empty($conf->commande->enabled) ? $conf->commande->enabled : 0),
					'perms'=>1,
					'label'=>'LinkToOrder',
					'sql'=>"SELECT s.rowid as socid, s.nom as name, s.client, t.rowid, t.ref, t.ref_client, t.total_ht FROM ".$this->db->prefix()."societe as s, ".$this->db->prefix()."commande as t WHERE t.fk_soc = s.rowid AND t.fk_soc IN (".$this->db->sanitize($listofidcompanytoscan).') AND t.entity IN ('.getEntity('commande').')'),
				'invoice'=>array(
					'enabled'=>isModEnabled('facture'),
					'perms'=>1,
					'label'=>'LinkToInvoice',
					'sql'=>"SELECT s.rowid as socid, s.nom as name, s.client, t.rowid, t.ref, t.ref_client, t.total_ht FROM ".$this->db->prefix()."societe as s, ".$this->db->prefix()."facture as t WHERE t.fk_soc = s.rowid AND t.fk_soc IN (".$this->db->sanitize($listofidcompanytoscan).') AND t.entity IN ('.getEntity('invoice').')'),
				'invoice_template'=>array(
					'enabled'=>isModEnabled('facture'),
					'perms'=>1,
					'label'=>'LinkToTemplateInvoice',
					'sql'=>"SELECT s.rowid as socid, s.nom as name, s.client, t.rowid, t.titre as ref, t.total_ht FROM ".$this->db->prefix()."societe as s, ".$this->db->prefix()."facture_rec as t WHERE t.fk_soc = s.rowid AND t.fk_soc IN (".$this->db->sanitize($listofidcompanytoscan).') AND t.entity IN ('.getEntity('invoice').')'),
>>>>>>> eaafa591
				'contrat'=>array(
					'enabled'=>(!empty($conf->contrat->enabled) ? $conf->contrat->enabled : 0),
					'perms'=>1,
					'label'=>'LinkToContract',
					'sql'=>"SELECT s.rowid as socid, s.nom as name, s.client, t.rowid, t.ref, t.ref_customer as ref_client, t.ref_supplier, SUM(td.total_ht) as total_ht
							FROM ".$this->db->prefix()."societe as s, ".$this->db->prefix()."contrat as t, ".$this->db->prefix()."contratdet as td WHERE t.fk_soc = s.rowid AND td.fk_contrat = t.rowid AND t.fk_soc IN (".$this->db->sanitize($listofidcompanytoscan).') AND t.entity IN ('.getEntity('contract').') GROUP BY s.rowid, s.nom, s.client, t.rowid, t.ref, t.ref_customer, t.ref_supplier'
				),
				'fichinter'=>array(
					'enabled'=>(!empty($conf->ficheinter->enabled) ? $conf->ficheinter->enabled : 0),
					'perms'=>1,
					'label'=>'LinkToIntervention',
					'sql'=>"SELECT s.rowid as socid, s.nom as name, s.client, t.rowid, t.ref FROM ".$this->db->prefix()."societe as s, ".$this->db->prefix()."fichinter as t WHERE t.fk_soc = s.rowid AND t.fk_soc IN (".$this->db->sanitize($listofidcompanytoscan).') AND t.entity IN ('.getEntity('intervention').')'),
				'supplier_proposal'=>array(
					'enabled'=>(!empty($conf->supplier_proposal->enabled) ? $conf->supplier_proposal->enabled : 0),
					'perms'=>1,
					'label'=>'LinkToSupplierProposal',
					'sql'=>"SELECT s.rowid as socid, s.nom as name, s.client, t.rowid, t.ref, '' as ref_supplier, t.total_ht FROM ".$this->db->prefix()."societe as s, ".$this->db->prefix()."supplier_proposal as t WHERE t.fk_soc = s.rowid AND t.fk_soc IN (".$this->db->sanitize($listofidcompanytoscan).') AND t.entity IN ('.getEntity('supplier_proposal').')'),
				'order_supplier'=>array(
					'enabled'=>(!empty($conf->supplier_order->enabled) ? $conf->supplier_order->enabled : 0),
					'perms'=>1,
					'label'=>'LinkToSupplierOrder',
					'sql'=>"SELECT s.rowid as socid, s.nom as name, s.client, t.rowid, t.ref, t.ref_supplier, t.total_ht FROM ".$this->db->prefix()."societe as s, ".$this->db->prefix()."commande_fournisseur as t WHERE t.fk_soc = s.rowid AND t.fk_soc IN (".$this->db->sanitize($listofidcompanytoscan).') AND t.entity IN ('.getEntity('commande_fournisseur').')'),
				'invoice_supplier'=>array(
					'enabled'=>(!empty($conf->supplier_invoice->enabled) ? $conf->supplier_invoice->enabled : 0),
					'perms'=>1, 'label'=>'LinkToSupplierInvoice',
					'sql'=>"SELECT s.rowid as socid, s.nom as name, s.client, t.rowid, t.ref, t.ref_supplier, t.total_ht FROM ".$this->db->prefix()."societe as s, ".$this->db->prefix()."facture_fourn as t WHERE t.fk_soc = s.rowid AND t.fk_soc IN (".$this->db->sanitize($listofidcompanytoscan).') AND t.entity IN ('.getEntity('facture_fourn').')'),
				'ticket'=>array(
					'enabled'=>(!empty($conf->ticket->enabled) ? $conf->ticket->enabled : 0),
					'perms'=>1,
					'label'=>'LinkToTicket',
					'sql'=>"SELECT s.rowid as socid, s.nom as name, s.client, t.rowid, t.ref, t.track_id, '0' as total_ht FROM ".$this->db->prefix()."societe as s, ".$this->db->prefix()."ticket as t WHERE t.fk_soc = s.rowid AND t.fk_soc IN (".$this->db->sanitize($listofidcompanytoscan).') AND t.entity IN ('.getEntity('ticket').')'),
				'mo'=>array(
					'enabled'=>(!empty($conf->mrp->enabled) ? $conf->mrp->enabled : 0),
					'perms'=>1,
					'label'=>'LinkToMo',
					'sql'=>"SELECT s.rowid as socid, s.nom as name, s.client, t.rowid, t.ref, t.rowid, '0' as total_ht FROM ".$this->db->prefix()."societe as s INNER JOIN ".$this->db->prefix()."mrp_mo as t ON t.fk_soc = s.rowid  WHERE  t.fk_soc IN (".$this->db->sanitize($listofidcompanytoscan).') AND t.entity IN ('.getEntity('mo').')')
			);
		}

		if (!empty($listofidcompanytoscan)) {  // If empty, we don't have criteria to scan the object we can link to
			// Can complete the possiblelink array
			$hookmanager->initHooks(array('commonobject'));
			$parameters = array('listofidcompanytoscan' => $listofidcompanytoscan, 'possiblelinks' => $possiblelinks);
			$reshook = $hookmanager->executeHooks('showLinkToObjectBlock', $parameters, $object, $action); // Note that $action and $object may have been modified by hook
		}

		if (empty($reshook)) {
			if (is_array($hookmanager->resArray) && count($hookmanager->resArray)) {
				$possiblelinks = array_merge($possiblelinks, $hookmanager->resArray);
			}
		} elseif ($reshook > 0) {
			if (is_array($hookmanager->resArray) && count($hookmanager->resArray)) {
				$possiblelinks = $hookmanager->resArray;
			}
		}

		foreach ($possiblelinks as $key => $possiblelink) {
			$num = 0;

			if (empty($possiblelink['enabled'])) {
				continue;
			}

			if (!empty($possiblelink['perms']) && (empty($restrictlinksto) || in_array($key, $restrictlinksto)) && (empty($excludelinksto) || !in_array($key, $excludelinksto))) {
				print '<div id="'.$key.'list"'.(empty($conf->use_javascript_ajax) ? '' : ' style="display:none"').'>';

				if (!empty($conf->global->MAIN_LINK_BY_REF_IN_LINKTO)) {
					print '<br><form action="' . $_SERVER["PHP_SELF"] . '" method="POST" name="formlinkedbyref' . $key . '">';
					print '<input type="hidden" name="id" value="' . $object->id . '">';
					print '<input type="hidden" name="action" value="addlinkbyref">';
					print '<input type="hidden" name="token" value="'.newToken().'">';
					print '<input type="hidden" name="addlink" value="' . $key . '">';
					print '<table class="noborder">';
					print '<tr>';
					print '<td>' . $langs->trans("Ref") . '</td>';
					print '<td><input type="text" name="reftolinkto" value="' . dol_escape_htmltag(GETPOST('reftolinkto', 'alpha')) . '">&nbsp;<input type="submit" class="button valignmiddle" value="' . $langs->trans('ToLink') . '">&nbsp;<input type="submit" class="button" name="cancel" value="' . $langs->trans('Cancel') . '"></td>';
					print '</tr>';
					print '</table>';
					print '</form>';
				}

				$sql = $possiblelink['sql'];

				$resqllist = $this->db->query($sql);
				if ($resqllist) {
					$num = $this->db->num_rows($resqllist);
					$i = 0;

					print '<br>';
					print '<form action="'.$_SERVER["PHP_SELF"].'" method="POST" name="formlinked'.$key.'">';
					print '<input type="hidden" name="action" value="addlink">';
					print '<input type="hidden" name="token" value="'.newToken().'">';
					print '<input type="hidden" name="id" value="'.$object->id.'">';
					print '<input type="hidden" name="addlink" value="'.$key.'">';
					print '<table class="noborder">';
					print '<tr class="liste_titre">';
					print '<td class="nowrap"></td>';
					print '<td class="center">'.$langs->trans("Ref").'</td>';
					print '<td class="left">'.$langs->trans("RefCustomer").'</td>';
					print '<td class="right">'.$langs->trans("AmountHTShort").'</td>';
					print '<td class="left">'.$langs->trans("Company").'</td>';
					print '</tr>';
					while ($i < $num) {
						$objp = $this->db->fetch_object($resqllist);

						print '<tr class="oddeven">';
						print '<td class="left">';
						print '<input type="radio" name="idtolinkto" id="'.$key.'_'.$objp->rowid.'" value="'.$objp->rowid.'">';
						print '</td>';
						print '<td class="center"><label for="'.$key.'_'.$objp->rowid.'">'.$objp->ref.'</label></td>';
						print '<td>'.(!empty($objp->ref_client) ? $objp->ref_client : (!empty($objp->ref_supplier) ? $objp->ref_supplier : '')).'</td>';
						print '<td class="right">';
						if ($possiblelink['label'] == 'LinkToContract') {
							$form = new Form($this->db);
							print $form->textwithpicto('', $langs->trans("InformationOnLinkToContract")).' ';
						}
						print '<span class="amount">'.price($objp->total_ht).'</span>';
						print '</td>';
						print '<td>'.$objp->name.'</td>';
						print '</tr>';
						$i++;
					}
					print '</table>';
					print '<div class="center">';
					print '<input type="submit" class="button valignmiddle marginleftonly marginrightonly" value="'.$langs->trans('ToLink').'">';
					if (empty($conf->use_javascript_ajax)) {
						print '<input type="submit" class="button button-cancel marginleftonly marginrightonly" name="cancel" value="'.$langs->trans("Cancel").'"></div>';
					} else {
						print '<input type="submit"; onclick="javascript:jQuery(\'#'.$key.'list\').toggle(); return false;" class="button button-cancel marginleftonly marginrightonly" name="cancel" value="'.$langs->trans("Cancel").'"></div>';
					}
					print '</form>';
					$this->db->free($resqllist);
				} else {
					dol_print_error($this->db);
				}
				print '</div>';

				//$linktoelem.=($linktoelem?' &nbsp; ':'');
				if ($num > 0 || !empty($conf->global->MAIN_LINK_BY_REF_IN_LINKTO)) {
					$linktoelemlist .= '<li><a href="#linkto'.$key.'" class="linkto dropdowncloseonclick" rel="'.$key.'">'.$langs->trans($possiblelink['label']).' ('.$num.')</a></li>';
					// } else $linktoelem.=$langs->trans($possiblelink['label']);
				} else {
					$linktoelemlist .= '<li><span class="linktodisabled">'.$langs->trans($possiblelink['label']).' (0)</span></li>';
				}
			}
		}

		if ($linktoelemlist) {
			$linktoelem = '
    		<dl class="dropdown" id="linktoobjectname">
    		';
			if (!empty($conf->use_javascript_ajax)) {
				$linktoelem .= '<dt><a href="#linktoobjectname"><span class="fas fa-link paddingrightonly"></span>'.$langs->trans("LinkTo").'...</a></dt>';
			}
			$linktoelem .= '<dd>
    		<div class="multiselectlinkto">
    		<ul class="ulselectedfields">'.$linktoelemlist.'
    		</ul>
    		</div>
    		</dd>
    		</dl>';
		} else {
			$linktoelem = '';
		}

		if (!empty($conf->use_javascript_ajax)) {
			print '<!-- Add js to show linkto box -->
				<script>
				jQuery(document).ready(function() {
					jQuery(".linkto").click(function() {
						console.log("We choose to show/hide links for rel="+jQuery(this).attr(\'rel\')+" so #"+jQuery(this).attr(\'rel\')+"list");
					    jQuery("#"+jQuery(this).attr(\'rel\')+"list").toggle();
					});
				});
				</script>
		    ';
		}

		return $linktoelem;
	}

	/**
	 *	Return an html string with a select combo box to choose yes or no
	 *
	 *	@param	string		$htmlname		Name of html select field
	 *	@param	string		$value			Pre-selected value
	 *	@param	int			$option			0 return yes/no, 1 return 1/0
	 *	@param	bool		$disabled		true or false
	 *  @param	int      	$useempty		1=Add empty line
	 *  @param	int			$addjscombo		1=Add js beautifier on combo box
	 *  @param	string		$morecss		More CSS
	 *  @param	string		$labelyes		Label for Yes
	 *  @param	string		$labelno		Label for No
	 *  @return	string						See option
	 */
	public function selectyesno($htmlname, $value = '', $option = 0, $disabled = false, $useempty = 0, $addjscombo = 0, $morecss = '', $labelyes = 'Yes', $labelno = 'No')
	{
		global $langs;

		$yes = "yes";
		$no = "no";
		if ($option) {
			$yes = "1";
			$no = "0";
		}


		$disabled = ($disabled ? ' disabled' : '');

		$resultyesno = '<select class="flat width75'.($morecss ? ' '.$morecss : '').'" id="'.$htmlname.'" name="'.$htmlname.'"'.$disabled.'>'."\n";
		if ($useempty) {
			$resultyesno .= '<option value="-1"'.(($value < 0) ? ' selected' : '').'>&nbsp;</option>'."\n";
		}
		if (("$value" == 'yes') || ($value == 1)) {
			$resultyesno .= '<option value="'.$yes.'" selected>'.$langs->trans($labelyes).'</option>'."\n";
			$resultyesno .= '<option value="'.$no.'">'.$langs->trans($labelno).'</option>'."\n";
		} else {
			$selected = (($useempty && $value != '0' && $value != 'no') ? '' : ' selected');
			$resultyesno .= '<option value="'.$yes.'">'.$langs->trans($labelyes).'</option>'."\n";
			$resultyesno .= '<option value="'.$no.'"'.$selected.'>'.$langs->trans($labelno).'</option>'."\n";
		}
		$resultyesno .= '</select>'."\n";

		if ($addjscombo) {
			$resultyesno .= ajax_combobox($htmlname);
		}

		return $resultyesno;
	}

	// phpcs:disable PEAR.NamingConventions.ValidFunctionName.ScopeNotCamelCaps
	/**
	 *  Return list of export templates
	 *
	 *  @param	string	$selected          Id modele pre-selectionne
	 *  @param  string	$htmlname          Name of HTML select
	 *  @param  string	$type              Type of searched templates
	 *  @param  int		$useempty          Affiche valeur vide dans liste
	 *  @return	void
	 */
	public function select_export_model($selected = '', $htmlname = 'exportmodelid', $type = '', $useempty = 0)
	{
		// phpcs:enable
		$sql = "SELECT rowid, label";
		$sql .= " FROM ".$this->db->prefix()."export_model";
		$sql .= " WHERE type = '".$this->db->escape($type)."'";
		$sql .= " ORDER BY rowid";
		$result = $this->db->query($sql);
		if ($result) {
			print '<select class="flat" id="select_'.$htmlname.'" name="'.$htmlname.'">';
			if ($useempty) {
				print '<option value="-1">&nbsp;</option>';
			}

			$num = $this->db->num_rows($result);
			$i = 0;
			while ($i < $num) {
				$obj = $this->db->fetch_object($result);
				if ($selected == $obj->rowid) {
					print '<option value="'.$obj->rowid.'" selected>';
				} else {
					print '<option value="'.$obj->rowid.'">';
				}
				print $obj->label;
				print '</option>';
				$i++;
			}
			print "</select>";
		} else {
			dol_print_error($this->db);
		}
	}

	/**
	 *    Return a HTML area with the reference of object and a navigation bar for a business object
	 *    Note: To complete search with a particular filter on select, you can set $object->next_prev_filter set to define SQL criterias.
	 *
	 *    @param	object	$object			Object to show.
	 *    @param	string	$paramid   		Name of parameter to use to name the id into the URL next/previous link.
	 *    @param	string	$morehtml  		More html content to output just before the nav bar.
	 *    @param	int		$shownav	  	Show Condition (navigation is shown if value is 1).
	 *    @param	string	$fieldid   		Name of field id into database to use for select next and previous (we make the select max and min on this field compared to $object->ref). Use 'none' to disable next/prev.
	 *    @param	string	$fieldref   	Name of field ref of object (object->ref) to show or 'none' to not show ref.
	 *    @param	string	$morehtmlref  	More html to show after ref.
	 *    @param	string	$moreparam  	More param to add in nav link url. Must start with '&...'.
	 *	  @param	int		$nodbprefix		Do not include DB prefix to forge table name.
	 *	  @param	string	$morehtmlleft	More html code to show before ref.
	 *	  @param	string	$morehtmlstatus	More html code to show under navigation arrows (status place).
	 *	  @param	string	$morehtmlright	More html code to show after ref.
	 * 	  @return	string    				Portion HTML with ref + navigation buttons
	 */
	public function showrefnav($object, $paramid, $morehtml = '', $shownav = 1, $fieldid = 'rowid', $fieldref = 'ref', $morehtmlref = '', $moreparam = '', $nodbprefix = 0, $morehtmlleft = '', $morehtmlstatus = '', $morehtmlright = '')
	{
		global $conf, $langs, $hookmanager, $extralanguages;

		$ret = '';
		if (empty($fieldid)) {
			$fieldid = 'rowid';
		}
		if (empty($fieldref)) {
			$fieldref = 'ref';
		}

		// Preparing gender's display if there is one
		$addgendertxt = '';
		if (property_exists($object, 'gender') && !empty($object->gender)) {
			$addgendertxt = ' ';
			switch ($object->gender) {
				case 'man':
					$addgendertxt .= '<i class="fas fa-mars"></i>';
					break;
				case 'woman':
					$addgendertxt .= '<i class="fas fa-venus"></i>';
					break;
				case 'other':
					$addgendertxt .= '<i class="fas fa-transgender"></i>';
					break;
			}
		}

		/*
		$addadmin = '';
		if (property_exists($object, 'admin')) {
			if (!empty($conf->multicompany->enabled) && !empty($object->admin) && empty($object->entity)) {
				$addadmin .= img_picto($langs->trans("SuperAdministratorDesc"), "redstar", 'class="paddingleft"');
			} elseif (!empty($object->admin)) {
				$addadmin .= img_picto($langs->trans("AdministratorDesc"), "star", 'class="paddingleft"');
			}
		}*/

		// Add where from hooks
		if (is_object($hookmanager)) {
			$parameters = array('showrefnav' => true);
			$reshook = $hookmanager->executeHooks('printFieldListWhere', $parameters, $object); // Note that $action and $object may have been modified by hook
			$object->next_prev_filter .= $hookmanager->resPrint;
		}
		$previous_ref = $next_ref = '';
		if ($shownav) {
			//print "paramid=$paramid,morehtml=$morehtml,shownav=$shownav,$fieldid,$fieldref,$morehtmlref,$moreparam";
			$object->load_previous_next_ref((isset($object->next_prev_filter) ? $object->next_prev_filter : ''), $fieldid, $nodbprefix);

			$navurl = $_SERVER["PHP_SELF"];
			// Special case for project/task page
			if ($paramid == 'project_ref') {
				if (preg_match('/\/tasks\/(task|contact|note|document)\.php/', $navurl)) {     // TODO Remove this when nav with project_ref on task pages are ok
					$navurl = preg_replace('/\/tasks\/(task|contact|time|note|document)\.php/', '/tasks.php', $navurl);
					$paramid = 'ref';
				}
			}

			// accesskey is for Windows or Linux:  ALT + key for chrome, ALT + SHIFT + KEY for firefox
			// accesskey is for Mac:               CTRL + key for all browsers
			$stringforfirstkey = $langs->trans("KeyboardShortcut");
			if ($conf->browser->name == 'chrome') {
				$stringforfirstkey .= ' ALT +';
			} elseif ($conf->browser->name == 'firefox') {
				$stringforfirstkey .= ' ALT + SHIFT +';
			} else {
				$stringforfirstkey .= ' CTL +';
			}

			$previous_ref = $object->ref_previous ? '<a accesskey="p" title="'.$stringforfirstkey.' p" class="classfortooltip" href="'.$navurl.'?'.$paramid.'='.urlencode($object->ref_previous).$moreparam.'"><i class="fa fa-chevron-left"></i></a>' : '<span class="inactive"><i class="fa fa-chevron-left opacitymedium"></i></span>';
			$next_ref     = $object->ref_next ? '<a accesskey="n" title="'.$stringforfirstkey.' n" class="classfortooltip" href="'.$navurl.'?'.$paramid.'='.urlencode($object->ref_next).$moreparam.'"><i class="fa fa-chevron-right"></i></a>' : '<span class="inactive"><i class="fa fa-chevron-right opacitymedium"></i></span>';
		}

		//print "xx".$previous_ref."x".$next_ref;
		$ret .= '<!-- Start banner content --><div style="vertical-align: middle">';

		// Right part of banner
		if ($morehtmlright) {
			$ret .= '<div class="inline-block floatleft">'.$morehtmlright.'</div>';
		}

		if ($previous_ref || $next_ref || $morehtml) {
			$ret .= '<div class="pagination paginationref"><ul class="right">';
		}
		if ($morehtml) {
			$ret .= '<li class="noborder litext'.(($shownav && $previous_ref && $next_ref) ? ' clearbothonsmartphone' : '').'">'.$morehtml.'</li>';
		}
		if ($shownav && ($previous_ref || $next_ref)) {
			$ret .= '<li class="pagination">'.$previous_ref.'</li>';
			$ret .= '<li class="pagination">'.$next_ref.'</li>';
		}
		if ($previous_ref || $next_ref || $morehtml) {
			$ret .= '</ul></div>';
		}

		$parameters = array();
		$reshook = $hookmanager->executeHooks('moreHtmlStatus', $parameters, $object); // Note that $action and $object may have been modified by hook
		if (empty($reshook)) {
			$morehtmlstatus .= $hookmanager->resPrint;
		} else {
			$morehtmlstatus = $hookmanager->resPrint;
		}
		if ($morehtmlstatus) {
			$ret .= '<div class="statusref">'.$morehtmlstatus.'</div>';
		}

		$parameters = array();
		$reshook = $hookmanager->executeHooks('moreHtmlRef', $parameters, $object); // Note that $action and $object may have been modified by hook
		if (empty($reshook)) {
			$morehtmlref .= $hookmanager->resPrint;
		} elseif ($reshook > 0) {
			$morehtmlref = $hookmanager->resPrint;
		}

		// Left part of banner
		if ($morehtmlleft) {
			if ($conf->browser->layout == 'phone') {
				$ret .= '<!-- morehtmlleft --><div class="floatleft">'.$morehtmlleft.'</div>'; // class="center" to have photo in middle
			} else {
				$ret .= '<!-- morehtmlleft --><div class="inline-block floatleft">'.$morehtmlleft.'</div>';
			}
		}

		//if ($conf->browser->layout == 'phone') $ret.='<div class="clearboth"></div>';
		$ret .= '<div class="inline-block floatleft valignmiddle maxwidth750 marginbottomonly refid'.(($shownav && ($previous_ref || $next_ref)) ? ' refidpadding' : '').'">';

		// For thirdparty, contact, user, member, the ref is the id, so we show something else
		if ($object->element == 'societe') {
			$ret .= dol_htmlentities($object->name);

			// List of extra languages
			$arrayoflangcode = array();
			if (!empty($conf->global->PDF_USE_ALSO_LANGUAGE_CODE)) {
				$arrayoflangcode[] = $conf->global->PDF_USE_ALSO_LANGUAGE_CODE;
			}

			if (is_array($arrayoflangcode) && count($arrayoflangcode)) {
				if (!is_object($extralanguages)) {
					include_once DOL_DOCUMENT_ROOT.'/core/class/extralanguages.class.php';
					$extralanguages = new ExtraLanguages($this->db);
				}
				$extralanguages->fetch_name_extralanguages('societe');

				if (!empty($extralanguages->attributes['societe']['name'])) {
					$object->fetchValuesForExtraLanguages();

					$htmltext = '';
					// If there is extra languages
					foreach ($arrayoflangcode as $extralangcode) {
						$htmltext .= picto_from_langcode($extralangcode, 'class="pictoforlang paddingright"');
						if ($object->array_languages['name'][$extralangcode]) {
							$htmltext .= $object->array_languages['name'][$extralangcode];
						} else {
							$htmltext .= '<span class="opacitymedium">'.$langs->trans("SwitchInEditModeToAddTranslation").'</span>';
						}
					}
					$ret .= '<!-- Show translations of name -->'."\n";
					$ret .= $this->textwithpicto('', $htmltext, -1, 'language', 'opacitymedium paddingleft');
				}
			}
		} elseif ($object->element == 'member') {
			$ret .= $object->ref.'<br>';
			$fullname = $object->getFullName($langs);
			if ($object->morphy == 'mor' && $object->societe) {
				$ret .= dol_htmlentities($object->societe).((!empty($fullname) && $object->societe != $fullname) ? ' ('.dol_htmlentities($fullname).$addgendertxt.')' : '');
			} else {
				$ret .= dol_htmlentities($fullname).$addgendertxt.((!empty($object->societe) && $object->societe != $fullname) ? ' ('.dol_htmlentities($object->societe).')' : '');
			}
		} elseif (in_array($object->element, array('contact', 'user', 'usergroup'))) {
			$ret .= dol_htmlentities($object->getFullName($langs)).$addgendertxt;
		} elseif (in_array($object->element, array('action', 'agenda'))) {
			$ret .= $object->ref.'<br>'.$object->label;
		} elseif (in_array($object->element, array('adherent_type'))) {
			$ret .= $object->label;
		} elseif ($object->element == 'ecm_directories') {
			$ret .= '';
		} elseif ($fieldref != 'none') {
			$ret .= dol_htmlentities($object->$fieldref);
		}

		if ($morehtmlref) {
			// don't add a additional space, when "$morehtmlref" starts with a HTML div tag
			if (substr($morehtmlref, 0, 4) != '<div') {
				$ret .= ' ';
			}

			$ret .= $morehtmlref;
		}

		$ret .= '</div>';

		$ret .= '</div><!-- End banner content -->';

		return $ret;
	}


	/**
	 *  Return HTML code to output a barcode
	 *
	 *  @param	Object	$object			Object containing data to retrieve file name
	 * 	@param	int		$width			Width of photo
	 * 	@param	string	$morecss		More CSS on img of barcode
	 * 	@return string    				HTML code to output barcode
	 */
	public function showbarcode(&$object, $width = 100, $morecss = '')
	{
		global $conf;

		//Check if barcode is filled in the card
		if (empty($object->barcode)) {
			return '';
		}

		// Complete object if not complete
		if (empty($object->barcode_type_code) || empty($object->barcode_type_coder)) {
			$result = $object->fetch_barcode();
			//Check if fetch_barcode() failed
			if ($result < 1) {
				return '<!-- ErrorFetchBarcode -->';
			}
		}

		// Barcode image
		$url = DOL_URL_ROOT.'/viewimage.php?modulepart=barcode&generator='.urlencode($object->barcode_type_coder).'&code='.urlencode($object->barcode).'&encoding='.urlencode($object->barcode_type_code);
		$out = '<!-- url barcode = '.$url.' -->';
		$out .= '<img src="'.$url.'"'.($morecss ? ' class="'.$morecss.'"' : '').'>';
		return $out;
	}

	/**
	 *    	Return HTML code to output a photo
	 *
	 *    	@param	string		$modulepart			Key to define module concerned ('societe', 'userphoto', 'memberphoto')
	 *     	@param  object		$object				Object containing data to retrieve file name
	 * 		@param	int			$width				Width of photo
	 * 		@param	int			$height				Height of photo (auto if 0)
	 * 		@param	int			$caneditfield		Add edit fields
	 * 		@param	string		$cssclass			CSS name to use on img for photo
	 * 		@param	string		$imagesize		    'mini', 'small' or '' (original)
	 *      @param  int         $addlinktofullsize  Add link to fullsize image
	 *      @param  int         $cache              1=Accept to use image in cache
	 *      @param	string		$forcecapture		'', 'user' or 'environment'. Force parameter capture on HTML input file element to ask a smartphone to allow to open camera to take photo. Auto if ''.
	 *      @param	int			$noexternsourceoverwrite	No overwrite image with extern source (like 'gravatar' or other module)
	 * 	  	@return string    						HTML code to output photo
	 */
	public static function showphoto($modulepart, $object, $width = 100, $height = 0, $caneditfield = 0, $cssclass = 'photowithmargin', $imagesize = '', $addlinktofullsize = 1, $cache = 0, $forcecapture = '', $noexternsourceoverwrite = 0)
	{
		global $conf, $langs;

		$entity = (!empty($object->entity) ? $object->entity : $conf->entity);
		$id = (!empty($object->id) ? $object->id : $object->rowid);

		$ret = '';
		$dir = '';
		$file = '';
		$originalfile = '';
		$altfile = '';
		$email = '';
		$capture = '';
		if ($modulepart == 'societe') {
			$dir = $conf->societe->multidir_output[$entity];
			if (!empty($object->logo)) {
				if (dolIsAllowedForPreview($object->logo)) {
					if ((string) $imagesize == 'mini') {
						$file = get_exdir(0, 0, 0, 0, $object, 'thirdparty').'logos/'.getImageFileNameForSize($object->logo, '_mini'); // getImageFileNameForSize include the thumbs
					} elseif ((string) $imagesize == 'small') {
						$file = get_exdir(0, 0, 0, 0, $object, 'thirdparty').'logos/'.getImageFileNameForSize($object->logo, '_small');
					} else {
						$file = get_exdir(0, 0, 0, 0, $object, 'thirdparty').'logos/'.$object->logo;
					}
					$originalfile = get_exdir(0, 0, 0, 0, $object, 'thirdparty').'logos/'.$object->logo;
				}
			}
			$email = $object->email;
		} elseif ($modulepart == 'contact')	{
			$dir = $conf->societe->multidir_output[$entity].'/contact';
			if (!empty($object->photo)) {
				if (dolIsAllowedForPreview($object->photo)) {
					if ((string) $imagesize == 'mini') {
						$file = get_exdir(0, 0, 0, 0, $object, 'contact').'photos/'.getImageFileNameForSize($object->photo, '_mini');
					} elseif ((string) $imagesize == 'small') {
						$file = get_exdir(0, 0, 0, 0, $object, 'contact').'photos/'.getImageFileNameForSize($object->photo, '_small');
					} else {
						$file = get_exdir(0, 0, 0, 0, $object, 'contact').'photos/'.$object->photo;
					}
					$originalfile = get_exdir(0, 0, 0, 0, $object, 'contact').'photos/'.$object->photo;
				}
			}
			$email = $object->email;
			$capture = 'user';
		} elseif ($modulepart == 'userphoto') {
			$dir = $conf->user->dir_output;
			if (!empty($object->photo)) {
				if (dolIsAllowedForPreview($object->photo)) {
					if ((string) $imagesize == 'mini') {
						$file = get_exdir(0, 0, 0, 0, $object, 'user').'photos/'.getImageFileNameForSize($object->photo, '_mini');
					} elseif ((string) $imagesize == 'small') {
						$file = get_exdir(0, 0, 0, 0, $object, 'user').'photos/'.getImageFileNameForSize($object->photo, '_small');
					} else {
						$file = get_exdir(0, 0, 0, 0, $object, 'user').'photos/'.$object->photo;
					}
					$originalfile = get_exdir(0, 0, 0, 0, $object, 'user').'photos/'.$object->photo;
				}
			}
			if (!empty($conf->global->MAIN_OLD_IMAGE_LINKS)) {
				$altfile = $object->id.".jpg"; // For backward compatibility
			}
			$email = $object->email;
			$capture = 'user';
		} elseif ($modulepart == 'memberphoto')	{
			$dir = $conf->adherent->dir_output;
			if (!empty($object->photo)) {
				if (dolIsAllowedForPreview($object->photo)) {
					if ((string) $imagesize == 'mini') {
						$file = get_exdir(0, 0, 0, 0, $object, 'member').'photos/'.getImageFileNameForSize($object->photo, '_mini');
					} elseif ((string) $imagesize == 'small') {
						$file = get_exdir(0, 0, 0, 0, $object, 'member').'photos/'.getImageFileNameForSize($object->photo, '_small');
					} else {
						$file = get_exdir(0, 0, 0, 0, $object, 'member').'photos/'.$object->photo;
					}
					$originalfile = get_exdir(0, 0, 0, 0, $object, 'member').'photos/'.$object->photo;
				}
			}
			if (!empty($conf->global->MAIN_OLD_IMAGE_LINKS)) {
				$altfile = $object->id.".jpg"; // For backward compatibility
			}
			$email = $object->email;
			$capture = 'user';
		} else {
			// Generic case to show photos
			$dir = $conf->$modulepart->dir_output;
			if (!empty($object->photo)) {
				if (dolIsAllowedForPreview($object->photo)) {
					if ((string) $imagesize == 'mini') {
						$file = get_exdir($id, 2, 0, 0, $object, $modulepart).'photos/'.getImageFileNameForSize($object->photo, '_mini');
					} elseif ((string) $imagesize == 'small') {
						$file = get_exdir($id, 2, 0, 0, $object, $modulepart).'photos/'.getImageFileNameForSize($object->photo, '_small');
					} else {
						$file = get_exdir($id, 2, 0, 0, $object, $modulepart).'photos/'.$object->photo;
					}
					$originalfile = get_exdir($id, 2, 0, 0, $object, $modulepart).'photos/'.$object->photo;
				}
			}
			if (!empty($conf->global->MAIN_OLD_IMAGE_LINKS)) {
				$altfile = $object->id.".jpg"; // For backward compatibility
			}
			$email = $object->email;
		}

		if ($forcecapture) {
			$capture = $forcecapture;
		}

		if ($dir) {
			if ($file && file_exists($dir."/".$file)) {
				if ($addlinktofullsize) {
					$urladvanced = getAdvancedPreviewUrl($modulepart, $originalfile, 0, '&entity='.$entity);
					if ($urladvanced) {
						$ret .= '<a href="'.$urladvanced.'">';
					} else {
						$ret .= '<a href="'.DOL_URL_ROOT.'/viewimage.php?modulepart='.$modulepart.'&entity='.$entity.'&file='.urlencode($originalfile).'&cache='.$cache.'">';
					}
				}
				$ret .= '<img alt="Photo" class="photo'.$modulepart.($cssclass ? ' '.$cssclass : '').' photologo'.(preg_replace('/[^a-z]/i', '_', $file)).'" '.($width ? ' width="'.$width.'"' : '').($height ? ' height="'.$height.'"' : '').' src="'.DOL_URL_ROOT.'/viewimage.php?modulepart='.$modulepart.'&entity='.$entity.'&file='.urlencode($file).'&cache='.$cache.'">';
				if ($addlinktofullsize) {
					$ret .= '</a>';
				}
			} elseif ($altfile && file_exists($dir."/".$altfile)) {
				if ($addlinktofullsize) {
					$urladvanced = getAdvancedPreviewUrl($modulepart, $originalfile, 0, '&entity='.$entity);
					if ($urladvanced) {
						$ret .= '<a href="'.$urladvanced.'">';
					} else {
						$ret .= '<a href="'.DOL_URL_ROOT.'/viewimage.php?modulepart='.$modulepart.'&entity='.$entity.'&file='.urlencode($originalfile).'&cache='.$cache.'">';
					}
				}
				$ret .= '<img class="photo'.$modulepart.($cssclass ? ' '.$cssclass : '').'" alt="Photo alt" id="photologo'.(preg_replace('/[^a-z]/i', '_', $file)).'" class="'.$cssclass.'" '.($width ? ' width="'.$width.'"' : '').($height ? ' height="'.$height.'"' : '').' src="'.DOL_URL_ROOT.'/viewimage.php?modulepart='.$modulepart.'&entity='.$entity.'&file='.urlencode($altfile).'&cache='.$cache.'">';
				if ($addlinktofullsize) {
					$ret .= '</a>';
				}
			} else {
				$nophoto = '/public/theme/common/nophoto.png';
				$defaultimg = 'identicon';		// For gravatar
				if (in_array($modulepart, array('societe', 'userphoto', 'contact', 'memberphoto'))) {	// For modules that need a special image when photo not found
					if ($modulepart == 'societe' || ($modulepart == 'memberphoto' && strpos($object->morphy, 'mor')) !== false) {
						$nophoto = 'company';
					} else {
						$nophoto = '/public/theme/common/user_anonymous.png';
						if (!empty($object->gender) && $object->gender == 'man') {
							$nophoto = '/public/theme/common/user_man.png';
						}
						if (!empty($object->gender) && $object->gender == 'woman') {
							$nophoto = '/public/theme/common/user_woman.png';
						}
					}
				}

				if (!empty($conf->gravatar->enabled) && $email && empty($noexternsourceoverwrite)) {
					// see https://gravatar.com/site/implement/images/php/
					$ret .= '<!-- Put link to gravatar -->';
					$ret .= '<img class="photo'.$modulepart.($cssclass ? ' '.$cssclass : '').'" alt="" title="'.$email.' Gravatar avatar" '.($width ? ' width="'.$width.'"' : '').($height ? ' height="'.$height.'"' : '').' src="https://www.gravatar.com/avatar/'.md5(strtolower(trim($email))).'?s='.$width.'&d='.$defaultimg.'">'; // gravatar need md5 hash
				} else {
					if ($nophoto == 'company') {
						$ret .= '<div class="photo'.$modulepart.($cssclass ? ' '.$cssclass : '').'" alt="" '.($width ? ' width="'.$width.'"' : '').($height ? ' height="'.$height.'"' : '').'">'.img_picto('', 'company').'</div>';
					} else {
						$ret .= '<img class="photo'.$modulepart.($cssclass ? ' '.$cssclass : '').'" alt="" '.($width ? ' width="'.$width.'"' : '').($height ? ' height="'.$height.'"' : '').' src="'.DOL_URL_ROOT.$nophoto.'">';
					}
				}
			}

			if ($caneditfield) {
				if ($object->photo) {
					$ret .= "<br>\n";
				}
				$ret .= '<table class="nobordernopadding centpercent">';
				if ($object->photo) {
					$ret .= '<tr><td><input type="checkbox" class="flat photodelete" name="deletephoto" id="photodelete"> <label for="photodelete">'.$langs->trans("Delete").'</label><br><br></td></tr>';
				}
				$ret .= '<tr><td class="tdoverflow">';
				$maxfilesizearray = getMaxFileSizeArray();
				$maxmin = $maxfilesizearray['maxmin'];
				if ($maxmin > 0) {
					$ret .= '<input type="hidden" name="MAX_FILE_SIZE" value="'.($maxmin * 1024).'">';	// MAX_FILE_SIZE must precede the field type=file
				}
				$ret .= '<input type="file" class="flat maxwidth200onsmartphone" name="photo" id="photoinput" accept="image/*"'.($capture ? ' capture="'.$capture.'"' : '').'>';
				$ret .= '</td></tr>';
				$ret .= '</table>';
			}
		} else {
			dol_print_error('', 'Call of showphoto with wrong parameters modulepart='.$modulepart);
		}

		return $ret;
	}

	// phpcs:disable PEAR.NamingConventions.ValidFunctionName.ScopeNotCamelCaps
	/**
	 *	Return select list of groups
	 *
	 *  @param	string			$selected       Id group preselected
	 *  @param  string			$htmlname       Field name in form
	 *  @param  int				$show_empty     0=liste sans valeur nulle, 1=ajoute valeur inconnue
	 *  @param  string|array	$exclude        Array list of groups id to exclude
	 * 	@param	int				$disabled		If select list must be disabled
	 *  @param  string|array	$include        Array list of groups id to include
	 * 	@param	int				$enableonly		Array list of groups id to be enabled. All other must be disabled
	 * 	@param	string			$force_entity	'0' or Ids of environment to force
	 * 	@param	bool			$multiple		add [] in the name of element and add 'multiple' attribut (not working with ajax_autocompleter)
	 *  @param  string			$morecss		More css to add to html component
	 *  @return	string
	 *  @see select_dolusers()
	 */
	public function select_dolgroups($selected = '', $htmlname = 'groupid', $show_empty = 0, $exclude = '', $disabled = 0, $include = '', $enableonly = '', $force_entity = '0', $multiple = false, $morecss = '')
	{
		// phpcs:enable
		global $conf, $user, $langs;

		// Permettre l'exclusion de groupes
		$excludeGroups = null;
		if (is_array($exclude)) {
			$excludeGroups = implode(",", $exclude);
		}
		// Permettre l'inclusion de groupes
		$includeGroups = null;
		if (is_array($include)) {
			$includeGroups = implode(",", $include);
		}

		if (!is_array($selected)) {
			$selected = array($selected);
		}

		$out = '';

		// On recherche les groupes
		$sql = "SELECT ug.rowid, ug.nom as name";
		if (!empty($conf->multicompany->enabled) && $conf->entity == 1 && $user->admin && !$user->entity) {
			$sql .= ", e.label";
		}
		$sql .= " FROM ".$this->db->prefix()."usergroup as ug ";
		if (!empty($conf->multicompany->enabled) && $conf->entity == 1 && $user->admin && !$user->entity) {
			$sql .= " LEFT JOIN ".$this->db->prefix()."entity as e ON e.rowid=ug.entity";
			if ($force_entity) {
				$sql .= " WHERE ug.entity IN (0, ".$force_entity.")";
			} else {
				$sql .= " WHERE ug.entity IS NOT NULL";
			}
		} else {
			$sql .= " WHERE ug.entity IN (0, ".$conf->entity.")";
		}
		if (is_array($exclude) && $excludeGroups) {
			$sql .= " AND ug.rowid NOT IN (".$this->db->sanitize($excludeGroups).")";
		}
		if (is_array($include) && $includeGroups) {
			$sql .= " AND ug.rowid IN (".$this->db->sanitize($includeGroups).")";
		}
		$sql .= " ORDER BY ug.nom ASC";

		dol_syslog(get_class($this)."::select_dolgroups", LOG_DEBUG);
		$resql = $this->db->query($sql);
		if ($resql) {
			// Enhance with select2
			include_once DOL_DOCUMENT_ROOT.'/core/lib/ajax.lib.php';

			$out .= '<select class="flat minwidth200'.($morecss ? ' '.$morecss : '').'" id="'.$htmlname.'" name="'.$htmlname.($multiple ? '[]' : '').'" '.($multiple ? 'multiple' : '').' '.($disabled ? ' disabled' : '').'>';

			$num = $this->db->num_rows($resql);
			$i = 0;
			if ($num) {
				if ($show_empty && !$multiple) {
					$out .= '<option value="-1"'.(in_array(-1, $selected) ? ' selected' : '').'>&nbsp;</option>'."\n";
				}

				while ($i < $num) {
					$obj = $this->db->fetch_object($resql);
					$disableline = 0;
					if (is_array($enableonly) && count($enableonly) && !in_array($obj->rowid, $enableonly)) {
						$disableline = 1;
					}

					$out .= '<option value="'.$obj->rowid.'"';
					if ($disableline) {
						$out .= ' disabled';
					}
					if ((isset($selected[0]) && is_object($selected[0]) && $selected[0]->id == $obj->rowid) || ((!isset($selected[0]) || !is_object($selected[0])) && !empty($selected) && in_array($obj->rowid, $selected))) {
						$out .= ' selected';
					}
					$out .= '>';

					$out .= $obj->name;
					if (!empty($conf->multicompany->enabled) && empty($conf->global->MULTICOMPANY_TRANSVERSE_MODE) && $conf->entity == 1) {
						$out .= " (".$obj->label.")";
					}

					$out .= '</option>';
					$i++;
				}
			} else {
				if ($show_empty) {
					$out .= '<option value="-1"'.(in_array(-1, $selected) ? ' selected' : '').'></option>'."\n";
				}
				$out .= '<option value="" disabled>'.$langs->trans("NoUserGroupDefined").'</option>';
			}
			$out .= '</select>';

			$out .= ajax_combobox($htmlname);
		} else {
			dol_print_error($this->db);
		}

		return $out;
	}


	/**
	 *	Return HTML to show the search and clear seach button
	 *
	 *  @param	string	$pos       position colon on liste value left or right
	 *  @return	string
	 */
	public function showFilterButtons($pos = '')
	{
		$out = '<div class="nowraponall">';
		if ($pos == 'left') {
			$out .= '<button type="submit" class="liste_titre button_removefilter reposition" name="button_removefilter_x" value="x"><span class="fa fa-remove"></span></button>';
			$out .= '<button type="submit" class="liste_titre button_search reposition" name="button_search_x" value="x"><span class="fa fa-search"></span></button>';
		} else {
			$out .= '<button type="submit" class="liste_titre button_search reposition" name="button_search_x" value="x"><span class="fa fa-search"></span></button>';
			$out .= '<button type="submit" class="liste_titre button_removefilter reposition" name="button_removefilter_x" value="x"><span class="fa fa-remove"></span></button>';
		}
		$out .= '</div>';

		return $out;
	}

	/**
	 *	Return HTML to show the search and clear search button
	 *
	 *  @param  string  $cssclass                  CSS class
	 *  @param  int     $calljsfunction            0=default. 1=call function initCheckForSelect() after changing status of checkboxes
	 *  @param  string  $massactionname            Mass action button name that will launch an action on the selected items
	 *  @return	string
	 */
	public function showCheckAddButtons($cssclass = 'checkforaction', $calljsfunction = 0, $massactionname = "massaction")
	{
		global $conf, $langs;

		$out = '';

		if (!empty($conf->use_javascript_ajax)) {
			$out .= '<div class="inline-block checkallactions"><input type="checkbox" id="'.$cssclass.'s" name="'.$cssclass.'s" class="checkallactions"></div>';
		}
		$out .= '<script>
            $(document).ready(function() {
                $("#' . $cssclass.'s").click(function() {
                    if($(this).is(\':checked\')){
                        console.log("We check all '.$cssclass.' and trigger the change method");
                		$(".'.$cssclass.'").prop(\'checked\', true).trigger(\'change\');
                    }
                    else
                    {
                        console.log("We uncheck all");
                		$(".'.$cssclass.'").prop(\'checked\', false).trigger(\'change\');
                    }'."\n";
		if ($calljsfunction) {
			$out .= 'if (typeof initCheckForSelect == \'function\') { initCheckForSelect(0, "'.$massactionname.'", "'.$cssclass.'"); } else { console.log("No function initCheckForSelect found. Call won\'t be done."); }';
		}
		$out .= '         });
        	        $(".' . $cssclass.'").change(function() {
					$(this).closest("tr").toggleClass("highlight", this.checked);
				});
		 	});
    	</script>';

		return $out;
	}

	/**
	 *	Return HTML to show the search and clear seach button
	 *
	 *  @param	int  	$addcheckuncheckall        Add the check all/uncheck all checkbox (use javascript) and code to manage this
	 *  @param  string  $cssclass                  CSS class
	 *  @param  int     $calljsfunction            0=default. 1=call function initCheckForSelect() after changing status of checkboxes
	 *  @param  string  $massactionname            Mass action name
	 *  @return	string
	 */
	public function showFilterAndCheckAddButtons($addcheckuncheckall = 0, $cssclass = 'checkforaction', $calljsfunction = 0, $massactionname = "massaction")
	{
		$out = $this->showFilterButtons();
		if ($addcheckuncheckall) {
			$out .= $this->showCheckAddButtons($cssclass, $calljsfunction, $massactionname);
		}
		return $out;
	}

	/**
	 * Return HTML to show the select of expense categories
	 *
	 * @param	string	$selected              preselected category
	 * @param	string	$htmlname              name of HTML select list
	 * @param	integer	$useempty              1=Add empty line
	 * @param	array	$excludeid             id to exclude
	 * @param	string	$target                htmlname of target select to bind event
	 * @param	int		$default_selected      default category to select if fk_c_type_fees change = EX_KME
	 * @param	array	$params                param to give
	 * @param	int		$info_admin			   Show the tooltip help picto to setup list
	 * @return	string
	 */
	public function selectExpenseCategories($selected = '', $htmlname = 'fk_c_exp_tax_cat', $useempty = 0, $excludeid = array(), $target = '', $default_selected = 0, $params = array(), $info_admin = 1)
	{
		global $langs, $user;

		$out = '';
		$sql = "SELECT rowid, label FROM ".$this->db->prefix()."c_exp_tax_cat WHERE active = 1";
		$sql .= " AND entity IN (0,".getEntity('exp_tax_cat').")";
		if (!empty($excludeid)) {
			$sql .= " AND rowid NOT IN (".$this->db->sanitize(implode(',', $excludeid)).")";
		}
		$sql .= " ORDER BY label";

		$resql = $this->db->query($sql);
		if ($resql) {
			$out = '<select id="select_'.$htmlname.'" name="'.$htmlname.'" class="'.$htmlname.' flat minwidth75imp maxwidth200">';
			if ($useempty) {
				$out .= '<option value="0">&nbsp;</option>';
			}

			while ($obj = $this->db->fetch_object($resql)) {
				$out .= '<option '.($selected == $obj->rowid ? 'selected="selected"' : '').' value="'.$obj->rowid.'">'.$langs->trans($obj->label).'</option>';
			}
			$out .= '</select>';
			$out .= ajax_combobox('select_'.$htmlname);

			if (!empty($htmlname) && $user->admin && $info_admin) {
				$out .= ' '.info_admin($langs->trans("YouCanChangeValuesForThisListFromDictionarySetup"), 1);
			}

			if (!empty($target)) {
				$sql = "SELECT c.id FROM ".$this->db->prefix()."c_type_fees as c WHERE c.code = 'EX_KME' AND c.active = 1";
				$resql = $this->db->query($sql);
				if ($resql) {
					if ($this->db->num_rows($resql) > 0) {
						$obj = $this->db->fetch_object($resql);
						$out .= '<script>
							$(function() {
								$("select[name='.$target.']").on("change", function() {
									var current_val = $(this).val();
									if (current_val == '.$obj->id.') {';
						if (!empty($default_selected) || !empty($selected)) {
							$out .= '$("select[name='.$htmlname.']").val("'.($default_selected > 0 ? $default_selected : $selected).'");';
						}

						$out .= '
										$("select[name='.$htmlname.']").change();
									}
								});

								$("select[name='.$htmlname.']").change(function() {

									if ($("select[name='.$target.']").val() == '.$obj->id.') {
										// get price of kilometer to fill the unit price
										$.ajax({
											method: "POST",
											dataType: "json",
											data: { fk_c_exp_tax_cat: $(this).val(), token: \''.currentToken().'\' },
											url: "'.(DOL_URL_ROOT.'/expensereport/ajax/ajaxik.php?'.$params).'",
										}).done(function( data, textStatus, jqXHR ) {
											console.log(data);
											if (typeof data.up != "undefined") {
												$("input[name=value_unit]").val(data.up);
												$("select[name='.$htmlname.']").attr("title", data.title);
											} else {
												$("input[name=value_unit]").val("");
												$("select[name='.$htmlname.']").attr("title", "");
											}
										});
									}
								});
							});
						</script>';
					}
				}
			}
		} else {
			dol_print_error($this->db);
		}

		return $out;
	}

	/**
	 * Return HTML to show the select ranges of expense range
	 *
	 * @param	string	$selected    preselected category
	 * @param	string	$htmlname    name of HTML select list
	 * @param	integer	$useempty    1=Add empty line
	 * @return	string
	 */
	public function selectExpenseRanges($selected = '', $htmlname = 'fk_range', $useempty = 0)
	{
		global $conf, $langs;

		$out = '';
		$sql = "SELECT rowid, range_ik FROM ".$this->db->prefix()."c_exp_tax_range";
		$sql .= " WHERE entity = ".$conf->entity." AND active = 1";

		$resql = $this->db->query($sql);
		if ($resql) {
			$out = '<select id="select_'.$htmlname.'" name="'.$htmlname.'" class="'.$htmlname.' flat minwidth75imp">';
			if ($useempty) {
				$out .= '<option value="0"></option>';
			}

			while ($obj = $this->db->fetch_object($resql)) {
				$out .= '<option '.($selected == $obj->rowid ? 'selected="selected"' : '').' value="'.$obj->rowid.'">'.price($obj->range_ik, 0, $langs, 1, 0).'</option>';
			}
			$out .= '</select>';
		} else {
			dol_print_error($this->db);
		}

		return $out;
	}

	/**
	 * Return HTML to show a select of expense
	 *
	 * @param	string	$selected    preselected category
	 * @param	string	$htmlname    name of HTML select list
	 * @param	integer	$useempty    1=Add empty choice
	 * @param	integer	$allchoice   1=Add all choice
	 * @param	integer	$useid       0=use 'code' as key, 1=use 'id' as key
	 * @return	string
	 */
	public function selectExpense($selected = '', $htmlname = 'fk_c_type_fees', $useempty = 0, $allchoice = 1, $useid = 0)
	{
		global $langs;

		$out = '';
		$sql = "SELECT id, code, label FROM ".$this->db->prefix()."c_type_fees";
		$sql .= " WHERE active = 1";

		$resql = $this->db->query($sql);
		if ($resql) {
			$out = '<select id="select_'.$htmlname.'" name="'.$htmlname.'" class="'.$htmlname.' flat minwidth75imp">';
			if ($useempty) {
				$out .= '<option value="0"></option>';
			}
			if ($allchoice) {
				$out .= '<option value="-1">'.$langs->trans('AllExpenseReport').'</option>';
			}

			$field = 'code';
			if ($useid) {
				$field = 'id';
			}

			while ($obj = $this->db->fetch_object($resql)) {
				$key = $langs->trans($obj->code);
				$out .= '<option '.($selected == $obj->{$field} ? 'selected="selected"' : '').' value="'.$obj->{$field}.'">'.($key != $obj->code ? $key : $obj->label).'</option>';
			}
			$out .= '</select>';
		} else {
			dol_print_error($this->db);
		}

		return $out;
	}

	/**
	 *  Output a combo list with invoices qualified for a third party
	 *
	 *  @param	int		$socid      	Id third party (-1=all, 0=only projects not linked to a third party, id=projects not linked or linked to third party id)
	 *  @param  int		$selected   	Id invoice preselected
	 *  @param  string	$htmlname   	Name of HTML select
	 *	@param	int		$maxlength		Maximum length of label
	 *	@param	int		$option_only	Return only html options lines without the select tag
	 *	@param	string	$show_empty		Add an empty line ('1' or string to show for empty line)
	 *  @param	int		$discard_closed Discard closed projects (0=Keep,1=hide completely,2=Disable)
	 *  @param	int		$forcefocus		Force focus on field (works with javascript only)
	 *  @param	int		$disabled		Disabled
	 *  @param	string	$morecss        More css added to the select component
	 *  @param	string	$projectsListId ''=Automatic filter on project allowed. List of id=Filter on project ids.
	 *  @param	string	$showproject	'all' = Show project info, ''=Hide project info
	 *  @param	User	$usertofilter	User object to use for filtering
	 *	@return int         			Nbr of project if OK, <0 if KO
	 */
	public function selectInvoice($socid = -1, $selected = '', $htmlname = 'invoiceid', $maxlength = 24, $option_only = 0, $show_empty = '1', $discard_closed = 0, $forcefocus = 0, $disabled = 0, $morecss = 'maxwidth500', $projectsListId = '', $showproject = 'all', $usertofilter = null)
	{
		global $user, $conf, $langs;

		require_once DOL_DOCUMENT_ROOT.'/projet/class/project.class.php';

		if (is_null($usertofilter)) {
			$usertofilter = $user;
		}

		$out = '';

		$hideunselectables = false;
		if (!empty($conf->global->PROJECT_HIDE_UNSELECTABLES)) {
			$hideunselectables = true;
		}

		if (empty($projectsListId)) {
			if (empty($usertofilter->rights->projet->all->lire)) {
				$projectstatic = new Project($this->db);
				$projectsListId = $projectstatic->getProjectsAuthorizedForUser($usertofilter, 0, 1);
			}
		}

		// Search all projects
		$sql = "SELECT f.rowid, f.ref as fref, 'nolabel' as flabel, p.rowid as pid, f.ref,
            p.title, p.fk_soc, p.fk_statut, p.public,";
		$sql .= ' s.nom as name';
		$sql .= ' FROM '.$this->db->prefix().'projet as p';
		$sql .= ' LEFT JOIN '.$this->db->prefix().'societe as s ON s.rowid = p.fk_soc,';
		$sql .= ' '.$this->db->prefix().'facture as f';
		$sql .= " WHERE p.entity IN (".getEntity('project').")";
		$sql .= " AND f.fk_projet = p.rowid AND f.fk_statut=0"; //Brouillons seulement
		//if ($projectsListId) $sql.= " AND p.rowid IN (".$this->db->sanitize($projectsListId).")";
		//if ($socid == 0) $sql.= " AND (p.fk_soc=0 OR p.fk_soc IS NULL)";
		//if ($socid > 0)  $sql.= " AND (p.fk_soc=".((int) $socid)." OR p.fk_soc IS NULL)";
		$sql .= " ORDER BY p.ref, f.ref ASC";

		$resql = $this->db->query($sql);
		if ($resql) {
			// Use select2 selector
			if (!empty($conf->use_javascript_ajax)) {
				include_once DOL_DOCUMENT_ROOT.'/core/lib/ajax.lib.php';
				$comboenhancement = ajax_combobox($htmlname, '', 0, $forcefocus);
				$out .= $comboenhancement;
				$morecss = 'minwidth200imp maxwidth500';
			}

			if (empty($option_only)) {
				$out .= '<select class="valignmiddle flat'.($morecss ? ' '.$morecss : '').'"'.($disabled ? ' disabled="disabled"' : '').' id="'.$htmlname.'" name="'.$htmlname.'">';
			}
			if (!empty($show_empty)) {
				$out .= '<option value="0" class="optiongrey">';
				if (!is_numeric($show_empty)) {
					$out .= $show_empty;
				} else {
					$out .= '&nbsp;';
				}
				$out .= '</option>';
			}
			$num = $this->db->num_rows($resql);
			$i = 0;
			if ($num) {
				while ($i < $num) {
					$obj = $this->db->fetch_object($resql);
					// If we ask to filter on a company and user has no permission to see all companies and project is linked to another company, we hide project.
					if ($socid > 0 && (empty($obj->fk_soc) || $obj->fk_soc == $socid) && empty($usertofilter->rights->societe->lire)) {
						// Do nothing
					} else {
						if ($discard_closed == 1 && $obj->fk_statut == Project::STATUS_CLOSED) {
							$i++;
							continue;
						}

						$labeltoshow = '';

						if ($showproject == 'all') {
							$labeltoshow .= dol_trunc($obj->ref, 18); // Invoice ref
							if ($obj->name) {
								$labeltoshow .= ' - '.$obj->name; // Soc name
							}

							$disabled = 0;
							if ($obj->fk_statut == Project::STATUS_DRAFT) {
								$disabled = 1;
								$labeltoshow .= ' - '.$langs->trans("Draft");
							} elseif ($obj->fk_statut == Project::STATUS_CLOSED) {
								if ($discard_closed == 2) {
									$disabled = 1;
								}
								$labeltoshow .= ' - '.$langs->trans("Closed");
							} elseif ($socid > 0 && (!empty($obj->fk_soc) && $obj->fk_soc != $socid)) {
								$disabled = 1;
								$labeltoshow .= ' - '.$langs->trans("LinkedToAnotherCompany");
							}
						}

						if (!empty($selected) && $selected == $obj->rowid) {
							$out .= '<option value="'.$obj->rowid.'" selected';
							//if ($disabled) $out.=' disabled';						// with select2, field can't be preselected if disabled
							$out .= '>'.$labeltoshow.'</option>';
						} else {
							if ($hideunselectables && $disabled && ($selected != $obj->rowid)) {
								$resultat = '';
							} else {
								$resultat = '<option value="'.$obj->rowid.'"';
								if ($disabled) {
									$resultat .= ' disabled';
								}
								//if ($obj->public) $labeltoshow.=' ('.$langs->trans("Public").')';
								//else $labeltoshow.=' ('.$langs->trans("Private").')';
								$resultat .= '>';
								$resultat .= $labeltoshow;
								$resultat .= '</option>';
							}
							$out .= $resultat;
						}
					}
					$i++;
				}
			}
			if (empty($option_only)) {
				$out .= '</select>';
			}

			print $out;

			$this->db->free($resql);
			return $num;
		} else {
			dol_print_error($this->db);
			return -1;
		}
	}

	/**
	 *  Output a combo list with invoices qualified for a third party
	 *
	 * @param int $selected Id invoice preselected
	 * @param string $htmlname Name of HTML select
	 * @param int $maxlength Maximum length of label
	 * @param int $option_only Return only html options lines without the select tag
	 * @param string $show_empty Add an empty line ('1' or string to show for empty line)
	 * @param int $forcefocus Force focus on field (works with javascript only)
	 * @param int $disabled Disabled
	 * @param string $morecss More css added to the select component
	 * @return int                    Nbr of project if OK, <0 if KO
	 */
	public function selectInvoiceRec($selected = '', $htmlname = 'facrecid', $maxlength = 24, $option_only = 0, $show_empty = '1', $forcefocus = 0, $disabled = 0, $morecss = 'maxwidth500')
	{
		global $user, $conf, $langs;

		$out = '';

		dol_syslog('FactureRec::fetch', LOG_DEBUG);

		$sql = 'SELECT f.rowid, f.entity, f.titre as title, f.suspended, f.fk_soc';
		//$sql.= ', el.fk_source';
		$sql .= ' FROM ' . MAIN_DB_PREFIX . 'facture_rec as f';
		$sql .= " WHERE f.entity IN (" . getEntity('invoice') . ")";
		$sql .= " ORDER BY f.titre ASC";

		$resql = $this->db->query($sql);
		if ($resql) {
			// Use select2 selector
			if (!empty($conf->use_javascript_ajax)) {
				include_once DOL_DOCUMENT_ROOT . '/core/lib/ajax.lib.php';
				$comboenhancement = ajax_combobox($htmlname, '', 0, $forcefocus);
				$out .= $comboenhancement;
				$morecss = 'minwidth200imp maxwidth500';
			}

			if (empty($option_only)) {
				$out .= '<select class="valignmiddle flat' . ($morecss ? ' ' . $morecss : '') . '"' . ($disabled ? ' disabled="disabled"' : '') . ' id="' . $htmlname . '" name="' . $htmlname . '">';
			}
			if (!empty($show_empty)) {
				$out .= '<option value="0" class="optiongrey">';
				if (!is_numeric($show_empty)) {
					$out .= $show_empty;
				} else {
					$out .= '&nbsp;';
				}
				$out .= '</option>';
			}
			$num = $this->db->num_rows($resql);
			if ($num) {
				while ($obj = $this->db->fetch_object($resql)) {
					$labeltoshow = dol_trunc($obj->title, 18); // Invoice ref

					$disabled = 0;
					if (!empty($obj->suspended)) {
						$disabled = 1;
						$labeltoshow .= ' - ' . $langs->trans("Closed");
					}


					if (!empty($selected) && $selected == $obj->rowid) {
						$out .= '<option value="' . $obj->rowid . '" selected';
						//if ($disabled) $out.=' disabled';						// with select2, field can't be preselected if disabled
						$out .= '>' . $labeltoshow . '</option>';
					} else {
						if ($disabled && ($selected != $obj->rowid)) {
							$resultat = '';
						} else {
							$resultat = '<option value="' . $obj->rowid . '"';
							if ($disabled) {
								$resultat .= ' disabled';
							}
							$resultat .= '>';
							$resultat .= $labeltoshow;
							$resultat .= '</option>';
						}
						$out .= $resultat;
					}
				}
			}
			if (empty($option_only)) {
				$out .= '</select>';
			}

			print $out;

			$this->db->free($resql);
			return $num;
		} else {
			$this->errors[]=$this->db->lasterror;
			return -1;
		}
	}

	/**
	 * Output the component to make advanced search criteries
	 *
	 * @param	array		$arrayofcriterias			          Array of available search criterias. Example: array($object->element => $object->fields, 'otherfamily' => otherarrayoffields, ...)
	 * @param	array		$search_component_params	          Array of selected search criterias
	 * @param   array       $arrayofinputfieldsalreadyoutput      Array of input fields already inform. The component will not generate a hidden input field if it is in this list.
	 * @param	string		$search_component_params_hidden		  String with $search_component_params criterias
	 * @return	string									          HTML component for advanced search
	 */
	public function searchComponent($arrayofcriterias, $search_component_params, $arrayofinputfieldsalreadyoutput = array(), $search_component_params_hidden = '')
	{
		global $langs;

		$ret = '';

		$ret .= '<div class="divadvancedsearchfieldcomp inline-block">';
		//$ret .= '<button type="submit" class="liste_titre button_removefilter" name="button_removefilter_x" value="x"><span class="fa fa-remove"></span></button>';
		$ret .= '<a href="#" class="dropdownsearch-toggle unsetcolor">';
		$ret .= '<span class="fas fa-filter linkobject boxfilter pictofixedwidth" title="'.dol_escape_htmltag($langs->trans("Filters")).'" id="idsubimgproductdistribution"></span>';
		//$ret .= $langs->trans("Filters");
		$ret .= '</a>';

		$ret .= '<div class="divadvancedsearchfieldcompinput inline-block minwidth500 maxwidth300onsmartphone">';

		// Show select fields as tags.
		$ret .= '<div name="divsearch_component_params" class="noborderbottom search_component_params inline-block valignmiddle">';

		if ($search_component_params_hidden) {
			if (!preg_match('/^\(.*\)$/', $search_component_params_hidden)) {	// If $search_component_params_hidden does not start and end with ()
				$search_component_params_hidden .= '('.$search_component_params_hidden.')';
			}
			$errormessage = '';
			if (!dolCheckFilters($search_component_params_hidden, $errormessage)) {
				print 'ERROR in parsing search string';
			}
			$regexstring = '\(([^:\'\(\)]+:[^:\'\(\)]+:[^\(\)]+)\)';
			//var_dump($search_component_params_hidden);
			$htmltags = preg_replace_callback('/'.$regexstring.'/', 'dolForgeCriteriaCallback', $search_component_params_hidden);
			//var_dump($htmltags);
			$ret .= '<span class="marginleftonlyshort valignmiddle tagsearch"><span class="tagsearchdelete select2-selection__choice__remove">x</span> '.$htmltags.'</span>';
		}

		//$ret .= '<button type="submit" class="liste_titre button_search paddingleftonly" name="button_search_x" value="x"><span class="fa fa-search"></span></button>';

		//$ret .= search_component_params
		//$texttoshow = '<div class="opacitymedium inline-block search_component_searchtext">'.$langs->trans("Search").'</div>';
		//$ret .= '<div class="search_component inline-block valignmiddle">'.$texttoshow.'</div>';

		$show_search_component_params_hidden = 1;
		if ($show_search_component_params_hidden) {
			$ret .= '<input type="hidden" name="show_search_component_params_hidden" value="1">';
		}
		$ret .= "<!-- We store the full search string into this field. For example: (t.ref:like:'SO-%') and ((t.ref:like:'CO-%') or (t.ref:like:'AA%')) -->";
		$ret .= '<input type="hidden" name="search_component_params_hidden" value="'.dol_escape_htmltag($search_component_params_hidden).'">';
		// For compatibility with forms that show themself the search criteria in addition of this component, we output the fields
		foreach ($arrayofcriterias as $criterias) {
			foreach ($criterias as $criteriafamilykey => $criteriafamilyval) {
				if (in_array('search_'.$criteriafamilykey, $arrayofinputfieldsalreadyoutput)) {
					continue;
				}
				if (in_array($criteriafamilykey, array('rowid', 'ref_ext', 'entity', 'extraparams'))) {
					continue;
				}
				if (in_array($criteriafamilyval['type'], array('date', 'datetime', 'timestamp'))) {
					$ret .= '<input type="hidden" name="search_'.$criteriafamilykey.'_start">';
					$ret .= '<input type="hidden" name="search_'.$criteriafamilykey.'_startyear">';
					$ret .= '<input type="hidden" name="search_'.$criteriafamilykey.'_startmonth">';
					$ret .= '<input type="hidden" name="search_'.$criteriafamilykey.'_startday">';
					$ret .= '<input type="hidden" name="search_'.$criteriafamilykey.'_end">';
					$ret .= '<input type="hidden" name="search_'.$criteriafamilykey.'_endyear">';
					$ret .= '<input type="hidden" name="search_'.$criteriafamilykey.'_endmonth">';
					$ret .= '<input type="hidden" name="search_'.$criteriafamilykey.'_endday">';
				} else {
					$ret .= '<input type="hidden" name="search_'.$criteriafamilykey.'">';
				}
			}
		}

		$ret .= '</div>';

		$ret .= "<!-- Syntax of Generic filter string: t.ref:like:'SO-%', t.date_creation:<:'20160101', t.date_creation:<:'2016-01-01 12:30:00', t.nature:is:NULL, t.field2:isnot:NULL -->\n";
		$ret .= '<input type="text" placeholder="'.$langs->trans("Search").'" name="search_component_params_input" class="noborderbottom search_component_input" value="">';

		$ret .= '</div>';
		$ret .= '</div>';

		return $ret;
	}

	/**
	 * selectModelMail
	 *
	 * @param   string   $prefix     	Prefix
	 * @param   string   $modelType  	Model type
	 * @param	int		 $default	 	1=Show also Default mail template
	 * @param	int		 $addjscombo	Add js combobox
	 * @return  string               	HTML select string
	 */
	public function selectModelMail($prefix, $modelType = '', $default = 0, $addjscombo = 0)
	{
		global $langs, $user;

		$retstring = '';

		$TModels = array();

		include_once DOL_DOCUMENT_ROOT.'/core/class/html.formmail.class.php';
		$formmail = new FormMail($this->db);
		$result = $formmail->fetchAllEMailTemplate($modelType, $user, $langs);

		if ($default) {
			$TModels[0] = $langs->trans('DefaultMailModel');
		}
		if ($result > 0) {
			foreach ($formmail->lines_model as $model) {
				$TModels[$model->id] = $model->label;
			}
		}

		$retstring .= '<select class="flat" id="select_'.$prefix.'model_mail" name="'.$prefix.'model_mail">';

		foreach ($TModels as $id_model => $label_model) {
			$retstring .= '<option value="'.$id_model.'"';
			$retstring .= ">".$label_model."</option>";
		}

		$retstring .= "</select>";

		if ($addjscombo) {
			$retstring .= ajax_combobox('select_'.$prefix.'model_mail');
		}

		return $retstring;
	}

	/**
	 * Output the buttons to submit a creation/edit form
	 *
	 * @param   string  $save_label     	Alternative label for save button
	 * @param   string  $cancel_label   	Alternative label for cancel button
	 * @param   array   $morebuttons    	Add additional buttons between save and cancel
	 * @param   bool    $withoutdiv     	Option to remove enclosing centered div
	 * @param	string	$morecss			More CSS
	 * @param	string	$dol_openinpopup	If the button are shown in a context of a page shown inside a popup, we put here the string name of popup.
	 * @return 	string						Html code with the buttons
	 */
	public function buttonsSaveCancel($save_label = 'Save', $cancel_label = 'Cancel', $morebuttons = array(), $withoutdiv = 0, $morecss = '', $dol_openinpopup = '')
	{
		global $langs;

		$buttons = array();

		$save = array(
			'name' => 'save',
			'label_key' => $save_label,
		);

		if ($save_label == 'Create' || $save_label == 'Add' ) {
			$save['name'] = 'add';
		} elseif ($save_label == 'Modify') {
			$save['name'] = 'edit';
		}

		$cancel = array(
				'name' => 'cancel',
				'label_key' => 'Cancel',
		);

		!empty($save_label) ? $buttons[] = $save : '';

		if (!empty($morebuttons)) {
			$buttons[] = $morebuttons;
		}

		!empty($cancel_label) ? $buttons[] = $cancel : '';

		$retstring = $withoutdiv ? '': '<div class="center">';

		foreach ($buttons as $button) {
			$addclass = empty($button['addclass']) ? '' : $button['addclass'];
			$retstring .= '<input type="submit" class="button button-'.$button['name'].($morecss ? ' '.$morecss : '').' '.$addclass.'" name="'.$button['name'].'" value="'.dol_escape_htmltag($langs->trans($button['label_key'])).'">';
		}
		$retstring .= $withoutdiv ? '': '</div>';

		if ($dol_openinpopup) {
			$retstring .= '<!-- buttons are shown into a $dol_openinpopup='.$dol_openinpopup.' context, so we enable the close of dialog on cancel -->'."\n";
			$retstring .= '<script>';
			$retstring .= 'jQuery(".button-cancel").click(function(e) {
				e.preventDefault(); console.log(\'We click on cancel in iframe popup '.$dol_openinpopup.'\');
				window.parent.jQuery(\'#idfordialog'.$dol_openinpopup.'\').dialog(\'close\');
				 });';
			$retstring .= '</script>';
		}

		return $retstring;
	}
}<|MERGE_RESOLUTION|>--- conflicted
+++ resolved
@@ -8636,18 +8636,16 @@
 			}
 
 			$possiblelinks = array(
-<<<<<<< HEAD
-				'propal'=>array('enabled'=>$conf->propal->enabled, 'perms'=>1, 'label'=>'LinkToProposal', 'sql'=>"SELECT s.rowid as socid, s.nom as name, s.client, t.rowid, t.ref, t.ref_client, t.total_ht FROM ".$this->db->prefix()."societe as s, ".$this->db->prefix()."propal as t WHERE t.fk_soc = s.rowid AND t.fk_soc IN (".$this->db->sanitize($listofidcompanytoscan).') AND t.entity IN ('.getEntity('propal').')'),
-				'shipping'=>array('enabled'=>$conf->expedition->enabled, 'perms'=>1, 'label'=>'LinkToExpedition', 'sql'=>"SELECT s.rowid as socid, s.nom as name, s.client, t.rowid, t.ref FROM ".$this->db->prefix()."societe as s, ".$this->db->prefix()."expedition as t WHERE t.fk_soc = s.rowid AND t.fk_soc IN (".$this->db->sanitize($listofidcompanytoscan).') AND t.entity IN ('.getEntity('shipping').')'),
-				'order'=>array('enabled'=>$conf->commande->enabled, 'perms'=>1, 'label'=>'LinkToOrder', 'sql'=>"SELECT s.rowid as socid, s.nom as name, s.client, t.rowid, t.ref, t.ref_client, t.total_ht FROM ".$this->db->prefix()."societe as s, ".$this->db->prefix()."commande as t WHERE t.fk_soc = s.rowid AND t.fk_soc IN (".$this->db->sanitize($listofidcompanytoscan).') AND t.entity IN ('.getEntity('commande').')'),
-				'invoice'=>array('enabled'=>$conf->facture->enabled, 'perms'=>1, 'label'=>'LinkToInvoice', 'sql'=>"SELECT s.rowid as socid, s.nom as name, s.client, t.rowid, t.ref, t.ref_client, t.total_ht FROM ".$this->db->prefix()."societe as s, ".$this->db->prefix()."facture as t WHERE t.fk_soc = s.rowid AND t.fk_soc IN (".$this->db->sanitize($listofidcompanytoscan).') AND t.entity IN ('.getEntity('invoice').')'),
-				'invoice_template'=>array('enabled'=>$conf->facture->enabled, 'perms'=>1, 'label'=>'LinkToTemplateInvoice', 'sql'=>"SELECT s.rowid as socid, s.nom as name, s.client, t.rowid, t.titre as ref, t.total_ht FROM ".$this->db->prefix()."societe as s, ".$this->db->prefix()."facture_rec as t WHERE t.fk_soc = s.rowid AND t.fk_soc IN (".$this->db->sanitize($listofidcompanytoscan).') AND t.entity IN ('.getEntity('invoice').')'),
-=======
 				'propal'=>array(
 					'enabled'=>(!empty($conf->propal->enabled) ? $conf->propal->enabled : 0),
 					'perms'=>1,
 					'label'=>'LinkToProposal',
 					'sql'=>"SELECT s.rowid as socid, s.nom as name, s.client, t.rowid, t.ref, t.ref_client, t.total_ht FROM ".$this->db->prefix()."societe as s, ".$this->db->prefix()."propal as t WHERE t.fk_soc = s.rowid AND t.fk_soc IN (".$this->db->sanitize($listofidcompanytoscan).') AND t.entity IN ('.getEntity('propal').')'),
+        'shipping'=>array(
+          'enabled'=>$conf->expedition->enabled,
+          'perms'=>1,
+          'label'=>'LinkToExpedition',
+          'sql'=>"SELECT s.rowid as socid, s.nom as name, s.client, t.rowid, t.ref FROM ".$this->db->prefix()."societe as s, ".$this->db->prefix()."expedition as t WHERE t.fk_soc = s.rowid AND t.fk_soc IN (".$this->db->sanitize($listofidcompanytoscan).') AND t.entity IN ('.getEntity('shipping').')'),
 				'order'=>array(
 					'enabled'=>(!empty($conf->commande->enabled) ? $conf->commande->enabled : 0),
 					'perms'=>1,
@@ -8663,7 +8661,6 @@
 					'perms'=>1,
 					'label'=>'LinkToTemplateInvoice',
 					'sql'=>"SELECT s.rowid as socid, s.nom as name, s.client, t.rowid, t.titre as ref, t.total_ht FROM ".$this->db->prefix()."societe as s, ".$this->db->prefix()."facture_rec as t WHERE t.fk_soc = s.rowid AND t.fk_soc IN (".$this->db->sanitize($listofidcompanytoscan).') AND t.entity IN ('.getEntity('invoice').')'),
->>>>>>> eaafa591
 				'contrat'=>array(
 					'enabled'=>(!empty($conf->contrat->enabled) ? $conf->contrat->enabled : 0),
 					'perms'=>1,
