<?php
/* Copyright (c) 2002-2007  Rodolphe Quiedeville    <rodolphe@quiedeville.org>
 * Copyright (C) 2004-2012  Laurent Destailleur     <eldy@users.sourceforge.net>
 * Copyright (C) 2004       Benoit Mortier          <benoit.mortier@opensides.be>
 * Copyright (C) 2004       Sebastien Di Cintio     <sdicintio@ressource-toi.org>
 * Copyright (C) 2004       Eric Seigne             <eric.seigne@ryxeo.com>
 * Copyright (C) 2005-2014  Regis Houssin           <regis.houssin@capnetworks.com>
 * Copyright (C) 2006       Andre Cianfarani        <acianfa@free.fr>
 * Copyright (C) 2006       Marc Barilley/Ocebo     <marc@ocebo.com>
 * Copyright (C) 2007       Franky Van Liedekerke   <franky.van.liedekerker@telenet.be>
 * Copyright (C) 2007       Patrick Raguin          <patrick.raguin@gmail.com>
 * Copyright (C) 2010       Juanjo Menent           <jmenent@2byte.es>
 * Copyright (C) 2010-2014  Philippe Grand          <philippe.grand@atoo-net.com>
 * Copyright (C) 2011       Herve Prot              <herve.prot@symeos.com>
 * Copyright (C) 2012-2014  Marcos García           <marcosgdf@gmail.com>
 * Copyright (C) 2012       Cedric Salvador         <csalvador@gpcsolutions.fr>
 * Copyright (C) 2012-2015  Raphaël Doursenaud      <rdoursenaud@gpcsolutions.fr>
 * Copyright (C) 2014       Alexandre Spangaro      <alexandre.spangaro@gmail.com>
 *
 * This program is free software; you can redistribute it and/or modify
 * it under the terms of the GNU General Public License as published by
 * the Free Software Foundation; either version 3 of the License, or
 * (at your option) any later version.
 *
 * This program is distributed in the hope that it will be useful,
 * but WITHOUT ANY WARRANTY; without even the implied warranty of
 * MERCHANTABILITY or FITNESS FOR A PARTICULAR PURPOSE.  See the
 * GNU General Public License for more details.
 *
 * You should have received a copy of the GNU General Public License
 * along with this program. If not, see <http://www.gnu.org/licenses/>.
 */

/**
 *	\file       htdocs/core/class/html.form.class.php
 *  \ingroup    core
 *	\brief      File of class with all html predefined components
 */


/**
 *	Class to manage generation of HTML components
 *	Only common components must be here.
 *
 *  TODO Merge all function load_cache_* and loadCache* (except load_cache_vatrates) into one generic function loadCacheTable
 */
class Form
{
    var $db;
    var $error;
    var $num;

    // Cache arrays
    var $cache_types_paiements=array();
    var $cache_conditions_paiements=array();
    var $cache_availability=array();
    var $cache_demand_reason=array();
    var $cache_types_fees=array();
    var $cache_vatrates=array();


    /**
     * Constructor
     *
     * @param		DoliDB		$db      Database handler
     */
    public function __construct($db)
    {
        $this->db = $db;
    }

    /**
     * Output key field for an editable field
     *
     * @param   string	$text			Text of label or key to translate
     * @param   string	$htmlname		Name of select field ('edit' prefix will be added)
     * @param   string	$preselected	Name of Value to show/edit (not used in this function)
     * @param	object	$object			Object
     * @param	boolean	$perm			Permission to allow button to edit parameter
     * @param	string	$typeofdata		Type of data ('string' by default, 'email', 'numeric:99', 'text' or 'textarea:rows:cols', 'day' or 'datepicker', 'ckeditor:dolibarr_zzz:width:height:savemethod:1:rows:cols', 'select;xxx[:class]'...)
     * @param	string	$moreparam		More param to add on a href URL
     * @return	string					HTML edit field
     */
    function editfieldkey($text, $htmlname, $preselected, $object, $perm, $typeofdata='string', $moreparam='')
    {
        global $conf,$langs;

        $ret='';

        // TODO change for compatibility
        if (! empty($conf->global->MAIN_USE_JQUERY_JEDITABLE) && ! preg_match('/^select;/',$typeofdata))
        {
            if (! empty($perm))
            {
                $tmp=explode(':',$typeofdata);
                $ret.= '<div class="editkey_'.$tmp[0].(! empty($tmp[1]) ? ' '.$tmp[1] : '').'" id="'.$htmlname.'">';
                $ret.= $langs->trans($text);
                $ret.= '</div>'."\n";
            }
            else
            {
                $ret.= $langs->trans($text);
            }
        }
        else
		{
            $ret.='<table class="nobordernopadding" width="100%"><tr><td class="nowrap">';
            $ret.=$langs->trans($text);
            $ret.='</td>';
            if (GETPOST('action') != 'edit'.$htmlname && $perm) $ret.='<td align="right"><a href="'.$_SERVER["PHP_SELF"].'?action=edit'.$htmlname.'&amp;id='.$object->id.$moreparam.'">'.img_edit($langs->trans('Edit'),1).'</a></td>';
            $ret.='</tr></table>';
        }

        return $ret;
    }

    /**
     * Output val field for an editable field
     *
     * @param	string	$text			Text of label (not used in this function)
     * @param	string	$htmlname		Name of select field
     * @param	string	$value			Value to show/edit
     * @param	object	$object			Object
     * @param	boolean	$perm			Permission to allow button to edit parameter
     * @param	string	$typeofdata		Type of data ('string' by default, 'amount', 'email', 'numeric:99', 'text' or 'textarea:rows:cols', 'day' or 'datepicker', 'ckeditor:dolibarr_zzz:width:height:savemethod:toolbarstartexpanded:rows:cols', 'select:xxx'...)
     * @param	string	$editvalue		When in edit mode, use this value as $value instead of value (for example, you can provide here a formated price instead of value). Use '' to use same than $value
     * @param	object	$extObject		External object
     * @param	mixed	$custommsg		String or Array of custom messages : eg array('success' => 'MyMessage', 'error' => 'MyMessage')
     * @param	string	$moreparam		More param to add on a href URL
     * @return  string					HTML edit field
     */
    function editfieldval($text, $htmlname, $value, $object, $perm, $typeofdata='string', $editvalue='', $extObject=null, $custommsg=null, $moreparam='')
    {
        global $conf,$langs,$db;

        $ret='';

        // Check parameters
        if (empty($typeofdata)) return 'ErrorBadParameter';

        // When option to edit inline is activated
        if (! empty($conf->global->MAIN_USE_JQUERY_JEDITABLE) && ! preg_match('/^select;|datehourpicker/',$typeofdata)) // TODO add jquery timepicker
        {
            $ret.=$this->editInPlace($object, $value, $htmlname, $perm, $typeofdata, $editvalue, $extObject, $custommsg);
        }
        else
        {
            if (GETPOST('action') == 'edit'.$htmlname)
            {
                $ret.="\n";
                $ret.='<form method="post" action="'.$_SERVER["PHP_SELF"].($moreparam?'?'.$moreparam:'').'">';
                $ret.='<input type="hidden" name="action" value="set'.$htmlname.'">';
                $ret.='<input type="hidden" name="token" value="'.$_SESSION['newtoken'].'">';
                $ret.='<input type="hidden" name="id" value="'.$object->id.'">';
                $ret.='<table class="nobordernopadding" cellpadding="0" cellspacing="0">';
                $ret.='<tr><td>';
                if (preg_match('/^(string|email|numeric|amount)/',$typeofdata))
                {
                    $tmp=explode(':',$typeofdata);
                    $ret.='<input type="text" id="'.$htmlname.'" name="'.$htmlname.'" value="'.($editvalue?$editvalue:$value).'"'.($tmp[1]?' size="'.$tmp[1].'"':'').'>';
                }
                else if (preg_match('/^text/',$typeofdata) || preg_match('/^note/',$typeofdata))
                {
                    $tmp=explode(':',$typeofdata);
                    $ret.='<textarea id="'.$htmlname.'" name="'.$htmlname.'" wrap="soft" rows="'.($tmp[1]?$tmp[1]:'20').'" cols="'.($tmp[2]?$tmp[2]:'100').'">'.($editvalue?$editvalue:$value).'</textarea>';
                }
                else if ($typeofdata == 'day' || $typeofdata == 'datepicker')
                {
                    $ret.=$this->select_date($value,$htmlname,0,0,1,'form'.$htmlname,1,0,1);
                }
                else if ($typeofdata == 'dayhour' || $typeofdata == 'datehourpicker')
                {
                    $ret.=$this->select_date($value,$htmlname,1,1,1,'form'.$htmlname,1,0,1);
                }
                else if (preg_match('/^select;/',$typeofdata))
                {
                     $arraydata=explode(',',preg_replace('/^select;/','',$typeofdata));
                     foreach($arraydata as $val)
                     {
                         $tmp=explode(':',$val);
                         $arraylist[$tmp[0]]=$tmp[1];
                     }
                     $ret.=$this->selectarray($htmlname,$arraylist,$value);
                }
                else if (preg_match('/^ckeditor/',$typeofdata))
                {
                    $tmp=explode(':',$typeofdata);
                    require_once DOL_DOCUMENT_ROOT.'/core/class/doleditor.class.php';
                    $doleditor=new DolEditor($htmlname, ($editvalue?$editvalue:$value), ($tmp[2]?$tmp[2]:''), ($tmp[3]?$tmp[3]:'100'), ($tmp[1]?$tmp[1]:'dolibarr_notes'), 'In', ($tmp[5]?$tmp[5]:0), true, true, ($tmp[6]?$tmp[6]:'20'), ($tmp[7]?$tmp[7]:'100'));
                    $ret.=$doleditor->Create(1);
                }
                $ret.='</td>';
                //if ($typeofdata != 'day' && $typeofdata != 'dayhour' && $typeofdata != 'datepicker' && $typeofdata != 'datehourpicker')
                //{
                	$ret.='<td align="left">';
                	$ret.='<input type="submit" class="button" name="modify" value="'.$langs->trans("Modify").'">';
                	if (preg_match('/ckeditor|textarea/',$typeofdata)) $ret.='<br>'."\n";
                	$ret.='<input type="submit" class="button" name="cancel" value="'.$langs->trans("Cancel").'">';
                	$ret.='</td>';
                //}
                $ret.='</tr></table>'."\n";
                $ret.='</form>'."\n";
            }
            else
			{
				if ($typeofdata == 'email')   $ret.=dol_print_email($value,0,0,0,0,1);
                elseif ($typeofdata == 'amount')   $ret.=($value != '' ? price($value,'',$langs,0,-1,-1,$conf->currency) : '');
                elseif (preg_match('/^text/',$typeofdata) || preg_match('/^note/',$typeofdata))  $ret.=dol_htmlentitiesbr($value);
                elseif ($typeofdata == 'day' || $typeofdata == 'datepicker') $ret.=dol_print_date($value,'day');
                elseif ($typeofdata == 'dayhour' || $typeofdata == 'datehourpicker') $ret.=dol_print_date($value,'dayhour');
                else if (preg_match('/^select;/',$typeofdata))
                {
                    $arraydata=explode(',',preg_replace('/^select;/','',$typeofdata));
                    foreach($arraydata as $val)
                    {
                        $tmp=explode(':',$val);
                        $arraylist[$tmp[0]]=$tmp[1];
                    }
                    $ret.=$arraylist[$value];
                }
                else if (preg_match('/^ckeditor/',$typeofdata))
                {
                    $tmpcontent=dol_htmlentitiesbr($value);
                    if (! empty($conf->global->MAIN_DISABLE_NOTES_TAB))
                    {
                        $firstline=preg_replace('/<br>.*/','',$tmpcontent);
                        $firstline=preg_replace('/[\n\r].*/','',$firstline);
                        $tmpcontent=$firstline.((strlen($firstline) != strlen($tmpcontent))?'...':'');
                    }
                    $ret.=$tmpcontent;
                }
                else $ret.=$value;
            }
        }
        return $ret;
    }

    /**
     * Output edit in place form
     *
     * @param	object	$object			Object
     * @param	string	$value			Value to show/edit
     * @param	string	$htmlname		DIV ID (field name)
     * @param	int		$condition		Condition to edit
     * @param	string	$inputType		Type of input ('numeric', 'datepicker', 'textarea:rows:cols', 'ckeditor:dolibarr_zzz:width:height:?:1:rows:cols', 'select:xxx')
     * @param	string	$editvalue		When in edit mode, use this value as $value instead of value
     * @param	object	$extObject		External object
     * @param	mixed	$custommsg		String or Array of custom messages : eg array('success' => 'MyMessage', 'error' => 'MyMessage')
     * @return	string   		      	HTML edit in place
     */
    private function editInPlace($object, $value, $htmlname, $condition, $inputType='textarea', $editvalue=null, $extObject=null, $custommsg=null)
    {
        global $conf;

        $out='';

        // Check parameters
        if ($inputType == 'textarea') $value = dol_nl2br($value);
        else if (preg_match('/^numeric/',$inputType)) $value = price($value);
        else if ($inputType == 'datepicker') $value = dol_print_date($value, 'day');

        if ($condition)
        {
            $element		= false;
            $table_element	= false;
            $fk_element		= false;
            $loadmethod		= false;
            $savemethod		= false;
            $ext_element	= false;
            $button_only	= false;

            if (is_object($object))
            {
                $element = $object->element;
                $table_element = $object->table_element;
                $fk_element = $object->id;
            }

            if (is_object($extObject))
            {
                $ext_element = $extObject->element;
            }

            if (preg_match('/^(string|email|numeric)/',$inputType))
            {
                $tmp=explode(':',$inputType);
                $inputType=$tmp[0];
                if (! empty($tmp[1])) $inputOption=$tmp[1];
                if (! empty($tmp[2])) $savemethod=$tmp[2];
            }
            else if ((preg_match('/^datepicker/',$inputType)) || (preg_match('/^datehourpicker/',$inputType)))
            {
                $tmp=explode(':',$inputType);
                $inputType=$tmp[0];
                if (! empty($tmp[1])) $inputOption=$tmp[1];
                if (! empty($tmp[2])) $savemethod=$tmp[2];

                $out.= '<input id="timestamp" type="hidden"/>'."\n"; // Use for timestamp format
            }
            else if (preg_match('/^(select|autocomplete)/',$inputType))
            {
                $tmp=explode(':',$inputType);
                $inputType=$tmp[0]; $loadmethod=$tmp[1];
                if (! empty($tmp[2])) $savemethod=$tmp[2];
                if (! empty($tmp[3])) $button_only=true;
            }
            else if (preg_match('/^textarea/',$inputType))
            {
            	$tmp=explode(':',$inputType);
            	$inputType=$tmp[0];
            	$rows=(empty($tmp[1])?'8':$tmp[1]);
            	$cols=(empty($tmp[2])?'80':$tmp[2]);
            }
            else if (preg_match('/^ckeditor/',$inputType))
            {
                $tmp=explode(':',$inputType);
                $inputType=$tmp[0]; $toolbar=$tmp[1];
                if (! empty($tmp[2])) $width=$tmp[2];
                if (! empty($tmp[3])) $heigth=$tmp[3];
                if (! empty($tmp[4])) $savemethod=$tmp[4];

                if (! empty($conf->fckeditor->enabled))
                {
                    $out.= '<input id="ckeditor_toolbar" value="'.$toolbar.'" type="hidden"/>'."\n";
                }
                else
                {
                    $inputType = 'textarea';
                }
            }

            $out.= '<input id="element_'.$htmlname.'" value="'.$element.'" type="hidden"/>'."\n";
            $out.= '<input id="table_element_'.$htmlname.'" value="'.$table_element.'" type="hidden"/>'."\n";
            $out.= '<input id="fk_element_'.$htmlname.'" value="'.$fk_element.'" type="hidden"/>'."\n";
            $out.= '<input id="loadmethod_'.$htmlname.'" value="'.$loadmethod.'" type="hidden"/>'."\n";
            if (! empty($savemethod))	$out.= '<input id="savemethod_'.$htmlname.'" value="'.$savemethod.'" type="hidden"/>'."\n";
            if (! empty($ext_element))	$out.= '<input id="ext_element_'.$htmlname.'" value="'.$ext_element.'" type="hidden"/>'."\n";
            if (! empty($custommsg))
            {
            	if (is_array($custommsg))
            	{
            		if (!empty($custommsg['success']))
            			$out.= '<input id="successmsg_'.$htmlname.'" value="'.$custommsg['success'].'" type="hidden"/>'."\n";
            		if (!empty($custommsg['error']))
            			$out.= '<input id="errormsg_'.$htmlname.'" value="'.$custommsg['error'].'" type="hidden"/>'."\n";
            	}
            	else
            		$out.= '<input id="successmsg_'.$htmlname.'" value="'.$custommsg.'" type="hidden"/>'."\n";
            }
            if ($inputType == 'textarea') {
            	$out.= '<input id="textarea_'.$htmlname.'_rows" value="'.$rows.'" type="hidden"/>'."\n";
            	$out.= '<input id="textarea_'.$htmlname.'_cols" value="'.$cols.'" type="hidden"/>'."\n";
            }

            $out.= '<span id="viewval_'.$htmlname.'" class="viewval_'.$inputType.($button_only ? ' inactive' : ' active').'">'.$value.'</span>'."\n";
            $out.= '<span id="editval_'.$htmlname.'" class="editval_'.$inputType.($button_only ? ' inactive' : ' active').' hideobject">'.(! empty($editvalue) ? $editvalue : $value).'</span>'."\n";
        }
        else
        {
            $out = $value;
        }

        return $out;
    }

    /**
     *	Show a text and picto with tooltip on text or picto
     *
     *	@param	string		$text				Text to show
     *	@param	string		$htmltext			HTML content of tooltip. Must be HTML/UTF8 encoded.
     *	@param	int			$tooltipon			1=tooltip on text, 2=tooltip on image, 3=tooltip sur les 2
     *	@param	int			$direction			-1=image is before, 0=no image, 1=image is after
     *	@param	string		$img				Html code for image (use img_xxx() function to get it)
     *	@param	string		$extracss			Add a CSS style to td tags
     *	@param	int			$notabs				0=Include table and tr tags, 1=Do not include table and tr tags, 2=use div, 3=use span
     *	@param	string		$incbefore			Include code before the text
     *	@param	int			$noencodehtmltext	Do not encode into html entity the htmltext
     *	@return	string							Code html du tooltip (texte+picto)
     *	@see	Use function textwithpicto if you can.
     */
    function textwithtooltip($text, $htmltext, $tooltipon = 1, $direction = 0, $img = '', $extracss = '', $notabs = 2, $incbefore = '', $noencodehtmltext = 0)
    {
        global $conf;

        if ($incbefore) $text = $incbefore.$text;
        if (! $htmltext) return $text;

        $tag='td';
        if ($notabs == 2) $tag='div';
        if ($notabs == 3) $tag='span';
        // Sanitize tooltip
        $htmltext=str_replace("\\","\\\\",$htmltext);
        $htmltext=str_replace("\r","",$htmltext);
        $htmltext=str_replace("\n","",$htmltext);

        $extrastyle='';
        if ($direction < 0) { $extracss=($extracss?$extracss.' ':'').'inline-block'; $extrastyle='padding: 0px; padding-left: 3px !important;'; }
        if ($direction > 0) { $extracss=($extracss?$extracss.' ':'').'inline-block'; $extrastyle='padding: 0px; padding-right: 3px !important;'; }

        $htmltext=str_replace('"',"&quot;",$htmltext);
        if ($tooltipon == 2 || $tooltipon == 3) $paramfortooltipimg=' class="classfortooltip inline-block'.($extracss?' '.$extracss:'').'" style="padding: 0px;'.($extrastyle?' '.$extrastyle:'').'" title="'.($noencodehtmltext?$htmltext:dol_escape_htmltag($htmltext,1)).'"'; // Attribut to put on img tag to store tooltip
        else $paramfortooltipimg =($extracss?' class="'.$extracss.'"':'').($extrastyle?' style="'.$extrastyle.'"':''); // Attribut to put on td text tag
        if ($tooltipon == 1 || $tooltipon == 3) $paramfortooltiptd=' class="classfortooltip inline-block'.($extracss?' '.$extracss:'').'" style="padding: 0px;'.($extrastyle?' '.$extrastyle:'').'" title="'.($noencodehtmltext?$htmltext:dol_escape_htmltag($htmltext,1)).'"'; // Attribut to put on td tag to store tooltip
        else $paramfortooltiptd =($extracss?' class="'.$extracss.'"':'').($extrastyle?' style="'.$extrastyle.'"':''); // Attribut to put on td text tag
        $s="";
        if (empty($notabs)) $s.='<table class="nobordernopadding" summary=""><tr style="height: auto;">';
        elseif ($notabs == 2) $s.='<div class="inline-block">';
        // Define value if value is before
        if ($direction < 0) {
            $s.='<'.$tag.$paramfortooltipimg;
            if ($tag == 'td') {
                $s .= ' valign="top" width="14"';
            }
            $s.= '>'.$img.'</'.$tag.'>';
        }
        // Use another method to help avoid having a space in value in order to use this value with jquery
        // Define label
        if ((string) $text != '') $s.='<'.$tag.$paramfortooltiptd.'>'.$text.'</'.$tag.'>';
        // Define value if value is after
        if ($direction > 0) {
            $s.='<'.$tag.$paramfortooltipimg;
            if ($tag == 'td') $s .= ' valign="middle" width="14"';
            $s.= '>'.$img.'</'.$tag.'>';
        }
        if (empty($notabs)) $s.='</tr></table>';
		elseif ($notabs == 2) $s.='</div>';

        return $s;
    }

    /**
     *	Show a text with a picto and a tooltip on picto
     *
     *	@param	string	$text				Text to show
     *	@param  string	$htmltext	     	Content of tooltip
     *	@param	int		$direction			1=Icon is after text, -1=Icon is before text, 0=no icon
     * 	@param	string	$type				Type of picto (info, help, warning, superadmin...)
     *  @param  string	$extracss           Add a CSS style to td tags
     *  @param  int		$noencodehtmltext   Do not encode into html entity the htmltext
     *  @param	int		$notabs				0=Include table and tr tags, 1=Do not include table and tr tags, 2=use div, 3=use span
     * 	@return	string						HTML code of text, picto, tooltip
     */
    function textwithpicto($text, $htmltext, $direction = 1, $type = 'help', $extracss = '', $noencodehtmltext = 0, $notabs = 2)
    {
        global $conf;

        $alt = '';

        //For backwards compatibility
        if ($type == '0') $type = 'info';
        elseif ($type == '1') $type = 'help';

        // If info or help with no javascript, show only text
        if (empty($conf->use_javascript_ajax))
        {
            if ($type == 'info' || $type == 'help')	return $text;
            else
            {
                $alt = $htmltext;
                $htmltext = '';
            }
        }

        // If info or help with smartphone, show only text (tooltip can't works)
        if (! empty($conf->dol_no_mouse_hover))
        {
            if ($type == 'info' || $type == 'help') return $text;
        }

        if ($type == 'info') $img = img_help(0, $alt);
        elseif ($type == 'help') $img = img_help(1, $alt);
        elseif ($type == 'superadmin') $img = img_picto($alt, 'redstar');
        elseif ($type == 'admin') $img = img_picto($alt, 'star');
        elseif ($type == 'warning') $img = img_warning($alt);

        return $this->textwithtooltip($text, $htmltext, 2, $direction, $img, $extracss, $notabs, '', $noencodehtmltext);
    }

    /**
     *  Return combo list of activated countries, into language of user
     *
     *  @param	string	$selected       Id or Code or Label of preselected country
     *  @param  string	$htmlname       Name of html select object
     *  @param  string	$htmloption     Options html on select object
     *  @param	integer	$maxlength		Max length for labels (0=no limit)
     *  @return string           		HTML string with select
     */
    function select_country($selected='',$htmlname='country_id',$htmloption='',$maxlength=0)
    {
        global $conf,$langs;

        $langs->load("dict");

        $out='';
        $countryArray=array();
		$favorite=array();
        $label=array();
		$atleastonefavorite=0;

        $sql = "SELECT rowid, code as code_iso, code_iso as code_iso3, label, favorite";
        $sql.= " FROM ".MAIN_DB_PREFIX."c_country";
        $sql.= " WHERE active > 0";
        //$sql.= " ORDER BY code ASC";

        dol_syslog(get_class($this)."::select_country", LOG_DEBUG);
        $resql=$this->db->query($sql);
        if ($resql)
        {
            $out.= '<select id="select'.$htmlname.'" class="flat selectcountry minwidth300" name="'.$htmlname.'" '.$htmloption.'>';
            $num = $this->db->num_rows($resql);
            $i = 0;
            if ($num)
            {
                $foundselected=false;

                while ($i < $num)
                {
                    $obj = $this->db->fetch_object($resql);
                    $countryArray[$i]['rowid'] 		= $obj->rowid;
                    $countryArray[$i]['code_iso'] 	= $obj->code_iso;
                    $countryArray[$i]['code_iso3'] 	= $obj->code_iso3;
                    $countryArray[$i]['label']		= ($obj->code_iso && $langs->transnoentitiesnoconv("Country".$obj->code_iso)!="Country".$obj->code_iso?$langs->transnoentitiesnoconv("Country".$obj->code_iso):($obj->label!='-'?$obj->label:''));
                    $countryArray[$i]['favorite']   = $obj->favorite;
                    $favorite[$i]					= $obj->favorite;
					$label[$i] = dol_string_unaccent($countryArray[$i]['label']);
                    $i++;
                }

                array_multisort($favorite, SORT_DESC, $label, SORT_ASC, $countryArray);

                foreach ($countryArray as $row)
                {
                	if ($row['favorite'] && $row['code_iso']) $atleastonefavorite++;
					if (empty($row['favorite']) && $atleastonefavorite)
					{
						$atleastonefavorite=0;
						$out.= '<option value="" disabled class="selectoptiondisabledwhite">----------------------</option>';
					}
                    if ($selected && $selected != '-1' && ($selected == $row['rowid'] || $selected == $row['code_iso'] || $selected == $row['code_iso3'] || $selected == $row['label']) )
                    {
                        $foundselected=true;
                        $out.= '<option value="'.$row['rowid'].'" selected>';
                    }
                    else
					{
                        $out.= '<option value="'.$row['rowid'].'">';
                    }
                    $out.= dol_trunc($row['label'],$maxlength,'middle');
                    if ($row['code_iso']) $out.= ' ('.$row['code_iso'] . ')';
                    $out.= '</option>';
                }
            }
            $out.= '</select>';
        }
        else
		{
            dol_print_error($this->db);
        }

        // Make select dynamic
        include_once DOL_DOCUMENT_ROOT . '/core/lib/ajax.lib.php';
        $out .= ajax_combobox('select'.$htmlname);

        return $out;
    }

	/**
     *  Return select list of incoterms
     *
     *  @param	string	$selected       		Id or Code of preselected incoterm
     *  @param	string	$location_incoterms     Value of input location
     *  @param	string	$page       			Defined the form action
     *  @param  string	$htmlname       		Name of html select object
     *  @param  string	$htmloption     		Options html on select object
     * 	@param	int		$forcecombo				Force to use combo box
     *  @param	array	$events					Event options to run on change. Example: array(array('method'=>'getContacts', 'url'=>dol_buildpath('/core/ajax/contacts.php',1), 'htmlname'=>'contactid', 'params'=>array('add-customer-contact'=>'disabled')))
     *  @return string           				HTML string with select and input
     */
    function select_incoterms($selected='', $location_incoterms='', $page='',$htmlname='incoterm_id',$htmloption='', $forcecombo=0, $events=array())
    {
        global $conf,$langs;

        $langs->load("dict");

        $out='';
        $incotermArray=array();

        $sql = "SELECT rowid, code";
        $sql.= " FROM ".MAIN_DB_PREFIX."c_incoterms";
        $sql.= " WHERE active > 0";
        $sql.= " ORDER BY code ASC";

        dol_syslog(get_class($this)."::select_incoterm", LOG_DEBUG);
        $resql=$this->db->query($sql);
        if ($resql)
        {
        	if (!$forcecombo)
			{
				include_once DOL_DOCUMENT_ROOT . '/core/lib/ajax.lib.php';
				$out .= ajax_combobox($htmlname, $events);
			}

			if (!empty($page))
			{
				$out .= '<form method="post" action="'.$page.'">';
	            $out .= '<input type="hidden" name="action" value="set_incoterms">';
	            $out .= '<input type="hidden" name="token" value="'.$_SESSION['newtoken'].'">';
			}

            $out.= '<select id="'.$htmlname.'" class="flat selectincoterm" name="'.$htmlname.'" '.$htmloption.'>';
			$out.= '<option value=""></option>';
            $num = $this->db->num_rows($resql);
            $i = 0;
            if ($num)
            {
                $foundselected=false;

                while ($i < $num)
                {
                    $obj = $this->db->fetch_object($resql);
                    $incotermArray[$i]['rowid'] = $obj->rowid;
                    $incotermArray[$i]['code'] = $obj->code;
                    $i++;
                }

                foreach ($incotermArray as $row)
                {
                    if ($selected && ($selected == $row['rowid'] || $selected == $row['code']))
                    {
                        $out.= '<option value="'.$row['rowid'].'" selected>';
                    }
                    else
					{
                        $out.= '<option value="'.$row['rowid'].'">';
                    }

                    if ($row['code']) $out.= $row['code'];

					$out.= '</option>';
                }
            }
            $out.= '</select>';

			$out .= '<input id="location_incoterms" name="location_incoterms" size="14" value="'.$location_incoterms.'">';

			if (!empty($page))
			{
	            $out .= '<input type="submit" class="button" value="'.$langs->trans("Modify").'"></form>';
			}
        }
        else
		{
            dol_print_error($this->db);
        }

        return $out;
    }

    /**
     *	Return list of types of lines (product or service)
     * 	Example: 0=product, 1=service, 9=other (for external module)
     *
     *	@param  string	$selected       Preselected type
     *	@param  string	$htmlname       Name of field in html form
     * 	@param	int		$showempty		Add an empty field
     * 	@param	int		$hidetext		Do not show label 'Type' before combo box (used only if there is at least 2 choices to select)
     * 	@param	integer	$forceall		1=Force to show products and services in combo list, whatever are activated modules, 0=No force, -1=Force none (and set hidden field to 'service')
     *  @return	void
     */
    function select_type_of_lines($selected='',$htmlname='type',$showempty=0,$hidetext=0,$forceall=0)
    {
        global $db,$langs,$user,$conf;

        // If product & services are enabled or both disabled.
        if ($forceall > 0 || (empty($forceall) && ! empty($conf->product->enabled) && ! empty($conf->service->enabled))
        || (empty($forceall) && empty($conf->product->enabled) && empty($conf->service->enabled)) )
        {
            if (empty($hidetext)) print $langs->trans("Type").': ';
            print '<select class="flat" id="select_'.$htmlname.'" name="'.$htmlname.'">';
            if ($showempty)
            {
                print '<option value="-1"';
                if ($selected == -1) print ' selected';
                print '>&nbsp;</option>';
            }

            print '<option value="0"';
            if (0 == $selected) print ' selected';
            print '>'.$langs->trans("Product");

            print '<option value="1"';
            if (1 == $selected) print ' selected';
            print '>'.$langs->trans("Service");

            print '</select>';
            //if ($user->admin) print info_admin($langs->trans("YouCanChangeValuesForThisListFromDictionarySetup"),1);
        }
        if (empty($forceall) && empty($conf->product->enabled) && ! empty($conf->service->enabled))
        {
        	print $langs->trans("Service");
            print '<input type="hidden" name="'.$htmlname.'" value="1">';
        }
        if (empty($forceall) && ! empty($conf->product->enabled) && empty($conf->service->enabled))
        {
        	print $langs->trans("Product");
            print '<input type="hidden" name="'.$htmlname.'" value="0">';
        }
		if ($forceall < 0)	// This should happened only for contracts when both predefined product and service are disabled.
		{
            print '<input type="hidden" name="'.$htmlname.'" value="1">';	// By default we set on service for contract. If CONTRACT_SUPPORT_PRODUCTS is set, forceall should be 1 not -1
		}
    }

    /**
     *	Load into cache cache_types_fees, array of types of fees
     *
     *	@return     int             Nb of lines loaded, <0 if KO
     */
    function load_cache_types_fees()
    {
        global $langs;

        $num = count($this->cache_types_fees);
        if ($num > 0) return 0;    // Cache already loaded

        dol_syslog(__METHOD__, LOG_DEBUG);

        $langs->load("trips");

        $sql = "SELECT c.code, c.label";
        $sql.= " FROM ".MAIN_DB_PREFIX."c_type_fees as c";
        $sql.= " WHERE active > 0";

        $resql=$this->db->query($sql);
        if ($resql)
        {
            $num = $this->db->num_rows($resql);
            $i = 0;

            while ($i < $num)
            {
                $obj = $this->db->fetch_object($resql);

                // Si traduction existe, on l'utilise, sinon on prend le libelle par defaut
                $label=($obj->code != $langs->trans($obj->code) ? $langs->trans($obj->code) : $langs->trans($obj->label));
                $this->cache_types_fees[$obj->code] = $label;
                $i++;
            }

			asort($this->cache_types_fees);

            return $num;
        }
        else
		{
            dol_print_error($this->db);
            return -1;
        }
    }

    /**
     *	Return list of types of notes
     *
     *	@param	string		$selected		Preselected type
     *	@param  string		$htmlname		Name of field in form
     * 	@param	int			$showempty		Add an empty field
     * 	@return	void
     */
    function select_type_fees($selected='',$htmlname='type',$showempty=0)
    {
        global $user, $langs;

        dol_syslog(__METHOD__." selected=".$selected.", htmlname=".$htmlname, LOG_DEBUG);

        $this->load_cache_types_fees();

        print '<select class="flat" name="'.$htmlname.'">';
        if ($showempty)
        {
            print '<option value="-1"';
            if ($selected == -1) print ' selected';
            print '>&nbsp;</option>';
        }

        foreach($this->cache_types_fees as $key => $value)
        {
            print '<option value="'.$key.'"';
            if ($key == $selected) print ' selected';
            print '>';
            print $value;
            print '</option>';
        }

        print '</select>';
        if ($user->admin) print info_admin($langs->trans("YouCanChangeValuesForThisListFromDictionarySetup"),1);
    }


    /**
     *  Return HTML code to select a company.
     *
     *  @param		int			$selected				Preselected products
     *  @param		string		$htmlname				Name of HTML select field (must be unique in page)
     *  @param		int			$filter					Filter on thirdparty
     *  @param		int			$limit					Limit on number of returned lines
     *  @param		array		$ajaxoptions			Options for ajax_autocompleter
     * 	@param		int			$forcecombo				Force to use combo box
     *  @return		string								Return select box for thirdparty.
	 *  @deprecated	3.8 Use select_company instead. For exemple $form->select_thirdparty(GETPOST('socid'),'socid','',0) => $form->select_company(GETPOST('socid'),'socid','',1,0,0,array(),0)
     */
    function select_thirdparty($selected='', $htmlname='socid', $filter='', $limit=20, $ajaxoptions=array(), $forcecombo=0)
    {
   		return $this->select_thirdparty_list($selected,$htmlname,$filter,1,0,$forcecombo,array(),'',0,$limit);
    }

    /**
     *  Output html form to select a third party
     *
     *	@param	string	$selected       Preselected type
     *	@param  string	$htmlname       Name of field in form
     *  @param  string	$filter         optional filters criteras (example: 's.rowid <> x', 's.client IN (1,3)')
     *	@param	int		$showempty		Add an empty field
     * 	@param	int		$showtype		Show third party type in combolist (customer, prospect or supplier)
     * 	@param	int		$forcecombo		Force to use combo box
     *  @param	array	$events			Ajax event options to run on change. Example: array(array('method'=>'getContacts', 'url'=>dol_buildpath('/core/ajax/contacts.php',1), 'htmlname'=>'contactid', 'params'=>array('add-customer-contact'=>'disabled')))
     *	@param	int		$limit			Maximum number of elements
     *  @param	string	$morecss		Add more css styles to the SELECT component
     * 	@return	string					HTML string with select box for thirdparty.
     */
    function select_company($selected='', $htmlname='socid', $filter='', $showempty=0, $showtype=0, $forcecombo=0, $events=array(), $limit=0, $morecss='minwidth100')
    {
    	$out='';

    	/* TODO Use ajax_autocompleter like for products (not finished)
    	if (! empty($conf->use_javascript_ajax) && ! empty($conf->global->COMPANY_USE_SEARCH_TO_SELECT) && ! $forcecombo)
    	{
    		$placeholder='';

    		if ($selected && empty($selected_input_value))
    		{
    			require_once DOL_DOCUMENT_ROOT.'/societe/ajaxcompanies.php';
    			$societe = new Societe($this->db);
    			$societe->fetch($selected);
    			$selected_input_value=$societe->ref;
    		}
    		// mode=1 means customers products
    		$urloption='htmlname='.$htmlname.'&outjson=1&price_level='.$price_level.'&type='.$filtertype.'&mode=1&status='.$status.'&finished='.$finished;
    		print ajax_autocompleter($selected, $htmlname, DOL_URL_ROOT.'/societe/ajax/company.php', $urloption, $conf->global->COMPANY_USE_SEARCH_TO_SELECT, 0, $ajaxoptions);
    		if (empty($hidelabel)) print $langs->trans("RefOrLabel").' : ';
    		else if ($hidelabel > 1) {
    			if (! empty($conf->global->MAIN_HTML5_PLACEHOLDER)) $placeholder=' placeholder="'.$langs->trans("RefOrLabel").'"';
    			else $placeholder=' title="'.$langs->trans("RefOrLabel").'"';
    			if ($hidelabel == 2) {
    				print img_picto($langs->trans("Search"), 'search');
    			}
    		}
    		print '<input type="text" size="20" name="search_'.$htmlname.'" id="search_'.$htmlname.'" value="'.$selected_input_value.'"'.$placeholder.' />';
    		if ($hidelabel == 3) {
    			print img_picto($langs->trans("Search"), 'search');
    		}
    	}
    	else
    	{*/
    		$out.=$this->select_thirdparty_list($selected, $htmlname, $filter, $showempty, $showtype, $forcecombo, $events, '', 0, $limit, $morecss);
    	//}

    	return $out;
    }

    /**
     *  Output html form to select a third party
     *
     *	@param	string	$selected       Preselected type
     *	@param  string	$htmlname       Name of field in form
     *  @param  string	$filter         optional filters criteras (example: 's.rowid <> x', 's.client in (1,3)')
     *	@param	int		$showempty		Add an empty field
     * 	@param	int		$showtype		Show third party type in combolist (customer, prospect or supplier)
     * 	@param	int		$forcecombo		Force to use combo box
     *  @param	array	$events			Event options. Example: array(array('method'=>'getContacts', 'url'=>dol_buildpath('/core/ajax/contacts.php',1), 'htmlname'=>'contactid', 'params'=>array('add-customer-contact'=>'disabled')))
     *  @param	string	$filterkey		Filter on key value
     *  @param	int		$outputmode		0=HTML select string, 1=Array
     *  @param	int		$limit			Limit number of answers
     *  @param	string	$morecss		Add more css styles to the SELECT component
     * 	@return	string					HTML string with
     */
    function select_thirdparty_list($selected='',$htmlname='socid',$filter='',$showempty=0, $showtype=0, $forcecombo=0, $events=array(), $filterkey='', $outputmode=0, $limit=0, $morecss='minwidth100')
    {
        global $conf,$user,$langs;

        $out=''; $num=0;
        $outarray=array();

        // On recherche les societes
        $sql = "SELECT s.rowid, s.nom as name, s.client, s.fournisseur, s.code_client, s.code_fournisseur";
        $sql.= " FROM ".MAIN_DB_PREFIX ."societe as s";
        if (!$user->rights->societe->client->voir && !$user->societe_id) $sql .= ", ".MAIN_DB_PREFIX."societe_commerciaux as sc";
        $sql.= " WHERE s.entity IN (".getEntity('societe', 1).")";
        if (! empty($user->societe_id)) $sql.= " AND s.rowid = ".$user->societe_id;
        if ($filter) $sql.= " AND (".$filter.")";
        if (!$user->rights->societe->client->voir && !$user->societe_id) $sql.= " AND s.rowid = sc.fk_soc AND sc.fk_user = " .$user->id;
        if (! empty($conf->global->COMPANY_HIDE_INACTIVE_IN_COMBOBOX)) $sql.= " AND s.status <> 0";
        // Add criteria
        if ($filterkey && $filterkey != '')
        {
			$sql.=" AND (";
        	if (! empty($conf->global->COMPANY_DONOTSEARCH_ANYWHERE))   // Can use index
        	{
        		$sql.="(s.name LIKE '".$this->db->escape($filterkey)."%')";
        	}
        	else
        	{
        		// For natural search
        		$scrit = explode(' ', $filterkey);
        		foreach ($scrit as $crit) {
        			$sql.=" AND (s.name LIKE '%".$this->db->escape($crit)."%')";
        		}
        	}
        	if (! empty($conf->barcode->enabled))
        	{
        		$sql .= " OR s.barcode LIKE '".$this->db->escape($filterkey)."%'";
        	}
        	$sql.=")";
        }
        $sql.=$this->db->order("nom","ASC");
		if ($limit > 0) $sql.=$this->db->plimit($limit);

        dol_syslog(get_class($this)."::select_thirdparty_list", LOG_DEBUG);
        $resql=$this->db->query($sql);
        if ($resql)
        {
           	if ($conf->use_javascript_ajax && ! $forcecombo)
            {
				include_once DOL_DOCUMENT_ROOT . '/core/lib/ajax.lib.php';
            	$comboenhancement =ajax_combobox($htmlname, $events, $conf->global->COMPANY_USE_SEARCH_TO_SELECT);
            	$out.= $comboenhancement;
            	$nodatarole=($comboenhancement?' data-role="none"':'');
            }

            // Construct $out and $outarray
            $out.= '<select id="'.$htmlname.'" class="flat'.($morecss?' '.$morecss:'').'" name="'.$htmlname.'"'.$nodatarole.'>'."\n";

            $textifempty='';
            // Do not use textempty = ' ' or '&nbsp;' here, or search on key will search on ' key'.
            //$textifempty=' ';
            //if (! empty($conf->use_javascript_ajax) || $forcecombo) $textifempty='';
            if ($showempty) $out.= '<option value="-1">'.$textifempty.'</option>'."\n";

            $num = $this->db->num_rows($resql);
            $i = 0;
            if ($num)
            {
                while ($i < $num)
                {
                    $obj = $this->db->fetch_object($resql);
                    $label='';
                    if ($conf->global->SOCIETE_ADD_REF_IN_LIST) {
                    	if (($obj->client) && (!empty($obj->code_client))) {
                    		$label = $obj->code_client. ' - ';
                    	}
                    	if (($obj->fournisseur) && (!empty($obj->code_fournisseur))) {
                    		$label .= $obj->code_fournisseur. ' - ';
                    	}
                    	$label.=' '.$obj->name;
                    }
                    else
                    {
                    	$label=$obj->name;
                    }

                    if ($showtype)
                    {
                        if ($obj->client || $obj->fournisseur) $label.=' (';
                        if ($obj->client == 1 || $obj->client == 3) $label.=$langs->trans("Customer");
                        if ($obj->client == 2 || $obj->client == 3) $label.=($obj->client==3?', ':'').$langs->trans("Prospect");
                        if ($obj->fournisseur) $label.=($obj->client?', ':'').$langs->trans("Supplier");
                        if ($obj->client || $obj->fournisseur) $label.=')';
                    }
                    if ($selected > 0 && $selected == $obj->rowid)
                    {
                        $out.= '<option value="'.$obj->rowid.'" selected>'.$label.'</option>';
                    }
                    else
					{
                        $out.= '<option value="'.$obj->rowid.'">'.$label.'</option>';
                    }

                    array_push($outarray, array('key'=>$obj->rowid, 'value'=>$obj->rowid, 'label'=>$label));

                    $i++;
                    if (($i % 10) == 0) $out.="\n";
                }
            }
            $out.= '</select>'."\n";
        }
        else
        {
            dol_print_error($this->db);
        }

        $this->result=array('nbofthirdparties'=>$num);

        if ($outputmode) return $outarray;
        return $out;
    }


    /**
     *    	Return HTML combo list of absolute discounts
     *
     *    	@param	string	$selected       Id remise fixe pre-selectionnee
     *    	@param  string	$htmlname       Nom champ formulaire
     *    	@param  string	$filter         Criteres optionnels de filtre
     * 		@param	int		$socid			Id of thirdparty
     * 		@param	int		$maxvalue		Max value for lines that can be selected
     * 		@return	int						Return number of qualifed lines in list
     */
    function select_remises($selected, $htmlname, $filter, $socid, $maxvalue=0)
    {
        global $langs,$conf;

        // On recherche les remises
        $sql = "SELECT re.rowid, re.amount_ht, re.amount_tva, re.amount_ttc,";
        $sql.= " re.description, re.fk_facture_source";
        $sql.= " FROM ".MAIN_DB_PREFIX ."societe_remise_except as re";
        $sql.= " WHERE fk_soc = ".$socid;
        if ($filter) $sql.= " AND ".$filter;
        $sql.= " ORDER BY re.description ASC";

        dol_syslog(get_class($this)."::select_remises", LOG_DEBUG);
        $resql=$this->db->query($sql);
        if ($resql)
        {
            print '<select class="flat" name="'.$htmlname.'">';
            $num = $this->db->num_rows($resql);

            $qualifiedlines=$num;

            $i = 0;
            if ($num)
            {
                print '<option value="0">&nbsp;</option>';
                while ($i < $num)
                {
                    $obj = $this->db->fetch_object($resql);
                    $desc=dol_trunc($obj->description,40);
                    if ($desc=='(CREDIT_NOTE)') $desc=$langs->trans("CreditNote");
                    if ($desc=='(DEPOSIT)')     $desc=$langs->trans("Deposit");

                    $selectstring='';
                    if ($selected > 0 && $selected == $obj->rowid) $selectstring=' selected';

                    $disabled='';
                    if ($maxvalue > 0 && $obj->amount_ttc > $maxvalue)
                    {
                        $qualifiedlines--;
                        $disabled=' disabled';
                    }

                    print '<option value="'.$obj->rowid.'"'.$selectstring.$disabled.'>'.$desc.' ('.price($obj->amount_ht).' '.$langs->trans("HT").' - '.price($obj->amount_ttc).' '.$langs->trans("TTC").')</option>';
                    $i++;
                }
            }
            print '</select>';
            return $qualifiedlines;
        }
        else
        {
            dol_print_error($this->db);
            return -1;
        }
    }

    /**
     *	Return list of all contacts (for a third party or all)
     *
     *	@param	int		$socid      	Id ot third party or 0 for all
     *	@param  string	$selected   	Id contact pre-selectionne
     *	@param  string	$htmlname  	    Name of HTML field ('none' for a not editable field)
     *	@param  int		$showempty      0=no empty value, 1=add an empty value
     *	@param  string	$exclude        List of contacts id to exclude
     *	@param	string	$limitto		Disable answers that are not id in this array list
     *	@param	integer	$showfunction   Add function into label
     *	@param	string	$moreclass		Add more class to class style
     *	@param	integer	$showsoc	    Add company into label
     * 	@param	int		$forcecombo		Force to use combo box
     *  @param	array	$events			Event options. Example: array(array('method'=>'getContacts', 'url'=>dol_buildpath('/core/ajax/contacts.php',1), 'htmlname'=>'contactid', 'params'=>array('add-customer-contact'=>'disabled')))
     *  @param	bool	$options_only	Return options only (for ajax treatment)
     *	@return	int						<0 if KO, Nb of contact in list if OK
     */
    function select_contacts($socid,$selected='',$htmlname='contactid',$showempty=0,$exclude='',$limitto='',$showfunction=0, $moreclass='', $showsoc=0, $forcecombo=0, $events=array(), $options_only=false)
    {
    	print $this->selectcontacts($socid,$selected,$htmlname,$showempty,$exclude,$limitto,$showfunction, $moreclass, $options_only, $showsoc, $forcecombo, $events);
    	return $this->num;
    }

    /**
     *	Return list of all contacts (for a third party or all)
     *
     *	@param	int		$socid      	Id ot third party or 0 for all
     *	@param  string	$selected   	Id contact pre-selectionne
     *	@param  string	$htmlname  	    Name of HTML field ('none' for a not editable field)
     *	@param  int		$showempty     	0=no empty value, 1=add an empty value, 2=add line 'Internal' (used by user edit)
     *	@param  string	$exclude        List of contacts id to exclude
     *	@param	string	$limitto		Disable answers that are not id in this array list
     *	@param	integer	$showfunction   Add function into label
     *	@param	string	$moreclass		Add more class to class style
     *	@param	bool	$options_only	Return options only (for ajax treatment)
     *	@param	integer	$showsoc	    Add company into label
     * 	@param	int		$forcecombo		Force to use combo box
     *  @param	array	$events			Event options. Example: array(array('method'=>'getContacts', 'url'=>dol_buildpath('/core/ajax/contacts.php',1), 'htmlname'=>'contactid', 'params'=>array('add-customer-contact'=>'disabled')))
     *	@return	 int					<0 if KO, Nb of contact in list if OK
     */
    function selectcontacts($socid,$selected='',$htmlname='contactid',$showempty=0,$exclude='',$limitto='',$showfunction=0, $moreclass='', $options_only=false, $showsoc=0, $forcecombo=0, $events=array())
    {
        global $conf,$langs;

        $langs->load('companies');

        $out='';

        // On recherche les societes
        $sql = "SELECT sp.rowid, sp.lastname, sp.statut, sp.firstname, sp.poste";
        if ($showsoc > 0) $sql.= " , s.nom as company";
        $sql.= " FROM ".MAIN_DB_PREFIX ."socpeople as sp";
        if ($showsoc > 0) $sql.= " LEFT OUTER JOIN  ".MAIN_DB_PREFIX ."societe as s ON s.rowid=sp.fk_soc";
        $sql.= " WHERE sp.entity IN (".getEntity('societe', 1).")";
        if ($socid > 0) $sql.= " AND sp.fk_soc=".$socid;
        if (! empty($conf->global->CONTACT_HIDE_INACTIVE_IN_COMBOBOX)) $sql.= " AND sp.statut <> 0";
        $sql.= " ORDER BY sp.lastname ASC";

        dol_syslog(get_class($this)."::select_contacts", LOG_DEBUG);
        $resql=$this->db->query($sql);
        if ($resql)
        {
            $num=$this->db->num_rows($resql);

            if ($conf->use_javascript_ajax && ! $forcecombo && ! $options_only)
            {
				include_once DOL_DOCUMENT_ROOT . '/core/lib/ajax.lib.php';
            	$comboenhancement = ajax_combobox($htmlname, $events, $conf->global->CONTACT_USE_SEARCH_TO_SELECT);
            	$out.= $comboenhancement;
            	$nodatarole=($comboenhancement?' data-role="none"':'');
            }

            if ($htmlname != 'none' || $options_only) $out.= '<select class="flat'.($moreclass?' '.$moreclass:'').'" id="'.$htmlname.'" name="'.$htmlname.'"'.$nodatarole.'>';
            if ($showempty == 1) $out.= '<option value="0"'.($selected=='0'?' selected':'').'></option>';
            if ($showempty == 2) $out.= '<option value="0"'.($selected=='0'?' selected':'').'>'.$langs->trans("Internal").'</option>';
            $num = $this->db->num_rows($resql);
            $i = 0;
            if ($num)
            {
                include_once DOL_DOCUMENT_ROOT.'/contact/class/contact.class.php';
                $contactstatic=new Contact($this->db);

                while ($i < $num)
                {
                    $obj = $this->db->fetch_object($resql);

                    $contactstatic->id=$obj->rowid;
                    $contactstatic->lastname=$obj->lastname;
                    $contactstatic->firstname=$obj->firstname;
					if ($obj->statut == 1){
                    if ($htmlname != 'none')
                    {
                        $disabled=0;
                        if (is_array($exclude) && count($exclude) && in_array($obj->rowid,$exclude)) $disabled=1;
                        if (is_array($limitto) && count($limitto) && ! in_array($obj->rowid,$limitto)) $disabled=1;
                        if ($selected && $selected == $obj->rowid)
                        {
                            $out.= '<option value="'.$obj->rowid.'"';
                            if ($disabled) $out.= ' disabled';
                            $out.= ' selected>';
                            $out.= $contactstatic->getFullName($langs);
                            if ($showfunction && $obj->poste) $out.= ' ('.$obj->poste.')';
                            if (($showsoc > 0) && $obj->company) $out.= ' - ('.$obj->company.')';
                            $out.= '</option>';
                        }
                        else
                        {
                            $out.= '<option value="'.$obj->rowid.'"';
                            if ($disabled) $out.= ' disabled';
                            $out.= '>';
                            $out.= $contactstatic->getFullName($langs);
                            if ($showfunction && $obj->poste) $out.= ' ('.$obj->poste.')';
                            if (($showsoc > 0) && $obj->company) $out.= ' - ('.$obj->company.')';
                            $out.= '</option>';
                        }
                    }
                    else
					{
                        if ($selected == $obj->rowid)
                        {
                            $out.= $contactstatic->getFullName($langs);
                            if ($showfunction && $obj->poste) $out.= ' ('.$obj->poste.')';
                            if (($showsoc > 0) && $obj->company) $out.= ' - ('.$obj->company.')';
                        }
                    }
				}
                    $i++;
                }
            }
            else
			{
            	$out.= '<option value="-1"'.($showempty==2?'':' selected').' disabled>'.$langs->trans($socid?"NoContactDefinedForThirdParty":"NoContactDefined").'</option>';
            }
            if ($htmlname != 'none' || $options_only)
            {
                $out.= '</select>';
            }

            $this->num = $num;
            return $out;
        }
        else
        {
            dol_print_error($this->db);
            return -1;
        }
    }

    /**
     *	Return select list of users
     *
     *  @param	string	$selected       Id user preselected
     *  @param  string	$htmlname       Field name in form
     *  @param  int		$show_empty     0=liste sans valeur nulle, 1=ajoute valeur inconnue
     *  @param  array	$exclude        Array list of users id to exclude
     * 	@param	int		$disabled		If select list must be disabled
     *  @param  array	$include        Array list of users id to include
     * 	@param	int		$enableonly		Array list of users id to be enabled. All other must be disabled
     *  @param	int		$force_entity	0 or Id of environment to force
     * 	@return	void
     *  @deprecated
     *  @see select_dolusers()
     */
    function select_users($selected='',$htmlname='userid',$show_empty=0,$exclude='',$disabled=0,$include='',$enableonly='',$force_entity=0)
    {
        print $this->select_dolusers($selected,$htmlname,$show_empty,$exclude,$disabled,$include,$enableonly,$force_entity);
    }

    /**
     *	Return select list of users
     *
     *  @param	string	$selected       User id or user object of user preselected. If -1, we use id of current user.
     *  @param  string	$htmlname       Field name in form
     *  @param  int		$show_empty     0=list with no empty value, 1=add also an empty value into list
     *  @param  array	$exclude        Array list of users id to exclude
     * 	@param	int		$disabled		If select list must be disabled
     *  @param  array	$include        Array list of users id to include or 'hierarchy' to have only supervised users
     * 	@param	array	$enableonly		Array list of users id to be enabled. All other must be disabled
     *  @param	int		$force_entity	0 or Id of environment to force
     *  @param	int		$maxlength		Maximum length of string into list (0=no limit)
     *  @param	int		$showstatus		0=show user status only if status is disabled, 1=always show user status into label, -1=never show user status
     *  @param	string	$morefilter		Add more filters into sql request
     *  @param	string	$show_every		0=default list, 1=add also a value "Everybody" at beginning of list
     *  @param	string	$enableonlytext	If option $enableonly is set, we use this text to explain into label why record is disabled. Not used if enableonly is empty.
     *  @param	string	$morecss		More css
     * 	@return	string					HTML select string
     *  @see select_dolgroups
     */
    function select_dolusers($selected='', $htmlname='userid', $show_empty=0, $exclude='', $disabled=0, $include='', $enableonly='', $force_entity=0, $maxlength=0, $showstatus=0, $morefilter='', $show_every=0, $enableonlytext='', $morecss='')
    {
        global $conf,$user,$langs;

        // If no preselected user defined, we take current user
        if ((is_numeric($selected) && ($selected < -2 || empty($selected))) && empty($conf->global->SOCIETE_DISABLE_DEFAULT_SALESREPRESENTATIVE)) $selected=$user->id;

        $excludeUsers=null;
        $includeUsers=null;

        // Permettre l'exclusion d'utilisateurs
        if (is_array($exclude))	$excludeUsers = implode("','",$exclude);
        // Permettre l'inclusion d'utilisateurs
        if (is_array($include))	$includeUsers = implode("','",$include);
		else if ($include == 'hierarchy')
		{
			// Build list includeUsers to have only hierarchy
			$userid=$user->id;
			$include=array();
			if (empty($user->users) || ! is_array($user->users)) $user->get_full_tree();
			foreach($user->users as $key => $val)
			{
				if (preg_match('/_'.$userid.'/',$val['fullpath'])) $include[]=$val['id'];
			}
			$includeUsers = implode("','",$include);
			//var_dump($includeUsers);exit;
			//var_dump($user->users);exit;
		}

        $out='';

        // On recherche les utilisateurs
        $sql = "SELECT DISTINCT u.rowid, u.lastname as lastname, u.firstname, u.statut, u.login, u.admin, u.entity";
        if (! empty($conf->multicompany->enabled) && $conf->entity == 1 && $user->admin && ! $user->entity)
        {
            $sql.= ", e.label";
        }
        $sql.= " FROM ".MAIN_DB_PREFIX ."user as u";
        if (! empty($conf->multicompany->enabled) && $conf->entity == 1 && $user->admin && ! $user->entity)
        {
            $sql.= " LEFT JOIN ".MAIN_DB_PREFIX ."entity as e ON e.rowid=u.entity";
            if ($force_entity) $sql.= " WHERE u.entity IN (0,".$force_entity.")";
            else $sql.= " WHERE u.entity IS NOT NULL";
        }
        else
       {
        	if (! empty($conf->multicompany->transverse_mode))
        	{
        		$sql.= ", ".MAIN_DB_PREFIX."usergroup_user as ug";
        		$sql.= " WHERE ug.fk_user = u.rowid";
        		$sql.= " AND ug.entity = ".$conf->entity;
        	}
        	else
        	{
        		$sql.= " WHERE u.entity IN (0,".$conf->entity.")";
        	}
        }
        if (! empty($user->societe_id)) $sql.= " AND u.fk_soc = ".$user->societe_id;
        if (is_array($exclude) && $excludeUsers) $sql.= " AND u.rowid NOT IN ('".$excludeUsers."')";
        if (is_array($include) && $includeUsers) $sql.= " AND u.rowid IN ('".$includeUsers."')";
        if (! empty($conf->global->USER_HIDE_INACTIVE_IN_COMBOBOX)) $sql.= " AND u.statut <> 0";
        if (! empty($morefilter)) $sql.=" ".$morefilter;
        $sql.= " ORDER BY u.lastname ASC";

        dol_syslog(get_class($this)."::select_dolusers", LOG_DEBUG);
        $resql=$this->db->query($sql);
        if ($resql)
        {
            $num = $this->db->num_rows($resql);
            $i = 0;
            if ($num)
            {
           		// Enhance with select2
           		$nodatarole='';
		        if ($conf->use_javascript_ajax)
		        {
		            include_once DOL_DOCUMENT_ROOT . '/core/lib/ajax.lib.php';
		            $comboenhancement = ajax_combobox($htmlname);
		            $out.=$comboenhancement;
		            $nodatarole=($comboenhancement?' data-role="none"':'');
		        }

                $out.= '<select class="flat minwidth200'.($morecss?' '.$morecss:'').'" id="'.$htmlname.'" name="'.$htmlname.'"'.($disabled?' disabled':'').$nodatarole.'>';
                if ($show_empty) $out.= '<option value="-1"'.((empty($selected) || $selected==-1)?' selected':'').'>&nbsp;</option>'."\n";
				if ($show_every) $out.= '<option value="-2"'.(($selected==-2)?' selected':'').'>-- '.$langs->trans("Everybody").' --</option>'."\n";

                $userstatic=new User($this->db);

                while ($i < $num)
                {
                    $obj = $this->db->fetch_object($resql);

                    $userstatic->id=$obj->rowid;
                    $userstatic->lastname=$obj->lastname;
                    $userstatic->firstname=$obj->firstname;

                    $disableline='';
                    if (is_array($enableonly) && count($enableonly) && ! in_array($obj->rowid,$enableonly)) $disableline=($enableonlytext?$enableonlytext:'1');

                    if ((is_object($selected) && $selected->id == $obj->rowid) || (! is_object($selected) && $selected == $obj->rowid))
                    {
                        $out.= '<option value="'.$obj->rowid.'"';
                        if ($disableline) $out.= ' disabled';
                        $out.= ' selected>';
                    }
                    else
                    {
                        $out.= '<option value="'.$obj->rowid.'"';
                        if ($disableline) $out.= ' disabled';
                        $out.= '>';
                    }

                    $out.= $userstatic->getFullName($langs, 0, 0, $maxlength);
                    // Complete name with more info
                    $moreinfo=0;
                    if (! empty($conf->global->MAIN_SHOW_LOGIN))
                    {
                    	$out.= ($moreinfo?' - ':' (').$obj->login;
                    	$moreinfo++;
                    }
                    if ($showstatus >= 0)
                    {
                    	if ($obj->statut == 1 && $showstatus == 1)
                    	{
                    		$out.=($moreinfo?' - ':' (').$langs->trans('Enabled');
                    		$moreinfo++;
                    	}
						if ($obj->statut == 0)
						{
							$out.=($moreinfo?' - ':' (').$langs->trans('Disabled');
							$moreinfo++;
						}
					}
                    if (! empty($conf->multicompany->enabled) && empty($conf->multicompany->transverse_mode) && $conf->entity == 1 && $user->admin && ! $user->entity)
                    {
                        if ($obj->admin && ! $obj->entity)
                        {
                        	$out.=($moreinfo?' - ':' (').$langs->trans("AllEntities");
                        	$moreinfo++;
                        }
                        else
                     {
                        	$out.=($moreinfo?' - ':' (').($obj->label?$obj->label:$langs->trans("EntityNameNotDefined"));
                        	$moreinfo++;
                     	}
                    }
					$out.=($moreinfo?')':'');
					if ($disableline && $disableline != '1')
					{
						$out.=' - '.$disableline;	// This is text from $enableonlytext parameter
					}
                    $out.= '</option>';

                    $i++;
                }
            }
            else
            {
                $out.= '<select class="flat" id="'.$htmlname.'" name="'.$htmlname.'" disabled>';
                $out.= '<option value="">'.$langs->trans("None").'</option>';
            }
            $out.= '</select>';
        }
        else
        {
            dol_print_error($this->db);
        }

        return $out;
    }


    /**
     *	Return select list of users. Selected users are stored into session.
     *  List of users are provided into $_SESSION['assignedtouser'].
     *
     *  @param  string	$action         Value for $action
     *  @param  string	$htmlname       Field name in form
     *  @param  int		$show_empty     0=liste sans valeur nulle, 1=ajoute valeur inconnue
     *  @param  array	$exclude        Array list of users id to exclude
     * 	@param	int		$disabled		If select list must be disabled
     *  @param  array	$include        Array list of users id to include or 'hierarchy' to have only supervised users
     * 	@param	array	$enableonly		Array list of users id to be enabled. All other must be disabled
     *  @param	int		$force_entity	0 or Id of environment to force
     *  @param	int		$maxlength		Maximum length of string into list (0=no limit)
     *  @param	int		$showstatus		0=show user status only if status is disabled, 1=always show user status into label, -1=never show user status
     *  @param	string	$morefilter		Add more filters into sql request
     * 	@return	string					HTML select string
     *  @see select_dolgroups
     */
    function select_dolusers_forevent($action='', $htmlname='userid', $show_empty=0, $exclude='', $disabled=0, $include='', $enableonly='', $force_entity=0, $maxlength=0, $showstatus=0, $morefilter='')
    {
        global $conf,$user,$langs;

        $userstatic=new User($this->db);
		$out='';

        // Method with no ajax
        //$out.='<form method="POST" action="'.$_SERVER["PHP_SELF"].'">';
        if ($action == 'view')
        {
			$out.='';
        }
		else
		{
			$out.='<input type="hidden" class="removedassignedhidden" name="removedassigned" value="">';
			$out.='<script type="text/javascript" language="javascript">jQuery(document).ready(function () {    jQuery(".removedassigned").click(function() {        jQuery(".removedassignedhidden").val(jQuery(this).val());    });})</script>';
			$out.=$this->select_dolusers('', $htmlname, $show_empty, $exclude, $disabled, $include, $enableonly, $force_entity, $maxlength, $showstatus, $morefilter);
			$out.=' <input type="submit" class="button" name="'.$action.'assignedtouser" value="'.dol_escape_htmltag($langs->trans("Add")).'">';
		}
		$assignedtouser=array();
		if (!empty($_SESSION['assignedtouser']))
		{
			$assignedtouser=json_decode($_SESSION['assignedtouser'], true);
		}
		$nbassignetouser=count($assignedtouser);

		if ($nbassignetouser && $action != 'view') $out.='<br>';
		$i=0; $ownerid=0;
		foreach($assignedtouser as $key => $value)
		{
			if ($value['id'] == $ownerid) continue;
			$userstatic->fetch($value['id']);
			$out.=$userstatic->getNomUrl(1);
			if ($i == 0) { $ownerid = $value['id']; $out.=' ('.$langs->trans("Owner").')'; }
			if ($nbassignetouser > 1 && $action != 'view') $out.=' <input type="image" style="border: 0px;" src="'.img_picto($langs->trans("Remove"), 'delete', '', 0, 1).'" value="'.$userstatic->id.'" class="removedassigned" id="removedassigned_'.$userstatic->id.'" name="removedassigned_'.$userstatic->id.'">';
			//$out.=' '.($value['mandatory']?$langs->trans("Mandatory"):$langs->trans("Optional"));
			//$out.=' '.($value['transparency']?$langs->trans("Busy"):$langs->trans("NotBusy"));
			$out.='<br>';
			$i++;
		}

		//$out.='</form>';
        return $out;
    }


    /**
     *  Return list of products for customer in Ajax if Ajax activated or go to select_produits_list
     *
     *  @param		int			$selected				Preselected products
     *  @param		string		$htmlname				Name of HTML select field (must be unique in page)
     *  @param		int			$filtertype				Filter on product type (''=nofilter, 0=product, 1=service)
     *  @param		int			$limit					Limit on number of returned lines
     *  @param		int			$price_level			Level of price to show
     *  @param		int			$status					-1=Return all products, 0=Products not on sell, 1=Products on sell
     *  @param		int			$finished				2=all, 1=finished, 0=raw material
     *  @param		string		$selected_input_value	Value of preselected input text (for use with ajax)
     *  @param		int			$hidelabel				Hide label (0=no, 1=yes, 2=show search icon (before) and placeholder, 3 search icon after)
     *  @param		array		$ajaxoptions			Options for ajax_autocompleter
     *  @param      int			$socid					Thirdparty Id
     *  @return		void
     */
    function select_produits($selected='', $htmlname='productid', $filtertype='', $limit=20, $price_level=0, $status=1, $finished=2, $selected_input_value='', $hidelabel=0, $ajaxoptions=array(), $socid=0)
    {
        global $langs,$conf;

        $price_level = (! empty($price_level) ? $price_level : 0);

        if (! empty($conf->use_javascript_ajax) && ! empty($conf->global->PRODUIT_USE_SEARCH_TO_SELECT))
        {
        	$placeholder='';

            if ($selected && empty($selected_input_value))
            {
                require_once DOL_DOCUMENT_ROOT.'/product/class/product.class.php';
                $producttmpselect = new Product($this->db);
                $producttmpselect->fetch($selected);
                $selected_input_value=$producttmpselect->ref;
                unset($producttmpselect);
            }
            // mode=1 means customers products
            $urloption='htmlname='.$htmlname.'&outjson=1&price_level='.$price_level.'&type='.$filtertype.'&mode=1&status='.$status.'&finished='.$finished;
            //Price by customer
            if (! empty($conf->global->PRODUIT_CUSTOMER_PRICES) && !empty($socid)) {
            	$urloption.='&socid='.$socid;
            }
            print ajax_autocompleter($selected, $htmlname, DOL_URL_ROOT.'/product/ajax/products.php', $urloption, $conf->global->PRODUIT_USE_SEARCH_TO_SELECT, 0, $ajaxoptions);
            if (empty($hidelabel)) print $langs->trans("RefOrLabel").' : ';
            else if ($hidelabel > 1) {
            	if (! empty($conf->global->MAIN_HTML5_PLACEHOLDER)) $placeholder=' placeholder="'.$langs->trans("RefOrLabel").'"';
            	else $placeholder=' title="'.$langs->trans("RefOrLabel").'"';
            	if ($hidelabel == 2) {
            		print img_picto($langs->trans("Search"), 'search');
            	}
            }
            print '<input type="text" size="20" name="search_'.$htmlname.'" id="search_'.$htmlname.'" value="'.$selected_input_value.'"'.$placeholder.' autofocus />';
            if ($hidelabel == 3) {
            	print img_picto($langs->trans("Search"), 'search');
            }
        }
        else
		{
            print $this->select_produits_list($selected,$htmlname,$filtertype,$limit,$price_level,'',$status,$finished,0,$socid);
        }
    }

    /**
     *	Return list of products for a customer
     *
     *	@param      int		$selected       Preselected product
     *	@param      string	$htmlname       Name of select html
     *  @param		string	$filtertype     Filter on product type (''=nofilter, 0=product, 1=service)
     *	@param      int		$limit          Limit on number of returned lines
     *	@param      int		$price_level    Level of price to show
     * 	@param      string	$filterkey      Filter on product
     *	@param		int		$status         -1=Return all products, 0=Products not on sell, 1=Products on sell
     *  @param      int		$finished       Filter on finished field: 2=No filter
     *  @param      int		$outputmode     0=HTML select string, 1=Array
     *  @param      int		$socid     		Thirdparty Id
     *  @return     array    				Array of keys for json
     */
    function select_produits_list($selected='',$htmlname='productid',$filtertype='',$limit=20,$price_level=0,$filterkey='',$status=1,$finished=2,$outputmode=0,$socid=0)
    {
        global $langs,$conf,$user,$db;

        $out='';
        $outarray=array();

        $sql = "SELECT ";
        $sql.= " p.rowid, p.label, p.ref, p.description, p.fk_product_type, p.price, p.price_ttc, p.price_base_type, p.tva_tx, p.duration, p.stock, p.fk_price_expression";

        //Price by customer
        if (! empty($conf->global->PRODUIT_CUSTOMER_PRICES) && !empty($socid)) {
        	$sql.=' ,pcp.rowid as idprodcustprice, pcp.price as custprice, pcp.price_ttc as custprice_ttc,';
        	$sql.=' pcp.price_base_type as custprice_base_type, pcp.tva_tx as custtva_tx';
        }

        // Multilang : we add translation
        if (! empty($conf->global->MAIN_MULTILANGS))
        {
            $sql.= ", pl.label as label_translated";
        }
		// Price by quantity
		if (! empty($conf->global->PRODUIT_CUSTOMER_PRICES_BY_QTY))
		{
			$sql.= ", (SELECT pp.rowid FROM ".MAIN_DB_PREFIX."product_price as pp WHERE pp.fk_product = p.rowid";
			if ($price_level >= 1 && !empty($conf->global->PRODUIT_MULTIPRICES)) $sql.= " AND price_level=".$price_level;
			$sql.= " ORDER BY date_price";
			$sql.= " DESC LIMIT 1) as price_rowid";
			$sql.= ", (SELECT pp.price_by_qty FROM ".MAIN_DB_PREFIX."product_price as pp WHERE pp.fk_product = p.rowid";
			if ($price_level >= 1 && !empty($conf->global->PRODUIT_MULTIPRICES)) $sql.= " AND price_level=".$price_level;
			$sql.= " ORDER BY date_price";
			$sql.= " DESC LIMIT 1) as price_by_qty";
		}
        $sql.= " FROM ".MAIN_DB_PREFIX."product as p";
        //Price by customer
        if (! empty($conf->global->PRODUIT_CUSTOMER_PRICES) && !empty($socid)) {
        	$sql.=" LEFT JOIN  ".MAIN_DB_PREFIX."product_customer_price as pcp ON pcp.fk_soc=".$socid." AND pcp.fk_product=p.rowid";
        }
        // Multilang : we add translation
        if (! empty($conf->global->MAIN_MULTILANGS))
        {
            $sql.= " LEFT JOIN ".MAIN_DB_PREFIX."product_lang as pl ON pl.fk_product = p.rowid AND pl.lang='". $langs->getDefaultLang() ."'";
        }
        $sql.= ' WHERE p.entity IN ('.getEntity('product', 1).')';
        if ($finished == 0)
        {
            $sql.= " AND p.finished = ".$finished;
        }
        elseif ($finished == 1)
        {
            $sql.= " AND p.finished = ".$finished;
            if ($status >= 0)  $sql.= " AND p.tosell = ".$status;
        }
        elseif ($status >= 0)
        {
            $sql.= " AND p.tosell = ".$status;
        }
        if (strval($filtertype) != '') $sql.=" AND p.fk_product_type=".$filtertype;
        // Add criteria on ref/label
        if ($filterkey != '')
        {
        	$sql.=' AND (';
        	$prefix=empty($conf->global->PRODUCT_DONOTSEARCH_ANYWHERE)?'%':'';	// Can use index if PRODUCT_DONOTSEARCH_ANYWHERE is on
            // For natural search
            $scrit = explode(' ', $filterkey);
            $i=0;
            if (count($scrit) > 1) $sql.="(";
            foreach ($scrit as $crit)
            {
            	if ($i > 0) $sql.=" AND ";
                $sql.="(p.ref LIKE '".$prefix.$crit."%' OR p.label LIKE '".$prefix.$crit."%'";
                if (! empty($conf->global->MAIN_MULTILANGS)) $sql.=" OR pl.label LIKE '".$prefix.$crit."%'";
                $sql.=")";
                $i++;
            }
            if (count($scrit) > 1) $sql.=")";
          	if (! empty($conf->barcode->enabled)) $sql.= " OR p.barcode LIKE '".$prefix.$filterkey."%'";
        	$sql.=')';
        }
        $sql.= $db->order("p.ref");
        $sql.= $db->plimit($limit);

        // Build output string
        dol_syslog(get_class($this)."::select_produits_list search product", LOG_DEBUG);
        $result=$this->db->query($sql);
        if ($result)
        {
            require_once DOL_DOCUMENT_ROOT.'/product/class/product.class.php';
            require_once DOL_DOCUMENT_ROOT.'/product/dynamic_price/class/price_parser.class.php';
            $num = $this->db->num_rows($result);

            $out.='<select class="flat" name="'.$htmlname.'" id="'.$htmlname.'" autofocus>';
            $out.='<option value="0" selected>&nbsp;</option>';

            $i = 0;
            while ($num && $i < $num)
            {
            	$opt = '';
				$optJson = array();
				$objp = $this->db->fetch_object($result);

				if (!empty($objp->price_by_qty) && $objp->price_by_qty == 1 && !empty($conf->global->PRODUIT_CUSTOMER_PRICES_BY_QTY))
				{ // Price by quantity will return many prices for the same product
					$sql = "SELECT rowid, quantity, price, unitprice, remise_percent, remise";
					$sql.= " FROM ".MAIN_DB_PREFIX."product_price_by_qty";
					$sql.= " WHERE fk_product_price=".$objp->price_rowid;
					$sql.= " ORDER BY quantity ASC";

					dol_syslog(get_class($this)."::select_produits_list search price by qty", LOG_DEBUG);
					$result2 = $this->db->query($sql);
					if ($result2)
					{
						$nb_prices = $this->db->num_rows($result2);
						$j = 0;
						while ($nb_prices && $j < $nb_prices) {
							$objp2 = $this->db->fetch_object($result2);

							$objp->quantity = $objp2->quantity;
							$objp->price = $objp2->price;
							$objp->unitprice = $objp2->unitprice;
							$objp->remise_percent = $objp2->remise_percent;
							$objp->remise = $objp2->remise;
							$objp->price_by_qty_rowid = $objp2->rowid;

							$this->constructProductListOption($objp, $opt, $optJson, 0, $selected);

							$j++;

							// Add new entry
							// "key" value of json key array is used by jQuery automatically as selected value
							// "label" value of json key array is used by jQuery automatically as text for combo box
							$out.=$opt;
							array_push($outarray, $optJson);
						}
					}
				}
				else
				{
                    if (!empty($objp->fk_price_expression)) {
                        $price_product = new Product($this->db);
                        $price_product->fetch($objp->rowid, '', '', 1);
                        $priceparser = new PriceParser($this->db);
                        $price_result = $priceparser->parseProduct($price_product);
                        if ($price_result >= 0) {
                            $objp->price = $price_result;
                            $objp->unitprice = $price_result;
                            //Calculate the VAT
                            $objp->price_ttc = price2num($objp->price) * (1 + ($objp->tva_tx / 100));
                            $objp->price_ttc = price2num($objp->price_ttc,'MU');
                        }
                    }
					$this->constructProductListOption($objp, $opt, $optJson, $price_level, $selected);
					// Add new entry
					// "key" value of json key array is used by jQuery automatically as selected value
					// "label" value of json key array is used by jQuery automatically as text for combo box
					$out.=$opt;
					array_push($outarray, $optJson);
				}

                $i++;
            }

            $out.='</select>';

            $this->db->free($result);

            if (empty($outputmode)) return $out;
            return $outarray;
        }
        else
		{
            dol_print_error($db);
        }
    }

    /**
     * constructProductListOption
     *
     * @param 	resultset	$objp			Resultset of fetch
     * @param 	string		$opt			Option
     * @param 	string		$optJson		Option
     * @param 	int			$price_level	Price level
     * @param 	string		$selected		Preselected value
     * @return	void
     */
	private function constructProductListOption(&$objp, &$opt, &$optJson, $price_level, $selected)
	{
		global $langs,$conf,$user,$db;

        $outkey='';
        $outval='';
        $outref='';
        $outlabel='';
        $outdesc='';
        $outtype='';
        $outprice_ht='';
        $outprice_ttc='';
        $outpricebasetype='';
        $outtva_tx='';
		$outqty=1;
		$outdiscount=0;

		$maxlengtharticle=(empty($conf->global->PRODUCT_MAX_LENGTH_COMBO)?48:$conf->global->PRODUCT_MAX_LENGTH_COMBO);

        $label=$objp->label;
        if (! empty($objp->label_translated)) $label=$objp->label_translated;
        if (! empty($filterkey) && $filterkey != '') $label=preg_replace('/('.preg_quote($filterkey).')/i','<strong>$1</strong>',$label,1);

        $outkey=$objp->rowid;
        $outref=$objp->ref;
        $outlabel=$objp->label;
        $outdesc=$objp->description;
        $outtype=$objp->fk_product_type;

        $opt = '<option value="'.$objp->rowid.'"';
        $opt.= ($objp->rowid == $selected)?' selected':'';
		$opt.= (!empty($objp->price_by_qty_rowid) && $objp->price_by_qty_rowid > 0)?' pbq="'.$objp->price_by_qty_rowid.'"':'';
        if (! empty($conf->stock->enabled) && $objp->fk_product_type == 0 && isset($objp->stock))
        {
			if ($objp->stock > 0) $opt.= ' class="product_line_stock_ok"';
			else if ($objp->stock <= 0) $opt.= ' class="product_line_stock_too_low"';
        }
        $opt.= '>';
        $opt.= $objp->ref.' - '.dol_trunc($label,$maxlengtharticle).' - ';

        $objRef = $objp->ref;
        if (! empty($filterkey) && $filterkey != '') $objRef=preg_replace('/('.preg_quote($filterkey).')/i','<strong>$1</strong>',$objRef,1);
        $outval.=$objRef.' - '.dol_trunc($label,$maxlengtharticle).' - ';

        $found=0;

        // Multiprice
        if ($price_level >= 1 && $conf->global->PRODUIT_MULTIPRICES)		// If we need a particular price level (from 1 to 6)
        {
            $sql = "SELECT price, price_ttc, price_base_type, tva_tx";
            $sql.= " FROM ".MAIN_DB_PREFIX."product_price";
            $sql.= " WHERE fk_product='".$objp->rowid."'";
            $sql.= " AND entity IN (".getEntity('productprice', 1).")";
            $sql.= " AND price_level=".$price_level;
            $sql.= " ORDER BY date_price";
            $sql.= " DESC LIMIT 1";

            dol_syslog(get_class($this).'::constructProductListOption search price for level '.$price_level.'', LOG_DEBUG);
            $result2 = $this->db->query($sql);
            if ($result2)
            {
                $objp2 = $this->db->fetch_object($result2);
                if ($objp2)
                {
                    $found=1;
                    if ($objp2->price_base_type == 'HT')
                    {
                        $opt.= price($objp2->price,1,$langs,0,0,-1,$conf->currency).' '.$langs->trans("HT");
                        $outval.= price($objp2->price,0,$langs,0,0,-1,$conf->currency).' '.$langs->transnoentities("HT");
                    }
                    else
                    {
                        $opt.= price($objp2->price_ttc,1,$langs,0,0,-1,$conf->currency).' '.$langs->trans("TTC");
                        $outval.= price($objp2->price_ttc,0,$langs,0,0,-1,$conf->currency).' '.$langs->transnoentities("TTC");
                    }
                    $outprice_ht=price($objp2->price);
                    $outprice_ttc=price($objp2->price_ttc);
                    $outpricebasetype=$objp2->price_base_type;
                    $outtva_tx=$objp2->tva_tx;
                }
            }
            else
            {
                dol_print_error($this->db);
            }
        }

		// Price by quantity
		if (!empty($objp->quantity) && $objp->quantity >= 1 && ! empty($conf->global->PRODUIT_CUSTOMER_PRICES_BY_QTY))
		{
			$found = 1;
			$outqty=$objp->quantity;
			$outdiscount=$objp->remise_percent;
			if ($objp->quantity == 1)
			{
				$opt.= price($objp->unitprice,1,$langs,0,0,-1,$conf->currency)."/";
				$outval.= price($objp->unitprice,0,$langs,0,0,-1,$conf->currency)."/";
				$opt.= $langs->trans("Unit");	// Do not use strtolower because it breaks utf8 encoding
				$outval.=$langs->transnoentities("Unit");
			}
			else
			{
				$opt.= price($objp->price,1,$langs,0,0,-1,$conf->currency)."/".$objp->quantity;
				$outval.= price($objp->price,0,$langs,0,0,-1,$conf->currency)."/".$objp->quantity;
				$opt.= $langs->trans("Units");	// Do not use strtolower because it breaks utf8 encoding
				$outval.=$langs->transnoentities("Units");
			}

			$outprice_ht=price($objp->unitprice);
            $outprice_ttc=price($objp->unitprice * (1 + ($objp->tva_tx / 100)));
            $outpricebasetype=$objp->price_base_type;
            $outtva_tx=$objp->tva_tx;
		}
		if (!empty($objp->quantity) && $objp->quantity >= 1)
		{
			$opt.=" (".price($objp->unitprice,1,$langs,0,0,-1,$conf->currency)."/".$langs->trans("Unit").")";	// Do not use strtolower because it breaks utf8 encoding
			$outval.=" (".price($objp->unitprice,0,$langs,0,0,-1,$conf->currency)."/".$langs->transnoentities("Unit").")";	// Do not use strtolower because it breaks utf8 encoding
		}
		if (!empty($objp->remise_percent) && $objp->remise_percent >= 1)
		{
			$opt.=" - ".$langs->trans("Discount")." : ".vatrate($objp->remise_percent).' %';
			$outval.=" - ".$langs->transnoentities("Discount")." : ".vatrate($objp->remise_percent).' %';
		}

		//Price by customer
		if (!empty($conf->global->PRODUIT_CUSTOMER_PRICES)) {
			if (!empty($objp->idprodcustprice)) {
				$found = 1;

				if ($objp->custprice_base_type == 'HT')
				{
					$opt.= price($objp->custprice,1,$langs,0,0,-1,$conf->currency).' '.$langs->trans("HT");
					$outval.= price($objp->custprice,0,$langs,0,0,-1,$conf->currency).' '.$langs->transnoentities("HT");
				}
				else
				{
					$opt.= price($objp->custprice_ttc,1,$langs,0,0,-1,$conf->currency).' '.$langs->trans("TTC");
					$outval.= price($objp->custprice_ttc,0,$langs,0,0,-1,$conf->currency).' '.$langs->transnoentities("TTC");
				}

				$outprice_ht=price($objp->custprice);
				$outprice_ttc=price($objp->custprice_ttc);
				$outpricebasetype=$objp->custprice_base_type;
				$outtva_tx=$objp->custtva_tx;
			}
		}

        // If level no defined or multiprice not found, we used the default price
        if (! $found)
        {
            if ($objp->price_base_type == 'HT')
            {
                $opt.= price($objp->price,1,$langs,0,0,-1,$conf->currency).' '.$langs->trans("HT");
                $outval.= price($objp->price,0,$langs,0,0,-1,$conf->currency).' '.$langs->transnoentities("HT");
            }
            else
            {
                $opt.= price($objp->price_ttc,1,$langs,0,0,-1,$conf->currency).' '.$langs->trans("TTC");
                $outval.= price($objp->price_ttc,0,$langs,0,0,-1,$conf->currency).' '.$langs->transnoentities("TTC");
            }
            $outprice_ht=price($objp->price);
            $outprice_ttc=price($objp->price_ttc);
            $outpricebasetype=$objp->price_base_type;
            $outtva_tx=$objp->tva_tx;
        }

        if (! empty($conf->stock->enabled) && isset($objp->stock) && $objp->fk_product_type == 0)
        {
            $opt.= ' - '.$langs->trans("Stock").':'.$objp->stock;
            $outval.=' - '.$langs->transnoentities("Stock").':'.$objp->stock;
        }

        if ($objp->duration)
        {
            $duration_value = substr($objp->duration,0,dol_strlen($objp->duration)-1);
            $duration_unit = substr($objp->duration,-1);
            if ($duration_value > 1)
            {
                $dur=array("h"=>$langs->trans("Hours"),"d"=>$langs->trans("Days"),"w"=>$langs->trans("Weeks"),"m"=>$langs->trans("Months"),"y"=>$langs->trans("Years"));
            }
            else
            {
                $dur=array("h"=>$langs->trans("Hour"),"d"=>$langs->trans("Day"),"w"=>$langs->trans("Week"),"m"=>$langs->trans("Month"),"y"=>$langs->trans("Year"));
            }
            $opt.= ' - '.$duration_value.' '.$langs->trans($dur[$duration_unit]);
            $outval.=' - '.$duration_value.' '.$langs->transnoentities($dur[$duration_unit]);
        }

        $opt.= "</option>\n";
		$optJson = array('key'=>$outkey, 'value'=>$outref, 'label'=>$outval, 'label2'=>$outlabel, 'desc'=>$outdesc, 'type'=>$outtype, 'price_ht'=>$outprice_ht, 'price_ttc'=>$outprice_ttc, 'pricebasetype'=>$outpricebasetype, 'tva_tx'=>$outtva_tx, 'qty'=>$outqty, 'discount'=>$outdiscount);
	}

    /**
     *	Return list of products for customer (in Ajax if Ajax activated or go to select_produits_fournisseurs_list)
     *
     *	@param	int		$socid			Id third party
     *	@param  string	$selected       Preselected product
     *	@param  string	$htmlname       Name of HTML Select
     *  @param	string	$filtertype     Filter on product type (''=nofilter, 0=product, 1=service)
     *	@param  string	$filtre			For a SQL filter
     *	@param	array	$ajaxoptions	Options for ajax_autocompleter
	 *  @param	int		$hidelabel		Hide label (0=no, 1=yes)
     *	@return	void
     */
    function select_produits_fournisseurs($socid, $selected='', $htmlname='productid', $filtertype='', $filtre='', $ajaxoptions=array(), $hidelabel=0)
    {
        global $langs,$conf;
        global $price_level, $status, $finished;

        if (! empty($conf->use_javascript_ajax) && ! empty($conf->global->PRODUIT_USE_SEARCH_TO_SELECT))
        {
            // mode=2 means suppliers products
            $urloption=($socid > 0?'socid='.$socid.'&':'').'htmlname='.$htmlname.'&outjson=1&price_level='.$price_level.'&type='.$filtertype.'&mode=2&status='.$status.'&finished='.$finished;
            print ajax_autocompleter('', $htmlname, DOL_URL_ROOT.'/product/ajax/products.php', $urloption, $conf->global->PRODUIT_USE_SEARCH_TO_SELECT, 0, $ajaxoptions);
            print ($hidelabel?'':$langs->trans("RefOrLabel").' : ').'<input type="text" size="20" name="search_'.$htmlname.'" id="search_'.$htmlname.'">';
        }
        else
        {
            print $this->select_produits_fournisseurs_list($socid,$selected,$htmlname,$filtertype,$filtre,'',-1,0);
        }
    }

    /**
     *	Return list of suppliers products
     *
     *	@param	int		$socid   		Id societe fournisseur (0 pour aucun filtre)
     *	@param  int		$selected       Produit pre-selectionne
     *	@param  string	$htmlname       Nom de la zone select
     *  @param	string	$filtertype     Filter on product type (''=nofilter, 0=product, 1=service)
     *	@param  string	$filtre         Pour filtre sql
     *	@param  string	$filterkey      Filtre des produits
     *  @param  int		$statut         -1=Return all products, 0=Products not on sell, 1=Products on sell
     *  @param  int		$outputmode     0=HTML select string, 1=Array
     *  @param  int     $limit          Limit of line number
     *  @return array           		Array of keys for json
     */
    function select_produits_fournisseurs_list($socid,$selected='',$htmlname='productid',$filtertype='',$filtre='',$filterkey='',$statut=-1,$outputmode=0,$limit=100)
    {
        global $langs,$conf,$db;

        $out='';
        $outarray=array();

        $langs->load('stocks');

        $sql = "SELECT p.rowid, p.label, p.ref, p.price, p.duration,";
        $sql.= " pfp.ref_fourn, pfp.rowid as idprodfournprice, pfp.price as fprice, pfp.quantity, pfp.remise_percent, pfp.remise, pfp.unitprice,";
        $sql.= " pfp.fk_supplier_price_expression, pfp.fk_product, pfp.tva_tx, s.nom as name";
        $sql.= " FROM ".MAIN_DB_PREFIX."product as p";
        $sql.= " LEFT JOIN ".MAIN_DB_PREFIX."product_fournisseur_price as pfp ON p.rowid = pfp.fk_product";
        if ($socid) $sql.= " AND pfp.fk_soc = ".$socid;
        $sql.= " LEFT JOIN ".MAIN_DB_PREFIX."societe as s ON pfp.fk_soc = s.rowid";
        $sql.= " WHERE p.entity IN (".getEntity('product', 1).")";
        $sql.= " AND p.tobuy = 1";
        if (strval($filtertype) != '') $sql.=" AND p.fk_product_type=".$filtertype;
        if (! empty($filtre)) $sql.=" ".$filtre;
        // Add criteria on ref/label
        if ($filterkey != '')
        {
        	$sql.=' AND (';
        	$prefix=empty($conf->global->PRODUCT_DONOTSEARCH_ANYWHERE)?'%':'';	// Can use index if PRODUCT_DONOTSEARCH_ANYWHERE is on
        	// For natural search
        	$scrit = explode(' ', $filterkey);
        	$i=0;
        	if (count($scrit) > 1) $sql.="(";
        	foreach ($scrit as $crit)
        	{
        		if ($i > 0) $sql.=" AND ";
        		$sql.="(pfp.ref_fourn LIKE '".$prefix.$crit."%' OR p.ref LIKE '".$prefix.$crit."%' OR p.label LIKE '".$prefix.$crit."%')";
        		$i++;
        	}
        	if (count($scrit) > 1) $sql.=")";
        	if (! empty($conf->barcode->enabled)) $sql.= " OR p.barcode LIKE '".$prefix.$filterkey."%'";
        	$sql.=')';
        }
        $sql.= " ORDER BY pfp.ref_fourn DESC, pfp.quantity ASC";
        $sql.= $db->plimit($limit);

        // Build output string

        dol_syslog(get_class($this)."::select_produits_fournisseurs_list", LOG_DEBUG);
        $result=$this->db->query($sql);
        if ($result)
        {
            require_once DOL_DOCUMENT_ROOT.'/product/dynamic_price/class/price_parser.class.php';

            $num = $this->db->num_rows($result);

            //$out.='<select class="flat" id="select'.$htmlname.'" name="'.$htmlname.'">';	// remove select to have id same with combo and ajax
            $out.='<select class="flat" id="'.$htmlname.'" name="'.$htmlname.'">';
            if (! $selected) $out.='<option value="0" selected>&nbsp;</option>';
            else $out.='<option value="0">&nbsp;</option>';

            $i = 0;
            while ($i < $num)
            {
                $objp = $this->db->fetch_object($result);

                $outkey=$objp->idprodfournprice;
                $outref=$objp->ref;
                $outval='';
                $outqty=1;
				$outdiscount=0;

                $opt = '<option value="'.$objp->idprodfournprice.'"';
                if ($selected && $selected == $objp->idprodfournprice) $opt.= ' selected';
                if (empty($objp->idprodfournprice)) $opt.=' disabled';
                $opt.= '>';

                $objRef = $objp->ref;
                if ($filterkey && $filterkey != '') $objRef=preg_replace('/('.preg_quote($filterkey).')/i','<strong>$1</strong>',$objRef,1);
                $objRefFourn = $objp->ref_fourn;
                if ($filterkey && $filterkey != '') $objRefFourn=preg_replace('/('.preg_quote($filterkey).')/i','<strong>$1</strong>',$objRefFourn,1);
                $label = $objp->label;
                if ($filterkey && $filterkey != '') $label=preg_replace('/('.preg_quote($filterkey).')/i','<strong>$1</strong>',$label,1);

                $opt.=$objp->ref;
                if (! empty($objp->idprodfournprice)) $opt.=' ('.$objp->ref_fourn.')';
                $opt.=' - ';
                $outval.=$objRef;
                if (! empty($objp->idprodfournprice)) $outval.=' ('.$objRefFourn.')';
                $outval.=' - ';
                $opt.=dol_trunc($label, 72).' - ';
                $outval.=dol_trunc($label, 72).' - ';

                if (! empty($objp->idprodfournprice))
                {
                    $outqty=$objp->quantity;
					$outdiscount=$objp->remise_percent;
                    if (!empty($objp->fk_supplier_price_expression)) {
                        $priceparser = new PriceParser($this->db);
                        $price_result = $priceparser->parseProductSupplier($objp->fk_product, $objp->fk_supplier_price_expression, $objp->quantity, $objp->tva_tx);
                        if ($price_result >= 0) {
                            $objp->fprice = $price_result;
                            if ($objp->quantity >= 1)
                            {
                                $objp->unitprice = $objp->fprice / $objp->quantity;
                            }
                        }
                    }
                    if ($objp->quantity == 1)
                    {
	                    $opt.= price($objp->fprice,1,$langs,0,0,-1,$conf->currency)."/";
                    	$outval.= price($objp->fprice,0,$langs,0,0,-1,$conf->currency)."/";
                    	$opt.= $langs->trans("Unit");	// Do not use strtolower because it breaks utf8 encoding
                        $outval.=$langs->transnoentities("Unit");
                    }
                    else
                    {
    	                $opt.= price($objp->fprice,1,$langs,0,0,-1,$conf->currency)."/".$objp->quantity;
	                    $outval.= price($objp->fprice,0,$langs,0,0,-1,$conf->currency)."/".$objp->quantity;
                    	$opt.= ' '.$langs->trans("Units");	// Do not use strtolower because it breaks utf8 encoding
                        $outval.= ' '.$langs->transnoentities("Units");
                    }

                    if ($objp->quantity >= 1)
                    {
                        $opt.=" (".price($objp->unitprice,1,$langs,0,0,-1,$conf->currency)."/".$langs->trans("Unit").")";	// Do not use strtolower because it breaks utf8 encoding
                        $outval.=" (".price($objp->unitprice,0,$langs,0,0,-1,$conf->currency)."/".$langs->transnoentities("Unit").")";	// Do not use strtolower because it breaks utf8 encoding
                    }
					if ($objp->remise_percent >= 1)
                    {
                        $opt.=" - ".$langs->trans("Discount")." : ".vatrate($objp->remise_percent).' %';
                        $outval.=" - ".$langs->transnoentities("Discount")." : ".vatrate($objp->remise_percent).' %';
                    }
                    if ($objp->duration)
                    {
                        $opt .= " - ".$objp->duration;
                        $outval.=" - ".$objp->duration;
                    }
                    if (! $socid)
                    {
                        $opt .= " - ".dol_trunc($objp->name,8);
                        $outval.=" - ".dol_trunc($objp->name,8);
                    }
                }
                else
                {
                    $opt.= $langs->trans("NoPriceDefinedForThisSupplier");
                    $outval.=$langs->transnoentities("NoPriceDefinedForThisSupplier");
                }
                $opt .= "</option>\n";


                // Add new entry
                // "key" value of json key array is used by jQuery automatically as selected value
                // "label" value of json key array is used by jQuery automatically as text for combo box
                $out.=$opt;
                array_push($outarray, array('key'=>$outkey, 'value'=>$outref, 'label'=>$outval, 'qty'=>$outqty, 'discount'=>$outdiscount, 'disabled'=>(empty($objp->idprodfournprice)?true:false)));
				// Exemple of var_dump $outarray
				// array(1) {[0]=>array(6) {[key"]=>string(1) "2" ["value"]=>string(3) "ppp"
				//           ["label"]=>string(76) "ppp (<strong>f</strong>ff2) - ppp - 20,00 Euros/1unité (20,00 Euros/unité)"
				//      	 ["qty"]=>string(1) "1" ["discount"]=>string(1) "0" ["disabled"]=>bool(false)
                //}
                //var_dump($outval); var_dump(utf8_check($outval)); var_dump(json_encode($outval));
                //$outval=array('label'=>'ppp (<strong>f</strong>ff2) - ppp - 20,00 Euros/ Unité (20,00 Euros/unité)');
                //var_dump($outval); var_dump(utf8_check($outval)); var_dump(json_encode($outval));

                $i++;
            }
            $out.='</select>';

            $this->db->free($result);

            if (empty($outputmode)) return $out;
            return $outarray;
        }
        else
        {
            dol_print_error($this->db);
        }
    }

    /**
     *	Return list of suppliers prices for a product
     *
     *  @param		int		$productid       Id of product
     *  @param      string	$htmlname        Name of HTML field
     *  @return		void
     */
    function select_product_fourn_price($productid,$htmlname='productfournpriceid')
    {
        global $langs,$conf;

        $langs->load('stocks');

        $sql = "SELECT p.rowid, p.label, p.ref, p.price, p.duration,";
        $sql.= " pfp.ref_fourn, pfp.rowid as idprodfournprice, pfp.price as fprice, pfp.quantity, pfp.unitprice,";
        $sql.= " pfp.fk_supplier_price_expression, pfp.fk_product, pfp.tva_tx, s.nom as name";
        $sql.= " FROM ".MAIN_DB_PREFIX."product as p";
        $sql.= " LEFT JOIN ".MAIN_DB_PREFIX."product_fournisseur_price as pfp ON p.rowid = pfp.fk_product";
        $sql.= " LEFT JOIN ".MAIN_DB_PREFIX."societe as s ON pfp.fk_soc = s.rowid";
        $sql.= " WHERE p.entity IN (".getEntity('product', 1).")";
        $sql.= " AND p.tobuy = 1";
        $sql.= " AND s.fournisseur = 1";
        $sql.= " AND p.rowid = ".$productid;
        $sql.= " ORDER BY s.nom, pfp.ref_fourn DESC";

        dol_syslog(get_class($this)."::select_product_fourn_price", LOG_DEBUG);
        $result=$this->db->query($sql);

        if ($result)
        {
            $num = $this->db->num_rows($result);

            $form = '<select class="flat" name="'.$htmlname.'">';

            if (! $num)
            {
                $form.= '<option value="0">-- '.$langs->trans("NoSupplierPriceDefinedForThisProduct").' --</option>';
            }
            else
            {
                require_once DOL_DOCUMENT_ROOT.'/product/dynamic_price/class/price_parser.class.php';
                $form.= '<option value="0">&nbsp;</option>';

                $i = 0;
                while ($i < $num)
                {
                    $objp = $this->db->fetch_object($result);

                    $opt = '<option value="'.$objp->idprodfournprice.'"';
                    //if there is only one supplier, preselect it
                    if($num == 1) {
                        $opt .= ' selected';
                    }
                    $opt.= '>'.$objp->name.' - '.$objp->ref_fourn.' - ';

                    if (!empty($objp->fk_supplier_price_expression)) {
                        $priceparser = new PriceParser($this->db);
                        $price_result = $priceparser->parseProductSupplier($objp->fk_product, $objp->fk_supplier_price_expression, $objp->quantity, $objp->tva_tx);
                        if ($price_result >= 0) {
                            $objp->fprice = $price_result;
                            if ($objp->quantity >= 1)
                            {
                                $objp->unitprice = $objp->fprice / $objp->quantity;
                            }
                        }
                    }
                    if ($objp->quantity == 1)
                    {
                        $opt.= price($objp->fprice,1,$langs,0,0,-1,$conf->currency)."/";
                    }

                    $opt.= $objp->quantity.' ';

                    if ($objp->quantity == 1)
                    {
                        $opt.= $langs->trans("Unit");
                    }
                    else
                    {
                        $opt.= $langs->trans("Units");
                    }
                    if ($objp->quantity > 1)
                    {
                        $opt.=" - ";
                        $opt.= price($objp->unitprice,1,$langs,0,0,-1,$conf->currency)."/".$langs->trans("Unit");
                    }
                    if ($objp->duration) $opt .= " - ".$objp->duration;
                    $opt .= "</option>\n";

                    $form.= $opt;
                    $i++;
                }
                $form.= '</select>';

                $this->db->free($result);
            }
            return $form;
        }
        else
        {
            dol_print_error($this->db);
        }
    }

    /**
     *    Return list of delivery address
     *
     *    @param    string	$selected          	Id contact pre-selectionn
     *    @param    int		$socid				Id of company
     *    @param    string	$htmlname          	Name of HTML field
     *    @param    int		$showempty         	Add an empty field
     *    @return	void
     */
    function select_address($selected, $socid, $htmlname='address_id',$showempty=0)
    {
        // On recherche les utilisateurs
        $sql = "SELECT a.rowid, a.label";
        $sql .= " FROM ".MAIN_DB_PREFIX ."societe_address as a";
        $sql .= " WHERE a.fk_soc = ".$socid;
        $sql .= " ORDER BY a.label ASC";

        dol_syslog(get_class($this)."::select_address", LOG_DEBUG);
        $resql=$this->db->query($sql);
        if ($resql)
        {
            print '<select class="flat" name="'.$htmlname.'">';
            if ($showempty) print '<option value="0">&nbsp;</option>';
            $num = $this->db->num_rows($resql);
            $i = 0;
            if ($num)
            {
                while ($i < $num)
                {
                    $obj = $this->db->fetch_object($resql);

                    if ($selected && $selected == $obj->rowid)
                    {
                        print '<option value="'.$obj->rowid.'" selected>'.$obj->label.'</option>';
                    }
                    else
                    {
                        print '<option value="'.$obj->rowid.'">'.$obj->label.'</option>';
                    }
                    $i++;
                }
            }
            print '</select>';
            return $num;
        }
        else
        {
            dol_print_error($this->db);
        }
    }


    /**
     *      Load into cache list of payment terms
     *
     *      @return     int             Nb of lines loaded, <0 if KO
     */
    function load_cache_conditions_paiements()
    {
        global $langs;

        $num = count($this->cache_conditions_paiements);
        if ($num > 0) return 0;    // Cache already loaded

        dol_syslog(__METHOD__, LOG_DEBUG);

        $sql = "SELECT rowid, code, libelle as label";
        $sql.= " FROM ".MAIN_DB_PREFIX.'c_payment_term';
        $sql.= " WHERE active > 0";
        $sql.= " ORDER BY sortorder";

        $resql = $this->db->query($sql);
        if ($resql)
        {
            $num = $this->db->num_rows($resql);
            $i = 0;
            while ($i < $num)
            {
                $obj = $this->db->fetch_object($resql);

                // Si traduction existe, on l'utilise, sinon on prend le libelle par defaut
                $label=($langs->trans("PaymentConditionShort".$obj->code)!=("PaymentConditionShort".$obj->code)?$langs->trans("PaymentConditionShort".$obj->code):($obj->label!='-'?$obj->label:''));
                $this->cache_conditions_paiements[$obj->rowid]['code'] =$obj->code;
                $this->cache_conditions_paiements[$obj->rowid]['label']=$label;
                $i++;
            }

			//$this->cache_conditions_paiements=dol_sort_array($this->cache_conditions_paiements, 'label', 'asc', 0, 0, 1);		// We use the field sortorder of table

            return $num;
        }
        else
		{
            dol_print_error($this->db);
            return -1;
        }
    }

    /**
     *      Charge dans cache la liste des délais de livraison possibles
     *
     *      @return     int             Nb of lines loaded, <0 if KO
     */
    function load_cache_availability()
    {
        global $langs;
<<<<<<< HEAD

        $num = count($this->cache_availability);
        if ($num > 0) return 0;    // Cache already loaded

        dol_syslog(__METHOD__, LOG_DEBUG);
=======
		
		$langs->load('propal');
		
        if (count($this->cache_availability)) return 0;    // Cache deja charge
>>>>>>> 2bb1945a

        $sql = "SELECT rowid, code, label";
        $sql.= " FROM ".MAIN_DB_PREFIX.'c_availability';
        $sql.= " WHERE active > 0";

        $resql = $this->db->query($sql);
        if ($resql)
        {
            $num = $this->db->num_rows($resql);
            $i = 0;
            while ($i < $num)
            {
                $obj = $this->db->fetch_object($resql);

                // Si traduction existe, on l'utilise, sinon on prend le libelle par defaut
                $label=($langs->trans("AvailabilityType".$obj->code)!=("AvailabilityType".$obj->code)?$langs->trans("AvailabilityType".$obj->code):($obj->label!='-'?$obj->label:''));
                $this->cache_availability[$obj->rowid]['code'] =$obj->code;
                $this->cache_availability[$obj->rowid]['label']=$label;
                $i++;
            }

            $this->cache_availability = dol_sort_array($this->cache_availability, 'label', 'asc', 0, 0, 1);

            return $num;
        }
        else
		{
            dol_print_error($this->db);
            return -1;
        }
    }

    /**
     *      Retourne la liste des types de delais de livraison possibles
     *
     *      @param	int		$selected        Id du type de delais pre-selectionne
     *      @param  string	$htmlname        Nom de la zone select
     *      @param  string	$filtertype      To add a filter
     *		@param	int		$addempty		Add empty entry
     *		@return	void
     */
    function selectAvailabilityDelay($selected='',$htmlname='availid',$filtertype='',$addempty=0)
    {
        global $langs,$user;

        $this->load_cache_availability();

        dol_syslog(__METHOD__." selected=".$selected.", htmlname=".$htmlname, LOG_DEBUG);

        print '<select class="flat" name="'.$htmlname.'">';
        if ($addempty) print '<option value="0">&nbsp;</option>';
        foreach($this->cache_availability as $id => $arrayavailability)
        {
            if ($selected == $id)
            {
                print '<option value="'.$id.'" selected>';
            }
            else
            {
                print '<option value="'.$id.'">';
            }
            print $arrayavailability['label'];
            print '</option>';
        }
        print '</select>';
        if ($user->admin) print info_admin($langs->trans("YouCanChangeValuesForThisListFromDictionarySetup"),1);
    }

    /**
     *      Load into cache cache_demand_reason, array of input reasons
     *
     *      @return     int             Nb of lines loaded, <0 if KO
     */
    function loadCacheInputReason()
    {
        global $langs;

        $num = count($this->cache_demand_reason);
        if ($num > 0) return 0;    // Cache already loaded

        $sql = "SELECT rowid, code, label";
        $sql.= " FROM ".MAIN_DB_PREFIX.'c_input_reason';
        $sql.= " WHERE active > 0";

        $resql = $this->db->query($sql);
        if ($resql)
        {
            $num = $this->db->num_rows($resql);
            $i = 0;
            $tmparray=array();
            while ($i < $num)
            {
                $obj = $this->db->fetch_object($resql);

                // Si traduction existe, on l'utilise, sinon on prend le libelle par defaut
                $label=($langs->trans("DemandReasonType".$obj->code)!=("DemandReasonType".$obj->code)?$langs->trans("DemandReasonType".$obj->code):($obj->label!='-'?$obj->label:''));
                $tmparray[$obj->rowid]['id']   =$obj->rowid;
                $tmparray[$obj->rowid]['code'] =$obj->code;
                $tmparray[$obj->rowid]['label']=$label;
                $i++;
            }

            $this->cache_demand_reason=dol_sort_array($tmparray, 'label', 'asc', 0, 0, 1);

            unset($tmparray);
            return $num;
        }
        else
		{
            dol_print_error($this->db);
            return -1;
        }
    }

    /**
	 *	Return list of input reason (events that triggered an object creation, like after sending an emailing, making an advert, ...)
	 *  List found into table c_input_reason loaded by loadCacheInputReason
     *
     *  @param	int		$selected        Id or code of type origin to select by default
     *  @param  string	$htmlname        Nom de la zone select
     *  @param  string	$exclude         To exclude a code value (Example: SRC_PROP)
     *	@param	int		$addempty		 Add an empty entry
     *	@return	void
     */
    function selectInputReason($selected='',$htmlname='demandreasonid',$exclude='',$addempty=0)
    {
        global $langs,$user;

        $this->loadCacheInputReason();

        print '<select class="flat" name="'.$htmlname.'">';
        if ($addempty) print '<option value="0"'.(empty($selected)?' selected':'').'>&nbsp;</option>';
        foreach($this->cache_demand_reason as $id => $arraydemandreason)
        {
            if ($arraydemandreason['code']==$exclude) continue;

            if ($selected && ($selected == $arraydemandreason['id'] || $selected == $arraydemandreason['code']))
            {
                print '<option value="'.$arraydemandreason['id'].'" selected>';
            }
            else
            {
                print '<option value="'.$arraydemandreason['id'].'">';
            }
            print $arraydemandreason['label'];
            print '</option>';
        }
        print '</select>';
        if ($user->admin) print info_admin($langs->trans("YouCanChangeValuesForThisListFromDictionarySetup"),1);
    }

    /**
     *      Charge dans cache la liste des types de paiements possibles
     *
     *      @return     int             Nb of lines loaded, <0 if KO
     */
    function load_cache_types_paiements()
    {
        global $langs;

        $num=count($this->cache_types_paiements);
        if ($num > 0) return $num;    // Cache already loaded

        dol_syslog(__METHOD__, LOG_DEBUG);

        $this->cache_types_paiements = array();

        $sql = "SELECT id, code, libelle as label, type";
        $sql.= " FROM ".MAIN_DB_PREFIX."c_paiement";
        $sql.= " WHERE active > 0";

        $resql = $this->db->query($sql);
        if ($resql)
        {
            $num = $this->db->num_rows($resql);
            $i = 0;
            while ($i < $num)
            {
                $obj = $this->db->fetch_object($resql);

                // Si traduction existe, on l'utilise, sinon on prend le libelle par defaut
                $label=($langs->transnoentitiesnoconv("PaymentTypeShort".$obj->code)!=("PaymentTypeShort".$obj->code)?$langs->transnoentitiesnoconv("PaymentTypeShort".$obj->code):($obj->label!='-'?$obj->label:''));
                $this->cache_types_paiements[$obj->id]['id'] =$obj->id;
                $this->cache_types_paiements[$obj->id]['code'] =$obj->code;
                $this->cache_types_paiements[$obj->id]['label']=$label;
                $this->cache_types_paiements[$obj->id]['type'] =$obj->type;
                $i++;
            }

            $this->cache_types_paiements = dol_sort_array($this->cache_types_paiements, 'label', 'asc', 0, 0, 1);

            return $num;
        }
        else
		{
            dol_print_error($this->db);
            return -1;
        }
    }


    /**
     *      Retourne la liste des types de paiements possibles
     *
     *      @param	string	$selected        Id du type de paiement pre-selectionne
     *      @param  string	$htmlname        Nom de la zone select
     *      @param  string	$filtertype      Pour filtre
     *		@param	int		$addempty		Ajoute entree vide
     *		@return	void
     */
    function select_conditions_paiements($selected='',$htmlname='condid',$filtertype=-1,$addempty=0)
    {
        global $langs,$user;

        dol_syslog(__METHOD__." selected=".$selected.", htmlname=".$htmlname, LOG_DEBUG);

        $this->load_cache_conditions_paiements();

        print '<select class="flat" name="'.$htmlname.'">';
        if ($addempty) print '<option value="0">&nbsp;</option>';
        foreach($this->cache_conditions_paiements as $id => $arrayconditions)
        {
            if ($selected == $id)
            {
                print '<option value="'.$id.'" selected>';
            }
            else
            {
                print '<option value="'.$id.'">';
            }
            print $arrayconditions['label'];
            print '</option>';
        }
        print '</select>';
        if ($user->admin) print info_admin($langs->trans("YouCanChangeValuesForThisListFromDictionarySetup"),1);
    }


    /**
     *      Return list of payment methods
     *
     *      @param	string	$selected       Id du mode de paiement pre-selectionne
     *      @param  string	$htmlname       Nom de la zone select
     *      @param  string	$filtertype     To filter on field type in llx_c_paiement (array('code'=>xx,'label'=>zz))
     *      @param  int		$format         0=id+libelle, 1=code+code, 2=code+libelle, 3=id+code
     *      @param  int		$empty			1=peut etre vide, 0 sinon
     * 		@param	int		$noadmininfo	0=Add admin info, 1=Disable admin info
     *      @param  int		$maxlength      Max length of label
     * 		@return	void
     */
    function select_types_paiements($selected='',$htmlname='paiementtype',$filtertype='',$format=0, $empty=0, $noadmininfo=0,$maxlength=0)
    {
        global $langs,$user;

        dol_syslog(__METHOD__." ".$selected.", ".$htmlname.", ".$filtertype.", ".$format, LOG_DEBUG);

        $filterarray=array();
        if ($filtertype == 'CRDT')  	$filterarray=array(0,2,3);
        elseif ($filtertype == 'DBIT') 	$filterarray=array(1,2,3);
        elseif ($filtertype != '' && $filtertype != '-1') $filterarray=explode(',',$filtertype);

        $this->load_cache_types_paiements();

        print '<select id="select'.$htmlname.'" class="flat selectpaymenttypes" name="'.$htmlname.'">';
        if ($empty) print '<option value="">&nbsp;</option>';
        foreach($this->cache_types_paiements as $id => $arraytypes)
        {
            // On passe si on a demande de filtrer sur des modes de paiments particuliers
            if (count($filterarray) && ! in_array($arraytypes['type'],$filterarray)) continue;

            // We discard empty line if showempty is on because an empty line has already been output.
            if ($empty && empty($arraytypes['code'])) continue;

            if ($format == 0) print '<option value="'.$id.'"';
            if ($format == 1) print '<option value="'.$arraytypes['code'].'"';
            if ($format == 2) print '<option value="'.$arraytypes['code'].'"';
            if ($format == 3) print '<option value="'.$id.'"';
            // Si selected est text, on compare avec code, sinon avec id
            if (preg_match('/[a-z]/i', $selected) && $selected == $arraytypes['code']) print ' selected';
            elseif ($selected == $id) print ' selected';
            print '>';
            if ($format == 0) $value=($maxlength?dol_trunc($arraytypes['label'],$maxlength):$arraytypes['label']);
            if ($format == 1) $value=$arraytypes['code'];
            if ($format == 2) $value=($maxlength?dol_trunc($arraytypes['label'],$maxlength):$arraytypes['label']);
            if ($format == 3) $value=$arraytypes['code'];
            print $value?$value:'&nbsp;';
            print '</option>';
        }
        print '</select>';
        if ($user->admin && ! $noadmininfo) print info_admin($langs->trans("YouCanChangeValuesForThisListFromDictionarySetup"),1);
    }


    /**
     *  Selection HT or TTC
     *
     *  @param	string	$selected       Id pre-selectionne
     *  @param  string	$htmlname       Nom de la zone select
     * 	@return	string					Code of HTML select to chose tax or not
     */
    function selectPriceBaseType($selected='',$htmlname='price_base_type')
    {
        global $langs;

        $return='';

        $return.= '<select class="flat" name="'.$htmlname.'">';
        $options = array(
			'HT'=>$langs->trans("HT"),
			'TTC'=>$langs->trans("TTC")
        );
        foreach($options as $id => $value)
        {
            if ($selected == $id)
            {
                $return.= '<option value="'.$id.'" selected>'.$value;
            }
            else
            {
                $return.= '<option value="'.$id.'">'.$value;
            }
            $return.= '</option>';
        }
        $return.= '</select>';

        return $return;
    }

    /**
     *  Return a HTML select list of shipping mode
     *
     *  @param	string	$selected          Id shipping mode pre-selected
     *  @param  string	$htmlname          Name of select zone
     *  @param  string	$filtre            To filter list
     *  @param  int		$useempty          1=Add an empty value in list, 2=Add an empty value in list only if there is more than 2 entries.
     *  @param  string	$moreattrib        To add more attribute on select
     * 	@return	void
     */
    function selectShippingMethod($selected='',$htmlname='shipping_method_id',$filtre='',$useempty=0,$moreattrib='')
    {
        global $langs, $conf, $user;

        $langs->load("admin");
        $langs->load("deliveries");

        $sql = "SELECT rowid, code, libelle as label";
        $sql.= " FROM ".MAIN_DB_PREFIX."c_shipment_mode";
        $sql.= " WHERE active > 0";
        if ($filtre) $sql.=" AND ".$filtre;
        $sql.= " ORDER BY libelle ASC";

        dol_syslog(get_class($this)."::selectShippingMode", LOG_DEBUG);
        $result = $this->db->query($sql);
        if ($result) {
            $num = $this->db->num_rows($result);
            $i = 0;
            if ($num) {
                print '<select id="select'.$htmlname.'" class="flat selectshippingmethod" name="'.$htmlname.'"'.($moreattrib?' '.$moreattrib:'').'>';
                if ($useempty == 1 || ($useempty == 2 && $num > 1)) {
                    print '<option value="-1">&nbsp;</option>';
                }
                while ($i < $num) {
                    $obj = $this->db->fetch_object($result);
                    if ($selected == $obj->rowid) {
                        print '<option value="'.$obj->rowid.'" selected>';
                    } else {
                        print '<option value="'.$obj->rowid.'">';
                    }
                    print ($langs->trans("SendingMethod".strtoupper($obj->code)) != "SendingMethod".strtoupper($obj->code)) ? $langs->trans("SendingMethod".strtoupper($obj->code)) : $obj->label;
                    print '</option>';
                    $i++;
                }
                print "</select>";
                if ($user->admin) print info_admin($langs->trans("YouCanChangeValuesForThisListFromDictionarySetup"),1);
            } else {
                print $langs->trans("NoShippingMethodDefined");
            }
        } else {
            dol_print_error($this->db);
        }
    }

    /**
     *    Display form to select shipping mode
     *
     *    @param	string	$page        Page
     *    @param    int		$selected    Id of shipping mode
     *    @param    string	$htmlname    Name of select html field
     *    @param    int		$addempty    1=Add an empty value in list, 2=Add an empty value in list only if there is more than 2 entries.
     *    @return	void
     */
    function formSelectShippingMethod($page, $selected='', $htmlname='shipping_method_id', $addempty=0)
    {
        global $langs, $db;

        $langs->load("deliveries");

        if ($htmlname != "none") {
            print '<form method="POST" action="'.$page.'">';
            print '<input type="hidden" name="action" value="setshippingmethod">';
            print '<input type="hidden" name="token" value="'.$_SESSION['newtoken'].'">';
            print '<table class="nobordernopadding" cellpadding="0" cellspacing="0">';
            print '<tr><td>';
            $this->selectShippingMethod($selected, $htmlname, '', $addempty);
            print '</td>';
            print '<td align="left"><input type="submit" class="button" value="'.$langs->trans("Modify").'"></td>';
            print '</tr></table></form>';
        } else {
            if ($selected) {
                $code=$langs->getLabelFromKey($db, $selected, 'c_shipment_mode', 'rowid', 'code');
                print $langs->trans("SendingMethod".strtoupper($code));
            } else {
                print "&nbsp;";
            }
        }
    }

	/**
	 * Creates HTML last in cycle situation invoices selector
	 *
	 * @param     string  $selected   		Preselected ID
	 * @param     int     $socid      		Company ID
	 *
	 * @return    string                     HTML select
	 */
	function selectSituationInvoices($selected = '', $socid = 0)
	{
		global $langs;

		$langs->load('bills');

		$opt = '<option value ="" selected></option>';
		$sql = 'SELECT rowid, facnumber, situation_cycle_ref, situation_counter, situation_final, fk_soc FROM ' . MAIN_DB_PREFIX . 'facture WHERE situation_counter>=1';
		$sql.= ' ORDER by situation_cycle_ref, situation_counter desc';
		$resql = $this->db->query($sql);
		if ($resql && $this->db->num_rows($resql) > 0) {
			// Last seen cycle
			$ref = 0;
			while ($res = $this->db->fetch_array($resql, MYSQL_NUM)) {
				//Same company ?
				if ($socid == $res[5]) {
					//Same cycle ?
					if ($res[2] != $ref) {
						// Just seen this cycle
						$ref = $res[2];
						//not final ?
						if ($res[4] != 1) {
							//Not prov?
							if (substr($res[1], 1, 4) != 'PROV') {
								if ($selected == $res[0]) {
									$opt .= '<option value="' . $res[0] . '" selected>' . $res[1] . '</option>';
								} else {
									$opt .= '<option value="' . $res[0] . '">' . $res[1] . '</option>';
								}
							}
						}
					}
				}
			}
		}
		else
		{
				dol_syslog("Error sql=" . $sql . ", error=" . $this->error, LOG_ERR);
		}
		if ($opt == '<option value ="" selected></option>')
		{
			$opt = '<option value ="0" selected>' . $langs->trans('NoSituations') . '</option>';
		}
		return $opt;
	}

    /**
     *      Creates HTML units selector (code => label)
     *
     *      @param	string	$selected       Preselected Unit ID
     *      @param  string	$htmlname       Select name
     *      @param	int		$showempty		Add a nempty line
     * 		@return	string                  HTML select
     */
    function selectUnits($selected = '', $htmlname = 'units', $showempty=0)
    {
        global $langs;

        $langs->load('products');

        $return= '<select class="flat" id="'.$htmlname.'" name="'.$htmlname.'">';

        $sql = 'SELECT rowid, label from '.MAIN_DB_PREFIX.'c_units';
        $sql.= ' WHERE active > 0';

        $resql = $this->db->query($sql);
        if($resql && $this->db->num_rows($resql) > 0)
        {
	        if ($showempty) $return .= '<option value="none"></option>';

            while($res = $this->db->fetch_object($resql))
            {
                if ($selected == $res->rowid)
                {
                    $return.='<option value="'.$res->rowid.'" selected>'.$langs->trans($res->label).'</option>';
                }
                else
                {
                    $return.='<option value="'.$res->rowid.'">'.$langs->trans($res->label).'</option>';
                }
            }
            $return.='</select>';
        }
        return $return;
    }

    /**
     *  Return a HTML select list of bank accounts
     *
     *  @param	string	$selected          Id account pre-selected
     *  @param  string	$htmlname          Name of select zone
     *  @param  int		$statut            Status of searched accounts (0=open, 1=closed, 2=both)
     *  @param  string	$filtre            To filter list
     *  @param  int		$useempty          1=Add an empty value in list, 2=Add an empty value in list only if there is more than 2 entries.
     *  @param  string	$moreattrib        To add more attribute on select
     * 	@return	void
     */
    function select_comptes($selected='',$htmlname='accountid',$statut=0,$filtre='',$useempty=0,$moreattrib='')
    {
        global $langs, $conf;

        $langs->load("admin");

        $sql = "SELECT rowid, label, bank, clos as status";
        $sql.= " FROM ".MAIN_DB_PREFIX."bank_account";
        $sql.= " WHERE entity IN (".getEntity('bank_account', 1).")";
        if ($statut != 2) $sql.= " AND clos = '".$statut."'";
        if ($filtre) $sql.=" AND ".$filtre;
        $sql.= " ORDER BY label";

        dol_syslog(get_class($this)."::select_comptes", LOG_DEBUG);
        $result = $this->db->query($sql);
        if ($result)
        {
            $num = $this->db->num_rows($result);
            $i = 0;
            if ($num)
            {
                print '<select id="select'.$htmlname.'" class="flat selectbankaccount" name="'.$htmlname.'"'.($moreattrib?' '.$moreattrib:'').'>';
                if ($useempty == 1 || ($useempty == 2 && $num > 1))
                {
                    print '<option value="-1">&nbsp;</option>';
                }

                while ($i < $num)
                {
                    $obj = $this->db->fetch_object($result);
                    if ($selected == $obj->rowid)
                    {
                        print '<option value="'.$obj->rowid.'" selected>';
                    }
                    else
                    {
                        print '<option value="'.$obj->rowid.'">';
                    }
                    print trim($obj->label);
                    if ($statut == 2 && $obj->status == 1) print ' ('.$langs->trans("Closed").')';
                    print '</option>';
                    $i++;
                }
                print "</select>";
            }
            else
            {
                print $langs->trans("NoActiveBankAccountDefined");
            }
        }
        else {
            dol_print_error($this->db);
        }
    }

    /**
     *    Display form to select bank account
     *
     *    @param	string	$page        Page
     *    @param    int		$selected    Id of bank account
     *    @param    string	$htmlname    Name of select html field
     *    @param    int		$addempty    1=Add an empty value in list, 2=Add an empty value in list only if there is more than 2 entries.
     *    @return	void
     */
    function formSelectAccount($page, $selected='', $htmlname='fk_account', $addempty=0)
    {
        global $langs;
        if ($htmlname != "none") {
            print '<form method="POST" action="'.$page.'">';
            print '<input type="hidden" name="action" value="setbankaccount">';
            print '<input type="hidden" name="token" value="'.$_SESSION['newtoken'].'">';
            print '<table class="nobordernopadding" cellpadding="0" cellspacing="0">';
            print '<tr><td>';
            $this->select_comptes($selected, $htmlname, 0, '', $addempty);
            print '</td>';
            print '<td align="left"><input type="submit" class="button" value="'.$langs->trans("Modify").'"></td>';
            print '</tr></table></form>';
        } else {
            if ($selected) {
                require_once DOL_DOCUMENT_ROOT .'/compta/bank/class/account.class.php';
                $bankstatic=new Account($this->db);
                $bankstatic->fetch($selected);
                print $this->textwithpicto($bankstatic->label,$langs->trans("AccountCurrency").'&nbsp;'.$bankstatic->currency_code);
            } else {
                print "&nbsp;";
            }
        }
    }

    /**
     *    Return list of categories having choosed type
     *
     *    @param	int		$type				Type de categories (0=product, 1=supplier, 2=customer, 3=member)
     *    @param    string	$selected    		Id of category preselected or 'auto' (autoselect category if there is only one element)
     *    @param    string	$htmlname			HTML field name
     *    @param    int		$maxlength      	Maximum length for labels
     *    @param    int		$excludeafterid 	Exclude all categories after this leaf in category tree.
     *    @param	int		$outputmode			0=HTML select string, 1=Array
     *    @return	string
     *    @see select_categories
     */
    function select_all_categories($type, $selected='', $htmlname="parent", $maxlength=64, $excludeafterid=0, $outputmode=0)
    {
        global $langs;
        $langs->load("categories");

        $cat = new Categorie($this->db);
        $cate_arbo = $cat->get_full_arbo($type,$excludeafterid);

        $output = '<select class="flat" name="'.$htmlname.'">';
		$outarray=array();
        if (is_array($cate_arbo))
        {
            if (! count($cate_arbo)) $output.= '<option value="-1" disabled>'.$langs->trans("NoCategoriesDefined").'</option>';
            else
            {
                $output.= '<option value="-1">&nbsp;</option>';
                foreach($cate_arbo as $key => $value)
                {
                    if ($cate_arbo[$key]['id'] == $selected || ($selected == 'auto' && count($cate_arbo) == 1))
                    {
                        $add = 'selected ';
                    }
                    else
                    {
                        $add = '';
                    }
                    $output.= '<option '.$add.'value="'.$cate_arbo[$key]['id'].'">'.dol_trunc($cate_arbo[$key]['fulllabel'],$maxlength,'middle').'</option>';

					$outarray[$cate_arbo[$key]['id']] = $cate_arbo[$key]['fulllabel'];
                }
            }
        }
        $output.= '</select>';
        $output.= "\n";

		if ($outputmode) return $outarray;
		return $output;
    }

    /**
     *     Show a confirmation HTML form or AJAX popup
     *
     *     @param	string		$page        	   	Url of page to call if confirmation is OK
     *     @param	string		$title       	   	Title
     *     @param	string		$question    	   	Question
     *     @param 	string		$action      	   	Action
     *	   @param	array		$formquestion	   	An array with forms complementary inputs
     * 	   @param	string		$selectedchoice		"" or "no" or "yes"
     * 	   @param	int			$useajax		   	0=No, 1=Yes, 2=Yes but submit page with &confirm=no if choice is No, 'xxx'=preoutput confirm box with div id=dialog-confirm-xxx
     *     @param	int			$height          	Force height of box
     *     @param	int			$width				Force width of box
     *     @return 	void
     *     @deprecated
     *     @see formconfirm()
     */
    function form_confirm($page, $title, $question, $action, $formquestion='', $selectedchoice="", $useajax=0, $height=170, $width=500)
    {
        print $this->formconfirm($page, $title, $question, $action, $formquestion, $selectedchoice, $useajax, $height, $width);
    }

    /**
     *     Show a confirmation HTML form or AJAX popup.
     *     Easiest way to use this is with useajax=1.
     *     If you use useajax='xxx', you must also add jquery code to trigger opening of box (with correct parameters)
     *     just after calling this method. For example:
     *       print '<script type="text/javascript">'."\n";
     *       print 'jQuery(document).ready(function() {'."\n";
     *       print 'jQuery(".xxxlink").click(function(e) { jQuery("#aparamid").val(jQuery(this).attr("rel")); jQuery("#dialog-confirm-xxx").dialog("open"); return false; });'."\n";
     *       print '});'."\n";
     *       print '</script>'."\n";
     *
     *     @param  	string		$page        	   	Url of page to call if confirmation is OK
     *     @param	string		$title       	   	Title
     *     @param	string		$question    	   	Question
     *     @param 	string		$action      	   	Action
     *	   @param  	array		$formquestion	   	An array with complementary inputs to add into forms: array(array('label'=> ,'type'=> , ))
     * 	   @param  	string		$selectedchoice  	"" or "no" or "yes"
     * 	   @param  	int			$useajax		   	0=No, 1=Yes, 2=Yes but submit page with &confirm=no if choice is No, 'xxx'=Yes and preoutput confirm box with div id=dialog-confirm-xxx
     *     @param  	int			$height          	Force height of box
     *     @param	int			$width				Force width of bow
     *     @return 	string      	    			HTML ajax code if a confirm ajax popup is required, Pure HTML code if it's an html form
     */
    function formconfirm($page, $title, $question, $action, $formquestion='', $selectedchoice="", $useajax=0, $height=170, $width=500)
    {
        global $langs,$conf;
        global $useglobalvars;

        $more='';
        $formconfirm='';
        $inputok=array();
        $inputko=array();

        // Clean parameters
        $newselectedchoice=empty($selectedchoice)?"no":$selectedchoice;

        if (is_array($formquestion) && ! empty($formquestion))
        {
        	// First add hidden fields and value
        	foreach ($formquestion as $key => $input)
            {
                if (is_array($input) && ! empty($input))
                {
                	if ($input['type'] == 'hidden')
                    {
                        $more.='<input type="hidden" id="'.$input['name'].'" name="'.$input['name'].'" value="'.dol_escape_htmltag($input['value']).'">'."\n";
                    }
                }
            }

        	// Now add questions
            $more.='<table class="paddingrightonly" width="100%">'."\n";
            $more.='<tr><td colspan="3">'.(! empty($formquestion['text'])?$formquestion['text']:'').'</td></tr>'."\n";
            foreach ($formquestion as $key => $input)
            {
                if (is_array($input) && ! empty($input))
                {
                	$size=(! empty($input['size'])?' size="'.$input['size'].'"':'');

                    if ($input['type'] == 'text')
                    {
                        $more.='<tr><td>'.$input['label'].'</td><td colspan="2" align="left"><input type="text" class="flat" id="'.$input['name'].'" name="'.$input['name'].'"'.$size.' value="'.$input['value'].'" /></td></tr>'."\n";
                    }
                    else if ($input['type'] == 'password')
                    {
                        $more.='<tr><td>'.$input['label'].'</td><td colspan="2" align="left"><input type="password" class="flat" id="'.$input['name'].'" name="'.$input['name'].'"'.$size.' value="'.$input['value'].'" /></td></tr>'."\n";
                    }
                    else if ($input['type'] == 'select')
                    {
                        $more.='<tr><td>';
                        if (! empty($input['label'])) $more.=$input['label'].'</td><td valign="top" colspan="2" align="left">';
                        $more.=$this->selectarray($input['name'],$input['values'],$input['default'],1);
                        $more.='</td></tr>'."\n";
                    }
                    else if ($input['type'] == 'checkbox')
                    {
                        $more.='<tr>';
                        $more.='<td>'.$input['label'].' </td><td align="left">';
                        $more.='<input type="checkbox" class="flat" id="'.$input['name'].'" name="'.$input['name'].'"';
                        if (! is_bool($input['value']) && $input['value'] != 'false') $more.=' checked';
                        if (is_bool($input['value']) && $input['value']) $more.=' checked';
                        if (isset($input['disabled'])) $more.=' disabled';
                        $more.=' /></td>';
                        $more.='<td align="left">&nbsp;</td>';
                        $more.='</tr>'."\n";
                    }
                    else if ($input['type'] == 'radio')
                    {
                        $i=0;
                        foreach($input['values'] as $selkey => $selval)
                        {
                            $more.='<tr>';
                            if ($i==0) $more.='<td valign="top">'.$input['label'].'</td>';
                            else $more.='<td>&nbsp;</td>';
                            $more.='<td width="20"><input type="radio" class="flat" id="'.$input['name'].'" name="'.$input['name'].'" value="'.$selkey.'"';
                            if ($input['disabled']) $more.=' disabled';
                            $more.=' /></td>';
                            $more.='<td align="left">';
                            $more.=$selval;
                            $more.='</td></tr>'."\n";
                            $i++;
                        }
                    }
					else if ($input['type'] == 'date')
					{
						$more.='<tr><td>'.$input['label'].'</td>';
						$more.='<td colspan="2" align="left">';
						$more.=$this->select_date($input['value'],$input['name'],0,0,0,'',1,0,1);
						$more.='</td></tr>'."\n";
						$formquestion[] = array('name'=>$input['name'].'day');
						$formquestion[] = array('name'=>$input['name'].'month');
						$formquestion[] = array('name'=>$input['name'].'year');
						$formquestion[] = array('name'=>$input['name'].'hour');
						$formquestion[] = array('name'=>$input['name'].'min');
					}
                    else if ($input['type'] == 'other')
                    {
                        $more.='<tr><td>';
                        if (! empty($input['label'])) $more.=$input['label'].'</td><td colspan="2" align="left">';
                        $more.=$input['value'];
                        $more.='</td></tr>'."\n";
                    }
                }
            }
            $more.='</table>'."\n";
        }

		// JQUI method dialog is broken with jmobile, we use standard HTML.
		// Note: When using dol_use_jmobile or no js, you must also check code for button use a GET url with action=xxx and check that you also output the confirm code when action=xxx
		// See page product/card.php for example
        if (! empty($conf->dol_use_jmobile)) $useajax=0;
		if (empty($conf->use_javascript_ajax)) $useajax=0;

        if ($useajax)
        {
            $autoOpen=true;
            $dialogconfirm='dialog-confirm';
            $button='';
            if (! is_numeric($useajax))
            {
                $button=$useajax;
                $useajax=1;
                $autoOpen=false;
                $dialogconfirm.='-'.$button;
            }
            $pageyes=$page.(preg_match('/\?/',$page)?'&':'?').'action='.$action.'&confirm=yes';
            $pageno=($useajax == 2 ? $page.(preg_match('/\?/',$page)?'&':'?').'confirm=no':'');
            // Add input fields into list of fields to read during submit (inputok and inputko)
            if (is_array($formquestion))
            {
                foreach ($formquestion as $key => $input)
                {
                	//print "xx ".$key." rr ".is_array($input)."<br>\n";
                    if (is_array($input) && isset($input['name'])) array_push($inputok,$input['name']);
                    if (isset($input['inputko']) && $input['inputko'] == 1) array_push($inputko,$input['name']);
                }
            }
			// Show JQuery confirm box. Note that global var $useglobalvars is used inside this template
            $formconfirm.= '<div id="'.$dialogconfirm.'" title="'.dol_escape_htmltag($title).'" style="display: none;">';
            if (! empty($more)) {
            	$formconfirm.= '<div class="confirmquestions">'.$more.'</div>';
            }
            $formconfirm.= ($question ? '<div class="confirmmessage"'.img_help('','').' '.$question . '</div>': '');
            $formconfirm.= '</div>'."\n";

            $formconfirm.= "\n<!-- begin ajax form_confirm page=".$page." -->\n";
            $formconfirm.= '<script type="text/javascript">'."\n";
            $formconfirm.= 'jQuery(document).ready(function() {
            $(function() {
            	$( "#'.$dialogconfirm.'" ).dialog(
            	{
                    autoOpen: '.($autoOpen ? "true" : "false").',';
            		if ($newselectedchoice == 'no')
            		{
						$formconfirm.='
						open: function() {
            				$(this).parent().find("button.ui-button:eq(2)").focus();
						},';
            		}
        			$formconfirm.='
                    resizable: false,
                    height: "'.$height.'",
                    width: "'.$width.'",
                    modal: true,
                    closeOnEscape: false,
                    buttons: {
                        "'.dol_escape_js($langs->transnoentities("Yes")).'": function() {
                        	var options="";
                        	var inputok = '.json_encode($inputok).';
                         	var pageyes = "'.dol_escape_js(! empty($pageyes)?$pageyes:'').'";
                         	if (inputok.length>0) {
                         		$.each(inputok, function(i, inputname) {
                         			var more = "";
                         			if ($("#" + inputname).attr("type") == "checkbox") { more = ":checked"; }
                         		    if ($("#" + inputname).attr("type") == "radio") { more = ":checked"; }
                         			var inputvalue = $("#" + inputname + more).val();
                         			if (typeof inputvalue == "undefined") { inputvalue=""; }
                         			options += "&" + inputname + "=" + inputvalue;
                         		});
                         	}
                         	var urljump = pageyes + (pageyes.indexOf("?") < 0 ? "?" : "") + options;
                         	//alert(urljump);
            				if (pageyes.length > 0) { location.href = urljump; }
                            $(this).dialog("close");
                        },
                        "'.dol_escape_js($langs->transnoentities("No")).'": function() {
                        	var options = "";
                         	var inputko = '.json_encode($inputko).';
                         	var pageno="'.dol_escape_js(! empty($pageno)?$pageno:'').'";
                         	if (inputko.length>0) {
                         		$.each(inputko, function(i, inputname) {
                         			var more = "";
                         			if ($("#" + inputname).attr("type") == "checkbox") { more = ":checked"; }
                         			var inputvalue = $("#" + inputname + more).val();
                         			if (typeof inputvalue == "undefined") { inputvalue=""; }
                         			options += "&" + inputname + "=" + inputvalue;
                         		});
                         	}
                         	var urljump=pageno + (pageno.indexOf("?") < 0 ? "?" : "") + options;
                         	//alert(urljump);
            				if (pageno.length > 0) { location.href = urljump; }
                            $(this).dialog("close");
                        }
                    }
                }
                );

            	var button = "'.$button.'";
            	if (button.length > 0) {
                	$( "#" + button ).click(function() {
                		$("#'.$dialogconfirm.'").dialog("open");
        			});
                }
            });
            });
            </script>';
            $formconfirm.= "<!-- end ajax form_confirm -->\n";
        }
        else
        {
        	$formconfirm.= "\n<!-- begin form_confirm page=".$page." -->\n";

            $formconfirm.= '<form method="POST" action="'.$page.'" class="notoptoleftroright">'."\n";
            $formconfirm.= '<input type="hidden" name="action" value="'.$action.'">'."\n";
            $formconfirm.= '<input type="hidden" name="token" value="'.$_SESSION['newtoken'].'">'."\n";

            $formconfirm.= '<table width="100%" class="valid">'."\n";

            // Line title
            $formconfirm.= '<tr class="validtitre"><td class="validtitre" colspan="3">'.img_picto('','recent').' '.$title.'</td></tr>'."\n";

            // Line form fields
            if ($more)
            {
                $formconfirm.='<tr class="valid"><td class="valid" colspan="3">'."\n";
                $formconfirm.=$more;
                $formconfirm.='</td></tr>'."\n";
            }

            // Line with question
            $formconfirm.= '<tr class="valid">';
            $formconfirm.= '<td class="valid">'.$question.'</td>';
            $formconfirm.= '<td class="valid">';
            $formconfirm.= $this->selectyesno("confirm",$newselectedchoice);
            $formconfirm.= '</td>';
            $formconfirm.= '<td class="valid" align="center"><input class="button" type="submit" value="'.$langs->trans("Validate").'"></td>';
            $formconfirm.= '</tr>'."\n";

            $formconfirm.= '</table>'."\n";

            $formconfirm.= "</form>\n";
            $formconfirm.= '<br>';

            $formconfirm.= "<!-- end form_confirm -->\n";
        }

        return $formconfirm;
    }


    /**
     *    Show a form to select a project
     *
     *    @param	int		$page        		Page
     *    @param	int		$socid       		Id third party (-1=all, 0=only projects not linked to a third party, id=projects not linked or linked to third party id)
     *    @param    int		$selected    		Id pre-selected project
     *    @param    string	$htmlname    		Name of select field
     *    @param	int		$discard_closed		Discard closed projects (0=Keep,1=hide completely,2=Disable)
     *    @param	int		$maxlength			Max length
     *    @param	int		$forcefocus			Force focus on field (works with javascript only)
     *    @return	void
     */
    function form_project($page, $socid, $selected='', $htmlname='projectid', $discard_closed=0, $maxlength=20, $forcefocus=0)
    {
        global $langs;

        require_once DOL_DOCUMENT_ROOT.'/core/lib/project.lib.php';
        require_once DOL_DOCUMENT_ROOT.'/core/class/html.formprojet.class.php';

        $formproject=new FormProjets($this->db);

        $langs->load("project");
        if ($htmlname != "none")
        {
            print "\n";
            print '<form method="post" action="'.$page.'">';
            print '<input type="hidden" name="action" value="classin">';
            print '<input type="hidden" name="token" value="'.$_SESSION['newtoken'].'">';
            print '<table class="nobordernopadding" cellpadding="0" cellspacing="0">';
            print '<tr><td>';
            $formproject->select_projects($socid,$selected,$htmlname,$maxlength,0,1,$discard_closed, $forcefocus);
            print '</td>';
            print '<td align="left"><input type="submit" class="button" value="'.$langs->trans("Modify").'"></td>';
            print '</tr></table></form>';
        }
        else
        {
            if ($selected)
            {
                $projet = new Project($this->db);
                $projet->fetch($selected);
                //print '<a href="'.DOL_URL_ROOT.'/projet/card.php?id='.$selected.'">'.$projet->title.'</a>';
                print $projet->getNomUrl(0,'',1);
            }
            else
            {
                print "&nbsp;";
            }
        }
    }

    /**
     *	Show a form to select payment conditions
     *
     *  @param	int		$page        	Page
     *  @param  string	$selected    	Id condition pre-selectionne
     *  @param  string	$htmlname    	Name of select html field
     *	@param	int		$addempty		Add empty entry
     *  @return	void
     */
    function form_conditions_reglement($page, $selected='', $htmlname='cond_reglement_id', $addempty=0)
    {
        global $langs;
        if ($htmlname != "none")
        {
            print '<form method="post" action="'.$page.'">';
            print '<input type="hidden" name="action" value="setconditions">';
            print '<input type="hidden" name="token" value="'.$_SESSION['newtoken'].'">';
            print '<table class="nobordernopadding" cellpadding="0" cellspacing="0">';
            print '<tr><td>';
            $this->select_conditions_paiements($selected,$htmlname,-1,$addempty);
            print '</td>';
            print '<td align="left"><input type="submit" class="button" value="'.$langs->trans("Modify").'"></td>';
            print '</tr></table></form>';
        }
        else
        {
            if ($selected)
            {
                $this->load_cache_conditions_paiements();
                print $this->cache_conditions_paiements[$selected]['label'];
            } else {
                print "&nbsp;";
            }
        }
    }

    /**
     *  Show a form to select a delivery delay
     *
     *  @param  int		$page        	Page
     *  @param  string	$selected    	Id condition pre-selectionne
     *  @param  string	$htmlname    	Name of select html field
     *	@param	int		$addempty		Ajoute entree vide
     *  @return	void
     */
    function form_availability($page, $selected='', $htmlname='availability', $addempty=0)
    {
        global $langs;
        if ($htmlname != "none")
        {
            print '<form method="post" action="'.$page.'">';
            print '<input type="hidden" name="action" value="setavailability">';
            print '<input type="hidden" name="token" value="'.$_SESSION['newtoken'].'">';
            print '<table class="nobordernopadding" cellpadding="0" cellspacing="0">';
            print '<tr><td>';
            $this->selectAvailabilityDelay($selected,$htmlname,-1,$addempty);
            print '</td>';
            print '<td align="left"><input type="submit" class="button" value="'.$langs->trans("Modify").'"></td>';
            print '</tr></table></form>';
        }
        else
        {
            if ($selected)
            {
                $this->load_cache_availability();
                print $this->cache_availability[$selected]['label'];
            } else {
                print "&nbsp;";
            }
        }
    }

    /**
	 *	Output HTML form to select list of input reason (events that triggered an object creation, like after sending an emailing, making an advert, ...)
	 *  List found into table c_input_reason loaded by loadCacheInputReason
     *
     *  @param  string	$page        	Page
     *  @param  string	$selected    	Id condition pre-selectionne
     *  @param  string	$htmlname    	Name of select html field
     *	@param	int		$addempty		Add empty entry
     *  @return	void
     */
    function formInputReason($page, $selected='', $htmlname='demandreason', $addempty=0)
    {
        global $langs;
        if ($htmlname != "none")
        {
            print '<form method="post" action="'.$page.'">';
            print '<input type="hidden" name="action" value="setdemandreason">';
            print '<input type="hidden" name="token" value="'.$_SESSION['newtoken'].'">';
            print '<table class="nobordernopadding" cellpadding="0" cellspacing="0">';
            print '<tr><td>';
            $this->selectInputReason($selected,$htmlname,-1,$addempty);
            print '</td>';
            print '<td align="left"><input type="submit" class="button" value="'.$langs->trans("Modify").'"></td>';
            print '</tr></table></form>';
        }
        else
        {
            if ($selected)
            {
                $this->loadCacheInputReason();
                foreach ($this->cache_demand_reason as $key => $val)
                {
                    if ($val['id'] == $selected)
                    {
                        print $val['label'];
                        break;
                    }
                }
            } else {
                print "&nbsp;";
            }
        }
    }

    /**
     *    Show a form + html select a date
     *
     *    @param	string		$page        	Page
     *    @param	string		$selected    	Date preselected
     *    @param    string		$htmlname    	Html name of date input fields or 'none'
     *    @param    int			$displayhour 	Display hour selector
     *    @param    int			$displaymin		Display minutes selector
     *    @param	int			$nooutput		1=No print output, return string
     *    @return	void
     *    @see		select_date
     */
    function form_date($page, $selected, $htmlname, $displayhour=0, $displaymin=0, $nooutput=0)
    {
        global $langs;

        $ret='';

        if ($htmlname != "none")
        {
            $ret.='<form method="post" action="'.$page.'" name="form'.$htmlname.'">';
            $ret.='<input type="hidden" name="action" value="set'.$htmlname.'">';
            $ret.='<input type="hidden" name="token" value="'.$_SESSION['newtoken'].'">';
            $ret.='<table class="nobordernopadding" cellpadding="0" cellspacing="0">';
            $ret.='<tr><td>';
            $ret.=$this->select_date($selected,$htmlname,$displayhour,$displaymin,1,'form'.$htmlname,1,0,1);
            $ret.='</td>';
            $ret.='<td align="left"><input type="submit" class="button" value="'.$langs->trans("Modify").'"></td>';
            $ret.='</tr></table></form>';
        }
        else
        {
        	if ($displayhour) $ret.=dol_print_date($selected,'dayhour');
        	else $ret.=dol_print_date($selected,'day');
        }

        if (empty($nooutput)) print $ret;
        return $ret;
    }


    /**
     *  Show a select form to choose a user
     *
     *  @param	string	$page        	Page
     *  @param  string	$selected    	Id of user preselected
     *  @param  string	$htmlname    	Name of input html field. If 'none', we just output the user link.
     *  @param  array	$exclude		List of users id to exclude
     *  @param  array	$include        List of users id to include
     *  @return	void
     */
    function form_users($page, $selected='', $htmlname='userid', $exclude='', $include='')
    {
        global $langs;

        if ($htmlname != "none")
        {
            print '<form method="POST" action="'.$page.'" name="form'.$htmlname.'">';
            print '<input type="hidden" name="action" value="set'.$htmlname.'">';
            print '<input type="hidden" name="token" value="'.$_SESSION['newtoken'].'">';
            print '<table class="nobordernopadding" cellpadding="0" cellspacing="0">';
            print '<tr><td>';
            print $this->select_users($selected,$htmlname,1,$exclude,0,$include);
            print '</td>';
            print '<td align="left"><input type="submit" class="button" value="'.$langs->trans("Modify").'"></td>';
            print '</tr></table></form>';
        }
        else
		{
            if ($selected)
            {
                require_once DOL_DOCUMENT_ROOT .'/user/class/user.class.php';
                $theuser=new User($this->db);
                $theuser->fetch($selected);
                print $theuser->getNomUrl(1);
            } else {
                print "&nbsp;";
            }
        }
    }


    /**
     *    Show form with payment mode
     *
     *    @param	string	$page        	Page
     *    @param    int		$selected    	Id mode pre-selectionne
     *    @param    string	$htmlname    	Name of select html field
     *    @param  	string	$filtertype		To filter on field type in llx_c_paiement (array('code'=>xx,'label'=>zz))
     *    @return	void
     */
    function form_modes_reglement($page, $selected='', $htmlname='mode_reglement_id', $filtertype='')
    {
        global $langs;
        if ($htmlname != "none")
        {
            print '<form method="POST" action="'.$page.'">';
            print '<input type="hidden" name="action" value="setmode">';
            print '<input type="hidden" name="token" value="'.$_SESSION['newtoken'].'">';
            print '<table class="nobordernopadding" cellpadding="0" cellspacing="0">';
            print '<tr><td>';
            $this->select_types_paiements($selected,$htmlname,$filtertype);
            print '</td>';
            print '<td align="left"><input type="submit" class="button" value="'.$langs->trans("Modify").'"></td>';
            print '</tr></table></form>';
        }
        else
        {
            if ($selected)
            {
                $this->load_cache_types_paiements();

                print $this->cache_types_paiements[$selected]['label'];
            } else {
                print "&nbsp;";
            }
        }
    }


    /**
     *	Show a select box with available absolute discounts
     *
     *  @param  string	$page        	Page URL where form is shown
     *  @param  int		$selected    	Value pre-selected
     *	@param  string	$htmlname    	Nom du formulaire select. Si 'none', non modifiable. Example 'remise_id'.
     *	@param	int		$socid			Third party id
     * 	@param	float	$amount			Total amount available
     * 	@param	string	$filter			SQL filter on discounts
     * 	@param	int		$maxvalue		Max value for lines that can be selected
     *  @param  string	$more           More string to add
     *  @return	void
     */
    function form_remise_dispo($page, $selected, $htmlname, $socid, $amount, $filter='', $maxvalue=0, $more='')
    {
        global $conf,$langs;
        if ($htmlname != "none")
        {
            print '<form method="post" action="'.$page.'">';
            print '<input type="hidden" name="action" value="setabsolutediscount">';
            print '<input type="hidden" name="token" value="'.$_SESSION['newtoken'].'">';
            print '<table class="nobordernopadding" cellpadding="0" cellspacing="0">';
            print '<tr><td class="nowrap">';
            if (! empty($conf->global->FACTURE_DEPOSITS_ARE_JUST_PAYMENTS))
            {
                if (! $filter || $filter=="fk_facture_source IS NULL") print $langs->trans("CompanyHasAbsoluteDiscount",price($amount,0,$langs,0,0,-1,$conf->currency)).': ';    // If we want deposit to be substracted to payments only and not to total of final invoice
                else print $langs->trans("CompanyHasCreditNote",price($amount,0,$langs,0,0,-1,$conf->currency)).': ';
            }
            else
            {
                if (! $filter || $filter=="fk_facture_source IS NULL OR (fk_facture_source IS NOT NULL AND description='(DEPOSIT)')") print $langs->trans("CompanyHasAbsoluteDiscount",price($amount,0,$langs,0,0,-1,$conf->currency)).': ';
                else print $langs->trans("CompanyHasCreditNote",price($amount,0,$langs,0,0,-1,$conf->currency)).': ';
            }
            $newfilter='fk_facture IS NULL AND fk_facture_line IS NULL';	// Remises disponibles
            if ($filter) $newfilter.=' AND ('.$filter.')';
            $nbqualifiedlines=$this->select_remises($selected,$htmlname,$newfilter,$socid,$maxvalue);
            print '</td>';
            print '<td class="nowrap">';
            if ($nbqualifiedlines > 0)
            {
                print ' &nbsp; <input type="submit" class="button" value="'.dol_escape_htmltag($langs->trans("UseLine")).'"';
                if ($filter && $filter != "fk_facture_source IS NULL OR (fk_facture_source IS NOT NULL AND description='(DEPOSIT)')") print ' title="'.$langs->trans("UseCreditNoteInInvoicePayment").'"';
                print '>';
            }
            if ($more) print $more;
            print '</td>';
            print '</tr></table></form>';
        }
        else
        {
            if ($selected)
            {
                print $selected;
            }
            else
            {
                print "0";
            }
        }
    }


    /**
     *    Show forms to select a contact
     *
     *    @param	string		$page        	Page
     *    @param	Societe		$societe		Filter on third party
     *    @param    int			$selected    	Id contact pre-selectionne
     *    @param    string		$htmlname    	Name of HTML select. If 'none', we just show contact link.
     *    @return	void
     */
    function form_contacts($page, $societe, $selected='', $htmlname='contactid')
    {
        global $langs, $conf;

        if ($htmlname != "none")
        {
            print '<form method="post" action="'.$page.'">';
            print '<input type="hidden" name="action" value="set_contact">';
            print '<input type="hidden" name="token" value="'.$_SESSION['newtoken'].'">';
            print '<table class="nobordernopadding" cellpadding="0" cellspacing="0">';
            print '<tr><td>';
            $num=$this->select_contacts($societe->id, $selected, $htmlname);
            if ($num==0)
            {
            	$addcontact = (! empty($conf->global->SOCIETE_ADDRESSES_MANAGEMENT) ? $langs->trans("AddContact") : $langs->trans("AddContactAddress"));
                print '<font class="error">Cette societe n\'a pas de contact, veuillez en cr�er un avant de faire votre proposition commerciale</font><br>';
                print '<a href="'.DOL_URL_ROOT.'/contact/card.php?socid='.$societe->id.'&amp;action=create&amp;backtoreferer=1">'.$addcontact.'</a>';
            }
            print '</td>';
            print '<td align="left"><input type="submit" class="button" value="'.$langs->trans("Modify").'"></td>';
            print '</tr></table></form>';
        }
        else
        {
            if ($selected)
            {
                require_once DOL_DOCUMENT_ROOT .'/contact/class/contact.class.php';
                $contact=new Contact($this->db);
                $contact->fetch($selected);
                print $contact->getFullName($langs);
            } else {
                print "&nbsp;";
            }
        }
    }

    /**
     *  Output html select to select thirdparty
     *
     *  @param	string	$page       	Page
     *  @param  string	$selected   	Id preselected
     *  @param  string	$htmlname		Name of HTML select
     *  @param  string	$filter         optional filters criteras
     *	@param	int		$showempty		Add an empty field
     * 	@param	int		$showtype		Show third party type in combolist (customer, prospect or supplier)
     * 	@param	int		$forcecombo		Force to use combo box
     *  @param	array	$events			Event options. Example: array(array('method'=>'getContacts', 'url'=>dol_buildpath('/core/ajax/contacts.php',1), 'htmlname'=>'contactid', 'params'=>array('add-customer-contact'=>'disabled')))
     *  @return	void
     */
    function form_thirdparty($page, $selected='', $htmlname='socid', $filter='',$showempty=0, $showtype=0, $forcecombo=0, $events=array())
    {
        global $langs;

        if ($htmlname != "none")
        {
            print '<form method="post" action="'.$page.'">';
            print '<input type="hidden" name="action" value="set_thirdparty">';
            print '<input type="hidden" name="token" value="'.$_SESSION['newtoken'].'">';
            print '<table class="nobordernopadding" cellpadding="0" cellspacing="0">';
            print '<tr><td>';
            print $this->select_company($selected, $htmlname, $filter, $showempty, $showtype, $forcecombo, $events);
            print '</td>';
            print '<td align="left"><input type="submit" class="button" value="'.$langs->trans("Modify").'"></td>';
            print '</tr></table></form>';
        }
        else
        {
            if ($selected)
            {
                require_once DOL_DOCUMENT_ROOT .'/societe/class/societe.class.php';
                $soc = new Societe($this->db);
                $soc->fetch($selected);
                print $soc->getNomUrl($langs);
            }
            else
            {
                print "&nbsp;";
            }
        }
    }

    /**
     *    Retourne la liste des devises, dans la langue de l'utilisateur
     *
     *    @param	string	$selected    preselected currency code
     *    @param    string	$htmlname    name of HTML select list
     *    @return	void
     */
    function select_currency($selected='',$htmlname='currency_id')
    {
        print $this->selectcurrency($selected,$htmlname);
    }

    /**
     *  Retourne la liste des devises, dans la langue de l'utilisateur
     *
     *  @param	string	$selected    preselected currency code
     *  @param  string	$htmlname    name of HTML select list
     * 	@return	string
     */
    function selectCurrency($selected='',$htmlname='currency_id')
    {
        global $conf,$langs,$user;

        $langs->loadCacheCurrencies('');

        $out='';

        if ($selected=='euro' || $selected=='euros') $selected='EUR';   // Pour compatibilite

        $out.= '<select class="flat" name="'.$htmlname.'" id="'.$htmlname.'">';
        foreach ($langs->cache_currencies as $code_iso => $currency)
        {
        	if ($selected && $selected == $code_iso)
        	{
        		$out.= '<option value="'.$code_iso.'" selected>';
        	}
        	else
        	{
        		$out.= '<option value="'.$code_iso.'">';
        	}
        	$out.= $currency['label'];
        	$out.= ' ('.$langs->getCurrencySymbol($code_iso).')';
        	$out.= '</option>';
        }
        $out.= '</select>';
        if ($user->admin) $out.= info_admin($langs->trans("YouCanChangeValuesForThisListFromDictionarySetup"),1);
        return $out;
    }


    /**
     *	Load into the cache vat rates of a country
     *
     *	@param	string	$country_code		Country code
     *	@return	int							Nb of loaded lines, 0 if already loaded, <0 if KO
     */
    function load_cache_vatrates($country_code)
    {
    	global $langs;

    	$num = count($this->cache_vatrates);
    	if ($num > 0) return $num;    // Cache already loaded

        dol_syslog(__METHOD__, LOG_DEBUG);

        $sql  = "SELECT DISTINCT t.taux, t.recuperableonly";
    	$sql.= " FROM ".MAIN_DB_PREFIX."c_tva as t, ".MAIN_DB_PREFIX."c_country as c";
    	$sql.= " WHERE t.fk_pays = c.rowid";
    	$sql.= " AND t.active > 0";
    	$sql.= " AND c.code IN (".$country_code.")";
    	$sql.= " ORDER BY t.taux ASC, t.recuperableonly ASC";

    	$resql=$this->db->query($sql);
    	if ($resql)
    	{
    		$num = $this->db->num_rows($resql);
    		if ($num)
    		{
    			for ($i = 0; $i < $num; $i++)
    			{
    				$obj = $this->db->fetch_object($resql);
    				$this->cache_vatrates[$i]['txtva']	= $obj->taux;
    				$this->cache_vatrates[$i]['libtva']	= $obj->taux.'%';
    				$this->cache_vatrates[$i]['nprtva']	= $obj->recuperableonly;
    			}

    			return $num;
    		}
    		else
    		{
    			$this->error = '<font class="error">'.$langs->trans("ErrorNoVATRateDefinedForSellerCountry",$country_code).'</font>';
    			return -1;
    		}
    	}
    	else
    	{
    		$this->error = '<font class="error">'.$this->db->error().'</font>';
    		return -2;
    	}
    }

    /**
     *  Output an HTML select vat rate.
     *  The name of this function should be selectVat. We keep bad name for compatibility purpose.
     *
     *  @param	string	$htmlname           Name of html select field
     *  @param  float	$selectedrate       Force preselected vat rate. Use '' for no forcing.
     *  @param  Societe	$societe_vendeuse   Thirdparty seller
     *  @param  Societe	$societe_acheteuse  Thirdparty buyer
     *  @param  int		$idprod             Id product
     *  @param  int		$info_bits          Miscellaneous information on line (1 for NPR)
     *  @param  int		$type               ''=Unknown, 0=Product, 1=Service (Used if idprod not defined)
     *                  					Si vendeur non assujeti a TVA, TVA par defaut=0. Fin de regle.
     *                  					Si le (pays vendeur = pays acheteur) alors la TVA par defaut=TVA du produit vendu. Fin de regle.
     *                  					Si (vendeur et acheteur dans Communaute europeenne) et bien vendu = moyen de transports neuf (auto, bateau, avion), TVA par defaut=0 (La TVA doit etre paye par l'acheteur au centre d'impots de son pays et non au vendeur). Fin de regle.
	 *                                      Si vendeur et acheteur dans Communauté européenne et acheteur= particulier alors TVA par défaut=TVA du produit vendu. Fin de règle.
	 *                                      Si vendeur et acheteur dans Communauté européenne et acheteur= entreprise alors TVA par défaut=0. Fin de règle.
     *                  					Sinon la TVA proposee par defaut=0. Fin de regle.
     *  @param	bool	$options_only		Return options only (for ajax treatment)
     *  @return	string
     */
    function load_tva($htmlname='tauxtva', $selectedrate='', $societe_vendeuse='', $societe_acheteuse='', $idprod=0, $info_bits=0, $type='', $options_only=false)
    {
        global $langs,$conf,$mysoc;

        $return='';

        // Define defaultnpr and defaultttx
        $defaultnpr=($info_bits & 0x01);
        $defaultnpr=(preg_match('/\*/',$selectedrate) ? 1 : $defaultnpr);
        $defaulttx=str_replace('*','',$selectedrate);

        // Check parameters
        if (is_object($societe_vendeuse) && ! $societe_vendeuse->country_code)
        {
            if ($societe_vendeuse->id == $mysoc->id)
            {
                $return.= '<font class="error">'.$langs->trans("ErrorYourCountryIsNotDefined").'</div>';
            }
            else
            {
                $return.= '<font class="error">'.$langs->trans("ErrorSupplierCountryIsNotDefined").'</div>';
            }
            return $return;
        }

        //var_dump($societe_acheteuse);
        //print "name=$name, selectedrate=$selectedrate, seller=".$societe_vendeuse->country_code." buyer=".$societe_acheteuse->country_code." buyer is company=".$societe_acheteuse->isACompany()." idprod=$idprod, info_bits=$info_bits type=$type";
        //exit;

        // Define list of countries to use to search VAT rates to show
        // First we defined code_country to use to find list
        if (is_object($societe_vendeuse))
        {
            $code_country="'".$societe_vendeuse->country_code."'";
        }
        else
       {
            $code_country="'".$mysoc->country_code."'";   // Pour compatibilite ascendente
        }
        if (! empty($conf->global->SERVICE_ARE_ECOMMERCE_200238EC))    // If option to have vat for end customer for services is on
        {
            if (! $societe_vendeuse->isInEEC() && (! is_object($societe_acheteuse) || ($societe_acheteuse->isInEEC() && ! $societe_acheteuse->isACompany())))
            {
                // We also add the buyer
                if (is_numeric($type))
                {
                    if ($type == 1) // We know product is a service
                    {
                        $code_country.=",'".$societe_acheteuse->country_code."'";
                    }
                }
                else if (! $idprod)  // We don't know type of product
                {
                    $code_country.=",'".$societe_acheteuse->country_code."'";
                }
                else
                {
                    $prodstatic=new Product($this->db);
                    $prodstatic->fetch($idprod);
                    if ($prodstatic->type == Product::TYPE_SERVICE)   // We know product is a service
                    {
                        $code_country.=",'".$societe_acheteuse->country_code."'";
                    }
                }
            }
        }

        // Now we get list
        $num = $this->load_cache_vatrates($code_country);
        if ($num > 0)
        {
        	// Definition du taux a pre-selectionner (si defaulttx non force et donc vaut -1 ou '')
        	if ($defaulttx < 0 || dol_strlen($defaulttx) == 0)
        	{
        		$defaulttx=get_default_tva($societe_vendeuse,$societe_acheteuse,$idprod);
        		$defaultnpr=get_default_npr($societe_vendeuse,$societe_acheteuse,$idprod);
        	}

        	// Si taux par defaut n'a pu etre determine, on prend dernier de la liste.
        	// Comme ils sont tries par ordre croissant, dernier = plus eleve = taux courant
        	if ($defaulttx < 0 || dol_strlen($defaulttx) == 0)
        	{
        		if (empty($conf->global->MAIN_VAT_DEFAULT_IF_AUTODETECT_FAILS)) $defaulttx = $this->cache_vatrates[$num-1]['txtva'];
        		else $defaulttx=($conf->global->MAIN_VAT_DEFAULT_IF_AUTODETECT_FAILS == 'none' ? '' : $conf->global->MAIN_VAT_DEFAULT_IF_AUTODETECT_FAILS);
        	}

        	// Disabled if seller is not subject to VAT
        	$disabled=false; $title='';
        	if (is_object($societe_vendeuse) && $societe_vendeuse->id == $mysoc->id && $societe_vendeuse->tva_assuj == "0")
        	{
        		$title=' title="'.$langs->trans('VATIsNotUsed').'"';
        		$disabled=true;
        	}

        	if (! $options_only) $return.= '<select class="flat" id="'.$htmlname.'" name="'.$htmlname.'"'.($disabled?' disabled':'').$title.'>';

        	foreach ($this->cache_vatrates as $rate)
        	{
        		// Keep only 0 if seller is not subject to VAT
        		if ($disabled && $rate['txtva'] != 0) continue;

        		$return.= '<option value="'.$rate['txtva'];
        		$return.= $rate['nprtva'] ? '*': '';
        		$return.= '"';
        		if ($rate['txtva'] == $defaulttx && $rate['nprtva'] == $defaultnpr)
        		{
        			$return.= ' selected';
        		}
        		$return.= '>'.vatrate($rate['libtva']);
        		$return.= $rate['nprtva'] ? ' *': '';
        		$return.= '</option>';
        	}

        	if (! $options_only) $return.= '</select>';
        }
        else
        {
            $return.= $this->error;
        }

        $this->num = $num;
        return $return;
    }


    /**
     *	Show a HTML widget to input a date or combo list for day, month, years and optionaly hours and minutes.
     *  Fields are preselected with :
     *            	- set_time date (must be a local PHP server timestamp or string date with format 'YYYY-MM-DD' or 'YYYY-MM-DD HH:MM')
     *            	- local date in user area, if set_time is '' (so if set_time is '', output may differs when done from two different location)
     *            	- Empty (fields empty), if set_time is -1 (in this case, parameter empty must also have value 1)
     *
     *	@param	timestamp	$set_time 		Pre-selected date (must be a local PHP server timestamp), -1 to keep date not preselected, '' to use current date.
     *	@param	string		$prefix			Prefix for fields name
     *	@param	int			$h				1=Show also hours
     *	@param	int			$m				1=Show also minutes
     *	@param	int			$empty			0=Fields required, 1=Empty inputs are allowed, 2=Empty inputs are allowed for hours only
     *	@param	string		$form_name 		Not used
     *	@param	int			$d				1=Show days, month, years
     * 	@param	int			$addnowlink		Add a link "Now"
     * 	@param	int			$nooutput		Do not output html string but return it
     * 	@param 	int			$disabled		Disable input fields
     *  @param  int			$fullday        When a checkbox with this html name is on, hour and day are set with 00:00 or 23:59
     *  @param	string		$addplusone		Add a link "+1 hour". Value must be name of another select_date field.
     * 	@return	mixed						Nothing or string if nooutput is 1
     *  @see	form_date
     */
    function select_date($set_time='', $prefix='re', $h=0, $m=0, $empty=0, $form_name="", $d=1, $addnowlink=0, $nooutput=0, $disabled=0, $fullday='', $addplusone='')
    {
        global $conf,$langs;

        $retstring='';

        if($prefix=='') $prefix='re';
        if($h == '') $h=0;
        if($m == '') $m=0;
        $emptydate=0;
        $emptyhours=0;
    	if ($empty == 1) { $emptydate=1; $emptyhours=1; }
    	if ($empty == 2) { $emptydate=0; $emptyhours=1; }
		$orig_set_time=$set_time;

        if ($set_time === '' && $emptydate == 0)
        {
        	include_once DOL_DOCUMENT_ROOT.'/core/lib/date.lib.php';
        	$set_time = dol_now('tzuser')-(getServerTimeZoneInt('now')*3600); // set_time must be relative to PHP server timezone
        }

        // Analysis of the pre-selection date
        if (preg_match('/^([0-9]+)\-([0-9]+)\-([0-9]+)\s?([0-9]+)?:?([0-9]+)?/',$set_time,$reg))
        {
            // Date format 'YYYY-MM-DD' or 'YYYY-MM-DD HH:MM:SS'
            $syear	= (! empty($reg[1])?$reg[1]:'');
            $smonth	= (! empty($reg[2])?$reg[2]:'');
            $sday	= (! empty($reg[3])?$reg[3]:'');
            $shour	= (! empty($reg[4])?$reg[4]:'');
            $smin	= (! empty($reg[5])?$reg[5]:'');
        }
        elseif (strval($set_time) != '' && $set_time != -1)
        {
            // set_time est un timestamps (0 possible)
            $syear = dol_print_date($set_time, "%Y");
            $smonth = dol_print_date($set_time, "%m");
            $sday = dol_print_date($set_time, "%d");
            if ($orig_set_time != '')
            {
            	$shour = dol_print_date($set_time, "%H");
            	$smin = dol_print_date($set_time, "%M");
            }
        }
        else
        {
            // Date est '' ou vaut -1
            $syear = '';
            $smonth = '';
            $sday = '';
            $shour = '';
            $smin = '';
        }

        $usecalendar='combo';
        if (! empty($conf->use_javascript_ajax) && (empty($conf->global->MAIN_POPUP_CALENDAR) || $conf->global->MAIN_POPUP_CALENDAR != "none")) $usecalendar=empty($conf->global->MAIN_POPUP_CALENDAR)?'eldy':$conf->global->MAIN_POPUP_CALENDAR;
		if ($conf->browser->phone) $usecalendar='combo';

        if ($d)
        {
            // Show date with popup
            if ($usecalendar != 'combo')
            {
            	$formated_date='';
                //print "e".$set_time." t ".$conf->format_date_short;
                if (strval($set_time) != '' && $set_time != -1)
                {
                    //$formated_date=dol_print_date($set_time,$conf->format_date_short);
                    $formated_date=dol_print_date($set_time,$langs->trans("FormatDateShortInput"));  // FormatDateShortInput for dol_print_date / FormatDateShortJavaInput that is same for javascript
                }

                // Calendrier popup version eldy
                if ($usecalendar == "eldy")
                {
                    // Zone de saisie manuelle de la date
                    $retstring.='<input id="'.$prefix.'" name="'.$prefix.'" type="text" size="9" maxlength="11" value="'.$formated_date.'"';
                    $retstring.=($disabled?' disabled':'');
                    $retstring.=' onChange="dpChangeDay(\''.$prefix.'\',\''.$langs->trans("FormatDateShortJavaInput").'\'); "';  // FormatDateShortInput for dol_print_date / FormatDateShortJavaInput that is same for javascript
                    $retstring.='>';

                    // Icone calendrier
                    if (! $disabled)
                    {
                        $retstring.='<button id="'.$prefix.'Button" type="button" class="dpInvisibleButtons"';
                        $base=DOL_URL_ROOT.'/core/';
                        $retstring.=' onClick="showDP(\''.$base.'\',\''.$prefix.'\',\''.$langs->trans("FormatDateShortJavaInput").'\',\''.$langs->defaultlang.'\');">'.img_object($langs->trans("SelectDate"),'calendarday','class="datecallink"').'</button>';
                    }
                    else $retstring.='<button id="'.$prefix.'Button" type="button" class="dpInvisibleButtons">'.img_object($langs->trans("Disabled"),'calendarday','class="datecallink"').'</button>';

                    $retstring.='<input type="hidden" id="'.$prefix.'day"   name="'.$prefix.'day"   value="'.$sday.'">'."\n";
                    $retstring.='<input type="hidden" id="'.$prefix.'month" name="'.$prefix.'month" value="'.$smonth.'">'."\n";
                    $retstring.='<input type="hidden" id="'.$prefix.'year"  name="'.$prefix.'year"  value="'.$syear.'">'."\n";
                }
                else
                {
                    print "Bad value of MAIN_POPUP_CALENDAR";
                }
            }
            // Show date with combo selects
            else
			{
                // Day
                $retstring.='<select'.($disabled?' disabled':'').' class="flat" name="'.$prefix.'day">';

                if ($emptydate || $set_time == -1)
                {
                    $retstring.='<option value="0" selected>&nbsp;</option>';
                }

                for ($day = 1 ; $day <= 31; $day++)
                {
                    $retstring.='<option value="'.$day.'"'.($day == $sday ? ' selected':'').'>'.$day.'</option>';
                }

                $retstring.="</select>";

                $retstring.='<select'.($disabled?' disabled':'').' class="flat" name="'.$prefix.'month">';
                if ($emptydate || $set_time == -1)
                {
                    $retstring.='<option value="0" selected>&nbsp;</option>';
                }

                // Month
                for ($month = 1 ; $month <= 12 ; $month++)
                {
                    $retstring.='<option value="'.$month.'"'.($month == $smonth?' selected':'').'>';
                    $retstring.=dol_print_date(mktime(12,0,0,$month,1,2000),"%b");
                    $retstring.="</option>";
                }
                $retstring.="</select>";

                // Year
                if ($emptydate || $set_time == -1)
                {
                    $retstring.='<input'.($disabled?' disabled':'').' placeholder="'.dol_escape_htmltag($langs->trans("Year")).'" class="flat" type="text" size="3" maxlength="4" name="'.$prefix.'year" value="'.$syear.'">';
                }
                else
                {
                    $retstring.='<select'.($disabled?' disabled':'').' class="flat" name="'.$prefix.'year">';

                    for ($year = $syear - 5; $year < $syear + 10 ; $year++)
                    {
                        $retstring.='<option value="'.$year.'"'.($year == $syear ? ' selected':'').'>'.$year.'</option>';
                    }
                    $retstring.="</select>\n";
                }
            }
        }

        if ($d && $h) $retstring.='&nbsp;';

        if ($h)
        {
            // Show hour
            $retstring.='<select'.($disabled?' disabled':'').' class="flat '.($fullday?$fullday.'hour':'').'" id="'.$prefix.'hour" name="'.$prefix.'hour">';
            if ($emptyhours) $retstring.='<option value="-1">&nbsp;</option>';
            for ($hour = 0; $hour < 24; $hour++)
            {
                if (strlen($hour) < 2) $hour = "0" . $hour;
                $retstring.='<option value="'.$hour.'"'.(($hour == $shour)?' selected':'').'>'.$hour.(empty($conf->dol_optimize_smallscreen)?'':'H').'</option>';
            }
            $retstring.='</select>';
            if (empty($conf->dol_optimize_smallscreen)) $retstring.=":";
        }

        if ($m)
        {
            // Show minutes
            $retstring.='<select'.($disabled?' disabled':'').' class="flat '.($fullday?$fullday.'min':'').'" id="'.$prefix.'min" name="'.$prefix.'min">';
            if ($emptyhours) $retstring.='<option value="-1">&nbsp;</option>';
            for ($min = 0; $min < 60 ; $min++)
            {
                if (strlen($min) < 2) $min = "0" . $min;
                $retstring.='<option value="'.$min.'"'.(($min == $smin)?' selected':'').'>'.$min.(empty($conf->dol_optimize_smallscreen)?'':'').'</option>';
            }
            $retstring.='</select>';
        }

        // Add a "Now" link
        if ($conf->use_javascript_ajax && $addnowlink)
        {
            // Script which will be inserted in the onClick of the "Now" link
            $reset_scripts = "";

            // Generate the date part, depending on the use or not of the javascript calendar
            $reset_scripts .= 'jQuery(\'#'.$prefix.'\').val(\''.dol_print_date(dol_now(),'day').'\');';
            $reset_scripts .= 'jQuery(\'#'.$prefix.'day\').val(\''.dol_print_date(dol_now(),'%d').'\');';
            $reset_scripts .= 'jQuery(\'#'.$prefix.'month\').val(\''.dol_print_date(dol_now(),'%m').'\');';
            $reset_scripts .= 'jQuery(\'#'.$prefix.'year\').val(\''.dol_print_date(dol_now(),'%Y').'\');';
            /*if ($usecalendar == "eldy")
            {
                $base=DOL_URL_ROOT.'/core/';
                $reset_scripts .= 'resetDP(\''.$base.'\',\''.$prefix.'\',\''.$langs->trans("FormatDateShortJavaInput").'\',\''.$langs->defaultlang.'\');';
            }
            else
            {
                $reset_scripts .= 'this.form.elements[\''.$prefix.'day\'].value=formatDate(new Date(), \'d\'); ';
                $reset_scripts .= 'this.form.elements[\''.$prefix.'month\'].value=formatDate(new Date(), \'M\'); ';
                $reset_scripts .= 'this.form.elements[\''.$prefix.'year\'].value=formatDate(new Date(), \'yyyy\'); ';
            }*/
            // Update the hour part
            if ($h)
            {
                if ($fullday) $reset_scripts .= " if (jQuery('#fullday:checked').val() == null) {";
                //$reset_scripts .= 'this.form.elements[\''.$prefix.'hour\'].value=formatDate(new Date(), \'HH\'); ';
                $reset_scripts .= 'jQuery(\'#'.$prefix.'hour\').val(\''.dol_print_date(dol_now(),'%H').'\');';
                if ($fullday) $reset_scripts .= ' } ';
            }
            // Update the minute part
            if ($m)
            {
                if ($fullday) $reset_scripts .= " if (jQuery('#fullday:checked').val() == null) {";
                //$reset_scripts .= 'this.form.elements[\''.$prefix.'min\'].value=formatDate(new Date(), \'mm\'); ';
                $reset_scripts .= 'jQuery(\'#'.$prefix.'min\').val(\''.dol_print_date(dol_now(),'%M').'\');';
                if ($fullday) $reset_scripts .= ' } ';
            }
            // If reset_scripts is not empty, print the link with the reset_scripts in the onClick
            if ($reset_scripts && empty($conf->dol_optimize_smallscreen))
            {
                $retstring.=' <button class="dpInvisibleButtons datenowlink" id="'.$prefix.'ButtonNow" type="button" name="_useless" value="now" onClick="'.$reset_scripts.'">';
                $retstring.=$langs->trans("Now");
                $retstring.='</button> ';
            }
        }

        // Add a "Plus one hour" link
        if ($conf->use_javascript_ajax && $addplusone)
        {
            // Script which will be inserted in the onClick of the "Add plusone" link
            $reset_scripts = "";

            // Generate the date part, depending on the use or not of the javascript calendar
            $reset_scripts .= 'jQuery(\'#'.$prefix.'\').val(\''.dol_print_date(dol_now(),'day').'\');';
            $reset_scripts .= 'jQuery(\'#'.$prefix.'day\').val(\''.dol_print_date(dol_now(),'%d').'\');';
            $reset_scripts .= 'jQuery(\'#'.$prefix.'month\').val(\''.dol_print_date(dol_now(),'%m').'\');';
            $reset_scripts .= 'jQuery(\'#'.$prefix.'year\').val(\''.dol_print_date(dol_now(),'%Y').'\');';
            // Update the hour part
            if ($h)
            {
                if ($fullday) $reset_scripts .= " if (jQuery('#fullday:checked').val() == null) {";
                $reset_scripts .= 'jQuery(\'#'.$prefix.'hour\').val(\''.dol_print_date(dol_now(),'%H').'\');';
                if ($fullday) $reset_scripts .= ' } ';
            }
            // Update the minute part
            if ($m)
            {
                if ($fullday) $reset_scripts .= " if (jQuery('#fullday:checked').val() == null) {";
                $reset_scripts .= 'jQuery(\'#'.$prefix.'min\').val(\''.dol_print_date(dol_now(),'%M').'\');';
                if ($fullday) $reset_scripts .= ' } ';
            }
            // If reset_scripts is not empty, print the link with the reset_scripts in the onClick
            if ($reset_scripts && empty($conf->dol_optimize_smallscreen))
            {
                $retstring.=' <button class="dpInvisibleButtons datenowlink" id="'.$prefix.'ButtonPlusOne" type="button" name="_useless2" value="plusone" onClick="'.$reset_scripts.'">';
                $retstring.=$langs->trans("DateStartPlusOne");
                $retstring.='</button> ';
            }
        }

        if (! empty($nooutput)) return $retstring;

        print $retstring;
        return;
    }

    /**
     *	Function to show a form to select a duration on a page
     *
     *	@param	string	$prefix   		Prefix for input fields
     *	@param  int		$iSecond  		Default preselected duration (number of seconds or '')
     * 	@param	int		$disabled		Disable the combo box
     * 	@param	string	$typehour		If 'select' then input hour and input min is a combo, if 'text' input hour is in text and input min is a combo
     *  @param	string	$minunderhours	If 1, show minutes selection under the hours
     * 	@param	int		$nooutput		Do not output html string but return it
     *  @return	void
     */
    function select_duration($prefix, $iSecond='', $disabled=0, $typehour='select', $minunderhours=0, $nooutput=0)
    {
    	global $langs;

    	$retstring='';

    	$hourSelected=0; $minSelected=0;

    	// Hours
        if ($iSecond != '')
        {
            require_once DOL_DOCUMENT_ROOT.'/core/lib/date.lib.php';

            $hourSelected = convertSecondToTime($iSecond,'allhour');
            $minSelected = convertSecondToTime($iSecond,'min');
        }

        if ($typehour=='select')
        {
	        $retstring.='<select class="flat" name="'.$prefix.'hour"'.($disabled?' disabled':'').'>';
	        for ($hour = 0; $hour < 25; $hour++)	// For a duration, we allow 24 hours
	        {
	            $retstring.='<option value="'.$hour.'"';
	            if ($hourSelected == $hour)
	            {
	                $retstring.=" selected";
	            }
	            $retstring.=">".$hour."</option>";
	        }
	        $retstring.="</select>";
        }
        elseif ($typehour=='text')
        {
        	$retstring.='<input type="text" size="2" name="'.$prefix.'hour"'.($disabled?' disabled':'').' class="flat" value="'.($hourSelected?((int) $hourSelected):'').'">';
        }
        else return 'BadValueForParameterTypeHour';

        $retstring.=' '.$langs->trans('HourShort');

        // Minutes
        if ($minunderhours) $retstring.='<br>';
        else $retstring.="&nbsp;";

        if ($typehour=='select')
        {
	        $retstring.='<select class="flat" name="'.$prefix.'min"'.($disabled?' disabled':'').'>';
	        for ($min = 0; $min <= 55; $min=$min+5)
	        {
	            $retstring.='<option value="'.$min.'"';
	            if ($minSelected == $min) $retstring.=' selected';
	            $retstring.='>'.$min.'</option>';
	        }
	        $retstring.="</select>";
        }
        elseif ($typehour=='text')
        {
        	$retstring.='<input type="text" size="2" name="'.$prefix.'min"'.($disabled?' disabled':'').' class="flat" value="'.($minSelected?((int) $minSelected):'').'">';
        }
        $retstring.=' '.$langs->trans('MinuteShort');
        $retstring.="&nbsp;";

        if (! empty($nooutput)) return $retstring;

        print $retstring;
        return;
    }


    /**
     *	Return a HTML select string, built from an array of key+value.
     *  Note: Do not apply langs->trans function on returned content, content may be entity encoded twice.
     *
     *	@param	string			$htmlname       Name of html select area. Must start with "multi" if this is a multiselect
     *	@param	array			$array          Array with key+value
     *	@param	string|string[]	$id             Preselected key or preselected keys for multiselect
     *	@param	int				$show_empty     0 no empty value allowed, 1 to add an empty value into list (value is '' or '&nbsp;').
     *	@param	int				$key_in_label   1 pour afficher la key dans la valeur "[key] value"
     *	@param	int				$value_as_key   1 to use value as key
     *	@param  string			$moreparam      Add more parameters onto the select tag
     *	@param  int				$translate		Translate and encode value
     * 	@param	int				$maxlen			Length maximum for labels
     * 	@param	int				$disabled		Html select box is disabled
     *  @param	int				$sort			'ASC' or 'DESC' = Sort on label, '' or 'NONE' = Do not sort
     *  @param	string			$morecss		Add more class to css styles
     *  @param	int				$addjscombo		Add js combo
     * 	@return	string							HTML select string.
     *  @see multiselectarray
     */
    static function selectarray($htmlname, $array, $id='', $show_empty=0, $key_in_label=0, $value_as_key=0, $moreparam='', $translate=0, $maxlen=0, $disabled=0, $sort='', $morecss='', $addjscombo=0)
    {
        global $conf, $langs;

        // Do we want a multiselect ?
        //$jsbeautify = 0;
        //if (preg_match('/^multi/',$htmlname)) $jsbeautify = 1;
		$jsbeautify = 1;

        if ($value_as_key) $array=array_combine($array, $array);

        $out='';

        // Add code for jquery to use multiselect
        if ($addjscombo && empty($conf->dol_use_jmobile) && $jsbeautify)
        {
        	$minLengthToAutocomplete=0;
        	$tmpplugin=empty($conf->global->MAIN_USE_JQUERY_MULTISELECT)?constant('REQUIRE_JQUERY_MULTISELECT')?constant('REQUIRE_JQUERY_MULTISELECT'):'select2':$conf->global->MAIN_USE_JQUERY_MULTISELECT;
        	$out.='<!-- JS CODE TO ENABLE '.$tmpplugin.' for id '.$htmlname.' -->
        			<script type="text/javascript">
        				$(document).ready(function () {
        					$(\''.(preg_match('/^\./',$htmlname)?$htmlname:'#'.$htmlname).'\').'.$tmpplugin.'({
        				    dir: \'ltr\',
        					width: \'resolve\',		/* off or resolve */
        					minimumInputLength: '.$minLengthToAutocomplete.'
        				});
        			});
        		   </script>';
        }

        $out.='<select id="'.preg_replace('/^\./','',$htmlname).'" '.($disabled?'disabled ':'').'class="flat '.(preg_replace('/^\./','',$htmlname)).($morecss?' '.$morecss:'').'" name="'.preg_replace('/^\./','',$htmlname).'" '.($moreparam?$moreparam:'').'>';

        if ($show_empty)
        {
        	$textforempty=' ';
        	if (! empty($conf->use_javascript_ajax)) $textforempty='&nbsp;';	// If we use ajaxcombo, we need &nbsp; here to avoid to have an empty element that is too small.
            $out.='<option value="-1"'.($id==-1?' selected':'').'>'.$textforempty.'</option>'."\n";
        }

        if (is_array($array))
        {
        	// Translate
        	if ($translate)
        	{
	        	foreach($array as $key => $value) $array[$key]=$langs->trans($value);
        	}

        	// Sort
			if ($sort == 'ASC') asort($array);
			elseif ($sort == 'DESC') arsort($array);

            foreach($array as $key => $value)
            {
                $out.='<option value="'.$key.'"';
                if ($id != '' && $id == $key) $out.=' selected';		// To preselect a value
                $out.='>';

                if ($key_in_label)
                {
                    $selectOptionValue = dol_escape_htmltag($key.' - '.($maxlen?dol_trunc($value,$maxlen):$value));
                }
                else
                {
                    $selectOptionValue = dol_escape_htmltag($maxlen?dol_trunc($value,$maxlen):$value);
                    if ($value == '' || $value == '-') $selectOptionValue='&nbsp;';
                }
                $out.=$selectOptionValue;
                $out.="</option>\n";
            }
        }

        $out.="</select>";
        return $out;
    }


    /**
     *	Return a HTML select string, built from an array of key+value but content returned into select come from an Ajax call of an URL.
     *  Note: Do not apply langs->trans function on returned content, content may be entity encoded twice.
     *
     *	@param	string	$htmlname       Name of html select area
     *	@param	string	$url			Url
     *	@param	string	$id             Preselected key
     *	@param	int		$show_empty     0 no empty value allowed, 1 to add an empty value into list (value is '' or '&nbsp;').
     *	@param	int		$key_in_label   1 pour afficher la key dans la valeur "[key] value"
     *	@param	int		$value_as_key   1 to use value as key
     *	@param  string	$moreparam      Add more parameters onto the select tag
     *	@param  int		$translate		Translate and encode value
     * 	@param	int		$maxlen			Length maximum for labels
     * 	@param	int		$disabled		Html select box is disabled
     *  @param	int		$sort			'ASC' or 'DESC' = Sort on label, '' or 'NONE' = Do not sort
     *  @param	string	$morecss		Add more class to css styles
     *  @param	int		$addjscombo		Add js combo
     * 	@return	string					HTML select string.
     */
    static function selectArrayAjax($htmlname, $url, $id='', $show_empty=0, $key_in_label=0, $value_as_key=0, $moreparam='', $translate=0, $maxlen=0, $disabled=0, $sort='', $morecss='', $addjscombo=0)
    {
    	$out = '';

        // Add code for jquery to use select2
        if ($addjscombo && empty($conf->dol_use_jmobile))
        {
        	$tmpplugin='select2';
        	$out.='<!-- JS CODE TO ENABLE '.$tmpplugin.' for id '.$htmlname.' -->
    		   <script type="text/javascript">
				$(document).ready(function () {
			    	$(".'.$htmlname.'").select2({
					  ajax: {
					    dir: "ltr",
					    url: "'.$url.'",
					    dataType: \'json\',
					    delay: 250,
					    data: function (params) {
					      return {
					        q: params.term, // search term
					        page: params.page
					      };
					    },
					    processResults: function (data, page) {
					      // parse the results into the format expected by Select2.
					      // since we are using custom formatting functions we do not need to
					      // alter the remote JSON data
					      return {
					        results: data.items
					      };
					    },
					    cache: true
					  },
					  escapeMarkup: function (markup) { return markup; }, // let our custom formatter work
					  minimumInputLength: 0,
					  //templateResult: formatRepo, // omitted for brevity, see the source of this page
					  //templateSelection: formatRepoSelection // omitted for brevity, see the source of this page
					});
				});
			</script>';
        }
		else
		{
        	// TODO get all values from $url into $array

		}

   		$out.=self::selectarray('.'.$htmlname, $array, $id, $show_empty, $key_in_label, $value_as_key, '', $translate, $maxlen, $disabled, $sort, '', 0);

		return $out;
    }

    /**
     *	Show a multiselect form from an array.
     *
     *	@param	string	$htmlname		Name of select
     *	@param	array	$array			Array with key+value
     *	@param	array	$selected		Array with key+value preselected
     *	@param	int		$key_in_label   1 pour afficher la key dans la valeur "[key] value"
     *	@param	int		$value_as_key   1 to use value as key
     *	@param  string	$morecss        Add more css style
     *	@param  int		$translate		Translate and encode value
     *  @param	int		$width			Force width of select box. May be used only when using jquery couch. Example: 250, 95%
     *  @param	string	$moreattrib		Add more options on select component. Example: 'disabled'
     *  @param	string	$elemtype		Type of element we show ('category', ...)
     *	@return	string					HTML multiselect string
     *  @see selectarray
     */
    static function multiselectarray($htmlname, $array, $selected=array(), $key_in_label=0, $value_as_key=0, $morecss='', $translate=0, $width=0, $moreattrib='',$elemtype='')
    {
    	global $conf, $langs;

    	// Add code for jquery to use multiselect
    	if (! empty($conf->global->MAIN_USE_JQUERY_MULTISELECT) || defined('REQUIRE_JQUERY_MULTISELECT'))
    	{
    		$tmpplugin=empty($conf->global->MAIN_USE_JQUERY_MULTISELECT)?constant('REQUIRE_JQUERY_MULTISELECT'):$conf->global->MAIN_USE_JQUERY_MULTISELECT;
   			print '<!-- JS CODE TO ENABLE '.$tmpplugin.' for id '.$htmlname.' -->
    			<script type="text/javascript">
	    			function formatResult(record) {'."\n";
						if ($elemtype == 'category')
						{
							print '	//return \'<span><img src="'.DOL_URL_ROOT.'/theme/eldy/img/object_category.png'.'"> <a href="'.DOL_URL_ROOT.'/categories/viewcat.php?type=0&id=\'+record.id+\'">\'+record.text+\'</a></span>\';
								  	return \'<span><img src="'.DOL_URL_ROOT.'/theme/eldy/img/object_category.png'.'"> \'+record.text+\'</span>\';';
						}
						else
						{
							print 'return record.text;';
						}
			print '	};
    				function formatSelection(record) {'."\n";
						if ($elemtype == 'category')
						{
							print '	//return \'<span><img src="'.DOL_URL_ROOT.'/theme/eldy/img/object_category.png'.'"> <a href="'.DOL_URL_ROOT.'/categories/viewcat.php?type=0&id=\'+record.id+\'">\'+record.text+\'</a></span>\';
								  	return \'<span><img src="'.DOL_URL_ROOT.'/theme/eldy/img/object_category.png'.'"> \'+record.text+\'</span>\';';
						}
						else
						{
							print 'return record.text;';
						}
			print '	};
	    			$(document).ready(function () {
    					$(\'#'.$htmlname.'\').'.$tmpplugin.'({
    						dir: \'ltr\',
							// Specify format function for dropdown item
							formatResult: formatResult,
    					 	templateResult: formatResult,		/* For 4.0 */
							// Specify format function for selected item
							formatSelection: formatSelection,
    					 	templateResult: formatSelection		/* For 4.0 */
    					});
    				});
    			</script>';
    	}

    	// Try also magic suggest

    	// Add data-role="none" to disable jmobile decoration
		$out = '<select data-role="none" id="'.$htmlname.'" class="multiselect'.($morecss?' '.$morecss:'').'" multiple name="'.$htmlname.'[]"'.($moreattrib?' '.$moreattrib:'').($width?' style="width: '.(preg_match('/%/',$width)?$width:$width.'px').'"':'').'>'."\n";
    	if (is_array($array) && ! empty($array))
    	{
    		if ($value_as_key) $array=array_combine($array, $array);

    		if (! empty($array))
    		{
    			foreach ($array as $key => $value)
    			{
    				$out.= '<option value="'.$key.'"';
    				if (is_array($selected) && ! empty($selected) && in_array($key, $selected))
    				{
    					$out.= ' selected';
    				}
    				$out.= '>';

    				$newval = ($translate ? $langs->trans($value) : $value);
    				$newval = ($key_in_label ? $key.' - '.$newval : $newval);
    				$out.= dol_htmlentitiesbr($newval);
    				$out.= '</option>'."\n";
    			}
    		}
    	}
    	$out.= '</select>'."\n";

    	return $out;
    }



	/**
	 * 	Render list of categories linked to object with id $id and type $type
	 *
	 * 	@param		int		$id				Id of object
 	 * 	@param		string	$type			Type of category ('member', 'customer', 'supplier', 'product', 'contact'). Old mode (0, 1, 2, ...) is deprecated.
 	 *  @param		int		$rendermode		0=Default, use multiselect. 1=Emulate multiselect
	 * 	@return		mixed					Array of category objects or < 0 if KO
	 */
	function showCategories($id, $type, $rendermode=0)
	{
		global $db;

		$cat = new Categorie($db);
		$categories = $cat->containing($id, $type);

		if ($rendermode == 1)
		{
			$toprint = array();
			foreach($categories as $c)
			{
				$ways = $c->print_all_ways();
				foreach($ways as $way)
				{
					$toprint[] = '<li class="select2-search-choice-dolibarr">'.img_object('','category').' '.$way.'</li>';
				}
			}
			return '<div class="select2-container-multi-dolibarr" style="width: 90%;"><ul class="select2-choices-dolibarr">'.implode(' ', $toprint).'</ul></div>';
		}

		if ($rendermode == 0)
		{
			$cate_arbo = $this->select_all_categories(Categorie::TYPE_PRODUCT, '', 'parent', 64, 0, 1);
			foreach($categories as $c) {
				$arrayselected[] = $c->id;
			}

			return $this->multiselectarray('categories', $cate_arbo, $arrayselected, '', 0, '', 0, '100%', 'disabled', 'category');
		}

		return 'ErrorBadValueForParameterRenderMode';	// Should not happened
	}


    /**
     *  Show linked object block.
     *
     *  @param	CommonObject	$object		Object we want to show links to
     *  @return	int							<0 if KO, >0 if OK
     */
    function showLinkedObjectBlock($object)
    {
        global $conf,$langs,$hookmanager;
        global $bc;

        $object->fetchObjectLinked();

        // Bypass the default method
        $hookmanager->initHooks(array('commonobject'));
        $parameters=array();
        $reshook=$hookmanager->executeHooks('showLinkedObjectBlock',$parameters,$object,$action);    // Note that $action and $object may have been modified by hook

        if (empty($reshook))
        {
        	$num = count($object->linkedObjects);

        	foreach($object->linkedObjects as $objecttype => $objects)
        	{
        		$tplpath = $element = $subelement = $objecttype;

        		if (preg_match('/^([^_]+)_([^_]+)/i',$objecttype,$regs))
        		{
        			$element = $regs[1];
        			$subelement = $regs[2];
        			$tplpath = $element.'/'.$subelement;
        		}

        		// To work with non standard path
        		if ($objecttype == 'facture')          {
        			$tplpath = 'compta/'.$element;
        			if (empty($conf->facture->enabled)) continue;	// Do not show if module disabled
        		}
        		else if ($objecttype == 'propal')           {
        			$tplpath = 'comm/'.$element;
        			if (empty($conf->propal->enabled)) continue;	// Do not show if module disabled
        		}
        		else if ($objecttype == 'askpricesupplier')           {
        			$tplpath = 'comm/'.$element;
        			if (empty($conf->askpricesupplier->enabled)) continue;	// Do not show if module disabled
        		}
        		else if ($objecttype == 'shipping' || $objecttype == 'shipment') {
        			$tplpath = 'expedition';
        			if (empty($conf->expedition->enabled)) continue;	// Do not show if module disabled
        		}
        		else if ($objecttype == 'delivery')         {
        			$tplpath = 'livraison';
        			if (empty($conf->expedition->enabled)) continue;	// Do not show if module disabled
        		}
        		else if ($objecttype == 'invoice_supplier') {
        			$tplpath = 'fourn/facture';
        		}
        		else if ($objecttype == 'order_supplier')   {
        			$tplpath = 'fourn/commande';
        		}

        		global $linkedObjectBlock;
        		$linkedObjectBlock = $objects;

        		// Output template part (modules that overwrite templates must declare this into descriptor)
        		$dirtpls=array_merge($conf->modules_parts['tpl'],array('/'.$tplpath.'/tpl'));
        		foreach($dirtpls as $reldir)
        		{
        			$res=@include dol_buildpath($reldir.'/linkedobjectblock.tpl.php');
        			if ($res) break;
        		}
        	}

        	return $num;
        }
    }

    /**
     *  Show block with links to link to other objects.
     *
     *  @param	CommonObject	$object				Object we want to show links to
     *  @param	array			$restrictlinksto	Restrict links to some elements, for exemple array('order') or array('supplier_order')
     *  @return	int									<0 if KO, >0 if OK
     */
    function showLinkToObjectBlock($object, $restrictlinksto=array())
    {
        global $conf, $langs, $hookmanager;
        global $bc;

		$linktoelem='';

		if (! is_object($object->thirdparty)) $object->fetch_thirdparty();


		if (((! is_array($restrictlinksto)) || in_array('order',$restrictlinksto))
			&& ! empty($conf->commande->enabled))
		{
			$linktoelem.=($linktoelem?' &nbsp; ':'').'<a href="#" id="linktoorder">' . $langs->trans('LinkedOrder') . '</a>';

			print '
				<script type="text/javascript" language="javascript">
				jQuery(document).ready(function() {
					jQuery("#linktoorder").click(function() {
						jQuery("#orderlist").toggle();
						jQuery("#linktoorder").toggle();
					});
				});
				</script>
				';

			print '<div id="orderlist"'.(empty($conf->global->MAIN_OPTIMIZEFORTEXTBROWSER)?' style="display:none"':'').'>';

			$sql = "SELECT s.rowid as socid, s.nom as name, s.client, c.rowid, c.ref, c.ref_client, c.total_ht";
			$sql .= " FROM " . MAIN_DB_PREFIX . "societe as s";
			$sql .= ", " . MAIN_DB_PREFIX . "commande as c";
			$sql .= ' WHERE c.fk_soc = s.rowid AND c.fk_soc = ' . $object->thirdparty->id . '';

			$resqlorderlist = $this->db->query($sql);
			if ($resqlorderlist)
			{
				$num = $this->db->num_rows($resqlorderlist);
				$i = 0;

				print '<br><form action="" method="POST" name="LinkedOrder">';
				print '<table class="noborder">';
				print '<tr class="liste_titre">';
				print '<td class="nowrap"></td>';
				print '<td align="center">' . $langs->trans("Ref") . '</td>';
				print '<td align="left">' . $langs->trans("RefCustomer") . '</td>';
				print '<td align="left">' . $langs->trans("AmountHTShort") . '</td>';
				print '<td align="left">' . $langs->trans("Company") . '</td>';
				print '</tr>';
				while ($i < $num)
				{
					$objp = $this->db->fetch_object($resqlorderlist);

					$var = ! $var;
					print '<tr ' . $bc [$var] . '>';
					print '<td aling="left">';
					print '<input type="radio" name="linkedOrder" value=' . $objp->rowid . '>';
					print '<td align="center">' . $objp->ref . '</td>';
					print '<td>' . $objp->ref_client . '</td>';
					print '<td>' . price($objp->total_ht) . '</td>';
					print '<td>' . $objp->name . '</td>';
					print '</td>';
					print '</tr>';

					$i ++;
				}
				print '</table>';
				print '<div class="center"><input type="submit" class="button" value="' . $langs->trans('ToLink') . '">&nbsp;&nbsp;&nbsp;&nbsp;&nbsp;<input type="submit" class="button" name="cancel" value="' . $langs->trans('Cancel') . '"></div>';
				print '</form>';
				$this->db->free($resqlorderlist);
			} else {
				dol_print_error($this->db);
			}

			print '</div>';
		}

		if (((! is_array($restrictlinksto)) || in_array('supplier_order',$restrictlinksto))
			&& ! empty($conf->fournisseur->enabled))
		{
			$linktoelem.=($linktoelem?' &nbsp; ':'').'<a href="#" id="linktoorder">' . $langs->trans('LinkedOrder') . '</a>';

			print '
			<script type="text/javascript" language="javascript">
			jQuery(document).ready(function() {
				jQuery("#linktoorder").click(function() {
					jQuery("#orderlist").toggle();
					jQuery("#linktoorder").toggle();
				});
			});
			</script>
			';

			print '<div id="orderlist"'.(empty($conf->global->MAIN_OPTIMIZEFORTEXTBROWSER)?' style="display:none"':'').'>';

			$sql = "SELECT s.rowid as socid, s.nom as name, s.client, c.rowid, c.ref, c.ref_supplier, c.total_ht";
			$sql .= " FROM " . MAIN_DB_PREFIX . "societe as s";
			$sql .= ", " . MAIN_DB_PREFIX . "commande_fournisseur as c";
			$sql .= ' WHERE c.fk_soc = s.rowid AND c.fk_soc = ' . $object->thirdparty->id;

			$resqlorderlist = $this->db->query($sql);
			if ($resqlorderlist)
			{
				$num = $this->db->num_rows($resqlorderlist);
				$i = 0;

				print '<br><form action="" method="POST" name="LinkedOrder">';
				print '<table class="noborder">';
				print '<tr class="liste_titre">';
				print '<td class="nowrap"></td>';
				print '<td align="center">' . $langs->trans("Ref") . '</td>';
				print '<td align="left">' . $langs->trans("RefSupplier") . '</td>';
				print '<td align="left">' . $langs->trans("AmountHTShort") . '</td>';
				print '<td align="left">' . $langs->trans("Company") . '</td>';
				print '</tr>';
				while ($i < $num) {
					$objp = $this->db->fetch_object($resqlorderlist);
					if ($objp->socid == $societe->id) {
						$var = ! $var;
						print '<tr ' . $bc [$var] . '>';
						print '<td aling="left">';
						print '<input type="radio" name="linkedOrder" value=' . $objp->rowid . '>';
						print '<td align="center">' . $objp->ref . '</td>';
						print '<td>' . $objp->ref_supplier . '</td>';
						print '<td>' . price($objp->total_ht) . '</td>';
						print '<td>' . $objp->name . '</td>';
						print '</td>';
						print '</tr>';
					}

					$i ++;
				}
				print '</table>';
				print '<br><div class="center"><input type="submit" class="button" value="' . $langs->trans('ToLink') . '"> &nbsp; <input type="submit" class="button" name="cancel" value="' . $langs->trans('Cancel') . '"></div>';
				print '</form>';
				$this->db->free($resqlorderlist);
			} else {
				dol_print_error($this->db);
			}

			print '</div>';
		}


		return $linktoelem;
    }

    /**
     *	Return an html string with a select combo box to choose yes or no
     *
     *	@param	string		$htmlname		Name of html select field
     *	@param	string		$value			Pre-selected value
     *	@param	int			$option			0 return yes/no, 1 return 1/0
     *	@param	bool		$disabled		true or false
     *  @param	useempty	$useempty		1=Add empty line
     *	@return	mixed						See option
     */
    function selectyesno($htmlname,$value='',$option=0,$disabled=false,$useempty='')
    {
        global $langs;

        $yes="yes"; $no="no";
        if ($option)
        {
            $yes="1";
            $no="0";
        }

        $disabled = ($disabled ? ' disabled' : '');

        $resultyesno = '<select class="flat" id="'.$htmlname.'" name="'.$htmlname.'"'.$disabled.'>'."\n";
        if ($useempty) $resultyesno .= '<option value="-1"'.(($value < 0)?' selected':'').'></option>'."\n";
        if (("$value" == 'yes') || ($value == 1))
        {
            $resultyesno .= '<option value="'.$yes.'" selected>'.$langs->trans("Yes").'</option>'."\n";
            $resultyesno .= '<option value="'.$no.'">'.$langs->trans("No").'</option>'."\n";
        }
        else
       {
       		$selected=(($useempty && $value != '0' && $value != 'no')?'':' selected');
            $resultyesno .= '<option value="'.$yes.'">'.$langs->trans("Yes").'</option>'."\n";
            $resultyesno .= '<option value="'.$no.'"'.$selected.'>'.$langs->trans("No").'</option>'."\n";
        }
        $resultyesno .= '</select>'."\n";
        return $resultyesno;
    }



    /**
     *  Return list of export templates
     *
     *  @param	string	$selected          Id modele pre-selectionne
     *  @param  string	$htmlname          Name of HTML select
     *  @param  string	$type              Type of searched templates
     *  @param  int		$useempty          Affiche valeur vide dans liste
     *  @return	void
     */
    function select_export_model($selected='',$htmlname='exportmodelid',$type='',$useempty=0)
    {

        $sql = "SELECT rowid, label";
        $sql.= " FROM ".MAIN_DB_PREFIX."export_model";
        $sql.= " WHERE type = '".$type."'";
        $sql.= " ORDER BY rowid";
        $result = $this->db->query($sql);
        if ($result)
        {
            print '<select class="flat" name="'.$htmlname.'">';
            if ($useempty)
            {
                print '<option value="-1">&nbsp;</option>';
            }

            $num = $this->db->num_rows($result);
            $i = 0;
            while ($i < $num)
            {
                $obj = $this->db->fetch_object($result);
                if ($selected == $obj->rowid)
                {
                    print '<option value="'.$obj->rowid.'" selected>';
                }
                else
                {
                    print '<option value="'.$obj->rowid.'">';
                }
                print $obj->label;
                print '</option>';
                $i++;
            }
            print "</select>";
        }
        else {
            dol_print_error($this->db);
        }
    }

    /**
     *    Return a HTML area with the reference of object and a navigation bar for a business object
     *    To add a particular filter on select, you must set $object->next_prev_filter to SQL criteria.
     *
     *    @param	object	$object			Object to show
     *    @param	string	$paramid   		Name of parameter to use to name the id into the URL link
     *    @param	string	$morehtml  		More html content to output just before the nav bar
     *    @param	int		$shownav	  	Show Condition (navigation is shown if value is 1)
     *    @param	string	$fieldid   		Nom du champ en base a utiliser pour select next et previous (we make the select max and min on this field)
     *    @param	string	$fieldref   	Nom du champ objet ref (object->ref) a utiliser pour select next et previous
     *    @param	string	$morehtmlref  	Code html supplementaire a afficher apres ref
     *    @param	string	$moreparam  	More param to add in nav link url.
     *	  @param	int		$nodbprefix		Do not include DB prefix to forge table name
     * 	  @return	string    				Portion HTML avec ref + boutons nav
     */
    function showrefnav($object,$paramid,$morehtml='',$shownav=1,$fieldid='rowid',$fieldref='ref',$morehtmlref='',$moreparam='',$nodbprefix=0)
    {
    	global $langs,$conf;

        $ret='';
        if (empty($fieldid))  $fieldid='rowid';
        if (empty($fieldref)) $fieldref='ref';

        //print "paramid=$paramid,morehtml=$morehtml,shownav=$shownav,$fieldid,$fieldref,$morehtmlref,$moreparam";
        $object->load_previous_next_ref((isset($object->next_prev_filter)?$object->next_prev_filter:''),$fieldid,$nodbprefix);

        //$previous_ref = $object->ref_previous?'<a data-role="button" data-icon="arrow-l" data-iconpos="left" href="'.$_SERVER["PHP_SELF"].'?'.$paramid.'='.urlencode($object->ref_previous).$moreparam.'">'.(empty($conf->dol_use_jmobile)?img_picto($langs->trans("Previous"),'previous.png'):'&nbsp;').'</a>':'';
        //$next_ref     = $object->ref_next?'<a data-role="button" data-icon="arrow-r" data-iconpos="right" href="'.$_SERVER["PHP_SELF"].'?'.$paramid.'='.urlencode($object->ref_next).$moreparam.'">'.(empty($conf->dol_use_jmobile)?img_picto($langs->trans("Next"),'next.png'):'&nbsp;').'</a>':'';
        $previous_ref = $object->ref_previous?'<a data-role="button" data-icon="arrow-l" data-iconpos="left" href="'.$_SERVER["PHP_SELF"].'?'.$paramid.'='.urlencode($object->ref_previous).$moreparam.'">'.(empty($conf->dol_use_jmobile)?'<':'&nbsp;').'</a>':'';
        $next_ref     = $object->ref_next?'<a data-role="button" data-icon="arrow-r" data-iconpos="right" href="'.$_SERVER["PHP_SELF"].'?'.$paramid.'='.urlencode($object->ref_next).$moreparam.'">'.(empty($conf->dol_use_jmobile)?'>':'&nbsp;').'</a>':'';

        //print "xx".$previous_ref."x".$next_ref;
        //if ($previous_ref || $next_ref || $morehtml) {
            //$ret.='<table class="nobordernopadding" width="100%"><tr class="nobordernopadding"><td class="nobordernopadding">';
            $ret.='<div style="vertical-align: middle"><div class="inline-block floatleft refid'.(($shownav && ($previous_ref || $next_ref))?' refidpadding':'').'">';
        //}

        $ret.=dol_htmlentities($object->$fieldref);
        if ($morehtmlref)
        {
            $ret.=' '.$morehtmlref;
        }
			$ret.='</div>';

        if ($previous_ref || $next_ref || $morehtml)
        {
        	$ret.='<div class="pagination"><ul>';
        }
        if ($morehtml)
        {
            //$ret.='</td><td class="paddingrightonly" align="right">'.$morehtml;
            $ret.='<li class="noborder litext">'.$morehtml.'</li>';
        }
        if ($shownav && ($previous_ref || $next_ref))
        {
            //$ret.='</td><td class="nobordernopadding" align="center" width="20">'.$previous_ref.'</td>';
            //$ret.='<td class="nobordernopadding" align="center" width="20">'.$next_ref;
            $ret.='<li class="pagination">'.$previous_ref.'</li>';
            $ret.='<li class="pagination">'.$next_ref.'</li>';
        }
        if ($previous_ref || $next_ref || $morehtml)
        {
            //$ret.='</td></tr></table>';
            $ret.='</ul></div>';
        }
		$ret.='</div>';

        return $ret;
    }


    /**
     *    	Return HTML code to output a barcode
     *
     *     	@param	Object	$object		Object containing data to retrieve file name
     * 		@param	int		$width			Width of photo
     * 	  	@return string    				HTML code to output barcode
     */
    function showbarcode(&$object,$width=100)
    {
        global $conf;

        //Check if barcode is filled in the card
        if (empty($object->barcode)) return '';

        // Complete object if not complete
        if (empty($object->barcode_type_code) || empty($object->barcode_type_coder))
        {
        	$result = $object->fetch_barcode();
            //Check if fetch_barcode() failed
        	if ($result < 1) return '<!-- ErrorFetchBarcode -->';
        }

        // Barcode image
        $url=DOL_URL_ROOT.'/viewimage.php?modulepart=barcode&generator='.urlencode($object->barcode_type_coder).'&code='.urlencode($object->barcode).'&encoding='.urlencode($object->barcode_type_code);
        $out ='<!-- url barcode = '.$url.' -->';
        $out.='<img src="'.$url.'">';
        return $out;
    }

    /**
     *    	Return HTML code to output a photo
     *
     *    	@param	string		$modulepart		Key to define module concerned ('societe', 'userphoto', 'memberphoto')
     *     	@param  object		$object			Object containing data to retrieve file name
     * 		@param	int			$width			Width of photo
     * 		@param	int			$height			Height of photo (auto if 0)
     * 		@param	int			$caneditfield	Add edit fields
     * 		@param	string		$cssclass		CSS name to use on img for photo
     * 	  	@return string    					HTML code to output photo
     */
    static function showphoto($modulepart, $object, $width=100, $height=0, $caneditfield=0, $cssclass='photowithmargin')
    {
        global $conf,$langs;

        $entity = (! empty($object->entity) ? $object->entity : $conf->entity);
        $id = (! empty($object->id) ? $object->id : $object->rowid);

        $ret='';$dir='';$file='';$altfile='';$email='';

        if ($modulepart=='societe')
        {
            $dir=$conf->societe->multidir_output[$entity];
            $smallfile=$object->logo;
            $smallfile=preg_replace('/(\.png|\.gif|\.jpg|\.jpeg|\.bmp)/i','_small\\1',$smallfile);
            if ($object->logo) $file=$id.'/logos/thumbs/'.$smallfile;
        }
        else if ($modulepart=='userphoto')
        {
            $dir=$conf->user->dir_output;
            if ($object->photo) $file=get_exdir($id, 2, 0, 0, $object, 'user').$object->photo;
            if (! empty($conf->global->MAIN_OLD_IMAGE_LINKS)) $altfile=$object->id.".jpg";	// For backward compatibility
            $email=$object->email;
        }
        else if ($modulepart=='memberphoto')
        {
            $dir=$conf->adherent->dir_output;
            if ($object->photo) $file=get_exdir($id, 2, 0, 0, $object, 'invoice_supplier').'photos/'.$object->photo;
            if (! empty($conf->global->MAIN_OLD_IMAGE_LINKS)) $altfile=$object->id.".jpg";	// For backward compatibility
            $email=$object->email;
        } else {
        	$dir=$conf->$modulepart->dir_output;
        	if ($object->photo) $file=get_exdir($id, 2, 0, 0, $adherent, 'member').'photos/'.$object->photo;
        	if (! empty($conf->global->MAIN_OLD_IMAGE_LINKS)) $altfile=$object->id.".jpg";	// For backward compatibility
        	$email=$object->email;
        }

        if ($dir)
        {
            $cache='0';
            if ($file && file_exists($dir."/".$file))
            {
                $ret.='<a href="'.DOL_URL_ROOT.'/viewimage.php?modulepart='.$modulepart.'&entity='.$entity.'&file='.urlencode($file).'&cache='.$cache.'">';
                $ret.='<img alt="Photo" id="photologo'.(preg_replace('/[^a-z]/i','_',$file)).'" class="'.$cssclass.'" '.($width?' width="'.$width.'"':'').($height?' height="'.$height.'"':'').' src="'.DOL_URL_ROOT.'/viewimage.php?modulepart='.$modulepart.'&entity='.$entity.'&file='.urlencode($file).'&cache='.$cache.'">';
                $ret.='</a>';
            }
            else if ($altfile && file_exists($dir."/".$altfile))
            {
                $ret.='<a href="'.DOL_URL_ROOT.'/viewimage.php?modulepart='.$modulepart.'&entity='.$entity.'&file='.urlencode($file).'&cache='.$cache.'">';
                $ret.='<img alt="Photo alt" id="photologo'.(preg_replace('/[^a-z]/i','_',$file)).'" class="'.$cssclass.'" '.($width?' width="'.$width.'"':'').($height?' height="'.$height.'"':'').' src="'.DOL_URL_ROOT.'/viewimage.php?modulepart='.$modulepart.'&entity='.$entity.'&file='.urlencode($altfile).'&cache='.$cache.'">';
                $ret.='</a>';
            }
            else
			{
				$nophoto='/public/theme/common/nophoto.jpg';
				if (in_array($modulepart,array('userphoto','contact')))	// For module thar are "physical" users
				{
					$nophoto='/public/theme/common/user_anonymous.png';
					if ($object->gender == 'man') $nophoto='/public/theme/common/user_man.png';
					if ($object->gender == 'woman') $nophoto='/public/theme/common/user_woman.png';
				}

				if (! empty($conf->gravatar->enabled) && $email)
                {
	                /**
	                 * @see https://gravatar.com/site/implement/images/php/
	                 */
                    global $dolibarr_main_url_root;
                    $ret.='<!-- Put link to gravatar -->';
                    $ret.='<img class="photo'.$modulepart.($cssclass?' '.$cssclass:'').'" alt="Gravatar avatar" title="'.$email.' Gravatar avatar" border="0"'.($width?' width="'.$width.'"':'').($height?' height="'.$height.'"':'').' src="https://www.gravatar.com/avatar/'.dol_hash(strtolower(trim($email)),3).'?s='.$width.'&d='.urlencode(dol_buildpath($nophoto,2)).'">';	// gravatar need md5 hash
                }
                else
				{
                    $ret.='<img class="photo'.$modulepart.($cssclass?' '.$cssclass:'').'" alt="No photo" border="0"'.($width?' width="'.$width.'"':'').($height?' height="'.$height.'"':'').' src="'.DOL_URL_ROOT.$nophoto.'">';
                }
            }

            if ($caneditfield)
            {
                if ($object->photo) $ret.="<br>\n";
                $ret.='<table class="nobordernopadding hideonsmartphone">';
                if ($object->photo) $ret.='<tr><td align="center"><input type="checkbox" class="flat photodelete" name="deletephoto" id="photodelete"> '.$langs->trans("Delete").'<br><br></td></tr>';
                $ret.='<tr><td>'.$langs->trans("PhotoFile").'</td></tr>';
                $ret.='<tr><td><input type="file" class="flat" name="photo" id="photoinput"></td></tr>';
                $ret.='</table>';
            }

        }
        else dol_print_error('','Call of showphoto with wrong parameters');

        return $ret;
    }

    /**
     *	Return select list of groups
     *
     *  @param	string	$selected       Id group preselected
     *  @param  string	$htmlname       Field name in form
     *  @param  int		$show_empty     0=liste sans valeur nulle, 1=ajoute valeur inconnue
     *  @param  string	$exclude        Array list of groups id to exclude
     * 	@param	int		$disabled		If select list must be disabled
     *  @param  string	$include        Array list of groups id to include
     * 	@param	int		$enableonly		Array list of groups id to be enabled. All other must be disabled
     * 	@param	int		$force_entity	0 or Id of environment to force
     *  @return	void
     *  @see select_dolusers
     */
    function select_dolgroups($selected='', $htmlname='groupid', $show_empty=0, $exclude='', $disabled=0, $include='', $enableonly='', $force_entity=0)
    {
        global $conf,$user,$langs;

        // Permettre l'exclusion de groupes
        if (is_array($exclude))	$excludeGroups = implode("','",$exclude);
        // Permettre l'inclusion de groupes
        if (is_array($include))	$includeGroups = implode("','",$include);

        $out='';

        // On recherche les groupes
        $sql = "SELECT ug.rowid, ug.nom as name";
        if (! empty($conf->multicompany->enabled) && $conf->entity == 1 && $user->admin && ! $user->entity)
        {
            $sql.= ", e.label";
        }
        $sql.= " FROM ".MAIN_DB_PREFIX."usergroup as ug ";
        if (! empty($conf->multicompany->enabled) && $conf->entity == 1 && $user->admin && ! $user->entity)
        {
            $sql.= " LEFT JOIN ".MAIN_DB_PREFIX."entity as e ON e.rowid=ug.entity";
            if ($force_entity) $sql.= " WHERE ug.entity IN (0,".$force_entity.")";
            else $sql.= " WHERE ug.entity IS NOT NULL";
        }
        else
        {
            $sql.= " WHERE ug.entity IN (0,".$conf->entity.")";
        }
        if (is_array($exclude) && $excludeGroups) $sql.= " AND ug.rowid NOT IN ('".$excludeGroups."')";
        if (is_array($include) && $includeGroups) $sql.= " AND ug.rowid IN ('".$includeGroups."')";
        $sql.= " ORDER BY ug.nom ASC";

        dol_syslog(get_class($this)."::select_dolgroups", LOG_DEBUG);
        $resql=$this->db->query($sql);
        if ($resql)
        {
    		// Enhance with select2
	        if ($conf->use_javascript_ajax)
	        {
				include_once DOL_DOCUMENT_ROOT . '/core/lib/ajax.lib.php';
	           	$comboenhancement = ajax_combobox($htmlname);
                $out.= $comboenhancement;
                $nodatarole=($comboenhancement?' data-role="none"':'');
            }

            $out.= '<select class="flat minwidth200" id="'.$htmlname.'" name="'.$htmlname.'"'.($disabled?' disabled':'').$nodatarole.'>';

        	$num = $this->db->num_rows($resql);
            $i = 0;
            if ($num)
            {
                if ($show_empty) $out.= '<option value="-1"'.($selected==-1?' selected':'').'>&nbsp;</option>'."\n";

                while ($i < $num)
                {
                    $obj = $this->db->fetch_object($resql);
                    $disableline=0;
                    if (is_array($enableonly) && count($enableonly) && ! in_array($obj->rowid,$enableonly)) $disableline=1;

                    $out.= '<option value="'.$obj->rowid.'"';
                    if ($disableline) $out.= ' disabled';
                    if ((is_object($selected) && $selected->id == $obj->rowid) || (! is_object($selected) && $selected == $obj->rowid))
                    {
                        $out.= ' selected';
                    }
                    $out.= '>';

                    $out.= $obj->name;
                    if (! empty($conf->multicompany->enabled) && empty($conf->multicompany->transverse_mode) && $conf->entity == 1)
                    {
                        $out.= " (".$obj->label.")";
                    }

                    $out.= '</option>';
                    $i++;
                }
            }
            else
            {
                if ($show_empty) $out.= '<option value="-1"'.($selected==-1?' selected':'').'></option>'."\n";
                $out.= '<option value="" disabled>'.$langs->trans("NoUserGroupDefined").'</option>';
            }
            $out.= '</select>';
        }
        else
        {
            dol_print_error($this->db);
        }

        return $out;
    }

}
<|MERGE_RESOLUTION|>--- conflicted
+++ resolved
@@ -2378,18 +2378,13 @@
     function load_cache_availability()
     {
         global $langs;
-<<<<<<< HEAD
 
         $num = count($this->cache_availability);
         if ($num > 0) return 0;    // Cache already loaded
 
         dol_syslog(__METHOD__, LOG_DEBUG);
-=======
-		
+
 		$langs->load('propal');
-		
-        if (count($this->cache_availability)) return 0;    // Cache deja charge
->>>>>>> 2bb1945a
 
         $sql = "SELECT rowid, code, label";
         $sql.= " FROM ".MAIN_DB_PREFIX.'c_availability';
