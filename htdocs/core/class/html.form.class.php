<?php
/* Copyright (c) 2002-2007  Rodolphe Quiedeville    <rodolphe@quiedeville.org>
 * Copyright (C) 2004-2012  Laurent Destailleur     <eldy@users.sourceforge.net>
 * Copyright (C) 2004       Benoit Mortier          <benoit.mortier@opensides.be>
 * Copyright (C) 2004       Sebastien Di Cintio     <sdicintio@ressource-toi.org>
 * Copyright (C) 2004       Eric Seigne             <eric.seigne@ryxeo.com>
 * Copyright (C) 2005-2017  Regis Houssin           <regis.houssin@capnetworks.com>
 * Copyright (C) 2006       Andre Cianfarani        <acianfa@free.fr>
 * Copyright (C) 2006       Marc Barilley/Ocebo     <marc@ocebo.com>
 * Copyright (C) 2007       Franky Van Liedekerke   <franky.van.liedekerker@telenet.be>
 * Copyright (C) 2007       Patrick Raguin          <patrick.raguin@gmail.com>
 * Copyright (C) 2010       Juanjo Menent           <jmenent@2byte.es>
 * Copyright (C) 2010-2014  Philippe Grand          <philippe.grand@atoo-net.com>
 * Copyright (C) 2011       Herve Prot              <herve.prot@symeos.com>
 * Copyright (C) 2012-2016  Marcos García           <marcosgdf@gmail.com>
 * Copyright (C) 2012       Cedric Salvador         <csalvador@gpcsolutions.fr>
 * Copyright (C) 2012-2015  Raphaël Doursenaud      <rdoursenaud@gpcsolutions.fr>
 * Copyright (C) 2014       Alexandre Spangaro      <aspangaro.dolibarr@gmail.com>
<<<<<<< HEAD
 * Copyright (C) 2018       Ferran Marcet           <fmarcet@2byte.es>
=======
 * Copyright (C) 2018       Nicolas ZABOURI	    <info@inovea-conseil.com>
>>>>>>> a49a0836
 *
 * This program is free software; you can redistribute it and/or modify
 * it under the terms of the GNU General Public License as published by
 * the Free Software Foundation; either version 3 of the License, or
 * (at your option) any later version.
 *
 * This program is distributed in the hope that it will be useful,
 * but WITHOUT ANY WARRANTY; without even the implied warranty of
 * MERCHANTABILITY or FITNESS FOR A PARTICULAR PURPOSE.  See the
 * GNU General Public License for more details.
 *
 * You should have received a copy of the GNU General Public License
 * along with this program. If not, see <http://www.gnu.org/licenses/>.
 */

/**
 *	\file       htdocs/core/class/html.form.class.php
 *  \ingroup    core
 *	\brief      File of class with all html predefined components
 */


/**
 *	Class to manage generation of HTML components
 *	Only common components must be here.
 *
 *  TODO Merge all function load_cache_* and loadCache* (except load_cache_vatrates) into one generic function loadCacheTable
 */
class Form
{
	var $db;
	var $error;
	var $num;

	// Cache arrays
	var $cache_types_paiements=array();
	var $cache_conditions_paiements=array();
	var $cache_availability=array();
	var $cache_demand_reason=array();
	var $cache_types_fees=array();
	var $cache_vatrates=array();


	/**
	 * Constructor
	 *
	 * @param		DoliDB		$db      Database handler
	 */
	public function __construct($db)
	{
		$this->db = $db;
	}

	/**
	 * Output key field for an editable field
	 *
	 * @param   string	$text			Text of label or key to translate
	 * @param   string	$htmlname		Name of select field ('edit' prefix will be added)
	 * @param   string	$preselected    Value to show/edit (not used in this function)
	 * @param	object	$object			Object
	 * @param	boolean	$perm			Permission to allow button to edit parameter. Set it to 0 to have a not edited field.
	 * @param	string	$typeofdata		Type of data ('string' by default, 'email', 'amount:99', 'numeric:99', 'text' or 'textarea:rows:cols', 'datepicker' ('day' do not work, don't know why), 'ckeditor:dolibarr_zzz:width:height:savemethod:1:rows:cols', 'select;xxx[:class]'...)
	 * @param	string	$moreparam		More param to add on a href URL.
	 * @param   int     $fieldrequired  1 if we want to show field as mandatory using the "fieldrequired" CSS.
	 * @param   int     $notabletag     1=Do not output table tags but output a ':', 2=Do not output table tags and no ':', 3=Do not output table tags but output a ' '
	 * @param	string	$paramid		Key of parameter for id ('id', 'socid')
	 * @return	string					HTML edit field
	 */
	function editfieldkey($text, $htmlname, $preselected, $object, $perm, $typeofdata='string', $moreparam='', $fieldrequired=0, $notabletag=0, $paramid='id')
	{
		global $conf,$langs;

		$ret='';

		// TODO change for compatibility
		if (! empty($conf->global->MAIN_USE_JQUERY_JEDITABLE) && ! preg_match('/^select;/',$typeofdata))
		{
			if (! empty($perm))
			{
				$tmp=explode(':',$typeofdata);
				$ret.= '<div class="editkey_'.$tmp[0].(! empty($tmp[1]) ? ' '.$tmp[1] : '').'" id="'.$htmlname.'">';
				if ($fieldrequired) $ret.='<span class="fieldrequired">';
				$ret.= $langs->trans($text);
				if ($fieldrequired) $ret.='</span>';
				$ret.= '</div>'."\n";
			}
			else
			{
				if ($fieldrequired) $ret.='<span class="fieldrequired">';
				$ret.= $langs->trans($text);
				if ($fieldrequired) $ret.='</span>';
			}
		}
		else
		{
			if (empty($notabletag) && GETPOST('action','aZ09') != 'edit'.$htmlname && $perm) $ret.='<table class="nobordernopadding" width="100%"><tr><td class="nowrap">';
			if ($fieldrequired) $ret.='<span class="fieldrequired">';
			$ret.=$langs->trans($text);
			if ($fieldrequired) $ret.='</span>';
			if (! empty($notabletag)) $ret.=' ';
			if (empty($notabletag) && GETPOST('action','aZ09') != 'edit'.$htmlname && $perm) $ret.='</td>';
			if (empty($notabletag) && GETPOST('action','aZ09') != 'edit'.$htmlname && $perm) $ret.='<td align="right">';
			if ($htmlname && GETPOST('action','aZ09') != 'edit'.$htmlname && $perm) $ret.='<a href="'.$_SERVER["PHP_SELF"].'?action=edit'.$htmlname.'&amp;'.$paramid.'='.$object->id.$moreparam.'">'.img_edit($langs->trans('Edit'), ($notabletag ? 0 : 1)).'</a>';
			if (! empty($notabletag) && $notabletag == 1) $ret.=' : ';
			if (! empty($notabletag) && $notabletag == 3) $ret.=' ';
			if (empty($notabletag) && GETPOST('action','aZ09') != 'edit'.$htmlname && $perm) $ret.='</td>';
			if (empty($notabletag) && GETPOST('action','aZ09') != 'edit'.$htmlname && $perm) $ret.='</tr></table>';
		}

		return $ret;
	}

	/**
	 * Output value of a field for an editable field
	 *
	 * @param	string	$text			Text of label (not used in this function)
	 * @param	string	$htmlname		Name of select field
	 * @param	string	$value			Value to show/edit
	 * @param	object	$object			Object
	 * @param	boolean	$perm			Permission to allow button to edit parameter
	 * @param	string	$typeofdata		Type of data ('string' by default, 'email', 'amount:99', 'numeric:99', 'text' or 'textarea:rows:cols%', 'datepicker' ('day' do not work, don't know why), 'dayhour' or 'datepickerhour', 'ckeditor:dolibarr_zzz:width:height:savemethod:toolbarstartexpanded:rows:cols', 'select:xxx'...)
	 * @param	string	$editvalue		When in edit mode, use this value as $value instead of value (for example, you can provide here a formated price instead of value). Use '' to use same than $value
	 * @param	object	$extObject		External object
	 * @param	mixed	$custommsg		String or Array of custom messages : eg array('success' => 'MyMessage', 'error' => 'MyMessage')
	 * @param	string	$moreparam		More param to add on the form action href URL
	 * @param   int     $notabletag     Do no output table tags
	 * @param	string	$formatfunc		Call a specific function to output field
	 * @param	string	$paramid		Key of parameter for id ('id', 'socid')
	 * @return  string					HTML edit field
	 */
	function editfieldval($text, $htmlname, $value, $object, $perm, $typeofdata='string', $editvalue='', $extObject=null, $custommsg=null, $moreparam='', $notabletag=0, $formatfunc='', $paramid='id')
	{
		global $conf,$langs,$db;

		$ret='';

		// Check parameters
		if (empty($typeofdata)) return 'ErrorBadParameter';

		// When option to edit inline is activated
		if (! empty($conf->global->MAIN_USE_JQUERY_JEDITABLE) && ! preg_match('/^select;|datehourpicker/',$typeofdata)) // TODO add jquery timepicker
		{
			$ret.=$this->editInPlace($object, $value, $htmlname, $perm, $typeofdata, $editvalue, $extObject, $custommsg);
		}
		else
		{
			if (GETPOST('action','aZ09') == 'edit'.$htmlname)
			{
				$ret.="\n";
				$ret.='<form method="post" action="'.$_SERVER["PHP_SELF"].($moreparam?'?'.$moreparam:'').'">';
				$ret.='<input type="hidden" name="action" value="set'.$htmlname.'">';
				$ret.='<input type="hidden" name="token" value="'.$_SESSION['newtoken'].'">';
				$ret.='<input type="hidden" name="'.$paramid.'" value="'.$object->id.'">';
				if (empty($notabletag)) $ret.='<table class="nobordernopadding centpercent" cellpadding="0" cellspacing="0">';
				if (empty($notabletag)) $ret.='<tr><td>';
				if (preg_match('/^(string|email)/',$typeofdata))
				{
					$tmp=explode(':',$typeofdata);
					$ret.='<input type="text" id="'.$htmlname.'" name="'.$htmlname.'" value="'.($editvalue?$editvalue:$value).'"'.($tmp[1]?' size="'.$tmp[1].'"':'').'>';
				}
				else if (preg_match('/^(numeric|amount)/',$typeofdata))
				{
					$tmp=explode(':',$typeofdata);
					$valuetoshow=price2num($editvalue?$editvalue:$value);
					$ret.='<input type="text" id="'.$htmlname.'" name="'.$htmlname.'" value="'.($valuetoshow!=''?price($valuetoshow):'').'"'.($tmp[1]?' size="'.$tmp[1].'"':'').'>';
				}
				else if (preg_match('/^text/',$typeofdata) || preg_match('/^note/',$typeofdata))
				{
					$tmp=explode(':',$typeofdata);
					$cols=$tmp[2];
					$morealt='';
					if (preg_match('/%/',$cols))
					{
						$morealt=' style="width: '.$cols.'"';
						$cols='';
					}

					$valuetoshow = ($editvalue?$editvalue:$value);

					$ret.='<textarea id="'.$htmlname.'" name="'.$htmlname.'" wrap="soft" rows="'.($tmp[1]?$tmp[1]:'20').'"'.($cols?' cols="'.$cols.'"':'class="quatrevingtpercent"').$morealt.'">';
					$ret.=dol_string_neverthesehtmltags($valuetoshow, array('textarea'));
					$ret.='</textarea>';
				}
				else if ($typeofdata == 'day' || $typeofdata == 'datepicker')
				{
					$ret.=$this->select_date($value,$htmlname,0,0,1,'form'.$htmlname,1,0,1);
				}
				else if ($typeofdata == 'dayhour' || $typeofdata == 'datehourpicker')
				{
					$ret.=$this->select_date($value,$htmlname,1,1,1,'form'.$htmlname,1,0,1);
				}
				else if (preg_match('/^select;/',$typeofdata))
				{
					 $arraydata=explode(',',preg_replace('/^select;/','',$typeofdata));
					 foreach($arraydata as $val)
					 {
						 $tmp=explode(':',$val);
						 $arraylist[$tmp[0]]=$tmp[1];
					 }
					 $ret.=$this->selectarray($htmlname,$arraylist,$value);
				}
				else if (preg_match('/^ckeditor/',$typeofdata))
				{
					$tmp=explode(':',$typeofdata);		// Example: ckeditor:dolibarr_zzz:width:height:savemethod:toolbarstartexpanded:rows:cols
					require_once DOL_DOCUMENT_ROOT.'/core/class/doleditor.class.php';
					$doleditor=new DolEditor($htmlname, ($editvalue?$editvalue:$value), ($tmp[2]?$tmp[2]:''), ($tmp[3]?$tmp[3]:'100'), ($tmp[1]?$tmp[1]:'dolibarr_notes'), 'In', ($tmp[5]?$tmp[5]:0), true, true, ($tmp[6]?$tmp[6]:'20'), ($tmp[7]?$tmp[7]:'100'));
					$ret.=$doleditor->Create(1);
				}
				if (empty($notabletag)) $ret.='</td>';

				if (empty($notabletag)) $ret.='<td align="left">';
				//else $ret.='<div class="clearboth"></div>';
			   	$ret.='<input type="submit" class="button'.(empty($notabletag)?'':' ').'" name="modify" value="'.$langs->trans("Modify").'">';
			   	if (preg_match('/ckeditor|textarea/',$typeofdata) && empty($notabletag)) $ret.='<br>'."\n";
			   	$ret.='<input type="submit" class="button'.(empty($notabletag)?'':' ').'" name="cancel" value="'.$langs->trans("Cancel").'">';
			   	if (empty($notabletag)) $ret.='</td>';

			   	if (empty($notabletag)) $ret.='</tr></table>'."\n";
				$ret.='</form>'."\n";
			}
			else
			{
				if (preg_match('/^(email)/',$typeofdata))              $ret.=dol_print_email($value,0,0,0,0,1);
				elseif (preg_match('/^(amount|numeric)/',$typeofdata)) $ret.=($value != '' ? price($value,'',$langs,0,-1,-1,$conf->currency) : '');
				elseif (preg_match('/^text/',$typeofdata) || preg_match('/^note/',$typeofdata))  $ret.=dol_htmlentitiesbr($value);
				elseif ($typeofdata == 'day' || $typeofdata == 'datepicker') $ret.=dol_print_date($value,'day');
				elseif ($typeofdata == 'dayhour' || $typeofdata == 'datehourpicker') $ret.=dol_print_date($value,'dayhour');
				else if (preg_match('/^select;/',$typeofdata))
				{
					$arraydata=explode(',',preg_replace('/^select;/','',$typeofdata));
					foreach($arraydata as $val)
					{
						$tmp=explode(':',$val);
						$arraylist[$tmp[0]]=$tmp[1];
					}
					$ret.=$arraylist[$value];
				}
				else if (preg_match('/^ckeditor/',$typeofdata))
				{
					$tmpcontent=dol_htmlentitiesbr($value);
					if (! empty($conf->global->MAIN_DISABLE_NOTES_TAB))
					{
						$firstline=preg_replace('/<br>.*/','',$tmpcontent);
						$firstline=preg_replace('/[\n\r].*/','',$firstline);
						$tmpcontent=$firstline.((strlen($firstline) != strlen($tmpcontent))?'...':'');
					}
					$ret.=$tmpcontent;
				}
				else $ret.=$value;

				if ($formatfunc && method_exists($object, $formatfunc))
				{
					$ret=$object->$formatfunc($ret);
				}
			}
		}
		return $ret;
	}

	/**
	 * Output edit in place form
	 *
	 * @param	object	$object			Object
	 * @param	string	$value			Value to show/edit
	 * @param	string	$htmlname		DIV ID (field name)
	 * @param	int		$condition		Condition to edit
	 * @param	string	$inputType		Type of input ('string', 'numeric', 'datepicker' ('day' do not work, don't know why), 'textarea:rows:cols', 'ckeditor:dolibarr_zzz:width:height:?:1:rows:cols', 'select:xxx')
	 * @param	string	$editvalue		When in edit mode, use this value as $value instead of value
	 * @param	object	$extObject		External object
	 * @param	mixed	$custommsg		String or Array of custom messages : eg array('success' => 'MyMessage', 'error' => 'MyMessage')
	 * @return	string   		      	HTML edit in place
	 */
	private function editInPlace($object, $value, $htmlname, $condition, $inputType='textarea', $editvalue=null, $extObject=null, $custommsg=null)
	{
		global $conf;

		$out='';

		// Check parameters
		if (preg_match('/^text/',$inputType)) $value = dol_nl2br($value);
		else if (preg_match('/^numeric/',$inputType)) $value = price($value);
		else if ($inputType == 'day' || $inputType == 'datepicker') $value = dol_print_date($value, 'day');

		if ($condition)
		{
			$element		= false;
			$table_element	= false;
			$fk_element		= false;
			$loadmethod		= false;
			$savemethod		= false;
			$ext_element	= false;
			$button_only	= false;
			$inputOption    = '';

			if (is_object($object))
			{
				$element = $object->element;
				$table_element = $object->table_element;
				$fk_element = $object->id;
			}

			if (is_object($extObject))
			{
				$ext_element = $extObject->element;
			}

			if (preg_match('/^(string|email|numeric)/',$inputType))
			{
				$tmp=explode(':',$inputType);
				$inputType=$tmp[0];
				if (! empty($tmp[1])) $inputOption=$tmp[1];
				if (! empty($tmp[2])) $savemethod=$tmp[2];
				$out.= '<input id="width_'.$htmlname.'" value="'.$inputOption.'" type="hidden"/>'."\n";
			}
			else if ((preg_match('/^day$/',$inputType)) || (preg_match('/^datepicker/',$inputType)) || (preg_match('/^datehourpicker/',$inputType)))
			{
				$tmp=explode(':',$inputType);
				$inputType=$tmp[0];
				if (! empty($tmp[1])) $inputOption=$tmp[1];
				if (! empty($tmp[2])) $savemethod=$tmp[2];

				$out.= '<input id="timestamp" type="hidden"/>'."\n"; // Use for timestamp format
			}
			else if (preg_match('/^(select|autocomplete)/',$inputType))
			{
				$tmp=explode(':',$inputType);
				$inputType=$tmp[0]; $loadmethod=$tmp[1];
				if (! empty($tmp[2])) $savemethod=$tmp[2];
				if (! empty($tmp[3])) $button_only=true;
			}
			else if (preg_match('/^textarea/',$inputType))
			{
				$tmp=explode(':',$inputType);
				$inputType=$tmp[0];
				$rows=(empty($tmp[1])?'8':$tmp[1]);
				$cols=(empty($tmp[2])?'80':$tmp[2]);
			}
			else if (preg_match('/^ckeditor/',$inputType))
			{
				$tmp=explode(':',$inputType);
				$inputType=$tmp[0]; $toolbar=$tmp[1];
				if (! empty($tmp[2])) $width=$tmp[2];
				if (! empty($tmp[3])) $heigth=$tmp[3];
				if (! empty($tmp[4])) $savemethod=$tmp[4];

				if (! empty($conf->fckeditor->enabled))
				{
					$out.= '<input id="ckeditor_toolbar" value="'.$toolbar.'" type="hidden"/>'."\n";
				}
				else
				{
					$inputType = 'textarea';
				}
			}

			$out.= '<input id="element_'.$htmlname.'" value="'.$element.'" type="hidden"/>'."\n";
			$out.= '<input id="table_element_'.$htmlname.'" value="'.$table_element.'" type="hidden"/>'."\n";
			$out.= '<input id="fk_element_'.$htmlname.'" value="'.$fk_element.'" type="hidden"/>'."\n";
			$out.= '<input id="loadmethod_'.$htmlname.'" value="'.$loadmethod.'" type="hidden"/>'."\n";
			if (! empty($savemethod))	$out.= '<input id="savemethod_'.$htmlname.'" value="'.$savemethod.'" type="hidden"/>'."\n";
			if (! empty($ext_element))	$out.= '<input id="ext_element_'.$htmlname.'" value="'.$ext_element.'" type="hidden"/>'."\n";
			if (! empty($custommsg))
			{
				if (is_array($custommsg))
				{
					if (!empty($custommsg['success']))
						$out.= '<input id="successmsg_'.$htmlname.'" value="'.$custommsg['success'].'" type="hidden"/>'."\n";
					if (!empty($custommsg['error']))
						$out.= '<input id="errormsg_'.$htmlname.'" value="'.$custommsg['error'].'" type="hidden"/>'."\n";
				}
				else
					$out.= '<input id="successmsg_'.$htmlname.'" value="'.$custommsg.'" type="hidden"/>'."\n";
			}
			if ($inputType == 'textarea') {
				$out.= '<input id="textarea_'.$htmlname.'_rows" value="'.$rows.'" type="hidden"/>'."\n";
				$out.= '<input id="textarea_'.$htmlname.'_cols" value="'.$cols.'" type="hidden"/>'."\n";
			}
			$out.= '<span id="viewval_'.$htmlname.'" class="viewval_'.$inputType.($button_only ? ' inactive' : ' active').'">'.$value.'</span>'."\n";
			$out.= '<span id="editval_'.$htmlname.'" class="editval_'.$inputType.($button_only ? ' inactive' : ' active').' hideobject">'.(! empty($editvalue) ? $editvalue : $value).'</span>'."\n";
		}
		else
		{
			$out = $value;
		}

		return $out;
	}

	/**
	 *	Show a text and picto with tooltip on text or picto.
	 *  Can be called by an instancied $form->textwithtooltip or by a static call Form::textwithtooltip
	 *
	 *	@param	string		$text				Text to show
	 *	@param	string		$htmltext			HTML content of tooltip. Must be HTML/UTF8 encoded.
	 *	@param	int			$tooltipon			1=tooltip on text, 2=tooltip on image, 3=tooltip sur les 2
	 *	@param	int			$direction			-1=image is before, 0=no image, 1=image is after
	 *	@param	string		$img				Html code for image (use img_xxx() function to get it)
	 *	@param	string		$extracss			Add a CSS style to td tags
	 *	@param	int			$notabs				0=Include table and tr tags, 1=Do not include table and tr tags, 2=use div, 3=use span
	 *	@param	string		$incbefore			Include code before the text
	 *	@param	int			$noencodehtmltext	Do not encode into html entity the htmltext
	 *  @param  string      $tooltiptrigger		''=Tooltip on hover, 'abc'=Tooltip on click (abc is a unique key)
	 *  @param	int			$forcenowrap		Force no wrap between text and picto (works with notabs=2 only)
	 *	@return	string							Code html du tooltip (texte+picto)
	 *	@see	Use function textwithpicto if you can.
	 *  TODO Move this as static as soon as everybody use textwithpicto or @Form::textwithtooltip
	 */
	function textwithtooltip($text, $htmltext, $tooltipon = 1, $direction = 0, $img = '', $extracss = '', $notabs = 2, $incbefore = '', $noencodehtmltext = 0, $tooltiptrigger='', $forcenowrap=0)
	{
		global $conf;

		if ($incbefore) $text = $incbefore.$text;
		if (! $htmltext) return $text;

		$tag='td';
		if ($notabs == 2) $tag='div';
		if ($notabs == 3) $tag='span';
		// Sanitize tooltip
		$htmltext=str_replace("\\","\\\\",$htmltext);
		$htmltext=str_replace("\r","",$htmltext);
		$htmltext=str_replace("\n","",$htmltext);

		$extrastyle='';
		if ($direction < 0) { $extracss=($extracss?$extracss.' ':'').'inline-block'; $extrastyle='padding: 0px; padding-left: 3px !important;'; }
		if ($direction > 0) { $extracss=($extracss?$extracss.' ':'').'inline-block'; $extrastyle='padding: 0px; padding-right: 3px !important;'; }

		$classfortooltip='classfortooltip';

		$s='';$textfordialog='';

		if ($tooltiptrigger == '')
		{
			$htmltext=str_replace('"',"&quot;",$htmltext);
		}
		else
		{
			$classfortooltip='classfortooltiponclick';
			$textfordialog.='<div style="display: none;" id="idfortooltiponclick_'.$tooltiptrigger.'" class="classfortooltiponclicktext">'.$htmltext.'</div>';
		}
		if ($tooltipon == 2 || $tooltipon == 3)
		{
			$paramfortooltipimg=' class="'.$classfortooltip.' inline-block'.($extracss?' '.$extracss:'').'" style="padding: 0px;'.($extrastyle?' '.$extrastyle:'').'"';
			if ($tooltiptrigger == '') $paramfortooltipimg.=' title="'.($noencodehtmltext?$htmltext:dol_escape_htmltag($htmltext,1)).'"'; // Attribut to put on img tag to store tooltip
			else $paramfortooltipimg.=' dolid="'.$tooltiptrigger.'"';
		}
		else $paramfortooltipimg =($extracss?' class="'.$extracss.'"':'').($extrastyle?' style="'.$extrastyle.'"':''); // Attribut to put on td text tag
		if ($tooltipon == 1 || $tooltipon == 3)
		{
			$paramfortooltiptd=' class="'.($tooltipon == 3 ? 'cursorpointer ' : '').$classfortooltip.' inline-block'.($extracss?' '.$extracss:'').'" style="padding: 0px;'.($extrastyle?' '.$extrastyle:'').'" ';
			if ($tooltiptrigger == '') $paramfortooltiptd.=' title="'.($noencodehtmltext?$htmltext:dol_escape_htmltag($htmltext,1)).'"'; // Attribut to put on td tag to store tooltip
			else $paramfortooltiptd.=' dolid="'.$tooltiptrigger.'"';
		}
		else $paramfortooltiptd =($extracss?' class="'.$extracss.'"':'').($extrastyle?' style="'.$extrastyle.'"':''); // Attribut to put on td text tag
		if (empty($notabs)) $s.='<table class="nobordernopadding" summary=""><tr style="height: auto;">';
		elseif ($notabs == 2) $s.='<div class="inline-block'.($forcenowrap?' nowrap':'').'">';
		// Define value if value is before
		if ($direction < 0) {
			$s.='<'.$tag.$paramfortooltipimg;
			if ($tag == 'td') {
				$s .= ' valign="top" width="14"';
			}
			$s.= '>'.$textfordialog.$img.'</'.$tag.'>';
		}
		// Use another method to help avoid having a space in value in order to use this value with jquery
		// Define label
		if ((string) $text != '') $s.='<'.$tag.$paramfortooltiptd.'>'.$text.'</'.$tag.'>';
		// Define value if value is after
		if ($direction > 0) {
			$s.='<'.$tag.$paramfortooltipimg;
			if ($tag == 'td') $s .= ' valign="middle" width="14"';
			$s.= '>'.$textfordialog.$img.'</'.$tag.'>';
		}
		if (empty($notabs)) $s.='</tr></table>';
		elseif ($notabs == 2) $s.='</div>';

		return $s;
	}

	/**
	 *	Show a text with a picto and a tooltip on picto
	 *
	 *	@param	string	$text				Text to show
	 *	@param  string	$htmltext	     	Content of tooltip
	 *	@param	int		$direction			1=Icon is after text, -1=Icon is before text, 0=no icon
	 * 	@param	string	$type				Type of picto ('info', 'help', 'warning', 'superadmin', 'mypicto@mymodule', ...) or image filepath
	 *  @param  string	$extracss           Add a CSS style to td, div or span tag
	 *  @param  int		$noencodehtmltext   Do not encode into html entity the htmltext
	 *  @param	int		$notabs				0=Include table and tr tags, 1=Do not include table and tr tags, 2=use div, 3=use span
	 *  @param  string  $tooltiptrigger     ''=Tooltip on hover, 'abc'=Tooltip on click (abc is a unique key)
	 *  @param	int		$forcenowrap		Force no wrap between text and picto (works with notabs=2 only)
	 * 	@return	string						HTML code of text, picto, tooltip
	 */
	function textwithpicto($text, $htmltext, $direction = 1, $type = 'help', $extracss = '', $noencodehtmltext = 0, $notabs = 2, $tooltiptrigger='', $forcenowrap=0)
	{
		global $conf, $langs;

		$alt = '';
		if ($tooltiptrigger) $alt=$langs->transnoentitiesnoconv("ClickToShowHelp");

		//For backwards compatibility
		if ($type == '0') $type = 'info';
		elseif ($type == '1') $type = 'help';

		// If info or help with no javascript, show only text
		if (empty($conf->use_javascript_ajax))
		{
			if ($type == 'info' || $type == 'help')	return $text;
			else
			{
				$alt = $htmltext;
				$htmltext = '';
			}
		}

		// If info or help with smartphone, show only text (tooltip hover can't works)
		if (! empty($conf->dol_no_mouse_hover) && empty($tooltiptrigger))
		{
			if ($type == 'info' || $type == 'help') return $text;
		}
		// If info or help with smartphone, show only text (tooltip on lick does not works with dialog on smaprtphone)
		if (! empty($conf->dol_no_mouse_hover) && ! empty($tooltiptrigger))
		{
			if ($type == 'info' || $type == 'help') return $text;
		}

		if ($type == 'info') $img = img_help(0, $alt);
		elseif ($type == 'help') $img = img_help(($tooltiptrigger != '' ? 2 : 1), $alt);
		elseif ($type == 'superadmin') $img = img_picto($alt, 'redstar');
		elseif ($type == 'admin') $img = img_picto($alt, 'star');
		elseif ($type == 'warning') $img = img_warning($alt);
		else $img = img_picto($alt, $type);

		return $this->textwithtooltip($text, $htmltext, (($tooltiptrigger && ! $img)?3:2), $direction, $img, $extracss, $notabs, '', $noencodehtmltext, $tooltiptrigger, $forcenowrap);
	}

	/**
	 * Generate select HTML to choose massaction
	 *
	 * @param	string	$selected		Value auto selected when at least one record is selected. Not a preselected value. Use '0' by default.
	 * @param	int		$arrayofaction	array('code'=>'label', ...). The code is the key stored into the GETPOST('massaction') when submitting action.
	 * @param   int     $alwaysvisible  1=select button always visible
	 * @return	string					Select list
	 */
	function selectMassAction($selected, $arrayofaction, $alwaysvisible=0)
	{
		global $conf,$langs,$hookmanager;

		if (count($arrayofaction) == 0) return;

		$disabled=0;
		$ret='<div class="centpercent center">';
		$ret.='<select class="flat'.(empty($conf->use_javascript_ajax)?'':' hideobject').' massaction massactionselect" name="massaction"'.($disabled?' disabled="disabled"':'').'>';

		// Complete list with data from external modules. THe module can use $_SERVER['PHP_SELF'] to know on which page we are, or use the $parameters['currentcontext'] completed by executeHooks.
		$parameters=array();
		$reshook=$hookmanager->executeHooks('addMoreMassActions',$parameters);    // Note that $action and $object may have been modified by hook
		if (empty($reshook))
		{
			$ret.='<option value="0"'.($disabled?' disabled="disabled"':'').'>-- '.$langs->trans("SelectAction").' --</option>';
			foreach($arrayofaction as $code => $label)
			{
				$ret.='<option value="'.$code.'"'.($disabled?' disabled="disabled"':'').'>'.$label.'</option>';
			}
		}
		$ret.=$hookmanager->resPrint;

		$ret.='</select>';
		// Warning: if you set submit button to disabled, post using 'Enter' will no more work if there is no another input submit. So we add a hidden button
		$ret.='<input type="submit" name="confirmmassactioninvisible" style="display: none" tabindex="-1">';	// Hidden button BEFORE so it is the one used when we submit with ENTER.
		$ret.='<input type="submit" disabled name="confirmmassaction" class="button'.(empty($conf->use_javascript_ajax)?'':' hideobject').' massaction massactionconfirmed" value="'.dol_escape_htmltag($langs->trans("Confirm")).'">';
		$ret.='</div>';

		if (! empty($conf->use_javascript_ajax))
		{
			$ret.='<!-- JS CODE TO ENABLE mass action select -->
    		<script type="text/javascript">
        		function initCheckForSelect(mode)	/* mode is 0 during init of page or click all, 1 when we click on 1 checkbox */
        		{
        			atleastoneselected=0;
    	    		jQuery(".checkforselect").each(function( index ) {
    	  				/* console.log( index + ": " + $( this ).text() ); */
    	  				if ($(this).is(\':checked\')) atleastoneselected++;
    	  			});
					console.log("initCheckForSelect mode="+mode+" atleastoneselected="+atleastoneselected);
    	  			if (atleastoneselected || '.$alwaysvisible.')
    	  			{
    	  				jQuery(".massaction").show();
        			    '.($selected ? 'if (atleastoneselected) { jQuery(".massactionselect").val("'.$selected.'"); jQuery(".massactionconfirmed").prop(\'disabled\', false); }' : '').'
        			    '.($selected ? 'if (! atleastoneselected) { jQuery(".massactionselect").val("0"); jQuery(".massactionconfirmed").prop(\'disabled\', true); } ' : '').'
    	  			}
    	  			else
    	  			{
    	  				jQuery(".massaction").hide();
    	            }
        		}

        	jQuery(document).ready(function () {
        		initCheckForSelect(0);
        		jQuery(".checkforselect").click(function() {
        			initCheckForSelect(1);
    	  		});
    	  		jQuery(".massactionselect").change(function() {
        			var massaction = $( this ).val();
        			var urlform = $( this ).closest("form").attr("action").replace("#show_files","");
        			if (massaction == "builddoc")
                    {
                        urlform = urlform + "#show_files";
    	            }
        			$( this ).closest("form").attr("action", urlform);
                    console.log("we select a mass action "+massaction+" - "+urlform);
        	        /* Warning: if you set submit button to disabled, post using Enter will no more work if there is no other button */
        			if ($(this).val() != \'0\')
    	  			{
    	  				jQuery(".massactionconfirmed").prop(\'disabled\', false);
    	  			}
    	  			else
    	  			{
    	  				jQuery(".massactionconfirmed").prop(\'disabled\', true);
    	  			}
    	        });
        	});
    		</script>
        	';
		}

		return $ret;
	}

	/**
	 *  Return combo list of activated countries, into language of user
	 *
	 *  @param	string	$selected       	Id or Code or Label of preselected country
	 *  @param  string	$htmlname       	Name of html select object
	 *  @param  string	$htmloption     	Options html on select object
	 *  @param	integer	$maxlength			Max length for labels (0=no limit)
	 *  @param	string	$morecss			More css class
	 *  @param	string	$usecodeaskey		'code3'=Use code on 3 alpha as key, 'code2"=Use code on 2 alpha as key
	 *  @param	int		$showempty			Show empty choice
	 *  @param	int		$disablefavorites	Disable favorites
	 *  @return string           			HTML string with select
	 */
	function select_country($selected='', $htmlname='country_id', $htmloption='', $maxlength=0, $morecss='minwidth300', $usecodeaskey='', $showempty=1, $disablefavorites=0)
	{
		global $conf,$langs;

		$langs->load("dict");

		$out='';
		$countryArray=array();
		$favorite=array();
		$label=array();
		$atleastonefavorite=0;

		$sql = "SELECT rowid, code as code_iso, code_iso as code_iso3, label, favorite";
		$sql.= " FROM ".MAIN_DB_PREFIX."c_country";
		$sql.= " WHERE active > 0";
		//$sql.= " ORDER BY code ASC";

		dol_syslog(get_class($this)."::select_country", LOG_DEBUG);
		$resql=$this->db->query($sql);
		if ($resql)
		{
			$out.= '<select id="select'.$htmlname.'" class="flat maxwidth200onsmartphone selectcountry'.($morecss?' '.$morecss:'').'" name="'.$htmlname.'" '.$htmloption.'>';
			$num = $this->db->num_rows($resql);
			$i = 0;
			if ($num)
			{
				$foundselected=false;

				while ($i < $num)
				{
					$obj = $this->db->fetch_object($resql);
					$countryArray[$i]['rowid'] 		= $obj->rowid;
					$countryArray[$i]['code_iso'] 	= $obj->code_iso;
					$countryArray[$i]['code_iso3'] 	= $obj->code_iso3;
					$countryArray[$i]['label']		= ($obj->code_iso && $langs->transnoentitiesnoconv("Country".$obj->code_iso)!="Country".$obj->code_iso?$langs->transnoentitiesnoconv("Country".$obj->code_iso):($obj->label!='-'?$obj->label:''));
					$countryArray[$i]['favorite']   = $obj->favorite;
					$favorite[$i]					= $obj->favorite;
					$label[$i] = dol_string_unaccent($countryArray[$i]['label']);
					$i++;
				}

				if (empty($disablefavorites)) array_multisort($favorite, SORT_DESC, $label, SORT_ASC, $countryArray);
				else $countryArray = dol_sort_array($countryArray, 'label');

				foreach ($countryArray as $row)
				{
					if (empty($showempty) && empty($row['rowid'])) continue;

					if (empty($disablefavorites) && $row['favorite'] && $row['code_iso']) $atleastonefavorite++;
					if (empty($row['favorite']) && $atleastonefavorite)
					{
						$atleastonefavorite=0;
						$out.= '<option value="" disabled class="selectoptiondisabledwhite">----------------------</option>';
					}
					if ($selected && $selected != '-1' && ($selected == $row['rowid'] || $selected == $row['code_iso'] || $selected == $row['code_iso3'] || $selected == $row['label']) )
					{
						$foundselected=true;
						$out.= '<option value="'.($usecodeaskey?($usecodeaskey=='code2'?$row['code_iso']:$row['code_iso3']):$row['rowid']).'" selected>';
					}
					else
					{
						$out.= '<option value="'.($usecodeaskey?($usecodeaskey=='code2'?$row['code_iso']:$row['code_iso3']):$row['rowid']).'">';
					}
					if ($row['label']) $out.= dol_trunc($row['label'],$maxlength,'middle');
					else $out.= '&nbsp;';
					if ($row['code_iso']) $out.= ' ('.$row['code_iso'] . ')';
					$out.= '</option>';
				}
			}
			$out.= '</select>';
		}
		else
		{
			dol_print_error($this->db);
		}

		// Make select dynamic
		include_once DOL_DOCUMENT_ROOT . '/core/lib/ajax.lib.php';
		$out .= ajax_combobox('select'.$htmlname);

		return $out;
	}

	/**
	 *  Return select list of incoterms
	 *
	 *  @param	string	$selected       		Id or Code of preselected incoterm
	 *  @param	string	$location_incoterms     Value of input location
	 *  @param	string	$page       			Defined the form action
	 *  @param  string	$htmlname       		Name of html select object
	 *  @param  string	$htmloption     		Options html on select object
	 * 	@param	int		$forcecombo				Force to load all values and output a standard combobox (with no beautification)
	 *  @param	array	$events					Event options to run on change. Example: array(array('method'=>'getContacts', 'url'=>dol_buildpath('/core/ajax/contacts.php',1), 'htmlname'=>'contactid', 'params'=>array('add-customer-contact'=>'disabled')))
	 *  @return string           				HTML string with select and input
	 */
	function select_incoterms($selected='', $location_incoterms='', $page='', $htmlname='incoterm_id', $htmloption='', $forcecombo=1, $events=array())
	{
		global $conf,$langs;

		$langs->load("dict");

		$out='';
		$incotermArray=array();

		$sql = "SELECT rowid, code";
		$sql.= " FROM ".MAIN_DB_PREFIX."c_incoterms";
		$sql.= " WHERE active > 0";
		$sql.= " ORDER BY code ASC";

		dol_syslog(get_class($this)."::select_incoterm", LOG_DEBUG);
		$resql=$this->db->query($sql);
		if ($resql)
		{
			if ($conf->use_javascript_ajax && ! $forcecombo)
			{
				include_once DOL_DOCUMENT_ROOT . '/core/lib/ajax.lib.php';
				$out .= ajax_combobox($htmlname, $events);
			}

			if (!empty($page))
			{
				$out .= '<form method="post" action="'.$page.'">';
				$out .= '<input type="hidden" name="action" value="set_incoterms">';
				$out .= '<input type="hidden" name="token" value="'.$_SESSION['newtoken'].'">';
			}

			$out.= '<select id="'.$htmlname.'" class="flat selectincoterm minwidth100imp noenlargeonsmartphone" name="'.$htmlname.'" '.$htmloption.'>';
			$out.= '<option value="0">&nbsp;</option>';
			$num = $this->db->num_rows($resql);
			$i = 0;
			if ($num)
			{
				$foundselected=false;

				while ($i < $num)
				{
					$obj = $this->db->fetch_object($resql);
					$incotermArray[$i]['rowid'] = $obj->rowid;
					$incotermArray[$i]['code'] = $obj->code;
					$i++;
				}

				foreach ($incotermArray as $row)
				{
					if ($selected && ($selected == $row['rowid'] || $selected == $row['code']))
					{
						$out.= '<option value="'.$row['rowid'].'" selected>';
					}
					else
					{
						$out.= '<option value="'.$row['rowid'].'">';
					}

					if ($row['code']) $out.= $row['code'];

					$out.= '</option>';
				}
			}
			$out.= '</select>';

			$out .= '<input id="location_incoterms" class="maxwidth100onsmartphone" name="location_incoterms" value="'.$location_incoterms.'">';

			if (!empty($page))
			{
				$out .= '<input type="submit" class="button valignmiddle" value="'.$langs->trans("Modify").'"></form>';
			}
		}
		else
		{
			dol_print_error($this->db);
		}

		return $out;
	}

	/**
	 *	Return list of types of lines (product or service)
	 * 	Example: 0=product, 1=service, 9=other (for external module)
	 *
	 *	@param  string	$selected       Preselected type
	 *	@param  string	$htmlname       Name of field in html form
	 * 	@param	int		$showempty		Add an empty field
	 * 	@param	int		$hidetext		Do not show label 'Type' before combo box (used only if there is at least 2 choices to select)
	 * 	@param	integer	$forceall		1=Force to show products and services in combo list, whatever are activated modules, 0=No force, -1=Force none (and set hidden field to 'service')
	 *  @return	void
	 */
	function select_type_of_lines($selected='',$htmlname='type',$showempty=0,$hidetext=0,$forceall=0)
	{
		global $db,$langs,$user,$conf;

		// If product & services are enabled or both disabled.
		if ($forceall > 0 || (empty($forceall) && ! empty($conf->product->enabled) && ! empty($conf->service->enabled))
		|| (empty($forceall) && empty($conf->product->enabled) && empty($conf->service->enabled)) )
		{
			if (empty($hidetext)) print $langs->trans("Type").': ';
			print '<select class="flat" id="select_'.$htmlname.'" name="'.$htmlname.'">';
			if ($showempty)
			{
				print '<option value="-1"';
				if ($selected == -1) print ' selected';
				print '>&nbsp;</option>';
			}

			print '<option value="0"';
			if (0 == $selected) print ' selected';
			print '>'.$langs->trans("Product");

			print '<option value="1"';
			if (1 == $selected) print ' selected';
			print '>'.$langs->trans("Service");

			print '</select>';
			//if ($user->admin) print info_admin($langs->trans("YouCanChangeValuesForThisListFromDictionarySetup"),1);
		}
		if (empty($forceall) && empty($conf->product->enabled) && ! empty($conf->service->enabled))
		{
			print $langs->trans("Service");
			print '<input type="hidden" name="'.$htmlname.'" value="1">';
		}
		if (empty($forceall) && ! empty($conf->product->enabled) && empty($conf->service->enabled))
		{
			print $langs->trans("Product");
			print '<input type="hidden" name="'.$htmlname.'" value="0">';
		}
		if ($forceall < 0)	// This should happened only for contracts when both predefined product and service are disabled.
		{
			print '<input type="hidden" name="'.$htmlname.'" value="1">';	// By default we set on service for contract. If CONTRACT_SUPPORT_PRODUCTS is set, forceall should be 1 not -1
		}
	}

	/**
	 *	Load into cache cache_types_fees, array of types of fees
	 *
	 *	@return     int             Nb of lines loaded, <0 if KO
	 */
	function load_cache_types_fees()
	{
		global $langs;

		$num = count($this->cache_types_fees);
		if ($num > 0) return 0;    // Cache already loaded

		dol_syslog(__METHOD__, LOG_DEBUG);

		$langs->load("trips");

		$sql = "SELECT c.code, c.label";
		$sql.= " FROM ".MAIN_DB_PREFIX."c_type_fees as c";
		$sql.= " WHERE active > 0";

		$resql=$this->db->query($sql);
		if ($resql)
		{
			$num = $this->db->num_rows($resql);
			$i = 0;

			while ($i < $num)
			{
				$obj = $this->db->fetch_object($resql);

				// Si traduction existe, on l'utilise, sinon on prend le libelle par defaut
				$label=($obj->code != $langs->trans($obj->code) ? $langs->trans($obj->code) : $langs->trans($obj->label));
				$this->cache_types_fees[$obj->code] = $label;
				$i++;
			}

			asort($this->cache_types_fees);

			return $num;
		}
		else
		{
			dol_print_error($this->db);
			return -1;
		}
	}

	/**
	 *	Return list of types of notes
	 *
	 *	@param	string		$selected		Preselected type
	 *	@param  string		$htmlname		Name of field in form
	 * 	@param	int			$showempty		Add an empty field
	 * 	@return	void
	 */
	function select_type_fees($selected='',$htmlname='type',$showempty=0)
	{
		global $user, $langs;

		dol_syslog(__METHOD__." selected=".$selected.", htmlname=".$htmlname, LOG_DEBUG);

		$this->load_cache_types_fees();

		print '<select class="flat" name="'.$htmlname.'">';
		if ($showempty)
		{
			print '<option value="-1"';
			if ($selected == -1) print ' selected';
			print '>&nbsp;</option>';
		}

		foreach($this->cache_types_fees as $key => $value)
		{
			print '<option value="'.$key.'"';
			if ($key == $selected) print ' selected';
			print '>';
			print $value;
			print '</option>';
		}

		print '</select>';
		if ($user->admin) print info_admin($langs->trans("YouCanChangeValuesForThisListFromDictionarySetup"),1);
	}


	/**
	 *  Return HTML code to select a company.
	 *
	 *  @param		int			$selected				Preselected products
	 *  @param		string		$htmlname				Name of HTML select field (must be unique in page)
	 *  @param		int			$filter					Filter on thirdparty
	 *  @param		int			$limit					Limit on number of returned lines
	 *  @param		array		$ajaxoptions			Options for ajax_autocompleter
	 * 	@param		int			$forcecombo				Force to load all values and output a standard combobox (with no beautification)
	 *  @return		string								Return select box for thirdparty.
	 *  @deprecated	3.8 Use select_company instead. For exemple $form->select_thirdparty(GETPOST('socid'),'socid','',0) => $form->select_company(GETPOST('socid'),'socid','',1,0,0,array(),0)
	 */
	function select_thirdparty($selected='', $htmlname='socid', $filter='', $limit=20, $ajaxoptions=array(), $forcecombo=0)
	{
   		return $this->select_thirdparty_list($selected,$htmlname,$filter,1,0,$forcecombo,array(),'',0, $limit);
	}

	/**
	 *  Output html form to select a third party
	 *
	 *	@param	string	$selected       		Preselected type
	 *	@param  string	$htmlname       		Name of field in form
	 *  @param  string	$filter         		optional filters criteras (example: 's.rowid <> x', 's.client IN (1,3)')
	 *	@param	string	$showempty				Add an empty field (Can be '1' or text key to use on empty line like 'SelectThirdParty')
	 * 	@param	int		$showtype				Show third party type in combolist (customer, prospect or supplier)
	 * 	@param	int		$forcecombo				Force to load all values and output a standard combobox (with no beautification)
	 *  @param	array	$events					Ajax event options to run on change. Example: array(array('method'=>'getContacts', 'url'=>dol_buildpath('/core/ajax/contacts.php',1), 'htmlname'=>'contactid', 'params'=>array('add-customer-contact'=>'disabled')))
	 *	@param	int		$limit					Maximum number of elements
	 *  @param	string	$morecss				Add more css styles to the SELECT component
	 *	@param  string	$moreparam      		Add more parameters onto the select tag. For example 'style="width: 95%"' to avoid select2 component to go over parent container
	 *	@param	string	$selected_input_value	Value of preselected input text (for use with ajax)
	 *  @param	int		$hidelabel				Hide label (0=no, 1=yes, 2=show search icon (before) and placeholder, 3 search icon after)
	 *  @param	array	$ajaxoptions			Options for ajax_autocompleter
	 * 	@return	string							HTML string with select box for thirdparty.
	 */
	function select_company($selected='', $htmlname='socid', $filter='', $showempty='', $showtype=0, $forcecombo=0, $events=array(), $limit=0, $morecss='minwidth100', $moreparam='', $selected_input_value='', $hidelabel=1, $ajaxoptions=array())
	{
		global $conf,$user,$langs;

		$out='';

		if (! empty($conf->use_javascript_ajax) && ! empty($conf->global->COMPANY_USE_SEARCH_TO_SELECT) && ! $forcecombo)
		{
			// No immediate load of all database
			$placeholder='';
			if ($selected && empty($selected_input_value))
			{
				require_once DOL_DOCUMENT_ROOT.'/societe/class/societe.class.php';
				$societetmp = new Societe($this->db);
				$societetmp->fetch($selected);
				$selected_input_value=$societetmp->name;
				unset($societetmp);
			}
			// mode 1
			$urloption='htmlname='.$htmlname.'&outjson=1&filter='.$filter.($showtype?'&showtype='.$showtype:'');
			$out.=  ajax_autocompleter($selected, $htmlname, DOL_URL_ROOT.'/societe/ajax/company.php', $urloption, $conf->global->COMPANY_USE_SEARCH_TO_SELECT, 0, $ajaxoptions);
			$out.='<style type="text/css">.ui-autocomplete { z-index: 250; }</style>';
			if (empty($hidelabel)) print $langs->trans("RefOrLabel").' : ';
			else if ($hidelabel > 1) {
				$placeholder=' placeholder="'.$langs->trans("RefOrLabel").'"';
				if ($hidelabel == 2) {
					$out.=  img_picto($langs->trans("Search"), 'search');
				}
			}
			$out.= '<input type="text" class="'.$morecss.'" name="search_'.$htmlname.'" id="search_'.$htmlname.'" value="'.$selected_input_value.'"'.$placeholder.' '.(!empty($conf->global->THIRDPARTY_SEARCH_AUTOFOCUS) ? 'autofocus' : '').' />';
			if ($hidelabel == 3) {
				$out.=  img_picto($langs->trans("Search"), 'search');
			}
		}
		else
		{
			// Immediate load of all database
			$out.=$this->select_thirdparty_list($selected, $htmlname, $filter, $showempty, $showtype, $forcecombo, $events, '', 0, $limit, $morecss, $moreparam);
		}

		return $out;
	}

	/**
	 *  Output html form to select a third party.
	 *  Note, you must use the select_company to get the component to select a third party. This function must only be called by select_company.
	 *
	 *	@param	string	$selected       Preselected type
	 *	@param  string	$htmlname       Name of field in form
	 *  @param  string	$filter         Optional filters criteras (example: 's.rowid <> x', 's.client in (1,3)')
	 *	@param	string	$showempty		Add an empty field (Can be '1' or text to use on empty line like 'SelectThirdParty')
	 * 	@param	int		$showtype		Show third party type in combolist (customer, prospect or supplier)
	 * 	@param	int		$forcecombo		Force to use standard HTML select component without beautification
	 *  @param	array	$events			Event options. Example: array(array('method'=>'getContacts', 'url'=>dol_buildpath('/core/ajax/contacts.php',1), 'htmlname'=>'contactid', 'params'=>array('add-customer-contact'=>'disabled')))
	 *  @param	string	$filterkey		Filter on key value
	 *  @param	int		$outputmode		0=HTML select string, 1=Array
	 *  @param	int		$limit			Limit number of answers
	 *  @param	string	$morecss		Add more css styles to the SELECT component
	 *	@param  string	$moreparam      Add more parameters onto the select tag. For example 'style="width: 95%"' to avoid select2 component to go over parent container
	 * 	@return	string					HTML string with
	 */
	function select_thirdparty_list($selected='',$htmlname='socid',$filter='',$showempty='', $showtype=0, $forcecombo=0, $events=array(), $filterkey='', $outputmode=0, $limit=0, $morecss='minwidth100', $moreparam='')
	{
		global $conf,$user,$langs;

		$out='';
		$num=0;
		$outarray=array();

		// Clean $filter that may contains sql conditions so sql code
		if (function_exists('test_sql_and_script_inject')) {
			if (test_sql_and_script_inject($filter, 3)>0) {
				$filter ='';
			}
		}

		// On recherche les societes
		$sql = "SELECT s.rowid, s.nom as name, s.name_alias, s.client, s.fournisseur, s.code_client, s.code_fournisseur";
		$sql.= " FROM ".MAIN_DB_PREFIX ."societe as s";
		if (!$user->rights->societe->client->voir && !$user->socid) $sql .= ", ".MAIN_DB_PREFIX."societe_commerciaux as sc";
		$sql.= " WHERE s.entity IN (".getEntity('societe').")";
		if (! empty($user->socid)) $sql.= " AND s.rowid = ".$user->socid;
		if ($filter) $sql.= " AND (".$filter.")";
		if (!$user->rights->societe->client->voir && !$user->socid) $sql.= " AND s.rowid = sc.fk_soc AND sc.fk_user = " .$user->id;
		if (! empty($conf->global->COMPANY_HIDE_INACTIVE_IN_COMBOBOX)) $sql.= " AND s.status <> 0";
		// Add criteria
		if ($filterkey && $filterkey != '')
		{
			$sql.=" AND (";
			$prefix=empty($conf->global->COMPANY_DONOTSEARCH_ANYWHERE)?'%':'';	// Can use index if COMPANY_DONOTSEARCH_ANYWHERE is on
			// For natural search
			$scrit = explode(' ', $filterkey);
			$i=0;
			if (count($scrit) > 1) $sql.="(";
			foreach ($scrit as $crit) {
				if ($i > 0) $sql.=" AND ";
				$sql.="(s.nom LIKE '".$this->db->escape($prefix.$crit)."%')";
				$i++;
			}
			if (count($scrit) > 1) $sql.=")";
			if (! empty($conf->barcode->enabled))
			{
				$sql .= " OR s.barcode LIKE '".$this->db->escape($prefix.$filterkey)."%'";
			}
			$sql.= " OR s.code_client LIKE '".$this->db->escape($prefix.$filterkey)."%' OR s.code_fournisseur LIKE '".$this->db->escape($prefix.$filterkey)."%'";
			$sql.=")";
		}
		$sql.=$this->db->order("nom","ASC");
		$sql.=$this->db->plimit($limit, 0);

		// Build output string
		dol_syslog(get_class($this)."::select_thirdparty_list", LOG_DEBUG);
		$resql=$this->db->query($sql);
		if ($resql)
		{
		   	if (! $forcecombo)
			{
				include_once DOL_DOCUMENT_ROOT . '/core/lib/ajax.lib.php';
				$out .= ajax_combobox($htmlname, $events, $conf->global->COMPANY_USE_SEARCH_TO_SELECT);
			}

			// Construct $out and $outarray
			$out.= '<select id="'.$htmlname.'" class="flat'.($morecss?' '.$morecss:'').'"'.($moreparam?' '.$moreparam:'').' name="'.$htmlname.'">'."\n";

			$textifempty='';
			// Do not use textifempty = ' ' or '&nbsp;' here, or search on key will search on ' key'.
			//if (! empty($conf->use_javascript_ajax) || $forcecombo) $textifempty='';
			if (! empty($conf->global->COMPANY_USE_SEARCH_TO_SELECT))
			{
				if ($showempty && ! is_numeric($showempty)) $textifempty=$langs->trans($showempty);
				else $textifempty.=$langs->trans("All");
			}
			if ($showempty) $out.= '<option value="-1">'.$textifempty.'</option>'."\n";

			$num = $this->db->num_rows($resql);
			$i = 0;
			if ($num)
			{
				while ($i < $num)
				{
					$obj = $this->db->fetch_object($resql);
					$label='';
					if ($conf->global->SOCIETE_ADD_REF_IN_LIST) {
						if (($obj->client) && (!empty($obj->code_client))) {
							$label = $obj->code_client. ' - ';
						}
						if (($obj->fournisseur) && (!empty($obj->code_fournisseur))) {
							$label .= $obj->code_fournisseur. ' - ';
						}
						$label.=' '.$obj->name;
					}
					else
					{
						$label=$obj->name;
					}

					if(!empty($obj->name_alias)) {
						$label.=' ('.$obj->name_alias.')';
					}

					if ($showtype)
					{
						if ($obj->client || $obj->fournisseur) $label.=' (';
						if ($obj->client == 1 || $obj->client == 3) $label.=$langs->trans("Customer");
						if ($obj->client == 2 || $obj->client == 3) $label.=($obj->client==3?', ':'').$langs->trans("Prospect");
						if ($obj->fournisseur) $label.=($obj->client?', ':'').$langs->trans("Supplier");
						if ($obj->client || $obj->fournisseur) $label.=')';
					}

					if (empty($outputmode))
					{
						if ($selected > 0 && $selected == $obj->rowid)
						{
							$out.= '<option value="'.$obj->rowid.'" selected>'.$label.'</option>';
						}
						else
						{
							$out.= '<option value="'.$obj->rowid.'">'.$label.'</option>';
						}
					}
					else
					{
						array_push($outarray, array('key'=>$obj->rowid, 'value'=>$label, 'label'=>$label));
					}

					$i++;
					if (($i % 10) == 0) $out.="\n";
				}
			}
			$out.= '</select>'."\n";
		}
		else
		{
			dol_print_error($this->db);
		}

		$this->result=array('nbofthirdparties'=>$num);

		if ($outputmode) return $outarray;
		return $out;
	}


	/**
	 *    	Return HTML combo list of absolute discounts
	 *
	 *    	@param	string	$selected       Id remise fixe pre-selectionnee
	 *    	@param  string	$htmlname       Nom champ formulaire
	 *    	@param  string	$filter         Criteres optionnels de filtre
	 * 		@param	int		$socid			Id of thirdparty
	 * 		@param	int		$maxvalue		Max value for lines that can be selected
	 * 		@return	int						Return number of qualifed lines in list
	 */
	function select_remises($selected, $htmlname, $filter, $socid, $maxvalue=0)
	{
		global $langs,$conf;

		// On recherche les remises
		$sql = "SELECT re.rowid, re.amount_ht, re.amount_tva, re.amount_ttc,";
		$sql.= " re.description, re.fk_facture_source";
		$sql.= " FROM ".MAIN_DB_PREFIX ."societe_remise_except as re";
		$sql.= " WHERE re.fk_soc = ".(int) $socid;
		$sql.= " AND re.entity = " . $conf->entity;
		if ($filter) $sql.= " AND ".$filter;
		$sql.= " ORDER BY re.description ASC";

		dol_syslog(get_class($this)."::select_remises", LOG_DEBUG);
		$resql=$this->db->query($sql);
		if ($resql)
		{
			print '<select class="flat maxwidthonsmartphone" name="'.$htmlname.'">';
			$num = $this->db->num_rows($resql);

			$qualifiedlines=$num;

			$i = 0;
			if ($num)
			{
				print '<option value="0">&nbsp;</option>';
				while ($i < $num)
				{
					$obj = $this->db->fetch_object($resql);
					$desc=dol_trunc($obj->description,40);
					if (preg_match('/\(CREDIT_NOTE\)/', $desc)) $desc=preg_replace('/\(CREDIT_NOTE\)/', $langs->trans("CreditNote"), $desc);
					if (preg_match('/\(DEPOSIT\)/', $desc)) $desc=preg_replace('/\(DEPOSIT\)/', $langs->trans("Deposit"), $desc);
					if (preg_match('/\(EXCESS RECEIVED\)/', $desc)) $desc=preg_replace('/\(EXCESS RECEIVED\)/', $langs->trans("ExcessReceived"), $desc);
					if (preg_match('/\(EXCESS PAID\)/', $desc)) $desc=preg_replace('/\(EXCESS PAID\)/', $langs->trans("ExcessPaid"), $desc);

					$selectstring='';
					if ($selected > 0 && $selected == $obj->rowid) $selectstring=' selected';

					$disabled='';
					if ($maxvalue > 0 && $obj->amount_ttc > $maxvalue)
					{
						$qualifiedlines--;
						$disabled=' disabled';
					}

					if (!empty($conf->global->MAIN_SHOW_FACNUMBER_IN_DISCOUNT_LIST) && !empty($obj->fk_facture_source))
					{
						$tmpfac = new Facture($this->db);
						if ($tmpfac->fetch($obj->fk_facture_source) > 0) $desc=$desc.' - '.$tmpfac->ref;
					}

					print '<option value="'.$obj->rowid.'"'.$selectstring.$disabled.'>'.$desc.' ('.price($obj->amount_ht).' '.$langs->trans("HT").' - '.price($obj->amount_ttc).' '.$langs->trans("TTC").')</option>';
					$i++;
				}
			}
			print '</select>';
			return $qualifiedlines;
		}
		else
		{
			dol_print_error($this->db);
			return -1;
		}
	}

	/**
	 *	Return list of all contacts (for a third party or all)
	 *
	 *	@param	int		$socid      	Id ot third party or 0 for all
	 *	@param  string	$selected   	Id contact pre-selectionne
	 *	@param  string	$htmlname  	    Name of HTML field ('none' for a not editable field)
	 *	@param  int		$showempty      0=no empty value, 1=add an empty value, 2=add line 'Internal' (used by user edit), 3=add an empty value only if more than one record into list
	 *	@param  string	$exclude        List of contacts id to exclude
	 *	@param	string	$limitto		Disable answers that are not id in this array list
	 *	@param	integer	$showfunction   Add function into label
	 *	@param	string	$moreclass		Add more class to class style
	 *	@param	integer	$showsoc	    Add company into label
	 * 	@param	int		$forcecombo		Force to use combo box
	 *  @param	array	$events			Event options. Example: array(array('method'=>'getContacts', 'url'=>dol_buildpath('/core/ajax/contacts.php',1), 'htmlname'=>'contactid', 'params'=>array('add-customer-contact'=>'disabled')))
	 *  @param	bool	$options_only	Return options only (for ajax treatment)
	 *  @param	string	$moreparam		Add more parameters onto the select tag. For example 'style="width: 95%"' to avoid select2 component to go over parent container
	 *  @param	string	$htmlid			Html id to use instead of htmlname
	 *	@return	int						<0 if KO, Nb of contact in list if OK
	 *  @deprected						You can use selectcontacts directly (warning order of param was changed)
	 */
	function select_contacts($socid,$selected='',$htmlname='contactid',$showempty=0,$exclude='',$limitto='',$showfunction=0, $moreclass='', $showsoc=0, $forcecombo=0, $events=array(), $options_only=false, $moreparam='', $htmlid='')
	{
		print $this->selectcontacts($socid,$selected,$htmlname,$showempty,$exclude,$limitto,$showfunction, $moreclass, $options_only, $showsoc, $forcecombo, $events, $moreparam, $htmlid);
		return $this->num;
	}

	/**
	 *	Return HTML code of the SELECT of list of all contacts (for a third party or all).
	 *  This also set the number of contacts found into $this->num
	 *
	 *	@param	int			$socid      	Id ot third party or 0 for all or -1 for empty list
	 *	@param  array|int	$selected   	Array of ID of pre-selected contact id
	 *	@param  string		$htmlname  	    Name of HTML field ('none' for a not editable field)
	 *	@param  int			$showempty     	0=no empty value, 1=add an empty value, 2=add line 'Internal' (used by user edit), 3=add an empty value only if more than one record into list
	 *	@param  string		$exclude        List of contacts id to exclude
	 *	@param	string		$limitto		Disable answers that are not id in this array list
	 *	@param	integer		$showfunction   Add function into label
	 *	@param	string		$moreclass		Add more class to class style
	 *	@param	bool		$options_only	Return options only (for ajax treatment)
	 *	@param	integer		$showsoc	    Add company into label
	 * 	@param	int			$forcecombo		Force to use combo box
	 *  @param	array		$events			Event options. Example: array(array('method'=>'getContacts', 'url'=>dol_buildpath('/core/ajax/contacts.php',1), 'htmlname'=>'contactid', 'params'=>array('add-customer-contact'=>'disabled')))
	 *  @param	string		$moreparam		Add more parameters onto the select tag. For example 'style="width: 95%"' to avoid select2 component to go over parent container
	 *  @param	string		$htmlid			Html id to use instead of htmlname
	 *	@return	 int						<0 if KO, Nb of contact in list if OK
	 */
	function selectcontacts($socid, $selected='', $htmlname='contactid', $showempty=0, $exclude='', $limitto='', $showfunction=0, $moreclass='', $options_only=false, $showsoc=0, $forcecombo=0, $events=array(), $moreparam='', $htmlid='')
	{
		global $conf,$langs;

		$langs->load('companies');

		if (empty($htmlid)) $htmlid = $htmlname;
        $out='';

		// On recherche les societes
		$sql = "SELECT sp.rowid, sp.lastname, sp.statut, sp.firstname, sp.poste";
		if ($showsoc > 0) $sql.= " , s.nom as company";
		$sql.= " FROM ".MAIN_DB_PREFIX ."socpeople as sp";
		if ($showsoc > 0) $sql.= " LEFT OUTER JOIN  ".MAIN_DB_PREFIX ."societe as s ON s.rowid=sp.fk_soc";
		$sql.= " WHERE sp.entity IN (".getEntity('socpeople').")";
		if ($socid > 0 || $socid == -1) $sql.= " AND sp.fk_soc=".$socid;
		if (! empty($conf->global->CONTACT_HIDE_INACTIVE_IN_COMBOBOX)) $sql.= " AND sp.statut <> 0";
		$sql.= " ORDER BY sp.lastname ASC";

		dol_syslog(get_class($this)."::select_contacts", LOG_DEBUG);
		$resql=$this->db->query($sql);
		if ($resql)
		{
			$num=$this->db->num_rows($resql);

			if ($conf->use_javascript_ajax && ! $forcecombo && ! $options_only)
			{
				include_once DOL_DOCUMENT_ROOT . '/core/lib/ajax.lib.php';
				$out .= ajax_combobox($htmlid, $events, $conf->global->CONTACT_USE_SEARCH_TO_SELECT);
			}

			if ($htmlname != 'none' || $options_only) $out.= '<select class="flat'.($moreclass?' '.$moreclass:'').'" id="'.$htmlid.'" name="'.$htmlname.'" '.(!empty($moreparam) ? $moreparam : '').'>';
			if ($showempty == 1 || ($showempty == 3 && $num > 1)) $out.= '<option value="0"'.($selected=='0'?' selected':'').'>&nbsp;</option>';
			if ($showempty == 2) $out.= '<option value="0"'.($selected=='0'?' selected':'').'>'.$langs->trans("Internal").'</option>';
			$num = $this->db->num_rows($resql);
			$i = 0;
			if ($num)
			{
				include_once DOL_DOCUMENT_ROOT.'/contact/class/contact.class.php';
				$contactstatic=new Contact($this->db);

				if (!is_array($selected)) $selected = array($selected);
				while ($i < $num)
				{
					$obj = $this->db->fetch_object($resql);

					$contactstatic->id=$obj->rowid;
					$contactstatic->lastname=$obj->lastname;
					$contactstatic->firstname=$obj->firstname;
					if ($obj->statut == 1){
					if ($htmlname != 'none')
					{
						$disabled=0;
						if (is_array($exclude) && count($exclude) && in_array($obj->rowid,$exclude)) $disabled=1;
						if (is_array($limitto) && count($limitto) && ! in_array($obj->rowid,$limitto)) $disabled=1;
						if (!empty($selected) && in_array($obj->rowid, $selected))
						{
							$out.= '<option value="'.$obj->rowid.'"';
							if ($disabled) $out.= ' disabled';
							$out.= ' selected>';
							$out.= $contactstatic->getFullName($langs);
							if ($showfunction && $obj->poste) $out.= ' ('.$obj->poste.')';
							if (($showsoc > 0) && $obj->company) $out.= ' - ('.$obj->company.')';
							$out.= '</option>';
						}
						else
						{
							$out.= '<option value="'.$obj->rowid.'"';
							if ($disabled) $out.= ' disabled';
							$out.= '>';
							$out.= $contactstatic->getFullName($langs);
							if ($showfunction && $obj->poste) $out.= ' ('.$obj->poste.')';
							if (($showsoc > 0) && $obj->company) $out.= ' - ('.$obj->company.')';
							$out.= '</option>';
						}
					}
					else
					{
						if (in_array($obj->rowid, $selected))
						{
							$out.= $contactstatic->getFullName($langs);
							if ($showfunction && $obj->poste) $out.= ' ('.$obj->poste.')';
							if (($showsoc > 0) && $obj->company) $out.= ' - ('.$obj->company.')';
						}
					}
				}
					$i++;
				}
			}
			else
			{
				$out.= '<option value="-1"'.($showempty==2?'':' selected').' disabled>';
				$out.= ($socid != -1) ? ($langs->trans($socid?"NoContactDefinedForThirdParty":"NoContactDefined")) : $langs->trans('SelectAThirdPartyFirst');
				$out.= '</option>';
			}
			if ($htmlname != 'none' || $options_only)
			{
				$out.= '</select>';
			}

			$this->num = $num;
			return $out;
		}
		else
		{
			dol_print_error($this->db);
			return -1;
		}
	}

	/**
	 *	Return select list of users
	 *
	 *  @param	string	$selected       Id user preselected
	 *  @param  string	$htmlname       Field name in form
	 *  @param  int		$show_empty     0=liste sans valeur nulle, 1=ajoute valeur inconnue
	 *  @param  array	$exclude        Array list of users id to exclude
	 * 	@param	int		$disabled		If select list must be disabled
	 *  @param  array	$include        Array list of users id to include
	 * 	@param	int		$enableonly		Array list of users id to be enabled. All other must be disabled
	 *  @param	string	$force_entity	'0' or Ids of environment to force
	 * 	@return	void
	 *  @deprecated		Use select_dolusers instead
	 *  @see select_dolusers()
	 */
	function select_users($selected='',$htmlname='userid',$show_empty=0,$exclude=null,$disabled=0,$include='',$enableonly='',$force_entity='0')
	{
		print $this->select_dolusers($selected,$htmlname,$show_empty,$exclude,$disabled,$include,$enableonly,$force_entity);
	}

	/**
	 *	Return select list of users
	 *
	 *  @param	string	$selected       User id or user object of user preselected. If 0 or < -2, we use id of current user. If -1, keep unselected (if empty is allowed)
	 *  @param  string	$htmlname       Field name in form
	 *  @param  int		$show_empty     0=list with no empty value, 1=add also an empty value into list
	 *  @param  array	$exclude        Array list of users id to exclude
	 * 	@param	int		$disabled		If select list must be disabled
	 *  @param  array|string	$include        Array list of users id to include or 'hierarchy' to have only supervised users or 'hierarchyme' to have supervised + me
	 * 	@param	array	$enableonly		Array list of users id to be enabled. If defined, it means that others will be disabled
	 *  @param	string	$force_entity	'0' or Ids of environment to force
	 *  @param	int		$maxlength		Maximum length of string into list (0=no limit)
	 *  @param	int		$showstatus		0=show user status only if status is disabled, 1=always show user status into label, -1=never show user status
	 *  @param	string	$morefilter		Add more filters into sql request (Example: 'employee = 1')
	 *  @param	integer	$show_every		0=default list, 1=add also a value "Everybody" at beginning of list
	 *  @param	string	$enableonlytext	If option $enableonlytext is set, we use this text to explain into label why record is disabled. Not used if enableonly is empty.
	 *  @param	string	$morecss		More css
	 *  @param  int     $noactive       Show only active users (this will also happened whatever is this option if USER_HIDE_INACTIVE_IN_COMBOBOX is on).
	 *  @param  int		$outputmode     0=HTML select string, 1=Array
	 * 	@return	string					HTML select string
	 *  @see select_dolgroups
	 */
	function select_dolusers($selected='', $htmlname='userid', $show_empty=0, $exclude=null, $disabled=0, $include='', $enableonly='', $force_entity='0', $maxlength=0, $showstatus=0, $morefilter='', $show_every=0, $enableonlytext='', $morecss='', $noactive=0, $outputmode=0)
	{
		global $conf,$user,$langs;

		// If no preselected user defined, we take current user
		if ((is_numeric($selected) && ($selected < -2 || empty($selected))) && empty($conf->global->SOCIETE_DISABLE_DEFAULT_SALESREPRESENTATIVE)) $selected=$user->id;

		$excludeUsers=null;
		$includeUsers=null;

		// Permettre l'exclusion d'utilisateurs
		if (is_array($exclude))	$excludeUsers = implode(",",$exclude);
		// Permettre l'inclusion d'utilisateurs
		if (is_array($include))	$includeUsers = implode(",",$include);
		else if ($include == 'hierarchy')
		{
			// Build list includeUsers to have only hierarchy
			$includeUsers = implode(",",$user->getAllChildIds(0));
		}
		else if ($include == 'hierarchyme')
		{
			// Build list includeUsers to have only hierarchy and current user
			$includeUsers = implode(",",$user->getAllChildIds(1));
		}

		$out='';
		$outarray = array();

		// Forge request to select users
		$sql = "SELECT DISTINCT u.rowid, u.lastname as lastname, u.firstname, u.statut, u.login, u.admin, u.entity";
		if (! empty($conf->multicompany->enabled) && $conf->entity == 1 && $user->admin && ! $user->entity)
		{
			$sql.= ", e.label";
		}
		$sql.= " FROM ".MAIN_DB_PREFIX ."user as u";
		if (! empty($conf->multicompany->enabled) && $conf->entity == 1 && $user->admin && ! $user->entity)
		{
			$sql.= " LEFT JOIN ".MAIN_DB_PREFIX ."entity as e ON e.rowid=u.entity";
			if ($force_entity) $sql.= " WHERE u.entity IN (0,".$force_entity.")";
			else $sql.= " WHERE u.entity IS NOT NULL";
		}
		else
	   {
			if (! empty($conf->global->MULTICOMPANY_TRANSVERSE_MODE))
			{
				$sql.= " LEFT JOIN ".MAIN_DB_PREFIX."usergroup_user as ug";
				$sql.= " ON ug.fk_user = u.rowid";
				$sql.= " WHERE ug.entity = ".$conf->entity;
			}
			else
			{
				$sql.= " WHERE u.entity IN (0,".$conf->entity.")";
			}
		}
		if (! empty($user->societe_id)) $sql.= " AND u.fk_soc = ".$user->societe_id;
		if (is_array($exclude) && $excludeUsers) $sql.= " AND u.rowid NOT IN (".$excludeUsers.")";
		if ($includeUsers) $sql.= " AND u.rowid IN (".$includeUsers.")";
		if (! empty($conf->global->USER_HIDE_INACTIVE_IN_COMBOBOX) || $noactive) $sql.= " AND u.statut <> 0";
		if (! empty($morefilter)) $sql.=" ".$morefilter;

		if (empty($conf->global->MAIN_FIRSTNAME_NAME_POSITION))	// MAIN_FIRSTNAME_NAME_POSITION is 0 means firstname+lastname
		{
			$sql.= " ORDER BY u.firstname ASC";
		}
		else
		{
			$sql.= " ORDER BY u.lastname ASC";
		}

		dol_syslog(get_class($this)."::select_dolusers", LOG_DEBUG);
		$resql=$this->db->query($sql);
		if ($resql)
		{
			$num = $this->db->num_rows($resql);
			$i = 0;
			if ($num)
			{
		   		// Enhance with select2
				include_once DOL_DOCUMENT_ROOT . '/core/lib/ajax.lib.php';
				$out .= ajax_combobox($htmlname);

				// do not use maxwidthonsmartphone by default. Set it by caller so auto size to 100% will work when not defined
				$out.= '<select class="flat'.($morecss?' minwidth100 '.$morecss:' minwidth200').'" id="'.$htmlname.'" name="'.$htmlname.'"'.($disabled?' disabled':'').'>';
				if ($show_empty) $out.= '<option value="-1"'.((empty($selected) || $selected==-1)?' selected':'').'>&nbsp;</option>'."\n";
				if ($show_every) $out.= '<option value="-2"'.(($selected==-2)?' selected':'').'>-- '.$langs->trans("Everybody").' --</option>'."\n";

				$userstatic=new User($this->db);

				while ($i < $num)
				{
					$obj = $this->db->fetch_object($resql);

					$userstatic->id=$obj->rowid;
					$userstatic->lastname=$obj->lastname;
					$userstatic->firstname=$obj->firstname;

					$disableline='';
					if (is_array($enableonly) && count($enableonly) && ! in_array($obj->rowid,$enableonly)) $disableline=($enableonlytext?$enableonlytext:'1');

					if ((is_object($selected) && $selected->id == $obj->rowid) || (! is_object($selected) && $selected == $obj->rowid))
					{
						$out.= '<option value="'.$obj->rowid.'"';
						if ($disableline) $out.= ' disabled';
						$out.= ' selected>';
					}
					else
					{
						$out.= '<option value="'.$obj->rowid.'"';
						if ($disableline) $out.= ' disabled';
						$out.= '>';
					}

					// $fullNameMode is 0=Lastname+Firstname (MAIN_FIRSTNAME_NAME_POSITION=1), 1=Firstname+Lastname (MAIN_FIRSTNAME_NAME_POSITION=0)
					$fullNameMode = 0;
					if (empty($conf->global->MAIN_FIRSTNAME_NAME_POSITION))
					{
						$fullNameMode = 1; //Firstname+lastname
					}
					$out.= $userstatic->getFullName($langs, $fullNameMode, -1, $maxlength);

					// Complete name with more info
					$moreinfo=0;
					if (! empty($conf->global->MAIN_SHOW_LOGIN))
					{
						$out.= ($moreinfo?' - ':' (').$obj->login;
						$moreinfo++;
					}
					if ($showstatus >= 0)
					{
						if ($obj->statut == 1 && $showstatus == 1)
						{
							$out.=($moreinfo?' - ':' (').$langs->trans('Enabled');
							$moreinfo++;
						}
						if ($obj->statut == 0)
						{
							$out.=($moreinfo?' - ':' (').$langs->trans('Disabled');
							$moreinfo++;
						}
					}
					if (! empty($conf->multicompany->enabled) && empty($conf->global->MULTICOMPANY_TRANSVERSE_MODE) && $conf->entity == 1 && $user->admin && ! $user->entity)
					{
						if (! $obj->entity)
						{
							$out.=($moreinfo?' - ':' (').$langs->trans("AllEntities");
							$moreinfo++;
						}
						else
						{
							$out.=($moreinfo?' - ':' (').($obj->label?$obj->label:$langs->trans("EntityNameNotDefined"));
							$moreinfo++;
					 	}
					}
					$out.=($moreinfo?')':'');
					if ($disableline && $disableline != '1')
					{
						$out.=' - '.$disableline;	// This is text from $enableonlytext parameter
					}
					$out.= '</option>';
					$outarray[$userstatic->id] = $userstatic->getFullName($langs, $fullNameMode, -1, $maxlength);

					$i++;
				}
			}
			else
			{
				$out.= '<select class="flat" id="'.$htmlname.'" name="'.$htmlname.'" disabled>';
				$out.= '<option value="">'.$langs->trans("None").'</option>';
			}
			$out.= '</select>';
		}
		else
		{
			dol_print_error($this->db);
		}

		if ($outputmode) return $outarray;
		return $out;
	}


	/**
	 *	Return select list of users. Selected users are stored into session.
	 *  List of users are provided into $_SESSION['assignedtouser'].
	 *
	 *  @param  string	$action         Value for $action
	 *  @param  string	$htmlname       Field name in form
	 *  @param  int		$show_empty     0=list without the empty value, 1=add empty value
	 *  @param  array	$exclude        Array list of users id to exclude
	 * 	@param	int		$disabled		If select list must be disabled
	 *  @param  array	$include        Array list of users id to include or 'hierarchy' to have only supervised users
	 * 	@param	array	$enableonly		Array list of users id to be enabled. All other must be disabled
	 *  @param	int		$force_entity	'0' or Ids of environment to force
	 *  @param	int		$maxlength		Maximum length of string into list (0=no limit)
	 *  @param	int		$showstatus		0=show user status only if status is disabled, 1=always show user status into label, -1=never show user status
	 *  @param	string	$morefilter		Add more filters into sql request
	 *  @param	int		$showproperties		Show properties of each attendees
	 *  @param	array	$listofuserid		Array with properties of each user
	 *  @param	array	$listofcontactid	Array with properties of each contact
	 *  @param	array	$listofotherid		Array with properties of each other contact
	 * 	@return	string					HTML select string
	 *  @see select_dolgroups
	 */
	function select_dolusers_forevent($action='', $htmlname='userid', $show_empty=0, $exclude=null, $disabled=0, $include='', $enableonly='', $force_entity='0', $maxlength=0, $showstatus=0, $morefilter='', $showproperties=0, $listofuserid=array(), $listofcontactid=array(), $listofotherid=array())
	{
		global $conf, $user, $langs;

		$userstatic=new User($this->db);
		$out='';

		// Method with no ajax
		//$out.='<form method="POST" action="'.$_SERVER["PHP_SELF"].'">';
		if ($action == 'view')
		{
			$out.='';
		}
		else
		{
			$out.='<input type="hidden" class="removedassignedhidden" name="removedassigned" value="">';
			$out.='<script type="text/javascript" language="javascript">jQuery(document).ready(function () {    jQuery(".removedassigned").click(function() {        jQuery(".removedassignedhidden").val(jQuery(this).val());    });})</script>';
			$out.=$this->select_dolusers('', $htmlname, $show_empty, $exclude, $disabled, $include, $enableonly, $force_entity, $maxlength, $showstatus, $morefilter);
			$out.=' <input type="submit" class="button valignmiddle" name="'.$action.'assignedtouser" value="'.dol_escape_htmltag($langs->trans("Add")).'">';
			$out.='<br>';
		}
		$assignedtouser=array();
		if (!empty($_SESSION['assignedtouser']))
		{
			$assignedtouser=json_decode($_SESSION['assignedtouser'], true);
		}
		$nbassignetouser=count($assignedtouser);

		if ($nbassignetouser && $action != 'view') $out.='<br>';
		if ($nbassignetouser) $out.='<ul class="attendees">';
		$i=0; $ownerid=0;
		foreach($assignedtouser as $key => $value)
		{
			if ($value['id'] == $ownerid) continue;

			$out.='<li>';
			$userstatic->fetch($value['id']);
			$out.= $userstatic->getNomUrl(-1);
			if ($i == 0) { $ownerid = $value['id']; $out.=' ('.$langs->trans("Owner").')'; }
			if ($nbassignetouser > 1 && $action != 'view')
			{
				$out.=' <input type="image" style="border: 0px;" src="'.img_picto($langs->trans("Remove"), 'delete', '', 0, 1).'" value="'.$userstatic->id.'" class="removedassigned" id="removedassigned_'.$userstatic->id.'" name="removedassigned_'.$userstatic->id.'">';
			}
			// Show my availability
			if ($showproperties)
			{
				if ($ownerid == $value['id'] && is_array($listofuserid) && count($listofuserid) && in_array($ownerid, array_keys($listofuserid)))
				{
					$out.='<div class="myavailability inline-block">';
					$out.='&nbsp;-&nbsp;<span class="opacitymedium">'.$langs->trans("Availability").':</span>  <input id="transparency" class="marginleftonly marginrightonly" '.($action == 'view'?'disabled':'').' type="checkbox" name="transparency"'.($listofuserid[$ownerid]['transparency']?' checked':'').'>'.$langs->trans("Busy");
					$out.='</div>';
				}
			}
			//$out.=' '.($value['mandatory']?$langs->trans("Mandatory"):$langs->trans("Optional"));
			//$out.=' '.($value['transparency']?$langs->trans("Busy"):$langs->trans("NotBusy"));

			$out.='</li>';
			$i++;
		}
		if ($nbassignetouser) $out.='</ul>';

		//$out.='</form>';
		return $out;
	}


	/**
	 *  Return list of products for customer in Ajax if Ajax activated or go to select_produits_list
	 *
	 *  @param		int			$selected				Preselected products
	 *  @param		string		$htmlname				Name of HTML select field (must be unique in page)
	 *  @param		int			$filtertype				Filter on product type (''=nofilter, 0=product, 1=service)
	 *  @param		int			$limit					Limit on number of returned lines
	 *  @param		int			$price_level			Level of price to show
	 *  @param		int			$status					Sell status -1=Return all products, 0=Products not on sell, 1=Products on sell
	 *  @param		int			$finished				2=all, 1=finished, 0=raw material
	 *  @param		string		$selected_input_value	Value of preselected input text (for use with ajax)
	 *  @param		int			$hidelabel				Hide label (0=no, 1=yes, 2=show search icon (before) and placeholder, 3 search icon after)
	 *  @param		array		$ajaxoptions			Options for ajax_autocompleter
	 *  @param      int			$socid					Thirdparty Id (to get also price dedicated to this customer)
	 *  @param		string		$showempty				'' to not show empty line. Translation key to show an empty line. '1' show empty line with no text.
	 * 	@param		int			$forcecombo				Force to use combo box
	 *  @param      string      $morecss                Add more css on select
	 *  @param      int         $hidepriceinlabel       1=Hide prices in label
	 *  @param      string      $warehouseStatus        warehouse status filter, following comma separated filter options can be used
	 *										            'warehouseopen' = select products from open warehouses,
	 *										            'warehouseclosed' = select products from closed warehouses,
	 *										            'warehouseinternal' = select products from warehouses for internal correct/transfer only
	 *  @param 		array 		$selected_combinations 	Selected combinations. Format: array([attrid] => attrval, [...])
	 *  @return		void
	 */
	function select_produits($selected='', $htmlname='productid', $filtertype='', $limit=20, $price_level=0, $status=1, $finished=2, $selected_input_value='', $hidelabel=0, $ajaxoptions=array(), $socid=0, $showempty='1', $forcecombo=0, $morecss='', $hidepriceinlabel=0, $warehouseStatus='', $selected_combinations = array())
	{
		global $langs,$conf;

		$price_level = (! empty($price_level) ? $price_level : 0);

		if (! empty($conf->use_javascript_ajax) && ! empty($conf->global->PRODUIT_USE_SEARCH_TO_SELECT))
		{
			$placeholder='';

			if ($selected && empty($selected_input_value))
			{
				require_once DOL_DOCUMENT_ROOT.'/product/class/product.class.php';
				$producttmpselect = new Product($this->db);
				$producttmpselect->fetch($selected);
				$selected_input_value=$producttmpselect->ref;
				unset($producttmpselect);
			}
			// mode=1 means customers products
			$urloption='htmlname='.$htmlname.'&outjson=1&price_level='.$price_level.'&type='.$filtertype.'&mode=1&status='.$status.'&finished='.$finished.'&hidepriceinlabel='.$hidepriceinlabel.'&warehousestatus='.$warehouseStatus;
			//Price by customer
			if (! empty($conf->global->PRODUIT_CUSTOMER_PRICES) && !empty($socid)) {
				$urloption.='&socid='.$socid;
			}
			print ajax_autocompleter($selected, $htmlname, DOL_URL_ROOT.'/product/ajax/products.php', $urloption, $conf->global->PRODUIT_USE_SEARCH_TO_SELECT, 0, $ajaxoptions);

			if (!empty($conf->variants->enabled)) {
				?>
				<script>

					selected = <?php echo json_encode($selected_combinations) ?>;
					combvalues = {};

					jQuery(document).ready(function () {

						jQuery("input[name='prod_entry_mode']").change(function () {
							if (jQuery(this).val() == 'free') {
								jQuery('div#attributes_box').empty();
							}
						});

						jQuery("input#<?php echo $htmlname ?>").change(function () {

							if (!jQuery(this).val()) {
								jQuery('div#attributes_box').empty();
								return;
							}

							jQuery.getJSON("<?php echo dol_buildpath('/variants/ajax/getCombinations.php', 2) ?>", {
								id: jQuery(this).val()
							}, function (data) {
								jQuery('div#attributes_box').empty();

								jQuery.each(data, function (key, val) {

									combvalues[val.id] = val.values;

									var span = jQuery(document.createElement('div')).css({
										'display': 'table-row'
									});

									span.append(
										jQuery(document.createElement('div')).text(val.label).css({
											'font-weight': 'bold',
											'display': 'table-cell',
											'text-align': 'right'
										})
									);

									var html = jQuery(document.createElement('select')).attr('name', 'combinations[' + val.id + ']').css({
										'margin-left': '15px',
										'white-space': 'pre'
									}).append(
										jQuery(document.createElement('option')).val('')
									);

									jQuery.each(combvalues[val.id], function (key, val) {
										var tag = jQuery(document.createElement('option')).val(val.id).html(val.value);

										if (selected[val.fk_product_attribute] == val.id) {
											tag.attr('selected', 'selected');
										}

										html.append(tag);
									});

									span.append(html);
									jQuery('div#attributes_box').append(span);
								});
							})
						});

						<?php if ($selected): ?>
						jQuery("input#<?php echo $htmlname ?>").change();
						<?php endif ?>
					});
				</script>
                <?php
			}
			if (empty($hidelabel)) print $langs->trans("RefOrLabel").' : ';
			else if ($hidelabel > 1) {
				$placeholder=' placeholder="'.$langs->trans("RefOrLabel").'"';
				if ($hidelabel == 2) {
					print img_picto($langs->trans("Search"), 'search');
				}
			}
			print '<input type="text" class="minwidth100" name="search_'.$htmlname.'" id="search_'.$htmlname.'" value="'.$selected_input_value.'"'.$placeholder.' '.(!empty($conf->global->PRODUCT_SEARCH_AUTOFOCUS) ? 'autofocus' : '').' />';
			if ($hidelabel == 3) {
				print img_picto($langs->trans("Search"), 'search');
			}
		}
		else
		{
			print $this->select_produits_list($selected,$htmlname,$filtertype,$limit,$price_level,'',$status,$finished,0,$socid,$showempty,$forcecombo,$morecss,$hidepriceinlabel, $warehouseStatus);
		}
	}

	/**
	 *	Return list of products for a customer
	 *
	 *	@param      int		$selected           Preselected product
	 *	@param      string	$htmlname           Name of select html
	 *  @param		string	$filtertype         Filter on product type (''=nofilter, 0=product, 1=service)
	 *	@param      int		$limit              Limit on number of returned lines
	 *	@param      int		$price_level        Level of price to show
	 * 	@param      string	$filterkey          Filter on product
	 *	@param		int		$status             -1=Return all products, 0=Products not on sell, 1=Products on sell
	 *  @param      int		$finished           Filter on finished field: 2=No filter
	 *  @param      int		$outputmode         0=HTML select string, 1=Array
	 *  @param      int		$socid     		    Thirdparty Id (to get also price dedicated to this customer)
	 *  @param		string	$showempty		    '' to not show empty line. Translation key to show an empty line. '1' show empty line with no text.
	 * 	@param		int		$forcecombo		    Force to use combo box
	 *  @param      string  $morecss            Add more css on select
	 *  @param      int     $hidepriceinlabel   1=Hide prices in label
	 *  @param      string  $warehouseStatus    warehouse status filter, following comma separated filter options can be used
	 *										    'warehouseopen' = select products from open warehouses,
	 *										    'warehouseclosed' = select products from closed warehouses,
	 *										    'warehouseinternal' = select products from warehouses for internal correct/transfer only
	 *  @return     array    				    Array of keys for json
	 */
	function select_produits_list($selected='',$htmlname='productid',$filtertype='',$limit=20,$price_level=0,$filterkey='',$status=1,$finished=2,$outputmode=0,$socid=0,$showempty='1',$forcecombo=0,$morecss='',$hidepriceinlabel=0, $warehouseStatus='')
	{
		global $langs,$conf,$user,$db;

		$out='';
		$outarray=array();

		$warehouseStatusArray = array();
		if (! empty($warehouseStatus))
		{
			require_once DOL_DOCUMENT_ROOT.'/product/stock/class/entrepot.class.php';
			if (preg_match('/warehouseclosed/', $warehouseStatus))
			{
				$warehouseStatusArray[] = Entrepot::STATUS_CLOSED;
			}
			if (preg_match('/warehouseopen/', $warehouseStatus))
			{
				$warehouseStatusArray[] = Entrepot::STATUS_OPEN_ALL;
			}
			if (preg_match('/warehouseinternal/', $warehouseStatus))
			{
				$warehouseStatusArray[] = Entrepot::STATUS_OPEN_INTERNAL;
			}
		}

		$selectFields = " p.rowid, p.label, p.ref, p.description, p.barcode, p.fk_product_type, p.price, p.price_ttc, p.price_base_type, p.tva_tx, p.duration, p.fk_price_expression";
		(count($warehouseStatusArray)) ? $selectFieldsGrouped = ", sum(ps.reel) as stock" : $selectFieldsGrouped = ", p.stock";

		$sql = "SELECT ";
		$sql.= $selectFields . $selectFieldsGrouped;
		//Price by customer
		if (! empty($conf->global->PRODUIT_CUSTOMER_PRICES) && !empty($socid))
		{
			$sql.=', pcp.rowid as idprodcustprice, pcp.price as custprice, pcp.price_ttc as custprice_ttc,';
			$sql.=' pcp.price_base_type as custprice_base_type, pcp.tva_tx as custtva_tx';
			$selectFields.= ", idprodcustprice, custprice, custprice_ttc, custprice_base_type, custtva_tx";
		}

		// Multilang : we add translation
		if (! empty($conf->global->MAIN_MULTILANGS))
		{
			$sql.= ", pl.label as label_translated";
			$selectFields.= ", label_translated";
		}
		// Price by quantity
		if (! empty($conf->global->PRODUIT_CUSTOMER_PRICES_BY_QTY) || !empty($conf->global->PRODUIT_CUSTOMER_PRICES_BY_QTY_MULTIPRICES))
		{
			$sql.= ", (SELECT pp.rowid FROM ".MAIN_DB_PREFIX."product_price as pp WHERE pp.fk_product = p.rowid";
			if ($price_level >= 1 && !empty($conf->global->PRODUIT_CUSTOMER_PRICES_BY_QTY_MULTIPRICES)) $sql.= " AND price_level=".$price_level;
			$sql.= " ORDER BY date_price";
			$sql.= " DESC LIMIT 1) as price_rowid";
			$sql.= ", (SELECT pp.price_by_qty FROM ".MAIN_DB_PREFIX."product_price as pp WHERE pp.fk_product = p.rowid";	// price_by_qty is 1 if some prices by qty exists in subtable
			if ($price_level >= 1 && !empty($conf->global->PRODUIT_CUSTOMER_PRICES_BY_QTY_MULTIPRICES)) $sql.= " AND price_level=".$price_level;
			$sql.= " ORDER BY date_price";
			$sql.= " DESC LIMIT 1) as price_by_qty";
			$selectFields.= ", price_rowid, price_by_qty";
		}
		$sql.= " FROM ".MAIN_DB_PREFIX."product as p";
		if (count($warehouseStatusArray))
		{
			$sql.= " LEFT JOIN ".MAIN_DB_PREFIX."product_stock as ps on ps.fk_product = p.rowid";
			$sql.= " LEFT JOIN ".MAIN_DB_PREFIX."entrepot as e on ps.fk_entrepot = e.rowid";
		}

		//Price by customer
		if (! empty($conf->global->PRODUIT_CUSTOMER_PRICES) && !empty($socid)) {
			$sql.=" LEFT JOIN  ".MAIN_DB_PREFIX."product_customer_price as pcp ON pcp.fk_soc=".$socid." AND pcp.fk_product=p.rowid";
		}
		// Multilang : we add translation
		if (! empty($conf->global->MAIN_MULTILANGS))
		{
			$sql.= " LEFT JOIN ".MAIN_DB_PREFIX."product_lang as pl ON pl.fk_product = p.rowid AND pl.lang='". $langs->getDefaultLang() ."'";
		}

		if (!empty($conf->global->PRODUIT_ATTRIBUTES_HIDECHILD)) {
			$sql .= " LEFT JOIN ".MAIN_DB_PREFIX."product_attribute_combination pac ON pac.fk_product_child = p.rowid";
		}

		$sql.= ' WHERE p.entity IN ('.getEntity('product').')';
		if (count($warehouseStatusArray))
		{
			$sql.= ' AND (p.fk_product_type = 1 OR e.statut IN ('.$this->db->escape(implode(',',$warehouseStatusArray)).'))';
		}

		if (!empty($conf->global->PRODUIT_ATTRIBUTES_HIDECHILD)) {
			$sql .= " AND pac.rowid IS NULL";
		}

		if ($finished == 0)
		{
			$sql.= " AND p.finished = ".$finished;
		}
		elseif ($finished == 1)
		{
			$sql.= " AND p.finished = ".$finished;
			if ($status >= 0)  $sql.= " AND p.tosell = ".$status;
		}
		elseif ($status >= 0)
		{
			$sql.= " AND p.tosell = ".$status;
		}
		if (strval($filtertype) != '') $sql.=" AND p.fk_product_type=".$filtertype;
		// Add criteria on ref/label
		if ($filterkey != '')
		{
			$sql.=' AND (';
			$prefix=empty($conf->global->PRODUCT_DONOTSEARCH_ANYWHERE)?'%':'';	// Can use index if PRODUCT_DONOTSEARCH_ANYWHERE is on
			// For natural search
			$scrit = explode(' ', $filterkey);
			$i=0;
			if (count($scrit) > 1) $sql.="(";
			foreach ($scrit as $crit)
			{
				if ($i > 0) $sql.=" AND ";
				$sql.="(p.ref LIKE '".$db->escape($prefix.$crit)."%' OR p.label LIKE '".$db->escape($prefix.$crit)."%'";
				if (! empty($conf->global->MAIN_MULTILANGS)) $sql.=" OR pl.label LIKE '".$db->escape($prefix.$crit)."%'";
				$sql.=")";
				$i++;
			}
			if (count($scrit) > 1) $sql.=")";
		  	if (! empty($conf->barcode->enabled)) $sql.= " OR p.barcode LIKE '".$db->escape($prefix.$filterkey)."%'";
			$sql.=')';
		}
		if (count($warehouseStatusArray))
		{
			$sql.= ' GROUP BY'.$selectFields;
		}
		$sql.= $db->order("p.ref");
		$sql.= $db->plimit($limit, 0);

		// Build output string
		dol_syslog(get_class($this)."::select_produits_list search product", LOG_DEBUG);
		$result=$this->db->query($sql);
		if ($result)
		{
			require_once DOL_DOCUMENT_ROOT.'/product/class/product.class.php';
			require_once DOL_DOCUMENT_ROOT.'/product/dynamic_price/class/price_parser.class.php';
			$num = $this->db->num_rows($result);

			$events=null;

			if (! $forcecombo)
			{
				include_once DOL_DOCUMENT_ROOT . '/core/lib/ajax.lib.php';
				$out .= ajax_combobox($htmlname, $events, $conf->global->PRODUIT_USE_SEARCH_TO_SELECT);
			}

			$out.='<select class="flat'.($morecss?' '.$morecss:'').'" name="'.$htmlname.'" id="'.$htmlname.'">';

			$textifempty='';
			// Do not use textifempty = ' ' or '&nbsp;' here, or search on key will search on ' key'.
			//if (! empty($conf->use_javascript_ajax) || $forcecombo) $textifempty='';
			if (! empty($conf->global->PRODUIT_USE_SEARCH_TO_SELECT))
			{
				if ($showempty && ! is_numeric($showempty)) $textifempty=$langs->trans($showempty);
				else $textifempty.=$langs->trans("All");
			}
			if ($showempty) $out.='<option value="0" selected>'.$textifempty.'</option>';

			$i = 0;
			while ($num && $i < $num)
			{
				$opt = '';
				$optJson = array();
				$objp = $this->db->fetch_object($result);

				if ((!empty($conf->global->PRODUIT_CUSTOMER_PRICES_BY_QTY) || !empty($conf->global->PRODUIT_CUSTOMER_PRICES_BY_QTY_MULTIPRICES)) && !empty($objp->price_by_qty) && $objp->price_by_qty == 1)
				{ // Price by quantity will return many prices for the same product
					$sql = "SELECT rowid, quantity, price, unitprice, remise_percent, remise, price_base_type";
					$sql.= " FROM ".MAIN_DB_PREFIX."product_price_by_qty";
					$sql.= " WHERE fk_product_price=".$objp->price_rowid;
					$sql.= " ORDER BY quantity ASC";

					dol_syslog(get_class($this)."::select_produits_list search price by qty", LOG_DEBUG);
					$result2 = $this->db->query($sql);
					if ($result2)
					{
						$nb_prices = $this->db->num_rows($result2);
						$j = 0;
						while ($nb_prices && $j < $nb_prices) {
							$objp2 = $this->db->fetch_object($result2);

							$objp->price_by_qty_rowid = $objp2->rowid;
							$objp->price_by_qty_price_base_type = $objp2->price_base_type;
							$objp->price_by_qty_quantity = $objp2->quantity;
							$objp->price_by_qty_unitprice = $objp2->unitprice;
							$objp->price_by_qty_remise_percent = $objp2->remise_percent;
							// For backward compatibility
							$objp->quantity = $objp2->quantity;
							$objp->price = $objp2->price;
							$objp->unitprice = $objp2->unitprice;
							$objp->remise_percent = $objp2->remise_percent;
							$objp->remise = $objp2->remise;

							$this->constructProductListOption($objp, $opt, $optJson, 0, $selected, $hidepriceinlabel);

							$j++;

							// Add new entry
							// "key" value of json key array is used by jQuery automatically as selected value
							// "label" value of json key array is used by jQuery automatically as text for combo box
							$out.=$opt;
							array_push($outarray, $optJson);
						}
					}
				}
				else
				{
					if (!empty($conf->dynamicprices->enabled) && !empty($objp->fk_price_expression)) {
						$price_product = new Product($this->db);
						$price_product->fetch($objp->rowid, '', '', 1);
						$priceparser = new PriceParser($this->db);
						$price_result = $priceparser->parseProduct($price_product);
						if ($price_result >= 0) {
							$objp->price = $price_result;
							$objp->unitprice = $price_result;
							//Calculate the VAT
							$objp->price_ttc = price2num($objp->price) * (1 + ($objp->tva_tx / 100));
							$objp->price_ttc = price2num($objp->price_ttc,'MU');
						}
					}
					$this->constructProductListOption($objp, $opt, $optJson, $price_level, $selected, $hidepriceinlabel);
					// Add new entry
					// "key" value of json key array is used by jQuery automatically as selected value
					// "label" value of json key array is used by jQuery automatically as text for combo box
					$out.=$opt;
					array_push($outarray, $optJson);
				}

				$i++;
			}

			$out.='</select>';

			$this->db->free($result);

			if (empty($outputmode)) return $out;
			return $outarray;
		}
		else
		{
			dol_print_error($db);
		}
	}

	/**
	 * constructProductListOption
	 *
	 * @param 	resultset	$objp			    Resultset of fetch
	 * @param 	string		$opt			    Option (var used for returned value in string option format)
	 * @param 	string		$optJson		    Option (var used for returned value in json format)
	 * @param 	int			$price_level	    Price level
	 * @param 	string		$selected		    Preselected value
	 * @param   int         $hidepriceinlabel   Hide price in label
	 * @return	void
	 */
	private function constructProductListOption(&$objp, &$opt, &$optJson, $price_level, $selected, $hidepriceinlabel=0)
	{
		global $langs,$conf,$user,$db;

		$outkey='';
		$outval='';
		$outref='';
		$outlabel='';
		$outdesc='';
		$outbarcode='';
		$outtype='';
		$outprice_ht='';
		$outprice_ttc='';
		$outpricebasetype='';
		$outtva_tx='';
		$outqty=1;
		$outdiscount=0;

		$maxlengtharticle=(empty($conf->global->PRODUCT_MAX_LENGTH_COMBO)?48:$conf->global->PRODUCT_MAX_LENGTH_COMBO);

		$label=$objp->label;
		if (! empty($objp->label_translated)) $label=$objp->label_translated;
		if (! empty($filterkey) && $filterkey != '') $label=preg_replace('/('.preg_quote($filterkey).')/i','<strong>$1</strong>',$label,1);

		$outkey=$objp->rowid;
		$outref=$objp->ref;
		$outlabel=$objp->label;
		$outdesc=$objp->description;
		$outbarcode=$objp->barcode;

		$outtype=$objp->fk_product_type;
		$outdurationvalue=$outtype == Product::TYPE_SERVICE?substr($objp->duration,0,dol_strlen($objp->duration)-1):'';
		$outdurationunit=$outtype == Product::TYPE_SERVICE?substr($objp->duration,-1):'';

		$opt = '<option value="'.$objp->rowid.'"';
		$opt.= ($objp->rowid == $selected)?' selected':'';
		if (!empty($objp->price_by_qty_rowid) && $objp->price_by_qty_rowid > 0)
		{
			$opt.= ' pbq="'.$objp->price_by_qty_rowid.'" data-pbq="'.$objp->price_by_qty_rowid.'" data-pbqqty="'.$objp->price_by_qty_quantity.'" data-pbqpercent="'.$objp->price_by_qty_remise_percent.'"';
		}
		if (! empty($conf->stock->enabled) && $objp->fk_product_type == 0 && isset($objp->stock))
		{
			if ($objp->stock > 0) $opt.= ' class="product_line_stock_ok"';
			else if ($objp->stock <= 0) $opt.= ' class="product_line_stock_too_low"';
		}
		$opt.= '>';
		$opt.= $objp->ref;
		if ($outbarcode) $opt.=' ('.$outbarcode.')';
		$opt.=' - '.dol_trunc($label,$maxlengtharticle);

		$objRef = $objp->ref;
		if (! empty($filterkey) && $filterkey != '') $objRef=preg_replace('/('.preg_quote($filterkey).')/i','<strong>$1</strong>',$objRef,1);
		$outval.=$objRef;
		if ($outbarcode) $outval.=' ('.$outbarcode.')';
		$outval.=' - '.dol_trunc($label,$maxlengtharticle);

		$found=0;

		// Multiprice
		// If we need a particular price level (from 1 to 6)
		if (empty($hidepriceinlabel) && $price_level >= 1 && (! empty($conf->global->PRODUIT_MULTIPRICES) || ! empty($conf->global->PRODUIT_CUSTOMER_PRICES_BY_QTY_MULTIPRICES)))
		{
			$sql = "SELECT price, price_ttc, price_base_type, tva_tx";
			$sql.= " FROM ".MAIN_DB_PREFIX."product_price";
			$sql.= " WHERE fk_product='".$objp->rowid."'";
			$sql.= " AND entity IN (".getEntity('productprice').")";
			$sql.= " AND price_level=".$price_level;
			$sql.= " ORDER BY date_price DESC, rowid DESC"; // Warning DESC must be both on date_price and rowid.
			$sql.= " LIMIT 1";

			dol_syslog(get_class($this).'::constructProductListOption search price for level '.$price_level.'', LOG_DEBUG);
			$result2 = $this->db->query($sql);
			if ($result2)
			{
				$objp2 = $this->db->fetch_object($result2);
				if ($objp2)
				{
					$found=1;
					if ($objp2->price_base_type == 'HT')
					{
						$opt.= ' - '.price($objp2->price,1,$langs,0,0,-1,$conf->currency).' '.$langs->trans("HT");
						$outval.= ' - '.price($objp2->price,0,$langs,0,0,-1,$conf->currency).' '.$langs->transnoentities("HT");
					}
					else
					{
						$opt.= ' - '.price($objp2->price_ttc,1,$langs,0,0,-1,$conf->currency).' '.$langs->trans("TTC");
						$outval.= ' - '.price($objp2->price_ttc,0,$langs,0,0,-1,$conf->currency).' '.$langs->transnoentities("TTC");
					}
					$outprice_ht=price($objp2->price);
					$outprice_ttc=price($objp2->price_ttc);
					$outpricebasetype=$objp2->price_base_type;
					$outtva_tx=$objp2->tva_tx;
				}
			}
			else
			{
				dol_print_error($this->db);
			}
		}

		// Price by quantity
		if (empty($hidepriceinlabel) && !empty($objp->quantity) && $objp->quantity >= 1 && (! empty($conf->global->PRODUIT_CUSTOMER_PRICES_BY_QTY) || !empty($conf->global->PRODUIT_CUSTOMER_PRICES_BY_QTY_MULTIPRICES)))
		{
			$found = 1;
			$outqty=$objp->quantity;
			$outdiscount=$objp->remise_percent;
			if ($objp->quantity == 1)
			{
				$opt.= ' - '.price($objp->unitprice,1,$langs,0,0,-1,$conf->currency)."/";
				$outval.= ' - '.price($objp->unitprice,0,$langs,0,0,-1,$conf->currency)."/";
				$opt.= $langs->trans("Unit");	// Do not use strtolower because it breaks utf8 encoding
				$outval.=$langs->transnoentities("Unit");
			}
			else
			{
				$opt.= ' - '.price($objp->price,1,$langs,0,0,-1,$conf->currency)."/".$objp->quantity;
				$outval.= ' - '.price($objp->price,0,$langs,0,0,-1,$conf->currency)."/".$objp->quantity;
				$opt.= $langs->trans("Units");	// Do not use strtolower because it breaks utf8 encoding
				$outval.=$langs->transnoentities("Units");
			}

			$outprice_ht=price($objp->unitprice);
			$outprice_ttc=price($objp->unitprice * (1 + ($objp->tva_tx / 100)));
			$outpricebasetype=$objp->price_base_type;
			$outtva_tx=$objp->tva_tx;
		}
		if (empty($hidepriceinlabel) && !empty($objp->quantity) && $objp->quantity >= 1)
		{
			$opt.=" (".price($objp->unitprice,1,$langs,0,0,-1,$conf->currency)."/".$langs->trans("Unit").")";	// Do not use strtolower because it breaks utf8 encoding
			$outval.=" (".price($objp->unitprice,0,$langs,0,0,-1,$conf->currency)."/".$langs->transnoentities("Unit").")";	// Do not use strtolower because it breaks utf8 encoding
		}
		if (empty($hidepriceinlabel) && !empty($objp->remise_percent) && $objp->remise_percent >= 1)
		{
			$opt.=" - ".$langs->trans("Discount")." : ".vatrate($objp->remise_percent).' %';
			$outval.=" - ".$langs->transnoentities("Discount")." : ".vatrate($objp->remise_percent).' %';
		}

		// Price by customer
		if (empty($hidepriceinlabel) && !empty($conf->global->PRODUIT_CUSTOMER_PRICES))
		{
			if (!empty($objp->idprodcustprice))
			{
				$found = 1;

				if ($objp->custprice_base_type == 'HT')
				{
					$opt.= ' - '.price($objp->custprice,1,$langs,0,0,-1,$conf->currency).' '.$langs->trans("HT");
					$outval.= ' - '.price($objp->custprice,0,$langs,0,0,-1,$conf->currency).' '.$langs->transnoentities("HT");
				}
				else
				{
					$opt.= ' - '.price($objp->custprice_ttc,1,$langs,0,0,-1,$conf->currency).' '.$langs->trans("TTC");
					$outval.= ' - '.price($objp->custprice_ttc,0,$langs,0,0,-1,$conf->currency).' '.$langs->transnoentities("TTC");
				}

				$outprice_ht=price($objp->custprice);
				$outprice_ttc=price($objp->custprice_ttc);
				$outpricebasetype=$objp->custprice_base_type;
				$outtva_tx=$objp->custtva_tx;
			}
		}

		// If level no defined or multiprice not found, we used the default price
		if (empty($hidepriceinlabel) && ! $found)
		{
			if ($objp->price_base_type == 'HT')
			{
				$opt.= ' - '.price($objp->price,1,$langs,0,0,-1,$conf->currency).' '.$langs->trans("HT");
				$outval.= ' - '.price($objp->price,0,$langs,0,0,-1,$conf->currency).' '.$langs->transnoentities("HT");
			}
			else
			{
				$opt.= ' - '.price($objp->price_ttc,1,$langs,0,0,-1,$conf->currency).' '.$langs->trans("TTC");
				$outval.= ' - '.price($objp->price_ttc,0,$langs,0,0,-1,$conf->currency).' '.$langs->transnoentities("TTC");
			}
			$outprice_ht=price($objp->price);
			$outprice_ttc=price($objp->price_ttc);
			$outpricebasetype=$objp->price_base_type;
			$outtva_tx=$objp->tva_tx;
		}

		if (! empty($conf->stock->enabled) && isset($objp->stock) && $objp->fk_product_type == 0)
		{
			$opt.= ' - '.$langs->trans("Stock").':'.$objp->stock;

			if ($objp->stock > 0) {
				$outval.= ' - <span class="product_line_stock_ok">'.$langs->transnoentities("Stock").':'.$objp->stock.'</span>';
			}elseif ($objp->stock <= 0) {
				$outval.= ' - <span class="product_line_stock_too_low">'.$langs->transnoentities("Stock").':'.$objp->stock.'</span>';
			}
		}

		if ($outdurationvalue && $outdurationunit)
		{
			$da=array("h"=>$langs->trans("Hour"),"d"=>$langs->trans("Day"),"w"=>$langs->trans("Week"),"m"=>$langs->trans("Month"),"y"=>$langs->trans("Year"));
			if (isset($da[$outdurationunit]))
			{
				$key = $da[$outdurationunit].($outdurationvalue > 1?'s':'');
				$opt.= ' - '.$outdurationvalue.' '.$langs->trans($key);
				$outval.=' - '.$outdurationvalue.' '.$langs->transnoentities($key);
			}
		}

		$opt.= "</option>\n";
		$optJson = array('key'=>$outkey, 'value'=>$outref, 'label'=>$outval, 'label2'=>$outlabel, 'desc'=>$outdesc, 'type'=>$outtype, 'price_ht'=>$outprice_ht, 'price_ttc'=>$outprice_ttc, 'pricebasetype'=>$outpricebasetype, 'tva_tx'=>$outtva_tx, 'qty'=>$outqty, 'discount'=>$outdiscount, 'duration_value'=>$outdurationvalue, 'duration_unit'=>$outdurationunit);
	}

	/**
	 *	Return list of products for customer (in Ajax if Ajax activated or go to select_produits_fournisseurs_list)
	 *
	 *	@param	int		$socid			Id third party
	 *	@param  string	$selected       Preselected product
	 *	@param  string	$htmlname       Name of HTML Select
	 *  @param	string	$filtertype     Filter on product type (''=nofilter, 0=product, 1=service)
	 *	@param  string	$filtre			For a SQL filter
	 *	@param	array	$ajaxoptions	Options for ajax_autocompleter
	 *  @param	int		$hidelabel		Hide label (0=no, 1=yes)
	 *  @param  int     $alsoproductwithnosupplierprice    1=Add also product without supplier prices
	 *	@return	void
	 */
	function select_produits_fournisseurs($socid, $selected='', $htmlname='productid', $filtertype='', $filtre='', $ajaxoptions=array(), $hidelabel=0, $alsoproductwithnosupplierprice=0)
	{
		global $langs,$conf;
		global $price_level, $status, $finished;

		$selected_input_value='';
		if (! empty($conf->use_javascript_ajax) && ! empty($conf->global->PRODUIT_USE_SEARCH_TO_SELECT))
		{
			if ($selected > 0)
			{
				require_once DOL_DOCUMENT_ROOT.'/product/class/product.class.php';
				$producttmpselect = new Product($this->db);
				$producttmpselect->fetch($selected);
				$selected_input_value=$producttmpselect->ref;
				unset($producttmpselect);
			}

			// mode=2 means suppliers products
			$urloption=($socid > 0?'socid='.$socid.'&':'').'htmlname='.$htmlname.'&outjson=1&price_level='.$price_level.'&type='.$filtertype.'&mode=2&status='.$status.'&finished='.$finished.'&alsoproductwithnosupplierprice='.$alsoproductwithnosupplierprice;
			print ajax_autocompleter($selected, $htmlname, DOL_URL_ROOT.'/product/ajax/products.php', $urloption, $conf->global->PRODUIT_USE_SEARCH_TO_SELECT, 0, $ajaxoptions);
			print ($hidelabel?'':$langs->trans("RefOrLabel").' : ').'<input type="text" size="20" name="search_'.$htmlname.'" id="search_'.$htmlname.'" value="'.$selected_input_value.'">';
		}
		else
		{
			print $this->select_produits_fournisseurs_list($socid,$selected,$htmlname,$filtertype,$filtre,'',-1,0,0,$alsoproductwithnosupplierprice);
		}
	}

	/**
	 *	Return list of suppliers products
	 *
	 *	@param	int		$socid   		Id societe fournisseur (0 pour aucun filtre)
	 *	@param  int		$selected       Product price pre-selected (must be 'id' in product_fournisseur_price or 'idprod_IDPROD')
	 *	@param  string	$htmlname       Nom de la zone select
	 *  @param	string	$filtertype     Filter on product type (''=nofilter, 0=product, 1=service)
	 *	@param  string	$filtre         Pour filtre sql
	 *	@param  string	$filterkey      Filtre des produits
	 *  @param  int		$statut         -1=Return all products, 0=Products not on sell, 1=Products on sell (not used here, a filter on tobuy is already hard coded in request)
	 *  @param  int		$outputmode     0=HTML select string, 1=Array
	 *  @param  int     $limit          Limit of line number
	 *  @param  int     $alsoproductwithnosupplierprice    1=Add also product without supplier prices
	 *  @return array           		Array of keys for json
	 */
	function select_produits_fournisseurs_list($socid,$selected='',$htmlname='productid',$filtertype='',$filtre='',$filterkey='',$statut=-1,$outputmode=0,$limit=100,$alsoproductwithnosupplierprice=0)
	{
		global $langs,$conf,$db;

		$out='';
		$outarray=array();

		$langs->load('stocks');

		$sql = "SELECT p.rowid, p.label, p.ref, p.price, p.duration, p.fk_product_type,";
		$sql.= " pfp.ref_fourn, pfp.rowid as idprodfournprice, pfp.price as fprice, pfp.quantity, pfp.remise_percent, pfp.remise, pfp.unitprice,";
		$sql.= " pfp.fk_supplier_price_expression, pfp.fk_product, pfp.tva_tx, pfp.fk_soc, s.nom as name,";
		$sql.= " pfp.supplier_reputation";
		$sql.= " FROM ".MAIN_DB_PREFIX."product as p";
		$sql.= " LEFT JOIN ".MAIN_DB_PREFIX."product_fournisseur_price as pfp ON p.rowid = pfp.fk_product";
		if ($socid) $sql.= " AND pfp.fk_soc = ".$socid;
		$sql.= " LEFT JOIN ".MAIN_DB_PREFIX."societe as s ON pfp.fk_soc = s.rowid";
		$sql.= " WHERE p.entity IN (".getEntity('product').")";
		$sql.= " AND p.tobuy = 1";
		if (strval($filtertype) != '') $sql.=" AND p.fk_product_type=".$this->db->escape($filtertype);
		if (! empty($filtre)) $sql.=" ".$filtre;
		// Add criteria on ref/label
		if ($filterkey != '')
		{
			$sql.=' AND (';
			$prefix=empty($conf->global->PRODUCT_DONOTSEARCH_ANYWHERE)?'%':'';	// Can use index if PRODUCT_DONOTSEARCH_ANYWHERE is on
			// For natural search
			$scrit = explode(' ', $filterkey);
			$i=0;
			if (count($scrit) > 1) $sql.="(";
			foreach ($scrit as $crit)
			{
				if ($i > 0) $sql.=" AND ";
				$sql.="(pfp.ref_fourn LIKE '".$this->db->escape($prefix.$crit)."%' OR p.ref LIKE '".$this->db->escape($prefix.$crit)."%' OR p.label LIKE '".$this->db->escape($prefix.$crit)."%')";
				$i++;
			}
			if (count($scrit) > 1) $sql.=")";
			if (! empty($conf->barcode->enabled)) $sql.= " OR p.barcode LIKE '".$this->db->escape($prefix.$filterkey)."%'";
			$sql.=')';
		}
		$sql.= " ORDER BY pfp.ref_fourn DESC, pfp.quantity ASC";
		$sql.= $db->plimit($limit, 0);

		// Build output string

		dol_syslog(get_class($this)."::select_produits_fournisseurs_list", LOG_DEBUG);
		$result=$this->db->query($sql);
		if ($result)
		{
			require_once DOL_DOCUMENT_ROOT.'/product/dynamic_price/class/price_parser.class.php';

			$num = $this->db->num_rows($result);

			//$out.='<select class="flat" id="select'.$htmlname.'" name="'.$htmlname.'">';	// remove select to have id same with combo and ajax
			$out.='<select class="flat maxwidthonsmartphone" id="'.$htmlname.'" name="'.$htmlname.'">';
			if (! $selected) $out.='<option value="0" selected>&nbsp;</option>';
			else $out.='<option value="0">&nbsp;</option>';

			$i = 0;
			while ($i < $num)
			{
				$objp = $this->db->fetch_object($result);

				$outkey=$objp->idprodfournprice;                                                    // id in table of price
				if (! $outkey && $alsoproductwithnosupplierprice) $outkey='idprod_'.$objp->rowid;   // id of product

				$outref=$objp->ref;
				$outval='';
				$outqty=1;
				$outdiscount=0;
				$outtype=$objp->fk_product_type;
				$outdurationvalue=$outtype == Product::TYPE_SERVICE?substr($objp->duration,0,dol_strlen($objp->duration)-1):'';
				$outdurationunit=$outtype == Product::TYPE_SERVICE?substr($objp->duration,-1):'';

				$opt = '<option value="'.$outkey.'"';
				if ($selected && $selected == $objp->idprodfournprice) $opt.= ' selected';
				if (empty($objp->idprodfournprice) && empty($alsoproductwithnosupplierprice)) $opt.=' disabled';
				if (!empty($objp->idprodfournprice) && $objp->idprodfournprice > 0)
				{
					$opt.= ' pbq="'.$objp->idprodfournprice.'" data-pbq="'.$objp->idprodfournprice.'" data-pbqqty="'.$objp->quantity.'" data-pbqpercent="'.$objp->remise_percent.'"';
				}
				$opt.= '>';

				$objRef = $objp->ref;
				if ($filterkey && $filterkey != '') $objRef=preg_replace('/('.preg_quote($filterkey).')/i','<strong>$1</strong>',$objRef,1);
				$objRefFourn = $objp->ref_fourn;
				if ($filterkey && $filterkey != '') $objRefFourn=preg_replace('/('.preg_quote($filterkey).')/i','<strong>$1</strong>',$objRefFourn,1);
				$label = $objp->label;
				if ($filterkey && $filterkey != '') $label=preg_replace('/('.preg_quote($filterkey).')/i','<strong>$1</strong>',$label,1);

				$opt.=$objp->ref;
				if (! empty($objp->idprodfournprice) && ($objp->ref != $objp->ref_fourn))
					$opt.=' ('.$objp->ref_fourn.')';
				$opt.=' - ';
				$outval.=$objRef;
				if (! empty($objp->idprodfournprice) && ($objp->ref != $objp->ref_fourn))
					$outval.=' ('.$objRefFourn.')';
				$outval.=' - ';
				$opt.=dol_trunc($label, 72).' - ';
				$outval.=dol_trunc($label, 72).' - ';

				if (! empty($objp->idprodfournprice))
				{
					$outqty=$objp->quantity;
					$outdiscount=$objp->remise_percent;
					if (!empty($conf->dynamicprices->enabled) && !empty($objp->fk_supplier_price_expression)) {
						$prod_supplier = new ProductFournisseur($this->db);
						$prod_supplier->product_fourn_price_id = $objp->idprodfournprice;
						$prod_supplier->id = $objp->fk_product;
						$prod_supplier->fourn_qty = $objp->quantity;
						$prod_supplier->fourn_tva_tx = $objp->tva_tx;
						$prod_supplier->fk_supplier_price_expression = $objp->fk_supplier_price_expression;
						$priceparser = new PriceParser($this->db);
						$price_result = $priceparser->parseProductSupplier($prod_supplier);
						if ($price_result >= 0) {
							$objp->fprice = $price_result;
							if ($objp->quantity >= 1)
							{
								$objp->unitprice = $objp->fprice / $objp->quantity;
							}
						}
					}
					if ($objp->quantity == 1)
					{
						$opt.= price($objp->fprice,1,$langs,0,0,-1,$conf->currency)."/";
						$outval.= price($objp->fprice,0,$langs,0,0,-1,$conf->currency)."/";
						$opt.= $langs->trans("Unit");	// Do not use strtolower because it breaks utf8 encoding
						$outval.=$langs->transnoentities("Unit");
					}
					else
					{
						$opt.= price($objp->fprice,1,$langs,0,0,-1,$conf->currency)."/".$objp->quantity;
						$outval.= price($objp->fprice,0,$langs,0,0,-1,$conf->currency)."/".$objp->quantity;
						$opt.= ' '.$langs->trans("Units");	// Do not use strtolower because it breaks utf8 encoding
						$outval.= ' '.$langs->transnoentities("Units");
					}

					if ($objp->quantity >= 1)
					{
						$opt.=" (".price($objp->unitprice,1,$langs,0,0,-1,$conf->currency)."/".$langs->trans("Unit").")";	// Do not use strtolower because it breaks utf8 encoding
						$outval.=" (".price($objp->unitprice,0,$langs,0,0,-1,$conf->currency)."/".$langs->transnoentities("Unit").")";	// Do not use strtolower because it breaks utf8 encoding
					}
					if ($objp->remise_percent >= 1)
					{
						$opt.=" - ".$langs->trans("Discount")." : ".vatrate($objp->remise_percent).' %';
						$outval.=" - ".$langs->transnoentities("Discount")." : ".vatrate($objp->remise_percent).' %';
					}
					if ($objp->duration)
					{
						$opt .= " - ".$objp->duration;
						$outval.=" - ".$objp->duration;
					}
					if (! $socid)
					{
						$opt .= " - ".dol_trunc($objp->name,8);
						$outval.=" - ".dol_trunc($objp->name,8);
					}
					if ($objp->supplier_reputation)
					{
						//TODO dictionary
						$reputations=array(''=>$langs->trans('Standard'),'FAVORITE'=>$langs->trans('Favorite'),'NOTTHGOOD'=>$langs->trans('NotTheGoodQualitySupplier'), 'DONOTORDER'=>$langs->trans('DoNotOrderThisProductToThisSupplier'));

						$opt .= " - ".$reputations[$objp->supplier_reputation];
						$outval.=" - ".$reputations[$objp->supplier_reputation];
					}
				}
				else
				{
					if (empty($alsoproductwithnosupplierprice))     // No supplier price defined for couple product/supplier
					{
						$opt.= $langs->trans("NoPriceDefinedForThisSupplier");
						$outval.=$langs->transnoentities("NoPriceDefinedForThisSupplier");
					}
					else                                            // No supplier price defined for product, even on other suppliers
					{
						$opt.= $langs->trans("NoPriceDefinedForThisSupplier");
						$outval.=$langs->transnoentities("NoPriceDefinedForThisSupplier");
					}
				}
				$opt .= "</option>\n";


				// Add new entry
				// "key" value of json key array is used by jQuery automatically as selected value
				// "label" value of json key array is used by jQuery automatically as text for combo box
				$out.=$opt;
				array_push($outarray, array('key'=>$outkey, 'value'=>$outref, 'label'=>$outval, 'qty'=>$outqty, 'discount'=>$outdiscount, 'type'=>$outtype, 'duration_value'=>$outdurationvalue, 'duration_unit'=>$outdurationunit, 'disabled'=>(empty($objp->idprodfournprice)?true:false)));
				// Exemple of var_dump $outarray
				// array(1) {[0]=>array(6) {[key"]=>string(1) "2" ["value"]=>string(3) "ppp"
				//           ["label"]=>string(76) "ppp (<strong>f</strong>ff2) - ppp - 20,00 Euros/1unité (20,00 Euros/unité)"
				//      	 ["qty"]=>string(1) "1" ["discount"]=>string(1) "0" ["disabled"]=>bool(false)
				//}
				//var_dump($outval); var_dump(utf8_check($outval)); var_dump(json_encode($outval));
				//$outval=array('label'=>'ppp (<strong>f</strong>ff2) - ppp - 20,00 Euros/ Unité (20,00 Euros/unité)');
				//var_dump($outval); var_dump(utf8_check($outval)); var_dump(json_encode($outval));

				$i++;
			}
			$out.='</select>';

			$this->db->free($result);

			include_once DOL_DOCUMENT_ROOT . '/core/lib/ajax.lib.php';
			$out.=ajax_combobox($htmlname);

			if (empty($outputmode)) return $out;
			return $outarray;
		}
		else
		{
			dol_print_error($this->db);
		}
	}

	/**
	 *	Return list of suppliers prices for a product
	 *
	 *  @param	    int		$productid       	Id of product
	 *  @param      string	$htmlname        	Name of HTML field
	 *  @param      int		$selected_supplier  Pre-selected supplier if more than 1 result
	 *  @return	    void
	 */
	function select_product_fourn_price($productid, $htmlname='productfournpriceid', $selected_supplier='')
	{
		global $langs,$conf;

		$langs->load('stocks');

		$sql = "SELECT p.rowid, p.label, p.ref, p.price, p.duration, pfp.fk_soc,";
		$sql.= " pfp.ref_fourn, pfp.rowid as idprodfournprice, pfp.price as fprice, pfp.quantity, pfp.unitprice,";
		$sql.= " pfp.fk_supplier_price_expression, pfp.fk_product, pfp.tva_tx, s.nom as name";
		$sql.= " FROM ".MAIN_DB_PREFIX."product as p";
		$sql.= " LEFT JOIN ".MAIN_DB_PREFIX."product_fournisseur_price as pfp ON p.rowid = pfp.fk_product";
		$sql.= " LEFT JOIN ".MAIN_DB_PREFIX."societe as s ON pfp.fk_soc = s.rowid";
		$sql.= " WHERE pfp.entity IN (".getEntity('productsupplierprice').")";
		$sql.= " AND p.tobuy = 1";
		$sql.= " AND s.fournisseur = 1";
		$sql.= " AND p.rowid = ".$productid;
		$sql.= " ORDER BY s.nom, pfp.ref_fourn DESC";

		dol_syslog(get_class($this)."::select_product_fourn_price", LOG_DEBUG);
		$result=$this->db->query($sql);

		if ($result)
		{
			$num = $this->db->num_rows($result);

			$form = '<select class="flat" name="'.$htmlname.'">';

			if (! $num)
			{
				$form.= '<option value="0">-- '.$langs->trans("NoSupplierPriceDefinedForThisProduct").' --</option>';
			}
			else
			{
				require_once DOL_DOCUMENT_ROOT.'/product/dynamic_price/class/price_parser.class.php';
				$form.= '<option value="0">&nbsp;</option>';

				$i = 0;
				while ($i < $num)
				{
					$objp = $this->db->fetch_object($result);

					$opt = '<option value="'.$objp->idprodfournprice.'"';
					//if there is only one supplier, preselect it
					if($num == 1 || ($selected_supplier > 0 && $objp->fk_soc == $selected_supplier)) {
						$opt .= ' selected';
					}
					$opt.= '>'.$objp->name.' - '.$objp->ref_fourn.' - ';

					if (!empty($conf->dynamicprices->enabled) && !empty($objp->fk_supplier_price_expression)) {
						$prod_supplier = new ProductFournisseur($this->db);
						$prod_supplier->product_fourn_price_id = $objp->idprodfournprice;
						$prod_supplier->id = $productid;
						$prod_supplier->fourn_qty = $objp->quantity;
						$prod_supplier->fourn_tva_tx = $objp->tva_tx;
						$prod_supplier->fk_supplier_price_expression = $objp->fk_supplier_price_expression;
						$priceparser = new PriceParser($this->db);
						$price_result = $priceparser->parseProductSupplier($prod_supplier);
						if ($price_result >= 0) {
							$objp->fprice = $price_result;
							if ($objp->quantity >= 1)
							{
								$objp->unitprice = $objp->fprice / $objp->quantity;
							}
						}
					}
					if ($objp->quantity == 1)
					{
						$opt.= price($objp->fprice,1,$langs,0,0,-1,$conf->currency)."/";
					}

					$opt.= $objp->quantity.' ';

					if ($objp->quantity == 1)
					{
						$opt.= $langs->trans("Unit");
					}
					else
					{
						$opt.= $langs->trans("Units");
					}
					if ($objp->quantity > 1)
					{
						$opt.=" - ";
						$opt.= price($objp->unitprice,1,$langs,0,0,-1,$conf->currency)."/".$langs->trans("Unit");
					}
					if ($objp->duration) $opt .= " - ".$objp->duration;
					$opt .= "</option>\n";

					$form.= $opt;
					$i++;
				}
			}

			$form.= '</select>';
			$this->db->free($result);
			return $form;
		}
		else
		{
			dol_print_error($this->db);
		}
	}

	/**
	 *    Return list of delivery address
	 *
	 *    @param    string	$selected          	Id contact pre-selectionn
	 *    @param    int		$socid				Id of company
	 *    @param    string	$htmlname          	Name of HTML field
	 *    @param    int		$showempty         	Add an empty field
	 *    @return	integer|null
	 */
	function select_address($selected, $socid, $htmlname='address_id',$showempty=0)
	{
		// On recherche les utilisateurs
		$sql = "SELECT a.rowid, a.label";
		$sql .= " FROM ".MAIN_DB_PREFIX ."societe_address as a";
		$sql .= " WHERE a.fk_soc = ".$socid;
		$sql .= " ORDER BY a.label ASC";

		dol_syslog(get_class($this)."::select_address", LOG_DEBUG);
		$resql=$this->db->query($sql);
		if ($resql)
		{
			print '<select class="flat" name="'.$htmlname.'">';
			if ($showempty) print '<option value="0">&nbsp;</option>';
			$num = $this->db->num_rows($resql);
			$i = 0;
			if ($num)
			{
				while ($i < $num)
				{
					$obj = $this->db->fetch_object($resql);

					if ($selected && $selected == $obj->rowid)
					{
						print '<option value="'.$obj->rowid.'" selected>'.$obj->label.'</option>';
					}
					else
					{
						print '<option value="'.$obj->rowid.'">'.$obj->label.'</option>';
					}
					$i++;
				}
			}
			print '</select>';
			return $num;
		}
		else
		{
			dol_print_error($this->db);
		}
	}


	/**
	 *      Load into cache list of payment terms
	 *
	 *      @return     int             Nb of lines loaded, <0 if KO
	 */
	function load_cache_conditions_paiements()
	{
		global $langs;

		$num = count($this->cache_conditions_paiements);
		if ($num > 0) return 0;    // Cache already loaded

		dol_syslog(__METHOD__, LOG_DEBUG);

		$sql = "SELECT rowid, code, libelle as label";
		$sql.= " FROM ".MAIN_DB_PREFIX.'c_payment_term';
		$sql.= " WHERE entity IN (".getEntity('c_payment_term').")";
		$sql.= " AND active > 0";
		$sql.= " ORDER BY sortorder";

		$resql = $this->db->query($sql);
		if ($resql)
		{
			$num = $this->db->num_rows($resql);
			$i = 0;
			while ($i < $num)
			{
				$obj = $this->db->fetch_object($resql);

				// Si traduction existe, on l'utilise, sinon on prend le libelle par defaut
				$label=($langs->trans("PaymentConditionShort".$obj->code)!=("PaymentConditionShort".$obj->code)?$langs->trans("PaymentConditionShort".$obj->code):($obj->label!='-'?$obj->label:''));
				$this->cache_conditions_paiements[$obj->rowid]['code'] =$obj->code;
				$this->cache_conditions_paiements[$obj->rowid]['label']=$label;
				$i++;
			}

			//$this->cache_conditions_paiements=dol_sort_array($this->cache_conditions_paiements, 'label', 'asc', 0, 0, 1);		// We use the field sortorder of table

			return $num;
		}
		else
		{
			dol_print_error($this->db);
			return -1;
		}
	}

	/**
	 *      Charge dans cache la liste des délais de livraison possibles
	 *
	 *      @return     int             Nb of lines loaded, <0 if KO
	 */
	function load_cache_availability()
	{
		global $langs;

		$num = count($this->cache_availability);
		if ($num > 0) return 0;    // Cache already loaded

		dol_syslog(__METHOD__, LOG_DEBUG);

		$langs->load('propal');

		$sql = "SELECT rowid, code, label";
		$sql.= " FROM ".MAIN_DB_PREFIX.'c_availability';
		$sql.= " WHERE active > 0";

		$resql = $this->db->query($sql);
		if ($resql)
		{
			$num = $this->db->num_rows($resql);
			$i = 0;
			while ($i < $num)
			{
				$obj = $this->db->fetch_object($resql);

				// Si traduction existe, on l'utilise, sinon on prend le libelle par defaut
				$label=($langs->trans("AvailabilityType".$obj->code)!=("AvailabilityType".$obj->code)?$langs->trans("AvailabilityType".$obj->code):($obj->label!='-'?$obj->label:''));
				$this->cache_availability[$obj->rowid]['code'] =$obj->code;
				$this->cache_availability[$obj->rowid]['label']=$label;
				$i++;
			}

			$this->cache_availability = dol_sort_array($this->cache_availability, 'label', 'asc', 0, 0, 1);

			return $num;
		}
		else
		{
			dol_print_error($this->db);
			return -1;
		}
	}

	/**
	 *      Retourne la liste des types de delais de livraison possibles
	 *
	 *      @param	int		$selected        Id du type de delais pre-selectionne
	 *      @param  string	$htmlname        Nom de la zone select
	 *      @param  string	$filtertype      To add a filter
	 *		@param	int		$addempty		Add empty entry
	 *		@return	void
	 */
	function selectAvailabilityDelay($selected='',$htmlname='availid',$filtertype='',$addempty=0)
	{
		global $langs,$user;

		$this->load_cache_availability();

		dol_syslog(__METHOD__." selected=".$selected.", htmlname=".$htmlname, LOG_DEBUG);

		print '<select id="'.$htmlname.'" class="flat" name="'.$htmlname.'">';
		if ($addempty) print '<option value="0">&nbsp;</option>';
		foreach($this->cache_availability as $id => $arrayavailability)
		{
			if ($selected == $id)
			{
				print '<option value="'.$id.'" selected>';
			}
			else
			{
				print '<option value="'.$id.'">';
			}
			print $arrayavailability['label'];
			print '</option>';
		}
		print '</select>';
		if ($user->admin) print info_admin($langs->trans("YouCanChangeValuesForThisListFromDictionarySetup"),1);
	}

	/**
	 *      Load into cache cache_demand_reason, array of input reasons
	 *
	 *      @return     int             Nb of lines loaded, <0 if KO
	 */
	function loadCacheInputReason()
	{
		global $langs;

		$num = count($this->cache_demand_reason);
		if ($num > 0) return 0;    // Cache already loaded

		$sql = "SELECT rowid, code, label";
		$sql.= " FROM ".MAIN_DB_PREFIX.'c_input_reason';
		$sql.= " WHERE active > 0";

		$resql = $this->db->query($sql);
		if ($resql)
		{
			$num = $this->db->num_rows($resql);
			$i = 0;
			$tmparray=array();
			while ($i < $num)
			{
				$obj = $this->db->fetch_object($resql);

				// Si traduction existe, on l'utilise, sinon on prend le libelle par defaut
				$label=($obj->label!='-'?$obj->label:'');
				if ($langs->trans("DemandReasonType".$obj->code) != ("DemandReasonType".$obj->code)) $label = $langs->trans("DemandReasonType".$obj->code); // So translation key DemandReasonTypeSRC_XXX will work
				if ($langs->trans($obj->code) != $obj->code) $label=$langs->trans($obj->code);																// So translation key SRC_XXX will work

				$tmparray[$obj->rowid]['id']   =$obj->rowid;
				$tmparray[$obj->rowid]['code'] =$obj->code;
				$tmparray[$obj->rowid]['label']=$label;
				$i++;
			}

			$this->cache_demand_reason=dol_sort_array($tmparray, 'label', 'asc', 0, 0, 1);

			unset($tmparray);
			return $num;
		}
		else
		{
			dol_print_error($this->db);
			return -1;
		}
	}

	/**
	 *	Return list of input reason (events that triggered an object creation, like after sending an emailing, making an advert, ...)
	 *  List found into table c_input_reason loaded by loadCacheInputReason
	 *
	 *  @param	int		$selected        Id or code of type origin to select by default
	 *  @param  string	$htmlname        Nom de la zone select
	 *  @param  string	$exclude         To exclude a code value (Example: SRC_PROP)
	 *	@param	int		$addempty		 Add an empty entry
	 *	@return	void
	 */
	function selectInputReason($selected='',$htmlname='demandreasonid',$exclude='',$addempty=0)
	{
		global $langs,$user;

		$this->loadCacheInputReason();

		print '<select class="flat" name="'.$htmlname.'">';
		if ($addempty) print '<option value="0"'.(empty($selected)?' selected':'').'>&nbsp;</option>';
		foreach($this->cache_demand_reason as $id => $arraydemandreason)
		{
			if ($arraydemandreason['code']==$exclude) continue;

			if ($selected && ($selected == $arraydemandreason['id'] || $selected == $arraydemandreason['code']))
			{
				print '<option value="'.$arraydemandreason['id'].'" selected>';
			}
			else
			{
				print '<option value="'.$arraydemandreason['id'].'">';
			}
			$label=$arraydemandreason['label'];	// Translation of label was already done into the ->loadCacheInputReason
			print $langs->trans($label);
			print '</option>';
		}
		print '</select>';
		if ($user->admin) print info_admin($langs->trans("YouCanChangeValuesForThisListFromDictionarySetup"),1);
	}

	/**
	 *      Charge dans cache la liste des types de paiements possibles
	 *
	 *      @return     int                 Nb of lines loaded, <0 if KO
	 */
	function load_cache_types_paiements()
	{
		global $langs;

		$num=count($this->cache_types_paiements);
		if ($num > 0) return $num;    // Cache already loaded

		dol_syslog(__METHOD__, LOG_DEBUG);

		$this->cache_types_paiements = array();

		$sql = "SELECT id, code, libelle as label, type, active";
		$sql.= " FROM ".MAIN_DB_PREFIX."c_paiement";
		$sql.= " WHERE entity IN (".getEntity('c_paiement').")";
		//if ($active >= 0) $sql.= " AND active = ".$active;

		$resql = $this->db->query($sql);
		if ($resql)
		{
			$num = $this->db->num_rows($resql);
			$i = 0;
			while ($i < $num)
			{
				$obj = $this->db->fetch_object($resql);

				// Si traduction existe, on l'utilise, sinon on prend le libelle par defaut
				$label=($langs->transnoentitiesnoconv("PaymentTypeShort".$obj->code)!=("PaymentTypeShort".$obj->code)?$langs->transnoentitiesnoconv("PaymentTypeShort".$obj->code):($obj->label!='-'?$obj->label:''));
				$this->cache_types_paiements[$obj->id]['id'] =$obj->id;
				$this->cache_types_paiements[$obj->id]['code'] =$obj->code;
				$this->cache_types_paiements[$obj->id]['label']=$label;
				$this->cache_types_paiements[$obj->id]['type'] =$obj->type;
				$this->cache_types_paiements[$obj->id]['active'] =$obj->active;
				$i++;
			}

			$this->cache_types_paiements = dol_sort_array($this->cache_types_paiements, 'label', 'asc', 0, 0, 1);

			return $num;
		}
		else
		{
			dol_print_error($this->db);
			return -1;
		}
	}


	/**
	 *      Return list of payment modes.
	 *      Constant MAIN_DEFAULT_PAYMENT_TERM_ID can used to set default value but scope is all application, probably not what you want.
	 *      See instead to force the default value by the caller.
	 *
	 *      @param	int		$selected		Id of payment term to preselect by default
	 *      @param	string	$htmlname		Nom de la zone select
	 *      @param	int		$filtertype		Not used
	 *		@param	int		$addempty		Add an empty entry
	 * 		@param	int		$noinfoadmin		0=Add admin info, 1=Disable admin info
	 * 		@param	string	$morecss			Add more CSS on select tag
	 *		@return	void
	 */
	function select_conditions_paiements($selected=0, $htmlname='condid', $filtertype=-1, $addempty=0, $noinfoadmin=0, $morecss='')
	{
		global $langs, $user, $conf;

		dol_syslog(__METHOD__." selected=".$selected.", htmlname=".$htmlname, LOG_DEBUG);

		$this->load_cache_conditions_paiements();

		// Set default value if not already set by caller
		if (empty($selected) && ! empty($conf->global->MAIN_DEFAULT_PAYMENT_TERM_ID)) $selected = $conf->global->MAIN_DEFAULT_PAYMENT_TERM_ID;

		print '<select id="'.$htmlname.'" class="flat selectpaymentterms'.($morecss?' '.$morecss:'').'" name="'.$htmlname.'">';
		if ($addempty) print '<option value="0">&nbsp;</option>';
		foreach($this->cache_conditions_paiements as $id => $arrayconditions)
		{
			if ($selected == $id)
			{
				print '<option value="'.$id.'" selected>';
			}
			else
			{
				print '<option value="'.$id.'">';
			}
			print $arrayconditions['label'];
			print '</option>';
		}
		print '</select>';
		if ($user->admin && empty($noinfoadmin)) print info_admin($langs->trans("YouCanChangeValuesForThisListFromDictionarySetup"),1);
	}


	/**
	 *      Return list of payment methods
	 *
	 *      @param	string	$selected       Id du mode de paiement pre-selectionne
	 *      @param  string	$htmlname       Nom de la zone select
	 *      @param  string	$filtertype     To filter on field type in llx_c_paiement ('CRDT' or 'DBIT' or array('code'=>xx,'label'=>zz))
	 *      @param  int		$format         0=id+libelle, 1=code+code, 2=code+libelle, 3=id+code
	 *      @param  int		$empty			1=peut etre vide, 0 sinon
	 * 		@param	int		$noadmininfo	0=Add admin info, 1=Disable admin info
	 *      @param  int		$maxlength      Max length of label
	 *      @param  int     $active         Active or not, -1 = all
	 *      @param  string  $morecss        Add more CSS on select tag
	 * 		@return	void
	 */
	function select_types_paiements($selected='', $htmlname='paiementtype', $filtertype='', $format=0, $empty=1, $noadmininfo=0, $maxlength=0, $active=1, $morecss='')
	{
		global $langs,$user;

		dol_syslog(__METHOD__." ".$selected.", ".$htmlname.", ".$filtertype.", ".$format, LOG_DEBUG);

		$filterarray=array();
		if ($filtertype == 'CRDT')  	$filterarray=array(0,2,3);
		elseif ($filtertype == 'DBIT') 	$filterarray=array(1,2,3);
		elseif ($filtertype != '' && $filtertype != '-1') $filterarray=explode(',',$filtertype);

		$this->load_cache_types_paiements();

		print '<select id="select'.$htmlname.'" class="flat selectpaymenttypes'.($morecss?' '.$morecss:'').'" name="'.$htmlname.'">';
		if ($empty) print '<option value="">&nbsp;</option>';
		foreach($this->cache_types_paiements as $id => $arraytypes)
		{
			// If not good status
			if ($active >= 0 && $arraytypes['active'] != $active) continue;

			// On passe si on a demande de filtrer sur des modes de paiments particuliers
			if (count($filterarray) && ! in_array($arraytypes['type'],$filterarray)) continue;

			// We discard empty line if showempty is on because an empty line has already been output.
			if ($empty && empty($arraytypes['code'])) continue;

			if ($format == 0) print '<option value="'.$id.'"';
			if ($format == 1) print '<option value="'.$arraytypes['code'].'"';
			if ($format == 2) print '<option value="'.$arraytypes['code'].'"';
			if ($format == 3) print '<option value="'.$id.'"';
			// Si selected est text, on compare avec code, sinon avec id
			if (preg_match('/[a-z]/i', $selected) && $selected == $arraytypes['code']) print ' selected';
			elseif ($selected == $id) print ' selected';
			print '>';
			if ($format == 0) $value=($maxlength?dol_trunc($arraytypes['label'],$maxlength):$arraytypes['label']);
			if ($format == 1) $value=$arraytypes['code'];
			if ($format == 2) $value=($maxlength?dol_trunc($arraytypes['label'],$maxlength):$arraytypes['label']);
			if ($format == 3) $value=$arraytypes['code'];
			print $value?$value:'&nbsp;';
			print '</option>';
		}
		print '</select>';
		if ($user->admin && ! $noadmininfo) print info_admin($langs->trans("YouCanChangeValuesForThisListFromDictionarySetup"),1);
	}


	/**
	 *  Selection HT or TTC
	 *
	 *  @param	string	$selected       Id pre-selectionne
	 *  @param  string	$htmlname       Nom de la zone select
	 * 	@return	string					Code of HTML select to chose tax or not
	 */
	function selectPriceBaseType($selected='',$htmlname='price_base_type')
	{
		global $langs;

		$return='';

		$return.= '<select class="flat" name="'.$htmlname.'">';
		$options = array(
			'HT'=>$langs->trans("HT"),
			'TTC'=>$langs->trans("TTC")
		);
		foreach($options as $id => $value)
		{
			if ($selected == $id)
			{
				$return.= '<option value="'.$id.'" selected>'.$value;
			}
			else
			{
				$return.= '<option value="'.$id.'">'.$value;
			}
			$return.= '</option>';
		}
		$return.= '</select>';

		return $return;
	}

	/**
	 *  Return a HTML select list of shipping mode
	 *
	 *  @param	string	$selected          Id shipping mode pre-selected
	 *  @param  string	$htmlname          Name of select zone
	 *  @param  string	$filtre            To filter list
	 *  @param  int		$useempty          1=Add an empty value in list, 2=Add an empty value in list only if there is more than 2 entries.
	 *  @param  string	$moreattrib        To add more attribute on select
	 * 	@return	void
	 */
	function selectShippingMethod($selected='',$htmlname='shipping_method_id',$filtre='',$useempty=0,$moreattrib='')
	{
		global $langs, $conf, $user;

		$langs->load("admin");
		$langs->load("deliveries");

		$sql = "SELECT rowid, code, libelle as label";
		$sql.= " FROM ".MAIN_DB_PREFIX."c_shipment_mode";
		$sql.= " WHERE active > 0";
		if ($filtre) $sql.=" AND ".$filtre;
		$sql.= " ORDER BY libelle ASC";

		dol_syslog(get_class($this)."::selectShippingMode", LOG_DEBUG);
		$result = $this->db->query($sql);
		if ($result) {
			$num = $this->db->num_rows($result);
			$i = 0;
			if ($num) {
				print '<select id="select'.$htmlname.'" class="flat selectshippingmethod" name="'.$htmlname.'"'.($moreattrib?' '.$moreattrib:'').'>';
				if ($useempty == 1 || ($useempty == 2 && $num > 1)) {
					print '<option value="-1">&nbsp;</option>';
				}
				while ($i < $num) {
					$obj = $this->db->fetch_object($result);
					if ($selected == $obj->rowid) {
						print '<option value="'.$obj->rowid.'" selected>';
					} else {
						print '<option value="'.$obj->rowid.'">';
					}
					print ($langs->trans("SendingMethod".strtoupper($obj->code)) != "SendingMethod".strtoupper($obj->code)) ? $langs->trans("SendingMethod".strtoupper($obj->code)) : $obj->label;
					print '</option>';
					$i++;
				}
				print "</select>";
				if ($user->admin) print info_admin($langs->trans("YouCanChangeValuesForThisListFromDictionarySetup"),1);
			} else {
				print $langs->trans("NoShippingMethodDefined");
			}
		} else {
			dol_print_error($this->db);
		}
	}

	/**
	 *    Display form to select shipping mode
	 *
	 *    @param	string	$page        Page
	 *    @param    int		$selected    Id of shipping mode
	 *    @param    string	$htmlname    Name of select html field
	 *    @param    int		$addempty    1=Add an empty value in list, 2=Add an empty value in list only if there is more than 2 entries.
	 *    @return	void
	 */
	function formSelectShippingMethod($page, $selected='', $htmlname='shipping_method_id', $addempty=0)
	{
		global $langs, $db;

		$langs->load("deliveries");

		if ($htmlname != "none") {
			print '<form method="POST" action="'.$page.'">';
			print '<input type="hidden" name="action" value="setshippingmethod">';
			print '<input type="hidden" name="token" value="'.$_SESSION['newtoken'].'">';
			$this->selectShippingMethod($selected, $htmlname, '', $addempty);
			print '<input type="submit" class="button valignmiddle" value="'.$langs->trans("Modify").'">';
			print '</form>';
		} else {
			if ($selected) {
				$code=$langs->getLabelFromKey($db, $selected, 'c_shipment_mode', 'rowid', 'code');
				print $langs->trans("SendingMethod".strtoupper($code));
			} else {
				print "&nbsp;";
			}
		}
	}

	/**
	 * Creates HTML last in cycle situation invoices selector
	 *
	 * @param     string  $selected   		Preselected ID
	 * @param     int     $socid      		Company ID
	 *
	 * @return    string                     HTML select
	 */
	function selectSituationInvoices($selected = '', $socid = 0)
	{
		global $langs;

		$langs->load('bills');

		$opt = '<option value ="" selected></option>';
		$sql = 'SELECT rowid, facnumber, situation_cycle_ref, situation_counter, situation_final, fk_soc FROM ' . MAIN_DB_PREFIX . 'facture WHERE situation_counter>=1';
		$sql.= ' ORDER by situation_cycle_ref, situation_counter desc';
		$resql = $this->db->query($sql);
		if ($resql && $this->db->num_rows($resql) > 0) {
			// Last seen cycle
			$ref = 0;
			while ($obj = $this->db->fetch_object($resql)){
				//Same company ?
			    if ($socid == $obj->fk_soc) {
					//Same cycle ?
			        if ($obj->situation_cycle_ref != $ref) {
						// Just seen this cycle
			            $ref = $obj->situation_cycle_ref;
						//not final ?
			            if ($obj->situation_final != 1) {
							//Not prov?
			                if (substr($obj->facnumber, 1, 4) != 'PROV') {
			                    if ($selected == $obj->rowid) {
			                        $opt .= '<option value="' . $obj->rowid . '" selected>' . $obj->facnumber . '</option>';
								} else {
								    $opt .= '<option value="' . $obj->rowid . '">' . $obj->facnumber . '</option>';
								}
							}
						}
					}
				}
			}
		}
		else
		{
				dol_syslog("Error sql=" . $sql . ", error=" . $this->error, LOG_ERR);
		}
		if ($opt == '<option value ="" selected></option>')
		{
			$opt = '<option value ="0" selected>' . $langs->trans('NoSituations') . '</option>';
		}
		return $opt;
	}

	/**
	 *      Creates HTML units selector (code => label)
	 *
	 *      @param	string	$selected       Preselected Unit ID
	 *      @param  string	$htmlname       Select name
	 *      @param	int		$showempty		Add a nempty line
	 * 		@return	string                  HTML select
	 */
	function selectUnits($selected = '', $htmlname = 'units', $showempty=0)
	{
		global $langs;

		$langs->load('products');

		$return= '<select class="flat" id="'.$htmlname.'" name="'.$htmlname.'">';

		$sql = 'SELECT rowid, label, code from '.MAIN_DB_PREFIX.'c_units';
		$sql.= ' WHERE active > 0';

		$resql = $this->db->query($sql);
		if($resql && $this->db->num_rows($resql) > 0)
		{
			if ($showempty) $return .= '<option value="none"></option>';

			while($res = $this->db->fetch_object($resql))
			{
			    $unitLabel = $res->label;
			    if (! empty($langs->tab_translate['unit'.$res->code]))	// check if Translation is available before
			    {
			        $unitLabel = $langs->trans('unit'.$res->code)!=$res->label?$langs->trans('unit'.$res->code):$res->label;
			    }

				if ($selected == $res->rowid)
				{
				    $return.='<option value="'.$res->rowid.'" selected>'.$unitLabel.'</option>';
				}
				else
				{
				    $return.='<option value="'.$res->rowid.'">'.$unitLabel.'</option>';
				}
			}
			$return.='</select>';
		}
		return $return;
	}

	/**
	 *  Return a HTML select list of bank accounts
	 *
	 *  @param	string	$selected           Id account pre-selected
	 *  @param  string	$htmlname           Name of select zone
	 *  @param  int		$statut             Status of searched accounts (0=open, 1=closed, 2=both)
	 *  @param  string	$filtre             To filter list
	 *  @param  int		$useempty           1=Add an empty value in list, 2=Add an empty value in list only if there is more than 2 entries.
	 *  @param  string	$moreattrib         To add more attribute on select
	 *  @param	int		$showcurrency		Show currency in label
	 * 	@return	void
	 */
	function select_comptes($selected='',$htmlname='accountid',$statut=0,$filtre='',$useempty=0,$moreattrib='',$showcurrency=0)
	{
		global $langs, $conf;

		$langs->load("admin");

		$sql = "SELECT rowid, label, bank, clos as status, currency_code";
		$sql.= " FROM ".MAIN_DB_PREFIX."bank_account";
		$sql.= " WHERE entity IN (".getEntity('bank_account').")";
		if ($statut != 2) $sql.= " AND clos = '".$statut."'";
		if ($filtre) $sql.=" AND ".$filtre;
		$sql.= " ORDER BY label";

		dol_syslog(get_class($this)."::select_comptes", LOG_DEBUG);
		$result = $this->db->query($sql);
		if ($result)
		{
			$num = $this->db->num_rows($result);
			$i = 0;
			if ($num)
			{
				print '<select id="select'.$htmlname.'" class="flat selectbankaccount" name="'.$htmlname.'"'.($moreattrib?' '.$moreattrib:'').'>';
				if ($useempty == 1 || ($useempty == 2 && $num > 1))
				{
					print '<option value="-1">&nbsp;</option>';
				}

				while ($i < $num)
				{
					$obj = $this->db->fetch_object($result);
					if ($selected == $obj->rowid)
					{
						print '<option value="'.$obj->rowid.'" selected>';
					}
					else
					{
						print '<option value="'.$obj->rowid.'">';
					}
					print trim($obj->label);
					if ($showcurrency) print ' ('.$obj->currency_code.')';
					if ($statut == 2 && $obj->status == 1) print ' ('.$langs->trans("Closed").')';
					print '</option>';
					$i++;
				}
				print "</select>";
			}
			else
			{
				if ($statut == 0) print $langs->trans("NoActiveBankAccountDefined");
				else print $langs->trans("NoBankAccountFound");
			}
		}
		else {
			dol_print_error($this->db);
		}
	}

	/**
	 *    Display form to select bank account
	 *
	 *    @param	string	$page        Page
	 *    @param    int		$selected    Id of bank account
	 *    @param    string	$htmlname    Name of select html field
	 *    @param    int		$addempty    1=Add an empty value in list, 2=Add an empty value in list only if there is more than 2 entries.
	 *    @return	void
	 */
	function formSelectAccount($page, $selected='', $htmlname='fk_account', $addempty=0)
	{
		global $langs;
		if ($htmlname != "none") {
			print '<form method="POST" action="'.$page.'">';
			print '<input type="hidden" name="action" value="setbankaccount">';
			print '<input type="hidden" name="token" value="'.$_SESSION['newtoken'].'">';
			$this->select_comptes($selected, $htmlname, 0, '', $addempty);
			print '<input type="submit" class="button valignmiddle" value="'.$langs->trans("Modify").'">';
			print '</form>';
		} else {

			$langs->load('banks');

			if ($selected) {
				require_once DOL_DOCUMENT_ROOT .'/compta/bank/class/account.class.php';
				$bankstatic=new Account($this->db);
				$result = $bankstatic->fetch($selected);
				if ($result) print $bankstatic->getNomUrl(1);
			} else {
				print "&nbsp;";
			}
		}
	}

	/**
	 *    Return list of categories having choosed type
	 *
	 *    @param	string|int	$type				Type of category ('customer', 'supplier', 'contact', 'product', 'member'). Old mode (0, 1, 2, ...) is deprecated.
	 *    @param    string		$selected    		Id of category preselected or 'auto' (autoselect category if there is only one element)
	 *    @param    string		$htmlname			HTML field name
	 *    @param    int			$maxlength      	Maximum length for labels
	 *    @param    int			$excludeafterid 	Exclude all categories after this leaf in category tree.
	 *    @param	int			$outputmode			0=HTML select string, 1=Array
	 *    @return	string
	 *    @see select_categories
	 */
	function select_all_categories($type, $selected='', $htmlname="parent", $maxlength=64, $excludeafterid=0, $outputmode=0)
	{
		global $conf, $langs;
		$langs->load("categories");

		include_once DOL_DOCUMENT_ROOT.'/categories/class/categorie.class.php';

		// For backward compatibility
		if (is_numeric($type))
		{
			dol_syslog(__METHOD__ . ': using numeric value for parameter type is deprecated. Use string code instead.', LOG_WARNING);
		}

		if ($type === Categorie::TYPE_BANK_LINE)
		{
			// TODO Move this into common category feature
			$categids=array();
			$sql = "SELECT c.label, c.rowid";
			$sql.= " FROM ".MAIN_DB_PREFIX."bank_categ as c";
			$sql.= " WHERE entity = ".$conf->entity;
			$sql.= " ORDER BY c.label";
			$result = $this->db->query($sql);
			if ($result)
			{
				$num = $this->db->num_rows($result);
				$i = 0;
				while ($i < $num)
				{
					$objp = $this->db->fetch_object($result);
					if ($objp) $cate_arbo[$objp->rowid]=array('id'=>$objp->rowid, 'fulllabel'=>$objp->label);
					$i++;
				}
				$this->db->free($result);
			}
			else dol_print_error($this->db);
		}
		else
		{
			$cat = new Categorie($this->db);
			$cate_arbo = $cat->get_full_arbo($type, $excludeafterid);
		}

		$output = '<select class="flat" name="'.$htmlname.'" id="'.$htmlname.'">';
		$outarray=array();
		if (is_array($cate_arbo))
		{
			if (! count($cate_arbo)) $output.= '<option value="-1" disabled>'.$langs->trans("NoCategoriesDefined").'</option>';
			else
			{
				$output.= '<option value="-1">&nbsp;</option>';
				foreach($cate_arbo as $key => $value)
				{
					if ($cate_arbo[$key]['id'] == $selected || ($selected == 'auto' && count($cate_arbo) == 1))
					{
						$add = 'selected ';
					}
					else
					{
						$add = '';
					}
					$output.= '<option '.$add.'value="'.$cate_arbo[$key]['id'].'">'.dol_trunc($cate_arbo[$key]['fulllabel'],$maxlength,'middle').'</option>';

					$outarray[$cate_arbo[$key]['id']] = $cate_arbo[$key]['fulllabel'];
				}
			}
		}
		$output.= '</select>';
		$output.= "\n";

		if ($outputmode) return $outarray;
		return $output;
	}

	/**
	 *     Show a confirmation HTML form or AJAX popup
	 *
	 *     @param	string		$page        	   	Url of page to call if confirmation is OK
	 *     @param	string		$title       	   	Title
	 *     @param	string		$question    	   	Question
	 *     @param 	string		$action      	   	Action
	 *	   @param	array		$formquestion	   	An array with forms complementary inputs
	 * 	   @param	string		$selectedchoice		"" or "no" or "yes"
	 * 	   @param	int			$useajax		   	0=No, 1=Yes, 2=Yes but submit page with &confirm=no if choice is No, 'xxx'=preoutput confirm box with div id=dialog-confirm-xxx
	 *     @param	int			$height          	Force height of box
	 *     @param	int			$width				Force width of box
	 *     @return 	void
	 *     @deprecated
	 *     @see formconfirm()
	 */
	function form_confirm($page, $title, $question, $action, $formquestion='', $selectedchoice="", $useajax=0, $height=170, $width=500)
	{
		print $this->formconfirm($page, $title, $question, $action, $formquestion, $selectedchoice, $useajax, $height, $width);
	}

	/**
	 *     Show a confirmation HTML form or AJAX popup.
	 *     Easiest way to use this is with useajax=1.
	 *     If you use useajax='xxx', you must also add jquery code to trigger opening of box (with correct parameters)
	 *     just after calling this method. For example:
	 *       print '<script type="text/javascript">'."\n";
	 *       print 'jQuery(document).ready(function() {'."\n";
	 *       print 'jQuery(".xxxlink").click(function(e) { jQuery("#aparamid").val(jQuery(this).attr("rel")); jQuery("#dialog-confirm-xxx").dialog("open"); return false; });'."\n";
	 *       print '});'."\n";
	 *       print '</script>'."\n";
	 *
	 *     @param  	string		$page        	   	Url of page to call if confirmation is OK. Can contains paramaters (param 'action' and 'confirm' will be reformated)
	 *     @param	string		$title       	   	Title
	 *     @param	string		$question    	   	Question
	 *     @param 	string		$action      	   	Action
	 *	   @param  	array		$formquestion	   	An array with complementary inputs to add into forms: array(array('label'=> ,'type'=> , ))
	 *												type can be 'hidden', 'text', 'password', 'checkbox', 'radio', 'date', 'morecss', ...
	 * 	   @param  	string		$selectedchoice  	'' or 'no', or 'yes' or '1' or '0'
	 * 	   @param  	int			$useajax		   	0=No, 1=Yes, 2=Yes but submit page with &confirm=no if choice is No, 'xxx'=Yes and preoutput confirm box with div id=dialog-confirm-xxx
	 *     @param  	int			$height          	Force height of box
	 *     @param	int			$width				Force width of box ('999' or '90%'). Ignored and forced to 90% on smartphones.
	 *     @param	int			$disableformtag		1=Disable form tag. Can be used if we are already inside a <form> section.
	 *     @return 	string      	    			HTML ajax code if a confirm ajax popup is required, Pure HTML code if it's an html form
	 */
	function formconfirm($page, $title, $question, $action, $formquestion='', $selectedchoice='', $useajax=0, $height=210, $width=500, $disableformtag=0)
	{
		global $langs,$conf;
		global $useglobalvars;

		$more='';
		$formconfirm='';
		$inputok=array();
		$inputko=array();

		// Clean parameters
		$newselectedchoice=empty($selectedchoice)?"no":$selectedchoice;
		if ($conf->browser->layout == 'phone') $width='95%';

		if (is_array($formquestion) && ! empty($formquestion))
		{
			// First add hidden fields and value
			foreach ($formquestion as $key => $input)
			{
				if (is_array($input) && ! empty($input))
				{
					if ($input['type'] == 'hidden')
					{
						$more.='<input type="hidden" id="'.$input['name'].'" name="'.$input['name'].'" value="'.dol_escape_htmltag($input['value']).'">'."\n";
					}
				}
			}

			// Now add questions
			$more.='<table class="paddingtopbottomonly" width="100%">'."\n";
			$more.='<tr><td colspan="3">'.(! empty($formquestion['text'])?$formquestion['text']:'').'</td></tr>'."\n";
			foreach ($formquestion as $key => $input)
			{
				if (is_array($input) && ! empty($input))
				{
					$size=(! empty($input['size'])?' size="'.$input['size'].'"':'');
					$moreattr=(! empty($input['moreattr'])?' '.$input['moreattr']:'');
					$morecss=(! empty($input['morecss'])?' '.$input['morecss']:'');

					if ($input['type'] == 'text')
					{
						$more.='<tr><td>'.$input['label'].'</td><td colspan="2" align="left"><input type="text" class="flat'.$morecss.'" id="'.$input['name'].'" name="'.$input['name'].'"'.$size.' value="'.$input['value'].'"'.$moreattr.' /></td></tr>'."\n";
					}
					else if ($input['type'] == 'password')
					{
						$more.='<tr><td>'.$input['label'].'</td><td colspan="2" align="left"><input type="password" class="flat'.$morecss.'" id="'.$input['name'].'" name="'.$input['name'].'"'.$size.' value="'.$input['value'].'"'.$moreattr.' /></td></tr>'."\n";
					}
					else if ($input['type'] == 'select')
					{
						$more.='<tr><td>';
						if (! empty($input['label'])) $more.=$input['label'].'</td><td valign="top" colspan="2" align="left">';
						$more.=$this->selectarray($input['name'],$input['values'],$input['default'],1,0,0,$moreattr,0,0,0,'',$morecss);
						$more.='</td></tr>'."\n";
					}
					else if ($input['type'] == 'checkbox')
					{
						$more.='<tr>';
						$more.='<td>'.$input['label'].' </td><td align="left">';
						$more.='<input type="checkbox" class="flat'.$morecss.'" id="'.$input['name'].'" name="'.$input['name'].'"'.$moreattr;
						if (! is_bool($input['value']) && $input['value'] != 'false' && $input['value'] != '0') $more.=' checked';
						if (is_bool($input['value']) && $input['value']) $more.=' checked';
						if (isset($input['disabled'])) $more.=' disabled';
						$more.=' /></td>';
						$more.='<td align="left">&nbsp;</td>';
						$more.='</tr>'."\n";
					}
					else if ($input['type'] == 'radio')
					{
						$i=0;
						foreach($input['values'] as $selkey => $selval)
						{
							$more.='<tr>';
							if ($i==0) $more.='<td class="tdtop">'.$input['label'].'</td>';
							else $more.='<td>&nbsp;</td>';
							$more.='<td width="20"><input type="radio" class="flat'.$morecss.'" id="'.$input['name'].'" name="'.$input['name'].'" value="'.$selkey.'"'.$moreattr;
							if ($input['disabled']) $more.=' disabled';
							$more.=' /></td>';
							$more.='<td align="left">';
							$more.=$selval;
							$more.='</td></tr>'."\n";
							$i++;
						}
					}
					else if ($input['type'] == 'date')
					{
						$more.='<tr><td>'.$input['label'].'</td>';
						$more.='<td colspan="2" align="left">';
						$more.=$this->select_date($input['value'],$input['name'],0,0,0,'',1,0,1);
						$more.='</td></tr>'."\n";
						$formquestion[] = array('name'=>$input['name'].'day');
						$formquestion[] = array('name'=>$input['name'].'month');
						$formquestion[] = array('name'=>$input['name'].'year');
						$formquestion[] = array('name'=>$input['name'].'hour');
						$formquestion[] = array('name'=>$input['name'].'min');
					}
					else if ($input['type'] == 'other')
					{
						$more.='<tr><td>';
						if (! empty($input['label'])) $more.=$input['label'].'</td><td colspan="2" align="left">';
						$more.=$input['value'];
						$more.='</td></tr>'."\n";
					}

					else if ($input['type'] == 'onecolumn')
					{
						$more.='<tr><td colspan="3" align="left">';
						$more.=$input['value'];
						$more.='</td></tr>'."\n";
					}
				}
			}
			$more.='</table>'."\n";
		}

		// JQUI method dialog is broken with jmobile, we use standard HTML.
		// Note: When using dol_use_jmobile or no js, you must also check code for button use a GET url with action=xxx and check that you also output the confirm code when action=xxx
		// See page product/card.php for example
		if (! empty($conf->dol_use_jmobile)) $useajax=0;
		if (empty($conf->use_javascript_ajax)) $useajax=0;

		if ($useajax)
		{
			$autoOpen=true;
			$dialogconfirm='dialog-confirm';
			$button='';
			if (! is_numeric($useajax))
			{
				$button=$useajax;
				$useajax=1;
				$autoOpen=false;
				$dialogconfirm.='-'.$button;
			}
			$pageyes=$page.(preg_match('/\?/',$page)?'&':'?').'action='.$action.'&confirm=yes';
			$pageno=($useajax == 2 ? $page.(preg_match('/\?/',$page)?'&':'?').'confirm=no':'');
			// Add input fields into list of fields to read during submit (inputok and inputko)
			if (is_array($formquestion))
			{
				foreach ($formquestion as $key => $input)
				{
					//print "xx ".$key." rr ".is_array($input)."<br>\n";
					if (is_array($input) && isset($input['name'])) array_push($inputok,$input['name']);
					if (isset($input['inputko']) && $input['inputko'] == 1) array_push($inputko,$input['name']);
				}
			}
			// Show JQuery confirm box. Note that global var $useglobalvars is used inside this template
			$formconfirm.= '<div id="'.$dialogconfirm.'" title="'.dol_escape_htmltag($title).'" style="display: none;">';
			if (! empty($more)) {
				$formconfirm.= '<div class="confirmquestions">'.$more.'</div>';
			}
			$formconfirm.= ($question ? '<div class="confirmmessage">'.img_help('','').' '.$question . '</div>': '');
			$formconfirm.= '</div>'."\n";

			$formconfirm.= "\n<!-- begin ajax form_confirm page=".$page." -->\n";
			$formconfirm.= '<script type="text/javascript">'."\n";
			$formconfirm.= 'jQuery(document).ready(function() {
            $(function() {
            	$( "#'.$dialogconfirm.'" ).dialog(
            	{
                    autoOpen: '.($autoOpen ? "true" : "false").',';
					if ($newselectedchoice == 'no')
					{
						$formconfirm.='
						open: function() {
            				$(this).parent().find("button.ui-button:eq(2)").focus();
						},';
					}
					$formconfirm.='
                    resizable: false,
                    height: "'.$height.'",
                    width: "'.$width.'",
                    modal: true,
                    closeOnEscape: false,
                    buttons: {
                        "'.dol_escape_js($langs->transnoentities("Yes")).'": function() {
                        	var options="";
                        	var inputok = '.json_encode($inputok).';
                         	var pageyes = "'.dol_escape_js(! empty($pageyes)?$pageyes:'').'";
                         	if (inputok.length>0) {
                         		$.each(inputok, function(i, inputname) {
                         			var more = "";
                         			if ($("#" + inputname).attr("type") == "checkbox") { more = ":checked"; }
                         		    if ($("#" + inputname).attr("type") == "radio") { more = ":checked"; }
                         			var inputvalue = $("#" + inputname + more).val();
                         			if (typeof inputvalue == "undefined") { inputvalue=""; }
                         			options += "&" + inputname + "=" + encodeURIComponent(inputvalue);
                         		});
                         	}
                         	var urljump = pageyes + (pageyes.indexOf("?") < 0 ? "?" : "") + options;
                         	//alert(urljump);
            				if (pageyes.length > 0) { location.href = urljump; }
                            $(this).dialog("close");
                        },
                        "'.dol_escape_js($langs->transnoentities("No")).'": function() {
                        	var options = "";
                         	var inputko = '.json_encode($inputko).';
                         	var pageno="'.dol_escape_js(! empty($pageno)?$pageno:'').'";
                         	if (inputko.length>0) {
                         		$.each(inputko, function(i, inputname) {
                         			var more = "";
                         			if ($("#" + inputname).attr("type") == "checkbox") { more = ":checked"; }
                         			var inputvalue = $("#" + inputname + more).val();
                         			if (typeof inputvalue == "undefined") { inputvalue=""; }
                         			options += "&" + inputname + "=" + encodeURIComponent(inputvalue);
                         		});
                         	}
                         	var urljump=pageno + (pageno.indexOf("?") < 0 ? "?" : "") + options;
                         	//alert(urljump);
            				if (pageno.length > 0) { location.href = urljump; }
                            $(this).dialog("close");
                        }
                    }
                }
                );

            	var button = "'.$button.'";
            	if (button.length > 0) {
                	$( "#" + button ).click(function() {
                		$("#'.$dialogconfirm.'").dialog("open");
        			});
                }
            });
            });
            </script>';
			$formconfirm.= "<!-- end ajax form_confirm -->\n";
		}
		else
		{
			$formconfirm.= "\n<!-- begin form_confirm page=".$page." -->\n";

			if (empty($disableformtag)) $formconfirm.= '<form method="POST" action="'.$page.'" class="notoptoleftroright">'."\n";

			$formconfirm.= '<input type="hidden" name="action" value="'.$action.'">'."\n";
			if (empty($disableformtag)) $formconfirm.= '<input type="hidden" name="token" value="'.$_SESSION['newtoken'].'">'."\n";

			$formconfirm.= '<table width="100%" class="valid">'."\n";

			// Line title
			$formconfirm.= '<tr class="validtitre"><td class="validtitre" colspan="3">'.img_picto('','recent').' '.$title.'</td></tr>'."\n";

			// Line form fields
			if ($more)
			{
				$formconfirm.='<tr class="valid"><td class="valid" colspan="3">'."\n";
				$formconfirm.=$more;
				$formconfirm.='</td></tr>'."\n";
			}

			// Line with question
			$formconfirm.= '<tr class="valid">';
			$formconfirm.= '<td class="valid">'.$question.'</td>';
			$formconfirm.= '<td class="valid">';
			$formconfirm.= $this->selectyesno("confirm",$newselectedchoice);
			$formconfirm.= '</td>';
			$formconfirm.= '<td class="valid" align="center"><input class="button valignmiddle" type="submit" value="'.$langs->trans("Validate").'"></td>';
			$formconfirm.= '</tr>'."\n";

			$formconfirm.= '</table>'."\n";

			if (empty($disableformtag)) $formconfirm.= "</form>\n";
			$formconfirm.= '<br>';

			$formconfirm.= "<!-- end form_confirm -->\n";
		}

		return $formconfirm;
	}


	/**
	 *    Show a form to select a project
	 *
	 *    @param	int		$page        		Page
	 *    @param	int		$socid       		Id third party (-1=all, 0=only projects not linked to a third party, id=projects not linked or linked to third party id)
	 *    @param    int		$selected    		Id pre-selected project
	 *    @param    string	$htmlname    		Name of select field
	 *    @param	int		$discard_closed		Discard closed projects (0=Keep,1=hide completely except $selected,2=Disable)
	 *    @param	int		$maxlength			Max length
	 *    @param	int		$forcefocus			Force focus on field (works with javascript only)
	 *    @param    int     $nooutput           No print is done. String is returned.
	 *    @return	string                      Return html content
	 */
	function form_project($page, $socid, $selected='', $htmlname='projectid', $discard_closed=0, $maxlength=20, $forcefocus=0, $nooutput=0)
	{
		global $langs;

		require_once DOL_DOCUMENT_ROOT.'/core/lib/project.lib.php';
		require_once DOL_DOCUMENT_ROOT.'/core/class/html.formprojet.class.php';

		$out='';

		$formproject=new FormProjets($this->db);

		$langs->load("project");
		if ($htmlname != "none")
		{
			$out.="\n";
			$out.='<form method="post" action="'.$page.'">';
			$out.='<input type="hidden" name="action" value="classin">';
			$out.='<input type="hidden" name="token" value="'.$_SESSION['newtoken'].'">';
			$out.=$formproject->select_projects($socid, $selected, $htmlname, $maxlength, 0, 1, $discard_closed, $forcefocus, 0, 0, '', 1);
			$out.='<input type="submit" class="button" value="'.$langs->trans("Modify").'">';
			$out.='</form>';
		}
		else
		{
			if ($selected)
			{
				$projet = new Project($this->db);
				$projet->fetch($selected);
				//print '<a href="'.DOL_URL_ROOT.'/projet/card.php?id='.$selected.'">'.$projet->title.'</a>';
				$out.=$projet->getNomUrl(0,'',1);
			}
			else
			{
				$out.="&nbsp;";
			}
		}

		if (empty($nooutput))
		{
			print $out;
			return '';
		}
		return $out;
	}

	/**
	 *	Show a form to select payment conditions
	 *
	 *  @param	int		$page        	Page
	 *  @param  string	$selected    	Id condition pre-selectionne
	 *  @param  string	$htmlname    	Name of select html field
	 *	@param	int		$addempty		Add empty entry
	 *  @return	void
	 */
	function form_conditions_reglement($page, $selected='', $htmlname='cond_reglement_id', $addempty=0)
	{
		global $langs;
		if ($htmlname != "none")
		{
			print '<form method="post" action="'.$page.'">';
			print '<input type="hidden" name="action" value="setconditions">';
			print '<input type="hidden" name="token" value="'.$_SESSION['newtoken'].'">';
			$this->select_conditions_paiements($selected,$htmlname,-1,$addempty);
			print '<input type="submit" class="button valignmiddle" value="'.$langs->trans("Modify").'">';
			print '</form>';
		}
		else
		{
			if ($selected)
			{
				$this->load_cache_conditions_paiements();
				print $this->cache_conditions_paiements[$selected]['label'];
			} else {
				print "&nbsp;";
			}
		}
	}

	/**
	 *  Show a form to select a delivery delay
	 *
	 *  @param  int		$page        	Page
	 *  @param  string	$selected    	Id condition pre-selectionne
	 *  @param  string	$htmlname    	Name of select html field
	 *	@param	int		$addempty		Ajoute entree vide
	 *  @return	void
	 */
	function form_availability($page, $selected='', $htmlname='availability', $addempty=0)
	{
		global $langs;
		if ($htmlname != "none")
		{
			print '<form method="post" action="'.$page.'">';
			print '<input type="hidden" name="action" value="setavailability">';
			print '<input type="hidden" name="token" value="'.$_SESSION['newtoken'].'">';
			$this->selectAvailabilityDelay($selected,$htmlname,-1,$addempty);
			print '<input type="submit" class="button" value="'.$langs->trans("Modify").'">';
			print '</form>';
		}
		else
		{
			if ($selected)
			{
				$this->load_cache_availability();
				print $this->cache_availability[$selected]['label'];
			} else {
				print "&nbsp;";
			}
		}
	}

	/**
	 *	Output HTML form to select list of input reason (events that triggered an object creation, like after sending an emailing, making an advert, ...)
	 *  List found into table c_input_reason loaded by loadCacheInputReason
	 *
	 *  @param  string	$page        	Page
	 *  @param  string	$selected    	Id condition pre-selectionne
	 *  @param  string	$htmlname    	Name of select html field
	 *	@param	int		$addempty		Add empty entry
	 *  @return	void
	 */
	function formInputReason($page, $selected='', $htmlname='demandreason', $addempty=0)
	{
		global $langs;
		if ($htmlname != "none")
		{
			print '<form method="post" action="'.$page.'">';
			print '<input type="hidden" name="action" value="setdemandreason">';
			print '<input type="hidden" name="token" value="'.$_SESSION['newtoken'].'">';
			$this->selectInputReason($selected,$htmlname,-1,$addempty);
			print '<input type="submit" class="button" value="'.$langs->trans("Modify").'">';
			print '</form>';
		}
		else
		{
			if ($selected)
			{
				$this->loadCacheInputReason();
				foreach ($this->cache_demand_reason as $key => $val)
				{
					if ($val['id'] == $selected)
					{
						print $val['label'];
						break;
					}
				}
			} else {
				print "&nbsp;";
			}
		}
	}

	/**
	 *    Show a form + html select a date
	 *
	 *    @param	string		$page        	Page
	 *    @param	string		$selected    	Date preselected
	 *    @param    string		$htmlname    	Html name of date input fields or 'none'
	 *    @param    int			$displayhour 	Display hour selector
	 *    @param    int			$displaymin		Display minutes selector
	 *    @param	int			$nooutput		1=No print output, return string
	 *    @return	string
	 *    @see		select_date
	 */
	function form_date($page, $selected, $htmlname, $displayhour=0, $displaymin=0, $nooutput=0)
	{
		global $langs;

		$ret='';

		if ($htmlname != "none")
		{
			$ret.='<form method="post" action="'.$page.'" name="form'.$htmlname.'">';
			$ret.='<input type="hidden" name="action" value="set'.$htmlname.'">';
			$ret.='<input type="hidden" name="token" value="'.$_SESSION['newtoken'].'">';
			$ret.='<table class="nobordernopadding" cellpadding="0" cellspacing="0">';
			$ret.='<tr><td>';
			$ret.=$this->select_date($selected,$htmlname,$displayhour,$displaymin,1,'form'.$htmlname,1,0,1);
			$ret.='</td>';
			$ret.='<td align="left"><input type="submit" class="button" value="'.$langs->trans("Modify").'"></td>';
			$ret.='</tr></table></form>';
		}
		else
		{
			if ($displayhour) $ret.=dol_print_date($selected,'dayhour');
			else $ret.=dol_print_date($selected,'day');
		}

		if (empty($nooutput)) print $ret;
		return $ret;
	}


	/**
	 *  Show a select form to choose a user
	 *
	 *  @param	string	$page        	Page
	 *  @param  string	$selected    	Id of user preselected
	 *  @param  string	$htmlname    	Name of input html field. If 'none', we just output the user link.
	 *  @param  array	$exclude		List of users id to exclude
	 *  @param  array	$include        List of users id to include
	 *  @return	void
	 */
	function form_users($page, $selected='', $htmlname='userid', $exclude='', $include='')
	{
		global $langs;

		if ($htmlname != "none")
		{
			print '<form method="POST" action="'.$page.'" name="form'.$htmlname.'">';
			print '<input type="hidden" name="action" value="set'.$htmlname.'">';
			print '<input type="hidden" name="token" value="'.$_SESSION['newtoken'].'">';
			print $this->select_dolusers($selected,$htmlname,1,$exclude,0,$include);
			print '<input type="submit" class="button valignmiddle" value="'.$langs->trans("Modify").'">';
			print '</form>';
		}
		else
		{
			if ($selected)
			{
				require_once DOL_DOCUMENT_ROOT .'/user/class/user.class.php';
				$theuser=new User($this->db);
				$theuser->fetch($selected);
				print $theuser->getNomUrl(1);
			} else {
				print "&nbsp;";
			}
		}
	}


	/**
	 *    Show form with payment mode
	 *
	 *    @param	string	$page        	Page
	 *    @param    int		$selected    	Id mode pre-selectionne
	 *    @param    string	$htmlname    	Name of select html field
	 *    @param  	string	$filtertype		To filter on field type in llx_c_paiement (array('code'=>xx,'label'=>zz))
	 *    @param    int     $active         Active or not, -1 = all
	 *    @return	void
	 */
	function form_modes_reglement($page, $selected='', $htmlname='mode_reglement_id', $filtertype='', $active=1)
	{
		global $langs;
		if ($htmlname != "none")
		{
			print '<form method="POST" action="'.$page.'">';
			print '<input type="hidden" name="action" value="setmode">';
			print '<input type="hidden" name="token" value="'.$_SESSION['newtoken'].'">';
			$this->select_types_paiements($selected,$htmlname,$filtertype,0,0,0,0,$active);
			print '<input type="submit" class="button valignmiddle" value="'.$langs->trans("Modify").'">';
			print '</form>';
		}
		else
		{
			if ($selected)
			{
				$this->load_cache_types_paiements();
				print $this->cache_types_paiements[$selected]['label'];
			} else {
				print "&nbsp;";
			}
		}
	}

	/**
	 *    Show form with multicurrency code
	 *
	 *    @param	string	$page        	Page
	 *    @param    string	$selected    	code pre-selectionne
	 *    @param    string	$htmlname    	Name of select html field
	 *    @return	void
	 */
	function form_multicurrency_code($page, $selected='', $htmlname='multicurrency_code')
	{
		global $langs;
		if ($htmlname != "none")
		{
			print '<form method="POST" action="'.$page.'">';
			print '<input type="hidden" name="action" value="setmulticurrencycode">';
			print '<input type="hidden" name="token" value="'.$_SESSION['newtoken'].'">';
			print $this->selectMultiCurrency($selected, $htmlname, 0);
			print '<input type="submit" class="button valignmiddle" value="'.$langs->trans("Modify").'">';
			print '</form>';
		}
		else
		{
			dol_include_once('/core/lib/company.lib.php');
			print !empty($selected) ? currency_name($selected,1) : '&nbsp;';
		}
	}

	/**
	 *    Show form with multicurrency rate
	 *
	 *    @param	string	$page        	Page
	 *    @param    double	$rate	    	Current rate
	 *    @param    string	$htmlname    	Name of select html field
	 *    @param    string  $currency       Currency code to explain the rate
	 *    @return	void
	 */
	function form_multicurrency_rate($page, $rate='', $htmlname='multicurrency_tx', $currency='')
	{
		global $langs, $mysoc, $conf;

		if ($htmlname != "none")
		{
			print '<form method="POST" action="'.$page.'">';
			print '<input type="hidden" name="action" value="setmulticurrencyrate">';
			print '<input type="hidden" name="token" value="'.$_SESSION['newtoken'].'">';
			print '<input type="text" name="'.$htmlname.'" value="'.(!empty($rate) ? price($rate) : 1).'" size="10" /> ';
			print '<select name="calculation_mode">';
			print '<option value="1">'.$currency.' > '.$conf->currency.'</option>';
			print '<option value="2">'.$conf->currency.' > '.$currency.'</option>';
			print '</select> ';
			print '<input type="submit" class="button valignmiddle" value="'.$langs->trans("Modify").'">';
			print '</form>';
		}
		else
		{
			if (! empty($rate))
			{
				print price($rate, 1, $langs, 1, 0);
				if ($currency && $rate != 1) print ' &nbsp; ('.price($rate, 1, $langs, 1, 0).' '.$currency.' = 1 '.$conf->currency.')';
			}
			else
			{
				print 1;
			}
		}
	}


	/**
	 *	Show a select box with available absolute discounts
	 *
	 *  @param  string	$page        	Page URL where form is shown
	 *  @param  int		$selected    	Value pre-selected
	 *	@param  string	$htmlname    	Name of SELECT component. If 'none', not changeable. Example 'remise_id'.
	 *	@param	int		$socid			Third party id
	 * 	@param	float	$amount			Total amount available
	 * 	@param	string	$filter			SQL filter on discounts
	 * 	@param	int		$maxvalue		Max value for lines that can be selected
	 *  @param  string	$more           More string to add
	 *  @param  int     $hidelist       1=Hide list
	 *  @param	int		$discount_type	0 => customer discount, 1 => supplier discount
	 *  @return	void
	 */
	function form_remise_dispo($page, $selected, $htmlname, $socid, $amount, $filter='', $maxvalue=0, $more='', $hidelist=0, $discount_type=0)
	{
		global $conf,$langs;
		if ($htmlname != "none")
		{
			print '<form method="post" action="'.$page.'">';
			print '<input type="hidden" name="action" value="setabsolutediscount">';
			print '<input type="hidden" name="token" value="'.$_SESSION['newtoken'].'">';
			print '<div class="inline-block">';
			if(! empty($discount_type)) {
				if (! empty($conf->global->FACTURE_DEPOSITS_ARE_JUST_PAYMENTS))
				{
					if (! $filter || $filter=="fk_invoice_supplier_source IS NULL") $translationKey = 'HasAbsoluteDiscountFromSupplier';    // If we want deposit to be substracted to payments only and not to total of final invoice
					else $translationKey = 'HasCreditNoteFromSupplier';
				}
				else
				{
					if (! $filter || $filter=="fk_invoice_supplier_source IS NULL OR (description LIKE '(DEPOSIT)%' AND description NOT LIKE '(EXCESS PAID)%')") $translationKey = 'HasAbsoluteDiscountFromSupplier';
					else $translationKey = 'HasCreditNoteFromSupplier';
				}
			} else {
				if (! empty($conf->global->FACTURE_DEPOSITS_ARE_JUST_PAYMENTS))
				{
					if (! $filter || $filter=="fk_facture_source IS NULL") $translationKey = 'CompanyHasAbsoluteDiscount';    // If we want deposit to be substracted to payments only and not to total of final invoice
					else $translationKey = 'CompanyHasCreditNote';
				}
				else
				{
					if (! $filter || $filter=="fk_facture_source IS NULL OR (description LIKE '(DEPOSIT)%' AND description NOT LIKE '(EXCESS RECEIVED)%')") $translationKey = 'CompanyHasAbsoluteDiscount';
					else $translationKey = 'CompanyHasCreditNote';
				}
			}
			print $langs->trans($translationKey,price($amount,0,$langs,0,0,-1,$conf->currency));
			if (empty($hidelist)) print ': ';
			print '</div>';
			if (empty($hidelist))
			{
				print '<div class="inline-block" style="padding-right: 10px">';
				$newfilter = 'discount_type='.intval($discount_type);
				if(! empty($discount_type)) {
					$newfilter.= ' AND fk_invoice_supplier IS NULL AND fk_invoice_supplier_line IS NULL'; // Supplier discounts available
				} else {
					$newfilter.= ' AND fk_facture IS NULL AND fk_facture_line IS NULL'; // Customer discounts available
				}
				if ($filter) $newfilter.=' AND ('.$filter.')';
				$nbqualifiedlines=$this->select_remises($selected,$htmlname,$newfilter,$socid,$maxvalue);
				if ($nbqualifiedlines > 0)
				{
					print ' &nbsp; <input type="submit" class="button" value="'.dol_escape_htmltag($langs->trans("UseLine")).'"';
					if(! empty($discount_type) && $filter && $filter != "fk_invoice_supplier_source IS NULL OR (description LIKE '(DEPOSIT)%' AND description NOT LIKE '(EXCESS PAID)%')")
						print ' title="'.$langs->trans("UseCreditNoteInInvoicePayment").'"';
					if(empty($discount_type) && $filter && $filter != "fk_facture_source IS NULL OR (description LIKE '(DEPOSIT)%' AND description NOT LIKE '(EXCESS RECEIVED)%')")
						print ' title="'.$langs->trans("UseCreditNoteInInvoicePayment").'"';

					print '>';
				}
				print '</div>';
			}
			if ($more)
			{
				print '<div class="inline-block">';
				print $more;
				print '</div>';
			}
			print '</form>';
		}
		else
		{
			if ($selected)
			{
				print $selected;
			}
			else
			{
				print "0";
			}
		}
	}


	/**
	 *    Show forms to select a contact
	 *
	 *    @param	string		$page        	Page
	 *    @param	Societe		$societe		Filter on third party
	 *    @param    int			$selected    	Id contact pre-selectionne
	 *    @param    string		$htmlname    	Name of HTML select. If 'none', we just show contact link.
	 *    @return	void
	 */
	function form_contacts($page, $societe, $selected='', $htmlname='contactid')
	{
		global $langs, $conf;

		if ($htmlname != "none")
		{
			print '<form method="post" action="'.$page.'">';
			print '<input type="hidden" name="action" value="set_contact">';
			print '<input type="hidden" name="token" value="'.$_SESSION['newtoken'].'">';
			print '<table class="nobordernopadding" cellpadding="0" cellspacing="0">';
			print '<tr><td>';
			$num=$this->select_contacts($societe->id, $selected, $htmlname);
			if ($num==0)
			{
				$addcontact = (! empty($conf->global->SOCIETE_ADDRESSES_MANAGEMENT) ? $langs->trans("AddContact") : $langs->trans("AddContactAddress"));
				print '<a href="'.DOL_URL_ROOT.'/contact/card.php?socid='.$societe->id.'&amp;action=create&amp;backtoreferer=1">'.$addcontact.'</a>';
			}
			print '</td>';
			print '<td align="left"><input type="submit" class="button" value="'.$langs->trans("Modify").'"></td>';
			print '</tr></table></form>';
		}
		else
		{
			if ($selected)
			{
				require_once DOL_DOCUMENT_ROOT .'/contact/class/contact.class.php';
				$contact=new Contact($this->db);
				$contact->fetch($selected);
				print $contact->getFullName($langs);
			} else {
				print "&nbsp;";
			}
		}
	}

	/**
	 *  Output html select to select thirdparty
	 *
	 *  @param	string	$page       	Page
	 *  @param  string	$selected   	Id preselected
	 *  @param  string	$htmlname		Name of HTML select
	 *  @param  string	$filter         optional filters criteras
	 *	@param	int		$showempty		Add an empty field
	 * 	@param	int		$showtype		Show third party type in combolist (customer, prospect or supplier)
	 * 	@param	int		$forcecombo		Force to use combo box
	 *  @param	array	$events			Event options. Example: array(array('method'=>'getContacts', 'url'=>dol_buildpath('/core/ajax/contacts.php',1), 'htmlname'=>'contactid', 'params'=>array('add-customer-contact'=>'disabled')))
	 *  @return	void
	 */
	function form_thirdparty($page, $selected='', $htmlname='socid', $filter='',$showempty=0, $showtype=0, $forcecombo=0, $events=array())
	{
		global $langs;

		if ($htmlname != "none")
		{
			print '<form method="post" action="'.$page.'">';
			print '<input type="hidden" name="action" value="set_thirdparty">';
			print '<input type="hidden" name="token" value="'.$_SESSION['newtoken'].'">';
			print $this->select_company($selected, $htmlname, $filter, $showempty, $showtype, $forcecombo, $events);
			print '<input type="submit" class="button valignmiddle" value="'.$langs->trans("Modify").'">';
			print '</form>';
		}
		else
		{
			if ($selected)
			{
				require_once DOL_DOCUMENT_ROOT .'/societe/class/societe.class.php';
				$soc = new Societe($this->db);
				$soc->fetch($selected);
				print $soc->getNomUrl($langs);
			}
			else
			{
				print "&nbsp;";
			}
		}
	}

	/**
	 *    Retourne la liste des devises, dans la langue de l'utilisateur
	 *
	 *    @param	string	$selected    preselected currency code
	 *    @param    string	$htmlname    name of HTML select list
	 *    @return	void
	 */
	function select_currency($selected='',$htmlname='currency_id')
	{
		print $this->selectCurrency($selected,$htmlname);
	}

	/**
	 *  Retourne la liste des devises, dans la langue de l'utilisateur
	 *
	 *  @param	string	$selected    preselected currency code
	 *  @param  string	$htmlname    name of HTML select list
	 * 	@return	string
	 */
	function selectCurrency($selected='',$htmlname='currency_id')
	{
		global $conf,$langs,$user;

		$langs->loadCacheCurrencies('');

		$out='';

		if ($selected=='euro' || $selected=='euros') $selected='EUR';   // Pour compatibilite

		$out.= '<select class="flat maxwidth200onsmartphone minwidth300" name="'.$htmlname.'" id="'.$htmlname.'">';
		foreach ($langs->cache_currencies as $code_iso => $currency)
		{
			if ($selected && $selected == $code_iso)
			{
				$out.= '<option value="'.$code_iso.'" selected>';
			}
			else
			{
				$out.= '<option value="'.$code_iso.'">';
			}
			$out.= $currency['label'];
			$out.= ' ('.$langs->getCurrencySymbol($code_iso).')';
			$out.= '</option>';
		}
		$out.= '</select>';
		if ($user->admin) $out.= info_admin($langs->trans("YouCanChangeValuesForThisListFromDictionarySetup"),1);

		// Make select dynamic
		include_once DOL_DOCUMENT_ROOT . '/core/lib/ajax.lib.php';
		$out .= ajax_combobox($htmlname);

		return $out;
	}

	/**
	 *	Return array of currencies in user language
	 *
	 *  @param	string	$selected    preselected currency code
	 *  @param  string	$htmlname    name of HTML select list
	 *  @param  integer	$useempty    1=Add empty line
	 * 	@return	string
	 */
	function selectMultiCurrency($selected='', $htmlname='multicurrency_code', $useempty=0)
	{
		global $db,$conf,$langs,$user;

		$langs->loadCacheCurrencies('');        // Load ->cache_currencies

		$TCurrency = array();

		$sql = 'SELECT code FROM '.MAIN_DB_PREFIX.'multicurrency';
		$sql.= " WHERE entity IN ('".getEntity('mutlicurrency')."')";
		$resql = $db->query($sql);
		if ($resql)
		{
			while ($obj = $db->fetch_object($resql)) $TCurrency[$obj->code] = $obj->code;
		}

		$out='';
		$out.= '<select class="flat" name="'.$htmlname.'" id="'.$htmlname.'">';
		if ($useempty) $out .= '<option value=""></option>';
		// If company current currency not in table, we add it into list. Should always be available.
		if (! in_array($conf->currency, $TCurrency))
		{
			$TCurrency[$conf->currency] = $conf->currency;
		}
		if (count($TCurrency) > 0)
		{
			foreach ($langs->cache_currencies as $code_iso => $currency)
			{
				if (isset($TCurrency[$code_iso]))
				{
					if (!empty($selected) && $selected == $code_iso) $out.= '<option value="'.$code_iso.'" selected="selected">';
					else $out.= '<option value="'.$code_iso.'">';

					$out.= $currency['label'];
					$out.= ' ('.$langs->getCurrencySymbol($code_iso).')';
					$out.= '</option>';
				}
			}

		}

		$out.= '</select>';
		// Make select dynamic
		include_once DOL_DOCUMENT_ROOT . '/core/lib/ajax.lib.php';
		$out.= ajax_combobox($htmlname);

		return $out;
	}

	/**
	 *	Load into the cache vat rates of a country
	 *
	 *	@param	string	$country_code		Country code with quotes ("'CA'", or "'CA,IN,...'")
	 *	@return	int							Nb of loaded lines, 0 if already loaded, <0 if KO
	 */
	function load_cache_vatrates($country_code)
	{
		global $langs;

		$num = count($this->cache_vatrates);
		if ($num > 0) return $num;    // Cache already loaded

		dol_syslog(__METHOD__, LOG_DEBUG);

		$sql  = "SELECT DISTINCT t.rowid, t.code, t.taux, t.localtax1, t.localtax1_type, t.localtax2, t.localtax2_type, t.recuperableonly";
		$sql.= " FROM ".MAIN_DB_PREFIX."c_tva as t, ".MAIN_DB_PREFIX."c_country as c";
		$sql.= " WHERE t.fk_pays = c.rowid";
		$sql.= " AND t.active > 0";
		$sql.= " AND c.code IN (".$country_code.")";
		$sql.= " ORDER BY t.code ASC, t.taux ASC, t.recuperableonly ASC";

		$resql=$this->db->query($sql);
		if ($resql)
		{
			$num = $this->db->num_rows($resql);
			if ($num)
			{
				for ($i = 0; $i < $num; $i++)
				{
					$obj = $this->db->fetch_object($resql);
					$this->cache_vatrates[$i]['rowid']	= $obj->rowid;
					$this->cache_vatrates[$i]['code']	= $obj->code;
					$this->cache_vatrates[$i]['txtva']	= $obj->taux;
					$this->cache_vatrates[$i]['nprtva']	= $obj->recuperableonly;
					$this->cache_vatrates[$i]['localtax1']	    = $obj->localtax1;
					$this->cache_vatrates[$i]['localtax1_type']	= $obj->localtax1_type;
					$this->cache_vatrates[$i]['localtax2']	    = $obj->localtax2;
					$this->cache_vatrates[$i]['localtax2_type']	= $obj->localtax1_type;

					$this->cache_vatrates[$i]['label']	= $obj->taux.'%'.($obj->code?' ('.$obj->code.')':'');   // Label must contains only 0-9 , . % or *
					$this->cache_vatrates[$i]['labelallrates'] = $obj->taux.'/'.($obj->localtax1?$obj->localtax1:'0').'/'.($obj->localtax2?$obj->localtax2:'0').($obj->code?' ('.$obj->code.')':'');	// Must never be used as key, only label
					$positiverates='';
					if ($obj->taux) $positiverates.=($positiverates?'/':'').$obj->taux;
					if ($obj->localtax1) $positiverates.=($positiverates?'/':'').$obj->localtax1;
					if ($obj->localtax2) $positiverates.=($positiverates?'/':'').$obj->localtax2;
					if (empty($positiverates)) $positiverates='0';
					$this->cache_vatrates[$i]['labelpositiverates'] = $positiverates.($obj->code?' ('.$obj->code.')':'');	// Must never be used as key, only label
				}

				return $num;
			}
			else
			{
				$this->error = '<font class="error">'.$langs->trans("ErrorNoVATRateDefinedForSellerCountry",$country_code).'</font>';
				return -1;
			}
		}
		else
		{
			$this->error = '<font class="error">'.$this->db->error().'</font>';
			return -2;
		}
	}

	/**
	 *  Output an HTML select vat rate.
	 *  The name of this function should be selectVat. We keep bad name for compatibility purpose.
	 *
	 *  @param	string	      $htmlname           Name of HTML select field
	 *  @param  float|string  $selectedrate       Force preselected vat rate. Can be '8.5' or '8.5 (NOO)' for example. Use '' for no forcing.
	 *  @param  Societe	      $societe_vendeuse   Thirdparty seller
	 *  @param  Societe	      $societe_acheteuse  Thirdparty buyer
	 *  @param  int		      $idprod             Id product. O if unknown of NA.
	 *  @param  int		      $info_bits          Miscellaneous information on line (1 for NPR)
	 *  @param  int|string    $type               ''=Unknown, 0=Product, 1=Service (Used if idprod not defined)
	 *                  		                  Si vendeur non assujeti a TVA, TVA par defaut=0. Fin de regle.
	 *                  					      Si le (pays vendeur = pays acheteur) alors la TVA par defaut=TVA du produit vendu. Fin de regle.
	 *                  					      Si (vendeur et acheteur dans Communaute europeenne) et bien vendu = moyen de transports neuf (auto, bateau, avion), TVA par defaut=0 (La TVA doit etre paye par l'acheteur au centre d'impots de son pays et non au vendeur). Fin de regle.
	 *                                            Si vendeur et acheteur dans Communauté européenne et acheteur= particulier alors TVA par défaut=TVA du produit vendu. Fin de règle.
	 *                                            Si vendeur et acheteur dans Communauté européenne et acheteur= entreprise alors TVA par défaut=0. Fin de règle.
	 *                  					      Sinon la TVA proposee par defaut=0. Fin de regle.
	 *  @param	bool	     $options_only		  Return HTML options lines only (for ajax treatment)
	 *  @param  int          $mode                0=Use vat rate as key in combo list, 1=Add VAT code after vat rate into key, -1=Use id of vat line as key
	 *  @return	string
	 */
	function load_tva($htmlname='tauxtva', $selectedrate='', $societe_vendeuse='', $societe_acheteuse='', $idprod=0, $info_bits=0, $type='', $options_only=false, $mode=0)
	{
		global $langs,$conf,$mysoc;

		$langs->load('errors');

		$return='';

		// Define defaultnpr, defaultttx and defaultcode
		$defaultnpr=($info_bits & 0x01);
		$defaultnpr=(preg_match('/\*/',$selectedrate) ? 1 : $defaultnpr);
		$defaulttx=str_replace('*','',$selectedrate);
		$defaultcode='';
		if (preg_match('/\((.*)\)/', $defaulttx, $reg))
		{
			$defaultcode=$reg[1];
			$defaulttx=preg_replace('/\s*\(.*\)/','',$defaulttx);
		}
		//var_dump($selectedrate.'-'.$defaulttx.'-'.$defaultnpr.'-'.$defaultcode);

		// Check parameters
		if (is_object($societe_vendeuse) && ! $societe_vendeuse->country_code)
		{
			if ($societe_vendeuse->id == $mysoc->id)
			{
				$return.= '<font class="error">'.$langs->trans("ErrorYourCountryIsNotDefined").'</div>';
			}
			else
			{
				$return.= '<font class="error">'.$langs->trans("ErrorSupplierCountryIsNotDefined").'</div>';
			}
			return $return;
		}

		//var_dump($societe_acheteuse);
		//print "name=$name, selectedrate=$selectedrate, seller=".$societe_vendeuse->country_code." buyer=".$societe_acheteuse->country_code." buyer is company=".$societe_acheteuse->isACompany()." idprod=$idprod, info_bits=$info_bits type=$type";
		//exit;

		// Define list of countries to use to search VAT rates to show
		// First we defined code_country to use to find list
		if (is_object($societe_vendeuse))
		{
			$code_country="'".$societe_vendeuse->country_code."'";
		}
		else
		{
			$code_country="'".$mysoc->country_code."'";   // Pour compatibilite ascendente
		}
		if (! empty($conf->global->SERVICE_ARE_ECOMMERCE_200238EC))    // If option to have vat for end customer for services is on
		{
			require_once DOL_DOCUMENT_ROOT.'/core/lib/company.lib.php';
			if (! isInEEC($societe_vendeuse) && (! is_object($societe_acheteuse) || (isInEEC($societe_acheteuse) && ! $societe_acheteuse->isACompany())))
			{
				// We also add the buyer
				if (is_numeric($type))
				{
					if ($type == 1) // We know product is a service
					{
						$code_country.=",'".$societe_acheteuse->country_code."'";
					}
				}
				else if (! $idprod)  // We don't know type of product
				{
					$code_country.=",'".$societe_acheteuse->country_code."'";
				}
				else
				{
					$prodstatic=new Product($this->db);
					$prodstatic->fetch($idprod);
					if ($prodstatic->type == Product::TYPE_SERVICE)   // We know product is a service
					{
						$code_country.=",'".$societe_acheteuse->country_code."'";
					}
				}
			}
		}

		// Now we get list
		$num = $this->load_cache_vatrates($code_country);   // If no vat defined, return -1 with message into this->error

		if ($num > 0)
		{
			// Definition du taux a pre-selectionner (si defaulttx non force et donc vaut -1 ou '')
			if ($defaulttx < 0 || dol_strlen($defaulttx) == 0)
			{
				$tmpthirdparty=new Societe($this->db);
				$defaulttx=get_default_tva($societe_vendeuse, (is_object($societe_acheteuse)?$societe_acheteuse:$tmpthirdparty), $idprod);
				$defaultnpr=get_default_npr($societe_vendeuse, (is_object($societe_acheteuse)?$societe_acheteuse:$tmpthirdparty), $idprod);
		        if (preg_match('/\((.*)\)/', $defaulttx, $reg)) {
			        $defaultcode=$reg[1];
			        $defaulttx=preg_replace('/\s*\(.*\)/','',$defaulttx);
		        }
				if (empty($defaulttx)) $defaultnpr=0;
			}

			// Si taux par defaut n'a pu etre determine, on prend dernier de la liste.
			// Comme ils sont tries par ordre croissant, dernier = plus eleve = taux courant
			if ($defaulttx < 0 || dol_strlen($defaulttx) == 0)
			{
				if (empty($conf->global->MAIN_VAT_DEFAULT_IF_AUTODETECT_FAILS)) $defaulttx = $this->cache_vatrates[$num-1]['txtva'];
				else $defaulttx=($conf->global->MAIN_VAT_DEFAULT_IF_AUTODETECT_FAILS == 'none' ? '' : $conf->global->MAIN_VAT_DEFAULT_IF_AUTODETECT_FAILS);
			}

			// Disabled if seller is not subject to VAT
			$disabled=false; $title='';
			if (is_object($societe_vendeuse) && $societe_vendeuse->id == $mysoc->id && $societe_vendeuse->tva_assuj == "0")
			{
				$title=' title="'.$langs->trans('VATIsNotUsed').'"';
				$disabled=true;
			}

			if (! $options_only) $return.= '<select class="flat minwidth75imp" id="'.$htmlname.'" name="'.$htmlname.'"'.($disabled?' disabled':'').$title.'>';

			$selectedfound=false;
			foreach ($this->cache_vatrates as $rate)
			{
				// Keep only 0 if seller is not subject to VAT
				if ($disabled && $rate['txtva'] != 0) continue;

				// Define key to use into select list
				$key = $rate['txtva'];
				$key.= $rate['nprtva'] ? '*': '';
				if ($mode > 0 && $rate['code']) $key.=' ('.$rate['code'].')';
				if ($mode < 0) $key = $rate['rowid'];

				$return.= '<option value="'.$key.'"';
				if (! $selectedfound)
				{
					if ($defaultcode) // If defaultcode is defined, we used it in priority to select combo option instead of using rate+npr flag
					{
						if ($defaultcode == $rate['code'])
						{
							$return.= ' selected';
							$selectedfound=true;
						}
					}
					elseif ($rate['txtva'] == $defaulttx && $rate['nprtva'] == $defaultnpr)
			   		{
			   			$return.= ' selected';
			   			$selectedfound=true;
					}
				}
				$return.= '>';
				//if (! empty($conf->global->MAIN_VAT_SHOW_POSITIVE_RATES))
				if ($mysoc->country_code == 'IN' || ! empty($conf->global->MAIN_VAT_LABEL_IS_POSITIVE_RATES))
				{
					$return.= $rate['labelpositiverates'];
				}
				else
				{
					$return.= vatrate($rate['label']);
				}
				//$return.=($rate['code']?' '.$rate['code']:'');
				$return.= (empty($rate['code']) && $rate['nprtva']) ? ' *': '';         // We show the *  (old behaviour only if new vat code is not used)

				$return.= '</option>';
			}

			if (! $options_only) $return.= '</select>';
		}
		else
		{
			$return.= $this->error;
		}

		$this->num = $num;
		return $return;
	}


	/**
	 *	Show a HTML widget to input a date or combo list for day, month, years and optionaly hours and minutes.
	 *  Fields are preselected with :
	 *            	- set_time date (must be a local PHP server timestamp or string date with format 'YYYY-MM-DD' or 'YYYY-MM-DD HH:MM')
	 *            	- local date in user area, if set_time is '' (so if set_time is '', output may differs when done from two different location)
	 *            	- Empty (fields empty), if set_time is -1 (in this case, parameter empty must also have value 1)
	 *
	 *	@param	timestamp	$set_time 		Pre-selected date (must be a local PHP server timestamp), -1 to keep date not preselected, '' to use current date with 00:00 hour (Parameter 'empty' must be 0 or 2).
	 *	@param	string		$prefix			Prefix for fields name
	 *	@param	int			$h				1 or 2=Show also hours (2=hours on a new line), -1 has same effect but hour and minutes are prefilled with 23:59 if date is empty, 3 show hour always empty
	 *	@param	int			$m				1=Show also minutes, -1 has same effect but hour and minutes are prefilled with 23:59 if date is empty, 3 show minutes always empty
	 *	@param	int			$empty			0=Fields required, 1=Empty inputs are allowed, 2=Empty inputs are allowed for hours only
	 *	@param	string		$form_name 		Not used
	 *	@param	int			$d				1=Show days, month, years
	 * 	@param	int			$addnowlink		Add a link "Now"
	 * 	@param	int			$nooutput		Do not output html string but return it
	 * 	@param 	int			$disabled		Disable input fields
	 *  @param  int			$fullday        When a checkbox with this html name is on, hour and day are set with 00:00 or 23:59
	 *  @param	string		$addplusone		Add a link "+1 hour". Value must be name of another select_date field.
	 *  @param  datetime    $adddateof      Add a link "Date of invoice" using the following date.
	 * 	@return	string|null						Nothing or string if nooutput is 1
	 *  @see	form_date, select_month, select_year, select_dayofweek
	 */
	function select_date($set_time='', $prefix='re', $h=0, $m=0, $empty=0, $form_name="", $d=1, $addnowlink=0, $nooutput=0, $disabled=0, $fullday='', $addplusone='', $adddateof='')
	{
		global $conf,$langs;

		$retstring='';

		if($prefix=='') $prefix='re';
		if($h == '') $h=0;
		if($m == '') $m=0;
		$emptydate=0;
		$emptyhours=0;
		if ($empty == 1) { $emptydate=1; $emptyhours=1; }
		if ($empty == 2) { $emptydate=0; $emptyhours=1; }
		$orig_set_time=$set_time;

		if ($set_time === '' && $emptydate == 0)
		{
			include_once DOL_DOCUMENT_ROOT.'/core/lib/date.lib.php';
			$set_time = dol_now('tzuser')-(getServerTimeZoneInt('now')*3600); // set_time must be relative to PHP server timezone
		}

		// Analysis of the pre-selection date
		if (preg_match('/^([0-9]+)\-([0-9]+)\-([0-9]+)\s?([0-9]+)?:?([0-9]+)?/',$set_time,$reg))	// deprecated usage
		{
			// Date format 'YYYY-MM-DD' or 'YYYY-MM-DD HH:MM:SS'
			$syear	= (! empty($reg[1])?$reg[1]:'');
			$smonth	= (! empty($reg[2])?$reg[2]:'');
			$sday	= (! empty($reg[3])?$reg[3]:'');
			$shour	= (! empty($reg[4])?$reg[4]:'');
			$smin	= (! empty($reg[5])?$reg[5]:'');
		}
		elseif (strval($set_time) != '' && $set_time != -1)
		{
			// set_time est un timestamps (0 possible)
			$syear = dol_print_date($set_time, "%Y");
			$smonth = dol_print_date($set_time, "%m");
			$sday = dol_print_date($set_time, "%d");
			if ($orig_set_time != '')
			{
				$shour = dol_print_date($set_time, "%H");
				$smin = dol_print_date($set_time, "%M");
				$ssec = dol_print_date($set_time, "%S");
			}
			else
			{
				$shour = '';
				$smin = '';
				$ssec = '';
			}
		}
		else
		{
			// Date est '' ou vaut -1
			$syear = '';
			$smonth = '';
			$sday = '';
			$shour = !isset($conf->global->MAIN_DEFAULT_DATE_HOUR) ? ($h == -1 ? '23' : '') : $conf->global->MAIN_DEFAULT_DATE_HOUR;
			$smin = !isset($conf->global->MAIN_DEFAULT_DATE_MIN) ? ($h == -1 ? '59' : '') : $conf->global->MAIN_DEFAULT_DATE_MIN;
			$ssec = !isset($conf->global->MAIN_DEFAULT_DATE_SEC) ? ($h == -1 ? '59' : '') : $conf->global->MAIN_DEFAULT_DATE_SEC;
		}
		if ($h == 3) $shour = '';
		if ($m == 3) $smin = '';

		// You can set MAIN_POPUP_CALENDAR to 'eldy' or 'jquery'
		$usecalendar='combo';
		if (! empty($conf->use_javascript_ajax) && (empty($conf->global->MAIN_POPUP_CALENDAR) || $conf->global->MAIN_POPUP_CALENDAR != "none")) {
			$usecalendar = ((empty($conf->global->MAIN_POPUP_CALENDAR) || $conf->global->MAIN_POPUP_CALENDAR == 'eldy')?'jquery':$conf->global->MAIN_POPUP_CALENDAR);
		}
		//if (! empty($conf->browser->phone)) $usecalendar='combo';

		if ($d)
		{
			// Show date with popup
			if ($usecalendar != 'combo')
			{
				$formated_date='';
				//print "e".$set_time." t ".$conf->format_date_short;
				if (strval($set_time) != '' && $set_time != -1)
				{
					//$formated_date=dol_print_date($set_time,$conf->format_date_short);
					$formated_date=dol_print_date($set_time,$langs->trans("FormatDateShortInput"));  // FormatDateShortInput for dol_print_date / FormatDateShortJavaInput that is same for javascript
				}

				// Calendrier popup version eldy
				if ($usecalendar == "eldy")
				{
					// Zone de saisie manuelle de la date
					$retstring.='<input id="'.$prefix.'" name="'.$prefix.'" type="text" class="maxwidth75" maxlength="11" value="'.$formated_date.'"';
					$retstring.=($disabled?' disabled':'');
					$retstring.=' onChange="dpChangeDay(\''.$prefix.'\',\''.$langs->trans("FormatDateShortJavaInput").'\'); "';  // FormatDateShortInput for dol_print_date / FormatDateShortJavaInput that is same for javascript
					$retstring.='>';

					// Icone calendrier
					if (! $disabled)
					{
						$retstring.='<button id="'.$prefix.'Button" type="button" class="dpInvisibleButtons"';
						$base=DOL_URL_ROOT.'/core/';
						$retstring.=' onClick="showDP(\''.$base.'\',\''.$prefix.'\',\''.$langs->trans("FormatDateShortJavaInput").'\',\''.$langs->defaultlang.'\');"';
						$retstring.='>'.img_object($langs->trans("SelectDate"),'calendarday','class="datecallink"').'</button>';
					}
					else $retstring.='<button id="'.$prefix.'Button" type="button" class="dpInvisibleButtons">'.img_object($langs->trans("Disabled"),'calendarday','class="datecallink"').'</button>';

					$retstring.='<input type="hidden" id="'.$prefix.'day"   name="'.$prefix.'day"   value="'.$sday.'">'."\n";
					$retstring.='<input type="hidden" id="'.$prefix.'month" name="'.$prefix.'month" value="'.$smonth.'">'."\n";
					$retstring.='<input type="hidden" id="'.$prefix.'year"  name="'.$prefix.'year"  value="'.$syear.'">'."\n";
				}
				elseif ($usecalendar == 'jquery')
				{
					if (! $disabled)
					{
						// Output javascript for datepicker
						$retstring.="<script type='text/javascript'>";
						$retstring.="$(function(){ $('#".$prefix."').datepicker({
							dateFormat: '".$langs->trans("FormatDateShortJQueryInput")."',
							autoclose: true,
							todayHighlight: true,";
							if (! empty($conf->dol_use_jmobile))
							{
								$retstring.="
								beforeShow: function (input, datePicker) {
									input.disabled = true;
								},
								onClose: function (dateText, datePicker) {
									this.disabled = false;
								},
								";
							}
							// Note: We don't need monthNames, monthNamesShort, dayNames, dayNamesShort, dayNamesMin, they are set globally on datepicker component in lib_head.js.php
							if (empty($conf->global->MAIN_POPUP_CALENDAR_ON_FOCUS))
							{
							$retstring.="
								showOn: 'button',
								buttonImage: '".DOL_URL_ROOT."/theme/".$conf->theme."/img/object_calendarday.png',
								buttonImageOnly: true";
							}
							$retstring.="
							}) });";
						$retstring.="</script>";
					}

					// Zone de saisie manuelle de la date
					$retstring.='<div class="nowrap inline-block">';
					$retstring.='<input id="'.$prefix.'" name="'.$prefix.'" type="text" class="maxwidth75" maxlength="11" value="'.$formated_date.'"';
					$retstring.=($disabled?' disabled':'');
					$retstring.=' onChange="dpChangeDay(\''.$prefix.'\',\''.$langs->trans("FormatDateShortJavaInput").'\'); "';  // FormatDateShortInput for dol_print_date / FormatDateShortJavaInput that is same for javascript
					$retstring.='>';

					// Icone calendrier
					if (! $disabled)
					{
						/* Not required. Managed by option buttonImage of jquery
                		$retstring.=img_object($langs->trans("SelectDate"),'calendarday','id="'.$prefix.'id" class="datecallink"');
                		$retstring.="<script type='text/javascript'>";
                		$retstring.="jQuery(document).ready(function() {";
                		$retstring.='	jQuery("#'.$prefix.'id").click(function() {';
                		$retstring.="    	jQuery('#".$prefix."').focus();";
                		$retstring.='    });';
                		$retstring.='});';
                		$retstring.="</script>";*/
					}
					else
					{
						$retstring.='<button id="'.$prefix.'Button" type="button" class="dpInvisibleButtons">'.img_object($langs->trans("Disabled"),'calendarday','class="datecallink"').'</button>';
					}

					$retstring.='</div>';
					$retstring.='<input type="hidden" id="'.$prefix.'day"   name="'.$prefix.'day"   value="'.$sday.'">'."\n";
					$retstring.='<input type="hidden" id="'.$prefix.'month" name="'.$prefix.'month" value="'.$smonth.'">'."\n";
					$retstring.='<input type="hidden" id="'.$prefix.'year"  name="'.$prefix.'year"  value="'.$syear.'">'."\n";
				}
				else
				{
					$retstring.="Bad value of MAIN_POPUP_CALENDAR";
				}
			}
			// Show date with combo selects
			else
			{
				//$retstring.='<div class="inline-block">';
				// Day
				$retstring.='<select'.($disabled?' disabled':'').' class="flat valignmiddle maxwidth50imp" id="'.$prefix.'day" name="'.$prefix.'day">';

				if ($emptydate || $set_time == -1)
				{
					$retstring.='<option value="0" selected>&nbsp;</option>';
				}

				for ($day = 1 ; $day <= 31; $day++)
				{
					$retstring.='<option value="'.$day.'"'.($day == $sday ? ' selected':'').'>'.$day.'</option>';
				}

				$retstring.="</select>";

				$retstring.='<select'.($disabled?' disabled':'').' class="flat valignmiddle maxwidth75imp" id="'.$prefix.'month" name="'.$prefix.'month">';
				if ($emptydate || $set_time == -1)
				{
					$retstring.='<option value="0" selected>&nbsp;</option>';
				}

				// Month
				for ($month = 1 ; $month <= 12 ; $month++)
				{
					$retstring.='<option value="'.$month.'"'.($month == $smonth?' selected':'').'>';
					$retstring.=dol_print_date(mktime(12,0,0,$month,1,2000),"%b");
					$retstring.="</option>";
				}
				$retstring.="</select>";

				// Year
				if ($emptydate || $set_time == -1)
				{
					$retstring.='<input'.($disabled?' disabled':'').' placeholder="'.dol_escape_htmltag($langs->trans("Year")).'" class="flat maxwidth50imp valignmiddle" type="number" min="0" max="3000" maxlength="4" id="'.$prefix.'year" name="'.$prefix.'year" value="'.$syear.'">';
				}
				else
				{
					$retstring.='<select'.($disabled?' disabled':'').' class="flat valignmiddle maxwidth75imp" id="'.$prefix.'year" name="'.$prefix.'year">';

					for ($year = $syear - 10; $year < $syear + 10 ; $year++)
					{
						$retstring.='<option value="'.$year.'"'.($year == $syear ? ' selected':'').'>'.$year.'</option>';
					}
					$retstring.="</select>\n";
				}
				//$retstring.='</div>';
			}
		}

		if ($d && $h) $retstring.=($h==2?'<br>':' ');

		if ($h)
		{
			// Show hour
			$retstring.='<select'.($disabled?' disabled':'').' class="flat valignmiddle maxwidth50 '.($fullday?$fullday.'hour':'').'" id="'.$prefix.'hour" name="'.$prefix.'hour">';
			if ($emptyhours) $retstring.='<option value="-1">&nbsp;</option>';
			for ($hour = 0; $hour < 24; $hour++)
			{
				if (strlen($hour) < 2) $hour = "0" . $hour;
				$retstring.='<option value="'.$hour.'"'.(($hour == $shour)?' selected':'').'>'.$hour.(empty($conf->dol_optimize_smallscreen)?'':'H').'</option>';
			}
			$retstring.='</select>';
			if ($m && empty($conf->dol_optimize_smallscreen)) $retstring.=":";
		}

		if ($m)
		{
			// Show minutes
			$retstring.='<select'.($disabled?' disabled':'').' class="flat valignmiddle maxwidth50 '.($fullday?$fullday.'min':'').'" id="'.$prefix.'min" name="'.$prefix.'min">';
			if ($emptyhours) $retstring.='<option value="-1">&nbsp;</option>';
			for ($min = 0; $min < 60 ; $min++)
			{
				if (strlen($min) < 2) $min = "0" . $min;
				$retstring.='<option value="'.$min.'"'.(($min == $smin)?' selected':'').'>'.$min.(empty($conf->dol_optimize_smallscreen)?'':'').'</option>';
			}
			$retstring.='</select>';

			$retstring.='<input type="hidden" name="'.$prefix.'sec" value="'.$ssec.'">';
		}

		// Add a "Now" link
		if ($conf->use_javascript_ajax && $addnowlink)
		{
			// Script which will be inserted in the onClick of the "Now" link
			$reset_scripts = "";

			// Generate the date part, depending on the use or not of the javascript calendar
			$reset_scripts .= 'jQuery(\'#'.$prefix.'\').val(\''.dol_print_date(dol_now(),'day').'\');';
			$reset_scripts .= 'jQuery(\'#'.$prefix.'day\').val(\''.dol_print_date(dol_now(),'%d').'\');';
			$reset_scripts .= 'jQuery(\'#'.$prefix.'month\').val(\''.dol_print_date(dol_now(),'%m').'\');';
			$reset_scripts .= 'jQuery(\'#'.$prefix.'year\').val(\''.dol_print_date(dol_now(),'%Y').'\');';
			/*if ($usecalendar == "eldy")
            {
                $base=DOL_URL_ROOT.'/core/';
                $reset_scripts .= 'resetDP(\''.$base.'\',\''.$prefix.'\',\''.$langs->trans("FormatDateShortJavaInput").'\',\''.$langs->defaultlang.'\');';
            }
            else
            {
                $reset_scripts .= 'this.form.elements[\''.$prefix.'day\'].value=formatDate(new Date(), \'d\'); ';
                $reset_scripts .= 'this.form.elements[\''.$prefix.'month\'].value=formatDate(new Date(), \'M\'); ';
                $reset_scripts .= 'this.form.elements[\''.$prefix.'year\'].value=formatDate(new Date(), \'yyyy\'); ';
            }*/
			// Update the hour part
			if ($h)
			{
				if ($fullday) $reset_scripts .= " if (jQuery('#fullday:checked').val() == null) {";
				//$reset_scripts .= 'this.form.elements[\''.$prefix.'hour\'].value=formatDate(new Date(), \'HH\'); ';
				$reset_scripts .= 'jQuery(\'#'.$prefix.'hour\').val(\''.dol_print_date(dol_now(),'%H').'\');';
				if ($fullday) $reset_scripts .= ' } ';
			}
			// Update the minute part
			if ($m)
			{
				if ($fullday) $reset_scripts .= " if (jQuery('#fullday:checked').val() == null) {";
				//$reset_scripts .= 'this.form.elements[\''.$prefix.'min\'].value=formatDate(new Date(), \'mm\'); ';
				$reset_scripts .= 'jQuery(\'#'.$prefix.'min\').val(\''.dol_print_date(dol_now(),'%M').'\');';
				if ($fullday) $reset_scripts .= ' } ';
			}
			// If reset_scripts is not empty, print the link with the reset_scripts in the onClick
			if ($reset_scripts && empty($conf->dol_optimize_smallscreen))
			{
				$retstring.=' <button class="dpInvisibleButtons datenowlink" id="'.$prefix.'ButtonNow" type="button" name="_useless" value="now" onClick="'.$reset_scripts.'">';
				$retstring.=$langs->trans("Now");
				$retstring.='</button> ';
			}
		}

		// Add a "Plus one hour" link
		if ($conf->use_javascript_ajax && $addplusone)
		{
			// Script which will be inserted in the onClick of the "Add plusone" link
			$reset_scripts = "";

			// Generate the date part, depending on the use or not of the javascript calendar
			$reset_scripts .= 'jQuery(\'#'.$prefix.'\').val(\''.dol_print_date(dol_now(),'day').'\');';
			$reset_scripts .= 'jQuery(\'#'.$prefix.'day\').val(\''.dol_print_date(dol_now(),'%d').'\');';
			$reset_scripts .= 'jQuery(\'#'.$prefix.'month\').val(\''.dol_print_date(dol_now(),'%m').'\');';
			$reset_scripts .= 'jQuery(\'#'.$prefix.'year\').val(\''.dol_print_date(dol_now(),'%Y').'\');';
			// Update the hour part
			if ($h)
			{
				if ($fullday) $reset_scripts .= " if (jQuery('#fullday:checked').val() == null) {";
				$reset_scripts .= 'jQuery(\'#'.$prefix.'hour\').val(\''.dol_print_date(dol_now(),'%H').'\');';
				if ($fullday) $reset_scripts .= ' } ';
			}
			// Update the minute part
			if ($m)
			{
				if ($fullday) $reset_scripts .= " if (jQuery('#fullday:checked').val() == null) {";
				$reset_scripts .= 'jQuery(\'#'.$prefix.'min\').val(\''.dol_print_date(dol_now(),'%M').'\');';
				if ($fullday) $reset_scripts .= ' } ';
			}
			// If reset_scripts is not empty, print the link with the reset_scripts in the onClick
			if ($reset_scripts && empty($conf->dol_optimize_smallscreen))
			{
				$retstring.=' <button class="dpInvisibleButtons datenowlink" id="'.$prefix.'ButtonPlusOne" type="button" name="_useless2" value="plusone" onClick="'.$reset_scripts.'">';
				$retstring.=$langs->trans("DateStartPlusOne");
				$retstring.='</button> ';
			}
		}

		// Add a "Plus one hour" link
		if ($conf->use_javascript_ajax && $adddateof)
		{
			$tmparray=dol_getdate($adddateof);
			$retstring.=' - <button class="dpInvisibleButtons datenowlink" id="dateofinvoice" type="button" name="_dateofinvoice" value="now" onclick="jQuery(\'#re\').val(\''.dol_print_date($adddateof,'day').'\');jQuery(\'#reday\').val(\''.$tmparray['mday'].'\');jQuery(\'#remonth\').val(\''.$tmparray['mon'].'\');jQuery(\'#reyear\').val(\''.$tmparray['year'].'\');">'.$langs->trans("DateInvoice").'</a>';
		}

		if (! empty($nooutput)) return $retstring;

		print $retstring;
		return;
	}

	/**
	 *	Function to show a form to select a duration on a page
	 *
	 *	@param	string	$prefix   		Prefix for input fields
	 *	@param  int	$iSecond  		    Default preselected duration (number of seconds or '')
	 * 	@param	int	$disabled           Disable the combo box
	 * 	@param	string	$typehour		If 'select' then input hour and input min is a combo,
	 *						            if 'text' input hour is in text and input min is a text,
	 *						            if 'textselect' input hour is in text and input min is a combo
	 *  @param	integer	$minunderhours	If 1, show minutes selection under the hours
	 * 	@param	int	$nooutput		    Do not output html string but return it
	 *  @return	string|null
	 */
	function select_duration($prefix, $iSecond='', $disabled=0, $typehour='select', $minunderhours=0, $nooutput=0)
	{
		global $langs;

		$retstring='';

		$hourSelected=0; $minSelected=0;

		// Hours
		if ($iSecond != '')
		{
			require_once DOL_DOCUMENT_ROOT.'/core/lib/date.lib.php';

			$hourSelected = convertSecondToTime($iSecond,'allhour');
			$minSelected = convertSecondToTime($iSecond,'min');
		}

		if ($typehour=='select' )
		{
			$retstring.='<select class="flat" name="'.$prefix.'hour"'.($disabled?' disabled':'').'>';
			for ($hour = 0; $hour < 25; $hour++)	// For a duration, we allow 24 hours
			{
				$retstring.='<option value="'.$hour.'"';
				if ($hourSelected == $hour)
				{
					$retstring.=" selected";
				}
				$retstring.=">".$hour."</option>";
			}
			$retstring.="</select>";
		}
		elseif ($typehour=='text' || $typehour=='textselect')
		{
			$retstring.='<input placeholder="'.$langs->trans('HourShort').'" type="number" min="0" size="1" name="'.$prefix.'hour"'.($disabled?' disabled':'').' class="flat maxwidth50 inputhour" value="'.(($hourSelected != '')?((int) $hourSelected):'').'">';
		}
		else return 'BadValueForParameterTypeHour';

		if ($typehour!='text') $retstring.=' '.$langs->trans('HourShort');
		else $retstring.='<span class="hideonsmartphone">:</span>';

		// Minutes
		if ($minunderhours) $retstring.='<br>';
		else $retstring.='<span class="hideonsmartphone">&nbsp;</span>';

		if ($typehour=='select' || $typehour=='textselect')
		{
			$retstring.='<select class="flat" name="'.$prefix.'min"'.($disabled?' disabled':'').'>';
			for ($min = 0; $min <= 55; $min=$min+5)
			{
				$retstring.='<option value="'.$min.'"';
				if ($minSelected == $min) $retstring.=' selected';
				$retstring.='>'.$min.'</option>';
			}
			$retstring.="</select>";
		}
		elseif ($typehour=='text' )
		{
			$retstring.='<input placeholder="'.$langs->trans('MinuteShort').'" type="number" min="0" size="1" name="'.$prefix.'min"'.($disabled?' disabled':'').' class="flat maxwidth50 inputminute" value="'.(($minSelected != '')?((int) $minSelected):'').'">';
		}

		if ($typehour!='text') $retstring.=' '.$langs->trans('MinuteShort');

		//$retstring.="&nbsp;";

		if (! empty($nooutput)) return $retstring;

		print $retstring;
		return;
	}


	/**
	 * Generic method to select a component from a combo list.
	 * This is the generic method that will replace all specific existing methods.
	 *
	 * @param 	string			$objectdesc			Objectclassname:Objectclasspath
	 * @param	string			$htmlname			Name of HTML select component
	 * @param	int				$preselectedvalue	Preselected value (ID of element)
	 * @param	string			$showempty			''=empty values not allowed, 'string'=value show if we allow empty values (for example 'All', ...)
	 * @param	string			$searchkey			Search criteria
	 * @param	string			$placeholder		Place holder
	 * @param	string			$morecss			More CSS
	 * @param	string			$moreparams			More params provided to ajax call
	 * @param	int				$forcecombo			Force to load all values and output a standard combobox (with no beautification)
	 * @return	string								Return HTML string
	 * @see selectForFormsList select_thirdparty
	 */
	function selectForForms($objectdesc, $htmlname, $preselectedvalue, $showempty='', $searchkey='', $placeholder='', $morecss='', $moreparams='', $forcecombo=0)
	{
		global $conf, $user;

		$objecttmp = null;

		$InfoFieldList = explode(":", $objectdesc);
		$classname=$InfoFieldList[0];
		$classpath=$InfoFieldList[1];
		if (! empty($classpath))
		{
			dol_include_once($classpath);
			if ($classname && class_exists($classname))
			{
				$objecttmp = new $classname($this->db);
			}
		}
		if (! is_object($objecttmp))
		{
			dol_syslog('Error bad setup of type for field '.$InfoFieldList, LOG_WARNING);
			return 'Error bad setup of type for field '.join(',', $InfoFieldList);
		}

		$prefixforautocompletemode=$objecttmp->element;
		if ($prefixforautocompletemode == 'societe') $prefixforautocompletemode='company';
		$confkeyforautocompletemode=strtoupper($prefixforautocompletemode).'_USE_SEARCH_TO_SELECT';	// For example COMPANY_USE_SEARCH_TO_SELECT

		dol_syslog(get_class($this)."::selectForForms", LOG_DEBUG);

		$out='';
		if (! empty($conf->use_javascript_ajax) && ! empty($conf->global->$confkeyforautocompletemode) && ! $forcecombo)
		{
			$objectdesc=$classname.':'.$classpath;
			$urlforajaxcall = DOL_URL_ROOT.'/core/ajax/selectobject.php';
			//if ($objecttmp->element == 'societe') $urlforajaxcall = DOL_URL_ROOT.'/societe/ajax/company.php';

			// No immediate load of all database
			$urloption='htmlname='.$htmlname.'&outjson=1&objectdesc='.$objectdesc.($moreparams?$moreparams:'');
			// Activate the auto complete using ajax call.
			$out.=  ajax_autocompleter($preselectedvalue, $htmlname, $urlforajaxcall, $urloption, $conf->global->$confkeyforautocompletemode, 0, array());
			$out.= '<style type="text/css">.ui-autocomplete { z-index: 250; }</style>';
			if ($placeholder) $placeholder=' placeholder="'.$placeholder.'"';
			$out.= '<input type="text" class="'.$morecss.'" name="search_'.$htmlname.'" id="search_'.$htmlname.'" value="'.$preselectedvalue.'"'.$placeholder.' />';
		}
		else
		{
			// Immediate load of all database
			$out.=$this->selectForFormsList($objecttmp, $htmlname, $preselectedvalue, $showempty, $searchkey, $placeholder, $morecss, $moreparams, $forcecombo);
		}

		return $out;
	}

	/**
	 * Output html form to select an object.
	 * Note, this function is called by selectForForms or by ajax selectobject.php
	 *
	 * @param 	Object			$objecttmp			Object
	 * @param	string			$htmlname			Name of HTML select component
	 * @param	int				$preselectedvalue	Preselected value (ID of element)
	 * @param	string			$showempty			''=empty values not allowed, 'string'=value show if we allow empty values (for example 'All', ...)
	 * @param	string			$searchkey			Search value
	 * @param	string			$placeholder		Place holder
	 * @param	string			$morecss			More CSS
	 * @param	string			$moreparams			More params provided to ajax call
	 * @param	int				$forcecombo			Force to load all values and output a standard combobox (with no beautification)
	 * @param	int				$outputmode			0=HTML select string, 1=Array
	 * @return	string								Return HTML string
	 * @see selectForForms
	 */
	function selectForFormsList($objecttmp, $htmlname, $preselectedvalue, $showempty='', $searchkey='', $placeholder='', $morecss='', $moreparams='', $forcecombo=0, $outputmode=0)
	{
		global $conf, $langs, $user;

		$prefixforautocompletemode=$objecttmp->element;
		if ($prefixforautocompletemode == 'societe') $prefixforautocompletemode='company';
		$confkeyforautocompletemode=strtoupper($prefixforautocompletemode).'_USE_SEARCH_TO_SELECT';	// For example COMPANY_USE_SEARCH_TO_SELECT

		$fieldstoshow='t.ref';
		if (! empty($objecttmp->fields))	// For object that declare it, it is better to use declared fields ( like societe, contact, ...)
		{
			$tmpfieldstoshow='';
			foreach($objecttmp->fields as $key => $val)
			{
				if ($val['showoncombobox']) $tmpfieldstoshow.=($tmpfieldstoshow?',':'').'t.'.$key;
			}
			if ($tmpfieldstoshow) $fieldstoshow = $tmpfieldstoshow;
		}

		$out='';
		$outarray=array();

		$num=0;

		// Search data
		$sql = "SELECT t.rowid, ".$fieldstoshow." FROM ".MAIN_DB_PREFIX .$objecttmp->table_element." as t";
		if ($objecttmp->ismultientitymanaged == 2)
			if (!$user->rights->societe->client->voir && !$user->societe_id) $sql .= ", ".MAIN_DB_PREFIX."societe_commerciaux as sc";
		$sql.= " WHERE 1=1";
		if(! empty($objecttmp->ismultientitymanaged)) $sql.= " AND t.entity IN (".getEntity($objecttmp->table_element).")";
		if ($objecttmp->ismultientitymanaged == 1 && ! empty($user->societe_id))
		{
			if ($objecttmp->element == 'societe') $sql.= " AND t.rowid = ".$user->societe_id;
				else $sql.= " AND t.fk_soc = ".$user->societe_id;
		}
		if ($searchkey != '') $sql.=natural_search(explode(',',$fieldstoshow), $searchkey);
		if ($objecttmp->ismultientitymanaged == 2)
			if (!$user->rights->societe->client->voir && !$user->societe_id) $sql.= " AND t.rowid = sc.fk_soc AND sc.fk_user = " .$user->id;
		$sql.=$this->db->order($fieldstoshow,"ASC");
		//$sql.=$this->db->plimit($limit, 0);

		// Build output string
		$resql=$this->db->query($sql);
		if ($resql)
		{
			if (! $forcecombo)
			{
				include_once DOL_DOCUMENT_ROOT . '/core/lib/ajax.lib.php';
				$out .= ajax_combobox($htmlname, null, $conf->global->$confkeyforautocompletemode);
			}

			// Construct $out and $outarray
			$out.= '<select id="'.$htmlname.'" class="flat'.($morecss?' '.$morecss:'').'"'.($moreparams?' '.$moreparams:'').' name="'.$htmlname.'">'."\n";

			// Warning: Do not use textifempty = ' ' or '&nbsp;' here, or search on key will search on ' key'. Seems it is no more true with selec2 v4
			$textifempty='&nbsp;';

			//if (! empty($conf->use_javascript_ajax) || $forcecombo) $textifempty='';
			if (! empty($conf->global->$confkeyforautocompletemode))
			{
				if ($showempty && ! is_numeric($showempty)) $textifempty=$langs->trans($showempty);
				else $textifempty.=$langs->trans("All");
			}
			if ($showempty) $out.= '<option value="-1">'.$textifempty.'</option>'."\n";

			$num = $this->db->num_rows($resql);
			$i = 0;
			if ($num)
			{
				while ($i < $num)
				{
					$obj = $this->db->fetch_object($resql);
					$label='';
					$tmparray=explode(',', $fieldstoshow);
					foreach($tmparray as $key => $val)
					{
						$val = preg_replace('/t\./','',$val);
						$label .= (($label && $obj->$val)?' - ':'').$obj->$val;
					}
					if (empty($outputmode))
					{
						if ($preselectedvalue > 0 && $preselectedvalue == $obj->rowid)
						{
							$out.= '<option value="'.$obj->rowid.'" selected>'.$label.'</option>';
						}
						else
						{
							$out.= '<option value="'.$obj->rowid.'">'.$label.'</option>';
						}
					}
					else
					{
						array_push($outarray, array('key'=>$obj->rowid, 'value'=>$label, 'label'=>$label));
					}

					$i++;
					if (($i % 10) == 0) $out.="\n";
				}
			}

			$out.= '</select>'."\n";
		}
		else
		{
			dol_print_error($this->db);
		}

		$this->result=array('nbofelement'=>$num);

		if ($outputmode) return $outarray;
		return $out;
	}


	/**
	 *	Return a HTML select string, built from an array of key+value.
	 *  Note: Do not apply langs->trans function on returned content, content may be entity encoded twice.
	 *
	 *	@param	string			$htmlname			Name of html select area. Must start with "multi" if this is a multiselect
	 *	@param	array			$array				Array (key => value)
	 *	@param	string|string[]	$id					Preselected key or preselected keys for multiselect
	 *	@param	int|string		$show_empty			0 no empty value allowed, 1 or string to add an empty value into list (key is -1 and value is '' or '&nbsp;' if 1, key is -1 and value is text if string), <0 to add an empty value with key that is this value.
	 *	@param	int				$key_in_label		1 to show key into label with format "[key] value"
	 *	@param	int				$value_as_key		1 to use value as key
	 *	@param  string			$moreparam			Add more parameters onto the select tag. For example 'style="width: 95%"' to avoid select2 component to go over parent container
	 *	@param  int				$translate			1=Translate and encode value
	 * 	@param	int				$maxlen				Length maximum for labels
	 * 	@param	int				$disabled			Html select box is disabled
	 *  @param	string			$sort				'ASC' or 'DESC' = Sort on label, '' or 'NONE' or 'POS' = Do not sort, we keep original order
	 *  @param	string			$morecss			Add more class to css styles
	 *  @param	int				$addjscombo			Add js combo
	 *  @param  string          $moreparamonempty	Add more param on the empty option line. Not used if show_empty not set
	 *  @param  int             $disablebademail	Check if an email is found into value and if not disable and colorize entry
	 *  @param  int             $nohtmlescape		No html escaping.
	 * 	@return	string								HTML select string.
	 *  @see multiselectarray
	 */
	static function selectarray($htmlname, $array, $id='', $show_empty=0, $key_in_label=0, $value_as_key=0, $moreparam='', $translate=0, $maxlen=0, $disabled=0, $sort='', $morecss='', $addjscombo=0, $moreparamonempty='',$disablebademail=0, $nohtmlescape=0)
	{
		global $conf, $langs;

		// Do we want a multiselect ?
		//$jsbeautify = 0;
		//if (preg_match('/^multi/',$htmlname)) $jsbeautify = 1;
		$jsbeautify = 1;

		if ($value_as_key) $array=array_combine($array, $array);

		$out='';

		// Add code for jquery to use multiselect
		if ($addjscombo && $jsbeautify)
		{
			$minLengthToAutocomplete=0;
			$tmpplugin=empty($conf->global->MAIN_USE_JQUERY_MULTISELECT)?(constant('REQUIRE_JQUERY_MULTISELECT')?constant('REQUIRE_JQUERY_MULTISELECT'):'select2'):$conf->global->MAIN_USE_JQUERY_MULTISELECT;

			// Enhance with select2
			include_once DOL_DOCUMENT_ROOT . '/core/lib/ajax.lib.php';
			$out .= ajax_combobox($htmlname);
		}

		$out.='<select id="'.preg_replace('/^\./','',$htmlname).'" '.($disabled?'disabled ':'').'class="flat '.(preg_replace('/^\./','',$htmlname)).($morecss?' '.$morecss:'').'"';
		$out.=' name="'.preg_replace('/^\./','',$htmlname).'" '.($moreparam?$moreparam:'');
		$out.='>';

		if ($show_empty)
		{
			$textforempty=' ';
			if (! empty($conf->use_javascript_ajax)) $textforempty='&nbsp;';	// If we use ajaxcombo, we need &nbsp; here to avoid to have an empty element that is too small.
			if (! is_numeric($show_empty)) $textforempty=$show_empty;
			$out.='<option class="optiongrey" '.($moreparamonempty?$moreparamonempty.' ':'').'value="'.($show_empty < 0 ? $show_empty : -1).'"'.($id == $show_empty ?' selected':'').'>'.$textforempty.'</option>'."\n";
		}

		if (is_array($array))
		{
			// Translate
			if ($translate)
			{
				foreach($array as $key => $value)
				{
					$array[$key]=$langs->trans($value);
				}
			}

			// Sort
			if ($sort == 'ASC') asort($array);
			elseif ($sort == 'DESC') arsort($array);

			foreach($array as $key => $value)
			{
				$disabled=''; $style='';
				if (! empty($disablebademail))
				{
					if (! preg_match('/&lt;.+@.+&gt;/', $value))
					{
						//$value=preg_replace('/'.preg_quote($a,'/').'/', $b, $value);
						$disabled=' disabled';
						$style=' class="warning"';
					}
				}

				if ($key_in_label)
				{
					if (empty($nohtmlescape)) $selectOptionValue = dol_escape_htmltag($key.' - '.($maxlen?dol_trunc($value,$maxlen):$value));
					else $selectOptionValue = $key.' - '.($maxlen?dol_trunc($value,$maxlen):$value);
				}
				else
				{
					if (empty($nohtmlescape)) $selectOptionValue = dol_escape_htmltag($maxlen?dol_trunc($value,$maxlen):$value);
					else $selectOptionValue = $maxlen?dol_trunc($value,$maxlen):$value;
					if ($value == '' || $value == '-') $selectOptionValue='&nbsp;';
				}

				$out.='<option value="'.$key.'"';
				$out.=$style.$disabled;
				if ($id != '' && $id == $key && ! $disabled) $out.=' selected';		// To preselect a value
				if ($nohtmlescape) $out.=' data-html="'.dol_escape_htmltag($selectOptionValue).'"';
				$out.='>';
				//var_dump($selectOptionValue);
				$out.=$selectOptionValue;
				$out.="</option>\n";
			}
		}

		$out.="</select>";
		return $out;
	}


	/**
	 *	Return a HTML select string, built from an array of key+value, but content returned into select come from an Ajax call of an URL.
	 *  Note: Do not apply langs->trans function on returned content of Ajax service, content may be entity encoded twice.
	 *
	 *	@param	string	$htmlname       		Name of html select area
	 *	@param	string	$url					Url. Must return a json_encode of array(key=>array('text'=>'A text', 'url'=>'An url'), ...)
	 *	@param	string	$id             		Preselected key
	 *	@param  string	$moreparam      		Add more parameters onto the select tag
	 *	@param  string	$moreparamtourl 		Add more parameters onto the Ajax called URL
	 * 	@param	int		$disabled				Html select box is disabled
	 *  @param	int		$minimumInputLength		Minimum Input Length
	 *  @param	string	$morecss				Add more class to css styles
	 *  @param  int     $callurlonselect        If set to 1, some code is added so an url return by the ajax is called when value is selected.
	 *  @param  string  $placeholder            String to use as placeholder
	 *  @param  integer $acceptdelayedhtml      1 if caller request to have html js content not returned but saved into global $delayedhtmlcontent (so caller can show it at end of page to avoid flash FOUC effect)
	 * 	@return	string   						HTML select string
	 *  @see selectArrayFilter, ajax_combobox in ajax.lib.php
	 */
	static function selectArrayAjax($htmlname, $url, $id='', $moreparam='', $moreparamtourl='', $disabled=0, $minimumInputLength=1, $morecss='', $callurlonselect=0, $placeholder='', $acceptdelayedhtml=0)
	{
		global $conf, $langs;
		global $delayedhtmlcontent;

		// TODO Use an internal dolibarr component instead of select2
		if (empty($conf->global->MAIN_USE_JQUERY_MULTISELECT) && ! defined('REQUIRE_JQUERY_MULTISELECT')) return '';

		$out='<select type="text" class="'.$htmlname.($morecss?' '.$morecss:'').'" '.($moreparam?$moreparam.' ':'').'name="'.$htmlname.'"></select>';

		$tmpplugin='select2';
		$outdelayed="\n".'<!-- JS CODE TO ENABLE '.$tmpplugin.' for id '.$htmlname.' -->
	    	<script type="text/javascript">
	    	$(document).ready(function () {

    	        '.($callurlonselect ? 'var saveRemoteData = [];':'').'

                $(".'.$htmlname.'").select2({
			    	ajax: {
				    	dir: "ltr",
				    	url: "'.$url.'",
				    	dataType: \'json\',
				    	delay: 250,
				    	data: function (params) {
				    		return {
						    	q: params.term, 	// search term
				    			page: params.page
				    		};
			    		},
			    		processResults: function (data) {
			    			// parse the results into the format expected by Select2.
			    			// since we are using custom formatting functions we do not need to alter the remote JSON data
			    			//console.log(data);
							saveRemoteData = data;
				    	    /* format json result for select2 */
				    	    result = []
				    	    $.each( data, function( key, value ) {
				    	       result.push({id: key, text: value.text});
                            });
			    			//return {results:[{id:\'none\', text:\'aa\'}, {id:\'rrr\', text:\'Red\'},{id:\'bbb\', text:\'Search a into projects\'}], more:false}
			    			//console.log(result);
			    			return {results: result, more: false}
			    		},
			    		cache: true
			    	},
	 				language: select2arrayoflanguage,
					containerCssClass: \':all:\',					/* Line to add class of origin SELECT propagated to the new <span class="select2-selection...> tag */
				    placeholder: "'.dol_escape_js($placeholder).'",
			    	escapeMarkup: function (markup) { return markup; }, 	// let our custom formatter work
			    	minimumInputLength: '.$minimumInputLength.',
			        formatResult: function(result, container, query, escapeMarkup) {
                        return escapeMarkup(result.text);
                    },
			    });

                '.($callurlonselect ? '
                /* Code to execute a GET when we select a value */
                $(".'.$htmlname.'").change(function() {
			    	var selected = $(".'.$htmlname.'").val();
                	console.log("We select in selectArrayAjax the entry "+selected)
			        $(".'.$htmlname.'").val("");  /* reset visible combo value */
    			    $.each( saveRemoteData, function( key, value ) {
    				        if (key == selected)
    			            {
    			                 console.log("selectArrayAjax - Do a redirect to "+value.url)
    			                 location.assign(value.url);
    			            }
                    });
    			});' : '' ) . '

    	   });
	       </script>';

		if ($acceptdelayedhtml)
		{
			$delayedhtmlcontent.=$outdelayed;
		}
		else
		{
			$out.=$outdelayed;
		}
		return $out;
	}

	/**
	 *	Return a HTML select string, built from an array of key+value, but content returned into select is defined into $array parameter.
	 *  Note: Do not apply langs->trans function on returned content of Ajax service, content may be entity encoded twice.
	 *
	 *	@param	string	$htmlname       		Name of html select area
	 *	@param	string	$array					Array (key=>array('text'=>'A text', 'url'=>'An url'), ...)
	 *	@param	string	$id             		Preselected key
	 *	@param  string	$moreparam      		Add more parameters onto the select tag
	 *	@param	int		$disableFiltering		If set to 1, results are not filtered with searched string
	 * 	@param	int		$disabled				Html select box is disabled
	 *  @param	int		$minimumInputLength		Minimum Input Length
	 *  @param	string	$morecss				Add more class to css styles
	 *  @param  int     $callurlonselect        If set to 1, some code is added so an url return by the ajax is called when value is selected.
	 *  @param  string  $placeholder            String to use as placeholder
	 *  @param  integer $acceptdelayedhtml      1 if caller request to have html js content not returned but saved into global $delayedhtmlcontent (so caller can show it at end of page to avoid flash FOUC effect)
	 * 	@return	string   						HTML select string
	 *  @see selectArrayAjax, ajax_combobox in ajax.lib.php
	 */
	static function selectArrayFilter($htmlname, $array, $id='', $moreparam='', $disableFiltering=0, $disabled=0, $minimumInputLength=1, $morecss='', $callurlonselect=0, $placeholder='', $acceptdelayedhtml=0)
	{
		global $conf, $langs;
		global $delayedhtmlcontent;

		// TODO Use an internal dolibarr component instead of select2
		if (empty($conf->global->MAIN_USE_JQUERY_MULTISELECT) && ! defined('REQUIRE_JQUERY_MULTISELECT')) return '';

		$out='<select type="text" class="'.$htmlname.($morecss?' '.$morecss:'').'" '.($moreparam?$moreparam.' ':'').'name="'.$htmlname.'"><option></option></select>';

		$formattedarrayresult = array();

		foreach($array as $key => $value) {
			$o = new stdClass();
			$o->id = $key;
			$o->text = $value['text'];
			$o->url = $value['url'];
			$formattedarrayresult[] = $o;
		}

		$tmpplugin='select2';
		$outdelayed="\n".'<!-- JS CODE TO ENABLE '.$tmpplugin.' for id '.$htmlname.' -->
			<script type="text/javascript">
			$(document).ready(function () {
				var data = '.json_encode($formattedarrayresult).';

				'.($callurlonselect ? 'var saveRemoteData = '.json_encode($array).';':'').'

				$(".'.$htmlname.'").select2({
					data: data,
					language: select2arrayoflanguage,
					containerCssClass: \':all:\',					/* Line to add class of origin SELECT propagated to the new <span class="select2-selection...> tag */
					placeholder: "'.dol_escape_js($placeholder).'",
					escapeMarkup: function (markup) { return markup; }, 	// let our custom formatter work
					minimumInputLength: '.$minimumInputLength.',
					formatResult: function(result, container, query, escapeMarkup) {
						return escapeMarkup(result.text);
					},
					matcher: function (params, data) {

						if(! data.id) return null;';

		if($callurlonselect) {
			$outdelayed.='

						var urlBase = data.url;
						var separ = urlBase.indexOf("?") >= 0 ? "&" : "?";
						/* console.log("params.term="+params.term); */
						/* console.log("params.term encoded="+encodeURIComponent(params.term)); */
						saveRemoteData[data.id].url = urlBase + separ + "sall=" + encodeURIComponent(params.term);';
		}

		if(! $disableFiltering) {
			$outdelayed.='

						if(data.text.match(new RegExp(params.term))) {
							return data;
						}

						return null;';
		} else {
			$outdelayed.='

						return data;';
		}

		$outdelayed.='
					}
				});

				'.($callurlonselect ? '
				/* Code to execute a GET when we select a value */
				$(".'.$htmlname.'").change(function() {
					var selected = $(".'.$htmlname.'").val();
					console.log("We select "+selected)

					$(".'.$htmlname.'").val("");  /* reset visible combo value */
					$.each( saveRemoteData, function( key, value ) {
						if (key == selected)
						{
							console.log("selectArrayAjax - Do a redirect to "+value.url)
							location.assign(value.url);
						}
					});
				});' : '' ) . '

			});
			</script>';

		if ($acceptdelayedhtml)
		{
			$delayedhtmlcontent.=$outdelayed;
		}
		else
		{
			$out.=$outdelayed;
		}
		return $out;
	}

	/**
	 *	Show a multiselect form from an array.
	 *
	 *	@param	string	$htmlname		Name of select
	 *	@param	array	$array			Array with key+value
	 *	@param	array	$selected		Array with key+value preselected
	 *	@param	int		$key_in_label   1 pour afficher la key dans la valeur "[key] value"
	 *	@param	int		$value_as_key   1 to use value as key
	 *	@param  string	$morecss        Add more css style
	 *	@param  int		$translate		Translate and encode value
	 *  @param	int		$width			Force width of select box. May be used only when using jquery couch. Example: 250, 95%
	 *  @param	string	$moreattrib		Add more options on select component. Example: 'disabled'
	 *  @param	string	$elemtype		Type of element we show ('category', ...)
	 *	@return	string					HTML multiselect string
	 *  @see selectarray
	 */
	static function multiselectarray($htmlname, $array, $selected=array(), $key_in_label=0, $value_as_key=0, $morecss='', $translate=0, $width=0, $moreattrib='',$elemtype='')
	{
		global $conf, $langs;

		$out = '';

		// Add code for jquery to use multiselect
		if (! empty($conf->global->MAIN_USE_JQUERY_MULTISELECT) || defined('REQUIRE_JQUERY_MULTISELECT'))
		{
			$tmpplugin=empty($conf->global->MAIN_USE_JQUERY_MULTISELECT)?constant('REQUIRE_JQUERY_MULTISELECT'):$conf->global->MAIN_USE_JQUERY_MULTISELECT;
   			$out.="\n".'<!-- JS CODE TO ENABLE '.$tmpplugin.' for id '.$htmlname.' -->
    			<script type="text/javascript">
	    			function formatResult(record) {'."\n";
						if ($elemtype == 'category')
						{
							$out.='	//return \'<span><img src="'.DOL_URL_ROOT.'/theme/eldy/img/object_category.png'.'"> <a href="'.DOL_URL_ROOT.'/categories/viewcat.php?type=0&id=\'+record.id+\'">\'+record.text+\'</a></span>\';
								  	return \'<span><img src="'.DOL_URL_ROOT.'/theme/eldy/img/object_category.png'.'"> \'+record.text+\'</span>\';';
						}
						else
						{
							$out.='return record.text;';
						}
			$out.= '	};
    				function formatSelection(record) {'."\n";
						if ($elemtype == 'category')
						{
							$out.='	//return \'<span><img src="'.DOL_URL_ROOT.'/theme/eldy/img/object_category.png'.'"> <a href="'.DOL_URL_ROOT.'/categories/viewcat.php?type=0&id=\'+record.id+\'">\'+record.text+\'</a></span>\';
								  	return \'<span><img src="'.DOL_URL_ROOT.'/theme/eldy/img/object_category.png'.'"> \'+record.text+\'</span>\';';
						}
						else
						{
							$out.='return record.text;';
						}
			$out.= '	};
	    			$(document).ready(function () {
    					$(\'#'.$htmlname.'\').'.$tmpplugin.'({
    						dir: \'ltr\',
							// Specify format function for dropdown item
							formatResult: formatResult,
    					 	templateResult: formatResult,		/* For 4.0 */
							// Specify format function for selected item
							formatSelection: formatSelection,
    					 	templateResult: formatSelection		/* For 4.0 */
    					});
    				});
    			</script>';
		}

		// Try also magic suggest

		$out .= '<select id="'.$htmlname.'" class="multiselect'.($morecss?' '.$morecss:'').'" multiple name="'.$htmlname.'[]"'.($moreattrib?' '.$moreattrib:'').($width?' style="width: '.(preg_match('/%/',$width)?$width:$width.'px').'"':'').'>'."\n";
		if (is_array($array) && ! empty($array))
		{
			if ($value_as_key) $array=array_combine($array, $array);

			if (! empty($array))
			{
				foreach ($array as $key => $value)
				{
					$out.= '<option value="'.$key.'"';
					if (is_array($selected) && ! empty($selected) && in_array($key, $selected) && !empty($key))
					{
						$out.= ' selected';
					}
					$out.= '>';

					$newval = ($translate ? $langs->trans($value) : $value);
					$newval = ($key_in_label ? $key.' - '.$newval : $newval);
					$out.= dol_htmlentitiesbr($newval);
					$out.= '</option>'."\n";
				}
			}
		}
		$out.= '</select>'."\n";

		return $out;
	}


	/**
	 *	Show a multiselect dropbox from an array.
	 *
	 *	@param	string	$htmlname		Name of HTML field
	 *	@param	array	$array			Array with array of fields we could show. This array may be modified according to setup of user.
	 *  @param  string  $varpage        Id of context for page. Can be set by caller with $varpage=(empty($contextpage)?$_SERVER["PHP_SELF"]:$contextpage);
	 *	@return	string					HTML multiselect string
	 *  @see selectarray
	 */
	static function multiSelectArrayWithCheckbox($htmlname, &$array, $varpage)
	{
		global $conf,$langs,$user;

		if (! empty($conf->global->MAIN_OPTIMIZEFORTEXTBROWSER)) return '';

		$tmpvar="MAIN_SELECTEDFIELDS_".$varpage;
		if (! empty($user->conf->$tmpvar))
		{
			$tmparray=explode(',', $user->conf->$tmpvar);
			foreach($array as $key => $val)
			{
				//var_dump($key);
				//var_dump($tmparray);
				if (in_array($key, $tmparray)) $array[$key]['checked']=1;
				else $array[$key]['checked']=0;
			}
		}
		//var_dump($array);

		$lis='';
		$listcheckedstring='';

		foreach($array as $key => $val)
		{
		   /* var_dump($val);
            var_dump(array_key_exists('enabled', $val));
            var_dump(!$val['enabled']);*/
		   if (array_key_exists('enabled', $val) && isset($val['enabled']) && ! $val['enabled'])
		   {
			   unset($array[$key]);     // We don't want this field
			   continue;
		   }
		   if ($val['label'])
		   {
			   $lis.='<li><input type="checkbox" value="'.$key.'"'.(empty($val['checked'])?'':' checked="checked"').'/>'.dol_escape_htmltag($langs->trans($val['label'])).'</li>';
			   $listcheckedstring.=(empty($val['checked'])?'':$key.',');
		   }
		}

		$out ='<!-- Component multiSelectArrayWithCheckbox '.$htmlname.' -->

        <dl class="dropdown">
            <dt>
            <a href="#">
              '.img_picto('','list').'
            </a>
            <input type="hidden" class="'.$htmlname.'" name="'.$htmlname.'" value="'.$listcheckedstring.'">
            </dt>
            <dd class="dropdowndd">
                <div class="multiselectcheckbox'.$htmlname.'">
                    <ul class="ul'.$htmlname.'">
                    '.$lis.'
                    </ul>
                </div>
            </dd>
        </dl>

        <script type="text/javascript">
          jQuery(document).ready(function () {
              $(\'.multiselectcheckbox'.$htmlname.' input[type="checkbox"]\').on(\'click\', function () {
                  console.log("A new field was added/removed")
                  $("input:hidden[name=formfilteraction]").val(\'listafterchangingselectedfields\')
                  var title = $(this).val() + ",";
                  if ($(this).is(\':checked\')) {
                      $(\'.'.$htmlname.'\').val(title + $(\'.'.$htmlname.'\').val());
                  }
                  else {
                      $(\'.'.$htmlname.'\').val( $(\'.'.$htmlname.'\').val().replace(title, \'\') )
                  }
                  // Now, we submit page
                  $(this).parents(\'form:first\').submit();
              });
           });
        </script>

        ';
		return $out;
	}

	/**
	 * 	Render list of categories linked to object with id $id and type $type
	 *
	 * 	@param		int		$id				Id of object
	 * 	@param		string	$type			Type of category ('member', 'customer', 'supplier', 'product', 'contact'). Old mode (0, 1, 2, ...) is deprecated.
	 *  @param		int		$rendermode		0=Default, use multiselect. 1=Emulate multiselect (recommended)
	 * 	@return		string					String with categories
	 */
	function showCategories($id, $type, $rendermode=0)
	{
		global $db;

		include_once DOL_DOCUMENT_ROOT.'/categories/class/categorie.class.php';

		$cat = new Categorie($db);
		$categories = $cat->containing($id, $type);

		if ($rendermode == 1)
		{
			$toprint = array();
			foreach($categories as $c)
			{
				$ways = $c->print_all_ways();       // $ways[0] = "ccc2 >> ccc2a >> ccc2a1" with html formated text
				foreach($ways as $way)
				{
					$toprint[] = '<li class="select2-search-choice-dolibarr noborderoncategories"'.($c->color?' style="background: #'.$c->color.';"':' style="background: #aaa"').'>'.img_object('','category').' '.$way.'</li>';
				}
			}
			return '<div class="select2-container-multi-dolibarr" style="width: 90%;"><ul class="select2-choices-dolibarr">'.implode(' ', $toprint).'</ul></div>';
		}

		if ($rendermode == 0)
		{
			$cate_arbo = $this->select_all_categories($type, '', 'parent', 64, 0, 1);
			foreach($categories as $c) {
				$arrayselected[] = $c->id;
			}

			return $this->multiselectarray('categories', $cate_arbo, $arrayselected, '', 0, '', 0, '100%', 'disabled', 'category');
		}

		return 'ErrorBadValueForParameterRenderMode';	// Should not happened
	}


	/**
	 *  Show linked object block.
	 *
	 *  @param	CommonObject	$object		      Object we want to show links to
	 *  @param  string          $morehtmlright    More html to show on right of title
	 *  @param  array           $compatibleImportElementsList  Array of compatibles elements object for "import from" action
	 *  @return	int							      <0 if KO, >=0 if OK
	 */
	function showLinkedObjectBlock($object, $morehtmlright='',$compatibleImportElementsList=false)
	{
		global $conf,$langs,$hookmanager;
		global $bc;

		$object->fetchObjectLinked();

		// Bypass the default method
		$hookmanager->initHooks(array('commonobject'));
		$parameters=array(
			'morehtmlright' => $morehtmlright,
		    'compatibleImportElementsList' =>& $compatibleImportElementsList,
		);
		$reshook=$hookmanager->executeHooks('showLinkedObjectBlock',$parameters,$object,$action);    // Note that $action and $object may have been modified by hook

		if (empty($reshook))
		{
			$nbofdifferenttypes = count($object->linkedObjects);

			print '<!-- showLinkedObjectBlock -->';
			print load_fiche_titre($langs->trans('RelatedObjects'), $morehtmlright, '', 0, 0, 'showlinkedobjectblock');


			print '<div class="div-table-responsive-no-min">';
			print '<table class="noborder allwidth" data-block="showLinkedObject" data-element="'.$object->element.'"  data-elementid="'.$object->id.'"   >';

			print '<tr class="liste_titre">';
			print '<td>'.$langs->trans("Type").'</td>';
			print '<td>'.$langs->trans("Ref").'</td>';
			print '<td align="center"></td>';
			print '<td align="center">'.$langs->trans("Date").'</td>';
			print '<td align="right">'.$langs->trans("AmountHTShort").'</td>';
			print '<td align="right">'.$langs->trans("Status").'</td>';
			print '<td></td>';
			print '</tr>';

			$nboftypesoutput=0;

			foreach($object->linkedObjects as $objecttype => $objects)
			{
				$tplpath = $element = $subelement = $objecttype;

				// to display inport button on tpl
				$showImportButton=false;
				if(!empty($compatibleImportElementsList) && in_array($element,$compatibleImportElementsList)){
				    $showImportButton=true;
				}

				if ($objecttype != 'supplier_proposal' && preg_match('/^([^_]+)_([^_]+)/i',$objecttype,$regs))
				{
					$element = $regs[1];
					$subelement = $regs[2];
					$tplpath = $element.'/'.$subelement;
				}
				$tplname='linkedobjectblock';

				// To work with non standard path
				if ($objecttype == 'facture')          {
					$tplpath = 'compta/'.$element;
					if (empty($conf->facture->enabled)) continue;	// Do not show if module disabled
				}
				else if ($objecttype == 'facturerec')          {
					$tplpath = 'compta/facture';
					$tplname = 'linkedobjectblockForRec';
					if (empty($conf->facture->enabled)) continue;	// Do not show if module disabled
				}
				else if ($objecttype == 'propal')           {
					$tplpath = 'comm/'.$element;
					if (empty($conf->propal->enabled)) continue;	// Do not show if module disabled
				}
				else if ($objecttype == 'supplier_proposal')           {
					if (empty($conf->supplier_proposal->enabled)) continue;	// Do not show if module disabled
				}
				else if ($objecttype == 'shipping' || $objecttype == 'shipment') {
					$tplpath = 'expedition';
					if (empty($conf->expedition->enabled)) continue;	// Do not show if module disabled
				}
				else if ($objecttype == 'delivery')         {
					$tplpath = 'livraison';
					if (empty($conf->expedition->enabled)) continue;	// Do not show if module disabled
				}
				else if ($objecttype == 'invoice_supplier') {
					$tplpath = 'fourn/facture';
				}
				else if ($objecttype == 'order_supplier')   {
					$tplpath = 'fourn/commande';
				}
				else if ($objecttype == 'expensereport')   {
					$tplpath = 'expensereport';
				}
				else if ($objecttype == 'subscription')   {
					$tplpath = 'adherents';
				}

				global $linkedObjectBlock;
				$linkedObjectBlock = $objects;


				// Output template part (modules that overwrite templates must declare this into descriptor)
				$dirtpls=array_merge($conf->modules_parts['tpl'],array('/'.$tplpath.'/tpl'));
				foreach($dirtpls as $reldir)
				{
					if ($nboftypesoutput == ($nbofdifferenttypes - 1))    // No more type to show after
					{
						global $noMoreLinkedObjectBlockAfter;
						$noMoreLinkedObjectBlockAfter=1;
					}

					$res=@include dol_buildpath($reldir.'/'.$tplname.'.tpl.php');
					if ($res)
					{
						$nboftypesoutput++;
						break;
					}
				}
			}

			if (! $nboftypesoutput)
			{
				print '<tr><td class="impair opacitymedium" colspan="7">'.$langs->trans("None").'</td></tr>';
			}

			print '</table>';

			if(!empty($compatibleImportElementsList))
			{
			    $res=@include dol_buildpath('core/tpl/ajax/objectlinked_lineimport.tpl.php');
			}


			print '</div>';

			return $nbofdifferenttypes;
		}
	}

	/**
	 *  Show block with links to link to other objects.
	 *
	 *  @param	CommonObject	$object				Object we want to show links to
	 *  @param	array			$restrictlinksto	Restrict links to some elements, for exemple array('order') or array('supplier_order'). null or array() if no restriction.
	 *  @param	array			$excludelinksto		Do not show links of this type, for exemple array('order') or array('supplier_order'). null or array() if no exclusion.
	 *  @return	string								<0 if KO, >0 if OK
	 */
	function showLinkToObjectBlock($object, $restrictlinksto=array(), $excludelinksto=array())
	{
		global $conf, $langs, $hookmanager;
		global $bc;

		$linktoelem='';
		$linktoelemlist='';
		$listofidcompanytoscan='';

		if (! is_object($object->thirdparty)) $object->fetch_thirdparty();

		$possiblelinks=array();
		if (is_object($object->thirdparty) && ! empty($object->thirdparty->id) && $object->thirdparty->id > 0)
		{
			$listofidcompanytoscan=$object->thirdparty->id;
			if (($object->thirdparty->parent > 0) && ! empty($conf->global->THIRDPARTY_INCLUDE_PARENT_IN_LINKTO)) $listofidcompanytoscan.=','.$object->thirdparty->parent;
			if (($object->fk_project > 0) && ! empty($conf->global->THIRDPARTY_INCLUDE_PROJECT_THIRDPARY_IN_LINKTO))
			{
				include_once DOL_DOCUMENT_ROOT.'/projet/class/project.class.php';
				$tmpproject=new Project($this->db);
				$tmpproject->fetch($object->fk_project);
				if ($tmpproject->socid > 0 && ($tmpproject->socid != $object->thirdparty->id)) $listofidcompanytoscan.=','.$tmpproject->socid;
				unset($tmpproject);
			}

			$possiblelinks=array(
				'propal'=>array('enabled'=>$conf->propal->enabled, 'perms'=>1, 'label'=>'LinkToProposal', 'sql'=>"SELECT s.rowid as socid, s.nom as name, s.client, t.rowid, t.ref, t.ref_client, t.total_ht FROM ".MAIN_DB_PREFIX."societe as s, ".MAIN_DB_PREFIX."propal as t WHERE t.fk_soc = s.rowid AND t.fk_soc IN (".$listofidcompanytoscan.') AND t.entity IN ('.getEntity('propal').')'),
				'order'=>array('enabled'=>$conf->commande->enabled, 'perms'=>1, 'label'=>'LinkToOrder', 'sql'=>"SELECT s.rowid as socid, s.nom as name, s.client, t.rowid, t.ref, t.ref_client, t.total_ht FROM ".MAIN_DB_PREFIX."societe as s, ".MAIN_DB_PREFIX."commande as t WHERE t.fk_soc = s.rowid AND t.fk_soc IN (".$listofidcompanytoscan.') AND t.entity IN ('.getEntity('commande').')'),
				'invoice'=>array('enabled'=>$conf->facture->enabled, 'perms'=>1, 'label'=>'LinkToInvoice', 'sql'=>"SELECT s.rowid as socid, s.nom as name, s.client, t.rowid, t.facnumber as ref, t.ref_client, t.total as total_ht FROM ".MAIN_DB_PREFIX."societe as s, ".MAIN_DB_PREFIX."facture as t WHERE t.fk_soc = s.rowid AND t.fk_soc IN (".$listofidcompanytoscan.') AND t.entity IN ('.getEntity('facture').')'),
				'invoice_template'=>array('enabled'=>$conf->facture->enabled, 'perms'=>1, 'label'=>'LinkToTemplateInvoice', 'sql'=>"SELECT s.rowid as socid, s.nom as name, s.client, t.rowid, t.titre as ref, t.total as total_ht FROM ".MAIN_DB_PREFIX."societe as s, ".MAIN_DB_PREFIX."facture_rec as t WHERE t.fk_soc = s.rowid AND t.fk_soc IN (".$listofidcompanytoscan.') AND t.entity IN ('.getEntity('facture').')'),
				'contrat'=>array('enabled'=>$conf->contrat->enabled , 'perms'=>1, 'label'=>'LinkToContract', 'sql'=>"SELECT s.rowid as socid, s.nom as name, s.client, t.rowid, t.ref, t.ref_supplier, '' as total_ht FROM ".MAIN_DB_PREFIX."societe as s, ".MAIN_DB_PREFIX."contrat as t WHERE t.fk_soc = s.rowid AND t.fk_soc IN (".$listofidcompanytoscan.') AND t.entity IN ('.getEntity('contract').')'),
				'fichinter'=>array('enabled'=>$conf->ficheinter->enabled, 'perms'=>1, 'label'=>'LinkToIntervention', 'sql'=>"SELECT s.rowid as socid, s.nom as name, s.client, t.rowid, t.ref FROM ".MAIN_DB_PREFIX."societe as s, ".MAIN_DB_PREFIX."fichinter as t WHERE t.fk_soc = s.rowid AND t.fk_soc IN (".$listofidcompanytoscan.') AND t.entity IN ('.getEntity('intervention').')'),
				'supplier_proposal'=>array('enabled'=>$conf->supplier_proposal->enabled , 'perms'=>1, 'label'=>'LinkToSupplierProposal', 'sql'=>"SELECT s.rowid as socid, s.nom as name, s.client, t.rowid, t.ref, '' as ref_supplier, t.total_ht FROM ".MAIN_DB_PREFIX."societe as s, ".MAIN_DB_PREFIX."supplier_proposal as t WHERE t.fk_soc = s.rowid AND t.fk_soc IN (".$listofidcompanytoscan.') AND t.entity IN ('.getEntity('supplier_proposal').')'),
				'order_supplier'=>array('enabled'=>$conf->supplier_order->enabled , 'perms'=>1, 'label'=>'LinkToSupplierOrder', 'sql'=>"SELECT s.rowid as socid, s.nom as name, s.client, t.rowid, t.ref, t.ref_supplier, t.total_ht FROM ".MAIN_DB_PREFIX."societe as s, ".MAIN_DB_PREFIX."commande_fournisseur as t WHERE t.fk_soc = s.rowid AND t.fk_soc IN (".$listofidcompanytoscan.') AND t.entity IN ('.getEntity('commande_fournisseur').')'),
				'invoice_supplier'=>array('enabled'=>$conf->supplier_invoice->enabled , 'perms'=>1, 'label'=>'LinkToSupplierInvoice', 'sql'=>"SELECT s.rowid as socid, s.nom as name, s.client, t.rowid, t.ref, t.ref_supplier, t.total_ht FROM ".MAIN_DB_PREFIX."societe as s, ".MAIN_DB_PREFIX."facture_fourn as t WHERE t.fk_soc = s.rowid AND t.fk_soc IN (".$listofidcompanytoscan.') AND t.entity IN ('.getEntity('facture_fourn').')')
			);
		}

		global $action;

		// Can complete the possiblelink array
		$hookmanager->initHooks(array('commonobject'));
		$parameters=array('listofidcompanytoscan' => $listofidcompanytoscan);
		$reshook=$hookmanager->executeHooks('showLinkToObjectBlock',$parameters,$object,$action);    // Note that $action and $object may have been modified by hook
		if (empty($reshook))
		{
			if (is_array($hookmanager->resArray) && count($hookmanager->resArray))
			{
				$possiblelinks=array_merge($possiblelinks, $hookmanager->resArray);
			}
		}
		else if ($reshook > 0)
		{
			if (is_array($hookmanager->resArray) && count($hookmanager->resArray))
			{
				$possiblelinks=$hookmanager->resArray;
			}
		}

		foreach($possiblelinks as $key => $possiblelink)
		{
			$num = 0;

			if (empty($possiblelink['enabled'])) continue;

			if (! empty($possiblelink['perms']) && (empty($restrictlinksto) || in_array($key, $restrictlinksto)) && (empty($excludelinksto) || ! in_array($key, $excludelinksto)))
			{
				print '<div id="'.$key.'list"'.(empty($conf->global->MAIN_OPTIMIZEFORTEXTBROWSER)?' style="display:none"':'').'>';
				$sql = $possiblelink['sql'];

				$resqllist = $this->db->query($sql);
				if ($resqllist)
				{
					$num = $this->db->num_rows($resqllist);
					$i = 0;

					print '<br><form action="'.$_SERVER["PHP_SELF"].'" method="POST" name="formlinked'.$key.'">';
					print '<input type="hidden" name="id" value="'.$object->id.'">';
					print '<input type="hidden" name="action" value="addlink">';
					print '<input type="hidden" name="addlink" value="'.$key.'">';
					print '<table class="noborder">';
					print '<tr class="liste_titre">';
					print '<td class="nowrap"></td>';
					print '<td align="center">' . $langs->trans("Ref") . '</td>';
					print '<td align="left">' . $langs->trans("RefCustomer") . '</td>';
					print '<td align="right">' . $langs->trans("AmountHTShort") . '</td>';
					print '<td align="left">' . $langs->trans("Company") . '</td>';
					print '</tr>';
					while ($i < $num)
					{
						$objp = $this->db->fetch_object($resqllist);

						print '<tr class="oddeven">';
						print '<td aling="left">';
						print '<input type="radio" name="idtolinkto" value=' . $objp->rowid . '>';
						print '</td>';
						print '<td align="center">' . $objp->ref . '</td>';
						print '<td>' . $objp->ref_client . '</td>';
						print '<td align="right">' . price($objp->total_ht) . '</td>';
						print '<td>' . $objp->name . '</td>';
						print '</tr>';
						$i++;
					}
					print '</table>';
					print '<div class="center"><input type="submit" class="button valignmiddle" value="' . $langs->trans('ToLink') . '">&nbsp;&nbsp;&nbsp;&nbsp;&nbsp;<input type="submit" class="button" name="cancel" value="' . $langs->trans('Cancel') . '"></div>';

					print '</form>';
					$this->db->free($resqllist);
				} else {
					dol_print_error($this->db);
				}
				print '</div>';
				if ($num > 0)
				{
				}

				//$linktoelem.=($linktoelem?' &nbsp; ':'');
				if ($num > 0) $linktoelemlist.='<li><a href="#linkto'.$key.'" class="linkto dropdowncloseonclick" rel="'.$key.'">' . $langs->trans($possiblelink['label']) .' ('.$num.')</a></li>';
				//else $linktoelem.=$langs->trans($possiblelink['label']);
				else $linktoelemlist.='<li><span class="linktodisabled">' . $langs->trans($possiblelink['label']) . ' (0)</span></li>';
			}
		}

		if ($linktoelemlist)
		{
			$linktoelem='
    		<dl class="dropdown" id="linktoobjectname">
    		<dt><a href="#linktoobjectname">'.$langs->trans("LinkTo").'...</a></dt>
    		<dd>
    		<div class="multiselectlinkto">
    		<ul class="ulselectedfields">'.$linktoelemlist.'
    		</ul>
    		</div>
    		</dd>
    		</dl>';
		}
		else
		{
			$linktoelem='';
		}

		print '<!-- Add js to show linkto box -->
				<script type="text/javascript" language="javascript">
				jQuery(document).ready(function() {
					jQuery(".linkto").click(function() {
						console.log("We choose to show/hide link for rel="+jQuery(this).attr(\'rel\'));
					    jQuery("#"+jQuery(this).attr(\'rel\')+"list").toggle();
						jQuery(this).toggle();
					});
				});
				</script>
		';

		return $linktoelem;
	}

	/**
	 *	Return an html string with a select combo box to choose yes or no
	 *
	 *	@param	string		$htmlname		Name of html select field
	 *	@param	string		$value			Pre-selected value
	 *	@param	int			$option			0 return yes/no, 1 return 1/0
	 *	@param	bool		$disabled		true or false
	 *  @param	int      	$useempty		1=Add empty line
	 *	@return	string						See option
	 */
	function selectyesno($htmlname, $value='', $option=0, $disabled=false, $useempty='')
	{
		global $langs;

		$yes="yes"; $no="no";
		if ($option)
		{
			$yes="1";
			$no="0";
		}

		$disabled = ($disabled ? ' disabled' : '');

		$resultyesno = '<select class="flat width75" id="'.$htmlname.'" name="'.$htmlname.'"'.$disabled.'>'."\n";
		if ($useempty) $resultyesno .= '<option value="-1"'.(($value < 0)?' selected':'').'>&nbsp;</option>'."\n";
		if (("$value" == 'yes') || ($value == 1))
		{
			$resultyesno .= '<option value="'.$yes.'" selected>'.$langs->trans("Yes").'</option>'."\n";
			$resultyesno .= '<option value="'.$no.'">'.$langs->trans("No").'</option>'."\n";
		}
		else
	   {
	   		$selected=(($useempty && $value != '0' && $value != 'no')?'':' selected');
			$resultyesno .= '<option value="'.$yes.'">'.$langs->trans("Yes").'</option>'."\n";
			$resultyesno .= '<option value="'.$no.'"'.$selected.'>'.$langs->trans("No").'</option>'."\n";
		}
		$resultyesno .= '</select>'."\n";
		return $resultyesno;
	}



	/**
	 *  Return list of export templates
	 *
	 *  @param	string	$selected          Id modele pre-selectionne
	 *  @param  string	$htmlname          Name of HTML select
	 *  @param  string	$type              Type of searched templates
	 *  @param  int		$useempty          Affiche valeur vide dans liste
	 *  @return	void
	 */
	function select_export_model($selected='',$htmlname='exportmodelid',$type='',$useempty=0)
	{

		$sql = "SELECT rowid, label";
		$sql.= " FROM ".MAIN_DB_PREFIX."export_model";
		$sql.= " WHERE type = '".$type."'";
		$sql.= " ORDER BY rowid";
		$result = $this->db->query($sql);
		if ($result)
		{
			print '<select class="flat" name="'.$htmlname.'">';
			if ($useempty)
			{
				print '<option value="-1">&nbsp;</option>';
			}

			$num = $this->db->num_rows($result);
			$i = 0;
			while ($i < $num)
			{
				$obj = $this->db->fetch_object($result);
				if ($selected == $obj->rowid)
				{
					print '<option value="'.$obj->rowid.'" selected>';
				}
				else
				{
					print '<option value="'.$obj->rowid.'">';
				}
				print $obj->label;
				print '</option>';
				$i++;
			}
			print "</select>";
		}
		else {
			dol_print_error($this->db);
		}
	}

	/**
	 *    Return a HTML area with the reference of object and a navigation bar for a business object
	 *    Note: To complete search with a particular filter on select, you can set $object->next_prev_filter set to define SQL criterias.
	 *
	 *    @param	object	$object			Object to show.
	 *    @param	string	$paramid   		Name of parameter to use to name the id into the URL next/previous link.
	 *    @param	string	$morehtml  		More html content to output just before the nav bar.
	 *    @param	int		$shownav	  	Show Condition (navigation is shown if value is 1).
	 *    @param	string	$fieldid   		Name of field id into database to use for select next and previous (we make the select max and min on this field compared to $object->ref). Use 'none' to disable next/prev.
	 *    @param	string	$fieldref   	Name of field ref of object (object->ref) to show or 'none' to not show ref.
	 *    @param	string	$morehtmlref  	More html to show after ref.
	 *    @param	string	$moreparam  	More param to add in nav link url. Must start with '&...'.
	 *	  @param	int		$nodbprefix		Do not include DB prefix to forge table name.
	 *	  @param	string	$morehtmlleft	More html code to show before ref.
	 *	  @param	string	$morehtmlstatus	More html code to show under navigation arrows (status place).
	 *	  @param	string	$morehtmlright	More html code to show after ref.
	 * 	  @return	string    				Portion HTML with ref + navigation buttons
	 */
	function showrefnav($object,$paramid,$morehtml='',$shownav=1,$fieldid='rowid',$fieldref='ref',$morehtmlref='',$moreparam='',$nodbprefix=0,$morehtmlleft='',$morehtmlstatus='',$morehtmlright='')
	{
		global $langs,$conf,$hookmanager;

		$ret='';
		if (empty($fieldid))  $fieldid='rowid';
		if (empty($fieldref)) $fieldref='ref';

		// Add where from hooks
		if (is_object($hookmanager))
		{
			$parameters=array();
			$reshook=$hookmanager->executeHooks('printFieldListWhere',$parameters, $object);    // Note that $action and $object may have been modified by hook
			$object->next_prev_filter.=$hookmanager->resPrint;
		}
		$previous_ref = $next_ref = '';
		if ($shownav)
		{
			//print "paramid=$paramid,morehtml=$morehtml,shownav=$shownav,$fieldid,$fieldref,$morehtmlref,$moreparam";
			$object->load_previous_next_ref((isset($object->next_prev_filter)?$object->next_prev_filter:''), $fieldid, $nodbprefix);

			$navurl = $_SERVER["PHP_SELF"];
			// Special case for project/task page
			if ($paramid == 'project_ref')
			{
				$navurl = preg_replace('/\/tasks\/(task|contact|time|note|document)\.php/','/tasks.php',$navurl);
				$paramid='ref';
			}

			// accesskey is for Windows or Linux:  ALT + key for chrome, ALT + SHIFT + KEY for firefox
			// accesskey is for Mac:               CTRL + key for all browsers
			$previous_ref = $object->ref_previous?'<a accesskey="p" title="'.$langs->trans("KeyboardShortcut").' ALT+p|ALT+SHIFT+p|CTRL+p" href="'.$navurl.'?'.$paramid.'='.urlencode($object->ref_previous).$moreparam.'"><i class="fa fa-chevron-left"></i></a>':'<span class="inactive"><i class="fa fa-chevron-left opacitymedium"></i></span>';
			$next_ref     = $object->ref_next?'<a accesskey="n" title="'.$langs->trans("KeyboardShortcut").' ALT+n|ALT+SHIFT+n|CTRL+n" href="'.$navurl.'?'.$paramid.'='.urlencode($object->ref_next).$moreparam.'"><i class="fa fa-chevron-right"></i></a>':'<span class="inactive"><i class="fa fa-chevron-right opacitymedium"></i></span>';
		}

		//print "xx".$previous_ref."x".$next_ref;
		$ret.='<!-- Start banner content --><div style="vertical-align: middle">';

		// Right part of banner
		if ($morehtmlright) $ret.='<div class="inline-block floatleft">'.$morehtmlright.'</div>';

		if ($previous_ref || $next_ref || $morehtml)
		{
			$ret.='<div class="pagination paginationref"><ul class="right">';
		}
		if ($morehtml)
		{
			$ret.='<li class="noborder litext">'.$morehtml.'</li>';
		}
		if ($shownav && ($previous_ref || $next_ref))
		{
			$ret.='<li class="pagination">'.$previous_ref.'</li>';
			$ret.='<li class="pagination">'.$next_ref.'</li>';
		}
		if ($previous_ref || $next_ref || $morehtml)
		{
			$ret.='</ul></div>';
		}

		$parameters=array();
		$reshook=$hookmanager->executeHooks('moreHtmlStatus',$parameters, $object);    // Note that $action and $object may have been modified by hook
		if (empty($reshook)) $morehtmlstatus.=$hookmanager->resPrint;
		else $morehtmlstatus=$hookmanager->resPrint;
		if ($morehtmlstatus) $ret.='<div class="statusref">'.$morehtmlstatus.'</div>';

		$parameters = array();
		$reshook = $hookmanager->executeHooks('moreHtmlRef', $parameters, $object); // Note that $action and $object may have been modified by hook
		if (empty($reshook)) $morehtmlref.=$hookmanager->resPrint;
		elseif ($reshook > 0) $morehtmlref=$hookmanager->resPrint;

		// Left part of banner
		if ($morehtmlleft)
		{
			if ($conf->browser->layout == 'phone') $ret.='<div class="floatleft">'.$morehtmlleft.'</div>';    // class="center" to have photo in middle
			else $ret.='<div class="inline-block floatleft">'.$morehtmlleft.'</div>';
		}

		//if ($conf->browser->layout == 'phone') $ret.='<div class="clearboth"></div>';
		$ret.='<div class="inline-block floatleft valignmiddle refid'.(($shownav && ($previous_ref || $next_ref))?' refidpadding':'').'">';

		// For thirdparty, contact, user, member, the ref is the id, so we show something else
		if ($object->element == 'societe')
		{
			$ret.=dol_htmlentities($object->name);
		}
		else if ($object->element == 'member')
		{
			$ret.=$object->ref.'<br>';
			$fullname=$object->getFullName($langs);
			if ($object->morphy == 'mor' && $object->societe) {
				$ret.= dol_htmlentities($object->societe) . ((! empty($fullname) && $object->societe != $fullname)?' ('.dol_htmlentities($fullname).')':'');
			} else {
				$ret.= dol_htmlentities($fullname) . ((! empty($object->societe) && $object->societe != $fullname)?' ('.dol_htmlentities($object->societe).')':'');
			}
		}
		else if (in_array($object->element, array('contact', 'user', 'usergroup')))
		{
			$ret.=dol_htmlentities($object->getFullName($langs));
		}
		else if (in_array($object->element, array('action', 'agenda')))
		{
			$ret.=$object->ref.'<br>'.$object->label;
		}
		else if (in_array($object->element, array('adherent_type')))
		{
			$ret.=$object->label;
		}
		else if ($object->element == 'ecm_directories')
		{
			$ret.='';
		}
		else if ($fieldref != 'none') $ret.=dol_htmlentities($object->$fieldref);


		if ($morehtmlref)
		{
			$ret.=' '.$morehtmlref;
		}
		$ret.='</div>';

		$ret.='</div><!-- End banner content -->';

		return $ret;
	}


	/**
	 *    	Return HTML code to output a barcode
	 *
	 *     	@param	Object	$object		Object containing data to retrieve file name
	 * 		@param	int		$width			Width of photo
	 * 	  	@return string    				HTML code to output barcode
	 */
	function showbarcode(&$object,$width=100)
	{
		global $conf;

		//Check if barcode is filled in the card
		if (empty($object->barcode)) return '';

		// Complete object if not complete
		if (empty($object->barcode_type_code) || empty($object->barcode_type_coder))
		{
			$result = $object->fetch_barcode();
			//Check if fetch_barcode() failed
			if ($result < 1) return '<!-- ErrorFetchBarcode -->';
		}

		// Barcode image
		$url=DOL_URL_ROOT.'/viewimage.php?modulepart=barcode&generator='.urlencode($object->barcode_type_coder).'&code='.urlencode($object->barcode).'&encoding='.urlencode($object->barcode_type_code);
		$out ='<!-- url barcode = '.$url.' -->';
		$out.='<img src="'.$url.'">';
		return $out;
	}

	/**
	 *    	Return HTML code to output a photo
	 *
	 *    	@param	string		$modulepart			Key to define module concerned ('societe', 'userphoto', 'memberphoto')
	 *     	@param  object		$object				Object containing data to retrieve file name
	 * 		@param	int			$width				Width of photo
	 * 		@param	int			$height				Height of photo (auto if 0)
	 * 		@param	int			$caneditfield		Add edit fields
	 * 		@param	string		$cssclass			CSS name to use on img for photo
	 * 		@param	string		$imagesize		    'mini', 'small' or '' (original)
	 *      @param  int         $addlinktofullsize  Add link to fullsize image
	 *      @param  int         $cache              1=Accept to use image in cache
	 * 	  	@return string    						HTML code to output photo
	 */
	static function showphoto($modulepart, $object, $width=100, $height=0, $caneditfield=0, $cssclass='photowithmargin', $imagesize='', $addlinktofullsize=1, $cache=0)
	{
		global $conf,$langs;

		$entity = (! empty($object->entity) ? $object->entity : $conf->entity);
		$id = (! empty($object->id) ? $object->id : $object->rowid);

		$ret='';$dir='';$file='';$originalfile='';$altfile='';$email='';
		if ($modulepart=='societe')
		{
			$dir=$conf->societe->multidir_output[$entity];
			if (! empty($object->logo))
			{
				if ((string) $imagesize == 'mini') $file=get_exdir(0, 0, 0, 0, $object, 'thirdparty').'/logos/'.getImageFileNameForSize($object->logo, '_mini');             // getImageFileNameForSize include the thumbs
				else if ((string) $imagesize == 'small') $file=get_exdir(0, 0, 0, 0, $object, 'thirdparty').'/logos/'.getImageFileNameForSize($object->logo, '_small');
				else $file=get_exdir(0, 0, 0, 0, $object, 'thirdparty').'/logos/'.$object->logo;
				$originalfile=get_exdir(0, 0, 0, 0, $object, 'thirdparty').'/logos/'.$object->logo;
			}
			$email=$object->email;
		}
		else if ($modulepart=='contact')
		{
			$dir=$conf->societe->multidir_output[$entity].'/contact';
			if (! empty($object->photo))
			{
				if ((string) $imagesize == 'mini') $file=get_exdir(0, 0, 0, 0, $object, 'contact').'/photos/'.getImageFileNameForSize($object->photo, '_mini');
				else if ((string) $imagesize == 'small') $file=get_exdir(0, 0, 0, 0, $object, 'contact').'/photos/'.getImageFileNameForSize($object->photo, '_small');
				else $file=get_exdir(0, 0, 0, 0, $object, 'contact').'/photos/'.$object->photo;
				$originalfile=get_exdir(0, 0, 0, 0, $object, 'contact').'/photos/'.$object->photo;
			}
			$email=$object->email;
		}
		else if ($modulepart=='userphoto')
		{
			$dir=$conf->user->dir_output;
			if (! empty($object->photo))
			{
				if ((string) $imagesize == 'mini') $file=get_exdir($id, 2, 0, 0, $object, 'user').getImageFileNameForSize($object->photo, '_mini');
				else if ((string) $imagesize == 'small') $file=get_exdir($id, 2, 0, 0, $object, 'user').getImageFileNameForSize($object->photo, '_small');
				else $file=get_exdir($id, 2, 0, 0, $object, 'user').$object->photo;
				$originalfile=get_exdir($id, 2, 0, 0, $object, 'user').$object->photo;
			}
			if (! empty($conf->global->MAIN_OLD_IMAGE_LINKS)) $altfile=$object->id.".jpg";	// For backward compatibility
			$email=$object->email;
		}
		else if ($modulepart=='memberphoto')
		{
			$dir=$conf->adherent->dir_output;
			if (! empty($object->photo))
			{
				if ((string) $imagesize == 'mini') $file=get_exdir(0, 0, 0, 0, $object, 'member').'photos/'.getImageFileNameForSize($object->photo, '_mini');
				else if ((string) $imagesize == 'small') $file=get_exdir(0, 0, 0, 0, $object, 'member').'photos/'.getImageFileNameForSize($object->photo, '_small');
				else $file=get_exdir(0, 0, 0, 0, $object, 'member').'photos/'.$object->photo;
				$originalfile=get_exdir(0, 0, 0, 0, $object, 'member').'photos/'.$object->photo;
			}
			if (! empty($conf->global->MAIN_OLD_IMAGE_LINKS)) $altfile=$object->id.".jpg";	// For backward compatibility
			$email=$object->email;
		}
		else
		{
			// Generic case to show photos
			$dir=$conf->$modulepart->dir_output;
			if (! empty($object->photo))
			{
				if ((string) $imagesize == 'mini') $file=get_exdir($id, 2, 0, 0, $object, $modulepart).'photos/'.getImageFileNameForSize($object->photo, '_mini');
				else if ((string) $imagesize == 'small') $file=get_exdir($id, 2, 0, 0, $object, $modulepart).'photos/'.getImageFileNameForSize($object->photo, '_small');
				else $file=get_exdir($id, 2, 0, 0, $object, $modulepart).'photos/'.$object->photo;
				$originalfile=get_exdir($id, 2, 0, 0, $object, $modulepart).'photos/'.$object->photo;
			}
			if (! empty($conf->global->MAIN_OLD_IMAGE_LINKS)) $altfile=$object->id.".jpg";	// For backward compatibility
			$email=$object->email;
		}

		if ($dir)
		{
			if ($file && file_exists($dir."/".$file))
			{
				if ($addlinktofullsize)
				{
					$urladvanced=getAdvancedPreviewUrl($modulepart, $originalfile, 0, '&entity='.$entity);
					if ($urladvanced) $ret.='<a href="'.$urladvanced.'">';
					else $ret.='<a href="'.DOL_URL_ROOT.'/viewimage.php?modulepart='.$modulepart.'&entity='.$entity.'&file='.urlencode($originalfile).'&cache='.$cache.'">';
				}
				$ret.='<img class="photo'.$modulepart.($cssclass?' '.$cssclass:'').'" alt="Photo" id="photologo'.(preg_replace('/[^a-z]/i','_',$file)).'" '.($width?' width="'.$width.'"':'').($height?' height="'.$height.'"':'').' src="'.DOL_URL_ROOT.'/viewimage.php?modulepart='.$modulepart.'&entity='.$entity.'&file='.urlencode($file).'&cache='.$cache.'">';
				if ($addlinktofullsize) $ret.='</a>';
			}
			else if ($altfile && file_exists($dir."/".$altfile))
			{
				if ($addlinktofullsize)
				{
					$urladvanced=getAdvancedPreviewUrl($modulepart, $originalfile, 0, '&entity='.$entity);
					if ($urladvanced) $ret.='<a href="'.$urladvanced.'">';
					else $ret.='<a href="'.DOL_URL_ROOT.'/viewimage.php?modulepart='.$modulepart.'&entity='.$entity.'&file='.urlencode($originalfile).'&cache='.$cache.'">';
				}
				$ret.='<img class="photo'.$modulepart.($cssclass?' '.$cssclass:'').'" alt="Photo alt" id="photologo'.(preg_replace('/[^a-z]/i','_',$file)).'" class="'.$cssclass.'" '.($width?' width="'.$width.'"':'').($height?' height="'.$height.'"':'').' src="'.DOL_URL_ROOT.'/viewimage.php?modulepart='.$modulepart.'&entity='.$entity.'&file='.urlencode($altfile).'&cache='.$cache.'">';
				if ($addlinktofullsize) $ret.='</a>';
			}
			else
			{
				$nophoto='/public/theme/common/nophoto.png';
				if (in_array($modulepart,array('userphoto','contact')))	// For module that are "physical" users
				{
					$nophoto='/public/theme/common/user_anonymous.png';
					if ($object->gender == 'man') $nophoto='/public/theme/common/user_man.png';
					if ($object->gender == 'woman') $nophoto='/public/theme/common/user_woman.png';
				}

				if (! empty($conf->gravatar->enabled) && $email)
				{
					/**
					 * @see https://gravatar.com/site/implement/images/php/
					 */
					global $dolibarr_main_url_root;
					$ret.='<!-- Put link to gravatar -->';
					//$defaultimg=urlencode(dol_buildpath($nophoto,3));
					$defaultimg='mm';
					$ret.='<img class="photo'.$modulepart.($cssclass?' '.$cssclass:'').'" alt="Gravatar avatar" title="'.$email.' Gravatar avatar" '.($width?' width="'.$width.'"':'').($height?' height="'.$height.'"':'').' src="https://www.gravatar.com/avatar/'.dol_hash(strtolower(trim($email)),3).'?s='.$width.'&d='.$defaultimg.'">';	// gravatar need md5 hash
				}
				else
				{
					$ret.='<img class="photo'.$modulepart.($cssclass?' '.$cssclass:'').'" alt="No photo" '.($width?' width="'.$width.'"':'').($height?' height="'.$height.'"':'').' src="'.DOL_URL_ROOT.$nophoto.'">';
				}
			}

			if ($caneditfield)
			{
				if ($object->photo) $ret.="<br>\n";
				$ret.='<table class="nobordernopadding centpercent">';
				if ($object->photo) $ret.='<tr><td><input type="checkbox" class="flat photodelete" name="deletephoto" id="photodelete"> '.$langs->trans("Delete").'<br><br></td></tr>';
				$ret.='<tr><td class="tdoverflow"><input type="file" class="flat maxwidth200onsmartphone" name="photo" id="photoinput"></td></tr>';
				$ret.='</table>';
			}

		}
		else dol_print_error('','Call of showphoto with wrong parameters modulepart='.$modulepart);

		return $ret;
	}

	/**
	 *	Return select list of groups
	 *
	 *  @param	string	$selected       Id group preselected
	 *  @param  string	$htmlname       Field name in form
	 *  @param  int		$show_empty     0=liste sans valeur nulle, 1=ajoute valeur inconnue
	 *  @param  string	$exclude        Array list of groups id to exclude
	 * 	@param	int		$disabled		If select list must be disabled
	 *  @param  string	$include        Array list of groups id to include
	 * 	@param	int		$enableonly		Array list of groups id to be enabled. All other must be disabled
	 * 	@param	string	$force_entity	'0' or Ids of environment to force
	 *  @return	string
	 *  @see select_dolusers
	 */
	function select_dolgroups($selected='', $htmlname='groupid', $show_empty=0, $exclude='', $disabled=0, $include='', $enableonly='', $force_entity='0')
	{
		global $conf,$user,$langs;

		// Permettre l'exclusion de groupes
		if (is_array($exclude))	$excludeGroups = implode("','",$exclude);
		// Permettre l'inclusion de groupes
		if (is_array($include))	$includeGroups = implode("','",$include);

		$out='';

		// On recherche les groupes
		$sql = "SELECT ug.rowid, ug.nom as name";
		if (! empty($conf->multicompany->enabled) && $conf->entity == 1 && $user->admin && ! $user->entity)
		{
			$sql.= ", e.label";
		}
		$sql.= " FROM ".MAIN_DB_PREFIX."usergroup as ug ";
		if (! empty($conf->multicompany->enabled) && $conf->entity == 1 && $user->admin && ! $user->entity)
		{
			$sql.= " LEFT JOIN ".MAIN_DB_PREFIX."entity as e ON e.rowid=ug.entity";
			if ($force_entity) $sql.= " WHERE ug.entity IN (0,".$force_entity.")";
			else $sql.= " WHERE ug.entity IS NOT NULL";
		}
		else
		{
			$sql.= " WHERE ug.entity IN (0,".$conf->entity.")";
		}
		if (is_array($exclude) && $excludeGroups) $sql.= " AND ug.rowid NOT IN ('".$excludeGroups."')";
		if (is_array($include) && $includeGroups) $sql.= " AND ug.rowid IN ('".$includeGroups."')";
		$sql.= " ORDER BY ug.nom ASC";

		dol_syslog(get_class($this)."::select_dolgroups", LOG_DEBUG);
		$resql=$this->db->query($sql);
		if ($resql)
		{
			// Enhance with select2
			include_once DOL_DOCUMENT_ROOT . '/core/lib/ajax.lib.php';
		   	$out .= ajax_combobox($htmlname);

			$out.= '<select class="flat minwidth200" id="'.$htmlname.'" name="'.$htmlname.'"'.($disabled?' disabled':'').'>';

			$num = $this->db->num_rows($resql);
			$i = 0;
			if ($num)
			{
				if ($show_empty) $out.= '<option value="-1"'.($selected==-1?' selected':'').'>&nbsp;</option>'."\n";

				while ($i < $num)
				{
					$obj = $this->db->fetch_object($resql);
					$disableline=0;
					if (is_array($enableonly) && count($enableonly) && ! in_array($obj->rowid,$enableonly)) $disableline=1;

					$out.= '<option value="'.$obj->rowid.'"';
					if ($disableline) $out.= ' disabled';
					if ((is_object($selected) && $selected->id == $obj->rowid) || (! is_object($selected) && $selected == $obj->rowid))
					{
						$out.= ' selected';
					}
					$out.= '>';

					$out.= $obj->name;
					if (! empty($conf->multicompany->enabled) && empty($conf->global->MULTICOMPANY_TRANSVERSE_MODE) && $conf->entity == 1)
					{
						$out.= " (".$obj->label.")";
					}

					$out.= '</option>';
					$i++;
				}
			}
			else
			{
				if ($show_empty) $out.= '<option value="-1"'.($selected==-1?' selected':'').'></option>'."\n";
				$out.= '<option value="" disabled>'.$langs->trans("NoUserGroupDefined").'</option>';
			}
			$out.= '</select>';
		}
		else
		{
			dol_print_error($this->db);
		}

		return $out;
	}


	/**
	 *	Return HTML to show the search and clear seach button
	 *
	 *  @return	string
	 */
	function showFilterButtons()
	{
		global $conf, $langs;

		$out='<div class="nowrap">';
		$out.='<input type="image" class="liste_titre" name="button_search" src="'.img_picto($langs->trans("Search"),'search.png','','',1).'" value="'.dol_escape_htmltag($langs->trans("Search")).'" title="'.dol_escape_htmltag($langs->trans("Search")).'">';
		$out.='<input type="image" class="liste_titre" name="button_removefilter" src="'.img_picto($langs->trans("Search"),'searchclear.png','','',1).'" value="'.dol_escape_htmltag($langs->trans("RemoveFilter")).'" title="'.dol_escape_htmltag($langs->trans("RemoveFilter")).'">';
		$out.='</div>';

		return $out;
	}

	/**
	 *	Return HTML to show the search and clear seach button
	 *
	 *  @param  string  $cssclass                  CSS class
	 *  @param  int     $calljsfunction            0=default. 1=call function initCheckForSelect() after changing status of checkboxes
	 *  @return	string
	 */
	function showCheckAddButtons($cssclass='checkforaction', $calljsfunction=0)
	{
		global $conf, $langs;

		$out='';
		if (! empty($conf->use_javascript_ajax)) $out.='<div class="inline-block checkallactions"><input type="checkbox" id="checkallactions" name="checkallactions" class="checkallactions"></div>';
		$out.='<script type="text/javascript">
            $(document).ready(function() {
            	$("#checkallactions").click(function() {
                    if($(this).is(\':checked\')){
                        console.log("We check all");
                		$(".'.$cssclass.'").prop(\'checked\', true);
                    }
                    else
                    {
                        console.log("We uncheck all");
                		$(".'.$cssclass.'").prop(\'checked\', false);
                    }'."\n";
		if ($calljsfunction) $out.='if (typeof initCheckForSelect == \'function\') { initCheckForSelect(0); } else { console.log("No function initCheckForSelect found. Call won\'t be done."); }';
		$out.='         });
                });
            </script>';

		return $out;
	}

	/**
	 *	Return HTML to show the search and clear seach button
	 *
	 *  @param	int  	$addcheckuncheckall        Add the check all/uncheck all checkbox (use javascript) and code to manage this
	 *  @param  string  $cssclass                  CSS class
	 *  @param  int     $calljsfunction            0=default. 1=call function initCheckForSelect() after changing status of checkboxes
	 *  @return	string
	 */
	function showFilterAndCheckAddButtons($addcheckuncheckall=0, $cssclass='checkforaction', $calljsfunction=0)
	{
		$out.=$this->showFilterButtons();
		if ($addcheckuncheckall)
		{
			$out.=$this->showCheckAddButtons($cssclass, $calljsfunction);
		}
		return $out;
	}

	/**
	 * Return HTML to show the select categories of expense category
	 *
	 * @param	string	$selected              preselected category
	 * @param	string	$htmlname              name of HTML select list
	 * @param	integer	$useempty              1=Add empty line
	 * @param	array	$excludeid             id to exclude
	 * @param	string	$target                htmlname of target select to bind event
	 * @param	int		$default_selected      default category to select if fk_c_type_fees change = EX_KME
	 * @param	array	$params                param to give
	 * @return	string
	 */
	function selectExpenseCategories($selected='', $htmlname='fk_c_exp_tax_cat', $useempty=0, $excludeid=array(), $target='', $default_selected=0, $params=array())
	{
		global $db, $conf, $langs, $user;

		$sql = 'SELECT rowid, label FROM '.MAIN_DB_PREFIX.'c_exp_tax_cat WHERE active = 1';
		$sql.= ' AND entity IN (0,'.getEntity('').')';
		if (!empty($excludeid)) $sql.= ' AND rowid NOT IN ('.implode(',', $excludeid).')';
		$sql.= ' ORDER BY label';

		$resql = $db->query($sql);
		if ($resql)
		{
			$out = '<select name="'.$htmlname.'" class="'.$htmlname.' flat minwidth75imp">';
			if ($useempty) $out.= '<option value="0">&nbsp;</option>';

			while ($obj = $db->fetch_object($resql))
			{
				$out.= '<option '.($selected == $obj->rowid ? 'selected="selected"' : '').' value="'.$obj->rowid.'">'.$langs->trans($obj->label).'</option>';
			}
			$out.= '</select>';
			if (! empty($htmlname) && $user->admin) $out .= ' '.info_admin($langs->trans("YouCanChangeValuesForThisListFromDictionarySetup"),1);

			if (!empty($target))
			{
				$sql = "SELECT c.id FROM ".MAIN_DB_PREFIX."c_type_fees as c WHERE c.code = 'EX_KME' AND c.active = 1";
				$resql = $db->query($sql);
				if ($resql)
				{
					if ($db->num_rows($resql) > 0)
					{
						$obj = $db->fetch_object($resql);
						$out.= '<script type="text/javascript">
							$(function() {
								$("select[name='.$target.']").on("change", function() {
									var current_val = $(this).val();
									if (current_val == '.$obj->id.') {';
						if (!empty($default_selected) || !empty($selected)) $out.= '$("select[name='.$htmlname.']").val("'.($default_selected > 0 ? $default_selected : $selected).'");';

						$out.= '
										$("select[name='.$htmlname.']").change();
									}
								});

								$("select[name='.$htmlname.']").change(function() {

									if ($("select[name='.$target.']").val() == '.$obj->id.') {
										// get price of kilometer to fill the unit price
										var data = '.json_encode($params).';
										data.fk_c_exp_tax_cat = $(this).val();

										$.ajax({
											method: "POST",
											dataType: "json",
											data: data,
											url: "'.(DOL_URL_ROOT.'/expensereport/ajax/ajaxik.php').'",
										}).done(function( data, textStatus, jqXHR ) {
											console.log(data);
											if (typeof data.up != "undefined") {
												$("input[name=value_unit]").val(data.up);
												$("select[name='.$htmlname.']").attr("title", data.title);
											} else {
												$("input[name=value_unit]").val("");
												$("select[name='.$htmlname.']").attr("title", "");
											}
										});
									}
								});
							});
						</script>';
					}
				}
			}
		}
		else
		{
			dol_print_error($db);
		}

		return $out;
	}

	/**
	 * Return HTML to show the select ranges of expense range
	 *
	 * @param	string	$selected    preselected category
	 * @param	string	$htmlname    name of HTML select list
	 * @param	integer	$useempty    1=Add empty line
	 * @return	string
	 */
	function selectExpenseRanges($selected='', $htmlname='fk_range', $useempty=0)
	{
		global $db,$conf,$langs;

		$sql = 'SELECT rowid, range_ik FROM '.MAIN_DB_PREFIX.'c_exp_tax_range';
		$sql.= ' WHERE entity = '.$conf->entity.' AND active = 1';

		$resql = $db->query($sql);
		if ($resql)
		{
			$out = '<select name="'.$htmlname.'" class="'.$htmlname.' flat minwidth75imp">';
			if ($useempty) $out.= '<option value="0"></option>';

			while ($obj = $db->fetch_object($resql))
			{
				$out.= '<option '.($selected == $obj->rowid ? 'selected="selected"' : '').' value="'.$obj->rowid.'">'.price($obj->range_ik, 0, $langs, 1, 0).'</option>';
			}
			$out.= '</select>';
		}
		else
		{
			dol_print_error($db);
		}

		return $out;
	}

	/**
	 * Return HTML to show a select of expense
	 *
	 * @param	string	$selected    preselected category
	 * @param	string	$htmlname    name of HTML select list
	 * @param	integer	$useempty    1=Add empty choice
	 * @param	integer	$allchoice   1=Add all choice
	 * @param	integer	$useid       0=use 'code' as key, 1=use 'id' as key
	 * @return	string
	 */
	function selectExpense($selected='', $htmlname='fk_c_type_fees', $useempty=0, $allchoice=1, $useid=0)
	{
		global $db,$langs;

		$sql = 'SELECT id, code, label FROM '.MAIN_DB_PREFIX.'c_type_fees';
		$sql.= ' WHERE active = 1';

		$resql = $db->query($sql);
		if ($resql)
		{
			$out = '<select name="'.$htmlname.'" class="'.$htmlname.' flat minwidth75imp">';
			if ($useempty) $out.= '<option value="0"></option>';
			if ($allchoice) $out.= '<option value="-1">'.$langs->trans('AllExpenseReport').'</option>';

			$field = 'code';
			if ($useid) $field = 'id';

			while ($obj = $db->fetch_object($resql))
			{
				$key = $langs->trans($obj->code);
				$out.= '<option '.($selected == $obj->{$field} ? 'selected="selected"' : '').' value="'.$obj->{$field}.'">'.($key != $obj->code ? $key : $obj->label).'</option>';
			}
			$out.= '</select>';
		}
		else
		{
			dol_print_error($db);
		}

		return $out;
	}

}
<|MERGE_RESOLUTION|>--- conflicted
+++ resolved
@@ -16,11 +16,8 @@
  * Copyright (C) 2012       Cedric Salvador         <csalvador@gpcsolutions.fr>
  * Copyright (C) 2012-2015  Raphaël Doursenaud      <rdoursenaud@gpcsolutions.fr>
  * Copyright (C) 2014       Alexandre Spangaro      <aspangaro.dolibarr@gmail.com>
-<<<<<<< HEAD
  * Copyright (C) 2018       Ferran Marcet           <fmarcet@2byte.es>
-=======
- * Copyright (C) 2018       Nicolas ZABOURI	    <info@inovea-conseil.com>
->>>>>>> a49a0836
+ * Copyright (C) 2018       Nicolas ZABOURI	        <info@inovea-conseil.com>
  *
  * This program is free software; you can redistribute it and/or modify
  * it under the terms of the GNU General Public License as published by
