<?php
/* Copyright (c) 2002-2007  Rodolphe Quiedeville    <rodolphe@quiedeville.org>
 * Copyright (C) 2004-2012  Laurent Destailleur     <eldy@users.sourceforge.net>
 * Copyright (C) 2004       Benoit Mortier          <benoit.mortier@opensides.be>
 * Copyright (C) 2004       Sebastien Di Cintio     <sdicintio@ressource-toi.org>
 * Copyright (C) 2004       Eric Seigne             <eric.seigne@ryxeo.com>
 * Copyright (C) 2005-2017  Regis Houssin           <regis.houssin@inodbox.com>
 * Copyright (C) 2006       Andre Cianfarani        <acianfa@free.fr>
 * Copyright (C) 2006       Marc Barilley/Ocebo     <marc@ocebo.com>
 * Copyright (C) 2007       Franky Van Liedekerke   <franky.van.liedekerker@telenet.be>
 * Copyright (C) 2007       Patrick Raguin          <patrick.raguin@gmail.com>
 * Copyright (C) 2010       Juanjo Menent           <jmenent@2byte.es>
 * Copyright (C) 2010-2019  Philippe Grand          <philippe.grand@atoo-net.com>
 * Copyright (C) 2011       Herve Prot              <herve.prot@symeos.com>
 * Copyright (C) 2012-2016  Marcos García           <marcosgdf@gmail.com>
 * Copyright (C) 2012       Cedric Salvador         <csalvador@gpcsolutions.fr>
 * Copyright (C) 2012-2015  Raphaël Doursenaud      <rdoursenaud@gpcsolutions.fr>
 * Copyright (C) 2014       Alexandre Spangaro      <aspangaro@open-dsi.fr>
 * Copyright (C) 2018       Ferran Marcet           <fmarcet@2byte.es>
 * Copyright (C) 2018-2019  Frédéric France         <frederic.france@netlogic.fr>
 * Copyright (C) 2018       Nicolas ZABOURI	        <info@inovea-conseil.com>
 * Copyright (C) 2018       Christophe Battarel     <christophe@altairis.fr>
 * Copyright (C) 2018       Josep Lluis Amador      <joseplluis@lliuretic.cat>
 *
 * This program is free software; you can redistribute it and/or modify
 * it under the terms of the GNU General Public License as published by
 * the Free Software Foundation; either version 3 of the License, or
 * (at your option) any later version.
 *
 * This program is distributed in the hope that it will be useful,
 * but WITHOUT ANY WARRANTY; without even the implied warranty of
 * MERCHANTABILITY or FITNESS FOR A PARTICULAR PURPOSE.  See the
 * GNU General Public License for more details.
 *
 * You should have received a copy of the GNU General Public License
 * along with this program. If not, see <https://www.gnu.org/licenses/>.
 */

/**
 *	\file       htdocs/core/class/html.form.class.php
 *  \ingroup    core
 *	\brief      File of class with all html predefined components
 */


/**
 *	Class to manage generation of HTML components
 *	Only common components must be here.
 *
 *  TODO Merge all function load_cache_* and loadCache* (except load_cache_vatrates) into one generic function loadCacheTable
 */
class Form
{
	/**
	 * @var DoliDB Database handler.
	 */
	public $db;

	/**
	 * @var string Error code (or message)
	 */
	public $error = '';

	/**
	 * @var string[]    Array of error strings
	 */
	public $errors = array();

	public $num;

	// Cache arrays
	public $cache_types_paiements = array();
	public $cache_conditions_paiements = array();
	public $cache_availability = array();
	public $cache_demand_reason = array();
	public $cache_types_fees = array();
	public $cache_vatrates = array();


	/**
	 * Constructor
	 *
	 * @param		DoliDB		$db      Database handler
	 */
	public function __construct($db)
	{
		$this->db = $db;
	}

	/**
	 * Output key field for an editable field
	 *
	 * @param   string	$text			Text of label or key to translate
	 * @param   string	$htmlname		Name of select field ('edit' prefix will be added)
	 * @param   string	$preselected    Value to show/edit (not used in this function)
	 * @param	object	$object			Object
	 * @param	boolean	$perm			Permission to allow button to edit parameter. Set it to 0 to have a not edited field.
	 * @param	string	$typeofdata		Type of data ('string' by default, 'email', 'amount:99', 'numeric:99', 'text' or 'textarea:rows:cols', 'datepicker' ('day' do not work, don't know why), 'ckeditor:dolibarr_zzz:width:height:savemethod:1:rows:cols', 'select;xxx[:class]'...)
	 * @param	string	$moreparam		More param to add on a href URL.
	 * @param   int     $fieldrequired  1 if we want to show field as mandatory using the "fieldrequired" CSS.
	 * @param   int     $notabletag     1=Do not output table tags but output a ':', 2=Do not output table tags and no ':', 3=Do not output table tags but output a ' '
	 * @param	string	$paramid		Key of parameter for id ('id', 'socid')
	 * @param	string	$help			Tooltip help
	 * @return	string					HTML edit field
	 */
	public function editfieldkey($text, $htmlname, $preselected, $object, $perm, $typeofdata = 'string', $moreparam = '', $fieldrequired = 0, $notabletag = 0, $paramid = 'id', $help = '')
	{
		global $conf, $langs;

		$ret = '';

		// TODO change for compatibility
		if (!empty($conf->global->MAIN_USE_JQUERY_JEDITABLE) && !preg_match('/^select;/', $typeofdata))
		{
			if (!empty($perm))
			{
				$tmp = explode(':', $typeofdata);
				$ret .= '<div class="editkey_'.$tmp[0].(!empty($tmp[1]) ? ' '.$tmp[1] : '').'" id="'.$htmlname.'">';
				if ($fieldrequired) $ret .= '<span class="fieldrequired">';
				if ($help) {
					$ret .= $this->textwithpicto($langs->trans($text), $help);
				} else {
					$ret .= $langs->trans($text);
				}
				if ($fieldrequired) $ret .= '</span>';
				$ret .= '</div>'."\n";
			} else {
				if ($fieldrequired) $ret .= '<span class="fieldrequired">';
				if ($help) {
					$ret .= $this->textwithpicto($langs->trans($text), $help);
				} else {
					$ret .= $langs->trans($text);
				}
				if ($fieldrequired) $ret .= '</span>';
			}
		} else {
			if (empty($notabletag) && GETPOST('action', 'aZ09') != 'edit'.$htmlname && $perm) $ret .= '<table class="nobordernopadding centpercent"><tr><td class="nowrap">';
			if ($fieldrequired) $ret .= '<span class="fieldrequired">';
			if ($help) {
				$ret .= $this->textwithpicto($langs->trans($text), $help);
			} else {
				$ret .= $langs->trans($text);
			}
			if ($fieldrequired) $ret .= '</span>';
			if (!empty($notabletag)) $ret .= ' ';
			if (empty($notabletag) && GETPOST('action', 'aZ09') != 'edit'.$htmlname && $perm) $ret .= '</td>';
			if (empty($notabletag) && GETPOST('action', 'aZ09') != 'edit'.$htmlname && $perm) $ret .= '<td class="right">';
			if ($htmlname && GETPOST('action', 'aZ09') != 'edit'.$htmlname && $perm) $ret .= '<a class="editfielda" href="'.$_SERVER["PHP_SELF"].'?action=edit'.$htmlname.'&amp;'.$paramid.'='.$object->id.$moreparam.'">'.img_edit($langs->trans('Edit'), ($notabletag ? 0 : 1)).'</a>';
			if (!empty($notabletag) && $notabletag == 1) $ret .= ' : ';
			if (!empty($notabletag) && $notabletag == 3) $ret .= ' ';
			if (empty($notabletag) && GETPOST('action', 'aZ09') != 'edit'.$htmlname && $perm) $ret .= '</td>';
			if (empty($notabletag) && GETPOST('action', 'aZ09') != 'edit'.$htmlname && $perm) $ret .= '</tr></table>';
		}

		return $ret;
	}

	/**
	 * Output value of a field for an editable field
	 *
	 * @param	string	$text			Text of label (not used in this function)
	 * @param	string	$htmlname		Name of select field
	 * @param	string	$value			Value to show/edit
	 * @param	object	$object			Object
	 * @param	boolean	$perm			Permission to allow button to edit parameter
	 * @param	string	$typeofdata		Type of data ('string' by default, 'email', 'amount:99', 'numeric:99', 'text' or 'textarea:rows:cols%', 'datepicker' ('day' do not work, don't know why), 'dayhour' or 'datepickerhour', 'ckeditor:dolibarr_zzz:width:height:savemethod:toolbarstartexpanded:rows:cols', 'select;xkey:xval,ykey:yval,...')
	 * @param	string	$editvalue		When in edit mode, use this value as $value instead of value (for example, you can provide here a formated price instead of value). Use '' to use same than $value
	 * @param	object	$extObject		External object
	 * @param	mixed	$custommsg		String or Array of custom messages : eg array('success' => 'MyMessage', 'error' => 'MyMessage')
	 * @param	string	$moreparam		More param to add on the form action href URL
	 * @param   int     $notabletag     Do no output table tags
	 * @param	string	$formatfunc		Call a specific function to output field
	 * @param	string	$paramid		Key of parameter for id ('id', 'socid')
	 * @return  string					HTML edit field
	 */
	public function editfieldval($text, $htmlname, $value, $object, $perm, $typeofdata = 'string', $editvalue = '', $extObject = null, $custommsg = null, $moreparam = '', $notabletag = 0, $formatfunc = '', $paramid = 'id')
	{
		global $conf, $langs, $db;

		$ret = '';

		// Check parameters
		if (empty($typeofdata)) return 'ErrorBadParameter';

		// When option to edit inline is activated
		if (!empty($conf->global->MAIN_USE_JQUERY_JEDITABLE) && !preg_match('/^select;|datehourpicker/', $typeofdata)) // TODO add jquery timepicker and support select
		{
			$ret .= $this->editInPlace($object, $value, $htmlname, $perm, $typeofdata, $editvalue, $extObject, $custommsg);
		} else {
			if (GETPOST('action', 'aZ09') == 'edit'.$htmlname)
			{
				$ret .= "\n";
				$ret .= '<form method="post" action="'.$_SERVER["PHP_SELF"].($moreparam ? '?'.$moreparam : '').'">';
				$ret .= '<input type="hidden" name="action" value="set'.$htmlname.'">';
				$ret .= '<input type="hidden" name="token" value="'.newToken().'">';
				$ret .= '<input type="hidden" name="'.$paramid.'" value="'.$object->id.'">';
				if (empty($notabletag)) $ret .= '<table class="nobordernopadding centpercent" cellpadding="0" cellspacing="0">';
				if (empty($notabletag)) $ret .= '<tr><td>';
				if (preg_match('/^(string|safehtmlstring|email)/', $typeofdata))
				{
					$tmp = explode(':', $typeofdata);
					$ret .= '<input type="text" id="'.$htmlname.'" name="'.$htmlname.'" value="'.($editvalue ? $editvalue : $value).'"'.($tmp[1] ? ' size="'.$tmp[1].'"' : '').'>';
				} elseif (preg_match('/^(numeric|amount)/', $typeofdata))
				{
					$tmp = explode(':', $typeofdata);
					$valuetoshow = price2num($editvalue ? $editvalue : $value);
					$ret .= '<input type="text" id="'.$htmlname.'" name="'.$htmlname.'" value="'.($valuetoshow != '' ?price($valuetoshow) : '').'"'.($tmp[1] ? ' size="'.$tmp[1].'"' : '').'>';
				} elseif (preg_match('/^text/', $typeofdata) || preg_match('/^note/', $typeofdata))	// if wysiwyg is enabled $typeofdata = 'ckeditor'
				{
					$tmp = explode(':', $typeofdata);
					$cols = $tmp[2];
					$morealt = '';
					if (preg_match('/%/', $cols))
					{
						$morealt = ' style="width: '.$cols.'"';
						$cols = '';
					}

					$valuetoshow = ($editvalue ? $editvalue : $value);
					$ret .= '<textarea id="'.$htmlname.'" name="'.$htmlname.'" wrap="soft" rows="'.($tmp[1] ? $tmp[1] : '20').'"'.($cols ? ' cols="'.$cols.'"' : 'class="quatrevingtpercent"').$morealt.'">';
					// textarea convert automatically entities chars into simple chars.
					// So we convert & into &amp; so a string like 'a &lt; <b>b</b><br>é<br>&lt;script&gt;alert('X');&lt;script&gt;' stay a correct html and is not converted by textarea component when wysiwig is off.
					$valuetoshow = str_replace('&', '&amp;', $valuetoshow);
					$ret .= dol_string_neverthesehtmltags($valuetoshow, array('textarea'));
					$ret .= '</textarea>';
				} elseif ($typeofdata == 'day' || $typeofdata == 'datepicker')
				{
					$ret .= $this->selectDate($value, $htmlname, 0, 0, 1, 'form'.$htmlname, 1, 0);
				} elseif ($typeofdata == 'dayhour' || $typeofdata == 'datehourpicker')
				{
					$ret .= $this->selectDate($value, $htmlname, 1, 1, 1, 'form'.$htmlname, 1, 0);
				} elseif (preg_match('/^select;/', $typeofdata))
				{
					$arraydata = explode(',', preg_replace('/^select;/', '', $typeofdata));
					$arraylist = array();
					foreach ($arraydata as $val)
					{
						$tmp = explode(':', $val);
						$tmpkey = str_replace('|', ':', $tmp[0]);
						$arraylist[$tmpkey] = $tmp[1];
					}
					$ret .= $this->selectarray($htmlname, $arraylist, $value);
				} elseif (preg_match('/^ckeditor/', $typeofdata))
				{
					$tmp = explode(':', $typeofdata); // Example: ckeditor:dolibarr_zzz:width:height:savemethod:toolbarstartexpanded:rows:cols:uselocalbrowser
					require_once DOL_DOCUMENT_ROOT.'/core/class/doleditor.class.php';
					$doleditor = new DolEditor($htmlname, ($editvalue ? $editvalue : $value), ($tmp[2] ? $tmp[2] : ''), ($tmp[3] ? $tmp[3] : '100'), ($tmp[1] ? $tmp[1] : 'dolibarr_notes'), 'In', ($tmp[5] ? $tmp[5] : 0), (isset($tmp[8]) ? ($tmp[8] ?true:false) : true), true, ($tmp[6] ? $tmp[6] : '20'), ($tmp[7] ? $tmp[7] : '100'));
					$ret .= $doleditor->Create(1);
				}
				if (empty($notabletag)) $ret .= '</td>';

				if (empty($notabletag)) $ret .= '<td class="left">';
				//else $ret.='<div class="clearboth"></div>';
				$ret .= '<input type="submit" class="button'.(empty($notabletag) ? '' : ' ').'" name="modify" value="'.$langs->trans("Modify").'">';
				if (preg_match('/ckeditor|textarea/', $typeofdata) && empty($notabletag)) $ret .= '<br>'."\n";
				$ret .= '<input type="submit" class="button'.(empty($notabletag) ? '' : ' ').'" name="cancel" value="'.$langs->trans("Cancel").'">';
				if (empty($notabletag)) $ret .= '</td>';

				if (empty($notabletag)) $ret .= '</tr></table>'."\n";
				$ret .= '</form>'."\n";
			} else {
				if (preg_match('/^(email)/', $typeofdata))              $ret .= dol_print_email($value, 0, 0, 0, 0, 1);
				elseif (preg_match('/^(amount|numeric)/', $typeofdata)) $ret .= ($value != '' ? price($value, '', $langs, 0, -1, -1, $conf->currency) : '');
				elseif (preg_match('/^text/', $typeofdata) || preg_match('/^note/', $typeofdata))  $ret .= dol_htmlentitiesbr($value);
				elseif (preg_match('/^safehtmlstring/', $typeofdata)) $ret .= dol_string_onlythesehtmltags($value);
				elseif ($typeofdata == 'day' || $typeofdata == 'datepicker') $ret .= dol_print_date($value, 'day');
				elseif ($typeofdata == 'dayhour' || $typeofdata == 'datehourpicker') $ret .= dol_print_date($value, 'dayhour');
				elseif (preg_match('/^select;/', $typeofdata))
				{
					$arraydata = explode(',', preg_replace('/^select;/', '', $typeofdata));
					$arraylist = array();
					foreach ($arraydata as $val)
					{
						$tmp = explode(':', $val);
						$arraylist[$tmp[0]] = $tmp[1];
					}
					$ret .= $arraylist[$value];
				} elseif (preg_match('/^ckeditor/', $typeofdata))
				{
					$tmpcontent = dol_htmlentitiesbr($value);
					if (!empty($conf->global->MAIN_DISABLE_NOTES_TAB))
					{
						$firstline = preg_replace('/<br>.*/', '', $tmpcontent);
						$firstline = preg_replace('/[\n\r].*/', '', $firstline);
						$tmpcontent = $firstline.((strlen($firstline) != strlen($tmpcontent)) ? '...' : '');
					}
					// We dont use dol_escape_htmltag to get the html formating active, but this need we must also
					// clean data from some dangerous html
					$ret .= dol_string_onlythesehtmltags(dol_htmlentitiesbr($tmpcontent));
				} else {
					$ret .= dol_escape_htmltag($value);
				}

				if ($formatfunc && method_exists($object, $formatfunc))
				{
					$ret = $object->$formatfunc($ret);
				}
			}
		}
		return $ret;
	}

	/**
	 * Output edit in place form
	 *
	 * @param   string	$fieldname		Name of the field
	 * @param	object	$object			Object
	 * @param	boolean	$perm			Permission to allow button to edit parameter. Set it to 0 to have a not edited field.
	 * @param	string	$typeofdata		Type of data ('string' by default, 'email', 'amount:99', 'numeric:99', 'text' or 'textarea:rows:cols', 'datepicker' ('day' do not work, don't know why), 'ckeditor:dolibarr_zzz:width:height:savemethod:1:rows:cols', 'select;xxx[:class]'...)
	 * @param	string	$check			Same coe than $check parameter of GETPOST()
	 * @param	string	$morecss		More CSS
	 * @return	string   		      	HTML code for the edit of alternative language
	 */
	public function widgetForTranslation($fieldname, $object, $perm, $typeofdata = 'string', $check = '', $morecss = '')
	{
		global $conf, $langs, $extralanguages;

		$result = '';

		// List of extra languages
		$arrayoflangcode = array();
		if (!empty($conf->global->PDF_USE_ALSO_LANGUAGE_CODE)) $arrayoflangcode[] = $conf->global->PDF_USE_ALSO_LANGUAGE_CODE;

		if (is_array($arrayoflangcode) && count($arrayoflangcode)) {
			if (!is_object($extralanguages)) {
				include_once DOL_DOCUMENT_ROOT.'/core/class/extralanguages.class.php';
				$extralanguages = new ExtraLanguages($this->db);
			}
			$extralanguages->fetch_name_extralanguages('societe');

			if (!is_array($extralanguages->attributes[$object->element]) || empty($extralanguages->attributes[$object->element][$fieldname])) {
				return ''; // No extralang field to show
			}

			$result .= '<!-- Widget for translation -->'."\n";
			$result .= '<div class="inline-block paddingleft image-'.$object->element.'-'.$fieldname.'">';
			$s = img_picto($langs->trans("ShowOtherLanguages"), 'language', '', false, 0, 0, '', 'fa-15 editfieldlang');
			$result .= $s;
			$result .= '</div>';

			$result .= '<div class="inline-block hidden field-'.$object->element.'-'.$fieldname.'">';

			$resultforextrlang = '';
			foreach ($arrayoflangcode as $langcode)
			{
				$valuetoshow = GETPOSTISSET('field-'.$object->element."-".$fieldname."-".$langcode) ? GETPOST('field-'.$object->element.'-'.$fieldname."-".$langcode, $check) : '';
				if (empty($valuetoshow)) {
					$object->fetchValuesForExtraLanguages();
					//var_dump($object->array_languages);
					$valuetoshow = $object->array_languages[$fieldname][$langcode];
				}

				$s = picto_from_langcode($langcode, 'class="pictoforlang paddingright"');
				$resultforextrlang .= $s;

				// TODO Use the showInputField() method of ExtraLanguages object
				if ($typeofdata == 'textarea') {
					$resultforextrlang .= '<textarea name="field-'.$object->element."-".$fieldname."-".$langcode.'" id="'.$fieldname."-".$langcode.'" class="'.$morecss.'" rows="'.ROWS_2.'" wrap="soft">';
					$resultforextrlang .= $valuetoshow;
					$resultforextrlang .= '</textarea>';
				} else {
					$resultforextrlang .= '<input type="text" class="inputfieldforlang '.($morecss ? ' '.$morecss : '').'" name="field-'.$object->element.'-'.$fieldname.'-'.$langcode.'" value="'.$valuetoshow.'">';
				}
			}
			$result .= $resultforextrlang;

			$result .= '</div>';
			$result .= '<script>$(".image-'.$object->element.'-'.$fieldname.'").click(function() { console.log("Toggle lang widget"); jQuery(".field-'.$object->element.'-'.$fieldname.'").toggle(); });</script>';
		}

		return $result;
	}

	/**
	 * Output edit in place form
	 *
	 * @param	object	$object			Object
	 * @param	string	$value			Value to show/edit
	 * @param	string	$htmlname		DIV ID (field name)
	 * @param	int		$condition		Condition to edit
	 * @param	string	$inputType		Type of input ('string', 'numeric', 'datepicker' ('day' do not work, don't know why), 'textarea:rows:cols', 'ckeditor:dolibarr_zzz:width:height:?:1:rows:cols', 'select:loadmethod:savemethod:buttononly')
	 * @param	string	$editvalue		When in edit mode, use this value as $value instead of value
	 * @param	object	$extObject		External object
	 * @param	mixed	$custommsg		String or Array of custom messages : eg array('success' => 'MyMessage', 'error' => 'MyMessage')
	 * @return	string   		      	HTML edit in place
	 */
	protected function editInPlace($object, $value, $htmlname, $condition, $inputType = 'textarea', $editvalue = null, $extObject = null, $custommsg = null)
	{
		global $conf;

		$out = '';

		// Check parameters
		if (preg_match('/^text/', $inputType)) $value = dol_nl2br($value);
		elseif (preg_match('/^numeric/', $inputType)) $value = price($value);
		elseif ($inputType == 'day' || $inputType == 'datepicker') $value = dol_print_date($value, 'day');

		if ($condition)
		{
			$element = false;
			$table_element = false;
			$fk_element		= false;
			$loadmethod		= false;
			$savemethod		= false;
			$ext_element	= false;
			$button_only	= false;
			$inputOption = '';

			if (is_object($object))
			{
				$element = $object->element;
				$table_element = $object->table_element;
				$fk_element = $object->id;
			}

			if (is_object($extObject))
			{
				$ext_element = $extObject->element;
			}

			if (preg_match('/^(string|email|numeric)/', $inputType))
			{
				$tmp = explode(':', $inputType);
				$inputType = $tmp[0];
				if (!empty($tmp[1])) $inputOption = $tmp[1];
				if (!empty($tmp[2])) $savemethod = $tmp[2];
				$out .= '<input id="width_'.$htmlname.'" value="'.$inputOption.'" type="hidden"/>'."\n";
			} elseif ((preg_match('/^day$/', $inputType)) || (preg_match('/^datepicker/', $inputType)) || (preg_match('/^datehourpicker/', $inputType)))
			{
				$tmp = explode(':', $inputType);
				$inputType = $tmp[0];
				if (!empty($tmp[1])) $inputOption = $tmp[1];
				if (!empty($tmp[2])) $savemethod = $tmp[2];

				$out .= '<input id="timestamp" type="hidden"/>'."\n"; // Use for timestamp format
			} elseif (preg_match('/^(select|autocomplete)/', $inputType))
			{
				$tmp = explode(':', $inputType);
				$inputType = $tmp[0]; $loadmethod = $tmp[1];
				if (!empty($tmp[2])) $savemethod = $tmp[2];
				if (!empty($tmp[3])) $button_only = true;
			} elseif (preg_match('/^textarea/', $inputType))
			{
				$tmp = explode(':', $inputType);
				$inputType = $tmp[0];
				$rows = (empty($tmp[1]) ? '8' : $tmp[1]);
				$cols = (empty($tmp[2]) ? '80' : $tmp[2]);
			} elseif (preg_match('/^ckeditor/', $inputType))
			{
				$tmp = explode(':', $inputType);
				$inputType = $tmp[0]; $toolbar = $tmp[1];
				if (!empty($tmp[2])) $width = $tmp[2];
				if (!empty($tmp[3])) $heigth = $tmp[3];
				if (!empty($tmp[4])) $savemethod = $tmp[4];

				if (!empty($conf->fckeditor->enabled))
				{
					$out .= '<input id="ckeditor_toolbar" value="'.$toolbar.'" type="hidden"/>'."\n";
				} else {
					$inputType = 'textarea';
				}
			}

			$out .= '<input id="element_'.$htmlname.'" value="'.$element.'" type="hidden"/>'."\n";
			$out .= '<input id="table_element_'.$htmlname.'" value="'.$table_element.'" type="hidden"/>'."\n";
			$out .= '<input id="fk_element_'.$htmlname.'" value="'.$fk_element.'" type="hidden"/>'."\n";
			$out .= '<input id="loadmethod_'.$htmlname.'" value="'.$loadmethod.'" type="hidden"/>'."\n";
			if (!empty($savemethod))	$out .= '<input id="savemethod_'.$htmlname.'" value="'.$savemethod.'" type="hidden"/>'."\n";
			if (!empty($ext_element))	$out .= '<input id="ext_element_'.$htmlname.'" value="'.$ext_element.'" type="hidden"/>'."\n";
			if (!empty($custommsg))
			{
				if (is_array($custommsg))
				{
					if (!empty($custommsg['success']))
						$out .= '<input id="successmsg_'.$htmlname.'" value="'.$custommsg['success'].'" type="hidden"/>'."\n";
						if (!empty($custommsg['error']))
							$out .= '<input id="errormsg_'.$htmlname.'" value="'.$custommsg['error'].'" type="hidden"/>'."\n";
				} else $out .= '<input id="successmsg_'.$htmlname.'" value="'.$custommsg.'" type="hidden"/>'."\n";
			}
			if ($inputType == 'textarea') {
				$out .= '<input id="textarea_'.$htmlname.'_rows" value="'.$rows.'" type="hidden"/>'."\n";
				$out .= '<input id="textarea_'.$htmlname.'_cols" value="'.$cols.'" type="hidden"/>'."\n";
			}
			$out .= '<span id="viewval_'.$htmlname.'" class="viewval_'.$inputType.($button_only ? ' inactive' : ' active').'">'.$value.'</span>'."\n";
			$out .= '<span id="editval_'.$htmlname.'" class="editval_'.$inputType.($button_only ? ' inactive' : ' active').' hideobject">'.(!empty($editvalue) ? $editvalue : $value).'</span>'."\n";
		} else {
			$out = $value;
		}

		return $out;
	}

	/**
	 *	Show a text and picto with tooltip on text or picto.
	 *  Can be called by an instancied $form->textwithtooltip or by a static call Form::textwithtooltip
	 *
	 *	@param	string		$text				Text to show
	 *	@param	string		$htmltext			HTML content of tooltip. Must be HTML/UTF8 encoded.
	 *	@param	int			$tooltipon			1=tooltip on text, 2=tooltip on image, 3=tooltip sur les 2
	 *	@param	int			$direction			-1=image is before, 0=no image, 1=image is after
	 *	@param	string		$img				Html code for image (use img_xxx() function to get it)
	 *	@param	string		$extracss			Add a CSS style to td tags
	 *	@param	int			$notabs				0=Include table and tr tags, 1=Do not include table and tr tags, 2=use div, 3=use span
	 *	@param	string		$incbefore			Include code before the text
	 *	@param	int			$noencodehtmltext	Do not encode into html entity the htmltext
	 *  @param  string      $tooltiptrigger		''=Tooltip on hover, 'abc'=Tooltip on click (abc is a unique key)
	 *  @param	int			$forcenowrap		Force no wrap between text and picto (works with notabs=2 only)
	 *	@return	string							Code html du tooltip (texte+picto)
	 *	@see	textwithpicto() Use thisfunction if you can.
	 *  TODO Move this as static as soon as everybody use textwithpicto or @Form::textwithtooltip
	 */
	public function textwithtooltip($text, $htmltext, $tooltipon = 1, $direction = 0, $img = '', $extracss = '', $notabs = 3, $incbefore = '', $noencodehtmltext = 0, $tooltiptrigger = '', $forcenowrap = 0)
	{
		if ($incbefore) $text = $incbefore.$text;
		if (!$htmltext) return $text;

		$tag = 'td';
		if ($notabs == 2) $tag = 'div';
		if ($notabs == 3) $tag = 'span';
		// Sanitize tooltip
		$htmltext = str_replace(array("\r", "\n"), '', $htmltext);

		$extrastyle = '';
		if ($direction < 0) { $extracss = ($extracss ? $extracss.' ' : '').($notabs != 3 ? 'inline-block' : ''); $extrastyle = 'padding: 0px; padding-left: 3px !important;'; }
		if ($direction > 0) { $extracss = ($extracss ? $extracss.' ' : '').($notabs != 3 ? 'inline-block' : ''); $extrastyle = 'padding: 0px; padding-right: 3px !important;'; }

		$classfortooltip = 'classfortooltip';

		$s = ''; $textfordialog = '';

		if ($tooltiptrigger == '')
		{
			$htmltext = str_replace('"', '&quot;', $htmltext);
		} else {
			$classfortooltip = 'classfortooltiponclick';
			$textfordialog .= '<div style="display: none;" id="idfortooltiponclick_'.$tooltiptrigger.'" class="classfortooltiponclicktext">'.$htmltext.'</div>';
		}
		if ($tooltipon == 2 || $tooltipon == 3)
		{
			$paramfortooltipimg = ' class="'.$classfortooltip.($notabs != 3 ? ' inline-block' : '').($extracss ? ' '.$extracss : '').'" style="padding: 0px;'.($extrastyle ? ' '.$extrastyle : '').'"';
			if ($tooltiptrigger == '') $paramfortooltipimg .= ' title="'.($noencodehtmltext ? $htmltext : dol_escape_htmltag($htmltext, 1)).'"'; // Attribut to put on img tag to store tooltip
			else $paramfortooltipimg .= ' dolid="'.$tooltiptrigger.'"';
		} else $paramfortooltipimg = ($extracss ? ' class="'.$extracss.'"' : '').($extrastyle ? ' style="'.$extrastyle.'"' : ''); // Attribut to put on td text tag
		if ($tooltipon == 1 || $tooltipon == 3)
		{
			$paramfortooltiptd = ' class="'.($tooltipon == 3 ? 'cursorpointer ' : '').$classfortooltip.' inline-block'.($extracss ? ' '.$extracss : '').'" style="padding: 0px;'.($extrastyle ? ' '.$extrastyle : '').'" ';
			if ($tooltiptrigger == '') $paramfortooltiptd .= ' title="'.($noencodehtmltext ? $htmltext : dol_escape_htmltag($htmltext, 1)).'"'; // Attribut to put on td tag to store tooltip
			else $paramfortooltiptd .= ' dolid="'.$tooltiptrigger.'"';
		} else $paramfortooltiptd = ($extracss ? ' class="'.$extracss.'"' : '').($extrastyle ? ' style="'.$extrastyle.'"' : ''); // Attribut to put on td text tag
		if (empty($notabs)) $s .= '<table class="nobordernopadding"><tr style="height: auto;">';
		elseif ($notabs == 2) $s .= '<div class="inline-block'.($forcenowrap ? ' nowrap' : '').'">';
		// Define value if value is before
		if ($direction < 0) {
			$s .= '<'.$tag.$paramfortooltipimg;
			if ($tag == 'td') {
				$s .= ' class=valigntop" width="14"';
			}
			$s .= '>'.$textfordialog.$img.'</'.$tag.'>';
		}
		// Use another method to help avoid having a space in value in order to use this value with jquery
		// Define label
		if ((string) $text != '') $s .= '<'.$tag.$paramfortooltiptd.'>'.$text.'</'.$tag.'>';
		// Define value if value is after
		if ($direction > 0) {
			$s .= '<'.$tag.$paramfortooltipimg;
			if ($tag == 'td') $s .= ' class="valignmiddle" width="14"';
			$s .= '>'.$textfordialog.$img.'</'.$tag.'>';
		}
		if (empty($notabs)) $s .= '</tr></table>';
		elseif ($notabs == 2) $s .= '</div>';

		return $s;
	}

	/**
	 *	Show a text with a picto and a tooltip on picto
	 *
	 *	@param	string	$text				Text to show
	 *	@param  string	$htmltext	     	Content of tooltip
	 *	@param	int		$direction			1=Icon is after text, -1=Icon is before text, 0=no icon
	 * 	@param	string	$type				Type of picto ('info', 'infoclickable', 'help', 'helpclickable', 'warning', 'superadmin', 'mypicto@mymodule', ...) or image filepath or 'none'
	 *  @param  string	$extracss           Add a CSS style to td, div or span tag
	 *  @param  int		$noencodehtmltext   Do not encode into html entity the htmltext
	 *  @param	int		$notabs				0=Include table and tr tags, 1=Do not include table and tr tags, 2=use div, 3=use span
	 *  @param  string  $tooltiptrigger     ''=Tooltip on hover, 'abc'=Tooltip on click (abc is a unique key, clickable link is on image or on link if param $type='none' or on both if $type='xxxclickable')
	 *  @param	int		$forcenowrap		Force no wrap between text and picto (works with notabs=2 only)
	 * 	@return	string						HTML code of text, picto, tooltip
	 */
	public function textwithpicto($text, $htmltext, $direction = 1, $type = 'help', $extracss = '', $noencodehtmltext = 0, $notabs = 3, $tooltiptrigger = '', $forcenowrap = 0)
	{
		global $conf, $langs;

		$alt = '';
		if ($tooltiptrigger) $alt = $langs->transnoentitiesnoconv("ClickToShowHelp");

		//For backwards compatibility
		if ($type == '0') $type = 'info';
		elseif ($type == '1') $type = 'help';

		// If info or help with no javascript, show only text
		if (empty($conf->use_javascript_ajax))
		{
			if ($type == 'info' || $type == 'infoclickable' || $type == 'help' || $type == 'helpclickable')	return $text;
			else {
				$alt = $htmltext;
				$htmltext = '';
			}
		}

		// If info or help with smartphone, show only text (tooltip hover can't works)
		if (!empty($conf->dol_no_mouse_hover) && empty($tooltiptrigger))
		{
			if ($type == 'info' || $type == 'infoclickable' || $type == 'help' || $type == 'helpclickable') return $text;
		}
		// If info or help with smartphone, show only text (tooltip on click does not works with dialog on smaprtphone)
		//if (! empty($conf->dol_no_mouse_hover) && ! empty($tooltiptrigger))
		//{
		//if ($type == 'info' || $type == 'help') return '<a href="'..'">'.$text.''</a>';
		//}

		$img = '';
		if ($type == 'info') $img = img_help(0, $alt);
		elseif ($type == 'help') $img = img_help(($tooltiptrigger != '' ? 2 : 1), $alt);
		elseif ($type == 'helpclickable') $img = img_help(($tooltiptrigger != '' ? 2 : 1), $alt);
		elseif ($type == 'superadmin') $img = img_picto($alt, 'redstar');
		elseif ($type == 'admin') $img = img_picto($alt, 'star');
		elseif ($type == 'warning') $img = img_warning($alt);
		elseif ($type != 'none') $img = img_picto($alt, $type); // $type can be an image path

		return $this->textwithtooltip($text, $htmltext, ((($tooltiptrigger && !$img) || strpos($type, 'clickable')) ? 3 : 2), $direction, $img, $extracss, $notabs, '', $noencodehtmltext, $tooltiptrigger, $forcenowrap);
	}

	/**
	 * Generate select HTML to choose massaction
	 *
	 * @param	string	$selected		Value auto selected when at least one record is selected. Not a preselected value. Use '0' by default.
	 * @param	array		$arrayofaction	array('code'=>'label', ...). The code is the key stored into the GETPOST('massaction') when submitting action.
	 * @param   int     $alwaysvisible  1=select button always visible
         * @param       string  $name     Name for massaction
         * @param       string  $cssclass CSS class used to check for select
	 * @return	string|void					Select list
	 */
	public function selectMassAction($selected, $arrayofaction, $alwaysvisible = 0, $name = 'massaction', $cssclass = 'checkforselect')
	{
		global $conf, $langs, $hookmanager;


		$disabled = 0;
		$ret = '<div class="centpercent center">';
                $ret .= '<select class="flat'.(empty($conf->use_javascript_ajax) ? '' : ' hideobject').' ' . $name . ' ' . $name . 'select valignmiddle alignstart" name="' . $name . '"'.($disabled ? ' disabled="disabled"' : '').'>';

		// Complete list with data from external modules. THe module can use $_SERVER['PHP_SELF'] to know on which page we are, or use the $parameters['currentcontext'] completed by executeHooks.
		$parameters = array();
		$reshook = $hookmanager->executeHooks('addMoreMassActions', $parameters); // Note that $action and $object may have been modified by hook
		// check if there is a mass action
		if (count($arrayofaction) == 0 && empty($hookmanager->resPrint)) return;
		if (empty($reshook))
		{
			$ret .= '<option value="0"'.($disabled ? ' disabled="disabled"' : '').'>-- '.$langs->trans("SelectAction").' --</option>';
			foreach ($arrayofaction as $code => $label)
			{
				$ret .= '<option value="'.$code.'"'.($disabled ? ' disabled="disabled"' : '').' data-html="'.dol_escape_htmltag($label).'">'.$label.'</option>';
			}
		}
		$ret .= $hookmanager->resPrint;

		$ret .= '</select>';

                if (empty($conf->dol_optimize_smallscreen)) $ret .= ajax_combobox('.' . $name . 'select');

		// Warning: if you set submit button to disabled, post using 'Enter' will no more work if there is no another input submit. So we add a hidden button
		$ret .= '<input type="submit" name="confirmmassactioninvisible" style="display: none" tabindex="-1">'; // Hidden button BEFORE so it is the one used when we submit with ENTER.
                $ret .= '<input type="submit" disabled name="confirmmassaction" class="button'.(empty($conf->use_javascript_ajax) ? '' : ' hideobject').' ' . $name . ' ' . $name . 'confirmed" value="'.dol_escape_htmltag($langs->trans("Confirm")).'">';
		$ret .= '</div>';

		if (!empty($conf->use_javascript_ajax))
		{
			$ret .= '<!-- JS CODE TO ENABLE mass action select -->
    		<script>
                        function initCheckForSelect(mode, name, cssclass)	/* mode is 0 during init of page or click all, 1 when we click on 1 checkboxi, "name" refers to the class of the massaction button, "cssclass" to the class of the checkfor select boxes */
        		{
        			atleastoneselected=0;
                                jQuery("."+cssclass).each(function( index ) {
    	  				/* console.log( index + ": " + $( this ).text() ); */
    	  				if ($(this).is(\':checked\')) atleastoneselected++;
    	  			});

					console.log("initCheckForSelect mode="+mode+" name="+name+" cssclass="+cssclass+" atleastoneselected="+atleastoneselected);

    	  			if (atleastoneselected || '.$alwaysvisible.')
    	  			{
                                    jQuery("."+name).show();
        			    '.($selected ? 'if (atleastoneselected) { jQuery("."+name+"select").val("'.$selected.'").trigger(\'change\'); jQuery("."+name+"confirmed").prop(\'disabled\', false); }' : '').'
        			    '.($selected ? 'if (! atleastoneselected) { jQuery("."+name+"select").val("0").trigger(\'change\'); jQuery("."+name+"confirmed").prop(\'disabled\', true); } ' : '').'
    	  			}
    	  			else
    	  			{
                                    jQuery("."+name).hide();
                                    jQuery("."+name+"other").hide();
    	            }
        		}

        	jQuery(document).ready(function () {
                    initCheckForSelect(0, "' . $name . '", "' . $cssclass . '");
                    jQuery(".' . $cssclass . '").click(function() {
                        initCheckForSelect(1, "'.$name.'", "' . $cssclass . '");
                    });
                        jQuery(".' . $name . 'select").change(function() {
        			var massaction = $( this ).val();
        			var urlform = $( this ).closest("form").attr("action").replace("#show_files","");
        			if (massaction == "builddoc")
                    {
                        urlform = urlform + "#show_files";
    	            }
        			$( this ).closest("form").attr("action", urlform);
                    console.log("we select a mass action name='.$name.' massaction="+massaction+" - "+urlform);
        	        /* Warning: if you set submit button to disabled, post using Enter will no more work if there is no other button */
        			if ($(this).val() != \'0\')
    	  			{
                                        jQuery(".' . $name . 'confirmed").prop(\'disabled\', false);
										jQuery(".' . $name . 'other").hide();	/* To disable if another div was open */
                                        jQuery(".' . $name . '"+massaction).show();
    	  			}
    	  			else
    	  			{
                                        jQuery(".' . $name . 'confirmed").prop(\'disabled\', true);
										jQuery(".' . $name . 'other").hide();	/* To disable any div open */
    	  			}
    	        });
        	});
    		</script>
        	';
		}

		return $ret;
	}

	// phpcs:disable PEAR.NamingConventions.ValidFunctionName.ScopeNotCamelCaps
	/**
	 *  Return combo list of activated countries, into language of user
	 *
	 *  @param	string	$selected       		Id or Code or Label of preselected country
	 *  @param  string	$htmlname       		Name of html select object
	 *  @param  string	$htmloption     		More html options on select object
	 *  @param	integer	$maxlength				Max length for labels (0=no limit)
	 *  @param	string	$morecss				More css class
	 *  @param	string	$usecodeaskey			''=Use id as key (default), 'code3'=Use code on 3 alpha as key, 'code2"=Use code on 2 alpha as key
	 *  @param	int		$showempty				Show empty choice
	 *  @param	int		$disablefavorites		1=Disable favorites,
	 *  @param	int		$addspecialentries		1=Add dedicated entries for group of countries (like 'European Economic Community', ...)
	 *  @param	array	$exclude_country_code	Array of country code (iso2) to exclude
	 *  @return string           				HTML string with select
	 */
	public function select_country($selected = '', $htmlname = 'country_id', $htmloption = '', $maxlength = 0, $morecss = 'minwidth300', $usecodeaskey = '', $showempty = 1, $disablefavorites = 0, $addspecialentries = 0, $exclude_country_code = array())
	{
		// phpcs:enable
		global $conf, $langs, $mysoc;

		$langs->load("dict");

		$out = '';
		$countryArray = array();
		$favorite = array();
		$label = array();
		$atleastonefavorite = 0;

		$sql = "SELECT rowid, code as code_iso, code_iso as code_iso3, label, favorite";
		$sql .= " FROM ".MAIN_DB_PREFIX."c_country";
		$sql .= " WHERE active > 0";
		//$sql.= " ORDER BY code ASC";

		dol_syslog(get_class($this)."::select_country", LOG_DEBUG);
		$resql = $this->db->query($sql);
		if ($resql)
		{
			$out .= '<select id="select'.$htmlname.'" class="flat maxwidth200onsmartphone selectcountry'.($morecss ? ' '.$morecss : '').'" name="'.$htmlname.'" '.$htmloption.'>';
			$num = $this->db->num_rows($resql);
			$i = 0;
			if ($num)
			{
				$foundselected = false;

				while ($i < $num)
				{
					$obj = $this->db->fetch_object($resql);

					$countryArray[$i]['rowid'] = $obj->rowid;
					$countryArray[$i]['code_iso'] = $obj->code_iso;
					$countryArray[$i]['code_iso3'] 	= $obj->code_iso3;
					$countryArray[$i]['label'] = ($obj->code_iso && $langs->transnoentitiesnoconv("Country".$obj->code_iso) != "Country".$obj->code_iso ? $langs->transnoentitiesnoconv("Country".$obj->code_iso) : ($obj->label != '-' ? $obj->label : ''));
					$countryArray[$i]['favorite']   = $obj->favorite;
					$favorite[$i] = $obj->favorite;
					$label[$i] = dol_string_unaccent($countryArray[$i]['label']);
					$i++;
				}

				if (empty($disablefavorites)) array_multisort($favorite, SORT_DESC, $label, SORT_ASC, $countryArray);
				else $countryArray = dol_sort_array($countryArray, 'label');

				if ($showempty)
				{
					$out .= '<option value="">&nbsp;</option>'."\n";
				}

				if ($addspecialentries)	// Add dedicated entries for groups of countries
				{
					//if ($showempty) $out.= '<option value="" disabled class="selectoptiondisabledwhite">--------------</option>';
					$out .= '<option value="special_allnotme"'.($selected == 'special_allnotme' ? ' selected' : '').'>'.$langs->trans("CountriesExceptMe", $langs->transnoentitiesnoconv("Country".$mysoc->country_code)).'</option>';
					$out .= '<option value="special_eec"'.($selected == 'special_eec' ? ' selected' : '').'>'.$langs->trans("CountriesInEEC").'</option>';
					if ($mysoc->isInEEC()) $out .= '<option value="special_eecnotme"'.($selected == 'special_eecnotme' ? ' selected' : '').'>'.$langs->trans("CountriesInEECExceptMe", $langs->transnoentitiesnoconv("Country".$mysoc->country_code)).'</option>';
					$out .= '<option value="special_noteec"'.($selected == 'special_noteec' ? ' selected' : '').'>'.$langs->trans("CountriesNotInEEC").'</option>';
					$out .= '<option value="" disabled class="selectoptiondisabledwhite">--------------</option>';
				}

				foreach ($countryArray as $row)
				{
					//if (empty($showempty) && empty($row['rowid'])) continue;
					if (empty($row['rowid'])) continue;
					if (is_array($exclude_country_code) && count($exclude_country_code) && in_array($row['code_iso'], $exclude_country_code)) continue; // exclude some countries

					if (empty($disablefavorites) && $row['favorite'] && $row['code_iso']) $atleastonefavorite++;
					if (empty($row['favorite']) && $atleastonefavorite)
					{
						$atleastonefavorite = 0;
						$out .= '<option value="" disabled class="selectoptiondisabledwhite">--------------</option>';
					}
					if ($selected && $selected != '-1' && ($selected == $row['rowid'] || $selected == $row['code_iso'] || $selected == $row['code_iso3'] || $selected == $row['label']))
					{
						$foundselected = true;
						$out .= '<option value="'.($usecodeaskey ? ($usecodeaskey == 'code2' ? $row['code_iso'] : $row['code_iso3']) : $row['rowid']).'" selected>';
					} else {
						$out .= '<option value="'.($usecodeaskey ? ($usecodeaskey == 'code2' ? $row['code_iso'] : $row['code_iso3']) : $row['rowid']).'">';
					}
					if ($row['label']) $out .= dol_trunc($row['label'], $maxlength, 'middle');
					else $out .= '&nbsp;';
					if ($row['code_iso']) $out .= ' ('.$row['code_iso'].')';
					$out .= '</option>';
				}
			}
			$out .= '</select>';
		} else {
			dol_print_error($this->db);
		}

		// Make select dynamic
		include_once DOL_DOCUMENT_ROOT.'/core/lib/ajax.lib.php';
		$out .= ajax_combobox('select'.$htmlname);

		return $out;
	}

	// phpcs:disable PEAR.NamingConventions.ValidFunctionName.ScopeNotCamelCaps
	/**
	 *  Return select list of incoterms
	 *
	 *  @param	string	$selected       		Id or Code of preselected incoterm
	 *  @param	string	$location_incoterms     Value of input location
	 *  @param	string	$page       			Defined the form action
	 *  @param  string	$htmlname       		Name of html select object
	 *  @param  string	$htmloption     		Options html on select object
	 * 	@param	int		$forcecombo				Force to load all values and output a standard combobox (with no beautification)
	 *  @param	array	$events					Event options to run on change. Example: array(array('method'=>'getContacts', 'url'=>dol_buildpath('/core/ajax/contacts.php',1), 'htmlname'=>'contactid', 'params'=>array('add-customer-contact'=>'disabled')))
	 *  @return string           				HTML string with select and input
	 */
	public function select_incoterms($selected = '', $location_incoterms = '', $page = '', $htmlname = 'incoterm_id', $htmloption = '', $forcecombo = 1, $events = array())
	{
		// phpcs:enable
		global $conf, $langs;

		$langs->load("dict");

		$out = '';
		$incotermArray = array();

		$sql = "SELECT rowid, code";
		$sql .= " FROM ".MAIN_DB_PREFIX."c_incoterms";
		$sql .= " WHERE active > 0";
		$sql .= " ORDER BY code ASC";

		dol_syslog(get_class($this)."::select_incoterm", LOG_DEBUG);
		$resql = $this->db->query($sql);
		if ($resql)
		{
			if ($conf->use_javascript_ajax && !$forcecombo)
			{
				include_once DOL_DOCUMENT_ROOT.'/core/lib/ajax.lib.php';
				$out .= ajax_combobox($htmlname, $events);
			}

			if (!empty($page))
			{
				$out .= '<form method="post" action="'.$page.'">';
				$out .= '<input type="hidden" name="action" value="set_incoterms">';
				$out .= '<input type="hidden" name="token" value="'.newToken().'">';
			}

			$out .= '<select id="'.$htmlname.'" class="flat selectincoterm minwidth100imp noenlargeonsmartphone" name="'.$htmlname.'" '.$htmloption.'>';
			$out .= '<option value="0">&nbsp;</option>';
			$num = $this->db->num_rows($resql);
			$i = 0;
			if ($num)
			{
				$foundselected = false;

				while ($i < $num)
				{
					$obj = $this->db->fetch_object($resql);
					$incotermArray[$i]['rowid'] = $obj->rowid;
					$incotermArray[$i]['code'] = $obj->code;
					$i++;
				}

				foreach ($incotermArray as $row)
				{
					if ($selected && ($selected == $row['rowid'] || $selected == $row['code']))
					{
						$out .= '<option value="'.$row['rowid'].'" selected>';
					} else {
						$out .= '<option value="'.$row['rowid'].'">';
					}

					if ($row['code']) $out .= $row['code'];

					$out .= '</option>';
				}
			}
			$out .= '</select>';

			$out .= '<input id="location_incoterms" class="maxwidth100onsmartphone" name="location_incoterms" value="'.$location_incoterms.'">';

			if (!empty($page))
			{
				$out .= '<input type="submit" class="button valignmiddle" value="'.$langs->trans("Modify").'"></form>';
			}
		} else {
			dol_print_error($this->db);
		}

		return $out;
	}

	// phpcs:disable PEAR.NamingConventions.ValidFunctionName.ScopeNotCamelCaps
	/**
	 *	Return list of types of lines (product or service)
	 * 	Example: 0=product, 1=service, 9=other (for external module)
	 *
	 *	@param  string	$selected       Preselected type
	 *	@param  string	$htmlname       Name of field in html form
	 * 	@param	int		$showempty		Add an empty field
	 * 	@param	int		$hidetext		Do not show label 'Type' before combo box (used only if there is at least 2 choices to select)
	 * 	@param	integer	$forceall		1=Force to show products and services in combo list, whatever are activated modules, 0=No force, 2=Force to show only Products, 3=Force to show only services, -1=Force none (and set hidden field to 'service')
	 *  @return	void
	 */
	public function select_type_of_lines($selected = '', $htmlname = 'type', $showempty = 0, $hidetext = 0, $forceall = 0)
	{
		// phpcs:enable
		global $db, $langs, $user, $conf;

		// If product & services are enabled or both disabled.
		if ($forceall == 1 || (empty($forceall) && !empty($conf->product->enabled) && !empty($conf->service->enabled))
			|| (empty($forceall) && empty($conf->product->enabled) && empty($conf->service->enabled)))
		{
			if (empty($hidetext)) print $langs->trans("Type").': ';
			print '<select class="flat" id="select_'.$htmlname.'" name="'.$htmlname.'">';
			if ($showempty)
			{
				print '<option value="-1"';
				if ($selected == -1) print ' selected';
				print '>&nbsp;</option>';
			}

			print '<option value="0"';
			if (0 == $selected) print ' selected';
			print '>'.$langs->trans("Product");

			print '<option value="1"';
			if (1 == $selected) print ' selected';
			print '>'.$langs->trans("Service");

			print '</select>';
			//if ($user->admin) print info_admin($langs->trans("YouCanChangeValuesForThisListFromDictionarySetup"),1);
		}
		if ((empty($forceall) && empty($conf->product->enabled) && !empty($conf->service->enabled)) || $forceall == 3)
		{
			print $langs->trans("Service");
			print '<input type="hidden" name="'.$htmlname.'" value="1">';
		}
		if ((empty($forceall) && !empty($conf->product->enabled) && empty($conf->service->enabled)) || $forceall == 2)
		{
			print $langs->trans("Product");
			print '<input type="hidden" name="'.$htmlname.'" value="0">';
		}
		if ($forceall < 0)	// This should happened only for contracts when both predefined product and service are disabled.
		{
			print '<input type="hidden" name="'.$htmlname.'" value="1">'; // By default we set on service for contract. If CONTRACT_SUPPORT_PRODUCTS is set, forceall should be 1 not -1
		}
	}

	// phpcs:disable PEAR.NamingConventions.ValidFunctionName.ScopeNotCamelCaps
	/**
	 *	Load into cache cache_types_fees, array of types of fees
	 *
	 *	@return     int             Nb of lines loaded, <0 if KO
	 */
	public function load_cache_types_fees()
	{
		// phpcs:enable
		global $langs;

		$num = count($this->cache_types_fees);
		if ($num > 0) return 0; // Cache already loaded

		dol_syslog(__METHOD__, LOG_DEBUG);

		$langs->load("trips");

		$sql = "SELECT c.code, c.label";
		$sql .= " FROM ".MAIN_DB_PREFIX."c_type_fees as c";
		$sql .= " WHERE active > 0";

		$resql = $this->db->query($sql);
		if ($resql)
		{
			$num = $this->db->num_rows($resql);
			$i = 0;

			while ($i < $num)
			{
				$obj = $this->db->fetch_object($resql);

				// Si traduction existe, on l'utilise, sinon on prend le libelle par defaut
				$label = ($obj->code != $langs->trans($obj->code) ? $langs->trans($obj->code) : $langs->trans($obj->label));
				$this->cache_types_fees[$obj->code] = $label;
				$i++;
			}

			asort($this->cache_types_fees);

			return $num;
		} else {
			dol_print_error($this->db);
			return -1;
		}
	}

	// phpcs:disable PEAR.NamingConventions.ValidFunctionName.ScopeNotCamelCaps
	/**
	 *	Return list of types of notes
	 *
	 *	@param	string		$selected		Preselected type
	 *	@param  string		$htmlname		Name of field in form
	 * 	@param	int			$showempty		Add an empty field
	 * 	@return	void
	 */
	public function select_type_fees($selected = '', $htmlname = 'type', $showempty = 0)
	{
		// phpcs:enable
		global $user, $langs;

		dol_syslog(__METHOD__." selected=".$selected.", htmlname=".$htmlname, LOG_DEBUG);

		$this->load_cache_types_fees();

		print '<select id="select_'.$htmlname.'" class="flat" name="'.$htmlname.'">';
		if ($showempty)
		{
			print '<option value="-1"';
			if ($selected == -1) print ' selected';
			print '>&nbsp;</option>';
		}

		foreach ($this->cache_types_fees as $key => $value)
		{
			print '<option value="'.$key.'"';
			if ($key == $selected) print ' selected';
			print '>';
			print $value;
			print '</option>';
		}

		print '</select>';
		if ($user->admin) print info_admin($langs->trans("YouCanChangeValuesForThisListFromDictionarySetup"), 1);
	}


	// phpcs:disable PEAR.NamingConventions.ValidFunctionName.ScopeNotCamelCaps
	/**
	 *  Return HTML code to select a company.
	 *
	 *  @param		int			$selected				Preselected products
	 *  @param		string		$htmlname				Name of HTML select field (must be unique in page)
	 *  @param		int			$filter					Filter on thirdparty
	 *  @param		int			$limit					Limit on number of returned lines
	 *  @param		array		$ajaxoptions			Options for ajax_autocompleter
	 * 	@param		int			$forcecombo				Force to load all values and output a standard combobox (with no beautification)
	 *  @return		string								Return select box for thirdparty.
	 *  @deprecated	3.8 Use select_company instead. For exemple $form->select_thirdparty(GETPOST('socid'),'socid','',0) => $form->select_company(GETPOST('socid'),'socid','',1,0,0,array(),0)
	 */
	public function select_thirdparty($selected = '', $htmlname = 'socid', $filter = '', $limit = 20, $ajaxoptions = array(), $forcecombo = 0)
	{
		// phpcs:enable
		return $this->select_thirdparty_list($selected, $htmlname, $filter, 1, 0, $forcecombo, array(), '', 0, $limit);
	}

	// phpcs:disable PEAR.NamingConventions.ValidFunctionName.ScopeNotCamelCaps
	/**
	 *  Output html form to select a third party
	 *
	 *	@param	string	$selected       		Preselected type
	 *	@param  string	$htmlname       		Name of field in form
	 *  @param  string	$filter         		Optional filters criteras. WARNING: To avoid SQL injection, only few chars [.a-z0-9 =<>] are allowed here (example: 's.rowid <> x', 's.client IN (1,3)')
	 *	@param	string	$showempty				Add an empty field (Can be '1' or text key to use on empty line like 'SelectThirdParty')
	 * 	@param	int		$showtype				Show third party type in combolist (customer, prospect or supplier)
	 * 	@param	int		$forcecombo				Force to load all values and output a standard combobox (with no beautification)
	 *  @param	array	$events					Ajax event options to run on change. Example: array(array('method'=>'getContacts', 'url'=>dol_buildpath('/core/ajax/contacts.php',1), 'htmlname'=>'contactid', 'params'=>array('add-customer-contact'=>'disabled')))
	 *	@param	int		$limit					Maximum number of elements
	 *  @param	string	$morecss				Add more css styles to the SELECT component
	 *	@param  string	$moreparam      		Add more parameters onto the select tag. For example 'style="width: 95%"' to avoid select2 component to go over parent container
	 *	@param	string	$selected_input_value	Value of preselected input text (for use with ajax)
	 *  @param	int		$hidelabel				Hide label (0=no, 1=yes, 2=show search icon (before) and placeholder, 3 search icon after)
	 *  @param	array	$ajaxoptions			Options for ajax_autocompleter
	 * 	@param  bool	$multiple				add [] in the name of element and add 'multiple' attribut (not working with ajax_autocompleter)
	 * 	@return	string							HTML string with select box for thirdparty.
	 */
	public function select_company($selected = '', $htmlname = 'socid', $filter = '', $showempty = '', $showtype = 0, $forcecombo = 0, $events = array(), $limit = 0, $morecss = 'minwidth100', $moreparam = '', $selected_input_value = '', $hidelabel = 1, $ajaxoptions = array(), $multiple = false)
	{
		// phpcs:enable
		global $conf, $user, $langs;

		$out = '';

		if (!empty($conf->use_javascript_ajax) && !empty($conf->global->COMPANY_USE_SEARCH_TO_SELECT) && !$forcecombo)
		{
			// No immediate load of all database
			$placeholder = '';
			if ($selected && empty($selected_input_value))
			{
				require_once DOL_DOCUMENT_ROOT.'/societe/class/societe.class.php';
				$societetmp = new Societe($this->db);
				$societetmp->fetch($selected);
				$selected_input_value = $societetmp->name;
				unset($societetmp);
			}
			// mode 1
			$urloption = 'htmlname='.urlencode($htmlname).'&outjson=1&filter='.urlencode($filter).($showtype ? '&showtype='.urlencode($showtype) : '');
			$out .= ajax_autocompleter($selected, $htmlname, DOL_URL_ROOT.'/societe/ajax/company.php', $urloption, $conf->global->COMPANY_USE_SEARCH_TO_SELECT, 0, $ajaxoptions);
			$out .= '<style type="text/css">.ui-autocomplete { z-index: 250; }</style>';
			if (empty($hidelabel)) print $langs->trans("RefOrLabel").' : ';
			elseif ($hidelabel > 1) {
				$placeholder = ' placeholder="'.$langs->trans("RefOrLabel").'"';
				if ($hidelabel == 2) {
					$out .= img_picto($langs->trans("Search"), 'search');
				}
			}
			$out .= '<input type="text" class="'.$morecss.'" name="search_'.$htmlname.'" id="search_'.$htmlname.'" value="'.$selected_input_value.'"'.$placeholder.' '.(!empty($conf->global->THIRDPARTY_SEARCH_AUTOFOCUS) ? 'autofocus' : '').' />';
			if ($hidelabel == 3) {
				$out .= img_picto($langs->trans("Search"), 'search');
			}
		} else {
			// Immediate load of all database
			$out .= $this->select_thirdparty_list($selected, $htmlname, $filter, $showempty, $showtype, $forcecombo, $events, '', 0, $limit, $morecss, $moreparam, $multiple);
		}

		return $out;
	}

	// phpcs:disable PEAR.NamingConventions.ValidFunctionName.ScopeNotCamelCaps
	/**
	 *  Output html form to select a third party.
	 *  Note, you must use the select_company to get the component to select a third party. This function must only be called by select_company.
	 *
	 *	@param	string	$selected       Preselected type
	 *	@param  string	$htmlname       Name of field in form
	 *  @param  string	$filter         Optional filters criteras (example: 's.rowid <> x', 's.client in (1,3)')
	 *	@param	string	$showempty		Add an empty field (Can be '1' or text to use on empty line like 'SelectThirdParty')
	 * 	@param	int		$showtype		Show third party type in combolist (customer, prospect or supplier)
	 * 	@param	int		$forcecombo		Force to use standard HTML select component without beautification
	 *  @param	array	$events			Event options. Example: array(array('method'=>'getContacts', 'url'=>dol_buildpath('/core/ajax/contacts.php',1), 'htmlname'=>'contactid', 'params'=>array('add-customer-contact'=>'disabled')))
	 *  @param	string	$filterkey		Filter on key value
	 *  @param	int		$outputmode		0=HTML select string, 1=Array
	 *  @param	int		$limit			Limit number of answers
	 *  @param	string	$morecss		Add more css styles to the SELECT component
	 *	@param  string	$moreparam      Add more parameters onto the select tag. For example 'style="width: 95%"' to avoid select2 component to go over parent container
	 *	@param  bool	$multiple       add [] in the name of element and add 'multiple' attribut
	 * 	@return	string					HTML string with
	 */
	public function select_thirdparty_list($selected = '', $htmlname = 'socid', $filter = '', $showempty = '', $showtype = 0, $forcecombo = 0, $events = array(), $filterkey = '', $outputmode = 0, $limit = 0, $morecss = 'minwidth100', $moreparam = '', $multiple = false)
	{
		// phpcs:enable
		global $conf, $user, $langs;

		$out = '';
		$num = 0;
		$outarray = array();

		if ($selected === '') $selected = array();
		elseif (!is_array($selected)) $selected = array($selected);

		// Clean $filter that may contains sql conditions so sql code
		if (function_exists('testSqlAndScriptInject')) {
			if (testSqlAndScriptInject($filter, 3) > 0) {
				$filter = '';
			}
		}

		// On recherche les societes
		$sql = "SELECT s.rowid, s.nom as name, s.name_alias, s.client, s.fournisseur, s.code_client, s.code_fournisseur";

		if ($conf->global->COMPANY_SHOW_ADDRESS_SELECTLIST) {
			$sql .= ", s.address, s.zip, s.town";
			$sql .= ", dictp.code as country_code";
		}

		$sql .= " FROM ".MAIN_DB_PREFIX."societe as s";
		if (!$user->rights->societe->client->voir && !$user->socid) $sql .= ", ".MAIN_DB_PREFIX."societe_commerciaux as sc";
		if ($conf->global->COMPANY_SHOW_ADDRESS_SELECTLIST) {
			$sql .= " LEFT OUTER JOIN ".MAIN_DB_PREFIX."c_country as dictp ON dictp.rowid=s.fk_pays";
		}
		$sql .= " WHERE s.entity IN (".getEntity('societe').")";
		if (!empty($user->socid)) $sql .= " AND s.rowid = ".$user->socid;
		if ($filter) $sql .= " AND (".$filter.")";
		if (!$user->rights->societe->client->voir && !$user->socid) $sql .= " AND s.rowid = sc.fk_soc AND sc.fk_user = ".$user->id;
		if (!empty($conf->global->COMPANY_HIDE_INACTIVE_IN_COMBOBOX)) $sql .= " AND s.status <> 0";
		// Add criteria
		if ($filterkey && $filterkey != '')
		{
			$sql .= " AND (";
			$prefix = empty($conf->global->COMPANY_DONOTSEARCH_ANYWHERE) ? '%' : ''; // Can use index if COMPANY_DONOTSEARCH_ANYWHERE is on
			// For natural search
			$scrit = explode(' ', $filterkey);
			$i = 0;
			if (count($scrit) > 1) $sql .= "(";
			foreach ($scrit as $crit) {
				if ($i > 0) $sql .= " AND ";
				$sql .= "(s.nom LIKE '".$this->db->escape($prefix.$crit)."%')";
				$i++;
			}
			if (count($scrit) > 1) $sql .= ")";
			if (!empty($conf->barcode->enabled))
			{
				$sql .= " OR s.barcode LIKE '".$this->db->escape($prefix.$filterkey)."%'";
			}
			$sql .= " OR s.code_client LIKE '".$this->db->escape($prefix.$filterkey)."%' OR s.code_fournisseur LIKE '".$this->db->escape($prefix.$filterkey)."%'";
			$sql .= ")";
		}
		$sql .= $this->db->order("nom", "ASC");
		$sql .= $this->db->plimit($limit, 0);

		// Build output string
		dol_syslog(get_class($this)."::select_thirdparty_list", LOG_DEBUG);
		$resql = $this->db->query($sql);
		if ($resql)
		{
			if (!$forcecombo)
			{
				include_once DOL_DOCUMENT_ROOT.'/core/lib/ajax.lib.php';
				$out .= ajax_combobox($htmlname, $events, $conf->global->COMPANY_USE_SEARCH_TO_SELECT);
			}

			// Construct $out and $outarray
			$out .= '<select id="'.$htmlname.'" class="flat'.($morecss ? ' '.$morecss : '').'"'.($moreparam ? ' '.$moreparam : '').' name="'.$htmlname.($multiple ? '[]' : '').'" '.($multiple ? 'multiple' : '').'>'."\n";

			$textifempty = (($showempty && !is_numeric($showempty)) ? $langs->trans($showempty) : '');
			if (!empty($conf->global->COMPANY_USE_SEARCH_TO_SELECT))
			{
				// Do not use textifempty = ' ' or '&nbsp;' here, or search on key will search on ' key'.
				//if (! empty($conf->use_javascript_ajax) || $forcecombo) $textifempty='';
				if ($showempty && !is_numeric($showempty)) $textifempty = $langs->trans($showempty);
				else $textifempty .= $langs->trans("All");
			}
			if ($showempty) $out .= '<option value="-1">'.$textifempty.'</option>'."\n";

			$num = $this->db->num_rows($resql);
			$i = 0;
			if ($num)
			{
				while ($i < $num)
				{
					$obj = $this->db->fetch_object($resql);
					$label = '';
					if ($conf->global->SOCIETE_ADD_REF_IN_LIST) {
						if (($obj->client) && (!empty($obj->code_client))) {
							$label = $obj->code_client.' - ';
						}
						if (($obj->fournisseur) && (!empty($obj->code_fournisseur))) {
							$label .= $obj->code_fournisseur.' - ';
						}
						$label .= ' '.$obj->name;
					} else {
						$label = $obj->name;
					}

					if (!empty($obj->name_alias)) {
						$label .= ' ('.$obj->name_alias.')';
					}

					if ($showtype)
					{
						if ($obj->client || $obj->fournisseur) $label .= ' (';
						if ($obj->client == 1 || $obj->client == 3) $label .= $langs->trans("Customer");
						if ($obj->client == 2 || $obj->client == 3) $label .= ($obj->client == 3 ? ', ' : '').$langs->trans("Prospect");
						if ($obj->fournisseur) $label .= ($obj->client ? ', ' : '').$langs->trans("Supplier");
						if ($obj->client || $obj->fournisseur) $label .= ')';
					}

					if ($conf->global->COMPANY_SHOW_ADDRESS_SELECTLIST) {
						$label .= '-'.$obj->address.'-'.$obj->zip.' '.$obj->town;
						if (!empty($obj->country_code)) {
							$label .= ' '.$langs->trans('Country'.$obj->country_code);
						}
					}

					if (empty($outputmode))
					{
						if (in_array($obj->rowid, $selected))
						{
							$out .= '<option value="'.$obj->rowid.'" selected>'.$label.'</option>';
						} else {
							$out .= '<option value="'.$obj->rowid.'">'.$label.'</option>';
						}
					} else {
						array_push($outarray, array('key'=>$obj->rowid, 'value'=>$label, 'label'=>$label));
					}

					$i++;
					if (($i % 10) == 0) $out .= "\n";
				}
			}
			$out .= '</select>'."\n";
		} else {
			dol_print_error($this->db);
		}

		$this->result = array('nbofthirdparties'=>$num);

		if ($outputmode) return $outarray;
		return $out;
	}


	// phpcs:disable PEAR.NamingConventions.ValidFunctionName.ScopeNotCamelCaps
	/**
	 *  Return HTML combo list of absolute discounts
	 *
	 *  @param	string	$selected       Id remise fixe pre-selectionnee
	 *  @param  string	$htmlname       Nom champ formulaire
	 *  @param  string	$filter         Criteres optionnels de filtre
	 *  @param	int		$socid			Id of thirdparty
	 *  @param	int		$maxvalue		Max value for lines that can be selected
	 *  @return	int						Return number of qualifed lines in list
	 */
	public function select_remises($selected, $htmlname, $filter, $socid, $maxvalue = 0)
	{
		// phpcs:enable
		global $langs, $conf;

		// On recherche les remises
		$sql = "SELECT re.rowid, re.amount_ht, re.amount_tva, re.amount_ttc,";
		$sql .= " re.description, re.fk_facture_source";
		$sql .= " FROM ".MAIN_DB_PREFIX."societe_remise_except as re";
		$sql .= " WHERE re.fk_soc = ".(int) $socid;
		$sql .= " AND re.entity = ".$conf->entity;
		if ($filter) $sql .= " AND ".$filter;
		$sql .= " ORDER BY re.description ASC";

		dol_syslog(get_class($this)."::select_remises", LOG_DEBUG);
		$resql = $this->db->query($sql);
		if ($resql)
		{
			print '<select id="select_'.$htmlname.'" class="flat maxwidthonsmartphone" name="'.$htmlname.'">';
			$num = $this->db->num_rows($resql);

			$qualifiedlines = $num;

			$i = 0;
			if ($num)
			{
				print '<option value="0">&nbsp;</option>';
				while ($i < $num)
				{
					$obj = $this->db->fetch_object($resql);
					$desc = dol_trunc($obj->description, 40);
					if (preg_match('/\(CREDIT_NOTE\)/', $desc)) $desc = preg_replace('/\(CREDIT_NOTE\)/', $langs->trans("CreditNote"), $desc);
					if (preg_match('/\(DEPOSIT\)/', $desc)) $desc = preg_replace('/\(DEPOSIT\)/', $langs->trans("Deposit"), $desc);
					if (preg_match('/\(EXCESS RECEIVED\)/', $desc)) $desc = preg_replace('/\(EXCESS RECEIVED\)/', $langs->trans("ExcessReceived"), $desc);
					if (preg_match('/\(EXCESS PAID\)/', $desc)) $desc = preg_replace('/\(EXCESS PAID\)/', $langs->trans("ExcessPaid"), $desc);

					$selectstring = '';
					if ($selected > 0 && $selected == $obj->rowid) $selectstring = ' selected';

					$disabled = '';
					if ($maxvalue > 0 && $obj->amount_ttc > $maxvalue)
					{
						$qualifiedlines--;
						$disabled = ' disabled';
					}

					if (!empty($conf->global->MAIN_SHOW_FACNUMBER_IN_DISCOUNT_LIST) && !empty($obj->fk_facture_source))
					{
						$tmpfac = new Facture($this->db);
						if ($tmpfac->fetch($obj->fk_facture_source) > 0) $desc = $desc.' - '.$tmpfac->ref;
					}

					print '<option value="'.$obj->rowid.'"'.$selectstring.$disabled.'>'.$desc.' ('.price($obj->amount_ht).' '.$langs->trans("HT").' - '.price($obj->amount_ttc).' '.$langs->trans("TTC").')</option>';
					$i++;
				}
			}
			print '</select>';
			return $qualifiedlines;
		} else {
			dol_print_error($this->db);
			return -1;
		}
	}

	// phpcs:disable PEAR.NamingConventions.ValidFunctionName.ScopeNotCamelCaps
	/**
	 *  Return list of all contacts (for a third party or all)
	 *
	 *  @param	int		$socid      	Id ot third party or 0 for all
	 *  @param  string	$selected   	Id contact pre-selectionne
	 *  @param  string	$htmlname  	    Name of HTML field ('none' for a not editable field)
	 *  @param  int		$showempty      0=no empty value, 1=add an empty value, 2=add line 'Internal' (used by user edit), 3=add an empty value only if more than one record into list
	 *  @param  string	$exclude        List of contacts id to exclude
	 *  @param	string	$limitto		Disable answers that are not id in this array list
	 *  @param	integer	$showfunction   Add function into label
	 *  @param	string	$moreclass		Add more class to class style
	 *  @param	integer	$showsoc	    Add company into label
	 *  @param	int		$forcecombo		Force to use combo box
	 *  @param	array	$events			Event options. Example: array(array('method'=>'getContacts', 'url'=>dol_buildpath('/core/ajax/contacts.php',1), 'htmlname'=>'contactid', 'params'=>array('add-customer-contact'=>'disabled')))
	 *  @param	bool	$options_only	Return options only (for ajax treatment)
	 *  @param	string	$moreparam		Add more parameters onto the select tag. For example 'style="width: 95%"' to avoid select2 component to go over parent container
	 *  @param	string	$htmlid			Html id to use instead of htmlname
	 *  @return	int						<0 if KO, Nb of contact in list if OK
	 *  @deprected						You can use selectcontacts directly (warning order of param was changed)
	 */
	public function select_contacts($socid, $selected = '', $htmlname = 'contactid', $showempty = 0, $exclude = '', $limitto = '', $showfunction = 0, $moreclass = '', $showsoc = 0, $forcecombo = 0, $events = array(), $options_only = false, $moreparam = '', $htmlid = '')
	{
		// phpcs:enable
		print $this->selectcontacts($socid, $selected, $htmlname, $showempty, $exclude, $limitto, $showfunction, $moreclass, $options_only, $showsoc, $forcecombo, $events, $moreparam, $htmlid);
		return $this->num;
	}

	/**
	 *	Return HTML code of the SELECT of list of all contacts (for a third party or all).
	 *  This also set the number of contacts found into $this->num
	 *
	 * @since 9.0 Add afterSelectContactOptions hook
	 *
	 *	@param	int			$socid      	Id ot third party or 0 for all or -1 for empty list
	 *	@param  array|int	$selected   	Array of ID of pre-selected contact id
	 *	@param  string		$htmlname  	    Name of HTML field ('none' for a not editable field)
	 *	@param  int			$showempty     	0=no empty value, 1=add an empty value, 2=add line 'Internal' (used by user edit), 3=add an empty value only if more than one record into list
	 *	@param  string		$exclude        List of contacts id to exclude
	 *	@param	string		$limitto		Disable answers that are not id in this array list
	 *	@param	integer		$showfunction   Add function into label
	 *	@param	string		$moreclass		Add more class to class style
	 *	@param	bool		$options_only	Return options only (for ajax treatment)
	 *	@param	integer		$showsoc	    Add company into label
	 * 	@param	int			$forcecombo		Force to use combo box (so no ajax beautify effect)
	 *  @param	array		$events			Event options. Example: array(array('method'=>'getContacts', 'url'=>dol_buildpath('/core/ajax/contacts.php',1), 'htmlname'=>'contactid', 'params'=>array('add-customer-contact'=>'disabled')))
	 *  @param	string		$moreparam		Add more parameters onto the select tag. For example 'style="width: 95%"' to avoid select2 component to go over parent container
	 *  @param	string		$htmlid			Html id to use instead of htmlname
	 *  @param	bool		$multiple		add [] in the name of element and add 'multiple' attribut
	 *	@return	 int						<0 if KO, Nb of contact in list if OK
	 */
	public function selectcontacts($socid, $selected = '', $htmlname = 'contactid', $showempty = 0, $exclude = '', $limitto = '', $showfunction = 0, $moreclass = '', $options_only = false, $showsoc = 0, $forcecombo = 0, $events = array(), $moreparam = '', $htmlid = '', $multiple = false)
	{
		global $conf, $langs, $hookmanager, $action;

		$langs->load('companies');

		if (empty($htmlid)) $htmlid = $htmlname;

		if ($selected === '') $selected = array();
		elseif (!is_array($selected)) $selected = array($selected);
		$out = '';

		if (!is_object($hookmanager))
		{
			include_once DOL_DOCUMENT_ROOT.'/core/class/hookmanager.class.php';
			$hookmanager = new HookManager($this->db);
		}

		// We search third parties
		$sql = "SELECT sp.rowid, sp.lastname, sp.statut, sp.firstname, sp.poste";
		if ($showsoc > 0) $sql .= " , s.nom as company";
		$sql .= " FROM ".MAIN_DB_PREFIX."socpeople as sp";
		if ($showsoc > 0) $sql .= " LEFT OUTER JOIN  ".MAIN_DB_PREFIX."societe as s ON s.rowid=sp.fk_soc";
		$sql .= " WHERE sp.entity IN (".getEntity('socpeople').")";
		if ($socid > 0 || $socid == -1) $sql .= " AND sp.fk_soc=".$socid;
		if (!empty($conf->global->CONTACT_HIDE_INACTIVE_IN_COMBOBOX)) $sql .= " AND sp.statut <> 0";
		$sql .= " ORDER BY sp.lastname ASC";

		dol_syslog(get_class($this)."::select_contacts", LOG_DEBUG);
		$resql = $this->db->query($sql);
		if ($resql)
		{
			$num = $this->db->num_rows($resql);

			if ($conf->use_javascript_ajax && !$forcecombo && !$options_only)
			{
				include_once DOL_DOCUMENT_ROOT.'/core/lib/ajax.lib.php';
				$out .= ajax_combobox($htmlid, $events, $conf->global->CONTACT_USE_SEARCH_TO_SELECT);
			}

			if ($htmlname != 'none' && !$options_only) $out .= '<select class="flat'.($moreclass ? ' '.$moreclass : '').'" id="'.$htmlid.'" name="'.$htmlname.($multiple ? '[]' : '').'" '.($multiple ? 'multiple' : '').' '.(!empty($moreparam) ? $moreparam : '').'>';
			if (($showempty == 1 || ($showempty == 3 && $num > 1)) && !$multiple) $out .= '<option value="0"'.(in_array(0, $selected) ? ' selected' : '').'>&nbsp;</option>';
			if ($showempty == 2) $out .= '<option value="0"'.(in_array(0, $selected) ? ' selected' : '').'>-- '.$langs->trans("Internal").' --</option>';

			$num = $this->db->num_rows($resql);
			$i = 0;
			if ($num)
			{
				include_once DOL_DOCUMENT_ROOT.'/contact/class/contact.class.php';
				$contactstatic = new Contact($this->db);

				while ($i < $num)
				{
					$obj = $this->db->fetch_object($resql);

					$contactstatic->id = $obj->rowid;
					$contactstatic->lastname = $obj->lastname;
					$contactstatic->firstname = $obj->firstname;
					if ($obj->statut == 1) {
						if ($htmlname != 'none')
						{
							$disabled = 0;
							if (is_array($exclude) && count($exclude) && in_array($obj->rowid, $exclude)) $disabled = 1;
							if (is_array($limitto) && count($limitto) && !in_array($obj->rowid, $limitto)) $disabled = 1;
							if (!empty($selected) && in_array($obj->rowid, $selected))
							{
								$out .= '<option value="'.$obj->rowid.'"';
								if ($disabled) $out .= ' disabled';
								$out .= ' selected>';
								$out .= $contactstatic->getFullName($langs);
								if ($showfunction && $obj->poste) $out .= ' ('.$obj->poste.')';
								if (($showsoc > 0) && $obj->company) $out .= ' - ('.$obj->company.')';
								$out .= '</option>';
							} else {
								$out .= '<option value="'.$obj->rowid.'"';
								if ($disabled) $out .= ' disabled';
								$out .= '>';
								$out .= $contactstatic->getFullName($langs);
								if ($showfunction && $obj->poste) $out .= ' ('.$obj->poste.')';
								if (($showsoc > 0) && $obj->company) $out .= ' - ('.$obj->company.')';
								$out .= '</option>';
							}
						} else {
							if (in_array($obj->rowid, $selected))
							{
								$out .= $contactstatic->getFullName($langs);
								if ($showfunction && $obj->poste) $out .= ' ('.$obj->poste.')';
								if (($showsoc > 0) && $obj->company) $out .= ' - ('.$obj->company.')';
							}
						}
					}
					$i++;
				}
			} else {
				$out .= '<option value="-1"'.(($showempty == 2 || $multiple) ? '' : ' selected').' disabled>';
				$out .= ($socid != -1) ? ($langs->trans($socid ? "NoContactDefinedForThirdParty" : "NoContactDefined")) : $langs->trans('SelectAThirdPartyFirst');
				$out .= '</option>';
			}

			$parameters = array(
				'socid'=>$socid,
				'htmlname'=>$htmlname,
				'resql'=>$resql,
				'out'=>&$out,
				'showfunction'=>$showfunction,
				'showsoc'=>$showsoc,
			);

			$reshook = $hookmanager->executeHooks('afterSelectContactOptions', $parameters, $this, $action); // Note that $action and $object may have been modified by some hooks

			if ($htmlname != 'none' && !$options_only)
			{
				$out .= '</select>';
			}

			$this->num = $num;
			return $out;
		} else {
			dol_print_error($this->db);
			return -1;
		}
	}

	// phpcs:disable PEAR.NamingConventions.ValidFunctionName.ScopeNotCamelCaps
	/**
	 *	Return the HTML select list of users
	 *
	 *  @param	string			$selected       Id user preselected
	 *  @param  string			$htmlname       Field name in form
	 *  @param  int				$show_empty     0=liste sans valeur nulle, 1=ajoute valeur inconnue
	 *  @param  array			$exclude        Array list of users id to exclude
	 * 	@param	int				$disabled		If select list must be disabled
	 *  @param  array|string	$include        Array list of users id to include. User '' for all users or 'hierarchy' to have only supervised users or 'hierarchyme' to have supervised + me
	 * 	@param	int				$enableonly		Array list of users id to be enabled. All other must be disabled
	 *  @param	string			$force_entity	'0' or Ids of environment to force
	 * 	@return	void
	 *  @deprecated		Use select_dolusers instead
	 *  @see select_dolusers()
	 */
	public function select_users($selected = '', $htmlname = 'userid', $show_empty = 0, $exclude = null, $disabled = 0, $include = '', $enableonly = '', $force_entity = '0')
	{
		// phpcs:enable
		print $this->select_dolusers($selected, $htmlname, $show_empty, $exclude, $disabled, $include, $enableonly, $force_entity);
	}

	// phpcs:disable PEAR.NamingConventions.ValidFunctionName.ScopeNotCamelCaps
	/**
	 *	Return select list of users
	 *
	 *  @param	string			$selected       User id or user object of user preselected. If 0 or < -2, we use id of current user. If -1, keep unselected (if empty is allowed)
	 *  @param  string			$htmlname       Field name in form
	 *  @param  int				$show_empty     0=list with no empty value, 1=add also an empty value into list
	 *  @param  array			$exclude        Array list of users id to exclude
	 * 	@param	int				$disabled		If select list must be disabled
	 *  @param  array|string	$include        Array list of users id to include. User '' for all users or 'hierarchy' to have only supervised users or 'hierarchyme' to have supervised + me
	 * 	@param	array			$enableonly		Array list of users id to be enabled. If defined, it means that others will be disabled
	 *  @param	string			$force_entity	'0' or Ids of environment to force
	 *  @param	int				$maxlength		Maximum length of string into list (0=no limit)
	 *  @param	int				$showstatus		0=show user status only if status is disabled, 1=always show user status into label, -1=never show user status
	 *  @param	string			$morefilter		Add more filters into sql request (Example: 'employee = 1')
	 *  @param	integer			$show_every		0=default list, 1=add also a value "Everybody" at beginning of list
	 *  @param	string			$enableonlytext	If option $enableonlytext is set, we use this text to explain into label why record is disabled. Not used if enableonly is empty.
	 *  @param	string			$morecss		More css
	 *  @param  int     		$noactive       Show only active users (this will also happened whatever is this option if USER_HIDE_INACTIVE_IN_COMBOBOX is on).
	 *  @param  int				$outputmode     0=HTML select string, 1=Array
	 *  @param  bool			$multiple       add [] in the name of element and add 'multiple' attribut
	 * 	@return	string							HTML select string
	 *  @see select_dolgroups()
	 */
	public function select_dolusers($selected = '', $htmlname = 'userid', $show_empty = 0, $exclude = null, $disabled = 0, $include = '', $enableonly = '', $force_entity = '0', $maxlength = 0, $showstatus = 0, $morefilter = '', $show_every = 0, $enableonlytext = '', $morecss = '', $noactive = 0, $outputmode = 0, $multiple = false)
	{
		// phpcs:enable
		global $conf, $user, $langs, $hookmanager;

		// If no preselected user defined, we take current user
		if ((is_numeric($selected) && ($selected < -2 || empty($selected))) && empty($conf->global->SOCIETE_DISABLE_DEFAULT_SALESREPRESENTATIVE)) $selected = $user->id;

		if ($selected === '') $selected = array();
		elseif (!is_array($selected)) $selected = array($selected);

		$excludeUsers = null;
		$includeUsers = null;

		// Permettre l'exclusion d'utilisateurs
		if (is_array($exclude))	$excludeUsers = implode(",", $exclude);
		// Permettre l'inclusion d'utilisateurs
		if (is_array($include))	$includeUsers = implode(",", $include);
		elseif ($include == 'hierarchy')
		{
			// Build list includeUsers to have only hierarchy
			$includeUsers = implode(",", $user->getAllChildIds(0));
		} elseif ($include == 'hierarchyme')
		{
			// Build list includeUsers to have only hierarchy and current user
			$includeUsers = implode(",", $user->getAllChildIds(1));
		}

		$out = '';
		$outarray = array();

		// Forge request to select users
		$sql = "SELECT DISTINCT u.rowid, u.lastname as lastname, u.firstname, u.statut, u.login, u.admin, u.entity";
		if (!empty($conf->multicompany->enabled) && $conf->entity == 1 && $user->admin && !$user->entity)
		{
			$sql .= ", e.label";
		}
		$sql .= " FROM ".MAIN_DB_PREFIX."user as u";
		if (!empty($conf->multicompany->enabled) && $conf->entity == 1 && $user->admin && !$user->entity)
		{
			$sql .= " LEFT JOIN ".MAIN_DB_PREFIX."entity as e ON e.rowid=u.entity";
			if ($force_entity) $sql .= " WHERE u.entity IN (0,".$force_entity.")";
			else $sql .= " WHERE u.entity IS NOT NULL";
		} else {
			if (!empty($conf->global->MULTICOMPANY_TRANSVERSE_MODE))
			{
				$sql .= " LEFT JOIN ".MAIN_DB_PREFIX."usergroup_user as ug";
				$sql .= " ON ug.fk_user = u.rowid";
				$sql .= " WHERE ug.entity = ".$conf->entity;
			} else {
				$sql .= " WHERE u.entity IN (0,".$conf->entity.")";
			}
		}
		if (!empty($user->socid)) $sql .= " AND u.fk_soc = ".$user->socid;
		if (is_array($exclude) && $excludeUsers) $sql .= " AND u.rowid NOT IN (".$excludeUsers.")";
		if ($includeUsers) $sql .= " AND u.rowid IN (".$includeUsers.")";
		if (!empty($conf->global->USER_HIDE_INACTIVE_IN_COMBOBOX) || $noactive) $sql .= " AND u.statut <> 0";
		if (!empty($morefilter)) $sql .= " ".$morefilter;

		//Add hook to filter on user (for exemple on usergroup define in custom modules)
		$reshook = $hookmanager->executeHooks('addSQLWhereFilterOnSelectUsers', array(), $this, $action);
		if (!empty($reshook)) $sql .= $hookmanager->resPrint;

		if (empty($conf->global->MAIN_FIRSTNAME_NAME_POSITION))	// MAIN_FIRSTNAME_NAME_POSITION is 0 means firstname+lastname
		{
			$sql .= " ORDER BY u.firstname ASC";
		} else {
			$sql .= " ORDER BY u.lastname ASC";
		}

		dol_syslog(get_class($this)."::select_dolusers", LOG_DEBUG);
		$resql = $this->db->query($sql);
		if ($resql)
		{
			$num = $this->db->num_rows($resql);
			$i = 0;
			if ($num)
			{
				// Enhance with select2
				include_once DOL_DOCUMENT_ROOT.'/core/lib/ajax.lib.php';
				$out .= ajax_combobox($htmlname);

				// do not use maxwidthonsmartphone by default. Set it by caller so auto size to 100% will work when not defined
				$out .= '<select class="flat'.($morecss ? ' minwidth100imp '.$morecss : ' minwidth200').'" id="'.$htmlname.'" name="'.$htmlname.($multiple ? '[]' : '').'" '.($multiple ? 'multiple' : '').' '.($disabled ? ' disabled' : '').'>';
				if ($show_empty && !$multiple) $out .= '<option value="-1"'.((empty($selected) || in_array(-1, $selected)) ? ' selected' : '').'>&nbsp;</option>'."\n";
				if ($show_every) $out .= '<option value="-2"'.((in_array(-2, $selected)) ? ' selected' : '').'>-- '.$langs->trans("Everybody").' --</option>'."\n";

				$userstatic = new User($this->db);

				while ($i < $num)
				{
					$obj = $this->db->fetch_object($resql);

					$userstatic->id = $obj->rowid;
					$userstatic->lastname = $obj->lastname;
					$userstatic->firstname = $obj->firstname;

					$disableline = '';
					if (is_array($enableonly) && count($enableonly) && !in_array($obj->rowid, $enableonly)) $disableline = ($enableonlytext ? $enableonlytext : '1');

					if ((is_object($selected) && $selected->id == $obj->rowid) || (!is_object($selected) && in_array($obj->rowid, $selected)))
					{
						$out .= '<option value="'.$obj->rowid.'"';
						if ($disableline) $out .= ' disabled';
						$out .= ' selected>';
					} else {
						$out .= '<option value="'.$obj->rowid.'"';
						if ($disableline) $out .= ' disabled';
						$out .= '>';
					}

					// $fullNameMode is 0=Lastname+Firstname (MAIN_FIRSTNAME_NAME_POSITION=1), 1=Firstname+Lastname (MAIN_FIRSTNAME_NAME_POSITION=0)
					$fullNameMode = 0;
					if (empty($conf->global->MAIN_FIRSTNAME_NAME_POSITION))
					{
						$fullNameMode = 1; //Firstname+lastname
					}
					$out .= $userstatic->getFullName($langs, $fullNameMode, -1, $maxlength);

					// Complete name with more info
					$moreinfo = 0;
					if (!empty($conf->global->MAIN_SHOW_LOGIN))
					{
						$out .= ($moreinfo ? ' - ' : ' (').$obj->login;
						$moreinfo++;
					}
					if ($showstatus >= 0)
					{
						if ($obj->statut == 1 && $showstatus == 1)
						{
							$out .= ($moreinfo ? ' - ' : ' (').$langs->trans('Enabled');
							$moreinfo++;
						}
						if ($obj->statut == 0)
						{
							$out .= ($moreinfo ? ' - ' : ' (').$langs->trans('Disabled');
							$moreinfo++;
						}
					}
					if (!empty($conf->multicompany->enabled) && empty($conf->global->MULTICOMPANY_TRANSVERSE_MODE) && $conf->entity == 1 && $user->admin && !$user->entity)
					{
						if (!$obj->entity)
						{
							$out .= ($moreinfo ? ' - ' : ' (').$langs->trans("AllEntities");
							$moreinfo++;
						} else {
							$out .= ($moreinfo ? ' - ' : ' (').($obj->label ? $obj->label : $langs->trans("EntityNameNotDefined"));
							$moreinfo++;
						}
					}
					$out .= ($moreinfo ? ')' : '');
					if ($disableline && $disableline != '1')
					{
						$out .= ' - '.$disableline; // This is text from $enableonlytext parameter
					}
					$out .= '</option>';
					$outarray[$userstatic->id] = $userstatic->getFullName($langs, $fullNameMode, -1, $maxlength);

					$i++;
				}
			} else {
				$out .= '<select class="flat" id="'.$htmlname.'" name="'.$htmlname.'" disabled>';
				$out .= '<option value="">'.$langs->trans("None").'</option>';
			}
			$out .= '</select>';
		} else {
			dol_print_error($this->db);
		}

		if ($outputmode) return $outarray;
		return $out;
	}


	// phpcs:disable PEAR.NamingConventions.ValidFunctionName.ScopeNotCamelCaps
	/**
	 *	Return select list of users. Selected users are stored into session.
	 *  List of users are provided into $_SESSION['assignedtouser'].
	 *
	 *  @param  string	$action         Value for $action
	 *  @param  string	$htmlname       Field name in form
	 *  @param  int		$show_empty     0=list without the empty value, 1=add empty value
	 *  @param  array	$exclude        Array list of users id to exclude
	 * 	@param	int		$disabled		If select list must be disabled
	 *  @param  array	$include        Array list of users id to include or 'hierarchy' to have only supervised users
	 * 	@param	array	$enableonly		Array list of users id to be enabled. All other must be disabled
	 *  @param	int		$force_entity	'0' or Ids of environment to force
	 *  @param	int		$maxlength		Maximum length of string into list (0=no limit)
	 *  @param	int		$showstatus		0=show user status only if status is disabled, 1=always show user status into label, -1=never show user status
	 *  @param	string	$morefilter		Add more filters into sql request
	 *  @param	int		$showproperties		Show properties of each attendees
	 *  @param	array	$listofuserid		Array with properties of each user
	 *  @param	array	$listofcontactid	Array with properties of each contact
	 *  @param	array	$listofotherid		Array with properties of each other contact
	 * 	@return	string					HTML select string
	 *  @see select_dolgroups()
	 */
	public function select_dolusers_forevent($action = '', $htmlname = 'userid', $show_empty = 0, $exclude = null, $disabled = 0, $include = '', $enableonly = '', $force_entity = '0', $maxlength = 0, $showstatus = 0, $morefilter = '', $showproperties = 0, $listofuserid = array(), $listofcontactid = array(), $listofotherid = array())
	{
		// phpcs:enable
		global $conf, $user, $langs;

		$userstatic = new User($this->db);
		$out = '';

		// Method with no ajax
		//$out.='<form method="POST" action="'.$_SERVER["PHP_SELF"].'">';
		if ($action == 'view')
		{
			$out .= '';
		} else {
			$out .= '<input type="hidden" class="removedassignedhidden" name="removedassigned" value="">';
			$out .= '<script type="text/javascript" language="javascript">jQuery(document).ready(function () {    jQuery(".removedassigned").click(function() {        jQuery(".removedassignedhidden").val(jQuery(this).val());    });})</script>';
			$out .= $this->select_dolusers('', $htmlname, $show_empty, $exclude, $disabled, $include, $enableonly, $force_entity, $maxlength, $showstatus, $morefilter);
			$out .= ' <input type="submit" class="button valignmiddle" name="'.$action.'assignedtouser" value="'.dol_escape_htmltag($langs->trans("Add")).'">';
			$out .= '<br>';
		}
		$assignedtouser = array();
		if (!empty($_SESSION['assignedtouser']))
		{
			$assignedtouser = json_decode($_SESSION['assignedtouser'], true);
		}
		$nbassignetouser = count($assignedtouser);

		if ($nbassignetouser && $action != 'view') $out .= '<br>';
		if ($nbassignetouser) $out .= '<ul class="attendees">';
		$i = 0; $ownerid = 0;
		foreach ($assignedtouser as $key => $value)
		{
			if ($value['id'] == $ownerid) continue;

			$out .= '<li>';
			$userstatic->fetch($value['id']);
			$out .= $userstatic->getNomUrl(-1);
			if ($i == 0) { $ownerid = $value['id']; $out .= ' ('.$langs->trans("Owner").')'; }
			if ($nbassignetouser > 1 && $action != 'view')
			{
				$out .= ' <input type="image" style="border: 0px;" src="'.img_picto($langs->trans("Remove"), 'delete', '', 0, 1).'" value="'.$userstatic->id.'" class="removedassigned" id="removedassigned_'.$userstatic->id.'" name="removedassigned_'.$userstatic->id.'">';
			}
			// Show my availability
			if ($showproperties)
			{
				if ($ownerid == $value['id'] && is_array($listofuserid) && count($listofuserid) && in_array($ownerid, array_keys($listofuserid)))
				{
					$out .= '<div class="myavailability inline-block">';
					$out .= '&nbsp;-&nbsp;<span class="opacitymedium">'.$langs->trans("Availability").':</span>  <input id="transparency" class="marginleftonly marginrightonly" '.($action == 'view' ? 'disabled' : '').' type="checkbox" name="transparency"'.($listofuserid[$ownerid]['transparency'] ? ' checked' : '').'>'.$langs->trans("Busy");
					$out .= '</div>';
				}
			}
			//$out.=' '.($value['mandatory']?$langs->trans("Mandatory"):$langs->trans("Optional"));
			//$out.=' '.($value['transparency']?$langs->trans("Busy"):$langs->trans("NotBusy"));

			$out .= '</li>';
			$i++;
		}
		if ($nbassignetouser) $out .= '</ul>';

		//$out.='</form>';
		return $out;
	}


	// phpcs:disable PEAR.NamingConventions.ValidFunctionName.ScopeNotCamelCaps
	/**
	 *  Return list of products for customer in Ajax if Ajax activated or go to select_produits_list
	 *
	 *  @param		int			$selected				Preselected products
	 *  @param		string		$htmlname				Name of HTML select field (must be unique in page)
	 *  @param		int			$filtertype				Filter on product type (''=nofilter, 0=product, 1=service)
	 *  @param		int			$limit					Limit on number of returned lines
	 *  @param		int			$price_level			Level of price to show
	 *  @param		int			$status					Sell status -1=Return all products, 0=Products not on sell, 1=Products on sell
	 *  @param		int			$finished				2=all, 1=finished, 0=raw material
	 *  @param		string		$selected_input_value	Value of preselected input text (for use with ajax)
	 *  @param		int			$hidelabel				Hide label (0=no, 1=yes, 2=show search icon (before) and placeholder, 3 search icon after)
	 *  @param		array		$ajaxoptions			Options for ajax_autocompleter
	 *  @param      int			$socid					Thirdparty Id (to get also price dedicated to this customer)
	 *  @param		string		$showempty				'' to not show empty line. Translation key to show an empty line. '1' show empty line with no text.
	 * 	@param		int			$forcecombo				Force to use combo box
	 *  @param      string      $morecss                Add more css on select
	 *  @param      int         $hidepriceinlabel       1=Hide prices in label
	 *  @param      string      $warehouseStatus        Warehouse status filter to count the quantity in stock. Following comma separated filter options can be used
	 *										            'warehouseopen' = count products from open warehouses,
	 *										            'warehouseclosed' = count products from closed warehouses,
	 *										            'warehouseinternal' = count products from warehouses for internal correct/transfer only
	 *  @param 		array 		$selected_combinations 	Selected combinations. Format: array([attrid] => attrval, [...])
	 *  @return		void
	 */
	public function select_produits($selected = '', $htmlname = 'productid', $filtertype = '', $limit = 20, $price_level = 0, $status = 1, $finished = 2, $selected_input_value = '', $hidelabel = 0, $ajaxoptions = array(), $socid = 0, $showempty = '1', $forcecombo = 0, $morecss = '', $hidepriceinlabel = 0, $warehouseStatus = '', $selected_combinations = array())
	{
		// phpcs:enable
		global $langs, $conf;

		// check parameters
		$price_level = (!empty($price_level) ? $price_level : 0);
		if (is_null($ajaxoptions)) $ajaxoptions = array();

		if (strval($filtertype) === '' && (!empty($conf->product->enabled) || !empty($conf->service->enabled))) {
			if (!empty($conf->product->enabled) && empty($conf->service->enabled)) {
				$filtertype = '0';
			} elseif (empty($conf->product->enabled) && !empty($conf->service->enabled)) {
				$filtertype = '1';
			}
		}

		if (!empty($conf->use_javascript_ajax) && !empty($conf->global->PRODUIT_USE_SEARCH_TO_SELECT))
		{
			$placeholder = '';

			if ($selected && empty($selected_input_value))
			{
				require_once DOL_DOCUMENT_ROOT.'/product/class/product.class.php';
				$producttmpselect = new Product($this->db);
				$producttmpselect->fetch($selected);
				$selected_input_value = $producttmpselect->ref;
				unset($producttmpselect);
			}
			// handle case where product or service module is disabled + no filter specified
			if ($filtertype == '')
			{
				if (empty($conf->product->enabled)) { // when product module is disabled, show services only
					$filtertype = 1;
				} elseif (empty($conf->service->enabled)) { // when service module is disabled, show products only
					$filtertype = 0;
				}
			}
			// mode=1 means customers products
			$urloption = 'htmlname='.$htmlname.'&outjson=1&price_level='.$price_level.'&type='.$filtertype.'&mode=1&status='.$status.'&finished='.$finished.'&hidepriceinlabel='.$hidepriceinlabel.'&warehousestatus='.$warehouseStatus;
			//Price by customer
			if (!empty($conf->global->PRODUIT_CUSTOMER_PRICES) && !empty($socid)) {
				$urloption .= '&socid='.$socid;
			}
			print ajax_autocompleter($selected, $htmlname, DOL_URL_ROOT.'/product/ajax/products.php', $urloption, $conf->global->PRODUIT_USE_SEARCH_TO_SELECT, 0, $ajaxoptions);

			if (!empty($conf->variants->enabled)) {
				?>
				<script>

					selected = <?php echo json_encode($selected_combinations) ?>;
					combvalues = {};

					jQuery(document).ready(function () {

						jQuery("input[name='prod_entry_mode']").change(function () {
							if (jQuery(this).val() == 'free') {
								jQuery('div#attributes_box').empty();
							}
						});

						jQuery("input#<?php echo $htmlname ?>").change(function () {

							if (!jQuery(this).val()) {
								jQuery('div#attributes_box').empty();
								return;
							}

							jQuery.getJSON("<?php echo dol_buildpath('/variants/ajax/getCombinations.php', 2) ?>", {
								id: jQuery(this).val()
							}, function (data) {
								jQuery('div#attributes_box').empty();

								jQuery.each(data, function (key, val) {

									combvalues[val.id] = val.values;

									var span = jQuery(document.createElement('div')).css({
										'display': 'table-row'
									});

									span.append(
										jQuery(document.createElement('div')).text(val.label).css({
											'font-weight': 'bold',
											'display': 'table-cell',
											'text-align': 'right'
										})
									);

									var html = jQuery(document.createElement('select')).attr('name', 'combinations[' + val.id + ']').css({
										'margin-left': '15px',
										'white-space': 'pre'
									}).append(
										jQuery(document.createElement('option')).val('')
									);

									jQuery.each(combvalues[val.id], function (key, val) {
										var tag = jQuery(document.createElement('option')).val(val.id).html(val.value);

										if (selected[val.fk_product_attribute] == val.id) {
											tag.attr('selected', 'selected');
										}

										html.append(tag);
									});

									span.append(html);
									jQuery('div#attributes_box').append(span);
								});
							})
						});

						<?php if ($selected): ?>
						jQuery("input#<?php echo $htmlname ?>").change();
						<?php endif ?>
					});
				</script>
                <?php
			}
			if (empty($hidelabel)) print $langs->trans("RefOrLabel").' : ';
			elseif ($hidelabel > 1) {
				$placeholder = ' placeholder="'.$langs->trans("RefOrLabel").'"';
				if ($hidelabel == 2) {
					print img_picto($langs->trans("Search"), 'search');
				}
			}
			print '<input type="text" class="minwidth100" name="search_'.$htmlname.'" id="search_'.$htmlname.'" value="'.$selected_input_value.'"'.$placeholder.' '.(!empty($conf->global->PRODUCT_SEARCH_AUTOFOCUS) ? 'autofocus' : '').' />';
			if ($hidelabel == 3) {
				print img_picto($langs->trans("Search"), 'search');
			}
		} else {
			print $this->select_produits_list($selected, $htmlname, $filtertype, $limit, $price_level, '', $status, $finished, 0, $socid, $showempty, $forcecombo, $morecss, $hidepriceinlabel, $warehouseStatus);
		}
	}

    // phpcs:disable PEAR.NamingConventions.ValidFunctionName.ScopeNotCamelCaps
	/**
	 *	Return list of products for a customer
	 *
	 *	@param      int		$selected           Preselected product
	 *	@param      string	$htmlname           Name of select html
	 *  @param		string	$filtertype         Filter on product type (''=nofilter, 0=product, 1=service)
	 *	@param      int		$limit              Limit on number of returned lines
	 *	@param      int		$price_level        Level of price to show
	 * 	@param      string	$filterkey          Filter on product
	 *	@param		int		$status             -1=Return all products, 0=Products not on sell, 1=Products on sell
	 *  @param      int		$finished           Filter on finished field: 2=No filter
	 *  @param      int		$outputmode         0=HTML select string, 1=Array
	 *  @param      int		$socid     		    Thirdparty Id (to get also price dedicated to this customer)
	 *  @param		string	$showempty		    '' to not show empty line. Translation key to show an empty line. '1' show empty line with no text.
	 * 	@param		int		$forcecombo		    Force to use combo box
	 *  @param      string  $morecss            Add more css on select
	 *  @param      int     $hidepriceinlabel   1=Hide prices in label
	 *  @param      string  $warehouseStatus    Warehouse status filter to group/count stock. Following comma separated filter options can be used.
	 *										    'warehouseopen' = count products from open warehouses,
	 *										    'warehouseclosed' = count products from closed warehouses,
	 *										    'warehouseinternal' = count products from warehouses for internal correct/transfer only
	 *  @return     array    				    Array of keys for json
	 */
    public function select_produits_list($selected = '', $htmlname = 'productid', $filtertype = '', $limit = 20, $price_level = 0, $filterkey = '', $status = 1, $finished = 2, $outputmode = 0, $socid = 0, $showempty = '1', $forcecombo = 0, $morecss = '', $hidepriceinlabel = 0, $warehouseStatus = '')
	{
        // phpcs:enable
		global $langs, $conf, $user, $db;

		$out = '';
		$outarray = array();

        // Units
        if ($conf->global->PRODUCT_USE_UNITS) {
            $langs->load('other');
        }

		$warehouseStatusArray = array();
		if (!empty($warehouseStatus))
		{
			require_once DOL_DOCUMENT_ROOT.'/product/stock/class/entrepot.class.php';
			if (preg_match('/warehouseclosed/', $warehouseStatus))
			{
				$warehouseStatusArray[] = Entrepot::STATUS_CLOSED;
			}
			if (preg_match('/warehouseopen/', $warehouseStatus))
			{
				$warehouseStatusArray[] = Entrepot::STATUS_OPEN_ALL;
			}
			if (preg_match('/warehouseinternal/', $warehouseStatus))
			{
				$warehouseStatusArray[] = Entrepot::STATUS_OPEN_INTERNAL;
			}
		}

		$selectFields = " p.rowid, p.ref, p.label, p.description, p.barcode, p.fk_country, p.fk_product_type, p.price, p.price_ttc, p.price_base_type, p.tva_tx, p.duration, p.fk_price_expression";
		if (count($warehouseStatusArray))
		{
		    $selectFieldsGrouped = ", sum(".$db->ifsql("e.statut IS NULL", "0", "ps.reel").") as stock"; // e.statut is null if there is no record in stock
		} else {
		    $selectFieldsGrouped = ", ".$db->ifsql("p.stock IS NULL", 0, "p.stock")." AS stock";
		}

		$sql = "SELECT ";
		$sql .= $selectFields.$selectFieldsGrouped;

		if (!empty($conf->global->PRODUCT_SORT_BY_CATEGORY))
		{
			//Product category
			$sql .= ", (SELECT ".MAIN_DB_PREFIX."categorie_product.fk_categorie
						FROM ".MAIN_DB_PREFIX."categorie_product
						WHERE ".MAIN_DB_PREFIX."categorie_product.fk_product=p.rowid
						LIMIT 1
				) AS categorie_product_id ";
		}

		//Price by customer
		if (!empty($conf->global->PRODUIT_CUSTOMER_PRICES) && !empty($socid))
		{
			$sql .= ', pcp.rowid as idprodcustprice, pcp.price as custprice, pcp.price_ttc as custprice_ttc,';
			$sql .= ' pcp.price_base_type as custprice_base_type, pcp.tva_tx as custtva_tx';
			$selectFields .= ", idprodcustprice, custprice, custprice_ttc, custprice_base_type, custtva_tx";
		}
        // Units
        if (!empty($conf->global->PRODUCT_USE_UNITS)) {
            $sql .= ", u.label as unit_long, u.short_label as unit_short, p.weight, p.weight_units, p.length, p.length_units, p.width, p.width_units, p.height, p.height_units, p.surface, p.surface_units, p.volume, p.volume_units";
            $selectFields .= ', unit_long, unit_short, p.weight, p.weight_units, p.length, p.length_units, p.width, p.width_units, p.height, p.height_units, p.surface, p.surface_units, p.volume, p.volume_units';
        }

		// Multilang : we add translation
		if (!empty($conf->global->MAIN_MULTILANGS))
		{
			$sql .= ", pl.label as label_translated";
			$selectFields .= ", label_translated";
		}
		// Price by quantity
		if (!empty($conf->global->PRODUIT_CUSTOMER_PRICES_BY_QTY) || !empty($conf->global->PRODUIT_CUSTOMER_PRICES_BY_QTY_MULTIPRICES))
		{
			$sql .= ", (SELECT pp.rowid FROM ".MAIN_DB_PREFIX."product_price as pp WHERE pp.fk_product = p.rowid";
			if ($price_level >= 1 && !empty($conf->global->PRODUIT_CUSTOMER_PRICES_BY_QTY_MULTIPRICES)) $sql .= " AND price_level=".$price_level;
			$sql .= " ORDER BY date_price";
			$sql .= " DESC LIMIT 1) as price_rowid";
			$sql .= ", (SELECT pp.price_by_qty FROM ".MAIN_DB_PREFIX."product_price as pp WHERE pp.fk_product = p.rowid"; // price_by_qty is 1 if some prices by qty exists in subtable
			if ($price_level >= 1 && !empty($conf->global->PRODUIT_CUSTOMER_PRICES_BY_QTY_MULTIPRICES)) $sql .= " AND price_level=".$price_level;
			$sql .= " ORDER BY date_price";
			$sql .= " DESC LIMIT 1) as price_by_qty";
			$selectFields .= ", price_rowid, price_by_qty";
		}
		$sql .= " FROM ".MAIN_DB_PREFIX."product as p";
		if (count($warehouseStatusArray))
		{
			$sql .= " LEFT JOIN ".MAIN_DB_PREFIX."product_stock as ps on ps.fk_product = p.rowid";
			$sql .= " LEFT JOIN ".MAIN_DB_PREFIX."entrepot as e on ps.fk_entrepot = e.rowid AND e.entity IN (".getEntity('stock').")";
			$sql .= ' AND e.statut IN ('.$this->db->escape(implode(',', $warehouseStatusArray)).')'; // Return line if product is inside the selected stock. If not, an empty line will be returned so we will count 0.
		}

		// include search in supplier ref
		if (!empty($conf->global->MAIN_SEARCH_PRODUCT_BY_FOURN_REF))
		{
            $sql .= " LEFT JOIN ".MAIN_DB_PREFIX."product_fournisseur_price as pfp ON p.rowid = pfp.fk_product";
		}

		//Price by customer
		if (!empty($conf->global->PRODUIT_CUSTOMER_PRICES) && !empty($socid)) {
			$sql .= " LEFT JOIN  ".MAIN_DB_PREFIX."product_customer_price as pcp ON pcp.fk_soc=".$socid." AND pcp.fk_product=p.rowid";
		}
        // Units
        if (!empty($conf->global->PRODUCT_USE_UNITS)) {
            $sql .= " LEFT JOIN ".MAIN_DB_PREFIX."c_units u ON u.rowid = p.fk_unit";
        }
		// Multilang : we add translation
		if (!empty($conf->global->MAIN_MULTILANGS))
		{
			$sql .= " LEFT JOIN ".MAIN_DB_PREFIX."product_lang as pl ON pl.fk_product = p.rowid AND pl.lang='".$langs->getDefaultLang()."'";
		}

		if (!empty($conf->global->PRODUIT_ATTRIBUTES_HIDECHILD)) {
			$sql .= " LEFT JOIN ".MAIN_DB_PREFIX."product_attribute_combination pac ON pac.fk_product_child = p.rowid";
		}

		$sql .= ' WHERE p.entity IN ('.getEntity('product').')';

		if (!empty($conf->global->PRODUIT_ATTRIBUTES_HIDECHILD)) {
			$sql .= " AND pac.rowid IS NULL";
		}

		if ($finished == 0)
		{
			$sql .= " AND p.finished = ".$finished;
		} elseif ($finished == 1)
		{
			$sql .= " AND p.finished = ".$finished;
			if ($status >= 0)  $sql .= " AND p.tosell = ".$status;
		} elseif ($status >= 0)
		{
			$sql .= " AND p.tosell = ".$status;
		}
		// Filter by product type
		if (strval($filtertype) != '') $sql .= " AND p.fk_product_type = ".$filtertype;
		elseif (empty($conf->product->enabled)) { // when product module is disabled, show services only
			$sql .= " AND p.fk_product_type = 1";
		} elseif (empty($conf->service->enabled)) { // when service module is disabled, show products only
			$sql .= " AND p.fk_product_type = 0";
		}
		// Add criteria on ref/label
		if ($filterkey != '')
		{
			$sql .= ' AND (';
			$prefix = empty($conf->global->PRODUCT_DONOTSEARCH_ANYWHERE) ? '%' : ''; // Can use index if PRODUCT_DONOTSEARCH_ANYWHERE is on
			// For natural search
			$scrit = explode(' ', $filterkey);
			$i = 0;
			if (count($scrit) > 1) $sql .= "(";
			foreach ($scrit as $crit)
			{
				if ($i > 0) $sql .= " AND ";
				$sql .= "(p.ref LIKE '".$db->escape($prefix.$crit)."%' OR p.label LIKE '".$db->escape($prefix.$crit)."%'";
				if (!empty($conf->global->MAIN_MULTILANGS)) $sql .= " OR pl.label LIKE '".$db->escape($prefix.$crit)."%'";
				if (!empty($conf->global->PRODUCT_AJAX_SEARCH_ON_DESCRIPTION))
				{
					$sql .= " OR p.description LIKE '".$db->escape($prefix.$crit)."%'";
					if (!empty($conf->global->MAIN_MULTILANGS)) $sql .= " OR pl.description LIKE '".$db->escape($prefix.$crit)."%'";
				}
				if (!empty($conf->global->MAIN_SEARCH_PRODUCT_BY_FOURN_REF)) $sql .= " OR pfp.ref_fourn LIKE '".$db->escape($prefix.$crit)."%'";
				$sql .= ")";
				$i++;
			}
			if (count($scrit) > 1) $sql .= ")";
		  	if (!empty($conf->barcode->enabled)) $sql .= " OR p.barcode LIKE '".$db->escape($prefix.$filterkey)."%'";
			$sql .= ')';
		}
		if (count($warehouseStatusArray))
		{
			$sql .= ' GROUP BY'.$selectFields;
		}

		//Sort by category
		if (!empty($conf->global->PRODUCT_SORT_BY_CATEGORY))
		{
			$sql .= " ORDER BY categorie_product_id ";
			//ASC OR DESC order
			($conf->global->PRODUCT_SORT_BY_CATEGORY == 1) ? $sql .= "ASC" : $sql .= "DESC";
		} else {
			$sql .= $db->order("p.ref");
		}

		$sql .= $db->plimit($limit, 0);

		// Build output string
		dol_syslog(get_class($this)."::select_produits_list search product", LOG_DEBUG);
		$result = $this->db->query($sql);
		if ($result)
		{
			require_once DOL_DOCUMENT_ROOT.'/product/class/product.class.php';
			require_once DOL_DOCUMENT_ROOT.'/product/dynamic_price/class/price_parser.class.php';
			require_once DOL_DOCUMENT_ROOT.'/core/lib/product.lib.php';

			$num = $this->db->num_rows($result);

			$events = null;

			if (!$forcecombo)
			{
				include_once DOL_DOCUMENT_ROOT.'/core/lib/ajax.lib.php';
				$out .= ajax_combobox($htmlname, $events, $conf->global->PRODUIT_USE_SEARCH_TO_SELECT);
			}

			$out .= '<select class="flat'.($morecss ? ' '.$morecss : '').'" name="'.$htmlname.'" id="'.$htmlname.'">';

			$textifempty = '';
			// Do not use textifempty = ' ' or '&nbsp;' here, or search on key will search on ' key'.
			//if (! empty($conf->use_javascript_ajax) || $forcecombo) $textifempty='';
			if (!empty($conf->global->PRODUIT_USE_SEARCH_TO_SELECT))
			{
				if ($showempty && !is_numeric($showempty)) $textifempty = $langs->trans($showempty);
				else $textifempty .= $langs->trans("All");
			} else {
			    if ($showempty && !is_numeric($showempty)) $textifempty = $langs->trans($showempty);
			}
			if ($showempty) $out .= '<option value="0" selected>'.$textifempty.'</option>';

			$i = 0;
			while ($num && $i < $num)
			{
				$opt = '';
				$optJson = array();
				$objp = $this->db->fetch_object($result);

				if ((!empty($conf->global->PRODUIT_CUSTOMER_PRICES_BY_QTY) || !empty($conf->global->PRODUIT_CUSTOMER_PRICES_BY_QTY_MULTIPRICES)) && !empty($objp->price_by_qty) && $objp->price_by_qty == 1)
				{ // Price by quantity will return many prices for the same product
					$sql = "SELECT rowid, quantity, price, unitprice, remise_percent, remise, price_base_type";
					$sql .= " FROM ".MAIN_DB_PREFIX."product_price_by_qty";
					$sql .= " WHERE fk_product_price=".$objp->price_rowid;
					$sql .= " ORDER BY quantity ASC";

					dol_syslog(get_class($this)."::select_produits_list search price by qty", LOG_DEBUG);
					$result2 = $this->db->query($sql);
					if ($result2)
					{
						$nb_prices = $this->db->num_rows($result2);
						$j = 0;
						while ($nb_prices && $j < $nb_prices) {
							$objp2 = $this->db->fetch_object($result2);

							$objp->price_by_qty_rowid = $objp2->rowid;
							$objp->price_by_qty_price_base_type = $objp2->price_base_type;
							$objp->price_by_qty_quantity = $objp2->quantity;
							$objp->price_by_qty_unitprice = $objp2->unitprice;
							$objp->price_by_qty_remise_percent = $objp2->remise_percent;
							// For backward compatibility
							$objp->quantity = $objp2->quantity;
							$objp->price = $objp2->price;
							$objp->unitprice = $objp2->unitprice;
							$objp->remise_percent = $objp2->remise_percent;
							$objp->remise = $objp2->remise;

							$this->constructProductListOption($objp, $opt, $optJson, 0, $selected, $hidepriceinlabel, $filterkey);

							$j++;

							// Add new entry
							// "key" value of json key array is used by jQuery automatically as selected value
							// "label" value of json key array is used by jQuery automatically as text for combo box
							$out .= $opt;
							array_push($outarray, $optJson);
						}
					}
				} else {
					if (!empty($conf->dynamicprices->enabled) && !empty($objp->fk_price_expression)) {
						$price_product = new Product($this->db);
						$price_product->fetch($objp->rowid, '', '', 1);
						$priceparser = new PriceParser($this->db);
						$price_result = $priceparser->parseProduct($price_product);
						if ($price_result >= 0) {
							$objp->price = $price_result;
							$objp->unitprice = $price_result;
							//Calculate the VAT
							$objp->price_ttc = price2num($objp->price) * (1 + ($objp->tva_tx / 100));
							$objp->price_ttc = price2num($objp->price_ttc, 'MU');
						}
					}

					$this->constructProductListOption($objp, $opt, $optJson, $price_level, $selected, $hidepriceinlabel, $filterkey);
					// Add new entry
					// "key" value of json key array is used by jQuery automatically as selected value
					// "label" value of json key array is used by jQuery automatically as text for combo box
					$out .= $opt;
					array_push($outarray, $optJson);
				}

				$i++;
			}

			$out .= '</select>';

			$this->db->free($result);

			if (empty($outputmode)) return $out;
			return $outarray;
		} else {
			dol_print_error($db);
		}
	}

	/**
	 * constructProductListOption.
	 * This define value for &$opt and &$optJson.
	 *
	 * @param 	resource	$objp			    Resultset of fetch
	 * @param 	string		$opt			    Option (var used for returned value in string option format)
	 * @param 	string		$optJson		    Option (var used for returned value in json format)
	 * @param 	int			$price_level	    Price level
	 * @param 	string		$selected		    Preselected value
	 * @param   int         $hidepriceinlabel   Hide price in label
	 * @param   string      $filterkey          Filter key to highlight
	 * @param	int			$novirtualstock 	Do not load virtual stock, even if slow option STOCK_SHOW_VIRTUAL_STOCK_IN_PRODUCTS_COMBO is on.
	 * @return	void
	 */
	protected function constructProductListOption(&$objp, &$opt, &$optJson, $price_level, $selected, $hidepriceinlabel = 0, $filterkey = '', $novirtualstock = 0)
	{
		global $langs, $conf, $user, $db;

		$outkey = '';
		$outval = '';
		$outref = '';
		$outlabel = '';
		$outdesc = '';
		$outbarcode = '';
		$outorigin = '';
		$outtype = '';
		$outprice_ht = '';
		$outprice_ttc = '';
		$outpricebasetype = '';
		$outtva_tx = '';
		$outqty = 1;
		$outdiscount = 0;

		$maxlengtharticle = (empty($conf->global->PRODUCT_MAX_LENGTH_COMBO) ? 48 : $conf->global->PRODUCT_MAX_LENGTH_COMBO);

		$label = $objp->label;
		if (!empty($objp->label_translated)) $label = $objp->label_translated;
		if (!empty($filterkey) && $filterkey != '') $label = preg_replace('/('.preg_quote($filterkey, '/').')/i', '<strong>$1</strong>', $label, 1);

		$outkey = $objp->rowid;
		$outref = $objp->ref;
		$outlabel = $objp->label;
		$outdesc = $objp->description;
		$outbarcode = $objp->barcode;
		$outorigin = $objp->fk_country;
		$outpbq = empty($objp->price_by_qty_rowid) ? '' : $objp->price_by_qty_rowid;

		$outtype = $objp->fk_product_type;
		$outdurationvalue = $outtype == Product::TYPE_SERVICE ?substr($objp->duration, 0, dol_strlen($objp->duration) - 1) : '';
		$outdurationunit = $outtype == Product::TYPE_SERVICE ?substr($objp->duration, -1) : '';

		if ($outorigin && !empty($conf->global->PRODUCT_SHOW_ORIGIN_IN_COMBO))  require_once DOL_DOCUMENT_ROOT.'/core/lib/company.lib.php';

        // Units
        $outvalUnits = '';
        if (!empty($conf->global->PRODUCT_USE_UNITS)) {
            if (!empty($objp->unit_short)) {
                $outvalUnits .= ' - '.$objp->unit_short;
            }
        }
        if (!empty($conf->global->PRODUCT_SHOW_DIMENSIONS_IN_COMBO)) {
            if (!empty($objp->weight) && $objp->weight_units !== null) {
                $unitToShow = showDimensionInBestUnit($objp->weight, $objp->weight_units, 'weight', $langs);
                $outvalUnits .= ' - '.$unitToShow;
            }
            if ((!empty($objp->length) || !empty($objp->width) || !empty($objp->height)) && $objp->length_units !== null) {
            	$unitToShow = $objp->length.' x '.$objp->width.' x '.$objp->height.' '.measuringUnitString(0, 'size', $objp->length_units);
                $outvalUnits .= ' - '.$unitToShow;
            }
            if (!empty($objp->surface) && $objp->surface_units !== null) {
                $unitToShow = showDimensionInBestUnit($objp->surface, $objp->surface_units, 'surface', $langs);
                $outvalUnits .= ' - '.$unitToShow;
            }
            if (!empty($objp->volume) && $objp->volume_units !== null) {
                $unitToShow = showDimensionInBestUnit($objp->volume, $objp->volume_units, 'volume', $langs);
                $outvalUnits .= ' - '.$unitToShow;
            }
        }
        if ($outdurationvalue && $outdurationunit) {
            $da = array(
                'h' => $langs->trans('Hour'),
                'd' => $langs->trans('Day'),
                'w' => $langs->trans('Week'),
                'm' => $langs->trans('Month'),
                'y' => $langs->trans('Year')
            );
            if (isset($da[$outdurationunit])) {
                $outvalUnits .= ' - '.$outdurationvalue.' '.$langs->transnoentities($da[$outdurationunit].($outdurationvalue > 1 ? 's' : ''));
            }
        }

		$opt = '<option value="'.$objp->rowid.'"';
		$opt .= ($objp->rowid == $selected) ? ' selected' : '';
		if (!empty($objp->price_by_qty_rowid) && $objp->price_by_qty_rowid > 0)
		{
			$opt .= ' pbq="'.$objp->price_by_qty_rowid.'" data-pbq="'.$objp->price_by_qty_rowid.'" data-pbqup="'.$objp->price_by_qty_unitprice.'" data-pbqbase="'.$objp->price_by_qty_price_base_type.'" data-pbqqty="'.$objp->price_by_qty_quantity.'" data-pbqpercent="'.$objp->price_by_qty_remise_percent.'"';
		}
		if (!empty($conf->stock->enabled) && isset($objp->stock) && ($objp->fk_product_type == Product::TYPE_PRODUCT || !empty($conf->global->STOCK_SUPPORTS_SERVICES)))
		{
		    if (!empty($user->rights->stock->lire)) {
    			if ($objp->stock > 0) $opt .= ' class="product_line_stock_ok"';
	       		elseif ($objp->stock <= 0) $opt .= ' class="product_line_stock_too_low"';
		    }
		}
		$opt .= '>';
		$opt .= $objp->ref;
		if ($outbarcode) $opt .= ' ('.$outbarcode.')';
		$opt .= ' - '.dol_trunc($label, $maxlengtharticle);
		if ($outorigin && !empty($conf->global->PRODUCT_SHOW_ORIGIN_IN_COMBO)) $opt .= ' ('.getCountry($outorigin, 1).')';

		$objRef = $objp->ref;
		if (!empty($filterkey) && $filterkey != '') $objRef = preg_replace('/('.preg_quote($filterkey, '/').')/i', '<strong>$1</strong>', $objRef, 1);
		$outval .= $objRef;
		if ($outbarcode) $outval .= ' ('.$outbarcode.')';
		$outval .= ' - '.dol_trunc($label, $maxlengtharticle);
		if ($outorigin && !empty($conf->global->PRODUCT_SHOW_ORIGIN_IN_COMBO)) $outval .= ' ('.getCountry($outorigin, 1).')';

        // Units
        $opt .= $outvalUnits;
        $outval .= $outvalUnits;

		$found = 0;

		// Multiprice
		// If we need a particular price level (from 1 to 6)
		if (empty($hidepriceinlabel) && $price_level >= 1 && (!empty($conf->global->PRODUIT_MULTIPRICES) || !empty($conf->global->PRODUIT_CUSTOMER_PRICES_BY_QTY_MULTIPRICES)))
		{
			$sql = "SELECT price, price_ttc, price_base_type, tva_tx";
			$sql .= " FROM ".MAIN_DB_PREFIX."product_price";
			$sql .= " WHERE fk_product='".$objp->rowid."'";
			$sql .= " AND entity IN (".getEntity('productprice').")";
			$sql .= " AND price_level=".$price_level;
			$sql .= " ORDER BY date_price DESC, rowid DESC"; // Warning DESC must be both on date_price and rowid.
			$sql .= " LIMIT 1";

			dol_syslog(get_class($this).'::constructProductListOption search price for product '.$objp->rowid.' AND level '.$price_level.'', LOG_DEBUG);
			$result2 = $this->db->query($sql);
			if ($result2)
			{
				$objp2 = $this->db->fetch_object($result2);
				if ($objp2)
				{
					$found = 1;
					if ($objp2->price_base_type == 'HT')
					{
						$opt .= ' - '.price($objp2->price, 1, $langs, 0, 0, -1, $conf->currency).' '.$langs->trans("HT");
						$outval .= ' - '.price($objp2->price, 0, $langs, 0, 0, -1, $conf->currency).' '.$langs->transnoentities("HT");
					} else {
						$opt .= ' - '.price($objp2->price_ttc, 1, $langs, 0, 0, -1, $conf->currency).' '.$langs->trans("TTC");
						$outval .= ' - '.price($objp2->price_ttc, 0, $langs, 0, 0, -1, $conf->currency).' '.$langs->transnoentities("TTC");
					}
					$outprice_ht = price($objp2->price);
					$outprice_ttc = price($objp2->price_ttc);
					$outpricebasetype = $objp2->price_base_type;
					$outtva_tx = $objp2->tva_tx;
				}
			} else {
				dol_print_error($this->db);
			}
		}

		// Price by quantity
		if (empty($hidepriceinlabel) && !empty($objp->quantity) && $objp->quantity >= 1 && (!empty($conf->global->PRODUIT_CUSTOMER_PRICES_BY_QTY) || !empty($conf->global->PRODUIT_CUSTOMER_PRICES_BY_QTY_MULTIPRICES)))
		{
			$found = 1;
			$outqty = $objp->quantity;
			$outdiscount = $objp->remise_percent;
			if ($objp->quantity == 1)
			{
				$opt .= ' - '.price($objp->unitprice, 1, $langs, 0, 0, -1, $conf->currency)."/";
				$outval .= ' - '.price($objp->unitprice, 0, $langs, 0, 0, -1, $conf->currency)."/";
				$opt .= $langs->trans("Unit"); // Do not use strtolower because it breaks utf8 encoding
				$outval .= $langs->transnoentities("Unit");
			} else {
				$opt .= ' - '.price($objp->price, 1, $langs, 0, 0, -1, $conf->currency)."/".$objp->quantity;
				$outval .= ' - '.price($objp->price, 0, $langs, 0, 0, -1, $conf->currency)."/".$objp->quantity;
				$opt .= $langs->trans("Units"); // Do not use strtolower because it breaks utf8 encoding
				$outval .= $langs->transnoentities("Units");
			}

			$outprice_ht = price($objp->unitprice);
			$outprice_ttc = price($objp->unitprice * (1 + ($objp->tva_tx / 100)));
			$outpricebasetype = $objp->price_base_type;
			$outtva_tx = $objp->tva_tx;
		}
		if (empty($hidepriceinlabel) && !empty($objp->quantity) && $objp->quantity >= 1)
		{
			$opt .= " (".price($objp->unitprice, 1, $langs, 0, 0, -1, $conf->currency)."/".$langs->trans("Unit").")"; // Do not use strtolower because it breaks utf8 encoding
			$outval .= " (".price($objp->unitprice, 0, $langs, 0, 0, -1, $conf->currency)."/".$langs->transnoentities("Unit").")"; // Do not use strtolower because it breaks utf8 encoding
		}
		if (empty($hidepriceinlabel) && !empty($objp->remise_percent) && $objp->remise_percent >= 1)
		{
			$opt .= " - ".$langs->trans("Discount")." : ".vatrate($objp->remise_percent).' %';
			$outval .= " - ".$langs->transnoentities("Discount")." : ".vatrate($objp->remise_percent).' %';
		}

		// Price by customer
		if (empty($hidepriceinlabel) && !empty($conf->global->PRODUIT_CUSTOMER_PRICES))
		{
			if (!empty($objp->idprodcustprice))
			{
				$found = 1;

				if ($objp->custprice_base_type == 'HT')
				{
					$opt .= ' - '.price($objp->custprice, 1, $langs, 0, 0, -1, $conf->currency).' '.$langs->trans("HT");
					$outval .= ' - '.price($objp->custprice, 0, $langs, 0, 0, -1, $conf->currency).' '.$langs->transnoentities("HT");
				} else {
					$opt .= ' - '.price($objp->custprice_ttc, 1, $langs, 0, 0, -1, $conf->currency).' '.$langs->trans("TTC");
					$outval .= ' - '.price($objp->custprice_ttc, 0, $langs, 0, 0, -1, $conf->currency).' '.$langs->transnoentities("TTC");
				}

				$outprice_ht = price($objp->custprice);
				$outprice_ttc = price($objp->custprice_ttc);
				$outpricebasetype = $objp->custprice_base_type;
				$outtva_tx = $objp->custtva_tx;
			}
		}

		// If level no defined or multiprice not found, we used the default price
		if (empty($hidepriceinlabel) && !$found)
		{
			if ($objp->price_base_type == 'HT')
			{
				$opt .= ' - '.price($objp->price, 1, $langs, 0, 0, -1, $conf->currency).' '.$langs->trans("HT");
				$outval .= ' - '.price($objp->price, 0, $langs, 0, 0, -1, $conf->currency).' '.$langs->transnoentities("HT");
			} else {
				$opt .= ' - '.price($objp->price_ttc, 1, $langs, 0, 0, -1, $conf->currency).' '.$langs->trans("TTC");
				$outval .= ' - '.price($objp->price_ttc, 0, $langs, 0, 0, -1, $conf->currency).' '.$langs->transnoentities("TTC");
			}
			$outprice_ht = price($objp->price);
			$outprice_ttc = price($objp->price_ttc);
			$outpricebasetype = $objp->price_base_type;
			$outtva_tx = $objp->tva_tx;
		}

		if (!empty($conf->stock->enabled) && isset($objp->stock) && ($objp->fk_product_type == Product::TYPE_PRODUCT || !empty($conf->global->STOCK_SUPPORTS_SERVICES)))
		{
	        if (!empty($user->rights->stock->lire)) {
                $opt .= ' - '.$langs->trans("Stock").':'.$objp->stock;

    			if ($objp->stock > 0) {
    				$outval .= ' - <span class="product_line_stock_ok">';
    			} elseif ($objp->stock <= 0) {
    				$outval .= ' - <span class="product_line_stock_too_low">';
    			}
    			$outval .= $langs->transnoentities("Stock").':'.$objp->stock;
    			$outval .= '</span>';
    			if (empty($novirtualstock) && !empty($conf->global->STOCK_SHOW_VIRTUAL_STOCK_IN_PRODUCTS_COMBO))  // Warning, this option may slow down combo list generation
    			{
    			    $langs->load("stocks");

    			    $tmpproduct = new Product($this->db);
    			    $tmpproduct->fetch($objp->rowid, '', '', '', 1, 1, 1); // Load product without lang and prices arrays (we just need to make ->virtual_stock() after)
    			    $tmpproduct->load_virtual_stock();
    			    $virtualstock = $tmpproduct->stock_theorique;

    			    $opt .= ' - '.$langs->trans("VirtualStock").':'.$virtualstock;

    			    $outval .= ' - '.$langs->transnoentities("VirtualStock").':';
    			    if ($virtualstock > 0) {
    			        $outval .= ' - <span class="product_line_stock_ok">';
    			    } elseif ($virtualstock <= 0) {
    			        $outval .= ' - <span class="product_line_stock_too_low">';
    			    }
    			    $outval .= $virtualstock;
    			    $outval .= '</span>';

    			    unset($tmpproduct);
    			}
	        }
		}

		$opt .= "</option>\n";
		$optJson = array('key'=>$outkey, 'value'=>$outref, 'label'=>$outval, 'label2'=>$outlabel, 'desc'=>$outdesc, 'type'=>$outtype, 'price_ht'=>price2num($outprice_ht), 'price_ttc'=>price2num($outprice_ttc), 'pricebasetype'=>$outpricebasetype, 'tva_tx'=>$outtva_tx, 'qty'=>$outqty, 'discount'=>$outdiscount, 'duration_value'=>$outdurationvalue, 'duration_unit'=>$outdurationunit, 'pbq'=>$outpbq);
	}

    // phpcs:disable PEAR.NamingConventions.ValidFunctionName.ScopeNotCamelCaps
	/**
	 *	Return list of products for customer (in Ajax if Ajax activated or go to select_produits_fournisseurs_list)
	 *
	 *	@param	int		$socid			Id third party
	 *	@param  string	$selected       Preselected product
	 *	@param  string	$htmlname       Name of HTML Select
	 *  @param	string	$filtertype     Filter on product type (''=nofilter, 0=product, 1=service)
	 *	@param  string	$filtre			For a SQL filter
	 *	@param	array	$ajaxoptions	Options for ajax_autocompleter
	 *  @param	int		$hidelabel		Hide label (0=no, 1=yes)
	 *  @param  int     $alsoproductwithnosupplierprice    1=Add also product without supplier prices
	 *  @param	string	$morecss		More CSS
	 *	@return	void
	 */
    public function select_produits_fournisseurs($socid, $selected = '', $htmlname = 'productid', $filtertype = '', $filtre = '', $ajaxoptions = array(), $hidelabel = 0, $alsoproductwithnosupplierprice = 0, $morecss = '')
	{
        // phpcs:enable
		global $langs, $conf;
		global $price_level, $status, $finished;

		$selected_input_value = '';
		if (!empty($conf->use_javascript_ajax) && !empty($conf->global->PRODUIT_USE_SEARCH_TO_SELECT))
		{
			if ($selected > 0)
			{
				require_once DOL_DOCUMENT_ROOT.'/product/class/product.class.php';
				$producttmpselect = new Product($this->db);
				$producttmpselect->fetch($selected);
				$selected_input_value = $producttmpselect->ref;
				unset($producttmpselect);
			}

			// mode=2 means suppliers products
			$urloption = ($socid > 0 ? 'socid='.$socid.'&' : '').'htmlname='.$htmlname.'&outjson=1&price_level='.$price_level.'&type='.$filtertype.'&mode=2&status='.$status.'&finished='.$finished.'&alsoproductwithnosupplierprice='.$alsoproductwithnosupplierprice;
			print ajax_autocompleter($selected, $htmlname, DOL_URL_ROOT.'/product/ajax/products.php', $urloption, $conf->global->PRODUIT_USE_SEARCH_TO_SELECT, 0, $ajaxoptions);
			print ($hidelabel ? '' : $langs->trans("RefOrLabel").' : ').'<input type="text" size="20" name="search_'.$htmlname.'" id="search_'.$htmlname.'" value="'.$selected_input_value.'">';
		} else {
			print $this->select_produits_fournisseurs_list($socid, $selected, $htmlname, $filtertype, $filtre, '', -1, 0, 0, $alsoproductwithnosupplierprice, $morecss);
		}
	}

    // phpcs:disable PEAR.NamingConventions.ValidFunctionName.ScopeNotCamelCaps
	/**
	 *	Return list of suppliers products
	 *
	 *	@param	int		$socid   		Id societe fournisseur (0 pour aucun filtre)
	 *	@param  int		$selected       Product price pre-selected (must be 'id' in product_fournisseur_price or 'idprod_IDPROD')
	 *	@param  string	$htmlname       Nom de la zone select
	 *  @param	string	$filtertype     Filter on product type (''=nofilter, 0=product, 1=service)
	 *	@param  string	$filtre         Pour filtre sql
	 *	@param  string	$filterkey      Filtre des produits
	 *  @param  int		$statut         -1=Return all products, 0=Products not on sell, 1=Products on sell (not used here, a filter on tobuy is already hard coded in request)
	 *  @param  int		$outputmode     0=HTML select string, 1=Array
	 *  @param  int     $limit          Limit of line number
	 *  @param  int     $alsoproductwithnosupplierprice    1=Add also product without supplier prices
	 *  @param	string	$morecss		Add more CSS
	 *  @return array           		Array of keys for json
	 */
    public function select_produits_fournisseurs_list($socid, $selected = '', $htmlname = 'productid', $filtertype = '', $filtre = '', $filterkey = '', $statut = -1, $outputmode = 0, $limit = 100, $alsoproductwithnosupplierprice = 0, $morecss = '')
	{
        // phpcs:enable
		global $langs, $conf, $db;

		$out = '';
		$outarray = array();

		$maxlengtharticle = (empty($conf->global->PRODUCT_MAX_LENGTH_COMBO) ? 48 : $conf->global->PRODUCT_MAX_LENGTH_COMBO);

		$langs->load('stocks');
        // Units
        if ($conf->global->PRODUCT_USE_UNITS) {
            $langs->load('other');
        }

		$sql = "SELECT p.rowid, p.ref, p.label, p.price, p.duration, p.fk_product_type,";
		$sql .= " pfp.ref_fourn, pfp.rowid as idprodfournprice, pfp.price as fprice, pfp.quantity, pfp.remise_percent, pfp.remise, pfp.unitprice,";
		$sql .= " pfp.fk_supplier_price_expression, pfp.fk_product, pfp.tva_tx, pfp.fk_soc, s.nom as name,";
		$sql .= " pfp.supplier_reputation";
        // Units
        if ($conf->global->PRODUCT_USE_UNITS) {
            $sql .= ", u.label as unit_long, u.short_label as unit_short, p.weight, p.weight_units, p.length, p.length_units, p.width, p.width_units, p.height, p.height_units, p.surface, p.surface_units, p.volume, p.volume_units";
        }
        if (!empty($conf->barcode->enabled)) $sql .= ", pfp.barcode";
		$sql .= " FROM ".MAIN_DB_PREFIX."product as p";
		$sql .= " LEFT JOIN ".MAIN_DB_PREFIX."product_fournisseur_price as pfp ON ( p.rowid = pfp.fk_product AND pfp.entity IN (".getEntity('product').") )";
		if ($socid) $sql .= " AND pfp.fk_soc = ".$socid;
		$sql .= " LEFT JOIN ".MAIN_DB_PREFIX."societe as s ON pfp.fk_soc = s.rowid";
        // Units
        if ($conf->global->PRODUCT_USE_UNITS) {
            $sql .= " LEFT JOIN ".MAIN_DB_PREFIX."c_units u ON u.rowid = p.fk_unit";
        }
		$sql .= " WHERE p.entity IN (".getEntity('product').")";
		$sql .= " AND p.tobuy = 1";
		if (strval($filtertype) != '') $sql .= " AND p.fk_product_type=".$this->db->escape($filtertype);
		if (!empty($filtre)) $sql .= " ".$filtre;
		// Add criteria on ref/label
		if ($filterkey != '')
		{
			$sql .= ' AND (';
			$prefix = empty($conf->global->PRODUCT_DONOTSEARCH_ANYWHERE) ? '%' : ''; // Can use index if PRODUCT_DONOTSEARCH_ANYWHERE is on
			// For natural search
			$scrit = explode(' ', $filterkey);
			$i = 0;
			if (count($scrit) > 1) $sql .= "(";
			foreach ($scrit as $crit)
			{
				if ($i > 0) $sql .= " AND ";
				$sql .= "(pfp.ref_fourn LIKE '".$this->db->escape($prefix.$crit)."%' OR p.ref LIKE '".$this->db->escape($prefix.$crit)."%' OR p.label LIKE '".$this->db->escape($prefix.$crit)."%')";
				$i++;
			}
			if (count($scrit) > 1) $sql .= ")";
			if (!empty($conf->barcode->enabled)) {
                $sql .= " OR p.barcode LIKE '".$this->db->escape($prefix.$filterkey)."%'";
                $sql .= " OR pfp.barcode LIKE '".$this->db->escape($prefix.$filterkey)."%'";
            }
			$sql .= ')';
		}
		$sql .= " ORDER BY pfp.ref_fourn DESC, pfp.quantity ASC";
		$sql .= $db->plimit($limit, 0);

		// Build output string

		dol_syslog(get_class($this)."::select_produits_fournisseurs_list", LOG_DEBUG);
		$result = $this->db->query($sql);
		if ($result)
		{
			require_once DOL_DOCUMENT_ROOT.'/product/dynamic_price/class/price_parser.class.php';
			require_once DOL_DOCUMENT_ROOT.'/core/lib/product.lib.php';

			$num = $this->db->num_rows($result);

			//$out.='<select class="flat" id="select'.$htmlname.'" name="'.$htmlname.'">';	// remove select to have id same with combo and ajax
			$out .= '<select class="flat maxwidthonsmartphone'.($morecss ? ' '.$morecss : '').'" id="'.$htmlname.'" name="'.$htmlname.'">';
			if (!$selected) $out .= '<option value="0" selected>&nbsp;</option>';
			else $out .= '<option value="0">&nbsp;</option>';

			$i = 0;
			while ($i < $num)
			{
				$objp = $this->db->fetch_object($result);

				$outkey = $objp->idprodfournprice; // id in table of price
				if (!$outkey && $alsoproductwithnosupplierprice) $outkey = 'idprod_'.$objp->rowid; // id of product

				$outref = $objp->ref;
				$outval = '';
				$outbarcode = $objp->barcode;
				$outqty = 1;
				$outdiscount = 0;
				$outtype = $objp->fk_product_type;
				$outdurationvalue = $outtype == Product::TYPE_SERVICE ?substr($objp->duration, 0, dol_strlen($objp->duration) - 1) : '';
				$outdurationunit = $outtype == Product::TYPE_SERVICE ?substr($objp->duration, -1) : '';

                // Units
                $outvalUnits = '';
                if ($conf->global->PRODUCT_USE_UNITS) {
                    if (!empty($objp->unit_short)) {
                        $outvalUnits .= ' - '.$objp->unit_short;
                    }
                    if (!empty($objp->weight) && $objp->weight_units !== null) {
                        $unitToShow = showDimensionInBestUnit($objp->weight, $objp->weight_units, 'weight', $langs);
                        $outvalUnits .= ' - '.$unitToShow;
                    }
                    if ((!empty($objp->length) || !empty($objp->width) || !empty($objp->height)) && $objp->length_units !== null) {
                    	$unitToShow = $objp->length.' x '.$objp->width.' x '.$objp->height.' '.measuringUnitString(0, 'size', $objp->length_units);
                        $outvalUnits .= ' - '.$unitToShow;
                    }
                    if (!empty($objp->surface) && $objp->surface_units !== null) {
                        $unitToShow = showDimensionInBestUnit($objp->surface, $objp->surface_units, 'surface', $langs);
                        $outvalUnits .= ' - '.$unitToShow;
                    }
                    if (!empty($objp->volume) && $objp->volume_units !== null) {
                        $unitToShow = showDimensionInBestUnit($objp->volume, $objp->volume_units, 'volume', $langs);
                        $outvalUnits .= ' - '.$unitToShow;
                    }
                    if ($outdurationvalue && $outdurationunit) {
                        $da = array(
                            'h' => $langs->trans('Hour'),
                            'd' => $langs->trans('Day'),
                            'w' => $langs->trans('Week'),
                            'm' => $langs->trans('Month'),
                            'y' => $langs->trans('Year')
                        );
                        if (isset($da[$outdurationunit])) {
                            $outvalUnits .= ' - '.$outdurationvalue.' '.$langs->transnoentities($da[$outdurationunit].($outdurationvalue > 1 ? 's' : ''));
                        }
                    }
                }

				$objRef = $objp->ref;
				if ($filterkey && $filterkey != '') $objRef = preg_replace('/('.preg_quote($filterkey, '/').')/i', '<strong>$1</strong>', $objRef, 1);
				$objRefFourn = $objp->ref_fourn;
				if ($filterkey && $filterkey != '') $objRefFourn = preg_replace('/('.preg_quote($filterkey, '/').')/i', '<strong>$1</strong>', $objRefFourn, 1);
				$label = $objp->label;
				if ($filterkey && $filterkey != '') $label = preg_replace('/('.preg_quote($filterkey, '/').')/i', '<strong>$1</strong>', $label, 1);

				$optlabel = $objp->ref;
				if (!empty($objp->idprodfournprice) && ($objp->ref != $objp->ref_fourn)) {
					$optlabel .= ' <span class=\'opacitymedium\'>('.$objp->ref_fourn.')</span>';
				}
				if (!empty($conf->barcode->enabled) && !empty($objp->barcode)) {
					$optlabel .= ' ('.$outbarcode.')';
				}
				$optlabel .= ' - '.dol_trunc($label, $maxlengtharticle);

				$outvallabel = $objRef;
				if (!empty($objp->idprodfournprice) && ($objp->ref != $objp->ref_fourn)) {
					$outvallabel .= ' ('.$objRefFourn.')';
				}
				if (!empty($conf->barcode->enabled) && !empty($objp->barcode)) {
					$outvallabel .= ' ('.$outbarcode.')';
				}
				$outvallabel .= ' - '.dol_trunc($label, $maxlengtharticle);

                // Units
				$optlabel .= $outvalUnits;
				$outvallabel .= $outvalUnits;

				if (!empty($objp->idprodfournprice))
				{
					$outqty = $objp->quantity;
					$outdiscount = $objp->remise_percent;
					if (!empty($conf->dynamicprices->enabled) && !empty($objp->fk_supplier_price_expression)) {
						$prod_supplier = new ProductFournisseur($this->db);
						$prod_supplier->product_fourn_price_id = $objp->idprodfournprice;
						$prod_supplier->id = $objp->fk_product;
						$prod_supplier->fourn_qty = $objp->quantity;
						$prod_supplier->fourn_tva_tx = $objp->tva_tx;
						$prod_supplier->fk_supplier_price_expression = $objp->fk_supplier_price_expression;
						$priceparser = new PriceParser($this->db);
						$price_result = $priceparser->parseProductSupplier($prod_supplier);
						if ($price_result >= 0) {
							$objp->fprice = $price_result;
							if ($objp->quantity >= 1)
							{
								$objp->unitprice = $objp->fprice / $objp->quantity; // Replace dynamically unitprice
							}
						}
					}
					if ($objp->quantity == 1)
					{
						$optlabel .= ' - '.price($objp->fprice * (!empty($conf->global->DISPLAY_DISCOUNTED_SUPPLIER_PRICE) ? (1 - $objp->remise_percent / 100) : 1), 1, $langs, 0, 0, -1, $conf->currency)."/";
						$outvallabel .= ' - '.price($objp->fprice * (!empty($conf->global->DISPLAY_DISCOUNTED_SUPPLIER_PRICE) ? (1 - $objp->remise_percent / 100) : 1), 0, $langs, 0, 0, -1, $conf->currency)."/";
						$optlabel .= $langs->trans("Unit"); // Do not use strtolower because it breaks utf8 encoding
						$outvallabel .= $langs->transnoentities("Unit");
					} else {
						$optlabel .= ' - '.price($objp->fprice * (!empty($conf->global->DISPLAY_DISCOUNTED_SUPPLIER_PRICE) ? (1 - $objp->remise_percent / 100) : 1), 1, $langs, 0, 0, -1, $conf->currency)."/".$objp->quantity;
						$outvallabel .= ' - '.price($objp->fprice * (!empty($conf->global->DISPLAY_DISCOUNTED_SUPPLIER_PRICE) ? (1 - $objp->remise_percent / 100) : 1), 0, $langs, 0, 0, -1, $conf->currency)."/".$objp->quantity;
						$optlabel .= ' '.$langs->trans("Units"); // Do not use strtolower because it breaks utf8 encoding
						$outvallabel .= ' '.$langs->transnoentities("Units");
					}

					if ($objp->quantity > 1)
					{
						$optlabel .= " (".price($objp->unitprice * (!empty($conf->global->DISPLAY_DISCOUNTED_SUPPLIER_PRICE) ? (1 - $objp->remise_percent / 100) : 1), 1, $langs, 0, 0, -1, $conf->currency)."/".$langs->trans("Unit").")"; // Do not use strtolower because it breaks utf8 encoding
						$outvallabel .= " (".price($objp->unitprice * (!empty($conf->global->DISPLAY_DISCOUNTED_SUPPLIER_PRICE) ? (1 - $objp->remise_percent / 100) : 1), 0, $langs, 0, 0, -1, $conf->currency)."/".$langs->transnoentities("Unit").")"; // Do not use strtolower because it breaks utf8 encoding
					}
					if ($objp->remise_percent >= 1)
					{
						$optlabel .= " - ".$langs->trans("Discount")." : ".vatrate($objp->remise_percent).' %';
						$outvallabel .= " - ".$langs->transnoentities("Discount")." : ".vatrate($objp->remise_percent).' %';
					}
					if ($objp->duration)
					{
						$optlabel .= " - ".$objp->duration;
						$outvallabel .= " - ".$objp->duration;
					}
					if (!$socid)
					{
						$optlabel .= " - ".dol_trunc($objp->name, 8);
						$outvallabel .= " - ".dol_trunc($objp->name, 8);
					}
					if ($objp->supplier_reputation)
					{
						//TODO dictionary
						$reputations = array(''=>$langs->trans('Standard'), 'FAVORITE'=>$langs->trans('Favorite'), 'NOTTHGOOD'=>$langs->trans('NotTheGoodQualitySupplier'), 'DONOTORDER'=>$langs->trans('DoNotOrderThisProductToThisSupplier'));

						$optlabel .= " - ".$reputations[$objp->supplier_reputation];
						$outvallabel .= " - ".$reputations[$objp->supplier_reputation];
					}
				} else {
					if (empty($alsoproductwithnosupplierprice))     // No supplier price defined for couple product/supplier
					{
						$optlabel .= " - <span class='opacitymedium'>".$langs->trans("NoPriceDefinedForThisSupplier").'</span>';
						$outvallabel .= ' - '.$langs->transnoentities("NoPriceDefinedForThisSupplier");
					} else // No supplier price defined for product, even on other suppliers
					{
						$optlabel .= " - <span class='opacitymedium'>".$langs->trans("NoPriceDefinedForThisSupplier").'</span>';
						$outvallabel .= ' - '.$langs->transnoentities("NoPriceDefinedForThisSupplier");
					}
				}

				$opt = '<option value="'.$outkey.'"';
				if ($selected && $selected == $objp->idprodfournprice) $opt .= ' selected';
				if (empty($objp->idprodfournprice) && empty($alsoproductwithnosupplierprice)) $opt .= ' disabled';
				if (!empty($objp->idprodfournprice) && $objp->idprodfournprice > 0)
				{
					$opt .= ' pbq="'.$objp->idprodfournprice.'" data-pbq="'.$objp->idprodfournprice.'" data-pbqqty="'.$objp->quantity.'" data-pbqup="'.$objp->unitprice.'" data-pbqpercent="'.$objp->remise_percent.'"';
				}
				$opt .= ' data-html="'.dol_escape_htmltag($optlabel).'"';
				$opt .= '>';

				$opt .= $optlabel;
				$outval .= $outvallabel;

				$opt .= "</option>\n";


				// Add new entry
				// "key" value of json key array is used by jQuery automatically as selected value
				// "label" value of json key array is used by jQuery automatically as text for combo box
				$out .= $opt;
				array_push($outarray, array('key'=>$outkey, 'value'=>$outref, 'label'=>$outval, 'qty'=>$outqty, 'up'=>$objp->unitprice, 'discount'=>$outdiscount, 'type'=>$outtype, 'duration_value'=>$outdurationvalue, 'duration_unit'=>$outdurationunit, 'disabled'=>(empty($objp->idprodfournprice) ?true:false)));
				// Exemple of var_dump $outarray
				// array(1) {[0]=>array(6) {[key"]=>string(1) "2" ["value"]=>string(3) "ppp"
				//           ["label"]=>string(76) "ppp (<strong>f</strong>ff2) - ppp - 20,00 Euros/1unité (20,00 Euros/unité)"
				//      	 ["qty"]=>string(1) "1" ["discount"]=>string(1) "0" ["disabled"]=>bool(false)
				//}
				//var_dump($outval); var_dump(utf8_check($outval)); var_dump(json_encode($outval));
				//$outval=array('label'=>'ppp (<strong>f</strong>ff2) - ppp - 20,00 Euros/ Unité (20,00 Euros/unité)');
				//var_dump($outval); var_dump(utf8_check($outval)); var_dump(json_encode($outval));

				$i++;
			}
			$out .= '</select>';

			$this->db->free($result);

			include_once DOL_DOCUMENT_ROOT.'/core/lib/ajax.lib.php';
			$out .= ajax_combobox($htmlname);

			if (empty($outputmode)) return $out;
			return $outarray;
		} else {
			dol_print_error($this->db);
		}
	}

    // phpcs:disable PEAR.NamingConventions.ValidFunctionName.ScopeNotCamelCaps
	/**
	 *	Return list of suppliers prices for a product
	 *
	 *  @param	    int		$productid       	Id of product
	 *  @param      string	$htmlname        	Name of HTML field
	 *  @param      int		$selected_supplier  Pre-selected supplier if more than 1 result
	 *  @return	    string
	 */
    public function select_product_fourn_price($productid, $htmlname = 'productfournpriceid', $selected_supplier = '')
	{
        // phpcs:enable
		global $langs, $conf;

		$langs->load('stocks');

		$sql = "SELECT p.rowid, p.ref, p.label, p.price, p.duration, pfp.fk_soc,";
		$sql .= " pfp.ref_fourn, pfp.rowid as idprodfournprice, pfp.price as fprice, pfp.remise_percent, pfp.quantity, pfp.unitprice,";
		$sql .= " pfp.fk_supplier_price_expression, pfp.fk_product, pfp.tva_tx, s.nom as name";
		$sql .= " FROM ".MAIN_DB_PREFIX."product as p";
		$sql .= " LEFT JOIN ".MAIN_DB_PREFIX."product_fournisseur_price as pfp ON p.rowid = pfp.fk_product";
		$sql .= " LEFT JOIN ".MAIN_DB_PREFIX."societe as s ON pfp.fk_soc = s.rowid";
		$sql .= " WHERE pfp.entity IN (".getEntity('productsupplierprice').")";
		$sql .= " AND p.tobuy = 1";
		$sql .= " AND s.fournisseur = 1";
		$sql .= " AND p.rowid = ".$productid;
		$sql .= " ORDER BY s.nom, pfp.ref_fourn DESC";

		dol_syslog(get_class($this)."::select_product_fourn_price", LOG_DEBUG);
		$result = $this->db->query($sql);

		if ($result)
		{
			$num = $this->db->num_rows($result);

			$form = '<select class="flat" id="select_'.$htmlname.'" name="'.$htmlname.'">';

			if (!$num)
			{
				$form .= '<option value="0">-- '.$langs->trans("NoSupplierPriceDefinedForThisProduct").' --</option>';
			} else {
				require_once DOL_DOCUMENT_ROOT.'/product/dynamic_price/class/price_parser.class.php';
				$form .= '<option value="0">&nbsp;</option>';

				$i = 0;
				while ($i < $num)
				{
					$objp = $this->db->fetch_object($result);

					$opt = '<option value="'.$objp->idprodfournprice.'"';
					//if there is only one supplier, preselect it
					if ($num == 1 || ($selected_supplier > 0 && $objp->fk_soc == $selected_supplier)) {
						$opt .= ' selected';
					}
					$opt .= '>'.$objp->name.' - '.$objp->ref_fourn.' - ';

					if (!empty($conf->dynamicprices->enabled) && !empty($objp->fk_supplier_price_expression)) {
						$prod_supplier = new ProductFournisseur($this->db);
						$prod_supplier->product_fourn_price_id = $objp->idprodfournprice;
						$prod_supplier->id = $productid;
						$prod_supplier->fourn_qty = $objp->quantity;
						$prod_supplier->fourn_tva_tx = $objp->tva_tx;
						$prod_supplier->fk_supplier_price_expression = $objp->fk_supplier_price_expression;
						$priceparser = new PriceParser($this->db);
						$price_result = $priceparser->parseProductSupplier($prod_supplier);
						if ($price_result >= 0) {
							$objp->fprice = $price_result;
							if ($objp->quantity >= 1)
							{
								$objp->unitprice = $objp->fprice / $objp->quantity;
							}
						}
					}
					if ($objp->quantity == 1)
					{
						$opt .= price($objp->fprice * (!empty($conf->global->DISPLAY_DISCOUNTED_SUPPLIER_PRICE) ? (1 - $objp->remise_percent / 100) : 1), 1, $langs, 0, 0, -1, $conf->currency)."/";
					}

					$opt .= $objp->quantity.' ';

					if ($objp->quantity == 1)
					{
						$opt .= $langs->trans("Unit");
					} else {
						$opt .= $langs->trans("Units");
					}
					if ($objp->quantity > 1)
					{
						$opt .= " - ";
						$opt .= price($objp->unitprice * (!empty($conf->global->DISPLAY_DISCOUNTED_SUPPLIER_PRICE) ? (1 - $objp->remise_percent / 100) : 1), 1, $langs, 0, 0, -1, $conf->currency)."/".$langs->trans("Unit");
					}
					if ($objp->duration) $opt .= " - ".$objp->duration;
					$opt .= "</option>\n";

					$form .= $opt;
					$i++;
				}
			}

			$form .= '</select>';
			$this->db->free($result);
			return $form;
		} else {
			dol_print_error($this->db);
		}
	}

    // phpcs:disable PEAR.NamingConventions.ValidFunctionName.ScopeNotCamelCaps
	/**
	 *    Return list of delivery address
	 *
	 *    @param    string	$selected          	Id contact pre-selectionn
	 *    @param    int		$socid				Id of company
	 *    @param    string	$htmlname          	Name of HTML field
	 *    @param    int		$showempty         	Add an empty field
	 *    @return	integer|null
	 */
    public function select_address($selected, $socid, $htmlname = 'address_id', $showempty = 0)
	{
        // phpcs:enable
		// looking for users
		$sql = "SELECT a.rowid, a.label";
		$sql .= " FROM ".MAIN_DB_PREFIX."societe_address as a";
		$sql .= " WHERE a.fk_soc = ".$socid;
		$sql .= " ORDER BY a.label ASC";

		dol_syslog(get_class($this)."::select_address", LOG_DEBUG);
		$resql = $this->db->query($sql);
		if ($resql)
		{
			print '<select class="flat" id="select_'.$htmlname.'" name="'.$htmlname.'">';
			if ($showempty) print '<option value="0">&nbsp;</option>';
			$num = $this->db->num_rows($resql);
			$i = 0;
			if ($num)
			{
				while ($i < $num)
				{
					$obj = $this->db->fetch_object($resql);

					if ($selected && $selected == $obj->rowid)
					{
						print '<option value="'.$obj->rowid.'" selected>'.$obj->label.'</option>';
					} else {
						print '<option value="'.$obj->rowid.'">'.$obj->label.'</option>';
					}
					$i++;
				}
			}
			print '</select>';
			return $num;
		} else {
			dol_print_error($this->db);
		}
	}


    // phpcs:disable PEAR.NamingConventions.ValidFunctionName.ScopeNotCamelCaps
	/**
	 *      Load into cache list of payment terms
	 *
	 *      @return     int             Nb of lines loaded, <0 if KO
	 */
    public function load_cache_conditions_paiements()
	{
        // phpcs:enable
		global $langs;

		$num = count($this->cache_conditions_paiements);
		if ($num > 0) return 0; // Cache already loaded

		dol_syslog(__METHOD__, LOG_DEBUG);

		$sql = "SELECT rowid, code, libelle as label";
		$sql .= " FROM ".MAIN_DB_PREFIX.'c_payment_term';
		$sql .= " WHERE entity IN (".getEntity('c_payment_term').")";
		$sql .= " AND active > 0";
		$sql .= " ORDER BY sortorder";

		$resql = $this->db->query($sql);
		if ($resql)
		{
			$num = $this->db->num_rows($resql);
			$i = 0;
			while ($i < $num)
			{
				$obj = $this->db->fetch_object($resql);

				// Si traduction existe, on l'utilise, sinon on prend le libelle par defaut
				$label = ($langs->trans("PaymentConditionShort".$obj->code) != ("PaymentConditionShort".$obj->code) ? $langs->trans("PaymentConditionShort".$obj->code) : ($obj->label != '-' ? $obj->label : ''));
				$this->cache_conditions_paiements[$obj->rowid]['code'] = $obj->code;
				$this->cache_conditions_paiements[$obj->rowid]['label'] = $label;
				$i++;
			}

			//$this->cache_conditions_paiements=dol_sort_array($this->cache_conditions_paiements, 'label', 'asc', 0, 0, 1);		// We use the field sortorder of table

			return $num;
		} else {
			dol_print_error($this->db);
			return -1;
		}
	}

    // phpcs:disable PEAR.NamingConventions.ValidFunctionName.ScopeNotCamelCaps
	/**
	 *      Charge dans cache la liste des délais de livraison possibles
	 *
	 *      @return     int             Nb of lines loaded, <0 if KO
	 */
    public function load_cache_availability()
	{
        // phpcs:enable
		global $langs;

		$num = count($this->cache_availability);
		if ($num > 0) return 0; // Cache already loaded

		dol_syslog(__METHOD__, LOG_DEBUG);

		$langs->load('propal');

		$sql = "SELECT rowid, code, label";
		$sql .= " FROM ".MAIN_DB_PREFIX.'c_availability';
		$sql .= " WHERE active > 0";

		$resql = $this->db->query($sql);
		if ($resql)
		{
			$num = $this->db->num_rows($resql);
			$i = 0;
			while ($i < $num)
			{
				$obj = $this->db->fetch_object($resql);

				// Si traduction existe, on l'utilise, sinon on prend le libelle par defaut
				$label = ($langs->trans("AvailabilityType".$obj->code) != ("AvailabilityType".$obj->code) ? $langs->trans("AvailabilityType".$obj->code) : ($obj->label != '-' ? $obj->label : ''));
				$this->cache_availability[$obj->rowid]['code'] = $obj->code;
				$this->cache_availability[$obj->rowid]['label'] = $label;
				$i++;
			}

			$this->cache_availability = dol_sort_array($this->cache_availability, 'label', 'asc', 0, 0, 1);

			return $num;
		} else {
			dol_print_error($this->db);
			return -1;
		}
	}

	/**
	 *      Retourne la liste des types de delais de livraison possibles
	 *
	 *      @param	int		$selected        Id du type de delais pre-selectionne
	 *      @param  string	$htmlname        Nom de la zone select
	 *      @param  string	$filtertype      To add a filter
	 *		@param	int		$addempty		Add empty entry
	 *		@return	void
	 */
    public function selectAvailabilityDelay($selected = '', $htmlname = 'availid', $filtertype = '', $addempty = 0)
	{
		global $langs, $user;

		$this->load_cache_availability();

		dol_syslog(__METHOD__." selected=".$selected.", htmlname=".$htmlname, LOG_DEBUG);

		print '<select id="'.$htmlname.'" class="flat" name="'.$htmlname.'">';
		if ($addempty) print '<option value="0">&nbsp;</option>';
		foreach ($this->cache_availability as $id => $arrayavailability)
		{
			if ($selected == $id)
			{
				print '<option value="'.$id.'" selected>';
			} else {
				print '<option value="'.$id.'">';
			}
			print $arrayavailability['label'];
			print '</option>';
		}
		print '</select>';
		if ($user->admin) print info_admin($langs->trans("YouCanChangeValuesForThisListFromDictionarySetup"), 1);
	}

	/**
	 *      Load into cache cache_demand_reason, array of input reasons
	 *
	 *      @return     int             Nb of lines loaded, <0 if KO
	 */
    public function loadCacheInputReason()
	{
		global $langs;

		$num = count($this->cache_demand_reason);
		if ($num > 0) return 0; // Cache already loaded

		$sql = "SELECT rowid, code, label";
		$sql .= " FROM ".MAIN_DB_PREFIX.'c_input_reason';
		$sql .= " WHERE active > 0";

		$resql = $this->db->query($sql);
		if ($resql)
		{
			$num = $this->db->num_rows($resql);
			$i = 0;
			$tmparray = array();
			while ($i < $num)
			{
				$obj = $this->db->fetch_object($resql);

				// Si traduction existe, on l'utilise, sinon on prend le libelle par defaut
				$label = ($obj->label != '-' ? $obj->label : '');
				if ($langs->trans("DemandReasonType".$obj->code) != ("DemandReasonType".$obj->code)) $label = $langs->trans("DemandReasonType".$obj->code); // So translation key DemandReasonTypeSRC_XXX will work
				if ($langs->trans($obj->code) != $obj->code) $label = $langs->trans($obj->code); // So translation key SRC_XXX will work

				$tmparray[$obj->rowid]['id']   = $obj->rowid;
				$tmparray[$obj->rowid]['code'] = $obj->code;
				$tmparray[$obj->rowid]['label'] = $label;
				$i++;
			}

			$this->cache_demand_reason = dol_sort_array($tmparray, 'label', 'asc', 0, 0, 1);

			unset($tmparray);
			return $num;
		} else {
			dol_print_error($this->db);
			return -1;
		}
	}

	/**
	 *	Return list of input reason (events that triggered an object creation, like after sending an emailing, making an advert, ...)
	 *  List found into table c_input_reason loaded by loadCacheInputReason
	 *
	 *  @param	int		$selected        Id or code of type origin to select by default
	 *  @param  string	$htmlname        Nom de la zone select
	 *  @param  string	$exclude         To exclude a code value (Example: SRC_PROP)
	 *	@param	int		$addempty		 Add an empty entry
	 *	@return	void
	 */
    public function selectInputReason($selected = '', $htmlname = 'demandreasonid', $exclude = '', $addempty = 0)
	{
		global $langs, $user;

		$this->loadCacheInputReason();

		print '<select class="flat" id="select_'.$htmlname.'" name="'.$htmlname.'">';
		if ($addempty) print '<option value="0"'.(empty($selected) ? ' selected' : '').'>&nbsp;</option>';
		foreach ($this->cache_demand_reason as $id => $arraydemandreason)
		{
			if ($arraydemandreason['code'] == $exclude) continue;

			if ($selected && ($selected == $arraydemandreason['id'] || $selected == $arraydemandreason['code']))
			{
				print '<option value="'.$arraydemandreason['id'].'" selected>';
			} else {
				print '<option value="'.$arraydemandreason['id'].'">';
			}
			$label = $arraydemandreason['label']; // Translation of label was already done into the ->loadCacheInputReason
			print $langs->trans($label);
			print '</option>';
		}
		print '</select>';
		if ($user->admin) print info_admin($langs->trans("YouCanChangeValuesForThisListFromDictionarySetup"), 1);
	}

    // phpcs:disable PEAR.NamingConventions.ValidFunctionName.ScopeNotCamelCaps
	/**
	 *      Charge dans cache la liste des types de paiements possibles
	 *
	 *      @return     int                 Nb of lines loaded, <0 if KO
	 */
    public function load_cache_types_paiements()
	{
        // phpcs:enable
		global $langs;

		$num = count($this->cache_types_paiements);
		if ($num > 0) return $num; // Cache already loaded

		dol_syslog(__METHOD__, LOG_DEBUG);

		$this->cache_types_paiements = array();

		$sql = "SELECT id, code, libelle as label, type, active";
		$sql .= " FROM ".MAIN_DB_PREFIX."c_paiement";
		$sql .= " WHERE entity IN (".getEntity('c_paiement').")";
		//if ($active >= 0) $sql.= " AND active = ".$active;

		$resql = $this->db->query($sql);
		if ($resql)
		{
			$num = $this->db->num_rows($resql);
			$i = 0;
			while ($i < $num)
			{
				$obj = $this->db->fetch_object($resql);

				// Si traduction existe, on l'utilise, sinon on prend le libelle par defaut
				$label = ($langs->transnoentitiesnoconv("PaymentTypeShort".$obj->code) != ("PaymentTypeShort".$obj->code) ? $langs->transnoentitiesnoconv("PaymentTypeShort".$obj->code) : ($obj->label != '-' ? $obj->label : ''));
				$this->cache_types_paiements[$obj->id]['id'] = $obj->id;
				$this->cache_types_paiements[$obj->id]['code'] = $obj->code;
				$this->cache_types_paiements[$obj->id]['label'] = $label;
				$this->cache_types_paiements[$obj->id]['type'] = $obj->type;
				$this->cache_types_paiements[$obj->id]['active'] = $obj->active;
				$i++;
			}

			$this->cache_types_paiements = dol_sort_array($this->cache_types_paiements, 'label', 'asc', 0, 0, 1);

			return $num;
		} else {
			dol_print_error($this->db);
			return -1;
		}
	}


    // phpcs:disable PEAR.NamingConventions.ValidFunctionName.ScopeNotCamelCaps
	/**
	 *      Return list of payment modes.
	 *      Constant MAIN_DEFAULT_PAYMENT_TERM_ID can used to set default value but scope is all application, probably not what you want.
	 *      See instead to force the default value by the caller.
	 *
	 *      @param	int		$selected		Id of payment term to preselect by default
	 *      @param	string	$htmlname		Nom de la zone select
	 *      @param	int		$filtertype		Not used
	 *		@param	int		$addempty		Add an empty entry
	 * 		@param	int		$noinfoadmin		0=Add admin info, 1=Disable admin info
	 * 		@param	string	$morecss			Add more CSS on select tag
	 *		@return	void
	 */
    public function select_conditions_paiements($selected = 0, $htmlname = 'condid', $filtertype = -1, $addempty = 0, $noinfoadmin = 0, $morecss = '')
	{
        // phpcs:enable
		global $langs, $user, $conf;

		dol_syslog(__METHOD__." selected=".$selected.", htmlname=".$htmlname, LOG_DEBUG);

		$this->load_cache_conditions_paiements();

		// Set default value if not already set by caller
		if (empty($selected) && !empty($conf->global->MAIN_DEFAULT_PAYMENT_TERM_ID)) $selected = $conf->global->MAIN_DEFAULT_PAYMENT_TERM_ID;

		print '<select id="'.$htmlname.'" class="flat selectpaymentterms'.($morecss ? ' '.$morecss : '').'" name="'.$htmlname.'">';
		if ($addempty) print '<option value="0">&nbsp;</option>';
		foreach ($this->cache_conditions_paiements as $id => $arrayconditions)
		{
			if ($selected == $id)
			{
				print '<option value="'.$id.'" selected>';
			} else {
				print '<option value="'.$id.'">';
			}
			print $arrayconditions['label'];
			print '</option>';
		}
		print '</select>';
		if ($user->admin && empty($noinfoadmin)) print info_admin($langs->trans("YouCanChangeValuesForThisListFromDictionarySetup"), 1);
	}


    // phpcs:disable PEAR.NamingConventions.ValidFunctionName.ScopeNotCamelCaps
	/**
	 *      Return list of payment methods
	 *      Constant MAIN_DEFAULT_PAYMENT_TYPE_ID can used to set default value but scope is all application, probably not what you want.
	 *
	 *      @param	string	$selected       Id or code or preselected payment mode
	 *      @param  string	$htmlname       Name of select field
	 *      @param  string	$filtertype     To filter on field type in llx_c_paiement ('CRDT' or 'DBIT' or array('code'=>xx,'label'=>zz))
	 *      @param  int		$format         0=id+label, 1=code+code, 2=code+label, 3=id+code
	 *      @param  int		$empty			1=can be empty, 0 otherwise
	 * 		@param	int		$noadmininfo	0=Add admin info, 1=Disable admin info
	 *      @param  int		$maxlength      Max length of label
	 *      @param  int     $active         Active or not, -1 = all
	 *      @param  string  $morecss        Add more CSS on select tag
	 * 		@return	void
	 */
    public function select_types_paiements($selected = '', $htmlname = 'paiementtype', $filtertype = '', $format = 0, $empty = 1, $noadmininfo = 0, $maxlength = 0, $active = 1, $morecss = '')
	{
        // phpcs:enable
		global $langs, $user, $conf;

		dol_syslog(__METHOD__." ".$selected.", ".$htmlname.", ".$filtertype.", ".$format, LOG_DEBUG);

		$filterarray = array();
		if ($filtertype == 'CRDT')  	$filterarray = array(0, 2, 3);
		elseif ($filtertype == 'DBIT') 	$filterarray = array(1, 2, 3);
		elseif ($filtertype != '' && $filtertype != '-1') $filterarray = explode(',', $filtertype);

		$this->load_cache_types_paiements();

		// Set default value if not already set by caller
		if (empty($selected) && !empty($conf->global->MAIN_DEFAULT_PAYMENT_TYPE_ID)) $selected = $conf->global->MAIN_DEFAULT_PAYMENT_TYPE_ID;

		print '<select id="select'.$htmlname.'" class="flat selectpaymenttypes'.($morecss ? ' '.$morecss : '').'" name="'.$htmlname.'">';
		if ($empty) print '<option value="">&nbsp;</option>';
		foreach ($this->cache_types_paiements as $id => $arraytypes)
		{
			// If not good status
			if ($active >= 0 && $arraytypes['active'] != $active) continue;

			// On passe si on a demande de filtrer sur des modes de paiments particuliers
			if (count($filterarray) && !in_array($arraytypes['type'], $filterarray)) continue;

			// We discard empty line if showempty is on because an empty line has already been output.
			if ($empty && empty($arraytypes['code'])) continue;

			if ($format == 0) print '<option value="'.$id.'"';
			elseif ($format == 1) print '<option value="'.$arraytypes['code'].'"';
			elseif ($format == 2) print '<option value="'.$arraytypes['code'].'"';
			elseif ($format == 3) print '<option value="'.$id.'"';
			// Print attribute selected or not
			if ($format == 1 || $format == 2) {
				if ($selected == $arraytypes['code']) print ' selected';
			} else {
				if ($selected == $id) print ' selected';
			}
			print '>';
			if ($format == 0) $value = ($maxlength ?dol_trunc($arraytypes['label'], $maxlength) : $arraytypes['label']);
			elseif ($format == 1) $value = $arraytypes['code'];
			elseif ($format == 2) $value = ($maxlength ?dol_trunc($arraytypes['label'], $maxlength) : $arraytypes['label']);
			elseif ($format == 3) $value = $arraytypes['code'];
			print $value ? $value : '&nbsp;';
			print '</option>';
		}
		print '</select>';
		if ($user->admin && !$noadmininfo) print info_admin($langs->trans("YouCanChangeValuesForThisListFromDictionarySetup"), 1);
	}


	/**
	 *  Selection HT or TTC
	 *
	 *  @param	string	$selected       Id pre-selectionne
	 *  @param  string	$htmlname       Nom de la zone select
	 * 	@return	string					Code of HTML select to chose tax or not
	 */
    public function selectPriceBaseType($selected = '', $htmlname = 'price_base_type')
	{
		global $langs;

		$return = '';

		$return .= '<select class="flat maxwidth75" id="select_'.$htmlname.'" name="'.$htmlname.'">';
		$options = array(
			'HT'=>$langs->trans("HT"),
			'TTC'=>$langs->trans("TTC")
		);
		foreach ($options as $id => $value)
		{
			if ($selected == $id)
			{
				$return .= '<option value="'.$id.'" selected>'.$value;
			} else {
				$return .= '<option value="'.$id.'">'.$value;
			}
			$return .= '</option>';
		}
		$return .= '</select>';

		return $return;
	}

	/**
	 *  Return a HTML select list of shipping mode
	 *
	 *  @param	string	$selected          Id shipping mode pre-selected
	 *  @param  string	$htmlname          Name of select zone
	 *  @param  string	$filtre            To filter list
	 *  @param  int		$useempty          1=Add an empty value in list, 2=Add an empty value in list only if there is more than 2 entries.
	 *  @param  string	$moreattrib        To add more attribute on select
	 * 	@return	void
	 */
    public function selectShippingMethod($selected = '', $htmlname = 'shipping_method_id', $filtre = '', $useempty = 0, $moreattrib = '')
	{
		global $langs, $conf, $user;

		$langs->load("admin");
		$langs->load("deliveries");

		$sql = "SELECT rowid, code, libelle as label";
		$sql .= " FROM ".MAIN_DB_PREFIX."c_shipment_mode";
		$sql .= " WHERE active > 0";
		if ($filtre) $sql .= " AND ".$filtre;
		$sql .= " ORDER BY libelle ASC";

		dol_syslog(get_class($this)."::selectShippingMode", LOG_DEBUG);
		$result = $this->db->query($sql);
		if ($result) {
			$num = $this->db->num_rows($result);
			$i = 0;
			if ($num) {
				print '<select id="select'.$htmlname.'" class="flat selectshippingmethod" name="'.$htmlname.'"'.($moreattrib ? ' '.$moreattrib : '').'>';
				if ($useempty == 1 || ($useempty == 2 && $num > 1)) {
					print '<option value="-1">&nbsp;</option>';
				}
				while ($i < $num) {
					$obj = $this->db->fetch_object($result);
					if ($selected == $obj->rowid) {
						print '<option value="'.$obj->rowid.'" selected>';
					} else {
						print '<option value="'.$obj->rowid.'">';
					}
					print ($langs->trans("SendingMethod".strtoupper($obj->code)) != "SendingMethod".strtoupper($obj->code)) ? $langs->trans("SendingMethod".strtoupper($obj->code)) : $obj->label;
					print '</option>';
					$i++;
				}
				print "</select>";
				if ($user->admin) print info_admin($langs->trans("YouCanChangeValuesForThisListFromDictionarySetup"), 1);
			} else {
				print $langs->trans("NoShippingMethodDefined");
			}
		} else {
			dol_print_error($this->db);
		}
	}

	/**
	 *    Display form to select shipping mode
	 *
	 *    @param	string	$page        Page
	 *    @param    int		$selected    Id of shipping mode
	 *    @param    string	$htmlname    Name of select html field
	 *    @param    int		$addempty    1=Add an empty value in list, 2=Add an empty value in list only if there is more than 2 entries.
	 *    @return	void
	 */
    public function formSelectShippingMethod($page, $selected = '', $htmlname = 'shipping_method_id', $addempty = 0)
	{
		global $langs, $db;

		$langs->load("deliveries");

		if ($htmlname != "none") {
			print '<form method="POST" action="'.$page.'">';
			print '<input type="hidden" name="action" value="setshippingmethod">';
			print '<input type="hidden" name="token" value="'.newToken().'">';
			$this->selectShippingMethod($selected, $htmlname, '', $addempty);
			print '<input type="submit" class="button valignmiddle" value="'.$langs->trans("Modify").'">';
			print '</form>';
		} else {
			if ($selected) {
				$code = $langs->getLabelFromKey($db, $selected, 'c_shipment_mode', 'rowid', 'code');
				print $langs->trans("SendingMethod".strtoupper($code));
			} else {
				print "&nbsp;";
			}
		}
	}

	/**
	 * Creates HTML last in cycle situation invoices selector
	 *
	 * @param     string  $selected   		Preselected ID
	 * @param     int     $socid      		Company ID
	 *
	 * @return    string                     HTML select
	 */
    public function selectSituationInvoices($selected = '', $socid = 0)
	{
		global $langs;

		$langs->load('bills');

		$opt = '<option value ="" selected></option>';
		$sql = 'SELECT rowid, ref, situation_cycle_ref, situation_counter, situation_final, fk_soc';
		$sql .= ' FROM '.MAIN_DB_PREFIX.'facture';
		$sql .= ' WHERE entity IN ('.getEntity('invoice').')';
<<<<<<< HEAD
		$sql .= ' AND situation_counter>=1';
=======
		$sql .= ' AND situation_counter >= 1';
>>>>>>> c2890015
		$sql .= ' AND fk_soc = '.(int) $socid;
		$sql .= ' AND type <> 2';
		$sql .= ' ORDER by situation_cycle_ref, situation_counter desc';
		$resql = $this->db->query($sql);

		if ($resql && $this->db->num_rows($resql) > 0) {
			// Last seen cycle
			$ref = 0;
			while ($obj = $this->db->fetch_object($resql)) {
				//Same cycle ?
		        if ($obj->situation_cycle_ref != $ref) {
					// Just seen this cycle
		            $ref = $obj->situation_cycle_ref;
					//not final ?
		            if ($obj->situation_final != 1) {
						//Not prov?
		                if (substr($obj->ref, 1, 4) != 'PROV') {
		                    if ($selected == $obj->rowid) {
		                        $opt .= '<option value="'.$obj->rowid.'" selected>'.$obj->ref.'</option>';
							} else {
							    $opt .= '<option value="'.$obj->rowid.'">'.$obj->ref.'</option>';
							}
						}
					}
				}
			}
		} else {
				dol_syslog("Error sql=".$sql.", error=".$this->error, LOG_ERR);
		}
		if ($opt == '<option value ="" selected></option>')
		{
			$opt = '<option value ="0" selected>'.$langs->trans('NoSituations').'</option>';
		}
		return $opt;
	}

	/**
	 *      Creates HTML units selector (code => label)
	 *
	 *      @param	string	$selected       Preselected Unit ID
	 *      @param  string	$htmlname       Select name
	 *      @param	int		$showempty		Add a nempty line
	 * 		@return	string                  HTML select
	 */
    public function selectUnits($selected = '', $htmlname = 'units', $showempty = 0)
	{
		global $langs;

		$langs->load('products');

		$return = '<select class="flat" id="'.$htmlname.'" name="'.$htmlname.'">';

		$sql = 'SELECT rowid, label, code from '.MAIN_DB_PREFIX.'c_units';
		$sql .= ' WHERE active > 0';

		$resql = $this->db->query($sql);
		if ($resql && $this->db->num_rows($resql) > 0)
		{
			if ($showempty) $return .= '<option value="none"></option>';

			while ($res = $this->db->fetch_object($resql))
			{
			    $unitLabel = $res->label;
			    if (!empty($langs->tab_translate['unit'.$res->code]))	// check if Translation is available before
			    {
			        $unitLabel = $langs->trans('unit'.$res->code) != $res->label ? $langs->trans('unit'.$res->code) : $res->label;
			    }

				if ($selected == $res->rowid)
				{
				    $return .= '<option value="'.$res->rowid.'" selected>'.$unitLabel.'</option>';
				} else {
				    $return .= '<option value="'.$res->rowid.'">'.$unitLabel.'</option>';
				}
			}
			$return .= '</select>';
		}
		return $return;
	}

    // phpcs:disable PEAR.NamingConventions.ValidFunctionName.ScopeNotCamelCaps
	/**
	 *  Return a HTML select list of bank accounts
	 *
	 *  @param	string	$selected           Id account pre-selected
	 *  @param  string	$htmlname           Name of select zone
	 *  @param  int		$status             Status of searched accounts (0=open, 1=closed, 2=both)
	 *  @param  string	$filtre             To filter list
	 *  @param  int		$useempty           1=Add an empty value in list, 2=Add an empty value in list only if there is more than 2 entries.
	 *  @param  string	$moreattrib         To add more attribute on select
	 *  @param	int		$showcurrency		Show currency in label
	 *  @param	string	$morecss			More CSS
	 * 	@return	int							<0 if error, Num of bank account found if OK (0, 1, 2, ...)
	 */
    public function select_comptes($selected = '', $htmlname = 'accountid', $status = 0, $filtre = '', $useempty = 0, $moreattrib = '', $showcurrency = 0, $morecss = '')
	{
        // phpcs:enable
		global $langs, $conf;

		$langs->load("admin");
		$num = 0;

		$sql = "SELECT rowid, label, bank, clos as status, currency_code";
		$sql .= " FROM ".MAIN_DB_PREFIX."bank_account";
		$sql .= " WHERE entity IN (".getEntity('bank_account').")";
		if ($status != 2) $sql .= " AND clos = ".(int) $status;
		if ($filtre) $sql .= " AND ".$filtre;
		$sql .= " ORDER BY label";

		dol_syslog(get_class($this)."::select_comptes", LOG_DEBUG);
		$result = $this->db->query($sql);
		if ($result)
		{
			$num = $this->db->num_rows($result);
			$i = 0;
			if ($num)
			{
				print '<select id="select'.$htmlname.'" class="flat selectbankaccount'.($morecss ? ' '.$morecss : '').'" name="'.$htmlname.'"'.($moreattrib ? ' '.$moreattrib : '').'>';
				if ($useempty == 1 || ($useempty == 2 && $num > 1))
				{
					print '<option value="-1">&nbsp;</option>';
				}

				while ($i < $num)
				{
					$obj = $this->db->fetch_object($result);
					if ($selected == $obj->rowid)
					{
						print '<option value="'.$obj->rowid.'" selected>';
					} else {
						print '<option value="'.$obj->rowid.'">';
					}
					print trim($obj->label);
					if ($showcurrency) print ' ('.$obj->currency_code.')';
					if ($status == 2 && $obj->status == 1) print ' ('.$langs->trans("Closed").')';
					print '</option>';
					$i++;
				}
				print "</select>";
			} else {
				if ($status == 0) print '<span class="opacitymedium">'.$langs->trans("NoActiveBankAccountDefined").'</span>';
				else print '<span class="opacitymedium">'.$langs->trans("NoBankAccountFound").'</span>';
			}
		} else {
			dol_print_error($this->db);
		}

		return $num;
	}

	/**
	 *  Return a HTML select list of establishment
	 *
	 *  @param	string	$selected           Id establishment pre-selected
	 *  @param  string	$htmlname           Name of select zone
	 *  @param  int		$status             Status of searched establishment (0=open, 1=closed, 2=both)
	 *  @param  string	$filtre             To filter list
	 *  @param  int		$useempty           1=Add an empty value in list, 2=Add an empty value in list only if there is more than 2 entries.
	 *  @param  string	$moreattrib         To add more attribute on select
	 * 	@return	int							<0 if error, Num of establishment found if OK (0, 1, 2, ...)
	 */
	public function selectEstablishments($selected = '', $htmlname = 'entity', $status = 0, $filtre = '', $useempty = 0, $moreattrib = '')
	{
        // phpcs:enable
		global $langs, $conf;

		$langs->load("admin");
		$num = 0;

		$sql = "SELECT rowid, name, fk_country, status, entity";
		$sql .= " FROM ".MAIN_DB_PREFIX."establishment";
		$sql .= " WHERE 1=1";
		if ($status != 2) $sql .= " AND status = ".(int) $status;
		if ($filtre) $sql .= " AND ".$filtre;
		$sql .= " ORDER BY name";

		dol_syslog(get_class($this)."::select_establishment", LOG_DEBUG);
		$result = $this->db->query($sql);
		if ($result)
		{
			$num = $this->db->num_rows($result);
			$i = 0;
			if ($num)
			{
				print '<select id="select'.$htmlname.'" class="flat selectestablishment" name="'.$htmlname.'"'.($moreattrib ? ' '.$moreattrib : '').'>';
				if ($useempty == 1 || ($useempty == 2 && $num > 1))
				{
					print '<option value="-1">&nbsp;</option>';
				}

				while ($i < $num)
				{
					$obj = $this->db->fetch_object($result);
					if ($selected == $obj->rowid)
					{
						print '<option value="'.$obj->rowid.'" selected>';
					} else {
						print '<option value="'.$obj->rowid.'">';
					}
					print trim($obj->name);
					if ($status == 2 && $obj->status == 1) print ' ('.$langs->trans("Closed").')';
					print '</option>';
					$i++;
				}
				print "</select>";
			} else {
				if ($status == 0) print '<span class="opacitymedium">'.$langs->trans("NoActiveEstablishmentDefined").'</span>';
				else print '<span class="opacitymedium">'.$langs->trans("NoEstablishmentFound").'</span>';
			}
		} else {
			dol_print_error($this->db);
		}
	}

	/**
	 *    Display form to select bank account
	 *
	 *    @param	string	$page        Page
	 *    @param    int		$selected    Id of bank account
	 *    @param    string	$htmlname    Name of select html field
	 *    @param    int		$addempty    1=Add an empty value in list, 2=Add an empty value in list only if there is more than 2 entries.
	 *    @return	void
	 */
    public function formSelectAccount($page, $selected = '', $htmlname = 'fk_account', $addempty = 0)
	{
		global $langs;
		if ($htmlname != "none") {
			print '<form method="POST" action="'.$page.'">';
			print '<input type="hidden" name="action" value="setbankaccount">';
			print '<input type="hidden" name="token" value="'.newToken().'">';
			$nbaccountfound = $this->select_comptes($selected, $htmlname, 0, '', $addempty);
			if ($nbaccountfound > 0) print '<input type="submit" class="button valignmiddle" value="'.$langs->trans("Modify").'">';
			print '</form>';
		} else {
			$langs->load('banks');

			if ($selected) {
				require_once DOL_DOCUMENT_ROOT.'/compta/bank/class/account.class.php';
				$bankstatic = new Account($this->db);
				$result = $bankstatic->fetch($selected);
				if ($result) print $bankstatic->getNomUrl(1);
			} else {
				print "&nbsp;";
			}
		}
	}

    // phpcs:disable PEAR.NamingConventions.ValidFunctionName.ScopeNotCamelCaps
	/**
	 *    Return list of categories having choosed type
	 *
	 *    @param	string|int	            $type				Type of category ('customer', 'supplier', 'contact', 'product', 'member'). Old mode (0, 1, 2, ...) is deprecated.
	 *    @param    string		            $selected    		Id of category preselected or 'auto' (autoselect category if there is only one element). Not used if $outputmode = 1.
	 *    @param    string		            $htmlname			HTML field name
	 *    @param    int			            $maxlength      	Maximum length for labels
     *    @param    int|string|array    	$markafterid        Keep only or removed all categories including the leaf $markafterid in category tree (exclude) or Keep only of category is inside the leaf starting with this id.
     *                                                          $markafterid can be an :
     *                                                          - int (id of category)
     *                                                          - string (categories ids seprated by comma)
     *                                                          - array (list of categories ids)
	 *    @param	int			            $outputmode			0=HTML select string, 1=Array
     *    @param	int			            $include			[=0] Removed or 1=Keep only
     *    @param	string					$morecss			More CSS
	 *    @return	string
	 *    @see select_categories()
	 */
    public function select_all_categories($type, $selected = '', $htmlname = "parent", $maxlength = 64, $markafterid = 0, $outputmode = 0, $include = 0, $morecss = '')
	{
        // phpcs:enable
		global $conf, $langs;
		$langs->load("categories");

		include_once DOL_DOCUMENT_ROOT.'/categories/class/categorie.class.php';

		// For backward compatibility
		if (is_numeric($type))
		{
			dol_syslog(__METHOD__.': using numeric value for parameter type is deprecated. Use string code instead.', LOG_WARNING);
		}

		if ($type === Categorie::TYPE_BANK_LINE)
		{
			// TODO Move this into common category feature
			$cate_arbo = array();
			$sql = "SELECT c.label, c.rowid";
			$sql .= " FROM ".MAIN_DB_PREFIX."bank_categ as c";
			$sql .= " WHERE entity = ".$conf->entity;
			$sql .= " ORDER BY c.label";
			$result = $this->db->query($sql);
			if ($result)
			{
				$num = $this->db->num_rows($result);
				$i = 0;
				while ($i < $num)
				{
					$objp = $this->db->fetch_object($result);
					if ($objp) $cate_arbo[$objp->rowid] = array('id'=>$objp->rowid, 'fulllabel'=>$objp->label);
					$i++;
				}
				$this->db->free($result);
			} else dol_print_error($this->db);
		} else {
			$cat = new Categorie($this->db);
            $cate_arbo = $cat->get_full_arbo($type, $markafterid, $include);
		}

		$output = '<select class="flat'.($morecss ? ' '.$morecss : '').'" name="'.$htmlname.'" id="'.$htmlname.'">';
		$outarray = array();
		if (is_array($cate_arbo))
		{
			if (!count($cate_arbo)) $output .= '<option value="-1" disabled>'.$langs->trans("NoCategoriesDefined").'</option>';
			else {
				$output .= '<option value="-1">&nbsp;</option>';
				foreach ($cate_arbo as $key => $value)
				{
					if ($cate_arbo[$key]['id'] == $selected || ($selected == 'auto' && count($cate_arbo) == 1))
					{
						$add = 'selected ';
					} else {
						$add = '';
					}
					$output .= '<option '.$add.'value="'.$cate_arbo[$key]['id'].'">'.dol_trunc($cate_arbo[$key]['fulllabel'], $maxlength, 'middle').'</option>';

					$outarray[$cate_arbo[$key]['id']] = $cate_arbo[$key]['fulllabel'];
				}
			}
		}
		$output .= '</select>';
		$output .= "\n";

		if ($outputmode) return $outarray;
		return $output;
	}

    // phpcs:disable PEAR.NamingConventions.ValidFunctionName.ScopeNotCamelCaps
	/**
	 *     Show a confirmation HTML form or AJAX popup
	 *
	 *     @param	string		$page        	   	Url of page to call if confirmation is OK
	 *     @param	string		$title       	   	Title
	 *     @param	string		$question    	   	Question
	 *     @param 	string		$action      	   	Action
	 *	   @param	array		$formquestion	   	An array with forms complementary inputs
	 * 	   @param	string		$selectedchoice		"" or "no" or "yes"
	 * 	   @param	int			$useajax		   	0=No, 1=Yes, 2=Yes but submit page with &confirm=no if choice is No, 'xxx'=preoutput confirm box with div id=dialog-confirm-xxx
	 *     @param	int			$height          	Force height of box
	 *     @param	int			$width				Force width of box
	 *     @return 	void
	 *     @deprecated
	 *     @see formconfirm()
	 */
    public function form_confirm($page, $title, $question, $action, $formquestion = '', $selectedchoice = "", $useajax = 0, $height = 170, $width = 500)
	{
        // phpcs:enable
        dol_syslog(__METHOD__.': using form_confirm is deprecated. Use formconfim instead.', LOG_WARNING);
		print $this->formconfirm($page, $title, $question, $action, $formquestion, $selectedchoice, $useajax, $height, $width);
	}

	/**
	 *     Show a confirmation HTML form or AJAX popup.
	 *     Easiest way to use this is with useajax=1.
	 *     If you use useajax='xxx', you must also add jquery code to trigger opening of box (with correct parameters)
	 *     just after calling this method. For example:
	 *       print '<script type="text/javascript">'."\n";
	 *       print 'jQuery(document).ready(function() {'."\n";
	 *       print 'jQuery(".xxxlink").click(function(e) { jQuery("#aparamid").val(jQuery(this).attr("rel")); jQuery("#dialog-confirm-xxx").dialog("open"); return false; });'."\n";
	 *       print '});'."\n";
	 *       print '</script>'."\n";
	 *
	 *     @param  	string			$page        	   	Url of page to call if confirmation is OK. Can contains parameters (param 'action' and 'confirm' will be reformated)
	 *     @param	string			$title       	   	Title
	 *     @param	string			$question    	   	Question
	 *     @param 	string			$action      	   	Action
	 *	   @param  	array|string	$formquestion	   	An array with complementary inputs to add into forms: array(array('label'=> ,'type'=> , ))
	 *													type can be 'hidden', 'text', 'password', 'checkbox', 'radio', 'date', 'morecss', ...
	 * 	   @param  	string			$selectedchoice  	'' or 'no', or 'yes' or '1' or '0'
	 * 	   @param  	int|string		$useajax		   	0=No, 1=Yes, 2=Yes but submit page with &confirm=no if choice is No, 'xxx'=Yes and preoutput confirm box with div id=dialog-confirm-xxx
	 *     @param  	int				$height          	Force height of box (0 = auto)
	 *     @param	int				$width				Force width of box ('999' or '90%'). Ignored and forced to 90% on smartphones.
	 *     @param	int				$disableformtag		1=Disable form tag. Can be used if we are already inside a <form> section.
	 *     @return 	string      		    			HTML ajax code if a confirm ajax popup is required, Pure HTML code if it's an html form
	 */
    public function formconfirm($page, $title, $question, $action, $formquestion = '', $selectedchoice = '', $useajax = 0, $height = 0, $width = 500, $disableformtag = 0)
	{
		global $langs, $conf;

		$more = '<!-- formconfirm -->';
		$formconfirm = '';
		$inputok = array();
		$inputko = array();

		// Clean parameters
		$newselectedchoice = empty($selectedchoice) ? "no" : $selectedchoice;
		if ($conf->browser->layout == 'phone') $width = '95%';

		// Set height automatically if not defined
		if (empty($height)) {
			$height = 210;
			if (is_array($formquestion) && count($formquestion) > 2) {
				$height += ((count($formquestion) - 2) * 24);
			}
		}

		if (is_array($formquestion) && !empty($formquestion))
		{
			// First add hidden fields and value
			foreach ($formquestion as $key => $input)
			{
				if (is_array($input) && !empty($input))
				{
					if ($input['type'] == 'hidden')
					{
						$more .= '<input type="hidden" id="'.$input['name'].'" name="'.$input['name'].'" value="'.dol_escape_htmltag($input['value']).'">'."\n";
					}
				}
			}

			// Now add questions
			$moreonecolumn = '';
			$more .= '<div class="tagtable paddingtopbottomonly centpercent noborderspacing">'."\n";
			foreach ($formquestion as $key => $input)
			{
				if (is_array($input) && !empty($input))
				{
					$size = (!empty($input['size']) ? ' size="'.$input['size'].'"' : '');
					$moreattr = (!empty($input['moreattr']) ? ' '.$input['moreattr'] : '');
					$morecss = (!empty($input['morecss']) ? ' '.$input['morecss'] : '');

					if ($input['type'] == 'text')
					{
						$more .= '<div class="tagtr"><div class="tagtd'.(empty($input['tdclass']) ? '' : (' '.$input['tdclass'])).'">'.$input['label'].'</div><div class="tagtd"><input type="text" class="flat'.$morecss.'" id="'.$input['name'].'" name="'.$input['name'].'"'.$size.' value="'.$input['value'].'"'.$moreattr.' /></div></div>'."\n";
					} elseif ($input['type'] == 'password')
					{
						$more .= '<div class="tagtr"><div class="tagtd'.(empty($input['tdclass']) ? '' : (' '.$input['tdclass'])).'">'.$input['label'].'</div><div class="tagtd"><input type="password" class="flat'.$morecss.'" id="'.$input['name'].'" name="'.$input['name'].'"'.$size.' value="'.$input['value'].'"'.$moreattr.' /></div></div>'."\n";
					} elseif ($input['type'] == 'select')
					{
						$more .= '<div class="tagtr"><div class="tagtd'.(empty($input['tdclass']) ? '' : (' '.$input['tdclass'])).'">';
						if (!empty($input['label'])) $more .= $input['label'].'</div><div class="tagtd tdtop left">';
						$more .= $this->selectarray($input['name'], $input['values'], $input['default'], 1, 0, 0, $moreattr, 0, 0, 0, '', $morecss);
						$more .= '</div></div>'."\n";
					} elseif ($input['type'] == 'checkbox')
					{
						$more .= '<div class="tagtr">';
						$more .= '<div class="tagtd'.(empty($input['tdclass']) ? '' : (' '.$input['tdclass'])).'">'.$input['label'].' </div><div class="tagtd">';
						$more .= '<input type="checkbox" class="flat'.$morecss.'" id="'.$input['name'].'" name="'.$input['name'].'"'.$moreattr;
						if (!is_bool($input['value']) && $input['value'] != 'false' && $input['value'] != '0') $more .= ' checked';
						if (is_bool($input['value']) && $input['value']) $more .= ' checked';
						if (isset($input['disabled'])) $more .= ' disabled';
						$more .= ' /></div>';
						$more .= '</div>'."\n";
					} elseif ($input['type'] == 'radio')
					{
						$i = 0;
						foreach ($input['values'] as $selkey => $selval)
						{
							$more .= '<div class="tagtr">';
							if ($i == 0) $more .= '<div class="tagtd'.(empty($input['tdclass']) ? ' tdtop' : (' tdtop '.$input['tdclass'])).'">'.$input['label'].'</div>';
							else $more .= '<div clas="tagtd'.(empty($input['tdclass']) ? '' : (' "'.$input['tdclass'])).'">&nbsp;</div>';
							$more .= '<div class="tagtd"><input type="radio" class="flat'.$morecss.'" id="'.$input['name'].'" name="'.$input['name'].'" value="'.$selkey.'"'.$moreattr;
							if ($input['disabled']) $more .= ' disabled';
							$more .= ' /> ';
							$more .= $selval;
							$more .= '</div></div>'."\n";
							$i++;
						}
					} elseif ($input['type'] == 'date')
					{
						$more .= '<div class="tagtr"><div class="tagtd'.(empty($input['tdclass']) ? '' : (' '.$input['tdclass'])).'">'.$input['label'].'</div>';
						$more .= '<div class="tagtd">';
						$more .= $this->selectDate($input['value'], $input['name'], 0, 0, 0, '', 1, 0);
						$more .= '</div></div>'."\n";
						$formquestion[] = array('name'=>$input['name'].'day');
						$formquestion[] = array('name'=>$input['name'].'month');
						$formquestion[] = array('name'=>$input['name'].'year');
						$formquestion[] = array('name'=>$input['name'].'hour');
						$formquestion[] = array('name'=>$input['name'].'min');
					} elseif ($input['type'] == 'other')
					{
						$more .= '<div class="tagtr"><div class="tagtd'.(empty($input['tdclass']) ? '' : (' '.$input['tdclass'])).'">';
						if (!empty($input['label'])) $more .= $input['label'].'</div><div class="tagtd">';
						$more .= $input['value'];
						$more .= '</div></div>'."\n";
					} elseif ($input['type'] == 'onecolumn')
					{
						$moreonecolumn .= '<div class="margintoponly">';
						$moreonecolumn .= $input['value'];
						$moreonecolumn .= '</div>'."\n";
					}
				}
			}
			$more .= '</div>'."\n";
			$more .= $moreonecolumn;
		}

		// JQUI method dialog is broken with jmobile, we use standard HTML.
		// Note: When using dol_use_jmobile or no js, you must also check code for button use a GET url with action=xxx and check that you also output the confirm code when action=xxx
		// See page product/card.php for example
		if (!empty($conf->dol_use_jmobile)) $useajax = 0;
		if (empty($conf->use_javascript_ajax)) $useajax = 0;

		if ($useajax)
		{
			$autoOpen = true;
			$dialogconfirm = 'dialog-confirm';
			$button = '';
			if (!is_numeric($useajax))
			{
				$button = $useajax;
				$useajax = 1;
				$autoOpen = false;
				$dialogconfirm .= '-'.$button;
			}
			$pageyes = $page.(preg_match('/\?/', $page) ? '&' : '?').'action='.$action.'&confirm=yes';
			$pageno = ($useajax == 2 ? $page.(preg_match('/\?/', $page) ? '&' : '?').'confirm=no' : '');
			// Add input fields into list of fields to read during submit (inputok and inputko)
			if (is_array($formquestion))
			{
				foreach ($formquestion as $key => $input)
				{
					//print "xx ".$key." rr ".is_array($input)."<br>\n";
					if (is_array($input) && isset($input['name'])) array_push($inputok, $input['name']);
					if (isset($input['inputko']) && $input['inputko'] == 1) array_push($inputko, $input['name']);
				}
			}
			// Show JQuery confirm box.
			$formconfirm .= '<div id="'.$dialogconfirm.'" title="'.dol_escape_htmltag($title).'" style="display: none;">';
			if (is_array($formquestion) && !empty($formquestion['text'])) {
				$formconfirm .= '<div class="confirmtext">'.$formquestion['text'].'</div>'."\n";
			}
			if (!empty($more)) {
				$formconfirm .= '<div class="confirmquestions">'.$more.'</div>'."\n";
			}
			$formconfirm .= ($question ? '<div class="confirmmessage">'.img_help('', '').' '.$question.'</div>' : '');
			$formconfirm .= '</div>'."\n";

			$formconfirm .= "\n<!-- begin ajax formconfirm page=".$page." -->\n";
			$formconfirm .= '<script type="text/javascript">'."\n";
			$formconfirm .= 'jQuery(document).ready(function() {
            $(function() {
            	$( "#'.$dialogconfirm.'" ).dialog(
            	{
                    autoOpen: '.($autoOpen ? "true" : "false").',';
			if ($newselectedchoice == 'no')
			{
				$formconfirm .= '
						open: function() {
            				$(this).parent().find("button.ui-button:eq(2)").focus();
						},';
			}
			$formconfirm .= '
                    resizable: false,
                    height: "'.$height.'",
                    width: "'.$width.'",
                    modal: true,
                    closeOnEscape: false,
                    buttons: {
                        "'.dol_escape_js($langs->transnoentities("Yes")).'": function() {
                        	var options = "&token='.urlencode(newToken()).'";
                        	var inputok = '.json_encode($inputok).';	/* List of fields into form */
                         	var pageyes = "'.dol_escape_js(!empty($pageyes) ? $pageyes : '').'";
                         	if (inputok.length>0) {
                         		$.each(inputok, function(i, inputname) {
                         			var more = "";
                         			if ($("#" + inputname).attr("type") == "checkbox") { more = ":checked"; }
                         		    if ($("#" + inputname).attr("type") == "radio") { more = ":checked"; }
                         			var inputvalue = $("#" + inputname + more).val();
                         			if (typeof inputvalue == "undefined") { inputvalue=""; }
                         			options += "&" + inputname + "=" + encodeURIComponent(inputvalue);
                         		});
                         	}
                         	var urljump = pageyes + (pageyes.indexOf("?") < 0 ? "?" : "") + options;
                         	//alert(urljump);
            				if (pageyes.length > 0) { location.href = urljump; }
                            $(this).dialog("close");
                        },
                        "'.dol_escape_js($langs->transnoentities("No")).'": function() {
                        	var options = "&token='.urlencode(newToken()).'";
                         	var inputko = '.json_encode($inputko).';	/* List of fields into form */
                         	var pageno="'.dol_escape_js(!empty($pageno) ? $pageno : '').'";
                         	if (inputko.length>0) {
                         		$.each(inputko, function(i, inputname) {
                         			var more = "";
                         			if ($("#" + inputname).attr("type") == "checkbox") { more = ":checked"; }
                         			var inputvalue = $("#" + inputname + more).val();
                         			if (typeof inputvalue == "undefined") { inputvalue=""; }
                         			options += "&" + inputname + "=" + encodeURIComponent(inputvalue);
                         		});
                         	}
                         	var urljump=pageno + (pageno.indexOf("?") < 0 ? "?" : "") + options;
                         	//alert(urljump);
            				if (pageno.length > 0) { location.href = urljump; }
                            $(this).dialog("close");
                        }
                    }
                }
                );

            	var button = "'.$button.'";
            	if (button.length > 0) {
                	$( "#" + button ).click(function() {
                		$("#'.$dialogconfirm.'").dialog("open");
        			});
                }
            });
            });
            </script>';
			$formconfirm .= "<!-- end ajax formconfirm -->\n";
		} else {
			$formconfirm .= "\n<!-- begin formconfirm page=".$page." -->\n";

			if (empty($disableformtag)) $formconfirm .= '<form method="POST" action="'.$page.'" class="notoptoleftroright">'."\n";

			$formconfirm .= '<input type="hidden" name="action" value="'.$action.'">'."\n";
			$formconfirm .= '<input type="hidden" name="token" value="'.newToken().'">'."\n";

			$formconfirm .= '<table class="valid centpercent">'."\n";

			// Line title
			$formconfirm .= '<tr class="validtitre"><td class="validtitre" colspan="3">'.img_picto('', 'recent').' '.$title.'</td></tr>'."\n";

			// Line text
			if (is_array($formquestion) && !empty($formquestion['text'])) {
				$formconfirm .= '<tr class="valid"><td class="valid" colspan="3">'.$formquestion['text'].'</td></tr>'."\n";
			}

			// Line form fields
			if ($more)
			{
				$formconfirm .= '<tr class="valid"><td class="valid" colspan="3">'."\n";
				$formconfirm .= $more;
				$formconfirm .= '</td></tr>'."\n";
			}

			// Line with question
			$formconfirm .= '<tr class="valid">';
			$formconfirm .= '<td class="valid">'.$question.'</td>';
			$formconfirm .= '<td class="valid">';
			$formconfirm .= $this->selectyesno("confirm", $newselectedchoice);
			$formconfirm .= '</td>';
			$formconfirm .= '<td class="valid center"><input class="button valignmiddle" type="submit" value="'.$langs->trans("Validate").'"></td>';
			$formconfirm .= '</tr>'."\n";

			$formconfirm .= '</table>'."\n";

			if (empty($disableformtag)) $formconfirm .= "</form>\n";
			$formconfirm .= '<br>';

			$formconfirm .= "<!-- end formconfirm -->\n";
		}

		return $formconfirm;
	}


    // phpcs:disable PEAR.NamingConventions.ValidFunctionName.ScopeNotCamelCaps
	/**
	 *    Show a form to select a project
	 *
	 *    @param	int		$page        		Page
	 *    @param	int		$socid       		Id third party (-1=all, 0=only projects not linked to a third party, id=projects not linked or linked to third party id)
	 *    @param    int		$selected    		Id pre-selected project
	 *    @param    string	$htmlname    		Name of select field
	 *    @param	int		$discard_closed		Discard closed projects (0=Keep,1=hide completely except $selected,2=Disable)
	 *    @param	int		$maxlength			Max length
	 *    @param	int		$forcefocus			Force focus on field (works with javascript only)
	 *    @param    int     $nooutput           No print is done. String is returned.
	 *    @return	string                      Return html content
	 */
    public function form_project($page, $socid, $selected = '', $htmlname = 'projectid', $discard_closed = 0, $maxlength = 20, $forcefocus = 0, $nooutput = 0)
	{
        // phpcs:enable
		global $langs;

		require_once DOL_DOCUMENT_ROOT.'/core/lib/project.lib.php';
		require_once DOL_DOCUMENT_ROOT.'/core/class/html.formprojet.class.php';

		$out = '';

		$formproject = new FormProjets($this->db);

		$langs->load("project");
		if ($htmlname != "none")
		{
			$out .= "\n";
			$out .= '<form method="post" action="'.$page.'">';
			$out .= '<input type="hidden" name="action" value="classin">';
			$out .= '<input type="hidden" name="token" value="'.newToken().'">';
			$out .= $formproject->select_projects($socid, $selected, $htmlname, $maxlength, 0, 1, $discard_closed, $forcefocus, 0, 0, '', 1);
			$out .= '<input type="submit" class="button" value="'.$langs->trans("Modify").'">';
			$out .= '</form>';
		} else {
			if ($selected)
			{
				$projet = new Project($this->db);
				$projet->fetch($selected);
				//print '<a href="'.DOL_URL_ROOT.'/projet/card.php?id='.$selected.'">'.$projet->title.'</a>';
				$out .= $projet->getNomUrl(0, '', 1);
			} else {
				$out .= "&nbsp;";
			}
		}

		if (empty($nooutput))
		{
			print $out;
			return '';
		}
		return $out;
	}

    // phpcs:disable PEAR.NamingConventions.ValidFunctionName.ScopeNotCamelCaps
	/**
	 *	Show a form to select payment conditions
	 *
	 *  @param	int		$page        	Page
	 *  @param  string	$selected    	Id condition pre-selectionne
	 *  @param  string	$htmlname    	Name of select html field
	 *	@param	int		$addempty		Add empty entry
	 *  @return	void
	 */
    public function form_conditions_reglement($page, $selected = '', $htmlname = 'cond_reglement_id', $addempty = 0)
	{
        // phpcs:enable
		global $langs;
		if ($htmlname != "none")
		{
			print '<form method="post" action="'.$page.'">';
			print '<input type="hidden" name="action" value="setconditions">';
			print '<input type="hidden" name="token" value="'.newToken().'">';
			$this->select_conditions_paiements($selected, $htmlname, -1, $addempty);
			print '<input type="submit" class="button valignmiddle" value="'.$langs->trans("Modify").'">';
			print '</form>';
		} else {
			if ($selected)
			{
				$this->load_cache_conditions_paiements();
				print $this->cache_conditions_paiements[$selected]['label'];
			} else {
				print "&nbsp;";
			}
		}
	}

    // phpcs:disable PEAR.NamingConventions.ValidFunctionName.ScopeNotCamelCaps
	/**
	 *  Show a form to select a delivery delay
	 *
	 *  @param  int		$page        	Page
	 *  @param  string	$selected    	Id condition pre-selectionne
	 *  @param  string	$htmlname    	Name of select html field
	 *	@param	int		$addempty		Ajoute entree vide
	 *  @return	void
	 */
    public function form_availability($page, $selected = '', $htmlname = 'availability', $addempty = 0)
	{
        // phpcs:enable
		global $langs;
		if ($htmlname != "none")
		{
			print '<form method="post" action="'.$page.'">';
			print '<input type="hidden" name="action" value="setavailability">';
			print '<input type="hidden" name="token" value="'.newToken().'">';
			$this->selectAvailabilityDelay($selected, $htmlname, -1, $addempty);
			print '<input type="submit" class="button" value="'.$langs->trans("Modify").'">';
			print '</form>';
		} else {
			if ($selected)
			{
				$this->load_cache_availability();
				print $this->cache_availability[$selected]['label'];
			} else {
				print "&nbsp;";
			}
		}
	}

	/**
	 *  Output HTML form to select list of input reason (events that triggered an object creation, like after sending an emailing, making an advert, ...)
	 *  List found into table c_input_reason loaded by loadCacheInputReason
	 *
	 *  @param  string	$page        	Page
	 *  @param  string	$selected    	Id condition pre-selectionne
	 *  @param  string	$htmlname    	Name of select html field
	 *  @param	int		$addempty		Add empty entry
	 *  @return	void
     */
    public function formInputReason($page, $selected = '', $htmlname = 'demandreason', $addempty = 0)
    {
		global $langs;
		if ($htmlname != "none")
		{
			print '<form method="post" action="'.$page.'">';
			print '<input type="hidden" name="action" value="setdemandreason">';
			print '<input type="hidden" name="token" value="'.newToken().'">';
			$this->selectInputReason($selected, $htmlname, -1, $addempty);
			print '<input type="submit" class="button" value="'.$langs->trans("Modify").'">';
			print '</form>';
		} else {
			if ($selected)
			{
				$this->loadCacheInputReason();
				foreach ($this->cache_demand_reason as $key => $val)
				{
					if ($val['id'] == $selected)
					{
						print $val['label'];
						break;
					}
				}
			} else {
				print "&nbsp;";
			}
		}
	}

    // phpcs:disable PEAR.NamingConventions.ValidFunctionName.ScopeNotCamelCaps
	/**
	 *    Show a form + html select a date
	 *
	 *    @param	string		$page        	Page
	 *    @param	string		$selected    	Date preselected
	 *    @param    string		$htmlname    	Html name of date input fields or 'none'
	 *    @param    int			$displayhour 	Display hour selector
	 *    @param    int			$displaymin		Display minutes selector
	 *    @param	int			$nooutput		1=No print output, return string
	 *    @return	string
	 *    @see		selectDate()
	 */
    public function form_date($page, $selected, $htmlname, $displayhour = 0, $displaymin = 0, $nooutput = 0)
	{
        // phpcs:enable
		global $langs;

		$ret = '';

		if ($htmlname != "none")
		{
			$ret .= '<form method="post" action="'.$page.'" name="form'.$htmlname.'">';
			$ret .= '<input type="hidden" name="action" value="set'.$htmlname.'">';
			$ret .= '<input type="hidden" name="token" value="'.newToken().'">';
			$ret .= '<table class="nobordernopadding" cellpadding="0" cellspacing="0">';
			$ret .= '<tr><td>';
			$ret .= $this->selectDate($selected, $htmlname, $displayhour, $displaymin, 1, 'form'.$htmlname, 1, 0);
			$ret .= '</td>';
			$ret .= '<td class="left"><input type="submit" class="button" value="'.$langs->trans("Modify").'"></td>';
			$ret .= '</tr></table></form>';
		} else {
			if ($displayhour) $ret .= dol_print_date($selected, 'dayhour');
			else $ret .= dol_print_date($selected, 'day');
		}

		if (empty($nooutput)) print $ret;
		return $ret;
	}


    // phpcs:disable PEAR.NamingConventions.ValidFunctionName.ScopeNotCamelCaps
	/**
	 *  Show a select form to choose a user
	 *
	 *  @param	string	$page        	Page
	 *  @param  string	$selected    	Id of user preselected
	 *  @param  string	$htmlname    	Name of input html field. If 'none', we just output the user link.
	 *  @param  array	$exclude		List of users id to exclude
	 *  @param  array	$include        List of users id to include
	 *  @return	void
	 */
    public function form_users($page, $selected = '', $htmlname = 'userid', $exclude = '', $include = '')
	{
        // phpcs:enable
		global $langs;

		if ($htmlname != "none")
		{
			print '<form method="POST" action="'.$page.'" name="form'.$htmlname.'">';
			print '<input type="hidden" name="action" value="set'.$htmlname.'">';
			print '<input type="hidden" name="token" value="'.newToken().'">';
			print $this->select_dolusers($selected, $htmlname, 1, $exclude, 0, $include);
			print '<input type="submit" class="button valignmiddle" value="'.$langs->trans("Modify").'">';
			print '</form>';
		} else {
			if ($selected)
			{
				require_once DOL_DOCUMENT_ROOT.'/user/class/user.class.php';
				$theuser = new User($this->db);
				$theuser->fetch($selected);
				print $theuser->getNomUrl(1);
			} else {
				print "&nbsp;";
			}
		}
	}


    // phpcs:disable PEAR.NamingConventions.ValidFunctionName.ScopeNotCamelCaps
	/**
	 *    Show form with payment mode
	 *
	 *    @param	string	$page        	Page
	 *    @param    int		$selected    	Id mode pre-selectionne
	 *    @param    string	$htmlname    	Name of select html field
	 *    @param  	string	$filtertype		To filter on field type in llx_c_paiement (array('code'=>xx,'label'=>zz))
	 *    @param    int     $active         Active or not, -1 = all
	 *    @param   int     $addempty       1=Add empty entry
	 *    @return	void
	 */
    public function form_modes_reglement($page, $selected = '', $htmlname = 'mode_reglement_id', $filtertype = '', $active = 1, $addempty = 0)
	{
        // phpcs:enable
		global $langs;
		if ($htmlname != "none")
		{
			print '<form method="POST" action="'.$page.'">';
			print '<input type="hidden" name="action" value="setmode">';
			print '<input type="hidden" name="token" value="'.newToken().'">';
			$this->select_types_paiements($selected, $htmlname, $filtertype, 0, $addempty, 0, 0, $active);
			print '<input type="submit" class="button valignmiddle" value="'.$langs->trans("Modify").'">';
			print '</form>';
		} else {
			if ($selected)
			{
				$this->load_cache_types_paiements();
				print $this->cache_types_paiements[$selected]['label'];
			} else {
				print "&nbsp;";
			}
		}
	}

    // phpcs:disable PEAR.NamingConventions.ValidFunctionName.ScopeNotCamelCaps
	/**
	 *    Show form with multicurrency code
	 *
	 *    @param	string	$page        	Page
	 *    @param    string	$selected    	code pre-selectionne
	 *    @param    string	$htmlname    	Name of select html field
	 *    @return	void
	 */
    public function form_multicurrency_code($page, $selected = '', $htmlname = 'multicurrency_code')
	{
        // phpcs:enable
		global $langs;
		if ($htmlname != "none")
		{
			print '<form method="POST" action="'.$page.'">';
			print '<input type="hidden" name="action" value="setmulticurrencycode">';
			print '<input type="hidden" name="token" value="'.newToken().'">';
			print $this->selectMultiCurrency($selected, $htmlname, 0);
			print '<input type="submit" class="button valignmiddle" value="'.$langs->trans("Modify").'">';
			print '</form>';
		} else {
			dol_include_once('/core/lib/company.lib.php');
			print !empty($selected) ? currency_name($selected, 1) : '&nbsp;';
		}
	}

    // phpcs:disable PEAR.NamingConventions.ValidFunctionName.ScopeNotCamelCaps
	/**
	 *    Show form with multicurrency rate
	 *
	 *    @param	string	$page        	Page
	 *    @param    double	$rate	    	Current rate
	 *    @param    string	$htmlname    	Name of select html field
	 *    @param    string  $currency       Currency code to explain the rate
	 *    @return	void
	 */
    public function form_multicurrency_rate($page, $rate = '', $htmlname = 'multicurrency_tx', $currency = '')
	{
        // phpcs:enable
		global $langs, $mysoc, $conf;

		if ($htmlname != "none")
		{
			print '<form method="POST" action="'.$page.'">';
			print '<input type="hidden" name="action" value="setmulticurrencyrate">';
			print '<input type="hidden" name="token" value="'.newToken().'">';
			print '<input type="text" class="maxwidth100" name="'.$htmlname.'" value="'.(!empty($rate) ? price(price2num($rate, 'CR')) : 1).'" /> ';
			print '<select name="calculation_mode">';
			print '<option value="1">'.$currency.' > '.$conf->currency.'</option>';
			print '<option value="2">'.$conf->currency.' > '.$currency.'</option>';
			print '</select> ';
			print '<input type="submit" class="button valignmiddle" value="'.$langs->trans("Modify").'">';
			print '</form>';
		} else {
			if (!empty($rate))
			{
				print price($rate, 1, $langs, 1, 0);
				if ($currency && $rate != 1) print ' &nbsp; ('.price($rate, 1, $langs, 1, 0).' '.$currency.' = 1 '.$conf->currency.')';
			} else {
				print 1;
			}
		}
	}


    // phpcs:disable PEAR.NamingConventions.ValidFunctionName.ScopeNotCamelCaps
	/**
	 *	Show a select box with available absolute discounts
	 *
	 *  @param  string	$page        	Page URL where form is shown
	 *  @param  int		$selected    	Value pre-selected
	 *	@param  string	$htmlname    	Name of SELECT component. If 'none', not changeable. Example 'remise_id'.
	 *	@param	int		$socid			Third party id
	 * 	@param	float	$amount			Total amount available
	 * 	@param	string	$filter			SQL filter on discounts
	 * 	@param	int		$maxvalue		Max value for lines that can be selected
	 *  @param  string	$more           More string to add
	 *  @param  int     $hidelist       1=Hide list
	 *  @param	int		$discount_type	0 => customer discount, 1 => supplier discount
	 *  @return	void
	 */
    public function form_remise_dispo($page, $selected, $htmlname, $socid, $amount, $filter = '', $maxvalue = 0, $more = '', $hidelist = 0, $discount_type = 0)
	{
        // phpcs:enable
		global $conf, $langs;
		if ($htmlname != "none")
		{
			print '<form method="post" action="'.$page.'">';
			print '<input type="hidden" name="action" value="setabsolutediscount">';
			print '<input type="hidden" name="token" value="'.newToken().'">';
			print '<div class="inline-block">';
			if (!empty($discount_type)) {
				if (!empty($conf->global->FACTURE_DEPOSITS_ARE_JUST_PAYMENTS))
				{
					if (!$filter || $filter == "fk_invoice_supplier_source IS NULL") $translationKey = 'HasAbsoluteDiscountFromSupplier'; // If we want deposit to be substracted to payments only and not to total of final invoice
					else $translationKey = 'HasCreditNoteFromSupplier';
				} else {
					if (!$filter || $filter == "fk_invoice_supplier_source IS NULL OR (description LIKE '(DEPOSIT)%' AND description NOT LIKE '(EXCESS PAID)%')") $translationKey = 'HasAbsoluteDiscountFromSupplier';
					else $translationKey = 'HasCreditNoteFromSupplier';
				}
			} else {
				if (!empty($conf->global->FACTURE_DEPOSITS_ARE_JUST_PAYMENTS))
				{
					if (!$filter || $filter == "fk_facture_source IS NULL") $translationKey = 'CompanyHasAbsoluteDiscount'; // If we want deposit to be substracted to payments only and not to total of final invoice
					else $translationKey = 'CompanyHasCreditNote';
				} else {
					if (!$filter || $filter == "fk_facture_source IS NULL OR (description LIKE '(DEPOSIT)%' AND description NOT LIKE '(EXCESS RECEIVED)%')") $translationKey = 'CompanyHasAbsoluteDiscount';
					else $translationKey = 'CompanyHasCreditNote';
				}
			}
			print $langs->trans($translationKey, price($amount, 0, $langs, 0, 0, -1, $conf->currency));
			if (empty($hidelist)) print ': ';
			print '</div>';
			if (empty($hidelist))
			{
				print '<div class="inline-block" style="padding-right: 10px">';
				$newfilter = 'discount_type='.intval($discount_type);
				if (!empty($discount_type)) {
					$newfilter .= ' AND fk_invoice_supplier IS NULL AND fk_invoice_supplier_line IS NULL'; // Supplier discounts available
				} else {
					$newfilter .= ' AND fk_facture IS NULL AND fk_facture_line IS NULL'; // Customer discounts available
				}
				if ($filter) $newfilter .= ' AND ('.$filter.')';
				$nbqualifiedlines = $this->select_remises($selected, $htmlname, $newfilter, $socid, $maxvalue);
				if ($nbqualifiedlines > 0)
				{
					print ' &nbsp; <input type="submit" class="button" value="'.dol_escape_htmltag($langs->trans("UseLine")).'"';
					if (!empty($discount_type) && $filter && $filter != "fk_invoice_supplier_source IS NULL OR (description LIKE '(DEPOSIT)%' AND description NOT LIKE '(EXCESS PAID)%')")
						print ' title="'.$langs->trans("UseCreditNoteInInvoicePayment").'"';
					if (empty($discount_type) && $filter && $filter != "fk_facture_source IS NULL OR (description LIKE '(DEPOSIT)%' AND description NOT LIKE '(EXCESS RECEIVED)%')")
						print ' title="'.$langs->trans("UseCreditNoteInInvoicePayment").'"';

					print '>';
				}
				print '</div>';
			}
			if ($more)
			{
				print '<div class="inline-block">';
				print $more;
				print '</div>';
			}
			print '</form>';
		} else {
			if ($selected)
			{
				print $selected;
			} else {
				print "0";
			}
		}
	}


    // phpcs:disable PEAR.NamingConventions.ValidFunctionName.ScopeNotCamelCaps
    /**
     *  Show forms to select a contact
     *
     *  @param	string		$page        	Page
     *  @param	Societe		$societe		Filter on third party
     *  @param    int			$selected    	Id contact pre-selectionne
     *  @param    string		$htmlname    	Name of HTML select. If 'none', we just show contact link.
     *  @return	void
     */
    public function form_contacts($page, $societe, $selected = '', $htmlname = 'contactid')
    {
        // phpcs:enable
		global $langs, $conf;

		if ($htmlname != "none")
		{
			print '<form method="post" action="'.$page.'">';
			print '<input type="hidden" name="action" value="set_contact">';
			print '<input type="hidden" name="token" value="'.newToken().'">';
			print '<table class="nobordernopadding" cellpadding="0" cellspacing="0">';
			print '<tr><td>';
			$num = $this->select_contacts($societe->id, $selected, $htmlname);
			if ($num == 0)
			{
				$addcontact = (!empty($conf->global->SOCIETE_ADDRESSES_MANAGEMENT) ? $langs->trans("AddContact") : $langs->trans("AddContactAddress"));
				print '<a href="'.DOL_URL_ROOT.'/contact/card.php?socid='.$societe->id.'&amp;action=create&amp;backtoreferer=1">'.$addcontact.'</a>';
			}
			print '</td>';
			print '<td class="left"><input type="submit" class="button" value="'.$langs->trans("Modify").'"></td>';
			print '</tr></table></form>';
		} else {
			if ($selected)
			{
				require_once DOL_DOCUMENT_ROOT.'/contact/class/contact.class.php';
				$contact = new Contact($this->db);
				$contact->fetch($selected);
				print $contact->getFullName($langs);
			} else {
				print "&nbsp;";
			}
		}
	}

    // phpcs:disable PEAR.NamingConventions.ValidFunctionName.ScopeNotCamelCaps
	/**
	 *  Output html select to select thirdparty
	 *
	 *  @param	string	$page       	Page
	 *  @param  string	$selected   	Id preselected
	 *  @param  string	$htmlname		Name of HTML select
	 *  @param  string	$filter         optional filters criteras
	 *	@param	int		$showempty		Add an empty field
	 * 	@param	int		$showtype		Show third party type in combolist (customer, prospect or supplier)
	 * 	@param	int		$forcecombo		Force to use combo box
	 *  @param	array	$events			Event options. Example: array(array('method'=>'getContacts', 'url'=>dol_buildpath('/core/ajax/contacts.php',1), 'htmlname'=>'contactid', 'params'=>array('add-customer-contact'=>'disabled')))
	 *  @param  int     $nooutput       No print output. Return it only.
	 *  @return	void|string
	 */
    public function form_thirdparty($page, $selected = '', $htmlname = 'socid', $filter = '', $showempty = 0, $showtype = 0, $forcecombo = 0, $events = array(), $nooutput = 0)
	{
        // phpcs:enable
		global $langs;

		$out = '';
		if ($htmlname != "none")
		{
			$out .= '<form method="post" action="'.$page.'">';
			$out .= '<input type="hidden" name="action" value="set_thirdparty">';
			$out .= '<input type="hidden" name="token" value="'.newToken().'">';
			$out .= $this->select_company($selected, $htmlname, $filter, $showempty, $showtype, $forcecombo, $events);
			$out .= '<input type="submit" class="button valignmiddle" value="'.$langs->trans("Modify").'">';
			$out .= '</form>';
		} else {
			if ($selected)
			{
				require_once DOL_DOCUMENT_ROOT.'/societe/class/societe.class.php';
				$soc = new Societe($this->db);
				$soc->fetch($selected);
				$out .= $soc->getNomUrl($langs);
			} else {
				$out .= "&nbsp;";
			}
		}

		if ($nooutput) return $out;
		else print $out;
	}

    // phpcs:disable PEAR.NamingConventions.ValidFunctionName.ScopeNotCamelCaps
	/**
	 *    Retourne la liste des devises, dans la langue de l'utilisateur
	 *
	 *    @param	string	$selected    preselected currency code
	 *    @param    string	$htmlname    name of HTML select list
     *    @deprecated
	 *    @return	void
	 */
    public function select_currency($selected = '', $htmlname = 'currency_id')
	{
        // phpcs:enable
		print $this->selectCurrency($selected, $htmlname);
	}

	/**
	 *  Retourne la liste des devises, dans la langue de l'utilisateur
	 *
	 *  @param	string	$selected    preselected currency code
	 *  @param  string	$htmlname    name of HTML select list
	 *  @param  string  $mode        0 = Add currency symbol into label, 1 = Add 3 letter iso code
	 * 	@return	string
	 */
    public function selectCurrency($selected = '', $htmlname = 'currency_id', $mode = 0)
	{
		global $conf, $langs, $user;

		$langs->loadCacheCurrencies('');

		$out = '';

		if ($selected == 'euro' || $selected == 'euros') $selected = 'EUR'; // Pour compatibilite

		$out .= '<select class="flat maxwidth200onsmartphone minwidth300" name="'.$htmlname.'" id="'.$htmlname.'">';
		foreach ($langs->cache_currencies as $code_iso => $currency)
		{
			if ($selected && $selected == $code_iso)
			{
				$out .= '<option value="'.$code_iso.'" selected>';
			} else {
				$out .= '<option value="'.$code_iso.'">';
			}
			$out .= $currency['label'];
			if ($mode == 1)
			{
			    $out .= ' ('.$code_iso.')';
			} else {
                $out .= ' ('.$langs->getCurrencySymbol($code_iso).')';
			}
			$out .= '</option>';
		}
		$out .= '</select>';
		if ($user->admin) $out .= info_admin($langs->trans("YouCanChangeValuesForThisListFromDictionarySetup"), 1);

		// Make select dynamic
		include_once DOL_DOCUMENT_ROOT.'/core/lib/ajax.lib.php';
		$out .= ajax_combobox($htmlname);

		return $out;
	}

	/**
	 *	Return array of currencies in user language
	 *
	 *  @param	string	$selected    preselected currency code
	 *  @param  string	$htmlname    name of HTML select list
	 *  @param  integer	$useempty    1=Add empty line
	 * 	@return	string
	 */
    public function selectMultiCurrency($selected = '', $htmlname = 'multicurrency_code', $useempty = 0)
	{
		global $db, $conf, $langs, $user;

		$langs->loadCacheCurrencies(''); // Load ->cache_currencies

		$TCurrency = array();

		$sql = 'SELECT code FROM '.MAIN_DB_PREFIX.'multicurrency';
		$sql .= " WHERE entity IN ('".getEntity('mutlicurrency')."')";
		$resql = $db->query($sql);
		if ($resql)
		{
			while ($obj = $db->fetch_object($resql)) $TCurrency[$obj->code] = $obj->code;
		}

		$out = '';
		$out .= '<select class="flat" name="'.$htmlname.'" id="'.$htmlname.'">';
		if ($useempty) $out .= '<option value="">&nbsp;</option>';
		// If company current currency not in table, we add it into list. Should always be available.
		if (!in_array($conf->currency, $TCurrency))
		{
			$TCurrency[$conf->currency] = $conf->currency;
		}
		if (count($TCurrency) > 0)
		{
			foreach ($langs->cache_currencies as $code_iso => $currency)
			{
				if (isset($TCurrency[$code_iso]))
				{
					if (!empty($selected) && $selected == $code_iso) $out .= '<option value="'.$code_iso.'" selected="selected">';
					else $out .= '<option value="'.$code_iso.'">';

					$out .= $currency['label'];
					$out .= ' ('.$langs->getCurrencySymbol($code_iso).')';
					$out .= '</option>';
				}
			}
		}

		$out .= '</select>';
		// Make select dynamic
		include_once DOL_DOCUMENT_ROOT.'/core/lib/ajax.lib.php';
		$out .= ajax_combobox($htmlname);

		return $out;
	}

    // phpcs:disable PEAR.NamingConventions.ValidFunctionName.ScopeNotCamelCaps
	/**
	 *  Load into the cache vat rates of a country
	 *
	 *  @param	string	$country_code		Country code with quotes ("'CA'", or "'CA,IN,...'")
	 *  @return	int							Nb of loaded lines, 0 if already loaded, <0 if KO
	 */
    public function load_cache_vatrates($country_code)
	{
        // phpcs:enable
		global $langs;

		$num = count($this->cache_vatrates);
		if ($num > 0) return $num; // Cache already loaded

		dol_syslog(__METHOD__, LOG_DEBUG);

		$sql = "SELECT DISTINCT t.rowid, t.code, t.taux, t.localtax1, t.localtax1_type, t.localtax2, t.localtax2_type, t.recuperableonly";
		$sql .= " FROM ".MAIN_DB_PREFIX."c_tva as t, ".MAIN_DB_PREFIX."c_country as c";
		$sql .= " WHERE t.fk_pays = c.rowid";
		$sql .= " AND t.active > 0";
		$sql .= " AND c.code IN (".$country_code.")";
		$sql .= " ORDER BY t.code ASC, t.taux ASC, t.recuperableonly ASC";

		$resql = $this->db->query($sql);
		if ($resql)
		{
			$num = $this->db->num_rows($resql);
			if ($num)
			{
				for ($i = 0; $i < $num; $i++)
				{
					$obj = $this->db->fetch_object($resql);
					$this->cache_vatrates[$i]['rowid']	= $obj->rowid;
					$this->cache_vatrates[$i]['code'] = $obj->code;
					$this->cache_vatrates[$i]['txtva']	= $obj->taux;
					$this->cache_vatrates[$i]['nprtva'] = $obj->recuperableonly;
					$this->cache_vatrates[$i]['localtax1']	    = $obj->localtax1;
					$this->cache_vatrates[$i]['localtax1_type']	= $obj->localtax1_type;
					$this->cache_vatrates[$i]['localtax2']	    = $obj->localtax2;
					$this->cache_vatrates[$i]['localtax2_type']	= $obj->localtax1_type;

					$this->cache_vatrates[$i]['label'] = $obj->taux.'%'.($obj->code ? ' ('.$obj->code.')' : ''); // Label must contains only 0-9 , . % or *
					$this->cache_vatrates[$i]['labelallrates'] = $obj->taux.'/'.($obj->localtax1 ? $obj->localtax1 : '0').'/'.($obj->localtax2 ? $obj->localtax2 : '0').($obj->code ? ' ('.$obj->code.')' : ''); // Must never be used as key, only label
					$positiverates = '';
					if ($obj->taux) $positiverates .= ($positiverates ? '/' : '').$obj->taux;
					if ($obj->localtax1) $positiverates .= ($positiverates ? '/' : '').$obj->localtax1;
					if ($obj->localtax2) $positiverates .= ($positiverates ? '/' : '').$obj->localtax2;
					if (empty($positiverates)) $positiverates = '0';
					$this->cache_vatrates[$i]['labelpositiverates'] = $positiverates.($obj->code ? ' ('.$obj->code.')' : ''); // Must never be used as key, only label
				}

				return $num;
			} else {
				$this->error = '<font class="error">'.$langs->trans("ErrorNoVATRateDefinedForSellerCountry", $country_code).'</font>';
				return -1;
			}
		} else {
			$this->error = '<font class="error">'.$this->db->error().'</font>';
			return -2;
		}
	}

    // phpcs:disable PEAR.NamingConventions.ValidFunctionName.ScopeNotCamelCaps
	/**
	 *  Output an HTML select vat rate.
	 *  The name of this function should be selectVat. We keep bad name for compatibility purpose.
	 *
	 *  @param	string	      $htmlname           Name of HTML select field
	 *  @param  float|string  $selectedrate       Force preselected vat rate. Can be '8.5' or '8.5 (NOO)' for example. Use '' for no forcing.
	 *  @param  Societe	      $societe_vendeuse   Thirdparty seller
	 *  @param  Societe	      $societe_acheteuse  Thirdparty buyer
	 *  @param  int		      $idprod             Id product. O if unknown of NA.
	 *  @param  int		      $info_bits          Miscellaneous information on line (1 for NPR)
	 *  @param  int|string    $type               ''=Unknown, 0=Product, 1=Service (Used if idprod not defined)
	 *                  		                  Si vendeur non assujeti a TVA, TVA par defaut=0. Fin de regle.
	 *                  					      Si le (pays vendeur = pays acheteur) alors la TVA par defaut=TVA du produit vendu. Fin de regle.
	 *                  					      Si (vendeur et acheteur dans Communaute europeenne) et bien vendu = moyen de transports neuf (auto, bateau, avion), TVA par defaut=0 (La TVA doit etre paye par l'acheteur au centre d'impots de son pays et non au vendeur). Fin de regle.
	 *                                            Si vendeur et acheteur dans Communauté européenne et acheteur= particulier alors TVA par défaut=TVA du produit vendu. Fin de règle.
	 *                                            Si vendeur et acheteur dans Communauté européenne et acheteur= entreprise alors TVA par défaut=0. Fin de règle.
	 *                  					      Sinon la TVA proposee par defaut=0. Fin de regle.
	 *  @param	bool	     $options_only		  Return HTML options lines only (for ajax treatment)
	 *  @param  int          $mode                0=Use vat rate as key in combo list, 1=Add VAT code after vat rate into key, -1=Use id of vat line as key
	 *  @return	string
	 */
    public function load_tva($htmlname = 'tauxtva', $selectedrate = '', $societe_vendeuse = '', $societe_acheteuse = '', $idprod = 0, $info_bits = 0, $type = '', $options_only = false, $mode = 0)
	{
        // phpcs:enable
		global $langs, $conf, $mysoc;

		$langs->load('errors');

		$return = '';

		// Define defaultnpr, defaultttx and defaultcode
		$defaultnpr = ($info_bits & 0x01);
		$defaultnpr = (preg_match('/\*/', $selectedrate) ? 1 : $defaultnpr);
		$defaulttx = str_replace('*', '', $selectedrate);
		$defaultcode = '';
		if (preg_match('/\((.*)\)/', $defaulttx, $reg))
		{
			$defaultcode = $reg[1];
			$defaulttx = preg_replace('/\s*\(.*\)/', '', $defaulttx);
		}
		//var_dump($selectedrate.'-'.$defaulttx.'-'.$defaultnpr.'-'.$defaultcode);

		// Check parameters
		if (is_object($societe_vendeuse) && !$societe_vendeuse->country_code)
		{
			if ($societe_vendeuse->id == $mysoc->id)
			{
				$return .= '<font class="error">'.$langs->trans("ErrorYourCountryIsNotDefined").'</font>';
			} else {
				$return .= '<font class="error">'.$langs->trans("ErrorSupplierCountryIsNotDefined").'</font>';
			}
			return $return;
		}

		//var_dump($societe_acheteuse);
		//print "name=$name, selectedrate=$selectedrate, seller=".$societe_vendeuse->country_code." buyer=".$societe_acheteuse->country_code." buyer is company=".$societe_acheteuse->isACompany()." idprod=$idprod, info_bits=$info_bits type=$type";
		//exit;

		// Define list of countries to use to search VAT rates to show
		// First we defined code_country to use to find list
		if (is_object($societe_vendeuse))
		{
			$code_country = "'".$societe_vendeuse->country_code."'";
		} else {
			$code_country = "'".$mysoc->country_code."'"; // Pour compatibilite ascendente
		}
		if (!empty($conf->global->SERVICE_ARE_ECOMMERCE_200238EC))    // If option to have vat for end customer for services is on
		{
			require_once DOL_DOCUMENT_ROOT.'/core/lib/company.lib.php';
			if (!isInEEC($societe_vendeuse) && (!is_object($societe_acheteuse) || (isInEEC($societe_acheteuse) && !$societe_acheteuse->isACompany())))
			{
				// We also add the buyer
				if (is_numeric($type))
				{
					if ($type == 1) // We know product is a service
					{
						$code_country .= ",'".$societe_acheteuse->country_code."'";
					}
				} elseif (!$idprod)  // We don't know type of product
				{
					$code_country .= ",'".$societe_acheteuse->country_code."'";
				} else {
					$prodstatic = new Product($this->db);
					$prodstatic->fetch($idprod);
					if ($prodstatic->type == Product::TYPE_SERVICE)   // We know product is a service
					{
						$code_country .= ",'".$societe_acheteuse->country_code."'";
					}
				}
			}
		}

		// Now we get list
		$num = $this->load_cache_vatrates($code_country); // If no vat defined, return -1 with message into this->error

		if ($num > 0)
		{
			// Definition du taux a pre-selectionner (si defaulttx non force et donc vaut -1 ou '')
			if ($defaulttx < 0 || dol_strlen($defaulttx) == 0)
			{
				$tmpthirdparty = new Societe($this->db);
				$defaulttx = get_default_tva($societe_vendeuse, (is_object($societe_acheteuse) ? $societe_acheteuse : $tmpthirdparty), $idprod);
				$defaultnpr = get_default_npr($societe_vendeuse, (is_object($societe_acheteuse) ? $societe_acheteuse : $tmpthirdparty), $idprod);
		        if (preg_match('/\((.*)\)/', $defaulttx, $reg)) {
			        $defaultcode = $reg[1];
			        $defaulttx = preg_replace('/\s*\(.*\)/', '', $defaulttx);
		        }
				if (empty($defaulttx)) $defaultnpr = 0;
			}

			// Si taux par defaut n'a pu etre determine, on prend dernier de la liste.
			// Comme ils sont tries par ordre croissant, dernier = plus eleve = taux courant
			if ($defaulttx < 0 || dol_strlen($defaulttx) == 0)
			{
				if (empty($conf->global->MAIN_VAT_DEFAULT_IF_AUTODETECT_FAILS)) $defaulttx = $this->cache_vatrates[$num - 1]['txtva'];
				else $defaulttx = ($conf->global->MAIN_VAT_DEFAULT_IF_AUTODETECT_FAILS == 'none' ? '' : $conf->global->MAIN_VAT_DEFAULT_IF_AUTODETECT_FAILS);
			}

			// Disabled if seller is not subject to VAT
			$disabled = false; $title = '';
			if (is_object($societe_vendeuse) && $societe_vendeuse->id == $mysoc->id && $societe_vendeuse->tva_assuj == "0")
			{
				// Override/enable VAT for expense report regardless of global setting - needed if expense report used for business expenses instead
				// of using supplier invoices (this is a very bad idea !)
				if (empty($conf->global->EXPENSEREPORT_OVERRIDE_VAT))
				{
					$title = ' title="'.$langs->trans('VATIsNotUsed').'"';
					$disabled = true;
				}
			}

			if (!$options_only) $return .= '<select class="flat minwidth75imp" id="'.$htmlname.'" name="'.$htmlname.'"'.($disabled ? ' disabled' : '').$title.'>';

			$selectedfound = false;
			foreach ($this->cache_vatrates as $rate)
			{
				// Keep only 0 if seller is not subject to VAT
				if ($disabled && $rate['txtva'] != 0) continue;

				// Define key to use into select list
				$key = $rate['txtva'];
				$key .= $rate['nprtva'] ? '*' : '';
				if ($mode > 0 && $rate['code']) $key .= ' ('.$rate['code'].')';
				if ($mode < 0) $key = $rate['rowid'];

				$return .= '<option value="'.$key.'"';
				if (!$selectedfound)
				{
					if ($defaultcode) // If defaultcode is defined, we used it in priority to select combo option instead of using rate+npr flag
					{
						if ($defaultcode == $rate['code'])
						{
							$return .= ' selected';
							$selectedfound = true;
						}
					} elseif ($rate['txtva'] == $defaulttx && $rate['nprtva'] == $defaultnpr)
			   		{
			   			$return .= ' selected';
			   			$selectedfound = true;
					}
				}
				$return .= '>';
				//if (! empty($conf->global->MAIN_VAT_SHOW_POSITIVE_RATES))
				if ($mysoc->country_code == 'IN' || !empty($conf->global->MAIN_VAT_LABEL_IS_POSITIVE_RATES))
				{
					$return .= $rate['labelpositiverates'];
				} else {
					$return .= vatrate($rate['label']);
				}
				//$return.=($rate['code']?' '.$rate['code']:'');
				$return .= (empty($rate['code']) && $rate['nprtva']) ? ' *' : ''; // We show the *  (old behaviour only if new vat code is not used)

				$return .= '</option>';
			}

			if (!$options_only) $return .= '</select>';
		} else {
			$return .= $this->error;
		}

		$this->num = $num;
		return $return;
	}


    // phpcs:disable PEAR.NamingConventions.ValidFunctionName.ScopeNotCamelCaps
    /**
     *  Show a HTML widget to input a date or combo list for day, month, years and optionaly hours and minutes.
	 *  Fields are preselected with :
	 *            	- set_time date (must be a local PHP server timestamp or string date with format 'YYYY-MM-DD' or 'YYYY-MM-DD HH:MM')
	 *            	- local date in user area, if set_time is '' (so if set_time is '', output may differs when done from two different location)
	 *            	- Empty (fields empty), if set_time is -1 (in this case, parameter empty must also have value 1)
	 *
	 *	@param	integer	    $set_time 		Pre-selected date (must be a local PHP server timestamp), -1 to keep date not preselected, '' to use current date with 00:00 hour (Parameter 'empty' must be 0 or 2).
	 *	@param	string		$prefix			Prefix for fields name
	 *	@param	int			$h				1 or 2=Show also hours (2=hours on a new line), -1 has same effect but hour and minutes are prefilled with 23:59 if date is empty, 3 show hour always empty
	 *	@param	int			$m				1=Show also minutes, -1 has same effect but hour and minutes are prefilled with 23:59 if date is empty, 3 show minutes always empty
	 *	@param	int			$empty			0=Fields required, 1=Empty inputs are allowed, 2=Empty inputs are allowed for hours only
	 *	@param	string		$form_name 		Not used
	 *	@param	int			$d				1=Show days, month, years
	 * 	@param	int			$addnowlink		Add a link "Now"
	 * 	@param	int			$nooutput		Do not output html string but return it
	 * 	@param 	int			$disabled		Disable input fields
	 *  @param  int			$fullday        When a checkbox with this html name is on, hour and day are set with 00:00 or 23:59
	 *  @param	string		$addplusone		Add a link "+1 hour". Value must be name of another select_date field.
	 *  @param  datetime    $adddateof      Add a link "Date of invoice" using the following date.
	 *  @return	string|void					Nothing or string if nooutput is 1
     *  @deprecated
	 *  @see    selectDate(), form_date(), select_month(), select_year(), select_dayofweek()
	 */
    public function select_date($set_time = '', $prefix = 're', $h = 0, $m = 0, $empty = 0, $form_name = "", $d = 1, $addnowlink = 0, $nooutput = 0, $disabled = 0, $fullday = '', $addplusone = '', $adddateof = '')
    {
        // phpcs:enable
        $retstring = $this->selectDate($set_time, $prefix, $h, $m, $empty, $form_name, $d, $addnowlink, $disabled, $fullday, $addplusone, $adddateof);
        if (!empty($nooutput)) {
            return $retstring;
        }
        print $retstring;
        return;
    }

    /**
     *  Show a HTML widget to input a date or combo list for day, month, years and optionaly hours and minutes.
	 *  Fields are preselected with :
	 *              - set_time date (must be a local PHP server timestamp or string date with format 'YYYY-MM-DD' or 'YYYY-MM-DD HH:MM')
	 *              - local date in user area, if set_time is '' (so if set_time is '', output may differs when done from two different location)
	 *              - Empty (fields empty), if set_time is -1 (in this case, parameter empty must also have value 1)
	 *
	 *  @param  integer     $set_time       Pre-selected date (must be a local PHP server timestamp), -1 to keep date not preselected, '' to use current date with 00:00 hour (Parameter 'empty' must be 0 or 2).
	 *  @param	string		$prefix			Prefix for fields name
	 *  @param	int			$h				1 or 2=Show also hours (2=hours on a new line), -1 has same effect but hour and minutes are prefilled with 23:59 if date is empty, 3 show hour always empty
	 *	@param	int			$m				1=Show also minutes, -1 has same effect but hour and minutes are prefilled with 23:59 if date is empty, 3 show minutes always empty
	 *	@param	int			$empty			0=Fields required, 1=Empty inputs are allowed, 2=Empty inputs are allowed for hours only
	 *	@param	string		$form_name 		Not used
	 *	@param	int			$d				1=Show days, month, years
	 * 	@param	int			$addnowlink		Add a link "Now", 1 with server time, 2 with local computer time
	 * 	@param 	int			$disabled		Disable input fields
	 *  @param  int			$fullday        When a checkbox with this html name is on, hour and day are set with 00:00 or 23:59
	 *  @param	string		$addplusone		Add a link "+1 hour". Value must be name of another selectDate field.
	 *  @param  datetime    $adddateof      Add a link "Date of ..." using the following date. See also $labeladddateof for the label used.
     *  @param  string      $openinghours   Specify hour start and hour end for the select ex 8,20
     *  @param  int         $stepminutes    Specify step for minutes between 1 and 30
     *  @param	string		$labeladddateof Label to use for the $adddateof parameter.
	 * 	@return string                      Html for selectDate
	 *  @see    form_date(), select_month(), select_year(), select_dayofweek()
	 */
    public function selectDate($set_time = '', $prefix = 're', $h = 0, $m = 0, $empty = 0, $form_name = "", $d = 1, $addnowlink = 0, $disabled = 0, $fullday = '', $addplusone = '', $adddateof = '', $openinghours = '', $stepminutes = 1, $labeladddateof = '')
	{
		global $conf, $langs;

		$retstring = '';

		if ($prefix == '') $prefix = 're';
		if ($h == '') $h = 0;
		if ($m == '') $m = 0;
		$emptydate = 0;
		$emptyhours = 0;
        if ($stepminutes <= 0 || $stepminutes > 30) $stepminutes = 1;
		if ($empty == 1) { $emptydate = 1; $emptyhours = 1; }
		if ($empty == 2) { $emptydate = 0; $emptyhours = 1; }
		$orig_set_time = $set_time;

		if ($set_time === '' && $emptydate == 0)
		{
			include_once DOL_DOCUMENT_ROOT.'/core/lib/date.lib.php';
			$set_time = dol_now('tzuser') - (getServerTimeZoneInt('now') * 3600); // set_time must be relative to PHP server timezone
		}

		// Analysis of the pre-selection date
		if (preg_match('/^([0-9]+)\-([0-9]+)\-([0-9]+)\s?([0-9]+)?:?([0-9]+)?/', $set_time, $reg))	// deprecated usage
		{
			// Date format 'YYYY-MM-DD' or 'YYYY-MM-DD HH:MM:SS'
			$syear	= (!empty($reg[1]) ? $reg[1] : '');
			$smonth = (!empty($reg[2]) ? $reg[2] : '');
			$sday	= (!empty($reg[3]) ? $reg[3] : '');
			$shour	= (!empty($reg[4]) ? $reg[4] : '');
			$smin	= (!empty($reg[5]) ? $reg[5] : '');
		} elseif (strval($set_time) != '' && $set_time != -1)
		{
			// set_time est un timestamps (0 possible)
			$syear = dol_print_date($set_time, "%Y");
			$smonth = dol_print_date($set_time, "%m");
			$sday = dol_print_date($set_time, "%d");
			if ($orig_set_time != '')
			{
				$shour = dol_print_date($set_time, "%H");
				$smin = dol_print_date($set_time, "%M");
				$ssec = dol_print_date($set_time, "%S");
			} else {
				$shour = '';
				$smin = '';
				$ssec = '';
			}
		} else {
			// Date est '' ou vaut -1
			$syear = '';
			$smonth = '';
			$sday = '';
			$shour = !isset($conf->global->MAIN_DEFAULT_DATE_HOUR) ? ($h == -1 ? '23' : '') : $conf->global->MAIN_DEFAULT_DATE_HOUR;
			$smin = !isset($conf->global->MAIN_DEFAULT_DATE_MIN) ? ($h == -1 ? '59' : '') : $conf->global->MAIN_DEFAULT_DATE_MIN;
			$ssec = !isset($conf->global->MAIN_DEFAULT_DATE_SEC) ? ($h == -1 ? '59' : '') : $conf->global->MAIN_DEFAULT_DATE_SEC;
		}
		if ($h == 3) $shour = '';
		if ($m == 3) $smin = '';

		// You can set MAIN_POPUP_CALENDAR to 'eldy' or 'jquery'
		$usecalendar = 'combo';
		if (!empty($conf->use_javascript_ajax) && (empty($conf->global->MAIN_POPUP_CALENDAR) || $conf->global->MAIN_POPUP_CALENDAR != "none")) {
			$usecalendar = ((empty($conf->global->MAIN_POPUP_CALENDAR) || $conf->global->MAIN_POPUP_CALENDAR == 'eldy') ? 'jquery' : $conf->global->MAIN_POPUP_CALENDAR);
		}

		if ($d)
		{
			// Show date with popup
			if ($usecalendar != 'combo')
			{
				$formated_date = '';
				//print "e".$set_time." t ".$conf->format_date_short;
				if (strval($set_time) != '' && $set_time != -1)
				{
					//$formated_date=dol_print_date($set_time,$conf->format_date_short);
					$formated_date = dol_print_date($set_time, $langs->trans("FormatDateShortInput")); // FormatDateShortInput for dol_print_date / FormatDateShortJavaInput that is same for javascript
				}

				// Calendrier popup version eldy
				if ($usecalendar == "eldy")
				{
					// Zone de saisie manuelle de la date
					$retstring .= '<input id="'.$prefix.'" name="'.$prefix.'" type="text" class="maxwidth75" maxlength="11" value="'.$formated_date.'"';
					$retstring .= ($disabled ? ' disabled' : '');
					$retstring .= ' onChange="dpChangeDay(\''.$prefix.'\',\''.$langs->trans("FormatDateShortJavaInput").'\'); "'; // FormatDateShortInput for dol_print_date / FormatDateShortJavaInput that is same for javascript
					$retstring .= '>';

					// Icone calendrier
					if (!$disabled)
					{
						$retstring .= '<button id="'.$prefix.'Button" type="button" class="dpInvisibleButtons"';
						$base = DOL_URL_ROOT.'/core/';
						$retstring .= ' onClick="showDP(\''.$base.'\',\''.$prefix.'\',\''.$langs->trans("FormatDateShortJavaInput").'\',\''.$langs->defaultlang.'\');"';
						$retstring .= '>'.img_object($langs->trans("SelectDate"), 'calendarday', 'class="datecallink"').'</button>';
					} else $retstring .= '<button id="'.$prefix.'Button" type="button" class="dpInvisibleButtons">'.img_object($langs->trans("Disabled"), 'calendarday', 'class="datecallink"').'</button>';

					$retstring .= '<input type="hidden" id="'.$prefix.'day"   name="'.$prefix.'day"   value="'.$sday.'">'."\n";
					$retstring .= '<input type="hidden" id="'.$prefix.'month" name="'.$prefix.'month" value="'.$smonth.'">'."\n";
					$retstring .= '<input type="hidden" id="'.$prefix.'year"  name="'.$prefix.'year"  value="'.$syear.'">'."\n";
				} elseif ($usecalendar == 'jquery')
				{
					if (!$disabled)
					{
						// Output javascript for datepicker
						$retstring .= "<script type='text/javascript'>";
						$retstring .= "$(function(){ $('#".$prefix."').datepicker({
							dateFormat: '".$langs->trans("FormatDateShortJQueryInput")."',
							autoclose: true,
							todayHighlight: true,";
						if (!empty($conf->dol_use_jmobile))
						{
							$retstring .= "
								beforeShow: function (input, datePicker) {
									input.disabled = true;
								},
								onClose: function (dateText, datePicker) {
									this.disabled = false;
								},
								";
						}
						// Note: We don't need monthNames, monthNamesShort, dayNames, dayNamesShort, dayNamesMin, they are set globally on datepicker component in lib_head.js.php
						if (empty($conf->global->MAIN_POPUP_CALENDAR_ON_FOCUS))
						{
							$retstring .= "
								showOn: 'button',
								buttonImage: '".DOL_URL_ROOT."/theme/".$conf->theme."/img/object_calendarday.png',
								buttonImageOnly: true";
						}
						$retstring .= "
							}) });";
						$retstring .= "</script>";
					}

					// Zone de saisie manuelle de la date
					$retstring .= '<div class="nowrap inline-block">';
					$retstring .= '<input id="'.$prefix.'" name="'.$prefix.'" type="text" class="maxwidth75" maxlength="11" value="'.$formated_date.'"';
					$retstring .= ($disabled ? ' disabled' : '');
					$retstring .= ' onChange="dpChangeDay(\''.$prefix.'\',\''.$langs->trans("FormatDateShortJavaInput").'\'); "'; // FormatDateShortInput for dol_print_date / FormatDateShortJavaInput that is same for javascript
					$retstring .= '>';

					// Icone calendrier
					if (!$disabled)
					{
						/* Not required. Managed by option buttonImage of jquery
                		$retstring.=img_object($langs->trans("SelectDate"),'calendarday','id="'.$prefix.'id" class="datecallink"');
                		$retstring.="<script type='text/javascript'>";
                		$retstring.="jQuery(document).ready(function() {";
                		$retstring.='	jQuery("#'.$prefix.'id").click(function() {';
                		$retstring.="    	jQuery('#".$prefix."').focus();";
                		$retstring.='    });';
                		$retstring.='});';
                		$retstring.="</script>";*/
					} else {
						$retstring .= '<button id="'.$prefix.'Button" type="button" class="dpInvisibleButtons">'.img_object($langs->trans("Disabled"), 'calendarday', 'class="datecallink"').'</button>';
					}

					$retstring .= '</div>';
					$retstring .= '<input type="hidden" id="'.$prefix.'day"   name="'.$prefix.'day"   value="'.$sday.'">'."\n";
					$retstring .= '<input type="hidden" id="'.$prefix.'month" name="'.$prefix.'month" value="'.$smonth.'">'."\n";
					$retstring .= '<input type="hidden" id="'.$prefix.'year"  name="'.$prefix.'year"  value="'.$syear.'">'."\n";
				} else {
					$retstring .= "Bad value of MAIN_POPUP_CALENDAR";
				}
			}
			// Show date with combo selects
			else {
				//$retstring.='<div class="inline-block">';
				// Day
				$retstring .= '<select'.($disabled ? ' disabled' : '').' class="flat valignmiddle maxwidth50imp" id="'.$prefix.'day" name="'.$prefix.'day">';

				if ($emptydate || $set_time == -1)
				{
					$retstring .= '<option value="0" selected>&nbsp;</option>';
				}

				for ($day = 1; $day <= 31; $day++)
				{
					$retstring .= '<option value="'.$day.'"'.($day == $sday ? ' selected' : '').'>'.$day.'</option>';
				}

				$retstring .= "</select>";

				$retstring .= '<select'.($disabled ? ' disabled' : '').' class="flat valignmiddle maxwidth75imp" id="'.$prefix.'month" name="'.$prefix.'month">';
				if ($emptydate || $set_time == -1)
				{
					$retstring .= '<option value="0" selected>&nbsp;</option>';
				}

				// Month
				for ($month = 1; $month <= 12; $month++)
				{
					$retstring .= '<option value="'.$month.'"'.($month == $smonth ? ' selected' : '').'>';
					$retstring .= dol_print_date(mktime(12, 0, 0, $month, 1, 2000), "%b");
					$retstring .= "</option>";
				}
				$retstring .= "</select>";

				// Year
				if ($emptydate || $set_time == -1)
				{
					$retstring .= '<input'.($disabled ? ' disabled' : '').' placeholder="'.dol_escape_htmltag($langs->trans("Year")).'" class="flat maxwidth50imp valignmiddle" type="number" min="0" max="3000" maxlength="4" id="'.$prefix.'year" name="'.$prefix.'year" value="'.$syear.'">';
				} else {
					$retstring .= '<select'.($disabled ? ' disabled' : '').' class="flat valignmiddle maxwidth75imp" id="'.$prefix.'year" name="'.$prefix.'year">';

					for ($year = $syear - 10; $year < $syear + 10; $year++)
					{
						$retstring .= '<option value="'.$year.'"'.($year == $syear ? ' selected' : '').'>'.$year.'</option>';
					}
					$retstring .= "</select>\n";
				}
				//$retstring.='</div>';
			}
		}

		if ($d && $h) $retstring .= ($h == 2 ? '<br>' : ' ');

		if ($h)
		{
			$hourstart = 0;
			$hourend = 24;
			if ($openinghours != '') {
				$openinghours = explode(',', $openinghours);
				$hourstart = $openinghours[0];
				$hourend = $openinghours[1];
				if ($hourend < $hourstart) $hourend = $hourstart;
			}
			// Show hour
			$retstring .= '<select'.($disabled ? ' disabled' : '').' class="flat valignmiddle maxwidth50 '.($fullday ? $fullday.'hour' : '').'" id="'.$prefix.'hour" name="'.$prefix.'hour">';
			if ($emptyhours) $retstring .= '<option value="-1">&nbsp;</option>';
			for ($hour = $hourstart; $hour < $hourend; $hour++)
			{
				if (strlen($hour) < 2) $hour = "0".$hour;
				$retstring .= '<option value="'.$hour.'"'.(($hour == $shour) ? ' selected' : '').'>'.$hour.(empty($conf->dol_optimize_smallscreen) ? '' : 'H').'</option>';
			}
			$retstring .= '</select>';
			if ($m && empty($conf->dol_optimize_smallscreen)) $retstring .= ":";
		}

		if ($m)
		{
			// Show minutes
			$retstring .= '<select'.($disabled ? ' disabled' : '').' class="flat valignmiddle maxwidth50 '.($fullday ? $fullday.'min' : '').'" id="'.$prefix.'min" name="'.$prefix.'min">';
			if ($emptyhours) $retstring .= '<option value="-1">&nbsp;</option>';
			for ($min = 0; $min < 60; $min += $stepminutes)
			{
				if (strlen($min) < 2) $min = "0".$min;
				$retstring .= '<option value="'.$min.'"'.(($min == $smin) ? ' selected' : '').'>'.$min.(empty($conf->dol_optimize_smallscreen) ? '' : '').'</option>';
			}
			$retstring .= '</select>';

			$retstring .= '<input type="hidden" name="'.$prefix.'sec" value="'.$ssec.'">';
		}

		// Add a "Now" link
		if ($conf->use_javascript_ajax && $addnowlink)
		{
			// Script which will be inserted in the onClick of the "Now" link
			$reset_scripts = "";
            if ($addnowlink == 2) // local computer time
            {
                // pad add leading 0 on numbers
                $reset_scripts .= "Number.prototype.pad = function(size) {
                        var s = String(this);
                        while (s.length < (size || 2)) {s = '0' + s;}
                        return s;
                    };
                    var d = new Date();";
            }

			// Generate the date part, depending on the use or not of the javascript calendar
            if ($addnowlink == 1) // server time expressed in user time setup
            {
                $reset_scripts .= 'jQuery(\'#'.$prefix.'\').val(\''.dol_print_date(dol_now(), 'day', 'tzuser').'\');';
                $reset_scripts .= 'jQuery(\'#'.$prefix.'day\').val(\''.dol_print_date(dol_now(), '%d', 'tzuser').'\');';
                $reset_scripts .= 'jQuery(\'#'.$prefix.'month\').val(\''.dol_print_date(dol_now(), '%m', 'tzuser').'\');';
                $reset_scripts .= 'jQuery(\'#'.$prefix.'year\').val(\''.dol_print_date(dol_now(), '%Y', 'tzuser').'\');';
            } elseif ($addnowlink == 2)
            {
                $reset_scripts .= 'jQuery(\'#'.$prefix.'\').val(d.toLocaleDateString(\''.str_replace('_', '-', $langs->defaultlang).'\'));';
                $reset_scripts .= 'jQuery(\'#'.$prefix.'day\').val(d.getDate().pad());';
                $reset_scripts .= 'jQuery(\'#'.$prefix.'month\').val(parseInt(d.getMonth().pad()) + 1);';
                $reset_scripts .= 'jQuery(\'#'.$prefix.'year\').val(d.getFullYear());';
            }
			/*if ($usecalendar == "eldy")
            {
                $base=DOL_URL_ROOT.'/core/';
                $reset_scripts .= 'resetDP(\''.$base.'\',\''.$prefix.'\',\''.$langs->trans("FormatDateShortJavaInput").'\',\''.$langs->defaultlang.'\');';
            }
            else
            {
                $reset_scripts .= 'this.form.elements[\''.$prefix.'day\'].value=formatDate(new Date(), \'d\'); ';
                $reset_scripts .= 'this.form.elements[\''.$prefix.'month\'].value=formatDate(new Date(), \'M\'); ';
                $reset_scripts .= 'this.form.elements[\''.$prefix.'year\'].value=formatDate(new Date(), \'yyyy\'); ';
            }*/
			// Update the hour part
			if ($h)
			{
				if ($fullday) $reset_scripts .= " if (jQuery('#fullday:checked').val() == null) {";
				//$reset_scripts .= 'this.form.elements[\''.$prefix.'hour\'].value=formatDate(new Date(), \'HH\'); ';
                if ($addnowlink == 1)
                {
                    $reset_scripts .= 'jQuery(\'#'.$prefix.'hour\').val(\''.dol_print_date(dol_now(), '%H', 'tzuser').'\');';
                } elseif ($addnowlink == 2)
                {
                    $reset_scripts .= 'jQuery(\'#'.$prefix.'hour\').val(d.getHours().pad());';
                }

				if ($fullday) $reset_scripts .= ' } ';
			}
			// Update the minute part
			if ($m)
			{
				if ($fullday) $reset_scripts .= " if (jQuery('#fullday:checked').val() == null) {";
				//$reset_scripts .= 'this.form.elements[\''.$prefix.'min\'].value=formatDate(new Date(), \'mm\'); ';
                if ($addnowlink == 1)
                {
                    $reset_scripts .= 'jQuery(\'#'.$prefix.'min\').val(\''.dol_print_date(dol_now(), '%M', 'tzuser').'\');';
                } elseif ($addnowlink == 2)
                {
                    $reset_scripts .= 'jQuery(\'#'.$prefix.'min\').val(d.getMinutes().pad());';
                }
				if ($fullday) $reset_scripts .= ' } ';
			}
			// If reset_scripts is not empty, print the link with the reset_scripts in the onClick
			if ($reset_scripts && empty($conf->dol_optimize_smallscreen))
			{
				$retstring .= ' <button class="dpInvisibleButtons datenowlink" id="'.$prefix.'ButtonNow" type="button" name="_useless" value="now" onClick="'.$reset_scripts.'">';
				$retstring .= $langs->trans("Now");
				$retstring .= '</button> ';
			}
		}

		// Add a "Plus one hour" link
		if ($conf->use_javascript_ajax && $addplusone)
		{
			// Script which will be inserted in the onClick of the "Add plusone" link
			$reset_scripts = "";

			// Generate the date part, depending on the use or not of the javascript calendar
			$reset_scripts .= 'jQuery(\'#'.$prefix.'\').val(\''.dol_print_date(dol_now(), 'day').'\');';
			$reset_scripts .= 'jQuery(\'#'.$prefix.'day\').val(\''.dol_print_date(dol_now(), '%d').'\');';
			$reset_scripts .= 'jQuery(\'#'.$prefix.'month\').val(\''.dol_print_date(dol_now(), '%m').'\');';
			$reset_scripts .= 'jQuery(\'#'.$prefix.'year\').val(\''.dol_print_date(dol_now(), '%Y').'\');';
			// Update the hour part
			if ($h)
			{
				if ($fullday) $reset_scripts .= " if (jQuery('#fullday:checked').val() == null) {";
				$reset_scripts .= 'jQuery(\'#'.$prefix.'hour\').val(\''.dol_print_date(dol_now(), '%H').'\');';
				if ($fullday) $reset_scripts .= ' } ';
			}
			// Update the minute part
			if ($m)
			{
				if ($fullday) $reset_scripts .= " if (jQuery('#fullday:checked').val() == null) {";
				$reset_scripts .= 'jQuery(\'#'.$prefix.'min\').val(\''.dol_print_date(dol_now(), '%M').'\');';
				if ($fullday) $reset_scripts .= ' } ';
			}
			// If reset_scripts is not empty, print the link with the reset_scripts in the onClick
			if ($reset_scripts && empty($conf->dol_optimize_smallscreen))
			{
				$retstring .= ' <button class="dpInvisibleButtons datenowlink" id="'.$prefix.'ButtonPlusOne" type="button" name="_useless2" value="plusone" onClick="'.$reset_scripts.'">';
				$retstring .= $langs->trans("DateStartPlusOne");
				$retstring .= '</button> ';
			}
		}

		// Add a "Plus one hour" link
		if ($conf->use_javascript_ajax && $adddateof)
		{
			$tmparray = dol_getdate($adddateof);
			if (empty($labeladddateof)) $labeladddateof = $langs->trans("DateInvoice");
			$retstring .= ' - <button class="dpInvisibleButtons datenowlink" id="dateofinvoice" type="button" name="_dateofinvoice" value="now" onclick="jQuery(\'#re\').val(\''.dol_print_date($adddateof, 'day').'\');jQuery(\'#reday\').val(\''.$tmparray['mday'].'\');jQuery(\'#remonth\').val(\''.$tmparray['mon'].'\');jQuery(\'#reyear\').val(\''.$tmparray['year'].'\');">'.$labeladddateof.'</a>';
		}

		return $retstring;
	}

    // phpcs:disable PEAR.NamingConventions.ValidFunctionName.ScopeNotCamelCaps
    /**
     *  Function to show a form to select a duration on a page
	 *
	 *	@param	string		$prefix   		Prefix for input fields
	 *	@param  int			$iSecond  		Default preselected duration (number of seconds or '')
	 * 	@param	int			$disabled       Disable the combo box
	 * 	@param	string		$typehour		If 'select' then input hour and input min is a combo,
	 *						            	If 'text' input hour is in text and input min is a text,
	 *						            	If 'textselect' input hour is in text and input min is a combo
	 *  @param	integer		$minunderhours	If 1, show minutes selection under the hours
	 * 	@param	int			$nooutput		Do not output html string but return it
	 *  @return	string|void
	 */
    public function select_duration($prefix, $iSecond = '', $disabled = 0, $typehour = 'select', $minunderhours = 0, $nooutput = 0)
	{
        // phpcs:enable
		global $langs;

		$retstring = '';

		$hourSelected = 0; $minSelected = 0;

		// Hours
		if ($iSecond != '')
		{
			require_once DOL_DOCUMENT_ROOT.'/core/lib/date.lib.php';

			$hourSelected = convertSecondToTime($iSecond, 'allhour');
			$minSelected = convertSecondToTime($iSecond, 'min');
		}

		if ($typehour == 'select')
		{
			$retstring .= '<select class="flat" id="select_'.$prefix.'hour" name="'.$prefix.'hour"'.($disabled ? ' disabled' : '').'>';
			for ($hour = 0; $hour < 25; $hour++)	// For a duration, we allow 24 hours
			{
				$retstring .= '<option value="'.$hour.'"';
				if ($hourSelected == $hour)
				{
					$retstring .= " selected";
				}
				$retstring .= ">".$hour."</option>";
			}
			$retstring .= "</select>";
		} elseif ($typehour == 'text' || $typehour == 'textselect')
		{
			$retstring .= '<input placeholder="'.$langs->trans('HourShort').'" type="number" min="0" size="1" name="'.$prefix.'hour"'.($disabled ? ' disabled' : '').' class="flat maxwidth50 inputhour" value="'.(($hourSelected != '') ? ((int) $hourSelected) : '').'">';
		} else return 'BadValueForParameterTypeHour';

		if ($typehour != 'text') $retstring .= ' '.$langs->trans('HourShort');
		else $retstring .= '<span class="hideonsmartphone">:</span>';

		// Minutes
		if ($minunderhours) $retstring .= '<br>';
		else $retstring .= '<span class="hideonsmartphone">&nbsp;</span>';

		if ($typehour == 'select' || $typehour == 'textselect')
		{
			$retstring .= '<select class="flat" id="select_'.$prefix.'min" name="'.$prefix.'min"'.($disabled ? ' disabled' : '').'>';
			for ($min = 0; $min <= 55; $min = $min + 5)
			{
				$retstring .= '<option value="'.$min.'"';
				if ($minSelected == $min) $retstring .= ' selected';
				$retstring .= '>'.$min.'</option>';
			}
			$retstring .= "</select>";
		} elseif ($typehour == 'text')
		{
			$retstring .= '<input placeholder="'.$langs->trans('MinuteShort').'" type="number" min="0" size="1" name="'.$prefix.'min"'.($disabled ? ' disabled' : '').' class="flat maxwidth50 inputminute" value="'.(($minSelected != '') ? ((int) $minSelected) : '').'">';
		}

		if ($typehour != 'text') $retstring .= ' '.$langs->trans('MinuteShort');

		//$retstring.="&nbsp;";

		if (!empty($nooutput)) return $retstring;

		print $retstring;
		return;
	}


	/**
	 * Generic method to select a component from a combo list.
	 * This is the generic method that will replace all specific existing methods.
	 *
	 * @param 	string			$objectdesc			ObjectClass:PathToClass[:AddCreateButtonOrNot[:Filter]]
	 * @param	string			$htmlname			Name of HTML select component
	 * @param	int				$preselectedvalue	Preselected value (ID of element)
	 * @param	string			$showempty			''=empty values not allowed, 'string'=value show if we allow empty values (for example 'All', ...)
	 * @param	string			$searchkey			Search criteria
	 * @param	string			$placeholder		Place holder
	 * @param	string			$morecss			More CSS
	 * @param	string			$moreparams			More params provided to ajax call
	 * @param	int				$forcecombo			Force to load all values and output a standard combobox (with no beautification)
	 * @param	int				$disabled			1=Html component is disabled
	 * @param	string	        $selected_input_value	Value of preselected input text (for use with ajax)
	 * @return	string								Return HTML string
	 * @see selectForFormsList() select_thirdparty
	 */
	public function selectForForms($objectdesc, $htmlname, $preselectedvalue, $showempty = '', $searchkey = '', $placeholder = '', $morecss = '', $moreparams = '', $forcecombo = 0, $disabled = 0, $selected_input_value = '')
	{
		global $conf, $user;

		$objecttmp = null;

		$InfoFieldList = explode(":", $objectdesc);
		$classname = $InfoFieldList[0];
		$classpath = $InfoFieldList[1];
		$addcreatebuttonornot = empty($InfoFieldList[2]) ? 0 : $InfoFieldList[2];
		$filter = empty($InfoFieldList[3]) ? '' : $InfoFieldList[3];

		if (!empty($classpath))
		{
			dol_include_once($classpath);

			if ($classname && class_exists($classname))
			{
				$objecttmp = new $classname($this->db);
				// Make some replacement
				$sharedentities = getEntity(strtolower($classname));
				$objecttmp->filter = str_replace(
					array('__ENTITY__', '__SHARED_ENTITIES__', '__USER_ID__'),
					array($conf->entity, $sharedentities, $user->id),
					$filter);
			}
		}
		if (!is_object($objecttmp))
		{
			dol_syslog('Error bad setup of type for field '.$InfoFieldList, LOG_WARNING);
			return 'Error bad setup of type for field '.join(',', $InfoFieldList);
		}

		//var_dump($objecttmp->filter);
		$prefixforautocompletemode = $objecttmp->element;
		if ($prefixforautocompletemode == 'societe') $prefixforautocompletemode = 'company';
		if ($prefixforautocompletemode == 'product') $prefixforautocompletemode = 'produit';
		$confkeyforautocompletemode = strtoupper($prefixforautocompletemode).'_USE_SEARCH_TO_SELECT'; // For example COMPANY_USE_SEARCH_TO_SELECT

		dol_syslog(get_class($this)."::selectForForms object->filter=".$objecttmp->filter, LOG_DEBUG);
		$out = '';
		if (!empty($conf->use_javascript_ajax) && !empty($conf->global->$confkeyforautocompletemode) && !$forcecombo)
		{
		    // No immediate load of all database
		    $placeholder = '';
		    if ($preselectedvalue && empty($selected_input_value))
		    {
		        $objecttmp->fetch($preselectedvalue);
		        $selected_input_value = ($prefixforautocompletemode == 'company' ? $objecttmp->name : $objecttmp->ref);
		        //unset($objecttmp);
		    }

		    $objectdesc = $classname.':'.$classpath.':'.$addcreatebuttonornot.':'.$filter;
			$urlforajaxcall = DOL_URL_ROOT.'/core/ajax/selectobject.php';

			// No immediate load of all database
			$urloption = 'htmlname='.$htmlname.'&outjson=1&objectdesc='.$objectdesc.'&filter='.urlencode($objecttmp->filter).($moreparams ? $moreparams : '');
			// Activate the auto complete using ajax call.
			$out .= ajax_autocompleter($preselectedvalue, $htmlname, $urlforajaxcall, $urloption, $conf->global->$confkeyforautocompletemode, 0, array());
			$out .= '<style type="text/css">.ui-autocomplete { z-index: 250; }</style>';
			if ($placeholder) $placeholder = ' placeholder="'.$placeholder.'"';
			$out .= '<input type="text" class="'.$morecss.'"'.($disabled ? ' disabled="disabled"' : '').' name="search_'.$htmlname.'" id="search_'.$htmlname.'" value="'.$selected_input_value.'"'.$placeholder.' />';
		} else {
			// Immediate load of table record. Note: filter is inside $objecttmp->filter
			$out .= $this->selectForFormsList($objecttmp, $htmlname, $preselectedvalue, $showempty, $searchkey, $placeholder, $morecss, $moreparams, $forcecombo, 0, $disabled);
		}

		return $out;
	}

	/**
	 * Function to forge a SQL criteria
	 *
	 * @param  array    $matches       Array of found string by regex search. Example: "t.ref:like:'SO-%'" or "t.date_creation:<:'20160101'" or "t.nature:is:NULL"
	 * @return string                  Forged criteria. Example: "t.field like 'abc%'"
	 */
	protected static function forgeCriteriaCallback($matches)
	{
		global $db;

		//dol_syslog("Convert matches ".$matches[1]);
		if (empty($matches[1])) return '';
		$tmp = explode(':', $matches[1]);
		if (count($tmp) < 3) return '';

		$tmpescaped = $tmp[2];
		$regbis = array();
		if (preg_match('/^\'(.*)\'$/', $tmpescaped, $regbis))
		{
			$tmpescaped = "'".$db->escape($regbis[1])."'";
		} else {
			$tmpescaped = $db->escape($tmpescaped);
		}
		return $db->escape($tmp[0]).' '.strtoupper($db->escape($tmp[1]))." ".$tmpescaped;
	}

	/**
	 * Output html form to select an object.
	 * Note, this function is called by selectForForms or by ajax selectobject.php
	 *
	 * @param 	Object			$objecttmp			Object to knwo the table to scan for combo.
	 * @param	string			$htmlname			Name of HTML select component
	 * @param	int				$preselectedvalue	Preselected value (ID of element)
	 * @param	string			$showempty			''=empty values not allowed, 'string'=value show if we allow empty values (for example 'All', ...)
	 * @param	string			$searchkey			Search value
	 * @param	string			$placeholder		Place holder
	 * @param	string			$morecss			More CSS
	 * @param	string			$moreparams			More params provided to ajax call
	 * @param	int				$forcecombo			Force to load all values and output a standard combobox (with no beautification)
	 * @param	int				$outputmode			0=HTML select string, 1=Array
	 * @param	int				$disabled			1=Html component is disabled
	 * @return	string|array						Return HTML string
	 * @see selectForForms()
	 */
    public function selectForFormsList($objecttmp, $htmlname, $preselectedvalue, $showempty = '', $searchkey = '', $placeholder = '', $morecss = '', $moreparams = '', $forcecombo = 0, $outputmode = 0, $disabled = 0)
	{
		global $conf, $langs, $user;

		//print "$objecttmp->filter, $htmlname, $preselectedvalue, $showempty = '', $searchkey = '', $placeholder = '', $morecss = '', $moreparams = '', $forcecombo = 0, $outputmode = 0, $disabled";

		$prefixforautocompletemode = $objecttmp->element;
		if ($prefixforautocompletemode == 'societe') $prefixforautocompletemode = 'company';
		$confkeyforautocompletemode = strtoupper($prefixforautocompletemode).'_USE_SEARCH_TO_SELECT'; // For example COMPANY_USE_SEARCH_TO_SELECT

		if (!empty($objecttmp->fields))	// For object that declare it, it is better to use declared fields (like societe, contact, ...)
		{
			$tmpfieldstoshow = '';
			foreach ($objecttmp->fields as $key => $val)
			{
				if ($val['showoncombobox']) $tmpfieldstoshow .= ($tmpfieldstoshow ? ',' : '').'t.'.$key;
			}
			if ($tmpfieldstoshow) $fieldstoshow = $tmpfieldstoshow;
		} else {
			// For backward compatibility
			$objecttmp->fields['ref'] = array('type'=>'varchar(30)', 'label'=>'Ref', 'showoncombobox'=>1);
        }

		if (empty($fieldstoshow))
		{
			if (isset($objecttmp->fields['ref'])) {
				$fieldstoshow = 't.ref';
			} else {
				$langs->load("errors");
				$this->error = $langs->trans("ErrorNoFieldWithAttributeShowoncombobox");
				return $langs->trans('ErrorNoFieldWithAttributeShowoncombobox');
			}
		}

		$out = '';
		$outarray = array();

		$num = 0;

		// Search data
		$sql = "SELECT t.rowid, ".$fieldstoshow." FROM ".MAIN_DB_PREFIX.$objecttmp->table_element." as t";
		if (isset($objecttmp->ismultientitymanaged) && !is_numeric($objecttmp->ismultientitymanaged)) {
			$tmparray = explode('@', $objecttmp->ismultientitymanaged);
			$sql .= ' INNER JOIN '.MAIN_DB_PREFIX.$tmparray[1].' as parenttable ON parenttable.rowid = t.'.$tmparray[0];
		}
		if ($objecttmp->ismultientitymanaged == 'fk_soc@societe')
			if (!$user->rights->societe->client->voir && !$user->socid) $sql .= ", ".MAIN_DB_PREFIX."societe_commerciaux as sc";
		$sql .= " WHERE 1=1";
		if (isset($objecttmp->ismultientitymanaged) && $objecttmp->ismultientitymanaged == 1) $sql .= " AND t.entity IN (".getEntity($objecttmp->table_element).")";
		if (isset($objecttmp->ismultientitymanaged) && !is_numeric($objecttmp->ismultientitymanaged)) {
			$sql .= ' AND parenttable.entity = t.'.$tmparray[0];
		}
		if ($objecttmp->ismultientitymanaged == 1 && !empty($user->socid)) {
			if ($objecttmp->element == 'societe') $sql .= " AND t.rowid = ".$user->socid;
			else $sql .= " AND t.fk_soc = ".$user->socid;
		}
		if ($searchkey != '') $sql .= natural_search(explode(',', $fieldstoshow), $searchkey);
		if ($objecttmp->ismultientitymanaged == 'fk_soc@societe') {
			if (!$user->rights->societe->client->voir && !$user->socid) $sql .= " AND t.rowid = sc.fk_soc AND sc.fk_user = ".$user->id;
		}
		if ($objecttmp->filter) {	 // Syntax example "(t.ref:like:'SO-%') and (t.date_creation:<:'20160101')"
			/*if (! DolibarrApi::_checkFilters($objecttmp->filter))
			{
				throw new RestException(503, 'Error when validating parameter sqlfilters '.$objecttmp->filter);
			}*/
			$regexstring = '\(([^:\'\(\)]+:[^:\'\(\)]+:[^:\(\)]+)\)';
			$sql .= " AND (".preg_replace_callback('/'.$regexstring.'/', 'Form::forgeCriteriaCallback', $objecttmp->filter).")";
		}
		$sql .= $this->db->order($fieldstoshow, "ASC");
		//$sql.=$this->db->plimit($limit, 0);
		//print $sql;

		// Build output string
		$resql = $this->db->query($sql);
		if ($resql)
		{
			if (!$forcecombo)
			{
				include_once DOL_DOCUMENT_ROOT.'/core/lib/ajax.lib.php';
				$out .= ajax_combobox($htmlname, null, $conf->global->$confkeyforautocompletemode);
			}

			// Construct $out and $outarray
			$out .= '<select id="'.$htmlname.'" class="flat'.($morecss ? ' '.$morecss : '').'"'.($disabled ? ' disabled="disabled"' : '').($moreparams ? ' '.$moreparams : '').' name="'.$htmlname.'">'."\n";

			// Warning: Do not use textifempty = ' ' or '&nbsp;' here, or search on key will search on ' key'. Seems it is no more true with selec2 v4
			$textifempty = '&nbsp;';

			//if (! empty($conf->use_javascript_ajax) || $forcecombo) $textifempty='';
			if (!empty($conf->global->$confkeyforautocompletemode))
			{
				if ($showempty && !is_numeric($showempty)) $textifempty = $langs->trans($showempty);
				else $textifempty .= $langs->trans("All");
			}
			if ($showempty) $out .= '<option value="-1">'.$textifempty.'</option>'."\n";

			$num = $this->db->num_rows($resql);
			$i = 0;
			if ($num)
			{
				while ($i < $num)
				{
					$obj = $this->db->fetch_object($resql);
					$label = '';
					$tmparray = explode(',', $fieldstoshow);
					foreach ($tmparray as $key => $val)
					{
						$val = preg_replace('/t\./', '', $val);
						$label .= (($label && $obj->$val) ? ' - ' : '').$obj->$val;
					}
					if (empty($outputmode))
					{
						if ($preselectedvalue > 0 && $preselectedvalue == $obj->rowid)
						{
							$out .= '<option value="'.$obj->rowid.'" selected>'.$label.'</option>';
						} else {
							$out .= '<option value="'.$obj->rowid.'">'.$label.'</option>';
						}
					} else {
						array_push($outarray, array('key'=>$obj->rowid, 'value'=>$label, 'label'=>$label));
					}

					$i++;
					if (($i % 10) == 0) $out .= "\n";
				}
			}

			$out .= '</select>'."\n";
		} else {
			dol_print_error($this->db);
		}

		$this->result = array('nbofelement'=>$num);

		if ($outputmode) return $outarray;
		return $out;
	}


	/**
	 *	Return a HTML select string, built from an array of key+value.
	 *  Note: Do not apply langs->trans function on returned content, content may be entity encoded twice.
	 *
	 *	@param	string			$htmlname			Name of html select area. Must start with "multi" if this is a multiselect
	 *	@param	array			$array				Array like array(key => value) or array(key=>array('label'=>..., 'data-...'=>...))
	 *	@param	string|string[]	$id					Preselected key or preselected keys for multiselect
	 *	@param	int|string		$show_empty			0 no empty value allowed, 1 or string to add an empty value into list (key is -1 and value is '' or '&nbsp;' if 1, key is -1 and value is text if string), <0 to add an empty value with key that is this value.
	 *	@param	int				$key_in_label		1 to show key into label with format "[key] value"
	 *	@param	int				$value_as_key		1 to use value as key
	 *	@param  string			$moreparam			Add more parameters onto the select tag. For example 'style="width: 95%"' to avoid select2 component to go over parent container
	 *	@param  int				$translate			1=Translate and encode value
	 * 	@param	int				$maxlen				Length maximum for labels
	 * 	@param	int				$disabled			Html select box is disabled
	 *  @param	string			$sort				'ASC' or 'DESC' = Sort on label, '' or 'NONE' or 'POS' = Do not sort, we keep original order
	 *  @param	string			$morecss			Add more class to css styles
	 *  @param	int				$addjscombo			Add js combo
	 *  @param  string          $moreparamonempty	Add more param on the empty option line. Not used if show_empty not set
	 *  @param  int             $disablebademail	1=Check if a not valid email, 2=Check string '---', and if found into value, disable and colorize entry
	 *  @param  int             $nohtmlescape		No html escaping.
	 * 	@return	string								HTML select string.
	 *  @see multiselectarray(), selectArrayAjax(), selectArrayFilter()
	 */
	public static function selectarray($htmlname, $array, $id = '', $show_empty = 0, $key_in_label = 0, $value_as_key = 0, $moreparam = '', $translate = 0, $maxlen = 0, $disabled = 0, $sort = '', $morecss = '', $addjscombo = 0, $moreparamonempty = '', $disablebademail = 0, $nohtmlescape = 0)
	{
		global $conf, $langs;

		// Do we want a multiselect ?
		//$jsbeautify = 0;
		//if (preg_match('/^multi/',$htmlname)) $jsbeautify = 1;
		$jsbeautify = 1;

		if ($value_as_key) $array = array_combine($array, $array);

		$out = '';

		// Add code for jquery to use multiselect
		if ($addjscombo && $jsbeautify)
		{
			$minLengthToAutocomplete = 0;
			$tmpplugin = empty($conf->global->MAIN_USE_JQUERY_MULTISELECT) ? (constant('REQUIRE_JQUERY_MULTISELECT') ?constant('REQUIRE_JQUERY_MULTISELECT') : 'select2') : $conf->global->MAIN_USE_JQUERY_MULTISELECT;

			// Enhance with select2
			include_once DOL_DOCUMENT_ROOT.'/core/lib/ajax.lib.php';
			$out .= ajax_combobox($htmlname);
		}

		$out .= '<select id="'.preg_replace('/^\./', '', $htmlname).'" '.($disabled ? 'disabled="disabled" ' : '').'class="flat '.(preg_replace('/^\./', '', $htmlname)).($morecss ? ' '.$morecss : '').'"';
		$out .= ' name="'.preg_replace('/^\./', '', $htmlname).'" '.($moreparam ? $moreparam : '');
		$out .= '>';

		if ($show_empty)
		{
			$textforempty = ' ';
			if (!empty($conf->use_javascript_ajax)) $textforempty = '&nbsp;'; // If we use ajaxcombo, we need &nbsp; here to avoid to have an empty element that is too small.
			if (!is_numeric($show_empty)) $textforempty = $show_empty;
			$out .= '<option class="optiongrey" '.($moreparamonempty ? $moreparamonempty.' ' : '').'value="'.($show_empty < 0 ? $show_empty : -1).'"'.($id == $show_empty ? ' selected' : '').'>'.$textforempty.'</option>'."\n";
		}

		if (is_array($array))
		{
			// Translate
			if ($translate)
			{
				foreach ($array as $key => $value)
				{
				    if (!is_array($value)) $array[$key] = $langs->trans($value);
				    else $array[$key]['label'] = $langs->trans($value['label']);
				}
			}

			// Sort
			if ($sort == 'ASC') asort($array);
			elseif ($sort == 'DESC') arsort($array);

			foreach ($array as $key => $tmpvalue)
			{
			    if (is_array($tmpvalue)) $value = $tmpvalue['label'];
			    else $value = $tmpvalue;

				$disabled = ''; $style = '';
				if (!empty($disablebademail))
				{
				    if (($disablebademail == 1 && !preg_match('/&lt;.+@.+&gt;/', $value))
				        || ($disablebademail == 2 && preg_match('/---/', $value)))
					{
						$disabled = ' disabled';
						$style = ' class="warning"';
					}
				}

				if ($key_in_label)
				{
					if (empty($nohtmlescape)) $selectOptionValue = dol_escape_htmltag($key.' - '.($maxlen ?dol_trunc($value, $maxlen) : $value));
					else $selectOptionValue = $key.' - '.($maxlen ?dol_trunc($value, $maxlen) : $value);
				} else {
					if (empty($nohtmlescape)) $selectOptionValue = dol_escape_htmltag($maxlen ?dol_trunc($value, $maxlen) : $value);
					else $selectOptionValue = $maxlen ?dol_trunc($value, $maxlen) : $value;
					if ($value == '' || $value == '-') $selectOptionValue = '&nbsp;';
				}

				$out .= '<option value="'.$key.'"';
				$out .= $style.$disabled;
				if (is_array($id)) {
					if (in_array($key, $id) && !$disabled) $out .= ' selected'; // To preselect a value
				} else {
					$id = (string) $id; // if $id = 0, then $id = '0'
					if ($id != '' && $id == $key && !$disabled) $out .= ' selected'; // To preselect a value
				}
				if ($nohtmlescape) $out .= ' data-html="'.dol_escape_htmltag($selectOptionValue).'"';
				if (is_array($tmpvalue))
				{
				    foreach ($tmpvalue as $keyforvalue => $valueforvalue)
				    {
				        if (preg_match('/^data-/', $keyforvalue)) $out .= ' '.$keyforvalue.'="'.$valueforvalue.'"';
				    }
				}
				$out .= '>';
				//var_dump($selectOptionValue);
				$out .= $selectOptionValue;
				$out .= "</option>\n";
			}
		}

		$out .= "</select>";
		return $out;
	}


	/**
	 *	Return a HTML select string, built from an array of key+value, but content returned into select come from an Ajax call of an URL.
	 *  Note: Do not apply langs->trans function on returned content of Ajax service, content may be entity encoded twice.
	 *
	 *	@param	string	$htmlname       		Name of html select area
	 *	@param	string	$url					Url. Must return a json_encode of array(key=>array('text'=>'A text', 'url'=>'An url'), ...)
	 *	@param	string	$id             		Preselected key
	 *	@param  string	$moreparam      		Add more parameters onto the select tag
	 *	@param  string	$moreparamtourl 		Add more parameters onto the Ajax called URL
	 * 	@param	int		$disabled				Html select box is disabled
	 *  @param	int		$minimumInputLength		Minimum Input Length
	 *  @param	string	$morecss				Add more class to css styles
	 *  @param  int     $callurlonselect        If set to 1, some code is added so an url return by the ajax is called when value is selected.
	 *  @param  string  $placeholder            String to use as placeholder
	 *  @param  integer $acceptdelayedhtml      1 = caller is requesting to have html js content not returned but saved into global $delayedhtmlcontent (so caller can show it at end of page to avoid flash FOUC effect)
	 * 	@return	string   						HTML select string
	 *  @see selectArrayFilter(), ajax_combobox() in ajax.lib.php
	 */
	public static function selectArrayAjax($htmlname, $url, $id = '', $moreparam = '', $moreparamtourl = '', $disabled = 0, $minimumInputLength = 1, $morecss = '', $callurlonselect = 0, $placeholder = '', $acceptdelayedhtml = 0)
	{
		global $conf, $langs;
		global $delayedhtmlcontent;

		// TODO Use an internal dolibarr component instead of select2
		if (empty($conf->global->MAIN_USE_JQUERY_MULTISELECT) && !defined('REQUIRE_JQUERY_MULTISELECT')) return '';

		$out = '<select type="text" class="'.$htmlname.($morecss ? ' '.$morecss : '').'" '.($moreparam ? $moreparam.' ' : '').'name="'.$htmlname.'"></select>';

		$tmpplugin = 'select2';
		$outdelayed = "\n".'<!-- JS CODE TO ENABLE '.$tmpplugin.' for id '.$htmlname.' -->
	    	<script>
	    	$(document).ready(function () {

    	        '.($callurlonselect ? 'var saveRemoteData = [];' : '').'

                $(".'.$htmlname.'").select2({
			    	ajax: {
				    	dir: "ltr",
				    	url: "'.$url.'",
				    	dataType: \'json\',
				    	delay: 250,
				    	data: function (params) {
				    		return {
						    	q: params.term, 	// search term
				    			page: params.page
				    		};
			    		},
			    		processResults: function (data) {
			    			// parse the results into the format expected by Select2.
			    			// since we are using custom formatting functions we do not need to alter the remote JSON data
			    			//console.log(data);
							saveRemoteData = data;
				    	    /* format json result for select2 */
				    	    result = []
				    	    $.each( data, function( key, value ) {
				    	       result.push({id: key, text: value.text});
                            });
			    			//return {results:[{id:\'none\', text:\'aa\'}, {id:\'rrr\', text:\'Red\'},{id:\'bbb\', text:\'Search a into projects\'}], more:false}
			    			//console.log(result);
			    			return {results: result, more: false}
			    		},
			    		cache: true
			    	},
	 				language: select2arrayoflanguage,
					containerCssClass: \':all:\',					/* Line to add class of origin SELECT propagated to the new <span class="select2-selection...> tag */
				    placeholder: "'.dol_escape_js($placeholder).'",
			    	escapeMarkup: function (markup) { return markup; }, 	// let our custom formatter work
			    	minimumInputLength: '.$minimumInputLength.',
			        formatResult: function(result, container, query, escapeMarkup) {
                        return escapeMarkup(result.text);
                    },
			    });

                '.($callurlonselect ? '
                /* Code to execute a GET when we select a value */
                $(".'.$htmlname.'").change(function() {
			    	var selected = $(".'.$htmlname.'").val();
                	console.log("We select in selectArrayAjax the entry "+selected)
			        $(".'.$htmlname.'").val("");  /* reset visible combo value */
    			    $.each( saveRemoteData, function( key, value ) {
    				        if (key == selected)
    			            {
    			                 console.log("selectArrayAjax - Do a redirect to "+value.url)
    			                 location.assign(value.url);
    			            }
                    });
    			});' : '').'

    	   });
	       </script>';

		if ($acceptdelayedhtml)
		{
			$delayedhtmlcontent .= $outdelayed;
		} else {
			$out .= $outdelayed;
		}
		return $out;
	}

    /**
     *  Return a HTML select string, built from an array of key+value, but content returned into select is defined into $array parameter.
     *  Note: Do not apply langs->trans function on returned content of Ajax service, content may be entity encoded twice.
     *
     *  @param  string	$htmlname               Name of html select area
	 *	@param	string	$array					Array (key=>array('text'=>'A text', 'url'=>'An url'), ...)
	 *	@param	string	$id             		Preselected key
	 *	@param  string	$moreparam      		Add more parameters onto the select tag
	 *	@param	int		$disableFiltering		If set to 1, results are not filtered with searched string
	 * 	@param	int		$disabled				Html select box is disabled
	 *  @param	int		$minimumInputLength		Minimum Input Length
	 *  @param	string	$morecss				Add more class to css styles
	 *  @param  int     $callurlonselect        If set to 1, some code is added so an url return by the ajax is called when value is selected.
	 *  @param  string  $placeholder            String to use as placeholder
	 *  @param  integer $acceptdelayedhtml      1 = caller is requesting to have html js content not returned but saved into global $delayedhtmlcontent (so caller can show it at end of page to avoid flash FOUC effect)
	 *  @return	string   						HTML select string
	 *  @see selectArrayAjax(), ajax_combobox() in ajax.lib.php
	 */
	public static function selectArrayFilter($htmlname, $array, $id = '', $moreparam = '', $disableFiltering = 0, $disabled = 0, $minimumInputLength = 1, $morecss = '', $callurlonselect = 0, $placeholder = '', $acceptdelayedhtml = 0)
	{
		global $conf, $langs;
		global $delayedhtmlcontent;

		// TODO Use an internal dolibarr component instead of select2
		if (empty($conf->global->MAIN_USE_JQUERY_MULTISELECT) && !defined('REQUIRE_JQUERY_MULTISELECT')) return '';

		$out = '<select type="text" class="'.$htmlname.($morecss ? ' '.$morecss : '').'" '.($moreparam ? $moreparam.' ' : '').'name="'.$htmlname.'"><option></option></select>';

		$formattedarrayresult = array();

		foreach ($array as $key => $value) {
			$o = new stdClass();
			$o->id = $key;
			$o->text = $value['text'];
			$o->url = $value['url'];
			$formattedarrayresult[] = $o;
		}

		$tmpplugin = 'select2';
		$outdelayed = "\n".'<!-- JS CODE TO ENABLE '.$tmpplugin.' for id '.$htmlname.' -->
			<script>
			$(document).ready(function () {
				var data = '.json_encode($formattedarrayresult).';

				'.($callurlonselect ? 'var saveRemoteData = '.json_encode($array).';' : '').'

				$(".'.$htmlname.'").select2({
					data: data,
					language: select2arrayoflanguage,
					containerCssClass: \':all:\',					/* Line to add class of origin SELECT propagated to the new <span class="select2-selection...> tag */
					placeholder: "'.dol_escape_js($placeholder).'",
					escapeMarkup: function (markup) { return markup; }, 	// let our custom formatter work
					minimumInputLength: '.$minimumInputLength.',
					formatResult: function(result, container, query, escapeMarkup) {
						return escapeMarkup(result.text);
					},
					matcher: function (params, data) {

						if(! data.id) return null;';

		if ($callurlonselect) {
			$outdelayed .= '

						var urlBase = data.url;
						var separ = urlBase.indexOf("?") >= 0 ? "&" : "?";
						/* console.log("params.term="+params.term); */
						/* console.log("params.term encoded="+encodeURIComponent(params.term)); */
						saveRemoteData[data.id].url = urlBase + separ + "sall=" + encodeURIComponent(params.term);';
		}

		if (!$disableFiltering) {
			$outdelayed .= '

						if(data.text.match(new RegExp(params.term))) {
							return data;
						}

						return null;';
		} else {
			$outdelayed .= '

						return data;';
		}

		$outdelayed .= '
					}
				});

				'.($callurlonselect ? '
				/* Code to execute a GET when we select a value */
				$(".'.$htmlname.'").change(function() {
					var selected = $(".'.$htmlname.'").val();
					console.log("We select "+selected)

					$(".'.$htmlname.'").val("");  /* reset visible combo value */
					$.each( saveRemoteData, function( key, value ) {
						if (key == selected)
						{
							console.log("selectArrayAjax - Do a redirect to "+value.url)
							location.assign(value.url);
						}
					});
				});' : '').'

			});
			</script>';

		if ($acceptdelayedhtml)
		{
			$delayedhtmlcontent .= $outdelayed;
		} else {
			$out .= $outdelayed;
		}
		return $out;
	}

	/**
	 *	Show a multiselect form from an array.
	 *
	 *	@param	string	$htmlname		Name of select
	 *	@param	array	$array			Array with key+value
	 *	@param	array	$selected		Array with key+value preselected
	 *	@param	int		$key_in_label   1 pour afficher la key dans la valeur "[key] value"
	 *	@param	int		$value_as_key   1 to use value as key
	 *	@param  string	$morecss        Add more css style
	 *	@param  int		$translate		Translate and encode value
	 *  @param	int		$width			Force width of select box. May be used only when using jquery couch. Example: 250, 95%
	 *  @param	string	$moreattrib		Add more options on select component. Example: 'disabled'
	 *  @param	string	$elemtype		Type of element we show ('category', ...). Will execute a formating function on it. To use in readonly mode if js component support HTML formatting.
	 *  @param	string	$placeholder	String to use as placeholder
	 *  @param	int		$addjscombo		Add js combo
	 *	@return	string					HTML multiselect string
	 *  @see selectarray(), selectArrayAjax(), selectArrayFilter()
	 */
	public static function multiselectarray($htmlname, $array, $selected = array(), $key_in_label = 0, $value_as_key = 0, $morecss = '', $translate = 0, $width = 0, $moreattrib = '', $elemtype = '', $placeholder = '', $addjscombo = -1)
	{
		global $conf, $langs;

		$out = '';

		if ($addjscombo < 0) {
		    if (empty($conf->global->MAIN_OPTIMIZEFORTEXTBROWSER)) $addjscombo = 1;
		    else $addjscombo = 0;
		}

		// Add code for jquery to use multiselect
		if (!empty($conf->global->MAIN_USE_JQUERY_MULTISELECT) || defined('REQUIRE_JQUERY_MULTISELECT'))
		{
			$out .= "\n".'<!-- JS CODE TO ENABLE '.$tmpplugin.' for id '.$htmlname.' -->
						<script>'."\n";
			if ($addjscombo == 1)
			{
				$tmpplugin = empty($conf->global->MAIN_USE_JQUERY_MULTISELECT) ?constant('REQUIRE_JQUERY_MULTISELECT') : $conf->global->MAIN_USE_JQUERY_MULTISELECT;
				$out .= 'function formatResult(record) {'."\n";
				if ($elemtype == 'category')
				{
					$out .= 'return \'<span><img src="'.DOL_URL_ROOT.'/theme/eldy/img/object_category.png"> \'+record.text+\'</span>\';';
				} else {
					$out .= 'return record.text;';
				}
				$out .= '};'."\n";
				$out .= 'function formatSelection(record) {'."\n";
				if ($elemtype == 'category')
				{
					$out .= 'return \'<span><img src="'.DOL_URL_ROOT.'/theme/eldy/img/object_category.png"> \'+record.text+\'</span>\';';
				} else {
					$out .= 'return record.text;';
				}
				$out .= '};'."\n";
				$out .= '$(document).ready(function () {
							$(\'#'.$htmlname.'\').'.$tmpplugin.'({
								dir: \'ltr\',
								// Specify format function for dropdown item
								formatResult: formatResult,
							 	templateResult: formatResult,		/* For 4.0 */
								// Specify format function for selected item
								formatSelection: formatSelection,
							 	templateSelection: formatSelection		/* For 4.0 */
							});
						});'."\n";
			} elseif ($addjscombo == 2)
			{
				// Add other js lib
				// TODO external lib multiselect/jquery.multi-select.js must have been loaded to use this multiselect plugin
				// ...
				$out .= '$(document).ready(function () {
							$(\'#'.$htmlname.'\').multiSelect({
								containerHTML: \'<div class="multi-select-container">\',
								menuHTML: \'<div class="multi-select-menu">\',
								buttonHTML: \'<span class="multi-select-button '.$morecss.'">\',
								menuItemHTML: \'<label class="multi-select-menuitem">\',
								activeClass: \'multi-select-container--open\',
								noneText: \''.$placeholder.'\'
							});
						})';
			}
			$out .= '</script>';
		}

		// Try also magic suggest
		$out .= '<select id="'.$htmlname.'" class="multiselect'.($morecss ? ' '.$morecss : '').'" multiple name="'.$htmlname.'[]"'.($moreattrib ? ' '.$moreattrib : '').($width ? ' style="width: '.(preg_match('/%/', $width) ? $width : $width.'px').'"' : '').'>'."\n";
		if (is_array($array) && !empty($array))
		{
			if ($value_as_key) $array = array_combine($array, $array);

			if (!empty($array))
			{
				foreach ($array as $key => $value)
				{
					$out .= '<option value="'.$key.'"';
                    if (is_array($selected) && !empty($selected) && in_array((string) $key, $selected) && ((string) $key != ''))
					{
						$out .= ' selected';
					}
					$out .= '>';

					$newval = ($translate ? $langs->trans($value) : $value);
					$newval = ($key_in_label ? $key.' - '.$newval : $newval);
					$out .= dol_htmlentitiesbr($newval);
					$out .= '</option>'."\n";
				}
			}
		}
		$out .= '</select>'."\n";

		return $out;
	}


	/**
	 *	Show a multiselect dropbox from an array.
	 *
	 *	@param	string	$htmlname		Name of HTML field
	 *	@param	array	$array			Array with array of fields we could show. This array may be modified according to setup of user.
	 *  @param  string  $varpage        Id of context for page. Can be set by caller with $varpage=(empty($contextpage)?$_SERVER["PHP_SELF"]:$contextpage);
	 *	@return	string					HTML multiselect string
	 *  @see selectarray()
	 */
	public static function multiSelectArrayWithCheckbox($htmlname, &$array, $varpage)
	{
		global $conf, $langs, $user;

		if (!empty($conf->global->MAIN_OPTIMIZEFORTEXTBROWSER)) return '';

		$tmpvar = "MAIN_SELECTEDFIELDS_".$varpage;
		if (!empty($user->conf->$tmpvar))
		{
			$tmparray = explode(',', $user->conf->$tmpvar);
			foreach ($array as $key => $val)
			{
				//var_dump($key);
				//var_dump($tmparray);
				if (in_array($key, $tmparray)) $array[$key]['checked'] = 1;
				else $array[$key]['checked'] = 0;
			}
		}

		$lis = '';
		$listcheckedstring = '';

		foreach ($array as $key => $val)
		{
		    /* var_dump($val);
            var_dump(array_key_exists('enabled', $val));
            var_dump(!$val['enabled']);*/
		    if (array_key_exists('enabled', $val) && isset($val['enabled']) && !$val['enabled'])
		    {
			    unset($array[$key]); // We don't want this field
			    continue;
		    }
		    if ($val['label'])
		    {
		        $lis .= '<li><input type="checkbox" id="checkbox'.$key.'" value="'.$key.'"'.(empty($val['checked']) ? '' : ' checked="checked"').'/><label for="checkbox'.$key.'">'.dol_escape_htmltag($langs->trans($val['label'])).'</label></li>';
			    $listcheckedstring .= (empty($val['checked']) ? '' : $key.',');
		    }
		}

		$out = '<!-- Component multiSelectArrayWithCheckbox '.$htmlname.' -->

        <dl class="dropdown">
            <dt>
            <a href="#'.$htmlname.'">
              '.img_picto('', 'list').'
            </a>
            <input type="hidden" class="'.$htmlname.'" name="'.$htmlname.'" value="'.$listcheckedstring.'">
            </dt>
            <dd class="dropdowndd">
                <div class="multiselectcheckbox'.$htmlname.'">
                    <ul class="ul'.$htmlname.'">
                    '.$lis.'
                    </ul>
                </div>
            </dd>
        </dl>

        <script type="text/javascript">
          jQuery(document).ready(function () {
              $(\'.multiselectcheckbox'.$htmlname.' input[type="checkbox"]\').on(\'click\', function () {
                  console.log("A new field was added/removed, we edit field input[name=formfilteraction]");

                  $("input:hidden[name=formfilteraction]").val(\'listafterchangingselectedfields\');	// Update field so we know we changed something on selected fields after POST

                  var title = $(this).val() + ",";
                  if ($(this).is(\':checked\')) {
                      $(\'.'.$htmlname.'\').val(title + $(\'.'.$htmlname.'\').val());
                  }
                  else {
                      $(\'.'.$htmlname.'\').val( $(\'.'.$htmlname.'\').val().replace(title, \'\') )
                  }
                  // Now, we submit page
                  //$(this).parents(\'form:first\').submit();
              });


           });
        </script>

        ';
		return $out;
	}

	/**
	 * 	Render list of categories linked to object with id $id and type $type
	 *
	 * 	@param		int		$id				Id of object
	 * 	@param		string	$type			Type of category ('member', 'customer', 'supplier', 'product', 'contact'). Old mode (0, 1, 2, ...) is deprecated.
	 *  @param		int		$rendermode		0=Default, use multiselect. 1=Emulate multiselect (recommended)
	 * 	@return		string					String with categories
	 */
    public function showCategories($id, $type, $rendermode = 0)
	{
		global $db;

		include_once DOL_DOCUMENT_ROOT.'/categories/class/categorie.class.php';

		$cat = new Categorie($db);
		$categories = $cat->containing($id, $type);

		if ($rendermode == 1)
		{
			$toprint = array();
			foreach ($categories as $c)
			{
				$ways = $c->print_all_ways(' &gt;&gt; ', '', 0, 1); // $ways[0] = "ccc2 >> ccc2a >> ccc2a1" with html formated text
				foreach ($ways as $way)
				{
					$toprint[] = '<li class="select2-search-choice-dolibarr noborderoncategories"'.($c->color ? ' style="background: #'.$c->color.';"' : ' style="background: #aaa"').'>'.$way.'</li>';
				}
			}
			return '<div class="select2-container-multi-dolibarr" style="width: 90%;"><ul class="select2-choices-dolibarr">'.implode(' ', $toprint).'</ul></div>';
		}

		if ($rendermode == 0)
		{
			$arrayselected = array();
			$cate_arbo = $this->select_all_categories($type, '', 'parent', 64, 0, 1);
			foreach ($categories as $c) {
				$arrayselected[] = $c->id;
			}

			return $this->multiselectarray('categories', $cate_arbo, $arrayselected, '', 0, '', 0, '100%', 'disabled', 'category');
		}

		return 'ErrorBadValueForParameterRenderMode'; // Should not happened
	}

	/**
	 *  Show linked object block.
	 *
	 *  @param	CommonObject	$object		      Object we want to show links to
	 *  @param  string          $morehtmlright    More html to show on right of title
	 *  @param  array           $compatibleImportElementsList  Array of compatibles elements object for "import from" action
	 *  @return	int							      <0 if KO, >=0 if OK
	 */
    public function showLinkedObjectBlock($object, $morehtmlright = '', $compatibleImportElementsList = false)
	{
		global $conf, $langs, $hookmanager;
		global $bc, $action;

		$object->fetchObjectLinked();

		// Bypass the default method
		$hookmanager->initHooks(array('commonobject'));
		$parameters = array(
			'morehtmlright' => $morehtmlright,
		    'compatibleImportElementsList' => &$compatibleImportElementsList,
		);
		$reshook = $hookmanager->executeHooks('showLinkedObjectBlock', $parameters, $object, $action); // Note that $action and $object may have been modified by hook

		if (empty($reshook))
		{
			$nbofdifferenttypes = count($object->linkedObjects);

			print '<!-- showLinkedObjectBlock -->';
			print load_fiche_titre($langs->trans('RelatedObjects'), $morehtmlright, '', 0, 0, 'showlinkedobjectblock');


			print '<div class="div-table-responsive-no-min">';
			print '<table class="noborder allwidth" data-block="showLinkedObject" data-element="'.$object->element.'"  data-elementid="'.$object->id.'"   >';

			print '<tr class="liste_titre">';
			print '<td>'.$langs->trans("Type").'</td>';
			print '<td>'.$langs->trans("Ref").'</td>';
			print '<td class="center"></td>';
			print '<td class="center">'.$langs->trans("Date").'</td>';
			print '<td class="right">'.$langs->trans("AmountHTShort").'</td>';
			print '<td class="right">'.$langs->trans("Status").'</td>';
			print '<td></td>';
			print '</tr>';

			$nboftypesoutput = 0;

			foreach ($object->linkedObjects as $objecttype => $objects)
			{
				$tplpath = $element = $subelement = $objecttype;

				// to display inport button on tpl
				$showImportButton = false;
				if (!empty($compatibleImportElementsList) && in_array($element, $compatibleImportElementsList)) {
				    $showImportButton = true;
				}

				$regs = array();
				if ($objecttype != 'supplier_proposal' && preg_match('/^([^_]+)_([^_]+)/i', $objecttype, $regs))
				{
					$element = $regs[1];
					$subelement = $regs[2];
					$tplpath = $element.'/'.$subelement;
				}
				$tplname = 'linkedobjectblock';

				// To work with non standard path
				if ($objecttype == 'facture') {
					$tplpath = 'compta/'.$element;
					if (empty($conf->facture->enabled)) continue; // Do not show if module disabled
				} elseif ($objecttype == 'facturerec') {
					$tplpath = 'compta/facture';
					$tplname = 'linkedobjectblockForRec';
					if (empty($conf->facture->enabled)) continue; // Do not show if module disabled
				} elseif ($objecttype == 'propal') {
					$tplpath = 'comm/'.$element;
					if (empty($conf->propal->enabled)) continue; // Do not show if module disabled
				} elseif ($objecttype == 'supplier_proposal') {
					if (empty($conf->supplier_proposal->enabled)) continue; // Do not show if module disabled
				} elseif ($objecttype == 'shipping' || $objecttype == 'shipment') {
					$tplpath = 'expedition';
					if (empty($conf->expedition->enabled)) continue; // Do not show if module disabled
				} elseif ($objecttype == 'reception') {
        			$tplpath = 'reception';
        			if (empty($conf->reception->enabled)) continue; // Do not show if module disabled
        		} elseif ($objecttype == 'delivery') {
					$tplpath = 'livraison';
					if (empty($conf->expedition->enabled)) continue; // Do not show if module disabled
				} elseif ($objecttype == 'invoice_supplier') {
					$tplpath = 'fourn/facture';
				} elseif ($objecttype == 'order_supplier') {
					$tplpath = 'fourn/commande';
				} elseif ($objecttype == 'expensereport') {
					$tplpath = 'expensereport';
				} elseif ($objecttype == 'subscription') {
					$tplpath = 'adherents';
				}

				global $linkedObjectBlock;
				$linkedObjectBlock = $objects;


				// Output template part (modules that overwrite templates must declare this into descriptor)
				$dirtpls = array_merge($conf->modules_parts['tpl'], array('/'.$tplpath.'/tpl'));
				foreach ($dirtpls as $reldir)
				{
					if ($nboftypesoutput == ($nbofdifferenttypes - 1))    // No more type to show after
					{
						global $noMoreLinkedObjectBlockAfter;
						$noMoreLinkedObjectBlockAfter = 1;
					}

					$res = @include dol_buildpath($reldir.'/'.$tplname.'.tpl.php');
					if ($res)
					{
						$nboftypesoutput++;
						break;
					}
				}
			}

			if (!$nboftypesoutput)
			{
				print '<tr><td class="impair opacitymedium" colspan="7">'.$langs->trans("None").'</td></tr>';
			}

			print '</table>';

			if (!empty($compatibleImportElementsList))
			{
			    $res = @include dol_buildpath('core/tpl/ajax/objectlinked_lineimport.tpl.php');
			}


			print '</div>';

			return $nbofdifferenttypes;
		}
	}

	/**
	 *  Show block with links to link to other objects.
	 *
	 *  @param	CommonObject	$object				Object we want to show links to
	 *  @param	array			$restrictlinksto	Restrict links to some elements, for exemple array('order') or array('supplier_order'). null or array() if no restriction.
	 *  @param	array			$excludelinksto		Do not show links of this type, for exemple array('order') or array('supplier_order'). null or array() if no exclusion.
	 *  @return	string								<0 if KO, >0 if OK
	 */
    public function showLinkToObjectBlock($object, $restrictlinksto = array(), $excludelinksto = array())
	{
		global $conf, $langs, $hookmanager;
		global $bc, $action;

		$linktoelem = '';
		$linktoelemlist = '';
		$listofidcompanytoscan = '';

		if (!is_object($object->thirdparty)) $object->fetch_thirdparty();

		$possiblelinks = array();
		if (is_object($object->thirdparty) && !empty($object->thirdparty->id) && $object->thirdparty->id > 0)
		{
			$listofidcompanytoscan = $object->thirdparty->id;
			if (($object->thirdparty->parent > 0) && !empty($conf->global->THIRDPARTY_INCLUDE_PARENT_IN_LINKTO)) $listofidcompanytoscan .= ','.$object->thirdparty->parent;
			if (($object->fk_project > 0) && !empty($conf->global->THIRDPARTY_INCLUDE_PROJECT_THIRDPARY_IN_LINKTO))
			{
				include_once DOL_DOCUMENT_ROOT.'/projet/class/project.class.php';
				$tmpproject = new Project($this->db);
				$tmpproject->fetch($object->fk_project);
				if ($tmpproject->socid > 0 && ($tmpproject->socid != $object->thirdparty->id)) $listofidcompanytoscan .= ','.$tmpproject->socid;
				unset($tmpproject);
			}

			$possiblelinks = array(
				'propal'=>array('enabled'=>$conf->propal->enabled, 'perms'=>1, 'label'=>'LinkToProposal', 'sql'=>"SELECT s.rowid as socid, s.nom as name, s.client, t.rowid, t.ref, t.ref_client, t.total_ht FROM ".MAIN_DB_PREFIX."societe as s, ".MAIN_DB_PREFIX."propal as t WHERE t.fk_soc = s.rowid AND t.fk_soc IN (".$listofidcompanytoscan.') AND t.entity IN ('.getEntity('propal').')'),
				'order'=>array('enabled'=>$conf->commande->enabled, 'perms'=>1, 'label'=>'LinkToOrder', 'sql'=>"SELECT s.rowid as socid, s.nom as name, s.client, t.rowid, t.ref, t.ref_client, t.total_ht FROM ".MAIN_DB_PREFIX."societe as s, ".MAIN_DB_PREFIX."commande as t WHERE t.fk_soc = s.rowid AND t.fk_soc IN (".$listofidcompanytoscan.') AND t.entity IN ('.getEntity('commande').')'),
				'invoice'=>array('enabled'=>$conf->facture->enabled, 'perms'=>1, 'label'=>'LinkToInvoice', 'sql'=>"SELECT s.rowid as socid, s.nom as name, s.client, t.rowid, t.ref, t.ref_client, t.total as total_ht FROM ".MAIN_DB_PREFIX."societe as s, ".MAIN_DB_PREFIX."facture as t WHERE t.fk_soc = s.rowid AND t.fk_soc IN (".$listofidcompanytoscan.') AND t.entity IN ('.getEntity('invoice').')'),
				'invoice_template'=>array('enabled'=>$conf->facture->enabled, 'perms'=>1, 'label'=>'LinkToTemplateInvoice', 'sql'=>"SELECT s.rowid as socid, s.nom as name, s.client, t.rowid, t.titre as ref, t.total as total_ht FROM ".MAIN_DB_PREFIX."societe as s, ".MAIN_DB_PREFIX."facture_rec as t WHERE t.fk_soc = s.rowid AND t.fk_soc IN (".$listofidcompanytoscan.') AND t.entity IN ('.getEntity('invoice').')'),
				'contrat'=>array('enabled'=>$conf->contrat->enabled, 'perms'=>1, 'label'=>'LinkToContract',
								'sql'=>"SELECT s.rowid as socid, s.nom as name, s.client, t.rowid, t.ref, t.ref_customer as ref_client, t.ref_supplier, '' as total_ht FROM ".MAIN_DB_PREFIX."societe as s, ".MAIN_DB_PREFIX."contrat as t WHERE t.fk_soc = s.rowid AND t.fk_soc IN (".$listofidcompanytoscan.') AND t.entity IN ('.getEntity('contract').')'),
				'fichinter'=>array('enabled'=>$conf->ficheinter->enabled, 'perms'=>1, 'label'=>'LinkToIntervention', 'sql'=>"SELECT s.rowid as socid, s.nom as name, s.client, t.rowid, t.ref FROM ".MAIN_DB_PREFIX."societe as s, ".MAIN_DB_PREFIX."fichinter as t WHERE t.fk_soc = s.rowid AND t.fk_soc IN (".$listofidcompanytoscan.') AND t.entity IN ('.getEntity('intervention').')'),
				'supplier_proposal'=>array('enabled'=>$conf->supplier_proposal->enabled, 'perms'=>1, 'label'=>'LinkToSupplierProposal', 'sql'=>"SELECT s.rowid as socid, s.nom as name, s.client, t.rowid, t.ref, '' as ref_supplier, t.total_ht FROM ".MAIN_DB_PREFIX."societe as s, ".MAIN_DB_PREFIX."supplier_proposal as t WHERE t.fk_soc = s.rowid AND t.fk_soc IN (".$listofidcompanytoscan.') AND t.entity IN ('.getEntity('supplier_proposal').')'),
				'order_supplier'=>array('enabled'=>$conf->supplier_order->enabled, 'perms'=>1, 'label'=>'LinkToSupplierOrder', 'sql'=>"SELECT s.rowid as socid, s.nom as name, s.client, t.rowid, t.ref, t.ref_supplier, t.total_ht FROM ".MAIN_DB_PREFIX."societe as s, ".MAIN_DB_PREFIX."commande_fournisseur as t WHERE t.fk_soc = s.rowid AND t.fk_soc IN (".$listofidcompanytoscan.') AND t.entity IN ('.getEntity('commande_fournisseur').')'),
				'invoice_supplier'=>array('enabled'=>$conf->supplier_invoice->enabled, 'perms'=>1, 'label'=>'LinkToSupplierInvoice', 'sql'=>"SELECT s.rowid as socid, s.nom as name, s.client, t.rowid, t.ref, t.ref_supplier, t.total_ht FROM ".MAIN_DB_PREFIX."societe as s, ".MAIN_DB_PREFIX."facture_fourn as t WHERE t.fk_soc = s.rowid AND t.fk_soc IN (".$listofidcompanytoscan.') AND t.entity IN ('.getEntity('facture_fourn').')'),
				'ticket'=>array('enabled'=>$conf->ticket->enabled, 'perms'=>1, 'label'=>'LinkToTicket', 'sql'=>"SELECT s.rowid as socid, s.nom as name, s.client, t.rowid, t.ref, t.track_id, '0' as total_ht FROM ".MAIN_DB_PREFIX."societe as s, ".MAIN_DB_PREFIX."ticket as t WHERE t.fk_soc = s.rowid AND t.fk_soc IN (".$listofidcompanytoscan.') AND t.entity IN ('.getEntity('ticket').')')
			);
		}

		// Can complete the possiblelink array
		$hookmanager->initHooks(array('commonobject'));
		$parameters = array('listofidcompanytoscan' => $listofidcompanytoscan);

		if (!empty($listofidcompanytoscan))  // If empty, we don't have criteria to scan the object we can link to
		{
            $reshook = $hookmanager->executeHooks('showLinkToObjectBlock', $parameters, $object, $action); // Note that $action and $object may have been modified by hook
		}

		if (empty($reshook))
		{
			if (is_array($hookmanager->resArray) && count($hookmanager->resArray))
			{
				$possiblelinks = array_merge($possiblelinks, $hookmanager->resArray);
			}
		} elseif ($reshook > 0)
		{
			if (is_array($hookmanager->resArray) && count($hookmanager->resArray))
			{
				$possiblelinks = $hookmanager->resArray;
			}
		}

		foreach ($possiblelinks as $key => $possiblelink)
		{
			$num = 0;

			if (empty($possiblelink['enabled'])) continue;

			if (!empty($possiblelink['perms']) && (empty($restrictlinksto) || in_array($key, $restrictlinksto)) && (empty($excludelinksto) || !in_array($key, $excludelinksto)))
			{
				print '<div id="'.$key.'list"'.(empty($conf->use_javascript_ajax) ? '' : ' style="display:none"').'>';
				$sql = $possiblelink['sql'];

				$resqllist = $this->db->query($sql);
				if ($resqllist)
				{
					$num = $this->db->num_rows($resqllist);
					$i = 0;

					print '<br>';
					print '<form action="'.$_SERVER["PHP_SELF"].'" method="POST" name="formlinked'.$key.'">';
					print '<input type="hidden" name="action" value="addlink">';
					print '<input type="hidden" name="token" value="'.newToken().'">';
					print '<input type="hidden" name="id" value="'.$object->id.'">';
					print '<input type="hidden" name="addlink" value="'.$key.'">';
					print '<table class="noborder">';
					print '<tr class="liste_titre">';
					print '<td class="nowrap"></td>';
					print '<td class="center">'.$langs->trans("Ref").'</td>';
					print '<td class="left">'.$langs->trans("RefCustomer").'</td>';
					print '<td class="right">'.$langs->trans("AmountHTShort").'</td>';
					print '<td class="left">'.$langs->trans("Company").'</td>';
					print '</tr>';
					while ($i < $num)
					{
						$objp = $this->db->fetch_object($resqllist);

						print '<tr class="oddeven">';
						print '<td class="left">';
						print '<input type="radio" name="idtolinkto" value='.$objp->rowid.'>';
						print '</td>';
						print '<td class="center">'.$objp->ref.'</td>';
						print '<td>'.$objp->ref_client.'</td>';
						print '<td class="right">'.price($objp->total_ht).'</td>';
						print '<td>'.$objp->name.'</td>';
						print '</tr>';
						$i++;
					}
					print '</table>';
					print '<div class="center"><input type="submit" class="button valignmiddle" value="'.$langs->trans('ToLink').'">&nbsp;&nbsp;&nbsp;&nbsp;&nbsp;<input type="submit" class="button" name="cancel" value="'.$langs->trans('Cancel').'"></div>';

					print '</form>';
					$this->db->free($resqllist);
				} else {
					dol_print_error($this->db);
				}
				print '</div>';
				if ($num > 0)
				{
				}

				//$linktoelem.=($linktoelem?' &nbsp; ':'');
				if ($num > 0) $linktoelemlist .= '<li><a href="#linkto'.$key.'" class="linkto dropdowncloseonclick" rel="'.$key.'">'.$langs->trans($possiblelink['label']).' ('.$num.')</a></li>';
				//else $linktoelem.=$langs->trans($possiblelink['label']);
				else $linktoelemlist .= '<li><span class="linktodisabled">'.$langs->trans($possiblelink['label']).' (0)</span></li>';
			}
		}

		if ($linktoelemlist)
		{
			$linktoelem = '
    		<dl class="dropdown" id="linktoobjectname">
    		';
			if (!empty($conf->use_javascript_ajax)) $linktoelem .= '<dt><a href="#linktoobjectname">'.$langs->trans("LinkTo").'...</a></dt>';
			$linktoelem .= '<dd>
    		<div class="multiselectlinkto">
    		<ul class="ulselectedfields">'.$linktoelemlist.'
    		</ul>
    		</div>
    		</dd>
    		</dl>';
		} else {
			$linktoelem = '';
		}

		if (!empty($conf->use_javascript_ajax))
		{
		    print '<!-- Add js to show linkto box -->
				<script>
				jQuery(document).ready(function() {
					jQuery(".linkto").click(function() {
						console.log("We choose to show/hide link for rel="+jQuery(this).attr(\'rel\'));
					    jQuery("#"+jQuery(this).attr(\'rel\')+"list").toggle();
					});
				});
				</script>
		    ';
		}

		return $linktoelem;
	}

	/**
	 *	Return an html string with a select combo box to choose yes or no
	 *
	 *	@param	string		$htmlname		Name of html select field
	 *	@param	string		$value			Pre-selected value
	 *	@param	int			$option			0 return yes/no, 1 return 1/0
	 *	@param	bool		$disabled		true or false
	 *  @param	int      	$useempty		1=Add empty line
	 *	@return	string						See option
	 */
    public function selectyesno($htmlname, $value = '', $option = 0, $disabled = false, $useempty = 0)
	{
		global $langs;

		$yes = "yes"; $no = "no";
		if ($option)
		{
			$yes = "1";
			$no = "0";
		}

		$disabled = ($disabled ? ' disabled' : '');

		$resultyesno = '<select class="flat width75" id="'.$htmlname.'" name="'.$htmlname.'"'.$disabled.'>'."\n";
		if ($useempty) $resultyesno .= '<option value="-1"'.(($value < 0) ? ' selected' : '').'>&nbsp;</option>'."\n";
		if (("$value" == 'yes') || ($value == 1))
		{
			$resultyesno .= '<option value="'.$yes.'" selected>'.$langs->trans("Yes").'</option>'."\n";
			$resultyesno .= '<option value="'.$no.'">'.$langs->trans("No").'</option>'."\n";
		} else {
	   		$selected = (($useempty && $value != '0' && $value != 'no') ? '' : ' selected');
			$resultyesno .= '<option value="'.$yes.'">'.$langs->trans("Yes").'</option>'."\n";
			$resultyesno .= '<option value="'.$no.'"'.$selected.'>'.$langs->trans("No").'</option>'."\n";
		}
		$resultyesno .= '</select>'."\n";
		return $resultyesno;
	}

    // phpcs:disable PEAR.NamingConventions.ValidFunctionName.ScopeNotCamelCaps
	/**
	 *  Return list of export templates
	 *
	 *  @param	string	$selected          Id modele pre-selectionne
	 *  @param  string	$htmlname          Name of HTML select
	 *  @param  string	$type              Type of searched templates
	 *  @param  int		$useempty          Affiche valeur vide dans liste
	 *  @return	void
	 */
    public function select_export_model($selected = '', $htmlname = 'exportmodelid', $type = '', $useempty = 0)
	{
        // phpcs:enable
		$sql = "SELECT rowid, label";
		$sql .= " FROM ".MAIN_DB_PREFIX."export_model";
		$sql .= " WHERE type = '".$type."'";
		$sql .= " ORDER BY rowid";
		$result = $this->db->query($sql);
		if ($result)
		{
			print '<select class="flat" id="select_'.$htmlname.'" name="'.$htmlname.'">';
			if ($useempty)
			{
				print '<option value="-1">&nbsp;</option>';
			}

			$num = $this->db->num_rows($result);
			$i = 0;
			while ($i < $num)
			{
				$obj = $this->db->fetch_object($result);
				if ($selected == $obj->rowid)
				{
					print '<option value="'.$obj->rowid.'" selected>';
				} else {
					print '<option value="'.$obj->rowid.'">';
				}
				print $obj->label;
				print '</option>';
				$i++;
			}
			print "</select>";
		} else {
			dol_print_error($this->db);
		}
	}

	/**
	 *    Return a HTML area with the reference of object and a navigation bar for a business object
	 *    Note: To complete search with a particular filter on select, you can set $object->next_prev_filter set to define SQL criterias.
	 *
	 *    @param	object	$object			Object to show.
	 *    @param	string	$paramid   		Name of parameter to use to name the id into the URL next/previous link.
	 *    @param	string	$morehtml  		More html content to output just before the nav bar.
	 *    @param	int		$shownav	  	Show Condition (navigation is shown if value is 1).
	 *    @param	string	$fieldid   		Name of field id into database to use for select next and previous (we make the select max and min on this field compared to $object->ref). Use 'none' to disable next/prev.
	 *    @param	string	$fieldref   	Name of field ref of object (object->ref) to show or 'none' to not show ref.
	 *    @param	string	$morehtmlref  	More html to show after ref.
	 *    @param	string	$moreparam  	More param to add in nav link url. Must start with '&...'.
	 *	  @param	int		$nodbprefix		Do not include DB prefix to forge table name.
	 *	  @param	string	$morehtmlleft	More html code to show before ref.
	 *	  @param	string	$morehtmlstatus	More html code to show under navigation arrows (status place).
	 *	  @param	string	$morehtmlright	More html code to show after ref.
	 * 	  @return	string    				Portion HTML with ref + navigation buttons
	 */
    public function showrefnav($object, $paramid, $morehtml = '', $shownav = 1, $fieldid = 'rowid', $fieldref = 'ref', $morehtmlref = '', $moreparam = '', $nodbprefix = 0, $morehtmlleft = '', $morehtmlstatus = '', $morehtmlright = '')
	{
		global $langs, $conf, $hookmanager, $extralanguages;

		$ret = '';
		if (empty($fieldid))  $fieldid = 'rowid';
		if (empty($fieldref)) $fieldref = 'ref';

		// Add where from hooks
		if (is_object($hookmanager))
		{
			$parameters = array();
			$reshook = $hookmanager->executeHooks('printFieldListWhere', $parameters, $object); // Note that $action and $object may have been modified by hook
			$object->next_prev_filter .= $hookmanager->resPrint;
		}
		$previous_ref = $next_ref = '';
		if ($shownav)
		{
			//print "paramid=$paramid,morehtml=$morehtml,shownav=$shownav,$fieldid,$fieldref,$morehtmlref,$moreparam";
			$object->load_previous_next_ref((isset($object->next_prev_filter) ? $object->next_prev_filter : ''), $fieldid, $nodbprefix);

			$navurl = $_SERVER["PHP_SELF"];
			// Special case for project/task page
			if ($paramid == 'project_ref')
			{
			    if (preg_match('/\/tasks\/(task|contact|note|document)\.php/', $navurl))     // TODO Remove this when nav with project_ref on task pages are ok
			    {
				    $navurl = preg_replace('/\/tasks\/(task|contact|time|note|document)\.php/', '/tasks.php', $navurl);
    				$paramid = 'ref';
			    }
			}

			// accesskey is for Windows or Linux:  ALT + key for chrome, ALT + SHIFT + KEY for firefox
			// accesskey is for Mac:               CTRL + key for all browsers
			$stringforfirstkey = $langs->trans("KeyboardShortcut");
			if ($conf->browser->name == 'chrome')
			{
				$stringforfirstkey .= ' ALT +';
			} elseif ($conf->browser->name == 'firefox')
			{
				$stringforfirstkey .= ' ALT + SHIFT +';
			} else {
				$stringforfirstkey .= ' CTL +';
			}

			$previous_ref = $object->ref_previous ? '<a accesskey="p" title="'.$stringforfirstkey.' p" class="classfortooltip" href="'.$navurl.'?'.$paramid.'='.urlencode($object->ref_previous).$moreparam.'"><i class="fa fa-chevron-left"></i></a>' : '<span class="inactive"><i class="fa fa-chevron-left opacitymedium"></i></span>';
			$next_ref     = $object->ref_next ? '<a accesskey="n" title="'.$stringforfirstkey.' n" class="classfortooltip" href="'.$navurl.'?'.$paramid.'='.urlencode($object->ref_next).$moreparam.'"><i class="fa fa-chevron-right"></i></a>' : '<span class="inactive"><i class="fa fa-chevron-right opacitymedium"></i></span>';
		}

		//print "xx".$previous_ref."x".$next_ref;
		$ret .= '<!-- Start banner content --><div style="vertical-align: middle">';

		// Right part of banner
		if ($morehtmlright) $ret .= '<div class="inline-block floatleft">'.$morehtmlright.'</div>';

		if ($previous_ref || $next_ref || $morehtml)
		{
			$ret .= '<div class="pagination paginationref"><ul class="right">';
		}
		if ($morehtml)
		{
			$ret .= '<li class="noborder litext">'.$morehtml.'</li>';
		}
		if ($shownav && ($previous_ref || $next_ref))
		{
			$ret .= '<li class="pagination">'.$previous_ref.'</li>';
			$ret .= '<li class="pagination">'.$next_ref.'</li>';
		}
		if ($previous_ref || $next_ref || $morehtml)
		{
			$ret .= '</ul></div>';
		}

		$parameters = array();
		$reshook = $hookmanager->executeHooks('moreHtmlStatus', $parameters, $object); // Note that $action and $object may have been modified by hook
		if (empty($reshook)) $morehtmlstatus .= $hookmanager->resPrint;
		else $morehtmlstatus = $hookmanager->resPrint;
		if ($morehtmlstatus) $ret .= '<div class="statusref">'.$morehtmlstatus.'</div>';

		$parameters = array();
		$reshook = $hookmanager->executeHooks('moreHtmlRef', $parameters, $object); // Note that $action and $object may have been modified by hook
		if (empty($reshook)) $morehtmlref .= $hookmanager->resPrint;
		elseif ($reshook > 0) $morehtmlref = $hookmanager->resPrint;

		// Left part of banner
		if ($morehtmlleft)
		{
			if ($conf->browser->layout == 'phone') $ret .= '<!-- morehtmlleft --><div class="floatleft">'.$morehtmlleft.'</div>'; // class="center" to have photo in middle
			else $ret .= '<!-- morehtmlleft --><div class="inline-block floatleft">'.$morehtmlleft.'</div>';
		}

		//if ($conf->browser->layout == 'phone') $ret.='<div class="clearboth"></div>';
		$ret .= '<div class="inline-block floatleft valignmiddle refid'.(($shownav && ($previous_ref || $next_ref)) ? ' refidpadding' : '').'">';

		// For thirdparty, contact, user, member, the ref is the id, so we show something else
		if ($object->element == 'societe')
		{
			$ret .= dol_htmlentities($object->name);

			// List of extra languages
			$arrayoflangcode = array();
			if (!empty($conf->global->PDF_USE_ALSO_LANGUAGE_CODE)) $arrayoflangcode[] = $conf->global->PDF_USE_ALSO_LANGUAGE_CODE;

			if (is_array($arrayoflangcode) && count($arrayoflangcode)) {
				if (!is_object($extralanguages)) {
					include_once DOL_DOCUMENT_ROOT.'/core/class/extralanguages.class.php';
					$extralanguages = new ExtraLanguages($this->db);
				}
				$extralanguages->fetch_name_extralanguages('societe');

				if (!empty($extralanguages->attributes['societe']['name']))
				{
					$object->fetchValuesForExtraLanguages();

					$htmltext = '';
					// If there is extra languages
					foreach ($arrayoflangcode as $extralangcode) {
						$htmltext .= picto_from_langcode($extralangcode, 'class="pictoforlang paddingright"');
						if ($object->array_languages['name'][$extralangcode]) {
							$htmltext .= $object->array_languages['name'][$extralangcode];
						} else {
							$htmltext .= '<span class="opacitymedium">'.$langs->trans("SwitchInEditModeToAddTranslation").'</span>';
						}
					}
					$ret .= '<!-- Show translations of name -->'."\n";
					$ret .= $this->textwithpicto('', $htmltext, -1, 'language', 'opacitymedium paddingleft');
				}
			}
		} elseif ($object->element == 'member')
		{
			$ret .= $object->ref.'<br>';
			$fullname = $object->getFullName($langs);
			if ($object->morphy == 'mor' && $object->societe) {
				$ret .= dol_htmlentities($object->societe).((!empty($fullname) && $object->societe != $fullname) ? ' ('.dol_htmlentities($fullname).')' : '');
			} else {
				$ret .= dol_htmlentities($fullname).((!empty($object->societe) && $object->societe != $fullname) ? ' ('.dol_htmlentities($object->societe).')' : '');
			}
		} elseif (in_array($object->element, array('contact', 'user', 'usergroup')))
		{
			$ret .= dol_htmlentities($object->getFullName($langs));
		} elseif (in_array($object->element, array('action', 'agenda')))
		{
			$ret .= $object->ref.'<br>'.$object->label;
		} elseif (in_array($object->element, array('adherent_type')))
		{
			$ret .= $object->label;
		} elseif ($object->element == 'ecm_directories')
		{
			$ret .= '';
		} elseif ($fieldref != 'none')
		{
			$ret .= dol_htmlentities($object->$fieldref);
		}

		if ($morehtmlref)
		{
			// don't add a additional space, when "$morehtmlref" starts with a HTML div tag
			if (substr($morehtmlref, 0, 4) != '<div')
			{
				$ret .= ' ';
			}

			$ret .= $morehtmlref;
		}

		$ret .= '</div>';

		$ret .= '</div><!-- End banner content -->';

		return $ret;
	}


	/**
	 *    	Return HTML code to output a barcode
	 *
	 *     	@param	Object	$object		Object containing data to retrieve file name
	 * 		@param	int		$width			Width of photo
	 * 	  	@return string    				HTML code to output barcode
	 */
    public function showbarcode(&$object, $width = 100)
	{
		global $conf;

		//Check if barcode is filled in the card
		if (empty($object->barcode)) return '';

		// Complete object if not complete
		if (empty($object->barcode_type_code) || empty($object->barcode_type_coder))
		{
			$result = $object->fetch_barcode();
			//Check if fetch_barcode() failed
			if ($result < 1) return '<!-- ErrorFetchBarcode -->';
		}

		// Barcode image
		$url = DOL_URL_ROOT.'/viewimage.php?modulepart=barcode&generator='.urlencode($object->barcode_type_coder).'&code='.urlencode($object->barcode).'&encoding='.urlencode($object->barcode_type_code);
		$out = '<!-- url barcode = '.$url.' -->';
		$out .= '<img src="'.$url.'">';
		return $out;
	}

	/**
	 *    	Return HTML code to output a photo
	 *
	 *    	@param	string		$modulepart			Key to define module concerned ('societe', 'userphoto', 'memberphoto')
	 *     	@param  object		$object				Object containing data to retrieve file name
	 * 		@param	int			$width				Width of photo
	 * 		@param	int			$height				Height of photo (auto if 0)
	 * 		@param	int			$caneditfield		Add edit fields
	 * 		@param	string		$cssclass			CSS name to use on img for photo
	 * 		@param	string		$imagesize		    'mini', 'small' or '' (original)
	 *      @param  int         $addlinktofullsize  Add link to fullsize image
	 *      @param  int         $cache              1=Accept to use image in cache
	 *      @param	string		$forcecapture		Force parameter capture on HTML input file element to ask a smartphone to allow to open camera to take photo. Auto if empty.
	 * 	  	@return string    						HTML code to output photo
	 */
	public static function showphoto($modulepart, $object, $width = 100, $height = 0, $caneditfield = 0, $cssclass = 'photowithmargin', $imagesize = '', $addlinktofullsize = 1, $cache = 0, $forcecapture = '')
	{
		global $conf, $langs;

		$entity = (!empty($object->entity) ? $object->entity : $conf->entity);
		$id = (!empty($object->id) ? $object->id : $object->rowid);

		$ret = ''; $dir = ''; $file = ''; $originalfile = ''; $altfile = ''; $email = ''; $capture = '';
		if ($modulepart == 'societe')
		{
			$dir = $conf->societe->multidir_output[$entity];
			if (!empty($object->logo))
			{
				if ((string) $imagesize == 'mini') $file = get_exdir(0, 0, 0, 0, $object, 'thirdparty').'/logos/'.getImageFileNameForSize($object->logo, '_mini'); // getImageFileNameForSize include the thumbs
				elseif ((string) $imagesize == 'small') $file = get_exdir(0, 0, 0, 0, $object, 'thirdparty').'/logos/'.getImageFileNameForSize($object->logo, '_small');
				else $file = get_exdir(0, 0, 0, 0, $object, 'thirdparty').'/logos/'.$object->logo;
				$originalfile = get_exdir(0, 0, 0, 0, $object, 'thirdparty').'/logos/'.$object->logo;
			}
			$email = $object->email;
		} elseif ($modulepart == 'contact')
		{
			$dir = $conf->societe->multidir_output[$entity].'/contact';
			if (!empty($object->photo))
			{
				if ((string) $imagesize == 'mini') $file = get_exdir(0, 0, 0, 0, $object, 'contact').'/photos/'.getImageFileNameForSize($object->photo, '_mini');
				elseif ((string) $imagesize == 'small') $file = get_exdir(0, 0, 0, 0, $object, 'contact').'/photos/'.getImageFileNameForSize($object->photo, '_small');
				else $file = get_exdir(0, 0, 0, 0, $object, 'contact').'/photos/'.$object->photo;
				$originalfile = get_exdir(0, 0, 0, 0, $object, 'contact').'/photos/'.$object->photo;
			}
			$email = $object->email;
			$capture = 'user';
		} elseif ($modulepart == 'userphoto')
		{
			$dir = $conf->user->dir_output;
			if (!empty($object->photo))
			{
				if ((string) $imagesize == 'mini') $file = get_exdir(0, 0, 0, 0, $object, 'user').$object->id.'/'.getImageFileNameForSize($object->photo, '_mini');
				elseif ((string) $imagesize == 'small') $file = get_exdir(0, 0, 0, 0, $object, 'user').$object->id.'/'.getImageFileNameForSize($object->photo, '_small');
				else $file = get_exdir(0, 0, 0, 0, $object, 'user').'/'.$object->id.'/'.$object->photo;
				$originalfile = get_exdir(0, 0, 0, 0, $object, 'user').'/'.$object->id.'/'.$object->photo;
			}
			if (!empty($conf->global->MAIN_OLD_IMAGE_LINKS)) $altfile = $object->id.".jpg"; // For backward compatibility
			$email = $object->email;
			$capture = 'user';
		} elseif ($modulepart == 'memberphoto')
		{
			$dir = $conf->adherent->dir_output;
			if (!empty($object->photo))
			{
				if ((string) $imagesize == 'mini') $file = get_exdir(0, 0, 0, 0, $object, 'member').'photos/'.getImageFileNameForSize($object->photo, '_mini');
				elseif ((string) $imagesize == 'small') $file = get_exdir(0, 0, 0, 0, $object, 'member').'photos/'.getImageFileNameForSize($object->photo, '_small');
				else $file = get_exdir(0, 0, 0, 0, $object, 'member').'photos/'.$object->photo;
				$originalfile = get_exdir(0, 0, 0, 0, $object, 'member').'photos/'.$object->photo;
			}
			if (!empty($conf->global->MAIN_OLD_IMAGE_LINKS)) $altfile = $object->id.".jpg"; // For backward compatibility
			$email = $object->email;
			$capture = 'user';
		} else {
			// Generic case to show photos
			$dir = $conf->$modulepart->dir_output;
			if (!empty($object->photo))
			{
				if ((string) $imagesize == 'mini') $file = get_exdir($id, 2, 0, 0, $object, $modulepart).'photos/'.getImageFileNameForSize($object->photo, '_mini');
				elseif ((string) $imagesize == 'small') $file = get_exdir($id, 2, 0, 0, $object, $modulepart).'photos/'.getImageFileNameForSize($object->photo, '_small');
				else $file = get_exdir($id, 2, 0, 0, $object, $modulepart).'photos/'.$object->photo;
				$originalfile = get_exdir($id, 2, 0, 0, $object, $modulepart).'photos/'.$object->photo;
			}
			if (!empty($conf->global->MAIN_OLD_IMAGE_LINKS)) $altfile = $object->id.".jpg"; // For backward compatibility
			$email = $object->email;
		}

		if ($forcecapture) $capture = $forcecapture;

		if ($dir)
		{
			if ($file && file_exists($dir."/".$file))
			{
				if ($addlinktofullsize)
				{
					$urladvanced = getAdvancedPreviewUrl($modulepart, $originalfile, 0, '&entity='.$entity);
					if ($urladvanced) $ret .= '<a href="'.$urladvanced.'">';
					else $ret .= '<a href="'.DOL_URL_ROOT.'/viewimage.php?modulepart='.$modulepart.'&entity='.$entity.'&file='.urlencode($originalfile).'&cache='.$cache.'">';
				}
				$ret .= '<img alt="Photo" class="photo'.$modulepart.($cssclass ? ' '.$cssclass : '').' photologo'.(preg_replace('/[^a-z]/i', '_', $file)).'" '.($width ? ' width="'.$width.'"' : '').($height ? ' height="'.$height.'"' : '').' src="'.DOL_URL_ROOT.'/viewimage.php?modulepart='.$modulepart.'&entity='.$entity.'&file='.urlencode($file).'&cache='.$cache.'">';
				if ($addlinktofullsize) $ret .= '</a>';
			} elseif ($altfile && file_exists($dir."/".$altfile))
			{
				if ($addlinktofullsize)
				{
					$urladvanced = getAdvancedPreviewUrl($modulepart, $originalfile, 0, '&entity='.$entity);
					if ($urladvanced) $ret .= '<a href="'.$urladvanced.'">';
					else $ret .= '<a href="'.DOL_URL_ROOT.'/viewimage.php?modulepart='.$modulepart.'&entity='.$entity.'&file='.urlencode($originalfile).'&cache='.$cache.'">';
				}
				$ret .= '<img class="photo'.$modulepart.($cssclass ? ' '.$cssclass : '').'" alt="Photo alt" id="photologo'.(preg_replace('/[^a-z]/i', '_', $file)).'" class="'.$cssclass.'" '.($width ? ' width="'.$width.'"' : '').($height ? ' height="'.$height.'"' : '').' src="'.DOL_URL_ROOT.'/viewimage.php?modulepart='.$modulepart.'&entity='.$entity.'&file='.urlencode($altfile).'&cache='.$cache.'">';
				if ($addlinktofullsize) $ret .= '</a>';
			} else {
				$nophoto = '/public/theme/common/nophoto.png';
				if (in_array($modulepart, array('userphoto', 'contact', 'memberphoto')))	// For module that are "physical" users
				{
					if ($modulepart == 'memberphoto' && strpos($object->morphy, 'mor') !== false) {
						$nophoto = '/public/theme/common/company.png';
					} else {
						$nophoto = '/public/theme/common/user_anonymous.png';
						if ($object->gender == 'man') $nophoto = '/public/theme/common/user_man.png';
						if ($object->gender == 'woman') $nophoto = '/public/theme/common/user_woman.png';
					}
				}

				if (!empty($conf->gravatar->enabled) && $email)
				{
					/**
					 * @see https://gravatar.com/site/implement/images/php/
					 */
					global $dolibarr_main_url_root;
					$ret .= '<!-- Put link to gravatar -->';
					//$defaultimg=urlencode(dol_buildpath($nophoto,3));
					$defaultimg = 'mm';
					$ret .= '<img class="photo'.$modulepart.($cssclass ? ' '.$cssclass : '').'" alt="Gravatar avatar" title="'.$email.' Gravatar avatar" '.($width ? ' width="'.$width.'"' : '').($height ? ' height="'.$height.'"' : '').' src="https://www.gravatar.com/avatar/'.md5(strtolower(trim($email))).'?s='.$width.'&d='.$defaultimg.'">'; // gravatar need md5 hash
				} else {
					$ret .= '<img class="photo'.$modulepart.($cssclass ? ' '.$cssclass : '').'" alt="No photo" '.($width ? ' width="'.$width.'"' : '').($height ? ' height="'.$height.'"' : '').' src="'.DOL_URL_ROOT.$nophoto.'">';
				}
			}

			if ($caneditfield)
			{
				if ($object->photo) $ret .= "<br>\n";
				$ret .= '<table class="nobordernopadding centpercent">';
				if ($object->photo) $ret .= '<tr><td><input type="checkbox" class="flat photodelete" name="deletephoto" id="photodelete"> '.$langs->trans("Delete").'<br><br></td></tr>';
				$ret .= '<tr><td class="tdoverflow"><input type="file" class="flat maxwidth200onsmartphone" name="photo" id="photoinput" accept="image/*"'.($capture ? ' capture="'.$capture.'"' : '').'></td></tr>';
				$ret .= '</table>';
			}
		} else dol_print_error('', 'Call of showphoto with wrong parameters modulepart='.$modulepart);

		return $ret;
	}

    // phpcs:disable PEAR.NamingConventions.ValidFunctionName.ScopeNotCamelCaps
	/**
	 *	Return select list of groups
	 *
	 *  @param	string	$selected       Id group preselected
	 *  @param  string	$htmlname       Field name in form
	 *  @param  int		$show_empty     0=liste sans valeur nulle, 1=ajoute valeur inconnue
	 *  @param  string	$exclude        Array list of groups id to exclude
	 * 	@param	int		$disabled		If select list must be disabled
	 *  @param  string	$include        Array list of groups id to include
	 * 	@param	int		$enableonly		Array list of groups id to be enabled. All other must be disabled
	 * 	@param	string	$force_entity	'0' or Ids of environment to force
	 * 	@param	bool	$multiple		add [] in the name of element and add 'multiple' attribut (not working with ajax_autocompleter)
	 *  @param  string	$morecss		More css to add to html component
	 *  @return	string
	 *  @see select_dolusers()
	 */
    public function select_dolgroups($selected = '', $htmlname = 'groupid', $show_empty = 0, $exclude = '', $disabled = 0, $include = '', $enableonly = '', $force_entity = '0', $multiple = false, $morecss = '')
	{
        // phpcs:enable
		global $conf, $user, $langs;

		// Permettre l'exclusion de groupes
		if (is_array($exclude))	$excludeGroups = implode("','", $exclude);
		// Permettre l'inclusion de groupes
		if (is_array($include))	$includeGroups = implode("','", $include);

		if (!is_array($selected)) $selected = array($selected);

		$out = '';

		// On recherche les groupes
		$sql = "SELECT ug.rowid, ug.nom as name";
		if (!empty($conf->multicompany->enabled) && $conf->entity == 1 && $user->admin && !$user->entity)
		{
			$sql .= ", e.label";
		}
		$sql .= " FROM ".MAIN_DB_PREFIX."usergroup as ug ";
		if (!empty($conf->multicompany->enabled) && $conf->entity == 1 && $user->admin && !$user->entity)
		{
			$sql .= " LEFT JOIN ".MAIN_DB_PREFIX."entity as e ON e.rowid=ug.entity";
			if ($force_entity) $sql .= " WHERE ug.entity IN (0,".$force_entity.")";
			else $sql .= " WHERE ug.entity IS NOT NULL";
		} else {
			$sql .= " WHERE ug.entity IN (0,".$conf->entity.")";
		}
		if (is_array($exclude) && $excludeGroups) $sql .= " AND ug.rowid NOT IN ('".$excludeGroups."')";
		if (is_array($include) && $includeGroups) $sql .= " AND ug.rowid IN ('".$includeGroups."')";
		$sql .= " ORDER BY ug.nom ASC";

		dol_syslog(get_class($this)."::select_dolgroups", LOG_DEBUG);
		$resql = $this->db->query($sql);
		if ($resql)
		{
			// Enhance with select2
			include_once DOL_DOCUMENT_ROOT.'/core/lib/ajax.lib.php';
		   	$out .= ajax_combobox($htmlname);

			$out .= '<select class="flat minwidth200'.($morecss ? ' '.$morecss : '').'" id="'.$htmlname.'" name="'.$htmlname.($multiple ? '[]' : '').'" '.($multiple ? 'multiple' : '').' '.($disabled ? ' disabled' : '').'>';

			$num = $this->db->num_rows($resql);
			$i = 0;
			if ($num)
			{
				if ($show_empty && !$multiple) $out .= '<option value="-1"'.(in_array(-1, $selected) ? ' selected' : '').'>&nbsp;</option>'."\n";

				while ($i < $num)
				{
					$obj = $this->db->fetch_object($resql);
					$disableline = 0;
					if (is_array($enableonly) && count($enableonly) && !in_array($obj->rowid, $enableonly)) $disableline = 1;

					$out .= '<option value="'.$obj->rowid.'"';
					if ($disableline) $out .= ' disabled';
					if ((is_object($selected[0]) && $selected[0]->id == $obj->rowid) || (!is_object($selected[0]) && in_array($obj->rowid, $selected)))
					{
						$out .= ' selected';
					}
					$out .= '>';

					$out .= $obj->name;
					if (!empty($conf->multicompany->enabled) && empty($conf->global->MULTICOMPANY_TRANSVERSE_MODE) && $conf->entity == 1)
					{
						$out .= " (".$obj->label.")";
					}

					$out .= '</option>';
					$i++;
				}
			} else {
				if ($show_empty) $out .= '<option value="-1"'.(in_array(-1, $selected) ? ' selected' : '').'></option>'."\n";
				$out .= '<option value="" disabled>'.$langs->trans("NoUserGroupDefined").'</option>';
			}
			$out .= '</select>';
		} else {
			dol_print_error($this->db);
		}

		return $out;
	}


	/**
	 *	Return HTML to show the search and clear seach button
	 *
	 *  @return	string
	 */
    public function showFilterButtons()
	{
		$out = '<div class="nowrap">';
		$out .= '<button type="submit" class="liste_titre button_search" name="button_search_x" value="x"><span class="fa fa-search"></span></button>';
		$out .= '<button type="submit" class="liste_titre button_removefilter" name="button_removefilter_x" value="x"><span class="fa fa-remove"></span></button>';
		$out .= '</div>';

		return $out;
	}

	/**
	 *	Return HTML to show the search and clear seach button
	 *
	 *  @param  string  $cssclass                  CSS class
	 *  @param  int     $calljsfunction            0=default. 1=call function initCheckForSelect() after changing status of checkboxes
         *  @param  string  $massactionname            Mass action button name that will launch an action on the selected items
	 *  @return	string
	 */
    public function showCheckAddButtons($cssclass = 'checkforaction', $calljsfunction = 0, $massactionname = "massaction")
	{
		global $conf, $langs;

		$out = '';
		$id = uniqid();
                if (!empty($conf->use_javascript_ajax)) $out .= '<div class="inline-block checkallactions"><input type="checkbox" id="' . $cssclass . 's" name="' . $cssclass . 's" class="checkallactions"></div>';
		$out .= '<script>
            $(document).ready(function() {
                $("#' . $cssclass . 's").click(function() {
                    if($(this).is(\':checked\')){
                        console.log("We check all '.$cssclass.'");
                		$(".'.$cssclass.'").prop(\'checked\', true).trigger(\'change\');
                    }
                    else
                    {
                        console.log("We uncheck all");
                		$(".'.$cssclass.'").prop(\'checked\', false).trigger(\'change\');
                    }'."\n";
                if ($calljsfunction) $out .= 'if (typeof initCheckForSelect == \'function\') { initCheckForSelect(0, "' . $massactionname . '", "' . $cssclass . '"); } else { console.log("No function initCheckForSelect found. Call won\'t be done."); }';
		$out .= '         });

                $(".' . $cssclass . '").change(function() {
				$(this).closest("tr").toggleClass("highlight", this.checked);
			});

 	});
    </script>';

		return $out;
	}

	/**
	 *	Return HTML to show the search and clear seach button
	 *
	 *  @param	int  	$addcheckuncheckall        Add the check all/uncheck all checkbox (use javascript) and code to manage this
	 *  @param  string  $cssclass                  CSS class
	 *  @param  int     $calljsfunction            0=default. 1=call function initCheckForSelect() after changing status of checkboxes
         *  @param  string  $massactionname            Mass action name
	 *  @return	string
	 */
    public function showFilterAndCheckAddButtons($addcheckuncheckall = 0, $cssclass = 'checkforaction', $calljsfunction = 0, $massactionname = "massaction")
	{
		$out = $this->showFilterButtons();
		if ($addcheckuncheckall)
		{
			$out .= $this->showCheckAddButtons($cssclass, $calljsfunction, $massactionname);
		}
		return $out;
	}

	/**
	 * Return HTML to show the select of expense categories
	 *
	 * @param	string	$selected              preselected category
	 * @param	string	$htmlname              name of HTML select list
	 * @param	integer	$useempty              1=Add empty line
	 * @param	array	$excludeid             id to exclude
	 * @param	string	$target                htmlname of target select to bind event
	 * @param	int		$default_selected      default category to select if fk_c_type_fees change = EX_KME
	 * @param	array	$params                param to give
	 * @return	string
	 */
    public function selectExpenseCategories($selected = '', $htmlname = 'fk_c_exp_tax_cat', $useempty = 0, $excludeid = array(), $target = '', $default_selected = 0, $params = array())
	{
		global $db, $conf, $langs, $user;

        $out = '';
        $sql = 'SELECT rowid, label FROM '.MAIN_DB_PREFIX.'c_exp_tax_cat WHERE active = 1';
		$sql .= ' AND entity IN (0,'.getEntity('exp_tax_cat').')';
		if (!empty($excludeid)) $sql .= ' AND rowid NOT IN ('.implode(',', $excludeid).')';
		$sql .= ' ORDER BY label';

		$resql = $db->query($sql);
		if ($resql)
		{
			$out = '<select id="select_'.$htmlname.'" name="'.$htmlname.'" class="'.$htmlname.' flat minwidth75imp">';
			if ($useempty) $out .= '<option value="0">&nbsp;</option>';

			while ($obj = $db->fetch_object($resql))
			{
				$out .= '<option '.($selected == $obj->rowid ? 'selected="selected"' : '').' value="'.$obj->rowid.'">'.$langs->trans($obj->label).'</option>';
			}
			$out .= '</select>';
			if (!empty($htmlname) && $user->admin) $out .= ' '.info_admin($langs->trans("YouCanChangeValuesForThisListFromDictionarySetup"), 1);

			if (!empty($target))
			{
				$sql = "SELECT c.id FROM ".MAIN_DB_PREFIX."c_type_fees as c WHERE c.code = 'EX_KME' AND c.active = 1";
				$resql = $db->query($sql);
				if ($resql)
				{
					if ($db->num_rows($resql) > 0)
					{
						$obj = $db->fetch_object($resql);
						$out .= '<script>
							$(function() {
								$("select[name='.$target.']").on("change", function() {
									var current_val = $(this).val();
									if (current_val == '.$obj->id.') {';
						if (!empty($default_selected) || !empty($selected)) $out .= '$("select[name='.$htmlname.']").val("'.($default_selected > 0 ? $default_selected : $selected).'");';

						$out .= '
										$("select[name='.$htmlname.']").change();
									}
								});

								$("select[name='.$htmlname.']").change(function() {

									if ($("select[name='.$target.']").val() == '.$obj->id.') {
										// get price of kilometer to fill the unit price
										var data = '.json_encode($params).';
										data.fk_c_exp_tax_cat = $(this).val();

										$.ajax({
											method: "POST",
											dataType: "json",
											data: data,
											url: "'.(DOL_URL_ROOT.'/expensereport/ajax/ajaxik.php').'",
										}).done(function( data, textStatus, jqXHR ) {
											console.log(data);
											if (typeof data.up != "undefined") {
												$("input[name=value_unit]").val(data.up);
												$("select[name='.$htmlname.']").attr("title", data.title);
											} else {
												$("input[name=value_unit]").val("");
												$("select[name='.$htmlname.']").attr("title", "");
											}
										});
									}
								});
							});
						</script>';
					}
				}
			}
		} else {
			dol_print_error($db);
		}

		return $out;
	}

	/**
	 * Return HTML to show the select ranges of expense range
	 *
	 * @param	string	$selected    preselected category
	 * @param	string	$htmlname    name of HTML select list
	 * @param	integer	$useempty    1=Add empty line
	 * @return	string
	 */
    public function selectExpenseRanges($selected = '', $htmlname = 'fk_range', $useempty = 0)
	{
		global $db, $conf, $langs;

        $out = '';
		$sql = 'SELECT rowid, range_ik FROM '.MAIN_DB_PREFIX.'c_exp_tax_range';
		$sql .= ' WHERE entity = '.$conf->entity.' AND active = 1';

		$resql = $db->query($sql);
		if ($resql)
		{
			$out = '<select id="select_'.$htmlname.'" name="'.$htmlname.'" class="'.$htmlname.' flat minwidth75imp">';
			if ($useempty) $out .= '<option value="0"></option>';

			while ($obj = $db->fetch_object($resql))
			{
				$out .= '<option '.($selected == $obj->rowid ? 'selected="selected"' : '').' value="'.$obj->rowid.'">'.price($obj->range_ik, 0, $langs, 1, 0).'</option>';
			}
			$out .= '</select>';
		} else {
			dol_print_error($db);
		}

		return $out;
	}

	/**
	 * Return HTML to show a select of expense
	 *
	 * @param	string	$selected    preselected category
	 * @param	string	$htmlname    name of HTML select list
	 * @param	integer	$useempty    1=Add empty choice
	 * @param	integer	$allchoice   1=Add all choice
	 * @param	integer	$useid       0=use 'code' as key, 1=use 'id' as key
	 * @return	string
	 */
    public function selectExpense($selected = '', $htmlname = 'fk_c_type_fees', $useempty = 0, $allchoice = 1, $useid = 0)
	{
		global $db, $langs;

        $out = '';
		$sql = 'SELECT id, code, label FROM '.MAIN_DB_PREFIX.'c_type_fees';
		$sql .= ' WHERE active = 1';

		$resql = $db->query($sql);
		if ($resql)
		{
			$out = '<select id="select_'.$htmlname.'" name="'.$htmlname.'" class="'.$htmlname.' flat minwidth75imp">';
			if ($useempty) $out .= '<option value="0"></option>';
			if ($allchoice) $out .= '<option value="-1">'.$langs->trans('AllExpenseReport').'</option>';

			$field = 'code';
			if ($useid) $field = 'id';

			while ($obj = $db->fetch_object($resql))
			{
				$key = $langs->trans($obj->code);
				$out .= '<option '.($selected == $obj->{$field} ? 'selected="selected"' : '').' value="'.$obj->{$field}.'">'.($key != $obj->code ? $key : $obj->label).'</option>';
			}
			$out .= '</select>';
		} else {
			dol_print_error($db);
		}

        return $out;
    }

	/**
	 *  Output a combo list with invoices qualified for a third party
	 *
	 *  @param	int		$socid      	Id third party (-1=all, 0=only projects not linked to a third party, id=projects not linked or linked to third party id)
	 *  @param  int		$selected   	Id invoice preselected
	 *  @param  string	$htmlname   	Name of HTML select
	 *	@param	int		$maxlength		Maximum length of label
	 *	@param	int		$option_only	Return only html options lines without the select tag
	 *	@param	string	$show_empty		Add an empty line ('1' or string to show for empty line)
	 *  @param	int		$discard_closed Discard closed projects (0=Keep,1=hide completely,2=Disable)
     *  @param	int		$forcefocus		Force focus on field (works with javascript only)
     *  @param	int		$disabled		Disabled
	 *  @param	string	$morecss        More css added to the select component
	 *  @param	string	$projectsListId ''=Automatic filter on project allowed. List of id=Filter on project ids.
	 *  @param	string	$showproject	'all' = Show project info, ''=Hide project info
	 *  @param	User	$usertofilter	User object to use for filtering
	 *	@return int         			Nbr of project if OK, <0 if KO
	 */
    public function selectInvoice($socid = -1, $selected = '', $htmlname = 'invoiceid', $maxlength = 24, $option_only = 0, $show_empty = '1', $discard_closed = 0, $forcefocus = 0, $disabled = 0, $morecss = 'maxwidth500', $projectsListId = '', $showproject = 'all', $usertofilter = null)
	{
		global $user, $conf, $langs;

		require_once DOL_DOCUMENT_ROOT.'/projet/class/project.class.php';

		if (is_null($usertofilter))
		{
			$usertofilter = $user;
		}

		$out = '';

		$hideunselectables = false;
		if (!empty($conf->global->PROJECT_HIDE_UNSELECTABLES)) $hideunselectables = true;

		if (empty($projectsListId))
		{
			if (empty($usertofilter->rights->projet->all->lire))
			{
				$projectstatic = new Project($this->db);
				$projectsListId = $projectstatic->getProjectsAuthorizedForUser($usertofilter, 0, 1);
			}
		}

		// Search all projects
        $sql = 'SELECT f.rowid, f.ref as fref, "nolabel" as flabel, p.rowid as pid, f.ref,
            p.title, p.fk_soc, p.fk_statut, p.public,';
		$sql .= ' s.nom as name';
		$sql .= ' FROM '.MAIN_DB_PREFIX.'projet as p';
		$sql .= ' LEFT JOIN '.MAIN_DB_PREFIX.'societe as s ON s.rowid = p.fk_soc,';
		$sql .= ' '.MAIN_DB_PREFIX.'facture as f';
		$sql .= " WHERE p.entity IN (".getEntity('project').")";
		$sql .= " AND f.fk_projet = p.rowid AND f.fk_statut=0"; //Brouillons seulement
		//if ($projectsListId) $sql.= " AND p.rowid IN (".$projectsListId.")";
		//if ($socid == 0) $sql.= " AND (p.fk_soc=0 OR p.fk_soc IS NULL)";
		//if ($socid > 0)  $sql.= " AND (p.fk_soc=".$socid." OR p.fk_soc IS NULL)";
		$sql .= " GROUP BY f.ref ORDER BY p.ref, f.ref ASC";

		$resql = $this->db->query($sql);
		if ($resql)
		{
			// Use select2 selector
			if (!empty($conf->use_javascript_ajax))
			{
				include_once DOL_DOCUMENT_ROOT.'/core/lib/ajax.lib.php';
	           	$comboenhancement = ajax_combobox($htmlname, '', 0, $forcefocus);
            	$out .= $comboenhancement;
            	$morecss = 'minwidth200imp maxwidth500';
			}

			if (empty($option_only)) {
				$out .= '<select class="valignmiddle flat'.($morecss ? ' '.$morecss : '').'"'.($disabled ? ' disabled="disabled"' : '').' id="'.$htmlname.'" name="'.$htmlname.'">';
			}
			if (!empty($show_empty)) {
				$out .= '<option value="0" class="optiongrey">';
				if (!is_numeric($show_empty)) $out .= $show_empty;
				else $out .= '&nbsp;';
				$out .= '</option>';
			}
			$num = $this->db->num_rows($resql);
			$i = 0;
			if ($num)
			{
				while ($i < $num)
				{
					$obj = $this->db->fetch_object($resql);
					// If we ask to filter on a company and user has no permission to see all companies and project is linked to another company, we hide project.
					if ($socid > 0 && (empty($obj->fk_soc) || $obj->fk_soc == $socid) && empty($usertofilter->rights->societe->lire))
					{
						// Do nothing
					} else {
						if ($discard_closed == 1 && $obj->fk_statut == Project::STATUS_CLOSED)
						{
							$i++;
							continue;
						}

						$labeltoshow = '';

						if ($showproject == 'all')
						{
							$labeltoshow .= dol_trunc($obj->ref, 18); // Invoice ref
							if ($obj->name) $labeltoshow .= ' - '.$obj->name; // Soc name

							$disabled = 0;
							if ($obj->fk_statut == Project::STATUS_DRAFT)
							{
								$disabled = 1;
								$labeltoshow .= ' - '.$langs->trans("Draft");
							} elseif ($obj->fk_statut == Project::STATUS_CLOSED)
							{
								if ($discard_closed == 2) $disabled = 1;
								$labeltoshow .= ' - '.$langs->trans("Closed");
							} elseif ($socid > 0 && (!empty($obj->fk_soc) && $obj->fk_soc != $socid))
							{
								$disabled = 1;
								$labeltoshow .= ' - '.$langs->trans("LinkedToAnotherCompany");
							}
						}

						if (!empty($selected) && $selected == $obj->rowid)
						{
							$out .= '<option value="'.$obj->rowid.'" selected';
							//if ($disabled) $out.=' disabled';						// with select2, field can't be preselected if disabled
							$out .= '>'.$labeltoshow.'</option>';
						} else {
							if ($hideunselectables && $disabled && ($selected != $obj->rowid))
							{
								$resultat = '';
							} else {
								$resultat = '<option value="'.$obj->rowid.'"';
								if ($disabled) $resultat .= ' disabled';
								//if ($obj->public) $labeltoshow.=' ('.$langs->trans("Public").')';
								//else $labeltoshow.=' ('.$langs->trans("Private").')';
								$resultat .= '>';
								$resultat .= $labeltoshow;
								$resultat .= '</option>';
							}
							$out .= $resultat;
						}
					}
					$i++;
				}
			}
			if (empty($option_only)) {
				$out .= '</select>';
			}

			print $out;

			$this->db->free($resql);
			return $num;
		} else {
			dol_print_error($this->db);
			return -1;
		}
	}

	/**
	 * Output the component to make advanced search criteries
	 *
	 * @param	array		$arrayofcriterias			          Array of available search criterias. Example: array($object->element => $object->fields, 'otherfamily' => otherarrayoffields, ...)
	 * @param	array		$search_component_params	          Array of selected search criterias
	 * @param   array       $arrayofinputfieldsalreadyoutput      Array of input fields already inform. The component will not generate a hidden input field if it is in this list.
	 * @return	string									          HTML component for advanced search
	 */
	public function searchComponent($arrayofcriterias, $search_component_params, $arrayofinputfieldsalreadyoutput = array())
	{
	    global $conf, $langs;

		$ret = '';

		$ret .= '<div class="nowrap centpercent">';
		//$ret .= '<button type="submit" class="liste_titre button_removefilter" name="button_removefilter_x" value="x"><span class="fa fa-remove"></span></button>';
		$ret .= '<a href="#" class="dropdownsearch-toggle unsetcolor paddingright">';
		$ret .= '<span class="fas fa-filter linkobject boxfilter" title="Filter" id="idsubimgproductdistribution"></span>';
		$ret .= $langs->trans("Filters");
		$ret .= '</a>';
		//$ret .= '<button type="submit" class="liste_titre button_search paddingleftonly" name="button_search_x" value="x"><span class="fa fa-search"></span></button>';
		$ret .= '<div name="search_component_params" class="search_component_params inline-block minwidth500 maxwidth300onsmartphone valignmiddle">';
		$texttoshow = '<div class="opacitymedium inline-block search_component_searchtext">'.$langs->trans("Search").'</div>';

		$ret .= '<div class="search_component inline-block valignmiddle">'.$texttoshow.'</div>';
		$ret .= '</div>';
		$ret .= '<input type="hidden" name="search_component_params_hidden" class="search_component_params_hidden" value="'.GETPOST("search_component_params_hidden").'">';
		// For compatibility with forms that show themself the search criteria in addition of this component, we output the fields
		foreach ($arrayofcriterias as $criterias) {
		    foreach ($criterias as $criteriafamilykey => $criteriafamilyval) {
		    	if (in_array('search_'.$criteriafamilykey, $arrayofinputfieldsalreadyoutput)) continue;
		        if (in_array($criteriafamilykey, array('rowid', 'ref_ext', 'entity', 'extraparams'))) continue;
		        if (in_array($criteriafamilyval['type'], array('date', 'datetime', 'timestamp'))) {
		            $ret .= '<input type="hidden" name="search_'.$criteriafamilykey.'_start">';
		            $ret .= '<input type="hidden" name="search_'.$criteriafamilykey.'_startyear">';
		            $ret .= '<input type="hidden" name="search_'.$criteriafamilykey.'_startmonth">';
		            $ret .= '<input type="hidden" name="search_'.$criteriafamilykey.'_startday">';
		            $ret .= '<input type="hidden" name="search_'.$criteriafamilykey.'_end">';
		            $ret .= '<input type="hidden" name="search_'.$criteriafamilykey.'_endyear">';
		            $ret .= '<input type="hidden" name="search_'.$criteriafamilykey.'_endmonth">';
		            $ret .= '<input type="hidden" name="search_'.$criteriafamilykey.'_endday">';
		        } else {
					$ret .= '<input type="hidden" name="search_'.$criteriafamilykey.'">';
		        }
		    }
		}
        $ret .= '</div>';


		return $ret;
	}
}<|MERGE_RESOLUTION|>--- conflicted
+++ resolved
@@ -3666,11 +3666,7 @@
 		$sql = 'SELECT rowid, ref, situation_cycle_ref, situation_counter, situation_final, fk_soc';
 		$sql .= ' FROM '.MAIN_DB_PREFIX.'facture';
 		$sql .= ' WHERE entity IN ('.getEntity('invoice').')';
-<<<<<<< HEAD
-		$sql .= ' AND situation_counter>=1';
-=======
 		$sql .= ' AND situation_counter >= 1';
->>>>>>> c2890015
 		$sql .= ' AND fk_soc = '.(int) $socid;
 		$sql .= ' AND type <> 2';
 		$sql .= ' ORDER by situation_cycle_ref, situation_counter desc';
