--- conflicted
+++ resolved
@@ -1409,7 +1409,7 @@
 		    // Build list includeUsers to have only hierarchy and current user
 		    $includeUsers = implode(",",$user->getAllChildIds(1));
 		}
-		
+
         $out='';
 
         // On recherche les utilisateurs
@@ -4514,7 +4514,7 @@
         		$key.= $rate['nprtva'] ? '*': '';
         		if ($mode > 0 && $rate['code']) $key.=' ('.$rate['code'].')';
         		if ($mode < 0) $key = $rate['rowid'];
-        		
+
         		$return.= '<option value="'.$key.'"';
         		if (! $selectedfound)
         		{
@@ -5525,9 +5525,9 @@
 			'order_supplier'=>array('enabled'=>$conf->fournisseur->commande->enabled , 'perms'=>1, 'label'=>'LinkToSupplierOrder', 'sql'=>"SELECT s.rowid as socid, s.nom as name, s.client, t.rowid, t.ref, t.ref_supplier, t.total_ht FROM ".MAIN_DB_PREFIX."societe as s, ".MAIN_DB_PREFIX."commande_fournisseur as t WHERE t.fk_soc = s.rowid AND t.fk_soc = ".$object->thirdparty->id),
 			'invoice_supplier'=>array('enabled'=>$conf->fournisseur->facture->enabled , 'perms'=>1, 'label'=>'LinkToSupplierInvoice', 'sql'=>"SELECT s.rowid as socid, s.nom as name, s.client, t.rowid, t.ref, t.ref_supplier, t.total_ht FROM ".MAIN_DB_PREFIX."societe as s, ".MAIN_DB_PREFIX."facture_fourn as t WHERE t.fk_soc = s.rowid AND t.fk_soc = ".$object->thirdparty->id)
 		);
-		
+
 		global $action;
-		
+
 		// Can complet the possiblelink array
 		$hookmanager->initHooks(array('commonobject'));
 		$parameters=array();
@@ -5764,13 +5764,6 @@
 
         //print "paramid=$paramid,morehtml=$morehtml,shownav=$shownav,$fieldid,$fieldref,$morehtmlref,$moreparam";
         $object->load_previous_next_ref((isset($object->next_prev_filter)?$object->next_prev_filter:''),$fieldid,$nodbprefix);
-<<<<<<< HEAD
-
-        //$previous_ref = $object->ref_previous?'<a data-role="button" data-icon="arrow-l" data-iconpos="left" href="'.$_SERVER["PHP_SELF"].'?'.$paramid.'='.urlencode($object->ref_previous).$moreparam.'">'.(empty($conf->dol_use_jmobile)?img_picto($langs->trans("Previous"),'previous.png'):'&nbsp;').'</a>':'';
-        //$next_ref     = $object->ref_next?'<a data-role="button" data-icon="arrow-r" data-iconpos="right" href="'.$_SERVER["PHP_SELF"].'?'.$paramid.'='.urlencode($object->ref_next).$moreparam.'">'.(empty($conf->dol_use_jmobile)?img_picto($langs->trans("Next"),'next.png'):'&nbsp;').'</a>':'';
-        $previous_ref = $object->ref_previous?'<a data-role="button" data-icon="arrow-l" data-iconpos="left" href="'.$_SERVER["PHP_SELF"].'?'.$paramid.'='.urlencode($object->ref_previous).$moreparam.'">'.(($conf->dol_use_jmobile != 4)?'&lt;':'&nbsp;').'</a>':'<span class="inactive">'.(($conf->dol_use_jmobile != 4)?'&lt;':'&nbsp;').'</span>';
-        $next_ref     = $object->ref_next?'<a data-role="button" data-icon="arrow-r" data-iconpos="right" href="'.$_SERVER["PHP_SELF"].'?'.$paramid.'='.urlencode($object->ref_next).$moreparam.'">'.(($conf->dol_use_jmobile != 4)?'&gt;':'&nbsp;').'</a>':'<span class="inactive">'.(($conf->dol_use_jmobile != 4)?'&gt;':'&nbsp;').'</span>';
-=======
         
         $navurl = $_SERVER["PHP_SELF"];
         // Special case for project/task page
@@ -5781,7 +5774,6 @@
         }
         $previous_ref = $object->ref_previous?'<a data-role="button" data-icon="arrow-l" data-iconpos="left" href="'.$navurl.'?'.$paramid.'='.urlencode($object->ref_previous).$moreparam.'">'.(($conf->dol_use_jmobile != 4)?'&lt;':'&nbsp;').'</a>':'<span class="inactive">'.(($conf->dol_use_jmobile != 4)?'&lt;':'&nbsp;').'</span>';
         $next_ref     = $object->ref_next?'<a data-role="button" data-icon="arrow-r" data-iconpos="right" href="'.$navurl.'?'.$paramid.'='.urlencode($object->ref_next).$moreparam.'">'.(($conf->dol_use_jmobile != 4)?'&gt;':'&nbsp;').'</a>':'<span class="inactive">'.(($conf->dol_use_jmobile != 4)?'&gt;':'&nbsp;').'</span>';
->>>>>>> 64da0e77
 
         //print "xx".$previous_ref."x".$next_ref;
         $ret.='<!-- Start banner content --><div style="vertical-align: middle">';
