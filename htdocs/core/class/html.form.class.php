<?php
/* Copyright (c) 2002-2007  Rodolphe Quiedeville    <rodolphe@quiedeville.org>
 * Copyright (C) 2004-2012  Laurent Destailleur     <eldy@users.sourceforge.net>
 * Copyright (C) 2004       Benoit Mortier          <benoit.mortier@opensides.be>
 * Copyright (C) 2004       Sebastien Di Cintio     <sdicintio@ressource-toi.org>
 * Copyright (C) 2004       Eric Seigne             <eric.seigne@ryxeo.com>
 * Copyright (C) 2005-2017  Regis Houssin           <regis.houssin@inodbox.com>
 * Copyright (C) 2006       Andre Cianfarani        <acianfa@free.fr>
 * Copyright (C) 2006       Marc Barilley/Ocebo     <marc@ocebo.com>
 * Copyright (C) 2007       Franky Van Liedekerke   <franky.van.liedekerker@telenet.be>
 * Copyright (C) 2007       Patrick Raguin          <patrick.raguin@gmail.com>
 * Copyright (C) 2010       Juanjo Menent           <jmenent@2byte.es>
 * Copyright (C) 2010-2019  Philippe Grand          <philippe.grand@atoo-net.com>
 * Copyright (C) 2011       Herve Prot              <herve.prot@symeos.com>
 * Copyright (C) 2012-2016  Marcos García           <marcosgdf@gmail.com>
 * Copyright (C) 2012       Cedric Salvador         <csalvador@gpcsolutions.fr>
 * Copyright (C) 2012-2015  Raphaël Doursenaud      <rdoursenaud@gpcsolutions.fr>
 * Copyright (C) 2014       Alexandre Spangaro      <aspangaro@open-dsi.fr>
 * Copyright (C) 2018       Ferran Marcet           <fmarcet@2byte.es>
 * Copyright (C) 2018-2019  Frédéric France         <frederic.france@netlogic.fr>
 * Copyright (C) 2018       Nicolas ZABOURI	        <info@inovea-conseil.com>
 * Copyright (C) 2018       Christophe Battarel     <christophe@altairis.fr>
 * Copyright (C) 2018       Josep Lluis Amador      <joseplluis@lliuretic.cat>
 *
 * This program is free software; you can redistribute it and/or modify
 * it under the terms of the GNU General Public License as published by
 * the Free Software Foundation; either version 3 of the License, or
 * (at your option) any later version.
 *
 * This program is distributed in the hope that it will be useful,
 * but WITHOUT ANY WARRANTY; without even the implied warranty of
 * MERCHANTABILITY or FITNESS FOR A PARTICULAR PURPOSE.  See the
 * GNU General Public License for more details.
 *
 * You should have received a copy of the GNU General Public License
 * along with this program. If not, see <https://www.gnu.org/licenses/>.
 */

/**
 *	\file       htdocs/core/class/html.form.class.php
 *  \ingroup    core
 *	\brief      File of class with all html predefined components
 */


/**
 *	Class to manage generation of HTML components
 *	Only common components must be here.
 *
 *  TODO Merge all function load_cache_* and loadCache* (except load_cache_vatrates) into one generic function loadCacheTable
 */
class Form
{
	/**
	 * @var DoliDB Database handler.
	 */
	public $db;

	/**
	 * @var string Error code (or message)
	 */
	public $error = '';

	/**
	 * @var string[]    Array of error strings
	 */
	public $errors = array();

	public $num;

	// Cache arrays
	public $cache_types_paiements = array();
	public $cache_conditions_paiements = array();
	public $cache_availability = array();
	public $cache_demand_reason = array();
	public $cache_types_fees = array();
	public $cache_vatrates = array();


	/**
	 * Constructor
	 *
	 * @param		DoliDB		$db      Database handler
	 */
	public function __construct($db)
	{
		$this->db = $db;
	}

	/**
	 * Output key field for an editable field
	 *
	 * @param   string	$text			Text of label or key to translate
	 * @param   string	$htmlname		Name of select field ('edit' prefix will be added)
	 * @param   string	$preselected    Value to show/edit (not used in this function)
	 * @param	object	$object			Object
	 * @param	boolean	$perm			Permission to allow button to edit parameter. Set it to 0 to have a not edited field.
	 * @param	string	$typeofdata		Type of data ('string' by default, 'email', 'amount:99', 'numeric:99', 'text' or 'textarea:rows:cols', 'datepicker' ('day' do not work, don't know why), 'ckeditor:dolibarr_zzz:width:height:savemethod:1:rows:cols', 'select;xxx[:class]'...)
	 * @param	string	$moreparam		More param to add on a href URL.
	 * @param   int     $fieldrequired  1 if we want to show field as mandatory using the "fieldrequired" CSS.
	 * @param   int     $notabletag     1=Do not output table tags but output a ':', 2=Do not output table tags and no ':', 3=Do not output table tags but output a ' '
	 * @param	string	$paramid		Key of parameter for id ('id', 'socid')
	 * @param	string	$help			Tooltip help
	 * @return	string					HTML edit field
	 */
	public function editfieldkey($text, $htmlname, $preselected, $object, $perm, $typeofdata = 'string', $moreparam = '', $fieldrequired = 0, $notabletag = 0, $paramid = 'id', $help = '')
	{
		global $conf, $langs;

		$ret = '';

		// TODO change for compatibility
		if (!empty($conf->global->MAIN_USE_JQUERY_JEDITABLE) && !preg_match('/^select;/', $typeofdata))
		{
			if (!empty($perm))
			{
				$tmp = explode(':', $typeofdata);
				$ret .= '<div class="editkey_'.$tmp[0].(!empty($tmp[1]) ? ' '.$tmp[1] : '').'" id="'.$htmlname.'">';
				if ($fieldrequired) $ret .= '<span class="fieldrequired">';
				if ($help) {
					$ret .= $this->textwithpicto($langs->trans($text), $help);
				} else {
					$ret .= $langs->trans($text);
				}
				if ($fieldrequired) $ret .= '</span>';
				$ret .= '</div>'."\n";
			} else {
				if ($fieldrequired) $ret .= '<span class="fieldrequired">';
				if ($help) {
					$ret .= $this->textwithpicto($langs->trans($text), $help);
				} else {
					$ret .= $langs->trans($text);
				}
				if ($fieldrequired) $ret .= '</span>';
			}
		} else {
			if (empty($notabletag) && GETPOST('action', 'aZ09') != 'edit'.$htmlname && $perm) $ret .= '<table class="nobordernopadding centpercent"><tr><td class="nowrap">';
			if ($fieldrequired) $ret .= '<span class="fieldrequired">';
			if ($help) {
				$ret .= $this->textwithpicto($langs->trans($text), $help);
			} else {
				$ret .= $langs->trans($text);
			}
			if ($fieldrequired) $ret .= '</span>';
			if (!empty($notabletag)) $ret .= ' ';
			if (empty($notabletag) && GETPOST('action', 'aZ09') != 'edit'.$htmlname && $perm) $ret .= '</td>';
			if (empty($notabletag) && GETPOST('action', 'aZ09') != 'edit'.$htmlname && $perm) $ret .= '<td class="right">';
			if ($htmlname && GETPOST('action', 'aZ09') != 'edit'.$htmlname && $perm) $ret .= '<a class="editfielda" href="'.$_SERVER["PHP_SELF"].'?action=edit'.$htmlname.'&amp;'.$paramid.'='.$object->id.$moreparam.'">'.img_edit($langs->trans('Edit'), ($notabletag ? 0 : 1)).'</a>';
			if (!empty($notabletag) && $notabletag == 1) $ret .= ' : ';
			if (!empty($notabletag) && $notabletag == 3) $ret .= ' ';
			if (empty($notabletag) && GETPOST('action', 'aZ09') != 'edit'.$htmlname && $perm) $ret .= '</td>';
			if (empty($notabletag) && GETPOST('action', 'aZ09') != 'edit'.$htmlname && $perm) $ret .= '</tr></table>';
		}

		return $ret;
	}

	/**
	 * Output value of a field for an editable field
	 *
	 * @param	string	$text			Text of label (not used in this function)
	 * @param	string	$htmlname		Name of select field
	 * @param	string	$value			Value to show/edit
	 * @param	object	$object			Object
	 * @param	boolean	$perm			Permission to allow button to edit parameter
	 * @param	string	$typeofdata		Type of data ('string' by default, 'email', 'amount:99', 'numeric:99', 'text' or 'textarea:rows:cols%', 'datepicker' ('day' do not work, don't know why), 'dayhour' or 'datepickerhour', 'ckeditor:dolibarr_zzz:width:height:savemethod:toolbarstartexpanded:rows:cols', 'select;xkey:xval,ykey:yval,...')
	 * @param	string	$editvalue		When in edit mode, use this value as $value instead of value (for example, you can provide here a formated price instead of value). Use '' to use same than $value
	 * @param	object	$extObject		External object
	 * @param	mixed	$custommsg		String or Array of custom messages : eg array('success' => 'MyMessage', 'error' => 'MyMessage')
	 * @param	string	$moreparam		More param to add on the form action href URL
	 * @param   int     $notabletag     Do no output table tags
	 * @param	string	$formatfunc		Call a specific function to output field
	 * @param	string	$paramid		Key of parameter for id ('id', 'socid')
	 * @return  string					HTML edit field
	 */
	public function editfieldval($text, $htmlname, $value, $object, $perm, $typeofdata = 'string', $editvalue = '', $extObject = null, $custommsg = null, $moreparam = '', $notabletag = 0, $formatfunc = '', $paramid = 'id')
	{
		global $conf, $langs, $db;

		$ret = '';

		// Check parameters
		if (empty($typeofdata)) return 'ErrorBadParameter';

		// When option to edit inline is activated
		if (!empty($conf->global->MAIN_USE_JQUERY_JEDITABLE) && !preg_match('/^select;|datehourpicker/', $typeofdata)) // TODO add jquery timepicker and support select
		{
			$ret .= $this->editInPlace($object, $value, $htmlname, $perm, $typeofdata, $editvalue, $extObject, $custommsg);
		} else {
			if (GETPOST('action', 'aZ09') == 'edit'.$htmlname)
			{
				$ret .= "\n";
				$ret .= '<form method="post" action="'.$_SERVER["PHP_SELF"].($moreparam ? '?'.$moreparam : '').'">';
				$ret .= '<input type="hidden" name="action" value="set'.$htmlname.'">';
				$ret .= '<input type="hidden" name="token" value="'.newToken().'">';
				$ret .= '<input type="hidden" name="'.$paramid.'" value="'.$object->id.'">';
				if (empty($notabletag)) $ret .= '<table class="nobordernopadding centpercent" cellpadding="0" cellspacing="0">';
				if (empty($notabletag)) $ret .= '<tr><td>';
				if (preg_match('/^(string|safehtmlstring|email)/', $typeofdata))
				{
					$tmp = explode(':', $typeofdata);
					$ret .= '<input type="text" id="'.$htmlname.'" name="'.$htmlname.'" value="'.($editvalue ? $editvalue : $value).'"'.($tmp[1] ? ' size="'.$tmp[1].'"' : '').'>';
				} elseif (preg_match('/^(numeric|amount)/', $typeofdata))
				{
					$tmp = explode(':', $typeofdata);
					$valuetoshow = price2num($editvalue ? $editvalue : $value);
					$ret .= '<input type="text" id="'.$htmlname.'" name="'.$htmlname.'" value="'.($valuetoshow != '' ?price($valuetoshow) : '').'"'.($tmp[1] ? ' size="'.$tmp[1].'"' : '').'>';
				} elseif (preg_match('/^text/', $typeofdata) || preg_match('/^note/', $typeofdata))	// if wysiwyg is enabled $typeofdata = 'ckeditor'
				{
					$tmp = explode(':', $typeofdata);
					$cols = $tmp[2];
					$morealt = '';
					if (preg_match('/%/', $cols))
					{
						$morealt = ' style="width: '.$cols.'"';
						$cols = '';
					}

					$valuetoshow = ($editvalue ? $editvalue : $value);
					$ret .= '<textarea id="'.$htmlname.'" name="'.$htmlname.'" wrap="soft" rows="'.($tmp[1] ? $tmp[1] : '20').'"'.($cols ? ' cols="'.$cols.'"' : 'class="quatrevingtpercent"').$morealt.'">';
					// textarea convert automatically entities chars into simple chars.
					// So we convert & into &amp; so a string like 'a &lt; <b>b</b><br>é<br>&lt;script&gt;alert('X');&lt;script&gt;' stay a correct html and is not converted by textarea component when wysiwig is off.
					$valuetoshow = str_replace('&', '&amp;', $valuetoshow);
					$ret .= dol_string_neverthesehtmltags($valuetoshow, array('textarea'));
					$ret .= '</textarea>';
				} elseif ($typeofdata == 'day' || $typeofdata == 'datepicker')
				{
					$ret .= $this->selectDate($value, $htmlname, 0, 0, 1, 'form'.$htmlname, 1, 0);
				} elseif ($typeofdata == 'dayhour' || $typeofdata == 'datehourpicker')
				{
					$ret .= $this->selectDate($value, $htmlname, 1, 1, 1, 'form'.$htmlname, 1, 0);
				} elseif (preg_match('/^select;/', $typeofdata))
				{
					$arraydata = explode(',', preg_replace('/^select;/', '', $typeofdata));
					$arraylist = array();
					foreach ($arraydata as $val)
					{
						$tmp = explode(':', $val);
						$tmpkey = str_replace('|', ':', $tmp[0]);
						$arraylist[$tmpkey] = $tmp[1];
					}
					$ret .= $this->selectarray($htmlname, $arraylist, $value);
				} elseif (preg_match('/^ckeditor/', $typeofdata))
				{
					$tmp = explode(':', $typeofdata); // Example: ckeditor:dolibarr_zzz:width:height:savemethod:toolbarstartexpanded:rows:cols:uselocalbrowser
					require_once DOL_DOCUMENT_ROOT.'/core/class/doleditor.class.php';
					$doleditor = new DolEditor($htmlname, ($editvalue ? $editvalue : $value), ($tmp[2] ? $tmp[2] : ''), ($tmp[3] ? $tmp[3] : '100'), ($tmp[1] ? $tmp[1] : 'dolibarr_notes'), 'In', ($tmp[5] ? $tmp[5] : 0), (isset($tmp[8]) ? ($tmp[8] ?true:false) : true), true, ($tmp[6] ? $tmp[6] : '20'), ($tmp[7] ? $tmp[7] : '100'));
					$ret .= $doleditor->Create(1);
				}
				if (empty($notabletag)) $ret .= '</td>';

				if (empty($notabletag)) $ret .= '<td class="left">';
				//else $ret.='<div class="clearboth"></div>';
				$ret .= '<input type="submit" class="button'.(empty($notabletag) ? '' : ' ').'" name="modify" value="'.$langs->trans("Modify").'">';
				if (preg_match('/ckeditor|textarea/', $typeofdata) && empty($notabletag)) $ret .= '<br>'."\n";
				$ret .= '<input type="submit" class="button'.(empty($notabletag) ? '' : ' ').'" name="cancel" value="'.$langs->trans("Cancel").'">';
				if (empty($notabletag)) $ret .= '</td>';

				if (empty($notabletag)) $ret .= '</tr></table>'."\n";
				$ret .= '</form>'."\n";
			} else {
				if (preg_match('/^(email)/', $typeofdata))              $ret .= dol_print_email($value, 0, 0, 0, 0, 1);
				elseif (preg_match('/^(amount|numeric)/', $typeofdata)) $ret .= ($value != '' ? price($value, '', $langs, 0, -1, -1, $conf->currency) : '');
				elseif (preg_match('/^text/', $typeofdata) || preg_match('/^note/', $typeofdata))  $ret .= dol_htmlentitiesbr($value);
				elseif (preg_match('/^safehtmlstring/', $typeofdata)) $ret .= dol_string_onlythesehtmltags($value);
				elseif ($typeofdata == 'day' || $typeofdata == 'datepicker') $ret .= dol_print_date($value, 'day');
				elseif ($typeofdata == 'dayhour' || $typeofdata == 'datehourpicker') $ret .= dol_print_date($value, 'dayhour');
				elseif (preg_match('/^select;/', $typeofdata))
				{
					$arraydata = explode(',', preg_replace('/^select;/', '', $typeofdata));
					$arraylist = array();
					foreach ($arraydata as $val)
					{
						$tmp = explode(':', $val);
						$arraylist[$tmp[0]] = $tmp[1];
					}
					$ret .= $arraylist[$value];
				} elseif (preg_match('/^ckeditor/', $typeofdata))
				{
					$tmpcontent = dol_htmlentitiesbr($value);
					if (!empty($conf->global->MAIN_DISABLE_NOTES_TAB))
					{
						$firstline = preg_replace('/<br>.*/', '', $tmpcontent);
						$firstline = preg_replace('/[\n\r].*/', '', $firstline);
						$tmpcontent = $firstline.((strlen($firstline) != strlen($tmpcontent)) ? '...' : '');
					}
					// We dont use dol_escape_htmltag to get the html formating active, but this need we must also
					// clean data from some dangerous html
					$ret .= dol_string_onlythesehtmltags(dol_htmlentitiesbr($tmpcontent));
				} else {
					$ret .= dol_escape_htmltag($value);
				}

				if ($formatfunc && method_exists($object, $formatfunc))
				{
					$ret = $object->$formatfunc($ret);
				}
			}
		}
		return $ret;
	}

	/**
	 * Output edit in place form
	 *
	 * @param   string	$fieldname		Name of the field
	 * @param	object	$object			Object
	 * @param	boolean	$perm			Permission to allow button to edit parameter. Set it to 0 to have a not edited field.
	 * @param	string	$typeofdata		Type of data ('string' by default, 'email', 'amount:99', 'numeric:99', 'text' or 'textarea:rows:cols', 'datepicker' ('day' do not work, don't know why), 'ckeditor:dolibarr_zzz:width:height:savemethod:1:rows:cols', 'select;xxx[:class]'...)
	 * @param	string	$check			Same coe than $check parameter of GETPOST()
	 * @param	string	$morecss		More CSS
	 * @return	string   		      	HTML code for the edit of alternative language
	 */
	public function widgetForTranslation($fieldname, $object, $perm, $typeofdata = 'string', $check = '', $morecss = '')
	{
		global $conf, $langs, $extralanguages;

		$result = '';

		// List of extra languages
		$arrayoflangcode = array();
		if (!empty($conf->global->PDF_USE_ALSO_LANGUAGE_CODE)) $arrayoflangcode[] = $conf->global->PDF_USE_ALSO_LANGUAGE_CODE;

		if (is_array($arrayoflangcode) && count($arrayoflangcode)) {
			if (!is_object($extralanguages)) {
				include_once DOL_DOCUMENT_ROOT.'/core/class/extralanguages.class.php';
				$extralanguages = new ExtraLanguages($this->db);
			}
			$extralanguages->fetch_name_extralanguages('societe');

			if (!is_array($extralanguages->attributes[$object->element]) || empty($extralanguages->attributes[$object->element][$fieldname])) {
				return ''; // No extralang field to show
			}

			$result .= '<!-- Widget for translation -->'."\n";
			$result .= '<div class="inline-block paddingleft image-'.$object->element.'-'.$fieldname.'">';
			$s = img_picto($langs->trans("ShowOtherLanguages"), 'language', '', false, 0, 0, '', 'fa-15 editfieldlang');
			$result .= $s;
			$result .= '</div>';

			$result .= '<div class="inline-block hidden field-'.$object->element.'-'.$fieldname.'">';

			$resultforextrlang = '';
			foreach ($arrayoflangcode as $langcode)
			{
				$valuetoshow = GETPOSTISSET('field-'.$object->element."-".$fieldname."-".$langcode) ? GETPOST('field-'.$object->element.'-'.$fieldname."-".$langcode, $check) : '';
				if (empty($valuetoshow)) {
					$object->fetchValuesForExtraLanguages();
					//var_dump($object->array_languages);
					$valuetoshow = $object->array_languages[$fieldname][$langcode];
				}

				$s = picto_from_langcode($langcode, 'class="pictoforlang paddingright"');
				$resultforextrlang .= $s;

				// TODO Use the showInputField() method of ExtraLanguages object
				if ($typeofdata == 'textarea') {
					$resultforextrlang .= '<textarea name="field-'.$object->element."-".$fieldname."-".$langcode.'" id="'.$fieldname."-".$langcode.'" class="'.$morecss.'" rows="'.ROWS_2.'" wrap="soft">';
					$resultforextrlang .= $valuetoshow;
					$resultforextrlang .= '</textarea>';
				} else {
					$resultforextrlang .= '<input type="text" class="inputfieldforlang '.($morecss ? ' '.$morecss : '').'" name="field-'.$object->element.'-'.$fieldname.'-'.$langcode.'" value="'.$valuetoshow.'">';
				}
			}
			$result .= $resultforextrlang;

			$result .= '</div>';
			$result .= '<script>$(".image-'.$object->element.'-'.$fieldname.'").click(function() { console.log("Toggle lang widget"); jQuery(".field-'.$object->element.'-'.$fieldname.'").toggle(); });</script>';
		}

		return $result;
	}

	/**
	 * Output edit in place form
	 *
	 * @param	object	$object			Object
	 * @param	string	$value			Value to show/edit
	 * @param	string	$htmlname		DIV ID (field name)
	 * @param	int		$condition		Condition to edit
	 * @param	string	$inputType		Type of input ('string', 'numeric', 'datepicker' ('day' do not work, don't know why), 'textarea:rows:cols', 'ckeditor:dolibarr_zzz:width:height:?:1:rows:cols', 'select:loadmethod:savemethod:buttononly')
	 * @param	string	$editvalue		When in edit mode, use this value as $value instead of value
	 * @param	object	$extObject		External object
	 * @param	mixed	$custommsg		String or Array of custom messages : eg array('success' => 'MyMessage', 'error' => 'MyMessage')
	 * @return	string   		      	HTML edit in place
	 */
	protected function editInPlace($object, $value, $htmlname, $condition, $inputType = 'textarea', $editvalue = null, $extObject = null, $custommsg = null)
	{
		global $conf;

		$out = '';

		// Check parameters
		if (preg_match('/^text/', $inputType)) $value = dol_nl2br($value);
		elseif (preg_match('/^numeric/', $inputType)) $value = price($value);
		elseif ($inputType == 'day' || $inputType == 'datepicker') $value = dol_print_date($value, 'day');

		if ($condition)
		{
			$element = false;
			$table_element = false;
			$fk_element		= false;
			$loadmethod		= false;
			$savemethod		= false;
			$ext_element	= false;
			$button_only	= false;
			$inputOption = '';

			if (is_object($object))
			{
				$element = $object->element;
				$table_element = $object->table_element;
				$fk_element = $object->id;
			}

			if (is_object($extObject))
			{
				$ext_element = $extObject->element;
			}

			if (preg_match('/^(string|email|numeric)/', $inputType))
			{
				$tmp = explode(':', $inputType);
				$inputType = $tmp[0];
				if (!empty($tmp[1])) $inputOption = $tmp[1];
				if (!empty($tmp[2])) $savemethod = $tmp[2];
				$out .= '<input id="width_'.$htmlname.'" value="'.$inputOption.'" type="hidden"/>'."\n";
			} elseif ((preg_match('/^day$/', $inputType)) || (preg_match('/^datepicker/', $inputType)) || (preg_match('/^datehourpicker/', $inputType)))
			{
				$tmp = explode(':', $inputType);
				$inputType = $tmp[0];
				if (!empty($tmp[1])) $inputOption = $tmp[1];
				if (!empty($tmp[2])) $savemethod = $tmp[2];

				$out .= '<input id="timestamp" type="hidden"/>'."\n"; // Use for timestamp format
			} elseif (preg_match('/^(select|autocomplete)/', $inputType))
			{
				$tmp = explode(':', $inputType);
				$inputType = $tmp[0]; $loadmethod = $tmp[1];
				if (!empty($tmp[2])) $savemethod = $tmp[2];
				if (!empty($tmp[3])) $button_only = true;
			} elseif (preg_match('/^textarea/', $inputType))
			{
				$tmp = explode(':', $inputType);
				$inputType = $tmp[0];
				$rows = (empty($tmp[1]) ? '8' : $tmp[1]);
				$cols = (empty($tmp[2]) ? '80' : $tmp[2]);
			} elseif (preg_match('/^ckeditor/', $inputType))
			{
				$tmp = explode(':', $inputType);
				$inputType = $tmp[0]; $toolbar = $tmp[1];
				if (!empty($tmp[2])) $width = $tmp[2];
				if (!empty($tmp[3])) $heigth = $tmp[3];
				if (!empty($tmp[4])) $savemethod = $tmp[4];

				if (!empty($conf->fckeditor->enabled))
				{
					$out .= '<input id="ckeditor_toolbar" value="'.$toolbar.'" type="hidden"/>'."\n";
				} else {
					$inputType = 'textarea';
				}
			}

			$out .= '<input id="element_'.$htmlname.'" value="'.$element.'" type="hidden"/>'."\n";
			$out .= '<input id="table_element_'.$htmlname.'" value="'.$table_element.'" type="hidden"/>'."\n";
			$out .= '<input id="fk_element_'.$htmlname.'" value="'.$fk_element.'" type="hidden"/>'."\n";
			$out .= '<input id="loadmethod_'.$htmlname.'" value="'.$loadmethod.'" type="hidden"/>'."\n";
			if (!empty($savemethod))	$out .= '<input id="savemethod_'.$htmlname.'" value="'.$savemethod.'" type="hidden"/>'."\n";
			if (!empty($ext_element))	$out .= '<input id="ext_element_'.$htmlname.'" value="'.$ext_element.'" type="hidden"/>'."\n";
			if (!empty($custommsg))
			{
				if (is_array($custommsg))
				{
					if (!empty($custommsg['success']))
						$out .= '<input id="successmsg_'.$htmlname.'" value="'.$custommsg['success'].'" type="hidden"/>'."\n";
						if (!empty($custommsg['error']))
							$out .= '<input id="errormsg_'.$htmlname.'" value="'.$custommsg['error'].'" type="hidden"/>'."\n";
				} else $out .= '<input id="successmsg_'.$htmlname.'" value="'.$custommsg.'" type="hidden"/>'."\n";
			}
			if ($inputType == 'textarea') {
				$out .= '<input id="textarea_'.$htmlname.'_rows" value="'.$rows.'" type="hidden"/>'."\n";
				$out .= '<input id="textarea_'.$htmlname.'_cols" value="'.$cols.'" type="hidden"/>'."\n";
			}
			$out .= '<span id="viewval_'.$htmlname.'" class="viewval_'.$inputType.($button_only ? ' inactive' : ' active').'">'.$value.'</span>'."\n";
			$out .= '<span id="editval_'.$htmlname.'" class="editval_'.$inputType.($button_only ? ' inactive' : ' active').' hideobject">'.(!empty($editvalue) ? $editvalue : $value).'</span>'."\n";
		} else {
			$out = $value;
		}

		return $out;
	}

	/**
	 *	Show a text and picto with tooltip on text or picto.
	 *  Can be called by an instancied $form->textwithtooltip or by a static call Form::textwithtooltip
	 *
	 *	@param	string		$text				Text to show
	 *	@param	string		$htmltext			HTML content of tooltip. Must be HTML/UTF8 encoded.
	 *	@param	int			$tooltipon			1=tooltip on text, 2=tooltip on image, 3=tooltip sur les 2
	 *	@param	int			$direction			-1=image is before, 0=no image, 1=image is after
	 *	@param	string		$img				Html code for image (use img_xxx() function to get it)
	 *	@param	string		$extracss			Add a CSS style to td tags
	 *	@param	int			$notabs				0=Include table and tr tags, 1=Do not include table and tr tags, 2=use div, 3=use span
	 *	@param	string		$incbefore			Include code before the text
	 *	@param	int			$noencodehtmltext	Do not encode into html entity the htmltext
	 *  @param  string      $tooltiptrigger		''=Tooltip on hover, 'abc'=Tooltip on click (abc is a unique key)
	 *  @param	int			$forcenowrap		Force no wrap between text and picto (works with notabs=2 only)
	 *	@return	string							Code html du tooltip (texte+picto)
	 *	@see	textwithpicto() Use thisfunction if you can.
	 *  TODO Move this as static as soon as everybody use textwithpicto or @Form::textwithtooltip
	 */
	public function textwithtooltip($text, $htmltext, $tooltipon = 1, $direction = 0, $img = '', $extracss = '', $notabs = 3, $incbefore = '', $noencodehtmltext = 0, $tooltiptrigger = '', $forcenowrap = 0)
	{
		if ($incbefore) $text = $incbefore.$text;
		if (!$htmltext) return $text;

		$tag = 'td';
		if ($notabs == 2) $tag = 'div';
		if ($notabs == 3) $tag = 'span';
		// Sanitize tooltip
		$htmltext = str_replace(array("\r", "\n"), '', $htmltext);

		$extrastyle = '';
		if ($direction < 0) { $extracss = ($extracss ? $extracss.' ' : '').($notabs != 3 ? 'inline-block' : ''); $extrastyle = 'padding: 0px; padding-left: 3px !important;'; }
		if ($direction > 0) { $extracss = ($extracss ? $extracss.' ' : '').($notabs != 3 ? 'inline-block' : ''); $extrastyle = 'padding: 0px; padding-right: 3px !important;'; }

		$classfortooltip = 'classfortooltip';

		$s = ''; $textfordialog = '';

		if ($tooltiptrigger == '')
		{
			$htmltext = str_replace('"', '&quot;', $htmltext);
		} else {
			$classfortooltip = 'classfortooltiponclick';
			$textfordialog .= '<div style="display: none;" id="idfortooltiponclick_'.$tooltiptrigger.'" class="classfortooltiponclicktext">'.$htmltext.'</div>';
		}
		if ($tooltipon == 2 || $tooltipon == 3)
		{
			$paramfortooltipimg = ' class="'.$classfortooltip.($notabs != 3 ? ' inline-block' : '').($extracss ? ' '.$extracss : '').'" style="padding: 0px;'.($extrastyle ? ' '.$extrastyle : '').'"';
			if ($tooltiptrigger == '') $paramfortooltipimg .= ' title="'.($noencodehtmltext ? $htmltext : dol_escape_htmltag($htmltext, 1)).'"'; // Attribut to put on img tag to store tooltip
			else $paramfortooltipimg .= ' dolid="'.$tooltiptrigger.'"';
		} else $paramfortooltipimg = ($extracss ? ' class="'.$extracss.'"' : '').($extrastyle ? ' style="'.$extrastyle.'"' : ''); // Attribut to put on td text tag
		if ($tooltipon == 1 || $tooltipon == 3)
		{
			$paramfortooltiptd = ' class="'.($tooltipon == 3 ? 'cursorpointer ' : '').$classfortooltip.' inline-block'.($extracss ? ' '.$extracss : '').'" style="padding: 0px;'.($extrastyle ? ' '.$extrastyle : '').'" ';
			if ($tooltiptrigger == '') $paramfortooltiptd .= ' title="'.($noencodehtmltext ? $htmltext : dol_escape_htmltag($htmltext, 1)).'"'; // Attribut to put on td tag to store tooltip
			else $paramfortooltiptd .= ' dolid="'.$tooltiptrigger.'"';
		} else $paramfortooltiptd = ($extracss ? ' class="'.$extracss.'"' : '').($extrastyle ? ' style="'.$extrastyle.'"' : ''); // Attribut to put on td text tag
		if (empty($notabs)) $s .= '<table class="nobordernopadding"><tr style="height: auto;">';
		elseif ($notabs == 2) $s .= '<div class="inline-block'.($forcenowrap ? ' nowrap' : '').'">';
		// Define value if value is before
		if ($direction < 0) {
			$s .= '<'.$tag.$paramfortooltipimg;
			if ($tag == 'td') {
				$s .= ' class=valigntop" width="14"';
			}
			$s .= '>'.$textfordialog.$img.'</'.$tag.'>';
		}
		// Use another method to help avoid having a space in value in order to use this value with jquery
		// Define label
		if ((string) $text != '') $s .= '<'.$tag.$paramfortooltiptd.'>'.$text.'</'.$tag.'>';
		// Define value if value is after
		if ($direction > 0) {
			$s .= '<'.$tag.$paramfortooltipimg;
			if ($tag == 'td') $s .= ' class="valignmiddle" width="14"';
			$s .= '>'.$textfordialog.$img.'</'.$tag.'>';
		}
		if (empty($notabs)) $s .= '</tr></table>';
		elseif ($notabs == 2) $s .= '</div>';

		return $s;
	}

	/**
	 *	Show a text with a picto and a tooltip on picto
	 *
	 *	@param	string	$text				Text to show
	 *	@param  string	$htmltext	     	Content of tooltip
	 *	@param	int		$direction			1=Icon is after text, -1=Icon is before text, 0=no icon
	 * 	@param	string	$type				Type of picto ('info', 'infoclickable', 'help', 'helpclickable', 'warning', 'superadmin', 'mypicto@mymodule', ...) or image filepath or 'none'
	 *  @param  string	$extracss           Add a CSS style to td, div or span tag
	 *  @param  int		$noencodehtmltext   Do not encode into html entity the htmltext
	 *  @param	int		$notabs				0=Include table and tr tags, 1=Do not include table and tr tags, 2=use div, 3=use span
	 *  @param  string  $tooltiptrigger     ''=Tooltip on hover, 'abc'=Tooltip on click (abc is a unique key, clickable link is on image or on link if param $type='none' or on both if $type='xxxclickable')
	 *  @param	int		$forcenowrap		Force no wrap between text and picto (works with notabs=2 only)
	 * 	@return	string						HTML code of text, picto, tooltip
	 */
	public function textwithpicto($text, $htmltext, $direction = 1, $type = 'help', $extracss = '', $noencodehtmltext = 0, $notabs = 3, $tooltiptrigger = '', $forcenowrap = 0)
	{
		global $conf, $langs;

		$alt = '';
		if ($tooltiptrigger) $alt = $langs->transnoentitiesnoconv("ClickToShowHelp");

		//For backwards compatibility
		if ($type == '0') $type = 'info';
		elseif ($type == '1') $type = 'help';

		// If info or help with no javascript, show only text
		if (empty($conf->use_javascript_ajax))
		{
			if ($type == 'info' || $type == 'infoclickable' || $type == 'help' || $type == 'helpclickable')	return $text;
			else {
				$alt = $htmltext;
				$htmltext = '';
			}
		}

		// If info or help with smartphone, show only text (tooltip hover can't works)
		if (!empty($conf->dol_no_mouse_hover) && empty($tooltiptrigger))
		{
			if ($type == 'info' || $type == 'infoclickable' || $type == 'help' || $type == 'helpclickable') return $text;
		}
		// If info or help with smartphone, show only text (tooltip on click does not works with dialog on smaprtphone)
		//if (! empty($conf->dol_no_mouse_hover) && ! empty($tooltiptrigger))
		//{
		//if ($type == 'info' || $type == 'help') return '<a href="'..'">'.$text.''</a>';
		//}

		$img = '';
		if ($type == 'info') $img = img_help(0, $alt);
		elseif ($type == 'help') $img = img_help(($tooltiptrigger != '' ? 2 : 1), $alt);
		elseif ($type == 'helpclickable') $img = img_help(($tooltiptrigger != '' ? 2 : 1), $alt);
		elseif ($type == 'superadmin') $img = img_picto($alt, 'redstar');
		elseif ($type == 'admin') $img = img_picto($alt, 'star');
		elseif ($type == 'warning') $img = img_warning($alt);
		elseif ($type != 'none') $img = img_picto($alt, $type); // $type can be an image path

		return $this->textwithtooltip($text, $htmltext, ((($tooltiptrigger && !$img) || strpos($type, 'clickable')) ? 3 : 2), $direction, $img, $extracss, $notabs, '', $noencodehtmltext, $tooltiptrigger, $forcenowrap);
	}

	/**
	 * Generate select HTML to choose massaction
	 *
	 * @param	string	$selected		Value auto selected when at least one record is selected. Not a preselected value. Use '0' by default.
	 * @param	array		$arrayofaction	array('code'=>'label', ...). The code is the key stored into the GETPOST('massaction') when submitting action.
	 * @param   int     $alwaysvisible  1=select button always visible
         * @param       string  $name     Name for massaction
         * @param       string  $cssclass CSS class used to check for select
	 * @return	string|void					Select list
	 */
	public function selectMassAction($selected, $arrayofaction, $alwaysvisible = 0, $name = 'massaction', $cssclass = 'checkforselect')
	{
		global $conf, $langs, $hookmanager;


		$disabled = 0;
		$ret = '<div class="centpercent center">';
                $ret .= '<select class="flat'.(empty($conf->use_javascript_ajax) ? '' : ' hideobject').' ' . $name . ' ' . $name . 'select valignmiddle alignstart" name="' . $name . '"'.($disabled ? ' disabled="disabled"' : '').'>';

		// Complete list with data from external modules. THe module can use $_SERVER['PHP_SELF'] to know on which page we are, or use the $parameters['currentcontext'] completed by executeHooks.
		$parameters = array();
		$reshook = $hookmanager->executeHooks('addMoreMassActions', $parameters); // Note that $action and $object may have been modified by hook
		// check if there is a mass action
		if (count($arrayofaction) == 0 && empty($hookmanager->resPrint)) return;
		if (empty($reshook))
		{
			$ret .= '<option value="0"'.($disabled ? ' disabled="disabled"' : '').'>-- '.$langs->trans("SelectAction").' --</option>';
			foreach ($arrayofaction as $code => $label)
			{
				$ret .= '<option value="'.$code.'"'.($disabled ? ' disabled="disabled"' : '').' data-html="'.dol_escape_htmltag($label).'">'.$label.'</option>';
			}
		}
		$ret .= $hookmanager->resPrint;

		$ret .= '</select>';

                if (empty($conf->dol_optimize_smallscreen)) $ret .= ajax_combobox('.' . $name . 'select');

		// Warning: if you set submit button to disabled, post using 'Enter' will no more work if there is no another input submit. So we add a hidden button
		$ret .= '<input type="submit" name="confirmmassactioninvisible" style="display: none" tabindex="-1">'; // Hidden button BEFORE so it is the one used when we submit with ENTER.
                $ret .= '<input type="submit" disabled name="confirmmassaction" class="button'.(empty($conf->use_javascript_ajax) ? '' : ' hideobject').' ' . $name . ' ' . $name . 'confirmed" value="'.dol_escape_htmltag($langs->trans("Confirm")).'">';
		$ret .= '</div>';

		if (!empty($conf->use_javascript_ajax))
		{
			$ret .= '<!-- JS CODE TO ENABLE mass action select -->
    		<script>
                        function initCheckForSelect(mode, name, cssclass)	/* mode is 0 during init of page or click all, 1 when we click on 1 checkboxi, "name" refers to the class of the massaction button, "cssclass" to the class of the checkfor select boxes */
        		{
        			atleastoneselected=0;
                                jQuery("."+cssclass).each(function( index ) {
    	  				/* console.log( index + ": " + $( this ).text() ); */
    	  				if ($(this).is(\':checked\')) atleastoneselected++;
    	  			});

					console.log("initCheckForSelect mode="+mode+" name="+name+" cssclass="+cssclass+" atleastoneselected="+atleastoneselected);

    	  			if (atleastoneselected || '.$alwaysvisible.')
    	  			{
                                    jQuery("."+name).show();
        			    '.($selected ? 'if (atleastoneselected) { jQuery("."+name+"select").val("'.$selected.'").trigger(\'change\'); jQuery("."+name+"confirmed").prop(\'disabled\', false); }' : '').'
        			    '.($selected ? 'if (! atleastoneselected) { jQuery("."+name+"select").val("0").trigger(\'change\'); jQuery("."+name+"confirmed").prop(\'disabled\', true); } ' : '').'
    	  			}
    	  			else
    	  			{
                                    jQuery("."+name).hide();
                                    jQuery("."+name+"other").hide();
    	            }
        		}

        	jQuery(document).ready(function () {
                    initCheckForSelect(0, "' . $name . '", "' . $cssclass . '");
                    jQuery(".' . $cssclass . '").click(function() {
                        initCheckForSelect(1, "'.$name.'", "' . $cssclass . '");
                    });
                        jQuery(".' . $name . 'select").change(function() {
        			var massaction = $( this ).val();
        			var urlform = $( this ).closest("form").attr("action").replace("#show_files","");
        			if (massaction == "builddoc")
                    {
                        urlform = urlform + "#show_files";
    	            }
        			$( this ).closest("form").attr("action", urlform);
                    console.log("we select a mass action name='.$name.' massaction="+massaction+" - "+urlform);
        	        /* Warning: if you set submit button to disabled, post using Enter will no more work if there is no other button */
        			if ($(this).val() != \'0\')
    	  			{
                                        jQuery(".' . $name . 'confirmed").prop(\'disabled\', false);
										jQuery(".' . $name . 'other").hide();	/* To disable if another div was open */
                                        jQuery(".' . $name . '"+massaction).show();
    	  			}
    	  			else
    	  			{
                                        jQuery(".' . $name . 'confirmed").prop(\'disabled\', true);
										jQuery(".' . $name . 'other").hide();	/* To disable any div open */
    	  			}
    	        });
        	});
    		</script>
        	';
		}

		return $ret;
	}

	// phpcs:disable PEAR.NamingConventions.ValidFunctionName.ScopeNotCamelCaps
	/**
	 *  Return combo list of activated countries, into language of user
	 *
	 *  @param	string	$selected       		Id or Code or Label of preselected country
	 *  @param  string	$htmlname       		Name of html select object
	 *  @param  string	$htmloption     		More html options on select object
	 *  @param	integer	$maxlength				Max length for labels (0=no limit)
	 *  @param	string	$morecss				More css class
	 *  @param	string	$usecodeaskey			''=Use id as key (default), 'code3'=Use code on 3 alpha as key, 'code2"=Use code on 2 alpha as key
	 *  @param	int		$showempty				Show empty choice
	 *  @param	int		$disablefavorites		1=Disable favorites,
	 *  @param	int		$addspecialentries		1=Add dedicated entries for group of countries (like 'European Economic Community', ...)
	 *  @param	array	$exclude_country_code	Array of country code (iso2) to exclude
	 *  @return string           				HTML string with select
	 */
	public function select_country($selected = '', $htmlname = 'country_id', $htmloption = '', $maxlength = 0, $morecss = 'minwidth300', $usecodeaskey = '', $showempty = 1, $disablefavorites = 0, $addspecialentries = 0, $exclude_country_code = array())
	{
		// phpcs:enable
		global $conf, $langs, $mysoc;

		$langs->load("dict");

		$out = '';
		$countryArray = array();
		$favorite = array();
		$label = array();
		$atleastonefavorite = 0;

		$sql = "SELECT rowid, code as code_iso, code_iso as code_iso3, label, favorite";
		$sql .= " FROM ".MAIN_DB_PREFIX."c_country";
		$sql .= " WHERE active > 0";
		//$sql.= " ORDER BY code ASC";

		dol_syslog(get_class($this)."::select_country", LOG_DEBUG);
		$resql = $this->db->query($sql);
		if ($resql)
		{
			$out .= '<select id="select'.$htmlname.'" class="flat maxwidth200onsmartphone selectcountry'.($morecss ? ' '.$morecss : '').'" name="'.$htmlname.'" '.$htmloption.'>';
			$num = $this->db->num_rows($resql);
			$i = 0;
			if ($num)
			{
				$foundselected = false;

				while ($i < $num)
				{
					$obj = $this->db->fetch_object($resql);

					$countryArray[$i]['rowid'] = $obj->rowid;
					$countryArray[$i]['code_iso'] = $obj->code_iso;
					$countryArray[$i]['code_iso3'] 	= $obj->code_iso3;
					$countryArray[$i]['label'] = ($obj->code_iso && $langs->transnoentitiesnoconv("Country".$obj->code_iso) != "Country".$obj->code_iso ? $langs->transnoentitiesnoconv("Country".$obj->code_iso) : ($obj->label != '-' ? $obj->label : ''));
					$countryArray[$i]['favorite']   = $obj->favorite;
					$favorite[$i] = $obj->favorite;
					$label[$i] = dol_string_unaccent($countryArray[$i]['label']);
					$i++;
				}

				if (empty($disablefavorites)) array_multisort($favorite, SORT_DESC, $label, SORT_ASC, $countryArray);
				else $countryArray = dol_sort_array($countryArray, 'label');

				if ($showempty)
				{
					$out .= '<option value="">&nbsp;</option>'."\n";
				}

				if ($addspecialentries)	// Add dedicated entries for groups of countries
				{
					//if ($showempty) $out.= '<option value="" disabled class="selectoptiondisabledwhite">--------------</option>';
					$out .= '<option value="special_allnotme"'.($selected == 'special_allnotme' ? ' selected' : '').'>'.$langs->trans("CountriesExceptMe", $langs->transnoentitiesnoconv("Country".$mysoc->country_code)).'</option>';
					$out .= '<option value="special_eec"'.($selected == 'special_eec' ? ' selected' : '').'>'.$langs->trans("CountriesInEEC").'</option>';
					if ($mysoc->isInEEC()) $out .= '<option value="special_eecnotme"'.($selected == 'special_eecnotme' ? ' selected' : '').'>'.$langs->trans("CountriesInEECExceptMe", $langs->transnoentitiesnoconv("Country".$mysoc->country_code)).'</option>';
					$out .= '<option value="special_noteec"'.($selected == 'special_noteec' ? ' selected' : '').'>'.$langs->trans("CountriesNotInEEC").'</option>';
					$out .= '<option value="" disabled class="selectoptiondisabledwhite">--------------</option>';
				}

				foreach ($countryArray as $row)
				{
					//if (empty($showempty) && empty($row['rowid'])) continue;
					if (empty($row['rowid'])) continue;
					if (is_array($exclude_country_code) && count($exclude_country_code) && in_array($row['code_iso'], $exclude_country_code)) continue; // exclude some countries

					if (empty($disablefavorites) && $row['favorite'] && $row['code_iso']) $atleastonefavorite++;
					if (empty($row['favorite']) && $atleastonefavorite)
					{
						$atleastonefavorite = 0;
						$out .= '<option value="" disabled class="selectoptiondisabledwhite">--------------</option>';
					}
					if ($selected && $selected != '-1' && ($selected == $row['rowid'] || $selected == $row['code_iso'] || $selected == $row['code_iso3'] || $selected == $row['label']))
					{
						$foundselected = true;
						$out .= '<option value="'.($usecodeaskey ? ($usecodeaskey == 'code2' ? $row['code_iso'] : $row['code_iso3']) : $row['rowid']).'" selected>';
					} else {
						$out .= '<option value="'.($usecodeaskey ? ($usecodeaskey == 'code2' ? $row['code_iso'] : $row['code_iso3']) : $row['rowid']).'">';
					}
					if ($row['label']) $out .= dol_trunc($row['label'], $maxlength, 'middle');
					else $out .= '&nbsp;';
					if ($row['code_iso']) $out .= ' ('.$row['code_iso'].')';
					$out .= '</option>';
				}
			}
			$out .= '</select>';
		} else {
			dol_print_error($this->db);
		}

		// Make select dynamic
		include_once DOL_DOCUMENT_ROOT.'/core/lib/ajax.lib.php';
		$out .= ajax_combobox('select'.$htmlname);

		return $out;
	}

	// phpcs:disable PEAR.NamingConventions.ValidFunctionName.ScopeNotCamelCaps
	/**
	 *  Return select list of incoterms
	 *
	 *  @param	string	$selected				Id or Code of preselected incoterm
	 *  @param	string	$location_incoterms		Value of input location
	 *  @param	string	$page					Defined the form action
	 *  @param  string	$htmlname				Name of html select object
	 *  @param  string	$htmloption				Options html on select object
	 * 	@param	int		$forcecombo				Force to load all values and output a standard combobox (with no beautification)
	 *  @param	array	$events					Event options to run on change. Example: array(array('method'=>'getContacts', 'url'=>dol_buildpath('/core/ajax/contacts.php',1), 'htmlname'=>'contactid', 'params'=>array('add-customer-contact'=>'disabled')))
	 *  @return string							HTML string with select and input
	 */
	public function select_incoterms($selected = '', $location_incoterms = '', $page = '', $htmlname = 'incoterm_id', $htmloption = '', $forcecombo = 1, $events = array())
	{
		global $conf, $langs;

		dol_syslog(get_class($this)."::select_incoterm", LOG_DEBUG);

		$out = '';

		if ($conf->use_javascript_ajax && !$forcecombo)
		{
			include_once DOL_DOCUMENT_ROOT.'/core/lib/ajax.lib.php';
			$out .= ajax_combobox($htmlname, $events);
		}

		if (!empty($page))
		{
			$out .= '<form method="post" action="'.$page.'">';
			$out .= '<input type="hidden" name="action" value="set_incoterms">';
			$out .= '<input type="hidden" name="token" value="'.newToken().'">';
		}

		$out .= '<select id="'.$htmlname.'" class="flat selectincoterm minwidth100imp noenlargeonsmartphone" name="'.$htmlname.'" '.$htmloption.'>';
		$out .= '<option value="0">&nbsp;</option>';

		require_once DOL_DOCUMENT_ROOT.'/incoterms/incotermshelper.php';
		$incotermshelper = new Incotermshelper($this->db);

		foreach($incotermshelper->getIncotermList() as $incoterm)
		{
			if ($selected && ($selected == $incoterm->id || $selected == $incoterm->code))
			{
				$out .= '<option value="'.$incoterm->id.'" title="'.$incoterm->description.'" selected>';
			}
			else
			{
<<<<<<< HEAD
				$out .= '<option value="'.$incoterm->id.'" title="'.$incoterm->description.'">';
			}
=======
				$foundselected = false;

				while ($i < $num)
				{
					$obj = $this->db->fetch_object($resql);
					$incotermArray[$i]['rowid'] = $obj->rowid;
					$incotermArray[$i]['code'] = $obj->code;
					$i++;
				}

				foreach ($incotermArray as $row)
				{
					if ($selected && ($selected == $row['rowid'] || $selected == $row['code']))
					{
						$out .= '<option value="'.$row['rowid'].'" selected>';
					} else {
						$out .= '<option value="'.$row['rowid'].'">';
					}
>>>>>>> bd56210e

			$out .= $incoterm->code;
			$out .= '</option>';
		}

		$out .= '</select>';

		$out .= '<input id="location_incoterms" class="maxwidth100onsmartphone" name="location_incoterms" value="'.$location_incoterms.'">';

<<<<<<< HEAD
		if (!empty($page))
		{
			$langs->load("dict");
			$out .= '<input type="submit" class="button valignmiddle" value="'.$langs->trans("Modify").'"></form>';
=======
			if (!empty($page))
			{
				$out .= '<input type="submit" class="button valignmiddle" value="'.$langs->trans("Modify").'"></form>';
			}
		} else {
			dol_print_error($this->db);
>>>>>>> bd56210e
		}

		return $out;
	}

	// phpcs:disable PEAR.NamingConventions.ValidFunctionName.ScopeNotCamelCaps
	/**
	 *	Return list of types of lines (product or service)
	 * 	Example: 0=product, 1=service, 9=other (for external module)
	 *
	 *	@param  string	$selected       Preselected type
	 *	@param  string	$htmlname       Name of field in html form
	 * 	@param	int		$showempty		Add an empty field
	 * 	@param	int		$hidetext		Do not show label 'Type' before combo box (used only if there is at least 2 choices to select)
	 * 	@param	integer	$forceall		1=Force to show products and services in combo list, whatever are activated modules, 0=No force, 2=Force to show only Products, 3=Force to show only services, -1=Force none (and set hidden field to 'service')
	 *  @return	void
	 */
	public function select_type_of_lines($selected = '', $htmlname = 'type', $showempty = 0, $hidetext = 0, $forceall = 0)
	{
		// phpcs:enable
		global $db, $langs, $user, $conf;

		// If product & services are enabled or both disabled.
		if ($forceall == 1 || (empty($forceall) && !empty($conf->product->enabled) && !empty($conf->service->enabled))
			|| (empty($forceall) && empty($conf->product->enabled) && empty($conf->service->enabled)))
		{
			if (empty($hidetext)) print $langs->trans("Type").': ';
			print '<select class="flat" id="select_'.$htmlname.'" name="'.$htmlname.'">';
			if ($showempty)
			{
				print '<option value="-1"';
				if ($selected == -1) print ' selected';
				print '>&nbsp;</option>';
			}

			print '<option value="0"';
			if (0 == $selected) print ' selected';
			print '>'.$langs->trans("Product");

			print '<option value="1"';
			if (1 == $selected) print ' selected';
			print '>'.$langs->trans("Service");

			print '</select>';
			//if ($user->admin) print info_admin($langs->trans("YouCanChangeValuesForThisListFromDictionarySetup"),1);
		}
		if ((empty($forceall) && empty($conf->product->enabled) && !empty($conf->service->enabled)) || $forceall == 3)
		{
			print $langs->trans("Service");
			print '<input type="hidden" name="'.$htmlname.'" value="1">';
		}
		if ((empty($forceall) && !empty($conf->product->enabled) && empty($conf->service->enabled)) || $forceall == 2)
		{
			print $langs->trans("Product");
			print '<input type="hidden" name="'.$htmlname.'" value="0">';
		}
		if ($forceall < 0)	// This should happened only for contracts when both predefined product and service are disabled.
		{
			print '<input type="hidden" name="'.$htmlname.'" value="1">'; // By default we set on service for contract. If CONTRACT_SUPPORT_PRODUCTS is set, forceall should be 1 not -1
		}
	}

	// phpcs:disable PEAR.NamingConventions.ValidFunctionName.ScopeNotCamelCaps
	/**
	 *	Load into cache cache_types_fees, array of types of fees
	 *
	 *	@return     int             Nb of lines loaded, <0 if KO
	 */
	public function load_cache_types_fees()
	{
		// phpcs:enable
		global $langs;

		$num = count($this->cache_types_fees);
		if ($num > 0) return 0; // Cache already loaded

		dol_syslog(__METHOD__, LOG_DEBUG);

		$langs->load("trips");

		$sql = "SELECT c.code, c.label";
		$sql .= " FROM ".MAIN_DB_PREFIX."c_type_fees as c";
		$sql .= " WHERE active > 0";

		$resql = $this->db->query($sql);
		if ($resql)
		{
			$num = $this->db->num_rows($resql);
			$i = 0;

			while ($i < $num)
			{
				$obj = $this->db->fetch_object($resql);

				// Si traduction existe, on l'utilise, sinon on prend le libelle par defaut
				$label = ($obj->code != $langs->trans($obj->code) ? $langs->trans($obj->code) : $langs->trans($obj->label));
				$this->cache_types_fees[$obj->code] = $label;
				$i++;
			}

			asort($this->cache_types_fees);

			return $num;
		} else {
			dol_print_error($this->db);
			return -1;
		}
	}

	// phpcs:disable PEAR.NamingConventions.ValidFunctionName.ScopeNotCamelCaps
	/**
	 *	Return list of types of notes
	 *
	 *	@param	string		$selected		Preselected type
	 *	@param  string		$htmlname		Name of field in form
	 * 	@param	int			$showempty		Add an empty field
	 * 	@return	void
	 */
	public function select_type_fees($selected = '', $htmlname = 'type', $showempty = 0)
	{
		// phpcs:enable
		global $user, $langs;

		dol_syslog(__METHOD__." selected=".$selected.", htmlname=".$htmlname, LOG_DEBUG);

		$this->load_cache_types_fees();

		print '<select id="select_'.$htmlname.'" class="flat" name="'.$htmlname.'">';
		if ($showempty)
		{
			print '<option value="-1"';
			if ($selected == -1) print ' selected';
			print '>&nbsp;</option>';
		}

		foreach ($this->cache_types_fees as $key => $value)
		{
			print '<option value="'.$key.'"';
			if ($key == $selected) print ' selected';
			print '>';
			print $value;
			print '</option>';
		}

		print '</select>';
		if ($user->admin) print info_admin($langs->trans("YouCanChangeValuesForThisListFromDictionarySetup"), 1);
	}


	// phpcs:disable PEAR.NamingConventions.ValidFunctionName.ScopeNotCamelCaps
	/**
	 *  Return HTML code to select a company.
	 *
	 *  @param		int			$selected				Preselected products
	 *  @param		string		$htmlname				Name of HTML select field (must be unique in page)
	 *  @param		int			$filter					Filter on thirdparty
	 *  @param		int			$limit					Limit on number of returned lines
	 *  @param		array		$ajaxoptions			Options for ajax_autocompleter
	 * 	@param		int			$forcecombo				Force to load all values and output a standard combobox (with no beautification)
	 *  @return		string								Return select box for thirdparty.
	 *  @deprecated	3.8 Use select_company instead. For exemple $form->select_thirdparty(GETPOST('socid'),'socid','',0) => $form->select_company(GETPOST('socid'),'socid','',1,0,0,array(),0)
	 */
	public function select_thirdparty($selected = '', $htmlname = 'socid', $filter = '', $limit = 20, $ajaxoptions = array(), $forcecombo = 0)
	{
		// phpcs:enable
		return $this->select_thirdparty_list($selected, $htmlname, $filter, 1, 0, $forcecombo, array(), '', 0, $limit);
	}

	// phpcs:disable PEAR.NamingConventions.ValidFunctionName.ScopeNotCamelCaps
	/**
	 *  Output html form to select a third party
	 *
	 *	@param	string	$selected       		Preselected type
	 *	@param  string	$htmlname       		Name of field in form
	 *  @param  string	$filter         		Optional filters criteras. WARNING: To avoid SQL injection, only few chars [.a-z0-9 =<>] are allowed here (example: 's.rowid <> x', 's.client IN (1,3)')
	 *	@param	string	$showempty				Add an empty field (Can be '1' or text key to use on empty line like 'SelectThirdParty')
	 * 	@param	int		$showtype				Show third party type in combolist (customer, prospect or supplier)
	 * 	@param	int		$forcecombo				Force to load all values and output a standard combobox (with no beautification)
	 *  @param	array	$events					Ajax event options to run on change. Example: array(array('method'=>'getContacts', 'url'=>dol_buildpath('/core/ajax/contacts.php',1), 'htmlname'=>'contactid', 'params'=>array('add-customer-contact'=>'disabled')))
	 *	@param	int		$limit					Maximum number of elements
	 *  @param	string	$morecss				Add more css styles to the SELECT component
	 *	@param  string	$moreparam      		Add more parameters onto the select tag. For example 'style="width: 95%"' to avoid select2 component to go over parent container
	 *	@param	string	$selected_input_value	Value of preselected input text (for use with ajax)
	 *  @param	int		$hidelabel				Hide label (0=no, 1=yes, 2=show search icon (before) and placeholder, 3 search icon after)
	 *  @param	array	$ajaxoptions			Options for ajax_autocompleter
	 * 	@param  bool	$multiple				add [] in the name of element and add 'multiple' attribut (not working with ajax_autocompleter)
	 * 	@return	string							HTML string with select box for thirdparty.
	 */
	public function select_company($selected = '', $htmlname = 'socid', $filter = '', $showempty = '', $showtype = 0, $forcecombo = 0, $events = array(), $limit = 0, $morecss = 'minwidth100', $moreparam = '', $selected_input_value = '', $hidelabel = 1, $ajaxoptions = array(), $multiple = false)
	{
		// phpcs:enable
		global $conf, $user, $langs;

		$out = '';

		if (!empty($conf->use_javascript_ajax) && !empty($conf->global->COMPANY_USE_SEARCH_TO_SELECT) && !$forcecombo)
		{
			// No immediate load of all database
			$placeholder = '';
			if ($selected && empty($selected_input_value))
			{
				require_once DOL_DOCUMENT_ROOT.'/societe/class/societe.class.php';
				$societetmp = new Societe($this->db);
				$societetmp->fetch($selected);
				$selected_input_value = $societetmp->name;
				unset($societetmp);
			}
			// mode 1
			$urloption = 'htmlname='.urlencode($htmlname).'&outjson=1&filter='.urlencode($filter).($showtype ? '&showtype='.urlencode($showtype) : '');
			$out .= ajax_autocompleter($selected, $htmlname, DOL_URL_ROOT.'/societe/ajax/company.php', $urloption, $conf->global->COMPANY_USE_SEARCH_TO_SELECT, 0, $ajaxoptions);
			$out .= '<style type="text/css">.ui-autocomplete { z-index: 250; }</style>';
			if (empty($hidelabel)) print $langs->trans("RefOrLabel").' : ';
			elseif ($hidelabel > 1) {
				$placeholder = ' placeholder="'.$langs->trans("RefOrLabel").'"';
				if ($hidelabel == 2) {
					$out .= img_picto($langs->trans("Search"), 'search');
				}
			}
			$out .= '<input type="text" class="'.$morecss.'" name="search_'.$htmlname.'" id="search_'.$htmlname.'" value="'.$selected_input_value.'"'.$placeholder.' '.(!empty($conf->global->THIRDPARTY_SEARCH_AUTOFOCUS) ? 'autofocus' : '').' />';
			if ($hidelabel == 3) {
				$out .= img_picto($langs->trans("Search"), 'search');
			}
		} else {
			// Immediate load of all database
			$out .= $this->select_thirdparty_list($selected, $htmlname, $filter, $showempty, $showtype, $forcecombo, $events, '', 0, $limit, $morecss, $moreparam, $multiple);
		}

		return $out;
	}

	// phpcs:disable PEAR.NamingConventions.ValidFunctionName.ScopeNotCamelCaps
	/**
	 *  Output html form to select a third party.
	 *  Note, you must use the select_company to get the component to select a third party. This function must only be called by select_company.
	 *
	 *	@param	string	$selected       Preselected type
	 *	@param  string	$htmlname       Name of field in form
	 *  @param  string	$filter         Optional filters criteras (example: 's.rowid <> x', 's.client in (1,3)')
	 *	@param	string	$showempty		Add an empty field (Can be '1' or text to use on empty line like 'SelectThirdParty')
	 * 	@param	int		$showtype		Show third party type in combolist (customer, prospect or supplier)
	 * 	@param	int		$forcecombo		Force to use standard HTML select component without beautification
	 *  @param	array	$events			Event options. Example: array(array('method'=>'getContacts', 'url'=>dol_buildpath('/core/ajax/contacts.php',1), 'htmlname'=>'contactid', 'params'=>array('add-customer-contact'=>'disabled')))
	 *  @param	string	$filterkey		Filter on key value
	 *  @param	int		$outputmode		0=HTML select string, 1=Array
	 *  @param	int		$limit			Limit number of answers
	 *  @param	string	$morecss		Add more css styles to the SELECT component
	 *	@param  string	$moreparam      Add more parameters onto the select tag. For example 'style="width: 95%"' to avoid select2 component to go over parent container
	 *	@param  bool	$multiple       add [] in the name of element and add 'multiple' attribut
	 * 	@return	string					HTML string with
	 */
	public function select_thirdparty_list($selected = '', $htmlname = 'socid', $filter = '', $showempty = '', $showtype = 0, $forcecombo = 0, $events = array(), $filterkey = '', $outputmode = 0, $limit = 0, $morecss = 'minwidth100', $moreparam = '', $multiple = false)
	{
		// phpcs:enable
		global $conf, $user, $langs;

		$out = '';
		$num = 0;
		$outarray = array();

		if ($selected === '') $selected = array();
		elseif (!is_array($selected)) $selected = array($selected);

		// Clean $filter that may contains sql conditions so sql code
		if (function_exists('testSqlAndScriptInject')) {
			if (testSqlAndScriptInject($filter, 3) > 0) {
				$filter = '';
			}
		}

		// On recherche les societes
		$sql = "SELECT s.rowid, s.nom as name, s.name_alias, s.client, s.fournisseur, s.code_client, s.code_fournisseur";

		if ($conf->global->COMPANY_SHOW_ADDRESS_SELECTLIST) {
			$sql .= ", s.address, s.zip, s.town";
			$sql .= ", dictp.code as country_code";
		}

		$sql .= " FROM ".MAIN_DB_PREFIX."societe as s";
		if (!$user->rights->societe->client->voir && !$user->socid) $sql .= ", ".MAIN_DB_PREFIX."societe_commerciaux as sc";
		if ($conf->global->COMPANY_SHOW_ADDRESS_SELECTLIST) {
			$sql .= " LEFT OUTER JOIN ".MAIN_DB_PREFIX."c_country as dictp ON dictp.rowid=s.fk_pays";
		}
		$sql .= " WHERE s.entity IN (".getEntity('societe').")";
		if (!empty($user->socid)) $sql .= " AND s.rowid = ".$user->socid;
		if ($filter) $sql .= " AND (".$filter.")";
		if (!$user->rights->societe->client->voir && !$user->socid) $sql .= " AND s.rowid = sc.fk_soc AND sc.fk_user = ".$user->id;
		if (!empty($conf->global->COMPANY_HIDE_INACTIVE_IN_COMBOBOX)) $sql .= " AND s.status <> 0";
		// Add criteria
		if ($filterkey && $filterkey != '')
		{
			$sql .= " AND (";
			$prefix = empty($conf->global->COMPANY_DONOTSEARCH_ANYWHERE) ? '%' : ''; // Can use index if COMPANY_DONOTSEARCH_ANYWHERE is on
			// For natural search
			$scrit = explode(' ', $filterkey);
			$i = 0;
			if (count($scrit) > 1) $sql .= "(";
			foreach ($scrit as $crit) {
				if ($i > 0) $sql .= " AND ";
				$sql .= "(s.nom LIKE '".$this->db->escape($prefix.$crit)."%')";
				$i++;
			}
			if (count($scrit) > 1) $sql .= ")";
			if (!empty($conf->barcode->enabled))
			{
				$sql .= " OR s.barcode LIKE '".$this->db->escape($prefix.$filterkey)."%'";
			}
			$sql .= " OR s.code_client LIKE '".$this->db->escape($prefix.$filterkey)."%' OR s.code_fournisseur LIKE '".$this->db->escape($prefix.$filterkey)."%'";
			$sql .= ")";
		}
		$sql .= $this->db->order("nom", "ASC");
		$sql .= $this->db->plimit($limit, 0);

		// Build output string
		dol_syslog(get_class($this)."::select_thirdparty_list", LOG_DEBUG);
		$resql = $this->db->query($sql);
		if ($resql)
		{
			if (!$forcecombo)
			{
				include_once DOL_DOCUMENT_ROOT.'/core/lib/ajax.lib.php';
				$out .= ajax_combobox($htmlname, $events, $conf->global->COMPANY_USE_SEARCH_TO_SELECT);
			}

			// Construct $out and $outarray
			$out .= '<select id="'.$htmlname.'" class="flat'.($morecss ? ' '.$morecss : '').'"'.($moreparam ? ' '.$moreparam : '').' name="'.$htmlname.($multiple ? '[]' : '').'" '.($multiple ? 'multiple' : '').'>'."\n";

			$textifempty = (($showempty && !is_numeric($showempty)) ? $langs->trans($showempty) : '');
			if (!empty($conf->global->COMPANY_USE_SEARCH_TO_SELECT))
			{
				// Do not use textifempty = ' ' or '&nbsp;' here, or search on key will search on ' key'.
				//if (! empty($conf->use_javascript_ajax) || $forcecombo) $textifempty='';
				if ($showempty && !is_numeric($showempty)) $textifempty = $langs->trans($showempty);
				else $textifempty .= $langs->trans("All");
			}
			if ($showempty) $out .= '<option value="-1">'.$textifempty.'</option>'."\n";

			$num = $this->db->num_rows($resql);
			$i = 0;
			if ($num)
			{
				while ($i < $num)
				{
					$obj = $this->db->fetch_object($resql);
					$label = '';
					if ($conf->global->SOCIETE_ADD_REF_IN_LIST) {
						if (($obj->client) && (!empty($obj->code_client))) {
							$label = $obj->code_client.' - ';
						}
						if (($obj->fournisseur) && (!empty($obj->code_fournisseur))) {
							$label .= $obj->code_fournisseur.' - ';
						}
						$label .= ' '.$obj->name;
					} else {
						$label = $obj->name;
					}

					if (!empty($obj->name_alias)) {
						$label .= ' ('.$obj->name_alias.')';
					}

					if ($showtype)
					{
						if ($obj->client || $obj->fournisseur) $label .= ' (';
						if ($obj->client == 1 || $obj->client == 3) $label .= $langs->trans("Customer");
						if ($obj->client == 2 || $obj->client == 3) $label .= ($obj->client == 3 ? ', ' : '').$langs->trans("Prospect");
						if ($obj->fournisseur) $label .= ($obj->client ? ', ' : '').$langs->trans("Supplier");
						if ($obj->client || $obj->fournisseur) $label .= ')';
					}

					if ($conf->global->COMPANY_SHOW_ADDRESS_SELECTLIST) {
						$label .= '-'.$obj->address.'-'.$obj->zip.' '.$obj->town;
						if (!empty($obj->country_code)) {
							$label .= ' '.$langs->trans('Country'.$obj->country_code);
						}
					}

					if (empty($outputmode))
					{
						if (in_array($obj->rowid, $selected))
						{
							$out .= '<option value="'.$obj->rowid.'" selected>'.$label.'</option>';
						} else {
							$out .= '<option value="'.$obj->rowid.'">'.$label.'</option>';
						}
					} else {
						array_push($outarray, array('key'=>$obj->rowid, 'value'=>$label, 'label'=>$label));
					}

					$i++;
					if (($i % 10) == 0) $out .= "\n";
				}
			}
			$out .= '</select>'."\n";
		} else {
			dol_print_error($this->db);
		}

		$this->result = array('nbofthirdparties'=>$num);

		if ($outputmode) return $outarray;
		return $out;
	}


	// phpcs:disable PEAR.NamingConventions.ValidFunctionName.ScopeNotCamelCaps
	/**
	 *  Return HTML combo list of absolute discounts
	 *
	 *  @param	string	$selected       Id remise fixe pre-selectionnee
	 *  @param  string	$htmlname       Nom champ formulaire
	 *  @param  string	$filter         Criteres optionnels de filtre
	 *  @param	int		$socid			Id of thirdparty
	 *  @param	int		$maxvalue		Max value for lines that can be selected
	 *  @return	int						Return number of qualifed lines in list
	 */
	public function select_remises($selected, $htmlname, $filter, $socid, $maxvalue = 0)
	{
		// phpcs:enable
		global $langs, $conf;

		// On recherche les remises
		$sql = "SELECT re.rowid, re.amount_ht, re.amount_tva, re.amount_ttc,";
		$sql .= " re.description, re.fk_facture_source";
		$sql .= " FROM ".MAIN_DB_PREFIX."societe_remise_except as re";
		$sql .= " WHERE re.fk_soc = ".(int) $socid;
		$sql .= " AND re.entity = ".$conf->entity;
		if ($filter) $sql .= " AND ".$filter;
		$sql .= " ORDER BY re.description ASC";

		dol_syslog(get_class($this)."::select_remises", LOG_DEBUG);
		$resql = $this->db->query($sql);
		if ($resql)
		{
			print '<select id="select_'.$htmlname.'" class="flat maxwidthonsmartphone" name="'.$htmlname.'">';
			$num = $this->db->num_rows($resql);

			$qualifiedlines = $num;

			$i = 0;
			if ($num)
			{
				print '<option value="0">&nbsp;</option>';
				while ($i < $num)
				{
					$obj = $this->db->fetch_object($resql);
					$desc = dol_trunc($obj->description, 40);
					if (preg_match('/\(CREDIT_NOTE\)/', $desc)) $desc = preg_replace('/\(CREDIT_NOTE\)/', $langs->trans("CreditNote"), $desc);
					if (preg_match('/\(DEPOSIT\)/', $desc)) $desc = preg_replace('/\(DEPOSIT\)/', $langs->trans("Deposit"), $desc);
					if (preg_match('/\(EXCESS RECEIVED\)/', $desc)) $desc = preg_replace('/\(EXCESS RECEIVED\)/', $langs->trans("ExcessReceived"), $desc);
					if (preg_match('/\(EXCESS PAID\)/', $desc)) $desc = preg_replace('/\(EXCESS PAID\)/', $langs->trans("ExcessPaid"), $desc);

					$selectstring = '';
					if ($selected > 0 && $selected == $obj->rowid) $selectstring = ' selected';

					$disabled = '';
					if ($maxvalue > 0 && $obj->amount_ttc > $maxvalue)
					{
						$qualifiedlines--;
						$disabled = ' disabled';
					}

					if (!empty($conf->global->MAIN_SHOW_FACNUMBER_IN_DISCOUNT_LIST) && !empty($obj->fk_facture_source))
					{
						$tmpfac = new Facture($this->db);
						if ($tmpfac->fetch($obj->fk_facture_source) > 0) $desc = $desc.' - '.$tmpfac->ref;
					}

					print '<option value="'.$obj->rowid.'"'.$selectstring.$disabled.'>'.$desc.' ('.price($obj->amount_ht).' '.$langs->trans("HT").' - '.price($obj->amount_ttc).' '.$langs->trans("TTC").')</option>';
					$i++;
				}
			}
			print '</select>';
			return $qualifiedlines;
		} else {
			dol_print_error($this->db);
			return -1;
		}
	}

	// phpcs:disable PEAR.NamingConventions.ValidFunctionName.ScopeNotCamelCaps
	/**
	 *  Return list of all contacts (for a third party or all)
	 *
	 *  @param	int		$socid      	Id ot third party or 0 for all
	 *  @param  string	$selected   	Id contact pre-selectionne
	 *  @param  string	$htmlname  	    Name of HTML field ('none' for a not editable field)
	 *  @param  int		$showempty      0=no empty value, 1=add an empty value, 2=add line 'Internal' (used by user edit), 3=add an empty value only if more than one record into list
	 *  @param  string	$exclude        List of contacts id to exclude
	 *  @param	string	$limitto		Disable answers that are not id in this array list
	 *  @param	integer	$showfunction   Add function into label
	 *  @param	string	$moreclass		Add more class to class style
	 *  @param	integer	$showsoc	    Add company into label
	 *  @param	int		$forcecombo		Force to use combo box
	 *  @param	array	$events			Event options. Example: array(array('method'=>'getContacts', 'url'=>dol_buildpath('/core/ajax/contacts.php',1), 'htmlname'=>'contactid', 'params'=>array('add-customer-contact'=>'disabled')))
	 *  @param	bool	$options_only	Return options only (for ajax treatment)
	 *  @param	string	$moreparam		Add more parameters onto the select tag. For example 'style="width: 95%"' to avoid select2 component to go over parent container
	 *  @param	string	$htmlid			Html id to use instead of htmlname
	 *  @return	int						<0 if KO, Nb of contact in list if OK
	 *  @deprected						You can use selectcontacts directly (warning order of param was changed)
	 */
	public function select_contacts($socid, $selected = '', $htmlname = 'contactid', $showempty = 0, $exclude = '', $limitto = '', $showfunction = 0, $moreclass = '', $showsoc = 0, $forcecombo = 0, $events = array(), $options_only = false, $moreparam = '', $htmlid = '')
	{
		// phpcs:enable
		print $this->selectcontacts($socid, $selected, $htmlname, $showempty, $exclude, $limitto, $showfunction, $moreclass, $options_only, $showsoc, $forcecombo, $events, $moreparam, $htmlid);
		return $this->num;
	}

	/**
	 *	Return HTML code of the SELECT of list of all contacts (for a third party or all).
	 *  This also set the number of contacts found into $this->num
	 *
	 * @since 9.0 Add afterSelectContactOptions hook
	 *
	 *	@param	int			$socid      	Id ot third party or 0 for all or -1 for empty list
	 *	@param  array|int	$selected   	Array of ID of pre-selected contact id
	 *	@param  string		$htmlname  	    Name of HTML field ('none' for a not editable field)
	 *	@param  int			$showempty     	0=no empty value, 1=add an empty value, 2=add line 'Internal' (used by user edit), 3=add an empty value only if more than one record into list
	 *	@param  string		$exclude        List of contacts id to exclude
	 *	@param	string		$limitto		Disable answers that are not id in this array list
	 *	@param	integer		$showfunction   Add function into label
	 *	@param	string		$moreclass		Add more class to class style
	 *	@param	bool		$options_only	Return options only (for ajax treatment)
	 *	@param	integer		$showsoc	    Add company into label
	 * 	@param	int			$forcecombo		Force to use combo box (so no ajax beautify effect)
	 *  @param	array		$events			Event options. Example: array(array('method'=>'getContacts', 'url'=>dol_buildpath('/core/ajax/contacts.php',1), 'htmlname'=>'contactid', 'params'=>array('add-customer-contact'=>'disabled')))
	 *  @param	string		$moreparam		Add more parameters onto the select tag. For example 'style="width: 95%"' to avoid select2 component to go over parent container
	 *  @param	string		$htmlid			Html id to use instead of htmlname
	 *  @param	bool		$multiple		add [] in the name of element and add 'multiple' attribut
	 *	@return	 int						<0 if KO, Nb of contact in list if OK
	 */
	public function selectcontacts($socid, $selected = '', $htmlname = 'contactid', $showempty = 0, $exclude = '', $limitto = '', $showfunction = 0, $moreclass = '', $options_only = false, $showsoc = 0, $forcecombo = 0, $events = array(), $moreparam = '', $htmlid = '', $multiple = false)
	{
		global $conf, $langs, $hookmanager, $action;

		$langs->load('companies');

		if (empty($htmlid)) $htmlid = $htmlname;

		if ($selected === '') $selected = array();
		elseif (!is_array($selected)) $selected = array($selected);
		$out = '';

		if (!is_object($hookmanager))
		{
			include_once DOL_DOCUMENT_ROOT.'/core/class/hookmanager.class.php';
			$hookmanager = new HookManager($this->db);
		}

		// We search third parties
		$sql = "SELECT sp.rowid, sp.lastname, sp.statut, sp.firstname, sp.poste";
		if ($showsoc > 0) $sql .= " , s.nom as company";
		$sql .= " FROM ".MAIN_DB_PREFIX."socpeople as sp";
		if ($showsoc > 0) $sql .= " LEFT OUTER JOIN  ".MAIN_DB_PREFIX."societe as s ON s.rowid=sp.fk_soc";
		$sql .= " WHERE sp.entity IN (".getEntity('socpeople').")";
		if ($socid > 0 || $socid == -1) $sql .= " AND sp.fk_soc=".$socid;
		if (!empty($conf->global->CONTACT_HIDE_INACTIVE_IN_COMBOBOX)) $sql .= " AND sp.statut <> 0";
		$sql .= " ORDER BY sp.lastname ASC";

		dol_syslog(get_class($this)."::select_contacts", LOG_DEBUG);
		$resql = $this->db->query($sql);
		if ($resql)
		{
			$num = $this->db->num_rows($resql);

			if ($conf->use_javascript_ajax && !$forcecombo && !$options_only)
			{
				include_once DOL_DOCUMENT_ROOT.'/core/lib/ajax.lib.php';
				$out .= ajax_combobox($htmlid, $events, $conf->global->CONTACT_USE_SEARCH_TO_SELECT);
			}

			if ($htmlname != 'none' && !$options_only) $out .= '<select class="flat'.($moreclass ? ' '.$moreclass : '').'" id="'.$htmlid.'" name="'.$htmlname.($multiple ? '[]' : '').'" '.($multiple ? 'multiple' : '').' '.(!empty($moreparam) ? $moreparam : '').'>';
			if (($showempty == 1 || ($showempty == 3 && $num > 1)) && !$multiple) $out .= '<option value="0"'.(in_array(0, $selected) ? ' selected' : '').'>&nbsp;</option>';
			if ($showempty == 2) $out .= '<option value="0"'.(in_array(0, $selected) ? ' selected' : '').'>-- '.$langs->trans("Internal").' --</option>';

			$num = $this->db->num_rows($resql);
			$i = 0;
			if ($num)
			{
				include_once DOL_DOCUMENT_ROOT.'/contact/class/contact.class.php';
				$contactstatic = new Contact($this->db);

				while ($i < $num)
				{
					$obj = $this->db->fetch_object($resql);

					$contactstatic->id = $obj->rowid;
					$contactstatic->lastname = $obj->lastname;
					$contactstatic->firstname = $obj->firstname;
					if ($obj->statut == 1) {
						if ($htmlname != 'none')
						{
							$disabled = 0;
							if (is_array($exclude) && count($exclude) && in_array($obj->rowid, $exclude)) $disabled = 1;
							if (is_array($limitto) && count($limitto) && !in_array($obj->rowid, $limitto)) $disabled = 1;
							if (!empty($selected) && in_array($obj->rowid, $selected))
							{
								$out .= '<option value="'.$obj->rowid.'"';
								if ($disabled) $out .= ' disabled';
								$out .= ' selected>';
								$out .= $contactstatic->getFullName($langs);
								if ($showfunction && $obj->poste) $out .= ' ('.$obj->poste.')';
								if (($showsoc > 0) && $obj->company) $out .= ' - ('.$obj->company.')';
								$out .= '</option>';
							} else {
								$out .= '<option value="'.$obj->rowid.'"';
								if ($disabled) $out .= ' disabled';
								$out .= '>';
								$out .= $contactstatic->getFullName($langs);
								if ($showfunction && $obj->poste) $out .= ' ('.$obj->poste.')';
								if (($showsoc > 0) && $obj->company) $out .= ' - ('.$obj->company.')';
								$out .= '</option>';
							}
						} else {
							if (in_array($obj->rowid, $selected))
							{
								$out .= $contactstatic->getFullName($langs);
								if ($showfunction && $obj->poste) $out .= ' ('.$obj->poste.')';
								if (($showsoc > 0) && $obj->company) $out .= ' - ('.$obj->company.')';
							}
						}
					}
					$i++;
				}
			} else {
				$out .= '<option value="-1"'.(($showempty == 2 || $multiple) ? '' : ' selected').' disabled>';
				$out .= ($socid != -1) ? ($langs->trans($socid ? "NoContactDefinedForThirdParty" : "NoContactDefined")) : $langs->trans('SelectAThirdPartyFirst');
				$out .= '</option>';
			}

			$parameters = array(
				'socid'=>$socid,
				'htmlname'=>$htmlname,
				'resql'=>$resql,
				'out'=>&$out,
				'showfunction'=>$showfunction,
				'showsoc'=>$showsoc,
			);

			$reshook = $hookmanager->executeHooks('afterSelectContactOptions', $parameters, $this, $action); // Note that $action and $object may have been modified by some hooks

			if ($htmlname != 'none' && !$options_only)
			{
				$out .= '</select>';
			}

			$this->num = $num;
			return $out;
		} else {
			dol_print_error($this->db);
			return -1;
		}
	}

	// phpcs:disable PEAR.NamingConventions.ValidFunctionName.ScopeNotCamelCaps
	/**
	 *	Return the HTML select list of users
	 *
	 *  @param	string			$selected       Id user preselected
	 *  @param  string			$htmlname       Field name in form
	 *  @param  int				$show_empty     0=liste sans valeur nulle, 1=ajoute valeur inconnue
	 *  @param  array			$exclude        Array list of users id to exclude
	 * 	@param	int				$disabled		If select list must be disabled
	 *  @param  array|string	$include        Array list of users id to include. User '' for all users or 'hierarchy' to have only supervised users or 'hierarchyme' to have supervised + me
	 * 	@param	int				$enableonly		Array list of users id to be enabled. All other must be disabled
	 *  @param	string			$force_entity	'0' or Ids of environment to force
	 * 	@return	void
	 *  @deprecated		Use select_dolusers instead
	 *  @see select_dolusers()
	 */
	public function select_users($selected = '', $htmlname = 'userid', $show_empty = 0, $exclude = null, $disabled = 0, $include = '', $enableonly = '', $force_entity = '0')
	{
		// phpcs:enable
		print $this->select_dolusers($selected, $htmlname, $show_empty, $exclude, $disabled, $include, $enableonly, $force_entity);
	}

	// phpcs:disable PEAR.NamingConventions.ValidFunctionName.ScopeNotCamelCaps
	/**
	 *	Return select list of users
	 *
	 *  @param	string			$selected       User id or user object of user preselected. If 0 or < -2, we use id of current user. If -1, keep unselected (if empty is allowed)
	 *  @param  string			$htmlname       Field name in form
	 *  @param  int				$show_empty     0=list with no empty value, 1=add also an empty value into list
	 *  @param  array			$exclude        Array list of users id to exclude
	 * 	@param	int				$disabled		If select list must be disabled
	 *  @param  array|string	$include        Array list of users id to include. User '' for all users or 'hierarchy' to have only supervised users or 'hierarchyme' to have supervised + me
	 * 	@param	array			$enableonly		Array list of users id to be enabled. If defined, it means that others will be disabled
	 *  @param	string			$force_entity	'0' or Ids of environment to force
	 *  @param	int				$maxlength		Maximum length of string into list (0=no limit)
	 *  @param	int				$showstatus		0=show user status only if status is disabled, 1=always show user status into label, -1=never show user status
	 *  @param	string			$morefilter		Add more filters into sql request (Example: 'employee = 1')
	 *  @param	integer			$show_every		0=default list, 1=add also a value "Everybody" at beginning of list
	 *  @param	string			$enableonlytext	If option $enableonlytext is set, we use this text to explain into label why record is disabled. Not used if enableonly is empty.
	 *  @param	string			$morecss		More css
	 *  @param  int     		$noactive       Show only active users (this will also happened whatever is this option if USER_HIDE_INACTIVE_IN_COMBOBOX is on).
	 *  @param  int				$outputmode     0=HTML select string, 1=Array
	 *  @param  bool			$multiple       add [] in the name of element and add 'multiple' attribut
	 * 	@return	string							HTML select string
	 *  @see select_dolgroups()
	 */
	public function select_dolusers($selected = '', $htmlname = 'userid', $show_empty = 0, $exclude = null, $disabled = 0, $include = '', $enableonly = '', $force_entity = '0', $maxlength = 0, $showstatus = 0, $morefilter = '', $show_every = 0, $enableonlytext = '', $morecss = '', $noactive = 0, $outputmode = 0, $multiple = false)
	{
		// phpcs:enable
		global $conf, $user, $langs, $hookmanager;

		// If no preselected user defined, we take current user
		if ((is_numeric($selected) && ($selected < -2 || empty($selected))) && empty($conf->global->SOCIETE_DISABLE_DEFAULT_SALESREPRESENTATIVE)) $selected = $user->id;

		if ($selected === '') $selected = array();
		elseif (!is_array($selected)) $selected = array($selected);

		$excludeUsers = null;
		$includeUsers = null;

		// Permettre l'exclusion d'utilisateurs
		if (is_array($exclude))	$excludeUsers = implode(",", $exclude);
		// Permettre l'inclusion d'utilisateurs
		if (is_array($include))	$includeUsers = implode(",", $include);
		elseif ($include == 'hierarchy')
		{
			// Build list includeUsers to have only hierarchy
			$includeUsers = implode(",", $user->getAllChildIds(0));
		} elseif ($include == 'hierarchyme')
		{
			// Build list includeUsers to have only hierarchy and current user
			$includeUsers = implode(",", $user->getAllChildIds(1));
		}

		$out = '';
		$outarray = array();

		// Forge request to select users
		$sql = "SELECT DISTINCT u.rowid, u.lastname as lastname, u.firstname, u.statut, u.login, u.admin, u.entity";
		if (!empty($conf->multicompany->enabled) && $conf->entity == 1 && $user->admin && !$user->entity)
		{
			$sql .= ", e.label";
		}
		$sql .= " FROM ".MAIN_DB_PREFIX."user as u";
		if (!empty($conf->multicompany->enabled) && $conf->entity == 1 && $user->admin && !$user->entity)
		{
			$sql .= " LEFT JOIN ".MAIN_DB_PREFIX."entity as e ON e.rowid=u.entity";
			if ($force_entity) $sql .= " WHERE u.entity IN (0,".$force_entity.")";
			else $sql .= " WHERE u.entity IS NOT NULL";
		} else {
			if (!empty($conf->global->MULTICOMPANY_TRANSVERSE_MODE))
			{
				$sql .= " LEFT JOIN ".MAIN_DB_PREFIX."usergroup_user as ug";
				$sql .= " ON ug.fk_user = u.rowid";
				$sql .= " WHERE ug.entity = ".$conf->entity;
			} else {
				$sql .= " WHERE u.entity IN (0,".$conf->entity.")";
			}
		}
		if (!empty($user->socid)) $sql .= " AND u.fk_soc = ".$user->socid;
		if (is_array($exclude) && $excludeUsers) $sql .= " AND u.rowid NOT IN (".$excludeUsers.")";
		if ($includeUsers) $sql .= " AND u.rowid IN (".$includeUsers.")";
		if (!empty($conf->global->USER_HIDE_INACTIVE_IN_COMBOBOX) || $noactive) $sql .= " AND u.statut <> 0";
		if (!empty($morefilter)) $sql .= " ".$morefilter;

		//Add hook to filter on user (for exemple on usergroup define in custom modules)
		$reshook = $hookmanager->executeHooks('addSQLWhereFilterOnSelectUsers', array(), $this, $action);
		if (!empty($reshook)) $sql .= $hookmanager->resPrint;

		if (empty($conf->global->MAIN_FIRSTNAME_NAME_POSITION))	// MAIN_FIRSTNAME_NAME_POSITION is 0 means firstname+lastname
		{
			$sql .= " ORDER BY u.firstname ASC";
		} else {
			$sql .= " ORDER BY u.lastname ASC";
		}

		dol_syslog(get_class($this)."::select_dolusers", LOG_DEBUG);
		$resql = $this->db->query($sql);
		if ($resql)
		{
			$num = $this->db->num_rows($resql);
			$i = 0;
			if ($num)
			{
				// Enhance with select2
				include_once DOL_DOCUMENT_ROOT.'/core/lib/ajax.lib.php';
				$out .= ajax_combobox($htmlname);

				// do not use maxwidthonsmartphone by default. Set it by caller so auto size to 100% will work when not defined
				$out .= '<select class="flat'.($morecss ? ' minwidth100imp '.$morecss : ' minwidth200').'" id="'.$htmlname.'" name="'.$htmlname.($multiple ? '[]' : '').'" '.($multiple ? 'multiple' : '').' '.($disabled ? ' disabled' : '').'>';
				if ($show_empty && !$multiple) $out .= '<option value="-1"'.((empty($selected) || in_array(-1, $selected)) ? ' selected' : '').'>&nbsp;</option>'."\n";
				if ($show_every) $out .= '<option value="-2"'.((in_array(-2, $selected)) ? ' selected' : '').'>-- '.$langs->trans("Everybody").' --</option>'."\n";

				$userstatic = new User($this->db);

				while ($i < $num)
				{
					$obj = $this->db->fetch_object($resql);

					$userstatic->id = $obj->rowid;
					$userstatic->lastname = $obj->lastname;
					$userstatic->firstname = $obj->firstname;

					$disableline = '';
					if (is_array($enableonly) && count($enableonly) && !in_array($obj->rowid, $enableonly)) $disableline = ($enableonlytext ? $enableonlytext : '1');

					if ((is_object($selected) && $selected->id == $obj->rowid) || (!is_object($selected) && in_array($obj->rowid, $selected)))
					{
						$out .= '<option value="'.$obj->rowid.'"';
						if ($disableline) $out .= ' disabled';
						$out .= ' selected>';
					} else {
						$out .= '<option value="'.$obj->rowid.'"';
						if ($disableline) $out .= ' disabled';
						$out .= '>';
					}

					// $fullNameMode is 0=Lastname+Firstname (MAIN_FIRSTNAME_NAME_POSITION=1), 1=Firstname+Lastname (MAIN_FIRSTNAME_NAME_POSITION=0)
					$fullNameMode = 0;
					if (empty($conf->global->MAIN_FIRSTNAME_NAME_POSITION))
					{
						$fullNameMode = 1; //Firstname+lastname
					}
					$out .= $userstatic->getFullName($langs, $fullNameMode, -1, $maxlength);

					// Complete name with more info
					$moreinfo = 0;
					if (!empty($conf->global->MAIN_SHOW_LOGIN))
					{
						$out .= ($moreinfo ? ' - ' : ' (').$obj->login;
						$moreinfo++;
					}
					if ($showstatus >= 0)
					{
						if ($obj->statut == 1 && $showstatus == 1)
						{
							$out .= ($moreinfo ? ' - ' : ' (').$langs->trans('Enabled');
							$moreinfo++;
						}
						if ($obj->statut == 0)
						{
							$out .= ($moreinfo ? ' - ' : ' (').$langs->trans('Disabled');
							$moreinfo++;
						}
					}
					if (!empty($conf->multicompany->enabled) && empty($conf->global->MULTICOMPANY_TRANSVERSE_MODE) && $conf->entity == 1 && $user->admin && !$user->entity)
					{
						if (!$obj->entity)
						{
							$out .= ($moreinfo ? ' - ' : ' (').$langs->trans("AllEntities");
							$moreinfo++;
						} else {
							$out .= ($moreinfo ? ' - ' : ' (').($obj->label ? $obj->label : $langs->trans("EntityNameNotDefined"));
							$moreinfo++;
						}
					}
					$out .= ($moreinfo ? ')' : '');
					if ($disableline && $disableline != '1')
					{
						$out .= ' - '.$disableline; // This is text from $enableonlytext parameter
					}
					$out .= '</option>';
					$outarray[$userstatic->id] = $userstatic->getFullName($langs, $fullNameMode, -1, $maxlength);

					$i++;
				}
			} else {
				$out .= '<select class="flat" id="'.$htmlname.'" name="'.$htmlname.'" disabled>';
				$out .= '<option value="">'.$langs->trans("None").'</option>';
			}
			$out .= '</select>';
		} else {
			dol_print_error($this->db);
		}

		if ($outputmode) return $outarray;
		return $out;
	}


	// phpcs:disable PEAR.NamingConventions.ValidFunctionName.ScopeNotCamelCaps
	/**
	 *	Return select list of users. Selected users are stored into session.
	 *  List of users are provided into $_SESSION['assignedtouser'].
	 *
	 *  @param  string	$action         Value for $action
	 *  @param  string	$htmlname       Field name in form
	 *  @param  int		$show_empty     0=list without the empty value, 1=add empty value
	 *  @param  array	$exclude        Array list of users id to exclude
	 * 	@param	int		$disabled		If select list must be disabled
	 *  @param  array	$include        Array list of users id to include or 'hierarchy' to have only supervised users
	 * 	@param	array	$enableonly		Array list of users id to be enabled. All other must be disabled
	 *  @param	int		$force_entity	'0' or Ids of environment to force
	 *  @param	int		$maxlength		Maximum length of string into list (0=no limit)
	 *  @param	int		$showstatus		0=show user status only if status is disabled, 1=always show user status into label, -1=never show user status
	 *  @param	string	$morefilter		Add more filters into sql request
	 *  @param	int		$showproperties		Show properties of each attendees
	 *  @param	array	$listofuserid		Array with properties of each user
	 *  @param	array	$listofcontactid	Array with properties of each contact
	 *  @param	array	$listofotherid		Array with properties of each other contact
	 * 	@return	string					HTML select string
	 *  @see select_dolgroups()
	 */
	public function select_dolusers_forevent($action = '', $htmlname = 'userid', $show_empty = 0, $exclude = null, $disabled = 0, $include = '', $enableonly = '', $force_entity = '0', $maxlength = 0, $showstatus = 0, $morefilter = '', $showproperties = 0, $listofuserid = array(), $listofcontactid = array(), $listofotherid = array())
	{
		// phpcs:enable
		global $conf, $user, $langs;

		$userstatic = new User($this->db);
		$out = '';

		// Method with no ajax
		//$out.='<form method="POST" action="'.$_SERVER["PHP_SELF"].'">';
		if ($action == 'view')
		{
			$out .= '';
		} else {
			$out .= '<input type="hidden" class="removedassignedhidden" name="removedassigned" value="">';
			$out .= '<script type="text/javascript" language="javascript">jQuery(document).ready(function () {    jQuery(".removedassigned").click(function() {        jQuery(".removedassignedhidden").val(jQuery(this).val());    });})</script>';
			$out .= $this->select_dolusers('', $htmlname, $show_empty, $exclude, $disabled, $include, $enableonly, $force_entity, $maxlength, $showstatus, $morefilter);
			$out .= ' <input type="submit" class="button valignmiddle" name="'.$action.'assignedtouser" value="'.dol_escape_htmltag($langs->trans("Add")).'">';
			$out .= '<br>';
		}
		$assignedtouser = array();
		if (!empty($_SESSION['assignedtouser']))
		{
			$assignedtouser = json_decode($_SESSION['assignedtouser'], true);
		}
		$nbassignetouser = count($assignedtouser);

		if ($nbassignetouser && $action != 'view') $out .= '<br>';
		if ($nbassignetouser) $out .= '<ul class="attendees">';
		$i = 0; $ownerid = 0;
		foreach ($assignedtouser as $key => $value)
		{
			if ($value['id'] == $ownerid) continue;

			$out .= '<li>';
			$userstatic->fetch($value['id']);
			$out .= $userstatic->getNomUrl(-1);
			if ($i == 0) { $ownerid = $value['id']; $out .= ' ('.$langs->trans("Owner").')'; }
			if ($nbassignetouser > 1 && $action != 'view')
			{
				$out .= ' <input type="image" style="border: 0px;" src="'.img_picto($langs->trans("Remove"), 'delete', '', 0, 1).'" value="'.$userstatic->id.'" class="removedassigned" id="removedassigned_'.$userstatic->id.'" name="removedassigned_'.$userstatic->id.'">';
			}
			// Show my availability
			if ($showproperties)
			{
				if ($ownerid == $value['id'] && is_array($listofuserid) && count($listofuserid) && in_array($ownerid, array_keys($listofuserid)))
				{
					$out .= '<div class="myavailability inline-block">';
					$out .= '&nbsp;-&nbsp;<span class="opacitymedium">'.$langs->trans("Availability").':</span>  <input id="transparency" class="marginleftonly marginrightonly" '.($action == 'view' ? 'disabled' : '').' type="checkbox" name="transparency"'.($listofuserid[$ownerid]['transparency'] ? ' checked' : '').'>'.$langs->trans("Busy");
					$out .= '</div>';
				}
			}
			//$out.=' '.($value['mandatory']?$langs->trans("Mandatory"):$langs->trans("Optional"));
			//$out.=' '.($value['transparency']?$langs->trans("Busy"):$langs->trans("NotBusy"));

			$out .= '</li>';
			$i++;
		}
		if ($nbassignetouser) $out .= '</ul>';

		//$out.='</form>';
		return $out;
	}


	// phpcs:disable PEAR.NamingConventions.ValidFunctionName.ScopeNotCamelCaps
	/**
	 *  Return list of products for customer in Ajax if Ajax activated or go to select_produits_list
	 *
	 *  @param		int			$selected				Preselected products
	 *  @param		string		$htmlname				Name of HTML select field (must be unique in page)
	 *  @param		int			$filtertype				Filter on product type (''=nofilter, 0=product, 1=service)
	 *  @param		int			$limit					Limit on number of returned lines
	 *  @param		int			$price_level			Level of price to show
	 *  @param		int			$status					Sell status -1=Return all products, 0=Products not on sell, 1=Products on sell
	 *  @param		int			$finished				2=all, 1=finished, 0=raw material
	 *  @param		string		$selected_input_value	Value of preselected input text (for use with ajax)
	 *  @param		int			$hidelabel				Hide label (0=no, 1=yes, 2=show search icon (before) and placeholder, 3 search icon after)
	 *  @param		array		$ajaxoptions			Options for ajax_autocompleter
	 *  @param      int			$socid					Thirdparty Id (to get also price dedicated to this customer)
	 *  @param		string		$showempty				'' to not show empty line. Translation key to show an empty line. '1' show empty line with no text.
	 * 	@param		int			$forcecombo				Force to use combo box
	 *  @param      string      $morecss                Add more css on select
	 *  @param      int         $hidepriceinlabel       1=Hide prices in label
	 *  @param      string      $warehouseStatus        Warehouse status filter to count the quantity in stock. Following comma separated filter options can be used
	 *										            'warehouseopen' = count products from open warehouses,
	 *										            'warehouseclosed' = count products from closed warehouses,
	 *										            'warehouseinternal' = count products from warehouses for internal correct/transfer only
	 *  @param 		array 		$selected_combinations 	Selected combinations. Format: array([attrid] => attrval, [...])
	 *  @return		void
	 */
	public function select_produits($selected = '', $htmlname = 'productid', $filtertype = '', $limit = 20, $price_level = 0, $status = 1, $finished = 2, $selected_input_value = '', $hidelabel = 0, $ajaxoptions = array(), $socid = 0, $showempty = '1', $forcecombo = 0, $morecss = '', $hidepriceinlabel = 0, $warehouseStatus = '', $selected_combinations = array())
	{
		// phpcs:enable
		global $langs, $conf;

		// check parameters
		$price_level = (!empty($price_level) ? $price_level : 0);
		if (is_null($ajaxoptions)) $ajaxoptions = array();

		if (strval($filtertype) === '' && (!empty($conf->product->enabled) || !empty($conf->service->enabled))) {
			if (!empty($conf->product->enabled) && empty($conf->service->enabled)) {
				$filtertype = '0';
			} elseif (empty($conf->product->enabled) && !empty($conf->service->enabled)) {
				$filtertype = '1';
			}
		}

		if (!empty($conf->use_javascript_ajax) && !empty($conf->global->PRODUIT_USE_SEARCH_TO_SELECT))
		{
			$placeholder = '';

			if ($selected && empty($selected_input_value))
			{
				require_once DOL_DOCUMENT_ROOT.'/product/class/product.class.php';
				$producttmpselect = new Product($this->db);
				$producttmpselect->fetch($selected);
				$selected_input_value = $producttmpselect->ref;
				unset($producttmpselect);
			}
			// handle case where product or service module is disabled + no filter specified
			if ($filtertype == '')
			{
				if (empty($conf->product->enabled)) { // when product module is disabled, show services only
					$filtertype = 1;
				} elseif (empty($conf->service->enabled)) { // when service module is disabled, show products only
					$filtertype = 0;
				}
			}
			// mode=1 means customers products
			$urloption = 'htmlname='.$htmlname.'&outjson=1&price_level='.$price_level.'&type='.$filtertype.'&mode=1&status='.$status.'&finished='.$finished.'&hidepriceinlabel='.$hidepriceinlabel.'&warehousestatus='.$warehouseStatus;
			//Price by customer
			if (!empty($conf->global->PRODUIT_CUSTOMER_PRICES) && !empty($socid)) {
				$urloption .= '&socid='.$socid;
			}
			print ajax_autocompleter($selected, $htmlname, DOL_URL_ROOT.'/product/ajax/products.php', $urloption, $conf->global->PRODUIT_USE_SEARCH_TO_SELECT, 0, $ajaxoptions);

			if (!empty($conf->variants->enabled)) {
				?>
				<script>

					selected = <?php echo json_encode($selected_combinations) ?>;
					combvalues = {};

					jQuery(document).ready(function () {

						jQuery("input[name='prod_entry_mode']").change(function () {
							if (jQuery(this).val() == 'free') {
								jQuery('div#attributes_box').empty();
							}
						});

						jQuery("input#<?php echo $htmlname ?>").change(function () {

							if (!jQuery(this).val()) {
								jQuery('div#attributes_box').empty();
								return;
							}

							jQuery.getJSON("<?php echo dol_buildpath('/variants/ajax/getCombinations.php', 2) ?>", {
								id: jQuery(this).val()
							}, function (data) {
								jQuery('div#attributes_box').empty();

								jQuery.each(data, function (key, val) {

									combvalues[val.id] = val.values;

									var span = jQuery(document.createElement('div')).css({
										'display': 'table-row'
									});

									span.append(
										jQuery(document.createElement('div')).text(val.label).css({
											'font-weight': 'bold',
											'display': 'table-cell',
											'text-align': 'right'
										})
									);

									var html = jQuery(document.createElement('select')).attr('name', 'combinations[' + val.id + ']').css({
										'margin-left': '15px',
										'white-space': 'pre'
									}).append(
										jQuery(document.createElement('option')).val('')
									);

									jQuery.each(combvalues[val.id], function (key, val) {
										var tag = jQuery(document.createElement('option')).val(val.id).html(val.value);

										if (selected[val.fk_product_attribute] == val.id) {
											tag.attr('selected', 'selected');
										}

										html.append(tag);
									});

									span.append(html);
									jQuery('div#attributes_box').append(span);
								});
							})
						});

						<?php if ($selected): ?>
						jQuery("input#<?php echo $htmlname ?>").change();
						<?php endif ?>
					});
				</script>
                <?php
			}
			if (empty($hidelabel)) print $langs->trans("RefOrLabel").' : ';
			elseif ($hidelabel > 1) {
				$placeholder = ' placeholder="'.$langs->trans("RefOrLabel").'"';
				if ($hidelabel == 2) {
					print img_picto($langs->trans("Search"), 'search');
				}
			}
			print '<input type="text" class="minwidth100" name="search_'.$htmlname.'" id="search_'.$htmlname.'" value="'.$selected_input_value.'"'.$placeholder.' '.(!empty($conf->global->PRODUCT_SEARCH_AUTOFOCUS) ? 'autofocus' : '').' />';
			if ($hidelabel == 3) {
				print img_picto($langs->trans("Search"), 'search');
			}
		} else {
			print $this->select_produits_list($selected, $htmlname, $filtertype, $limit, $price_level, '', $status, $finished, 0, $socid, $showempty, $forcecombo, $morecss, $hidepriceinlabel, $warehouseStatus);
		}
	}

    // phpcs:disable PEAR.NamingConventions.ValidFunctionName.ScopeNotCamelCaps
	/**
	 *	Return list of products for a customer
	 *
	 *	@param      int		$selected           Preselected product
	 *	@param      string	$htmlname           Name of select html
	 *  @param		string	$filtertype         Filter on product type (''=nofilter, 0=product, 1=service)
	 *	@param      int		$limit              Limit on number of returned lines
	 *	@param      int		$price_level        Level of price to show
	 * 	@param      string	$filterkey          Filter on product
	 *	@param		int		$status             -1=Return all products, 0=Products not on sell, 1=Products on sell
	 *  @param      int		$finished           Filter on finished field: 2=No filter
	 *  @param      int		$outputmode         0=HTML select string, 1=Array
	 *  @param      int		$socid     		    Thirdparty Id (to get also price dedicated to this customer)
	 *  @param		string	$showempty		    '' to not show empty line. Translation key to show an empty line. '1' show empty line with no text.
	 * 	@param		int		$forcecombo		    Force to use combo box
	 *  @param      string  $morecss            Add more css on select
	 *  @param      int     $hidepriceinlabel   1=Hide prices in label
	 *  @param      string  $warehouseStatus    Warehouse status filter to group/count stock. Following comma separated filter options can be used.
	 *										    'warehouseopen' = count products from open warehouses,
	 *										    'warehouseclosed' = count products from closed warehouses,
	 *										    'warehouseinternal' = count products from warehouses for internal correct/transfer only
	 *  @return     array    				    Array of keys for json
	 */
    public function select_produits_list($selected = '', $htmlname = 'productid', $filtertype = '', $limit = 20, $price_level = 0, $filterkey = '', $status = 1, $finished = 2, $outputmode = 0, $socid = 0, $showempty = '1', $forcecombo = 0, $morecss = '', $hidepriceinlabel = 0, $warehouseStatus = '')
	{
        // phpcs:enable
		global $langs, $conf, $user, $db;

		$out = '';
		$outarray = array();

        // Units
        if ($conf->global->PRODUCT_USE_UNITS) {
            $langs->load('other');
        }

		$warehouseStatusArray = array();
		if (!empty($warehouseStatus))
		{
			require_once DOL_DOCUMENT_ROOT.'/product/stock/class/entrepot.class.php';
			if (preg_match('/warehouseclosed/', $warehouseStatus))
			{
				$warehouseStatusArray[] = Entrepot::STATUS_CLOSED;
			}
			if (preg_match('/warehouseopen/', $warehouseStatus))
			{
				$warehouseStatusArray[] = Entrepot::STATUS_OPEN_ALL;
			}
			if (preg_match('/warehouseinternal/', $warehouseStatus))
			{
				$warehouseStatusArray[] = Entrepot::STATUS_OPEN_INTERNAL;
			}
		}

		$selectFields = " p.rowid, p.ref, p.label, p.description, p.barcode, p.fk_country, p.fk_product_type, p.price, p.price_ttc, p.price_base_type, p.tva_tx, p.duration, p.fk_price_expression";
		if (count($warehouseStatusArray))
		{
		    $selectFieldsGrouped = ", sum(".$db->ifsql("e.statut IS NULL", "0", "ps.reel").") as stock"; // e.statut is null if there is no record in stock
		} else {
		    $selectFieldsGrouped = ", ".$db->ifsql("p.stock IS NULL", 0, "p.stock")." AS stock";
		}

		$sql = "SELECT ";
		$sql .= $selectFields.$selectFieldsGrouped;

		if (!empty($conf->global->PRODUCT_SORT_BY_CATEGORY))
		{
			//Product category
			$sql .= ", (SELECT ".MAIN_DB_PREFIX."categorie_product.fk_categorie
						FROM ".MAIN_DB_PREFIX."categorie_product
						WHERE ".MAIN_DB_PREFIX."categorie_product.fk_product=p.rowid
						LIMIT 1
				) AS categorie_product_id ";
		}

		//Price by customer
		if (!empty($conf->global->PRODUIT_CUSTOMER_PRICES) && !empty($socid))
		{
			$sql .= ', pcp.rowid as idprodcustprice, pcp.price as custprice, pcp.price_ttc as custprice_ttc,';
			$sql .= ' pcp.price_base_type as custprice_base_type, pcp.tva_tx as custtva_tx';
			$selectFields .= ", idprodcustprice, custprice, custprice_ttc, custprice_base_type, custtva_tx";
		}
        // Units
        if (!empty($conf->global->PRODUCT_USE_UNITS)) {
            $sql .= ", u.label as unit_long, u.short_label as unit_short, p.weight, p.weight_units, p.length, p.length_units, p.width, p.width_units, p.height, p.height_units, p.surface, p.surface_units, p.volume, p.volume_units";
            $selectFields .= ', unit_long, unit_short, p.weight, p.weight_units, p.length, p.length_units, p.width, p.width_units, p.height, p.height_units, p.surface, p.surface_units, p.volume, p.volume_units';
        }

		// Multilang : we add translation
		if (!empty($conf->global->MAIN_MULTILANGS))
		{
			$sql .= ", pl.label as label_translated";
			$selectFields .= ", label_translated";
		}
		// Price by quantity
		if (!empty($conf->global->PRODUIT_CUSTOMER_PRICES_BY_QTY) || !empty($conf->global->PRODUIT_CUSTOMER_PRICES_BY_QTY_MULTIPRICES))
		{
			$sql .= ", (SELECT pp.rowid FROM ".MAIN_DB_PREFIX."product_price as pp WHERE pp.fk_product = p.rowid";
			if ($price_level >= 1 && !empty($conf->global->PRODUIT_CUSTOMER_PRICES_BY_QTY_MULTIPRICES)) $sql .= " AND price_level=".$price_level;
			$sql .= " ORDER BY date_price";
			$sql .= " DESC LIMIT 1) as price_rowid";
			$sql .= ", (SELECT pp.price_by_qty FROM ".MAIN_DB_PREFIX."product_price as pp WHERE pp.fk_product = p.rowid"; // price_by_qty is 1 if some prices by qty exists in subtable
			if ($price_level >= 1 && !empty($conf->global->PRODUIT_CUSTOMER_PRICES_BY_QTY_MULTIPRICES)) $sql .= " AND price_level=".$price_level;
			$sql .= " ORDER BY date_price";
			$sql .= " DESC LIMIT 1) as price_by_qty";
			$selectFields .= ", price_rowid, price_by_qty";
		}
		$sql .= " FROM ".MAIN_DB_PREFIX."product as p";
		if (count($warehouseStatusArray))
		{
			$sql .= " LEFT JOIN ".MAIN_DB_PREFIX."product_stock as ps on ps.fk_product = p.rowid";
			$sql .= " LEFT JOIN ".MAIN_DB_PREFIX."entrepot as e on ps.fk_entrepot = e.rowid AND e.entity IN (".getEntity('stock').")";
			$sql .= ' AND e.statut IN ('.$this->db->escape(implode(',', $warehouseStatusArray)).')'; // Return line if product is inside the selected stock. If not, an empty line will be returned so we will count 0.
		}

		// include search in supplier ref
		if (!empty($conf->global->MAIN_SEARCH_PRODUCT_BY_FOURN_REF))
		{
            $sql .= " LEFT JOIN ".MAIN_DB_PREFIX."product_fournisseur_price as pfp ON p.rowid = pfp.fk_product";
		}

		//Price by customer
		if (!empty($conf->global->PRODUIT_CUSTOMER_PRICES) && !empty($socid)) {
			$sql .= " LEFT JOIN  ".MAIN_DB_PREFIX."product_customer_price as pcp ON pcp.fk_soc=".$socid." AND pcp.fk_product=p.rowid";
		}
        // Units
        if (!empty($conf->global->PRODUCT_USE_UNITS)) {
            $sql .= " LEFT JOIN ".MAIN_DB_PREFIX."c_units u ON u.rowid = p.fk_unit";
        }
		// Multilang : we add translation
		if (!empty($conf->global->MAIN_MULTILANGS))
		{
			$sql .= " LEFT JOIN ".MAIN_DB_PREFIX."product_lang as pl ON pl.fk_product = p.rowid AND pl.lang='".$langs->getDefaultLang()."'";
		}

		if (!empty($conf->global->PRODUIT_ATTRIBUTES_HIDECHILD)) {
			$sql .= " LEFT JOIN ".MAIN_DB_PREFIX."product_attribute_combination pac ON pac.fk_product_child = p.rowid";
		}

		$sql .= ' WHERE p.entity IN ('.getEntity('product').')';

		if (!empty($conf->global->PRODUIT_ATTRIBUTES_HIDECHILD)) {
			$sql .= " AND pac.rowid IS NULL";
		}

		if ($finished == 0)
		{
			$sql .= " AND p.finished = ".$finished;
		} elseif ($finished == 1)
		{
			$sql .= " AND p.finished = ".$finished;
			if ($status >= 0)  $sql .= " AND p.tosell = ".$status;
		} elseif ($status >= 0)
		{
			$sql .= " AND p.tosell = ".$status;
		}
		// Filter by product type
		if (strval($filtertype) != '') $sql .= " AND p.fk_product_type = ".$filtertype;
		elseif (empty($conf->product->enabled)) { // when product module is disabled, show services only
			$sql .= " AND p.fk_product_type = 1";
		} elseif (empty($conf->service->enabled)) { // when service module is disabled, show products only
			$sql .= " AND p.fk_product_type = 0";
		}
		// Add criteria on ref/label
		if ($filterkey != '')
		{
			$sql .= ' AND (';
			$prefix = empty($conf->global->PRODUCT_DONOTSEARCH_ANYWHERE) ? '%' : ''; // Can use index if PRODUCT_DONOTSEARCH_ANYWHERE is on
			// For natural search
			$scrit = explode(' ', $filterkey);
			$i = 0;
			if (count($scrit) > 1) $sql .= "(";
			foreach ($scrit as $crit)
			{
				if ($i > 0) $sql .= " AND ";
				$sql .= "(p.ref LIKE '".$db->escape($prefix.$crit)."%' OR p.label LIKE '".$db->escape($prefix.$crit)."%'";
				if (!empty($conf->global->MAIN_MULTILANGS)) $sql .= " OR pl.label LIKE '".$db->escape($prefix.$crit)."%'";
				if (!empty($conf->global->PRODUCT_AJAX_SEARCH_ON_DESCRIPTION))
				{
					$sql .= " OR p.description LIKE '".$db->escape($prefix.$crit)."%'";
					if (!empty($conf->global->MAIN_MULTILANGS)) $sql .= " OR pl.description LIKE '".$db->escape($prefix.$crit)."%'";
				}
				if (!empty($conf->global->MAIN_SEARCH_PRODUCT_BY_FOURN_REF)) $sql .= " OR pfp.ref_fourn LIKE '".$db->escape($prefix.$crit)."%'";
				$sql .= ")";
				$i++;
			}
			if (count($scrit) > 1) $sql .= ")";
		  	if (!empty($conf->barcode->enabled)) $sql .= " OR p.barcode LIKE '".$db->escape($prefix.$filterkey)."%'";
			$sql .= ')';
		}
		if (count($warehouseStatusArray))
		{
			$sql .= ' GROUP BY'.$selectFields;
		}

		//Sort by category
		if (!empty($conf->global->PRODUCT_SORT_BY_CATEGORY))
		{
			$sql .= " ORDER BY categorie_product_id ";
			//ASC OR DESC order
			($conf->global->PRODUCT_SORT_BY_CATEGORY == 1) ? $sql .= "ASC" : $sql .= "DESC";
		} else {
			$sql .= $db->order("p.ref");
		}

		$sql .= $db->plimit($limit, 0);

		// Build output string
		dol_syslog(get_class($this)."::select_produits_list search product", LOG_DEBUG);
		$result = $this->db->query($sql);
		if ($result)
		{
			require_once DOL_DOCUMENT_ROOT.'/product/class/product.class.php';
			require_once DOL_DOCUMENT_ROOT.'/product/dynamic_price/class/price_parser.class.php';
			require_once DOL_DOCUMENT_ROOT.'/core/lib/product.lib.php';

			$num = $this->db->num_rows($result);

			$events = null;

			if (!$forcecombo)
			{
				include_once DOL_DOCUMENT_ROOT.'/core/lib/ajax.lib.php';
				$out .= ajax_combobox($htmlname, $events, $conf->global->PRODUIT_USE_SEARCH_TO_SELECT);
			}

			$out .= '<select class="flat'.($morecss ? ' '.$morecss : '').'" name="'.$htmlname.'" id="'.$htmlname.'">';

			$textifempty = '';
			// Do not use textifempty = ' ' or '&nbsp;' here, or search on key will search on ' key'.
			//if (! empty($conf->use_javascript_ajax) || $forcecombo) $textifempty='';
			if (!empty($conf->global->PRODUIT_USE_SEARCH_TO_SELECT))
			{
				if ($showempty && !is_numeric($showempty)) $textifempty = $langs->trans($showempty);
				else $textifempty .= $langs->trans("All");
			} else {
			    if ($showempty && !is_numeric($showempty)) $textifempty = $langs->trans($showempty);
			}
			if ($showempty) $out .= '<option value="0" selected>'.$textifempty.'</option>';

			$i = 0;
			while ($num && $i < $num)
			{
				$opt = '';
				$optJson = array();
				$objp = $this->db->fetch_object($result);

				if ((!empty($conf->global->PRODUIT_CUSTOMER_PRICES_BY_QTY) || !empty($conf->global->PRODUIT_CUSTOMER_PRICES_BY_QTY_MULTIPRICES)) && !empty($objp->price_by_qty) && $objp->price_by_qty == 1)
				{ // Price by quantity will return many prices for the same product
					$sql = "SELECT rowid, quantity, price, unitprice, remise_percent, remise, price_base_type";
					$sql .= " FROM ".MAIN_DB_PREFIX."product_price_by_qty";
					$sql .= " WHERE fk_product_price=".$objp->price_rowid;
					$sql .= " ORDER BY quantity ASC";

					dol_syslog(get_class($this)."::select_produits_list search price by qty", LOG_DEBUG);
					$result2 = $this->db->query($sql);
					if ($result2)
					{
						$nb_prices = $this->db->num_rows($result2);
						$j = 0;
						while ($nb_prices && $j < $nb_prices) {
							$objp2 = $this->db->fetch_object($result2);

							$objp->price_by_qty_rowid = $objp2->rowid;
							$objp->price_by_qty_price_base_type = $objp2->price_base_type;
							$objp->price_by_qty_quantity = $objp2->quantity;
							$objp->price_by_qty_unitprice = $objp2->unitprice;
							$objp->price_by_qty_remise_percent = $objp2->remise_percent;
							// For backward compatibility
							$objp->quantity = $objp2->quantity;
							$objp->price = $objp2->price;
							$objp->unitprice = $objp2->unitprice;
							$objp->remise_percent = $objp2->remise_percent;
							$objp->remise = $objp2->remise;

							$this->constructProductListOption($objp, $opt, $optJson, 0, $selected, $hidepriceinlabel, $filterkey);

							$j++;

							// Add new entry
							// "key" value of json key array is used by jQuery automatically as selected value
							// "label" value of json key array is used by jQuery automatically as text for combo box
							$out .= $opt;
							array_push($outarray, $optJson);
						}
					}
				} else {
					if (!empty($conf->dynamicprices->enabled) && !empty($objp->fk_price_expression)) {
						$price_product = new Product($this->db);
						$price_product->fetch($objp->rowid, '', '', 1);
						$priceparser = new PriceParser($this->db);
						$price_result = $priceparser->parseProduct($price_product);
						if ($price_result >= 0) {
							$objp->price = $price_result;
							$objp->unitprice = $price_result;
							//Calculate the VAT
							$objp->price_ttc = price2num($objp->price) * (1 + ($objp->tva_tx / 100));
							$objp->price_ttc = price2num($objp->price_ttc, 'MU');
						}
					}

					$this->constructProductListOption($objp, $opt, $optJson, $price_level, $selected, $hidepriceinlabel, $filterkey);
					// Add new entry
					// "key" value of json key array is used by jQuery automatically as selected value
					// "label" value of json key array is used by jQuery automatically as text for combo box
					$out .= $opt;
					array_push($outarray, $optJson);
				}

				$i++;
			}

			$out .= '</select>';

			$this->db->free($result);

			if (empty($outputmode)) return $out;
			return $outarray;
		} else {
			dol_print_error($db);
		}
	}

	/**
	 * constructProductListOption.
	 * This define value for &$opt and &$optJson.
	 *
	 * @param 	resource	$objp			    Resultset of fetch
	 * @param 	string		$opt			    Option (var used for returned value in string option format)
	 * @param 	string		$optJson		    Option (var used for returned value in json format)
	 * @param 	int			$price_level	    Price level
	 * @param 	string		$selected		    Preselected value
	 * @param   int         $hidepriceinlabel   Hide price in label
	 * @param   string      $filterkey          Filter key to highlight
	 * @param	int			$novirtualstock 	Do not load virtual stock, even if slow option STOCK_SHOW_VIRTUAL_STOCK_IN_PRODUCTS_COMBO is on.
	 * @return	void
	 */
	protected function constructProductListOption(&$objp, &$opt, &$optJson, $price_level, $selected, $hidepriceinlabel = 0, $filterkey = '', $novirtualstock = 0)
	{
		global $langs, $conf, $user, $db;

		$outkey = '';
		$outval = '';
		$outref = '';
		$outlabel = '';
		$outdesc = '';
		$outbarcode = '';
		$outorigin = '';
		$outtype = '';
		$outprice_ht = '';
		$outprice_ttc = '';
		$outpricebasetype = '';
		$outtva_tx = '';
		$outqty = 1;
		$outdiscount = 0;

		$maxlengtharticle = (empty($conf->global->PRODUCT_MAX_LENGTH_COMBO) ? 48 : $conf->global->PRODUCT_MAX_LENGTH_COMBO);

		$label = $objp->label;
		if (!empty($objp->label_translated)) $label = $objp->label_translated;
		if (!empty($filterkey) && $filterkey != '') $label = preg_replace('/('.preg_quote($filterkey, '/').')/i', '<strong>$1</strong>', $label, 1);

		$outkey = $objp->rowid;
		$outref = $objp->ref;
		$outlabel = $objp->label;
		$outdesc = $objp->description;
		$outbarcode = $objp->barcode;
		$outorigin = $objp->fk_country;
		$outpbq = empty($objp->price_by_qty_rowid) ? '' : $objp->price_by_qty_rowid;

		$outtype = $objp->fk_product_type;
		$outdurationvalue = $outtype == Product::TYPE_SERVICE ?substr($objp->duration, 0, dol_strlen($objp->duration) - 1) : '';
		$outdurationunit = $outtype == Product::TYPE_SERVICE ?substr($objp->duration, -1) : '';

		if ($outorigin && !empty($conf->global->PRODUCT_SHOW_ORIGIN_IN_COMBO))  require_once DOL_DOCUMENT_ROOT.'/core/lib/company.lib.php';

        // Units
        $outvalUnits = '';
        if (!empty($conf->global->PRODUCT_USE_UNITS)) {
            if (!empty($objp->unit_short)) {
                $outvalUnits .= ' - '.$objp->unit_short;
            }
        }
        if (!empty($conf->global->PRODUCT_SHOW_DIMENSIONS_IN_COMBO)) {
            if (!empty($objp->weight) && $objp->weight_units !== null) {
                $unitToShow = showDimensionInBestUnit($objp->weight, $objp->weight_units, 'weight', $langs);
                $outvalUnits .= ' - '.$unitToShow;
            }
            if ((!empty($objp->length) || !empty($objp->width) || !empty($objp->height)) && $objp->length_units !== null) {
            	$unitToShow = $objp->length.' x '.$objp->width.' x '.$objp->height.' '.measuringUnitString(0, 'size', $objp->length_units);
                $outvalUnits .= ' - '.$unitToShow;
            }
            if (!empty($objp->surface) && $objp->surface_units !== null) {
                $unitToShow = showDimensionInBestUnit($objp->surface, $objp->surface_units, 'surface', $langs);
                $outvalUnits .= ' - '.$unitToShow;
            }
            if (!empty($objp->volume) && $objp->volume_units !== null) {
                $unitToShow = showDimensionInBestUnit($objp->volume, $objp->volume_units, 'volume', $langs);
                $outvalUnits .= ' - '.$unitToShow;
            }
        }
        if ($outdurationvalue && $outdurationunit) {
            $da = array(
                'h' => $langs->trans('Hour'),
                'd' => $langs->trans('Day'),
                'w' => $langs->trans('Week'),
                'm' => $langs->trans('Month'),
                'y' => $langs->trans('Year')
            );
            if (isset($da[$outdurationunit])) {
                $outvalUnits .= ' - '.$outdurationvalue.' '.$langs->transnoentities($da[$outdurationunit].($outdurationvalue > 1 ? 's' : ''));
            }
        }

		$opt = '<option value="'.$objp->rowid.'"';
		$opt .= ($objp->rowid == $selected) ? ' selected' : '';
		if (!empty($objp->price_by_qty_rowid) && $objp->price_by_qty_rowid > 0)
		{
			$opt .= ' pbq="'.$objp->price_by_qty_rowid.'" data-pbq="'.$objp->price_by_qty_rowid.'" data-pbqup="'.$objp->price_by_qty_unitprice.'" data-pbqbase="'.$objp->price_by_qty_price_base_type.'" data-pbqqty="'.$objp->price_by_qty_quantity.'" data-pbqpercent="'.$objp->price_by_qty_remise_percent.'"';
		}
		if (!empty($conf->stock->enabled) && isset($objp->stock) && ($objp->fk_product_type == Product::TYPE_PRODUCT || !empty($conf->global->STOCK_SUPPORTS_SERVICES)))
		{
		    if (!empty($user->rights->stock->lire)) {
    			if ($objp->stock > 0) $opt .= ' class="product_line_stock_ok"';
	       		elseif ($objp->stock <= 0) $opt .= ' class="product_line_stock_too_low"';
		    }
		}
		$opt .= '>';
		$opt .= $objp->ref;
		if ($outbarcode) $opt .= ' ('.$outbarcode.')';
		$opt .= ' - '.dol_trunc($label, $maxlengtharticle);
		if ($outorigin && !empty($conf->global->PRODUCT_SHOW_ORIGIN_IN_COMBO)) $opt .= ' ('.getCountry($outorigin, 1).')';

		$objRef = $objp->ref;
		if (!empty($filterkey) && $filterkey != '') $objRef = preg_replace('/('.preg_quote($filterkey, '/').')/i', '<strong>$1</strong>', $objRef, 1);
		$outval .= $objRef;
		if ($outbarcode) $outval .= ' ('.$outbarcode.')';
		$outval .= ' - '.dol_trunc($label, $maxlengtharticle);
		if ($outorigin && !empty($conf->global->PRODUCT_SHOW_ORIGIN_IN_COMBO)) $outval .= ' ('.getCountry($outorigin, 1).')';

        // Units
        $opt .= $outvalUnits;
        $outval .= $outvalUnits;

		$found = 0;

		// Multiprice
		// If we need a particular price level (from 1 to 6)
		if (empty($hidepriceinlabel) && $price_level >= 1 && (!empty($conf->global->PRODUIT_MULTIPRICES) || !empty($conf->global->PRODUIT_CUSTOMER_PRICES_BY_QTY_MULTIPRICES)))
		{
			$sql = "SELECT price, price_ttc, price_base_type, tva_tx";
			$sql .= " FROM ".MAIN_DB_PREFIX."product_price";
			$sql .= " WHERE fk_product='".$objp->rowid."'";
			$sql .= " AND entity IN (".getEntity('productprice').")";
			$sql .= " AND price_level=".$price_level;
			$sql .= " ORDER BY date_price DESC, rowid DESC"; // Warning DESC must be both on date_price and rowid.
			$sql .= " LIMIT 1";

			dol_syslog(get_class($this).'::constructProductListOption search price for product '.$objp->rowid.' AND level '.$price_level.'', LOG_DEBUG);
			$result2 = $this->db->query($sql);
			if ($result2)
			{
				$objp2 = $this->db->fetch_object($result2);
				if ($objp2)
				{
					$found = 1;
					if ($objp2->price_base_type == 'HT')
					{
						$opt .= ' - '.price($objp2->price, 1, $langs, 0, 0, -1, $conf->currency).' '.$langs->trans("HT");
						$outval .= ' - '.price($objp2->price, 0, $langs, 0, 0, -1, $conf->currency).' '.$langs->transnoentities("HT");
					} else {
						$opt .= ' - '.price($objp2->price_ttc, 1, $langs, 0, 0, -1, $conf->currency).' '.$langs->trans("TTC");
						$outval .= ' - '.price($objp2->price_ttc, 0, $langs, 0, 0, -1, $conf->currency).' '.$langs->transnoentities("TTC");
					}
					$outprice_ht = price($objp2->price);
					$outprice_ttc = price($objp2->price_ttc);
					$outpricebasetype = $objp2->price_base_type;
					$outtva_tx = $objp2->tva_tx;
				}
			} else {
				dol_print_error($this->db);
			}
		}

		// Price by quantity
		if (empty($hidepriceinlabel) && !empty($objp->quantity) && $objp->quantity >= 1 && (!empty($conf->global->PRODUIT_CUSTOMER_PRICES_BY_QTY) || !empty($conf->global->PRODUIT_CUSTOMER_PRICES_BY_QTY_MULTIPRICES)))
		{
			$found = 1;
			$outqty = $objp->quantity;
			$outdiscount = $objp->remise_percent;
			if ($objp->quantity == 1)
			{
				$opt .= ' - '.price($objp->unitprice, 1, $langs, 0, 0, -1, $conf->currency)."/";
				$outval .= ' - '.price($objp->unitprice, 0, $langs, 0, 0, -1, $conf->currency)."/";
				$opt .= $langs->trans("Unit"); // Do not use strtolower because it breaks utf8 encoding
				$outval .= $langs->transnoentities("Unit");
			} else {
				$opt .= ' - '.price($objp->price, 1, $langs, 0, 0, -1, $conf->currency)."/".$objp->quantity;
				$outval .= ' - '.price($objp->price, 0, $langs, 0, 0, -1, $conf->currency)."/".$objp->quantity;
				$opt .= $langs->trans("Units"); // Do not use strtolower because it breaks utf8 encoding
				$outval .= $langs->transnoentities("Units");
			}

			$outprice_ht = price($objp->unitprice);
			$outprice_ttc = price($objp->unitprice * (1 + ($objp->tva_tx / 100)));
			$outpricebasetype = $objp->price_base_type;
			$outtva_tx = $objp->tva_tx;
		}
		if (empty($hidepriceinlabel) && !empty($objp->quantity) && $objp->quantity >= 1)
		{
			$opt .= " (".price($objp->unitprice, 1, $langs, 0, 0, -1, $conf->currency)."/".$langs->trans("Unit").")"; // Do not use strtolower because it breaks utf8 encoding
			$outval .= " (".price($objp->unitprice, 0, $langs, 0, 0, -1, $conf->currency)."/".$langs->transnoentities("Unit").")"; // Do not use strtolower because it breaks utf8 encoding
		}
		if (empty($hidepriceinlabel) && !empty($objp->remise_percent) && $objp->remise_percent >= 1)
		{
			$opt .= " - ".$langs->trans("Discount")." : ".vatrate($objp->remise_percent).' %';
			$outval .= " - ".$langs->transnoentities("Discount")." : ".vatrate($objp->remise_percent).' %';
		}

		// Price by customer
		if (empty($hidepriceinlabel) && !empty($conf->global->PRODUIT_CUSTOMER_PRICES))
		{
			if (!empty($objp->idprodcustprice))
			{
				$found = 1;

				if ($objp->custprice_base_type == 'HT')
				{
					$opt .= ' - '.price($objp->custprice, 1, $langs, 0, 0, -1, $conf->currency).' '.$langs->trans("HT");
					$outval .= ' - '.price($objp->custprice, 0, $langs, 0, 0, -1, $conf->currency).' '.$langs->transnoentities("HT");
				} else {
					$opt .= ' - '.price($objp->custprice_ttc, 1, $langs, 0, 0, -1, $conf->currency).' '.$langs->trans("TTC");
					$outval .= ' - '.price($objp->custprice_ttc, 0, $langs, 0, 0, -1, $conf->currency).' '.$langs->transnoentities("TTC");
				}

				$outprice_ht = price($objp->custprice);
				$outprice_ttc = price($objp->custprice_ttc);
				$outpricebasetype = $objp->custprice_base_type;
				$outtva_tx = $objp->custtva_tx;
			}
		}

		// If level no defined or multiprice not found, we used the default price
		if (empty($hidepriceinlabel) && !$found)
		{
			if ($objp->price_base_type == 'HT')
			{
				$opt .= ' - '.price($objp->price, 1, $langs, 0, 0, -1, $conf->currency).' '.$langs->trans("HT");
				$outval .= ' - '.price($objp->price, 0, $langs, 0, 0, -1, $conf->currency).' '.$langs->transnoentities("HT");
			} else {
				$opt .= ' - '.price($objp->price_ttc, 1, $langs, 0, 0, -1, $conf->currency).' '.$langs->trans("TTC");
				$outval .= ' - '.price($objp->price_ttc, 0, $langs, 0, 0, -1, $conf->currency).' '.$langs->transnoentities("TTC");
			}
			$outprice_ht = price($objp->price);
			$outprice_ttc = price($objp->price_ttc);
			$outpricebasetype = $objp->price_base_type;
			$outtva_tx = $objp->tva_tx;
		}

		if (!empty($conf->stock->enabled) && isset($objp->stock) && ($objp->fk_product_type == Product::TYPE_PRODUCT || !empty($conf->global->STOCK_SUPPORTS_SERVICES)))
		{
	        if (!empty($user->rights->stock->lire)) {
                $opt .= ' - '.$langs->trans("Stock").':'.$objp->stock;

    			if ($objp->stock > 0) {
    				$outval .= ' - <span class="product_line_stock_ok">';
    			} elseif ($objp->stock <= 0) {
    				$outval .= ' - <span class="product_line_stock_too_low">';
    			}
    			$outval .= $langs->transnoentities("Stock").':'.$objp->stock;
    			$outval .= '</span>';
    			if (empty($novirtualstock) && !empty($conf->global->STOCK_SHOW_VIRTUAL_STOCK_IN_PRODUCTS_COMBO))  // Warning, this option may slow down combo list generation
    			{
    			    $langs->load("stocks");

    			    $tmpproduct = new Product($this->db);
    			    $tmpproduct->fetch($objp->rowid, '', '', '', 1, 1, 1); // Load product without lang and prices arrays (we just need to make ->virtual_stock() after)
    			    $tmpproduct->load_virtual_stock();
    			    $virtualstock = $tmpproduct->stock_theorique;

    			    $opt .= ' - '.$langs->trans("VirtualStock").':'.$virtualstock;

    			    $outval .= ' - '.$langs->transnoentities("VirtualStock").':';
    			    if ($virtualstock > 0) {
    			        $outval .= ' - <span class="product_line_stock_ok">';
    			    } elseif ($virtualstock <= 0) {
    			        $outval .= ' - <span class="product_line_stock_too_low">';
    			    }
    			    $outval .= $virtualstock;
    			    $outval .= '</span>';

    			    unset($tmpproduct);
    			}
	        }
		}

		$opt .= "</option>\n";
		$optJson = array('key'=>$outkey, 'value'=>$outref, 'label'=>$outval, 'label2'=>$outlabel, 'desc'=>$outdesc, 'type'=>$outtype, 'price_ht'=>price2num($outprice_ht), 'price_ttc'=>price2num($outprice_ttc), 'pricebasetype'=>$outpricebasetype, 'tva_tx'=>$outtva_tx, 'qty'=>$outqty, 'discount'=>$outdiscount, 'duration_value'=>$outdurationvalue, 'duration_unit'=>$outdurationunit, 'pbq'=>$outpbq);
	}

    // phpcs:disable PEAR.NamingConventions.ValidFunctionName.ScopeNotCamelCaps
	/**
	 *	Return list of products for customer (in Ajax if Ajax activated or go to select_produits_fournisseurs_list)
	 *
	 *	@param	int		$socid			Id third party
	 *	@param  string	$selected       Preselected product
	 *	@param  string	$htmlname       Name of HTML Select
	 *  @param	string	$filtertype     Filter on product type (''=nofilter, 0=product, 1=service)
	 *	@param  string	$filtre			For a SQL filter
	 *	@param	array	$ajaxoptions	Options for ajax_autocompleter
	 *  @param	int		$hidelabel		Hide label (0=no, 1=yes)
	 *  @param  int     $alsoproductwithnosupplierprice    1=Add also product without supplier prices
	 *  @param	string	$morecss		More CSS
	 *	@return	void
	 */
    public function select_produits_fournisseurs($socid, $selected = '', $htmlname = 'productid', $filtertype = '', $filtre = '', $ajaxoptions = array(), $hidelabel = 0, $alsoproductwithnosupplierprice = 0, $morecss = '')
	{
        // phpcs:enable
		global $langs, $conf;
		global $price_level, $status, $finished;

		$selected_input_value = '';
		if (!empty($conf->use_javascript_ajax) && !empty($conf->global->PRODUIT_USE_SEARCH_TO_SELECT))
		{
			if ($selected > 0)
			{
				require_once DOL_DOCUMENT_ROOT.'/product/class/product.class.php';
				$producttmpselect = new Product($this->db);
				$producttmpselect->fetch($selected);
				$selected_input_value = $producttmpselect->ref;
				unset($producttmpselect);
			}

			// mode=2 means suppliers products
			$urloption = ($socid > 0 ? 'socid='.$socid.'&' : '').'htmlname='.$htmlname.'&outjson=1&price_level='.$price_level.'&type='.$filtertype.'&mode=2&status='.$status.'&finished='.$finished.'&alsoproductwithnosupplierprice='.$alsoproductwithnosupplierprice;
			print ajax_autocompleter($selected, $htmlname, DOL_URL_ROOT.'/product/ajax/products.php', $urloption, $conf->global->PRODUIT_USE_SEARCH_TO_SELECT, 0, $ajaxoptions);
			print ($hidelabel ? '' : $langs->trans("RefOrLabel").' : ').'<input type="text" size="20" name="search_'.$htmlname.'" id="search_'.$htmlname.'" value="'.$selected_input_value.'">';
		} else {
			print $this->select_produits_fournisseurs_list($socid, $selected, $htmlname, $filtertype, $filtre, '', -1, 0, 0, $alsoproductwithnosupplierprice, $morecss);
		}
	}

    // phpcs:disable PEAR.NamingConventions.ValidFunctionName.ScopeNotCamelCaps
	/**
	 *	Return list of suppliers products
	 *
	 *	@param	int		$socid   		Id societe fournisseur (0 pour aucun filtre)
	 *	@param  int		$selected       Product price pre-selected (must be 'id' in product_fournisseur_price or 'idprod_IDPROD')
	 *	@param  string	$htmlname       Nom de la zone select
	 *  @param	string	$filtertype     Filter on product type (''=nofilter, 0=product, 1=service)
	 *	@param  string	$filtre         Pour filtre sql
	 *	@param  string	$filterkey      Filtre des produits
	 *  @param  int		$statut         -1=Return all products, 0=Products not on sell, 1=Products on sell (not used here, a filter on tobuy is already hard coded in request)
	 *  @param  int		$outputmode     0=HTML select string, 1=Array
	 *  @param  int     $limit          Limit of line number
	 *  @param  int     $alsoproductwithnosupplierprice    1=Add also product without supplier prices
	 *  @param	string	$morecss		Add more CSS
	 *  @return array           		Array of keys for json
	 */
    public function select_produits_fournisseurs_list($socid, $selected = '', $htmlname = 'productid', $filtertype = '', $filtre = '', $filterkey = '', $statut = -1, $outputmode = 0, $limit = 100, $alsoproductwithnosupplierprice = 0, $morecss = '')
	{
        // phpcs:enable
		global $langs, $conf, $db;

		$out = '';
		$outarray = array();

		$maxlengtharticle = (empty($conf->global->PRODUCT_MAX_LENGTH_COMBO) ? 48 : $conf->global->PRODUCT_MAX_LENGTH_COMBO);

		$langs->load('stocks');
        // Units
        if ($conf->global->PRODUCT_USE_UNITS) {
            $langs->load('other');
        }

		$sql = "SELECT p.rowid, p.ref, p.label, p.price, p.duration, p.fk_product_type,";
		$sql .= " pfp.ref_fourn, pfp.rowid as idprodfournprice, pfp.price as fprice, pfp.quantity, pfp.remise_percent, pfp.remise, pfp.unitprice,";
		$sql .= " pfp.fk_supplier_price_expression, pfp.fk_product, pfp.tva_tx, pfp.fk_soc, s.nom as name,";
		$sql .= " pfp.supplier_reputation";
        // Units
        if ($conf->global->PRODUCT_USE_UNITS) {
            $sql .= ", u.label as unit_long, u.short_label as unit_short, p.weight, p.weight_units, p.length, p.length_units, p.width, p.width_units, p.height, p.height_units, p.surface, p.surface_units, p.volume, p.volume_units";
        }
        if (!empty($conf->barcode->enabled)) $sql .= ", pfp.barcode";
		$sql .= " FROM ".MAIN_DB_PREFIX."product as p";
		$sql .= " LEFT JOIN ".MAIN_DB_PREFIX."product_fournisseur_price as pfp ON ( p.rowid = pfp.fk_product AND pfp.entity IN (".getEntity('product').") )";
		if ($socid) $sql .= " AND pfp.fk_soc = ".$socid;
		$sql .= " LEFT JOIN ".MAIN_DB_PREFIX."societe as s ON pfp.fk_soc = s.rowid";
        // Units
        if ($conf->global->PRODUCT_USE_UNITS) {
            $sql .= " LEFT JOIN ".MAIN_DB_PREFIX."c_units u ON u.rowid = p.fk_unit";
        }
		$sql .= " WHERE p.entity IN (".getEntity('product').")";
		$sql .= " AND p.tobuy = 1";
		if (strval($filtertype) != '') $sql .= " AND p.fk_product_type=".$this->db->escape($filtertype);
		if (!empty($filtre)) $sql .= " ".$filtre;
		// Add criteria on ref/label
		if ($filterkey != '')
		{
			$sql .= ' AND (';
			$prefix = empty($conf->global->PRODUCT_DONOTSEARCH_ANYWHERE) ? '%' : ''; // Can use index if PRODUCT_DONOTSEARCH_ANYWHERE is on
			// For natural search
			$scrit = explode(' ', $filterkey);
			$i = 0;
			if (count($scrit) > 1) $sql .= "(";
			foreach ($scrit as $crit)
			{
				if ($i > 0) $sql .= " AND ";
				$sql .= "(pfp.ref_fourn LIKE '".$this->db->escape($prefix.$crit)."%' OR p.ref LIKE '".$this->db->escape($prefix.$crit)."%' OR p.label LIKE '".$this->db->escape($prefix.$crit)."%')";
				$i++;
			}
			if (count($scrit) > 1) $sql .= ")";
			if (!empty($conf->barcode->enabled)) {
                $sql .= " OR p.barcode LIKE '".$this->db->escape($prefix.$filterkey)."%'";
                $sql .= " OR pfp.barcode LIKE '".$this->db->escape($prefix.$filterkey)."%'";
            }
			$sql .= ')';
		}
		$sql .= " ORDER BY pfp.ref_fourn DESC, pfp.quantity ASC";
		$sql .= $db->plimit($limit, 0);

		// Build output string

		dol_syslog(get_class($this)."::select_produits_fournisseurs_list", LOG_DEBUG);
		$result = $this->db->query($sql);
		if ($result)
		{
			require_once DOL_DOCUMENT_ROOT.'/product/dynamic_price/class/price_parser.class.php';
			require_once DOL_DOCUMENT_ROOT.'/core/lib/product.lib.php';

			$num = $this->db->num_rows($result);

			//$out.='<select class="flat" id="select'.$htmlname.'" name="'.$htmlname.'">';	// remove select to have id same with combo and ajax
			$out .= '<select class="flat maxwidthonsmartphone'.($morecss ? ' '.$morecss : '').'" id="'.$htmlname.'" name="'.$htmlname.'">';
			if (!$selected) $out .= '<option value="0" selected>&nbsp;</option>';
			else $out .= '<option value="0">&nbsp;</option>';

			$i = 0;
			while ($i < $num)
			{
				$objp = $this->db->fetch_object($result);

				$outkey = $objp->idprodfournprice; // id in table of price
				if (!$outkey && $alsoproductwithnosupplierprice) $outkey = 'idprod_'.$objp->rowid; // id of product

				$outref = $objp->ref;
				$outval = '';
				$outbarcode = $objp->barcode;
				$outqty = 1;
				$outdiscount = 0;
				$outtype = $objp->fk_product_type;
				$outdurationvalue = $outtype == Product::TYPE_SERVICE ?substr($objp->duration, 0, dol_strlen($objp->duration) - 1) : '';
				$outdurationunit = $outtype == Product::TYPE_SERVICE ?substr($objp->duration, -1) : '';

                // Units
                $outvalUnits = '';
                if ($conf->global->PRODUCT_USE_UNITS) {
                    if (!empty($objp->unit_short)) {
                        $outvalUnits .= ' - '.$objp->unit_short;
                    }
                    if (!empty($objp->weight) && $objp->weight_units !== null) {
                        $unitToShow = showDimensionInBestUnit($objp->weight, $objp->weight_units, 'weight', $langs);
                        $outvalUnits .= ' - '.$unitToShow;
                    }
                    if ((!empty($objp->length) || !empty($objp->width) || !empty($objp->height)) && $objp->length_units !== null) {
                    	$unitToShow = $objp->length.' x '.$objp->width.' x '.$objp->height.' '.measuringUnitString(0, 'size', $objp->length_units);
                        $outvalUnits .= ' - '.$unitToShow;
                    }
                    if (!empty($objp->surface) && $objp->surface_units !== null) {
                        $unitToShow = showDimensionInBestUnit($objp->surface, $objp->surface_units, 'surface', $langs);
                        $outvalUnits .= ' - '.$unitToShow;
                    }
                    if (!empty($objp->volume) && $objp->volume_units !== null) {
                        $unitToShow = showDimensionInBestUnit($objp->volume, $objp->volume_units, 'volume', $langs);
                        $outvalUnits .= ' - '.$unitToShow;
                    }
                    if ($outdurationvalue && $outdurationunit) {
                        $da = array(
                            'h' => $langs->trans('Hour'),
                            'd' => $langs->trans('Day'),
                            'w' => $langs->trans('Week'),
                            'm' => $langs->trans('Month'),
                            'y' => $langs->trans('Year')
                        );
                        if (isset($da[$outdurationunit])) {
                            $outvalUnits .= ' - '.$outdurationvalue.' '.$langs->transnoentities($da[$outdurationunit].($outdurationvalue > 1 ? 's' : ''));
                        }
                    }
                }

				$objRef = $objp->ref;
				if ($filterkey && $filterkey != '') $objRef = preg_replace('/('.preg_quote($filterkey, '/').')/i', '<strong>$1</strong>', $objRef, 1);
				$objRefFourn = $objp->ref_fourn;
				if ($filterkey && $filterkey != '') $objRefFourn = preg_replace('/('.preg_quote($filterkey, '/').')/i', '<strong>$1</strong>', $objRefFourn, 1);
				$label = $objp->label;
				if ($filterkey && $filterkey != '') $label = preg_replace('/('.preg_quote($filterkey, '/').')/i', '<strong>$1</strong>', $label, 1);

				$optlabel = $objp->ref;
				if (!empty($objp->idprodfournprice) && ($objp->ref != $objp->ref_fourn)) {
					$optlabel .= ' <span class=\'opacitymedium\'>('.$objp->ref_fourn.')</span>';
				}
				if (!empty($conf->barcode->enabled) && !empty($objp->barcode)) {
					$optlabel .= ' ('.$outbarcode.')';
				}
				$optlabel .= ' - '.dol_trunc($label, $maxlengtharticle);

				$outvallabel = $objRef;
				if (!empty($objp->idprodfournprice) && ($objp->ref != $objp->ref_fourn)) {
					$outvallabel .= ' ('.$objRefFourn.')';
				}
				if (!empty($conf->barcode->enabled) && !empty($objp->barcode)) {
					$outvallabel .= ' ('.$outbarcode.')';
				}
				$outvallabel .= ' - '.dol_trunc($label, $maxlengtharticle);

                // Units
				$optlabel .= $outvalUnits;
				$outvallabel .= $outvalUnits;

				if (!empty($objp->idprodfournprice))
				{
					$outqty = $objp->quantity;
					$outdiscount = $objp->remise_percent;
					if (!empty($conf->dynamicprices->enabled) && !empty($objp->fk_supplier_price_expression)) {
						$prod_supplier = new ProductFournisseur($this->db);
						$prod_supplier->product_fourn_price_id = $objp->idprodfournprice;
						$prod_supplier->id = $objp->fk_product;
						$prod_supplier->fourn_qty = $objp->quantity;
						$prod_supplier->fourn_tva_tx = $objp->tva_tx;
						$prod_supplier->fk_supplier_price_expression = $objp->fk_supplier_price_expression;
						$priceparser = new PriceParser($this->db);
						$price_result = $priceparser->parseProductSupplier($prod_supplier);
						if ($price_result >= 0) {
							$objp->fprice = $price_result;
							if ($objp->quantity >= 1)
							{
								$objp->unitprice = $objp->fprice / $objp->quantity; // Replace dynamically unitprice
							}
						}
					}
					if ($objp->quantity == 1)
					{
						$optlabel .= ' - '.price($objp->fprice * (!empty($conf->global->DISPLAY_DISCOUNTED_SUPPLIER_PRICE) ? (1 - $objp->remise_percent / 100) : 1), 1, $langs, 0, 0, -1, $conf->currency)."/";
						$outvallabel .= ' - '.price($objp->fprice * (!empty($conf->global->DISPLAY_DISCOUNTED_SUPPLIER_PRICE) ? (1 - $objp->remise_percent / 100) : 1), 0, $langs, 0, 0, -1, $conf->currency)."/";
						$optlabel .= $langs->trans("Unit"); // Do not use strtolower because it breaks utf8 encoding
						$outvallabel .= $langs->transnoentities("Unit");
					} else {
						$optlabel .= ' - '.price($objp->fprice * (!empty($conf->global->DISPLAY_DISCOUNTED_SUPPLIER_PRICE) ? (1 - $objp->remise_percent / 100) : 1), 1, $langs, 0, 0, -1, $conf->currency)."/".$objp->quantity;
						$outvallabel .= ' - '.price($objp->fprice * (!empty($conf->global->DISPLAY_DISCOUNTED_SUPPLIER_PRICE) ? (1 - $objp->remise_percent / 100) : 1), 0, $langs, 0, 0, -1, $conf->currency)."/".$objp->quantity;
						$optlabel .= ' '.$langs->trans("Units"); // Do not use strtolower because it breaks utf8 encoding
						$outvallabel .= ' '.$langs->transnoentities("Units");
					}

					if ($objp->quantity > 1)
					{
						$optlabel .= " (".price($objp->unitprice * (!empty($conf->global->DISPLAY_DISCOUNTED_SUPPLIER_PRICE) ? (1 - $objp->remise_percent / 100) : 1), 1, $langs, 0, 0, -1, $conf->currency)."/".$langs->trans("Unit").")"; // Do not use strtolower because it breaks utf8 encoding
						$outvallabel .= " (".price($objp->unitprice * (!empty($conf->global->DISPLAY_DISCOUNTED_SUPPLIER_PRICE) ? (1 - $objp->remise_percent / 100) : 1), 0, $langs, 0, 0, -1, $conf->currency)."/".$langs->transnoentities("Unit").")"; // Do not use strtolower because it breaks utf8 encoding
					}
					if ($objp->remise_percent >= 1)
					{
						$optlabel .= " - ".$langs->trans("Discount")." : ".vatrate($objp->remise_percent).' %';
						$outvallabel .= " - ".$langs->transnoentities("Discount")." : ".vatrate($objp->remise_percent).' %';
					}
					if ($objp->duration)
					{
						$optlabel .= " - ".$objp->duration;
						$outvallabel .= " - ".$objp->duration;
					}
					if (!$socid)
					{
						$optlabel .= " - ".dol_trunc($objp->name, 8);
						$outvallabel .= " - ".dol_trunc($objp->name, 8);
					}
					if ($objp->supplier_reputation)
					{
						//TODO dictionary
						$reputations = array(''=>$langs->trans('Standard'), 'FAVORITE'=>$langs->trans('Favorite'), 'NOTTHGOOD'=>$langs->trans('NotTheGoodQualitySupplier'), 'DONOTORDER'=>$langs->trans('DoNotOrderThisProductToThisSupplier'));

						$optlabel .= " - ".$reputations[$objp->supplier_reputation];
						$outvallabel .= " - ".$reputations[$objp->supplier_reputation];
					}
				} else {
					if (empty($alsoproductwithnosupplierprice))     // No supplier price defined for couple product/supplier
					{
						$optlabel .= " - <span class='opacitymedium'>".$langs->trans("NoPriceDefinedForThisSupplier").'</span>';
						$outvallabel .= ' - '.$langs->transnoentities("NoPriceDefinedForThisSupplier");
					} else // No supplier price defined for product, even on other suppliers
					{
						$optlabel .= " - <span class='opacitymedium'>".$langs->trans("NoPriceDefinedForThisSupplier").'</span>';
						$outvallabel .= ' - '.$langs->transnoentities("NoPriceDefinedForThisSupplier");
					}
				}

				$opt = '<option value="'.$outkey.'"';
				if ($selected && $selected == $objp->idprodfournprice) $opt .= ' selected';
				if (empty($objp->idprodfournprice) && empty($alsoproductwithnosupplierprice)) $opt .= ' disabled';
				if (!empty($objp->idprodfournprice) && $objp->idprodfournprice > 0)
				{
					$opt .= ' pbq="'.$objp->idprodfournprice.'" data-pbq="'.$objp->idprodfournprice.'" data-pbqqty="'.$objp->quantity.'" data-pbqup="'.$objp->unitprice.'" data-pbqpercent="'.$objp->remise_percent.'"';
				}
				$opt .= ' data-html="'.dol_escape_htmltag($optlabel).'"';
				$opt .= '>';

				$opt .= $optlabel;
				$outval .= $outvallabel;

				$opt .= "</option>\n";


				// Add new entry
				// "key" value of json key array is used by jQuery automatically as selected value
				// "label" value of json key array is used by jQuery automatically as text for combo box
				$out .= $opt;
				array_push($outarray, array('key'=>$outkey, 'value'=>$outref, 'label'=>$outval, 'qty'=>$outqty, 'up'=>$objp->unitprice, 'discount'=>$outdiscount, 'type'=>$outtype, 'duration_value'=>$outdurationvalue, 'duration_unit'=>$outdurationunit, 'disabled'=>(empty($objp->idprodfournprice) ?true:false)));
				// Exemple of var_dump $outarray
				// array(1) {[0]=>array(6) {[key"]=>string(1) "2" ["value"]=>string(3) "ppp"
				//           ["label"]=>string(76) "ppp (<strong>f</strong>ff2) - ppp - 20,00 Euros/1unité (20,00 Euros/unité)"
				//      	 ["qty"]=>string(1) "1" ["discount"]=>string(1) "0" ["disabled"]=>bool(false)
				//}
				//var_dump($outval); var_dump(utf8_check($outval)); var_dump(json_encode($outval));
				//$outval=array('label'=>'ppp (<strong>f</strong>ff2) - ppp - 20,00 Euros/ Unité (20,00 Euros/unité)');
				//var_dump($outval); var_dump(utf8_check($outval)); var_dump(json_encode($outval));

				$i++;
			}
			$out .= '</select>';

			$this->db->free($result);

			include_once DOL_DOCUMENT_ROOT.'/core/lib/ajax.lib.php';
			$out .= ajax_combobox($htmlname);

			if (empty($outputmode)) return $out;
			return $outarray;
		} else {
			dol_print_error($this->db);
		}
	}

    // phpcs:disable PEAR.NamingConventions.ValidFunctionName.ScopeNotCamelCaps
	/**
	 *	Return list of suppliers prices for a product
	 *
	 *  @param	    int		$productid       	Id of product
	 *  @param      string	$htmlname        	Name of HTML field
	 *  @param      int		$selected_supplier  Pre-selected supplier if more than 1 result
	 *  @return	    string
	 */
    public function select_product_fourn_price($productid, $htmlname = 'productfournpriceid', $selected_supplier = '')
	{
        // phpcs:enable
		global $langs, $conf;

		$langs->load('stocks');

		$sql = "SELECT p.rowid, p.ref, p.label, p.price, p.duration, pfp.fk_soc,";
		$sql .= " pfp.ref_fourn, pfp.rowid as idprodfournprice, pfp.price as fprice, pfp.remise_percent, pfp.quantity, pfp.unitprice,";
		$sql .= " pfp.fk_supplier_price_expression, pfp.fk_product, pfp.tva_tx, s.nom as name";
		$sql .= " FROM ".MAIN_DB_PREFIX."product as p";
		$sql .= " LEFT JOIN ".MAIN_DB_PREFIX."product_fournisseur_price as pfp ON p.rowid = pfp.fk_product";
		$sql .= " LEFT JOIN ".MAIN_DB_PREFIX."societe as s ON pfp.fk_soc = s.rowid";
		$sql .= " WHERE pfp.entity IN (".getEntity('productsupplierprice').")";
		$sql .= " AND p.tobuy = 1";
		$sql .= " AND s.fournisseur = 1";
		$sql .= " AND p.rowid = ".$productid;
		$sql .= " ORDER BY s.nom, pfp.ref_fourn DESC";

		dol_syslog(get_class($this)."::select_product_fourn_price", LOG_DEBUG);
		$result = $this->db->query($sql);

		if ($result)
		{
			$num = $this->db->num_rows($result);

			$form = '<select class="flat" id="select_'.$htmlname.'" name="'.$htmlname.'">';

			if (!$num)
			{
				$form .= '<option value="0">-- '.$langs->trans("NoSupplierPriceDefinedForThisProduct").' --</option>';
			} else {
				require_once DOL_DOCUMENT_ROOT.'/product/dynamic_price/class/price_parser.class.php';
				$form .= '<option value="0">&nbsp;</option>';

				$i = 0;
				while ($i < $num)
				{
					$objp = $this->db->fetch_object($result);

					$opt = '<option value="'.$objp->idprodfournprice.'"';
					//if there is only one supplier, preselect it
					if ($num == 1 || ($selected_supplier > 0 && $objp->fk_soc == $selected_supplier)) {
						$opt .= ' selected';
					}
					$opt .= '>'.$objp->name.' - '.$objp->ref_fourn.' - ';

					if (!empty($conf->dynamicprices->enabled) && !empty($objp->fk_supplier_price_expression)) {
						$prod_supplier = new ProductFournisseur($this->db);
						$prod_supplier->product_fourn_price_id = $objp->idprodfournprice;
						$prod_supplier->id = $productid;
						$prod_supplier->fourn_qty = $objp->quantity;
						$prod_supplier->fourn_tva_tx = $objp->tva_tx;
						$prod_supplier->fk_supplier_price_expression = $objp->fk_supplier_price_expression;
						$priceparser = new PriceParser($this->db);
						$price_result = $priceparser->parseProductSupplier($prod_supplier);
						if ($price_result >= 0) {
							$objp->fprice = $price_result;
							if ($objp->quantity >= 1)
							{
								$objp->unitprice = $objp->fprice / $objp->quantity;
							}
						}
					}
					if ($objp->quantity == 1)
					{
						$opt .= price($objp->fprice * (!empty($conf->global->DISPLAY_DISCOUNTED_SUPPLIER_PRICE) ? (1 - $objp->remise_percent / 100) : 1), 1, $langs, 0, 0, -1, $conf->currency)."/";
					}

					$opt .= $objp->quantity.' ';

					if ($objp->quantity == 1)
					{
						$opt .= $langs->trans("Unit");
					} else {
						$opt .= $langs->trans("Units");
					}
					if ($objp->quantity > 1)
					{
						$opt .= " - ";
						$opt .= price($objp->unitprice * (!empty($conf->global->DISPLAY_DISCOUNTED_SUPPLIER_PRICE) ? (1 - $objp->remise_percent / 100) : 1), 1, $langs, 0, 0, -1, $conf->currency)."/".$langs->trans("Unit");
					}
					if ($objp->duration) $opt .= " - ".$objp->duration;
					$opt .= "</option>\n";

					$form .= $opt;
					$i++;
				}
			}

			$form .= '</select>';
			$this->db->free($result);
			return $form;
		} else {
			dol_print_error($this->db);
		}
	}

    // phpcs:disable PEAR.NamingConventions.ValidFunctionName.ScopeNotCamelCaps
	/**
	 *    Return list of delivery address
	 *
	 *    @param    string	$selected          	Id contact pre-selectionn
	 *    @param    int		$socid				Id of company
	 *    @param    string	$htmlname          	Name of HTML field
	 *    @param    int		$showempty         	Add an empty field
	 *    @return	integer|null
	 */
    public function select_address($selected, $socid, $htmlname = 'address_id', $showempty = 0)
	{
        // phpcs:enable
		// looking for users
		$sql = "SELECT a.rowid, a.label";
		$sql .= " FROM ".MAIN_DB_PREFIX."societe_address as a";
		$sql .= " WHERE a.fk_soc = ".$socid;
		$sql .= " ORDER BY a.label ASC";

		dol_syslog(get_class($this)."::select_address", LOG_DEBUG);
		$resql = $this->db->query($sql);
		if ($resql)
		{
			print '<select class="flat" id="select_'.$htmlname.'" name="'.$htmlname.'">';
			if ($showempty) print '<option value="0">&nbsp;</option>';
			$num = $this->db->num_rows($resql);
			$i = 0;
			if ($num)
			{
				while ($i < $num)
				{
					$obj = $this->db->fetch_object($resql);

					if ($selected && $selected == $obj->rowid)
					{
						print '<option value="'.$obj->rowid.'" selected>'.$obj->label.'</option>';
					} else {
						print '<option value="'.$obj->rowid.'">'.$obj->label.'</option>';
					}
					$i++;
				}
			}
			print '</select>';
			return $num;
		} else {
			dol_print_error($this->db);
		}
	}


    // phpcs:disable PEAR.NamingConventions.ValidFunctionName.ScopeNotCamelCaps
	/**
	 *      Load into cache list of payment terms
	 *
	 *      @return     int             Nb of lines loaded, <0 if KO
	 */
    public function load_cache_conditions_paiements()
	{
        // phpcs:enable
		global $langs;

		$num = count($this->cache_conditions_paiements);
		if ($num > 0) return 0; // Cache already loaded

		dol_syslog(__METHOD__, LOG_DEBUG);

		$sql = "SELECT rowid, code, libelle as label";
		$sql .= " FROM ".MAIN_DB_PREFIX.'c_payment_term';
		$sql .= " WHERE entity IN (".getEntity('c_payment_term').")";
		$sql .= " AND active > 0";
		$sql .= " ORDER BY sortorder";

		$resql = $this->db->query($sql);
		if ($resql)
		{
			$num = $this->db->num_rows($resql);
			$i = 0;
			while ($i < $num)
			{
				$obj = $this->db->fetch_object($resql);

				// Si traduction existe, on l'utilise, sinon on prend le libelle par defaut
				$label = ($langs->trans("PaymentConditionShort".$obj->code) != ("PaymentConditionShort".$obj->code) ? $langs->trans("PaymentConditionShort".$obj->code) : ($obj->label != '-' ? $obj->label : ''));
				$this->cache_conditions_paiements[$obj->rowid]['code'] = $obj->code;
				$this->cache_conditions_paiements[$obj->rowid]['label'] = $label;
				$i++;
			}

			//$this->cache_conditions_paiements=dol_sort_array($this->cache_conditions_paiements, 'label', 'asc', 0, 0, 1);		// We use the field sortorder of table

			return $num;
		} else {
			dol_print_error($this->db);
			return -1;
		}
	}

    // phpcs:disable PEAR.NamingConventions.ValidFunctionName.ScopeNotCamelCaps
	/**
	 *      Charge dans cache la liste des délais de livraison possibles
	 *
	 *      @return     int             Nb of lines loaded, <0 if KO
	 */
    public function load_cache_availability()
	{
        // phpcs:enable
		global $langs;

		$num = count($this->cache_availability);
		if ($num > 0) return 0; // Cache already loaded

		dol_syslog(__METHOD__, LOG_DEBUG);

		$langs->load('propal');

		$sql = "SELECT rowid, code, label";
		$sql .= " FROM ".MAIN_DB_PREFIX.'c_availability';
		$sql .= " WHERE active > 0";

		$resql = $this->db->query($sql);
		if ($resql)
		{
			$num = $this->db->num_rows($resql);
			$i = 0;
			while ($i < $num)
			{
				$obj = $this->db->fetch_object($resql);

				// Si traduction existe, on l'utilise, sinon on prend le libelle par defaut
				$label = ($langs->trans("AvailabilityType".$obj->code) != ("AvailabilityType".$obj->code) ? $langs->trans("AvailabilityType".$obj->code) : ($obj->label != '-' ? $obj->label : ''));
				$this->cache_availability[$obj->rowid]['code'] = $obj->code;
				$this->cache_availability[$obj->rowid]['label'] = $label;
				$i++;
			}

			$this->cache_availability = dol_sort_array($this->cache_availability, 'label', 'asc', 0, 0, 1);

			return $num;
		} else {
			dol_print_error($this->db);
			return -1;
		}
	}

	/**
	 *      Retourne la liste des types de delais de livraison possibles
	 *
	 *      @param	int		$selected        Id du type de delais pre-selectionne
	 *      @param  string	$htmlname        Nom de la zone select
	 *      @param  string	$filtertype      To add a filter
	 *		@param	int		$addempty		Add empty entry
	 *		@return	void
	 */
    public function selectAvailabilityDelay($selected = '', $htmlname = 'availid', $filtertype = '', $addempty = 0)
	{
		global $langs, $user;

		$this->load_cache_availability();

		dol_syslog(__METHOD__." selected=".$selected.", htmlname=".$htmlname, LOG_DEBUG);

		print '<select id="'.$htmlname.'" class="flat" name="'.$htmlname.'">';
		if ($addempty) print '<option value="0">&nbsp;</option>';
		foreach ($this->cache_availability as $id => $arrayavailability)
		{
			if ($selected == $id)
			{
				print '<option value="'.$id.'" selected>';
			} else {
				print '<option value="'.$id.'">';
			}
			print $arrayavailability['label'];
			print '</option>';
		}
		print '</select>';
		if ($user->admin) print info_admin($langs->trans("YouCanChangeValuesForThisListFromDictionarySetup"), 1);
	}

	/**
	 *      Load into cache cache_demand_reason, array of input reasons
	 *
	 *      @return     int             Nb of lines loaded, <0 if KO
	 */
    public function loadCacheInputReason()
	{
		global $langs;

		$num = count($this->cache_demand_reason);
		if ($num > 0) return 0; // Cache already loaded

		$sql = "SELECT rowid, code, label";
		$sql .= " FROM ".MAIN_DB_PREFIX.'c_input_reason';
		$sql .= " WHERE active > 0";

		$resql = $this->db->query($sql);
		if ($resql)
		{
			$num = $this->db->num_rows($resql);
			$i = 0;
			$tmparray = array();
			while ($i < $num)
			{
				$obj = $this->db->fetch_object($resql);

				// Si traduction existe, on l'utilise, sinon on prend le libelle par defaut
				$label = ($obj->label != '-' ? $obj->label : '');
				if ($langs->trans("DemandReasonType".$obj->code) != ("DemandReasonType".$obj->code)) $label = $langs->trans("DemandReasonType".$obj->code); // So translation key DemandReasonTypeSRC_XXX will work
				if ($langs->trans($obj->code) != $obj->code) $label = $langs->trans($obj->code); // So translation key SRC_XXX will work

				$tmparray[$obj->rowid]['id']   = $obj->rowid;
				$tmparray[$obj->rowid]['code'] = $obj->code;
				$tmparray[$obj->rowid]['label'] = $label;
				$i++;
			}

			$this->cache_demand_reason = dol_sort_array($tmparray, 'label', 'asc', 0, 0, 1);

			unset($tmparray);
			return $num;
		} else {
			dol_print_error($this->db);
			return -1;
		}
	}

	/**
	 *	Return list of input reason (events that triggered an object creation, like after sending an emailing, making an advert, ...)
	 *  List found into table c_input_reason loaded by loadCacheInputReason
	 *
	 *  @param	int		$selected        Id or code of type origin to select by default
	 *  @param  string	$htmlname        Nom de la zone select
	 *  @param  string	$exclude         To exclude a code value (Example: SRC_PROP)
	 *	@param	int		$addempty		 Add an empty entry
	 *	@return	void
	 */
    public function selectInputReason($selected = '', $htmlname = 'demandreasonid', $exclude = '', $addempty = 0)
	{
		global $langs, $user;

		$this->loadCacheInputReason();

		print '<select class="flat" id="select_'.$htmlname.'" name="'.$htmlname.'">';
		if ($addempty) print '<option value="0"'.(empty($selected) ? ' selected' : '').'>&nbsp;</option>';
		foreach ($this->cache_demand_reason as $id => $arraydemandreason)
		{
			if ($arraydemandreason['code'] == $exclude) continue;

			if ($selected && ($selected == $arraydemandreason['id'] || $selected == $arraydemandreason['code']))
			{
				print '<option value="'.$arraydemandreason['id'].'" selected>';
			} else {
				print '<option value="'.$arraydemandreason['id'].'">';
			}
			$label = $arraydemandreason['label']; // Translation of label was already done into the ->loadCacheInputReason
			print $langs->trans($label);
			print '</option>';
		}
		print '</select>';
		if ($user->admin) print info_admin($langs->trans("YouCanChangeValuesForThisListFromDictionarySetup"), 1);
	}

    // phpcs:disable PEAR.NamingConventions.ValidFunctionName.ScopeNotCamelCaps
	/**
	 *      Charge dans cache la liste des types de paiements possibles
	 *
	 *      @return     int                 Nb of lines loaded, <0 if KO
	 */
    public function load_cache_types_paiements()
	{
        // phpcs:enable
		global $langs;

		$num = count($this->cache_types_paiements);
		if ($num > 0) return $num; // Cache already loaded

		dol_syslog(__METHOD__, LOG_DEBUG);

		$this->cache_types_paiements = array();

		$sql = "SELECT id, code, libelle as label, type, active";
		$sql .= " FROM ".MAIN_DB_PREFIX."c_paiement";
		$sql .= " WHERE entity IN (".getEntity('c_paiement').")";
		//if ($active >= 0) $sql.= " AND active = ".$active;

		$resql = $this->db->query($sql);
		if ($resql)
		{
			$num = $this->db->num_rows($resql);
			$i = 0;
			while ($i < $num)
			{
				$obj = $this->db->fetch_object($resql);

				// Si traduction existe, on l'utilise, sinon on prend le libelle par defaut
				$label = ($langs->transnoentitiesnoconv("PaymentTypeShort".$obj->code) != ("PaymentTypeShort".$obj->code) ? $langs->transnoentitiesnoconv("PaymentTypeShort".$obj->code) : ($obj->label != '-' ? $obj->label : ''));
				$this->cache_types_paiements[$obj->id]['id'] = $obj->id;
				$this->cache_types_paiements[$obj->id]['code'] = $obj->code;
				$this->cache_types_paiements[$obj->id]['label'] = $label;
				$this->cache_types_paiements[$obj->id]['type'] = $obj->type;
				$this->cache_types_paiements[$obj->id]['active'] = $obj->active;
				$i++;
			}

			$this->cache_types_paiements = dol_sort_array($this->cache_types_paiements, 'label', 'asc', 0, 0, 1);

			return $num;
		} else {
			dol_print_error($this->db);
			return -1;
		}
	}


    // phpcs:disable PEAR.NamingConventions.ValidFunctionName.ScopeNotCamelCaps
	/**
	 *      Return list of payment modes.
	 *      Constant MAIN_DEFAULT_PAYMENT_TERM_ID can used to set default value but scope is all application, probably not what you want.
	 *      See instead to force the default value by the caller.
	 *
	 *      @param	int		$selected		Id of payment term to preselect by default
	 *      @param	string	$htmlname		Nom de la zone select
	 *      @param	int		$filtertype		Not used
	 *		@param	int		$addempty		Add an empty entry
	 * 		@param	int		$noinfoadmin		0=Add admin info, 1=Disable admin info
	 * 		@param	string	$morecss			Add more CSS on select tag
	 *		@return	void
	 */
    public function select_conditions_paiements($selected = 0, $htmlname = 'condid', $filtertype = -1, $addempty = 0, $noinfoadmin = 0, $morecss = '')
	{
        // phpcs:enable
		global $langs, $user, $conf;

		dol_syslog(__METHOD__." selected=".$selected.", htmlname=".$htmlname, LOG_DEBUG);

		$this->load_cache_conditions_paiements();

		// Set default value if not already set by caller
		if (empty($selected) && !empty($conf->global->MAIN_DEFAULT_PAYMENT_TERM_ID)) $selected = $conf->global->MAIN_DEFAULT_PAYMENT_TERM_ID;

		print '<select id="'.$htmlname.'" class="flat selectpaymentterms'.($morecss ? ' '.$morecss : '').'" name="'.$htmlname.'">';
		if ($addempty) print '<option value="0">&nbsp;</option>';
		foreach ($this->cache_conditions_paiements as $id => $arrayconditions)
		{
			if ($selected == $id)
			{
				print '<option value="'.$id.'" selected>';
			} else {
				print '<option value="'.$id.'">';
			}
			print $arrayconditions['label'];
			print '</option>';
		}
		print '</select>';
		if ($user->admin && empty($noinfoadmin)) print info_admin($langs->trans("YouCanChangeValuesForThisListFromDictionarySetup"), 1);
	}


    // phpcs:disable PEAR.NamingConventions.ValidFunctionName.ScopeNotCamelCaps
	/**
	 *      Return list of payment methods
	 *      Constant MAIN_DEFAULT_PAYMENT_TYPE_ID can used to set default value but scope is all application, probably not what you want.
	 *
	 *      @param	string	$selected       Id or code or preselected payment mode
	 *      @param  string	$htmlname       Name of select field
	 *      @param  string	$filtertype     To filter on field type in llx_c_paiement ('CRDT' or 'DBIT' or array('code'=>xx,'label'=>zz))
	 *      @param  int		$format         0=id+label, 1=code+code, 2=code+label, 3=id+code
	 *      @param  int		$empty			1=can be empty, 0 otherwise
	 * 		@param	int		$noadmininfo	0=Add admin info, 1=Disable admin info
	 *      @param  int		$maxlength      Max length of label
	 *      @param  int     $active         Active or not, -1 = all
	 *      @param  string  $morecss        Add more CSS on select tag
	 * 		@return	void
	 */
    public function select_types_paiements($selected = '', $htmlname = 'paiementtype', $filtertype = '', $format = 0, $empty = 1, $noadmininfo = 0, $maxlength = 0, $active = 1, $morecss = '')
	{
        // phpcs:enable
		global $langs, $user, $conf;

		dol_syslog(__METHOD__." ".$selected.", ".$htmlname.", ".$filtertype.", ".$format, LOG_DEBUG);

		$filterarray = array();
		if ($filtertype == 'CRDT')  	$filterarray = array(0, 2, 3);
		elseif ($filtertype == 'DBIT') 	$filterarray = array(1, 2, 3);
		elseif ($filtertype != '' && $filtertype != '-1') $filterarray = explode(',', $filtertype);

		$this->load_cache_types_paiements();

		// Set default value if not already set by caller
		if (empty($selected) && !empty($conf->global->MAIN_DEFAULT_PAYMENT_TYPE_ID)) $selected = $conf->global->MAIN_DEFAULT_PAYMENT_TYPE_ID;

		print '<select id="select'.$htmlname.'" class="flat selectpaymenttypes'.($morecss ? ' '.$morecss : '').'" name="'.$htmlname.'">';
		if ($empty) print '<option value="">&nbsp;</option>';
		foreach ($this->cache_types_paiements as $id => $arraytypes)
		{
			// If not good status
			if ($active >= 0 && $arraytypes['active'] != $active) continue;

			// On passe si on a demande de filtrer sur des modes de paiments particuliers
			if (count($filterarray) && !in_array($arraytypes['type'], $filterarray)) continue;

			// We discard empty line if showempty is on because an empty line has already been output.
			if ($empty && empty($arraytypes['code'])) continue;

			if ($format == 0) print '<option value="'.$id.'"';
			elseif ($format == 1) print '<option value="'.$arraytypes['code'].'"';
			elseif ($format == 2) print '<option value="'.$arraytypes['code'].'"';
			elseif ($format == 3) print '<option value="'.$id.'"';
			// Print attribute selected or not
			if ($format == 1 || $format == 2) {
				if ($selected == $arraytypes['code']) print ' selected';
			} else {
				if ($selected == $id) print ' selected';
			}
			print '>';
			if ($format == 0) $value = ($maxlength ?dol_trunc($arraytypes['label'], $maxlength) : $arraytypes['label']);
			elseif ($format == 1) $value = $arraytypes['code'];
			elseif ($format == 2) $value = ($maxlength ?dol_trunc($arraytypes['label'], $maxlength) : $arraytypes['label']);
			elseif ($format == 3) $value = $arraytypes['code'];
			print $value ? $value : '&nbsp;';
			print '</option>';
		}
		print '</select>';
		if ($user->admin && !$noadmininfo) print info_admin($langs->trans("YouCanChangeValuesForThisListFromDictionarySetup"), 1);
	}


	/**
	 *  Selection HT or TTC
	 *
	 *  @param	string	$selected       Id pre-selectionne
	 *  @param  string	$htmlname       Nom de la zone select
	 * 	@return	string					Code of HTML select to chose tax or not
	 */
    public function selectPriceBaseType($selected = '', $htmlname = 'price_base_type')
	{
		global $langs;

		$return = '';

		$return .= '<select class="flat maxwidth75" id="select_'.$htmlname.'" name="'.$htmlname.'">';
		$options = array(
			'HT'=>$langs->trans("HT"),
			'TTC'=>$langs->trans("TTC")
		);
		foreach ($options as $id => $value)
		{
			if ($selected == $id)
			{
				$return .= '<option value="'.$id.'" selected>'.$value;
			} else {
				$return .= '<option value="'.$id.'">'.$value;
			}
			$return .= '</option>';
		}
		$return .= '</select>';

		return $return;
	}

	/**
	 *  Return a HTML select list of shipping mode
	 *
	 *  @param	string	$selected          Id shipping mode pre-selected
	 *  @param  string	$htmlname          Name of select zone
	 *  @param  string	$filtre            To filter list
	 *  @param  int		$useempty          1=Add an empty value in list, 2=Add an empty value in list only if there is more than 2 entries.
	 *  @param  string	$moreattrib        To add more attribute on select
	 * 	@return	void
	 */
    public function selectShippingMethod($selected = '', $htmlname = 'shipping_method_id', $filtre = '', $useempty = 0, $moreattrib = '')
	{
		global $langs, $conf, $user;

		$langs->load("admin");
		$langs->load("deliveries");

		$sql = "SELECT rowid, code, libelle as label";
		$sql .= " FROM ".MAIN_DB_PREFIX."c_shipment_mode";
		$sql .= " WHERE active > 0";
		if ($filtre) $sql .= " AND ".$filtre;
		$sql .= " ORDER BY libelle ASC";

		dol_syslog(get_class($this)."::selectShippingMode", LOG_DEBUG);
		$result = $this->db->query($sql);
		if ($result) {
			$num = $this->db->num_rows($result);
			$i = 0;
			if ($num) {
				print '<select id="select'.$htmlname.'" class="flat selectshippingmethod" name="'.$htmlname.'"'.($moreattrib ? ' '.$moreattrib : '').'>';
				if ($useempty == 1 || ($useempty == 2 && $num > 1)) {
					print '<option value="-1">&nbsp;</option>';
				}
				while ($i < $num) {
					$obj = $this->db->fetch_object($result);
					if ($selected == $obj->rowid) {
						print '<option value="'.$obj->rowid.'" selected>';
					} else {
						print '<option value="'.$obj->rowid.'">';
					}
					print ($langs->trans("SendingMethod".strtoupper($obj->code)) != "SendingMethod".strtoupper($obj->code)) ? $langs->trans("SendingMethod".strtoupper($obj->code)) : $obj->label;
					print '</option>';
					$i++;
				}
				print "</select>";
				if ($user->admin) print info_admin($langs->trans("YouCanChangeValuesForThisListFromDictionarySetup"), 1);
			} else {
				print $langs->trans("NoShippingMethodDefined");
			}
		} else {
			dol_print_error($this->db);
		}
	}

	/**
	 *    Display form to select shipping mode
	 *
	 *    @param	string	$page        Page
	 *    @param    int		$selected    Id of shipping mode
	 *    @param    string	$htmlname    Name of select html field
	 *    @param    int		$addempty    1=Add an empty value in list, 2=Add an empty value in list only if there is more than 2 entries.
	 *    @return	void
	 */
    public function formSelectShippingMethod($page, $selected = '', $htmlname = 'shipping_method_id', $addempty = 0)
	{
		global $langs, $db;

		$langs->load("deliveries");

		if ($htmlname != "none") {
			print '<form method="POST" action="'.$page.'">';
			print '<input type="hidden" name="action" value="setshippingmethod">';
			print '<input type="hidden" name="token" value="'.newToken().'">';
			$this->selectShippingMethod($selected, $htmlname, '', $addempty);
			print '<input type="submit" class="button valignmiddle" value="'.$langs->trans("Modify").'">';
			print '</form>';
		} else {
			if ($selected) {
				$code = $langs->getLabelFromKey($db, $selected, 'c_shipment_mode', 'rowid', 'code');
				print $langs->trans("SendingMethod".strtoupper($code));
			} else {
				print "&nbsp;";
			}
		}
	}

	/**
	 * Creates HTML last in cycle situation invoices selector
	 *
	 * @param     string  $selected   		Preselected ID
	 * @param     int     $socid      		Company ID
	 *
	 * @return    string                     HTML select
	 */
    public function selectSituationInvoices($selected = '', $socid = 0)
	{
		global $langs;

		$langs->load('bills');

		$opt = '<option value ="" selected></option>';
		$sql = 'SELECT rowid, ref, situation_cycle_ref, situation_counter, situation_final, fk_soc';
		$sql .= ' FROM '.MAIN_DB_PREFIX.'facture';
		$sql .= ' WHERE entity IN ('.getEntity('invoice').')';
		$sql .= ' AND situation_counter >= 1';
		$sql .= ' AND fk_soc = '.(int) $socid;
		$sql .= ' AND type <> 2';
		$sql .= ' ORDER by situation_cycle_ref, situation_counter desc';
		$resql = $this->db->query($sql);

		if ($resql && $this->db->num_rows($resql) > 0) {
			// Last seen cycle
			$ref = 0;
			while ($obj = $this->db->fetch_object($resql)) {
				//Same cycle ?
		        if ($obj->situation_cycle_ref != $ref) {
					// Just seen this cycle
		            $ref = $obj->situation_cycle_ref;
					//not final ?
		            if ($obj->situation_final != 1) {
						//Not prov?
		                if (substr($obj->ref, 1, 4) != 'PROV') {
		                    if ($selected == $obj->rowid) {
		                        $opt .= '<option value="'.$obj->rowid.'" selected>'.$obj->ref.'</option>';
							} else {
							    $opt .= '<option value="'.$obj->rowid.'">'.$obj->ref.'</option>';
							}
						}
					}
				}
			}
		} else {
				dol_syslog("Error sql=".$sql.", error=".$this->error, LOG_ERR);
		}
		if ($opt == '<option value ="" selected></option>')
		{
			$opt = '<option value ="0" selected>'.$langs->trans('NoSituations').'</option>';
		}
		return $opt;
	}

	/**
	 *      Creates HTML units selector (code => label)
	 *
	 *      @param	string	$selected       Preselected Unit ID
	 *      @param  string	$htmlname       Select name
	 *      @param	int		$showempty		Add a nempty line
	 * 		@return	string                  HTML select
	 */
    public function selectUnits($selected = '', $htmlname = 'units', $showempty = 0)
	{
		global $langs;

		$langs->load('products');

		$return = '<select class="flat" id="'.$htmlname.'" name="'.$htmlname.'">';

		$sql = 'SELECT rowid, label, code from '.MAIN_DB_PREFIX.'c_units';
		$sql .= ' WHERE active > 0';

		$resql = $this->db->query($sql);
		if ($resql && $this->db->num_rows($resql) > 0)
		{
			if ($showempty) $return .= '<option value="none"></option>';

			while ($res = $this->db->fetch_object($resql))
			{
			    $unitLabel = $res->label;
			    if (!empty($langs->tab_translate['unit'.$res->code]))	// check if Translation is available before
			    {
			        $unitLabel = $langs->trans('unit'.$res->code) != $res->label ? $langs->trans('unit'.$res->code) : $res->label;
			    }

				if ($selected == $res->rowid)
				{
				    $return .= '<option value="'.$res->rowid.'" selected>'.$unitLabel.'</option>';
				} else {
				    $return .= '<option value="'.$res->rowid.'">'.$unitLabel.'</option>';
				}
			}
			$return .= '</select>';
		}
		return $return;
	}

    // phpcs:disable PEAR.NamingConventions.ValidFunctionName.ScopeNotCamelCaps
	/**
	 *  Return a HTML select list of bank accounts
	 *
	 *  @param	string	$selected           Id account pre-selected
	 *  @param  string	$htmlname           Name of select zone
	 *  @param  int		$status             Status of searched accounts (0=open, 1=closed, 2=both)
	 *  @param  string	$filtre             To filter list
	 *  @param  int		$useempty           1=Add an empty value in list, 2=Add an empty value in list only if there is more than 2 entries.
	 *  @param  string	$moreattrib         To add more attribute on select
	 *  @param	int		$showcurrency		Show currency in label
	 *  @param	string	$morecss			More CSS
	 * 	@return	int							<0 if error, Num of bank account found if OK (0, 1, 2, ...)
	 */
    public function select_comptes($selected = '', $htmlname = 'accountid', $status = 0, $filtre = '', $useempty = 0, $moreattrib = '', $showcurrency = 0, $morecss = '')
	{
        // phpcs:enable
		global $langs, $conf;

		$langs->load("admin");
		$num = 0;

		$sql = "SELECT rowid, label, bank, clos as status, currency_code";
		$sql .= " FROM ".MAIN_DB_PREFIX."bank_account";
		$sql .= " WHERE entity IN (".getEntity('bank_account').")";
		if ($status != 2) $sql .= " AND clos = ".(int) $status;
		if ($filtre) $sql .= " AND ".$filtre;
		$sql .= " ORDER BY label";

		dol_syslog(get_class($this)."::select_comptes", LOG_DEBUG);
		$result = $this->db->query($sql);
		if ($result)
		{
			$num = $this->db->num_rows($result);
			$i = 0;
			if ($num)
			{
				print '<select id="select'.$htmlname.'" class="flat selectbankaccount'.($morecss ? ' '.$morecss : '').'" name="'.$htmlname.'"'.($moreattrib ? ' '.$moreattrib : '').'>';
				if ($useempty == 1 || ($useempty == 2 && $num > 1))
				{
					print '<option value="-1">&nbsp;</option>';
				}

				while ($i < $num)
				{
					$obj = $this->db->fetch_object($result);
					if ($selected == $obj->rowid)
					{
						print '<option value="'.$obj->rowid.'" selected>';
					} else {
						print '<option value="'.$obj->rowid.'">';
					}
					print trim($obj->label);
					if ($showcurrency) print ' ('.$obj->currency_code.')';
					if ($status == 2 && $obj->status == 1) print ' ('.$langs->trans("Closed").')';
					print '</option>';
					$i++;
				}
				print "</select>";
			} else {
				if ($status == 0) print '<span class="opacitymedium">'.$langs->trans("NoActiveBankAccountDefined").'</span>';
				else print '<span class="opacitymedium">'.$langs->trans("NoBankAccountFound").'</span>';
			}
		} else {
			dol_print_error($this->db);
		}

		return $num;
	}

	/**
	 *  Return a HTML select list of establishment
	 *
	 *  @param	string	$selected           Id establishment pre-selected
	 *  @param  string	$htmlname           Name of select zone
	 *  @param  int		$status             Status of searched establishment (0=open, 1=closed, 2=both)
	 *  @param  string	$filtre             To filter list
	 *  @param  int		$useempty           1=Add an empty value in list, 2=Add an empty value in list only if there is more than 2 entries.
	 *  @param  string	$moreattrib         To add more attribute on select
	 * 	@return	int							<0 if error, Num of establishment found if OK (0, 1, 2, ...)
	 */
	public function selectEstablishments($selected = '', $htmlname = 'entity', $status = 0, $filtre = '', $useempty = 0, $moreattrib = '')
	{
        // phpcs:enable
		global $langs, $conf;

		$langs->load("admin");
		$num = 0;

		$sql = "SELECT rowid, name, fk_country, status, entity";
		$sql .= " FROM ".MAIN_DB_PREFIX."establishment";
		$sql .= " WHERE 1=1";
		if ($status != 2) $sql .= " AND status = ".(int) $status;
		if ($filtre) $sql .= " AND ".$filtre;
		$sql .= " ORDER BY name";

		dol_syslog(get_class($this)."::select_establishment", LOG_DEBUG);
		$result = $this->db->query($sql);
		if ($result)
		{
			$num = $this->db->num_rows($result);
			$i = 0;
			if ($num)
			{
				print '<select id="select'.$htmlname.'" class="flat selectestablishment" name="'.$htmlname.'"'.($moreattrib ? ' '.$moreattrib : '').'>';
				if ($useempty == 1 || ($useempty == 2 && $num > 1))
				{
					print '<option value="-1">&nbsp;</option>';
				}

				while ($i < $num)
				{
					$obj = $this->db->fetch_object($result);
					if ($selected == $obj->rowid)
					{
						print '<option value="'.$obj->rowid.'" selected>';
					} else {
						print '<option value="'.$obj->rowid.'">';
					}
					print trim($obj->name);
					if ($status == 2 && $obj->status == 1) print ' ('.$langs->trans("Closed").')';
					print '</option>';
					$i++;
				}
				print "</select>";
			} else {
				if ($status == 0) print '<span class="opacitymedium">'.$langs->trans("NoActiveEstablishmentDefined").'</span>';
				else print '<span class="opacitymedium">'.$langs->trans("NoEstablishmentFound").'</span>';
			}
		} else {
			dol_print_error($this->db);
		}
	}

	/**
	 *    Display form to select bank account
	 *
	 *    @param	string	$page        Page
	 *    @param    int		$selected    Id of bank account
	 *    @param    string	$htmlname    Name of select html field
	 *    @param    int		$addempty    1=Add an empty value in list, 2=Add an empty value in list only if there is more than 2 entries.
	 *    @return	void
	 */
    public function formSelectAccount($page, $selected = '', $htmlname = 'fk_account', $addempty = 0)
	{
		global $langs;
		if ($htmlname != "none") {
			print '<form method="POST" action="'.$page.'">';
			print '<input type="hidden" name="action" value="setbankaccount">';
			print '<input type="hidden" name="token" value="'.newToken().'">';
			$nbaccountfound = $this->select_comptes($selected, $htmlname, 0, '', $addempty);
			if ($nbaccountfound > 0) print '<input type="submit" class="button valignmiddle" value="'.$langs->trans("Modify").'">';
			print '</form>';
		} else {
			$langs->load('banks');

			if ($selected) {
				require_once DOL_DOCUMENT_ROOT.'/compta/bank/class/account.class.php';
				$bankstatic = new Account($this->db);
				$result = $bankstatic->fetch($selected);
				if ($result) print $bankstatic->getNomUrl(1);
			} else {
				print "&nbsp;";
			}
		}
	}

    // phpcs:disable PEAR.NamingConventions.ValidFunctionName.ScopeNotCamelCaps
	/**
	 *    Return list of categories having choosed type
	 *
	 *    @param	string|int	            $type				Type of category ('customer', 'supplier', 'contact', 'product', 'member'). Old mode (0, 1, 2, ...) is deprecated.
	 *    @param    string		            $selected    		Id of category preselected or 'auto' (autoselect category if there is only one element). Not used if $outputmode = 1.
	 *    @param    string		            $htmlname			HTML field name
	 *    @param    int			            $maxlength      	Maximum length for labels
     *    @param    int|string|array    	$markafterid        Keep only or removed all categories including the leaf $markafterid in category tree (exclude) or Keep only of category is inside the leaf starting with this id.
     *                                                          $markafterid can be an :
     *                                                          - int (id of category)
     *                                                          - string (categories ids seprated by comma)
     *                                                          - array (list of categories ids)
	 *    @param	int			            $outputmode			0=HTML select string, 1=Array
     *    @param	int			            $include			[=0] Removed or 1=Keep only
     *    @param	string					$morecss			More CSS
	 *    @return	string
	 *    @see select_categories()
	 */
    public function select_all_categories($type, $selected = '', $htmlname = "parent", $maxlength = 64, $markafterid = 0, $outputmode = 0, $include = 0, $morecss = '')
	{
        // phpcs:enable
		global $conf, $langs;
		$langs->load("categories");

		include_once DOL_DOCUMENT_ROOT.'/categories/class/categorie.class.php';

		// For backward compatibility
		if (is_numeric($type))
		{
			dol_syslog(__METHOD__.': using numeric value for parameter type is deprecated. Use string code instead.', LOG_WARNING);
		}

		if ($type === Categorie::TYPE_BANK_LINE)
		{
			// TODO Move this into common category feature
			$cate_arbo = array();
			$sql = "SELECT c.label, c.rowid";
			$sql .= " FROM ".MAIN_DB_PREFIX."bank_categ as c";
			$sql .= " WHERE entity = ".$conf->entity;
			$sql .= " ORDER BY c.label";
			$result = $this->db->query($sql);
			if ($result)
			{
				$num = $this->db->num_rows($result);
				$i = 0;
				while ($i < $num)
				{
					$objp = $this->db->fetch_object($result);
					if ($objp) $cate_arbo[$objp->rowid] = array('id'=>$objp->rowid, 'fulllabel'=>$objp->label);
					$i++;
				}
				$this->db->free($result);
			} else dol_print_error($this->db);
		} else {
			$cat = new Categorie($this->db);
            $cate_arbo = $cat->get_full_arbo($type, $markafterid, $include);
		}

		$output = '<select class="flat'.($morecss ? ' '.$morecss : '').'" name="'.$htmlname.'" id="'.$htmlname.'">';
		$outarray = array();
		if (is_array($cate_arbo))
		{
			if (!count($cate_arbo)) $output .= '<option value="-1" disabled>'.$langs->trans("NoCategoriesDefined").'</option>';
			else {
				$output .= '<option value="-1">&nbsp;</option>';
				foreach ($cate_arbo as $key => $value)
				{
					if ($cate_arbo[$key]['id'] == $selected || ($selected == 'auto' && count($cate_arbo) == 1))
					{
						$add = 'selected ';
					} else {
						$add = '';
					}
					$output .= '<option '.$add.'value="'.$cate_arbo[$key]['id'].'">'.dol_trunc($cate_arbo[$key]['fulllabel'], $maxlength, 'middle').'</option>';

					$outarray[$cate_arbo[$key]['id']] = $cate_arbo[$key]['fulllabel'];
				}
			}
		}
		$output .= '</select>';
		$output .= "\n";

		if ($outputmode) return $outarray;
		return $output;
	}

    // phpcs:disable PEAR.NamingConventions.ValidFunctionName.ScopeNotCamelCaps
	/**
	 *     Show a confirmation HTML form or AJAX popup
	 *
	 *     @param	string		$page        	   	Url of page to call if confirmation is OK
	 *     @param	string		$title       	   	Title
	 *     @param	string		$question    	   	Question
	 *     @param 	string		$action      	   	Action
	 *	   @param	array		$formquestion	   	An array with forms complementary inputs
	 * 	   @param	string		$selectedchoice		"" or "no" or "yes"
	 * 	   @param	int			$useajax		   	0=No, 1=Yes, 2=Yes but submit page with &confirm=no if choice is No, 'xxx'=preoutput confirm box with div id=dialog-confirm-xxx
	 *     @param	int			$height          	Force height of box
	 *     @param	int			$width				Force width of box
	 *     @return 	void
	 *     @deprecated
	 *     @see formconfirm()
	 */
    public function form_confirm($page, $title, $question, $action, $formquestion = '', $selectedchoice = "", $useajax = 0, $height = 170, $width = 500)
	{
        // phpcs:enable
        dol_syslog(__METHOD__.': using form_confirm is deprecated. Use formconfim instead.', LOG_WARNING);
		print $this->formconfirm($page, $title, $question, $action, $formquestion, $selectedchoice, $useajax, $height, $width);
	}

	/**
	 *     Show a confirmation HTML form or AJAX popup.
	 *     Easiest way to use this is with useajax=1.
	 *     If you use useajax='xxx', you must also add jquery code to trigger opening of box (with correct parameters)
	 *     just after calling this method. For example:
	 *       print '<script type="text/javascript">'."\n";
	 *       print 'jQuery(document).ready(function() {'."\n";
	 *       print 'jQuery(".xxxlink").click(function(e) { jQuery("#aparamid").val(jQuery(this).attr("rel")); jQuery("#dialog-confirm-xxx").dialog("open"); return false; });'."\n";
	 *       print '});'."\n";
	 *       print '</script>'."\n";
	 *
	 *     @param  	string			$page        	   	Url of page to call if confirmation is OK. Can contains parameters (param 'action' and 'confirm' will be reformated)
	 *     @param	string			$title       	   	Title
	 *     @param	string			$question    	   	Question
	 *     @param 	string			$action      	   	Action
	 *	   @param  	array|string	$formquestion	   	An array with complementary inputs to add into forms: array(array('label'=> ,'type'=> , ))
	 *													type can be 'hidden', 'text', 'password', 'checkbox', 'radio', 'date', 'morecss', ...
	 * 	   @param  	string			$selectedchoice  	'' or 'no', or 'yes' or '1' or '0'
	 * 	   @param  	int|string		$useajax		   	0=No, 1=Yes, 2=Yes but submit page with &confirm=no if choice is No, 'xxx'=Yes and preoutput confirm box with div id=dialog-confirm-xxx
	 *     @param  	int				$height          	Force height of box (0 = auto)
	 *     @param	int				$width				Force width of box ('999' or '90%'). Ignored and forced to 90% on smartphones.
	 *     @param	int				$disableformtag		1=Disable form tag. Can be used if we are already inside a <form> section.
	 *     @return 	string      		    			HTML ajax code if a confirm ajax popup is required, Pure HTML code if it's an html form
	 */
    public function formconfirm($page, $title, $question, $action, $formquestion = '', $selectedchoice = '', $useajax = 0, $height = 0, $width = 500, $disableformtag = 0)
	{
		global $langs, $conf;

		$more = '<!-- formconfirm -->';
		$formconfirm = '';
		$inputok = array();
		$inputko = array();

		// Clean parameters
		$newselectedchoice = empty($selectedchoice) ? "no" : $selectedchoice;
		if ($conf->browser->layout == 'phone') $width = '95%';

		// Set height automatically if not defined
		if (empty($height)) {
			$height = 210;
			if (is_array($formquestion) && count($formquestion) > 2) {
				$height += ((count($formquestion) - 2) * 24);
			}
		}

		if (is_array($formquestion) && !empty($formquestion))
		{
			// First add hidden fields and value
			foreach ($formquestion as $key => $input)
			{
				if (is_array($input) && !empty($input))
				{
					if ($input['type'] == 'hidden')
					{
						$more .= '<input type="hidden" id="'.$input['name'].'" name="'.$input['name'].'" value="'.dol_escape_htmltag($input['value']).'">'."\n";
					}
				}
			}

			// Now add questions
			$moreonecolumn = '';
			$more .= '<div class="tagtable paddingtopbottomonly centpercent noborderspacing">'."\n";
			foreach ($formquestion as $key => $input)
			{
				if (is_array($input) && !empty($input))
				{
					$size = (!empty($input['size']) ? ' size="'.$input['size'].'"' : '');
					$moreattr = (!empty($input['moreattr']) ? ' '.$input['moreattr'] : '');
					$morecss = (!empty($input['morecss']) ? ' '.$input['morecss'] : '');

					if ($input['type'] == 'text')
					{
						$more .= '<div class="tagtr"><div class="tagtd'.(empty($input['tdclass']) ? '' : (' '.$input['tdclass'])).'">'.$input['label'].'</div><div class="tagtd"><input type="text" class="flat'.$morecss.'" id="'.$input['name'].'" name="'.$input['name'].'"'.$size.' value="'.$input['value'].'"'.$moreattr.' /></div></div>'."\n";
					} elseif ($input['type'] == 'password')
					{
						$more .= '<div class="tagtr"><div class="tagtd'.(empty($input['tdclass']) ? '' : (' '.$input['tdclass'])).'">'.$input['label'].'</div><div class="tagtd"><input type="password" class="flat'.$morecss.'" id="'.$input['name'].'" name="'.$input['name'].'"'.$size.' value="'.$input['value'].'"'.$moreattr.' /></div></div>'."\n";
					} elseif ($input['type'] == 'select')
					{
						$more .= '<div class="tagtr"><div class="tagtd'.(empty($input['tdclass']) ? '' : (' '.$input['tdclass'])).'">';
						if (!empty($input['label'])) $more .= $input['label'].'</div><div class="tagtd tdtop left">';
						$more .= $this->selectarray($input['name'], $input['values'], $input['default'], 1, 0, 0, $moreattr, 0, 0, 0, '', $morecss);
						$more .= '</div></div>'."\n";
					} elseif ($input['type'] == 'checkbox')
					{
						$more .= '<div class="tagtr">';
						$more .= '<div class="tagtd'.(empty($input['tdclass']) ? '' : (' '.$input['tdclass'])).'">'.$input['label'].' </div><div class="tagtd">';
						$more .= '<input type="checkbox" class="flat'.$morecss.'" id="'.$input['name'].'" name="'.$input['name'].'"'.$moreattr;
						if (!is_bool($input['value']) && $input['value'] != 'false' && $input['value'] != '0') $more .= ' checked';
						if (is_bool($input['value']) && $input['value']) $more .= ' checked';
						if (isset($input['disabled'])) $more .= ' disabled';
						$more .= ' /></div>';
						$more .= '</div>'."\n";
					} elseif ($input['type'] == 'radio')
					{
						$i = 0;
						foreach ($input['values'] as $selkey => $selval)
						{
							$more .= '<div class="tagtr">';
							if ($i == 0) $more .= '<div class="tagtd'.(empty($input['tdclass']) ? ' tdtop' : (' tdtop '.$input['tdclass'])).'">'.$input['label'].'</div>';
							else $more .= '<div clas="tagtd'.(empty($input['tdclass']) ? '' : (' "'.$input['tdclass'])).'">&nbsp;</div>';
							$more .= '<div class="tagtd"><input type="radio" class="flat'.$morecss.'" id="'.$input['name'].'" name="'.$input['name'].'" value="'.$selkey.'"'.$moreattr;
							if ($input['disabled']) $more .= ' disabled';
							$more .= ' /> ';
							$more .= $selval;
							$more .= '</div></div>'."\n";
							$i++;
						}
					} elseif ($input['type'] == 'date')
					{
						$more .= '<div class="tagtr"><div class="tagtd'.(empty($input['tdclass']) ? '' : (' '.$input['tdclass'])).'">'.$input['label'].'</div>';
						$more .= '<div class="tagtd">';
						$more .= $this->selectDate($input['value'], $input['name'], 0, 0, 0, '', 1, 0);
						$more .= '</div></div>'."\n";
						$formquestion[] = array('name'=>$input['name'].'day');
						$formquestion[] = array('name'=>$input['name'].'month');
						$formquestion[] = array('name'=>$input['name'].'year');
						$formquestion[] = array('name'=>$input['name'].'hour');
						$formquestion[] = array('name'=>$input['name'].'min');
					} elseif ($input['type'] == 'other')
					{
						$more .= '<div class="tagtr"><div class="tagtd'.(empty($input['tdclass']) ? '' : (' '.$input['tdclass'])).'">';
						if (!empty($input['label'])) $more .= $input['label'].'</div><div class="tagtd">';
						$more .= $input['value'];
						$more .= '</div></div>'."\n";
					} elseif ($input['type'] == 'onecolumn')
					{
						$moreonecolumn .= '<div class="margintoponly">';
						$moreonecolumn .= $input['value'];
						$moreonecolumn .= '</div>'."\n";
					}
				}
			}
			$more .= '</div>'."\n";
			$more .= $moreonecolumn;
		}

		// JQUI method dialog is broken with jmobile, we use standard HTML.
		// Note: When using dol_use_jmobile or no js, you must also check code for button use a GET url with action=xxx and check that you also output the confirm code when action=xxx
		// See page product/card.php for example
		if (!empty($conf->dol_use_jmobile)) $useajax = 0;
		if (empty($conf->use_javascript_ajax)) $useajax = 0;

		if ($useajax)
		{
			$autoOpen = true;
			$dialogconfirm = 'dialog-confirm';
			$button = '';
			if (!is_numeric($useajax))
			{
				$button = $useajax;
				$useajax = 1;
				$autoOpen = false;
				$dialogconfirm .= '-'.$button;
			}
			$pageyes = $page.(preg_match('/\?/', $page) ? '&' : '?').'action='.$action.'&confirm=yes';
			$pageno = ($useajax == 2 ? $page.(preg_match('/\?/', $page) ? '&' : '?').'confirm=no' : '');
			// Add input fields into list of fields to read during submit (inputok and inputko)
			if (is_array($formquestion))
			{
				foreach ($formquestion as $key => $input)
				{
					//print "xx ".$key." rr ".is_array($input)."<br>\n";
					if (is_array($input) && isset($input['name'])) array_push($inputok, $input['name']);
					if (isset($input['inputko']) && $input['inputko'] == 1) array_push($inputko, $input['name']);
				}
			}
			// Show JQuery confirm box.
			$formconfirm .= '<div id="'.$dialogconfirm.'" title="'.dol_escape_htmltag($title).'" style="display: none;">';
			if (is_array($formquestion) && !empty($formquestion['text'])) {
				$formconfirm .= '<div class="confirmtext">'.$formquestion['text'].'</div>'."\n";
			}
			if (!empty($more)) {
				$formconfirm .= '<div class="confirmquestions">'.$more.'</div>'."\n";
			}
			$formconfirm .= ($question ? '<div class="confirmmessage">'.img_help('', '').' '.$question.'</div>' : '');
			$formconfirm .= '</div>'."\n";

			$formconfirm .= "\n<!-- begin ajax formconfirm page=".$page." -->\n";
			$formconfirm .= '<script type="text/javascript">'."\n";
			$formconfirm .= 'jQuery(document).ready(function() {
            $(function() {
            	$( "#'.$dialogconfirm.'" ).dialog(
            	{
                    autoOpen: '.($autoOpen ? "true" : "false").',';
			if ($newselectedchoice == 'no')
			{
				$formconfirm .= '
						open: function() {
            				$(this).parent().find("button.ui-button:eq(2)").focus();
						},';
			}
			$formconfirm .= '
                    resizable: false,
                    height: "'.$height.'",
                    width: "'.$width.'",
                    modal: true,
                    closeOnEscape: false,
                    buttons: {
                        "'.dol_escape_js($langs->transnoentities("Yes")).'": function() {
                        	var options = "&token='.urlencode(newToken()).'";
                        	var inputok = '.json_encode($inputok).';	/* List of fields into form */
                         	var pageyes = "'.dol_escape_js(!empty($pageyes) ? $pageyes : '').'";
                         	if (inputok.length>0) {
                         		$.each(inputok, function(i, inputname) {
                         			var more = "";
                         			if ($("#" + inputname).attr("type") == "checkbox") { more = ":checked"; }
                         		    if ($("#" + inputname).attr("type") == "radio") { more = ":checked"; }
                         			var inputvalue = $("#" + inputname + more).val();
                         			if (typeof inputvalue == "undefined") { inputvalue=""; }
                         			options += "&" + inputname + "=" + encodeURIComponent(inputvalue);
                         		});
                         	}
                         	var urljump = pageyes + (pageyes.indexOf("?") < 0 ? "?" : "") + options;
                         	//alert(urljump);
            				if (pageyes.length > 0) { location.href = urljump; }
                            $(this).dialog("close");
                        },
                        "'.dol_escape_js($langs->transnoentities("No")).'": function() {
                        	var options = "&token='.urlencode(newToken()).'";
                         	var inputko = '.json_encode($inputko).';	/* List of fields into form */
                         	var pageno="'.dol_escape_js(!empty($pageno) ? $pageno : '').'";
                         	if (inputko.length>0) {
                         		$.each(inputko, function(i, inputname) {
                         			var more = "";
                         			if ($("#" + inputname).attr("type") == "checkbox") { more = ":checked"; }
                         			var inputvalue = $("#" + inputname + more).val();
                         			if (typeof inputvalue == "undefined") { inputvalue=""; }
                         			options += "&" + inputname + "=" + encodeURIComponent(inputvalue);
                         		});
                         	}
                         	var urljump=pageno + (pageno.indexOf("?") < 0 ? "?" : "") + options;
                         	//alert(urljump);
            				if (pageno.length > 0) { location.href = urljump; }
                            $(this).dialog("close");
                        }
                    }
                }
                );

            	var button = "'.$button.'";
            	if (button.length > 0) {
                	$( "#" + button ).click(function() {
                		$("#'.$dialogconfirm.'").dialog("open");
        			});
                }
            });
            });
            </script>';
			$formconfirm .= "<!-- end ajax formconfirm -->\n";
		} else {
			$formconfirm .= "\n<!-- begin formconfirm page=".$page." -->\n";

			if (empty($disableformtag)) $formconfirm .= '<form method="POST" action="'.$page.'" class="notoptoleftroright">'."\n";

			$formconfirm .= '<input type="hidden" name="action" value="'.$action.'">'."\n";
			$formconfirm .= '<input type="hidden" name="token" value="'.newToken().'">'."\n";

			$formconfirm .= '<table class="valid centpercent">'."\n";

			// Line title
			$formconfirm .= '<tr class="validtitre"><td class="validtitre" colspan="3">'.img_picto('', 'recent').' '.$title.'</td></tr>'."\n";

			// Line text
			if (is_array($formquestion) && !empty($formquestion['text'])) {
				$formconfirm .= '<tr class="valid"><td class="valid" colspan="3">'.$formquestion['text'].'</td></tr>'."\n";
			}

			// Line form fields
			if ($more)
			{
				$formconfirm .= '<tr class="valid"><td class="valid" colspan="3">'."\n";
				$formconfirm .= $more;
				$formconfirm .= '</td></tr>'."\n";
			}

			// Line with question
			$formconfirm .= '<tr class="valid">';
			$formconfirm .= '<td class="valid">'.$question.'</td>';
			$formconfirm .= '<td class="valid">';
			$formconfirm .= $this->selectyesno("confirm", $newselectedchoice);
			$formconfirm .= '</td>';
			$formconfirm .= '<td class="valid center"><input class="button valignmiddle" type="submit" value="'.$langs->trans("Validate").'"></td>';
			$formconfirm .= '</tr>'."\n";

			$formconfirm .= '</table>'."\n";

			if (empty($disableformtag)) $formconfirm .= "</form>\n";
			$formconfirm .= '<br>';

			$formconfirm .= "<!-- end formconfirm -->\n";
		}

		return $formconfirm;
	}


    // phpcs:disable PEAR.NamingConventions.ValidFunctionName.ScopeNotCamelCaps
	/**
	 *    Show a form to select a project
	 *
	 *    @param	int		$page        		Page
	 *    @param	int		$socid       		Id third party (-1=all, 0=only projects not linked to a third party, id=projects not linked or linked to third party id)
	 *    @param    int		$selected    		Id pre-selected project
	 *    @param    string	$htmlname    		Name of select field
	 *    @param	int		$discard_closed		Discard closed projects (0=Keep,1=hide completely except $selected,2=Disable)
	 *    @param	int		$maxlength			Max length
	 *    @param	int		$forcefocus			Force focus on field (works with javascript only)
	 *    @param    int     $nooutput           No print is done. String is returned.
	 *    @return	string                      Return html content
	 */
    public function form_project($page, $socid, $selected = '', $htmlname = 'projectid', $discard_closed = 0, $maxlength = 20, $forcefocus = 0, $nooutput = 0)
	{
        // phpcs:enable
		global $langs;

		require_once DOL_DOCUMENT_ROOT.'/core/lib/project.lib.php';
		require_once DOL_DOCUMENT_ROOT.'/core/class/html.formprojet.class.php';

		$out = '';

		$formproject = new FormProjets($this->db);

		$langs->load("project");
		if ($htmlname != "none")
		{
			$out .= "\n";
			$out .= '<form method="post" action="'.$page.'">';
			$out .= '<input type="hidden" name="action" value="classin">';
			$out .= '<input type="hidden" name="token" value="'.newToken().'">';
			$out .= $formproject->select_projects($socid, $selected, $htmlname, $maxlength, 0, 1, $discard_closed, $forcefocus, 0, 0, '', 1);
			$out .= '<input type="submit" class="button" value="'.$langs->trans("Modify").'">';
			$out .= '</form>';
		} else {
			if ($selected)
			{
				$projet = new Project($this->db);
				$projet->fetch($selected);
				//print '<a href="'.DOL_URL_ROOT.'/projet/card.php?id='.$selected.'">'.$projet->title.'</a>';
				$out .= $projet->getNomUrl(0, '', 1);
			} else {
				$out .= "&nbsp;";
			}
		}

		if (empty($nooutput))
		{
			print $out;
			return '';
		}
		return $out;
	}

    // phpcs:disable PEAR.NamingConventions.ValidFunctionName.ScopeNotCamelCaps
	/**
	 *	Show a form to select payment conditions
	 *
	 *  @param	int		$page        	Page
	 *  @param  string	$selected    	Id condition pre-selectionne
	 *  @param  string	$htmlname    	Name of select html field
	 *	@param	int		$addempty		Add empty entry
	 *  @return	void
	 */
    public function form_conditions_reglement($page, $selected = '', $htmlname = 'cond_reglement_id', $addempty = 0)
	{
        // phpcs:enable
		global $langs;
		if ($htmlname != "none")
		{
			print '<form method="post" action="'.$page.'">';
			print '<input type="hidden" name="action" value="setconditions">';
			print '<input type="hidden" name="token" value="'.newToken().'">';
			$this->select_conditions_paiements($selected, $htmlname, -1, $addempty);
			print '<input type="submit" class="button valignmiddle" value="'.$langs->trans("Modify").'">';
			print '</form>';
		} else {
			if ($selected)
			{
				$this->load_cache_conditions_paiements();
				print $this->cache_conditions_paiements[$selected]['label'];
			} else {
				print "&nbsp;";
			}
		}
	}

    // phpcs:disable PEAR.NamingConventions.ValidFunctionName.ScopeNotCamelCaps
	/**
	 *  Show a form to select a delivery delay
	 *
	 *  @param  int		$page        	Page
	 *  @param  string	$selected    	Id condition pre-selectionne
	 *  @param  string	$htmlname    	Name of select html field
	 *	@param	int		$addempty		Ajoute entree vide
	 *  @return	void
	 */
    public function form_availability($page, $selected = '', $htmlname = 'availability', $addempty = 0)
	{
        // phpcs:enable
		global $langs;
		if ($htmlname != "none")
		{
			print '<form method="post" action="'.$page.'">';
			print '<input type="hidden" name="action" value="setavailability">';
			print '<input type="hidden" name="token" value="'.newToken().'">';
			$this->selectAvailabilityDelay($selected, $htmlname, -1, $addempty);
			print '<input type="submit" class="button" value="'.$langs->trans("Modify").'">';
			print '</form>';
		} else {
			if ($selected)
			{
				$this->load_cache_availability();
				print $this->cache_availability[$selected]['label'];
			} else {
				print "&nbsp;";
			}
		}
	}

	/**
	 *  Output HTML form to select list of input reason (events that triggered an object creation, like after sending an emailing, making an advert, ...)
	 *  List found into table c_input_reason loaded by loadCacheInputReason
	 *
	 *  @param  string	$page        	Page
	 *  @param  string	$selected    	Id condition pre-selectionne
	 *  @param  string	$htmlname    	Name of select html field
	 *  @param	int		$addempty		Add empty entry
	 *  @return	void
     */
    public function formInputReason($page, $selected = '', $htmlname = 'demandreason', $addempty = 0)
    {
		global $langs;
		if ($htmlname != "none")
		{
			print '<form method="post" action="'.$page.'">';
			print '<input type="hidden" name="action" value="setdemandreason">';
			print '<input type="hidden" name="token" value="'.newToken().'">';
			$this->selectInputReason($selected, $htmlname, -1, $addempty);
			print '<input type="submit" class="button" value="'.$langs->trans("Modify").'">';
			print '</form>';
		} else {
			if ($selected)
			{
				$this->loadCacheInputReason();
				foreach ($this->cache_demand_reason as $key => $val)
				{
					if ($val['id'] == $selected)
					{
						print $val['label'];
						break;
					}
				}
			} else {
				print "&nbsp;";
			}
		}
	}

    // phpcs:disable PEAR.NamingConventions.ValidFunctionName.ScopeNotCamelCaps
	/**
	 *    Show a form + html select a date
	 *
	 *    @param	string		$page        	Page
	 *    @param	string		$selected    	Date preselected
	 *    @param    string		$htmlname    	Html name of date input fields or 'none'
	 *    @param    int			$displayhour 	Display hour selector
	 *    @param    int			$displaymin		Display minutes selector
	 *    @param	int			$nooutput		1=No print output, return string
	 *    @return	string
	 *    @see		selectDate()
	 */
    public function form_date($page, $selected, $htmlname, $displayhour = 0, $displaymin = 0, $nooutput = 0)
	{
        // phpcs:enable
		global $langs;

		$ret = '';

		if ($htmlname != "none")
		{
			$ret .= '<form method="post" action="'.$page.'" name="form'.$htmlname.'">';
			$ret .= '<input type="hidden" name="action" value="set'.$htmlname.'">';
			$ret .= '<input type="hidden" name="token" value="'.newToken().'">';
			$ret .= '<table class="nobordernopadding" cellpadding="0" cellspacing="0">';
			$ret .= '<tr><td>';
			$ret .= $this->selectDate($selected, $htmlname, $displayhour, $displaymin, 1, 'form'.$htmlname, 1, 0);
			$ret .= '</td>';
			$ret .= '<td class="left"><input type="submit" class="button" value="'.$langs->trans("Modify").'"></td>';
			$ret .= '</tr></table></form>';
		} else {
			if ($displayhour) $ret .= dol_print_date($selected, 'dayhour');
			else $ret .= dol_print_date($selected, 'day');
		}

		if (empty($nooutput)) print $ret;
		return $ret;
	}


    // phpcs:disable PEAR.NamingConventions.ValidFunctionName.ScopeNotCamelCaps
	/**
	 *  Show a select form to choose a user
	 *
	 *  @param	string	$page        	Page
	 *  @param  string	$selected    	Id of user preselected
	 *  @param  string	$htmlname    	Name of input html field. If 'none', we just output the user link.
	 *  @param  array	$exclude		List of users id to exclude
	 *  @param  array	$include        List of users id to include
	 *  @return	void
	 */
    public function form_users($page, $selected = '', $htmlname = 'userid', $exclude = '', $include = '')
	{
        // phpcs:enable
		global $langs;

		if ($htmlname != "none")
		{
			print '<form method="POST" action="'.$page.'" name="form'.$htmlname.'">';
			print '<input type="hidden" name="action" value="set'.$htmlname.'">';
			print '<input type="hidden" name="token" value="'.newToken().'">';
			print $this->select_dolusers($selected, $htmlname, 1, $exclude, 0, $include);
			print '<input type="submit" class="button valignmiddle" value="'.$langs->trans("Modify").'">';
			print '</form>';
		} else {
			if ($selected)
			{
				require_once DOL_DOCUMENT_ROOT.'/user/class/user.class.php';
				$theuser = new User($this->db);
				$theuser->fetch($selected);
				print $theuser->getNomUrl(1);
			} else {
				print "&nbsp;";
			}
		}
	}


    // phpcs:disable PEAR.NamingConventions.ValidFunctionName.ScopeNotCamelCaps
	/**
	 *    Show form with payment mode
	 *
	 *    @param	string	$page        	Page
	 *    @param    int		$selected    	Id mode pre-selectionne
	 *    @param    string	$htmlname    	Name of select html field
	 *    @param  	string	$filtertype		To filter on field type in llx_c_paiement (array('code'=>xx,'label'=>zz))
	 *    @param    int     $active         Active or not, -1 = all
	 *    @param   int     $addempty       1=Add empty entry
	 *    @return	void
	 */
    public function form_modes_reglement($page, $selected = '', $htmlname = 'mode_reglement_id', $filtertype = '', $active = 1, $addempty = 0)
	{
        // phpcs:enable
		global $langs;
		if ($htmlname != "none")
		{
			print '<form method="POST" action="'.$page.'">';
			print '<input type="hidden" name="action" value="setmode">';
			print '<input type="hidden" name="token" value="'.newToken().'">';
			$this->select_types_paiements($selected, $htmlname, $filtertype, 0, $addempty, 0, 0, $active);
			print '<input type="submit" class="button valignmiddle" value="'.$langs->trans("Modify").'">';
			print '</form>';
		} else {
			if ($selected)
			{
				$this->load_cache_types_paiements();
				print $this->cache_types_paiements[$selected]['label'];
			} else {
				print "&nbsp;";
			}
		}
	}

    // phpcs:disable PEAR.NamingConventions.ValidFunctionName.ScopeNotCamelCaps
	/**
	 *    Show form with multicurrency code
	 *
	 *    @param	string	$page        	Page
	 *    @param    string	$selected    	code pre-selectionne
	 *    @param    string	$htmlname    	Name of select html field
	 *    @return	void
	 */
    public function form_multicurrency_code($page, $selected = '', $htmlname = 'multicurrency_code')
	{
        // phpcs:enable
		global $langs;
		if ($htmlname != "none")
		{
			print '<form method="POST" action="'.$page.'">';
			print '<input type="hidden" name="action" value="setmulticurrencycode">';
			print '<input type="hidden" name="token" value="'.newToken().'">';
			print $this->selectMultiCurrency($selected, $htmlname, 0);
			print '<input type="submit" class="button valignmiddle" value="'.$langs->trans("Modify").'">';
			print '</form>';
		} else {
			dol_include_once('/core/lib/company.lib.php');
			print !empty($selected) ? currency_name($selected, 1) : '&nbsp;';
		}
	}

    // phpcs:disable PEAR.NamingConventions.ValidFunctionName.ScopeNotCamelCaps
	/**
	 *    Show form with multicurrency rate
	 *
	 *    @param	string	$page        	Page
	 *    @param    double	$rate	    	Current rate
	 *    @param    string	$htmlname    	Name of select html field
	 *    @param    string  $currency       Currency code to explain the rate
	 *    @return	void
	 */
    public function form_multicurrency_rate($page, $rate = '', $htmlname = 'multicurrency_tx', $currency = '')
	{
        // phpcs:enable
		global $langs, $mysoc, $conf;

		if ($htmlname != "none")
		{
			print '<form method="POST" action="'.$page.'">';
			print '<input type="hidden" name="action" value="setmulticurrencyrate">';
			print '<input type="hidden" name="token" value="'.newToken().'">';
			print '<input type="text" class="maxwidth100" name="'.$htmlname.'" value="'.(!empty($rate) ? price(price2num($rate, 'CR')) : 1).'" /> ';
			print '<select name="calculation_mode">';
			print '<option value="1">'.$currency.' > '.$conf->currency.'</option>';
			print '<option value="2">'.$conf->currency.' > '.$currency.'</option>';
			print '</select> ';
			print '<input type="submit" class="button valignmiddle" value="'.$langs->trans("Modify").'">';
			print '</form>';
		} else {
			if (!empty($rate))
			{
				print price($rate, 1, $langs, 1, 0);
				if ($currency && $rate != 1) print ' &nbsp; ('.price($rate, 1, $langs, 1, 0).' '.$currency.' = 1 '.$conf->currency.')';
			} else {
				print 1;
			}
		}
	}


    // phpcs:disable PEAR.NamingConventions.ValidFunctionName.ScopeNotCamelCaps
	/**
	 *	Show a select box with available absolute discounts
	 *
	 *  @param  string	$page        	Page URL where form is shown
	 *  @param  int		$selected    	Value pre-selected
	 *	@param  string	$htmlname    	Name of SELECT component. If 'none', not changeable. Example 'remise_id'.
	 *	@param	int		$socid			Third party id
	 * 	@param	float	$amount			Total amount available
	 * 	@param	string	$filter			SQL filter on discounts
	 * 	@param	int		$maxvalue		Max value for lines that can be selected
	 *  @param  string	$more           More string to add
	 *  @param  int     $hidelist       1=Hide list
	 *  @param	int		$discount_type	0 => customer discount, 1 => supplier discount
	 *  @return	void
	 */
    public function form_remise_dispo($page, $selected, $htmlname, $socid, $amount, $filter = '', $maxvalue = 0, $more = '', $hidelist = 0, $discount_type = 0)
	{
        // phpcs:enable
		global $conf, $langs;
		if ($htmlname != "none")
		{
			print '<form method="post" action="'.$page.'">';
			print '<input type="hidden" name="action" value="setabsolutediscount">';
			print '<input type="hidden" name="token" value="'.newToken().'">';
			print '<div class="inline-block">';
			if (!empty($discount_type)) {
				if (!empty($conf->global->FACTURE_DEPOSITS_ARE_JUST_PAYMENTS))
				{
					if (!$filter || $filter == "fk_invoice_supplier_source IS NULL") $translationKey = 'HasAbsoluteDiscountFromSupplier'; // If we want deposit to be substracted to payments only and not to total of final invoice
					else $translationKey = 'HasCreditNoteFromSupplier';
				} else {
					if (!$filter || $filter == "fk_invoice_supplier_source IS NULL OR (description LIKE '(DEPOSIT)%' AND description NOT LIKE '(EXCESS PAID)%')") $translationKey = 'HasAbsoluteDiscountFromSupplier';
					else $translationKey = 'HasCreditNoteFromSupplier';
				}
			} else {
				if (!empty($conf->global->FACTURE_DEPOSITS_ARE_JUST_PAYMENTS))
				{
					if (!$filter || $filter == "fk_facture_source IS NULL") $translationKey = 'CompanyHasAbsoluteDiscount'; // If we want deposit to be substracted to payments only and not to total of final invoice
					else $translationKey = 'CompanyHasCreditNote';
				} else {
					if (!$filter || $filter == "fk_facture_source IS NULL OR (description LIKE '(DEPOSIT)%' AND description NOT LIKE '(EXCESS RECEIVED)%')") $translationKey = 'CompanyHasAbsoluteDiscount';
					else $translationKey = 'CompanyHasCreditNote';
				}
			}
			print $langs->trans($translationKey, price($amount, 0, $langs, 0, 0, -1, $conf->currency));
			if (empty($hidelist)) print ': ';
			print '</div>';
			if (empty($hidelist))
			{
				print '<div class="inline-block" style="padding-right: 10px">';
				$newfilter = 'discount_type='.intval($discount_type);
				if (!empty($discount_type)) {
					$newfilter .= ' AND fk_invoice_supplier IS NULL AND fk_invoice_supplier_line IS NULL'; // Supplier discounts available
				} else {
					$newfilter .= ' AND fk_facture IS NULL AND fk_facture_line IS NULL'; // Customer discounts available
				}
				if ($filter) $newfilter .= ' AND ('.$filter.')';
				$nbqualifiedlines = $this->select_remises($selected, $htmlname, $newfilter, $socid, $maxvalue);
				if ($nbqualifiedlines > 0)
				{
					print ' &nbsp; <input type="submit" class="button" value="'.dol_escape_htmltag($langs->trans("UseLine")).'"';
					if (!empty($discount_type) && $filter && $filter != "fk_invoice_supplier_source IS NULL OR (description LIKE '(DEPOSIT)%' AND description NOT LIKE '(EXCESS PAID)%')")
						print ' title="'.$langs->trans("UseCreditNoteInInvoicePayment").'"';
					if (empty($discount_type) && $filter && $filter != "fk_facture_source IS NULL OR (description LIKE '(DEPOSIT)%' AND description NOT LIKE '(EXCESS RECEIVED)%')")
						print ' title="'.$langs->trans("UseCreditNoteInInvoicePayment").'"';

					print '>';
				}
				print '</div>';
			}
			if ($more)
			{
				print '<div class="inline-block">';
				print $more;
				print '</div>';
			}
			print '</form>';
		} else {
			if ($selected)
			{
				print $selected;
			} else {
				print "0";
			}
		}
	}


    // phpcs:disable PEAR.NamingConventions.ValidFunctionName.ScopeNotCamelCaps
    /**
     *  Show forms to select a contact
     *
     *  @param	string		$page        	Page
     *  @param	Societe		$societe		Filter on third party
     *  @param    int			$selected    	Id contact pre-selectionne
     *  @param    string		$htmlname    	Name of HTML select. If 'none', we just show contact link.
     *  @return	void
     */
    public function form_contacts($page, $societe, $selected = '', $htmlname = 'contactid')
    {
        // phpcs:enable
		global $langs, $conf;

		if ($htmlname != "none")
		{
			print '<form method="post" action="'.$page.'">';
			print '<input type="hidden" name="action" value="set_contact">';
			print '<input type="hidden" name="token" value="'.newToken().'">';
			print '<table class="nobordernopadding" cellpadding="0" cellspacing="0">';
			print '<tr><td>';
			$num = $this->select_contacts($societe->id, $selected, $htmlname);
			if ($num == 0)
			{
				$addcontact = (!empty($conf->global->SOCIETE_ADDRESSES_MANAGEMENT) ? $langs->trans("AddContact") : $langs->trans("AddContactAddress"));
				print '<a href="'.DOL_URL_ROOT.'/contact/card.php?socid='.$societe->id.'&amp;action=create&amp;backtoreferer=1">'.$addcontact.'</a>';
			}
			print '</td>';
			print '<td class="left"><input type="submit" class="button" value="'.$langs->trans("Modify").'"></td>';
			print '</tr></table></form>';
		} else {
			if ($selected)
			{
				require_once DOL_DOCUMENT_ROOT.'/contact/class/contact.class.php';
				$contact = new Contact($this->db);
				$contact->fetch($selected);
				print $contact->getFullName($langs);
			} else {
				print "&nbsp;";
			}
		}
	}

    // phpcs:disable PEAR.NamingConventions.ValidFunctionName.ScopeNotCamelCaps
	/**
	 *  Output html select to select thirdparty
	 *
	 *  @param	string	$page       	Page
	 *  @param  string	$selected   	Id preselected
	 *  @param  string	$htmlname		Name of HTML select
	 *  @param  string	$filter         optional filters criteras
	 *	@param	int		$showempty		Add an empty field
	 * 	@param	int		$showtype		Show third party type in combolist (customer, prospect or supplier)
	 * 	@param	int		$forcecombo		Force to use combo box
	 *  @param	array	$events			Event options. Example: array(array('method'=>'getContacts', 'url'=>dol_buildpath('/core/ajax/contacts.php',1), 'htmlname'=>'contactid', 'params'=>array('add-customer-contact'=>'disabled')))
	 *  @param  int     $nooutput       No print output. Return it only.
	 *  @return	void|string
	 */
    public function form_thirdparty($page, $selected = '', $htmlname = 'socid', $filter = '', $showempty = 0, $showtype = 0, $forcecombo = 0, $events = array(), $nooutput = 0)
	{
        // phpcs:enable
		global $langs;

		$out = '';
		if ($htmlname != "none")
		{
			$out .= '<form method="post" action="'.$page.'">';
			$out .= '<input type="hidden" name="action" value="set_thirdparty">';
			$out .= '<input type="hidden" name="token" value="'.newToken().'">';
			$out .= $this->select_company($selected, $htmlname, $filter, $showempty, $showtype, $forcecombo, $events);
			$out .= '<input type="submit" class="button valignmiddle" value="'.$langs->trans("Modify").'">';
			$out .= '</form>';
		} else {
			if ($selected)
			{
				require_once DOL_DOCUMENT_ROOT.'/societe/class/societe.class.php';
				$soc = new Societe($this->db);
				$soc->fetch($selected);
				$out .= $soc->getNomUrl($langs);
			} else {
				$out .= "&nbsp;";
			}
		}

		if ($nooutput) return $out;
		else print $out;
	}

    // phpcs:disable PEAR.NamingConventions.ValidFunctionName.ScopeNotCamelCaps
	/**
	 *    Retourne la liste des devises, dans la langue de l'utilisateur
	 *
	 *    @param	string	$selected    preselected currency code
	 *    @param    string	$htmlname    name of HTML select list
     *    @deprecated
	 *    @return	void
	 */
    public function select_currency($selected = '', $htmlname = 'currency_id')
	{
        // phpcs:enable
		print $this->selectCurrency($selected, $htmlname);
	}

	/**
	 *  Retourne la liste des devises, dans la langue de l'utilisateur
	 *
	 *  @param	string	$selected    preselected currency code
	 *  @param  string	$htmlname    name of HTML select list
	 *  @param  string  $mode        0 = Add currency symbol into label, 1 = Add 3 letter iso code
	 * 	@return	string
	 */
    public function selectCurrency($selected = '', $htmlname = 'currency_id', $mode = 0)
	{
		global $conf, $langs, $user;

		$langs->loadCacheCurrencies('');

		$out = '';

		if ($selected == 'euro' || $selected == 'euros') $selected = 'EUR'; // Pour compatibilite

		$out .= '<select class="flat maxwidth200onsmartphone minwidth300" name="'.$htmlname.'" id="'.$htmlname.'">';
		foreach ($langs->cache_currencies as $code_iso => $currency)
		{
			if ($selected && $selected == $code_iso)
			{
				$out .= '<option value="'.$code_iso.'" selected>';
			} else {
				$out .= '<option value="'.$code_iso.'">';
			}
			$out .= $currency['label'];
			if ($mode == 1)
			{
			    $out .= ' ('.$code_iso.')';
			} else {
                $out .= ' ('.$langs->getCurrencySymbol($code_iso).')';
			}
			$out .= '</option>';
		}
		$out .= '</select>';
		if ($user->admin) $out .= info_admin($langs->trans("YouCanChangeValuesForThisListFromDictionarySetup"), 1);

		// Make select dynamic
		include_once DOL_DOCUMENT_ROOT.'/core/lib/ajax.lib.php';
		$out .= ajax_combobox($htmlname);

		return $out;
	}

	/**
	 *	Return array of currencies in user language
	 *
	 *  @param	string	$selected    preselected currency code
	 *  @param  string	$htmlname    name of HTML select list
	 *  @param  integer	$useempty    1=Add empty line
	 * 	@return	string
	 */
    public function selectMultiCurrency($selected = '', $htmlname = 'multicurrency_code', $useempty = 0)
	{
		global $db, $conf, $langs, $user;

		$langs->loadCacheCurrencies(''); // Load ->cache_currencies

		$TCurrency = array();

		$sql = 'SELECT code FROM '.MAIN_DB_PREFIX.'multicurrency';
		$sql .= " WHERE entity IN ('".getEntity('mutlicurrency')."')";
		$resql = $db->query($sql);
		if ($resql)
		{
			while ($obj = $db->fetch_object($resql)) $TCurrency[$obj->code] = $obj->code;
		}

		$out = '';
		$out .= '<select class="flat" name="'.$htmlname.'" id="'.$htmlname.'">';
		if ($useempty) $out .= '<option value="">&nbsp;</option>';
		// If company current currency not in table, we add it into list. Should always be available.
		if (!in_array($conf->currency, $TCurrency))
		{
			$TCurrency[$conf->currency] = $conf->currency;
		}
		if (count($TCurrency) > 0)
		{
			foreach ($langs->cache_currencies as $code_iso => $currency)
			{
				if (isset($TCurrency[$code_iso]))
				{
					if (!empty($selected) && $selected == $code_iso) $out .= '<option value="'.$code_iso.'" selected="selected">';
					else $out .= '<option value="'.$code_iso.'">';

					$out .= $currency['label'];
					$out .= ' ('.$langs->getCurrencySymbol($code_iso).')';
					$out .= '</option>';
				}
			}
		}

		$out .= '</select>';
		// Make select dynamic
		include_once DOL_DOCUMENT_ROOT.'/core/lib/ajax.lib.php';
		$out .= ajax_combobox($htmlname);

		return $out;
	}

    // phpcs:disable PEAR.NamingConventions.ValidFunctionName.ScopeNotCamelCaps
	/**
	 *  Load into the cache vat rates of a country
	 *
	 *  @param	string	$country_code		Country code with quotes ("'CA'", or "'CA,IN,...'")
	 *  @return	int							Nb of loaded lines, 0 if already loaded, <0 if KO
	 */
    public function load_cache_vatrates($country_code)
	{
        // phpcs:enable
		global $langs;

		$num = count($this->cache_vatrates);
		if ($num > 0) return $num; // Cache already loaded

		dol_syslog(__METHOD__, LOG_DEBUG);

		$sql = "SELECT DISTINCT t.rowid, t.code, t.taux, t.localtax1, t.localtax1_type, t.localtax2, t.localtax2_type, t.recuperableonly";
		$sql .= " FROM ".MAIN_DB_PREFIX."c_tva as t, ".MAIN_DB_PREFIX."c_country as c";
		$sql .= " WHERE t.fk_pays = c.rowid";
		$sql .= " AND t.active > 0";
		$sql .= " AND c.code IN (".$country_code.")";
		$sql .= " ORDER BY t.code ASC, t.taux ASC, t.recuperableonly ASC";

		$resql = $this->db->query($sql);
		if ($resql)
		{
			$num = $this->db->num_rows($resql);
			if ($num)
			{
				for ($i = 0; $i < $num; $i++)
				{
					$obj = $this->db->fetch_object($resql);
					$this->cache_vatrates[$i]['rowid']	= $obj->rowid;
					$this->cache_vatrates[$i]['code'] = $obj->code;
					$this->cache_vatrates[$i]['txtva']	= $obj->taux;
					$this->cache_vatrates[$i]['nprtva'] = $obj->recuperableonly;
					$this->cache_vatrates[$i]['localtax1']	    = $obj->localtax1;
					$this->cache_vatrates[$i]['localtax1_type']	= $obj->localtax1_type;
					$this->cache_vatrates[$i]['localtax2']	    = $obj->localtax2;
					$this->cache_vatrates[$i]['localtax2_type']	= $obj->localtax1_type;

					$this->cache_vatrates[$i]['label'] = $obj->taux.'%'.($obj->code ? ' ('.$obj->code.')' : ''); // Label must contains only 0-9 , . % or *
					$this->cache_vatrates[$i]['labelallrates'] = $obj->taux.'/'.($obj->localtax1 ? $obj->localtax1 : '0').'/'.($obj->localtax2 ? $obj->localtax2 : '0').($obj->code ? ' ('.$obj->code.')' : ''); // Must never be used as key, only label
					$positiverates = '';
					if ($obj->taux) $positiverates .= ($positiverates ? '/' : '').$obj->taux;
					if ($obj->localtax1) $positiverates .= ($positiverates ? '/' : '').$obj->localtax1;
					if ($obj->localtax2) $positiverates .= ($positiverates ? '/' : '').$obj->localtax2;
					if (empty($positiverates)) $positiverates = '0';
					$this->cache_vatrates[$i]['labelpositiverates'] = $positiverates.($obj->code ? ' ('.$obj->code.')' : ''); // Must never be used as key, only label
				}

				return $num;
			} else {
				$this->error = '<font class="error">'.$langs->trans("ErrorNoVATRateDefinedForSellerCountry", $country_code).'</font>';
				return -1;
			}
		} else {
			$this->error = '<font class="error">'.$this->db->error().'</font>';
			return -2;
		}
	}

    // phpcs:disable PEAR.NamingConventions.ValidFunctionName.ScopeNotCamelCaps
	/**
	 *  Output an HTML select vat rate.
	 *  The name of this function should be selectVat. We keep bad name for compatibility purpose.
	 *
	 *  @param	string	      $htmlname           Name of HTML select field
	 *  @param  float|string  $selectedrate       Force preselected vat rate. Can be '8.5' or '8.5 (NOO)' for example. Use '' for no forcing.
	 *  @param  Societe	      $societe_vendeuse   Thirdparty seller
	 *  @param  Societe	      $societe_acheteuse  Thirdparty buyer
	 *  @param  int		      $idprod             Id product. O if unknown of NA.
	 *  @param  int		      $info_bits          Miscellaneous information on line (1 for NPR)
	 *  @param  int|string    $type               ''=Unknown, 0=Product, 1=Service (Used if idprod not defined)
	 *                  		                  Si vendeur non assujeti a TVA, TVA par defaut=0. Fin de regle.
	 *                  					      Si le (pays vendeur = pays acheteur) alors la TVA par defaut=TVA du produit vendu. Fin de regle.
	 *                  					      Si (vendeur et acheteur dans Communaute europeenne) et bien vendu = moyen de transports neuf (auto, bateau, avion), TVA par defaut=0 (La TVA doit etre paye par l'acheteur au centre d'impots de son pays et non au vendeur). Fin de regle.
	 *                                            Si vendeur et acheteur dans Communauté européenne et acheteur= particulier alors TVA par défaut=TVA du produit vendu. Fin de règle.
	 *                                            Si vendeur et acheteur dans Communauté européenne et acheteur= entreprise alors TVA par défaut=0. Fin de règle.
	 *                  					      Sinon la TVA proposee par defaut=0. Fin de regle.
	 *  @param	bool	     $options_only		  Return HTML options lines only (for ajax treatment)
	 *  @param  int          $mode                0=Use vat rate as key in combo list, 1=Add VAT code after vat rate into key, -1=Use id of vat line as key
	 *  @return	string
	 */
    public function load_tva($htmlname = 'tauxtva', $selectedrate = '', $societe_vendeuse = '', $societe_acheteuse = '', $idprod = 0, $info_bits = 0, $type = '', $options_only = false, $mode = 0)
	{
        // phpcs:enable
		global $langs, $conf, $mysoc;

		$langs->load('errors');

		$return = '';

		// Define defaultnpr, defaultttx and defaultcode
		$defaultnpr = ($info_bits & 0x01);
		$defaultnpr = (preg_match('/\*/', $selectedrate) ? 1 : $defaultnpr);
		$defaulttx = str_replace('*', '', $selectedrate);
		$defaultcode = '';
		if (preg_match('/\((.*)\)/', $defaulttx, $reg))
		{
			$defaultcode = $reg[1];
			$defaulttx = preg_replace('/\s*\(.*\)/', '', $defaulttx);
		}
		//var_dump($selectedrate.'-'.$defaulttx.'-'.$defaultnpr.'-'.$defaultcode);

		// Check parameters
		if (is_object($societe_vendeuse) && !$societe_vendeuse->country_code)
		{
			if ($societe_vendeuse->id == $mysoc->id)
			{
				$return .= '<font class="error">'.$langs->trans("ErrorYourCountryIsNotDefined").'</font>';
			} else {
				$return .= '<font class="error">'.$langs->trans("ErrorSupplierCountryIsNotDefined").'</font>';
			}
			return $return;
		}

		//var_dump($societe_acheteuse);
		//print "name=$name, selectedrate=$selectedrate, seller=".$societe_vendeuse->country_code." buyer=".$societe_acheteuse->country_code." buyer is company=".$societe_acheteuse->isACompany()." idprod=$idprod, info_bits=$info_bits type=$type";
		//exit;

		// Define list of countries to use to search VAT rates to show
		// First we defined code_country to use to find list
		if (is_object($societe_vendeuse))
		{
			$code_country = "'".$societe_vendeuse->country_code."'";
		} else {
			$code_country = "'".$mysoc->country_code."'"; // Pour compatibilite ascendente
		}
		if (!empty($conf->global->SERVICE_ARE_ECOMMERCE_200238EC))    // If option to have vat for end customer for services is on
		{
			require_once DOL_DOCUMENT_ROOT.'/core/lib/company.lib.php';
			if (!isInEEC($societe_vendeuse) && (!is_object($societe_acheteuse) || (isInEEC($societe_acheteuse) && !$societe_acheteuse->isACompany())))
			{
				// We also add the buyer
				if (is_numeric($type))
				{
					if ($type == 1) // We know product is a service
					{
						$code_country .= ",'".$societe_acheteuse->country_code."'";
					}
				} elseif (!$idprod)  // We don't know type of product
				{
					$code_country .= ",'".$societe_acheteuse->country_code."'";
				} else {
					$prodstatic = new Product($this->db);
					$prodstatic->fetch($idprod);
					if ($prodstatic->type == Product::TYPE_SERVICE)   // We know product is a service
					{
						$code_country .= ",'".$societe_acheteuse->country_code."'";
					}
				}
			}
		}

		// Now we get list
		$num = $this->load_cache_vatrates($code_country); // If no vat defined, return -1 with message into this->error

		if ($num > 0)
		{
			// Definition du taux a pre-selectionner (si defaulttx non force et donc vaut -1 ou '')
			if ($defaulttx < 0 || dol_strlen($defaulttx) == 0)
			{
				$tmpthirdparty = new Societe($this->db);
				$defaulttx = get_default_tva($societe_vendeuse, (is_object($societe_acheteuse) ? $societe_acheteuse : $tmpthirdparty), $idprod);
				$defaultnpr = get_default_npr($societe_vendeuse, (is_object($societe_acheteuse) ? $societe_acheteuse : $tmpthirdparty), $idprod);
		        if (preg_match('/\((.*)\)/', $defaulttx, $reg)) {
			        $defaultcode = $reg[1];
			        $defaulttx = preg_replace('/\s*\(.*\)/', '', $defaulttx);
		        }
				if (empty($defaulttx)) $defaultnpr = 0;
			}

			// Si taux par defaut n'a pu etre determine, on prend dernier de la liste.
			// Comme ils sont tries par ordre croissant, dernier = plus eleve = taux courant
			if ($defaulttx < 0 || dol_strlen($defaulttx) == 0)
			{
				if (empty($conf->global->MAIN_VAT_DEFAULT_IF_AUTODETECT_FAILS)) $defaulttx = $this->cache_vatrates[$num - 1]['txtva'];
				else $defaulttx = ($conf->global->MAIN_VAT_DEFAULT_IF_AUTODETECT_FAILS == 'none' ? '' : $conf->global->MAIN_VAT_DEFAULT_IF_AUTODETECT_FAILS);
			}

			// Disabled if seller is not subject to VAT
			$disabled = false; $title = '';
			if (is_object($societe_vendeuse) && $societe_vendeuse->id == $mysoc->id && $societe_vendeuse->tva_assuj == "0")
			{
				// Override/enable VAT for expense report regardless of global setting - needed if expense report used for business expenses instead
				// of using supplier invoices (this is a very bad idea !)
				if (empty($conf->global->EXPENSEREPORT_OVERRIDE_VAT))
				{
					$title = ' title="'.$langs->trans('VATIsNotUsed').'"';
					$disabled = true;
				}
			}

			if (!$options_only) $return .= '<select class="flat minwidth75imp" id="'.$htmlname.'" name="'.$htmlname.'"'.($disabled ? ' disabled' : '').$title.'>';

			$selectedfound = false;
			foreach ($this->cache_vatrates as $rate)
			{
				// Keep only 0 if seller is not subject to VAT
				if ($disabled && $rate['txtva'] != 0) continue;

				// Define key to use into select list
				$key = $rate['txtva'];
				$key .= $rate['nprtva'] ? '*' : '';
				if ($mode > 0 && $rate['code']) $key .= ' ('.$rate['code'].')';
				if ($mode < 0) $key = $rate['rowid'];

				$return .= '<option value="'.$key.'"';
				if (!$selectedfound)
				{
					if ($defaultcode) // If defaultcode is defined, we used it in priority to select combo option instead of using rate+npr flag
					{
						if ($defaultcode == $rate['code'])
						{
							$return .= ' selected';
							$selectedfound = true;
						}
					} elseif ($rate['txtva'] == $defaulttx && $rate['nprtva'] == $defaultnpr)
			   		{
			   			$return .= ' selected';
			   			$selectedfound = true;
					}
				}
				$return .= '>';
				//if (! empty($conf->global->MAIN_VAT_SHOW_POSITIVE_RATES))
				if ($mysoc->country_code == 'IN' || !empty($conf->global->MAIN_VAT_LABEL_IS_POSITIVE_RATES))
				{
					$return .= $rate['labelpositiverates'];
				} else {
					$return .= vatrate($rate['label']);
				}
				//$return.=($rate['code']?' '.$rate['code']:'');
				$return .= (empty($rate['code']) && $rate['nprtva']) ? ' *' : ''; // We show the *  (old behaviour only if new vat code is not used)

				$return .= '</option>';
			}

			if (!$options_only) $return .= '</select>';
		} else {
			$return .= $this->error;
		}

		$this->num = $num;
		return $return;
	}


    // phpcs:disable PEAR.NamingConventions.ValidFunctionName.ScopeNotCamelCaps
    /**
     *  Show a HTML widget to input a date or combo list for day, month, years and optionaly hours and minutes.
	 *  Fields are preselected with :
	 *            	- set_time date (must be a local PHP server timestamp or string date with format 'YYYY-MM-DD' or 'YYYY-MM-DD HH:MM')
	 *            	- local date in user area, if set_time is '' (so if set_time is '', output may differs when done from two different location)
	 *            	- Empty (fields empty), if set_time is -1 (in this case, parameter empty must also have value 1)
	 *
	 *	@param	integer	    $set_time 		Pre-selected date (must be a local PHP server timestamp), -1 to keep date not preselected, '' to use current date with 00:00 hour (Parameter 'empty' must be 0 or 2).
	 *	@param	string		$prefix			Prefix for fields name
	 *	@param	int			$h				1 or 2=Show also hours (2=hours on a new line), -1 has same effect but hour and minutes are prefilled with 23:59 if date is empty, 3 show hour always empty
	 *	@param	int			$m				1=Show also minutes, -1 has same effect but hour and minutes are prefilled with 23:59 if date is empty, 3 show minutes always empty
	 *	@param	int			$empty			0=Fields required, 1=Empty inputs are allowed, 2=Empty inputs are allowed for hours only
	 *	@param	string		$form_name 		Not used
	 *	@param	int			$d				1=Show days, month, years
	 * 	@param	int			$addnowlink		Add a link "Now"
	 * 	@param	int			$nooutput		Do not output html string but return it
	 * 	@param 	int			$disabled		Disable input fields
	 *  @param  int			$fullday        When a checkbox with this html name is on, hour and day are set with 00:00 or 23:59
	 *  @param	string		$addplusone		Add a link "+1 hour". Value must be name of another select_date field.
	 *  @param  datetime    $adddateof      Add a link "Date of invoice" using the following date.
	 *  @return	string|void					Nothing or string if nooutput is 1
     *  @deprecated
	 *  @see    selectDate(), form_date(), select_month(), select_year(), select_dayofweek()
	 */
    public function select_date($set_time = '', $prefix = 're', $h = 0, $m = 0, $empty = 0, $form_name = "", $d = 1, $addnowlink = 0, $nooutput = 0, $disabled = 0, $fullday = '', $addplusone = '', $adddateof = '')
    {
        // phpcs:enable
        $retstring = $this->selectDate($set_time, $prefix, $h, $m, $empty, $form_name, $d, $addnowlink, $disabled, $fullday, $addplusone, $adddateof);
        if (!empty($nooutput)) {
            return $retstring;
        }
        print $retstring;
        return;
    }

    /**
     *  Show a HTML widget to input a date or combo list for day, month, years and optionaly hours and minutes.
	 *  Fields are preselected with :
	 *              - set_time date (must be a local PHP server timestamp or string date with format 'YYYY-MM-DD' or 'YYYY-MM-DD HH:MM')
	 *              - local date in user area, if set_time is '' (so if set_time is '', output may differs when done from two different location)
	 *              - Empty (fields empty), if set_time is -1 (in this case, parameter empty must also have value 1)
	 *
	 *  @param  integer     $set_time       Pre-selected date (must be a local PHP server timestamp), -1 to keep date not preselected, '' to use current date with 00:00 hour (Parameter 'empty' must be 0 or 2).
	 *  @param	string		$prefix			Prefix for fields name
	 *  @param	int			$h				1 or 2=Show also hours (2=hours on a new line), -1 has same effect but hour and minutes are prefilled with 23:59 if date is empty, 3 show hour always empty
	 *	@param	int			$m				1=Show also minutes, -1 has same effect but hour and minutes are prefilled with 23:59 if date is empty, 3 show minutes always empty
	 *	@param	int			$empty			0=Fields required, 1=Empty inputs are allowed, 2=Empty inputs are allowed for hours only
	 *	@param	string		$form_name 		Not used
	 *	@param	int			$d				1=Show days, month, years
	 * 	@param	int			$addnowlink		Add a link "Now", 1 with server time, 2 with local computer time
	 * 	@param 	int			$disabled		Disable input fields
	 *  @param  int			$fullday        When a checkbox with this html name is on, hour and day are set with 00:00 or 23:59
	 *  @param	string		$addplusone		Add a link "+1 hour". Value must be name of another selectDate field.
	 *  @param  datetime    $adddateof      Add a link "Date of ..." using the following date. See also $labeladddateof for the label used.
     *  @param  string      $openinghours   Specify hour start and hour end for the select ex 8,20
     *  @param  int         $stepminutes    Specify step for minutes between 1 and 30
     *  @param	string		$labeladddateof Label to use for the $adddateof parameter.
	 * 	@return string                      Html for selectDate
	 *  @see    form_date(), select_month(), select_year(), select_dayofweek()
	 */
    public function selectDate($set_time = '', $prefix = 're', $h = 0, $m = 0, $empty = 0, $form_name = "", $d = 1, $addnowlink = 0, $disabled = 0, $fullday = '', $addplusone = '', $adddateof = '', $openinghours = '', $stepminutes = 1, $labeladddateof = '')
	{
		global $conf, $langs;

		$retstring = '';

		if ($prefix == '') $prefix = 're';
		if ($h == '') $h = 0;
		if ($m == '') $m = 0;
		$emptydate = 0;
		$emptyhours = 0;
        if ($stepminutes <= 0 || $stepminutes > 30) $stepminutes = 1;
		if ($empty == 1) { $emptydate = 1; $emptyhours = 1; }
		if ($empty == 2) { $emptydate = 0; $emptyhours = 1; }
		$orig_set_time = $set_time;

		if ($set_time === '' && $emptydate == 0)
		{
			include_once DOL_DOCUMENT_ROOT.'/core/lib/date.lib.php';
			$set_time = dol_now('tzuser') - (getServerTimeZoneInt('now') * 3600); // set_time must be relative to PHP server timezone
		}

		// Analysis of the pre-selection date
		if (preg_match('/^([0-9]+)\-([0-9]+)\-([0-9]+)\s?([0-9]+)?:?([0-9]+)?/', $set_time, $reg))	// deprecated usage
		{
			// Date format 'YYYY-MM-DD' or 'YYYY-MM-DD HH:MM:SS'
			$syear	= (!empty($reg[1]) ? $reg[1] : '');
			$smonth = (!empty($reg[2]) ? $reg[2] : '');
			$sday	= (!empty($reg[3]) ? $reg[3] : '');
			$shour	= (!empty($reg[4]) ? $reg[4] : '');
			$smin	= (!empty($reg[5]) ? $reg[5] : '');
		} elseif (strval($set_time) != '' && $set_time != -1)
		{
			// set_time est un timestamps (0 possible)
			$syear = dol_print_date($set_time, "%Y");
			$smonth = dol_print_date($set_time, "%m");
			$sday = dol_print_date($set_time, "%d");
			if ($orig_set_time != '')
			{
				$shour = dol_print_date($set_time, "%H");
				$smin = dol_print_date($set_time, "%M");
				$ssec = dol_print_date($set_time, "%S");
			} else {
				$shour = '';
				$smin = '';
				$ssec = '';
			}
		} else {
			// Date est '' ou vaut -1
			$syear = '';
			$smonth = '';
			$sday = '';
			$shour = !isset($conf->global->MAIN_DEFAULT_DATE_HOUR) ? ($h == -1 ? '23' : '') : $conf->global->MAIN_DEFAULT_DATE_HOUR;
			$smin = !isset($conf->global->MAIN_DEFAULT_DATE_MIN) ? ($h == -1 ? '59' : '') : $conf->global->MAIN_DEFAULT_DATE_MIN;
			$ssec = !isset($conf->global->MAIN_DEFAULT_DATE_SEC) ? ($h == -1 ? '59' : '') : $conf->global->MAIN_DEFAULT_DATE_SEC;
		}
		if ($h == 3) $shour = '';
		if ($m == 3) $smin = '';

		// You can set MAIN_POPUP_CALENDAR to 'eldy' or 'jquery'
		$usecalendar = 'combo';
		if (!empty($conf->use_javascript_ajax) && (empty($conf->global->MAIN_POPUP_CALENDAR) || $conf->global->MAIN_POPUP_CALENDAR != "none")) {
			$usecalendar = ((empty($conf->global->MAIN_POPUP_CALENDAR) || $conf->global->MAIN_POPUP_CALENDAR == 'eldy') ? 'jquery' : $conf->global->MAIN_POPUP_CALENDAR);
		}

		if ($d)
		{
			// Show date with popup
			if ($usecalendar != 'combo')
			{
				$formated_date = '';
				//print "e".$set_time." t ".$conf->format_date_short;
				if (strval($set_time) != '' && $set_time != -1)
				{
					//$formated_date=dol_print_date($set_time,$conf->format_date_short);
					$formated_date = dol_print_date($set_time, $langs->trans("FormatDateShortInput")); // FormatDateShortInput for dol_print_date / FormatDateShortJavaInput that is same for javascript
				}

				// Calendrier popup version eldy
				if ($usecalendar == "eldy")
				{
					// Zone de saisie manuelle de la date
					$retstring .= '<input id="'.$prefix.'" name="'.$prefix.'" type="text" class="maxwidth75" maxlength="11" value="'.$formated_date.'"';
					$retstring .= ($disabled ? ' disabled' : '');
					$retstring .= ' onChange="dpChangeDay(\''.$prefix.'\',\''.$langs->trans("FormatDateShortJavaInput").'\'); "'; // FormatDateShortInput for dol_print_date / FormatDateShortJavaInput that is same for javascript
					$retstring .= '>';

					// Icone calendrier
					if (!$disabled)
					{
						$retstring .= '<button id="'.$prefix.'Button" type="button" class="dpInvisibleButtons"';
						$base = DOL_URL_ROOT.'/core/';
						$retstring .= ' onClick="showDP(\''.$base.'\',\''.$prefix.'\',\''.$langs->trans("FormatDateShortJavaInput").'\',\''.$langs->defaultlang.'\');"';
						$retstring .= '>'.img_object($langs->trans("SelectDate"), 'calendarday', 'class="datecallink"').'</button>';
					} else $retstring .= '<button id="'.$prefix.'Button" type="button" class="dpInvisibleButtons">'.img_object($langs->trans("Disabled"), 'calendarday', 'class="datecallink"').'</button>';

					$retstring .= '<input type="hidden" id="'.$prefix.'day"   name="'.$prefix.'day"   value="'.$sday.'">'."\n";
					$retstring .= '<input type="hidden" id="'.$prefix.'month" name="'.$prefix.'month" value="'.$smonth.'">'."\n";
					$retstring .= '<input type="hidden" id="'.$prefix.'year"  name="'.$prefix.'year"  value="'.$syear.'">'."\n";
				} elseif ($usecalendar == 'jquery')
				{
					if (!$disabled)
					{
						// Output javascript for datepicker
						$retstring .= "<script type='text/javascript'>";
						$retstring .= "$(function(){ $('#".$prefix."').datepicker({
							dateFormat: '".$langs->trans("FormatDateShortJQueryInput")."',
							autoclose: true,
							todayHighlight: true,";
						if (!empty($conf->dol_use_jmobile))
						{
							$retstring .= "
								beforeShow: function (input, datePicker) {
									input.disabled = true;
								},
								onClose: function (dateText, datePicker) {
									this.disabled = false;
								},
								";
						}
						// Note: We don't need monthNames, monthNamesShort, dayNames, dayNamesShort, dayNamesMin, they are set globally on datepicker component in lib_head.js.php
						if (empty($conf->global->MAIN_POPUP_CALENDAR_ON_FOCUS))
						{
							$retstring .= "
								showOn: 'button',
								buttonImage: '".DOL_URL_ROOT."/theme/".$conf->theme."/img/object_calendarday.png',
								buttonImageOnly: true";
						}
						$retstring .= "
							}) });";
						$retstring .= "</script>";
					}

					// Zone de saisie manuelle de la date
					$retstring .= '<div class="nowrap inline-block">';
					$retstring .= '<input id="'.$prefix.'" name="'.$prefix.'" type="text" class="maxwidth75" maxlength="11" value="'.$formated_date.'"';
					$retstring .= ($disabled ? ' disabled' : '');
					$retstring .= ' onChange="dpChangeDay(\''.$prefix.'\',\''.$langs->trans("FormatDateShortJavaInput").'\'); "'; // FormatDateShortInput for dol_print_date / FormatDateShortJavaInput that is same for javascript
					$retstring .= '>';

					// Icone calendrier
					if (!$disabled)
					{
						/* Not required. Managed by option buttonImage of jquery
                		$retstring.=img_object($langs->trans("SelectDate"),'calendarday','id="'.$prefix.'id" class="datecallink"');
                		$retstring.="<script type='text/javascript'>";
                		$retstring.="jQuery(document).ready(function() {";
                		$retstring.='	jQuery("#'.$prefix.'id").click(function() {';
                		$retstring.="    	jQuery('#".$prefix."').focus();";
                		$retstring.='    });';
                		$retstring.='});';
                		$retstring.="</script>";*/
					} else {
						$retstring .= '<button id="'.$prefix.'Button" type="button" class="dpInvisibleButtons">'.img_object($langs->trans("Disabled"), 'calendarday', 'class="datecallink"').'</button>';
					}

					$retstring .= '</div>';
					$retstring .= '<input type="hidden" id="'.$prefix.'day"   name="'.$prefix.'day"   value="'.$sday.'">'."\n";
					$retstring .= '<input type="hidden" id="'.$prefix.'month" name="'.$prefix.'month" value="'.$smonth.'">'."\n";
					$retstring .= '<input type="hidden" id="'.$prefix.'year"  name="'.$prefix.'year"  value="'.$syear.'">'."\n";
				} else {
					$retstring .= "Bad value of MAIN_POPUP_CALENDAR";
				}
			}
			// Show date with combo selects
			else {
				//$retstring.='<div class="inline-block">';
				// Day
				$retstring .= '<select'.($disabled ? ' disabled' : '').' class="flat valignmiddle maxwidth50imp" id="'.$prefix.'day" name="'.$prefix.'day">';

				if ($emptydate || $set_time == -1)
				{
					$retstring .= '<option value="0" selected>&nbsp;</option>';
				}

				for ($day = 1; $day <= 31; $day++)
				{
					$retstring .= '<option value="'.$day.'"'.($day == $sday ? ' selected' : '').'>'.$day.'</option>';
				}

				$retstring .= "</select>";

				$retstring .= '<select'.($disabled ? ' disabled' : '').' class="flat valignmiddle maxwidth75imp" id="'.$prefix.'month" name="'.$prefix.'month">';
				if ($emptydate || $set_time == -1)
				{
					$retstring .= '<option value="0" selected>&nbsp;</option>';
				}

				// Month
				for ($month = 1; $month <= 12; $month++)
				{
					$retstring .= '<option value="'.$month.'"'.($month == $smonth ? ' selected' : '').'>';
					$retstring .= dol_print_date(mktime(12, 0, 0, $month, 1, 2000), "%b");
					$retstring .= "</option>";
				}
				$retstring .= "</select>";

				// Year
				if ($emptydate || $set_time == -1)
				{
					$retstring .= '<input'.($disabled ? ' disabled' : '').' placeholder="'.dol_escape_htmltag($langs->trans("Year")).'" class="flat maxwidth50imp valignmiddle" type="number" min="0" max="3000" maxlength="4" id="'.$prefix.'year" name="'.$prefix.'year" value="'.$syear.'">';
				} else {
					$retstring .= '<select'.($disabled ? ' disabled' : '').' class="flat valignmiddle maxwidth75imp" id="'.$prefix.'year" name="'.$prefix.'year">';

					for ($year = $syear - 10; $year < $syear + 10; $year++)
					{
						$retstring .= '<option value="'.$year.'"'.($year == $syear ? ' selected' : '').'>'.$year.'</option>';
					}
					$retstring .= "</select>\n";
				}
				//$retstring.='</div>';
			}
		}

		if ($d && $h) $retstring .= ($h == 2 ? '<br>' : ' ');

		if ($h)
		{
			$hourstart = 0;
			$hourend = 24;
			if ($openinghours != '') {
				$openinghours = explode(',', $openinghours);
				$hourstart = $openinghours[0];
				$hourend = $openinghours[1];
				if ($hourend < $hourstart) $hourend = $hourstart;
			}
			// Show hour
			$retstring .= '<select'.($disabled ? ' disabled' : '').' class="flat valignmiddle maxwidth50 '.($fullday ? $fullday.'hour' : '').'" id="'.$prefix.'hour" name="'.$prefix.'hour">';
			if ($emptyhours) $retstring .= '<option value="-1">&nbsp;</option>';
			for ($hour = $hourstart; $hour < $hourend; $hour++)
			{
				if (strlen($hour) < 2) $hour = "0".$hour;
				$retstring .= '<option value="'.$hour.'"'.(($hour == $shour) ? ' selected' : '').'>'.$hour.(empty($conf->dol_optimize_smallscreen) ? '' : 'H').'</option>';
			}
			$retstring .= '</select>';
			if ($m && empty($conf->dol_optimize_smallscreen)) $retstring .= ":";
		}

		if ($m)
		{
			// Show minutes
			$retstring .= '<select'.($disabled ? ' disabled' : '').' class="flat valignmiddle maxwidth50 '.($fullday ? $fullday.'min' : '').'" id="'.$prefix.'min" name="'.$prefix.'min">';
			if ($emptyhours) $retstring .= '<option value="-1">&nbsp;</option>';
			for ($min = 0; $min < 60; $min += $stepminutes)
			{
				if (strlen($min) < 2) $min = "0".$min;
				$retstring .= '<option value="'.$min.'"'.(($min == $smin) ? ' selected' : '').'>'.$min.(empty($conf->dol_optimize_smallscreen) ? '' : '').'</option>';
			}
			$retstring .= '</select>';

			$retstring .= '<input type="hidden" name="'.$prefix.'sec" value="'.$ssec.'">';
		}

		// Add a "Now" link
		if ($conf->use_javascript_ajax && $addnowlink)
		{
			// Script which will be inserted in the onClick of the "Now" link
			$reset_scripts = "";
            if ($addnowlink == 2) // local computer time
            {
                // pad add leading 0 on numbers
                $reset_scripts .= "Number.prototype.pad = function(size) {
                        var s = String(this);
                        while (s.length < (size || 2)) {s = '0' + s;}
                        return s;
                    };
                    var d = new Date();";
            }

			// Generate the date part, depending on the use or not of the javascript calendar
            if ($addnowlink == 1) // server time expressed in user time setup
            {
                $reset_scripts .= 'jQuery(\'#'.$prefix.'\').val(\''.dol_print_date(dol_now(), 'day', 'tzuser').'\');';
                $reset_scripts .= 'jQuery(\'#'.$prefix.'day\').val(\''.dol_print_date(dol_now(), '%d', 'tzuser').'\');';
                $reset_scripts .= 'jQuery(\'#'.$prefix.'month\').val(\''.dol_print_date(dol_now(), '%m', 'tzuser').'\');';
                $reset_scripts .= 'jQuery(\'#'.$prefix.'year\').val(\''.dol_print_date(dol_now(), '%Y', 'tzuser').'\');';
            } elseif ($addnowlink == 2)
            {
                $reset_scripts .= 'jQuery(\'#'.$prefix.'\').val(d.toLocaleDateString(\''.str_replace('_', '-', $langs->defaultlang).'\'));';
                $reset_scripts .= 'jQuery(\'#'.$prefix.'day\').val(d.getDate().pad());';
                $reset_scripts .= 'jQuery(\'#'.$prefix.'month\').val(parseInt(d.getMonth().pad()) + 1);';
                $reset_scripts .= 'jQuery(\'#'.$prefix.'year\').val(d.getFullYear());';
            }
			/*if ($usecalendar == "eldy")
            {
                $base=DOL_URL_ROOT.'/core/';
                $reset_scripts .= 'resetDP(\''.$base.'\',\''.$prefix.'\',\''.$langs->trans("FormatDateShortJavaInput").'\',\''.$langs->defaultlang.'\');';
            }
            else
            {
                $reset_scripts .= 'this.form.elements[\''.$prefix.'day\'].value=formatDate(new Date(), \'d\'); ';
                $reset_scripts .= 'this.form.elements[\''.$prefix.'month\'].value=formatDate(new Date(), \'M\'); ';
                $reset_scripts .= 'this.form.elements[\''.$prefix.'year\'].value=formatDate(new Date(), \'yyyy\'); ';
            }*/
			// Update the hour part
			if ($h)
			{
				if ($fullday) $reset_scripts .= " if (jQuery('#fullday:checked').val() == null) {";
				//$reset_scripts .= 'this.form.elements[\''.$prefix.'hour\'].value=formatDate(new Date(), \'HH\'); ';
                if ($addnowlink == 1)
                {
                    $reset_scripts .= 'jQuery(\'#'.$prefix.'hour\').val(\''.dol_print_date(dol_now(), '%H', 'tzuser').'\');';
                } elseif ($addnowlink == 2)
                {
                    $reset_scripts .= 'jQuery(\'#'.$prefix.'hour\').val(d.getHours().pad());';
                }

				if ($fullday) $reset_scripts .= ' } ';
			}
			// Update the minute part
			if ($m)
			{
				if ($fullday) $reset_scripts .= " if (jQuery('#fullday:checked').val() == null) {";
				//$reset_scripts .= 'this.form.elements[\''.$prefix.'min\'].value=formatDate(new Date(), \'mm\'); ';
                if ($addnowlink == 1)
                {
                    $reset_scripts .= 'jQuery(\'#'.$prefix.'min\').val(\''.dol_print_date(dol_now(), '%M', 'tzuser').'\');';
                } elseif ($addnowlink == 2)
                {
                    $reset_scripts .= 'jQuery(\'#'.$prefix.'min\').val(d.getMinutes().pad());';
                }
				if ($fullday) $reset_scripts .= ' } ';
			}
			// If reset_scripts is not empty, print the link with the reset_scripts in the onClick
			if ($reset_scripts && empty($conf->dol_optimize_smallscreen))
			{
				$retstring .= ' <button class="dpInvisibleButtons datenowlink" id="'.$prefix.'ButtonNow" type="button" name="_useless" value="now" onClick="'.$reset_scripts.'">';
				$retstring .= $langs->trans("Now");
				$retstring .= '</button> ';
			}
		}

		// Add a "Plus one hour" link
		if ($conf->use_javascript_ajax && $addplusone)
		{
			// Script which will be inserted in the onClick of the "Add plusone" link
			$reset_scripts = "";

			// Generate the date part, depending on the use or not of the javascript calendar
			$reset_scripts .= 'jQuery(\'#'.$prefix.'\').val(\''.dol_print_date(dol_now(), 'day').'\');';
			$reset_scripts .= 'jQuery(\'#'.$prefix.'day\').val(\''.dol_print_date(dol_now(), '%d').'\');';
			$reset_scripts .= 'jQuery(\'#'.$prefix.'month\').val(\''.dol_print_date(dol_now(), '%m').'\');';
			$reset_scripts .= 'jQuery(\'#'.$prefix.'year\').val(\''.dol_print_date(dol_now(), '%Y').'\');';
			// Update the hour part
			if ($h)
			{
				if ($fullday) $reset_scripts .= " if (jQuery('#fullday:checked').val() == null) {";
				$reset_scripts .= 'jQuery(\'#'.$prefix.'hour\').val(\''.dol_print_date(dol_now(), '%H').'\');';
				if ($fullday) $reset_scripts .= ' } ';
			}
			// Update the minute part
			if ($m)
			{
				if ($fullday) $reset_scripts .= " if (jQuery('#fullday:checked').val() == null) {";
				$reset_scripts .= 'jQuery(\'#'.$prefix.'min\').val(\''.dol_print_date(dol_now(), '%M').'\');';
				if ($fullday) $reset_scripts .= ' } ';
			}
			// If reset_scripts is not empty, print the link with the reset_scripts in the onClick
			if ($reset_scripts && empty($conf->dol_optimize_smallscreen))
			{
				$retstring .= ' <button class="dpInvisibleButtons datenowlink" id="'.$prefix.'ButtonPlusOne" type="button" name="_useless2" value="plusone" onClick="'.$reset_scripts.'">';
				$retstring .= $langs->trans("DateStartPlusOne");
				$retstring .= '</button> ';
			}
		}

		// Add a "Plus one hour" link
		if ($conf->use_javascript_ajax && $adddateof)
		{
			$tmparray = dol_getdate($adddateof);
			if (empty($labeladddateof)) $labeladddateof = $langs->trans("DateInvoice");
			$retstring .= ' - <button class="dpInvisibleButtons datenowlink" id="dateofinvoice" type="button" name="_dateofinvoice" value="now" onclick="jQuery(\'#re\').val(\''.dol_print_date($adddateof, 'day').'\');jQuery(\'#reday\').val(\''.$tmparray['mday'].'\');jQuery(\'#remonth\').val(\''.$tmparray['mon'].'\');jQuery(\'#reyear\').val(\''.$tmparray['year'].'\');">'.$labeladddateof.'</a>';
		}

		return $retstring;
	}

    // phpcs:disable PEAR.NamingConventions.ValidFunctionName.ScopeNotCamelCaps
    /**
     *  Function to show a form to select a duration on a page
	 *
	 *	@param	string		$prefix   		Prefix for input fields
	 *	@param  int			$iSecond  		Default preselected duration (number of seconds or '')
	 * 	@param	int			$disabled       Disable the combo box
	 * 	@param	string		$typehour		If 'select' then input hour and input min is a combo,
	 *						            	If 'text' input hour is in text and input min is a text,
	 *						            	If 'textselect' input hour is in text and input min is a combo
	 *  @param	integer		$minunderhours	If 1, show minutes selection under the hours
	 * 	@param	int			$nooutput		Do not output html string but return it
	 *  @return	string|void
	 */
    public function select_duration($prefix, $iSecond = '', $disabled = 0, $typehour = 'select', $minunderhours = 0, $nooutput = 0)
	{
        // phpcs:enable
		global $langs;

		$retstring = '';

		$hourSelected = 0; $minSelected = 0;

		// Hours
		if ($iSecond != '')
		{
			require_once DOL_DOCUMENT_ROOT.'/core/lib/date.lib.php';

			$hourSelected = convertSecondToTime($iSecond, 'allhour');
			$minSelected = convertSecondToTime($iSecond, 'min');
		}

		if ($typehour == 'select')
		{
			$retstring .= '<select class="flat" id="select_'.$prefix.'hour" name="'.$prefix.'hour"'.($disabled ? ' disabled' : '').'>';
			for ($hour = 0; $hour < 25; $hour++)	// For a duration, we allow 24 hours
			{
				$retstring .= '<option value="'.$hour.'"';
				if ($hourSelected == $hour)
				{
					$retstring .= " selected";
				}
				$retstring .= ">".$hour."</option>";
			}
			$retstring .= "</select>";
		} elseif ($typehour == 'text' || $typehour == 'textselect')
		{
			$retstring .= '<input placeholder="'.$langs->trans('HourShort').'" type="number" min="0" size="1" name="'.$prefix.'hour"'.($disabled ? ' disabled' : '').' class="flat maxwidth50 inputhour" value="'.(($hourSelected != '') ? ((int) $hourSelected) : '').'">';
		} else return 'BadValueForParameterTypeHour';

		if ($typehour != 'text') $retstring .= ' '.$langs->trans('HourShort');
		else $retstring .= '<span class="hideonsmartphone">:</span>';

		// Minutes
		if ($minunderhours) $retstring .= '<br>';
		else $retstring .= '<span class="hideonsmartphone">&nbsp;</span>';

		if ($typehour == 'select' || $typehour == 'textselect')
		{
			$retstring .= '<select class="flat" id="select_'.$prefix.'min" name="'.$prefix.'min"'.($disabled ? ' disabled' : '').'>';
			for ($min = 0; $min <= 55; $min = $min + 5)
			{
				$retstring .= '<option value="'.$min.'"';
				if ($minSelected == $min) $retstring .= ' selected';
				$retstring .= '>'.$min.'</option>';
			}
			$retstring .= "</select>";
		} elseif ($typehour == 'text')
		{
			$retstring .= '<input placeholder="'.$langs->trans('MinuteShort').'" type="number" min="0" size="1" name="'.$prefix.'min"'.($disabled ? ' disabled' : '').' class="flat maxwidth50 inputminute" value="'.(($minSelected != '') ? ((int) $minSelected) : '').'">';
		}

		if ($typehour != 'text') $retstring .= ' '.$langs->trans('MinuteShort');

		//$retstring.="&nbsp;";

		if (!empty($nooutput)) return $retstring;

		print $retstring;
		return;
	}


	/**
	 * Generic method to select a component from a combo list.
	 * This is the generic method that will replace all specific existing methods.
	 *
	 * @param 	string			$objectdesc			ObjectClass:PathToClass[:AddCreateButtonOrNot[:Filter]]
	 * @param	string			$htmlname			Name of HTML select component
	 * @param	int				$preselectedvalue	Preselected value (ID of element)
	 * @param	string			$showempty			''=empty values not allowed, 'string'=value show if we allow empty values (for example 'All', ...)
	 * @param	string			$searchkey			Search criteria
	 * @param	string			$placeholder		Place holder
	 * @param	string			$morecss			More CSS
	 * @param	string			$moreparams			More params provided to ajax call
	 * @param	int				$forcecombo			Force to load all values and output a standard combobox (with no beautification)
	 * @param	int				$disabled			1=Html component is disabled
	 * @param	string	        $selected_input_value	Value of preselected input text (for use with ajax)
	 * @return	string								Return HTML string
	 * @see selectForFormsList() select_thirdparty
	 */
	public function selectForForms($objectdesc, $htmlname, $preselectedvalue, $showempty = '', $searchkey = '', $placeholder = '', $morecss = '', $moreparams = '', $forcecombo = 0, $disabled = 0, $selected_input_value = '')
	{
		global $conf, $user;

		$objecttmp = null;

		$InfoFieldList = explode(":", $objectdesc);
		$classname = $InfoFieldList[0];
		$classpath = $InfoFieldList[1];
		$addcreatebuttonornot = empty($InfoFieldList[2]) ? 0 : $InfoFieldList[2];
		$filter = empty($InfoFieldList[3]) ? '' : $InfoFieldList[3];

		if (!empty($classpath))
		{
			dol_include_once($classpath);

			if ($classname && class_exists($classname))
			{
				$objecttmp = new $classname($this->db);
				// Make some replacement
				$sharedentities = getEntity(strtolower($classname));
				$objecttmp->filter = str_replace(
					array('__ENTITY__', '__SHARED_ENTITIES__', '__USER_ID__'),
					array($conf->entity, $sharedentities, $user->id),
					$filter);
			}
		}
		if (!is_object($objecttmp))
		{
			dol_syslog('Error bad setup of type for field '.$InfoFieldList, LOG_WARNING);
			return 'Error bad setup of type for field '.join(',', $InfoFieldList);
		}

		//var_dump($objecttmp->filter);
		$prefixforautocompletemode = $objecttmp->element;
		if ($prefixforautocompletemode == 'societe') $prefixforautocompletemode = 'company';
		if ($prefixforautocompletemode == 'product') $prefixforautocompletemode = 'produit';
		$confkeyforautocompletemode = strtoupper($prefixforautocompletemode).'_USE_SEARCH_TO_SELECT'; // For example COMPANY_USE_SEARCH_TO_SELECT

		dol_syslog(get_class($this)."::selectForForms object->filter=".$objecttmp->filter, LOG_DEBUG);
		$out = '';
		if (!empty($conf->use_javascript_ajax) && !empty($conf->global->$confkeyforautocompletemode) && !$forcecombo)
		{
		    // No immediate load of all database
		    $placeholder = '';
		    if ($preselectedvalue && empty($selected_input_value))
		    {
		        $objecttmp->fetch($preselectedvalue);
		        $selected_input_value = ($prefixforautocompletemode == 'company' ? $objecttmp->name : $objecttmp->ref);
		        //unset($objecttmp);
		    }

		    $objectdesc = $classname.':'.$classpath.':'.$addcreatebuttonornot.':'.$filter;
			$urlforajaxcall = DOL_URL_ROOT.'/core/ajax/selectobject.php';

			// No immediate load of all database
			$urloption = 'htmlname='.$htmlname.'&outjson=1&objectdesc='.$objectdesc.'&filter='.urlencode($objecttmp->filter).($moreparams ? $moreparams : '');
			// Activate the auto complete using ajax call.
			$out .= ajax_autocompleter($preselectedvalue, $htmlname, $urlforajaxcall, $urloption, $conf->global->$confkeyforautocompletemode, 0, array());
			$out .= '<style type="text/css">.ui-autocomplete { z-index: 250; }</style>';
			if ($placeholder) $placeholder = ' placeholder="'.$placeholder.'"';
			$out .= '<input type="text" class="'.$morecss.'"'.($disabled ? ' disabled="disabled"' : '').' name="search_'.$htmlname.'" id="search_'.$htmlname.'" value="'.$selected_input_value.'"'.$placeholder.' />';
		} else {
			// Immediate load of table record. Note: filter is inside $objecttmp->filter
			$out .= $this->selectForFormsList($objecttmp, $htmlname, $preselectedvalue, $showempty, $searchkey, $placeholder, $morecss, $moreparams, $forcecombo, 0, $disabled);
		}

		return $out;
	}

	/**
	 * Function to forge a SQL criteria
	 *
	 * @param  array    $matches       Array of found string by regex search. Example: "t.ref:like:'SO-%'" or "t.date_creation:<:'20160101'" or "t.nature:is:NULL"
	 * @return string                  Forged criteria. Example: "t.field like 'abc%'"
	 */
	protected static function forgeCriteriaCallback($matches)
	{
		global $db;

		//dol_syslog("Convert matches ".$matches[1]);
		if (empty($matches[1])) return '';
		$tmp = explode(':', $matches[1]);
		if (count($tmp) < 3) return '';

		$tmpescaped = $tmp[2];
		$regbis = array();
		if (preg_match('/^\'(.*)\'$/', $tmpescaped, $regbis))
		{
			$tmpescaped = "'".$db->escape($regbis[1])."'";
		} else {
			$tmpescaped = $db->escape($tmpescaped);
		}
		return $db->escape($tmp[0]).' '.strtoupper($db->escape($tmp[1]))." ".$tmpescaped;
	}

	/**
	 * Output html form to select an object.
	 * Note, this function is called by selectForForms or by ajax selectobject.php
	 *
	 * @param 	Object			$objecttmp			Object to knwo the table to scan for combo.
	 * @param	string			$htmlname			Name of HTML select component
	 * @param	int				$preselectedvalue	Preselected value (ID of element)
	 * @param	string			$showempty			''=empty values not allowed, 'string'=value show if we allow empty values (for example 'All', ...)
	 * @param	string			$searchkey			Search value
	 * @param	string			$placeholder		Place holder
	 * @param	string			$morecss			More CSS
	 * @param	string			$moreparams			More params provided to ajax call
	 * @param	int				$forcecombo			Force to load all values and output a standard combobox (with no beautification)
	 * @param	int				$outputmode			0=HTML select string, 1=Array
	 * @param	int				$disabled			1=Html component is disabled
	 * @return	string|array						Return HTML string
	 * @see selectForForms()
	 */
    public function selectForFormsList($objecttmp, $htmlname, $preselectedvalue, $showempty = '', $searchkey = '', $placeholder = '', $morecss = '', $moreparams = '', $forcecombo = 0, $outputmode = 0, $disabled = 0)
	{
		global $conf, $langs, $user;

		//print "$objecttmp->filter, $htmlname, $preselectedvalue, $showempty = '', $searchkey = '', $placeholder = '', $morecss = '', $moreparams = '', $forcecombo = 0, $outputmode = 0, $disabled";

		$prefixforautocompletemode = $objecttmp->element;
		if ($prefixforautocompletemode == 'societe') $prefixforautocompletemode = 'company';
		$confkeyforautocompletemode = strtoupper($prefixforautocompletemode).'_USE_SEARCH_TO_SELECT'; // For example COMPANY_USE_SEARCH_TO_SELECT

		if (!empty($objecttmp->fields))	// For object that declare it, it is better to use declared fields (like societe, contact, ...)
		{
			$tmpfieldstoshow = '';
			foreach ($objecttmp->fields as $key => $val)
			{
				if ($val['showoncombobox']) $tmpfieldstoshow .= ($tmpfieldstoshow ? ',' : '').'t.'.$key;
			}
			if ($tmpfieldstoshow) $fieldstoshow = $tmpfieldstoshow;
		} else {
			// For backward compatibility
			$objecttmp->fields['ref'] = array('type'=>'varchar(30)', 'label'=>'Ref', 'showoncombobox'=>1);
        }

		if (empty($fieldstoshow))
		{
			if (isset($objecttmp->fields['ref'])) {
				$fieldstoshow = 't.ref';
			} else {
				$langs->load("errors");
				$this->error = $langs->trans("ErrorNoFieldWithAttributeShowoncombobox");
				return $langs->trans('ErrorNoFieldWithAttributeShowoncombobox');
			}
		}

		$out = '';
		$outarray = array();

		$num = 0;

		// Search data
		$sql = "SELECT t.rowid, ".$fieldstoshow." FROM ".MAIN_DB_PREFIX.$objecttmp->table_element." as t";
		if (isset($objecttmp->ismultientitymanaged) && !is_numeric($objecttmp->ismultientitymanaged)) {
			$tmparray = explode('@', $objecttmp->ismultientitymanaged);
			$sql .= ' INNER JOIN '.MAIN_DB_PREFIX.$tmparray[1].' as parenttable ON parenttable.rowid = t.'.$tmparray[0];
		}
		if ($objecttmp->ismultientitymanaged == 'fk_soc@societe')
			if (!$user->rights->societe->client->voir && !$user->socid) $sql .= ", ".MAIN_DB_PREFIX."societe_commerciaux as sc";
		$sql .= " WHERE 1=1";
		if (isset($objecttmp->ismultientitymanaged) && $objecttmp->ismultientitymanaged == 1) $sql .= " AND t.entity IN (".getEntity($objecttmp->table_element).")";
		if (isset($objecttmp->ismultientitymanaged) && !is_numeric($objecttmp->ismultientitymanaged)) {
			$sql .= ' AND parenttable.entity = t.'.$tmparray[0];
		}
		if ($objecttmp->ismultientitymanaged == 1 && !empty($user->socid)) {
			if ($objecttmp->element == 'societe') $sql .= " AND t.rowid = ".$user->socid;
			else $sql .= " AND t.fk_soc = ".$user->socid;
		}
		if ($searchkey != '') $sql .= natural_search(explode(',', $fieldstoshow), $searchkey);
		if ($objecttmp->ismultientitymanaged == 'fk_soc@societe') {
			if (!$user->rights->societe->client->voir && !$user->socid) $sql .= " AND t.rowid = sc.fk_soc AND sc.fk_user = ".$user->id;
		}
		if ($objecttmp->filter) {	 // Syntax example "(t.ref:like:'SO-%') and (t.date_creation:<:'20160101')"
			/*if (! DolibarrApi::_checkFilters($objecttmp->filter))
			{
				throw new RestException(503, 'Error when validating parameter sqlfilters '.$objecttmp->filter);
			}*/
			$regexstring = '\(([^:\'\(\)]+:[^:\'\(\)]+:[^:\(\)]+)\)';
			$sql .= " AND (".preg_replace_callback('/'.$regexstring.'/', 'Form::forgeCriteriaCallback', $objecttmp->filter).")";
		}
		$sql .= $this->db->order($fieldstoshow, "ASC");
		//$sql.=$this->db->plimit($limit, 0);
		//print $sql;

		// Build output string
		$resql = $this->db->query($sql);
		if ($resql)
		{
			if (!$forcecombo)
			{
				include_once DOL_DOCUMENT_ROOT.'/core/lib/ajax.lib.php';
				$out .= ajax_combobox($htmlname, null, $conf->global->$confkeyforautocompletemode);
			}

			// Construct $out and $outarray
			$out .= '<select id="'.$htmlname.'" class="flat'.($morecss ? ' '.$morecss : '').'"'.($disabled ? ' disabled="disabled"' : '').($moreparams ? ' '.$moreparams : '').' name="'.$htmlname.'">'."\n";

			// Warning: Do not use textifempty = ' ' or '&nbsp;' here, or search on key will search on ' key'. Seems it is no more true with selec2 v4
			$textifempty = '&nbsp;';

			//if (! empty($conf->use_javascript_ajax) || $forcecombo) $textifempty='';
			if (!empty($conf->global->$confkeyforautocompletemode))
			{
				if ($showempty && !is_numeric($showempty)) $textifempty = $langs->trans($showempty);
				else $textifempty .= $langs->trans("All");
			}
			if ($showempty) $out .= '<option value="-1">'.$textifempty.'</option>'."\n";

			$num = $this->db->num_rows($resql);
			$i = 0;
			if ($num)
			{
				while ($i < $num)
				{
					$obj = $this->db->fetch_object($resql);
					$label = '';
					$tmparray = explode(',', $fieldstoshow);
					foreach ($tmparray as $key => $val)
					{
						$val = preg_replace('/t\./', '', $val);
						$label .= (($label && $obj->$val) ? ' - ' : '').$obj->$val;
					}
					if (empty($outputmode))
					{
						if ($preselectedvalue > 0 && $preselectedvalue == $obj->rowid)
						{
							$out .= '<option value="'.$obj->rowid.'" selected>'.$label.'</option>';
						} else {
							$out .= '<option value="'.$obj->rowid.'">'.$label.'</option>';
						}
					} else {
						array_push($outarray, array('key'=>$obj->rowid, 'value'=>$label, 'label'=>$label));
					}

					$i++;
					if (($i % 10) == 0) $out .= "\n";
				}
			}

			$out .= '</select>'."\n";
		} else {
			dol_print_error($this->db);
		}

		$this->result = array('nbofelement'=>$num);

		if ($outputmode) return $outarray;
		return $out;
	}


	/**
	 *	Return a HTML select string, built from an array of key+value.
	 *  Note: Do not apply langs->trans function on returned content, content may be entity encoded twice.
	 *
	 *	@param	string			$htmlname			Name of html select area. Must start with "multi" if this is a multiselect
	 *	@param	array			$array				Array like array(key => value) or array(key=>array('label'=>..., 'data-...'=>...))
	 *	@param	string|string[]	$id					Preselected key or preselected keys for multiselect
	 *	@param	int|string		$show_empty			0 no empty value allowed, 1 or string to add an empty value into list (key is -1 and value is '' or '&nbsp;' if 1, key is -1 and value is text if string), <0 to add an empty value with key that is this value.
	 *	@param	int				$key_in_label		1 to show key into label with format "[key] value"
	 *	@param	int				$value_as_key		1 to use value as key
	 *	@param  string			$moreparam			Add more parameters onto the select tag. For example 'style="width: 95%"' to avoid select2 component to go over parent container
	 *	@param  int				$translate			1=Translate and encode value
	 * 	@param	int				$maxlen				Length maximum for labels
	 * 	@param	int				$disabled			Html select box is disabled
	 *  @param	string			$sort				'ASC' or 'DESC' = Sort on label, '' or 'NONE' or 'POS' = Do not sort, we keep original order
	 *  @param	string			$morecss			Add more class to css styles
	 *  @param	int				$addjscombo			Add js combo
	 *  @param  string          $moreparamonempty	Add more param on the empty option line. Not used if show_empty not set
	 *  @param  int             $disablebademail	1=Check if a not valid email, 2=Check string '---', and if found into value, disable and colorize entry
	 *  @param  int             $nohtmlescape		No html escaping.
	 * 	@return	string								HTML select string.
	 *  @see multiselectarray(), selectArrayAjax(), selectArrayFilter()
	 */
	public static function selectarray($htmlname, $array, $id = '', $show_empty = 0, $key_in_label = 0, $value_as_key = 0, $moreparam = '', $translate = 0, $maxlen = 0, $disabled = 0, $sort = '', $morecss = '', $addjscombo = 0, $moreparamonempty = '', $disablebademail = 0, $nohtmlescape = 0)
	{
		global $conf, $langs;

		// Do we want a multiselect ?
		//$jsbeautify = 0;
		//if (preg_match('/^multi/',$htmlname)) $jsbeautify = 1;
		$jsbeautify = 1;

		if ($value_as_key) $array = array_combine($array, $array);

		$out = '';

		// Add code for jquery to use multiselect
		if ($addjscombo && $jsbeautify)
		{
			$minLengthToAutocomplete = 0;
			$tmpplugin = empty($conf->global->MAIN_USE_JQUERY_MULTISELECT) ? (constant('REQUIRE_JQUERY_MULTISELECT') ?constant('REQUIRE_JQUERY_MULTISELECT') : 'select2') : $conf->global->MAIN_USE_JQUERY_MULTISELECT;

			// Enhance with select2
			include_once DOL_DOCUMENT_ROOT.'/core/lib/ajax.lib.php';
			$out .= ajax_combobox($htmlname);
		}

		$out .= '<select id="'.preg_replace('/^\./', '', $htmlname).'" '.($disabled ? 'disabled="disabled" ' : '').'class="flat '.(preg_replace('/^\./', '', $htmlname)).($morecss ? ' '.$morecss : '').'"';
		$out .= ' name="'.preg_replace('/^\./', '', $htmlname).'" '.($moreparam ? $moreparam : '');
		$out .= '>';

		if ($show_empty)
		{
			$textforempty = ' ';
			if (!empty($conf->use_javascript_ajax)) $textforempty = '&nbsp;'; // If we use ajaxcombo, we need &nbsp; here to avoid to have an empty element that is too small.
			if (!is_numeric($show_empty)) $textforempty = $show_empty;
			$out .= '<option class="optiongrey" '.($moreparamonempty ? $moreparamonempty.' ' : '').'value="'.($show_empty < 0 ? $show_empty : -1).'"'.($id == $show_empty ? ' selected' : '').'>'.$textforempty.'</option>'."\n";
		}

		if (is_array($array))
		{
			// Translate
			if ($translate)
			{
				foreach ($array as $key => $value)
				{
				    if (!is_array($value)) $array[$key] = $langs->trans($value);
				    else $array[$key]['label'] = $langs->trans($value['label']);
				}
			}

			// Sort
			if ($sort == 'ASC') asort($array);
			elseif ($sort == 'DESC') arsort($array);

			foreach ($array as $key => $tmpvalue)
			{
			    if (is_array($tmpvalue)) $value = $tmpvalue['label'];
			    else $value = $tmpvalue;

				$disabled = ''; $style = '';
				if (!empty($disablebademail))
				{
				    if (($disablebademail == 1 && !preg_match('/&lt;.+@.+&gt;/', $value))
				        || ($disablebademail == 2 && preg_match('/---/', $value)))
					{
						$disabled = ' disabled';
						$style = ' class="warning"';
					}
				}

				if ($key_in_label)
				{
					if (empty($nohtmlescape)) $selectOptionValue = dol_escape_htmltag($key.' - '.($maxlen ?dol_trunc($value, $maxlen) : $value));
					else $selectOptionValue = $key.' - '.($maxlen ?dol_trunc($value, $maxlen) : $value);
				} else {
					if (empty($nohtmlescape)) $selectOptionValue = dol_escape_htmltag($maxlen ?dol_trunc($value, $maxlen) : $value);
					else $selectOptionValue = $maxlen ?dol_trunc($value, $maxlen) : $value;
					if ($value == '' || $value == '-') $selectOptionValue = '&nbsp;';
				}

				$out .= '<option value="'.$key.'"';
				$out .= $style.$disabled;
				if (is_array($id)) {
					if (in_array($key, $id) && !$disabled) $out .= ' selected'; // To preselect a value
				} else {
					$id = (string) $id; // if $id = 0, then $id = '0'
					if ($id != '' && $id == $key && !$disabled) $out .= ' selected'; // To preselect a value
				}
				if ($nohtmlescape) $out .= ' data-html="'.dol_escape_htmltag($selectOptionValue).'"';
				if (is_array($tmpvalue))
				{
				    foreach ($tmpvalue as $keyforvalue => $valueforvalue)
				    {
				        if (preg_match('/^data-/', $keyforvalue)) $out .= ' '.$keyforvalue.'="'.$valueforvalue.'"';
				    }
				}
				$out .= '>';
				//var_dump($selectOptionValue);
				$out .= $selectOptionValue;
				$out .= "</option>\n";
			}
		}

		$out .= "</select>";
		return $out;
	}


	/**
	 *	Return a HTML select string, built from an array of key+value, but content returned into select come from an Ajax call of an URL.
	 *  Note: Do not apply langs->trans function on returned content of Ajax service, content may be entity encoded twice.
	 *
	 *	@param	string	$htmlname       		Name of html select area
	 *	@param	string	$url					Url. Must return a json_encode of array(key=>array('text'=>'A text', 'url'=>'An url'), ...)
	 *	@param	string	$id             		Preselected key
	 *	@param  string	$moreparam      		Add more parameters onto the select tag
	 *	@param  string	$moreparamtourl 		Add more parameters onto the Ajax called URL
	 * 	@param	int		$disabled				Html select box is disabled
	 *  @param	int		$minimumInputLength		Minimum Input Length
	 *  @param	string	$morecss				Add more class to css styles
	 *  @param  int     $callurlonselect        If set to 1, some code is added so an url return by the ajax is called when value is selected.
	 *  @param  string  $placeholder            String to use as placeholder
	 *  @param  integer $acceptdelayedhtml      1 = caller is requesting to have html js content not returned but saved into global $delayedhtmlcontent (so caller can show it at end of page to avoid flash FOUC effect)
	 * 	@return	string   						HTML select string
	 *  @see selectArrayFilter(), ajax_combobox() in ajax.lib.php
	 */
	public static function selectArrayAjax($htmlname, $url, $id = '', $moreparam = '', $moreparamtourl = '', $disabled = 0, $minimumInputLength = 1, $morecss = '', $callurlonselect = 0, $placeholder = '', $acceptdelayedhtml = 0)
	{
		global $conf, $langs;
		global $delayedhtmlcontent;

		// TODO Use an internal dolibarr component instead of select2
		if (empty($conf->global->MAIN_USE_JQUERY_MULTISELECT) && !defined('REQUIRE_JQUERY_MULTISELECT')) return '';

		$out = '<select type="text" class="'.$htmlname.($morecss ? ' '.$morecss : '').'" '.($moreparam ? $moreparam.' ' : '').'name="'.$htmlname.'"></select>';

		$tmpplugin = 'select2';
		$outdelayed = "\n".'<!-- JS CODE TO ENABLE '.$tmpplugin.' for id '.$htmlname.' -->
	    	<script>
	    	$(document).ready(function () {

    	        '.($callurlonselect ? 'var saveRemoteData = [];' : '').'

                $(".'.$htmlname.'").select2({
			    	ajax: {
				    	dir: "ltr",
				    	url: "'.$url.'",
				    	dataType: \'json\',
				    	delay: 250,
				    	data: function (params) {
				    		return {
						    	q: params.term, 	// search term
				    			page: params.page
				    		};
			    		},
			    		processResults: function (data) {
			    			// parse the results into the format expected by Select2.
			    			// since we are using custom formatting functions we do not need to alter the remote JSON data
			    			//console.log(data);
							saveRemoteData = data;
				    	    /* format json result for select2 */
				    	    result = []
				    	    $.each( data, function( key, value ) {
				    	       result.push({id: key, text: value.text});
                            });
			    			//return {results:[{id:\'none\', text:\'aa\'}, {id:\'rrr\', text:\'Red\'},{id:\'bbb\', text:\'Search a into projects\'}], more:false}
			    			//console.log(result);
			    			return {results: result, more: false}
			    		},
			    		cache: true
			    	},
	 				language: select2arrayoflanguage,
					containerCssClass: \':all:\',					/* Line to add class of origin SELECT propagated to the new <span class="select2-selection...> tag */
				    placeholder: "'.dol_escape_js($placeholder).'",
			    	escapeMarkup: function (markup) { return markup; }, 	// let our custom formatter work
			    	minimumInputLength: '.$minimumInputLength.',
			        formatResult: function(result, container, query, escapeMarkup) {
                        return escapeMarkup(result.text);
                    },
			    });

                '.($callurlonselect ? '
                /* Code to execute a GET when we select a value */
                $(".'.$htmlname.'").change(function() {
			    	var selected = $(".'.$htmlname.'").val();
                	console.log("We select in selectArrayAjax the entry "+selected)
			        $(".'.$htmlname.'").val("");  /* reset visible combo value */
    			    $.each( saveRemoteData, function( key, value ) {
    				        if (key == selected)
    			            {
    			                 console.log("selectArrayAjax - Do a redirect to "+value.url)
    			                 location.assign(value.url);
    			            }
                    });
    			});' : '').'

    	   });
	       </script>';

		if ($acceptdelayedhtml)
		{
			$delayedhtmlcontent .= $outdelayed;
		} else {
			$out .= $outdelayed;
		}
		return $out;
	}

    /**
     *  Return a HTML select string, built from an array of key+value, but content returned into select is defined into $array parameter.
     *  Note: Do not apply langs->trans function on returned content of Ajax service, content may be entity encoded twice.
     *
     *  @param  string	$htmlname               Name of html select area
	 *	@param	string	$array					Array (key=>array('text'=>'A text', 'url'=>'An url'), ...)
	 *	@param	string	$id             		Preselected key
	 *	@param  string	$moreparam      		Add more parameters onto the select tag
	 *	@param	int		$disableFiltering		If set to 1, results are not filtered with searched string
	 * 	@param	int		$disabled				Html select box is disabled
	 *  @param	int		$minimumInputLength		Minimum Input Length
	 *  @param	string	$morecss				Add more class to css styles
	 *  @param  int     $callurlonselect        If set to 1, some code is added so an url return by the ajax is called when value is selected.
	 *  @param  string  $placeholder            String to use as placeholder
	 *  @param  integer $acceptdelayedhtml      1 = caller is requesting to have html js content not returned but saved into global $delayedhtmlcontent (so caller can show it at end of page to avoid flash FOUC effect)
	 *  @return	string   						HTML select string
	 *  @see selectArrayAjax(), ajax_combobox() in ajax.lib.php
	 */
	public static function selectArrayFilter($htmlname, $array, $id = '', $moreparam = '', $disableFiltering = 0, $disabled = 0, $minimumInputLength = 1, $morecss = '', $callurlonselect = 0, $placeholder = '', $acceptdelayedhtml = 0)
	{
		global $conf, $langs;
		global $delayedhtmlcontent;

		// TODO Use an internal dolibarr component instead of select2
		if (empty($conf->global->MAIN_USE_JQUERY_MULTISELECT) && !defined('REQUIRE_JQUERY_MULTISELECT')) return '';

		$out = '<select type="text" class="'.$htmlname.($morecss ? ' '.$morecss : '').'" '.($moreparam ? $moreparam.' ' : '').'name="'.$htmlname.'"><option></option></select>';

		$formattedarrayresult = array();

		foreach ($array as $key => $value) {
			$o = new stdClass();
			$o->id = $key;
			$o->text = $value['text'];
			$o->url = $value['url'];
			$formattedarrayresult[] = $o;
		}

		$tmpplugin = 'select2';
		$outdelayed = "\n".'<!-- JS CODE TO ENABLE '.$tmpplugin.' for id '.$htmlname.' -->
			<script>
			$(document).ready(function () {
				var data = '.json_encode($formattedarrayresult).';

				'.($callurlonselect ? 'var saveRemoteData = '.json_encode($array).';' : '').'

				$(".'.$htmlname.'").select2({
					data: data,
					language: select2arrayoflanguage,
					containerCssClass: \':all:\',					/* Line to add class of origin SELECT propagated to the new <span class="select2-selection...> tag */
					placeholder: "'.dol_escape_js($placeholder).'",
					escapeMarkup: function (markup) { return markup; }, 	// let our custom formatter work
					minimumInputLength: '.$minimumInputLength.',
					formatResult: function(result, container, query, escapeMarkup) {
						return escapeMarkup(result.text);
					},
					matcher: function (params, data) {

						if(! data.id) return null;';

		if ($callurlonselect) {
			$outdelayed .= '

						var urlBase = data.url;
						var separ = urlBase.indexOf("?") >= 0 ? "&" : "?";
						/* console.log("params.term="+params.term); */
						/* console.log("params.term encoded="+encodeURIComponent(params.term)); */
						saveRemoteData[data.id].url = urlBase + separ + "sall=" + encodeURIComponent(params.term);';
		}

		if (!$disableFiltering) {
			$outdelayed .= '

						if(data.text.match(new RegExp(params.term))) {
							return data;
						}

						return null;';
		} else {
			$outdelayed .= '

						return data;';
		}

		$outdelayed .= '
					}
				});

				'.($callurlonselect ? '
				/* Code to execute a GET when we select a value */
				$(".'.$htmlname.'").change(function() {
					var selected = $(".'.$htmlname.'").val();
					console.log("We select "+selected)

					$(".'.$htmlname.'").val("");  /* reset visible combo value */
					$.each( saveRemoteData, function( key, value ) {
						if (key == selected)
						{
							console.log("selectArrayAjax - Do a redirect to "+value.url)
							location.assign(value.url);
						}
					});
				});' : '').'

			});
			</script>';

		if ($acceptdelayedhtml)
		{
			$delayedhtmlcontent .= $outdelayed;
		} else {
			$out .= $outdelayed;
		}
		return $out;
	}

	/**
	 *	Show a multiselect form from an array.
	 *
	 *	@param	string	$htmlname		Name of select
	 *	@param	array	$array			Array with key+value
	 *	@param	array	$selected		Array with key+value preselected
	 *	@param	int		$key_in_label   1 pour afficher la key dans la valeur "[key] value"
	 *	@param	int		$value_as_key   1 to use value as key
	 *	@param  string	$morecss        Add more css style
	 *	@param  int		$translate		Translate and encode value
	 *  @param	int		$width			Force width of select box. May be used only when using jquery couch. Example: 250, 95%
	 *  @param	string	$moreattrib		Add more options on select component. Example: 'disabled'
	 *  @param	string	$elemtype		Type of element we show ('category', ...). Will execute a formating function on it. To use in readonly mode if js component support HTML formatting.
	 *  @param	string	$placeholder	String to use as placeholder
	 *  @param	int		$addjscombo		Add js combo
	 *	@return	string					HTML multiselect string
	 *  @see selectarray(), selectArrayAjax(), selectArrayFilter()
	 */
	public static function multiselectarray($htmlname, $array, $selected = array(), $key_in_label = 0, $value_as_key = 0, $morecss = '', $translate = 0, $width = 0, $moreattrib = '', $elemtype = '', $placeholder = '', $addjscombo = -1)
	{
		global $conf, $langs;

		$out = '';

		if ($addjscombo < 0) {
		    if (empty($conf->global->MAIN_OPTIMIZEFORTEXTBROWSER)) $addjscombo = 1;
		    else $addjscombo = 0;
		}

		// Add code for jquery to use multiselect
		if (!empty($conf->global->MAIN_USE_JQUERY_MULTISELECT) || defined('REQUIRE_JQUERY_MULTISELECT'))
		{
			$out .= "\n".'<!-- JS CODE TO ENABLE '.$tmpplugin.' for id '.$htmlname.' -->
						<script>'."\n";
			if ($addjscombo == 1)
			{
				$tmpplugin = empty($conf->global->MAIN_USE_JQUERY_MULTISELECT) ?constant('REQUIRE_JQUERY_MULTISELECT') : $conf->global->MAIN_USE_JQUERY_MULTISELECT;
				$out .= 'function formatResult(record) {'."\n";
				if ($elemtype == 'category')
				{
					$out .= 'return \'<span><img src="'.DOL_URL_ROOT.'/theme/eldy/img/object_category.png"> \'+record.text+\'</span>\';';
				} else {
					$out .= 'return record.text;';
				}
				$out .= '};'."\n";
				$out .= 'function formatSelection(record) {'."\n";
				if ($elemtype == 'category')
				{
					$out .= 'return \'<span><img src="'.DOL_URL_ROOT.'/theme/eldy/img/object_category.png"> \'+record.text+\'</span>\';';
				} else {
					$out .= 'return record.text;';
				}
				$out .= '};'."\n";
				$out .= '$(document).ready(function () {
							$(\'#'.$htmlname.'\').'.$tmpplugin.'({
								dir: \'ltr\',
								// Specify format function for dropdown item
								formatResult: formatResult,
							 	templateResult: formatResult,		/* For 4.0 */
								// Specify format function for selected item
								formatSelection: formatSelection,
							 	templateSelection: formatSelection		/* For 4.0 */
							});
						});'."\n";
			} elseif ($addjscombo == 2)
			{
				// Add other js lib
				// TODO external lib multiselect/jquery.multi-select.js must have been loaded to use this multiselect plugin
				// ...
				$out .= '$(document).ready(function () {
							$(\'#'.$htmlname.'\').multiSelect({
								containerHTML: \'<div class="multi-select-container">\',
								menuHTML: \'<div class="multi-select-menu">\',
								buttonHTML: \'<span class="multi-select-button '.$morecss.'">\',
								menuItemHTML: \'<label class="multi-select-menuitem">\',
								activeClass: \'multi-select-container--open\',
								noneText: \''.$placeholder.'\'
							});
						})';
			}
			$out .= '</script>';
		}

		// Try also magic suggest
		$out .= '<select id="'.$htmlname.'" class="multiselect'.($morecss ? ' '.$morecss : '').'" multiple name="'.$htmlname.'[]"'.($moreattrib ? ' '.$moreattrib : '').($width ? ' style="width: '.(preg_match('/%/', $width) ? $width : $width.'px').'"' : '').'>'."\n";
		if (is_array($array) && !empty($array))
		{
			if ($value_as_key) $array = array_combine($array, $array);

			if (!empty($array))
			{
				foreach ($array as $key => $value)
				{
					$out .= '<option value="'.$key.'"';
                    if (is_array($selected) && !empty($selected) && in_array((string) $key, $selected) && ((string) $key != ''))
					{
						$out .= ' selected';
					}
					$out .= '>';

					$newval = ($translate ? $langs->trans($value) : $value);
					$newval = ($key_in_label ? $key.' - '.$newval : $newval);
					$out .= dol_htmlentitiesbr($newval);
					$out .= '</option>'."\n";
				}
			}
		}
		$out .= '</select>'."\n";

		return $out;
	}


	/**
	 *	Show a multiselect dropbox from an array.
	 *
	 *	@param	string	$htmlname		Name of HTML field
	 *	@param	array	$array			Array with array of fields we could show. This array may be modified according to setup of user.
	 *  @param  string  $varpage        Id of context for page. Can be set by caller with $varpage=(empty($contextpage)?$_SERVER["PHP_SELF"]:$contextpage);
	 *	@return	string					HTML multiselect string
	 *  @see selectarray()
	 */
	public static function multiSelectArrayWithCheckbox($htmlname, &$array, $varpage)
	{
		global $conf, $langs, $user;

		if (!empty($conf->global->MAIN_OPTIMIZEFORTEXTBROWSER)) return '';

		$tmpvar = "MAIN_SELECTEDFIELDS_".$varpage;
		if (!empty($user->conf->$tmpvar))
		{
			$tmparray = explode(',', $user->conf->$tmpvar);
			foreach ($array as $key => $val)
			{
				//var_dump($key);
				//var_dump($tmparray);
				if (in_array($key, $tmparray)) $array[$key]['checked'] = 1;
				else $array[$key]['checked'] = 0;
			}
		}

		$lis = '';
		$listcheckedstring = '';

		foreach ($array as $key => $val)
		{
		    /* var_dump($val);
            var_dump(array_key_exists('enabled', $val));
            var_dump(!$val['enabled']);*/
		    if (array_key_exists('enabled', $val) && isset($val['enabled']) && !$val['enabled'])
		    {
			    unset($array[$key]); // We don't want this field
			    continue;
		    }
		    if ($val['label'])
		    {
		        $lis .= '<li><input type="checkbox" id="checkbox'.$key.'" value="'.$key.'"'.(empty($val['checked']) ? '' : ' checked="checked"').'/><label for="checkbox'.$key.'">'.dol_escape_htmltag($langs->trans($val['label'])).'</label></li>';
			    $listcheckedstring .= (empty($val['checked']) ? '' : $key.',');
		    }
		}

		$out = '<!-- Component multiSelectArrayWithCheckbox '.$htmlname.' -->

        <dl class="dropdown">
            <dt>
            <a href="#'.$htmlname.'">
              '.img_picto('', 'list').'
            </a>
            <input type="hidden" class="'.$htmlname.'" name="'.$htmlname.'" value="'.$listcheckedstring.'">
            </dt>
            <dd class="dropdowndd">
                <div class="multiselectcheckbox'.$htmlname.'">
                    <ul class="ul'.$htmlname.'">
                    '.$lis.'
                    </ul>
                </div>
            </dd>
        </dl>

        <script type="text/javascript">
          jQuery(document).ready(function () {
              $(\'.multiselectcheckbox'.$htmlname.' input[type="checkbox"]\').on(\'click\', function () {
                  console.log("A new field was added/removed, we edit field input[name=formfilteraction]");

                  $("input:hidden[name=formfilteraction]").val(\'listafterchangingselectedfields\');	// Update field so we know we changed something on selected fields after POST

                  var title = $(this).val() + ",";
                  if ($(this).is(\':checked\')) {
                      $(\'.'.$htmlname.'\').val(title + $(\'.'.$htmlname.'\').val());
                  }
                  else {
                      $(\'.'.$htmlname.'\').val( $(\'.'.$htmlname.'\').val().replace(title, \'\') )
                  }
                  // Now, we submit page
                  //$(this).parents(\'form:first\').submit();
              });


           });
        </script>

        ';
		return $out;
	}

	/**
	 * 	Render list of categories linked to object with id $id and type $type
	 *
	 * 	@param		int		$id				Id of object
	 * 	@param		string	$type			Type of category ('member', 'customer', 'supplier', 'product', 'contact'). Old mode (0, 1, 2, ...) is deprecated.
	 *  @param		int		$rendermode		0=Default, use multiselect. 1=Emulate multiselect (recommended)
	 * 	@return		string					String with categories
	 */
    public function showCategories($id, $type, $rendermode = 0)
	{
		global $db;

		include_once DOL_DOCUMENT_ROOT.'/categories/class/categorie.class.php';

		$cat = new Categorie($db);
		$categories = $cat->containing($id, $type);

		if ($rendermode == 1)
		{
			$toprint = array();
			foreach ($categories as $c)
			{
				$ways = $c->print_all_ways(' &gt;&gt; ', '', 0, 1); // $ways[0] = "ccc2 >> ccc2a >> ccc2a1" with html formated text
				foreach ($ways as $way)
				{
					$toprint[] = '<li class="select2-search-choice-dolibarr noborderoncategories"'.($c->color ? ' style="background: #'.$c->color.';"' : ' style="background: #aaa"').'>'.$way.'</li>';
				}
			}
			return '<div class="select2-container-multi-dolibarr" style="width: 90%;"><ul class="select2-choices-dolibarr">'.implode(' ', $toprint).'</ul></div>';
		}

		if ($rendermode == 0)
		{
			$arrayselected = array();
			$cate_arbo = $this->select_all_categories($type, '', 'parent', 64, 0, 1);
			foreach ($categories as $c) {
				$arrayselected[] = $c->id;
			}

			return $this->multiselectarray('categories', $cate_arbo, $arrayselected, '', 0, '', 0, '100%', 'disabled', 'category');
		}

		return 'ErrorBadValueForParameterRenderMode'; // Should not happened
	}

	/**
	 *  Show linked object block.
	 *
	 *  @param	CommonObject	$object		      Object we want to show links to
	 *  @param  string          $morehtmlright    More html to show on right of title
	 *  @param  array           $compatibleImportElementsList  Array of compatibles elements object for "import from" action
	 *  @return	int							      <0 if KO, >=0 if OK
	 */
    public function showLinkedObjectBlock($object, $morehtmlright = '', $compatibleImportElementsList = false)
	{
		global $conf, $langs, $hookmanager;
		global $bc, $action;

		$object->fetchObjectLinked();

		// Bypass the default method
		$hookmanager->initHooks(array('commonobject'));
		$parameters = array(
			'morehtmlright' => $morehtmlright,
		    'compatibleImportElementsList' => &$compatibleImportElementsList,
		);
		$reshook = $hookmanager->executeHooks('showLinkedObjectBlock', $parameters, $object, $action); // Note that $action and $object may have been modified by hook

		if (empty($reshook))
		{
			$nbofdifferenttypes = count($object->linkedObjects);

			print '<!-- showLinkedObjectBlock -->';
			print load_fiche_titre($langs->trans('RelatedObjects'), $morehtmlright, '', 0, 0, 'showlinkedobjectblock');


			print '<div class="div-table-responsive-no-min">';
			print '<table class="noborder allwidth" data-block="showLinkedObject" data-element="'.$object->element.'"  data-elementid="'.$object->id.'"   >';

			print '<tr class="liste_titre">';
			print '<td>'.$langs->trans("Type").'</td>';
			print '<td>'.$langs->trans("Ref").'</td>';
			print '<td class="center"></td>';
			print '<td class="center">'.$langs->trans("Date").'</td>';
			print '<td class="right">'.$langs->trans("AmountHTShort").'</td>';
			print '<td class="right">'.$langs->trans("Status").'</td>';
			print '<td></td>';
			print '</tr>';

			$nboftypesoutput = 0;

			foreach ($object->linkedObjects as $objecttype => $objects)
			{
				$tplpath = $element = $subelement = $objecttype;

				// to display inport button on tpl
				$showImportButton = false;
				if (!empty($compatibleImportElementsList) && in_array($element, $compatibleImportElementsList)) {
				    $showImportButton = true;
				}

				$regs = array();
				if ($objecttype != 'supplier_proposal' && preg_match('/^([^_]+)_([^_]+)/i', $objecttype, $regs))
				{
					$element = $regs[1];
					$subelement = $regs[2];
					$tplpath = $element.'/'.$subelement;
				}
				$tplname = 'linkedobjectblock';

				// To work with non standard path
				if ($objecttype == 'facture') {
					$tplpath = 'compta/'.$element;
					if (empty($conf->facture->enabled)) continue; // Do not show if module disabled
				} elseif ($objecttype == 'facturerec') {
					$tplpath = 'compta/facture';
					$tplname = 'linkedobjectblockForRec';
					if (empty($conf->facture->enabled)) continue; // Do not show if module disabled
				} elseif ($objecttype == 'propal') {
					$tplpath = 'comm/'.$element;
					if (empty($conf->propal->enabled)) continue; // Do not show if module disabled
				} elseif ($objecttype == 'supplier_proposal') {
					if (empty($conf->supplier_proposal->enabled)) continue; // Do not show if module disabled
				} elseif ($objecttype == 'shipping' || $objecttype == 'shipment') {
					$tplpath = 'expedition';
					if (empty($conf->expedition->enabled)) continue; // Do not show if module disabled
				} elseif ($objecttype == 'reception') {
        			$tplpath = 'reception';
        			if (empty($conf->reception->enabled)) continue; // Do not show if module disabled
        		} elseif ($objecttype == 'delivery') {
					$tplpath = 'livraison';
					if (empty($conf->expedition->enabled)) continue; // Do not show if module disabled
				} elseif ($objecttype == 'invoice_supplier') {
					$tplpath = 'fourn/facture';
				} elseif ($objecttype == 'order_supplier') {
					$tplpath = 'fourn/commande';
				} elseif ($objecttype == 'expensereport') {
					$tplpath = 'expensereport';
				} elseif ($objecttype == 'subscription') {
					$tplpath = 'adherents';
				}

				global $linkedObjectBlock;
				$linkedObjectBlock = $objects;


				// Output template part (modules that overwrite templates must declare this into descriptor)
				$dirtpls = array_merge($conf->modules_parts['tpl'], array('/'.$tplpath.'/tpl'));
				foreach ($dirtpls as $reldir)
				{
					if ($nboftypesoutput == ($nbofdifferenttypes - 1))    // No more type to show after
					{
						global $noMoreLinkedObjectBlockAfter;
						$noMoreLinkedObjectBlockAfter = 1;
					}

					$res = @include dol_buildpath($reldir.'/'.$tplname.'.tpl.php');
					if ($res)
					{
						$nboftypesoutput++;
						break;
					}
				}
			}

			if (!$nboftypesoutput)
			{
				print '<tr><td class="impair opacitymedium" colspan="7">'.$langs->trans("None").'</td></tr>';
			}

			print '</table>';

			if (!empty($compatibleImportElementsList))
			{
			    $res = @include dol_buildpath('core/tpl/ajax/objectlinked_lineimport.tpl.php');
			}


			print '</div>';

			return $nbofdifferenttypes;
		}
	}

	/**
	 *  Show block with links to link to other objects.
	 *
	 *  @param	CommonObject	$object				Object we want to show links to
	 *  @param	array			$restrictlinksto	Restrict links to some elements, for exemple array('order') or array('supplier_order'). null or array() if no restriction.
	 *  @param	array			$excludelinksto		Do not show links of this type, for exemple array('order') or array('supplier_order'). null or array() if no exclusion.
	 *  @return	string								<0 if KO, >0 if OK
	 */
    public function showLinkToObjectBlock($object, $restrictlinksto = array(), $excludelinksto = array())
	{
		global $conf, $langs, $hookmanager;
		global $bc, $action;

		$linktoelem = '';
		$linktoelemlist = '';
		$listofidcompanytoscan = '';

		if (!is_object($object->thirdparty)) $object->fetch_thirdparty();

		$possiblelinks = array();
		if (is_object($object->thirdparty) && !empty($object->thirdparty->id) && $object->thirdparty->id > 0)
		{
			$listofidcompanytoscan = $object->thirdparty->id;
			if (($object->thirdparty->parent > 0) && !empty($conf->global->THIRDPARTY_INCLUDE_PARENT_IN_LINKTO)) $listofidcompanytoscan .= ','.$object->thirdparty->parent;
			if (($object->fk_project > 0) && !empty($conf->global->THIRDPARTY_INCLUDE_PROJECT_THIRDPARY_IN_LINKTO))
			{
				include_once DOL_DOCUMENT_ROOT.'/projet/class/project.class.php';
				$tmpproject = new Project($this->db);
				$tmpproject->fetch($object->fk_project);
				if ($tmpproject->socid > 0 && ($tmpproject->socid != $object->thirdparty->id)) $listofidcompanytoscan .= ','.$tmpproject->socid;
				unset($tmpproject);
			}

			$possiblelinks = array(
				'propal'=>array('enabled'=>$conf->propal->enabled, 'perms'=>1, 'label'=>'LinkToProposal', 'sql'=>"SELECT s.rowid as socid, s.nom as name, s.client, t.rowid, t.ref, t.ref_client, t.total_ht FROM ".MAIN_DB_PREFIX."societe as s, ".MAIN_DB_PREFIX."propal as t WHERE t.fk_soc = s.rowid AND t.fk_soc IN (".$listofidcompanytoscan.') AND t.entity IN ('.getEntity('propal').')'),
				'order'=>array('enabled'=>$conf->commande->enabled, 'perms'=>1, 'label'=>'LinkToOrder', 'sql'=>"SELECT s.rowid as socid, s.nom as name, s.client, t.rowid, t.ref, t.ref_client, t.total_ht FROM ".MAIN_DB_PREFIX."societe as s, ".MAIN_DB_PREFIX."commande as t WHERE t.fk_soc = s.rowid AND t.fk_soc IN (".$listofidcompanytoscan.') AND t.entity IN ('.getEntity('commande').')'),
				'invoice'=>array('enabled'=>$conf->facture->enabled, 'perms'=>1, 'label'=>'LinkToInvoice', 'sql'=>"SELECT s.rowid as socid, s.nom as name, s.client, t.rowid, t.ref, t.ref_client, t.total as total_ht FROM ".MAIN_DB_PREFIX."societe as s, ".MAIN_DB_PREFIX."facture as t WHERE t.fk_soc = s.rowid AND t.fk_soc IN (".$listofidcompanytoscan.') AND t.entity IN ('.getEntity('invoice').')'),
				'invoice_template'=>array('enabled'=>$conf->facture->enabled, 'perms'=>1, 'label'=>'LinkToTemplateInvoice', 'sql'=>"SELECT s.rowid as socid, s.nom as name, s.client, t.rowid, t.titre as ref, t.total as total_ht FROM ".MAIN_DB_PREFIX."societe as s, ".MAIN_DB_PREFIX."facture_rec as t WHERE t.fk_soc = s.rowid AND t.fk_soc IN (".$listofidcompanytoscan.') AND t.entity IN ('.getEntity('invoice').')'),
				'contrat'=>array('enabled'=>$conf->contrat->enabled, 'perms'=>1, 'label'=>'LinkToContract', 'sql'=>"SELECT s.rowid as socid, s.nom as name, s.client, t.rowid, t.ref, t.ref_supplier, '' as total_ht FROM ".MAIN_DB_PREFIX."societe as s, ".MAIN_DB_PREFIX."contrat as t WHERE t.fk_soc = s.rowid AND t.fk_soc IN (".$listofidcompanytoscan.') AND t.entity IN ('.getEntity('contract').')'),
				'fichinter'=>array('enabled'=>$conf->ficheinter->enabled, 'perms'=>1, 'label'=>'LinkToIntervention', 'sql'=>"SELECT s.rowid as socid, s.nom as name, s.client, t.rowid, t.ref FROM ".MAIN_DB_PREFIX."societe as s, ".MAIN_DB_PREFIX."fichinter as t WHERE t.fk_soc = s.rowid AND t.fk_soc IN (".$listofidcompanytoscan.') AND t.entity IN ('.getEntity('intervention').')'),
				'supplier_proposal'=>array('enabled'=>$conf->supplier_proposal->enabled, 'perms'=>1, 'label'=>'LinkToSupplierProposal', 'sql'=>"SELECT s.rowid as socid, s.nom as name, s.client, t.rowid, t.ref, '' as ref_supplier, t.total_ht FROM ".MAIN_DB_PREFIX."societe as s, ".MAIN_DB_PREFIX."supplier_proposal as t WHERE t.fk_soc = s.rowid AND t.fk_soc IN (".$listofidcompanytoscan.') AND t.entity IN ('.getEntity('supplier_proposal').')'),
				'order_supplier'=>array('enabled'=>$conf->supplier_order->enabled, 'perms'=>1, 'label'=>'LinkToSupplierOrder', 'sql'=>"SELECT s.rowid as socid, s.nom as name, s.client, t.rowid, t.ref, t.ref_supplier, t.total_ht FROM ".MAIN_DB_PREFIX."societe as s, ".MAIN_DB_PREFIX."commande_fournisseur as t WHERE t.fk_soc = s.rowid AND t.fk_soc IN (".$listofidcompanytoscan.') AND t.entity IN ('.getEntity('commande_fournisseur').')'),
				'invoice_supplier'=>array('enabled'=>$conf->supplier_invoice->enabled, 'perms'=>1, 'label'=>'LinkToSupplierInvoice', 'sql'=>"SELECT s.rowid as socid, s.nom as name, s.client, t.rowid, t.ref, t.ref_supplier, t.total_ht FROM ".MAIN_DB_PREFIX."societe as s, ".MAIN_DB_PREFIX."facture_fourn as t WHERE t.fk_soc = s.rowid AND t.fk_soc IN (".$listofidcompanytoscan.') AND t.entity IN ('.getEntity('facture_fourn').')'),
				'ticket'=>array('enabled'=>$conf->ticket->enabled, 'perms'=>1, 'label'=>'LinkToTicket', 'sql'=>"SELECT s.rowid as socid, s.nom as name, s.client, t.rowid, t.ref, t.track_id, '0' as total_ht FROM ".MAIN_DB_PREFIX."societe as s, ".MAIN_DB_PREFIX."ticket as t WHERE t.fk_soc = s.rowid AND t.fk_soc IN (".$listofidcompanytoscan.') AND t.entity IN ('.getEntity('ticket').')')
			);
		}

		// Can complete the possiblelink array
		$hookmanager->initHooks(array('commonobject'));
		$parameters = array('listofidcompanytoscan' => $listofidcompanytoscan);

		if (!empty($listofidcompanytoscan))  // If empty, we don't have criteria to scan the object we can link to
		{
            $reshook = $hookmanager->executeHooks('showLinkToObjectBlock', $parameters, $object, $action); // Note that $action and $object may have been modified by hook
		}

		if (empty($reshook))
		{
			if (is_array($hookmanager->resArray) && count($hookmanager->resArray))
			{
				$possiblelinks = array_merge($possiblelinks, $hookmanager->resArray);
			}
		} elseif ($reshook > 0)
		{
			if (is_array($hookmanager->resArray) && count($hookmanager->resArray))
			{
				$possiblelinks = $hookmanager->resArray;
			}
		}

		foreach ($possiblelinks as $key => $possiblelink)
		{
			$num = 0;

			if (empty($possiblelink['enabled'])) continue;

			if (!empty($possiblelink['perms']) && (empty($restrictlinksto) || in_array($key, $restrictlinksto)) && (empty($excludelinksto) || !in_array($key, $excludelinksto)))
			{
				print '<div id="'.$key.'list"'.(empty($conf->use_javascript_ajax) ? '' : ' style="display:none"').'>';
				$sql = $possiblelink['sql'];

				$resqllist = $this->db->query($sql);
				if ($resqllist)
				{
					$num = $this->db->num_rows($resqllist);
					$i = 0;

					print '<br>';
					print '<form action="'.$_SERVER["PHP_SELF"].'" method="POST" name="formlinked'.$key.'">';
					print '<input type="hidden" name="action" value="addlink">';
					print '<input type="hidden" name="token" value="'.newToken().'">';
					print '<input type="hidden" name="id" value="'.$object->id.'">';
					print '<input type="hidden" name="addlink" value="'.$key.'">';
					print '<table class="noborder">';
					print '<tr class="liste_titre">';
					print '<td class="nowrap"></td>';
					print '<td class="center">'.$langs->trans("Ref").'</td>';
					print '<td class="left">'.$langs->trans("RefCustomer").'</td>';
					print '<td class="right">'.$langs->trans("AmountHTShort").'</td>';
					print '<td class="left">'.$langs->trans("Company").'</td>';
					print '</tr>';
					while ($i < $num)
					{
						$objp = $this->db->fetch_object($resqllist);

						print '<tr class="oddeven">';
						print '<td class="left">';
						print '<input type="radio" name="idtolinkto" value='.$objp->rowid.'>';
						print '</td>';
						print '<td class="center">'.$objp->ref.'</td>';
						print '<td>'.$objp->ref_client.'</td>';
						print '<td class="right">'.price($objp->total_ht).'</td>';
						print '<td>'.$objp->name.'</td>';
						print '</tr>';
						$i++;
					}
					print '</table>';
					print '<div class="center"><input type="submit" class="button valignmiddle" value="'.$langs->trans('ToLink').'">&nbsp;&nbsp;&nbsp;&nbsp;&nbsp;<input type="submit" class="button" name="cancel" value="'.$langs->trans('Cancel').'"></div>';

					print '</form>';
					$this->db->free($resqllist);
				} else {
					dol_print_error($this->db);
				}
				print '</div>';
				if ($num > 0)
				{
				}

				//$linktoelem.=($linktoelem?' &nbsp; ':'');
				if ($num > 0) $linktoelemlist .= '<li><a href="#linkto'.$key.'" class="linkto dropdowncloseonclick" rel="'.$key.'">'.$langs->trans($possiblelink['label']).' ('.$num.')</a></li>';
				//else $linktoelem.=$langs->trans($possiblelink['label']);
				else $linktoelemlist .= '<li><span class="linktodisabled">'.$langs->trans($possiblelink['label']).' (0)</span></li>';
			}
		}

		if ($linktoelemlist)
		{
			$linktoelem = '
    		<dl class="dropdown" id="linktoobjectname">
    		';
			if (!empty($conf->use_javascript_ajax)) $linktoelem .= '<dt><a href="#linktoobjectname">'.$langs->trans("LinkTo").'...</a></dt>';
			$linktoelem .= '<dd>
    		<div class="multiselectlinkto">
    		<ul class="ulselectedfields">'.$linktoelemlist.'
    		</ul>
    		</div>
    		</dd>
    		</dl>';
		} else {
			$linktoelem = '';
		}

		if (!empty($conf->use_javascript_ajax))
		{
		    print '<!-- Add js to show linkto box -->
				<script>
				jQuery(document).ready(function() {
					jQuery(".linkto").click(function() {
						console.log("We choose to show/hide link for rel="+jQuery(this).attr(\'rel\'));
					    jQuery("#"+jQuery(this).attr(\'rel\')+"list").toggle();
					});
				});
				</script>
		    ';
		}

		return $linktoelem;
	}

	/**
	 *	Return an html string with a select combo box to choose yes or no
	 *
	 *	@param	string		$htmlname		Name of html select field
	 *	@param	string		$value			Pre-selected value
	 *	@param	int			$option			0 return yes/no, 1 return 1/0
	 *	@param	bool		$disabled		true or false
	 *  @param	int      	$useempty		1=Add empty line
	 *	@return	string						See option
	 */
    public function selectyesno($htmlname, $value = '', $option = 0, $disabled = false, $useempty = 0)
	{
		global $langs;

		$yes = "yes"; $no = "no";
		if ($option)
		{
			$yes = "1";
			$no = "0";
		}

		$disabled = ($disabled ? ' disabled' : '');

		$resultyesno = '<select class="flat width75" id="'.$htmlname.'" name="'.$htmlname.'"'.$disabled.'>'."\n";
		if ($useempty) $resultyesno .= '<option value="-1"'.(($value < 0) ? ' selected' : '').'>&nbsp;</option>'."\n";
		if (("$value" == 'yes') || ($value == 1))
		{
			$resultyesno .= '<option value="'.$yes.'" selected>'.$langs->trans("Yes").'</option>'."\n";
			$resultyesno .= '<option value="'.$no.'">'.$langs->trans("No").'</option>'."\n";
		} else {
	   		$selected = (($useempty && $value != '0' && $value != 'no') ? '' : ' selected');
			$resultyesno .= '<option value="'.$yes.'">'.$langs->trans("Yes").'</option>'."\n";
			$resultyesno .= '<option value="'.$no.'"'.$selected.'>'.$langs->trans("No").'</option>'."\n";
		}
		$resultyesno .= '</select>'."\n";
		return $resultyesno;
	}

    // phpcs:disable PEAR.NamingConventions.ValidFunctionName.ScopeNotCamelCaps
	/**
	 *  Return list of export templates
	 *
	 *  @param	string	$selected          Id modele pre-selectionne
	 *  @param  string	$htmlname          Name of HTML select
	 *  @param  string	$type              Type of searched templates
	 *  @param  int		$useempty          Affiche valeur vide dans liste
	 *  @return	void
	 */
    public function select_export_model($selected = '', $htmlname = 'exportmodelid', $type = '', $useempty = 0)
	{
        // phpcs:enable
		$sql = "SELECT rowid, label";
		$sql .= " FROM ".MAIN_DB_PREFIX."export_model";
		$sql .= " WHERE type = '".$type."'";
		$sql .= " ORDER BY rowid";
		$result = $this->db->query($sql);
		if ($result)
		{
			print '<select class="flat" id="select_'.$htmlname.'" name="'.$htmlname.'">';
			if ($useempty)
			{
				print '<option value="-1">&nbsp;</option>';
			}

			$num = $this->db->num_rows($result);
			$i = 0;
			while ($i < $num)
			{
				$obj = $this->db->fetch_object($result);
				if ($selected == $obj->rowid)
				{
					print '<option value="'.$obj->rowid.'" selected>';
				} else {
					print '<option value="'.$obj->rowid.'">';
				}
				print $obj->label;
				print '</option>';
				$i++;
			}
			print "</select>";
		} else {
			dol_print_error($this->db);
		}
	}

	/**
	 *    Return a HTML area with the reference of object and a navigation bar for a business object
	 *    Note: To complete search with a particular filter on select, you can set $object->next_prev_filter set to define SQL criterias.
	 *
	 *    @param	object	$object			Object to show.
	 *    @param	string	$paramid   		Name of parameter to use to name the id into the URL next/previous link.
	 *    @param	string	$morehtml  		More html content to output just before the nav bar.
	 *    @param	int		$shownav	  	Show Condition (navigation is shown if value is 1).
	 *    @param	string	$fieldid   		Name of field id into database to use for select next and previous (we make the select max and min on this field compared to $object->ref). Use 'none' to disable next/prev.
	 *    @param	string	$fieldref   	Name of field ref of object (object->ref) to show or 'none' to not show ref.
	 *    @param	string	$morehtmlref  	More html to show after ref.
	 *    @param	string	$moreparam  	More param to add in nav link url. Must start with '&...'.
	 *	  @param	int		$nodbprefix		Do not include DB prefix to forge table name.
	 *	  @param	string	$morehtmlleft	More html code to show before ref.
	 *	  @param	string	$morehtmlstatus	More html code to show under navigation arrows (status place).
	 *	  @param	string	$morehtmlright	More html code to show after ref.
	 * 	  @return	string    				Portion HTML with ref + navigation buttons
	 */
    public function showrefnav($object, $paramid, $morehtml = '', $shownav = 1, $fieldid = 'rowid', $fieldref = 'ref', $morehtmlref = '', $moreparam = '', $nodbprefix = 0, $morehtmlleft = '', $morehtmlstatus = '', $morehtmlright = '')
	{
		global $langs, $conf, $hookmanager, $extralanguages;

		$ret = '';
		if (empty($fieldid))  $fieldid = 'rowid';
		if (empty($fieldref)) $fieldref = 'ref';

		// Add where from hooks
		if (is_object($hookmanager))
		{
			$parameters = array();
			$reshook = $hookmanager->executeHooks('printFieldListWhere', $parameters, $object); // Note that $action and $object may have been modified by hook
			$object->next_prev_filter .= $hookmanager->resPrint;
		}
		$previous_ref = $next_ref = '';
		if ($shownav)
		{
			//print "paramid=$paramid,morehtml=$morehtml,shownav=$shownav,$fieldid,$fieldref,$morehtmlref,$moreparam";
			$object->load_previous_next_ref((isset($object->next_prev_filter) ? $object->next_prev_filter : ''), $fieldid, $nodbprefix);

			$navurl = $_SERVER["PHP_SELF"];
			// Special case for project/task page
			if ($paramid == 'project_ref')
			{
			    if (preg_match('/\/tasks\/(task|contact|note|document)\.php/', $navurl))     // TODO Remove this when nav with project_ref on task pages are ok
			    {
				    $navurl = preg_replace('/\/tasks\/(task|contact|time|note|document)\.php/', '/tasks.php', $navurl);
    				$paramid = 'ref';
			    }
			}

			// accesskey is for Windows or Linux:  ALT + key for chrome, ALT + SHIFT + KEY for firefox
			// accesskey is for Mac:               CTRL + key for all browsers
			$stringforfirstkey = $langs->trans("KeyboardShortcut");
			if ($conf->browser->name == 'chrome')
			{
				$stringforfirstkey .= ' ALT +';
			} elseif ($conf->browser->name == 'firefox')
			{
				$stringforfirstkey .= ' ALT + SHIFT +';
			} else {
				$stringforfirstkey .= ' CTL +';
			}

			$previous_ref = $object->ref_previous ? '<a accesskey="p" title="'.$stringforfirstkey.' p" class="classfortooltip" href="'.$navurl.'?'.$paramid.'='.urlencode($object->ref_previous).$moreparam.'"><i class="fa fa-chevron-left"></i></a>' : '<span class="inactive"><i class="fa fa-chevron-left opacitymedium"></i></span>';
			$next_ref     = $object->ref_next ? '<a accesskey="n" title="'.$stringforfirstkey.' n" class="classfortooltip" href="'.$navurl.'?'.$paramid.'='.urlencode($object->ref_next).$moreparam.'"><i class="fa fa-chevron-right"></i></a>' : '<span class="inactive"><i class="fa fa-chevron-right opacitymedium"></i></span>';
		}

		//print "xx".$previous_ref."x".$next_ref;
		$ret .= '<!-- Start banner content --><div style="vertical-align: middle">';

		// Right part of banner
		if ($morehtmlright) $ret .= '<div class="inline-block floatleft">'.$morehtmlright.'</div>';

		if ($previous_ref || $next_ref || $morehtml)
		{
			$ret .= '<div class="pagination paginationref"><ul class="right">';
		}
		if ($morehtml)
		{
			$ret .= '<li class="noborder litext">'.$morehtml.'</li>';
		}
		if ($shownav && ($previous_ref || $next_ref))
		{
			$ret .= '<li class="pagination">'.$previous_ref.'</li>';
			$ret .= '<li class="pagination">'.$next_ref.'</li>';
		}
		if ($previous_ref || $next_ref || $morehtml)
		{
			$ret .= '</ul></div>';
		}

		$parameters = array();
		$reshook = $hookmanager->executeHooks('moreHtmlStatus', $parameters, $object); // Note that $action and $object may have been modified by hook
		if (empty($reshook)) $morehtmlstatus .= $hookmanager->resPrint;
		else $morehtmlstatus = $hookmanager->resPrint;
		if ($morehtmlstatus) $ret .= '<div class="statusref">'.$morehtmlstatus.'</div>';

		$parameters = array();
		$reshook = $hookmanager->executeHooks('moreHtmlRef', $parameters, $object); // Note that $action and $object may have been modified by hook
		if (empty($reshook)) $morehtmlref .= $hookmanager->resPrint;
		elseif ($reshook > 0) $morehtmlref = $hookmanager->resPrint;

		// Left part of banner
		if ($morehtmlleft)
		{
			if ($conf->browser->layout == 'phone') $ret .= '<!-- morehtmlleft --><div class="floatleft">'.$morehtmlleft.'</div>'; // class="center" to have photo in middle
			else $ret .= '<!-- morehtmlleft --><div class="inline-block floatleft">'.$morehtmlleft.'</div>';
		}

		//if ($conf->browser->layout == 'phone') $ret.='<div class="clearboth"></div>';
		$ret .= '<div class="inline-block floatleft valignmiddle refid'.(($shownav && ($previous_ref || $next_ref)) ? ' refidpadding' : '').'">';

		// For thirdparty, contact, user, member, the ref is the id, so we show something else
		if ($object->element == 'societe')
		{
			$ret .= dol_htmlentities($object->name);

			// List of extra languages
			$arrayoflangcode = array();
			if (!empty($conf->global->PDF_USE_ALSO_LANGUAGE_CODE)) $arrayoflangcode[] = $conf->global->PDF_USE_ALSO_LANGUAGE_CODE;

			if (is_array($arrayoflangcode) && count($arrayoflangcode)) {
				if (!is_object($extralanguages)) {
					include_once DOL_DOCUMENT_ROOT.'/core/class/extralanguages.class.php';
					$extralanguages = new ExtraLanguages($this->db);
				}
				$extralanguages->fetch_name_extralanguages('societe');

				if (!empty($extralanguages->attributes['societe']['name']))
				{
					$object->fetchValuesForExtraLanguages();

					$htmltext = '';
					// If there is extra languages
					foreach ($arrayoflangcode as $extralangcode) {
						$htmltext .= picto_from_langcode($extralangcode, 'class="pictoforlang paddingright"');
						if ($object->array_languages['name'][$extralangcode]) {
							$htmltext .= $object->array_languages['name'][$extralangcode];
						} else {
							$htmltext .= '<span class="opacitymedium">'.$langs->trans("SwitchInEditModeToAddTranslation").'</span>';
						}
					}
					$ret .= '<!-- Show translations of name -->'."\n";
					$ret .= $this->textwithpicto('', $htmltext, -1, 'language', 'opacitymedium paddingleft');
				}
			}
		} elseif ($object->element == 'member')
		{
			$ret .= $object->ref.'<br>';
			$fullname = $object->getFullName($langs);
			if ($object->morphy == 'mor' && $object->societe) {
				$ret .= dol_htmlentities($object->societe).((!empty($fullname) && $object->societe != $fullname) ? ' ('.dol_htmlentities($fullname).')' : '');
			} else {
				$ret .= dol_htmlentities($fullname).((!empty($object->societe) && $object->societe != $fullname) ? ' ('.dol_htmlentities($object->societe).')' : '');
			}
		} elseif (in_array($object->element, array('contact', 'user', 'usergroup')))
		{
			$ret .= dol_htmlentities($object->getFullName($langs));
		} elseif (in_array($object->element, array('action', 'agenda')))
		{
			$ret .= $object->ref.'<br>'.$object->label;
		} elseif (in_array($object->element, array('adherent_type')))
		{
			$ret .= $object->label;
		} elseif ($object->element == 'ecm_directories')
		{
			$ret .= '';
		} elseif ($fieldref != 'none')
		{
			$ret .= dol_htmlentities($object->$fieldref);
		}

		if ($morehtmlref)
		{
			// don't add a additional space, when "$morehtmlref" starts with a HTML div tag
			if (substr($morehtmlref, 0, 4) != '<div')
			{
				$ret .= ' ';
			}

			$ret .= $morehtmlref;
		}

		$ret .= '</div>';

		$ret .= '</div><!-- End banner content -->';

		return $ret;
	}


	/**
	 *    	Return HTML code to output a barcode
	 *
	 *     	@param	Object	$object		Object containing data to retrieve file name
	 * 		@param	int		$width			Width of photo
	 * 	  	@return string    				HTML code to output barcode
	 */
    public function showbarcode(&$object, $width = 100)
	{
		global $conf;

		//Check if barcode is filled in the card
		if (empty($object->barcode)) return '';

		// Complete object if not complete
		if (empty($object->barcode_type_code) || empty($object->barcode_type_coder))
		{
			$result = $object->fetch_barcode();
			//Check if fetch_barcode() failed
			if ($result < 1) return '<!-- ErrorFetchBarcode -->';
		}

		// Barcode image
		$url = DOL_URL_ROOT.'/viewimage.php?modulepart=barcode&generator='.urlencode($object->barcode_type_coder).'&code='.urlencode($object->barcode).'&encoding='.urlencode($object->barcode_type_code);
		$out = '<!-- url barcode = '.$url.' -->';
		$out .= '<img src="'.$url.'">';
		return $out;
	}

	/**
	 *    	Return HTML code to output a photo
	 *
	 *    	@param	string		$modulepart			Key to define module concerned ('societe', 'userphoto', 'memberphoto')
	 *     	@param  object		$object				Object containing data to retrieve file name
	 * 		@param	int			$width				Width of photo
	 * 		@param	int			$height				Height of photo (auto if 0)
	 * 		@param	int			$caneditfield		Add edit fields
	 * 		@param	string		$cssclass			CSS name to use on img for photo
	 * 		@param	string		$imagesize		    'mini', 'small' or '' (original)
	 *      @param  int         $addlinktofullsize  Add link to fullsize image
	 *      @param  int         $cache              1=Accept to use image in cache
	 *      @param	string		$forcecapture		Force parameter capture on HTML input file element to ask a smartphone to allow to open camera to take photo. Auto if empty.
	 * 	  	@return string    						HTML code to output photo
	 */
	public static function showphoto($modulepart, $object, $width = 100, $height = 0, $caneditfield = 0, $cssclass = 'photowithmargin', $imagesize = '', $addlinktofullsize = 1, $cache = 0, $forcecapture = '')
	{
		global $conf, $langs;

		$entity = (!empty($object->entity) ? $object->entity : $conf->entity);
		$id = (!empty($object->id) ? $object->id : $object->rowid);

		$ret = ''; $dir = ''; $file = ''; $originalfile = ''; $altfile = ''; $email = ''; $capture = '';
		if ($modulepart == 'societe')
		{
			$dir = $conf->societe->multidir_output[$entity];
			if (!empty($object->logo))
			{
				if ((string) $imagesize == 'mini') $file = get_exdir(0, 0, 0, 0, $object, 'thirdparty').'/logos/'.getImageFileNameForSize($object->logo, '_mini'); // getImageFileNameForSize include the thumbs
				elseif ((string) $imagesize == 'small') $file = get_exdir(0, 0, 0, 0, $object, 'thirdparty').'/logos/'.getImageFileNameForSize($object->logo, '_small');
				else $file = get_exdir(0, 0, 0, 0, $object, 'thirdparty').'/logos/'.$object->logo;
				$originalfile = get_exdir(0, 0, 0, 0, $object, 'thirdparty').'/logos/'.$object->logo;
			}
			$email = $object->email;
		} elseif ($modulepart == 'contact')
		{
			$dir = $conf->societe->multidir_output[$entity].'/contact';
			if (!empty($object->photo))
			{
				if ((string) $imagesize == 'mini') $file = get_exdir(0, 0, 0, 0, $object, 'contact').'/photos/'.getImageFileNameForSize($object->photo, '_mini');
				elseif ((string) $imagesize == 'small') $file = get_exdir(0, 0, 0, 0, $object, 'contact').'/photos/'.getImageFileNameForSize($object->photo, '_small');
				else $file = get_exdir(0, 0, 0, 0, $object, 'contact').'/photos/'.$object->photo;
				$originalfile = get_exdir(0, 0, 0, 0, $object, 'contact').'/photos/'.$object->photo;
			}
			$email = $object->email;
			$capture = 'user';
		} elseif ($modulepart == 'userphoto')
		{
			$dir = $conf->user->dir_output;
			if (!empty($object->photo))
			{
				if ((string) $imagesize == 'mini') $file = get_exdir(0, 0, 0, 0, $object, 'user').$object->id.'/'.getImageFileNameForSize($object->photo, '_mini');
				elseif ((string) $imagesize == 'small') $file = get_exdir(0, 0, 0, 0, $object, 'user').$object->id.'/'.getImageFileNameForSize($object->photo, '_small');
				else $file = get_exdir(0, 0, 0, 0, $object, 'user').'/'.$object->id.'/'.$object->photo;
				$originalfile = get_exdir(0, 0, 0, 0, $object, 'user').'/'.$object->id.'/'.$object->photo;
			}
			if (!empty($conf->global->MAIN_OLD_IMAGE_LINKS)) $altfile = $object->id.".jpg"; // For backward compatibility
			$email = $object->email;
			$capture = 'user';
		} elseif ($modulepart == 'memberphoto')
		{
			$dir = $conf->adherent->dir_output;
			if (!empty($object->photo))
			{
				if ((string) $imagesize == 'mini') $file = get_exdir(0, 0, 0, 0, $object, 'member').'photos/'.getImageFileNameForSize($object->photo, '_mini');
				elseif ((string) $imagesize == 'small') $file = get_exdir(0, 0, 0, 0, $object, 'member').'photos/'.getImageFileNameForSize($object->photo, '_small');
				else $file = get_exdir(0, 0, 0, 0, $object, 'member').'photos/'.$object->photo;
				$originalfile = get_exdir(0, 0, 0, 0, $object, 'member').'photos/'.$object->photo;
			}
			if (!empty($conf->global->MAIN_OLD_IMAGE_LINKS)) $altfile = $object->id.".jpg"; // For backward compatibility
			$email = $object->email;
			$capture = 'user';
		} else {
			// Generic case to show photos
			$dir = $conf->$modulepart->dir_output;
			if (!empty($object->photo))
			{
				if ((string) $imagesize == 'mini') $file = get_exdir($id, 2, 0, 0, $object, $modulepart).'photos/'.getImageFileNameForSize($object->photo, '_mini');
				elseif ((string) $imagesize == 'small') $file = get_exdir($id, 2, 0, 0, $object, $modulepart).'photos/'.getImageFileNameForSize($object->photo, '_small');
				else $file = get_exdir($id, 2, 0, 0, $object, $modulepart).'photos/'.$object->photo;
				$originalfile = get_exdir($id, 2, 0, 0, $object, $modulepart).'photos/'.$object->photo;
			}
			if (!empty($conf->global->MAIN_OLD_IMAGE_LINKS)) $altfile = $object->id.".jpg"; // For backward compatibility
			$email = $object->email;
		}

		if ($forcecapture) $capture = $forcecapture;

		if ($dir)
		{
			if ($file && file_exists($dir."/".$file))
			{
				if ($addlinktofullsize)
				{
					$urladvanced = getAdvancedPreviewUrl($modulepart, $originalfile, 0, '&entity='.$entity);
					if ($urladvanced) $ret .= '<a href="'.$urladvanced.'">';
					else $ret .= '<a href="'.DOL_URL_ROOT.'/viewimage.php?modulepart='.$modulepart.'&entity='.$entity.'&file='.urlencode($originalfile).'&cache='.$cache.'">';
				}
				$ret .= '<img alt="Photo" class="photo'.$modulepart.($cssclass ? ' '.$cssclass : '').' photologo'.(preg_replace('/[^a-z]/i', '_', $file)).'" '.($width ? ' width="'.$width.'"' : '').($height ? ' height="'.$height.'"' : '').' src="'.DOL_URL_ROOT.'/viewimage.php?modulepart='.$modulepart.'&entity='.$entity.'&file='.urlencode($file).'&cache='.$cache.'">';
				if ($addlinktofullsize) $ret .= '</a>';
			} elseif ($altfile && file_exists($dir."/".$altfile))
			{
				if ($addlinktofullsize)
				{
					$urladvanced = getAdvancedPreviewUrl($modulepart, $originalfile, 0, '&entity='.$entity);
					if ($urladvanced) $ret .= '<a href="'.$urladvanced.'">';
					else $ret .= '<a href="'.DOL_URL_ROOT.'/viewimage.php?modulepart='.$modulepart.'&entity='.$entity.'&file='.urlencode($originalfile).'&cache='.$cache.'">';
				}
				$ret .= '<img class="photo'.$modulepart.($cssclass ? ' '.$cssclass : '').'" alt="Photo alt" id="photologo'.(preg_replace('/[^a-z]/i', '_', $file)).'" class="'.$cssclass.'" '.($width ? ' width="'.$width.'"' : '').($height ? ' height="'.$height.'"' : '').' src="'.DOL_URL_ROOT.'/viewimage.php?modulepart='.$modulepart.'&entity='.$entity.'&file='.urlencode($altfile).'&cache='.$cache.'">';
				if ($addlinktofullsize) $ret .= '</a>';
			} else {
				$nophoto = '/public/theme/common/nophoto.png';
				if (in_array($modulepart, array('userphoto', 'contact', 'memberphoto')))	// For module that are "physical" users
				{
					if ($modulepart == 'memberphoto' && strpos($object->morphy, 'mor') !== false) {
						$nophoto = '/public/theme/common/company.png';
					} else {
						$nophoto = '/public/theme/common/user_anonymous.png';
						if ($object->gender == 'man') $nophoto = '/public/theme/common/user_man.png';
						if ($object->gender == 'woman') $nophoto = '/public/theme/common/user_woman.png';
					}
				}

				if (!empty($conf->gravatar->enabled) && $email)
				{
					/**
					 * @see https://gravatar.com/site/implement/images/php/
					 */
					global $dolibarr_main_url_root;
					$ret .= '<!-- Put link to gravatar -->';
					//$defaultimg=urlencode(dol_buildpath($nophoto,3));
					$defaultimg = 'mm';
					$ret .= '<img class="photo'.$modulepart.($cssclass ? ' '.$cssclass : '').'" alt="Gravatar avatar" title="'.$email.' Gravatar avatar" '.($width ? ' width="'.$width.'"' : '').($height ? ' height="'.$height.'"' : '').' src="https://www.gravatar.com/avatar/'.md5(strtolower(trim($email))).'?s='.$width.'&d='.$defaultimg.'">'; // gravatar need md5 hash
				} else {
					$ret .= '<img class="photo'.$modulepart.($cssclass ? ' '.$cssclass : '').'" alt="No photo" '.($width ? ' width="'.$width.'"' : '').($height ? ' height="'.$height.'"' : '').' src="'.DOL_URL_ROOT.$nophoto.'">';
				}
			}

			if ($caneditfield)
			{
				if ($object->photo) $ret .= "<br>\n";
				$ret .= '<table class="nobordernopadding centpercent">';
				if ($object->photo) $ret .= '<tr><td><input type="checkbox" class="flat photodelete" name="deletephoto" id="photodelete"> '.$langs->trans("Delete").'<br><br></td></tr>';
				$ret .= '<tr><td class="tdoverflow"><input type="file" class="flat maxwidth200onsmartphone" name="photo" id="photoinput" accept="image/*"'.($capture ? ' capture="'.$capture.'"' : '').'></td></tr>';
				$ret .= '</table>';
			}
		} else dol_print_error('', 'Call of showphoto with wrong parameters modulepart='.$modulepart);

		return $ret;
	}

    // phpcs:disable PEAR.NamingConventions.ValidFunctionName.ScopeNotCamelCaps
	/**
	 *	Return select list of groups
	 *
	 *  @param	string	$selected       Id group preselected
	 *  @param  string	$htmlname       Field name in form
	 *  @param  int		$show_empty     0=liste sans valeur nulle, 1=ajoute valeur inconnue
	 *  @param  string	$exclude        Array list of groups id to exclude
	 * 	@param	int		$disabled		If select list must be disabled
	 *  @param  string	$include        Array list of groups id to include
	 * 	@param	int		$enableonly		Array list of groups id to be enabled. All other must be disabled
	 * 	@param	string	$force_entity	'0' or Ids of environment to force
	 * 	@param	bool	$multiple		add [] in the name of element and add 'multiple' attribut (not working with ajax_autocompleter)
	 *  @param  string	$morecss		More css to add to html component
	 *  @return	string
	 *  @see select_dolusers()
	 */
    public function select_dolgroups($selected = '', $htmlname = 'groupid', $show_empty = 0, $exclude = '', $disabled = 0, $include = '', $enableonly = '', $force_entity = '0', $multiple = false, $morecss = '')
	{
        // phpcs:enable
		global $conf, $user, $langs;

		// Permettre l'exclusion de groupes
		if (is_array($exclude))	$excludeGroups = implode("','", $exclude);
		// Permettre l'inclusion de groupes
		if (is_array($include))	$includeGroups = implode("','", $include);

		if (!is_array($selected)) $selected = array($selected);

		$out = '';

		// On recherche les groupes
		$sql = "SELECT ug.rowid, ug.nom as name";
		if (!empty($conf->multicompany->enabled) && $conf->entity == 1 && $user->admin && !$user->entity)
		{
			$sql .= ", e.label";
		}
		$sql .= " FROM ".MAIN_DB_PREFIX."usergroup as ug ";
		if (!empty($conf->multicompany->enabled) && $conf->entity == 1 && $user->admin && !$user->entity)
		{
			$sql .= " LEFT JOIN ".MAIN_DB_PREFIX."entity as e ON e.rowid=ug.entity";
			if ($force_entity) $sql .= " WHERE ug.entity IN (0,".$force_entity.")";
			else $sql .= " WHERE ug.entity IS NOT NULL";
		} else {
			$sql .= " WHERE ug.entity IN (0,".$conf->entity.")";
		}
		if (is_array($exclude) && $excludeGroups) $sql .= " AND ug.rowid NOT IN ('".$excludeGroups."')";
		if (is_array($include) && $includeGroups) $sql .= " AND ug.rowid IN ('".$includeGroups."')";
		$sql .= " ORDER BY ug.nom ASC";

		dol_syslog(get_class($this)."::select_dolgroups", LOG_DEBUG);
		$resql = $this->db->query($sql);
		if ($resql)
		{
			// Enhance with select2
			include_once DOL_DOCUMENT_ROOT.'/core/lib/ajax.lib.php';
		   	$out .= ajax_combobox($htmlname);

			$out .= '<select class="flat minwidth200'.($morecss ? ' '.$morecss : '').'" id="'.$htmlname.'" name="'.$htmlname.($multiple ? '[]' : '').'" '.($multiple ? 'multiple' : '').' '.($disabled ? ' disabled' : '').'>';

			$num = $this->db->num_rows($resql);
			$i = 0;
			if ($num)
			{
				if ($show_empty && !$multiple) $out .= '<option value="-1"'.(in_array(-1, $selected) ? ' selected' : '').'>&nbsp;</option>'."\n";

				while ($i < $num)
				{
					$obj = $this->db->fetch_object($resql);
					$disableline = 0;
					if (is_array($enableonly) && count($enableonly) && !in_array($obj->rowid, $enableonly)) $disableline = 1;

					$out .= '<option value="'.$obj->rowid.'"';
					if ($disableline) $out .= ' disabled';
					if ((is_object($selected[0]) && $selected[0]->id == $obj->rowid) || (!is_object($selected[0]) && in_array($obj->rowid, $selected)))
					{
						$out .= ' selected';
					}
					$out .= '>';

					$out .= $obj->name;
					if (!empty($conf->multicompany->enabled) && empty($conf->global->MULTICOMPANY_TRANSVERSE_MODE) && $conf->entity == 1)
					{
						$out .= " (".$obj->label.")";
					}

					$out .= '</option>';
					$i++;
				}
			} else {
				if ($show_empty) $out .= '<option value="-1"'.(in_array(-1, $selected) ? ' selected' : '').'></option>'."\n";
				$out .= '<option value="" disabled>'.$langs->trans("NoUserGroupDefined").'</option>';
			}
			$out .= '</select>';
		} else {
			dol_print_error($this->db);
		}

		return $out;
	}


	/**
	 *	Return HTML to show the search and clear seach button
	 *
	 *  @return	string
	 */
    public function showFilterButtons()
	{
		$out = '<div class="nowrap">';
		$out .= '<button type="submit" class="liste_titre button_search" name="button_search_x" value="x"><span class="fa fa-search"></span></button>';
		$out .= '<button type="submit" class="liste_titre button_removefilter" name="button_removefilter_x" value="x"><span class="fa fa-remove"></span></button>';
		$out .= '</div>';

		return $out;
	}

	/**
	 *	Return HTML to show the search and clear seach button
	 *
	 *  @param  string  $cssclass                  CSS class
	 *  @param  int     $calljsfunction            0=default. 1=call function initCheckForSelect() after changing status of checkboxes
         *  @param  string  $massactionname            Mass action button name that will launch an action on the selected items
	 *  @return	string
	 */
    public function showCheckAddButtons($cssclass = 'checkforaction', $calljsfunction = 0, $massactionname = "massaction")
	{
		global $conf, $langs;

		$out = '';
		$id = uniqid();
                if (!empty($conf->use_javascript_ajax)) $out .= '<div class="inline-block checkallactions"><input type="checkbox" id="' . $cssclass . 's" name="' . $cssclass . 's" class="checkallactions"></div>';
		$out .= '<script>
            $(document).ready(function() {
                $("#' . $cssclass . 's").click(function() {
                    if($(this).is(\':checked\')){
                        console.log("We check all '.$cssclass.'");
                		$(".'.$cssclass.'").prop(\'checked\', true).trigger(\'change\');
                    }
                    else
                    {
                        console.log("We uncheck all");
                		$(".'.$cssclass.'").prop(\'checked\', false).trigger(\'change\');
                    }'."\n";
                if ($calljsfunction) $out .= 'if (typeof initCheckForSelect == \'function\') { initCheckForSelect(0, "' . $massactionname . '", "' . $cssclass . '"); } else { console.log("No function initCheckForSelect found. Call won\'t be done."); }';
		$out .= '         });

                $(".' . $cssclass . '").change(function() {
				$(this).closest("tr").toggleClass("highlight", this.checked);
			});

 	});
    </script>';

		return $out;
	}

	/**
	 *	Return HTML to show the search and clear seach button
	 *
	 *  @param	int  	$addcheckuncheckall        Add the check all/uncheck all checkbox (use javascript) and code to manage this
	 *  @param  string  $cssclass                  CSS class
	 *  @param  int     $calljsfunction            0=default. 1=call function initCheckForSelect() after changing status of checkboxes
         *  @param  string  $massactionname            Mass action name
	 *  @return	string
	 */
    public function showFilterAndCheckAddButtons($addcheckuncheckall = 0, $cssclass = 'checkforaction', $calljsfunction = 0, $massactionname = "massaction")
	{
		$out = $this->showFilterButtons();
		if ($addcheckuncheckall)
		{
			$out .= $this->showCheckAddButtons($cssclass, $calljsfunction, $massactionname);
		}
		return $out;
	}

	/**
	 * Return HTML to show the select of expense categories
	 *
	 * @param	string	$selected              preselected category
	 * @param	string	$htmlname              name of HTML select list
	 * @param	integer	$useempty              1=Add empty line
	 * @param	array	$excludeid             id to exclude
	 * @param	string	$target                htmlname of target select to bind event
	 * @param	int		$default_selected      default category to select if fk_c_type_fees change = EX_KME
	 * @param	array	$params                param to give
	 * @return	string
	 */
    public function selectExpenseCategories($selected = '', $htmlname = 'fk_c_exp_tax_cat', $useempty = 0, $excludeid = array(), $target = '', $default_selected = 0, $params = array())
	{
		global $db, $conf, $langs, $user;

        $out = '';
        $sql = 'SELECT rowid, label FROM '.MAIN_DB_PREFIX.'c_exp_tax_cat WHERE active = 1';
		$sql .= ' AND entity IN (0,'.getEntity('exp_tax_cat').')';
		if (!empty($excludeid)) $sql .= ' AND rowid NOT IN ('.implode(',', $excludeid).')';
		$sql .= ' ORDER BY label';

		$resql = $db->query($sql);
		if ($resql)
		{
			$out = '<select id="select_'.$htmlname.'" name="'.$htmlname.'" class="'.$htmlname.' flat minwidth75imp">';
			if ($useempty) $out .= '<option value="0">&nbsp;</option>';

			while ($obj = $db->fetch_object($resql))
			{
				$out .= '<option '.($selected == $obj->rowid ? 'selected="selected"' : '').' value="'.$obj->rowid.'">'.$langs->trans($obj->label).'</option>';
			}
			$out .= '</select>';
			if (!empty($htmlname) && $user->admin) $out .= ' '.info_admin($langs->trans("YouCanChangeValuesForThisListFromDictionarySetup"), 1);

			if (!empty($target))
			{
				$sql = "SELECT c.id FROM ".MAIN_DB_PREFIX."c_type_fees as c WHERE c.code = 'EX_KME' AND c.active = 1";
				$resql = $db->query($sql);
				if ($resql)
				{
					if ($db->num_rows($resql) > 0)
					{
						$obj = $db->fetch_object($resql);
						$out .= '<script>
							$(function() {
								$("select[name='.$target.']").on("change", function() {
									var current_val = $(this).val();
									if (current_val == '.$obj->id.') {';
						if (!empty($default_selected) || !empty($selected)) $out .= '$("select[name='.$htmlname.']").val("'.($default_selected > 0 ? $default_selected : $selected).'");';

						$out .= '
										$("select[name='.$htmlname.']").change();
									}
								});

								$("select[name='.$htmlname.']").change(function() {

									if ($("select[name='.$target.']").val() == '.$obj->id.') {
										// get price of kilometer to fill the unit price
										var data = '.json_encode($params).';
										data.fk_c_exp_tax_cat = $(this).val();

										$.ajax({
											method: "POST",
											dataType: "json",
											data: data,
											url: "'.(DOL_URL_ROOT.'/expensereport/ajax/ajaxik.php').'",
										}).done(function( data, textStatus, jqXHR ) {
											console.log(data);
											if (typeof data.up != "undefined") {
												$("input[name=value_unit]").val(data.up);
												$("select[name='.$htmlname.']").attr("title", data.title);
											} else {
												$("input[name=value_unit]").val("");
												$("select[name='.$htmlname.']").attr("title", "");
											}
										});
									}
								});
							});
						</script>';
					}
				}
			}
		} else {
			dol_print_error($db);
		}

		return $out;
	}

	/**
	 * Return HTML to show the select ranges of expense range
	 *
	 * @param	string	$selected    preselected category
	 * @param	string	$htmlname    name of HTML select list
	 * @param	integer	$useempty    1=Add empty line
	 * @return	string
	 */
    public function selectExpenseRanges($selected = '', $htmlname = 'fk_range', $useempty = 0)
	{
		global $db, $conf, $langs;

        $out = '';
		$sql = 'SELECT rowid, range_ik FROM '.MAIN_DB_PREFIX.'c_exp_tax_range';
		$sql .= ' WHERE entity = '.$conf->entity.' AND active = 1';

		$resql = $db->query($sql);
		if ($resql)
		{
			$out = '<select id="select_'.$htmlname.'" name="'.$htmlname.'" class="'.$htmlname.' flat minwidth75imp">';
			if ($useempty) $out .= '<option value="0"></option>';

			while ($obj = $db->fetch_object($resql))
			{
				$out .= '<option '.($selected == $obj->rowid ? 'selected="selected"' : '').' value="'.$obj->rowid.'">'.price($obj->range_ik, 0, $langs, 1, 0).'</option>';
			}
			$out .= '</select>';
		} else {
			dol_print_error($db);
		}

		return $out;
	}

	/**
	 * Return HTML to show a select of expense
	 *
	 * @param	string	$selected    preselected category
	 * @param	string	$htmlname    name of HTML select list
	 * @param	integer	$useempty    1=Add empty choice
	 * @param	integer	$allchoice   1=Add all choice
	 * @param	integer	$useid       0=use 'code' as key, 1=use 'id' as key
	 * @return	string
	 */
    public function selectExpense($selected = '', $htmlname = 'fk_c_type_fees', $useempty = 0, $allchoice = 1, $useid = 0)
	{
		global $db, $langs;

        $out = '';
		$sql = 'SELECT id, code, label FROM '.MAIN_DB_PREFIX.'c_type_fees';
		$sql .= ' WHERE active = 1';

		$resql = $db->query($sql);
		if ($resql)
		{
			$out = '<select id="select_'.$htmlname.'" name="'.$htmlname.'" class="'.$htmlname.' flat minwidth75imp">';
			if ($useempty) $out .= '<option value="0"></option>';
			if ($allchoice) $out .= '<option value="-1">'.$langs->trans('AllExpenseReport').'</option>';

			$field = 'code';
			if ($useid) $field = 'id';

			while ($obj = $db->fetch_object($resql))
			{
				$key = $langs->trans($obj->code);
				$out .= '<option '.($selected == $obj->{$field} ? 'selected="selected"' : '').' value="'.$obj->{$field}.'">'.($key != $obj->code ? $key : $obj->label).'</option>';
			}
			$out .= '</select>';
		} else {
			dol_print_error($db);
		}

        return $out;
    }

	/**
	 *  Output a combo list with invoices qualified for a third party
	 *
	 *  @param	int		$socid      	Id third party (-1=all, 0=only projects not linked to a third party, id=projects not linked or linked to third party id)
	 *  @param  int		$selected   	Id invoice preselected
	 *  @param  string	$htmlname   	Name of HTML select
	 *	@param	int		$maxlength		Maximum length of label
	 *	@param	int		$option_only	Return only html options lines without the select tag
	 *	@param	string	$show_empty		Add an empty line ('1' or string to show for empty line)
	 *  @param	int		$discard_closed Discard closed projects (0=Keep,1=hide completely,2=Disable)
     *  @param	int		$forcefocus		Force focus on field (works with javascript only)
     *  @param	int		$disabled		Disabled
	 *  @param	string	$morecss        More css added to the select component
	 *  @param	string	$projectsListId ''=Automatic filter on project allowed. List of id=Filter on project ids.
	 *  @param	string	$showproject	'all' = Show project info, ''=Hide project info
	 *  @param	User	$usertofilter	User object to use for filtering
	 *	@return int         			Nbr of project if OK, <0 if KO
	 */
    public function selectInvoice($socid = -1, $selected = '', $htmlname = 'invoiceid', $maxlength = 24, $option_only = 0, $show_empty = '1', $discard_closed = 0, $forcefocus = 0, $disabled = 0, $morecss = 'maxwidth500', $projectsListId = '', $showproject = 'all', $usertofilter = null)
	{
		global $user, $conf, $langs;

		require_once DOL_DOCUMENT_ROOT.'/projet/class/project.class.php';

		if (is_null($usertofilter))
		{
			$usertofilter = $user;
		}

		$out = '';

		$hideunselectables = false;
		if (!empty($conf->global->PROJECT_HIDE_UNSELECTABLES)) $hideunselectables = true;

		if (empty($projectsListId))
		{
			if (empty($usertofilter->rights->projet->all->lire))
			{
				$projectstatic = new Project($this->db);
				$projectsListId = $projectstatic->getProjectsAuthorizedForUser($usertofilter, 0, 1);
			}
		}

		// Search all projects
        $sql = 'SELECT f.rowid, f.ref as fref, "nolabel" as flabel, p.rowid as pid, f.ref,
            p.title, p.fk_soc, p.fk_statut, p.public,';
		$sql .= ' s.nom as name';
		$sql .= ' FROM '.MAIN_DB_PREFIX.'projet as p';
		$sql .= ' LEFT JOIN '.MAIN_DB_PREFIX.'societe as s ON s.rowid = p.fk_soc,';
		$sql .= ' '.MAIN_DB_PREFIX.'facture as f';
		$sql .= " WHERE p.entity IN (".getEntity('project').")";
		$sql .= " AND f.fk_projet = p.rowid AND f.fk_statut=0"; //Brouillons seulement
		//if ($projectsListId) $sql.= " AND p.rowid IN (".$projectsListId.")";
		//if ($socid == 0) $sql.= " AND (p.fk_soc=0 OR p.fk_soc IS NULL)";
		//if ($socid > 0)  $sql.= " AND (p.fk_soc=".$socid." OR p.fk_soc IS NULL)";
		$sql .= " GROUP BY f.ref ORDER BY p.ref, f.ref ASC";

		$resql = $this->db->query($sql);
		if ($resql)
		{
			// Use select2 selector
			if (!empty($conf->use_javascript_ajax))
			{
				include_once DOL_DOCUMENT_ROOT.'/core/lib/ajax.lib.php';
	           	$comboenhancement = ajax_combobox($htmlname, '', 0, $forcefocus);
            	$out .= $comboenhancement;
            	$morecss = 'minwidth200imp maxwidth500';
			}

			if (empty($option_only)) {
				$out .= '<select class="valignmiddle flat'.($morecss ? ' '.$morecss : '').'"'.($disabled ? ' disabled="disabled"' : '').' id="'.$htmlname.'" name="'.$htmlname.'">';
			}
			if (!empty($show_empty)) {
				$out .= '<option value="0" class="optiongrey">';
				if (!is_numeric($show_empty)) $out .= $show_empty;
				else $out .= '&nbsp;';
				$out .= '</option>';
			}
			$num = $this->db->num_rows($resql);
			$i = 0;
			if ($num)
			{
				while ($i < $num)
				{
					$obj = $this->db->fetch_object($resql);
					// If we ask to filter on a company and user has no permission to see all companies and project is linked to another company, we hide project.
					if ($socid > 0 && (empty($obj->fk_soc) || $obj->fk_soc == $socid) && empty($usertofilter->rights->societe->lire))
					{
						// Do nothing
					} else {
						if ($discard_closed == 1 && $obj->fk_statut == Project::STATUS_CLOSED)
						{
							$i++;
							continue;
						}

						$labeltoshow = '';

						if ($showproject == 'all')
						{
							$labeltoshow .= dol_trunc($obj->ref, 18); // Invoice ref
							if ($obj->name) $labeltoshow .= ' - '.$obj->name; // Soc name

							$disabled = 0;
							if ($obj->fk_statut == Project::STATUS_DRAFT)
							{
								$disabled = 1;
								$labeltoshow .= ' - '.$langs->trans("Draft");
							} elseif ($obj->fk_statut == Project::STATUS_CLOSED)
							{
								if ($discard_closed == 2) $disabled = 1;
								$labeltoshow .= ' - '.$langs->trans("Closed");
							} elseif ($socid > 0 && (!empty($obj->fk_soc) && $obj->fk_soc != $socid))
							{
								$disabled = 1;
								$labeltoshow .= ' - '.$langs->trans("LinkedToAnotherCompany");
							}
						}

						if (!empty($selected) && $selected == $obj->rowid)
						{
							$out .= '<option value="'.$obj->rowid.'" selected';
							//if ($disabled) $out.=' disabled';						// with select2, field can't be preselected if disabled
							$out .= '>'.$labeltoshow.'</option>';
						} else {
							if ($hideunselectables && $disabled && ($selected != $obj->rowid))
							{
								$resultat = '';
							} else {
								$resultat = '<option value="'.$obj->rowid.'"';
								if ($disabled) $resultat .= ' disabled';
								//if ($obj->public) $labeltoshow.=' ('.$langs->trans("Public").')';
								//else $labeltoshow.=' ('.$langs->trans("Private").')';
								$resultat .= '>';
								$resultat .= $labeltoshow;
								$resultat .= '</option>';
							}
							$out .= $resultat;
						}
					}
					$i++;
				}
			}
			if (empty($option_only)) {
				$out .= '</select>';
			}

			print $out;

			$this->db->free($resql);
			return $num;
		} else {
			dol_print_error($this->db);
			return -1;
		}
	}

	/**
	 * Output the component to make advanced search criteries
	 *
	 * @param	array		$arrayofcriterias			          Array of available search criterias. Example: array($object->element => $object->fields, 'otherfamily' => otherarrayoffields, ...)
	 * @param	array		$search_component_params	          Array of selected search criterias
	 * @param   array       $arrayofinputfieldsalreadyoutput      Array of input fields already inform. The component will not generate a hidden input field if it is in this list.
	 * @return	string									          HTML component for advanced search
	 */
	public function searchComponent($arrayofcriterias, $search_component_params, $arrayofinputfieldsalreadyoutput = array())
	{
	    global $conf, $langs;

		$ret = '';

		$ret .= '<div class="nowrap centpercent">';
		//$ret .= '<button type="submit" class="liste_titre button_removefilter" name="button_removefilter_x" value="x"><span class="fa fa-remove"></span></button>';
		$ret .= '<a href="#" class="dropdownsearch-toggle unsetcolor paddingright">';
		$ret .= '<span class="fas fa-filter linkobject boxfilter" title="Filter" id="idsubimgproductdistribution"></span>';
		$ret .= $langs->trans("Filters");
		$ret .= '</a>';
		//$ret .= '<button type="submit" class="liste_titre button_search paddingleftonly" name="button_search_x" value="x"><span class="fa fa-search"></span></button>';
		$ret .= '<div name="search_component_params" class="search_component_params inline-block minwidth500 maxwidth300onsmartphone valignmiddle">';
		$texttoshow = '<div class="opacitymedium inline-block search_component_searchtext">'.$langs->trans("Search").'</div>';

		$ret .= '<div class="search_component inline-block valignmiddle">'.$texttoshow.'</div>';
		$ret .= '</div>';
		$ret .= '<input type="hidden" name="search_component_params_hidden" class="search_component_params_hidden" value="'.GETPOST("search_component_params_hidden").'">';
		// For compatibility with forms that show themself the search criteria in addition of this component, we output the fields
		foreach ($arrayofcriterias as $criterias) {
		    foreach ($criterias as $criteriafamilykey => $criteriafamilyval) {
		    	if (in_array('search_'.$criteriafamilykey, $arrayofinputfieldsalreadyoutput)) continue;
		        if (in_array($criteriafamilykey, array('rowid', 'ref_ext', 'entity', 'extraparams'))) continue;
		        if (in_array($criteriafamilyval['type'], array('date', 'datetime', 'timestamp'))) {
		            $ret .= '<input type="hidden" name="search_'.$criteriafamilykey.'_start">';
		            $ret .= '<input type="hidden" name="search_'.$criteriafamilykey.'_startyear">';
		            $ret .= '<input type="hidden" name="search_'.$criteriafamilykey.'_startmonth">';
		            $ret .= '<input type="hidden" name="search_'.$criteriafamilykey.'_startday">';
		            $ret .= '<input type="hidden" name="search_'.$criteriafamilykey.'_end">';
		            $ret .= '<input type="hidden" name="search_'.$criteriafamilykey.'_endyear">';
		            $ret .= '<input type="hidden" name="search_'.$criteriafamilykey.'_endmonth">';
		            $ret .= '<input type="hidden" name="search_'.$criteriafamilykey.'_endday">';
		        } else {
					$ret .= '<input type="hidden" name="search_'.$criteriafamilykey.'">';
		        }
		    }
		}
        $ret .= '</div>';


		return $ret;
	}
}<|MERGE_RESOLUTION|>--- conflicted
+++ resolved
@@ -897,29 +897,8 @@
 			}
 			else
 			{
-<<<<<<< HEAD
 				$out .= '<option value="'.$incoterm->id.'" title="'.$incoterm->description.'">';
 			}
-=======
-				$foundselected = false;
-
-				while ($i < $num)
-				{
-					$obj = $this->db->fetch_object($resql);
-					$incotermArray[$i]['rowid'] = $obj->rowid;
-					$incotermArray[$i]['code'] = $obj->code;
-					$i++;
-				}
-
-				foreach ($incotermArray as $row)
-				{
-					if ($selected && ($selected == $row['rowid'] || $selected == $row['code']))
-					{
-						$out .= '<option value="'.$row['rowid'].'" selected>';
-					} else {
-						$out .= '<option value="'.$row['rowid'].'">';
-					}
->>>>>>> bd56210e
 
 			$out .= $incoterm->code;
 			$out .= '</option>';
@@ -929,19 +908,10 @@
 
 		$out .= '<input id="location_incoterms" class="maxwidth100onsmartphone" name="location_incoterms" value="'.$location_incoterms.'">';
 
-<<<<<<< HEAD
 		if (!empty($page))
 		{
 			$langs->load("dict");
 			$out .= '<input type="submit" class="button valignmiddle" value="'.$langs->trans("Modify").'"></form>';
-=======
-			if (!empty($page))
-			{
-				$out .= '<input type="submit" class="button valignmiddle" value="'.$langs->trans("Modify").'"></form>';
-			}
-		} else {
-			dol_print_error($this->db);
->>>>>>> bd56210e
 		}
 
 		return $out;
