<?php
/* Copyright (c) 2002-2007  Rodolphe Quiedeville    <rodolphe@quiedeville.org>
 * Copyright (C) 2004-2012  Laurent Destailleur     <eldy@users.sourceforge.net>
 * Copyright (C) 2004       Benoit Mortier          <benoit.mortier@opensides.be>
 * Copyright (C) 2004       Sebastien Di Cintio     <sdicintio@ressource-toi.org>
 * Copyright (C) 2004       Eric Seigne             <eric.seigne@ryxeo.com>
 * Copyright (C) 2005-2017  Regis Houssin           <regis.houssin@inodbox.com>
 * Copyright (C) 2006       Andre Cianfarani        <acianfa@free.fr>
 * Copyright (C) 2006       Marc Barilley/Ocebo     <marc@ocebo.com>
 * Copyright (C) 2007       Franky Van Liedekerke   <franky.van.liedekerker@telenet.be>
 * Copyright (C) 2007       Patrick Raguin          <patrick.raguin@gmail.com>
 * Copyright (C) 2010       Juanjo Menent           <jmenent@2byte.es>
 * Copyright (C) 2010-2021  Philippe Grand          <philippe.grand@atoo-net.com>
 * Copyright (C) 2011       Herve Prot              <herve.prot@symeos.com>
 * Copyright (C) 2012-2016  Marcos García           <marcosgdf@gmail.com>
 * Copyright (C) 2012       Cedric Salvador         <csalvador@gpcsolutions.fr>
 * Copyright (C) 2012-2015  Raphaël Doursenaud      <rdoursenaud@gpcsolutions.fr>
 * Copyright (C) 2014-2023  Alexandre Spangaro      <aspangaro@open-dsi.fr>
 * Copyright (C) 2018-2022  Ferran Marcet           <fmarcet@2byte.es>
 * Copyright (C) 2018-2024  Frédéric France         <frederic.france@free.fr>
 * Copyright (C) 2018       Nicolas ZABOURI	        <info@inovea-conseil.com>
 * Copyright (C) 2018       Christophe Battarel     <christophe@altairis.fr>
 * Copyright (C) 2018       Josep Lluis Amador      <joseplluis@lliuretic.cat>
 * Copyright (C) 2023		Joachim Kueter			<git-jk@bloxera.com>
 * Copyright (C) 2023		Nick Fragoulis
 * Copyright (C) 2024		MDW							<mdeweerd@users.noreply.github.com>
 *
 * This program is free software; you can redistribute it and/or modify
 * it under the terms of the GNU General Public License as published by
 * the Free Software Foundation; either version 3 of the License, or
 * (at your option) any later version.
 *
 * This program is distributed in the hope that it will be useful,
 * but WITHOUT ANY WARRANTY; without even the implied warranty of
 * MERCHANTABILITY or FITNESS FOR A PARTICULAR PURPOSE.  See the
 * GNU General Public License for more details.
 *
 * You should have received a copy of the GNU General Public License
 * along with this program. If not, see <https://www.gnu.org/licenses/>.
 */

/**
 * \file       htdocs/core/class/html.form.class.php
 * \ingroup    core
 * \brief      File of class with all html predefined components
 */


/**
 * Class to manage generation of HTML components
 * Only common components must be here.
 *
 * TODO Merge all function load_cache_* and loadCache* (except load_cache_vatrates) into one generic function loadCacheTable
 */
class Form
{
	/**
	 * @var DoliDB Database handler.
	 */
	public $db;

	/**
	 * @var string Error code (or message)
	 */
	public $error = '';

	/**
	 * @var string[]    Array of error strings
	 */
	public $errors = array();

	// Some properties used to return data by some methods
	/** @var array<string,int> */
	public $result;
	/** @var int */
	public $num;

	// Cache arrays
	public $cache_types_paiements = array();
	public $cache_conditions_paiements = array();
	public $cache_transport_mode = array();
	public $cache_availability = array();
	public $cache_demand_reason = array();
	public $cache_types_fees = array();
	public $cache_vatrates = array();
	public $cache_invoice_subtype = array();


	/**
	 * Constructor
	 *
	 * @param DoliDB $db Database handler
	 */
	public function __construct($db)
	{
		$this->db = $db;
	}

	/**
	 * Output key field for an editable field
	 *
	 * @param 	string 	$text 			Text of label or key to translate
	 * @param 	string 	$htmlname 		Name of select field ('edit' prefix will be added)
	 * @param 	string 	$preselected 	Value to show/edit (not used in this function)
	 * @param 	object 	$object 		Object (on the page we show)
	 * @param 	boolean $perm 			Permission to allow button to edit parameter. Set it to 0 to have a not edited field.
	 * @param 	string 	$typeofdata 	Type of data ('string' by default, 'email', 'amount:99', 'numeric:99', 'text' or 'textarea:rows:cols', 'datepicker' ('day' do not work, don't know why), 'dayhour' or 'datehourpicker' 'checkbox:ckeditor:dolibarr_zzz:width:height:savemethod:1:rows:cols', 'select;xxx[:class]'...)
	 * @param 	string 	$moreparam 		More param to add on a href URL.
	 * @param 	int 	$fieldrequired 	1 if we want to show field as mandatory using the "fieldrequired" CSS.
	 * @param 	int 	$notabletag 	1=Do not output table tags but output a ':', 2=Do not output table tags and no ':', 3=Do not output table tags but output a ' '
	 * @param 	string 	$paramid 		Key of parameter for id ('id', 'socid')
	 * @param 	string 	$help 			Tooltip help
	 * @return  string                  HTML edit field
	 */
	public function editfieldkey($text, $htmlname, $preselected, $object, $perm, $typeofdata = 'string', $moreparam = '', $fieldrequired = 0, $notabletag = 0, $paramid = 'id', $help = '')
	{
		global $langs;

		$ret = '';

		// TODO change for compatibility
		if (getDolGlobalString('MAIN_USE_JQUERY_JEDITABLE') && !preg_match('/^select;/', $typeofdata)) {
			if (!empty($perm)) {
				$tmp = explode(':', $typeofdata);
				$ret .= '<div class="editkey_' . $tmp[0] . (!empty($tmp[1]) ? ' ' . $tmp[1] : '') . '" id="' . $htmlname . '">';
				if ($fieldrequired) {
					$ret .= '<span class="fieldrequired">';
				}
				if ($help) {
					$ret .= $this->textwithpicto($langs->trans($text), $help);
				} else {
					$ret .= $langs->trans($text);
				}
				if ($fieldrequired) {
					$ret .= '</span>';
				}
				$ret .= '</div>' . "\n";
			} else {
				if ($fieldrequired) {
					$ret .= '<span class="fieldrequired">';
				}
				if ($help) {
					$ret .= $this->textwithpicto($langs->trans($text), $help);
				} else {
					$ret .= $langs->trans($text);
				}
				if ($fieldrequired) {
					$ret .= '</span>';
				}
			}
		} else {
			if (empty($notabletag) && $perm) {
				$ret .= '<table class="nobordernopadding centpercent"><tr><td class="nowrap">';
			}
			if ($fieldrequired) {
				$ret .= '<span class="fieldrequired">';
			}
			if ($help) {
				$ret .= $this->textwithpicto($langs->trans($text), $help);
			} else {
				$ret .= $langs->trans($text);
			}
			if ($fieldrequired) {
				$ret .= '</span>';
			}
			if (!empty($notabletag)) {
				$ret .= ' ';
			}
			if (empty($notabletag) && $perm) {
				$ret .= '</td>';
			}
			if (empty($notabletag) && $perm) {
				$ret .= '<td class="right">';
			}
			if ($htmlname && GETPOST('action', 'aZ09') != 'edit' . $htmlname && $perm) {
				$ret .= '<a class="editfielda reposition" href="' . $_SERVER["PHP_SELF"] . '?action=edit' . $htmlname . '&token=' . newToken() . '&' . $paramid . '=' . $object->id . $moreparam . '">' . img_edit($langs->trans('Edit'), ($notabletag ? 0 : 1)) . '</a>';
			}
			if (!empty($notabletag) && $notabletag == 1) {
				if ($text) {
					$ret .= ' : ';
				} else {
					$ret .= ' ';
				}
			}
			if (!empty($notabletag) && $notabletag == 3) {
				$ret .= ' ';
			}
			if (empty($notabletag) && $perm) {
				$ret .= '</td>';
			}
			if (empty($notabletag) && $perm) {
				$ret .= '</tr></table>';
			}
		}

		return $ret;
	}

	/**
	 * Output value of a field for an editable field
	 *
	 * @param string 	$text 			Text of label (not used in this function)
	 * @param string 	$htmlname 		Name of select field
	 * @param string 	$value 			Value to show/edit
	 * @param CommonObject 	$object 		Object (that we want to show)
	 * @param boolean 	$perm 			Permission to allow button to edit parameter
	 * @param string 	$typeofdata 	Type of data ('string' by default, 'checkbox', 'email', 'phone', 'amount:99', 'numeric:99',
	 *                                  'text' or 'textarea:rows:cols%', 'safehtmlstring', 'restricthtml',
	 *                                  'datepicker' ('day' do not work, don't know why), 'dayhour' or 'datehourpicker', 'ckeditor:dolibarr_zzz:width:height:savemethod:toolbarstartexpanded:rows:cols', 'select;xkey:xval,ykey:yval,...')
	 * @param string 	$editvalue 		When in edit mode, use this value as $value instead of value (for example, you can provide here a formatted price instead of numeric value, or a select combo). Use '' to use same than $value
	 * @param ?CommonObject	$extObject 	External object ???
	 * @param mixed 	$custommsg 		String or Array of custom messages : eg array('success' => 'MyMessage', 'error' => 'MyMessage')
	 * @param string 	$moreparam 		More param to add on the form on action href URL parameter
	 * @param int 		$notabletag 	Do no output table tags
	 * @param string 	$formatfunc 	Call a specific method of $object->$formatfunc to output field in view mode (For example: 'dol_print_email')
	 * @param string 	$paramid 		Key of parameter for id ('id', 'socid')
	 * @param string 	$gm 			'auto' or 'tzuser' or 'tzuserrel' or 'tzserver' (when $typeofdata is a date)
	 * @param array<string,int> 	$moreoptions 	Array with more options. For example array('addnowlink'=>1), array('valuealreadyhtmlescaped'=>1)
	 * @param string 	$editaction 	[=''] use GETPOST default action or set action to edit mode
	 * @return string                   HTML edit field
	 */
	public function editfieldval($text, $htmlname, $value, $object, $perm, $typeofdata = 'string', $editvalue = '', $extObject = null, $custommsg = null, $moreparam = '', $notabletag = 1, $formatfunc = '', $paramid = 'id', $gm = 'auto', $moreoptions = array(), $editaction = '')
	{
		global $conf, $langs;

		$ret = '';

		// Check parameters
		if (empty($typeofdata)) {
			return 'ErrorBadParameter typeofdata is empty';
		}
		// Clean parameter $typeofdata
		if ($typeofdata == 'datetime') {
			$typeofdata = 'dayhour';
		}
		$reg = array();
		if (preg_match('/^(\w+)\((\d+)\)$/', $typeofdata, $reg)) {
			if ($reg[1] == 'varchar') {
				$typeofdata = 'string';
			} elseif ($reg[1] == 'int') {
				$typeofdata = 'numeric';
			} else {
				return 'ErrorBadParameter ' . $typeofdata;
			}
		}

		// When option to edit inline is activated
		if (getDolGlobalString('MAIN_USE_JQUERY_JEDITABLE') && !preg_match('/^select;|day|datepicker|dayhour|datehourpicker/', $typeofdata)) { // TODO add jquery timepicker and support select
			$ret .= $this->editInPlace($object, $value, $htmlname, $perm, $typeofdata, $editvalue, $extObject, $custommsg);
		} else {
			if ($editaction == '') {
				$editaction = GETPOST('action', 'aZ09');
			}
			$editmode = ($editaction == 'edit' . $htmlname);
			if ($editmode) {	// edit mode
				$ret .= "\n";
				$ret .= '<form method="post" action="' . $_SERVER["PHP_SELF"] . ($moreparam ? '?' . $moreparam : '') . '">';
				$ret .= '<input type="hidden" name="action" value="set' . $htmlname . '">';
				$ret .= '<input type="hidden" name="token" value="' . newToken() . '">';
				$ret .= '<input type="hidden" name="' . $paramid . '" value="' . $object->id . '">';
				if (empty($notabletag)) {
					$ret .= '<table class="nobordernopadding centpercent">';
				}
				if (empty($notabletag)) {
					$ret .= '<tr><td>';
				}
				if (preg_match('/^(string|safehtmlstring|email|phone|url)/', $typeofdata)) {
					$tmp = explode(':', $typeofdata);
					$ret .= '<input type="text" id="' . $htmlname . '" name="' . $htmlname . '" value="' . ($editvalue ? $editvalue : $value) . '"' . (empty($tmp[1]) ? '' : ' size="' . $tmp[1] . '"') . ' autofocus>';
				} elseif (preg_match('/^(integer)/', $typeofdata)) {
					$tmp = explode(':', $typeofdata);
					$valuetoshow = price2num($editvalue ? $editvalue : $value, 0);
					$ret .= '<input type="text" id="' . $htmlname . '" name="' . $htmlname . '" value="' . $valuetoshow . '"' . (empty($tmp[1]) ? '' : ' size="' . $tmp[1] . '"') . ' autofocus>';
				} elseif (preg_match('/^(numeric|amount)/', $typeofdata)) {
					$tmp = explode(':', $typeofdata);
					$valuetoshow = price2num($editvalue ? $editvalue : $value);
					$ret .= '<input type="text" id="' . $htmlname . '" name="' . $htmlname . '" value="' . ($valuetoshow != '' ? price($valuetoshow) : '') . '"' . (empty($tmp[1]) ? '' : ' size="' . $tmp[1] . '"') . ' autofocus>';
				} elseif (preg_match('/^(checkbox)/', $typeofdata)) {
					$tmp = explode(':', $typeofdata);
					$ret .= '<input type="checkbox" id="' . $htmlname . '" name="' . $htmlname . '" value="' . ($value ? $value : 'on') . '"' . ($value ? ' checked' : '') . (empty($tmp[1]) ? '' : $tmp[1]) . '/>';
				} elseif (preg_match('/^text/', $typeofdata) || preg_match('/^note/', $typeofdata)) {    // if wysiwyg is enabled $typeofdata = 'ckeditor'
					$tmp = explode(':', $typeofdata);
					$cols = (empty($tmp[2]) ? '' : $tmp[2]);
					$morealt = '';
					if (preg_match('/%/', $cols)) {
						$morealt = ' style="width: ' . $cols . '"';
						$cols = '';
					}
					$valuetoshow = ($editvalue ? $editvalue : $value);
					$ret .= '<textarea id="' . $htmlname . '" name="' . $htmlname . '" wrap="soft" rows="' . (empty($tmp[1]) ? '20' : $tmp[1]) . '"' . ($cols ? ' cols="' . $cols . '"' : 'class="quatrevingtpercent"') . $morealt . '" autofocus>';
					// textarea convert automatically entities chars into simple chars.
					// So we convert & into &amp; so a string like 'a &lt; <b>b</b><br>é<br>&lt;script&gt;alert('X');&lt;script&gt;' stay a correct html and is not converted by textarea component when wysiwyg is off.
					$valuetoshow = str_replace('&', '&amp;', $valuetoshow);
					$ret .= dol_htmlwithnojs(dol_string_neverthesehtmltags($valuetoshow, array('textarea')));
					$ret .= '</textarea>';
				} elseif ($typeofdata == 'day' || $typeofdata == 'datepicker') {
					$addnowlink = empty($moreoptions['addnowlink']) ? 0 : $moreoptions['addnowlink'];
					$adddateof = empty($moreoptions['adddateof']) ? '' : $moreoptions['adddateof'];
					$labeladddateof = empty($moreoptions['labeladddateof']) ? '' : $moreoptions['labeladddateof'];
					$ret .= $this->selectDate($value, $htmlname, 0, 0, 1, 'form' . $htmlname, 1, $addnowlink, 0, '', '', $adddateof, '', 1, $labeladddateof, '', $gm);
				} elseif ($typeofdata == 'dayhour' || $typeofdata == 'datehourpicker') {
					$addnowlink = empty($moreoptions['addnowlink']) ? 0 : $moreoptions['addnowlink'];
					$adddateof = empty($moreoptions['adddateof']) ? '' : $moreoptions['adddateof'];
					$labeladddateof = empty($moreoptions['labeladddateof']) ? '' : $moreoptions['labeladddateof'];
					$ret .= $this->selectDate($value, $htmlname, 1, 1, 1, 'form' . $htmlname, 1, $addnowlink, 0, '', '', $adddateof, '', 1, $labeladddateof, '', $gm);
				} elseif (preg_match('/^select;/', $typeofdata)) {
					$arraydata = explode(',', preg_replace('/^select;/', '', $typeofdata));
					$arraylist = array();
					foreach ($arraydata as $val) {
						$tmp = explode(':', $val);
						$tmpkey = str_replace('|', ':', $tmp[0]);
						$arraylist[$tmpkey] = $tmp[1];
					}
					$ret .= $this->selectarray($htmlname, $arraylist, $value);
				} elseif (preg_match('/^link/', $typeofdata)) {
					// TODO Not yet implemented. See code for extrafields
				} elseif (preg_match('/^ckeditor/', $typeofdata)) {
					$tmp = explode(':', $typeofdata); // Example: ckeditor:dolibarr_zzz:width:height:savemethod:toolbarstartexpanded:rows:cols:uselocalbrowser
					require_once DOL_DOCUMENT_ROOT . '/core/class/doleditor.class.php';
					$doleditor = new DolEditor($htmlname, ($editvalue ? $editvalue : $value), (empty($tmp[2]) ? '' : $tmp[2]), (empty($tmp[3]) ? '100' : $tmp[3]), (empty($tmp[1]) ? 'dolibarr_notes' : $tmp[1]), 'In', (empty($tmp[5]) ? 0 : $tmp[5]), (isset($tmp[8]) ? ($tmp[8] ? true : false) : true), true, (empty($tmp[6]) ? '20' : $tmp[6]), (empty($tmp[7]) ? '100' : $tmp[7]));
					$ret .= $doleditor->Create(1);
				} elseif ($typeofdata == 'asis') {
					$ret .= ($editvalue ? $editvalue : $value);
				}
				if (empty($notabletag)) {
					$ret .= '</td>';
				}

				// Button save-cancel
				if (empty($notabletag)) {
					$ret .= '<td>';
				}
				//else $ret.='<div class="clearboth"></div>';
				$ret .= '<input type="submit" class="smallpaddingimp button' . (empty($notabletag) ? '' : ' ') . '" name="modify" value="' . $langs->trans("Modify") . '">';
				if (preg_match('/ckeditor|textarea/', $typeofdata) && empty($notabletag)) {
					$ret .= '<br>' . "\n";
				}
				$ret .= '<input type="submit" class="smallpaddingimp button button-cancel' . (empty($notabletag) ? '' : ' ') . '" name="cancel" value="' . $langs->trans("Cancel") . '">';
				if (empty($notabletag)) {
					$ret .= '</td>';
				}

				if (empty($notabletag)) {
					$ret .= '</tr></table>' . "\n";
				}
				$ret .= '</form>' . "\n";
			} else {		// view mode
				if (preg_match('/^email/', $typeofdata)) {
					$ret .= dol_print_email($value, 0, 0, 0, 0, 1);
				} elseif (preg_match('/^phone/', $typeofdata)) {
					$ret .= dol_print_phone($value, '_blank', 32, 1);
				} elseif (preg_match('/^url/', $typeofdata)) {
					$ret .= dol_print_url($value, '_blank', 32, 1);
				} elseif (preg_match('/^(amount|numeric)/', $typeofdata)) {
					$ret .= ($value != '' ? price($value, 0, $langs, 0, -1, -1, $conf->currency) : '');
				} elseif (preg_match('/^checkbox/', $typeofdata)) {
					$tmp = explode(':', $typeofdata);
					$ret .= '<input type="checkbox" disabled id="' . $htmlname . '" name="' . $htmlname . '" value="' . $value . '"' . ($value ? ' checked' : '') . ($tmp[1] ? $tmp[1] : '') . '/>';
				} elseif (preg_match('/^text/', $typeofdata) || preg_match('/^note/', $typeofdata)) {
					$ret .= dol_htmlwithnojs(dol_string_onlythesehtmltags(dol_htmlentitiesbr($value), 1, 1, 1));
				} elseif (preg_match('/^(safehtmlstring|restricthtml)/', $typeofdata)) {	// 'restricthtml' is not an allowed type for editfieldval. Value is 'safehtmlstring'
					$ret .= dol_htmlwithnojs(dol_string_onlythesehtmltags($value));
				} elseif ($typeofdata == 'day' || $typeofdata == 'datepicker') {
					$ret .= '<span class="valuedate">' . dol_print_date($value, 'day', $gm) . '</span>';
				} elseif ($typeofdata == 'dayhour' || $typeofdata == 'datehourpicker') {
					$ret .= '<span class="valuedate">' . dol_print_date($value, 'dayhour', $gm) . '</span>';
				} elseif (preg_match('/^select;/', $typeofdata)) {
					$arraydata = explode(',', preg_replace('/^select;/', '', $typeofdata));
					$arraylist = array();
					foreach ($arraydata as $val) {
						$tmp = explode(':', $val);
						$arraylist[$tmp[0]] = $tmp[1];
					}
					$ret .= $arraylist[$value];
					if ($htmlname == 'fk_product_type') {
						if ($value == 0) {
							$ret = img_picto($langs->trans("Product"), 'product', 'class="paddingleftonly paddingrightonly colorgrey"') . $ret;
						} else {
							$ret = img_picto($langs->trans("Service"), 'service', 'class="paddingleftonly paddingrightonly colorgrey"') . $ret;
						}
					}
				} elseif (preg_match('/^ckeditor/', $typeofdata)) {
					$tmpcontent = dol_htmlentitiesbr($value);
					if (getDolGlobalString('MAIN_DISABLE_NOTES_TAB')) {
						$firstline = preg_replace('/<br>.*/', '', $tmpcontent);
						$firstline = preg_replace('/[\n\r].*/', '', $firstline);
						$tmpcontent = $firstline . ((strlen($firstline) != strlen($tmpcontent)) ? '...' : '');
					}
					// We don't use dol_escape_htmltag to get the html formatting active, but this need we must also
					// clean data from some dangerous html
					$ret .= dol_string_onlythesehtmltags(dol_htmlentitiesbr($tmpcontent));
				} else {
					if (empty($moreoptions['valuealreadyhtmlescaped'])) {
						$ret .= dol_escape_htmltag($value);
					} else {
						$ret .= $value;        // $value must be already html escaped.
					}
				}

				// Custom format if parameter $formatfunc has been provided
				if ($formatfunc && method_exists($object, $formatfunc)) {
					$ret = $object->$formatfunc($ret);
				}
			}
		}
		return $ret;
	}

	/**
	 * Output edit in place form
	 *
	 * @param 	string 	$fieldname 	Name of the field
	 * @param 	CommonObject	$object Object
	 * @param 	boolean $perm 		Permission to allow button to edit parameter. Set it to 0 to have a not edited field.
	 * @param 	string 	$typeofdata Type of data ('string' by default, 'email', 'amount:99', 'numeric:99', 'text' or 'textarea:rows:cols', 'datepicker' ('day' do not work, don't know why), 'ckeditor:dolibarr_zzz:width:height:savemethod:1:rows:cols', 'select;xxx[:class]'...)
	 * @param 	string 	$check 		Same coe than $check parameter of GETPOST()
	 * @param 	string 	$morecss 	More CSS
	 * @return  string              HTML code for the edit of alternative language
	 */
	public function widgetForTranslation($fieldname, $object, $perm, $typeofdata = 'string', $check = '', $morecss = '')
	{
		global $conf, $langs, $extralanguages;

		$result = '';

		// List of extra languages
		$arrayoflangcode = array();
		if (getDolGlobalString('PDF_USE_ALSO_LANGUAGE_CODE')) {
			$arrayoflangcode[] = getDolGlobalString('PDF_USE_ALSO_LANGUAGE_CODE');
		}

		if (is_array($arrayoflangcode) && count($arrayoflangcode)) {
			if (!is_object($extralanguages)) {
				include_once DOL_DOCUMENT_ROOT . '/core/class/extralanguages.class.php';
				$extralanguages = new ExtraLanguages($this->db);
			}
			$extralanguages->fetch_name_extralanguages('societe');

			if (!is_array($extralanguages->attributes[$object->element]) || empty($extralanguages->attributes[$object->element][$fieldname])) {
				return ''; // No extralang field to show
			}

			$result .= '<!-- Widget for translation -->' . "\n";
			$result .= '<div class="inline-block paddingleft image-' . $object->element . '-' . $fieldname . '">';
			$s = img_picto($langs->trans("ShowOtherLanguages"), 'language', '', false, 0, 0, '', 'fa-15 editfieldlang');
			$result .= $s;
			$result .= '</div>';

			$result .= '<div class="inline-block hidden field-' . $object->element . '-' . $fieldname . '">';

			$resultforextrlang = '';
			foreach ($arrayoflangcode as $langcode) {
				$valuetoshow = GETPOSTISSET('field-' . $object->element . "-" . $fieldname . "-" . $langcode) ? GETPOST('field-' . $object->element . '-' . $fieldname . "-" . $langcode, $check) : '';
				if (empty($valuetoshow)) {
					$object->fetchValuesForExtraLanguages();
					//var_dump($object->array_languages);
					$valuetoshow = $object->array_languages[$fieldname][$langcode];
				}

				$s = picto_from_langcode($langcode, 'class="pictoforlang paddingright"');
				$resultforextrlang .= $s;

				// TODO Use the showInputField() method of ExtraLanguages object
				if ($typeofdata == 'textarea') {
					$resultforextrlang .= '<textarea name="field-' . $object->element . "-" . $fieldname . "-" . $langcode . '" id="' . $fieldname . "-" . $langcode . '" class="' . $morecss . '" rows="' . ROWS_2 . '" wrap="soft">';
					$resultforextrlang .= $valuetoshow;
					$resultforextrlang .= '</textarea>';
				} else {
					$resultforextrlang .= '<input type="text" class="inputfieldforlang ' . ($morecss ? ' ' . $morecss : '') . '" name="field-' . $object->element . '-' . $fieldname . '-' . $langcode . '" value="' . $valuetoshow . '">';
				}
			}
			$result .= $resultforextrlang;

			$result .= '</div>';
			$result .= '<script nonce="' . getNonce() . '">$(".image-' . $object->element . '-' . $fieldname . '").click(function() { console.log("Toggle lang widget"); jQuery(".field-' . $object->element . '-' . $fieldname . '").toggle(); });</script>';
		}

		return $result;
	}

	/**
	 * Output edit in place form
	 *
	 * @param 	CommonObject	$object 	Object
	 * @param 	string 	$value 		Value to show/edit
	 * @param 	string 	$htmlname 	DIV ID (field name)
	 * @param 	int 	$condition 	Condition to edit
	 * @param 	string 	$inputType 	Type of input ('string', 'numeric', 'datepicker' ('day' do not work, don't know why), 'textarea:rows:cols', 'ckeditor:dolibarr_zzz:width:height:?:1:rows:cols', 'select:loadmethod:savemethod:buttononly')
	 * @param 	string 	$editvalue 	When in edit mode, use this value as $value instead of value
	 * @param 	?CommonObject	$extObject 	External object
	 * @param 	mixed 	$custommsg 	String or Array of custom messages : eg array('success' => 'MyMessage', 'error' => 'MyMessage')
	 * @return  string              HTML edit in place
	 */
	protected function editInPlace($object, $value, $htmlname, $condition, $inputType = 'textarea', $editvalue = null, $extObject = null, $custommsg = null)
	{
		$out = '';

		// Check parameters
		if (preg_match('/^text/', $inputType)) {
			$value = dol_nl2br($value);
		} elseif (preg_match('/^numeric/', $inputType)) {
			$value = price($value);
		} elseif ($inputType == 'day' || $inputType == 'datepicker') {
			$value = dol_print_date($value, 'day');
		}

		if ($condition) {
			$element = false;
			$table_element = false;
			$fk_element = false;
			$loadmethod = false;
			$savemethod = false;
			$ext_element = false;
			$button_only = false;
			$inputOption = '';
			$rows = '';
			$cols = '';

			if (is_object($object)) {
				$element = $object->element;
				$table_element = $object->table_element;
				$fk_element = $object->id;
			}

			if (is_object($extObject)) {
				$ext_element = $extObject->element;
			}

			if (preg_match('/^(string|email|numeric)/', $inputType)) {
				$tmp = explode(':', $inputType);
				$inputType = $tmp[0];
				if (!empty($tmp[1])) {
					$inputOption = $tmp[1];
				}
				if (!empty($tmp[2])) {
					$savemethod = $tmp[2];
				}
				$out .= '<input id="width_' . $htmlname . '" value="' . $inputOption . '" type="hidden"/>' . "\n";
			} elseif ((preg_match('/^day$/', $inputType)) || (preg_match('/^datepicker/', $inputType)) || (preg_match('/^datehourpicker/', $inputType))) {
				$tmp = explode(':', $inputType);
				$inputType = $tmp[0];
				if (!empty($tmp[1])) {
					$inputOption = $tmp[1];
				}
				if (!empty($tmp[2])) {
					$savemethod = $tmp[2];
				}

				$out .= '<input id="timestamp" type="hidden"/>' . "\n"; // Use for timestamp format
			} elseif (preg_match('/^(select|autocomplete)/', $inputType)) {
				$tmp = explode(':', $inputType);
				$inputType = $tmp[0];
				$loadmethod = $tmp[1];
				if (!empty($tmp[2])) {
					$savemethod = $tmp[2];
				}
				if (!empty($tmp[3])) {
					$button_only = true;
				}
			} elseif (preg_match('/^textarea/', $inputType)) {
				$tmp = explode(':', $inputType);
				$inputType = $tmp[0];
				$rows = (empty($tmp[1]) ? '8' : $tmp[1]);
				$cols = (empty($tmp[2]) ? '80' : $tmp[2]);
			} elseif (preg_match('/^ckeditor/', $inputType)) {
				$tmp = explode(':', $inputType);
				$inputType = $tmp[0];
				$toolbar = $tmp[1];
				if (!empty($tmp[2])) {
					$width = $tmp[2];
				}
				if (!empty($tmp[3])) {
					$height = $tmp[3];
				}
				if (!empty($tmp[4])) {
					$savemethod = $tmp[4];
				}

				if (isModEnabled('fckeditor')) {
					$out .= '<input id="ckeditor_toolbar" value="' . $toolbar . '" type="hidden"/>' . "\n";
				} else {
					$inputType = 'textarea';
				}
			}

			$out .= '<input id="element_' . $htmlname . '" value="' . $element . '" type="hidden"/>' . "\n";
			$out .= '<input id="table_element_' . $htmlname . '" value="' . $table_element . '" type="hidden"/>' . "\n";
			$out .= '<input id="fk_element_' . $htmlname . '" value="' . $fk_element . '" type="hidden"/>' . "\n";
			$out .= '<input id="loadmethod_' . $htmlname . '" value="' . $loadmethod . '" type="hidden"/>' . "\n";
			if (!empty($savemethod)) {
				$out .= '<input id="savemethod_' . $htmlname . '" value="' . $savemethod . '" type="hidden"/>' . "\n";
			}
			if (!empty($ext_element)) {
				$out .= '<input id="ext_element_' . $htmlname . '" value="' . $ext_element . '" type="hidden"/>' . "\n";
			}
			if (!empty($custommsg)) {
				if (is_array($custommsg)) {
					if (!empty($custommsg['success'])) {
						$out .= '<input id="successmsg_' . $htmlname . '" value="' . $custommsg['success'] . '" type="hidden"/>' . "\n";
					}
					if (!empty($custommsg['error'])) {
						$out .= '<input id="errormsg_' . $htmlname . '" value="' . $custommsg['error'] . '" type="hidden"/>' . "\n";
					}
				} else {
					$out .= '<input id="successmsg_' . $htmlname . '" value="' . $custommsg . '" type="hidden"/>' . "\n";
				}
			}
			if ($inputType == 'textarea') {
				$out .= '<input id="textarea_' . $htmlname . '_rows" value="' . $rows . '" type="hidden"/>' . "\n";
				$out .= '<input id="textarea_' . $htmlname . '_cols" value="' . $cols . '" type="hidden"/>' . "\n";
			}
			$out .= '<span id="viewval_' . $htmlname . '" class="viewval_' . $inputType . ($button_only ? ' inactive' : ' active') . '">' . $value . '</span>' . "\n";
			$out .= '<span id="editval_' . $htmlname . '" class="editval_' . $inputType . ($button_only ? ' inactive' : ' active') . ' hideobject">' . (!empty($editvalue) ? $editvalue : $value) . '</span>' . "\n";
		} else {
			$out = $value;
		}

		return $out;
	}

	/**
	 *  Show a text and picto with tooltip on text or picto.
	 *  Can be called by an instancied $form->textwithtooltip or by a static call Form::textwithtooltip
	 *
	 * 	@param 	string 	$text 				Text to show
	 * 	@param 	string 	$htmltext 			HTML content of tooltip. Must be HTML/UTF8 encoded.
	 * 	@param 	int 	$tooltipon 			1=tooltip on text, 2=tooltip on image, 3=tooltip on both
	 * 	@param 	int 	$direction 			-1=image is before, 0=no image, 1=image is after
	 * 	@param 	string 	$img 				Html code for image (use img_xxx() function to get it)
	 * 	@param 	string 	$extracss 			Add a CSS style to td tags
	 * 	@param 	int 	$notabs 			0=Include table and tr tags, 1=Do not include table and tr tags, 2=use div, 3=use span
	 * 	@param 	string 	$incbefore 			Include code before the text
	 * 	@param 	int 	$noencodehtmltext 	Do not encode into html entity the htmltext
	 * 	@param 	string 	$tooltiptrigger 	''=Tooltip on hover, 'abc'=Tooltip on click (abc is a unique key)
	 * 	@param 	int 	$forcenowrap 		Force no wrap between text and picto (works with notabs=2 only)
	 * 	@return string                      Code html du tooltip (texte+picto)
	 * 	@see    textwithpicto() 			Use textwithpicto() instead of textwithtooltip if you can.
	 */
	public function textwithtooltip($text, $htmltext, $tooltipon = 1, $direction = 0, $img = '', $extracss = '', $notabs = 3, $incbefore = '', $noencodehtmltext = 0, $tooltiptrigger = '', $forcenowrap = 0)
	{
		if ($incbefore) {
			$text = $incbefore . $text;
		}
		if (!$htmltext) {
			return $text;
		}
		$direction = (int) $direction;    // For backward compatibility when $direction was set to '' instead of 0

		$tag = 'td';
		if ($notabs == 2) {
			$tag = 'div';
		}
		if ($notabs == 3) {
			$tag = 'span';
		}
		// Sanitize tooltip
		$htmltext = str_replace(array("\r", "\n"), '', $htmltext);

		$extrastyle = '';
		if ($direction < 0) {
			$extracss = ($extracss ? $extracss . ' ' : '') . ($notabs != 3 ? 'inline-block' : '');
			$extrastyle = 'padding: 0px; padding-left: 2px;';
		}
		if ($direction > 0) {
			$extracss = ($extracss ? $extracss . ' ' : '') . ($notabs != 3 ? 'inline-block' : '');
			$extrastyle = 'padding: 0px; padding-right: 2px;';
		}

		$classfortooltip = 'classfortooltip';

		$s = '';
		$textfordialog = '';

		if ($tooltiptrigger == '') {
			$htmltext = str_replace('"', '&quot;', $htmltext);
		} else {
			$classfortooltip = 'classfortooltiponclick';
			$textfordialog .= '<div style="display: none;" id="idfortooltiponclick_' . $tooltiptrigger . '" class="classfortooltiponclicktext">' . $htmltext . '</div>';
		}
		if ($tooltipon == 2 || $tooltipon == 3) {
			$paramfortooltipimg = ' class="' . $classfortooltip . ($notabs != 3 ? ' inline-block' : '') . ($extracss ? ' ' . $extracss : '') . '" style="padding: 0px;' . ($extrastyle ? ' ' . $extrastyle : '') . '"';
			if ($tooltiptrigger == '') {
				$paramfortooltipimg .= ' title="' . ($noencodehtmltext ? $htmltext : dol_escape_htmltag($htmltext, 1)) . '"'; // Attribute to put on img tag to store tooltip
			} else {
				$paramfortooltipimg .= ' dolid="' . $tooltiptrigger . '"';
			}
		} else {
			$paramfortooltipimg = ($extracss ? ' class="' . $extracss . '"' : '') . ($extrastyle ? ' style="' . $extrastyle . '"' : ''); // Attribute to put on td text tag
		}
		if ($tooltipon == 1 || $tooltipon == 3) {
			$paramfortooltiptd = ' class="' . ($tooltipon == 3 ? 'cursorpointer ' : '') . $classfortooltip . ' inline-block' . ($extracss ? ' ' . $extracss : '') . '" style="padding: 0px;' . ($extrastyle ? ' ' . $extrastyle : '') . '" ';
			if ($tooltiptrigger == '') {
				$paramfortooltiptd .= ' title="' . ($noencodehtmltext ? $htmltext : dol_escape_htmltag($htmltext, 1)) . '"'; // Attribute to put on td tag to store tooltip
			} else {
				$paramfortooltiptd .= ' dolid="' . $tooltiptrigger . '"';
			}
		} else {
			$paramfortooltiptd = ($extracss ? ' class="' . $extracss . '"' : '') . ($extrastyle ? ' style="' . $extrastyle . '"' : ''); // Attribute to put on td text tag
		}
		if (empty($notabs)) {
			$s .= '<table class="nobordernopadding"><tr style="height: auto;">';
		} elseif ($notabs == 2) {
			$s .= '<div class="inline-block' . ($forcenowrap ? ' nowrap' : '') . '">';
		}
		// Define value if value is before
		if ($direction < 0) {
			$s .= '<' . $tag . $paramfortooltipimg;
			if ($tag == 'td') {
				$s .= ' class="valigntop" width="14"';
			}
			$s .= '>' . $textfordialog . $img . '</' . $tag . '>';
		}
		// Use another method to help avoid having a space in value in order to use this value with jquery
		// Define label
		if ((string) $text != '') {
			$s .= '<' . $tag . $paramfortooltiptd . '>' . $text . '</' . $tag . '>';
		}
		// Define value if value is after
		if ($direction > 0) {
			$s .= '<' . $tag . $paramfortooltipimg;
			if ($tag == 'td') {
				$s .= ' class="valignmiddle" width="14"';
			}
			$s .= '>' . $textfordialog . $img . '</' . $tag . '>';
		}
		if (empty($notabs)) {
			$s .= '</tr></table>';
		} elseif ($notabs == 2) {
			$s .= '</div>';
		}

		return $s;
	}

	/**
	 * Show a text with a picto and a tooltip on picto
	 *
	 * @param 	string 		$text 				Text to show
	 * @param 	string 		$htmltext 			Content of tooltip
	 * @param 	int 		$direction 			1=Icon is after text, -1=Icon is before text, 0=no icon
	 * @param 	string 		$type 				Type of picto ('info', 'infoclickable', 'help', 'helpclickable', 'warning', 'superadmin', 'mypicto@mymodule', ...) or image filepath or 'none'
	 * @param 	string 		$extracss 			Add a CSS style to td, div or span tag
	 * @param 	int 		$noencodehtmltext 	Do not encode into html entity the htmltext
	 * @param 	int 		$notabs 			0=Include table and tr tags, 1=Do not include table and tr tags, 2=use div, 3=use span
	 * @param 	string 		$tooltiptrigger 	''=Tooltip on hover and hidden on smartphone, 'abconsmartphone'=Tooltip on hover and on click on smartphone, 'abc'=Tooltip on click (abc is a unique key, clickable link is on image or on link if param $type='none' or on both if $type='xxxclickable')
	 * @param 	int 		$forcenowrap 		Force no wrap between text and picto (works with notabs=2 only)
	 * @return	string                        	HTML code of text, picto, tooltip
	 */
	public function textwithpicto($text, $htmltext, $direction = 1, $type = 'help', $extracss = '', $noencodehtmltext = 0, $notabs = 3, $tooltiptrigger = '', $forcenowrap = 0)
	{
		global $conf, $langs;

		//For backwards compatibility
		if ($type == '0') {
			$type = 'info';
		} elseif ($type == '1') {
			$type = 'help';
		}
		// Clean parameters
		$tooltiptrigger = preg_replace('/[^a-z0-9]/i', '', $tooltiptrigger);

		if (preg_match('/onsmartphone$/', $tooltiptrigger) && empty($conf->dol_no_mouse_hover)) {
			$tooltiptrigger = preg_replace('/^.*onsmartphone$/', '', $tooltiptrigger);
		}
		$alt = '';
		if ($tooltiptrigger) {
			$alt = $langs->transnoentitiesnoconv("ClickToShowHelp");
		}

		// If info or help with no javascript, show only text
		if (empty($conf->use_javascript_ajax)) {
			if ($type == 'info' || $type == 'infoclickable' || $type == 'help' || $type == 'helpclickable') {
				return $text;
			} else {
				$alt = $htmltext;
				$htmltext = '';
			}
		}

		// If info or help with smartphone, show only text (tooltip hover can't works)
		if (!empty($conf->dol_no_mouse_hover) && empty($tooltiptrigger)) {
			if ($type == 'info' || $type == 'infoclickable' || $type == 'help' || $type == 'helpclickable') {
				return $text;
			}
		}
		// If info or help with smartphone, show only text (tooltip on click does not works with dialog on smaprtphone)
		//if (!empty($conf->dol_no_mouse_hover) && !empty($tooltiptrigger))
		//{
		//if ($type == 'info' || $type == 'help') return '<a href="'..'">'.$text.'</a>';
		//}

		$img = '';
		if ($type == 'info') {
			$img = img_help(0, $alt);
		} elseif ($type == 'help') {
			$img = img_help(($tooltiptrigger != '' ? 2 : 1), $alt);
		} elseif ($type == 'helpclickable') {
			$img = img_help(($tooltiptrigger != '' ? 2 : 1), $alt);
		} elseif ($type == 'superadmin') {
			// @phan-suppress-next-line PhanPluginSuspiciousParamPosition
			$img = img_picto($alt, 'redstar');
		} elseif ($type == 'admin') {
			// @phan-suppress-next-line PhanPluginSuspiciousParamPosition
			$img = img_picto($alt, 'star');
		} elseif ($type == 'warning') {
			$img = img_warning($alt);
		} elseif ($type != 'none') {
			// @phan-suppress-next-line PhanPluginSuspiciousParamPosition
			$img = img_picto($alt, $type); // $type can be an image path
		}

		return $this->textwithtooltip($text, $htmltext, ((($tooltiptrigger && !$img) || strpos($type, 'clickable')) ? 3 : 2), $direction, $img, $extracss, $notabs, '', $noencodehtmltext, $tooltiptrigger, $forcenowrap);
	}

	/**
	 * Generate select HTML to choose massaction
	 *
	 * @param string 	$selected 		Value auto selected when at least one record is selected. Not a preselected value. Use '0' by default.
	 * @param array<string,string> 	$arrayofaction 	array('code'=>'label', ...). The code is the key stored into the GETPOST('massaction') when submitting action.
	 * @param int 		$alwaysvisible 	1=select button always visible
	 * @param string 	$name 			Name for massaction
	 * @param string 	$cssclass 		CSS class used to check for select
	 * @return string|void              Select list
	 */
	public function selectMassAction($selected, $arrayofaction, $alwaysvisible = 0, $name = 'massaction', $cssclass = 'checkforselect')
	{
		global $conf, $langs, $hookmanager;

		$disabled = 0;
		$ret = '<div class="centpercent center">';
		$ret .= '<select class="flat' . (empty($conf->use_javascript_ajax) ? '' : ' hideobject') . ' ' . $name . ' ' . $name . 'select valignmiddle alignstart" id="' . $name . '" name="' . $name . '"' . ($disabled ? ' disabled="disabled"' : '') . '>';

		// Complete list with data from external modules. THe module can use $_SERVER['PHP_SELF'] to know on which page we are, or use the $parameters['currentcontext'] completed by executeHooks.
		$parameters = array();
		$reshook = $hookmanager->executeHooks('addMoreMassActions', $parameters); // Note that $action and $object may have been modified by hook
		// check if there is a mass action

		if (is_array($arrayofaction) && count($arrayofaction) == 0 && empty($hookmanager->resPrint)) {
			return;
		}
		if (empty($reshook)) {
			$ret .= '<option value="0"' . ($disabled ? ' disabled="disabled"' : '') . '>-- ' . $langs->trans("SelectAction") . ' --</option>';
			if (is_array($arrayofaction)) {
				foreach ($arrayofaction as $code => $label) {
					$ret .= '<option value="' . $code . '"' . ($disabled ? ' disabled="disabled"' : '') . ' data-html="' . dol_escape_htmltag($label) . '">' . $label . '</option>';
				}
			}
		}
		$ret .= $hookmanager->resPrint;

		$ret .= '</select>';

		if (empty($conf->dol_optimize_smallscreen)) {
			$ret .= ajax_combobox('.' . $name . 'select');
		}

		// Warning: if you set submit button to disabled, post using 'Enter' will no more work if there is no another input submit. So we add a hidden button
		$ret .= '<input type="submit" name="confirmmassactioninvisible" style="display: none" tabindex="-1">'; // Hidden button BEFORE so it is the one used when we submit with ENTER.
		$ret .= '<input type="submit" disabled name="confirmmassaction"' . (empty($conf->use_javascript_ajax) ? '' : ' style="display: none"') . ' class="reposition button smallpaddingimp' . (empty($conf->use_javascript_ajax) ? '' : ' hideobject') . ' ' . $name . ' ' . $name . 'confirmed" value="' . dol_escape_htmltag($langs->trans("Confirm")) . '">';
		$ret .= '</div>';

		if (!empty($conf->use_javascript_ajax)) {
			$ret .= '<!-- JS CODE TO ENABLE mass action select -->
    		<script nonce="' . getNonce() . '">
                        function initCheckForSelect(mode, name, cssclass)	/* mode is 0 during init of page or click all, 1 when we click on 1 checkboxi, "name" refers to the class of the massaction button, "cssclass" to the class of the checkfor select boxes */
        		{
        			atleastoneselected=0;
                                jQuery("."+cssclass).each(function( index ) {
    	  				/* console.log( index + ": " + $( this ).text() ); */
    	  				if ($(this).is(\':checked\')) atleastoneselected++;
    	  			});

					console.log("initCheckForSelect mode="+mode+" name="+name+" cssclass="+cssclass+" atleastoneselected="+atleastoneselected);

    	  			if (atleastoneselected || ' . $alwaysvisible . ')
    	  			{
                                    jQuery("."+name).show();
        			    ' . ($selected ? 'if (atleastoneselected) { jQuery("."+name+"select").val("' . $selected . '").trigger(\'change\'); jQuery("."+name+"confirmed").prop(\'disabled\', false); }' : '') . '
        			    ' . ($selected ? 'if (! atleastoneselected) { jQuery("."+name+"select").val("0").trigger(\'change\'); jQuery("."+name+"confirmed").prop(\'disabled\', true); } ' : '') . '
    	  			}
    	  			else
    	  			{
                                    jQuery("."+name).hide();
                                    jQuery("."+name+"other").hide();
    	            }
        		}

        	jQuery(document).ready(function () {
                    initCheckForSelect(0, "' . $name . '", "' . $cssclass . '");
                    jQuery(".' . $cssclass . '").click(function() {
                        initCheckForSelect(1, "' . $name . '", "' . $cssclass . '");
                    });
                        jQuery(".' . $name . 'select").change(function() {
        			var massaction = $( this ).val();
        			var urlform = $( this ).closest("form").attr("action").replace("#show_files","");
        			if (massaction == "builddoc")
                    {
                        urlform = urlform + "#show_files";
    	            }
        			$( this ).closest("form").attr("action", urlform);
                    console.log("we select a mass action name=' . $name . ' massaction="+massaction+" - "+urlform);
        	        /* Warning: if you set submit button to disabled, post using Enter will no more work if there is no other button */
        			if ($(this).val() != \'0\')
    	  			{
                                        jQuery(".' . $name . 'confirmed").prop(\'disabled\', false);
										jQuery(".' . $name . 'other").hide();	/* To disable if another div was open */
                                        jQuery(".' . $name . '"+massaction).show();
    	  			}
    	  			else
    	  			{
                                        jQuery(".' . $name . 'confirmed").prop(\'disabled\', true);
										jQuery(".' . $name . 'other").hide();	/* To disable any div open */
    	  			}
    	        });
        	});
    		</script>
        	';
		}

		return $ret;
	}

	// phpcs:disable PEAR.NamingConventions.ValidFunctionName.ScopeNotCamelCaps

	/**
	 *  Return combo list of activated countries, into language of user
	 *
	 * @param string 		$selected 				Id or Code or Label of preselected country
	 * @param string 		$htmlname 				Name of html select object
	 * @param string 		$htmloption 			More html options on select object
	 * @param integer 		$maxlength 				Max length for labels (0=no limit)
	 * @param string 		$morecss 				More css class
	 * @param string 		$usecodeaskey 			''=Use id as key (default), 'code3'=Use code on 3 alpha as key, 'code2"=Use code on 2 alpha as key
	 * @param int<0,1>|string 	$showempty 				Show empty choice
	 * @param int<0,1>		$disablefavorites 		1=Disable favorites,
	 * @param int<0,1> 		$addspecialentries 		1=Add dedicated entries for group of countries (like 'European Economic Community', ...)
	 * @param string[] 		$exclude_country_code 	Array of country code (iso2) to exclude
	 * @param int<0,1>		$hideflags 				Hide flags
	 * @return string       	                	HTML string with select
	 */
	public function select_country($selected = '', $htmlname = 'country_id', $htmloption = '', $maxlength = 0, $morecss = 'minwidth300', $usecodeaskey = '', $showempty = 1, $disablefavorites = 0, $addspecialentries = 0, $exclude_country_code = array(), $hideflags = 0)
	{
		// phpcs:enable
		global $conf, $langs, $mysoc;

		$langs->load("dict");

		$out = '';
		$countryArray = array();
		$favorite = array();
		$label = array();
		$atleastonefavorite = 0;

		$sql = "SELECT rowid, code as code_iso, code_iso as code_iso3, label, favorite, eec";
		$sql .= " FROM " . $this->db->prefix() . "c_country";
		$sql .= " WHERE active > 0";
		//$sql.= " ORDER BY code ASC";

		dol_syslog(get_class($this) . "::select_country", LOG_DEBUG);
		$resql = $this->db->query($sql);
		if ($resql) {
			$out .= '<select id="select' . $htmlname . '" class="flat maxwidth200onsmartphone selectcountry' . ($morecss ? ' ' . $morecss : '') . '" name="' . $htmlname . '" ' . $htmloption . '>';
			$num = $this->db->num_rows($resql);
			$i = 0;
			if ($num) {
				while ($i < $num) {
					$obj = $this->db->fetch_object($resql);

					$countryArray[$i]['rowid'] = $obj->rowid;
					$countryArray[$i]['code_iso'] = $obj->code_iso;
					$countryArray[$i]['code_iso3'] = $obj->code_iso3;
					$countryArray[$i]['label'] = ($obj->code_iso && $langs->transnoentitiesnoconv("Country" . $obj->code_iso) != "Country" . $obj->code_iso ? $langs->transnoentitiesnoconv("Country" . $obj->code_iso) : ($obj->label != '-' ? $obj->label : ''));
					$countryArray[$i]['favorite'] = $obj->favorite;
					$countryArray[$i]['eec'] = $obj->eec;
					$favorite[$i] = $obj->favorite;
					$label[$i] = dol_string_unaccent($countryArray[$i]['label']);
					$i++;
				}

				if (empty($disablefavorites)) {
					$array1_sort_order = SORT_DESC;
					$array2_sort_order = SORT_ASC;
					array_multisort($favorite, $array1_sort_order, $label, $array2_sort_order, $countryArray);
				} else {
					$countryArray = dol_sort_array($countryArray, 'label');
				}

				if ($showempty) {
					if (is_numeric($showempty)) {
						$out .= '<option value="">&nbsp;</option>' . "\n";
					} else {
						$out .= '<option value="-1">' . $langs->trans($showempty) . '</option>' . "\n";
					}
				}

				if ($addspecialentries) {    // Add dedicated entries for groups of countries
					//if ($showempty) $out.= '<option value="" disabled class="selectoptiondisabledwhite">--------------</option>';
					$out .= '<option value="special_allnotme"' . ($selected == 'special_allnotme' ? ' selected' : '') . '>' . $langs->trans("CountriesExceptMe", $langs->transnoentitiesnoconv("Country" . $mysoc->country_code)) . '</option>';
					$out .= '<option value="special_eec"' . ($selected == 'special_eec' ? ' selected' : '') . '>' . $langs->trans("CountriesInEEC") . '</option>';
					if ($mysoc->isInEEC()) {
						$out .= '<option value="special_eecnotme"' . ($selected == 'special_eecnotme' ? ' selected' : '') . '>' . $langs->trans("CountriesInEECExceptMe", $langs->transnoentitiesnoconv("Country" . $mysoc->country_code)) . '</option>';
					}
					$out .= '<option value="special_noteec"' . ($selected == 'special_noteec' ? ' selected' : '') . '>' . $langs->trans("CountriesNotInEEC") . '</option>';
					$out .= '<option value="" disabled class="selectoptiondisabledwhite">------------</option>';
				}

				foreach ($countryArray as $row) {
					//if (empty($showempty) && empty($row['rowid'])) continue;
					if (empty($row['rowid'])) {
						continue;
					}
					if (is_array($exclude_country_code) && count($exclude_country_code) && in_array($row['code_iso'], $exclude_country_code)) {
						continue; // exclude some countries
					}

					if (empty($disablefavorites) && $row['favorite'] && $row['code_iso']) {
						$atleastonefavorite++;
					}
					if (empty($row['favorite']) && $atleastonefavorite) {
						$atleastonefavorite = 0;
						$out .= '<option value="" disabled class="selectoptiondisabledwhite">------------</option>';
					}

					$labeltoshow = '';
					if ($row['label']) {
						$labeltoshow .= dol_trunc($row['label'], $maxlength, 'middle');
					} else {
						$labeltoshow .= '&nbsp;';
					}
					if ($row['code_iso']) {
						$labeltoshow .= ' <span class="opacitymedium">(' . $row['code_iso'] . ')</span>';
						if (empty($hideflags)) {
							$tmpflag = picto_from_langcode($row['code_iso'], 'class="saturatemedium paddingrightonly"', 1);
							$labeltoshow = $tmpflag . ' ' . $labeltoshow;
						}
					}

					if ($selected && $selected != '-1' && ($selected == $row['rowid'] || $selected == $row['code_iso'] || $selected == $row['code_iso3'] || $selected == $row['label'])) {
						$out .= '<option value="' . ($usecodeaskey ? ($usecodeaskey == 'code2' ? $row['code_iso'] : $row['code_iso3']) : $row['rowid']) . '" selected data-html="' . dol_escape_htmltag($labeltoshow) . '" data-eec="' . ((int) $row['eec']) . '">';
					} else {
						$out .= '<option value="' . ($usecodeaskey ? ($usecodeaskey == 'code2' ? $row['code_iso'] : $row['code_iso3']) : $row['rowid']) . '" data-html="' . dol_escape_htmltag($labeltoshow) . '" data-eec="' . ((int) $row['eec']) . '">';
					}
					$out .= $labeltoshow;
					$out .= '</option>' . "\n";
				}
			}
			$out .= '</select>';
		} else {
			dol_print_error($this->db);
		}

		// Make select dynamic
		include_once DOL_DOCUMENT_ROOT . '/core/lib/ajax.lib.php';
		$out .= ajax_combobox('select' . $htmlname, array(), 0, 0, 'resolve');

		return $out;
	}

	// phpcs:disable PEAR.NamingConventions.ValidFunctionName.ScopeNotCamelCaps

	/**
	 *  Return select list of incoterms
	 *
	 * @param 	string 	$selected 				Id or Code of preselected incoterm
	 * @param 	string 	$location_incoterms 	Value of input location
	 * @param 	string 	$page 					Defined the form action
	 * @param 	string 	$htmlname 				Name of html select object
	 * @param 	string 	$htmloption 			Options html on select object
	 * @param 	int<0,1>	$forcecombo 			Force to load all values and output a standard combobox (with no beautification)
	 * @param 	array<array{method:string,url:string,htmlname:string,params:array<string,string>}> 	$events 				Event options to run on change. Example: array(array('method'=>'getContacts', 'url'=>dol_buildpath('/core/ajax/contacts.php',1), 'htmlname'=>'contactid', 'params'=>array('add-customer-contact'=>'disabled')))
	 * @param 	int<0,1>	$disableautocomplete 	Disable autocomplete
	 * @return 	string                       	HTML string with select and input
	 */
	public function select_incoterms($selected = '', $location_incoterms = '', $page = '', $htmlname = 'incoterm_id', $htmloption = '', $forcecombo = 1, $events = array(), $disableautocomplete = 0)
	{
		// phpcs:enable
		global $conf, $langs;

		$langs->load("dict");

		$out = '';
		$moreattrib = '';
		$incotermArray = array();

		$sql = "SELECT rowid, code";
		$sql .= " FROM " . $this->db->prefix() . "c_incoterms";
		$sql .= " WHERE active > 0";
		$sql .= " ORDER BY code ASC";

		dol_syslog(get_class($this) . "::select_incoterm", LOG_DEBUG);
		$resql = $this->db->query($sql);
		if ($resql) {
			if ($conf->use_javascript_ajax && !$forcecombo) {
				include_once DOL_DOCUMENT_ROOT . '/core/lib/ajax.lib.php';
				$out .= ajax_combobox($htmlname, $events);
			}

			if (!empty($page)) {
				$out .= '<form method="post" action="' . $page . '">';
				$out .= '<input type="hidden" name="action" value="set_incoterms">';
				$out .= '<input type="hidden" name="token" value="' . newToken() . '">';
			}

			$out .= '<select id="' . $htmlname . '" class="flat selectincoterm width75" name="' . $htmlname . '" ' . $htmloption . '>';
			$out .= '<option value="0">&nbsp;</option>';
			$num = $this->db->num_rows($resql);
			$i = 0;
			if ($num) {
				while ($i < $num) {
					$obj = $this->db->fetch_object($resql);
					$incotermArray[$i]['rowid'] = $obj->rowid;
					$incotermArray[$i]['code'] = $obj->code;
					$i++;
				}

				foreach ($incotermArray as $row) {
					if ($selected && ($selected == $row['rowid'] || $selected == $row['code'])) {
						$out .= '<option value="' . $row['rowid'] . '" selected>';
					} else {
						$out .= '<option value="' . $row['rowid'] . '">';
					}

					if ($row['code']) {
						$out .= $row['code'];
					}

					$out .= '</option>';
				}
			}
			$out .= '</select>';

			if ($conf->use_javascript_ajax && empty($disableautocomplete)) {
				$out .= ajax_multiautocompleter('location_incoterms', array(), DOL_URL_ROOT . '/core/ajax/locationincoterms.php') . "\n";
				$moreattrib .= ' autocomplete="off"';
			}
			$out .= '<input id="location_incoterms" class="maxwidthonsmartphone type="text" name="location_incoterms" value="' . $location_incoterms . '">' . "\n";

			if (!empty($page)) {
				$out .= '<input type="submit" class="button valignmiddle smallpaddingimp nomargintop nomarginbottom" value="' . $langs->trans("Modify") . '"></form>';
			}
		} else {
			dol_print_error($this->db);
		}

		return $out;
	}

	// phpcs:disable PEAR.NamingConventions.ValidFunctionName.ScopeNotCamelCaps

	/**
	 * Return list of types of lines (product or service)
	 * Example: 0=product, 1=service, 9=other (for external module)
	 *
	 * @param 	string 				$selected 	Preselected type
	 * @param 	string 				$htmlname 	Name of field in html form
	 * @param 	int<0,1>|string 	$showempty 	Add an empty field
	 * @param 	int 				$hidetext 	Do not show label 'Type' before combo box (used only if there is at least 2 choices to select)
	 * @param 	integer 			$forceall 	1=Force to show products and services in combo list, whatever are activated modules, 0=No force, 2=Force to show only Products, 3=Force to show only services, -1=Force none (and set hidden field to 'service')
	 * @param	string				$morecss	More css
	 * @return  void
	 */
	public function select_type_of_lines($selected = '', $htmlname = 'type', $showempty = 0, $hidetext = 0, $forceall = 0, $morecss = "")
	{
		// phpcs:enable
		global $langs;

		// If product & services are enabled or both disabled.
		if ($forceall == 1 || (empty($forceall) && isModEnabled("product") && isModEnabled("service"))
			|| (empty($forceall) && !isModEnabled('product') && !isModEnabled('service'))) {
			if (empty($hidetext)) {
				print $langs->trans("Type") . ': ';
			}
			print '<select class="flat'.($morecss ? ' '.$morecss : '').'" id="select_' . $htmlname . '" name="' . $htmlname . '">';
			if ($showempty) {
				print '<option value="-1"';
				if ($selected == -1) {
					print ' selected';
				}
				print '>';
				if (is_numeric($showempty)) {
					print '&nbsp;';
				} else {
					print $showempty;
				}
				print '</option>';
			}

			print '<option value="0"';
			if (0 == $selected || ($selected == -1 && getDolGlobalString('MAIN_FREE_PRODUCT_CHECKED_BY_DEFAULT') == 'product')) {
				print ' selected';
			}
			print '>' . $langs->trans("Product");

			print '<option value="1"';
			if (1 == $selected || ($selected == -1 && getDolGlobalString('MAIN_FREE_PRODUCT_CHECKED_BY_DEFAULT') == 'service')) {
				print ' selected';
			}
			print '>' . $langs->trans("Service");

			print '</select>';
			print ajax_combobox('select_' . $htmlname);
			//if ($user->admin) print info_admin($langs->trans("YouCanChangeValuesForThisListFromDictionarySetup"),1);
		}
		if ((empty($forceall) && !isModEnabled('product') && isModEnabled("service")) || $forceall == 3) {
			print $langs->trans("Service");
			print '<input type="hidden" name="' . $htmlname . '" value="1">';
		}
		if ((empty($forceall) && isModEnabled("product") && !isModEnabled('service')) || $forceall == 2) {
			print $langs->trans("Product");
			print '<input type="hidden" name="' . $htmlname . '" value="0">';
		}
		if ($forceall < 0) {    // This should happened only for contracts when both predefined product and service are disabled.
			print '<input type="hidden" name="' . $htmlname . '" value="1">'; // By default we set on service for contract. If CONTRACT_SUPPORT_PRODUCTS is set, forceall should be 1 not -1
		}
	}

	// phpcs:disable PEAR.NamingConventions.ValidFunctionName.ScopeNotCamelCaps

	/**
	 *    Load into cache cache_types_fees, array of types of fees
	 *
	 * @return     int             Nb of lines loaded, <0 if KO
	 */
	public function load_cache_types_fees()
	{
		// phpcs:enable
		global $langs;

		$num = count($this->cache_types_fees);
		if ($num > 0) {
			return 0; // Cache already loaded
		}

		dol_syslog(__METHOD__, LOG_DEBUG);

		$langs->load("trips");

		$sql = "SELECT c.code, c.label";
		$sql .= " FROM " . $this->db->prefix() . "c_type_fees as c";
		$sql .= " WHERE active > 0";

		$resql = $this->db->query($sql);
		if ($resql) {
			$num = $this->db->num_rows($resql);
			$i = 0;

			while ($i < $num) {
				$obj = $this->db->fetch_object($resql);

				// Si traduction existe, on l'utilise, sinon on prend le libelle par default
				$label = ($obj->code != $langs->trans($obj->code) ? $langs->trans($obj->code) : $langs->trans($obj->label));
				$this->cache_types_fees[$obj->code] = $label;
				$i++;
			}

			asort($this->cache_types_fees);

			return $num;
		} else {
			dol_print_error($this->db);
			return -1;
		}
	}

	// phpcs:disable PEAR.NamingConventions.ValidFunctionName.ScopeNotCamelCaps

	/**
	 *    Return list of types of notes
	 *
	 * @param string $selected Preselected type
	 * @param string $htmlname Name of field in form
	 * @param int $showempty Add an empty field
	 * @return    void
	 */
	public function select_type_fees($selected = '', $htmlname = 'type', $showempty = 0)
	{
		// phpcs:enable
		global $user, $langs;

		dol_syslog(__METHOD__ . " selected=" . $selected . ", htmlname=" . $htmlname, LOG_DEBUG);

		$this->load_cache_types_fees();

		print '<select id="select_' . $htmlname . '" class="flat" name="' . $htmlname . '">';
		if ($showempty) {
			print '<option value="-1"';
			if ($selected == -1) {
				print ' selected';
			}
			print '>&nbsp;</option>';
		}

		foreach ($this->cache_types_fees as $key => $value) {
			print '<option value="' . $key . '"';
			if ($key == $selected) {
				print ' selected';
			}
			print '>';
			print $value;
			print '</option>';
		}

		print '</select>';
		if ($user->admin) {
			print info_admin($langs->trans("YouCanChangeValuesForThisListFromDictionarySetup"), 1);
		}
	}


	// phpcs:disable PEAR.NamingConventions.ValidFunctionName.ScopeNotCamelCaps

	/**
	 *  Output html form to select a third party
	 *  This call select_thirdparty_list() or ajax depending on setup. This component is not able to support multiple select.
	 *
	 * @param int|string 	$selected 				Preselected ID
	 * @param string 		$htmlname 				Name of field in form
	 * @param string 		$filter 				Optional filters criteras. WARNING: To avoid SQL injection, only few chars [.a-z0-9 =<>()] are allowed here. Example: ((s.client:IN:1,3) AND (s.status:=:1)). Do not use a filter coming from input of users.
	 * @param string|int<1,1> 	$showempty 			Add an empty field (Can be '1' or text key to use on empty line like 'SelectThirdParty')
	 * @param int 			$showtype 				Show third party type in combolist (customer, prospect or supplier)
	 * @param int 			$forcecombo 			Force to load all values and output a standard combobox (with no beautification)
	 * @param array<array{method:string,url:string,htmlname:string,params:array<string,string>}> 	$events 	Ajax event options to run on change. Example: array(array('method'=>'getContacts', 'url'=>dol_buildpath('/core/ajax/contacts.php',1), 'htmlname'=>'contactid', 'params'=>array('add-customer-contact'=>'disabled')))
	 * @param int 			$limit 					Maximum number of elements
	 * @param string 		$morecss 				Add more css styles to the SELECT component
	 * @param string 		$moreparam 				Add more parameters onto the select tag. For example 'style="width: 95%"' to avoid select2 component to go over parent container
	 * @param string 		$selected_input_value 	Value of preselected input text (for use with ajax)
	 * @param int<0,3>		$hidelabel 				Hide label (0=no, 1=yes, 2=show search icon (before) and placeholder, 3 search icon after)
	 * @param array<string,string|string[]>	$ajaxoptions 		Options for ajax_autocompleter
	 * @param bool 			$multiple 				add [] in the name of element and add 'multiple' attribute (not working with ajax_autocompleter)
	 * @param string[] 		$excludeids 			Exclude IDs from the select combo
	 * @param int<0,1>		$showcode 				Show code
	 * @return string  		 	            		HTML string with select box for thirdparty.
	 */
	public function select_company($selected = '', $htmlname = 'socid', $filter = '', $showempty = '', $showtype = 0, $forcecombo = 0, $events = array(), $limit = 0, $morecss = 'minwidth100', $moreparam = '', $selected_input_value = '', $hidelabel = 1, $ajaxoptions = array(), $multiple = false, $excludeids = array(), $showcode = 0)
	{
		// phpcs:enable
		global $conf, $langs;

		$out = '';

		if (!empty($conf->use_javascript_ajax) && getDolGlobalString('COMPANY_USE_SEARCH_TO_SELECT') && !$forcecombo) {
			if (is_null($ajaxoptions)) {
				$ajaxoptions = array();
			}

			require_once DOL_DOCUMENT_ROOT . '/core/lib/ajax.lib.php';

			// No immediate load of all database
			$placeholder = '';
			if ($selected && empty($selected_input_value)) {
				require_once DOL_DOCUMENT_ROOT . '/societe/class/societe.class.php';
				$societetmp = new Societe($this->db);
				$societetmp->fetch($selected);
				$selected_input_value = $societetmp->name;
				unset($societetmp);
			}

			// mode 1
			$urloption = 'htmlname=' . urlencode((string) (str_replace('.', '_', $htmlname))) . '&outjson=1&filter=' . urlencode((string) ($filter)) . (empty($excludeids) ? '' : '&excludeids=' . implode(',', $excludeids)) . ($showtype ? '&showtype=' . urlencode((string) ($showtype)) : '') . ($showcode ? '&showcode=' . urlencode((string) ($showcode)) : '');

			$out .= '<!-- force css to be higher than dialog popup --><style type="text/css">.ui-autocomplete { z-index: 1010; }</style>';
			if (empty($hidelabel)) {
				print $langs->trans("RefOrLabel") . ' : ';
			} elseif ($hidelabel > 1) {
				$placeholder = $langs->trans("RefOrLabel");
				if ($hidelabel == 2) {
					$out .= img_picto($langs->trans("Search"), 'search');
				}
			}
			$out .= '<input type="text" class="' . $morecss . '" name="search_' . $htmlname . '" id="search_' . $htmlname . '" value="' . $selected_input_value . '"' . ($placeholder ? ' placeholder="' . dol_escape_htmltag($placeholder) . '"' : '') . ' ' . (getDolGlobalString('THIRDPARTY_SEARCH_AUTOFOCUS') ? 'autofocus' : '') . ' />';
			if ($hidelabel == 3) {
				$out .= img_picto($langs->trans("Search"), 'search');
			}

			$out .= ajax_event($htmlname, $events);

			$out .= ajax_autocompleter($selected, $htmlname, DOL_URL_ROOT.'/societe/ajax/company.php', $urloption, getDolGlobalString('COMPANY_USE_SEARCH_TO_SELECT'), 0, $ajaxoptions);
		} else {
			// Immediate load of all database
			$out .= $this->select_thirdparty_list($selected, $htmlname, $filter, $showempty, $showtype, $forcecombo, $events, '', 0, $limit, $morecss, $moreparam, $multiple, $excludeids, $showcode);
		}

		return $out;
	}


	// phpcs:disable PEAR.NamingConventions.ValidFunctionName.ScopeNotCamelCaps

	/**
	 * Output html form to select a contact
	 * This call select_contacts() or ajax depending on setup. This component is not able to support multiple select.
	 *
	 * Return HTML code of the SELECT of list of all contacts (for a third party or all).
	 * This also set the number of contacts found into $this->num
	 *
	 * @param 	int 			$socid 				Id of third party or 0 for all or -1 for empty list
	 * @param 	int|string 		$selected 			ID of preselected contact id
	 * @param 	string 			$htmlname 			Name of HTML field ('none' for a not editable field)
	 * @param 	int<0,3>|string	$showempty			0=no empty value, 1=add an empty value, 2=add line 'Internal' (used by user edit), 3=add an empty value only if more than one record into list
	 * @param 	string 			$exclude 			List of contacts id to exclude
	 * @param 	string 			$limitto 			Not used
	 * @param 	integer 		$showfunction 		Add function into label
	 * @param 	string 			$morecss 			Add more class to class style
	 * @param 	bool 			$nokeyifsocid		When 1, we force the option "Press a key to show list" to 0 if there is a value for $socid
	 * @param 	integer 		$showsoc 			Add company into label
	 * @param 	int 			$forcecombo 		1=Force to use combo box (so no ajax beautify effect)
	 * @param 	array<array{method:string,url:string,htmlname:string,params:array<string,string>}> 	$events 	Event options. Example: array(array('method'=>'getContacts', 'url'=>dol_buildpath('/core/ajax/contacts.php',1), 'htmlname'=>'contactid', 'params'=>array('add-customer-contact'=>'disabled')))
	 * @param 	string 			$moreparam 			Add more parameters onto the select tag. For example 'style="width: 95%"' to avoid select2 component to go over parent container
	 * @param 	string 			$htmlid 			Html id to use instead of htmlname
	 * @param 	string 			$selected_input_value 	Value of preselected input text (for use with ajax)
	 * @param 	string 			$filter 			Optional filters criteras. WARNING: To avoid SQL injection, only few chars [.a-z0-9 =<>()] are allowed here. Example: ((s.client:IN:1,3) AND (s.status:=:1)). Do not use a filter coming from input of users.
	 * @return  int|string      					Return integer <0 if KO, HTML with select string if OK.
	 */
	public function select_contact($socid, $selected = '', $htmlname = 'contactid', $showempty = 0, $exclude = '', $limitto = '', $showfunction = 0, $morecss = '', $nokeyifsocid = true, $showsoc = 0, $forcecombo = 0, $events = array(), $moreparam = '', $htmlid = '', $selected_input_value = '', $filter = '')
	{
		// phpcs:enable

		global $conf, $langs;

		$out = '';

		$sav = getDolGlobalString('CONTACT_USE_SEARCH_TO_SELECT');
		if ($nokeyifsocid && $socid > 0) {
			$conf->global->CONTACT_USE_SEARCH_TO_SELECT = 0;
		}

		if (!empty($conf->use_javascript_ajax) && getDolGlobalString('CONTACT_USE_SEARCH_TO_SELECT') && !$forcecombo) {
			if (is_null($events)) {
				$events = array();
			}

			require_once DOL_DOCUMENT_ROOT . '/core/lib/ajax.lib.php';

			// No immediate load of all database
			$placeholder = '';
			if ($selected && empty($selected_input_value)) {
				require_once DOL_DOCUMENT_ROOT . '/contact/class/contact.class.php';
				$contacttmp = new Contact($this->db);
				$contacttmp->fetch($selected);
				$selected_input_value = $contacttmp->getFullName($langs);
				unset($contacttmp);
			}
			if (!is_numeric($showempty)) {
				$placeholder = $showempty;
			}

			// mode 1
			$urloption = 'htmlname=' . urlencode((string) (str_replace('.', '_', $htmlname))) . '&outjson=1&filter=' . urlencode((string) ($filter)) . (empty($exclude) ? '' : '&exclude=' . urlencode($exclude)) . ($showsoc ? '&showsoc=' . urlencode((string) ($showsoc)) : '');

			$out .= '<!-- force css to be higher than dialog popup --><style type="text/css">.ui-autocomplete { z-index: 1010; }</style>';

			$out .= '<input type="text" class="' . $morecss . '" name="search_' . $htmlname . '" id="search_' . $htmlname . '" value="' . $selected_input_value . '"' . ($placeholder ? ' placeholder="' . dol_escape_htmltag($placeholder) . '"' : '') . ' ' . (getDolGlobalString('CONTACT_SEARCH_AUTOFOCUS') ? 'autofocus' : '') . ' />';

			$out .= ajax_event($htmlname, $events);

			$out .= ajax_autocompleter($selected, $htmlname, DOL_URL_ROOT.'/contact/ajax/contact.php', $urloption, getDolGlobalString('CONTACT_USE_SEARCH_TO_SELECT'), 0, $events);
		} else {
			// Immediate load of all database
			$multiple = false;
			$disableifempty = 0;
			$options_only = false;
			$limitto = '';

			$out .= $this->selectcontacts($socid, $selected, $htmlname, $showempty, $exclude, $limitto, $showfunction, $morecss, $options_only, $showsoc, $forcecombo, $events, $moreparam, $htmlid, $multiple, $disableifempty);
		}

		$conf->global->CONTACT_USE_SEARCH_TO_SELECT = $sav;

		return $out;
	}


	// phpcs:disable PEAR.NamingConventions.ValidFunctionName.ScopeNotCamelCaps

	/**
	 *  Output html form to select a third party.
	 *  Note: you must use the select_company() to get the component to select a third party. This function must only be called by select_company.
	 *
	 * @param string 			$selected 		Preselected type
	 * @param string 			$htmlname 		Name of field in form
	 * @param string 			$filter 		Optional filters criteras. WARNING: To avoid SQL injection, only few chars [.a-z0-9 =<>] are allowed here, example: 's.rowid <> x'
	 * 											If you need parenthesis, use the Universal Filter Syntax, example: '(s.client:in:1,3)'
	 * 											Do not use a filter coming from input of users.
	 * @param string|int<0,1> 	$showempty 		Add an empty field (Can be '1' or text to use on empty line like 'SelectThirdParty')
	 * @param int<0,1>			$showtype 		Show third party type in combolist (customer, prospect or supplier)
	 * @param int 				$forcecombo 	Force to use standard HTML select component without beautification
	 * @param array<array{method:string,url:string,htmlname:string,params:array<string,string>}> 	$events 	Event options. Example: array(array('method'=>'getContacts', 'url'=>dol_buildpath('/core/ajax/contacts.php',1), 'htmlname'=>'contactid', 'params'=>array('add-customer-contact'=>'disabled')))
	 * @param string 			$filterkey 		Filter on key value
	 * @param int<0,1>			$outputmode 	0=HTML select string, 1=Array
	 * @param int 				$limit 			Limit number of answers
	 * @param string 			$morecss 		Add more css styles to the SELECT component
	 * @param string 			$moreparam 		Add more parameters onto the select tag. For example 'style="width: 95%"' to avoid select2 component to go over parent container
	 * @param bool 				$multiple 		add [] in the name of element and add 'multiple' attribute
	 * @param string[] 			$excludeids 	Exclude IDs from the select combo
	 * @param int<0,1>			$showcode 		Show code in list
	 * @return array<int,array{key:int,value:string,label:string,labelhtml:string}>|string            	HTML string with
	 * @see select_company()
	 */
	public function select_thirdparty_list($selected = '', $htmlname = 'socid', $filter = '', $showempty = '', $showtype = 0, $forcecombo = 0, $events = array(), $filterkey = '', $outputmode = 0, $limit = 0, $morecss = 'minwidth100', $moreparam = '', $multiple = false, $excludeids = array(), $showcode = 0)
	{
		// phpcs:enable
		global $user, $langs;
		global $hookmanager;

		$out = '';
		$num = 0;
		$outarray = array();

		if ($selected === '') {
			$selected = array();
		} elseif (!is_array($selected)) {
			$selected = array($selected);
		}

		// Clean $filter that may contains sql conditions so sql code
		if (function_exists('testSqlAndScriptInject')) {
			if (testSqlAndScriptInject($filter, 3) > 0) {
				$filter = '';
				return 'SQLInjectionTryDetected';
			}
		}

		if ($filter != '') {	// If a filter was provided
			if (preg_match('/[\(\)]/', $filter)) {
				// If there is one parenthesis inside the criteria, we assume it is an Universal Filter Syntax.
				$errormsg = '';
				$filter = forgeSQLFromUniversalSearchCriteria($filter, $errormsg, 1);

				// Redo clean $filter that may contains sql conditions so sql code
				if (function_exists('testSqlAndScriptInject')) {
					if (testSqlAndScriptInject($filter, 3) > 0) {
						$filter = '';
						return 'SQLInjectionTryDetected';
					}
				}
			} else {
				// If not, we do nothing. We already know that there is no parenthesis
				// TODO Disallow this case in a future.
				dol_syslog("Warning, select_thirdparty_list was called with a filter criteria not using the Universal Search Syntax.", LOG_WARNING);
			}
		}

		// We search companies
		$sql = "SELECT s.rowid, s.nom as name, s.name_alias, s.tva_intra, s.client, s.fournisseur, s.code_client, s.code_fournisseur";
		if (getDolGlobalString('COMPANY_SHOW_ADDRESS_SELECTLIST')) {
			$sql .= ", s.address, s.zip, s.town";
			$sql .= ", dictp.code as country_code";
		}
		$sql .= " FROM " . $this->db->prefix() . "societe as s";
		if (getDolGlobalString('COMPANY_SHOW_ADDRESS_SELECTLIST')) {
			$sql .= " LEFT JOIN " . $this->db->prefix() . "c_country as dictp ON dictp.rowid = s.fk_pays";
		}
		if (!$user->hasRight('societe', 'client', 'voir')) {
			$sql .= ", " . $this->db->prefix() . "societe_commerciaux as sc";
		}
		$sql .= " WHERE s.entity IN (" . getEntity('societe') . ")";
		if (!empty($user->socid)) {
			$sql .= " AND s.rowid = " . ((int) $user->socid);
		}
		if ($filter) {
			// $filter is safe because, if it contains '(' or ')', it has been sanitized by testSqlAndScriptInject() and forgeSQLFromUniversalSearchCriteria()
			// if not, by testSqlAndScriptInject() only.
			$sql .= " AND (" . $filter . ")";
		}
		if (!$user->hasRight('societe', 'client', 'voir')) {
			$sql .= " AND s.rowid = sc.fk_soc AND sc.fk_user = " . ((int) $user->id);
		}
		if (getDolGlobalString('COMPANY_HIDE_INACTIVE_IN_COMBOBOX')) {
			$sql .= " AND s.status <> 0";
		}
		if (!empty($excludeids)) {
			$sql .= " AND s.rowid NOT IN (" . $this->db->sanitize(implode(',', $excludeids)) . ")";
		}
		// Add where from hooks
		$parameters = array();
		$reshook = $hookmanager->executeHooks('selectThirdpartyListWhere', $parameters); // Note that $action and $object may have been modified by hook
		$sql .= $hookmanager->resPrint;
		// Add criteria
		if ($filterkey && $filterkey != '') {
			$sql .= " AND (";
			$prefix = !getDolGlobalString('COMPANY_DONOTSEARCH_ANYWHERE') ? '%' : ''; // Can use index if COMPANY_DONOTSEARCH_ANYWHERE is on
			// For natural search
			$search_crit = explode(' ', $filterkey);
			$i = 0;
			if (count($search_crit) > 1) {
				$sql .= "(";
			}
			foreach ($search_crit as $crit) {
				if ($i > 0) {
					$sql .= " AND ";
				}
				$sql .= "(s.nom LIKE '" . $this->db->escape($prefix . $crit) . "%')";
				$i++;
			}
			if (count($search_crit) > 1) {
				$sql .= ")";
			}
			if (isModEnabled('barcode')) {
				$sql .= " OR s.barcode LIKE '" . $this->db->escape($prefix . $filterkey) . "%'";
			}
			$sql .= " OR s.code_client LIKE '" . $this->db->escape($prefix . $filterkey) . "%' OR s.code_fournisseur LIKE '" . $this->db->escape($prefix . $filterkey) . "%'";
			$sql .= " OR s.name_alias LIKE '" . $this->db->escape($prefix . $filterkey) . "%' OR s.tva_intra LIKE '" . $this->db->escape($prefix . $filterkey) . "%'";
			$sql .= ")";
		}
		$sql .= $this->db->order("nom", "ASC");
		$sql .= $this->db->plimit($limit, 0);

		// Build output string
		dol_syslog(get_class($this)."::select_thirdparty_list", LOG_DEBUG);
		$resql = $this->db->query($sql);
		if ($resql) {
			// Construct $out and $outarray
			$out .= '<select id="' . $htmlname . '" class="flat' . ($morecss ? ' ' . $morecss : '') . '"' . ($moreparam ? ' ' . $moreparam : '') . ' name="' . $htmlname . ($multiple ? '[]' : '') . '" ' . ($multiple ? 'multiple' : '') . '>' . "\n";

			$textifempty = (($showempty && !is_numeric($showempty)) ? $langs->trans($showempty) : '');
			if (getDolGlobalString('COMPANY_USE_SEARCH_TO_SELECT')) {
				// Do not use textifempty = ' ' or '&nbsp;' here, or search on key will search on ' key'.
				//if (!empty($conf->use_javascript_ajax) || $forcecombo) $textifempty='';
				if ($showempty && !is_numeric($showempty)) {
					$textifempty = $langs->trans($showempty);
				} else {
					$textifempty .= $langs->trans("All");
				}
			}
			if ($showempty) {
				$out .= '<option value="-1" data-html="' . dol_escape_htmltag('<span class="opacitymedium">' . ($textifempty ? $textifempty : '&nbsp;') . '</span>') . '">' . $textifempty . '</option>' . "\n";
			}

			$companytemp = new Societe($this->db);

			$num = $this->db->num_rows($resql);
			$i = 0;
			if ($num) {
				while ($i < $num) {
					$obj = $this->db->fetch_object($resql);
					$label = '';
					if ($showcode || getDolGlobalString('SOCIETE_ADD_REF_IN_LIST')) {
						if (($obj->client) && (!empty($obj->code_client))) {
							$label = $obj->code_client . ' - ';
						}
						if (($obj->fournisseur) && (!empty($obj->code_fournisseur))) {
							$label .= $obj->code_fournisseur . ' - ';
						}
						$label .= ' ' . $obj->name;
					} else {
						$label = $obj->name;
					}

					if (!empty($obj->name_alias)) {
						$label .= ' (' . $obj->name_alias . ')';
					}

					if (getDolGlobalString('SOCIETE_SHOW_VAT_IN_LIST') && !empty($obj->tva_intra)) {
						$label .= ' - '.$obj->tva_intra;
					}

					$labelhtml = $label;

					if ($showtype) {
						$companytemp->id = $obj->rowid;
						$companytemp->client = $obj->client;
						$companytemp->fournisseur = $obj->fournisseur;
						$tmptype = $companytemp->getTypeUrl(1, '', 0, 'span');
						if ($tmptype) {
							$labelhtml .= ' ' . $tmptype;
						}

						if ($obj->client || $obj->fournisseur) {
							$label .= ' (';
						}
						if ($obj->client == 1 || $obj->client == 3) {
							$label .= $langs->trans("Customer");
						}
						if ($obj->client == 2 || $obj->client == 3) {
							$label .= ($obj->client == 3 ? ', ' : '') . $langs->trans("Prospect");
						}
						if ($obj->fournisseur) {
							$label .= ($obj->client ? ', ' : '') . $langs->trans("Supplier");
						}
						if ($obj->client || $obj->fournisseur) {
							$label .= ')';
						}
					}

					if (getDolGlobalString('COMPANY_SHOW_ADDRESS_SELECTLIST')) {
						$s = ($obj->address ? ' - ' . $obj->address : '') . ($obj->zip ? ' - ' . $obj->zip : '') . ($obj->town ? ' ' . $obj->town : '');
						if (!empty($obj->country_code)) {
							$s .= ', ' . $langs->trans('Country' . $obj->country_code);
						}
						$label .= $s;
						$labelhtml .= $s;
					}

					if (empty($outputmode)) {
						if (in_array($obj->rowid, $selected)) {
							$out .= '<option value="' . $obj->rowid . '" selected data-html="' . dol_escape_htmltag($labelhtml, 0, 0, '', 0, 1) . '">' . dol_escape_htmltag($label, 0, 0, '', 0, 1) . '</option>';
						} else {
							$out .= '<option value="' . $obj->rowid . '" data-html="' . dol_escape_htmltag($labelhtml, 0, 0, '', 0, 1) . '">' . dol_escape_htmltag($label, 0, 0, '', 0, 1) . '</option>';
						}
					} else {
						array_push($outarray, array('key' => $obj->rowid, 'value' => $label, 'label' => $label, 'labelhtml' => $labelhtml));
					}

					$i++;
					if (($i % 10) == 0) {
						$out .= "\n";
					}
				}
			}
			$out .= '</select>' . "\n";
			if (!$forcecombo) {
				include_once DOL_DOCUMENT_ROOT . '/core/lib/ajax.lib.php';
				$out .= ajax_combobox($htmlname, $events, getDolGlobalInt("COMPANY_USE_SEARCH_TO_SELECT"));
			}
		} else {
			dol_print_error($this->db);
		}

		$this->result = array('nbofthirdparties' => $num);

		if ($outputmode) {
			return $outarray;
		}
		return $out;
	}


	/**
	 * Return HTML code of the SELECT of list of all contacts (for a third party or all).
	 * This also set the number of contacts found into $this->num
	 * Note: you must use the select_contact() to get the component to select a contact. This function must only be called by select_contact.
	 *
	 * @param 	int 				$socid 				Id of third party or 0 for all or -1 for empty list
	 * @param 	array|int|string	$selected 			Array of ID of preselected contact id
	 * @param 	string 				$htmlname 			Name of HTML field ('none' for a not editable field)
	 * @param 	int<0,3>|string		$showempty			0=no empty value, 1=add an empty value, 2=add line 'Internal' (used by user edit), 3=add an empty value only if more than one record into list
	 * @param 	string 				$exclude 			List of contacts id to exclude
	 * @param 	string 				$limitto 			Disable answers that are not id in this array list
	 * @param 	integer 			$showfunction 		Add function into label
	 * @param 	string 				$morecss 			Add more class to class style
	 * @param 	int 				$options_only 		1=Return options only (for ajax treatment), 2=Return array
	 * @param 	integer 			$showsoc 			Add company into label
	 * @param 	int 				$forcecombo 		Force to use combo box (so no ajax beautify effect)
	 * @param 	array<array{method:string,url:string,htmlname:string,params:array<string,string>}> 	$events 	Event options. Example: array(array('method'=>'getContacts', 'url'=>dol_buildpath('/core/ajax/contacts.php',1), 'htmlname'=>'contactid', 'params'=>array('add-customer-contact'=>'disabled')))
	 * @param 	string 				$moreparam 			Add more parameters onto the select tag. For example 'style="width: 95%"' to avoid select2 component to go over parent container
	 * @param 	string 				$htmlid 			Html id to use instead of htmlname
	 * @param 	bool 				$multiple 			add [] in the name of element and add 'multiple' attribute
	 * @param 	integer 			$disableifempty 	Set tag 'disabled' on select if there is no choice
	 * @param 	string 				$filter 			Optional filters criteras. You must use the USF (Universal Search Filter) syntax, example: '(s.client:in:1,3)'
	 * 													Do not use a filter coming from input of users.
	 * @return  int|string|array<int,array{key:int,value:string,label:string,labelhtml:string}>		Return integer <0 if KO, HTML with select string if OK.
	 */
	public function selectcontacts($socid, $selected = array(), $htmlname = 'contactid', $showempty = 0, $exclude = '', $limitto = '', $showfunction = 0, $morecss = '', $options_only = 0, $showsoc = 0, $forcecombo = 0, $events = array(), $moreparam = '', $htmlid = '', $multiple = false, $disableifempty = 0, $filter = '')
	{
		global $conf, $langs, $hookmanager, $action;

		$langs->load('companies');

		if (empty($htmlid)) {
			$htmlid = $htmlname;
		}
		$num = 0;
		$out = '';
		$outarray = array();

		if ($selected === '') {
			$selected = array();
		} elseif (!is_array($selected)) {
			$selected = array((int) $selected);
		}

		// Clean $filter that may contains sql conditions so sql code
		if (function_exists('testSqlAndScriptInject')) {
			if (testSqlAndScriptInject($filter, 3) > 0) {
				$filter = '';
				return 'SQLInjectionTryDetected';
			}
		}

		if ($filter != '') {	// If a filter was provided
			if (preg_match('/[\(\)]/', $filter)) {
				// If there is one parenthesis inside the criteria, we assume it is an Universal Filter Syntax.
				$errormsg = '';
				$filter = forgeSQLFromUniversalSearchCriteria($filter, $errormsg, 1);

				// Redo clean $filter that may contains sql conditions so sql code
				if (function_exists('testSqlAndScriptInject')) {
					if (testSqlAndScriptInject($filter, 3) > 0) {
						$filter = '';
						return 'SQLInjectionTryDetected';
					}
				}
			} else {
				// If not, we do nothing. We already know that there is no parenthesis
				// TODO Disallow this case in a future by returning an error here.
				dol_syslog("Warning, select_thirdparty_list was called with a filter criteria not using the Universal Search Filter Syntax.", LOG_WARNING);
			}
		}

		if (!is_object($hookmanager)) {
			include_once DOL_DOCUMENT_ROOT . '/core/class/hookmanager.class.php';
			$hookmanager = new HookManager($this->db);
		}

		// We search third parties
		$sql = "SELECT sp.rowid, sp.lastname, sp.statut, sp.firstname, sp.poste, sp.email, sp.phone, sp.phone_perso, sp.phone_mobile, sp.town AS contact_town";
		if ($showsoc > 0 || getDolGlobalString('CONTACT_SHOW_EMAIL_PHONE_TOWN_SELECTLIST')) {
			$sql .= ", s.nom as company, s.town AS company_town";
		}
		$sql .= " FROM " . $this->db->prefix() . "socpeople as sp";
		if ($showsoc > 0 || getDolGlobalString('CONTACT_SHOW_EMAIL_PHONE_TOWN_SELECTLIST')) {
			$sql .= " LEFT OUTER JOIN  " . $this->db->prefix() . "societe as s ON s.rowid=sp.fk_soc";
		}
		$sql .= " WHERE sp.entity IN (" . getEntity('contact') . ")";
		if ($socid > 0 || $socid == -1) {
			$sql .= " AND sp.fk_soc = " . ((int) $socid);
		}
		if (getDolGlobalString('CONTACT_HIDE_INACTIVE_IN_COMBOBOX')) {
			$sql .= " AND sp.statut <> 0";
		}
		if ($filter) {
			// $filter is safe because, if it contains '(' or ')', it has been sanitized by testSqlAndScriptInject() and forgeSQLFromUniversalSearchCriteria()
			// if not, by testSqlAndScriptInject() only.
			$sql .= " AND (" . $filter . ")";
		}
		// Add where from hooks
		$parameters = array();
		$reshook = $hookmanager->executeHooks('selectContactListWhere', $parameters); // Note that $action and $object may have been modified by hook
		$sql .= $hookmanager->resPrint;
		$sql .= " ORDER BY sp.lastname ASC";

		dol_syslog(get_class($this) . "::selectcontacts", LOG_DEBUG);
		$resql = $this->db->query($sql);
		if ($resql) {
			$num = $this->db->num_rows($resql);

			if ($htmlname != 'none' && !$options_only) {
				$out .= '<select class="flat' . ($morecss ? ' ' . $morecss : '') . '" id="' . $htmlid . '" name="' . $htmlname . ($multiple ? '[]' : '') . '" ' . (($num || empty($disableifempty)) ? '' : ' disabled') . ($multiple ? 'multiple' : '') . ' ' . (!empty($moreparam) ? $moreparam : '') . '>';
			}

			if ($showempty && !is_numeric($showempty)) {
				$textforempty = $showempty;
				$out .= '<option class="optiongrey" value="-1"' . (in_array(-1, $selected) ? ' selected' : '') . '>' . $textforempty . '</option>';
			} else {
				if (($showempty == 1 || ($showempty == 3 && $num > 1)) && !$multiple) {
					$out .= '<option value="0"' . (in_array(0, $selected) ? ' selected' : '') . '>&nbsp;</option>';
				}
				if ($showempty == 2) {
					$out .= '<option value="0"' . (in_array(0, $selected) ? ' selected' : '') . '>-- ' . $langs->trans("Internal") . ' --</option>';
				}
			}

			$i = 0;
			if ($num) {
				include_once DOL_DOCUMENT_ROOT . '/contact/class/contact.class.php';
				$contactstatic = new Contact($this->db);

				while ($i < $num) {
					$obj = $this->db->fetch_object($resql);

					// Set email (or phones) and town extended infos
					$extendedInfos = '';
					if (getDolGlobalString('CONTACT_SHOW_EMAIL_PHONE_TOWN_SELECTLIST')) {
						$extendedInfos = array();
						$email = trim($obj->email);
						if (!empty($email)) {
							$extendedInfos[] = $email;
						} else {
							$phone = trim($obj->phone);
							$phone_perso = trim($obj->phone_perso);
							$phone_mobile = trim($obj->phone_mobile);
							if (!empty($phone)) {
								$extendedInfos[] = $phone;
							}
							if (!empty($phone_perso)) {
								$extendedInfos[] = $phone_perso;
							}
							if (!empty($phone_mobile)) {
								$extendedInfos[] = $phone_mobile;
							}
						}
						$contact_town = trim($obj->contact_town);
						$company_town = trim($obj->company_town);
						if (!empty($contact_town)) {
							$extendedInfos[] = $contact_town;
						} elseif (!empty($company_town)) {
							$extendedInfos[] = $company_town;
						}
						$extendedInfos = implode(' - ', $extendedInfos);
						if (!empty($extendedInfos)) {
							$extendedInfos = ' - ' . $extendedInfos;
						}
					}

					$contactstatic->id = $obj->rowid;
					$contactstatic->lastname = $obj->lastname;
					$contactstatic->firstname = $obj->firstname;
					if ($obj->statut == 1) {
						$tmplabel = '';
						if ($htmlname != 'none') {
							$disabled = 0;
							if (is_array($exclude) && count($exclude) && in_array($obj->rowid, $exclude)) {
								$disabled = 1;
							}
							if (is_array($limitto) && count($limitto) && !in_array($obj->rowid, $limitto)) {
								$disabled = 1;
							}
							if (!empty($selected) && in_array($obj->rowid, $selected)) {
								$out .= '<option value="' . $obj->rowid . '"';
								if ($disabled) {
									$out .= ' disabled';
								}
								$out .= ' selected>';

								$tmplabel = $contactstatic->getFullName($langs) . $extendedInfos;
								if ($showfunction && $obj->poste) {
									$tmplabel .= ' (' . $obj->poste . ')';
								}
								if (($showsoc > 0) && $obj->company) {
									$tmplabel .= ' - (' . $obj->company . ')';
								}

								$out .= $tmplabel;
								$out .= '</option>';
							} else {
								$out .= '<option value="' . $obj->rowid . '"';
								if ($disabled) {
									$out .= ' disabled';
								}
								$out .= '>';

								$tmplabel = $contactstatic->getFullName($langs) . $extendedInfos;
								if ($showfunction && $obj->poste) {
									$tmplabel .= ' (' . $obj->poste . ')';
								}
								if (($showsoc > 0) && $obj->company) {
									$tmplabel .= ' - (' . $obj->company . ')';
								}

								$out .= $tmplabel;
								$out .= '</option>';
							}
						} else {
							if (in_array($obj->rowid, $selected)) {
								$tmplabel = $contactstatic->getFullName($langs) . $extendedInfos;
								if ($showfunction && $obj->poste) {
									$tmplabel .= ' (' . $obj->poste . ')';
								}
								if (($showsoc > 0) && $obj->company) {
									$tmplabel .= ' - (' . $obj->company . ')';
								}

								$out .= $tmplabel;
							}
						}

						if ($tmplabel != '') {
							array_push($outarray, array('key' => $obj->rowid, 'value' => $tmplabel, 'label' => $tmplabel, 'labelhtml' => $tmplabel));
						}
					}
					$i++;
				}
			} else {
				$labeltoshow = ($socid != -1) ? ($langs->trans($socid ? "NoContactDefinedForThirdParty" : "NoContactDefined")) : $langs->trans('SelectAThirdPartyFirst');
				$out .= '<option class="disabled" value="-1"' . (($showempty == 2 || $multiple) ? '' : ' selected') . ' disabled="disabled">';
				$out .= $labeltoshow;
				$out .= '</option>';
			}

			$parameters = array(
				'socid' => $socid,
				'htmlname' => $htmlname,
				'resql' => $resql,
				'out' => &$out,
				'showfunction' => $showfunction,
				'showsoc' => $showsoc,
			);

			$reshook = $hookmanager->executeHooks('afterSelectContactOptions', $parameters, $this, $action); // Note that $action and $object may have been modified by some hooks

			if ($htmlname != 'none' && !$options_only) {
				$out .= '</select>';
			}

			if ($conf->use_javascript_ajax && !$forcecombo && !$options_only) {
				include_once DOL_DOCUMENT_ROOT . '/core/lib/ajax.lib.php';
				$out .= ajax_combobox($htmlid, $events, getDolGlobalInt("CONTACT_USE_SEARCH_TO_SELECT"));
			}

			$this->num = $num;

			if ($options_only === 2) {
				// Return array of options
				return $outarray;
			} else {
				return $out;
			}
		} else {
			dol_print_error($this->db);
			return -1;
		}
	}


	// phpcs:disable PEAR.NamingConventions.ValidFunctionName.ScopeNotCamelCaps

	/**
	 *  Return HTML combo list of absolute discounts
	 *
	 * @param	string	$selected	Id Fixed reduction preselected
	 * @param	string	$htmlname	Name of the form field
	 * @param	string	$filter		Optional filter critreria
	 * @param	int		$socid		Id of thirdparty
	 * @param	int		$maxvalue	Max value for lines that can be selected
	 * @return	int					Return number of qualifed lines in list
	 */
	public function select_remises($selected, $htmlname, $filter, $socid, $maxvalue = 0)
	{
		// phpcs:enable
		global $langs, $conf;

		// On recherche les remises
		$sql = "SELECT re.rowid, re.amount_ht, re.amount_tva, re.amount_ttc,";
		$sql .= " re.description, re.fk_facture_source";
		$sql .= " FROM " . $this->db->prefix() . "societe_remise_except as re";
		$sql .= " WHERE re.fk_soc = " . (int) $socid;
		$sql .= " AND re.entity = " . $conf->entity;
		if ($filter) {
			$sql .= " AND " . $filter;
		}
		$sql .= " ORDER BY re.description ASC";

		dol_syslog(get_class($this) . "::select_remises", LOG_DEBUG);
		$resql = $this->db->query($sql);
		if ($resql) {
			print '<select id="select_' . $htmlname . '" class="flat maxwidthonsmartphone" name="' . $htmlname . '">';
			$num = $this->db->num_rows($resql);

			$qualifiedlines = $num;

			$i = 0;
			if ($num) {
				print '<option value="0">&nbsp;</option>';
				while ($i < $num) {
					$obj = $this->db->fetch_object($resql);
					$desc = dol_trunc($obj->description, 40);
					if (preg_match('/\(CREDIT_NOTE\)/', $desc)) {
						$desc = preg_replace('/\(CREDIT_NOTE\)/', $langs->trans("CreditNote"), $desc);
					}
					if (preg_match('/\(DEPOSIT\)/', $desc)) {
						$desc = preg_replace('/\(DEPOSIT\)/', $langs->trans("Deposit"), $desc);
					}
					if (preg_match('/\(EXCESS RECEIVED\)/', $desc)) {
						$desc = preg_replace('/\(EXCESS RECEIVED\)/', $langs->trans("ExcessReceived"), $desc);
					}
					if (preg_match('/\(EXCESS PAID\)/', $desc)) {
						$desc = preg_replace('/\(EXCESS PAID\)/', $langs->trans("ExcessPaid"), $desc);
					}

					$selectstring = '';
					if ($selected > 0 && $selected == $obj->rowid) {
						$selectstring = ' selected';
					}

					$disabled = '';
					if ($maxvalue > 0 && $obj->amount_ttc > $maxvalue) {
						$qualifiedlines--;
						$disabled = ' disabled';
					}

					if (getDolGlobalString('MAIN_SHOW_FACNUMBER_IN_DISCOUNT_LIST') && !empty($obj->fk_facture_source)) {
						$tmpfac = new Facture($this->db);
						if ($tmpfac->fetch($obj->fk_facture_source) > 0) {
							$desc = $desc . ' - ' . $tmpfac->ref;
						}
					}

					print '<option value="' . $obj->rowid . '"' . $selectstring . $disabled . '>' . $desc . ' (' . price($obj->amount_ht) . ' ' . $langs->trans("HT") . ' - ' . price($obj->amount_ttc) . ' ' . $langs->trans("TTC") . ')</option>';
					$i++;
				}
			}
			print '</select>';
			print ajax_combobox('select_' . $htmlname);

			return $qualifiedlines;
		} else {
			dol_print_error($this->db);
			return -1;
		}
	}


	// phpcs:disable PEAR.NamingConventions.ValidFunctionName.ScopeNotCamelCaps

	/**
	 * Return the HTML select list of users
	 *
	 * @param string $selected Id user preselected
	 * @param string $htmlname Field name in form
	 * @param int<0,1> $show_empty 0=liste sans valeur nulle, 1=ajoute valeur inconnue
	 * @param int[] $exclude Array list of users id to exclude
	 * @param int<0,1> $disabled If select list must be disabled
	 * @param int[]|string $include Array list of users id to include. User '' for all users or 'hierarchy' to have only supervised users or 'hierarchyme' to have supervised + me
	 * @param int[]|int $enableonly Array list of users id to be enabled. All other must be disabled
	 * @param string $force_entity '0' or Ids of environment to force
	 * @return    void
	 * @deprecated        Use select_dolusers instead
	 * @see select_dolusers()
	 */
	public function select_users($selected = '', $htmlname = 'userid', $show_empty = 0, $exclude = null, $disabled = 0, $include = '', $enableonly = array(), $force_entity = '0')
	{
		// phpcs:enable
		print $this->select_dolusers($selected, $htmlname, $show_empty, $exclude, $disabled, $include, $enableonly, $force_entity);
	}

	// phpcs:disable PEAR.NamingConventions.ValidFunctionName.ScopeNotCamelCaps

	/**
	 * Return select list of users
	 *
	 * @param string|int|User	$selected 		User id or user object of user preselected. If 0 or < -2, we use id of current user. If -1 or '', keep unselected (if empty is allowed)
	 * @param string 			$htmlname 		Field name in form
	 * @param int<0,1>|string 	$show_empty 	0=list with no empty value, 1=add also an empty value into list
	 * @param int[]|null		$exclude 		Array list of users id to exclude
	 * @param int 				$disabled 		If select list must be disabled
	 * @param int[]|string 		$include 		Array list of users id to include. User '' for all users or 'hierarchy' to have only supervised users or 'hierarchyme' to have supervised + me
	 * @param array|string		$enableonly 	Array list of users id to be enabled. If defined, it means that others will be disabled
	 * @param string 			$force_entity 	'0' or list of Ids of environment to force, separated by a coma, or 'default' = do no extend to all entities allowed to superadmin.
	 * @param int 				$maxlength 		Maximum length of string into list (0=no limit)
	 * @param int<-1,1>			$showstatus 	0=show user status only if status is disabled, 1=always show user status into label, -1=never show user status
	 * @param string 			$morefilter 	Add more filters into sql request (Example: 'employee = 1'). This value must not come from user input.
	 * @param integer 			$show_every 	0=default list, 1=add also a value "Everybody" at beginning of list
	 * @param string 			$enableonlytext If option $enableonlytext is set, we use this text to explain into label why record is disabled. Not used if enableonly is empty.
	 * @param string 			$morecss 		More css
	 * @param int<0,1> 			$notdisabled 	Show only active users (this will also happened whatever is this option if USER_HIDE_INACTIVE_IN_COMBOBOX is on).
	 * @param int<0,2>			$outputmode 	0=HTML select string, 1=Array, 2=Detailed array
	 * @param bool 				$multiple 		add [] in the name of element and add 'multiple' attribute
	 * @param int<0,1> 			$forcecombo 	Force the component to be a simple combo box without ajax
	 * @return string|array<int,string|array{id:int,label:string,labelhtml:string,color:string,picto:string}>	HTML select string
	 * @see select_dolgroups()
	 */
	public function select_dolusers($selected = '', $htmlname = 'userid', $show_empty = 0, $exclude = null, $disabled = 0, $include = '', $enableonly = '', $force_entity = '', $maxlength = 0, $showstatus = 0, $morefilter = '', $show_every = 0, $enableonlytext = '', $morecss = '', $notdisabled = 0, $outputmode = 0, $multiple = false, $forcecombo = 0)
	{
		// phpcs:enable
		global $conf, $user, $langs, $hookmanager;
		global $action;

		// If no preselected user defined, we take current user
		if ((is_numeric($selected) && ($selected < -2 || empty($selected))) && !getDolGlobalString('SOCIETE_DISABLE_DEFAULT_SALESREPRESENTATIVE')) {
			$selected = $user->id;
		}

		if ($selected === '') {
			$selected = array();
		} elseif (!is_array($selected)) {
			$selected = array($selected);
		}

		$excludeUsers = null;
		$includeUsers = null;

		// Exclude some users
		if (is_array($exclude)) {
			$excludeUsers = implode(",", $exclude);
		}
		// Include some uses
		if (is_array($include)) {
			$includeUsers = implode(",", $include);
		} elseif ($include == 'hierarchy') {
			// Build list includeUsers to have only hierarchy
			$includeUsers = implode(",", $user->getAllChildIds(0));
		} elseif ($include == 'hierarchyme') {
			// Build list includeUsers to have only hierarchy and current user
			$includeUsers = implode(",", $user->getAllChildIds(1));
		}

		$num = 0;

		$out = '';
		$outarray = array();
		$outarray2 = array();

		// Do we want to show the label of entity into the combo list ?
		$showlabelofentity = isModEnabled('multicompany') && !getDolGlobalInt('MULTICOMPANY_TRANSVERSE_MODE') && $conf->entity == 1 && !empty($user->admin) && empty($user->entity);
		$userissuperadminentityone = isModEnabled('multicompany') && $conf->entity == 1 && $user->admin && empty($user->entity);

		// Forge request to select users
		$sql = "SELECT DISTINCT u.rowid, u.lastname as lastname, u.firstname, u.statut as status, u.login, u.admin, u.entity, u.gender, u.photo";
		if ($showlabelofentity) {
			$sql .= ", e.label";
		}
		$sql .= " FROM " . $this->db->prefix() . "user as u";
		if ($showlabelofentity) {
			$sql .= " LEFT JOIN " . $this->db->prefix() . "entity as e ON e.rowid = u.entity";
		}
		// Condition here should be the same than into societe->getSalesRepresentatives().
		if ($userissuperadminentityone && $force_entity != 'default') {
			if (!empty($force_entity)) {
				$sql .= " WHERE u.entity IN (0, " . $this->db->sanitize($force_entity) . ")";
			} else {
				$sql .= " WHERE u.entity IS NOT NULL";
			}
		} else {
			if (isModEnabled('multicompany') && getDolGlobalInt('MULTICOMPANY_TRANSVERSE_MODE')) {
				$sql .= " WHERE u.rowid IN (SELECT ug.fk_user FROM ".$this->db->prefix()."usergroup_user as ug WHERE ug.entity IN (".getEntity('usergroup')."))";
			} else {
				$sql .= " WHERE u.entity IN (" . getEntity('user') . ")";
			}
		}

		if (!empty($user->socid)) {
			$sql .= " AND u.fk_soc = " . ((int) $user->socid);
		}
		if (is_array($exclude) && $excludeUsers) {
			$sql .= " AND u.rowid NOT IN (" . $this->db->sanitize($excludeUsers) . ")";
		}
		if ($includeUsers) {
			$sql .= " AND u.rowid IN (" . $this->db->sanitize($includeUsers) . ")";
		}
		if (getDolGlobalString('USER_HIDE_INACTIVE_IN_COMBOBOX') || $notdisabled) {
			$sql .= " AND u.statut <> 0";
		}
		if (getDolGlobalString('USER_HIDE_NONEMPLOYEE_IN_COMBOBOX') || $notdisabled) {
			$sql .= " AND u.employee <> 0";
		}
		if (getDolGlobalString('USER_HIDE_EXTERNAL_IN_COMBOBOX') || $notdisabled) {
			$sql .= " AND u.fk_soc IS NULL";
		}
		if (!empty($morefilter)) {
			$sql .= " " . $morefilter;
		}

		//Add hook to filter on user (for example on usergroup define in custom modules)
		$reshook = $hookmanager->executeHooks('addSQLWhereFilterOnSelectUsers', array(), $this, $action);
		if (!empty($reshook)) {
			$sql .= $hookmanager->resPrint;
		}

		if (!getDolGlobalString('MAIN_FIRSTNAME_NAME_POSITION')) {    // MAIN_FIRSTNAME_NAME_POSITION is 0 means firstname+lastname
			$sql .= " ORDER BY u.statut DESC, u.firstname ASC, u.lastname ASC";
		} else {
			$sql .= " ORDER BY u.statut DESC, u.lastname ASC, u.firstname ASC";
		}

		dol_syslog(get_class($this) . "::select_dolusers", LOG_DEBUG);

		$resql = $this->db->query($sql);
		if ($resql) {
			$num = $this->db->num_rows($resql);
			$i = 0;
			if ($num) {
				// do not use maxwidthonsmartphone by default. Set it by caller so auto size to 100% will work when not defined
				$out .= '<select class="flat' . ($morecss ? ' ' . $morecss : ' minwidth200') . '" id="' . $htmlname . '" name="' . $htmlname . ($multiple ? '[]' : '') . '" ' . ($multiple ? 'multiple' : '') . ' ' . ($disabled ? ' disabled' : '') . '>';
				if ($show_empty && !$multiple) {
					$textforempty = ' ';
					if (!empty($conf->use_javascript_ajax)) {
						$textforempty = '&nbsp;'; // If we use ajaxcombo, we need &nbsp; here to avoid to have an empty element that is too small.
					}
					if (!is_numeric($show_empty)) {
						$textforempty = $show_empty;
					}
					$out .= '<option class="optiongrey" value="' . ($show_empty < 0 ? $show_empty : -1) . '"' . ((empty($selected) || in_array(-1, $selected)) ? ' selected' : '') . '>' . $textforempty . '</option>' . "\n";

					$outarray[($show_empty < 0 ? $show_empty : -1)] = $textforempty;
					$outarray2[($show_empty < 0 ? $show_empty : -1)] = array(
						'id' => ($show_empty < 0 ? $show_empty : -1),
						'label' => $textforempty,
						'labelhtml' => $textforempty,
						'color' => '',
						'picto' => ''
					);
				}
				if ($show_every) {
					$out .= '<option value="-2"' . ((in_array(-2, $selected)) ? ' selected' : '') . '>-- ' . $langs->trans("Everybody") . ' --</option>' . "\n";

					$outarray[-2] = '-- ' . $langs->trans("Everybody") . ' --';
					$outarray2[-2] = array(
						'id' => -2,
						'label' => '-- ' . $langs->trans("Everybody") . ' --',
						'labelhtml' => '-- ' . $langs->trans("Everybody") . ' --',
						'color' => '',
						'picto' => ''
					);
				}

				$userstatic = new User($this->db);

				while ($i < $num) {
					$obj = $this->db->fetch_object($resql);

					$userstatic->id = $obj->rowid;
					$userstatic->lastname = $obj->lastname;
					$userstatic->firstname = $obj->firstname;
					$userstatic->photo = $obj->photo;
					$userstatic->status = $obj->status;
					$userstatic->entity = $obj->entity;
					$userstatic->admin = $obj->admin;
					$userstatic->gender = $obj->gender;

					$disableline = '';
					if (is_array($enableonly) && count($enableonly) && !in_array($obj->rowid, $enableonly)) {
						$disableline = ($enableonlytext ? $enableonlytext : '1');
					}

					$labeltoshow = '';
					$labeltoshowhtml = '';

					// $fullNameMode is 0=Lastname+Firstname (MAIN_FIRSTNAME_NAME_POSITION=1), 1=Firstname+Lastname (MAIN_FIRSTNAME_NAME_POSITION=0)
					$fullNameMode = 0;
					if (!getDolGlobalString('MAIN_FIRSTNAME_NAME_POSITION')) {
						$fullNameMode = 1; //Firstname+lastname
					}
					$labeltoshow .= $userstatic->getFullName($langs, $fullNameMode, -1, $maxlength);
					$labeltoshowhtml .= $userstatic->getFullName($langs, $fullNameMode, -1, $maxlength);
					if (empty($obj->firstname) && empty($obj->lastname)) {
						$labeltoshow .= $obj->login;
						$labeltoshowhtml .= $obj->login;
					}

					// Complete name with a more info string like: ' (info1 - info2 - ...)'
					$moreinfo = '';
					$moreinfohtml = '';
					if (getDolGlobalString('MAIN_SHOW_LOGIN')) {
						$moreinfo .= ($moreinfo ? ' - ' : ' (');
						$moreinfohtml .= ($moreinfohtml ? ' - ' : ' <span class="opacitymedium">(');
						$moreinfo .= $obj->login;
						$moreinfohtml .= $obj->login;
					}
					if ($showstatus >= 0) {
						if ($obj->status == 1 && $showstatus == 1) {
							$moreinfo .= ($moreinfo ? ' - ' : ' (') . $langs->trans('Enabled');
							$moreinfohtml .= ($moreinfohtml ? ' - ' : ' <span class="opacitymedium">(') . $langs->trans('Enabled');
						}
						if ($obj->status == 0 && $showstatus == 1) {
							$moreinfo .= ($moreinfo ? ' - ' : ' (') . $langs->trans('Disabled');
							$moreinfohtml .= ($moreinfohtml ? ' - ' : ' <span class="opacitymedium">(') . $langs->trans('Disabled');
						}
					}
					if ($showlabelofentity) {
						if (empty($obj->entity)) {
							$moreinfo .= ($moreinfo ? ' - ' : ' (') . $langs->trans("AllEntities");
							$moreinfohtml .= ($moreinfohtml ? ' - ' : ' <span class="opacitymedium">(') . $langs->trans("AllEntities");
						} else {
							if ($obj->entity != $conf->entity) {
								$moreinfo .= ($moreinfo ? ' - ' : ' (') . ($obj->label ? $obj->label : $langs->trans("EntityNameNotDefined"));
								$moreinfohtml .= ($moreinfohtml ? ' - ' : ' <span class="opacitymedium">(').($obj->label ? $obj->label : $langs->trans("EntityNameNotDefined"));
							}
						}
					}
					$moreinfo .= (!empty($moreinfo) ? ')' : '');
					$moreinfohtml .= (!empty($moreinfohtml) ? ')</span>' : '');
					if (!empty($disableline) && $disableline != '1') {
						// Add text from $enableonlytext parameter
						$moreinfo .= ' - ' . $disableline;
						$moreinfohtml .= ' - ' . $disableline;
					}
					$labeltoshow .= $moreinfo;
					$labeltoshowhtml .= $moreinfohtml;

					$out .= '<option value="' . $obj->rowid . '"';
					if (!empty($disableline)) {
						$out .= ' disabled';
					}
					if ((!empty($selected[0]) && is_object($selected[0])) ? $selected[0]->id == $obj->rowid : in_array($obj->rowid, $selected)) {
						$out .= ' selected';
					}
					$out .= ' data-html="';

					$outhtml = $userstatic->getNomUrl(-3, '', 0, 1, 24, 1, 'login', '', 1) . ' ';
					if ($showstatus >= 0 && $obj->status == 0) {
						$outhtml .= '<strike class="opacitymediumxxx">';
					}
					$outhtml .= $labeltoshowhtml;
					if ($showstatus >= 0 && $obj->status == 0) {
						$outhtml .= '</strike>';
					}
					$labeltoshowhtml = $outhtml;

					$out .= dol_escape_htmltag($outhtml);
					$out .= '">';
					$out .= $labeltoshow;
					$out .= '</option>';

					$outarray[$userstatic->id] = $userstatic->getFullName($langs, $fullNameMode, -1, $maxlength) . $moreinfo;
					$outarray2[$userstatic->id] = array(
						'id' => $userstatic->id,
						'label' => $labeltoshow,
						'labelhtml' => $labeltoshowhtml,
						'color' => '',
						'picto' => ''
					);

					$i++;
				}
			} else {
				$out .= '<select class="flat" id="' . $htmlname . '" name="' . $htmlname . '" disabled>';
				$out .= '<option value="">' . $langs->trans("None") . '</option>';
			}
			$out .= '</select>';

			if ($num && !$forcecombo) {
				// Enhance with select2
				include_once DOL_DOCUMENT_ROOT . '/core/lib/ajax.lib.php';
				$out .= ajax_combobox($htmlname);
			}
		} else {
			dol_print_error($this->db);
		}

		$this->num = $num;

		if ($outputmode == 2) {
			return $outarray2;
		} elseif ($outputmode) {
			return $outarray;
		}

		return $out;
	}


	// phpcs:disable PEAR.NamingConventions.ValidFunctionName.ScopeNotCamelCaps
	/**
	 * Return select list of users. Selected users are stored into session.
	 * List of users are provided into $_SESSION['assignedtouser'].
	 *
	 * @param string 	$action 			Value for $action
	 * @param string 	$htmlname			Field name in form
	 * @param int<0,1> 	$show_empty 		0=list without the empty value, 1=add empty value
	 * @param int[] 	$exclude 			Array list of users id to exclude
	 * @param int<0,1>	$disabled 			If select list must be disabled
	 * @param int[]|string 	$include 			Array list of users id to include or 'hierarchy' to have only supervised users
	 * @param int[]|int	$enableonly 		Array list of users id to be enabled. All other must be disabled
	 * @param string	$force_entity 		'0' or Ids of environment to force
	 * @param int 		$maxlength 			Maximum length of string into list (0=no limit)
	 * @param int<0,1>	$showstatus 		0=show user status only if status is disabled, 1=always show user status into label, -1=never show user status
	 * @param string 	$morefilter 		Add more filters into sql request
	 * @param int 		$showproperties 	Show properties of each attendees
	 * @param int[] 	$listofuserid 		Array with properties of each user
	 * @param int[] 	$listofcontactid 	Array with properties of each contact
	 * @param int[] 	$listofotherid 		Array with properties of each other contact
	 * @return    string                    HTML select string
	 * @see select_dolgroups()
	 */
	public function select_dolusers_forevent($action = '', $htmlname = 'userid', $show_empty = 0, $exclude = null, $disabled = 0, $include = array(), $enableonly = array(), $force_entity = '0', $maxlength = 0, $showstatus = 0, $morefilter = '', $showproperties = 0, $listofuserid = array(), $listofcontactid = array(), $listofotherid = array())
	{
		// phpcs:enable
		global $langs;

		$userstatic = new User($this->db);
		$out = '';

		if (!empty($_SESSION['assignedtouser'])) {
			$assignedtouser = json_decode($_SESSION['assignedtouser'], true);
			if (!is_array($assignedtouser)) {
				$assignedtouser = array();
			}
		} else {
			$assignedtouser = array();
		}
		$nbassignetouser = count($assignedtouser);

		//if ($nbassignetouser && $action != 'view') $out .= '<br>';
		if ($nbassignetouser) {
			$out .= '<ul class="attendees">';
		}
		$i = 0;
		$ownerid = 0;
		foreach ($assignedtouser as $key => $value) {
			if ($value['id'] == $ownerid) {
				continue;
			}

			$out .= '<li>';
			$userstatic->fetch($value['id']);
			$out .= $userstatic->getNomUrl(-1);
			if ($i == 0) {
				$ownerid = $value['id'];
				$out .= ' (' . $langs->trans("Owner") . ')';
			}
			if ($nbassignetouser > 1 && $action != 'view') {
				$out .= ' <input type="image" style="border: 0px;" src="' . img_picto($langs->trans("Remove"), 'delete', '', 0, 1) . '" value="' . $userstatic->id . '" class="removedassigned reposition" id="removedassigned_' . $userstatic->id . '" name="removedassigned_' . $userstatic->id . '">';
			}
			// Show my availability
			if ($showproperties) {
				if ($ownerid == $value['id'] && is_array($listofuserid) && count($listofuserid) && in_array($ownerid, array_keys($listofuserid))) {
					$out .= '<div class="myavailability inline-block">';
					$out .= '<span class="hideonsmartphone">&nbsp;-&nbsp;<span class="opacitymedium">' . $langs->trans("Availability") . ':</span>  </span><input id="transparency" class="paddingrightonly" ' . ($action == 'view' ? 'disabled' : '') . ' type="checkbox" name="transparency"' . ($listofuserid[$ownerid]['transparency'] ? ' checked' : '') . '><label for="transparency">' . $langs->trans("Busy") . '</label>';
					$out .= '</div>';
				}
			}
			//$out.=' '.($value['mandatory']?$langs->trans("Mandatory"):$langs->trans("Optional"));
			//$out.=' '.($value['transparency']?$langs->trans("Busy"):$langs->trans("NotBusy"));

			$out .= '</li>';
			$i++;
		}
		if ($nbassignetouser) {
			$out .= '</ul>';
		}

		// Method with no ajax
		if ($action != 'view') {
			$out .= '<input type="hidden" class="removedassignedhidden" name="removedassigned" value="">';
			$out .= '<script nonce="' . getNonce() . '" type="text/javascript">jQuery(document).ready(function () {';
			$out .= 'jQuery(".removedassigned").click(function() { jQuery(".removedassignedhidden").val(jQuery(this).val()); });';
			$out .= 'jQuery(".assignedtouser").change(function() { console.log(jQuery(".assignedtouser option:selected").val());';
			$out .= ' if (jQuery(".assignedtouser option:selected").val() > 0) { jQuery("#' . $action . 'assignedtouser").attr("disabled", false); }';
			$out .= ' else { jQuery("#' . $action . 'assignedtouser").attr("disabled", true); }';
			$out .= '});';
			$out .= '})</script>';
			$out .= $this->select_dolusers('', $htmlname, $show_empty, $exclude, $disabled, $include, $enableonly, $force_entity, $maxlength, $showstatus, $morefilter);
			$out .= ' <input type="submit" disabled class="button valignmiddle smallpaddingimp reposition" id="' . $action . 'assignedtouser" name="' . $action . 'assignedtouser" value="' . dol_escape_htmltag($langs->trans("Add")) . '">';
			$out .= '<br>';
		}

		return $out;
	}

	// phpcs:disable PEAR.NamingConventions.ValidFunctionName.ScopeNotCamelCaps
	/**
	 * Return select list of resources. Selected resources are stored into session.
	 * List of resources are provided into $_SESSION['assignedtoresource'].
	 *
	 * @param string 	$action 			Value for $action
	 * @param string 	$htmlname			Field name in form
	 * @param int 		$show_empty 		0=list without the empty value, 1=add empty value
	 * @param int[] 	$exclude 			Array list of users id to exclude
	 * @param int<0,1>	$disabled 			If select list must be disabled
	 * @param int[]|string 	$include 		Array list of users id to include or 'hierarchy' to have only supervised users
	 * @param int[] 	$enableonly 		Array list of users id to be enabled. All other must be disabled
	 * @param string	$force_entity 		'0' or Ids of environment to force
	 * @param int 		$maxlength 			Maximum length of string into list (0=no limit)
	 * @param int<-1,1>	$showstatus 		0=show user status only if status is disabled, 1=always show user status into label, -1=never show user status
	 * @param string 	$morefilter 		Add more filters into sql request
	 * @param int 		$showproperties 	Show properties of each attendees
	 * @param array<int,array{transparency:bool|int<0,1>}> $listofresourceid 	Array with properties of each resource
	 * @return    string                    HTML select string
	 */
	public function select_dolresources_forevent($action = '', $htmlname = 'userid', $show_empty = 0, $exclude = null, $disabled = 0, $include = array(), $enableonly = array(), $force_entity = '0', $maxlength = 0, $showstatus = 0, $morefilter = '', $showproperties = 0, $listofresourceid = array())
	{
		// phpcs:enable
		global $langs;

		require_once DOL_DOCUMENT_ROOT.'/resource/class/html.formresource.class.php';
		require_once DOL_DOCUMENT_ROOT.'/resource/class/dolresource.class.php';
		$formresources = new FormResource($this->db);
		$resourcestatic = new Dolresource($this->db);

		$out = '';
		if (!empty($_SESSION['assignedtoresource'])) {
			$assignedtoresource = json_decode($_SESSION['assignedtoresource'], true);
			if (!is_array($assignedtoresource)) {
				$assignedtoresource = array();
			}
		} else {
			$assignedtoresource = array();
		}
		$nbassignetoresource = count($assignedtoresource);

		//if ($nbassignetoresource && $action != 'view') $out .= '<br>';
		if ($nbassignetoresource) {
			$out .= '<ul class="attendees">';
		}
		$i = 0;

		foreach ($assignedtoresource as $key => $value) {
			$out .= '<li>';
			$resourcestatic->fetch($value['id']);
			$out .= $resourcestatic->getNomUrl(-1);
			if ($nbassignetoresource > 1 && $action != 'view') {
				$out .= ' <input type="image" style="border: 0px;" src="' . img_picto($langs->trans("Remove"), 'delete', '', 0, 1) . '" value="' . $resourcestatic->id . '" class="removedassigned reposition" id="removedassignedresource_' . $resourcestatic->id . '" name="removedassignedresource_' . $resourcestatic->id . '">';
			}
			// Show my availability
			if ($showproperties) {
				if (is_array($listofresourceid) && count($listofresourceid)) {
					$out .= '<div class="myavailability inline-block">';
					$out .= '<span class="hideonsmartphone">&nbsp;-&nbsp;<span class="opacitymedium">' . $langs->trans("Availability") . ':</span>  </span><input id="transparencyresource" class="paddingrightonly" ' . ($action == 'view' ? 'disabled' : '') . ' type="checkbox" name="transparency"' . ($listofresourceid[$value['id']]['transparency'] ? ' checked' : '') . '><label for="transparency">' . $langs->trans("Busy") . '</label>';
					$out .= '</div>';
				}
			}
			//$out.=' '.($value['mandatory']?$langs->trans("Mandatory"):$langs->trans("Optional"));
			//$out.=' '.($value['transparency']?$langs->trans("Busy"):$langs->trans("NotBusy"));

			$out .= '</li>';
			$i++;
		}
		if ($nbassignetoresource) {
			$out .= '</ul>';
		}

		// Method with no ajax
		if ($action != 'view') {
			$out .= '<input type="hidden" class="removedassignedhidden" name="removedassignedresource" value="">';
			$out .= '<script nonce="' . getNonce() . '" type="text/javascript">jQuery(document).ready(function () {';
			$out .= 'jQuery(".removedassignedresource").click(function() { jQuery(".removedassignedresourcehidden").val(jQuery(this).val()); });';
			$out .= 'jQuery(".assignedtoresource").change(function() { console.log(jQuery(".assignedtoresource option:selected").val());';
			$out .= ' if (jQuery(".assignedtoresource option:selected").val() > 0) { jQuery("#' . $action . 'assignedtoresource").attr("disabled", false); }';
			$out .= ' else { jQuery("#' . $action . 'assignedtoresource").attr("disabled", true); }';
			$out .= '});';
			$out .= '})</script>';

			$events = array();
			$out .= img_picto('', 'resource', 'class="pictofixedwidth"');
			$out .= $formresources->select_resource_list(0, $htmlname, [], 1, 1, 0, $events, array(), 2, 0);
			//$out .= $this->select_dolusers('', $htmlname, $show_empty, $exclude, $disabled, $include, $enableonly, $force_entity, $maxlength, $showstatus, $morefilter);
			$out .= ' <input type="submit" disabled class="button valignmiddle smallpaddingimp reposition" id="' . $action . 'assignedtoresource" name="' . $action . 'assignedtoresource" value="' . dol_escape_htmltag($langs->trans("Add")) . '">';
			$out .= '<br>';
		}

		return $out;
	}

	// phpcs:disable PEAR.NamingConventions.ValidFunctionName.ScopeNotCamelCaps

	/**
	 *  Return list of products for customer.
	 *  Use Ajax if Ajax activated or go to select_produits_list
	 *
	 *  @param		int			$selected				Preselected products
	 *  @param		string		$htmlname				Name of HTML select field (must be unique in page).
	 *  @param		int|string	$filtertype				Filter on product type (''=nofilter, 0=product, 1=service)
	 *  @param		int			$limit					Limit on number of returned lines
	 *  @param		int			$price_level			Level of price to show
	 *  @param		int			$status					Sell status: -1=No filter on sell status, 0=Products not on sell, 1=Products on sell
	 *  @param		int			$finished				2=all, 1=finished, 0=raw material
	 *  @param		string		$selected_input_value	Value of preselected input text (for use with ajax)
	 *  @param		int			$hidelabel				Hide label (0=no, 1=yes, 2=show search icon (before) and placeholder, 3 search icon after)
	 *  @param		array<string,string|string[]>	$ajaxoptions			Options for ajax_autocompleter
	 *  @param      int			$socid					Thirdparty Id (to get also price dedicated to this customer)
	 *  @param		string|int<0,1>	$showempty			'' to not show empty line. Translation key to show an empty line. '1' show empty line with no text.
	 * 	@param		int			$forcecombo				Force to use combo box
	 *  @param      string      $morecss                Add more css on select
	 *  @param      int<0,1>	$hidepriceinlabel       1=Hide prices in label
	 *  @param      string      $warehouseStatus        Warehouse status filter to count the quantity in stock. Following comma separated filter options can be used
	 *										            'warehouseopen' = count products from open warehouses,
	 *										            'warehouseclosed' = count products from closed warehouses,
	 *										            'warehouseinternal' = count products from warehouses for internal correct/transfer only
	 *  @param 		?mixed[]	$selected_combinations 	Selected combinations. Format: array([attrid] => attrval, [...])
	 *  @param		int<0,1> 	$nooutput				No print if 1, return the output into a string
	 *  @param		int<-1,1>	$status_purchase		Purchase status: -1=No filter on purchase status, 0=Products not on purchase, 1=Products on purchase
	 *  @return		void|string
	 */
	public function select_produits($selected = 0, $htmlname = 'productid', $filtertype = '', $limit = 0, $price_level = 0, $status = 1, $finished = 2, $selected_input_value = '', $hidelabel = 0, $ajaxoptions = array(), $socid = 0, $showempty = '1', $forcecombo = 0, $morecss = '', $hidepriceinlabel = 0, $warehouseStatus = '', $selected_combinations = null, $nooutput = 0, $status_purchase = -1)
	{
		// phpcs:enable
		global $langs, $conf;

		$out = '';

		// check parameters
		$price_level = (!empty($price_level) ? $price_level : 0);
		if (is_null($ajaxoptions)) {
			$ajaxoptions = array();
		}

		if (strval($filtertype) === '' && (isModEnabled("product") || isModEnabled("service"))) {
			if (isModEnabled("product") && !isModEnabled('service')) {
				$filtertype = '0';
			} elseif (!isModEnabled('product') && isModEnabled("service")) {
				$filtertype = '1';
			}
		}

		if (!empty($conf->use_javascript_ajax) && getDolGlobalString('PRODUIT_USE_SEARCH_TO_SELECT')) {
			$placeholder = '';

			if ($selected && empty($selected_input_value)) {
				require_once DOL_DOCUMENT_ROOT . '/product/class/product.class.php';
				$producttmpselect = new Product($this->db);
				$producttmpselect->fetch($selected);
				$selected_input_value = $producttmpselect->ref;
				unset($producttmpselect);
			}
			// handle case where product or service module is disabled + no filter specified
			if ($filtertype == '') {
				if (!isModEnabled('product')) { // when product module is disabled, show services only
					$filtertype = 1;
				} elseif (!isModEnabled('service')) { // when service module is disabled, show products only
					$filtertype = 0;
				}
			}
			// mode=1 means customers products
			$urloption = ($socid > 0 ? 'socid=' . $socid . '&' : '') . 'htmlname=' . $htmlname . '&outjson=1&price_level=' . $price_level . '&type=' . $filtertype . '&mode=1&status=' . $status . '&status_purchase=' . $status_purchase . '&finished=' . $finished . '&hidepriceinlabel=' . $hidepriceinlabel . '&warehousestatus=' . $warehouseStatus;
			$out .= ajax_autocompleter($selected, $htmlname, DOL_URL_ROOT . '/product/ajax/products.php', $urloption, $conf->global->PRODUIT_USE_SEARCH_TO_SELECT, 1, $ajaxoptions);

			if (isModEnabled('variants') && is_array($selected_combinations)) {
				// Code to automatically insert with javascript the select of attributes under the select of product
				// when a parent of variant has been selected.
				$out .= '
				<!-- script to auto show attributes select tags if a variant was selected -->
				<script nonce="' . getNonce() . '">
					// auto show attributes fields
					selected = ' . json_encode($selected_combinations) . ';
					combvalues = {};

					jQuery(document).ready(function () {

						jQuery("input[name=\'prod_entry_mode\']").change(function () {
							if (jQuery(this).val() == \'free\') {
								jQuery(\'div#attributes_box\').empty();
							}
						});

						jQuery("input#' . $htmlname . '").change(function () {

							if (!jQuery(this).val()) {
								jQuery(\'div#attributes_box\').empty();
								return;
							}

							console.log("A change has started. We get variants fields to inject html select");

							jQuery.getJSON("' . DOL_URL_ROOT . '/variants/ajax/getCombinations.php", {
								id: jQuery(this).val()
							}, function (data) {
								jQuery(\'div#attributes_box\').empty();

								jQuery.each(data, function (key, val) {

									combvalues[val.id] = val.values;

									var span = jQuery(document.createElement(\'div\')).css({
										\'display\': \'table-row\'
									});

									span.append(
										jQuery(document.createElement(\'div\')).text(val.label).css({
											\'font-weight\': \'bold\',
											\'display\': \'table-cell\'
										})
									);

									var html = jQuery(document.createElement(\'select\')).attr(\'name\', \'combinations[\' + val.id + \']\').css({
										\'margin-left\': \'15px\',
										\'white-space\': \'pre\'
									}).append(
										jQuery(document.createElement(\'option\')).val(\'\')
									);

									jQuery.each(combvalues[val.id], function (key, val) {
										var tag = jQuery(document.createElement(\'option\')).val(val.id).html(val.value);

										if (selected[val.fk_product_attribute] == val.id) {
											tag.attr(\'selected\', \'selected\');
										}

										html.append(tag);
									});

									span.append(html);
									jQuery(\'div#attributes_box\').append(span);
								});
							})
						});

						' . ($selected ? 'jQuery("input#' . $htmlname . '").change();' : '') . '
					});
				</script>
                ';
			}

			if (empty($hidelabel)) {
				$out .= $langs->trans("RefOrLabel") . ' : ';
			} elseif ($hidelabel > 1) {
				$placeholder = ' placeholder="' . $langs->trans("RefOrLabel") . '"';
				if ($hidelabel == 2) {
					$out .= img_picto($langs->trans("Search"), 'search');
				}
			}
			$out .= '<input type="text" class="minwidth100' . ($morecss ? ' ' . $morecss : '') . '" name="search_' . $htmlname . '" id="search_' . $htmlname . '" value="' . $selected_input_value . '"' . $placeholder . ' ' . (getDolGlobalString('PRODUCT_SEARCH_AUTOFOCUS') ? 'autofocus' : '') . ' />';
			if ($hidelabel == 3) {
				$out .= img_picto($langs->trans("Search"), 'search');
			}
		} else {
			$out .= $this->select_produits_list($selected, $htmlname, $filtertype, $limit, $price_level, '', $status, $finished, 0, $socid, $showempty, $forcecombo, $morecss, $hidepriceinlabel, $warehouseStatus, $status_purchase);
		}

		if (empty($nooutput)) {
			print $out;
		} else {
			return $out;
		}
	}

	// phpcs:disable PEAR.NamingConventions.ValidFunctionName.ScopeNotCamelCaps

	/**
	 *  Return list of BOM for customer in Ajax if Ajax activated or go to select_produits_list
	 *
	 * @param string	$selected Preselected BOM id
	 * @param string	$htmlname Name of HTML select field (must be unique in page).
	 * @param int		$limit Limit on number of returned lines
	 * @param int		$status Sell status -1=Return all bom, 0=Draft BOM, 1=Validated BOM
	 * @param int		$type type of the BOM (-1=Return all BOM, 0=Return disassemble BOM, 1=Return manufacturing BOM)
	 * @param string|int<0,1>	$showempty	'' to not show empty line. Translation key to show an empty line. '1' show empty line with no text.
	 * @param string	$morecss Add more css on select
	 * @param string	$nooutput No print, return the output into a string
	 * @param int		$forcecombo Force to use combo box
	 * @param string[]	$TProducts Add filter on a defined product
	 * @return void|string
	 */
	public function select_bom($selected = '', $htmlname = 'bom_id', $limit = 0, $status = 1, $type = 0, $showempty = '1', $morecss = '', $nooutput = '', $forcecombo = 0, $TProducts = [])
	{
		// phpcs:enable
		global $db;

		require_once DOL_DOCUMENT_ROOT . '/product/class/product.class.php';

		$error = 0;
		$out = '';

		if (!$forcecombo) {
			include_once DOL_DOCUMENT_ROOT . '/core/lib/ajax.lib.php';
			$events = array();
			$out .= ajax_combobox($htmlname, $events, getDolGlobalInt("PRODUIT_USE_SEARCH_TO_SELECT"));
		}

		$out .= '<select class="flat' . ($morecss ? ' ' . $morecss : '') . '" name="' . $htmlname . '" id="' . $htmlname . '">';

		$sql = 'SELECT b.rowid, b.ref, b.label, b.fk_product';
		$sql .= ' FROM ' . MAIN_DB_PREFIX . 'bom_bom as b';
		$sql .= ' WHERE b.entity IN (' . getEntity('bom') . ')';
		if (!empty($status)) {
			$sql .= ' AND status = ' . (int) $status;
		}
		if (!empty($type)) {
			$sql .= ' AND bomtype = ' . (int) $type;
		}
		if (!empty($TProducts)) {
			$sql .= ' AND fk_product IN (' . $this->db->sanitize(implode(',', $TProducts)) . ')';
		}
		if (!empty($limit)) {
			$sql .= ' LIMIT ' . (int) $limit;
		}
		$resql = $db->query($sql);
		if ($resql) {
			if ($showempty) {
				$out .= '<option value="-1"';
				if (empty($selected)) {
					$out .= ' selected';
				}
				$out .= '>&nbsp;</option>';
			}
			while ($obj = $db->fetch_object($resql)) {
				$product = new Product($db);
				$res = $product->fetch($obj->fk_product);
				$out .= '<option value="' . $obj->rowid . '"';
				if ($obj->rowid == $selected) {
					$out .= 'selected';
				}
				$out .= '>' . $obj->ref . ' - ' . $product->label . ' - ' . $obj->label . '</option>';
			}
		} else {
			$error++;
			dol_print_error($db);
		}
		$out .= '</select>';
		if (empty($nooutput)) {
			print $out;
		} else {
			return $out;
		}
	}

	// phpcs:disable PEAR.NamingConventions.ValidFunctionName.ScopeNotCamelCaps

	/**
	 * Return list of products for a customer.
	 * Called by select_produits.
	 *
	 * @param 	int 		$selected 				Preselected product
	 * @param 	string 		$htmlname 				Name of select html
	 * @param 	string 		$filtertype 			Filter on product type (''=nofilter, 0=product, 1=service)
	 * @param 	int 		$limit 					Limit on number of returned lines
	 * @param 	int 		$price_level 			Level of price to show
	 * @param 	string 		$filterkey 				Filter on product
	 * @param 	int 		$status 				-1=Return all products, 0=Products not on sell, 1=Products on sell
	 * @param 	int 		$finished 				Filter on finished field: 2=No filter
	 * @param 	int 		$outputmode 			0=HTML select string, 1=Array
	 * @param 	int 		$socid 					Thirdparty Id (to get also price dedicated to this customer)
	 * @param 	string|int<0,1>	$showempty 			'' to not show empty line. Translation key to show an empty line. '1' show empty line with no text.
	 * @param 	int 		$forcecombo 			Force to use combo box
	 * @param 	string 		$morecss 				Add more css on select
	 * @param 	int 		$hidepriceinlabel	 	1=Hide prices in label
	 * @param 	string 		$warehouseStatus 		Warehouse status filter to group/count stock. Following comma separated filter options can be used.
	 *                      	          			'warehouseopen' = count products from open warehouses,
	 *                          	      			'warehouseclosed' = count products from closed warehouses,
	 *                              		  		'warehouseinternal' = count products from warehouses for internal correct/transfer only
	 * @param 	int 		$status_purchase 		Purchase status -1=Return all products, 0=Products not on purchase, 1=Products on purchase
	 * @return  array|string    			        Array of keys for json
	 */
	public function select_produits_list($selected = 0, $htmlname = 'productid', $filtertype = '', $limit = 20, $price_level = 0, $filterkey = '', $status = 1, $finished = 2, $outputmode = 0, $socid = 0, $showempty = '1', $forcecombo = 0, $morecss = 'maxwidth500', $hidepriceinlabel = 0, $warehouseStatus = '', $status_purchase = -1)
	{
		// phpcs:enable
		global $langs;
		global $hookmanager;

		$out = '';
		$outarray = array();

		// Units
		if (getDolGlobalInt('PRODUCT_USE_UNITS')) {
			$langs->load('other');
		}

		$warehouseStatusArray = array();
		if (!empty($warehouseStatus)) {
			require_once DOL_DOCUMENT_ROOT . '/product/stock/class/entrepot.class.php';
			if (preg_match('/warehouseclosed/', $warehouseStatus)) {
				$warehouseStatusArray[] = Entrepot::STATUS_CLOSED;
			}
			if (preg_match('/warehouseopen/', $warehouseStatus)) {
				$warehouseStatusArray[] = Entrepot::STATUS_OPEN_ALL;
			}
			if (preg_match('/warehouseinternal/', $warehouseStatus)) {
				$warehouseStatusArray[] = Entrepot::STATUS_OPEN_INTERNAL;
			}
		}

		$selectFields = " p.rowid, p.ref, p.label, p.description, p.barcode, p.fk_country, p.fk_product_type, p.price, p.price_ttc, p.price_base_type, p.tva_tx, p.default_vat_code, p.duration, p.fk_price_expression";
		if (count($warehouseStatusArray)) {
			$selectFieldsGrouped = ", sum(" . $this->db->ifsql("e.statut IS NULL", "0", "ps.reel") . ") as stock"; // e.statut is null if there is no record in stock
		} else {
			$selectFieldsGrouped = ", " . $this->db->ifsql("p.stock IS NULL", 0, "p.stock") . " AS stock";
		}

		$sql = "SELECT ";

		// Add select from hooks
		$parameters = array();
		$reshook = $hookmanager->executeHooks('selectProductsListSelect', $parameters); // Note that $action and $object may have been modified by hook
		if (empty($reshook)) {
			$sql .= $selectFields.$selectFieldsGrouped.$hookmanager->resPrint;
		} else {
			$sql .= $hookmanager->resPrint;
		}

		if (getDolGlobalString('PRODUCT_SORT_BY_CATEGORY')) {
			//Product category
			$sql .= ", (SELECT " . $this->db->prefix() . "categorie_product.fk_categorie
						FROM " . $this->db->prefix() . "categorie_product
						WHERE " . $this->db->prefix() . "categorie_product.fk_product=p.rowid
						LIMIT 1
				) AS categorie_product_id ";
		}

		//Price by customer
		if (getDolGlobalString('PRODUIT_CUSTOMER_PRICES') && !empty($socid)) {
			$sql .= ', pcp.rowid as idprodcustprice, pcp.price as custprice, pcp.price_ttc as custprice_ttc,';
			$sql .= ' pcp.price_base_type as custprice_base_type, pcp.tva_tx as custtva_tx, pcp.default_vat_code as custdefault_vat_code, pcp.ref_customer as custref';
			$selectFields .= ", idprodcustprice, custprice, custprice_ttc, custprice_base_type, custtva_tx, custdefault_vat_code, custref";
		}
		// Units
		if (getDolGlobalInt('PRODUCT_USE_UNITS')) {
			$sql .= ", u.label as unit_long, u.short_label as unit_short, p.weight, p.weight_units, p.length, p.length_units, p.width, p.width_units, p.height, p.height_units, p.surface, p.surface_units, p.volume, p.volume_units";
			$selectFields .= ', unit_long, unit_short, p.weight, p.weight_units, p.length, p.length_units, p.width, p.width_units, p.height, p.height_units, p.surface, p.surface_units, p.volume, p.volume_units';
		}

		// Multilang : we add translation
		if (getDolGlobalInt('MAIN_MULTILANGS')) {
			$sql .= ", pl.label as label_translated";
			$sql .= ", pl.description as description_translated";
			$selectFields .= ", label_translated";
			$selectFields .= ", description_translated";
		}
		// Price by quantity
		if (getDolGlobalString('PRODUIT_CUSTOMER_PRICES_BY_QTY') || getDolGlobalString('PRODUIT_CUSTOMER_PRICES_BY_QTY_MULTIPRICES')) {
			$sql .= ", (SELECT pp.rowid FROM " . $this->db->prefix() . "product_price as pp WHERE pp.fk_product = p.rowid";
			if ($price_level >= 1 && getDolGlobalString('PRODUIT_CUSTOMER_PRICES_BY_QTY_MULTIPRICES')) {
				$sql .= " AND price_level = " . ((int) $price_level);
			}
			$sql .= " ORDER BY date_price";
			$sql .= " DESC LIMIT 1) as price_rowid";
			$sql .= ", (SELECT pp.price_by_qty FROM " . $this->db->prefix() . "product_price as pp WHERE pp.fk_product = p.rowid"; // price_by_qty is 1 if some prices by qty exists in subtable
			if ($price_level >= 1 && getDolGlobalString('PRODUIT_CUSTOMER_PRICES_BY_QTY_MULTIPRICES')) {
				$sql .= " AND price_level = " . ((int) $price_level);
			}
			$sql .= " ORDER BY date_price";
			$sql .= " DESC LIMIT 1) as price_by_qty";
			$selectFields .= ", price_rowid, price_by_qty";
		}

		$sql .= " FROM ".$this->db->prefix()."product as p";

		if (getDolGlobalString('MAIN_SEARCH_PRODUCT_FORCE_INDEX')) {
			$sql .= " USE INDEX (" . $this->db->sanitize(getDolGlobalString('MAIN_PRODUCT_FORCE_INDEX')) . ")";
		}

		// Add from (left join) from hooks
		$parameters = array();
		$reshook = $hookmanager->executeHooks('selectProductsListFrom', $parameters); // Note that $action and $object may have been modified by hook
		$sql .= $hookmanager->resPrint;

		if (count($warehouseStatusArray)) {
			$sql .= " LEFT JOIN " . $this->db->prefix() . "product_stock as ps on ps.fk_product = p.rowid";
			$sql .= " LEFT JOIN " . $this->db->prefix() . "entrepot as e on ps.fk_entrepot = e.rowid AND e.entity IN (" . getEntity('stock') . ")";
			$sql .= ' AND e.statut IN (' . $this->db->sanitize($this->db->escape(implode(',', $warehouseStatusArray))) . ')'; // Return line if product is inside the selected stock. If not, an empty line will be returned so we will count 0.
		}

		// include search in supplier ref
		if (getDolGlobalString('MAIN_SEARCH_PRODUCT_BY_FOURN_REF')) {
			$sql .= " LEFT JOIN " . $this->db->prefix() . "product_fournisseur_price as pfp ON p.rowid = pfp.fk_product";
		}

		//Price by customer
		if (getDolGlobalString('PRODUIT_CUSTOMER_PRICES') && !empty($socid)) {
			$sql .= " LEFT JOIN  " . $this->db->prefix() . "product_customer_price as pcp ON pcp.fk_soc=" . ((int) $socid) . " AND pcp.fk_product=p.rowid";
		}
		// Units
		if (getDolGlobalInt('PRODUCT_USE_UNITS')) {
			$sql .= " LEFT JOIN " . $this->db->prefix() . "c_units u ON u.rowid = p.fk_unit";
		}
		// Multilang : we add translation
		if (getDolGlobalInt('MAIN_MULTILANGS')) {
			$sql .= " LEFT JOIN " . $this->db->prefix() . "product_lang as pl ON pl.fk_product = p.rowid ";
			if (getDolGlobalString('PRODUIT_TEXTS_IN_THIRDPARTY_LANGUAGE') && !empty($socid)) {
				require_once DOL_DOCUMENT_ROOT . '/societe/class/societe.class.php';
				$soc = new Societe($this->db);
				$result = $soc->fetch($socid);
				if ($result > 0 && !empty($soc->default_lang)) {
					$sql .= " AND pl.lang = '" . $this->db->escape($soc->default_lang) . "'";
				} else {
					$sql .= " AND pl.lang = '" . $this->db->escape($langs->getDefaultLang()) . "'";
				}
			} else {
				$sql .= " AND pl.lang = '" . $this->db->escape($langs->getDefaultLang()) . "'";
			}
		}

		if (getDolGlobalString('PRODUIT_ATTRIBUTES_HIDECHILD')) {
			$sql .= " LEFT JOIN " . $this->db->prefix() . "product_attribute_combination pac ON pac.fk_product_child = p.rowid";
		}

		$sql .= ' WHERE p.entity IN (' . getEntity('product') . ')';

		if (getDolGlobalString('PRODUIT_ATTRIBUTES_HIDECHILD')) {
			$sql .= " AND pac.rowid IS NULL";
		}

		if ($finished == 0) {
			$sql .= " AND p.finished = " . ((int) $finished);
		} elseif ($finished == 1) {
			$sql .= " AND p.finished = ".((int) $finished);
		}
		if ($status >= 0) {
			$sql .= " AND p.tosell = ".((int) $status);
		}
		if ($status_purchase >= 0) {
			$sql .= " AND p.tobuy = " . ((int) $status_purchase);
		}
		// Filter by product type
		if (strval($filtertype) != '') {
			$sql .= " AND p.fk_product_type = " . ((int) $filtertype);
		} elseif (!isModEnabled('product')) { // when product module is disabled, show services only
			$sql .= " AND p.fk_product_type = 1";
		} elseif (!isModEnabled('service')) { // when service module is disabled, show products only
			$sql .= " AND p.fk_product_type = 0";
		}
		// Add where from hooks
		$parameters = array();
		$reshook = $hookmanager->executeHooks('selectProductsListWhere', $parameters); // Note that $action and $object may have been modified by hook
		$sql .= $hookmanager->resPrint;
		// Add criteria on ref/label
		if ($filterkey != '') {
			$sql .= ' AND (';
			$prefix = !getDolGlobalString('PRODUCT_DONOTSEARCH_ANYWHERE') ? '%' : ''; // Can use index if PRODUCT_DONOTSEARCH_ANYWHERE is on
			// For natural search
			$search_crit = explode(' ', $filterkey);
			$i = 0;
			if (count($search_crit) > 1) {
				$sql .= "(";
			}
			foreach ($search_crit as $crit) {
				if ($i > 0) {
					$sql .= " AND ";
				}
				$sql .= "(p.ref LIKE '" . $this->db->escape($prefix . $crit) . "%' OR p.label LIKE '" . $this->db->escape($prefix . $crit) . "%'";
				if (getDolGlobalInt('MAIN_MULTILANGS')) {
					$sql .= " OR pl.label LIKE '" . $this->db->escape($prefix . $crit) . "%'";
				}
				if (getDolGlobalString('PRODUIT_CUSTOMER_PRICES') && !empty($socid)) {
					$sql .= " OR pcp.ref_customer LIKE '" . $this->db->escape($prefix . $crit) . "%'";
				}
				if (getDolGlobalString('PRODUCT_AJAX_SEARCH_ON_DESCRIPTION')) {
					$sql .= " OR p.description LIKE '" . $this->db->escape($prefix . $crit) . "%'";
					if (getDolGlobalInt('MAIN_MULTILANGS')) {
						$sql .= " OR pl.description LIKE '" . $this->db->escape($prefix . $crit) . "%'";
					}
				}
				if (getDolGlobalString('MAIN_SEARCH_PRODUCT_BY_FOURN_REF')) {
					$sql .= " OR pfp.ref_fourn LIKE '" . $this->db->escape($prefix . $crit) . "%'";
				}
				$sql .= ")";
				$i++;
			}
			if (count($search_crit) > 1) {
				$sql .= ")";
			}
			if (isModEnabled('barcode')) {
				$sql .= " OR p.barcode LIKE '" . $this->db->escape($prefix . $filterkey) . "%'";
			}
			$sql .= ')';
		}
		if (count($warehouseStatusArray)) {
			$sql .= " GROUP BY " . $selectFields;
		}

		//Sort by category
		if (getDolGlobalString('PRODUCT_SORT_BY_CATEGORY')) {
			$sql .= " ORDER BY categorie_product_id ";
			//ASC OR DESC order
			(getDolGlobalInt('PRODUCT_SORT_BY_CATEGORY') == 1) ? $sql .= "ASC" : $sql .= "DESC";
		} else {
			$sql .= $this->db->order("p.ref");
		}

		$sql .= $this->db->plimit($limit, 0);

		// Build output string
		dol_syslog(get_class($this) . "::select_produits_list search products", LOG_DEBUG);
		$result = $this->db->query($sql);
		if ($result) {
			require_once DOL_DOCUMENT_ROOT . '/product/class/product.class.php';
			require_once DOL_DOCUMENT_ROOT . '/product/dynamic_price/class/price_parser.class.php';
			require_once DOL_DOCUMENT_ROOT . '/core/lib/product.lib.php';

			$num = $this->db->num_rows($result);

			$events = array();

			if (!$forcecombo) {
				include_once DOL_DOCUMENT_ROOT . '/core/lib/ajax.lib.php';
				$out .= ajax_combobox($htmlname, $events, getDolGlobalInt("PRODUIT_USE_SEARCH_TO_SELECT"));
			}

			$out .= '<select class="flat' . ($morecss ? ' ' . $morecss : '') . '" name="' . $htmlname . '" id="' . $htmlname . '">';

			$textifempty = '';
			// Do not use textifempty = ' ' or '&nbsp;' here, or search on key will search on ' key'.
			//if (!empty($conf->use_javascript_ajax) || $forcecombo) $textifempty='';
			if (getDolGlobalString('PRODUIT_USE_SEARCH_TO_SELECT')) {
				if ($showempty && !is_numeric($showempty)) {
					$textifempty = $langs->trans($showempty);
				} else {
					$textifempty .= $langs->trans("All");
				}
			} else {
				if ($showempty && !is_numeric($showempty)) {
					$textifempty = $langs->trans($showempty);
				}
			}
			if ($showempty) {
				$out .= '<option value="-1" selected>' . ($textifempty ? $textifempty : '&nbsp;') . '</option>';
			}

			$i = 0;
			while ($num && $i < $num) {
				$opt = '';
				$optJson = array();
				$objp = $this->db->fetch_object($result);

				if ((getDolGlobalString('PRODUIT_CUSTOMER_PRICES_BY_QTY') || getDolGlobalString('PRODUIT_CUSTOMER_PRICES_BY_QTY_MULTIPRICES')) && !empty($objp->price_by_qty) && $objp->price_by_qty == 1) { // Price by quantity will return many prices for the same product
					$sql = "SELECT rowid, quantity, price, unitprice, remise_percent, remise, price_base_type";
					$sql .= " FROM " . $this->db->prefix() . "product_price_by_qty";
					$sql .= " WHERE fk_product_price = " . ((int) $objp->price_rowid);
					$sql .= " ORDER BY quantity ASC";

					dol_syslog(get_class($this) . "::select_produits_list search prices by qty", LOG_DEBUG);
					$result2 = $this->db->query($sql);
					if ($result2) {
						$nb_prices = $this->db->num_rows($result2);
						$j = 0;
						while ($nb_prices && $j < $nb_prices) {
							$objp2 = $this->db->fetch_object($result2);

							$objp->price_by_qty_rowid = $objp2->rowid;
							$objp->price_by_qty_price_base_type = $objp2->price_base_type;
							$objp->price_by_qty_quantity = $objp2->quantity;
							$objp->price_by_qty_unitprice = $objp2->unitprice;
							$objp->price_by_qty_remise_percent = $objp2->remise_percent;
							// For backward compatibility
							$objp->quantity = $objp2->quantity;
							$objp->price = $objp2->price;
							$objp->unitprice = $objp2->unitprice;
							$objp->remise_percent = $objp2->remise_percent;

							//$objp->tva_tx is not overwritten by $objp2 value
							//$objp->default_vat_code is not overwritten by $objp2 value

							$this->constructProductListOption($objp, $opt, $optJson, 0, $selected, $hidepriceinlabel, $filterkey);

							$j++;

							// Add new entry
							// "key" value of json key array is used by jQuery automatically as selected value
							// "label" value of json key array is used by jQuery automatically as text for combo box
							$out .= $opt;
							array_push($outarray, $optJson);
						}
					}
				} else {
					if (isModEnabled('dynamicprices') && !empty($objp->fk_price_expression)) {
						$price_product = new Product($this->db);
						$price_product->fetch($objp->rowid, '', '', 1);

						require_once DOL_DOCUMENT_ROOT . '/product/dynamic_price/class/price_parser.class.php';
						$priceparser = new PriceParser($this->db);
						$price_result = $priceparser->parseProduct($price_product);
						if ($price_result >= 0) {
							$objp->price = $price_result;
							$objp->unitprice = $price_result;
							//Calculate the VAT
							$objp->price_ttc = (float) price2num($objp->price) * (1 + ($objp->tva_tx / 100));
							$objp->price_ttc = price2num($objp->price_ttc, 'MU');
						}
					}

					$this->constructProductListOption($objp, $opt, $optJson, $price_level, $selected, $hidepriceinlabel, $filterkey);
					// Add new entry
					// "key" value of json key array is used by jQuery automatically as selected value
					// "label" value of json key array is used by jQuery automatically as text for combo box
					$out .= $opt;
					array_push($outarray, $optJson);
				}

				$i++;
			}

			$out .= '</select>';

			$this->db->free($result);

			if (empty($outputmode)) {
				return $out;
			}

			return $outarray;
		} else {
			dol_print_error($this->db);
		}

		return '';
	}

	/**
	 * Function to forge the string with OPTIONs of SELECT.
	 * This define value for &$opt and &$optJson.
	 * This function is called by select_produits_list().
	 *
	 * @param stdClass 	$objp 			Resultset of fetch
	 * @param string 	$opt 			Option (var used for returned value in string option format)
	 * @param array{key:string,value:string,label:string,label2:string,desc:string,type:string,price_ht:string,price_ttc:string,price_ht_locale:string,price_ttc_locale:string,pricebasetype:string,tva_tx:string,default_vat_code:string,qty:string,discount:string,duration_value:string,duration_unit:string,pbq:string,labeltrans:string,desctrans:string,ref_customer:string}	$optJson 		Option (var used for returned value in json format)
	 * @param int 		$price_level 	Price level
	 * @param int 		$selected 		Preselected value
	 * @param int<0,1> 	$hidepriceinlabel Hide price in label
	 * @param string 	$filterkey 		Filter key to highlight
	 * @param int<0,1>	$novirtualstock Do not load virtual stock, even if slow option STOCK_SHOW_VIRTUAL_STOCK_IN_PRODUCTS_COMBO is on.
	 * @return    void
	 */
	protected function constructProductListOption(&$objp, &$opt, &$optJson, $price_level, $selected, $hidepriceinlabel = 0, $filterkey = '', $novirtualstock = 0)
	{
		global $langs, $conf, $user;
		global $hookmanager;

		$outkey = '';
		$outval = '';
		$outref = '';
		$outlabel = '';
		$outlabel_translated = '';
		$outdesc = '';
		$outdesc_translated = '';
		$outbarcode = '';
		$outorigin = '';
		$outtype = '';
		$outprice_ht = '';
		$outprice_ttc = '';
		$outpricebasetype = '';
		$outtva_tx = '';
		$outdefault_vat_code = '';
		$outqty = 1;
		$outdiscount = 0;

		$maxlengtharticle = (!getDolGlobalString('PRODUCT_MAX_LENGTH_COMBO') ? 48 : $conf->global->PRODUCT_MAX_LENGTH_COMBO);

		$label = $objp->label;
		if (!empty($objp->label_translated)) {
			$label = $objp->label_translated;
		}
		if (!empty($filterkey) && $filterkey != '') {
			$label = preg_replace('/(' . preg_quote($filterkey, '/') . ')/i', '<strong>$1</strong>', $label, 1);
		}

		$outkey = $objp->rowid;
		$outref = $objp->ref;
		$outrefcust = empty($objp->custref) ? '' : $objp->custref;
		$outlabel = $objp->label;
		$outdesc = $objp->description;
		if (getDolGlobalInt('MAIN_MULTILANGS')) {
			$outlabel_translated = $objp->label_translated;
			$outdesc_translated = $objp->description_translated;
		}
		$outbarcode = $objp->barcode;
		$outorigin = $objp->fk_country;
		$outpbq = empty($objp->price_by_qty_rowid) ? '' : $objp->price_by_qty_rowid;

		$outtype = $objp->fk_product_type;
		$outdurationvalue = $outtype == Product::TYPE_SERVICE ? substr($objp->duration, 0, dol_strlen($objp->duration) - 1) : '';
		$outdurationunit = $outtype == Product::TYPE_SERVICE ? substr($objp->duration, -1) : '';

		if ($outorigin && getDolGlobalString('PRODUCT_SHOW_ORIGIN_IN_COMBO')) {
			require_once DOL_DOCUMENT_ROOT . '/core/lib/company.lib.php';
		}

		// Units
		$outvalUnits = '';
		if (getDolGlobalInt('PRODUCT_USE_UNITS')) {
			if (!empty($objp->unit_short)) {
				$outvalUnits .= ' - ' . $objp->unit_short;
			}
		}
		if (getDolGlobalString('PRODUCT_SHOW_DIMENSIONS_IN_COMBO')) {
			if (!empty($objp->weight) && $objp->weight_units !== null) {
				$unitToShow = showDimensionInBestUnit($objp->weight, $objp->weight_units, 'weight', $langs);
				$outvalUnits .= ' - ' . $unitToShow;
			}
			if ((!empty($objp->length) || !empty($objp->width) || !empty($objp->height)) && $objp->length_units !== null) {
				$unitToShow = $objp->length . ' x ' . $objp->width . ' x ' . $objp->height . ' ' . measuringUnitString(0, 'size', $objp->length_units);
				$outvalUnits .= ' - ' . $unitToShow;
			}
			if (!empty($objp->surface) && $objp->surface_units !== null) {
				$unitToShow = showDimensionInBestUnit($objp->surface, $objp->surface_units, 'surface', $langs);
				$outvalUnits .= ' - ' . $unitToShow;
			}
			if (!empty($objp->volume) && $objp->volume_units !== null) {
				$unitToShow = showDimensionInBestUnit($objp->volume, $objp->volume_units, 'volume', $langs);
				$outvalUnits .= ' - ' . $unitToShow;
			}
		}
		if ($outdurationvalue && $outdurationunit) {
			$da = array(
				'h' => $langs->trans('Hour'),
				'd' => $langs->trans('Day'),
				'w' => $langs->trans('Week'),
				'm' => $langs->trans('Month'),
				'y' => $langs->trans('Year')
			);
			if (isset($da[$outdurationunit])) {
				$outvalUnits .= ' - ' . $outdurationvalue . ' ' . $langs->transnoentities($da[$outdurationunit] . ($outdurationvalue > 1 ? 's' : ''));
			}
		}

		$opt = '<option value="' . $objp->rowid . '"';
		$opt .= ($objp->rowid == $selected) ? ' selected' : '';
		if (!empty($objp->price_by_qty_rowid) && $objp->price_by_qty_rowid > 0) {
			$opt .= ' pbq="' . $objp->price_by_qty_rowid . '" data-pbq="' . $objp->price_by_qty_rowid . '" data-pbqup="' . $objp->price_by_qty_unitprice . '" data-pbqbase="' . $objp->price_by_qty_price_base_type . '" data-pbqqty="' . $objp->price_by_qty_quantity . '" data-pbqpercent="' . $objp->price_by_qty_remise_percent . '"';
		}
		if (isModEnabled('stock') && isset($objp->stock) && ($objp->fk_product_type == Product::TYPE_PRODUCT || getDolGlobalString('STOCK_SUPPORTS_SERVICES'))) {
			if ($user->hasRight('stock', 'lire')) {
				if ($objp->stock > 0) {
					$opt .= ' class="product_line_stock_ok"';
				} elseif ($objp->stock <= 0) {
					$opt .= ' class="product_line_stock_too_low"';
				}
			}
		}
		if (getDolGlobalString('PRODUIT_TEXTS_IN_THIRDPARTY_LANGUAGE')) {
			$opt .= ' data-labeltrans="' . $outlabel_translated . '"';
			$opt .= ' data-desctrans="' . dol_escape_htmltag($outdesc_translated) . '"';
		}
		$opt .= '>';
		$opt .= $objp->ref;
		if (!empty($objp->custref)) {
			$opt .= ' (' . $objp->custref . ')';
		}
		if ($outbarcode) {
			$opt .= ' (' . $outbarcode . ')';
		}
		$opt .= ' - ' . dol_trunc($label, $maxlengtharticle);
		if ($outorigin && getDolGlobalString('PRODUCT_SHOW_ORIGIN_IN_COMBO')) {
			$opt .= ' (' . getCountry($outorigin, 1) . ')';
		}

		$objRef = $objp->ref;
		if (!empty($objp->custref)) {
			$objRef .= ' (' . $objp->custref . ')';
		}
		if (!empty($filterkey) && $filterkey != '') {
			$objRef = preg_replace('/(' . preg_quote($filterkey, '/') . ')/i', '<strong>$1</strong>', $objRef, 1);
		}
		$outval .= $objRef;
		if ($outbarcode) {
			$outval .= ' (' . $outbarcode . ')';
		}
		$outval .= ' - ' . dol_trunc($label, $maxlengtharticle);
		if ($outorigin && getDolGlobalString('PRODUCT_SHOW_ORIGIN_IN_COMBO')) {
			$outval .= ' (' . getCountry($outorigin, 1) . ')';
		}

		// Units
		$opt .= $outvalUnits;
		$outval .= $outvalUnits;

		$found = 0;

		// Multiprice
		// If we need a particular price level (from 1 to n)
		if (empty($hidepriceinlabel) && $price_level >= 1 && (getDolGlobalString('PRODUIT_MULTIPRICES') || getDolGlobalString('PRODUIT_CUSTOMER_PRICES_BY_QTY_MULTIPRICES'))) {
			$sql = "SELECT price, price_ttc, price_base_type, tva_tx, default_vat_code";
			$sql .= " FROM " . $this->db->prefix() . "product_price";
			$sql .= " WHERE fk_product = " . ((int) $objp->rowid);
			$sql .= " AND entity IN (" . getEntity('productprice') . ")";
			$sql .= " AND price_level = " . ((int) $price_level);
			$sql .= " ORDER BY date_price DESC, rowid DESC"; // Warning DESC must be both on date_price and rowid.
			$sql .= " LIMIT 1";

			dol_syslog(get_class($this) . '::constructProductListOption search price for product ' . $objp->rowid . ' AND level ' . $price_level, LOG_DEBUG);
			$result2 = $this->db->query($sql);
			if ($result2) {
				$objp2 = $this->db->fetch_object($result2);
				if ($objp2) {
					$found = 1;
					if ($objp2->price_base_type == 'HT') {
						$opt .= ' - ' . price($objp2->price, 1, $langs, 0, 0, -1, $conf->currency) . ' ' . $langs->trans("HT");
						$outval .= ' - ' . price($objp2->price, 0, $langs, 0, 0, -1, $conf->currency) . ' ' . $langs->transnoentities("HT");
					} else {
						$opt .= ' - ' . price($objp2->price_ttc, 1, $langs, 0, 0, -1, $conf->currency) . ' ' . $langs->trans("TTC");
						$outval .= ' - ' . price($objp2->price_ttc, 0, $langs, 0, 0, -1, $conf->currency) . ' ' . $langs->transnoentities("TTC");
					}
					$outprice_ht = price($objp2->price);
					$outprice_ttc = price($objp2->price_ttc);
					$outpricebasetype = $objp2->price_base_type;
					if (getDolGlobalString('PRODUIT_MULTIPRICES_USE_VAT_PER_LEVEL')) {  // using this option is a bug. kept for backward compatibility
						$outtva_tx = $objp2->tva_tx;                        // We use the vat rate on line of multiprice
						$outdefault_vat_code = $objp2->default_vat_code;    // We use the vat code on line of multiprice
					} else {
						$outtva_tx = $objp->tva_tx;                            // We use the vat rate of product, not the one on line of multiprice
						$outdefault_vat_code = $objp->default_vat_code;        // We use the vat code or product, not the one on line of multiprice
					}
				}
			} else {
				dol_print_error($this->db);
			}
		}

		// Price by quantity
		if (empty($hidepriceinlabel) && !empty($objp->quantity) && $objp->quantity >= 1 && (getDolGlobalString('PRODUIT_CUSTOMER_PRICES_BY_QTY') || getDolGlobalString('PRODUIT_CUSTOMER_PRICES_BY_QTY_MULTIPRICES'))) {
			$found = 1;
			$outqty = $objp->quantity;
			$outdiscount = $objp->remise_percent;
			if ($objp->quantity == 1) {
				$opt .= ' - ' . price($objp->unitprice, 1, $langs, 0, 0, -1, $conf->currency) . "/";
				$outval .= ' - ' . price($objp->unitprice, 0, $langs, 0, 0, -1, $conf->currency) . "/";
				$opt .= $langs->trans("Unit"); // Do not use strtolower because it breaks utf8 encoding
				$outval .= $langs->transnoentities("Unit");
			} else {
				$opt .= ' - ' . price($objp->price, 1, $langs, 0, 0, -1, $conf->currency) . "/" . $objp->quantity;
				$outval .= ' - ' . price($objp->price, 0, $langs, 0, 0, -1, $conf->currency) . "/" . $objp->quantity;
				$opt .= $langs->trans("Units"); // Do not use strtolower because it breaks utf8 encoding
				$outval .= $langs->transnoentities("Units");
			}

			$outprice_ht = price($objp->unitprice);
			$outprice_ttc = price($objp->unitprice * (1 + ($objp->tva_tx / 100)));
			$outpricebasetype = $objp->price_base_type;
			$outtva_tx = $objp->tva_tx;                            // This value is the value on product when constructProductListOption is called by select_produits_list even if other field $objp-> are from table price_by_qty
			$outdefault_vat_code = $objp->default_vat_code;        // This value is the value on product when constructProductListOption is called by select_produits_list even if other field $objp-> are from table price_by_qty
		}
		if (empty($hidepriceinlabel) && !empty($objp->quantity) && $objp->quantity >= 1) {
			$opt .= " (" . price($objp->unitprice, 1, $langs, 0, 0, -1, $conf->currency) . "/" . $langs->trans("Unit") . ")"; // Do not use strtolower because it breaks utf8 encoding
			$outval .= " (" . price($objp->unitprice, 0, $langs, 0, 0, -1, $conf->currency) . "/" . $langs->transnoentities("Unit") . ")"; // Do not use strtolower because it breaks utf8 encoding
		}
		if (empty($hidepriceinlabel) && !empty($objp->remise_percent) && $objp->remise_percent >= 1) {
			$opt .= " - " . $langs->trans("Discount") . " : " . vatrate($objp->remise_percent) . ' %';
			$outval .= " - " . $langs->transnoentities("Discount") . " : " . vatrate($objp->remise_percent) . ' %';
		}

		// Price by customer
		if (empty($hidepriceinlabel) && getDolGlobalString('PRODUIT_CUSTOMER_PRICES')) {
			if (!empty($objp->idprodcustprice)) {
				$found = 1;

				if ($objp->custprice_base_type == 'HT') {
					$opt .= ' - ' . price($objp->custprice, 1, $langs, 0, 0, -1, $conf->currency) . ' ' . $langs->trans("HT");
					$outval .= ' - ' . price($objp->custprice, 0, $langs, 0, 0, -1, $conf->currency) . ' ' . $langs->transnoentities("HT");
				} else {
					$opt .= ' - ' . price($objp->custprice_ttc, 1, $langs, 0, 0, -1, $conf->currency) . ' ' . $langs->trans("TTC");
					$outval .= ' - ' . price($objp->custprice_ttc, 0, $langs, 0, 0, -1, $conf->currency) . ' ' . $langs->transnoentities("TTC");
				}

				$outprice_ht = price($objp->custprice);
				$outprice_ttc = price($objp->custprice_ttc);
				$outpricebasetype = $objp->custprice_base_type;
				$outtva_tx = $objp->custtva_tx;
				$outdefault_vat_code = $objp->custdefault_vat_code;
			}
		}

		// If level no defined or multiprice not found, we used the default price
		if (empty($hidepriceinlabel) && !$found) {
			if ($objp->price_base_type == 'HT') {
				$opt .= ' - ' . price($objp->price, 1, $langs, 0, 0, -1, $conf->currency) . ' ' . $langs->trans("HT");
				$outval .= ' - ' . price($objp->price, 0, $langs, 0, 0, -1, $conf->currency) . ' ' . $langs->transnoentities("HT");
			} else {
				$opt .= ' - ' . price($objp->price_ttc, 1, $langs, 0, 0, -1, $conf->currency) . ' ' . $langs->trans("TTC");
				$outval .= ' - ' . price($objp->price_ttc, 0, $langs, 0, 0, -1, $conf->currency) . ' ' . $langs->transnoentities("TTC");
			}
			$outprice_ht = price($objp->price);
			$outprice_ttc = price($objp->price_ttc);
			$outpricebasetype = $objp->price_base_type;
			$outtva_tx = $objp->tva_tx;
			$outdefault_vat_code = $objp->default_vat_code;
		}

		if (isModEnabled('stock') && isset($objp->stock) && ($objp->fk_product_type == Product::TYPE_PRODUCT || getDolGlobalString('STOCK_SUPPORTS_SERVICES'))) {
			if ($user->hasRight('stock', 'lire')) {
				$opt .= ' - ' . $langs->trans("Stock") . ': ' . price(price2num($objp->stock, 'MS'));

				if ($objp->stock > 0) {
					$outval .= ' - <span class="product_line_stock_ok">';
				} elseif ($objp->stock <= 0) {
					$outval .= ' - <span class="product_line_stock_too_low">';
				}
				$outval .= $langs->transnoentities("Stock") . ': ' . price(price2num($objp->stock, 'MS'));
				$outval .= '</span>';
				if (empty($novirtualstock) && getDolGlobalString('STOCK_SHOW_VIRTUAL_STOCK_IN_PRODUCTS_COMBO')) {  // Warning, this option may slow down combo list generation
					$langs->load("stocks");

					$tmpproduct = new Product($this->db);
					$tmpproduct->fetch($objp->rowid, '', '', '', 1, 1, 1); // Load product without lang and prices arrays (we just need to make ->virtual_stock() after)
					$tmpproduct->load_virtual_stock();
					$virtualstock = $tmpproduct->stock_theorique;

					$opt .= ' - ' . $langs->trans("VirtualStock") . ':' . $virtualstock;

					$outval .= ' - ' . $langs->transnoentities("VirtualStock") . ':';
					if ($virtualstock > 0) {
						$outval .= '<span class="product_line_stock_ok">';
					} elseif ($virtualstock <= 0) {
						$outval .= '<span class="product_line_stock_too_low">';
					}
					$outval .= $virtualstock;
					$outval .= '</span>';

					unset($tmpproduct);
				}
			}
		}

		$parameters = array('objp' => $objp);
		$reshook = $hookmanager->executeHooks('constructProductListOption', $parameters); // Note that $action and $object may have been modified by hook
		if (empty($reshook)) {
			$opt .= $hookmanager->resPrint;
		} else {
			$opt = $hookmanager->resPrint;
		}

		$opt .= "</option>\n";
		$optJson = array(
			'key' => $outkey,
			'value' => $outref,
			'label' => $outval,
			'label2' => $outlabel,
			'desc' => $outdesc,
			'type' => $outtype,
			'price_ht' => price2num($outprice_ht),
			'price_ttc' => price2num($outprice_ttc),
			'price_ht_locale' => price(price2num($outprice_ht)),
			'price_ttc_locale' => price(price2num($outprice_ttc)),
			'pricebasetype' => $outpricebasetype,
			'tva_tx' => $outtva_tx,
			'default_vat_code' => $outdefault_vat_code,
			'qty' => $outqty,
			'discount' => $outdiscount,
			'duration_value' => $outdurationvalue,
			'duration_unit' => $outdurationunit,
			'pbq' => $outpbq,
			'labeltrans' => $outlabel_translated,
			'desctrans' => $outdesc_translated,
			'ref_customer' => $outrefcust
		);
	}

	// phpcs:disable PEAR.NamingConventions.ValidFunctionName.ScopeNotCamelCaps

	/**
	 * Return list of products for customer (in Ajax if Ajax activated or go to select_produits_fournisseurs_list)
	 *
	 * @param int 		$socid 			Id third party
	 * @param string 	$selected 		Preselected product
	 * @param string 	$htmlname 		Name of HTML Select
	 * @param string 	$filtertype 	Filter on product type (''=nofilter, 0=product, 1=service)
	 * @param string 	$filtre 		For a SQL filter
	 * @param array<string,string|string[]>	$ajaxoptions 	Options for ajax_autocompleter
	 * @param int<0,1>	$hidelabel 		Hide label (0=no, 1=yes)
	 * @param int<0,1>	$alsoproductwithnosupplierprice 1=Add also product without supplier prices
	 * @param string 	$morecss 		More CSS
	 * @param string 	$placeholder 	Placeholder
	 * @return    void
	 */
	public function select_produits_fournisseurs($socid, $selected = '', $htmlname = 'productid', $filtertype = '', $filtre = '', $ajaxoptions = array(), $hidelabel = 0, $alsoproductwithnosupplierprice = 0, $morecss = '', $placeholder = '')
	{
		// phpcs:enable
		global $langs, $conf;
		global $price_level, $status, $finished;

		if (!isset($status)) {
			$status = 1;
		}

		$selected_input_value = '';
		if (!empty($conf->use_javascript_ajax) && getDolGlobalString('PRODUIT_USE_SEARCH_TO_SELECT')) {
			if ($selected > 0) {
				require_once DOL_DOCUMENT_ROOT . '/product/class/product.class.php';
				$producttmpselect = new Product($this->db);
				$producttmpselect->fetch($selected);
				$selected_input_value = $producttmpselect->ref;
				unset($producttmpselect);
			}

			// mode=2 means suppliers products
			$urloption = ($socid > 0 ? 'socid=' . $socid . '&' : '') . 'htmlname=' . $htmlname . '&outjson=1&price_level=' . $price_level . '&type=' . $filtertype . '&mode=2&status=' . $status . '&finished=' . $finished . '&alsoproductwithnosupplierprice=' . $alsoproductwithnosupplierprice;
			print ajax_autocompleter($selected, $htmlname, DOL_URL_ROOT . '/product/ajax/products.php', $urloption, getDolGlobalString('PRODUIT_USE_SEARCH_TO_SELECT'), 0, $ajaxoptions);

			print($hidelabel ? '' : $langs->trans("RefOrLabel") . ' : ') . '<input type="text" class="'.$morecss.'" name="search_' . $htmlname . '" id="search_' . $htmlname . '" value="' . $selected_input_value . '"' . ($placeholder ? ' placeholder="' . $placeholder . '"' : '') . '>';
		} else {
			print $this->select_produits_fournisseurs_list($socid, $selected, $htmlname, $filtertype, $filtre, '', $status, 0, 0, $alsoproductwithnosupplierprice, $morecss, 0, $placeholder);
		}
	}

	// phpcs:disable PEAR.NamingConventions.ValidFunctionName.ScopeNotCamelCaps

	/**
	 *    Return list of suppliers products
	 *
	 * @param int $socid Id of supplier thirdparty (0 = no filter)
	 * @param string $selected Product price preselected (must be 'id' in product_fournisseur_price or 'idprod_IDPROD')
	 * @param string $htmlname Name of HTML select
	 * @param string $filtertype Filter on product type (''=nofilter, 0=product, 1=service)
	 * @param string $filtre Generic filter. Data must not come from user input.
	 * @param string $filterkey Filter of produdts
	 * @param int $statut -1=Return all products, 0=Products not on buy, 1=Products on buy
	 * @param int $outputmode 0=HTML select string, 1=Array
	 * @param int $limit Limit of line number
	 * @param int $alsoproductwithnosupplierprice 1=Add also product without supplier prices
	 * @param string $morecss Add more CSS
	 * @param int $showstockinlist Show stock information (slower).
	 * @param string $placeholder Placeholder
	 * @return array|string                Array of keys for json or HTML component
	 */
	public function select_produits_fournisseurs_list($socid, $selected = '', $htmlname = 'productid', $filtertype = '', $filtre = '', $filterkey = '', $statut = -1, $outputmode = 0, $limit = 100, $alsoproductwithnosupplierprice = 0, $morecss = '', $showstockinlist = 0, $placeholder = '')
	{
		// phpcs:enable
		global $langs, $conf, $user;
		global $hookmanager;

		$out = '';
		$outarray = array();

		$maxlengtharticle = (!getDolGlobalString('PRODUCT_MAX_LENGTH_COMBO') ? 48 : $conf->global->PRODUCT_MAX_LENGTH_COMBO);

		$langs->load('stocks');
		// Units
		if (getDolGlobalInt('PRODUCT_USE_UNITS')) {
			$langs->load('other');
		}

		$sql = "SELECT p.rowid, p.ref, p.label, p.price, p.duration, p.fk_product_type, p.stock, p.tva_tx as tva_tx_sale, p.default_vat_code as default_vat_code_sale,";
<<<<<<< HEAD
		$sql .= " pfp.ref_fourn, pfp.rowid as idprodfournprice, pfp.price as fprice, pfp.quantity, pfp.remise_percent, pfp.remise, pfp.unitprice, pfp.barcode";
		if (isModEnabled('multicurrency')) {
			$sql .= ", pfp.multicurrency_code, pfp.multicurrency_unitprice";
		}
=======
		$sql .= " pfp.ref_fourn, pfp.rowid as idprodfournprice, pfp.price as fprice, pfp.quantity, pfp.remise_percent, pfp.remise, pfp.unitprice";
		$sql .= ", pfp.multicurrency_code, pfp.multicurrency_unitprice";
>>>>>>> 87adbbb7
		$sql .= ", pfp.fk_supplier_price_expression, pfp.fk_product, pfp.tva_tx, pfp.default_vat_code, pfp.fk_soc, s.nom as name";
		$sql .= ", pfp.supplier_reputation";
		// if we use supplier description of the products
		if (getDolGlobalString('PRODUIT_FOURN_TEXTS')) {
			$sql .= ", pfp.desc_fourn as description";
		} else {
			$sql .= ", p.description";
		}
		// Units
		if (getDolGlobalInt('PRODUCT_USE_UNITS')) {
			$sql .= ", u.label as unit_long, u.short_label as unit_short, p.weight, p.weight_units, p.length, p.length_units, p.width, p.width_units, p.height, p.height_units, p.surface, p.surface_units, p.volume, p.volume_units";
		}
		$sql .= " FROM " . $this->db->prefix() . "product as p";
		$sql .= " LEFT JOIN " . $this->db->prefix() . "product_fournisseur_price as pfp ON ( p.rowid = pfp.fk_product AND pfp.entity IN (" . getEntity('product') . ") )";
		if ($socid > 0) {
			$sql .= " AND pfp.fk_soc = " . ((int) $socid);
		}
		$sql .= " LEFT JOIN " . $this->db->prefix() . "societe as s ON pfp.fk_soc = s.rowid";
		// Units
		if (getDolGlobalInt('PRODUCT_USE_UNITS')) {
			$sql .= " LEFT JOIN " . $this->db->prefix() . "c_units u ON u.rowid = p.fk_unit";
		}
		$sql .= " WHERE p.entity IN (" . getEntity('product') . ")";
		if ($statut != -1) {
			$sql .= " AND p.tobuy = " . ((int) $statut);
		}
		if (strval($filtertype) != '') {
			$sql .= " AND p.fk_product_type = " . ((int) $filtertype);
		}
		if (!empty($filtre)) {
			$sql .= " " . $filtre;
		}
		// Add where from hooks
		$parameters = array();
		$reshook = $hookmanager->executeHooks('selectSuppliersProductsListWhere', $parameters); // Note that $action and $object may have been modified by hook
		$sql .= $hookmanager->resPrint;
		// Add criteria on ref/label
		if ($filterkey != '') {
			$sql .= ' AND (';
			$prefix = !getDolGlobalString('PRODUCT_DONOTSEARCH_ANYWHERE') ? '%' : ''; // Can use index if PRODUCT_DONOTSEARCH_ANYWHERE is on
			// For natural search
			$search_crit = explode(' ', $filterkey);
			$i = 0;
			if (count($search_crit) > 1) {
				$sql .= "(";
			}
			foreach ($search_crit as $crit) {
				if ($i > 0) {
					$sql .= " AND ";
				}
				$sql .= "(pfp.ref_fourn LIKE '" . $this->db->escape($prefix . $crit) . "%' OR p.ref LIKE '" . $this->db->escape($prefix . $crit) . "%' OR p.label LIKE '" . $this->db->escape($prefix . $crit) . "%'";
				if (getDolGlobalString('PRODUIT_FOURN_TEXTS')) {
					$sql .= " OR pfp.desc_fourn LIKE '" . $this->db->escape($prefix . $crit) . "%'";
				}
				$sql .= ")";
				$i++;
			}
			if (count($search_crit) > 1) {
				$sql .= ")";
			}
			if (isModEnabled('barcode')) {
				$sql .= " OR p.barcode LIKE '" . $this->db->escape($prefix . $filterkey) . "%'";
				$sql .= " OR pfp.barcode LIKE '" . $this->db->escape($prefix . $filterkey) . "%'";
			}
			$sql .= ')';
		}
		$sql .= " ORDER BY pfp.ref_fourn DESC, pfp.quantity ASC";
		$sql .= $this->db->plimit($limit, 0);

		// Build output string

		dol_syslog(get_class($this) . "::select_produits_fournisseurs_list", LOG_DEBUG);
		$result = $this->db->query($sql);
		if ($result) {
			require_once DOL_DOCUMENT_ROOT . '/product/dynamic_price/class/price_parser.class.php';
			require_once DOL_DOCUMENT_ROOT . '/core/lib/product.lib.php';

			$num = $this->db->num_rows($result);

			//$out.='<select class="flat" id="select'.$htmlname.'" name="'.$htmlname.'">';	// remove select to have id same with combo and ajax
			$out .= '<select class="flat ' . ($morecss ? ' ' . $morecss : '') . '" id="' . $htmlname . '" name="' . $htmlname . '">';
			if (!$selected) {
				$out .= '<option value="-1" selected>' . ($placeholder ? $placeholder : '&nbsp;') . '</option>';
			} else {
				$out .= '<option value="-1">' . ($placeholder ? $placeholder : '&nbsp;') . '</option>';
			}

			$i = 0;
			while ($i < $num) {
				$objp = $this->db->fetch_object($result);

				if (is_null($objp->idprodfournprice)) {
					// There is no supplier price found, we will use the vat rate for sale
					$objp->tva_tx = $objp->tva_tx_sale;
					$objp->default_vat_code = $objp->default_vat_code_sale;
				}

				$outkey = $objp->idprodfournprice; // id in table of price
				if (!$outkey && $alsoproductwithnosupplierprice) {
					$outkey = 'idprod_' . $objp->rowid; // id of product
				}

				$outref = $objp->ref;
				$outbarcode = $objp->barcode;
				$outqty = 1;
				$outdiscount = 0;
				$outtype = $objp->fk_product_type;
				$outdurationvalue = $outtype == Product::TYPE_SERVICE ? substr($objp->duration, 0, dol_strlen($objp->duration) - 1) : '';
				$outdurationunit = $outtype == Product::TYPE_SERVICE ? substr($objp->duration, -1) : '';

				// Units
				$outvalUnits = '';
				if (getDolGlobalInt('PRODUCT_USE_UNITS')) {
					if (!empty($objp->unit_short)) {
						$outvalUnits .= ' - ' . $objp->unit_short;
					}
					if (!empty($objp->weight) && $objp->weight_units !== null) {
						$unitToShow = showDimensionInBestUnit($objp->weight, $objp->weight_units, 'weight', $langs);
						$outvalUnits .= ' - ' . $unitToShow;
					}
					if ((!empty($objp->length) || !empty($objp->width) || !empty($objp->height)) && $objp->length_units !== null) {
						$unitToShow = $objp->length . ' x ' . $objp->width . ' x ' . $objp->height . ' ' . measuringUnitString(0, 'size', $objp->length_units);
						$outvalUnits .= ' - ' . $unitToShow;
					}
					if (!empty($objp->surface) && $objp->surface_units !== null) {
						$unitToShow = showDimensionInBestUnit($objp->surface, $objp->surface_units, 'surface', $langs);
						$outvalUnits .= ' - ' . $unitToShow;
					}
					if (!empty($objp->volume) && $objp->volume_units !== null) {
						$unitToShow = showDimensionInBestUnit($objp->volume, $objp->volume_units, 'volume', $langs);
						$outvalUnits .= ' - ' . $unitToShow;
					}
					if ($outdurationvalue && $outdurationunit) {
						$da = array(
							'h' => $langs->trans('Hour'),
							'd' => $langs->trans('Day'),
							'w' => $langs->trans('Week'),
							'm' => $langs->trans('Month'),
							'y' => $langs->trans('Year')
						);
						if (isset($da[$outdurationunit])) {
							$outvalUnits .= ' - ' . $outdurationvalue . ' ' . $langs->transnoentities($da[$outdurationunit] . ($outdurationvalue > 1 ? 's' : ''));
						}
					}
				}

				$objRef = $objp->ref;
				if ($filterkey && $filterkey != '') {
					$objRef = preg_replace('/(' . preg_quote($filterkey, '/') . ')/i', '<strong>$1</strong>', $objRef, 1);
				}
				$objRefFourn = $objp->ref_fourn;
				if ($filterkey && $filterkey != '') {
					$objRefFourn = preg_replace('/(' . preg_quote($filterkey, '/') . ')/i', '<strong>$1</strong>', $objRefFourn, 1);
				}
				$label = $objp->label;
				if ($filterkey && $filterkey != '') {
					$label = preg_replace('/(' . preg_quote($filterkey, '/') . ')/i', '<strong>$1</strong>', $label, 1);
				}

				switch ($objp->fk_product_type) {
					case Product::TYPE_PRODUCT:
						$picto = 'product';
						break;
					case Product::TYPE_SERVICE:
						$picto = 'service';
						break;
					default:
						$picto = '';
						break;
				}

				if (empty($picto)) {
					$optlabel = '';
				} else {
					$optlabel = img_object('', $picto, 'class="paddingright classfortooltip"', 0, 0, 1);
				}

				$optlabel .= $objp->ref;
				if (!empty($objp->idprodfournprice) && ($objp->ref != $objp->ref_fourn)) {
					$optlabel .= ' <span class="opacitymedium">(' . $objp->ref_fourn . ')</span>';
				}
				if (isModEnabled('barcode') && !empty($objp->barcode)) {
					$optlabel .= ' (' . $outbarcode . ')';
				}
				$optlabel .= ' - ' . dol_trunc($label, $maxlengtharticle);

				$outvallabel = $objRef;
				if (!empty($objp->idprodfournprice) && ($objp->ref != $objp->ref_fourn)) {
					$outvallabel .= ' (' . $objRefFourn . ')';
				}
				if (isModEnabled('barcode') && !empty($objp->barcode)) {
					$outvallabel .= ' (' . $outbarcode . ')';
				}
				$outvallabel .= ' - ' . dol_trunc($label, $maxlengtharticle);

				// Units
				$optlabel .= $outvalUnits;
				$outvallabel .= $outvalUnits;

				if (!empty($objp->idprodfournprice)) {
					$outqty = $objp->quantity;
					$outdiscount = $objp->remise_percent;
					if (isModEnabled('dynamicprices') && !empty($objp->fk_supplier_price_expression)) {
						$prod_supplier = new ProductFournisseur($this->db);
						$prod_supplier->product_fourn_price_id = $objp->idprodfournprice;
						$prod_supplier->id = $objp->fk_product;
						$prod_supplier->fourn_qty = $objp->quantity;
						$prod_supplier->fourn_tva_tx = $objp->tva_tx;
						$prod_supplier->fk_supplier_price_expression = $objp->fk_supplier_price_expression;

						require_once DOL_DOCUMENT_ROOT . '/product/dynamic_price/class/price_parser.class.php';
						$priceparser = new PriceParser($this->db);
						$price_result = $priceparser->parseProductSupplier($prod_supplier);
						if ($price_result >= 0) {
							$objp->fprice = $price_result;
							if ($objp->quantity >= 1) {
								$objp->unitprice = $objp->fprice / $objp->quantity; // Replace dynamically unitprice
							}
						}
					}
					if ($objp->quantity == 1) {
						$optlabel .= ' - ' . price($objp->fprice * (getDolGlobalString('DISPLAY_DISCOUNTED_SUPPLIER_PRICE') ? (1 - $objp->remise_percent / 100) : 1), 1, $langs, 0, 0, -1, $conf->currency) . "/";
						$outvallabel .= ' - ' . price($objp->fprice * (getDolGlobalString('DISPLAY_DISCOUNTED_SUPPLIER_PRICE') ? (1 - $objp->remise_percent / 100) : 1), 0, $langs, 0, 0, -1, $conf->currency) . "/";
						$optlabel .= $langs->trans("Unit"); // Do not use strtolower because it breaks utf8 encoding
						$outvallabel .= $langs->transnoentities("Unit");
					} else {
						$optlabel .= ' - ' . price($objp->fprice * (getDolGlobalString('DISPLAY_DISCOUNTED_SUPPLIER_PRICE') ? (1 - $objp->remise_percent / 100) : 1), 1, $langs, 0, 0, -1, $conf->currency) . "/" . $objp->quantity;
						$outvallabel .= ' - ' . price($objp->fprice * (getDolGlobalString('DISPLAY_DISCOUNTED_SUPPLIER_PRICE') ? (1 - $objp->remise_percent / 100) : 1), 0, $langs, 0, 0, -1, $conf->currency) . "/" . $objp->quantity;
						$optlabel .= ' ' . $langs->trans("Units"); // Do not use strtolower because it breaks utf8 encoding
						$outvallabel .= ' ' . $langs->transnoentities("Units");
					}

					if ($objp->quantity > 1) {
						$optlabel .= " (" . price($objp->unitprice * (getDolGlobalString('DISPLAY_DISCOUNTED_SUPPLIER_PRICE') ? (1 - $objp->remise_percent / 100) : 1), 1, $langs, 0, 0, -1, $conf->currency) . "/" . $langs->trans("Unit") . ")"; // Do not use strtolower because it breaks utf8 encoding
						$outvallabel .= " (" . price($objp->unitprice * (getDolGlobalString('DISPLAY_DISCOUNTED_SUPPLIER_PRICE') ? (1 - $objp->remise_percent / 100) : 1), 0, $langs, 0, 0, -1, $conf->currency) . "/" . $langs->transnoentities("Unit") . ")"; // Do not use strtolower because it breaks utf8 encoding
					}
					if ($objp->remise_percent >= 1) {
						$optlabel .= " - " . $langs->trans("Discount") . " : " . vatrate($objp->remise_percent) . ' %';
						$outvallabel .= " - " . $langs->transnoentities("Discount") . " : " . vatrate($objp->remise_percent) . ' %';
					}
					if ($objp->duration) {
						$optlabel .= " - " . $objp->duration;
						$outvallabel .= " - " . $objp->duration;
					}
					if (!$socid) {
						$optlabel .= " - " . dol_trunc($objp->name, 8);
						$outvallabel .= " - " . dol_trunc($objp->name, 8);
					}
					if ($objp->supplier_reputation) {
						//TODO dictionary
						$reputations = array('' => $langs->trans('Standard'), 'FAVORITE' => $langs->trans('Favorite'), 'NOTTHGOOD' => $langs->trans('NotTheGoodQualitySupplier'), 'DONOTORDER' => $langs->trans('DoNotOrderThisProductToThisSupplier'));

						$optlabel .= " - " . $reputations[$objp->supplier_reputation];
						$outvallabel .= " - " . $reputations[$objp->supplier_reputation];
					}
				} else {
					$optlabel .= " - <span class='opacitymedium'>" . $langs->trans("NoPriceDefinedForThisSupplier") . '</span>';
					$outvallabel .= ' - ' . $langs->transnoentities("NoPriceDefinedForThisSupplier");
				}

				if (isModEnabled('stock') && $showstockinlist && isset($objp->stock) && ($objp->fk_product_type == Product::TYPE_PRODUCT || getDolGlobalString('STOCK_SUPPORTS_SERVICES'))) {
					$novirtualstock = ($showstockinlist == 2);

					if ($user->hasRight('stock', 'lire')) {
						$outvallabel .= ' - ' . $langs->trans("Stock") . ': ' . price(price2num($objp->stock, 'MS'));

						if ($objp->stock > 0) {
							$optlabel .= ' - <span class="product_line_stock_ok">';
						} elseif ($objp->stock <= 0) {
							$optlabel .= ' - <span class="product_line_stock_too_low">';
						}
						$optlabel .= $langs->transnoentities("Stock") . ':' . price(price2num($objp->stock, 'MS'));
						$optlabel .= '</span>';
						if (empty($novirtualstock) && getDolGlobalString('STOCK_SHOW_VIRTUAL_STOCK_IN_PRODUCTS_COMBO')) {  // Warning, this option may slow down combo list generation
							$langs->load("stocks");

							$tmpproduct = new Product($this->db);
							$tmpproduct->fetch($objp->rowid, '', '', '', 1, 1, 1); // Load product without lang and prices arrays (we just need to make ->virtual_stock() after)
							$tmpproduct->load_virtual_stock();
							$virtualstock = $tmpproduct->stock_theorique;

							$outvallabel .= ' - ' . $langs->trans("VirtualStock") . ':' . $virtualstock;

							$optlabel .= ' - ' . $langs->transnoentities("VirtualStock") . ':';
							if ($virtualstock > 0) {
								$optlabel .= '<span class="product_line_stock_ok">';
							} elseif ($virtualstock <= 0) {
								$optlabel .= '<span class="product_line_stock_too_low">';
							}
							$optlabel .= $virtualstock;
							$optlabel .= '</span>';

							unset($tmpproduct);
						}
					}
				}

				$optstart = '<option value="' . $outkey . '"';
				if ($selected && $selected == $objp->idprodfournprice) {
					$optstart .= ' selected';
				}
				if (empty($objp->idprodfournprice) && empty($alsoproductwithnosupplierprice)) {
					$optstart .= ' disabled';
				}

				if (!empty($objp->idprodfournprice) && $objp->idprodfournprice > 0) {
					$optstart .= ' data-product-id="' . dol_escape_htmltag($objp->rowid) . '"';
					$optstart .= ' data-price-id="' . dol_escape_htmltag($objp->idprodfournprice) . '"';
					$optstart .= ' data-qty="' . dol_escape_htmltag($objp->quantity) . '"';
					$optstart .= ' data-up="' . dol_escape_htmltag(price2num($objp->unitprice)) . '"';
					$optstart .= ' data-up-locale="' . dol_escape_htmltag(price($objp->unitprice)) . '"';
					$optstart .= ' data-discount="' . dol_escape_htmltag($outdiscount) . '"';
					$optstart .= ' data-tvatx="' . dol_escape_htmltag(price2num($objp->tva_tx)) . '"';
					$optstart .= ' data-tvatx-formated="' . dol_escape_htmltag(price($objp->tva_tx, 0, $langs, 1, -1, 2)) . '"';
					$optstart .= ' data-default-vat-code="' . dol_escape_htmltag($objp->default_vat_code) . '"';
					$optstart .= ' data-supplier-ref="' . dol_escape_htmltag($objp->ref_fourn) . '"';
					if (isModEnabled('multicurrency')) {
						$optstart .= ' data-multicurrency-code="' . dol_escape_htmltag($objp->multicurrency_code) . '"';
						$optstart .= ' data-multicurrency-up="' . dol_escape_htmltag($objp->multicurrency_unitprice) . '"';
					}
				}
				$optstart .= ' data-description="' . dol_escape_htmltag($objp->description, 0, 1) . '"';

				$outarrayentry = array(
					'key' => $outkey,
					'value' => $outref,
					'label' => $outvallabel,
					'qty' => $outqty,
					'price_qty_ht' => price2num($objp->fprice, 'MU'),    // Keep higher resolution for price for the min qty
					'price_unit_ht' => price2num($objp->unitprice, 'MU'),    // This is used to fill the Unit Price
					'price_ht' => price2num($objp->unitprice, 'MU'),        // This is used to fill the Unit Price (for compatibility)
					'tva_tx_formated' => price($objp->tva_tx, 0, $langs, 1, -1, 2),
					'tva_tx' => price2num($objp->tva_tx),
					'default_vat_code' => $objp->default_vat_code,
					'supplier_ref' => $objp->ref_fourn,
					'discount' => $outdiscount,
					'type' => $outtype,
					'duration_value' => $outdurationvalue,
					'duration_unit' => $outdurationunit,
					'disabled' => empty($objp->idprodfournprice),
					'description' => $objp->description
				);
				if (isModEnabled('multicurrency')) {
					$outarrayentry['multicurrency_code'] = $objp->multicurrency_code;
					$outarrayentry['multicurrency_unitprice'] = price2num($objp->multicurrency_unitprice, 'MU');
				}

				$parameters = array(
					'objp' => &$objp,
					'optstart' => &$optstart,
					'optlabel' => &$optlabel,
					'outvallabel' => &$outvallabel,
					'outarrayentry' => &$outarrayentry
				);
				$reshook = $hookmanager->executeHooks('selectProduitsFournisseurListOption', $parameters, $this);


				// Add new entry
				// "key" value of json key array is used by jQuery automatically as selected value. Example: 'type' = product or service, 'price_ht' = unit price without tax
				// "label" value of json key array is used by jQuery automatically as text for combo box
				$out .= $optstart . ' data-html="' . dol_escape_htmltag($optlabel) . '">' . $optlabel . "</option>\n";
				$outarraypush = array(
					'key' => $outkey,
					'value' => $outref,
					'label' => $outvallabel,
					'qty' => $outqty,
					'price_qty_ht' => price2num($objp->fprice, 'MU'),        // Keep higher resolution for price for the min qty
					'price_qty_ht_locale' => price($objp->fprice),
					'price_unit_ht' => price2num($objp->unitprice, 'MU'),    // This is used to fill the Unit Price
					'price_unit_ht_locale' => price($objp->unitprice),
					'price_ht' => price2num($objp->unitprice, 'MU'),        // This is used to fill the Unit Price (for compatibility)
					'tva_tx_formated' => price($objp->tva_tx),
					'tva_tx' => price2num($objp->tva_tx),
					'default_vat_code' => $objp->default_vat_code,
<<<<<<< HEAD
					'supplier_ref' => $objp->ref_fourn,
=======
>>>>>>> 87adbbb7
					'discount' => $outdiscount,
					'type' => $outtype,
					'duration_value' => $outdurationvalue,
					'duration_unit' => $outdurationunit,
<<<<<<< HEAD
					'disabled' => empty($objp->idprodfournprice),
=======
					'disabled' => (empty($objp->idprodfournprice) ? true : false),
>>>>>>> 87adbbb7
					'description' => $objp->description
				);
				if (isModEnabled('multicurrency')) {
					$outarraypush['multicurrency_code'] = $objp->multicurrency_code;
					$outarraypush['multicurrency_unitprice'] = price2num($objp->multicurrency_unitprice, 'MU');
				}
				array_push($outarray, $outarraypush);

				// Example of var_dump $outarray
				// array(1) {[0]=>array(6) {[key"]=>string(1) "2" ["value"]=>string(3) "ppp"
				//           ["label"]=>string(76) "ppp (<strong>f</strong>ff2) - ppp - 20,00 Euros/1unité (20,00 Euros/unité)"
				//      	 ["qty"]=>string(1) "1" ["discount"]=>string(1) "0" ["disabled"]=>bool(false)
				//}
				//var_dump($outval); var_dump(utf8_check($outval)); var_dump(json_encode($outval));
				//$outval=array('label'=>'ppp (<strong>f</strong>ff2) - ppp - 20,00 Euros/ Unité (20,00 Euros/unité)');
				//var_dump($outval); var_dump(utf8_check($outval)); var_dump(json_encode($outval));

				$i++;
			}
			$out .= '</select>';

			$this->db->free($result);

			include_once DOL_DOCUMENT_ROOT . '/core/lib/ajax.lib.php';
			$out .= ajax_combobox($htmlname);
		} else {
			dol_print_error($this->db);
		}

		if (empty($outputmode)) {
			return $out;
		}
		return $outarray;
	}

	// phpcs:disable PEAR.NamingConventions.ValidFunctionName.ScopeNotCamelCaps

	/**
	 *    Return list of suppliers prices for a product
	 *
	 * @param int $productid Id of product
	 * @param string $htmlname Name of HTML field
	 * @param int $selected_supplier Pre-selected supplier if more than 1 result
	 * @return        string
	 */
	public function select_product_fourn_price($productid, $htmlname = 'productfournpriceid', $selected_supplier = 0)
	{
		// phpcs:enable
		global $langs, $conf;

		$langs->load('stocks');

		$sql = "SELECT p.rowid, p.ref, p.label, p.price, p.duration, pfp.fk_soc,";
		$sql .= " pfp.ref_fourn, pfp.rowid as idprodfournprice, pfp.price as fprice, pfp.remise_percent, pfp.quantity, pfp.unitprice,";
		$sql .= " pfp.fk_supplier_price_expression, pfp.fk_product, pfp.tva_tx, s.nom as name";
		$sql .= " FROM " . $this->db->prefix() . "product as p";
		$sql .= " LEFT JOIN " . $this->db->prefix() . "product_fournisseur_price as pfp ON p.rowid = pfp.fk_product";
		$sql .= " LEFT JOIN " . $this->db->prefix() . "societe as s ON pfp.fk_soc = s.rowid";
		$sql .= " WHERE pfp.entity IN (" . getEntity('productsupplierprice') . ")";
		$sql .= " AND p.tobuy = 1";
		$sql .= " AND s.fournisseur = 1";
		$sql .= " AND p.rowid = " . ((int) $productid);
		if (!getDolGlobalString('PRODUCT_BEST_SUPPLIER_PRICE_PRESELECTED')) {
			$sql .= " ORDER BY s.nom, pfp.ref_fourn DESC";
		} else {
			$sql .= " ORDER BY pfp.unitprice ASC";
		}

		dol_syslog(get_class($this) . "::select_product_fourn_price", LOG_DEBUG);
		$result = $this->db->query($sql);

		if ($result) {
			$num = $this->db->num_rows($result);

			$form = '<select class="flat" id="select_' . $htmlname . '" name="' . $htmlname . '">';

			if (!$num) {
				$form .= '<option value="0">-- ' . $langs->trans("NoSupplierPriceDefinedForThisProduct") . ' --</option>';
			} else {
				require_once DOL_DOCUMENT_ROOT . '/product/dynamic_price/class/price_parser.class.php';
				$form .= '<option value="0">&nbsp;</option>';

				$i = 0;
				while ($i < $num) {
					$objp = $this->db->fetch_object($result);

					$opt = '<option value="' . $objp->idprodfournprice . '"';
					//if there is only one supplier, preselect it
					if ($num == 1 || ($selected_supplier > 0 && $objp->fk_soc == $selected_supplier) || ($i == 0 && getDolGlobalString('PRODUCT_BEST_SUPPLIER_PRICE_PRESELECTED'))) {
						$opt .= ' selected';
					}
					$opt .= '>' . $objp->name . ' - ' . $objp->ref_fourn . ' - ';

					if (isModEnabled('dynamicprices') && !empty($objp->fk_supplier_price_expression)) {
						$prod_supplier = new ProductFournisseur($this->db);
						$prod_supplier->product_fourn_price_id = $objp->idprodfournprice;
						$prod_supplier->id = $productid;
						$prod_supplier->fourn_qty = $objp->quantity;
						$prod_supplier->fourn_tva_tx = $objp->tva_tx;
						$prod_supplier->fk_supplier_price_expression = $objp->fk_supplier_price_expression;

						require_once DOL_DOCUMENT_ROOT . '/product/dynamic_price/class/price_parser.class.php';
						$priceparser = new PriceParser($this->db);
						$price_result = $priceparser->parseProductSupplier($prod_supplier);
						if ($price_result >= 0) {
							$objp->fprice = $price_result;
							if ($objp->quantity >= 1) {
								$objp->unitprice = $objp->fprice / $objp->quantity;
							}
						}
					}
					if ($objp->quantity == 1) {
						$opt .= price($objp->fprice * (getDolGlobalString('DISPLAY_DISCOUNTED_SUPPLIER_PRICE') ? (1 - $objp->remise_percent / 100) : 1), 1, $langs, 0, 0, -1, $conf->currency) . "/";
					}

					$opt .= $objp->quantity . ' ';

					if ($objp->quantity == 1) {
						$opt .= $langs->trans("Unit");
					} else {
						$opt .= $langs->trans("Units");
					}
					if ($objp->quantity > 1) {
						$opt .= " - ";
						$opt .= price($objp->unitprice * (getDolGlobalString('DISPLAY_DISCOUNTED_SUPPLIER_PRICE') ? (1 - $objp->remise_percent / 100) : 1), 1, $langs, 0, 0, -1, $conf->currency) . "/" . $langs->trans("Unit");
					}
					if ($objp->duration) {
						$opt .= " - " . $objp->duration;
					}
					$opt .= "</option>\n";

					$form .= $opt;
					$i++;
				}
			}

			$form .= '</select>';
			$this->db->free($result);
			return $form;
		} else {
			dol_print_error($this->db);
			return '';
		}
	}


	// phpcs:disable PEAR.NamingConventions.ValidFunctionName.ScopeNotCamelCaps
	/**
	 *      Load into cache list of payment terms
	 *
	 * @return     int             Nb of lines loaded, <0 if KO
	 */
	public function load_cache_conditions_paiements()
	{
		// phpcs:enable
		global $langs;

		$num = count($this->cache_conditions_paiements);
		if ($num > 0) {
			return 0; // Cache already loaded
		}

		dol_syslog(__METHOD__, LOG_DEBUG);

		$sql = "SELECT rowid, code, libelle as label, deposit_percent";
		$sql .= " FROM " . $this->db->prefix() . 'c_payment_term';
		$sql .= " WHERE entity IN (" . getEntity('c_payment_term') . ")";
		$sql .= " AND active > 0";
		$sql .= " ORDER BY sortorder";

		$resql = $this->db->query($sql);
		if ($resql) {
			$num = $this->db->num_rows($resql);
			$i = 0;
			while ($i < $num) {
				$obj = $this->db->fetch_object($resql);

				// Si traduction existe, on l'utilise, sinon on prend le libelle par default
				$label = ($langs->trans("PaymentConditionShort" . $obj->code) != "PaymentConditionShort" . $obj->code ? $langs->trans("PaymentConditionShort" . $obj->code) : ($obj->label != '-' ? $obj->label : ''));
				$this->cache_conditions_paiements[$obj->rowid]['code'] = $obj->code;
				$this->cache_conditions_paiements[$obj->rowid]['label'] = $label;
				$this->cache_conditions_paiements[$obj->rowid]['deposit_percent'] = $obj->deposit_percent;
				$i++;
			}

			//$this->cache_conditions_paiements=dol_sort_array($this->cache_conditions_paiements, 'label', 'asc', 0, 0, 1);		// We use the field sortorder of table

			return $num;
		} else {
			dol_print_error($this->db);
			return -1;
		}
	}

	// phpcs:disable PEAR.NamingConventions.ValidFunctionName.ScopeNotCamelCaps

	/**
	 *      Load int a cache property th elist of possible delivery delays.
	 *
	 * @return     int             Nb of lines loaded, <0 if KO
	 */
	public function load_cache_availability()
	{
		// phpcs:enable
		global $langs;

		$num = count($this->cache_availability);    // TODO Use $conf->cache['availability'] instead of $this->cache_availability
		if ($num > 0) {
			return 0; // Cache already loaded
		}

		dol_syslog(__METHOD__, LOG_DEBUG);

		$langs->load('propal');

		$sql = "SELECT rowid, code, label, position";
		$sql .= " FROM " . $this->db->prefix() . 'c_availability';
		$sql .= " WHERE active > 0";

		$resql = $this->db->query($sql);
		if ($resql) {
			$num = $this->db->num_rows($resql);
			$i = 0;
			while ($i < $num) {
				$obj = $this->db->fetch_object($resql);

				// Si traduction existe, on l'utilise, sinon on prend le libelle par default
				$label = ($langs->trans("AvailabilityType" . $obj->code) != "AvailabilityType" . $obj->code ? $langs->trans("AvailabilityType" . $obj->code) : ($obj->label != '-' ? $obj->label : ''));
				$this->cache_availability[$obj->rowid]['code'] = $obj->code;
				$this->cache_availability[$obj->rowid]['label'] = $label;
				$this->cache_availability[$obj->rowid]['position'] = $obj->position;
				$i++;
			}

			$this->cache_availability = dol_sort_array($this->cache_availability, 'position', 'asc', 0, 0, 1);

			return $num;
		} else {
			dol_print_error($this->db);
			return -1;
		}
	}

	/**
	 * Return the list of type of delay available.
	 *
	 * @param 	string 		$selected Id du type de delais pre-selectionne
	 * @param 	string 		$htmlname Nom de la zone select
	 * @param 	string 		$filtertype To add a filter
	 * @param 	int 		$addempty Add empty entry
	 * @param 	string 		$morecss More CSS
	 * @return  void
	 */
	public function selectAvailabilityDelay($selected = '', $htmlname = 'availid', $filtertype = '', $addempty = 0, $morecss = '')
	{
		global $langs, $user;

		$this->load_cache_availability();

		dol_syslog(__METHOD__ . " selected=" . $selected . ", htmlname=" . $htmlname, LOG_DEBUG);

		print '<select id="' . $htmlname . '" class="flat' . ($morecss ? ' ' . $morecss : '') . '" name="' . $htmlname . '">';
		if ($addempty) {
			print '<option value="0">&nbsp;</option>';
		}
		foreach ($this->cache_availability as $id => $arrayavailability) {
			if ($selected == $id) {
				print '<option value="' . $id . '" selected>';
			} else {
				print '<option value="' . $id . '">';
			}
			print dol_escape_htmltag($arrayavailability['label']);
			print '</option>';
		}
		print '</select>';
		if ($user->admin) {
			print info_admin($langs->trans("YouCanChangeValuesForThisListFromDictionarySetup"), 1);
		}
		print ajax_combobox($htmlname);
	}

	/**
	 * Load into cache cache_demand_reason, array of input reasons
	 *
	 * @return     int             Nb of lines loaded, <0 if KO
	 */
	public function loadCacheInputReason()
	{
		global $langs;

		$num = count($this->cache_demand_reason);    // TODO Use $conf->cache['input_reason'] instead of $this->cache_demand_reason
		if ($num > 0) {
			return 0; // Cache already loaded
		}

		$sql = "SELECT rowid, code, label";
		$sql .= " FROM " . $this->db->prefix() . 'c_input_reason';
		$sql .= " WHERE active > 0";

		$resql = $this->db->query($sql);
		if ($resql) {
			$num = $this->db->num_rows($resql);
			$i = 0;
			$tmparray = array();
			while ($i < $num) {
				$obj = $this->db->fetch_object($resql);

				// Si traduction existe, on l'utilise, sinon on prend le libelle par default
				$label = ($obj->label != '-' ? $obj->label : '');
				if ($langs->trans("DemandReasonType" . $obj->code) != "DemandReasonType" . $obj->code) {
					$label = $langs->trans("DemandReasonType" . $obj->code); // So translation key DemandReasonTypeSRC_XXX will work
				}
				if ($langs->trans($obj->code) != $obj->code) {
					$label = $langs->trans($obj->code); // So translation key SRC_XXX will work
				}

				$tmparray[$obj->rowid]['id'] = $obj->rowid;
				$tmparray[$obj->rowid]['code'] = $obj->code;
				$tmparray[$obj->rowid]['label'] = $label;
				$i++;
			}

			$this->cache_demand_reason = dol_sort_array($tmparray, 'label', 'asc', 0, 0, 1);

			unset($tmparray);
			return $num;
		} else {
			dol_print_error($this->db);
			return -1;
		}
	}

	/**
	 * Return list of input reason (events that triggered an object creation, like after sending an emailing, making an advert, ...)
	 * List found into table c_input_reason loaded by loadCacheInputReason
	 *
	 * @param 	string 		$selected 	Id or code of type origin to select by default
	 * @param 	string 		$htmlname 	Nom de la zone select
	 * @param 	string 		$exclude 	To exclude a code value (Example: SRC_PROP)
	 * @param 	int 		$addempty 	Add an empty entry
	 * @param 	string 		$morecss 	Add more css to the HTML select component
	 * @param 	int 		$notooltip 	Do not show the tooltip for admin
	 * @return  void
	 */
	public function selectInputReason($selected = '', $htmlname = 'demandreasonid', $exclude = '', $addempty = 0, $morecss = '', $notooltip = 0)
	{
		global $langs, $user;

		$this->loadCacheInputReason();

		print '<select class="flat' . ($morecss ? ' ' . $morecss : '') . '" id="select_' . $htmlname . '" name="' . $htmlname . '">';
		if ($addempty) {
			print '<option value="0"' . (empty($selected) ? ' selected' : '') . '>&nbsp;</option>';
		}
		foreach ($this->cache_demand_reason as $id => $arraydemandreason) {
			if ($arraydemandreason['code'] == $exclude) {
				continue;
			}

			if ($selected && ($selected == $arraydemandreason['id'] || $selected == $arraydemandreason['code'])) {
				print '<option value="' . $arraydemandreason['id'] . '" selected>';
			} else {
				print '<option value="' . $arraydemandreason['id'] . '">';
			}
			$label = $arraydemandreason['label']; // Translation of label was already done into the ->loadCacheInputReason
			print $langs->trans($label);
			print '</option>';
		}
		print '</select>';
		if ($user->admin && empty($notooltip)) {
			print info_admin($langs->trans("YouCanChangeValuesForThisListFromDictionarySetup"), 1);
		}
		print ajax_combobox('select_' . $htmlname);
	}

	// phpcs:disable PEAR.NamingConventions.ValidFunctionName.ScopeNotCamelCaps

	/**
	 *      Charge dans cache la liste des types de paiements possibles
	 *
	 * @return     int                 Nb of lines loaded, <0 if KO
	 */
	public function load_cache_types_paiements()
	{
		// phpcs:enable
		global $langs;

		$num = count($this->cache_types_paiements);        // TODO Use $conf->cache['payment_mode'] instead of $this->cache_types_paiements
		if ($num > 0) {
			return $num; // Cache already loaded
		}

		dol_syslog(__METHOD__, LOG_DEBUG);

		$this->cache_types_paiements = array();

		$sql = "SELECT id, code, libelle as label, type, active";
		$sql .= " FROM " . $this->db->prefix() . "c_paiement";
		$sql .= " WHERE entity IN (" . getEntity('c_paiement') . ")";

		$resql = $this->db->query($sql);
		if ($resql) {
			$num = $this->db->num_rows($resql);
			$i = 0;
			while ($i < $num) {
				$obj = $this->db->fetch_object($resql);

				// Si traduction existe, on l'utilise, sinon on prend le libelle par default
				$label = ($langs->transnoentitiesnoconv("PaymentTypeShort" . $obj->code) != "PaymentTypeShort" . $obj->code ? $langs->transnoentitiesnoconv("PaymentTypeShort" . $obj->code) : ($obj->label != '-' ? $obj->label : ''));
				$this->cache_types_paiements[$obj->id]['id'] = $obj->id;
				$this->cache_types_paiements[$obj->id]['code'] = $obj->code;
				$this->cache_types_paiements[$obj->id]['label'] = $label;
				$this->cache_types_paiements[$obj->id]['type'] = $obj->type;
				$this->cache_types_paiements[$obj->id]['active'] = $obj->active;
				$i++;
			}

			$this->cache_types_paiements = dol_sort_array($this->cache_types_paiements, 'label', 'asc', 0, 0, 1);

			return $num;
		} else {
			dol_print_error($this->db);
			return -1;
		}
	}


	// phpcs:disable PEAR.NamingConventions.ValidFunctionName.ScopeNotCamelCaps

	/**
	 *    print list of payment modes.
	 *    Constant MAIN_DEFAULT_PAYMENT_TERM_ID can be used to set default value but scope is all application, probably not what you want.
	 *    See instead to force the default value by the caller.
	 *
	 * @param int $selected Id of payment term to preselect by default
	 * @param string $htmlname Nom de la zone select
	 * @param int $filtertype If > 0, include payment terms with deposit percentage (for objects other than invoices and invoice templates)
	 * @param int $addempty Add an empty entry
	 * @param int $noinfoadmin 0=Add admin info, 1=Disable admin info
	 * @param string $morecss Add more CSS on select tag
	 * @param int	 $deposit_percent < 0 : deposit_percent input makes no sense (for example, in list filters)
	 *                                0 : use default deposit percentage from entry
	 *                                > 0 : force deposit percentage (for example, from company object)
	 * @param int $noprint if set to one we return the html to print, if 0 (default) we print it
	 * @return    void|string
	 * @deprecated Use getSelectConditionsPaiements() instead and handle noprint locally.
	 */
	public function select_conditions_paiements($selected = 0, $htmlname = 'condid', $filtertype = -1, $addempty = 0, $noinfoadmin = 0, $morecss = '', $deposit_percent = -1, $noprint = 0)
	{
		// phpcs:enable
		$out = $this->getSelectConditionsPaiements($selected, $htmlname, $filtertype, $addempty, $noinfoadmin, $morecss, $deposit_percent);
		if (empty($noprint)) {
			print $out;
		} else {
			return $out;
		}
	}


	/**
	 *    Return list of payment modes.
	 *    Constant MAIN_DEFAULT_PAYMENT_TERM_ID can be used to set default value but scope is all application, probably not what you want.
	 *    See instead to force the default value by the caller.
	 *
	 * @param int $selected Id of payment term to preselect by default
	 * @param string $htmlname Nom de la zone select
	 * @param int $filtertype If > 0, include payment terms with deposit percentage (for objects other than invoices and invoice templates)
	 * @param int $addempty Add an empty entry
	 * @param int $noinfoadmin 0=Add admin info, 1=Disable admin info
	 * @param string $morecss Add more CSS on select tag
	 * @param int	 $deposit_percent < 0 : deposit_percent input makes no sense (for example, in list filters)
	 *                                0 : use default deposit percentage from entry
	 *                                > 0 : force deposit percentage (for example, from company object)
	 * @return    string                        String for the HTML select component
	 */
	public function getSelectConditionsPaiements($selected = 0, $htmlname = 'condid', $filtertype = -1, $addempty = 0, $noinfoadmin = 0, $morecss = '', $deposit_percent = -1)
	{
		global $langs, $user, $conf;

		$out = '';
		dol_syslog(__METHOD__ . " selected=" . $selected . ", htmlname=" . $htmlname, LOG_DEBUG);

		$this->load_cache_conditions_paiements();

		// Set default value if not already set by caller
		if (empty($selected) && getDolGlobalString('MAIN_DEFAULT_PAYMENT_TERM_ID')) {
			dol_syslog(__METHOD__ . "Using deprecated option MAIN_DEFAULT_PAYMENT_TERM_ID", LOG_NOTICE);
			$selected = getDolGlobalString('MAIN_DEFAULT_PAYMENT_TERM_ID');
		}

		$out .= '<select id="' . $htmlname . '" class="flat selectpaymentterms' . ($morecss ? ' ' . $morecss : '') . '" name="' . $htmlname . '">';
		if ($addempty) {
			$out .= '<option value="0">&nbsp;</option>';
		}

		$selectedDepositPercent = null;

		foreach ($this->cache_conditions_paiements as $id => $arrayconditions) {
			if ($filtertype <= 0 && !empty($arrayconditions['deposit_percent'])) {
				continue;
			}

			if ($selected == $id) {
				$selectedDepositPercent = $deposit_percent > 0 ? $deposit_percent : $arrayconditions['deposit_percent'];
				$out .= '<option value="' . $id . '" data-deposit_percent="' . $arrayconditions['deposit_percent'] . '" selected>';
			} else {
				$out .= '<option value="' . $id . '" data-deposit_percent="' . $arrayconditions['deposit_percent'] . '">';
			}
			$label = $arrayconditions['label'];

			if (!empty($arrayconditions['deposit_percent'])) {
				$label = str_replace('__DEPOSIT_PERCENT__', $deposit_percent > 0 ? $deposit_percent : $arrayconditions['deposit_percent'], $label);
			}

			$out .= $label;
			$out .= '</option>';
		}
		$out .= '</select>';
		if ($user->admin && empty($noinfoadmin)) {
			$out .= info_admin($langs->trans("YouCanChangeValuesForThisListFromDictionarySetup"), 1);
		}
		$out .= ajax_combobox($htmlname);

		if ($deposit_percent >= 0) {
			$out .= ' <span id="' . $htmlname . '_deposit_percent_container"' . (empty($selectedDepositPercent) ? ' style="display: none"' : '') . '>';
			$out .= $langs->trans('DepositPercent') . ' : ';
			$out .= '<input id="' . $htmlname . '_deposit_percent" name="' . $htmlname . '_deposit_percent" class="maxwidth50" value="' . $deposit_percent . '" />';
			$out .= '</span>';
			$out .= '
				<script nonce="' . getNonce() . '">
					$(document).ready(function () {
						$("#' . $htmlname . '").change(function () {
							let $selected = $(this).find("option:selected");
							let depositPercent = $selected.attr("data-deposit_percent");

							if (depositPercent.length > 0) {
								$("#' . $htmlname . '_deposit_percent_container").show().find("#' . $htmlname . '_deposit_percent").val(depositPercent);
							} else {
								$("#' . $htmlname . '_deposit_percent_container").hide();
							}

							return true;
						});
					});
				</script>';
		}

		return $out;
	}


	// phpcs:disable PEAR.NamingConventions.ValidFunctionName.ScopeNotCamelCaps

	/**
	 * Return list of payment methods
	 * Constant MAIN_DEFAULT_PAYMENT_TYPE_ID can used to set default value but scope is all application, probably not what you want.
	 *
	 * @param 	string 	$selected 		Id or code or preselected payment mode
	 * @param 	string 	$htmlname 		Name of select field
	 * @param 	string 	$filtertype 	To filter on field type in llx_c_paiement ('CRDT' or 'DBIT' or array('code'=>xx,'label'=>zz))
	 * @param 	int 	$format 		0=id+label, 1=code+code, 2=code+label, 3=id+code
	 * @param 	int 	$empty 			1=can be empty, 0 otherwise
	 * @param 	int 	$noadmininfo 	0=Add admin info, 1=Disable admin info
	 * @param 	int 	$maxlength 		Max length of label
	 * @param 	int 	$active 		Active or not, -1 = all
	 * @param 	string 	$morecss 		Add more CSS on select tag
	 * @param 	int 	$nooutput 		1=Return string, do not send to output
	 * @return  string|void             String for the HTML select component
	 */
	public function select_types_paiements($selected = '', $htmlname = 'paiementtype', $filtertype = '', $format = 0, $empty = 1, $noadmininfo = 0, $maxlength = 0, $active = 1, $morecss = '', $nooutput = 0)
	{
		// phpcs:enable
		global $langs, $user, $conf;

		$out = '';

		dol_syslog(__METHOD__ . " " . $selected . ", " . $htmlname . ", " . $filtertype . ", " . $format, LOG_DEBUG);

		$filterarray = array();
		if ($filtertype == 'CRDT') {
			$filterarray = array(0, 2, 3);
		} elseif ($filtertype == 'DBIT') {
			$filterarray = array(1, 2, 3);
		} elseif ($filtertype != '' && $filtertype != '-1') {
			$filterarray = explode(',', $filtertype);
		}

		$this->load_cache_types_paiements();

		// Set default value if not already set by caller
		if (empty($selected) && getDolGlobalString('MAIN_DEFAULT_PAYMENT_TYPE_ID')) {
			dol_syslog(__METHOD__ . "Using deprecated option MAIN_DEFAULT_PAYMENT_TYPE_ID", LOG_NOTICE);
			$selected = getDolGlobalString('MAIN_DEFAULT_PAYMENT_TYPE_ID');
		}

		$out .= '<select id="select' . $htmlname . '" class="flat selectpaymenttypes' . ($morecss ? ' ' . $morecss : '') . '" name="' . $htmlname . '">';
		if ($empty) {
			$out .= '<option value="">&nbsp;</option>';
		}
		foreach ($this->cache_types_paiements as $id => $arraytypes) {
			// If not good status
			if ($active >= 0 && $arraytypes['active'] != $active) {
				continue;
			}

			// We skip of the user requested to filter on specific payment methods
			if (count($filterarray) && !in_array($arraytypes['type'], $filterarray)) {
				continue;
			}

			// We discard empty lines if showempty is on because an empty line has already been output.
			if ($empty && empty($arraytypes['code'])) {
				continue;
			}

			if ($format == 0) {
				$out .= '<option value="' . $id . '"';
			} elseif ($format == 1) {
				$out .= '<option value="' . $arraytypes['code'] . '"';
			} elseif ($format == 2) {
				$out .= '<option value="' . $arraytypes['code'] . '"';
			} elseif ($format == 3) {
				$out .= '<option value="' . $id . '"';
			}
			// Print attribute selected or not
			if ($format == 1 || $format == 2) {
				if ($selected == $arraytypes['code']) {
					$out .= ' selected';
				}
			} else {
				if ($selected == $id) {
					$out .= ' selected';
				}
			}
			$out .= '>';
			$value = '';
			if ($format == 0) {
				$value = ($maxlength ? dol_trunc($arraytypes['label'], $maxlength) : $arraytypes['label']);
			} elseif ($format == 1) {
				$value = $arraytypes['code'];
			} elseif ($format == 2) {
				$value = ($maxlength ? dol_trunc($arraytypes['label'], $maxlength) : $arraytypes['label']);
			} elseif ($format == 3) {
				$value = $arraytypes['code'];
			}
			$out .= $value ? $value : '&nbsp;';
			$out .= '</option>';
		}
		$out .= '</select>';
		if ($user->admin && !$noadmininfo) {
			$out .= info_admin($langs->trans("YouCanChangeValuesForThisListFromDictionarySetup"), 1);
		}
		$out .= ajax_combobox('select' . $htmlname);

		if (empty($nooutput)) {
			print $out;
		} else {
			return $out;
		}
	}


	/**
	 *  Selection HT or TTC
	 *
	 * @param string $selected Id pre-selectionne
	 * @param string $htmlname Nom de la zone select
	 * @param int	 $addjscombo Add js combo
	 * @return    string                    Code of HTML select to chose tax or not
	 */
	public function selectPriceBaseType($selected = '', $htmlname = 'price_base_type', $addjscombo = 0)
	{
		global $langs;

		$return = '<select class="flat maxwidth100" id="select_' . $htmlname . '" name="' . $htmlname . '">';
		$options = array(
			'HT' => $langs->trans("HT"),
			'TTC' => $langs->trans("TTC")
		);
		foreach ($options as $id => $value) {
			if ($selected == $id) {
				$return .= '<option value="' . $id . '" selected>' . $value;
			} else {
				$return .= '<option value="' . $id . '">' . $value;
			}
			$return .= '</option>';
		}
		$return .= '</select>';
		if ($addjscombo) {
			$return .= ajax_combobox('select_' . $htmlname);
		}

		return $return;
	}

	// phpcs:disable PEAR.NamingConventions.ValidFunctionName.ScopeNotCamelCaps

	/**
	 *      Load in cache list of transport mode
	 *
	 * @return     int                 Nb of lines loaded, <0 if KO
	 */
	public function load_cache_transport_mode()
	{
		// phpcs:enable
		global $langs;

		$num = count($this->cache_transport_mode);        // TODO Use $conf->cache['payment_mode'] instead of $this->cache_transport_mode
		if ($num > 0) {
			return $num; // Cache already loaded
		}

		dol_syslog(__METHOD__, LOG_DEBUG);

		$this->cache_transport_mode = array();

		$sql = "SELECT rowid, code, label, active";
		$sql .= " FROM " . $this->db->prefix() . "c_transport_mode";
		$sql .= " WHERE entity IN (" . getEntity('c_transport_mode') . ")";

		$resql = $this->db->query($sql);
		if ($resql) {
			$num = $this->db->num_rows($resql);
			$i = 0;
			while ($i < $num) {
				$obj = $this->db->fetch_object($resql);

				// If traduction exist, we use it else we take the default label
				$label = ($langs->transnoentitiesnoconv("PaymentTypeShort" . $obj->code) != "PaymentTypeShort" . $obj->code ? $langs->transnoentitiesnoconv("PaymentTypeShort" . $obj->code) : ($obj->label != '-' ? $obj->label : ''));
				$this->cache_transport_mode[$obj->rowid]['rowid'] = $obj->rowid;
				$this->cache_transport_mode[$obj->rowid]['code'] = $obj->code;
				$this->cache_transport_mode[$obj->rowid]['label'] = $label;
				$this->cache_transport_mode[$obj->rowid]['active'] = $obj->active;
				$i++;
			}

			$this->cache_transport_mode = dol_sort_array($this->cache_transport_mode, 'label', 'asc', 0, 0, 1);

			return $num;
		} else {
			dol_print_error($this->db);
			return -1;
		}
	}

	/**
	 *      Return list of transport mode for intracomm report
	 *
	 * @param string $selected Id of the transport mode preselected
	 * @param string $htmlname Name of the select field
	 * @param int $format 0=id+label, 1=code+code, 2=code+label, 3=id+code
	 * @param int $empty 1=can be empty, 0 else
	 * @param int $noadmininfo 0=Add admin info, 1=Disable admin info
	 * @param int $maxlength Max length of label
	 * @param int $active Active or not, -1 = all
	 * @param string $morecss Add more CSS on select tag
	 * @return    void
	 */
	public function selectTransportMode($selected = '', $htmlname = 'transportmode', $format = 0, $empty = 1, $noadmininfo = 0, $maxlength = 0, $active = 1, $morecss = '')
	{
		global $langs, $user;

		dol_syslog(__METHOD__ . " " . $selected . ", " . $htmlname . ", " . $format, LOG_DEBUG);

		$this->load_cache_transport_mode();

		print '<select id="select' . $htmlname . '" class="flat selectmodetransport' . ($morecss ? ' ' . $morecss : '') . '" name="' . $htmlname . '">';
		if ($empty) {
			print '<option value="">&nbsp;</option>';
		}
		foreach ($this->cache_transport_mode as $id => $arraytypes) {
			// If not good status
			if ($active >= 0 && $arraytypes['active'] != $active) {
				continue;
			}

			// We discard empty line if showempty is on because an empty line has already been output.
			if ($empty && empty($arraytypes['code'])) {
				continue;
			}

			if ($format == 0) {
				print '<option value="' . $id . '"';
			} elseif ($format == 1) {
				print '<option value="' . $arraytypes['code'] . '"';
			} elseif ($format == 2) {
				print '<option value="' . $arraytypes['code'] . '"';
			} elseif ($format == 3) {
				print '<option value="' . $id . '"';
			}
			// If text is selected, we compare with code, else with id
			if (preg_match('/[a-z]/i', $selected) && $selected == $arraytypes['code']) {
				print ' selected';
			} elseif ($selected == $id) {
				print ' selected';
			}
			print '>';
			$value = '';
			if ($format == 0) {
				$value = ($maxlength ? dol_trunc($arraytypes['label'], $maxlength) : $arraytypes['label']);
			} elseif ($format == 1) {
				$value = $arraytypes['code'];
			} elseif ($format == 2) {
				$value = ($maxlength ? dol_trunc($arraytypes['label'], $maxlength) : $arraytypes['label']);
			} elseif ($format == 3) {
				$value = $arraytypes['code'];
			}
			print $value ? $value : '&nbsp;';
			print '</option>';
		}
		print '</select>';
		if ($user->admin && !$noadmininfo) {
			print info_admin($langs->trans("YouCanChangeValuesForThisListFromDictionarySetup"), 1);
		}
	}

	/**
	 * Return a HTML select list of shipping mode
	 *
	 * @param string 	$selected 		Id shipping mode preselected
	 * @param string 	$htmlname 		Name of select zone
	 * @param string 	$filtre 		To filter list. This parameter must not come from input of users
	 * @param int 		$useempty 		1=Add an empty value in list, 2=Add an empty value in list only if there is more than 2 entries.
	 * @param string 	$moreattrib 	To add more attribute on select
	 * @param int 		$noinfoadmin 	0=Add admin info, 1=Disable admin info
	 * @param string 	$morecss 		More CSS
	 * @return void
	 */
	public function selectShippingMethod($selected = '', $htmlname = 'shipping_method_id', $filtre = '', $useempty = 0, $moreattrib = '', $noinfoadmin = 0, $morecss = '')
	{
		global $langs, $user;

		$langs->load("admin");
		$langs->load("deliveries");

		$sql = "SELECT rowid, code, libelle as label";
		$sql .= " FROM " . $this->db->prefix() . "c_shipment_mode";
		$sql .= " WHERE active > 0";
		if ($filtre) {
			$sql .= " AND " . $filtre;
		}
		$sql .= " ORDER BY libelle ASC";

		dol_syslog(get_class($this) . "::selectShippingMode", LOG_DEBUG);
		$result = $this->db->query($sql);
		if ($result) {
			$num = $this->db->num_rows($result);
			$i = 0;
			if ($num) {
				print '<select id="select' . $htmlname . '" class="flat selectshippingmethod' . ($morecss ? ' ' . $morecss : '') . '" name="' . $htmlname . '"' . ($moreattrib ? ' ' . $moreattrib : '') . '>';
				if ($useempty == 1 || ($useempty == 2 && $num > 1)) {
					print '<option value="-1">&nbsp;</option>';
				}
				while ($i < $num) {
					$obj = $this->db->fetch_object($result);
					if ($selected == $obj->rowid) {
						print '<option value="' . $obj->rowid . '" selected>';
					} else {
						print '<option value="' . $obj->rowid . '">';
					}
					print ($langs->trans("SendingMethod" . strtoupper($obj->code)) != "SendingMethod" . strtoupper($obj->code)) ? $langs->trans("SendingMethod" . strtoupper($obj->code)) : $obj->label;
					print '</option>';
					$i++;
				}
				print "</select>";
				if ($user->admin && empty($noinfoadmin)) {
					print info_admin($langs->trans("YouCanChangeValuesForThisListFromDictionarySetup"), 1);
				}

				print ajax_combobox('select' . $htmlname);
			} else {
				print $langs->trans("NoShippingMethodDefined");
			}
		} else {
			dol_print_error($this->db);
		}
	}

	/**
	 *    Display form to select shipping mode
	 *
	 * @param string $page Page
	 * @param string $selected Id of shipping mode
	 * @param string $htmlname Name of select html field
	 * @param int $addempty 1=Add an empty value in list, 2=Add an empty value in list only if there is more than 2 entries.
	 * @return    void
	 */
	public function formSelectShippingMethod($page, $selected = '', $htmlname = 'shipping_method_id', $addempty = 0)
	{
		global $langs;

		$langs->load("deliveries");

		if ($htmlname != "none") {
			print '<form method="POST" action="' . $page . '">';
			print '<input type="hidden" name="action" value="setshippingmethod">';
			print '<input type="hidden" name="token" value="' . newToken() . '">';
			$this->selectShippingMethod($selected, $htmlname, '', $addempty);
			print '<input type="submit" class="button valignmiddle" value="' . $langs->trans("Modify") . '">';
			print '</form>';
		} else {
			if ($selected) {
				$code = $langs->getLabelFromKey($this->db, $selected, 'c_shipment_mode', 'rowid', 'code');
				print $langs->trans("SendingMethod" . strtoupper($code));
			} else {
				print "&nbsp;";
			}
		}
	}

	/**
	 * Creates HTML last in cycle situation invoices selector
	 *
	 * @param string $selected Preselected ID
	 * @param int $socid Company ID
	 *
	 * @return    string                     HTML select
	 */
	public function selectSituationInvoices($selected = '', $socid = 0)
	{
		global $langs;

		$langs->load('bills');

		$opt = '<option value="" selected></option>';
		$sql = "SELECT rowid, ref, situation_cycle_ref, situation_counter, situation_final, fk_soc";
		$sql .= ' FROM ' . $this->db->prefix() . 'facture';
		$sql .= ' WHERE entity IN (' . getEntity('invoice') . ')';
		$sql .= ' AND situation_counter >= 1';
		$sql .= ' AND fk_soc = ' . (int) $socid;
		$sql .= ' AND type <> 2';
		$sql .= ' ORDER by situation_cycle_ref, situation_counter desc';
		$resql = $this->db->query($sql);

		if ($resql && $this->db->num_rows($resql) > 0) {
			// Last seen cycle
			$ref = 0;
			while ($obj = $this->db->fetch_object($resql)) {
				//Same cycle ?
				if ($obj->situation_cycle_ref != $ref) {
					// Just seen this cycle
					$ref = $obj->situation_cycle_ref;
					//not final ?
					if ($obj->situation_final != 1) {
						//Not prov?
						if (substr($obj->ref, 1, 4) != 'PROV') {
							if ($selected == $obj->rowid) {
								$opt .= '<option value="' . $obj->rowid . '" selected>' . $obj->ref . '</option>';
							} else {
								$opt .= '<option value="' . $obj->rowid . '">' . $obj->ref . '</option>';
							}
						}
					}
				}
			}
		} else {
			dol_syslog("Error sql=" . $sql . ", error=" . $this->error, LOG_ERR);
		}
		if ($opt == '<option value ="" selected></option>') {
			$opt = '<option value ="0" selected>' . $langs->trans('NoSituations') . '</option>';
		}
		return $opt;
	}

	/**
	 * Creates HTML units selector (code => label)
	 *
	 * @param	string		$selected	Preselected Unit ID
	 * @param	string		$htmlname	Select name
	 * @param	int<0,1>	$showempty	Add an empty line
	 * @param	string		$unit_type	Restrict to one given unit type
	 * @return	string					HTML select
	 */
	public function selectUnits($selected = '', $htmlname = 'units', $showempty = 0, $unit_type = '')
	{
		global $langs;

		$langs->load('products');

		$return = '<select class="flat" id="' . $htmlname . '" name="' . $htmlname . '">';

		$sql = "SELECT rowid, label, code FROM " . $this->db->prefix() . "c_units";
		$sql .= ' WHERE active > 0';
		if (!empty($unit_type)) {
			$sql .= " AND unit_type = '" . $this->db->escape($unit_type) . "'";
		}
		$sql .= " ORDER BY sortorder";

		$resql = $this->db->query($sql);
		if ($resql && $this->db->num_rows($resql) > 0) {
			if ($showempty) {
				$return .= '<option value="none"></option>';
			}

			while ($res = $this->db->fetch_object($resql)) {
				$unitLabel = $res->label;
				if (!empty($langs->tab_translate['unit' . $res->code])) {    // check if Translation is available before
					$unitLabel = $langs->trans('unit' . $res->code) != $res->label ? $langs->trans('unit' . $res->code) : $res->label;
				}

				if ($selected == $res->rowid) {
					$return .= '<option value="' . $res->rowid . '" selected>' . $unitLabel . '</option>';
				} else {
					$return .= '<option value="' . $res->rowid . '">' . $unitLabel . '</option>';
				}
			}
			$return .= '</select>';
		}
		return $return;
	}

	// phpcs:disable PEAR.NamingConventions.ValidFunctionName.ScopeNotCamelCaps

	/**
	 *  Return a HTML select list of bank accounts
	 *
	 * @param int|string 	$selected 		Id account preselected
	 * @param string 		$htmlname 		Name of select zone
	 * @param int 			$status 		Status of searched accounts (0=open, 1=closed, 2=both)
	 * @param string 		$filtre 		To filter the list. This parameter must not come from input of users
	 * @param int|string	$useempty 		1=Add an empty value in list, 2=Add an empty value in list only if there is more than 2 entries.
	 * @param string 		$moreattrib 	To add more attribute on select
	 * @param int 			$showcurrency 	Show currency in label
	 * @param string 		$morecss 		More CSS
	 * @param int 			$nooutput 		1=Return string, do not send to output
	 * @return int|string   	           	If noouput=0: Return integer <0 if error, Num of bank account found if OK (0, 1, 2, ...), If nooutput=1: Return a HTML select string.
	 */
	public function select_comptes($selected = '', $htmlname = 'accountid', $status = 0, $filtre = '', $useempty = 0, $moreattrib = '', $showcurrency = 0, $morecss = '', $nooutput = 0)
	{
		// phpcs:enable
		global $langs;

		$out = '';

		$langs->load("admin");
		$num = 0;

		$sql = "SELECT rowid, label, bank, clos as status, currency_code";
		$sql .= " FROM " . $this->db->prefix() . "bank_account";
		$sql .= " WHERE entity IN (" . getEntity('bank_account') . ")";
		if ($status != 2) {
			$sql .= " AND clos = " . (int) $status;
		}
		if ($filtre) {	// TODO Support USF
			$sql .= " AND " . $filtre;
		}
		$sql .= " ORDER BY label";

		dol_syslog(get_class($this) . "::select_comptes", LOG_DEBUG);
		$result = $this->db->query($sql);
		if ($result) {
			$num = $this->db->num_rows($result);
			$i = 0;
			if ($num) {
				$out .= '<select id="select' . $htmlname . '" class="flat selectbankaccount' . ($morecss ? ' ' . $morecss : '') . '" name="' . $htmlname . '"' . ($moreattrib ? ' ' . $moreattrib : '') . '>';

				if (!empty($useempty) && !is_numeric($useempty)) {
					$out .= '<option value="-1">'.$langs->trans($useempty).'</option>';
				} elseif ($useempty == 1 || ($useempty == 2 && $num > 1)) {
					$out .= '<option value="-1">&nbsp;</option>';
				}

				while ($i < $num) {
					$obj = $this->db->fetch_object($result);
					if ($selected == $obj->rowid || ($useempty == 2 && $num == 1 && empty($selected))) {
						$out .= '<option value="' . $obj->rowid . '" data-currency-code="' . $obj->currency_code . '" selected>';
					} else {
						$out .= '<option value="' . $obj->rowid . '" data-currency-code="' . $obj->currency_code . '">';
					}
					$out .= trim($obj->label);
					if ($showcurrency) {
						$out .= ' (' . $obj->currency_code . ')';
					}
					if ($status == 2 && $obj->status == 1) {
						$out .= ' (' . $langs->trans("Closed") . ')';
					}
					$out .= '</option>';
					$i++;
				}
				$out .= "</select>";
				$out .= ajax_combobox('select' . $htmlname);
			} else {
				if ($status == 0) {
					$out .= '<span class="opacitymedium">' . $langs->trans("NoActiveBankAccountDefined") . '</span>';
				} else {
					$out .= '<span class="opacitymedium">' . $langs->trans("NoBankAccountFound") . '</span>';
				}
			}
		} else {
			dol_print_error($this->db);
		}

		// Output or return
		if (empty($nooutput)) {
			print $out;
		} else {
			return $out;
		}

		return $num;
	}

	/**
	 * Return a HTML select list of establishment
	 *
	 * @param 	string 	$selected 		Id establishment preselected
	 * @param 	string 	$htmlname 		Name of select zone
	 * @param 	int 	$status 		Status of searched establishment (0=open, 1=closed, 2=both)
	 * @param 	string 	$filtre 		To filter list. This parameter must not come from input of users
	 * @param 	int 	$useempty 		1=Add an empty value in list, 2=Add an empty value in list only if there is more than 2 entries.
	 * @param 	string 	$moreattrib 	To add more attribute on select
	 * @return  int   					Return integer <0 if error, Num of establishment found if OK (0, 1, 2, ...)
	 */
	public function selectEstablishments($selected = '', $htmlname = 'entity', $status = 0, $filtre = '', $useempty = 0, $moreattrib = '')
	{
		global $langs;

		$langs->load("admin");
		$num = 0;

		$sql = "SELECT rowid, name, fk_country, status, entity";
		$sql .= " FROM " . $this->db->prefix() . "establishment";
		$sql .= " WHERE 1=1";
		if ($status != 2) {
			$sql .= " AND status = " . (int) $status;
		}
		if ($filtre) {	// TODO Support USF
			$sql .= " AND " . $filtre;
		}
		$sql .= " ORDER BY name";

		dol_syslog(get_class($this) . "::select_establishment", LOG_DEBUG);
		$result = $this->db->query($sql);
		if ($result) {
			$num = $this->db->num_rows($result);
			$i = 0;
			if ($num) {
				print '<select id="select' . $htmlname . '" class="flat selectestablishment" name="' . $htmlname . '"' . ($moreattrib ? ' ' . $moreattrib : '') . '>';
				if ($useempty == 1 || ($useempty == 2 && $num > 1)) {
					print '<option value="-1">&nbsp;</option>';
				}

				while ($i < $num) {
					$obj = $this->db->fetch_object($result);
					if ($selected == $obj->rowid) {
						print '<option value="' . $obj->rowid . '" selected>';
					} else {
						print '<option value="' . $obj->rowid . '">';
					}
					print trim($obj->name);
					if ($status == 2 && $obj->status == 1) {
						print ' (' . $langs->trans("Closed") . ')';
					}
					print '</option>';
					$i++;
				}
				print "</select>";
			} else {
				if ($status == 0) {
					print '<span class="opacitymedium">' . $langs->trans("NoActiveEstablishmentDefined") . '</span>';
				} else {
					print '<span class="opacitymedium">' . $langs->trans("NoEstablishmentFound") . '</span>';
				}
			}

			return $num;
		} else {
			dol_print_error($this->db);
			return -1;
		}
	}

	/**
	 * Display form to select bank account
	 *
	 * @param string 	$page 		Page
	 * @param string 	$selected 	Id of bank account
	 * @param string 	$htmlname 	Name of select html field
	 * @param int 		$addempty 	1=Add an empty value in list, 2=Add an empty value in list only if there is more than 2 entries.
	 * @return    					void
	 */
	public function formSelectAccount($page, $selected = '', $htmlname = 'fk_account', $addempty = 0)
	{
		global $langs;
		if ($htmlname != "none") {
			print '<form method="POST" action="' . $page . '">';
			print '<input type="hidden" name="action" value="setbankaccount">';
			print '<input type="hidden" name="token" value="' . newToken() . '">';
			print img_picto('', 'bank_account', 'class="pictofixedwidth"');
			$nbaccountfound = $this->select_comptes($selected, $htmlname, 0, '', $addempty);
			if ($nbaccountfound > 0) {
				print '<input type="submit" class="button smallpaddingimp valignmiddle" value="' . $langs->trans("Modify") . '">';
			}
			print '</form>';
		} else {
			$langs->load('banks');

			if ($selected) {
				require_once DOL_DOCUMENT_ROOT . '/compta/bank/class/account.class.php';
				$bankstatic = new Account($this->db);
				$result = $bankstatic->fetch($selected);
				if ($result) {
					print $bankstatic->getNomUrl(1);
				}
			} else {
				print "&nbsp;";
			}
		}
	}

	// phpcs:disable PEAR.NamingConventions.ValidFunctionName.ScopeNotCamelCaps

	/**
	 * Return list of categories having chosen type
	 *
	 * @param 	string|int 			$type 			Type of category ('customer', 'supplier', 'contact', 'product', 'member'). Old mode (0, 1, 2, ...) is deprecated.
	 * @param 	string 				$selected 		Id of category preselected or 'auto' (autoselect category if there is only one element). Not used if $outputmode = 1.
	 * @param 	string 				$htmlname 		HTML field name
	 * @param 	int 				$maxlength 		Maximum length for labels
	 * @param 	int|string|array	$fromid 		Keep only or Exclude (depending on $include parameter) all categories (including the leaf $fromid) into the tree after this id $fromid.
	 *                             	    	     	$fromid can be an :
	 *                                 	    	 	- int (id of category)
	 *                                 		 		- string (categories ids separated by comma)
	 * 	                                  	 		- array (list of categories ids)
	 * @param 	int<0,3>			$outputmode 	0=HTML select string, 1=Array with full label only, 2=Array extended, 3=Array with full picto + label
	 * @param 	int<0,1>			$include 		[=0] Removed or 1=Keep only
	 * @param 	string 				$morecss 		More CSS
	 * @param	  int<0,2>			$useempty		0=No empty value, 1=Add an empty value in list, 2=Add an empty value in list only if there is more than 2 entries. Default is 1.
	 * @return	string|array<int,string>|array<int,array{id:int,fulllabel:string,color:string,picto:string}>|array<int,array{rowid:int,id:int,fk_parent:int,label:string,description:string,color:string,position:string,visible:int,ref_ext:string,picto:string,fullpath:string,fulllabel:string}>		String list or Array of categories
	 * @see select_categories()
	 */
	public function select_all_categories($type, $selected = '', $htmlname = "parent", $maxlength = 64, $fromid = 0, $outputmode = 0, $include = 0, $morecss = '', $useempty = 1)
	{
		// phpcs:enable
		global $conf, $langs;
		$langs->load("categories");

		include_once DOL_DOCUMENT_ROOT . '/categories/class/categorie.class.php';

		// For backward compatibility
		if (is_numeric($type)) {
			dol_syslog(__METHOD__ . ': using numeric value for parameter type is deprecated. Use string code instead.', LOG_WARNING);
		}

		if ($type === Categorie::TYPE_BANK_LINE) {
			// TODO Move this into common category feature
			$cate_arbo = array();
			$sql = "SELECT c.label, c.rowid";
			$sql .= " FROM " . $this->db->prefix() . "bank_categ as c";
			$sql .= " WHERE entity = " . $conf->entity;
			$sql .= " ORDER BY c.label";
			$result = $this->db->query($sql);
			if ($result) {
				$num = $this->db->num_rows($result);
				$i = 0;
				while ($i < $num) {
					$objp = $this->db->fetch_object($result);
					if ($objp) {
						$cate_arbo[$objp->rowid] = array('id' => $objp->rowid, 'fulllabel' => $objp->label, 'color' => '', 'picto' => 'category');
					}
					$i++;
				}
				$this->db->free($result);
			} else {
				dol_print_error($this->db);
			}
		} else {
			$cat = new Categorie($this->db);
			$cate_arbo = $cat->get_full_arbo($type, $fromid, $include);
		}

		$outarray = array();
		$outarrayrichhtml = array();


		$output = '<select class="flat minwidth100' . ($morecss ? ' ' . $morecss : '') . '" name="' . $htmlname . '" id="' . $htmlname . '">';
		if (is_array($cate_arbo)) {
			$num = count($cate_arbo);

			if (!$num) {
				$output .= '<option value="-1" disabled>' . $langs->trans("NoCategoriesDefined") . '</option>';
			} else {
				if ($useempty == 1 || ($useempty == 2 && $num > 1)) {
					$output .= '<option value="-1">&nbsp;</option>';
				}
				foreach ($cate_arbo as $key => $value) {
					if ($cate_arbo[$key]['id'] == $selected || ($selected === 'auto' && count($cate_arbo) == 1)) {
						$add = 'selected ';
					} else {
						$add = '';
					}

					$labeltoshow = img_picto('', 'category', 'class="pictofixedwidth" style="color: #' . $cate_arbo[$key]['color'] . '"');
					$labeltoshow .= dol_trunc($cate_arbo[$key]['fulllabel'], $maxlength, 'middle');

					$outarray[$cate_arbo[$key]['id']] = $cate_arbo[$key]['fulllabel'];

					$outarrayrichhtml[$cate_arbo[$key]['id']] = $labeltoshow;

					$output .= '<option ' . $add . 'value="' . $cate_arbo[$key]['id'] . '"';
					$output .= ' data-html="' . dol_escape_htmltag($labeltoshow) . '"';
					$output .= '>';
					$output .= dol_trunc($cate_arbo[$key]['fulllabel'], $maxlength, 'middle');
					$output .= '</option>';

					$cate_arbo[$key]['data-html'] = $labeltoshow;
				}
			}
		}
		$output .= '</select>';
		$output .= "\n";

		if ($outputmode == 2) {
			// TODO: handle error when $cate_arbo is not an array
			return $cate_arbo;
		} elseif ($outputmode == 1) {
			return $outarray;
		} elseif ($outputmode == 3) {
			return $outarrayrichhtml;
		}
		return $output;
	}

	// phpcs:disable PEAR.NamingConventions.ValidFunctionName.ScopeNotCamelCaps

	/**
	 *     Show a confirmation HTML form or AJAX popup
	 *
	 * @param string $page Url of page to call if confirmation is OK
	 * @param string $title Title
	 * @param string $question Question
	 * @param string $action Action
	 * @param array{text:string}|array<array{label:string,type:string,size:string,morecss:string,moreattr:string,style:string}>	$formquestion 	An array with complementary inputs to add into forms: array(array('label'=> ,'type'=> , 'size'=>, 'morecss'=>, 'moreattr'=>'autofocus' or 'style=...'))
	 * @param string $selectedchoice "" or "no" or "yes"
	 * @param int|string $useajax 0=No, 1=Yes use Ajax to show the popup, 2=Yes and also submit page with &confirm=no if choice is No, 'xxx'=Yes and preoutput confirm box with div id=dialog-confirm-xxx
	 * @param int $height Force height of box
	 * @param int $width Force width of box
	 * @return    void
	 * @deprecated
	 * @see formconfirm()
	 */
	public function form_confirm($page, $title, $question, $action, $formquestion = array(), $selectedchoice = "", $useajax = 0, $height = 170, $width = 500)
	{
		// phpcs:enable
		dol_syslog(__METHOD__ . ': using form_confirm is deprecated. Use formconfim instead.', LOG_WARNING);
		print $this->formconfirm($page, $title, $question, $action, $formquestion, $selectedchoice, $useajax, $height, $width);
	}

	/**
	 *     Show a confirmation HTML form or AJAX popup.
	 *     Easiest way to use this is with useajax=1.
	 *     If you use useajax='xxx', you must also add jquery code to trigger opening of box (with correct parameters)
	 *     just after calling this method. For example:
	 *       print '<script nonce="'.getNonce().'" type="text/javascript">'."\n";
	 *       print 'jQuery(document).ready(function() {'."\n";
	 *       print 'jQuery(".xxxlink").click(function(e) { jQuery("#aparamid").val(jQuery(this).attr("rel")); jQuery("#dialog-confirm-xxx").dialog("open"); return false; });'."\n";
	 *       print '});'."\n";
	 *       print '</script>'."\n";
	 *
	 * @param string 		$page 				Url of page to call if confirmation is OK. Can contains parameters (param 'action' and 'confirm' will be reformatted)
	 * @param string 		$title 				Title
	 * @param string 		$question 			Question
	 * @param string 		$action 			Action
	 * @param array<array{name:string,value:string,values:string[],default:string,label:string,type:string,size:string,morecss:string,moreattr:string,style:string,inputko?:int<0,1>}>|string|null 	$formquestion 		An array with complementary inputs to add into forms: array(array('label'=> ,'type'=> , 'size'=>, 'morecss'=>, 'moreattr'=>'autofocus' or 'style=...'))
	 *                                                                                                                                                                                                                  'type' can be 'text', 'password', 'checkbox', 'radio', 'date', 'datetime', 'select', 'multiselect', 'morecss',
	 *                                                                                                                                                                                                                  'other', 'onecolumn' or 'hidden'...
	 * @param int<0,1>|''|'no'|'yes'|'1'|'0'	$selectedchoice 	'' or 'no', or 'yes' or '1', 1, '0' or 0
	 * @param int<0,2>|string	$useajax 			0=No, 1=Yes use Ajax to show the popup, 2=Yes and also submit page with &confirm=no if choice is No, 'xxx'=Yes and preoutput confirm box with div id=dialog-confirm-xxx
	 * @param int|string 	$height 			Force height of box (0 = auto)
	 * @param int 			$width 				Force width of box ('999' or '90%'). Ignored and forced to 90% on smartphones.
	 * @param int 			$disableformtag 	1=Disable form tag. Can be used if we are already inside a <form> section.
	 * @param string 		$labelbuttonyes 	Label for Yes
	 * @param string 		$labelbuttonno 		Label for No
	 * @return string                        	HTML ajax code if a confirm ajax popup is required, Pure HTML code if it's an html form
	 */
	public function formconfirm($page, $title, $question, $action, $formquestion = '', $selectedchoice = '', $useajax = 0, $height = 0, $width = 500, $disableformtag = 0, $labelbuttonyes = 'Yes', $labelbuttonno = 'No')
	{
		global $langs, $conf;

		$more = '<!-- formconfirm - before call, page=' . dol_escape_htmltag($page) . ' -->';
		$formconfirm = '';
		$inputok = array();
		$inputko = array();

		// Clean parameters
		$newselectedchoice = empty($selectedchoice) ? "no" : $selectedchoice;
		if ($conf->browser->layout == 'phone') {
			$width = '95%';
		}

		// Set height automatically if not defined
		if (empty($height)) {
			$height = 220;
			if (is_array($formquestion) && count($formquestion) > 2) {
				$height += ((count($formquestion) - 2) * 24);
			}
		}

		if (is_array($formquestion) && !empty($formquestion)) {
			// First add hidden fields and value
			foreach ($formquestion as $key => $input) {
				if (is_array($input) && !empty($input)) {
					if ($input['type'] == 'hidden') {
						$moreattr = (!empty($input['moreattr']) ? ' ' . $input['moreattr'] : '');
						$morecss = (!empty($input['morecss']) ? ' ' . $input['morecss'] : '');

						$more .= '<input type="hidden" id="' . dol_escape_htmltag($input['name']) . '" name="' . dol_escape_htmltag($input['name']) . '" value="' . dol_escape_htmltag($input['value']) . '" class="' . $morecss . '"' . $moreattr . '>' . "\n";
					}
				}
			}

			// Now add questions
			$moreonecolumn = '';
			$more .= '<div class="tagtable paddingtopbottomonly centpercent noborderspacing">' . "\n";
			foreach ($formquestion as $key => $input) {
				if (is_array($input) && !empty($input)) {
					$size = (!empty($input['size']) ? ' size="' . $input['size'] . '"' : '');    // deprecated. Use morecss instead.
					$moreattr = (!empty($input['moreattr']) ? ' ' . $input['moreattr'] : '');
					$morecss = (!empty($input['morecss']) ? ' ' . $input['morecss'] : '');

					if ($input['type'] == 'text') {
						$more .= '<div class="tagtr"><div class="tagtd' . (empty($input['tdclass']) ? '' : (' ' . $input['tdclass'])) . '">' . $input['label'] . '</div><div class="tagtd"><input type="text" class="flat' . $morecss . '" id="' . dol_escape_htmltag($input['name']) . '" name="' . dol_escape_htmltag($input['name']) . '"' . $size . ' value="' . (empty($input['value']) ? '' : $input['value']) . '"' . $moreattr . ' /></div></div>' . "\n";
					} elseif ($input['type'] == 'password') {
						$more .= '<div class="tagtr"><div class="tagtd' . (empty($input['tdclass']) ? '' : (' ' . $input['tdclass'])) . '">' . $input['label'] . '</div><div class="tagtd"><input type="password" class="flat' . $morecss . '" id="' . dol_escape_htmltag($input['name']) . '" name="' . dol_escape_htmltag($input['name']) . '"' . $size . ' value="' . (empty($input['value']) ? '' : $input['value']) . '"' . $moreattr . ' /></div></div>' . "\n";
					} elseif ($input['type'] == 'textarea') {
						/*$more .= '<div class="tagtr"><div class="tagtd'.(empty($input['tdclass']) ? '' : (' '.$input['tdclass'])).'">'.$input['label'].'</div><div class="tagtd">';
						$more .= '<textarea name="'.$input['name'].'" class="'.$morecss.'"'.$moreattr.'>';
						$more .= $input['value'];
						$more .= '</textarea>';
						$more .= '</div></div>'."\n";*/
						$moreonecolumn .= '<div class="margintoponly">';
						$moreonecolumn .= $input['label'] . '<br>';
						$moreonecolumn .= '<textarea name="' . dol_escape_htmltag($input['name']) . '" id="' . dol_escape_htmltag($input['name']) . '" class="' . $morecss . '"' . $moreattr . '>';
						$moreonecolumn .= $input['value'];
						$moreonecolumn .= '</textarea>';
						$moreonecolumn .= '</div>';
					} elseif (in_array($input['type'], ['select', 'multiselect'])) {
						if (empty($morecss)) {
							$morecss = 'minwidth100';
						}

						$show_empty = isset($input['select_show_empty']) ? $input['select_show_empty'] : 1;
						$key_in_label = isset($input['select_key_in_label']) ? $input['select_key_in_label'] : 0;
						$value_as_key = isset($input['select_value_as_key']) ? $input['select_value_as_key'] : 0;
						$translate = isset($input['select_translate']) ? $input['select_translate'] : 0;
						$maxlen = isset($input['select_maxlen']) ? $input['select_maxlen'] : 0;
						$disabled = isset($input['select_disabled']) ? $input['select_disabled'] : 0;
						$sort = isset($input['select_sort']) ? $input['select_sort'] : '';

						$more .= '<div class="tagtr"><div class="tagtd' . (empty($input['tdclass']) ? '' : (' ' . $input['tdclass'])) . '">';
						if (!empty($input['label'])) {
							$more .= $input['label'] . '</div><div class="tagtd left">';
						}
						if ($input['type'] == 'select') {
							$more .= $this->selectarray($input['name'], $input['values'], isset($input['default']) ? $input['default'] : '-1', $show_empty, $key_in_label, $value_as_key, $moreattr, $translate, $maxlen, $disabled, $sort, $morecss);
						} else {
							$more .= $this->multiselectarray($input['name'], $input['values'], is_array($input['default']) ? $input['default'] : [$input['default']], $key_in_label, $value_as_key, $morecss, $translate, $maxlen, $moreattr);
						}
						$more .= '</div></div>' . "\n";
					} elseif ($input['type'] == 'checkbox') {
						$more .= '<div class="tagtr">';
						$more .= '<div class="tagtd' . (empty($input['tdclass']) ? '' : (' ' . $input['tdclass'])) . '"><label for="' . dol_escape_htmltag($input['name']) . '">' . $input['label'] . '</label></div><div class="tagtd">';
						$more .= '<input type="checkbox" class="flat' . ($morecss ? ' ' . $morecss : '') . '" id="' . dol_escape_htmltag($input['name']) . '" name="' . dol_escape_htmltag($input['name']) . '"' . $moreattr;
						if (!is_bool($input['value']) && $input['value'] != 'false' && $input['value'] != '0' && $input['value'] != '') {
							$more .= ' checked';
						}
						if (is_bool($input['value']) && $input['value']) {
							$more .= ' checked';
						}
						if (isset($input['disabled'])) {
							$more .= ' disabled';
						}
						$more .= ' /></div>';
						$more .= '</div>' . "\n";
					} elseif ($input['type'] == 'radio') {
						$i = 0;
						foreach ($input['values'] as $selkey => $selval) {
							$more .= '<div class="tagtr">';
							if (isset($input['label'])) {
								if ($i == 0) {
									$more .= '<div class="tagtd' . (empty($input['tdclass']) ? ' tdtop' : (' tdtop ' . $input['tdclass'])) . '">' . $input['label'] . '</div>';
								} else {
									$more .= '<div class="tagtd' . (empty($input['tdclass']) ? '' : (' "' . $input['tdclass'])) . '">&nbsp;</div>';
								}
							}
							$more .= '<div class="tagtd' . ($i == 0 ? ' tdtop' : '') . '"><input type="radio" class="flat' . $morecss . '" id="' . dol_escape_htmltag($input['name'] . $selkey) . '" name="' . dol_escape_htmltag($input['name']) . '" value="' . $selkey . '"' . $moreattr;
							if (!empty($input['disabled'])) {
								$more .= ' disabled';
							}
							if (isset($input['default']) && $input['default'] === $selkey) {
								$more .= ' checked="checked"';
							}
							$more .= ' /> ';
							$more .= '<label for="' . dol_escape_htmltag($input['name'] . $selkey) . '" class="valignmiddle">' . $selval . '</label>';
							$more .= '</div></div>' . "\n";
							$i++;
						}
					} elseif ($input['type'] == 'date' || $input['type'] == 'datetime') {
						$more .= '<div class="tagtr"><div class="tagtd' . (empty($input['tdclass']) ? '' : (' ' . $input['tdclass'])) . '">' . $input['label'] . '</div>';
						$more .= '<div class="tagtd">';
						$addnowlink = (empty($input['datenow']) ? 0 : 1);
						$h = $m = 0;
						if ($input['type'] == 'datetime') {
							$h = isset($input['hours']) ? $input['hours'] : 1;
							$m = isset($input['minutes']) ? $input['minutes'] : 1;
						}
						$more .= $this->selectDate(isset($input['value']) ? $input['value'] : -1, $input['name'], $h, $m, 0, '', 1, $addnowlink);
						$more .= '</div></div>'."\n";
						$formquestion[] = array('name' => $input['name'].'day');
						$formquestion[] = array('name' => $input['name'].'month');
						$formquestion[] = array('name' => $input['name'].'year');
						$formquestion[] = array('name' => $input['name'].'hour');
						$formquestion[] = array('name' => $input['name'].'min');
					} elseif ($input['type'] == 'other') { // can be 1 column or 2 depending if label is set or not
						$more .= '<div class="tagtr"><div class="tagtd'.(empty($input['tdclass']) ? '' : (' '.$input['tdclass'])).'">';
						if (!empty($input['label'])) {
							$more .= $input['label'] . '</div><div class="tagtd">';
						}
						$more .= $input['value'];
						$more .= '</div></div>' . "\n";
					} elseif ($input['type'] == 'onecolumn') {
						$moreonecolumn .= '<div class="margintoponly">';
						$moreonecolumn .= $input['value'];
						$moreonecolumn .= '</div>' . "\n";
					} elseif ($input['type'] == 'hidden') {
						// Do nothing more, already added by a previous loop
					} elseif ($input['type'] == 'separator') {
						$more .= '<br>';
					} else {
						$more .= 'Error type ' . $input['type'] . ' for the confirm box is not a supported type';
					}
				}
			}
			$more .= '</div>' . "\n";
			$more .= $moreonecolumn;
		}

		// JQUERY method dialog is broken with smartphone, we use standard HTML.
		// Note: When using dol_use_jmobile or no js, you must also check code for button use a GET url with action=xxx and check that you also output the confirm code when action=xxx
		// See page product/card.php for example
		if (!empty($conf->dol_use_jmobile)) {
			$useajax = 0;
		}
		if (empty($conf->use_javascript_ajax)) {
			$useajax = 0;
		}

		if ($useajax) {
			$autoOpen = true;
			$dialogconfirm = 'dialog-confirm';
			$button = '';
			if (!is_numeric($useajax)) {
				$button = $useajax;
				$useajax = 1;
				$autoOpen = false;
				$dialogconfirm .= '-' . $button;
			}
			$pageyes = $page . (preg_match('/\?/', $page) ? '&' : '?') . 'action=' . urlencode($action) . '&confirm=yes';
			$pageno = ($useajax == 2 ? $page . (preg_match('/\?/', $page) ? '&' : '?') . 'action=' . urlencode($action) . '&confirm=no' : '');

			// Add input fields into list of fields to read during submit (inputok and inputko)
			if (is_array($formquestion)) {
				foreach ($formquestion as $key => $input) {
					//print "xx ".$key." rr ".is_array($input)."<br>\n";
					// Add name of fields to propagate with the GET when submitting the form with button OK.
					if (is_array($input) && isset($input['name'])) {
						if (strpos($input['name'], ',') > 0) {
							$inputok = array_merge($inputok, explode(',', $input['name']));
						} else {
							array_push($inputok, $input['name']);
						}
					}
					// Add name of fields to propagate with the GET when submitting the form with button KO.
					// @phan-suppress-next-line PhanTypePossiblyInvalidDimOffset
					if (is_array($input) && isset($input['inputko']) && $input['inputko'] == 1 && isset($input['name'])) {
						array_push($inputko, $input['name']);
					}
				}
			}

			// Show JQuery confirm box.
			$formconfirm .= '<div id="' . $dialogconfirm . '" title="' . dol_escape_htmltag($title) . '" style="display: none;">';
			if (is_array($formquestion) && array_key_exists('text', $formquestion) && !empty($formquestion['text'])) {
				$formconfirm .= '<div class="confirmtext">' . $formquestion['text'] . '</div>' . "\n";
			}
			if (!empty($more)) {
				$formconfirm .= '<div class="confirmquestions">' . $more . '</div>' . "\n";
			}
			$formconfirm .= ($question ? '<div class="confirmmessage">' . img_help(0, '') . ' ' . $question . '</div>' : '');
			$formconfirm .= '</div>' . "\n";

			$formconfirm .= "\n<!-- begin code of popup for formconfirm page=" . $page . " -->\n";
			$formconfirm .= '<script nonce="' . getNonce() . '" type="text/javascript">' . "\n";
			$formconfirm .= "/* Code for the jQuery('#dialogforpopup').dialog() */\n";
			$formconfirm .= 'jQuery(document).ready(function() {
            $(function() {
            	$( "#' . $dialogconfirm . '" ).dialog(
            	{
                    autoOpen: ' . ($autoOpen ? "true" : "false") . ',';
			if ($newselectedchoice == 'no') {
				$formconfirm .= '
						open: function() {
            				$(this).parent().find("button.ui-button:eq(2)").focus();
						},';
			}

			$jsforcursor = '';
			if ($useajax == 1) {
				$jsforcursor = '// The call to urljump can be slow, so we set the wait cursor' . "\n";
				$jsforcursor .= 'jQuery("html,body,#id-container").addClass("cursorwait");' . "\n";
			}

			$postconfirmas = 'GET';

			$formconfirm .= '
                    resizable: false,
                    height: "' . $height . '",
                    width: "' . $width . '",
                    modal: true,
                    closeOnEscape: false,
                    buttons: {
                        "' . dol_escape_js($langs->transnoentities($labelbuttonyes)) . '": function() {
							var options = "token=' . urlencode(newToken()) . '";
                        	var inputok = ' . json_encode($inputok) . ';	/* List of fields into form */
							var page = "' . dol_escape_js(!empty($page) ? $page : '') . '";
                         	var pageyes = "' . dol_escape_js(!empty($pageyes) ? $pageyes : '') . '";

                         	if (inputok.length > 0) {
                         		$.each(inputok, function(i, inputname) {
                         			var more = "";
									var inputvalue;
                         			if ($("input[name=\'" + inputname + "\']").attr("type") == "radio") {
										inputvalue = $("input[name=\'" + inputname + "\']:checked").val();
									} else {
                         		    	if ($("#" + inputname).attr("type") == "checkbox") { more = ":checked"; }
                         				inputvalue = $("#" + inputname + more).val();
									}
                         			if (typeof inputvalue == "undefined") { inputvalue=""; }
									console.log("formconfirm check inputname="+inputname+" inputvalue="+inputvalue);
                         			options += "&" + inputname + "=" + encodeURIComponent(inputvalue);
                         		});
                         	}
                         	var urljump = pageyes + (pageyes.indexOf("?") < 0 ? "?" : "&") + options;
            				if (pageyes.length > 0) {';
			if ($postconfirmas == 'GET') {
				$formconfirm .= 'location.href = urljump;';
			} else {
				$formconfirm .= $jsforcursor;
				$formconfirm .= 'var post = $.post(
									pageyes,
									options,
									function(data) { $("body").html(data); jQuery("html,body,#id-container").removeClass("cursorwait"); }
								);';
			}
			$formconfirm .= '
								console.log("after post ok");
							}
	                        $(this).dialog("close");
                        },
                        "' . dol_escape_js($langs->transnoentities($labelbuttonno)) . '": function() {
                        	var options = "token=' . urlencode(newToken()) . '";
                         	var inputko = ' . json_encode($inputko) . ';	/* List of fields into form */
							var page = "' . dol_escape_js(!empty($page) ? $page : '') . '";
                         	var pageno="' . dol_escape_js(!empty($pageno) ? $pageno : '') . '";
                         	if (inputko.length > 0) {
                         		$.each(inputko, function(i, inputname) {
                         			var more = "";
                         			if ($("#" + inputname).attr("type") == "checkbox") { more = ":checked"; }
                         			var inputvalue = $("#" + inputname + more).val();
                         			if (typeof inputvalue == "undefined") { inputvalue=""; }
                         			options += "&" + inputname + "=" + encodeURIComponent(inputvalue);
                         		});
                         	}
                         	var urljump=pageno + (pageno.indexOf("?") < 0 ? "?" : "&") + options;
                         	//alert(urljump);
            				if (pageno.length > 0) {';
			if ($postconfirmas == 'GET') {
				$formconfirm .= 'location.href = urljump;';
			} else {
				$formconfirm .= $jsforcursor;
				$formconfirm .= 'var post = $.post(
									pageno,
									options,
									function(data) { $("body").html(data); jQuery("html,body,#id-container").removeClass("cursorwait"); }
								);';
			}
			$formconfirm .= '
								console.log("after post ko");
							}
                            $(this).dialog("close");
                        }
                    }
                }
                );

            	var button = "' . $button . '";
            	if (button.length > 0) {
                	$( "#" + button ).click(function() {
                		$("#' . $dialogconfirm . '").dialog("open");
        			});
                }
            });
            });
            </script>';
			$formconfirm .= "<!-- end ajax formconfirm -->\n";
		} else {
			$formconfirm .= "\n<!-- begin formconfirm page=" . dol_escape_htmltag($page) . " -->\n";

			if (empty($disableformtag)) {
				$formconfirm .= '<form method="POST" action="' . $page . '" class="notoptoleftroright">' . "\n";
			}

			$formconfirm .= '<input type="hidden" name="action" value="' . $action . '">' . "\n";
			$formconfirm .= '<input type="hidden" name="token" value="' . newToken() . '">' . "\n";

			$formconfirm .= '<table class="valid centpercent">' . "\n";

			// Line title
			$formconfirm .= '<tr class="validtitre"><td class="validtitre" colspan="2">';
			$formconfirm .= img_picto('', 'pictoconfirm') . ' ' . $title;
			$formconfirm .= '</td></tr>' . "\n";

			// Line text
			if (is_array($formquestion) && array_key_exists('text', $formquestion) && !empty($formquestion['text'])) {
				$formconfirm .= '<tr class="valid"><td class="valid" colspan="2">' . $formquestion['text'] . '</td></tr>' . "\n";
			}

			// Line form fields
			if ($more) {
				$formconfirm .= '<tr class="valid"><td class="valid" colspan="2">' . "\n";
				$formconfirm .= $more;
				$formconfirm .= '</td></tr>' . "\n";
			}

			// Line with question
			$formconfirm .= '<tr class="valid">';
			$formconfirm .= '<td class="valid">' . $question . '</td>';
			$formconfirm .= '<td class="valid center">';
			$formconfirm .= $this->selectyesno("confirm", $newselectedchoice, 0, false, 0, 0, 'marginleftonly marginrightonly', $labelbuttonyes, $labelbuttonno);
			$formconfirm .= '<input class="button valignmiddle confirmvalidatebutton small" type="submit" value="' . $langs->trans("Validate") . '">';
			$formconfirm .= '</td>';
			$formconfirm .= '</tr>' . "\n";

			$formconfirm .= '</table>' . "\n";

			if (empty($disableformtag)) {
				$formconfirm .= "</form>\n";
			}
			$formconfirm .= '<br>';

			if (!empty($conf->use_javascript_ajax)) {
				$formconfirm .= '<!-- code to disable button to avoid double clic -->';
				$formconfirm .= '<script nonce="' . getNonce() . '" type="text/javascript">' . "\n";
				$formconfirm .= '
				$(document).ready(function () {
					$(".confirmvalidatebutton").on("click", function() {
						console.log("We click on button confirmvalidatebutton");
						$(this).attr("disabled", "disabled");
						setTimeout(\'$(".confirmvalidatebutton").removeAttr("disabled")\', 3000);
						//console.log($(this).closest("form"));
						$(this).closest("form").submit();
					});
				});
				';
				$formconfirm .= '</script>' . "\n";
			}

			$formconfirm .= "<!-- end formconfirm -->\n";
		}

		return $formconfirm;
	}


	// phpcs:disable PEAR.NamingConventions.ValidFunctionName.ScopeNotCamelCaps

	/**
	 * Show a form to select a project
	 *
	 * @param 	int 		$page 				Page
	 * @param 	int 		$socid 				Id third party (-1=all, 0=only projects not linked to a third party, id=projects not linked or linked to third party id)
	 * @param 	string 		$selected 			Id preselected project
	 * @param 	string 		$htmlname 			Name of select field
	 * @param 	int 		$discard_closed 	Discard closed projects (0=Keep,1=hide completely except $selected,2=Disable)
	 * @param 	int 		$maxlength 			Max length
	 * @param 	int 		$forcefocus 		Force focus on field (works with javascript only)
	 * @param 	int 		$nooutput 			No print is done. String is returned.
	 * @param 	string 		$textifnoproject 	Text to show if no project
	 * @param 	string 		$morecss 			More CSS
	 * @return	string                      	Return html content
	 */
	public function form_project($page, $socid, $selected = '', $htmlname = 'projectid', $discard_closed = 0, $maxlength = 20, $forcefocus = 0, $nooutput = 0, $textifnoproject = '', $morecss = '')
	{
		// phpcs:enable
		global $langs;

		require_once DOL_DOCUMENT_ROOT . '/core/lib/project.lib.php';
		require_once DOL_DOCUMENT_ROOT . '/core/class/html.formprojet.class.php';

		$out = '';

		$formproject = new FormProjets($this->db);

		$langs->load("project");
		if ($htmlname != "none") {
			$out .= '<form method="post" action="' . $page . '">';
			$out .= '<input type="hidden" name="action" value="classin">';
			$out .= '<input type="hidden" name="token" value="' . newToken() . '">';
			$out .= $formproject->select_projects($socid, $selected, $htmlname, $maxlength, 0, 1, $discard_closed, $forcefocus, 0, 0, '', 1, 0, $morecss);
			$out .= '<input type="submit" class="button smallpaddingimp" value="' . $langs->trans("Modify") . '">';
			$out .= '</form>';
		} else {
			$out .= '<span class="project_head_block">';
			if ($selected) {
				$projet = new Project($this->db);
				$projet->fetch($selected);
				$out .= $projet->getNomUrl(0, '', 1);
			} else {
				$out .= '<span class="opacitymedium">' . $textifnoproject . '</span>';
			}
			$out .= '</span>';
		}

		if (empty($nooutput)) {
			print $out;
			return '';
		}
		return $out;
	}

	// phpcs:disable PEAR.NamingConventions.ValidFunctionName.ScopeNotCamelCaps

	/**
	 * Show a form to select payment conditions
	 *
	 * @param int 		$page 				Page
	 * @param string 	$selected 			Id condition pre-selectionne
	 * @param string 	$htmlname 			Name of select html field
	 * @param int 		$addempty 			Add empty entry
	 * @param string 	$type 				Type ('direct-debit' or 'bank-transfer')
	 * @param int 		$filtertype 		If > 0, include payment terms with deposit percentage (for objects other than invoices and invoice templates)
	 * @param int	 	$deposit_percent 	< 0 : deposit_percent input makes no sense (for example, in list filters)
	 *                                		0 : use default deposit percentage from entry
	 *                                		> 0 : force deposit percentage (for example, from company object)
	 * @param int 		$nooutput 			No print is done. String is returned.
	 * @return string                   	HTML output or ''
	 */
	public function form_conditions_reglement($page, $selected = '', $htmlname = 'cond_reglement_id', $addempty = 0, $type = '', $filtertype = -1, $deposit_percent = -1, $nooutput = 0)
	{
		// phpcs:enable
		global $langs;

		$out = '';

		if ($htmlname != "none") {
			$out .= '<form method="POST" action="' . $page . '">';
			$out .= '<input type="hidden" name="action" value="setconditions">';
			$out .= '<input type="hidden" name="token" value="' . newToken() . '">';
			if ($type) {
				$out .= '<input type="hidden" name="type" value="' . dol_escape_htmltag($type) . '">';
			}
			$out .= $this->getSelectConditionsPaiements($selected, $htmlname, $filtertype, $addempty, 0, '', $deposit_percent);
			$out .= '<input type="submit" class="button valignmiddle smallpaddingimp" value="' . $langs->trans("Modify") . '">';
			$out .= '</form>';
		} else {
			if ($selected) {
				$this->load_cache_conditions_paiements();
				if (isset($this->cache_conditions_paiements[$selected])) {
					$label = $this->cache_conditions_paiements[$selected]['label'];

					if (!empty($this->cache_conditions_paiements[$selected]['deposit_percent'])) {
						$label = str_replace('__DEPOSIT_PERCENT__', $deposit_percent > 0 ? $deposit_percent : $this->cache_conditions_paiements[$selected]['deposit_percent'], $label);
					}

					$out .= $label;
				} else {
					$langs->load('errors');
					$out .= $langs->trans('ErrorNotInDictionaryPaymentConditions');
				}
			} else {
				$out .= '&nbsp;';
			}
		}

		if (empty($nooutput)) {
			print $out;
			return '';
		}
		return $out;
	}

	// phpcs:disable PEAR.NamingConventions.ValidFunctionName.ScopeNotCamelCaps

	/**
	 *  Show a form to select a delivery delay
	 *
	 * @param 	int 		$page 		Page
	 * @param 	string 		$selected 	Id condition pre-selectionne
	 * @param 	string 		$htmlname 	Name of select html field
	 * @param 	int 		$addempty 	Add an empty entry
	 * @return  void
	 */
	public function form_availability($page, $selected = '', $htmlname = 'availability', $addempty = 0)
	{
		// phpcs:enable
		global $langs;
		if ($htmlname != "none") {
			print '<form method="post" action="' . $page . '">';
			print '<input type="hidden" name="action" value="setavailability">';
			print '<input type="hidden" name="token" value="' . newToken() . '">';
			$this->selectAvailabilityDelay($selected, $htmlname, -1, $addempty);
			print '<input type="submit" name="modify" class="button smallpaddingimp" value="' . $langs->trans("Modify") . '">';
			print '<input type="submit" name="cancel" class="button smallpaddingimp" value="' . $langs->trans("Cancel") . '">';
			print '</form>';
		} else {
			if ($selected) {
				$this->load_cache_availability();
				print $this->cache_availability[$selected]['label'];
			} else {
				print "&nbsp;";
			}
		}
	}

	/**
	 *  Output HTML form to select list of input reason (events that triggered an object creation, like after sending an emailing, making an advert, ...)
	 *  List found into table c_input_reason loaded by loadCacheInputReason
	 *
	 * @param string $page Page
	 * @param string $selected Id condition pre-selectionne
	 * @param string $htmlname Name of select html field
	 * @param int $addempty Add empty entry
	 * @return    void
	 */
	public function formInputReason($page, $selected = '', $htmlname = 'demandreason', $addempty = 0)
	{
		global $langs;
		if ($htmlname != "none") {
			print '<form method="post" action="' . $page . '">';
			print '<input type="hidden" name="action" value="setdemandreason">';
			print '<input type="hidden" name="token" value="' . newToken() . '">';
			$this->selectInputReason($selected, $htmlname, -1, $addempty);
			print '<input type="submit" class="button smallpaddingimp" value="' . $langs->trans("Modify") . '">';
			print '</form>';
		} else {
			if ($selected) {
				$this->loadCacheInputReason();
				foreach ($this->cache_demand_reason as $key => $val) {
					if ($val['id'] == $selected) {
						print $val['label'];
						break;
					}
				}
			} else {
				print "&nbsp;";
			}
		}
	}

	// phpcs:disable PEAR.NamingConventions.ValidFunctionName.ScopeNotCamelCaps

	/**
	 *    Show a form + html select a date
	 *
	 * @param string $page Page
	 * @param string $selected Date preselected
	 * @param string $htmlname Html name of date input fields or 'none'
	 * @param int $displayhour Display hour selector
	 * @param int $displaymin Display minutes selector
	 * @param int $nooutput 1=No print output, return string
	 * @param string $type 'direct-debit' or 'bank-transfer'
	 * @return    string
	 * @see        selectDate()
	 */
	public function form_date($page, $selected, $htmlname, $displayhour = 0, $displaymin = 0, $nooutput = 0, $type = '')
	{
		// phpcs:enable
		global $langs;

		$ret = '';

		if ($htmlname != "none") {
			$ret .= '<form method="POST" action="' . $page . '" name="form' . $htmlname . '">';
			$ret .= '<input type="hidden" name="action" value="set' . $htmlname . '">';
			$ret .= '<input type="hidden" name="token" value="' . newToken() . '">';
			if ($type) {
				$ret .= '<input type="hidden" name="type" value="' . dol_escape_htmltag($type) . '">';
			}
			$ret .= '<table class="nobordernopadding">';
			$ret .= '<tr><td>';
			$ret .= $this->selectDate($selected, $htmlname, $displayhour, $displaymin, 1, 'form' . $htmlname, 1, 0);
			$ret .= '</td>';
			$ret .= '<td class="left"><input type="submit" class="button smallpaddingimp" value="' . $langs->trans("Modify") . '"></td>';
			$ret .= '</tr></table></form>';
		} else {
			if ($displayhour) {
				$ret .= dol_print_date($selected, 'dayhour');
			} else {
				$ret .= dol_print_date($selected, 'day');
			}
		}

		if (empty($nooutput)) {
			print $ret;
		}
		return $ret;
	}


	// phpcs:disable PEAR.NamingConventions.ValidFunctionName.ScopeNotCamelCaps

	/**
	 *  Show a select form to choose a user
	 *
	 * @param string $page Page
	 * @param string $selected Id of user preselected
	 * @param string $htmlname Name of input html field. If 'none', we just output the user link.
	 * @param int[] $exclude List of users id to exclude
	 * @param int[] $include List of users id to include
	 * @return    void
	 */
	public function form_users($page, $selected = '', $htmlname = 'userid', $exclude = array(), $include = array())
	{
		// phpcs:enable
		global $langs;

		if ($htmlname != "none") {
			print '<form method="POST" action="' . $page . '" name="form' . $htmlname . '">';
			print '<input type="hidden" name="action" value="set' . $htmlname . '">';
			print '<input type="hidden" name="token" value="' . newToken() . '">';
			print $this->select_dolusers($selected, $htmlname, 1, $exclude, 0, $include);
			print '<input type="submit" class="button smallpaddingimp valignmiddle" value="' . $langs->trans("Modify") . '">';
			print '</form>';
		} else {
			if ($selected) {
				require_once DOL_DOCUMENT_ROOT . '/user/class/user.class.php';
				$theuser = new User($this->db);
				$theuser->fetch($selected);
				print $theuser->getNomUrl(1);
			} else {
				print "&nbsp;";
			}
		}
	}


	// phpcs:disable PEAR.NamingConventions.ValidFunctionName.ScopeNotCamelCaps

	/**
	 *    Show form with payment mode
	 *
	 * @param string $page Page
	 * @param string $selected Id mode pre-selectionne
	 * @param string $htmlname Name of select html field
	 * @param string $filtertype To filter on field type in llx_c_paiement ('CRDT' or 'DBIT' or array('code'=>xx,'label'=>zz))
	 * @param int $active Active or not, -1 = all
	 * @param int $addempty 1=Add empty entry
	 * @param string $type Type ('direct-debit' or 'bank-transfer')
	 * @param int $nooutput 1=Return string, no output
	 * @return    string                    HTML output or ''
	 */
	public function form_modes_reglement($page, $selected = '', $htmlname = 'mode_reglement_id', $filtertype = '', $active = 1, $addempty = 0, $type = '', $nooutput = 0)
	{
		// phpcs:enable
		global $langs;

		$out = '';
		if ($htmlname != "none") {
			$out .= '<form method="POST" action="' . $page . '">';
			$out .= '<input type="hidden" name="action" value="setmode">';
			$out .= '<input type="hidden" name="token" value="' . newToken() . '">';
			if ($type) {
				$out .= '<input type="hidden" name="type" value="' . dol_escape_htmltag($type) . '">';
			}
			$out .= $this->select_types_paiements($selected, $htmlname, $filtertype, 0, $addempty, 0, 0, $active, '', 1);
			$out .= '<input type="submit" class="button smallpaddingimp valignmiddle" value="' . $langs->trans("Modify") . '">';
			$out .= '</form>';
		} else {
			if ($selected) {
				$this->load_cache_types_paiements();
				$out .= $this->cache_types_paiements[$selected]['label'];
			} else {
				$out .= "&nbsp;";
			}
		}

		if ($nooutput) {
			return $out;
		} else {
			print $out;
		}
		return '';
	}

	/**
	 *    Show form with transport mode
	 *
	 * @param string $page Page
	 * @param string $selected Id mode pre-select
	 * @param string $htmlname Name of select html field
	 * @param int $active Active or not, -1 = all
	 * @param int $addempty 1=Add empty entry
	 * @return    void
	 */
	public function formSelectTransportMode($page, $selected = '', $htmlname = 'transport_mode_id', $active = 1, $addempty = 0)
	{
		global $langs;
		if ($htmlname != "none") {
			print '<form method="POST" action="' . $page . '">';
			print '<input type="hidden" name="action" value="settransportmode">';
			print '<input type="hidden" name="token" value="' . newToken() . '">';
			$this->selectTransportMode($selected, $htmlname, 0, $addempty, 0, 0, $active);
			print '<input type="submit" class="button smallpaddingimp valignmiddle" value="' . $langs->trans("Modify") . '">';
			print '</form>';
		} else {
			if ($selected) {
				$this->load_cache_transport_mode();
				print $this->cache_transport_mode[$selected]['label'];
			} else {
				print "&nbsp;";
			}
		}
	}

	// phpcs:disable PEAR.NamingConventions.ValidFunctionName.ScopeNotCamelCaps

	/**
	 *    Show form with multicurrency code
	 *
	 * @param string $page Page
	 * @param string $selected code pre-selectionne
	 * @param string $htmlname Name of select html field
	 * @return    void
	 */
	public function form_multicurrency_code($page, $selected = '', $htmlname = 'multicurrency_code')
	{
		// phpcs:enable
		global $langs;
		if ($htmlname != "none") {
			print '<form method="POST" action="' . $page . '">';
			print '<input type="hidden" name="action" value="setmulticurrencycode">';
			print '<input type="hidden" name="token" value="' . newToken() . '">';
			print $this->selectMultiCurrency($selected, $htmlname, 0);
			print '<input type="submit" class="button smallpaddingimp valignmiddle" value="' . $langs->trans("Modify") . '">';
			print '</form>';
		} else {
			require_once DOL_DOCUMENT_ROOT . '/core/lib/company.lib.php';
			print !empty($selected) ? currency_name($selected, 1) : '&nbsp;';
		}
	}

	// phpcs:disable PEAR.NamingConventions.ValidFunctionName.ScopeNotCamelCaps

	/**
	 *    Show form with multicurrency rate
	 *
	 * @param string $page Page
	 * @param double $rate Current rate
	 * @param string $htmlname Name of select html field
	 * @param string $currency Currency code to explain the rate
	 * @return    void
	 */
	public function form_multicurrency_rate($page, $rate = 0.0, $htmlname = 'multicurrency_tx', $currency = '')
	{
		// phpcs:enable
		global $langs, $mysoc, $conf;

		if ($htmlname != "none") {
			print '<form method="POST" action="' . $page . '">';
			print '<input type="hidden" name="action" value="setmulticurrencyrate">';
			print '<input type="hidden" name="token" value="' . newToken() . '">';
			print '<input type="text" class="maxwidth100" name="' . $htmlname . '" value="' . (!empty($rate) ? price(price2num($rate, 'CU')) : 1) . '" /> ';
			print '<select name="calculation_mode">';
			print '<option value="1">Change ' . $langs->trans("PriceUHT") . ' of lines</option>';
			print '<option value="2">Change ' . $langs->trans("PriceUHTCurrency") . ' of lines</option>';
			print '</select> ';
			print '<input type="submit" class="button smallpaddingimp valignmiddle" value="' . $langs->trans("Modify") . '">';
			print '</form>';
		} else {
			if (!empty($rate)) {
				print price($rate, 1, $langs, 0, 0);
				if ($currency && $rate != 1) {
					print ' &nbsp; (' . price($rate, 1, $langs, 0, 0) . ' ' . $currency . ' = 1 ' . $conf->currency . ')';
				}
			} else {
				print 1;
			}
		}
	}


	// phpcs:disable PEAR.NamingConventions.ValidFunctionName.ScopeNotCamelCaps

	/**
	 *    Show a select box with available absolute discounts
	 *
	 * @param string $page Page URL where form is shown
	 * @param int $selected Value preselected
	 * @param string $htmlname Name of SELECT component. If 'none', not changeable. Example 'remise_id'.
	 * @param int $socid Third party id
	 * @param float $amount Total amount available
	 * @param string $filter SQL filter on discounts
	 * @param int $maxvalue Max value for lines that can be selected
	 * @param string $more More string to add
	 * @param int $hidelist 1=Hide list
	 * @param int $discount_type 0 => customer discount, 1 => supplier discount
	 * @return    void
	 */
	public function form_remise_dispo($page, $selected, $htmlname, $socid, $amount, $filter = '', $maxvalue = 0, $more = '', $hidelist = 0, $discount_type = 0)
	{
		// phpcs:enable
		global $conf, $langs;
		if ($htmlname != "none") {
			print '<form method="post" action="' . $page . '">';
			print '<input type="hidden" name="action" value="setabsolutediscount">';
			print '<input type="hidden" name="token" value="' . newToken() . '">';
			print '<div class="inline-block">';
			if (!empty($discount_type)) {
				if (getDolGlobalString('FACTURE_SUPPLIER_DEPOSITS_ARE_JUST_PAYMENTS')) {
					if (!$filter || $filter == "fk_invoice_supplier_source IS NULL") {
						$translationKey = 'HasAbsoluteDiscountFromSupplier'; // If we want deposit to be subtracted to payments only and not to total of final invoice
					} else {
						$translationKey = 'HasCreditNoteFromSupplier';
					}
				} else {
					if (!$filter || $filter == "fk_invoice_supplier_source IS NULL OR (description LIKE '(DEPOSIT)%' AND description NOT LIKE '(EXCESS PAID)%')") {
						$translationKey = 'HasAbsoluteDiscountFromSupplier';
					} else {
						$translationKey = 'HasCreditNoteFromSupplier';
					}
				}
			} else {
				if (getDolGlobalString('FACTURE_DEPOSITS_ARE_JUST_PAYMENTS')) {
					if (!$filter || $filter == "fk_facture_source IS NULL") {
						$translationKey = 'CompanyHasAbsoluteDiscount'; // If we want deposit to be subtracted to payments only and not to total of final invoice
					} else {
						$translationKey = 'CompanyHasCreditNote';
					}
				} else {
					if (!$filter || $filter == "fk_facture_source IS NULL OR (description LIKE '(DEPOSIT)%' AND description NOT LIKE '(EXCESS RECEIVED)%')") {
						$translationKey = 'CompanyHasAbsoluteDiscount';
					} else {
						$translationKey = 'CompanyHasCreditNote';
					}
				}
			}
			print $langs->trans($translationKey, price($amount, 0, $langs, 0, 0, -1, $conf->currency));
			if (empty($hidelist)) {
				print ' ';
			}
			print '</div>';
			if (empty($hidelist)) {
				print '<div class="inline-block" style="padding-right: 10px">';
				$newfilter = 'discount_type=' . intval($discount_type);
				if (!empty($discount_type)) {
					$newfilter .= ' AND fk_invoice_supplier IS NULL AND fk_invoice_supplier_line IS NULL'; // Supplier discounts available
				} else {
					$newfilter .= ' AND fk_facture IS NULL AND fk_facture_line IS NULL'; // Customer discounts available
				}
				if ($filter) {
					$newfilter .= ' AND (' . $filter . ')';
				}
				// output the combo of discounts
				$nbqualifiedlines = $this->select_remises($selected, $htmlname, $newfilter, $socid, $maxvalue);
				if ($nbqualifiedlines > 0) {
					print ' &nbsp; <input type="submit" class="button smallpaddingimp" value="' . dol_escape_htmltag($langs->trans("UseLine")) . '"';
					if (!empty($discount_type) && $filter && $filter != "fk_invoice_supplier_source IS NULL OR (description LIKE '(DEPOSIT)%' AND description NOT LIKE '(EXCESS PAID)%')") {
						print ' title="' . $langs->trans("UseCreditNoteInInvoicePayment") . '"';
					}
					if (empty($discount_type) && $filter && $filter != "fk_facture_source IS NULL OR (description LIKE '(DEPOSIT)%' AND description NOT LIKE '(EXCESS RECEIVED)%')") {
						print ' title="' . $langs->trans("UseCreditNoteInInvoicePayment") . '"';
					}

					print '>';
				}
				print '</div>';
			}
			if ($more) {
				print '<div class="inline-block">';
				print $more;
				print '</div>';
			}
			print '</form>';
		} else {
			if ($selected) {
				print $selected;
			} else {
				print "0";
			}
		}
	}


	// phpcs:disable PEAR.NamingConventions.ValidFunctionName.ScopeNotCamelCaps

	/**
	 *  Show forms to select a contact
	 *
	 * @param string 	$page 		Page
	 * @param Societe 	$societe 	Filter on third party
	 * @param string 	$selected 	Id contact pre-selectionne
	 * @param string 	$htmlname 	Name of HTML select. If 'none', we just show contact link.
	 * @return    void
	 */
	public function form_contacts($page, $societe, $selected = '', $htmlname = 'contactid')
	{
		// phpcs:enable
		global $langs;

		if ($htmlname != "none") {
			print '<form method="post" action="' . $page . '">';
			print '<input type="hidden" name="action" value="set_contact">';
			print '<input type="hidden" name="token" value="' . newToken() . '">';
			print '<table class="nobordernopadding">';
			print '<tr><td>';
			print $this->selectcontacts($societe->id, $selected, $htmlname);
			$num = $this->num;
			if ($num == 0) {
				$addcontact = (getDolGlobalString('SOCIETE_ADDRESSES_MANAGEMENT') ? $langs->trans("AddContact") : $langs->trans("AddContactAddress"));
				print '<a href="' . DOL_URL_ROOT . '/contact/card.php?socid=' . $societe->id . '&amp;action=create&amp;backtoreferer=1">' . $addcontact . '</a>';
			}
			print '</td>';
			print '<td class="left"><input type="submit" class="button smallpaddingimp" value="' . $langs->trans("Modify") . '"></td>';
			print '</tr></table></form>';
		} else {
			if ($selected) {
				require_once DOL_DOCUMENT_ROOT . '/contact/class/contact.class.php';
				$contact = new Contact($this->db);
				$contact->fetch($selected);
				print $contact->getFullName($langs);
			} else {
				print "&nbsp;";
			}
		}
	}

	// phpcs:disable PEAR.NamingConventions.ValidFunctionName.ScopeNotCamelCaps

	/**
	 *  Output html select to select thirdparty
	 *
	 * @param string 	$page 					Page
	 * @param string 	$selected 				Id preselected
	 * @param string 	$htmlname 				Name of HTML select
	 * @param string	$filter 				Optional filters criteras. WARNING: To avoid SQL injection, only few chars [.a-z0-9 =<>()] are allowed here (example: 's.rowid <> x', 's.client IN (1,3)'). Do not use a filter coming from input of users.
	 * @param string|int<0,1> 	$showempty 		Add an empty field (Can be '1' or text key to use on empty line like 'SelectThirdParty')
	 * @param int<0,1>	$showtype 				Show third party type in combolist (customer, prospect or supplier)
	 * @param int<0,1>	$forcecombo 			Force to use combo box
	 * @param 	array<array{method:string,url:string,htmlname:string,params:array<string,string>}> 	$events 	Event options. Example: array(array('method'=>'getContacts', 'url'=>dol_buildpath('/core/ajax/contacts.php',1), 'htmlname'=>'contactid', 'params'=>array('add-customer-contact'=>'disabled')))
	 * @param int 		$nooutput 				No print output. Return it only.
	 * @param int[] 	$excludeids 			Exclude IDs from the select combo
	 * @param string 	$textifnothirdparty 	Text to show if no thirdparty
	 * @return    string                        HTML output or ''
	 */
	public function form_thirdparty($page, $selected = '', $htmlname = 'socid', $filter = '', $showempty = 0, $showtype = 0, $forcecombo = 0, $events = array(), $nooutput = 0, $excludeids = array(), $textifnothirdparty = '')
	{
		// phpcs:enable
		global $langs;

		$out = '';
		if ($htmlname != "none") {
			$out .= '<form method="post" action="' . $page . '">';
			$out .= '<input type="hidden" name="action" value="set_thirdparty">';
			$out .= '<input type="hidden" name="token" value="' . newToken() . '">';
			$out .= $this->select_company($selected, $htmlname, $filter, $showempty, $showtype, $forcecombo, $events, 0, 'minwidth100', '', '', 1, array(), false, $excludeids);
			$out .= '<input type="submit" class="button smallpaddingimp valignmiddle" value="' . $langs->trans("Modify") . '">';
			$out .= '</form>';
		} else {
			if ($selected) {
				require_once DOL_DOCUMENT_ROOT . '/societe/class/societe.class.php';
				$soc = new Societe($this->db);
				$soc->fetch($selected);
				$out .= $soc->getNomUrl(0, '');
			} else {
				$out .= '<span class="opacitymedium">' . $textifnothirdparty . '</span>';
			}
		}

		if ($nooutput) {
			return $out;
		} else {
			print $out;
		}

		return '';
	}

	// phpcs:disable PEAR.NamingConventions.ValidFunctionName.ScopeNotCamelCaps

	/**
	 *    Retourne la liste des devises, dans la langue de l'utilisateur
	 *
	 * @param string $selected preselected currency code
	 * @param string $htmlname name of HTML select list
	 * @deprecated
	 * @return    void
	 */
	public function select_currency($selected = '', $htmlname = 'currency_id')
	{
		// phpcs:enable
		print $this->selectCurrency($selected, $htmlname);
	}

	/**
	 *  Retourne la liste des devises, dans la langue de l'utilisateur
	 *
	 * @param string $selected preselected currency code
	 * @param string $htmlname name of HTML select list
	 * @param int	 $mode 0 = Add currency symbol into label, 1 = Add 3 letter iso code
	 * @param string $useempty '1'=Allow empty value
	 * @return    string
	 */
	public function selectCurrency($selected = '', $htmlname = 'currency_id', $mode = 0, $useempty = '')
	{
		global $langs, $user;

		$langs->loadCacheCurrencies('');

		$out = '';

		if ($selected == 'euro' || $selected == 'euros') {
			$selected = 'EUR'; // Pour compatibilite
		}

		$out .= '<select class="flat maxwidth200onsmartphone minwidth300" name="' . $htmlname . '" id="' . $htmlname . '">';
		if ($useempty) {
			$out .= '<option value="-1" selected></option>';
		}
		foreach ($langs->cache_currencies as $code_iso => $currency) {
			$labeltoshow = $currency['label'];
			if ($mode == 1) {
				$labeltoshow .= ' <span class="opacitymedium">(' . $code_iso . ')</span>';
			} else {
				$labeltoshow .= ' <span class="opacitymedium">(' . $langs->getCurrencySymbol($code_iso) . ')</span>';
			}

			if ($selected && $selected == $code_iso) {
				$out .= '<option value="' . $code_iso . '" selected data-html="' . dol_escape_htmltag($labeltoshow) . '">';
			} else {
				$out .= '<option value="' . $code_iso . '" data-html="' . dol_escape_htmltag($labeltoshow) . '">';
			}
			$out .= $labeltoshow;
			$out .= '</option>';
		}
		$out .= '</select>';
		if ($user->admin) {
			$out .= info_admin($langs->trans("YouCanChangeValuesForThisListFromDictionarySetup"), 1);
		}

		// Make select dynamic
		include_once DOL_DOCUMENT_ROOT . '/core/lib/ajax.lib.php';
		$out .= ajax_combobox($htmlname);

		return $out;
	}

	/**
	 * Return array of currencies in user language
	 *
	 * @param 	string 	$selected 				Preselected currency code
	 * @param 	string 	$htmlname 				Name of HTML select list
	 * @param 	integer $useempty 				1=Add empty line
	 * @param 	string 	$filter 				Optional filters criteras (example: 'code <> x', ' in (1,3)')
	 * @param 	bool 	$excludeConfCurrency 	false = If company current currency not in table, we add it into list. Should always be available.
	 *                                  		true = we are in currency_rate update , we don't want to see conf->currency in select
	 * @param 	string 	$morecss 				More css
	 * @return  string							HTML component
	 */
	public function selectMultiCurrency($selected = '', $htmlname = 'multicurrency_code', $useempty = 0, $filter = '', $excludeConfCurrency = false, $morecss = '')
	{
		global $conf, $langs;

		$langs->loadCacheCurrencies(''); // Load ->cache_currencies

		$TCurrency = array();

		$sql = "SELECT code FROM " . $this->db->prefix() . "multicurrency";
		$sql .= " WHERE entity IN ('" . getEntity('mutlicurrency') . "')";
		if ($filter) {
			$sql .= " AND " . $filter;
		}
		$resql = $this->db->query($sql);
		if ($resql) {
			while ($obj = $this->db->fetch_object($resql)) {
				$TCurrency[$obj->code] = $obj->code;
			}
		}

		$out = '';
		$out .= '<select class="flat' . ($morecss ? ' ' . $morecss : '') . '" name="' . $htmlname . '" id="' . $htmlname . '">';
		if ($useempty) {
			$out .= '<option value="">&nbsp;</option>';
		}
		// If company current currency not in table, we add it into list. Should always be available.
		if (!in_array($conf->currency, $TCurrency) && !$excludeConfCurrency) {
			$TCurrency[$conf->currency] = $conf->currency;
		}
		if (count($TCurrency) > 0) {
			foreach ($langs->cache_currencies as $code_iso => $currency) {
				if (isset($TCurrency[$code_iso])) {
					if (!empty($selected) && $selected == $code_iso) {
						$out .= '<option value="' . $code_iso . '" selected="selected">';
					} else {
						$out .= '<option value="' . $code_iso . '">';
					}

					$out .= $currency['label'];
					$out .= ' (' . $langs->getCurrencySymbol($code_iso) . ')';
					$out .= '</option>';
				}
			}
		}

		$out .= '</select>';

		// Make select dynamic
		include_once DOL_DOCUMENT_ROOT . '/core/lib/ajax.lib.php';
		$out .= ajax_combobox($htmlname);

		return $out;
	}

	// phpcs:disable PEAR.NamingConventions.ValidFunctionName.ScopeNotCamelCaps

	/**
	 *  Load into the cache ->cache_vatrates, all the vat rates of a country
	 *
	 *  @param	string	$country_code		Country code with quotes ("'CA'", or "'CA,IN,...'")
	 *  @return	int							Nb of loaded lines, 0 if already loaded, <0 if KO
	 */
	public function load_cache_vatrates($country_code)
	{
		// phpcs:enable
		global $langs, $user;

		$num = count($this->cache_vatrates);
		if ($num > 0) {
			return $num; // Cache already loaded
		}

		dol_syslog(__METHOD__, LOG_DEBUG);

		$sql = "SELECT t.rowid, t.type_vat, t.code, t.taux, t.localtax1, t.localtax1_type, t.localtax2, t.localtax2_type, t.recuperableonly";
		$sql .= " FROM ".$this->db->prefix()."c_tva as t, ".$this->db->prefix()."c_country as c";
		$sql .= " WHERE t.fk_pays = c.rowid";
		$sql .= " AND t.active > 0";
		$sql .= " AND t.entity IN (".getEntity('c_tva').")";
		$sql .= " AND c.code IN (" . $this->db->sanitize($country_code, 1) . ")";
		$sql .= " ORDER BY t.code ASC, t.taux ASC, t.recuperableonly ASC";

		$resql = $this->db->query($sql);
		if ($resql) {
			$num = $this->db->num_rows($resql);
			if ($num) {
				for ($i = 0; $i < $num; $i++) {
					$obj = $this->db->fetch_object($resql);

					$tmparray = array();
					$tmparray['rowid']			= $obj->rowid;
					$tmparray['type_vat']		= $obj->type_vat;
					$tmparray['code']			= $obj->code;
					$tmparray['txtva']			= $obj->taux;
					$tmparray['nprtva']			= $obj->recuperableonly;
					$tmparray['localtax1']	    = $obj->localtax1;
					$tmparray['localtax1_type']	= $obj->localtax1_type;
					$tmparray['localtax2']	    = $obj->localtax2;
					$tmparray['localtax2_type']	= $obj->localtax1_type;
					$tmparray['label']			= $obj->taux . '%' . ($obj->code ? ' (' . $obj->code . ')' : ''); // Label must contains only 0-9 , . % or *
					$tmparray['labelallrates']	= $obj->taux . '/' . ($obj->localtax1 ? $obj->localtax1 : '0') . '/' . ($obj->localtax2 ? $obj->localtax2 : '0') . ($obj->code ? ' (' . $obj->code . ')' : ''); // Must never be used as key, only label
					$positiverates = '';
					if ($obj->taux) {
						$positiverates .= ($positiverates ? '/' : '') . $obj->taux;
					}
					if ($obj->localtax1) {
						$positiverates .= ($positiverates ? '/' : '') . $obj->localtax1;
					}
					if ($obj->localtax2) {
						$positiverates .= ($positiverates ? '/' : '') . $obj->localtax2;
					}
					if (empty($positiverates)) {
						$positiverates = '0';
					}
					$tmparray['labelpositiverates'] = $positiverates . ($obj->code ? ' (' . $obj->code . ')' : ''); // Must never be used as key, only label

					$this->cache_vatrates[$obj->rowid] = $tmparray;
				}

				return $num;
			} else {
				$this->error = '<span class="error">';
				$this->error .= $langs->trans("ErrorNoVATRateDefinedForSellerCountry", $country_code);
				$reg = array();
				if (!empty($user) && $user->admin && preg_match('/\'(..)\'/', $country_code, $reg)) {
					$langs->load("errors");
					$new_country_code = $reg[1];
					$country_id = dol_getIdFromCode($this->db, $new_country_code, 'c_pays', 'code', 'rowid');
					$this->error .= '<br>'.$langs->trans("ErrorFixThisHere", DOL_URL_ROOT.'/admin/dict.php?id=10'.($country_id > 0 ? '&countryidforinsert='.$country_id : ''));
				}
				$this->error .= '</span>';
				return -1;
			}
		} else {
			$this->error = '<span class="error">' . $this->db->error() . '</span>';
			return -2;
		}
	}

	// phpcs:disable PEAR.NamingConventions.ValidFunctionName.ScopeNotCamelCaps

	/**
	 *  Output an HTML select vat rate.
	 *  The name of this function should be selectVat. We keep bad name for compatibility purpose.
	 *
	 *  @param	string	      $htmlname           Name of HTML select field
	 *  @param  float|string  $selectedrate       Force preselected vat rate. Can be '8.5' or '8.5 (NOO)' for example. Use '' for no forcing.
	 *  @param  Societe	      $societe_vendeuse   Thirdparty seller
	 *  @param  Societe	      $societe_acheteuse  Thirdparty buyer
	 *  @param  int		      $idprod             Id product. O if unknown of NA.
	 *  @param  int		      $info_bits          Miscellaneous information on line (1 for NPR)
	 *  @param  int|string    $type               ''=Unknown, 0=Product, 1=Service (Used if idprod not defined)
	 *                                            If seller not subject to VAT, default VAT=0. End of rule.
	 *                                            If (seller country==buyer country), then default VAT=product's VAT. End of rule.
	 *                                            If (seller and buyer in EU) and sold product = new means of transportation (car, boat, airplane), default VAT =0 (VAT must be paid by the buyer to his country's tax office and not the seller). End of rule.
	 *                                            If (seller and buyer in EU) and buyer=private person, then default VAT=VAT of sold product.  End of rule.
	 *                                            If (seller and buyer in EU) and buyer=company then default VAT =0. End of rule.
	 *                                            Else, default proposed VAT==0. End of rule.
	 *  @param	bool	     $options_only		  Return HTML options lines only (for ajax treatment)
	 *  @param  int          $mode                0=Use vat rate as key in combo list, 1=Add VAT code after vat rate into key, -1=Use id of vat line as key
	 *  @param  int          $type_vat            0=All type, 1=VAT rate sale, 2=VAT rate purchase
	 *  @return	string
	 */
	public function load_tva($htmlname = 'tauxtva', $selectedrate = '', $societe_vendeuse = null, $societe_acheteuse = null, $idprod = 0, $info_bits = 0, $type = '', $options_only = false, $mode = 0, $type_vat = 0)
	{
		// phpcs:enable
		global $langs, $mysoc;

		$langs->load('errors');

		$return = '';

		// Define defaultnpr, defaultttx and defaultcode
		$defaultnpr = ($info_bits & 0x01);
		$defaultnpr = (preg_match('/\*/', $selectedrate) ? 1 : $defaultnpr);
		$defaulttx = str_replace('*', '', $selectedrate);
		$defaultcode = '';
		$reg = array();
		if (preg_match('/\((.*)\)/', $defaulttx, $reg)) {
			$defaultcode = $reg[1];
			$defaulttx = preg_replace('/\s*\(.*\)/', '', $defaulttx);
		}
		//var_dump($selectedrate.'-'.$defaulttx.'-'.$defaultnpr.'-'.$defaultcode);

		// Check parameters
		if (is_object($societe_vendeuse) && !$societe_vendeuse->country_code) {
			if ($societe_vendeuse->id == $mysoc->id) {
				$return .= '<span class="error">' . $langs->trans("ErrorYourCountryIsNotDefined") . '</span>';
			} else {
				$return .= '<span class="error">' . $langs->trans("ErrorSupplierCountryIsNotDefined") . '</span>';
			}
			return $return;
		}

		//var_dump($societe_acheteuse);
		//print "name=$name, selectedrate=$selectedrate, seller=".$societe_vendeuse->country_code." buyer=".$societe_acheteuse->country_code." buyer is company=".$societe_acheteuse->isACompany()." idprod=$idprod, info_bits=$info_bits type=$type";
		//exit;

		// Define list of countries to use to search VAT rates to show
		// First we defined code_country to use to find list
		if (is_object($societe_vendeuse)) {
			$code_country = "'" . $societe_vendeuse->country_code . "'";
		} else {
			$code_country = "'" . $mysoc->country_code . "'"; // Pour compatibilite ascendente
		}
		if (getDolGlobalString('SERVICE_ARE_ECOMMERCE_200238EC')) {    // If option to have vat for end customer for services is on
			require_once DOL_DOCUMENT_ROOT . '/core/lib/company.lib.php';
			// If SERVICE_ARE_ECOMMERCE_200238EC=1 combo list vat rate of purchaser and seller countries
			// If SERVICE_ARE_ECOMMERCE_200238EC=2 combo list only the vat rate of the purchaser country
			$selectVatComboMode = getDolGlobalString('SERVICE_ARE_ECOMMERCE_200238EC');
			if (isInEEC($societe_vendeuse) && isInEEC($societe_acheteuse) && !$societe_acheteuse->isACompany()) {
				// We also add the buyer country code
				if (is_numeric($type)) {
					if ($type == 1) { // We know product is a service
						switch ($selectVatComboMode) {
							case '1':
								$code_country .= ",'" . $societe_acheteuse->country_code . "'";
								break;
							case '2':
								$code_country = "'" . $societe_acheteuse->country_code . "'";
								break;
						}
					}
				} elseif (!$idprod) {  // We don't know type of product
					switch ($selectVatComboMode) {
						case '1':
							$code_country .= ",'" . $societe_acheteuse->country_code . "'";
							break;
						case '2':
							$code_country = "'" . $societe_acheteuse->country_code . "'";
							break;
					}
				} else {
					$prodstatic = new Product($this->db);
					$prodstatic->fetch($idprod);
					if ($prodstatic->type == Product::TYPE_SERVICE) {   // We know product is a service
						$code_country .= ",'" . $societe_acheteuse->country_code . "'";
					}
				}
			}
		}

		// Now we load the list of VAT
		$this->load_cache_vatrates($code_country); // If no vat defined, return -1 with message into this->error

		// Keep only the VAT qualified for $type_vat
		$arrayofvatrates = array();
		foreach ($this->cache_vatrates as $cachevalue) {
			if (empty($cachevalue['type_vat']) || $cachevalue['type_vat'] != $type_vat) {
				$arrayofvatrates[] = $cachevalue;
			}
		}

		$num = count($arrayofvatrates);

		if ($num > 0) {
			// Definition du taux a pre-selectionner (si defaulttx non force et donc vaut -1 ou '')
			if ($defaulttx < 0 || dol_strlen($defaulttx) == 0) {
				$tmpthirdparty = new Societe($this->db);

				$defaulttx = get_default_tva($societe_vendeuse, (is_object($societe_acheteuse) ? $societe_acheteuse : $tmpthirdparty), $idprod);
				$defaultnpr = get_default_npr($societe_vendeuse, (is_object($societe_acheteuse) ? $societe_acheteuse : $tmpthirdparty), $idprod);

				if (preg_match('/\((.*)\)/', $defaulttx, $reg)) {
					$defaultcode = $reg[1];
					$defaulttx = preg_replace('/\s*\(.*\)/', '', $defaulttx);
				}
				if (empty($defaulttx)) {
					$defaultnpr = 0;
				}
			}

			// If we fails to find a default vat rate, we take the last one in list
			// Because they are sorted in ascending order, the last one will be the higher one (we suppose the higher one is the current rate)
			if ($defaulttx < 0 || dol_strlen($defaulttx) == 0) {
				if (!getDolGlobalString('MAIN_VAT_DEFAULT_IF_AUTODETECT_FAILS')) {
					// We take the last one found in list
					$defaulttx = $arrayofvatrates[$num - 1]['txtva'];
				} else {
					// We will use the rate defined into MAIN_VAT_DEFAULT_IF_AUTODETECT_FAILS
					$defaulttx = '';
					if (getDolGlobalString('MAIN_VAT_DEFAULT_IF_AUTODETECT_FAILS') != 'none') {
						$defaulttx = getDolGlobalString('MAIN_VAT_DEFAULT_IF_AUTODETECT_FAILS');
					}
					if (preg_match('/\((.*)\)/', $defaulttx, $reg)) {
						$defaultcode = $reg[1];
						$defaulttx = preg_replace('/\s*\(.*\)/', '', $defaulttx);
					}
				}
			}

			// Disabled if seller is not subject to VAT
			$disabled = false;
			$title = '';
			if (is_object($societe_vendeuse) && $societe_vendeuse->id == $mysoc->id && $societe_vendeuse->tva_assuj == "0") {
				// Override/enable VAT for expense report regardless of global setting - needed if expense report used for business expenses instead
				// of using supplier invoices (this is a very bad idea !)
				if (!getDolGlobalString('EXPENSEREPORT_OVERRIDE_VAT')) {
					$title = ' title="' . dol_escape_htmltag($langs->trans('VATIsNotUsed')) . '"';
					$disabled = true;
				}
			}

			if (!$options_only) {
				$return .= '<select class="flat minwidth75imp maxwidth100 right" id="' . $htmlname . '" name="' . $htmlname . '"' . ($disabled ? ' disabled' : '') . $title . '>';
			}

			$selectedfound = false;
			foreach ($arrayofvatrates as $rate) {
				// Keep only 0 if seller is not subject to VAT
				if ($disabled && $rate['txtva'] != 0) {
					continue;
				}

				// Define key to use into select list
				$key = $rate['txtva'];
				$key .= $rate['nprtva'] ? '*' : '';
				if ($mode > 0 && $rate['code']) {
					$key .= ' (' . $rate['code'] . ')';
				}
				if ($mode < 0) {
					$key = $rate['rowid'];
				}

				$return .= '<option value="' . $key . '"';
				if (!$selectedfound) {
					if ($defaultcode) { // If defaultcode is defined, we used it in priority to select combo option instead of using rate+npr flag
						if ($defaultcode == $rate['code']) {
							$return .= ' selected';
							$selectedfound = true;
						}
					} elseif ($rate['txtva'] == $defaulttx && $rate['nprtva'] == $defaultnpr) {
						$return .= ' selected';
						$selectedfound = true;
					}
				}
				$return .= '>';

				// Show label of VAT
				if ($mysoc->country_code == 'IN' || getDolGlobalString('MAIN_VAT_LABEL_IS_POSITIVE_RATES')) {
					// Label with all localtax and code. For example:  x.y / a.b / c.d (CODE)'
					$return .= $rate['labelpositiverates'];
				} else {
					// Simple label
					$return .= vatrate($rate['label']);
				}

				//$return.=($rate['code']?' '.$rate['code']:'');
				$return .= (empty($rate['code']) && $rate['nprtva']) ? ' *' : ''; // We show the *  (old behaviour only if new vat code is not used)

				$return .= '</option>';
			}

			if (!$options_only) {
				$return .= '</select>';
				//$return .= ajax_combobox($htmlname);		// This break for the moment the dynamic autoselection of a value when selecting a product in object lines
			}
		} else {
			$return .= $this->error;
		}

		$this->num = $num;
		return $return;
	}


	// phpcs:disable PEAR.NamingConventions.ValidFunctionName.ScopeNotCamelCaps

	/**
	 *  Show a HTML widget to input a date or combo list for day, month, years and optionally hours and minutes.
	 *  Fields are preselected with :
	 *                - set_time date (must be a local PHP server timestamp or string date with format 'YYYY-MM-DD' or 'YYYY-MM-DD HH:MM')
	 *                - local date in user area, if set_time is '' (so if set_time is '', output may differs when done from two different location)
	 *                - Empty (fields empty), if set_time is -1 (in this case, parameter empty must also have value 1)
	 *
	 * @param integer|string $set_time Pre-selected date (must be a local PHP server timestamp), -1 to keep date not preselected, '' to use current date with 00:00 hour (Parameter 'empty' must be 0 or 2).
	 * @param string $prefix Prefix for fields name
	 * @param int $h 1 or 2=Show also hours (2=hours on a new line), -1 has same effect but hour and minutes are prefilled with 23:59 if date is empty, 3 show hour always empty
	 * @param int $m 1=Show also minutes, -1 has same effect but hour and minutes are prefilled with 23:59 if date is empty, 3 show minutes always empty
	 * @param int $empty 0=Fields required, 1=Empty inputs are allowed, 2=Empty inputs are allowed for hours only
	 * @param string $form_name Not used
	 * @param int $d 1=Show days, month, years
	 * @param int $addnowlink Add a link "Now"
	 * @param int $nooutput Do not output html string but return it
	 * @param int $disabled Disable input fields
	 * @param int $fullday When a checkbox with this html name is on, hour and day are set with 00:00 or 23:59
	 * @param string $addplusone Add a link "+1 hour". Value must be name of another select_date field.
	 * @param int|string $adddateof Add a link "Date of invoice" using the following date.
	 * @return    string                        '' or HTML component string if nooutput is 1
	 * @deprecated
	 * @see    selectDate(), form_date(), select_month(), select_year(), select_dayofweek()
	 */
	public function select_date($set_time = '', $prefix = 're', $h = 0, $m = 0, $empty = 0, $form_name = "", $d = 1, $addnowlink = 0, $nooutput = 0, $disabled = 0, $fullday = 0, $addplusone = '', $adddateof = '')
	{
		// phpcs:enable
		dol_syslog(__METHOD__ . ': using select_date is deprecated. Use selectDate instead.', LOG_WARNING);
		$retstring = $this->selectDate($set_time, $prefix, $h, $m, $empty, $form_name, $d, $addnowlink, $disabled, $fullday, $addplusone, $adddateof);
		if (!empty($nooutput)) {
			return $retstring;
		}
		print $retstring;

		return '';
	}

	/**
	 *  Show 2 HTML widget to input a date or combo list for day, month, years and optionally hours and minutes.
	 *  Fields are preselected with :
	 *              - set_time date (must be a local PHP server timestamp or string date with format 'YYYY-MM-DD' or 'YYYY-MM-DD HH:MM')
	 *              - local date in user area, if set_time is '' (so if set_time is '', output may differs when done from two different location)
	 *              - Empty (fields empty), if set_time is -1 (in this case, parameter empty must also have value 1)
	 *
	 * @param integer|string $set_time Pre-selected date (must be a local PHP server timestamp), -1 to keep date not preselected, '' to use current date with 00:00 hour (Parameter 'empty' must be 0 or 2).
	 * @param integer|string $set_time_end Pre-selected date (must be a local PHP server timestamp), -1 to keep date not preselected, '' to use current date with 00:00 hour (Parameter 'empty' must be 0 or 2).
	 * @param string $prefix Prefix for fields name
	 * @param int	 $empty 0=Fields required, 1=Empty inputs are allowed, 2=Empty inputs are allowed for hours only
	 * @param int	 $forcenewline Force new line between the 2 dates.
	 * @return string                        Html for selectDate
	 * @see    form_date(), select_month(), select_year(), select_dayofweek()
	 */
	public function selectDateToDate($set_time = '', $set_time_end = '', $prefix = 're', $empty = 0, $forcenewline = 0)
	{
		global $langs;

		$ret = $this->selectDate($set_time, $prefix . '_start', 0, 0, $empty, '', 1, 0, 0, '', '', '', '', 1, '', $langs->trans("from"), 'tzuserrel');
		if ($forcenewline) {
			$ret .= '<br>';
		}
		$ret .= $this->selectDate($set_time_end, $prefix . '_end', 0, 0, $empty, '', 1, 0, 0, '', '', '', '', 1, '', $langs->trans("to"), 'tzuserrel');
		return $ret;
	}

	/**
	 *  Show a HTML widget to input a date or combo list for day, month, years and optionally hours and minutes.
	 *  Fields are preselected with :
	 *              - set_time date (must be a local PHP server timestamp or string date with format 'YYYY-MM-DD' or 'YYYY-MM-DD HH:MM')
	 *              - local date in user area, if set_time is '' (so if set_time is '', output may differs when done from two different location)
	 *              - Empty (fields empty), if set_time is -1 (in this case, parameter empty must also have value 1)
	 *
	 * @param integer|string 		$set_time 		Pre-selected date (must be a local PHP server timestamp), -1 to keep date not preselected, '' to use current date with 00:00 hour (Parameter 'empty' must be 0 or 2).
	 * @param string 				$prefix 		Prefix for fields name
	 * @param int 					$h 				1 or 2=Show also hours (2=hours on a new line), -1 has same effect but hour and minutes are prefilled with 23:59 if date is empty, 3 or 4 (4=hours on a new line)=Show hour always empty
	 * @param int 					$m 				1=Show also minutes, -1 has same effect but hour and minutes are prefilled with 23:59 if date is empty, 3 show minutes always empty
	 * @param int 					$empty 			0=Fields required, 1=Empty inputs are allowed, 2=Empty inputs are allowed for hours only
	 * @param string 				$form_name 		Not used
	 * @param int<0,1> 				$d 				1=Show days, month, years
	 * @param int<0,2>				$addnowlink 	Add a link "Now", 1 with server time, 2 with local computer time
	 * @param int<0,1> 				$disabled 		Disable input fields
	 * @param int|string			$fullday 		When a checkbox with id #fullday is checked, hours are set with 00:00 (if value if 'fulldaystart') or 23:59 (if value is 'fulldayend')
	 * @param string 				$addplusone 	Add a link "+1 hour". Value must be name of another selectDate field.
	 * @param int|string|array      $adddateof 		Add a link "Date of ..." using the following date. Must be array(array('adddateof'=>..., 'labeladddateof'=>...))
	 * @param string 				$openinghours 	Specify hour start and hour end for the select ex 8,20
	 * @param int 					$stepminutes 	Specify step for minutes between 1 and 30
	 * @param string 				$labeladddateof Label to use for the $adddateof parameter. Deprecated. Used only when $adddateof is not an array.
	 * @param string 				$placeholder 	Placeholder
	 * @param mixed 				$gm 			'auto' (for backward compatibility, avoid this), 'gmt' or 'tzserver' or 'tzuserrel'
	 * @return string               	         	Html for selectDate
	 * @see    form_date(), select_month(), select_year(), select_dayofweek()
	 */
	public function selectDate($set_time = '', $prefix = 're', $h = 0, $m = 0, $empty = 0, $form_name = "", $d = 1, $addnowlink = 0, $disabled = 0, $fullday = '', $addplusone = '', $adddateof = '', $openinghours = '', $stepminutes = 1, $labeladddateof = '', $placeholder = '', $gm = 'auto')
	{
		global $conf, $langs;

		if ($gm === 'auto') {
			$gm = (empty($conf) ? 'tzserver' : $conf->tzuserinputkey);
		}

		$retstring = '';

		if ($prefix == '') {
			$prefix = 're';
		}
		if ($h == '') {
			$h = 0;
		}
		if ($m == '') {
			$m = 0;
		}
		$emptydate = 0;
		$emptyhours = 0;
		if ($stepminutes <= 0 || $stepminutes > 30) {
			$stepminutes = 1;
		}
		if ($empty == 1) {
			$emptydate = 1;
			$emptyhours = 1;
		}
		if ($empty == 2) {
			$emptydate = 0;
			$emptyhours = 1;
		}
		$orig_set_time = $set_time;

		if ($set_time === '' && $emptydate == 0) {
			include_once DOL_DOCUMENT_ROOT . '/core/lib/date.lib.php';
			if ($gm == 'tzuser' || $gm == 'tzuserrel') {
				$set_time = dol_now($gm);
			} else {
				$set_time = dol_now('tzuser') - (getServerTimeZoneInt('now') * 3600); // set_time must be relative to PHP server timezone
			}
		}

		// Analysis of the pre-selection date
		$reg = array();
		$shour = '';
		$smin = '';
		$ssec = '';
		if (preg_match('/^([0-9]+)\-([0-9]+)\-([0-9]+)\s?([0-9]+)?:?([0-9]+)?/', $set_time, $reg)) {    // deprecated usage
			// Date format 'YYYY-MM-DD' or 'YYYY-MM-DD HH:MM:SS'
			$syear = (!empty($reg[1]) ? $reg[1] : '');
			$smonth = (!empty($reg[2]) ? $reg[2] : '');
			$sday = (!empty($reg[3]) ? $reg[3] : '');
			$shour = (!empty($reg[4]) ? $reg[4] : '');
			$smin = (!empty($reg[5]) ? $reg[5] : '');
		} elseif (strval($set_time) != '' && $set_time != -1) {
			// set_time est un timestamps (0 possible)
			$syear = dol_print_date($set_time, "%Y", $gm);
			$smonth = dol_print_date($set_time, "%m", $gm);
			$sday = dol_print_date($set_time, "%d", $gm);
			if ($orig_set_time != '') {
				$shour = dol_print_date($set_time, "%H", $gm);
				$smin = dol_print_date($set_time, "%M", $gm);
				$ssec = dol_print_date($set_time, "%S", $gm);
			}
		} else {
			// Date est '' ou vaut -1
			$syear = '';
			$smonth = '';
			$sday = '';
			$shour = getDolGlobalString('MAIN_DEFAULT_DATE_HOUR', ($h == -1 ? '23' : ''));
			$smin = getDolGlobalString('MAIN_DEFAULT_DATE_MIN', ($h == -1 ? '59' : ''));
			$ssec = getDolGlobalString('MAIN_DEFAULT_DATE_SEC', ($h == -1 ? '59' : ''));
		}
		if ($h == 3 || $h == 4) {
			$shour = '';
		}
		if ($m == 3) {
			$smin = '';
		}

		$nowgmt = dol_now('gmt');
		//var_dump(dol_print_date($nowgmt, 'dayhourinputnoreduce', 'tzuserrel'));

		// You can set MAIN_POPUP_CALENDAR to 'eldy' or 'jquery'
		$usecalendar = 'combo';
		if (!empty($conf->use_javascript_ajax) && (!getDolGlobalString('MAIN_POPUP_CALENDAR') || getDolGlobalString('MAIN_POPUP_CALENDAR') != "none")) {
			$usecalendar = ((!getDolGlobalString('MAIN_POPUP_CALENDAR') || getDolGlobalString('MAIN_POPUP_CALENDAR') == 'eldy') ? 'jquery' : $conf->global->MAIN_POPUP_CALENDAR);
		}
		if (getDolGlobalString('MAIN_OPTIMIZEFORTEXTBROWSER')) {
			// If we use a text browser or screen reader, we use the 'combo' date selector
			$usecalendar = 'html';
		}

		if ($d) {
			// Show date with popup
			if ($usecalendar != 'combo') {
				$formated_date = '';
				//print "e".$set_time." t ".$conf->format_date_short;
				if (strval($set_time) != '' && $set_time != -1) {
					//$formated_date=dol_print_date($set_time,$conf->format_date_short);
					$formated_date = dol_print_date($set_time, $langs->trans("FormatDateShortInput"), $gm); // FormatDateShortInput for dol_print_date / FormatDateShortJavaInput that is same for javascript
				}

				// Calendrier popup version eldy
				if ($usecalendar == "eldy") {
					// Input area to enter date manually
					$retstring .= '<input id="' . $prefix . '" name="' . $prefix . '" type="text" class="maxwidthdate center" maxlength="11" value="' . $formated_date . '"';
					$retstring .= ($disabled ? ' disabled' : '');
					$retstring .= ' onChange="dpChangeDay(\'' . $prefix . '\',\'' . $langs->trans("FormatDateShortJavaInput") . '\'); "'; // FormatDateShortInput for dol_print_date / FormatDateShortJavaInput that is same for javascript
					$retstring .= ' autocomplete="off">';

					// Icon calendar
					$retstringbuttom = '';
					if (!$disabled) {
						$retstringbuttom = '<button id="' . $prefix . 'Button" type="button" class="dpInvisibleButtons"';
						$base = DOL_URL_ROOT . '/core/';
						$retstringbuttom .= ' onClick="showDP(\'' . $base . '\',\'' . $prefix . '\',\'' . $langs->trans("FormatDateShortJavaInput") . '\',\'' . $langs->defaultlang . '\');"';
						$retstringbuttom .= '>' . img_object($langs->trans("SelectDate"), 'calendarday', 'class="datecallink"') . '</button>';
					} else {
						$retstringbuttom = '<button id="' . $prefix . 'Button" type="button" class="dpInvisibleButtons">' . img_object($langs->trans("Disabled"), 'calendarday', 'class="datecallink"') . '</button>';
					}
					$retstring = $retstringbuttom . $retstring;

					$retstring .= '<input type="hidden" id="' . $prefix . 'day"   name="' . $prefix . 'day"   value="' . $sday . '">' . "\n";
					$retstring .= '<input type="hidden" id="' . $prefix . 'month" name="' . $prefix . 'month" value="' . $smonth . '">' . "\n";
					$retstring .= '<input type="hidden" id="' . $prefix . 'year"  name="' . $prefix . 'year"  value="' . $syear . '">' . "\n";
				} elseif ($usecalendar == 'jquery' || $usecalendar == 'html') {
					if (!$disabled && $usecalendar != 'html') {
						// Output javascript for datepicker
						$minYear = getDolGlobalInt('MIN_YEAR_SELECT_DATE', (idate('Y') - 100));
						$maxYear = getDolGlobalInt('MAX_YEAR_SELECT_DATE', (idate('Y') + 100));

						$retstring .= '<script nonce="' . getNonce() . '" type="text/javascript">';
						$retstring .= "$(function(){ $('#" . $prefix . "').datepicker({
							dateFormat: '" . $langs->trans("FormatDateShortJQueryInput") . "',
							autoclose: true,
							todayHighlight: true,
							yearRange: '" . $minYear . ":" . $maxYear . "',";
						if (!empty($conf->dol_use_jmobile)) {
							$retstring .= "
								beforeShow: function (input, datePicker) {
									input.disabled = true;
								},
								onClose: function (dateText, datePicker) {
									this.disabled = false;
								},
								";
						}
						// Note: We don't need monthNames, monthNamesShort, dayNames, dayNamesShort, dayNamesMin, they are set globally on datepicker component in lib_head.js.php
						if (!getDolGlobalString('MAIN_POPUP_CALENDAR_ON_FOCUS')) {
							$retstring .= "
								showOn: 'button',	/* both has problem with autocompletion */
								buttonImage: '" . DOL_URL_ROOT . "/theme/" . dol_escape_js($conf->theme) . "/img/object_calendarday.png',
								buttonImageOnly: true";
						}
						$retstring .= "
							}) });";
						$retstring .= "</script>";
					}

					// Input area to enter date manually
					$retstring .= '<div class="nowraponall inline-block divfordateinput">';
					$retstring .= '<input id="'.$prefix.'" name="'.$prefix.'" type="text" class="maxwidthdate center" maxlength="11" value="'.$formated_date.'"';
					$retstring .= ($disabled ? ' disabled' : '');
					$retstring .= ($placeholder ? ' placeholder="' . dol_escape_htmltag($placeholder) . '"' : '');
					$retstring .= ' onChange="dpChangeDay(\'' . dol_escape_js($prefix) . '\',\'' . dol_escape_js($langs->trans("FormatDateShortJavaInput")) . '\'); "'; // FormatDateShortInput for dol_print_date / FormatDateShortJavaInput that is same for javascript
					$retstring .= ' autocomplete="off">';

					// Icone calendrier
					if ($disabled) {
						$retstringbutton = '<button id="' . $prefix . 'Button" type="button" class="dpInvisibleButtons">' . img_object($langs->trans("Disabled"), 'calendarday', 'class="datecallink"') . '</button>';
						$retstring = $retstringbutton . $retstring;
					}

					$retstring .= '</div>';
					$retstring .= '<input type="hidden" id="' . $prefix . 'day"   name="' . $prefix . 'day"   value="' . $sday . '">' . "\n";
					$retstring .= '<input type="hidden" id="' . $prefix . 'month" name="' . $prefix . 'month" value="' . $smonth . '">' . "\n";
					$retstring .= '<input type="hidden" id="' . $prefix . 'year"  name="' . $prefix . 'year"  value="' . $syear . '">' . "\n";
				} else {
					$retstring .= "Bad value of MAIN_POPUP_CALENDAR";
				}
			} else {
				// Show date with combo selects
				// Day
				$retstring .= '<select' . ($disabled ? ' disabled' : '') . ' class="flat valignmiddle maxwidth50imp" id="' . $prefix . 'day" name="' . $prefix . 'day">';

				if ($emptydate || $set_time == -1) {
					$retstring .= '<option value="0" selected>&nbsp;</option>';
				}

				for ($day = 1; $day <= 31; $day++) {
					$retstring .= '<option value="' . $day . '"' . ($day == $sday ? ' selected' : '') . '>' . $day . '</option>';
				}

				$retstring .= "</select>";

				$retstring .= '<select' . ($disabled ? ' disabled' : '') . ' class="flat valignmiddle maxwidth75imp" id="' . $prefix . 'month" name="' . $prefix . 'month">';
				if ($emptydate || $set_time == -1) {
					$retstring .= '<option value="0" selected>&nbsp;</option>';
				}

				// Month
				for ($month = 1; $month <= 12; $month++) {
					$retstring .= '<option value="' . $month . '"' . ($month == $smonth ? ' selected' : '') . '>';
					$retstring .= dol_print_date(mktime(12, 0, 0, $month, 1, 2000), "%b");
					$retstring .= "</option>";
				}
				$retstring .= "</select>";

				// Year
				if ($emptydate || $set_time == -1) {
					$retstring .= '<input' . ($disabled ? ' disabled' : '') . ' placeholder="' . dol_escape_htmltag($langs->trans("Year")) . '" class="flat maxwidth50imp valignmiddle" type="number" min="0" max="3000" maxlength="4" id="' . $prefix . 'year" name="' . $prefix . 'year" value="' . $syear . '">';
				} else {
					$retstring .= '<select' . ($disabled ? ' disabled' : '') . ' class="flat valignmiddle maxwidth75imp" id="' . $prefix . 'year" name="' . $prefix . 'year">';

					$syear = (int) $syear;
					for ($year = $syear - 10; $year < (int) $syear + 10; $year++) {
						$retstring .= '<option value="' . $year . '"' . ($year == $syear ? ' selected' : '') . '>' . $year . '</option>';
					}
					$retstring .= "</select>\n";
				}
			}
		}

		if ($d && $h) {
			$retstring .= (($h == 2 || $h == 4) ? '<br>' : ' ');
			$retstring .= '<span class="nowraponall">';
		}

		if ($h) {
			$hourstart = 0;
			$hourend = 24;
			if ($openinghours != '') {
				$openinghours = explode(',', $openinghours);
				$hourstart = $openinghours[0];
				$hourend = $openinghours[1];
				if ($hourend < $hourstart) {
					$hourend = $hourstart;
				}
			}
			// Show hour
			$retstring .= '<select' . ($disabled ? ' disabled' : '') . ' class="flat valignmiddle maxwidth50 ' . ($fullday ? $fullday . 'hour' : '') . '" id="' . $prefix . 'hour" name="' . $prefix . 'hour">';
			if ($emptyhours) {
				$retstring .= '<option value="-1">&nbsp;</option>';
			}
			for ($hour = $hourstart; $hour < $hourend; $hour++) {
				if (strlen($hour) < 2) {
					$hour = "0" . $hour;
				}
				$retstring .= '<option value="' . $hour . '"' . (($hour == $shour) ? ' selected' : '') . '>' . $hour;
				//$retstring .= (empty($conf->dol_optimize_smallscreen) ? '' : 'H');
				$retstring .= '</option>';
			}
			$retstring .= '</select>';
			//if ($m && empty($conf->dol_optimize_smallscreen)) $retstring .= ":";
			if ($m) {
				$retstring .= ":";
			}
		}

		if ($m) {
			// Show minutes
			$retstring .= '<select' . ($disabled ? ' disabled' : '') . ' class="flat valignmiddle maxwidth50 ' . ($fullday ? $fullday . 'min' : '') . '" id="' . $prefix . 'min" name="' . $prefix . 'min">';
			if ($emptyhours) {
				$retstring .= '<option value="-1">&nbsp;</option>';
			}
			for ($min = 0; $min < 60; $min += $stepminutes) {
				$min_str = sprintf("%02d", $min);
				$retstring .= '<option value="' . $min_str . '"' . (($min_str == $smin) ? ' selected' : '') . '>' . $min_str . '</option>';
			}
			$retstring .= '</select>';

			$retstring .= '<input type="hidden" name="' . $prefix . 'sec" value="' . $ssec . '">';
		}

		if ($d && $h) {
			$retstring .= '</span>';
		}

		// Add a "Now" link
		if (!empty($conf->use_javascript_ajax) && $addnowlink) {
			// Script which will be inserted in the onClick of the "Now" link
			$reset_scripts = "";
			if ($addnowlink == 2) { // local computer time
				// pad add leading 0 on numbers
				$reset_scripts .= "Number.prototype.pad = function(size) {
                        var s = String(this);
                        while (s.length < (size || 2)) {s = '0' + s;}
                        return s;
                    };
                    var d = new Date();";
			}

			// Generate the date part, depending on the use or not of the javascript calendar
			if ($addnowlink == 1) { // server time expressed in user time setup
				$reset_scripts .= 'jQuery(\'#' . $prefix . '\').val(\'' . dol_print_date($nowgmt, 'day', 'tzuserrel') . '\');';
				$reset_scripts .= 'jQuery(\'#' . $prefix . 'day\').val(\'' . dol_print_date($nowgmt, '%d', 'tzuserrel') . '\');';
				$reset_scripts .= 'jQuery(\'#' . $prefix . 'month\').val(\'' . dol_print_date($nowgmt, '%m', 'tzuserrel') . '\');';
				$reset_scripts .= 'jQuery(\'#' . $prefix . 'year\').val(\'' . dol_print_date($nowgmt, '%Y', 'tzuserrel') . '\');';
			} elseif ($addnowlink == 2) {
				/* Disabled because the output does not use the string format defined by FormatDateShort key to forge the value into #prefix.
				 * This break application for foreign languages.
				$reset_scripts .= 'jQuery(\'#'.$prefix.'\').val(d.toLocaleDateString(\''.str_replace('_', '-', $langs->defaultlang).'\'));';
				$reset_scripts .= 'jQuery(\'#'.$prefix.'day\').val(d.getDate().pad());';
				$reset_scripts .= 'jQuery(\'#'.$prefix.'month\').val(parseInt(d.getMonth().pad()) + 1);';
				$reset_scripts .= 'jQuery(\'#'.$prefix.'year\').val(d.getFullYear());';
				*/
				$reset_scripts .= 'jQuery(\'#' . $prefix . '\').val(\'' . dol_print_date($nowgmt, 'day', 'tzuserrel') . '\');';
				$reset_scripts .= 'jQuery(\'#' . $prefix . 'day\').val(\'' . dol_print_date($nowgmt, '%d', 'tzuserrel') . '\');';
				$reset_scripts .= 'jQuery(\'#' . $prefix . 'month\').val(\'' . dol_print_date($nowgmt, '%m', 'tzuserrel') . '\');';
				$reset_scripts .= 'jQuery(\'#' . $prefix . 'year\').val(\'' . dol_print_date($nowgmt, '%Y', 'tzuserrel') . '\');';
			}
			/*if ($usecalendar == "eldy")
			{
				$base=DOL_URL_ROOT.'/core/';
				$reset_scripts .= 'resetDP(\''.$base.'\',\''.$prefix.'\',\''.$langs->trans("FormatDateShortJavaInput").'\',\''.$langs->defaultlang.'\');';
			}
			else
			{
				$reset_scripts .= 'this.form.elements[\''.$prefix.'day\'].value=formatDate(new Date(), \'d\'); ';
				$reset_scripts .= 'this.form.elements[\''.$prefix.'month\'].value=formatDate(new Date(), \'M\'); ';
				$reset_scripts .= 'this.form.elements[\''.$prefix.'year\'].value=formatDate(new Date(), \'yyyy\'); ';
			}*/
			// Update the hour part
			if ($h) {
				if ($fullday) {
					$reset_scripts .= " if (jQuery('#fullday:checked').val() == null) {";
				}
				//$reset_scripts .= 'this.form.elements[\''.$prefix.'hour\'].value=formatDate(new Date(), \'HH\'); ';
				if ($addnowlink == 1) {
					$reset_scripts .= 'jQuery(\'#' . $prefix . 'hour\').val(\'' . dol_print_date($nowgmt, '%H', 'tzuserrel') . '\');';
					$reset_scripts .= 'jQuery(\'#' . $prefix . 'hour\').change();';
				} elseif ($addnowlink == 2) {
					$reset_scripts .= 'jQuery(\'#' . $prefix . 'hour\').val(d.getHours().pad());';
					$reset_scripts .= 'jQuery(\'#' . $prefix . 'hour\').change();';
				}

				if ($fullday) {
					$reset_scripts .= ' } ';
				}
			}
			// Update the minute part
			if ($m) {
				if ($fullday) {
					$reset_scripts .= " if (jQuery('#fullday:checked').val() == null) {";
				}
				//$reset_scripts .= 'this.form.elements[\''.$prefix.'min\'].value=formatDate(new Date(), \'mm\'); ';
				if ($addnowlink == 1) {
					$reset_scripts .= 'jQuery(\'#' . $prefix . 'min\').val(\'' . dol_print_date($nowgmt, '%M', 'tzuserrel') . '\');';
					$reset_scripts .= 'jQuery(\'#' . $prefix . 'min\').change();';
				} elseif ($addnowlink == 2) {
					$reset_scripts .= 'jQuery(\'#' . $prefix . 'min\').val(d.getMinutes().pad());';
					$reset_scripts .= 'jQuery(\'#' . $prefix . 'min\').change();';
				}
				if ($fullday) {
					$reset_scripts .= ' } ';
				}
			}
			// If reset_scripts is not empty, print the link with the reset_scripts in the onClick
			if ($reset_scripts && !getDolGlobalString('MAIN_OPTIMIZEFORTEXTBROWSER')) {
				$retstring .= ' <button class="dpInvisibleButtons datenowlink" id="' . $prefix . 'ButtonNow" type="button" name="_useless" value="now" onClick="' . $reset_scripts . '">';
				$retstring .= $langs->trans("Now");
				$retstring .= '</button> ';
			}
		}

		// Add a "Plus one hour" link
		if ($conf->use_javascript_ajax && $addplusone) {
			// Script which will be inserted in the onClick of the "Add plusone" link
			$reset_scripts = "";

			// Generate the date part, depending on the use or not of the javascript calendar
			$reset_scripts .= 'jQuery(\'#' . $prefix . '\').val(\'' . dol_print_date($nowgmt, 'dayinputnoreduce', 'tzuserrel') . '\');';
			$reset_scripts .= 'jQuery(\'#' . $prefix . 'day\').val(\'' . dol_print_date($nowgmt, '%d', 'tzuserrel') . '\');';
			$reset_scripts .= 'jQuery(\'#' . $prefix . 'month\').val(\'' . dol_print_date($nowgmt, '%m', 'tzuserrel') . '\');';
			$reset_scripts .= 'jQuery(\'#' . $prefix . 'year\').val(\'' . dol_print_date($nowgmt, '%Y', 'tzuserrel') . '\');';
			// Update the hour part
			if ($h) {
				if ($fullday) {
					$reset_scripts .= " if (jQuery('#fullday:checked').val() == null) {";
				}
				$reset_scripts .= 'jQuery(\'#' . $prefix . 'hour\').val(\'' . dol_print_date($nowgmt, '%H', 'tzuserrel') . '\');';
				if ($fullday) {
					$reset_scripts .= ' } ';
				}
			}
			// Update the minute part
			if ($m) {
				if ($fullday) {
					$reset_scripts .= " if (jQuery('#fullday:checked').val() == null) {";
				}
				$reset_scripts .= 'jQuery(\'#' . $prefix . 'min\').val(\'' . dol_print_date($nowgmt, '%M', 'tzuserrel') . '\');';
				if ($fullday) {
					$reset_scripts .= ' } ';
				}
			}
			// If reset_scripts is not empty, print the link with the reset_scripts in the onClick
			if ($reset_scripts && empty($conf->dol_optimize_smallscreen)) {
				$retstring .= ' <button class="dpInvisibleButtons datenowlink" id="' . $prefix . 'ButtonPlusOne" type="button" name="_useless2" value="plusone" onClick="' . $reset_scripts . '">';
				$retstring .= $langs->trans("DateStartPlusOne");
				$retstring .= '</button> ';
			}
		}

		// Add a link to set data
		if ($conf->use_javascript_ajax && !empty($adddateof)) {
			if (!is_array($adddateof)) {
				$arrayofdateof = array(array('adddateof' => $adddateof, 'labeladddateof' => $labeladddateof));
			} else {
				$arrayofdateof = $adddateof;
			}
			foreach ($arrayofdateof as $valuedateof) {
				$tmpadddateof = empty($valuedateof['adddateof']) ? 0 : $valuedateof['adddateof'];
				$tmplabeladddateof = empty($valuedateof['labeladddateof']) ? '' : $valuedateof['labeladddateof'];
				$tmparray = dol_getdate($tmpadddateof);
				if (empty($tmplabeladddateof)) {
					$tmplabeladddateof = $langs->trans("DateInvoice");
				}
				$reset_scripts = 'console.log(\'Click on now link\'); ';
				$reset_scripts .= 'jQuery(\'#'.$prefix.'\').val(\''.dol_print_date($tmpadddateof, 'dayinputnoreduce').'\');';
				$reset_scripts .= 'jQuery(\'#'.$prefix.'day\').val(\''.$tmparray['mday'].'\');';
				$reset_scripts .= 'jQuery(\'#'.$prefix.'month\').val(\''.$tmparray['mon'].'\');';
				$reset_scripts .= 'jQuery(\'#'.$prefix.'year\').val(\''.$tmparray['year'].'\');';
				$retstring .= ' - <button class="dpInvisibleButtons datenowlink" id="dateofinvoice" type="button" name="_dateofinvoice" value="now" onclick="'.$reset_scripts.'">'.$tmplabeladddateof.'</button>';
			}
		}

		return $retstring;
	}

	/**
	 * selectTypeDuration
	 *
	 * @param string $prefix Prefix
	 * @param string $selected Selected duration type
	 * @param string[] $excludetypes Array of duration types to exclude. Example array('y', 'm')
	 * @return  string                    HTML select string
	 */
	public function selectTypeDuration($prefix, $selected = 'i', $excludetypes = array())
	{
		global $langs;

		$TDurationTypes = array(
			'y' => $langs->trans('Years'),
			'm' => $langs->trans('Month'),
			'w' => $langs->trans('Weeks'),
			'd' => $langs->trans('Days'),
			'h' => $langs->trans('Hours'),
			'i' => $langs->trans('Minutes')
		);

		// Removed undesired duration types
		foreach ($excludetypes as $value) {
			unset($TDurationTypes[$value]);
		}

		$retstring = '<select class="flat minwidth75 maxwidth100" id="select_' . $prefix . 'type_duration" name="' . $prefix . 'type_duration">';
		foreach ($TDurationTypes as $key => $typeduration) {
			$retstring .= '<option value="' . $key . '"';
			if ($key == $selected) {
				$retstring .= " selected";
			}
			$retstring .= ">" . $typeduration . "</option>";
		}
		$retstring .= "</select>";

		$retstring .= ajax_combobox('select_' . $prefix . 'type_duration');

		return $retstring;
	}

	// phpcs:disable PEAR.NamingConventions.ValidFunctionName.ScopeNotCamelCaps

	/**
	 *  Function to show a form to select a duration on a page
	 *
	 * @param string $prefix Prefix for input fields
	 * @param int|string $iSecond Default preselected duration (number of seconds or '')
	 * @param int $disabled Disable the combo box
	 * @param string $typehour If 'select' then input hour and input min is a combo,
	 *                         If 'text' input hour is in text and input min is a text,
	 *                         If 'textselect' input hour is in text and input min is a combo
	 * @param integer $minunderhours If 1, show minutes selection under the hours
	 * @param int $nooutput Do not output html string but return it
	 * @return    string                        HTML component
	 */
	public function select_duration($prefix, $iSecond = '', $disabled = 0, $typehour = 'select', $minunderhours = 0, $nooutput = 0)
	{
		// phpcs:enable
		global $langs;

		$retstring = '<span class="nowraponall">';

		$hourSelected = '';
		$minSelected = '';

		// Hours
		if ($iSecond != '') {
			require_once DOL_DOCUMENT_ROOT . '/core/lib/date.lib.php';

			$hourSelected = convertSecondToTime($iSecond, 'allhour');
			$minSelected = convertSecondToTime($iSecond, 'min');
		}

		if ($typehour == 'select') {
			$retstring .= '<select class="flat" id="select_' . $prefix . 'hour" name="' . $prefix . 'hour"' . ($disabled ? ' disabled' : '') . '>';
			for ($hour = 0; $hour < 25; $hour++) {    // For a duration, we allow 24 hours
				$retstring .= '<option value="' . $hour . '"';
				if (is_numeric($hourSelected) && $hourSelected == $hour) {
					$retstring .= " selected";
				}
				$retstring .= ">" . $hour . "</option>";
			}
			$retstring .= "</select>";
		} elseif ($typehour == 'text' || $typehour == 'textselect') {
			$retstring .= '<input placeholder="' . $langs->trans('HourShort') . '" type="number" min="0" name="' . $prefix . 'hour"' . ($disabled ? ' disabled' : '') . ' class="flat maxwidth50 inputhour right" value="' . (($hourSelected != '') ? ((int) $hourSelected) : '') . '">';
		} else {
			return 'BadValueForParameterTypeHour';
		}

		if ($typehour != 'text') {
			$retstring .= ' ' . $langs->trans('HourShort');
		} else {
			$retstring .= '<span class="">:</span>';
		}

		// Minutes
		if ($minunderhours) {
			$retstring .= '<br>';
		} else {
			if ($typehour != 'text') {
				$retstring .= '<span class="hideonsmartphone">&nbsp;</span>';
			}
		}

		if ($typehour == 'select' || $typehour == 'textselect') {
			$retstring .= '<select class="flat" id="select_' . $prefix . 'min" name="' . $prefix . 'min"' . ($disabled ? ' disabled' : '') . '>';
			for ($min = 0; $min <= 55; $min += 5) {
				$retstring .= '<option value="' . $min . '"';
				if (is_numeric($minSelected) && $minSelected == $min) {
					$retstring .= ' selected';
				}
				$retstring .= '>' . $min . '</option>';
			}
			$retstring .= "</select>";
		} elseif ($typehour == 'text') {
			$retstring .= '<input placeholder="' . $langs->trans('MinuteShort') . '" type="number" min="0" name="' . $prefix . 'min"' . ($disabled ? ' disabled' : '') . ' class="flat maxwidth50 inputminute right" value="' . (($minSelected != '') ? ((int) $minSelected) : '') . '">';
		}

		if ($typehour != 'text') {
			$retstring .= ' ' . $langs->trans('MinuteShort');
		}

		$retstring .= "</span>";

		if (!empty($nooutput)) {
			return $retstring;
		}

		print $retstring;

		return '';
	}

	/**
	 *  Return list of tickets in Ajax if Ajax activated or go to selectTicketsList
	 *
	 * @param	string		$selected		Preselected tickets
	 * @param	string		$htmlname		Name of HTML select field (must be unique in page).
	 * @param	string		$filtertype		To add a filter
	 * @param	int			$limit			Limit on number of returned lines
	 * @param	int			$status			Ticket status
	 * @param	string		$selected_input_value Value of preselected input text (for use with ajax)
	 * @param	int<0,3>	$hidelabel		Hide label (0=no, 1=yes, 2=show search icon (before) and placeholder, 3 search icon after)
	 * @param	array<string,string|string[]>	$ajaxoptions	Options for ajax_autocompleter
	 * @param	int			$socid Thirdparty Id (to get also price dedicated to this customer)
	 * @param	string|int<0,1>	$showempty	'' to not show empty line. Translation key to show an empty line. '1' show empty line with no text.
	 * @param	int<0,1>	$forcecombo	Force to use combo box
	 * @param	string		$morecss		Add more css on select
	 * @param	array<string,string>	$selected_combinations	Selected combinations. Format: array([attrid] => attrval, [...])
	 * @param	int<0,1>	$nooutput		No print, return the output into a string
	 * @return	string
	 */
	public function selectTickets($selected = '', $htmlname = 'ticketid', $filtertype = '', $limit = 0, $status = 1, $selected_input_value = '', $hidelabel = 0, $ajaxoptions = array(), $socid = 0, $showempty = '1', $forcecombo = 0, $morecss = '', $selected_combinations = null, $nooutput = 0)
	{
		global $langs, $conf;

		$out = '';

		// check parameters
		if (is_null($ajaxoptions)) {
			$ajaxoptions = array();
		}

		if (!empty($conf->use_javascript_ajax) && getDolGlobalString('TICKET_USE_SEARCH_TO_SELECT')) {
			$placeholder = '';

			if ($selected && empty($selected_input_value)) {
				require_once DOL_DOCUMENT_ROOT . '/ticket/class/ticket.class.php';
				$tickettmpselect = new Ticket($this->db);
				$tickettmpselect->fetch($selected);
				$selected_input_value = $tickettmpselect->ref;
				unset($tickettmpselect);
			}

			$urloption = '';
			$out .= ajax_autocompleter($selected, $htmlname, DOL_URL_ROOT . '/ticket/ajax/tickets.php', $urloption, $conf->global->PRODUIT_USE_SEARCH_TO_SELECT, 1, $ajaxoptions);

			if (empty($hidelabel)) {
				$out .= $langs->trans("RefOrLabel") . ' : ';
			} elseif ($hidelabel > 1) {
				$placeholder = ' placeholder="' . $langs->trans("RefOrLabel") . '"';
				if ($hidelabel == 2) {
					$out .= img_picto($langs->trans("Search"), 'search');
				}
			}
			$out .= '<input type="text" class="minwidth100" name="search_' . $htmlname . '" id="search_' . $htmlname . '" value="' . $selected_input_value . '"' . $placeholder . ' ' . (getDolGlobalString('PRODUCT_SEARCH_AUTOFOCUS') ? 'autofocus' : '') . ' />';
			if ($hidelabel == 3) {
				$out .= img_picto($langs->trans("Search"), 'search');
			}
		} else {
			$out .= $this->selectTicketsList($selected, $htmlname, $filtertype, $limit, '', $status, 0, $showempty, $forcecombo, $morecss);
		}

		if (empty($nooutput)) {
			print $out;
		} else {
			return $out;
		}
		return '';
	}


	/**
	 * Return list of tickets.
	 *  Called by selectTickets.
	 *
	 * @param	string		$selected		Preselected ticket
	 * @param	string		$htmlname		Name of select html
	 * @param	string		$filtertype		Filter on ticket type
	 * @param	int			$limit Limit on number of returned lines
	 * @param	string		$filterkey		Filter on ticket ref or subject
	 * @param	int			$status			Ticket status
	 * @param	int			$outputmode		0=HTML select string, 1=Array
	 * @param	string|int<0,1> $showempty	'' to not show empty line. Translation key to show an empty line. '1' show empty line with no text.
	 * @param int $forcecombo Force to use combo box
	 * @param	string $morecss Add more css on select
	 * @return	array|string				Array of keys for json or HTML component
	 */
	public function selectTicketsList($selected = '', $htmlname = 'ticketid', $filtertype = '', $limit = 20, $filterkey = '', $status = 1, $outputmode = 0, $showempty = '1', $forcecombo = 0, $morecss = '')
	{
		global $langs, $conf;

		$out = '';
		$outarray = array();

		$selectFields = " p.rowid, p.ref, p.message";

		$sql = "SELECT ";
		$sql .= $selectFields;
		$sql .= " FROM " . $this->db->prefix() . "ticket as p";
		$sql .= ' WHERE p.entity IN (' . getEntity('ticket') . ')';

		// Add criteria on ref/label
		if ($filterkey != '') {
			$sql .= ' AND (';
			$prefix = !getDolGlobalString('TICKET_DONOTSEARCH_ANYWHERE') ? '%' : ''; // Can use index if PRODUCT_DONOTSEARCH_ANYWHERE is on
			// For natural search
			$search_crit = explode(' ', $filterkey);
			$i = 0;
			if (count($search_crit) > 1) {
				$sql .= "(";
			}
			foreach ($search_crit as $crit) {
				if ($i > 0) {
					$sql .= " AND ";
				}
				$sql .= "(p.ref LIKE '" . $this->db->escape($prefix . $crit) . "%' OR p.subject LIKE '" . $this->db->escape($prefix . $crit) . "%'";
				$sql .= ")";
				$i++;
			}
			if (count($search_crit) > 1) {
				$sql .= ")";
			}
			$sql .= ')';
		}

		$sql .= $this->db->plimit($limit, 0);

		// Build output string
		dol_syslog(get_class($this) . "::selectTicketsList search tickets", LOG_DEBUG);
		$result = $this->db->query($sql);
		if ($result) {
			require_once DOL_DOCUMENT_ROOT . '/ticket/class/ticket.class.php';
			require_once DOL_DOCUMENT_ROOT . '/core/lib/ticket.lib.php';

			$num = $this->db->num_rows($result);

			$events = array();

			if (!$forcecombo) {
				include_once DOL_DOCUMENT_ROOT . '/core/lib/ajax.lib.php';
				$out .= ajax_combobox($htmlname, $events, $conf->global->TICKET_USE_SEARCH_TO_SELECT);
			}

			$out .= '<select class="flat' . ($morecss ? ' ' . $morecss : '') . '" name="' . $htmlname . '" id="' . $htmlname . '">';

			$textifempty = '';
			// Do not use textifempty = ' ' or '&nbsp;' here, or search on key will search on ' key'.
			//if (!empty($conf->use_javascript_ajax) || $forcecombo) $textifempty='';
			if (getDolGlobalString('TICKET_USE_SEARCH_TO_SELECT')) {
				if ($showempty && !is_numeric($showempty)) {
					$textifempty = $langs->trans($showempty);
				} else {
					$textifempty .= $langs->trans("All");
				}
			} else {
				if ($showempty && !is_numeric($showempty)) {
					$textifempty = $langs->trans($showempty);
				}
			}
			if ($showempty) {
				$out .= '<option value="0" selected>' . $textifempty . '</option>';
			}

			$i = 0;
			while ($num && $i < $num) {
				$opt = '';
				$optJson = array();
				$objp = $this->db->fetch_object($result);

				$this->constructTicketListOption($objp, $opt, $optJson, $selected, $filterkey);
				// Add new entry
				// "key" value of json key array is used by jQuery automatically as selected value
				// "label" value of json key array is used by jQuery automatically as text for combo box
				$out .= $opt;
				array_push($outarray, $optJson);

				$i++;
			}

			$out .= '</select>';

			$this->db->free($result);

			if (empty($outputmode)) {
				return $out;
			}
			return $outarray;
		} else {
			dol_print_error($this->db);
		}

		return array();
	}

	/**
	 * constructTicketListOption.
	 * This define value for &$opt and &$optJson.
	 *
	 * @param object 	$objp 		Result set of fetch
	 * @param string 	$opt 		Option (var used for returned value in string option format)
	 * @param mixed[] 	$optJson 	Option (var used for returned value in json format)
	 * @param string 	$selected 	Preselected value
	 * @param string 	$filterkey 	Filter key to highlight
	 * @return    void
	 */
	protected function constructTicketListOption(&$objp, &$opt, &$optJson, $selected, $filterkey = '')
	{
		$outkey = '';
		$outref = '';
		$outtype = '';

		$outkey = $objp->rowid;
		$outref = $objp->ref;
		$outtype = $objp->fk_product_type;

		$opt = '<option value="' . $objp->rowid . '"';
		$opt .= ($objp->rowid == $selected) ? ' selected' : '';
		$opt .= '>';
		$opt .= $objp->ref;
		$objRef = $objp->ref;
		if (!empty($filterkey) && $filterkey != '') {
			$objRef = preg_replace('/(' . preg_quote($filterkey, '/') . ')/i', '<strong>$1</strong>', $objRef, 1);
		}

		$opt .= "</option>\n";
		$optJson = array('key' => $outkey, 'value' => $outref, 'type' => $outtype);
	}

	/**
	 *  Return list of projects in Ajax if Ajax activated or go to selectTicketsList
	 *
	 * @param 	string 	$selected 				Preselected tickets
	 * @param 	string 	$htmlname 				Name of HTML select field (must be unique in page).
	 * @param 	string 	$filtertype				To add a filter
	 * @param 	int 	$limit 					Limit on number of returned lines
	 * @param 	int 	$status 				Ticket status
	 * @param 	string 	$selected_input_value 	Value of preselected input text (for use with ajax)
	 * @param 	int<0,3>	$hidelabel 				Hide label (0=no, 1=yes, 2=show search icon (before) and placeholder, 3 search icon after)
	 * @param 	array<string,string|string[]>	$ajaxoptions 			Options for ajax_autocompleter
	 * @param 	int 	$socid 					Thirdparty Id (to get also price dedicated to this customer)
	 * @param 	string|int<0,1>	$showempty 		'' to not show empty line. Translation key to show an empty line. '1' show empty line with no text.
	 * @param 	int<0,1> 	$forcecombo 			Force to use combo box
	 * @param 	string 	$morecss 				Add more css on select
	 * @param 	array<string,string> $selected_combinations 	Selected combinations. Format: array([attrid] => attrval, [...])
	 * @param 	int<0,1>	$nooutput 				No print, return the output into a string
	 * @return 	string
	 */
	public function selectProjects($selected = '', $htmlname = 'projectid', $filtertype = '', $limit = 0, $status = 1, $selected_input_value = '', $hidelabel = 0, $ajaxoptions = array(), $socid = 0, $showempty = '1', $forcecombo = 0, $morecss = '', $selected_combinations = null, $nooutput = 0)
	{
		global $langs, $conf;

		$out = '';

		// check parameters
		if (is_null($ajaxoptions)) {
			$ajaxoptions = array();
		}

		if (!empty($conf->use_javascript_ajax) && getDolGlobalString('TICKET_USE_SEARCH_TO_SELECT')) {
			$placeholder = '';

			if ($selected && empty($selected_input_value)) {
				require_once DOL_DOCUMENT_ROOT . '/projet/class/project.class.php';
				$projecttmpselect = new Project($this->db);
				$projecttmpselect->fetch($selected);
				$selected_input_value = $projecttmpselect->ref;
				unset($projecttmpselect);
			}

			$urloption = '';
			$out .= ajax_autocompleter($selected, $htmlname, DOL_URL_ROOT . '/projet/ajax/projects.php', $urloption, $conf->global->PRODUIT_USE_SEARCH_TO_SELECT, 1, $ajaxoptions);

			if (empty($hidelabel)) {
				$out .= $langs->trans("RefOrLabel") . ' : ';
			} elseif ($hidelabel > 1) {
				$placeholder = ' placeholder="' . $langs->trans("RefOrLabel") . '"';
				if ($hidelabel == 2) {
					$out .= img_picto($langs->trans("Search"), 'search');
				}
			}
			$out .= '<input type="text" class="minwidth100" name="search_' . $htmlname . '" id="search_' . $htmlname . '" value="' . $selected_input_value . '"' . $placeholder . ' ' . (getDolGlobalString('PRODUCT_SEARCH_AUTOFOCUS') ? 'autofocus' : '') . ' />';
			if ($hidelabel == 3) {
				$out .= img_picto($langs->trans("Search"), 'search');
			}
		} else {
			$out .= $this->selectProjectsList($selected, $htmlname, $filtertype, $limit, '', $status, 0, $showempty, $forcecombo, $morecss);
		}

		if (empty($nooutput)) {
			print $out;
		} else {
			return $out;
		}
		return '';
	}

	/**
	 *    Return list of projects.
	 *  Called by selectProjects.
	 *
	 * @param string $selected Preselected project
	 * @param string $htmlname Name of select html
	 * @param string $filtertype Filter on project type
	 * @param int $limit Limit on number of returned lines
	 * @param string $filterkey Filter on project ref or subject
	 * @param int $status Ticket status
	 * @param int $outputmode 0=HTML select string, 1=Array
	 * @param string|int<0,1> $showempty '' to not show empty line. Translation key to show an empty line. '1' show empty line with no text.
	 * @param int $forcecombo Force to use combo box
	 * @param string $morecss Add more css on select
	 * @return     array|string                Array of keys for json or HTML component
	 */
	public function selectProjectsList($selected = '', $htmlname = 'projectid', $filtertype = '', $limit = 20, $filterkey = '', $status = 1, $outputmode = 0, $showempty = '1', $forcecombo = 0, $morecss = '')
	{
		global $langs, $conf;

		$out = '';
		$outarray = array();

		$selectFields = " p.rowid, p.ref";

		$sql = "SELECT ";
		$sql .= $selectFields;
		$sql .= " FROM " . $this->db->prefix() . "projet as p";
		$sql .= ' WHERE p.entity IN (' . getEntity('project') . ')';

		// Add criteria on ref/label
		if ($filterkey != '') {
			$sql .= ' AND (';
			$prefix = !getDolGlobalString('TICKET_DONOTSEARCH_ANYWHERE') ? '%' : ''; // Can use index if PRODUCT_DONOTSEARCH_ANYWHERE is on
			// For natural search
			$search_crit = explode(' ', $filterkey);
			$i = 0;
			if (count($search_crit) > 1) {
				$sql .= "(";
			}
			foreach ($search_crit as $crit) {
				if ($i > 0) {
					$sql .= " AND ";
				}
				$sql .= "p.ref LIKE '" . $this->db->escape($prefix . $crit) . "%'";
				$sql .= "";
				$i++;
			}
			if (count($search_crit) > 1) {
				$sql .= ")";
			}
			$sql .= ')';
		}

		$sql .= $this->db->plimit($limit, 0);

		// Build output string
		dol_syslog(get_class($this) . "::selectProjectsList search projects", LOG_DEBUG);
		$result = $this->db->query($sql);
		if ($result) {
			require_once DOL_DOCUMENT_ROOT . '/projet/class/project.class.php';
			require_once DOL_DOCUMENT_ROOT . '/core/lib/project.lib.php';

			$num = $this->db->num_rows($result);

			$events = array();

			if (!$forcecombo) {
				include_once DOL_DOCUMENT_ROOT . '/core/lib/ajax.lib.php';
				$out .= ajax_combobox($htmlname, $events, $conf->global->PROJECT_USE_SEARCH_TO_SELECT);
			}

			$out .= '<select class="flat' . ($morecss ? ' ' . $morecss : '') . '" name="' . $htmlname . '" id="' . $htmlname . '">';

			$textifempty = '';
			// Do not use textifempty = ' ' or '&nbsp;' here, or search on key will search on ' key'.
			//if (!empty($conf->use_javascript_ajax) || $forcecombo) $textifempty='';
			if (getDolGlobalString('PROJECT_USE_SEARCH_TO_SELECT')) {
				if ($showempty && !is_numeric($showempty)) {
					$textifempty = $langs->trans($showempty);
				} else {
					$textifempty .= $langs->trans("All");
				}
			} else {
				if ($showempty && !is_numeric($showempty)) {
					$textifempty = $langs->trans($showempty);
				}
			}
			if ($showempty) {
				$out .= '<option value="0" selected>' . $textifempty . '</option>';
			}

			$i = 0;
			while ($num && $i < $num) {
				$opt = '';
				$optJson = array();
				$objp = $this->db->fetch_object($result);

				$this->constructProjectListOption($objp, $opt, $optJson, $selected, $filterkey);
				// Add new entry
				// "key" value of json key array is used by jQuery automatically as selected value
				// "label" value of json key array is used by jQuery automatically as text for combo box
				$out .= $opt;
				array_push($outarray, $optJson);

				$i++;
			}

			$out .= '</select>';

			$this->db->free($result);

			if (empty($outputmode)) {
				return $out;
			}
			return $outarray;
		} else {
			dol_print_error($this->db);
		}

		return array();
	}

	/**
	 * constructProjectListOption.
	 * This define value for &$opt and &$optJson.
	 *
	 * @param stdClass 	$objp 		Result set of fetch
	 * @param string 	$opt 		Option (var used for returned value in string option format)
	 * @param array{key:string,value:string,type:string}	$optJson 	Option (var used for returned value in json format)
	 * @param string 	$selected 	Preselected value
	 * @param string 	$filterkey 	Filter key to highlight
	 * @return    void
	 */
	protected function constructProjectListOption(&$objp, &$opt, &$optJson, $selected, $filterkey = '')
	{
		$outkey = '';
		$outref = '';
		$outtype = '';

		$label = $objp->label;

		$outkey = $objp->rowid;
		$outref = $objp->ref;
		$outlabel = $objp->label;
		$outtype = $objp->fk_product_type;

		$opt = '<option value="' . $objp->rowid . '"';
		$opt .= ($objp->rowid == $selected) ? ' selected' : '';
		$opt .= '>';
		$opt .= $objp->ref;
		$objRef = $objp->ref;
		if (!empty($filterkey) && $filterkey != '') {
			$objRef = preg_replace('/(' . preg_quote($filterkey, '/') . ')/i', '<strong>$1</strong>', $objRef, 1);
		}

		$opt .= "</option>\n";
		$optJson = array('key' => $outkey, 'value' => $outref, 'type' => $outtype);
	}


	/**
	 *  Return list of members in Ajax if Ajax activated or go to selectTicketsList
	 *
	 * @param string $selected Preselected tickets
	 * @param string $htmlname Name of HTML select field (must be unique in page).
	 * @param string $filtertype To add a filter
	 * @param int $limit Limit on number of returned lines
	 * @param int $status Ticket status
	 * @param string $selected_input_value Value of preselected input text (for use with ajax)
	 * @param int<0,3> $hidelabel Hide label (0=no, 1=yes, 2=show search icon before and placeholder, 3 search icon after)
	 * @param array<string,string|string[]> $ajaxoptions Options for ajax_autocompleter
	 * @param int $socid Thirdparty Id (to get also price dedicated to this customer)
	 * @param string|int<0,1> $showempty '' to not show empty line. Translation key to show an empty line. '1' show empty line with no text.
	 * @param int $forcecombo Force to use combo box
	 * @param string $morecss Add more css on select
	 * @param array<string,string> $selected_combinations Selected combinations. Format: array([attrid] => attrval, [...])
	 * @param int<0,1>	$nooutput No print, return the output into a string
	 * @return        string
	 */
	public function selectMembers($selected = '', $htmlname = 'adherentid', $filtertype = '', $limit = 0, $status = 1, $selected_input_value = '', $hidelabel = 0, $ajaxoptions = array(), $socid = 0, $showempty = '1', $forcecombo = 0, $morecss = '', $selected_combinations = null, $nooutput = 0)
	{
		global $langs, $conf;

		$out = '';

		// check parameters
		if (is_null($ajaxoptions)) {
			$ajaxoptions = array();
		}

		if (!empty($conf->use_javascript_ajax) && getDolGlobalString('TICKET_USE_SEARCH_TO_SELECT')) {
			$placeholder = '';

			if ($selected && empty($selected_input_value)) {
				require_once DOL_DOCUMENT_ROOT . '/adherents/class/adherent.class.php';
				$adherenttmpselect = new Adherent($this->db);
				$adherenttmpselect->fetch($selected);
				$selected_input_value = $adherenttmpselect->ref;
				unset($adherenttmpselect);
			}

			$urloption = '';

			$out .= ajax_autocompleter($selected, $htmlname, DOL_URL_ROOT . '/adherents/ajax/adherents.php', $urloption, $conf->global->PRODUIT_USE_SEARCH_TO_SELECT, 1, $ajaxoptions);

			if (empty($hidelabel)) {
				$out .= $langs->trans("RefOrLabel") . ' : ';
			} elseif ($hidelabel > 1) {
				$placeholder = ' placeholder="' . $langs->trans("RefOrLabel") . '"';
				if ($hidelabel == 2) {
					$out .= img_picto($langs->trans("Search"), 'search');
				}
			}
			$out .= '<input type="text" class="minwidth100" name="search_' . $htmlname . '" id="search_' . $htmlname . '" value="' . $selected_input_value . '"' . $placeholder . ' ' . (getDolGlobalString('PRODUCT_SEARCH_AUTOFOCUS') ? 'autofocus' : '') . ' />';
			if ($hidelabel == 3) {
				$out .= img_picto($langs->trans("Search"), 'search');
			}
		} else {
			$filterkey = '';

			$out .= $this->selectMembersList($selected, $htmlname, $filtertype, $limit, $filterkey, $status, 0, $showempty, $forcecombo, $morecss);
		}

		if (empty($nooutput)) {
			print $out;
		} else {
			return $out;
		}
		return '';
	}

	/**
	 *    Return list of adherents.
	 *  Called by selectMembers.
	 *
	 * @param string $selected Preselected adherent
	 * @param string $htmlname Name of select html
	 * @param string $filtertype Filter on adherent type
	 * @param int $limit Limit on number of returned lines
	 * @param string $filterkey Filter on member status
	 * @param int $status Member status
	 * @param int $outputmode 0=HTML select string, 1=Array
	 * @param string|int<0,1> $showempty '' to not show empty line. Translation key to show an empty line. '1' show empty line with no text.
	 * @param int $forcecombo Force to use combo box
	 * @param string $morecss Add more css on select
	 * @return     array|string                Array of keys for json or HTML string component
	 */
	public function selectMembersList($selected = '', $htmlname = 'adherentid', $filtertype = '', $limit = 20, $filterkey = '', $status = 1, $outputmode = 0, $showempty = '1', $forcecombo = 0, $morecss = '')
	{
		global $langs, $conf;

		$out = '';
		$outarray = array();

		$selectFields = " p.rowid, p.ref, p.firstname, p.lastname, p.fk_adherent_type";

		$sql = "SELECT ";
		$sql .= $selectFields;
		$sql .= " FROM " . $this->db->prefix() . "adherent as p";
		$sql .= ' WHERE p.entity IN (' . getEntity('adherent') . ')';

		// Add criteria on ref/label
		if ($filterkey != '') {
			$sql .= ' AND (';
			$prefix = !getDolGlobalString('MEMBER_DONOTSEARCH_ANYWHERE') ? '%' : ''; // Can use index if PRODUCT_DONOTSEARCH_ANYWHERE is on
			// For natural search
			$search_crit = explode(' ', $filterkey);
			$i = 0;
			if (count($search_crit) > 1) {
				$sql .= "(";
			}
			foreach ($search_crit as $crit) {
				if ($i > 0) {
					$sql .= " AND ";
				}
				$sql .= "(p.firstname LIKE '" . $this->db->escape($prefix . $crit) . "%'";
				$sql .= " OR p.lastname LIKE '" . $this->db->escape($prefix . $crit) . "%')";
				$i++;
			}
			if (count($search_crit) > 1) {
				$sql .= ")";
			}
			$sql .= ')';
		}
		if ($status != -1) {
			$sql .= ' AND statut = ' . ((int) $status);
		}
		$sql .= $this->db->plimit($limit, 0);

		// Build output string
		dol_syslog(get_class($this) . "::selectMembersList search adherents", LOG_DEBUG);
		$result = $this->db->query($sql);
		if ($result) {
			require_once DOL_DOCUMENT_ROOT . '/adherents/class/adherent.class.php';
			require_once DOL_DOCUMENT_ROOT . '/core/lib/member.lib.php';

			$num = $this->db->num_rows($result);

			$events = array();

			if (!$forcecombo) {
				include_once DOL_DOCUMENT_ROOT . '/core/lib/ajax.lib.php';
				$out .= ajax_combobox($htmlname, $events, getDolGlobalString('PROJECT_USE_SEARCH_TO_SELECT') ? $conf->global->PROJECT_USE_SEARCH_TO_SELECT : '');
			}

			$out .= '<select class="flat' . ($morecss ? ' ' . $morecss : '') . '" name="' . $htmlname . '" id="' . $htmlname . '">';

			$textifempty = '';
			// Do not use textifempty = ' ' or '&nbsp;' here, or search on key will search on ' key'.
			//if (!empty($conf->use_javascript_ajax) || $forcecombo) $textifempty='';
			if (getDolGlobalString('PROJECT_USE_SEARCH_TO_SELECT')) {
				if ($showempty && !is_numeric($showempty)) {
					$textifempty = $langs->trans($showempty);
				} else {
					$textifempty .= $langs->trans("All");
				}
			} else {
				if ($showempty && !is_numeric($showempty)) {
					$textifempty = $langs->trans($showempty);
				}
			}
			if ($showempty) {
				$out .= '<option value="-1" selected>' . $textifempty . '</option>';
			}

			$i = 0;
			while ($num && $i < $num) {
				$opt = '';
				$optJson = array();
				$objp = $this->db->fetch_object($result);

				$this->constructMemberListOption($objp, $opt, $optJson, $selected, $filterkey);

				// Add new entry
				// "key" value of json key array is used by jQuery automatically as selected value
				// "label" value of json key array is used by jQuery automatically as text for combo box
				$out .= $opt;
				array_push($outarray, $optJson);

				$i++;
			}

			$out .= '</select>';

			$this->db->free($result);

			if (empty($outputmode)) {
				return $out;
			}
			return $outarray;
		} else {
			dol_print_error($this->db);
		}

		return array();
	}

	/**
	 * constructMemberListOption.
	 * This define value for &$opt and &$optJson.
	 *
	 * @param object 	$objp 			Result set of fetch
	 * @param string 	$opt 			Option (var used for returned value in string option format)
	 * @param mixed[] 	$optJson 		Option (var used for returned value in json format)
	 * @param string 	$selected 		Preselected value
	 * @param string 	$filterkey 		Filter key to highlight
	 * @return    void
	 */
	protected function constructMemberListOption(&$objp, &$opt, &$optJson, $selected, $filterkey = '')
	{
		$outkey = '';
		$outlabel = '';
		$outtype = '';

		$outkey = $objp->rowid;
		$outlabel = dolGetFirstLastname($objp->firstname, $objp->lastname);
		$outtype = $objp->fk_adherent_type;

		$opt = '<option value="' . $objp->rowid . '"';
		$opt .= ($objp->rowid == $selected) ? ' selected' : '';
		$opt .= '>';
		if (!empty($filterkey) && $filterkey != '') {
			$outlabel = preg_replace('/(' . preg_quote($filterkey, '/') . ')/i', '<strong>$1</strong>', $outlabel, 1);
		}
		$opt .= $outlabel;
		$opt .= "</option>\n";

		$optJson = array('key' => $outkey, 'value' => $outlabel, 'type' => $outtype);
	}

	/**
	 * Generic method to select a component from a combo list.
	 * Can use autocomplete with ajax after x key pressed or a full combo, depending on setup.
	 * This is the generic method that will replace all specific existing methods.
	 *
	 * @param	string		$objectdesc           	'ObjectClass:PathToClass[:AddCreateButtonOrNot[:Filter[:Sortfield]]]'. For hard coded custom needs. Try to prefer method using $objectfield instead of $objectdesc.
	 * @param	string		$htmlname             	Name of HTML select component
	 * @param 	int			$preSelectedValue     	Preselected value (ID of element)
	 * @param 	string|int<0,1> $showempty			''=empty values not allowed, 'string'=value show if we allow empty values (for example 'All', ...)
	 * @param 	string		$searchkey            	Search criteria
	 * @param	string		$placeholder          	Place holder
	 * @param	string		$morecss              	More CSS
	 * @param	string		$moreparams           	More params provided to ajax call
	 * @param 	int			$forcecombo           	Force to load all values and output a standard combobox (with no beautification)
	 * @param 	int<0,1>	$disabled             	1=Html component is disabled
	 * @param	string		$selected_input_value 	Value of preselected input text (for use with ajax)
	 * @param	string		$objectfield          	Object:Field that contains the definition of parent (in table $fields or $extrafields). Example: 'Object:xxx' or 'Object@module:xxx' (old syntax 'Module_Object:xxx') or 'Object:options_xxx' or 'Object@module:options_xxx' (old syntax 'Module_Object:options_xxx')
	 * @return  string	    						Return HTML string
	 * @see selectForFormsList(), select_thirdparty_list()
	 */
	public function selectForForms($objectdesc, $htmlname, $preSelectedValue, $showempty = '', $searchkey = '', $placeholder = '', $morecss = '', $moreparams = '', $forcecombo = 0, $disabled = 0, $selected_input_value = '', $objectfield = '')
	{
		global $conf, $extrafields, $user;

		// Example of common usage for a link to a thirdparty

		// We got this in a modulebuilder form of "MyObject" of module "mymodule".
		// ->fields is array( ... "fk_soc" => array("type"=>"integer:Societe:societe/class/societe.class.php:1:((status:=:1) AND (entity:IN:__SHARED_ENTITIES__))" ...)
		// $objectdesc = 'Societe'
		// $objectfield = 'myobject@mymodule:fk_soc'  ('fk_soc' is code to retrieve myobject->fields['fk_soc'])

		// We got this when showing an extrafields on resource that is a link to societe
		// extrafields 'link_to_societe' of Resource is 'link' to 'Societe:societe/class/societe.class.php:1:((status:=:1) AND (entity:IN:__SHARED_ENTITIES__))" ...)'
		// $objectdesc = 'Societe'
		// $objectfield = 'resource:options_link_to_societe'

		// With old usage:
		// $objectdesc = 'Societe:societe/class/societe.class.php:1:((status:=:1) AND (entity:IN:__SHARED_ENTITIES__))'
		// $objectfield = ''

		//var_dump($objectdesc.' '.$objectfield);
		//debug_print_backtrace();

		$objectdescorig = $objectdesc;
		$objecttmp = null;
		$InfoFieldList = array();
		$classname = '';
		$filter = '';  // Ensure filter has value (for static analysis)
		$sortfield = '';  // Ensure filter has value (for static analysis)

		if ($objectfield) {	// We must retrieve the objectdesc from the field or extrafield
			// Example: $objectfield = 'product:options_package' or 'myobject@mymodule:options_myfield'
			$tmparray = explode(':', $objectfield);

			// Get instance of object from $element
			$objectforfieldstmp = fetchObjectByElement(0, strtolower($tmparray[0]));

			if (is_object($objectforfieldstmp)) {
				$objectdesc = '';

				$reg = array();
				if (preg_match('/^options_(.*)$/', $tmparray[1], $reg)) {
					// For a property in extrafields
					$key = $reg[1];
					// fetch optionals attributes and labels
					$extrafields->fetch_name_optionals_label($objectforfieldstmp->table_element);

					if (!empty($extrafields->attributes[$objectforfieldstmp->table_element]['type'][$key]) && $extrafields->attributes[$objectforfieldstmp->table_element]['type'][$key] == 'link') {
						if (!empty($extrafields->attributes[$objectforfieldstmp->table_element]['param'][$key]['options'])) {
							$tmpextrafields = array_keys($extrafields->attributes[$objectforfieldstmp->table_element]['param'][$key]['options']);
							$objectdesc = $tmpextrafields[0];
						}
					}
				} else {
					// For a property in ->fields
					if (array_key_exists($tmparray[1], $objectforfieldstmp->fields)) {
						$objectdesc = $objectforfieldstmp->fields[$tmparray[1]]['type'];
						$objectdesc = preg_replace('/^integer[^:]*:/', '', $objectdesc);
					}
				}
			}
		}

		if ($objectdesc) {
			// Example of value for $objectdesc:
			// Bom:bom/class/bom.class.php:0:t.status=1
			// Bom:bom/class/bom.class.php:0:t.status=1:ref
			// Bom:bom/class/bom.class.php:0:(t.status:=:1) OR (t.field2:=:2):ref
			$InfoFieldList = explode(":", $objectdesc, 4);
			$vartmp = (empty($InfoFieldList[3]) ? '' : $InfoFieldList[3]);
			$reg = array();
			if (preg_match('/^.*:(\w*)$/', $vartmp, $reg)) {
				$InfoFieldList[4] = $reg[1];    // take the sort field
			}
			$InfoFieldList[3] = preg_replace('/:\w*$/', '', $vartmp);    // take the filter field

			$classname = $InfoFieldList[0];
			$classpath = empty($InfoFieldList[1]) ? '' : $InfoFieldList[1];
			//$addcreatebuttonornot = empty($InfoFieldList[2]) ? 0 : $InfoFieldList[2];
			$filter = empty($InfoFieldList[3]) ? '' : $InfoFieldList[3];
			$sortfield = empty($InfoFieldList[4]) ? '' : $InfoFieldList[4];

			// Load object according to $id and $element
			$objecttmp = fetchObjectByElement(0, strtolower($InfoFieldList[0]));

			// Fallback to another solution to get $objecttmp
			if (empty($objecttmp) && !empty($classpath)) {
				dol_include_once($classpath);

				if ($classname && class_exists($classname)) {
					$objecttmp = new $classname($this->db);
				}
			}
		}

		// Make some replacement in $filter. May not be used if we used the ajax mode with $objectfield. In such a case
		// we propagate the $objectfield and not the filter and replacement is done by the ajax/selectobject.php component.
		$sharedentities = (is_object($objecttmp) && property_exists($objecttmp, 'element')) ? getEntity($objecttmp->element) : strtolower($classname);
		$filter = str_replace(
			array('__ENTITY__', '__SHARED_ENTITIES__', '__USER_ID__'),
			array($conf->entity, $sharedentities, $user->id),
			$filter
		);

		if (!is_object($objecttmp)) {
			dol_syslog('selectForForms: Error bad setup of field objectdescorig=' . $objectdescorig.', objectfield='.$objectfield.', objectdesc='.$objectdesc, LOG_WARNING);
			return 'selectForForms: Error bad setup of field objectdescorig=' . $objectdescorig.', objectfield='.$objectfield.', objectdesc='.$objectdesc;
		}
		'@phan-var-force CommonObject $objecttmp';

		//var_dump($filter);
		$prefixforautocompletemode = $objecttmp->element;
		if ($prefixforautocompletemode == 'societe') {
			$prefixforautocompletemode = 'company';
		}
		if ($prefixforautocompletemode == 'product') {
			$prefixforautocompletemode = 'produit';
		}
		$confkeyforautocompletemode = strtoupper($prefixforautocompletemode) . '_USE_SEARCH_TO_SELECT'; // For example COMPANY_USE_SEARCH_TO_SELECT

		dol_syslog(get_class($this) . "::selectForForms filter=" . $filter, LOG_DEBUG);

		// Generate the combo HTML component
		$out = '';
		if (!empty($conf->use_javascript_ajax) && getDolGlobalString($confkeyforautocompletemode) && !$forcecombo) {
			// No immediate load of all database
			$placeholder = '';

			if ($preSelectedValue && empty($selected_input_value)) {
				$objecttmp->fetch($preSelectedValue);
				$selected_input_value = ($prefixforautocompletemode == 'company' ? $objecttmp->name : $objecttmp->ref);

				$oldValueForShowOnCombobox = 0;
				foreach ($objecttmp->fields as $fieldK => $fielV) {
					if (!array_key_exists('showoncombobox', $fielV) || !$fielV['showoncombobox'] || empty($objecttmp->$fieldK)) {
						continue;
					}

					if (!$oldValueForShowOnCombobox) {
						$selected_input_value = '';
					}

					$selected_input_value .= $oldValueForShowOnCombobox ? ' - ' : '';
					$selected_input_value .= $objecttmp->$fieldK;
					$oldValueForShowOnCombobox = empty($fielV['showoncombobox']) ? 0 : $fielV['showoncombobox'];
				}
			}

			// Set url and param to call to get json of the search results
			$urlforajaxcall = DOL_URL_ROOT . '/core/ajax/selectobject.php';
			$urloption = 'htmlname=' . urlencode($htmlname) . '&outjson=1&objectdesc=' . urlencode($objectdescorig) . '&objectfield='.urlencode($objectfield) . ($sortfield ? '&sortfield=' . urlencode($sortfield) : '');

			// Activate the auto complete using ajax call.
			$out .= ajax_autocompleter($preSelectedValue, $htmlname, $urlforajaxcall, $urloption, getDolGlobalString($confkeyforautocompletemode), 0);
			$out .= '<!-- force css to be higher than dialog popup --><style type="text/css">.ui-autocomplete { z-index: 1010; }</style>';
			$out .= '<input type="text" class="' . $morecss . '"' . ($disabled ? ' disabled="disabled"' : '') . ' name="search_' . $htmlname . '" id="search_' . $htmlname . '" value="' . $selected_input_value . '"' . ($placeholder ? ' placeholder="' . dol_escape_htmltag($placeholder) . '"' : '') . ' />';
		} else {
			// Immediate load of table record.
			$out .= $this->selectForFormsList($objecttmp, $htmlname, $preSelectedValue, $showempty, $searchkey, $placeholder, $morecss, $moreparams, $forcecombo, 0, $disabled, $sortfield, $filter);
		}

		return $out;
	}


	/**
	 * Output html form to select an object.
	 * Note, this function is called by selectForForms or by ajax selectobject.php
	 *
	 * @param Object 		$objecttmp 			Object to know the table to scan for combo.
	 * @param string 		$htmlname 			Name of HTML select component
	 * @param int 			$preselectedvalue 	Preselected value (ID of element)
	 * @param string|int<0,1>	$showempty 		''=empty values not allowed, 'string'=value show if we allow empty values (for example 'All', ...)
	 * @param string 		$searchkey 			Search value
	 * @param string 		$placeholder 		Place holder
	 * @param string 		$morecss 			More CSS
	 * @param string 		$moreparams 		More params provided to ajax call
	 * @param int 			$forcecombo 		Force to load all values and output a standard combobox (with no beautification)
	 * @param int 			$outputmode 		0=HTML select string, 1=Array
	 * @param int 			$disabled 			1=Html component is disabled
	 * @param string 		$sortfield 			Sort field
	 * @param string 		$filter 			Add more filter (Universal Search Filter)
	 * @return string|array                     Return HTML string
	 * @see selectForForms()
	 */
	public function selectForFormsList($objecttmp, $htmlname, $preselectedvalue, $showempty = '', $searchkey = '', $placeholder = '', $morecss = '', $moreparams = '', $forcecombo = 0, $outputmode = 0, $disabled = 0, $sortfield = '', $filter = '')
	{
		global $langs, $user, $hookmanager;

		//print "$htmlname, $preselectedvalue, $showempty, $searchkey, $placeholder, $morecss, $moreparams, $forcecombo, $outputmode, $disabled";

		$prefixforautocompletemode = $objecttmp->element;
		if ($prefixforautocompletemode == 'societe') {
			$prefixforautocompletemode = 'company';
		}
		$confkeyforautocompletemode = strtoupper($prefixforautocompletemode) . '_USE_SEARCH_TO_SELECT'; // For example COMPANY_USE_SEARCH_TO_SELECT

		if (!empty($objecttmp->fields)) {    // For object that declare it, it is better to use declared fields (like societe, contact, ...)
			$tmpfieldstoshow = '';
			foreach ($objecttmp->fields as $key => $val) {
				if (! (int) dol_eval($val['enabled'], 1, 1, '1')) {
					continue;
				}
				if (!empty($val['showoncombobox'])) {
					$tmpfieldstoshow .= ($tmpfieldstoshow ? ',' : '') . 't.' . $key;
				}
			}
			if ($tmpfieldstoshow) {
				$fieldstoshow = $tmpfieldstoshow;
			}
		} else {
			// For backward compatibility
			$objecttmp->fields['ref'] = array('type' => 'varchar(30)', 'label' => 'Ref', 'showoncombobox' => 1);
		}

		if (empty($fieldstoshow)) {
			if (isset($objecttmp->fields['ref'])) {
				$fieldstoshow = 't.ref';
			} else {
				$langs->load("errors");
				$this->error = $langs->trans("ErrorNoFieldWithAttributeShowoncombobox");
				return $langs->trans('ErrorNoFieldWithAttributeShowoncombobox');
			}
		}

		$out = '';
		$outarray = array();
		$tmparray = array();

		$num = 0;

		// Search data
		$sql = "SELECT t.rowid, " . $fieldstoshow . " FROM " . $this->db->prefix() . $objecttmp->table_element . " as t";
		if (!empty($objecttmp->isextrafieldmanaged)) {
			$sql .= " LEFT JOIN " . $this->db->prefix() . $objecttmp->table_element . "_extrafields as e ON t.rowid=e.fk_object";
		}
		if (isset($objecttmp->ismultientitymanaged)) {
			if (!is_numeric($objecttmp->ismultientitymanaged)) {
				$tmparray = explode('@', $objecttmp->ismultientitymanaged);
				$sql .= " INNER JOIN " . $this->db->prefix() . $tmparray[1] . " as parenttable ON parenttable.rowid = t." . $tmparray[0];
			}
			if ($objecttmp->ismultientitymanaged === 'fk_soc@societe') {
				if (!$user->hasRight('societe', 'client', 'voir')) {
					$sql .= ", " . $this->db->prefix() . "societe_commerciaux as sc";
				}
			}
		}

		// Add where from hooks
		$parameters = array(
			'object' => $objecttmp,
			'htmlname' => $htmlname,
			'filter' => $filter,
			'searchkey' => $searchkey
		);

		$reshook = $hookmanager->executeHooks('selectForFormsListWhere', $parameters); // Note that $action and $object may have been modified by hook
		if (!empty($hookmanager->resPrint)) {
			$sql .= $hookmanager->resPrint;
		} else {
			$sql .= " WHERE 1=1";
			if (isset($objecttmp->ismultientitymanaged)) {
				if ($objecttmp->ismultientitymanaged == 1) {
					$sql .= " AND t.entity IN (" . getEntity($objecttmp->table_element) . ")";
				}
				if (!is_numeric($objecttmp->ismultientitymanaged)) {
					$sql .= " AND parenttable.entity = t." . $tmparray[0];
				}
				if ($objecttmp->ismultientitymanaged == 1 && !empty($user->socid)) {
					if ($objecttmp->element == 'societe') {
						$sql .= " AND t.rowid = " . ((int) $user->socid);
					} else {
						$sql .= " AND t.fk_soc = " . ((int) $user->socid);
					}
				}
				if ($objecttmp->ismultientitymanaged === 'fk_soc@societe') {
					if (!$user->hasRight('societe', 'client', 'voir')) {
						$sql .= " AND t.rowid = sc.fk_soc AND sc.fk_user = " . ((int) $user->id);
					}
				}
			}
			if ($searchkey != '') {
				$sql .= natural_search(explode(',', $fieldstoshow), $searchkey);
			}

			if ($filter) {     // Syntax example "(t.ref:like:'SO-%') and (t.date_creation:<:'20160101')"
				$errormessage = '';
				$sql .= forgeSQLFromUniversalSearchCriteria($filter, $errormessage);
				if ($errormessage) {
					return 'Error forging a SQL request from an universal criteria: ' . $errormessage;
				}
			}
		}
		$sql .= $this->db->order($sortfield ? $sortfield : $fieldstoshow, "ASC");
		//$sql.=$this->db->plimit($limit, 0);
		//print $sql;

		// Build output string
		$resql = $this->db->query($sql);
		if ($resql) {
			// Construct $out and $outarray
			$out .= '<select id="' . $htmlname . '" class="flat minwidth100' . ($morecss ? ' ' . $morecss : '') . '"' . ($disabled ? ' disabled="disabled"' : '') . ($moreparams ? ' ' . $moreparams : '') . ' name="' . $htmlname . '">' . "\n";

			// Warning: Do not use textifempty = ' ' or '&nbsp;' here, or search on key will search on ' key'. Seems it is no more true with selec2 v4
			$textifempty = '&nbsp;';

			//if (!empty($conf->use_javascript_ajax) || $forcecombo) $textifempty='';
			if (getDolGlobalInt($confkeyforautocompletemode)) {
				if ($showempty && !is_numeric($showempty)) {
					$textifempty = $langs->trans($showempty);
				} else {
					$textifempty .= $langs->trans("All");
				}
			}
			if ($showempty) {
				$out .= '<option value="-1">' . $textifempty . '</option>' . "\n";
			}

			$num = $this->db->num_rows($resql);
			$i = 0;
			if ($num) {
				while ($i < $num) {
					$obj = $this->db->fetch_object($resql);
					$label = '';
					$labelhtml = '';
					$tmparray = explode(',', $fieldstoshow);
					$oldvalueforshowoncombobox = 0;
					foreach ($tmparray as $key => $val) {
						$val = preg_replace('/t\./', '', $val);
						$label .= (($label && $obj->$val) ? ($oldvalueforshowoncombobox != $objecttmp->fields[$val]['showoncombobox'] ? ' - ' : ' ') : '');
						$labelhtml .= (($label && $obj->$val) ? ($oldvalueforshowoncombobox != $objecttmp->fields[$val]['showoncombobox'] ? ' - ' : ' ') : '');
						$label .= $obj->$val;
						$labelhtml .= $obj->$val;

						$oldvalueforshowoncombobox = empty($objecttmp->fields[$val]['showoncombobox']) ? 0 : $objecttmp->fields[$val]['showoncombobox'];
					}
					if (empty($outputmode)) {
						if ($preselectedvalue > 0 && $preselectedvalue == $obj->rowid) {
							$out .= '<option value="' . $obj->rowid . '" selected data-html="' . dol_escape_htmltag($labelhtml, 0, 0, '', 0, 1) . '">' . dol_escape_htmltag($label, 0, 0, '', 0, 1) . '</option>';
						} else {
							$out .= '<option value="' . $obj->rowid . '" data-html="' . dol_escape_htmltag($labelhtml, 0, 0, '', 0, 1) . '">' . dol_escape_htmltag($label, 0, 0, '', 0, 1) . '</option>';
						}
					} else {
						array_push($outarray, array('key' => $obj->rowid, 'value' => $label, 'label' => $label));
					}

					$i++;
					if (($i % 10) == 0) {
						$out .= "\n";
					}
				}
			}

			$out .= '</select>' . "\n";

			if (!$forcecombo) {
				include_once DOL_DOCUMENT_ROOT . '/core/lib/ajax.lib.php';
				$out .= ajax_combobox($htmlname, array(), getDolGlobalInt($confkeyforautocompletemode, 0));
			}
		} else {
			dol_print_error($this->db);
		}

		$this->result = array('nbofelement' => $num);

		if ($outputmode) {
			return $outarray;
		}
		return $out;
	}


	/**
	 *	Return a HTML select string, built from an array of key+value.
	 *  Note: Do not apply langs->trans function on returned content, content may be entity encoded twice.
	 *
	 * @param string 				$htmlname 			Name of html select area. Try to start name with "multi" or "search_multi" if this is a multiselect
	 * @param array{label:string,data-html:string,disable?:int<0,1>,css?:string}	$array 	Array like array(key => value) or array(key=>array('label'=>..., 'data-...'=>..., 'disabled'=>..., 'css'=>...))
	 * @param string|string[]|int 	$id					Preselected key or array of preselected keys for multiselect. Use 'ifone' to autoselect record if there is only one record.
	 * @param int<0,1>|string 		$show_empty 		0 no empty value allowed, 1 or string to add an empty value into list (If 1: key is -1 and value is '' or '&nbsp;', If placeholder string: key is -1 and value is the string), <0 to add an empty value with key that is this value.
	 * @param int<0,1>				$key_in_label 		1 to show key into label with format "[key] value"
	 * @param int<0,1>				$value_as_key 		1 to use value as key
	 * @param string 				$moreparam 			Add more parameters onto the select tag. For example 'style="width: 95%"' to avoid select2 component to go over parent container
	 * @param int<0,1>				$translate 			1=Translate and encode value
	 * @param int 					$maxlen 			Length maximum for labels
	 * @param int<0,1>				$disabled 			Html select box is disabled
	 * @param string 				$sort 				'ASC' or 'DESC' = Sort on label, '' or 'NONE' or 'POS' = Do not sort, we keep original order
	 * @param string 				$morecss 			Add more class to css styles
	 * @param int 					$addjscombo 		Add js combo
	 * @param string 				$moreparamonempty 	Add more param on the empty option line. Not used if show_empty not set
	 * @param int 					$disablebademail 	1=Check if a not valid email, 2=Check string '---', and if found into value, disable and colorize entry
	 * @param int 					$nohtmlescape 		No html escaping (not recommended, use 'data-html' if you need to use label with HTML content).
	 * @return string									HTML select string.
	 * @see multiselectarray(), selectArrayAjax(), selectArrayFilter()
	 */
	public static function selectarray($htmlname, $array, $id = '', $show_empty = 0, $key_in_label = 0, $value_as_key = 0, $moreparam = '', $translate = 0, $maxlen = 0, $disabled = 0, $sort = '', $morecss = 'minwidth75', $addjscombo = 1, $moreparamonempty = '', $disablebademail = 0, $nohtmlescape = 0)
	{
		global $conf, $langs;

		// Do we want a multiselect ?
		//$jsbeautify = 0;
		//if (preg_match('/^multi/',$htmlname)) $jsbeautify = 1;
		$jsbeautify = 1;

		if ($value_as_key) {
			$array = array_combine($array, $array);
		}

		'@phan-var-force array{label:string,data-html:string,disable?:int<0,1>,css?:string}	$array'; // Array combine breaks information

		$out = '';

		if ($addjscombo < 0) {
			if (!getDolGlobalString('MAIN_OPTIMIZEFORTEXTBROWSER')) {
				$addjscombo = 1;
			} else {
				$addjscombo = 0;
			}
		}
		$idname = str_replace(array('[', ']'), array('', ''), $htmlname);
		$out .= '<select id="' . preg_replace('/^\./', '', $idname) . '" ' . ($disabled ? 'disabled="disabled" ' : '') . 'class="flat ' . (preg_replace('/^\./', '', $htmlname)) . ($morecss ? ' ' . $morecss : '') . ' selectformat"';
		$out .= ' name="' . preg_replace('/^\./', '', $htmlname) . '" ' . ($moreparam ? $moreparam : '');
		$out .= '>'."\n";

		if ($show_empty) {
			$textforempty = ' ';
			if (!empty($conf->use_javascript_ajax)) {
				$textforempty = '&nbsp;'; // If we use ajaxcombo, we need &nbsp; here to avoid to have an empty element that is too small.
			}
			if (!is_numeric($show_empty)) {
				$textforempty = $show_empty;
			}
			$out .= '<option class="optiongrey" ' . ($moreparamonempty ? $moreparamonempty . ' ' : '') . 'value="' . (((int) $show_empty) < 0 ? $show_empty : -1) . '"' . ($id == $show_empty ? ' selected' : '') . '>' . $textforempty . '</option>' . "\n";
		}
		if (is_array($array)) {
			// Translate
			if ($translate) {
				foreach ($array as $key => $value) {
					if (!is_array($value)) {
						$array[$key] = $langs->trans($value);
					} else {
						$array[$key]['label'] = $langs->trans($value['label']);
					}
				}
			}
			// Sort
			if ($sort == 'ASC') {
				asort($array);
			} elseif ($sort == 'DESC') {
				arsort($array);
			}

			foreach ($array as $key => $tmpvalue) {
				if (is_array($tmpvalue)) {
					$value = $tmpvalue['label'];
					//$valuehtml = empty($tmpvalue['data-html']) ? $value : $tmpvalue['data-html'];
					$disabled = empty($tmpvalue['disabled']) ? '' : ' disabled';
					$style = empty($tmpvalue['css']) ? '' : ' class="' . $tmpvalue['css'] . '"';
				} else {
					$value = $tmpvalue;
					//$valuehtml = $tmpvalue;
					$disabled = '';
					$style = '';
				}
				if (!empty($disablebademail)) {
					if (($disablebademail == 1 && !preg_match('/&lt;.+@.+&gt;/', $value))
						|| ($disablebademail == 2 && preg_match('/---/', $value))) {
						$disabled = ' disabled';
						$style = ' class="warning"';
					}
				}
				if ($key_in_label) {
					if (empty($nohtmlescape)) {
						$selectOptionValue = dol_escape_htmltag($key . ' - ' . ($maxlen ? dol_trunc($value, $maxlen) : $value));
					} else {
						$selectOptionValue = $key . ' - ' . ($maxlen ? dol_trunc($value, $maxlen) : $value);
					}
				} else {
					if (empty($nohtmlescape)) {
						$selectOptionValue = dol_escape_htmltag($maxlen ? dol_trunc($value, $maxlen) : $value);
					} else {
						$selectOptionValue = $maxlen ? dol_trunc($value, $maxlen) : $value;
					}
					if ($value == '' || $value == '-') {
						$selectOptionValue = '&nbsp;';
					}
				}
				$out .= '<option value="' . $key . '"';
				$out .= $style . $disabled;
				if (is_array($id)) {
					if (in_array($key, $id) && !$disabled) {
						$out .= ' selected'; // To preselect a value
					}
				} else {
					$id = (string) $id; // if $id = 0, then $id = '0'
					if ($id != '' && (($id == (string) $key) || ($id == 'ifone' && count($array) == 1)) && !$disabled) {
						$out .= ' selected'; // To preselect a value
					}
				}
				if (!empty($nohtmlescape)) {	// deprecated. Use instead the key 'data-html' into input $array, managed at next step to use HTML content.
					$out .= ' data-html="' . dol_escape_htmltag($selectOptionValue) . '"';
				}

				if (is_array($tmpvalue)) {
					foreach ($tmpvalue as $keyforvalue => $valueforvalue) {
						if (preg_match('/^data-/', $keyforvalue)) {	// The best solution if you want to use HTML values into the list is to use data-html.
							$out .= ' '.dol_escape_htmltag($keyforvalue).'="'.dol_escape_htmltag($valueforvalue).'"';
						}
					}
				}
				$out .= '>';
				$out .= $selectOptionValue;
				$out .= "</option>\n";
			}
		}
		$out .= "</select>";

		// Add code for jquery to use multiselect
		if ($addjscombo && $jsbeautify) {
			// Enhance with select2
			include_once DOL_DOCUMENT_ROOT . '/core/lib/ajax.lib.php';
			$out .= ajax_combobox($idname, array(), 0, 0, 'resolve', (((int) $show_empty) < 0 ? (string) $show_empty : '-1'), $morecss);
		}

		return $out;
	}

	/**
	 *    Return a HTML select string, built from an array of key+value, but content returned into select come from an Ajax call of an URL.
	 *  Note: Do not apply langs->trans function on returned content of Ajax service, content may be entity encoded twice.
	 *
	 * @param string $htmlname Name of html select area
	 * @param string $url Url. Must return a json_encode of array(key=>array('text'=>'A text', 'url'=>'An url'), ...)
	 * @param string $id Preselected key
	 * @param string $moreparam Add more parameters onto the select tag
	 * @param string $moreparamtourl Add more parameters onto the Ajax called URL
	 * @param int $disabled Html select box is disabled
	 * @param int $minimumInputLength Minimum Input Length
	 * @param string $morecss Add more class to css styles
	 * @param int $callurlonselect If set to 1, some code is added so an url return by the ajax is called when value is selected.
	 * @param string $placeholder String to use as placeholder
	 * @param integer $acceptdelayedhtml 1 = caller is requesting to have html js content not returned but saved into global $delayedhtmlcontent (so caller can show it at end of page to avoid flash FOUC effect)
	 * @return    string                        HTML select string
	 * @see selectArrayFilter(), ajax_combobox() in ajax.lib.php
	 */
	public static function selectArrayAjax($htmlname, $url, $id = '', $moreparam = '', $moreparamtourl = '', $disabled = 0, $minimumInputLength = 1, $morecss = '', $callurlonselect = 0, $placeholder = '', $acceptdelayedhtml = 0)
	{
		global $conf, $langs;
		global $delayedhtmlcontent;    // Will be used later outside of this function

		// TODO Use an internal dolibarr component instead of select2
		if (!getDolGlobalString('MAIN_USE_JQUERY_MULTISELECT') && !defined('REQUIRE_JQUERY_MULTISELECT')) {
			return '';
		}

		$out = '<select type="text" class="' . $htmlname . ($morecss ? ' ' . $morecss : '') . '" ' . ($moreparam ? $moreparam . ' ' : '') . 'name="' . $htmlname . '"></select>';

		$outdelayed = '';
		if (!empty($conf->use_javascript_ajax)) {
			$tmpplugin = 'select2';
			$outdelayed = "\n" . '<!-- JS CODE TO ENABLE ' . $tmpplugin . ' for id ' . $htmlname . ' -->
		    	<script nonce="' . getNonce() . '">
		    	$(document).ready(function () {

	    	        ' . ($callurlonselect ? 'var saveRemoteData = [];' : '') . '

	                $(".' . $htmlname . '").select2({
				    	ajax: {
					    	dir: "ltr",
					    	url: "' . $url . '",
					    	dataType: \'json\',
					    	delay: 250,
					    	data: function (params) {
					    		return {
							    	q: params.term, 	// search term
					    			page: params.page
					    		}
				    		},
				    		processResults: function (data) {
				    			// parse the results into the format expected by Select2.
				    			// since we are using custom formatting functions we do not need to alter the remote JSON data
				    			//console.log(data);
								saveRemoteData = data;
					    	    /* format json result for select2 */
					    	    result = []
					    	    $.each( data, function( key, value ) {
					    	       result.push({id: key, text: value.text});
	                            });
				    			//return {results:[{id:\'none\', text:\'aa\'}, {id:\'rrr\', text:\'Red\'},{id:\'bbb\', text:\'Search a into projects\'}], more:false}
				    			//console.log(result);
				    			return {results: result, more: false}
				    		},
				    		cache: true
				    	},
		 				language: select2arrayoflanguage,
						containerCssClass: \':all:\',					/* Line to add class of origin SELECT propagated to the new <span class="select2-selection...> tag */
					    placeholder: "' . dol_escape_js($placeholder) . '",
				    	escapeMarkup: function (markup) { return markup; }, 	// let our custom formatter work
				    	minimumInputLength: ' . ((int) $minimumInputLength) . ',
				        formatResult: function (result, container, query, escapeMarkup) {
	                        return escapeMarkup(result.text);
	                    },
				    });

	                ' . ($callurlonselect ? '
	                /* Code to execute a GET when we select a value */
	                $(".' . $htmlname . '").change(function() {
				    	var selected = $(".' . $htmlname . '").val();
	                	console.log("We select in selectArrayAjax the entry "+selected)
				        $(".' . $htmlname . '").val("");  /* reset visible combo value */
	    			    $.each( saveRemoteData, function( key, value ) {
	    				        if (key == selected)
	    			            {
	    			                 console.log("selectArrayAjax - Do a redirect to "+value.url)
	    			                 location.assign(value.url);
	    			            }
	                    });
	    			});' : '') . '

	    	   });
		       </script>';
		}

		if ($acceptdelayedhtml) {
			$delayedhtmlcontent .= $outdelayed;
		} else {
			$out .= $outdelayed;
		}
		return $out;
	}

	/**
	 *  Return a HTML select string, built from an array of key+value, but content returned into select is defined into $array parameter.
	 *  Note: Do not apply langs->trans function on returned content of Ajax service, content may be entity encoded twice.
	 *
	 * @param string 	$htmlname 				Name of html select area
	 * @param array<string,array{text:string,url:string}> 	$array 	Array (key=>array('text'=>'A text', 'url'=>'An url'), ...)
	 * @param string 	$id 					Preselected key
	 * @param string 	$moreparam 				Add more parameters onto the select tag
	 * @param int<0,1>	$disableFiltering 		If set to 1, results are not filtered with searched string
	 * @param int<0,1>	$disabled 				Html select box is disabled
	 * @param int 		$minimumInputLength 	Minimum Input Length
	 * @param string 	$morecss 				Add more class to css styles
	 * @param int<0,1>	$callurlonselect 		If set to 1, some code is added so an url return by the ajax is called when value is selected.
	 * @param string 	$placeholder 			String to use as placeholder
	 * @param int<0,1> 	$acceptdelayedhtml 		1 = caller is requesting to have html js content not returned but saved into global $delayedhtmlcontent (so caller can show it at end of page to avoid flash FOUC effect)
	 * @param string	$textfortitle			Text to show on title.
	 * @return	string      					HTML select string
	 * @see selectArrayAjax(), ajax_combobox() in ajax.lib.php
	 */
	public static function selectArrayFilter($htmlname, $array, $id = '', $moreparam = '', $disableFiltering = 0, $disabled = 0, $minimumInputLength = 1, $morecss = '', $callurlonselect = 0, $placeholder = '', $acceptdelayedhtml = 0, $textfortitle = '')
	{
		global $conf, $langs;
		global $delayedhtmlcontent;    // Will be used later outside of this function

		// TODO Use an internal dolibarr component instead of select2
		if (!getDolGlobalString('MAIN_USE_JQUERY_MULTISELECT') && !defined('REQUIRE_JQUERY_MULTISELECT')) {
			return '';
		}

		$out = '<select type="text"'.($textfortitle ? ' title="'.dol_escape_htmltag($textfortitle).'"' : '').' id="'.$htmlname.'" class="'.$htmlname.($morecss ? ' ' . $morecss : '').'"'.($moreparam ? ' '.$moreparam : '').' name="'.$htmlname.'"><option></option></select>';

		$formattedarrayresult = array();

		foreach ($array as $key => $value) {
			$o = new stdClass();
			$o->id = $key;
			$o->text = $value['text'];
			$o->url = $value['url'];
			$formattedarrayresult[] = $o;
		}

		$outdelayed = '';
		if (!empty($conf->use_javascript_ajax)) {
			$tmpplugin = 'select2';
			$outdelayed = "\n" . '<!-- JS CODE TO ENABLE ' . $tmpplugin . ' for id ' . $htmlname . ' -->
				<script nonce="' . getNonce() . '">
				$(document).ready(function () {
					var data = ' . json_encode($formattedarrayresult) . ';

					' . ($callurlonselect ? 'var saveRemoteData = ' . json_encode($array) . ';' : '') . '

					$(".' . $htmlname . '").select2({
						data: data,
						language: select2arrayoflanguage,
						containerCssClass: \':all:\',					/* Line to add class of origin SELECT propagated to the new <span class="select2-selection...> tag */
						placeholder: "' . dol_escape_js($placeholder) . '",
						escapeMarkup: function (markup) { return markup; }, 	// let our custom formatter work
						minimumInputLength: ' . $minimumInputLength . ',
						formatResult: function (result, container, query, escapeMarkup) {
							return escapeMarkup(result.text);
						},
						matcher: function (params, data) {

							if(! data.id) return null;';

			if ($callurlonselect) {
				// We forge the url with 'sall='
				$outdelayed .= '

							var urlBase = data.url;
							var separ = urlBase.indexOf("?") >= 0 ? "&" : "?";
							/* console.log("params.term="+params.term); */
							/* console.log("params.term encoded="+encodeURIComponent(params.term)); */
							saveRemoteData[data.id].url = urlBase + separ + "search_all=" + encodeURIComponent(params.term.replace(/\"/g, ""));';
			}

			if (!$disableFiltering) {
				$outdelayed .= '

							if(data.text.match(new RegExp(params.term))) {
								return data;
							}

							return null;';
			} else {
				$outdelayed .= '

							return data;';
			}

			$outdelayed .= '
						}
					});

					' . ($callurlonselect ? '
					/* Code to execute a GET when we select a value */
					$(".' . $htmlname . '").change(function() {
						var selected = $(".' . $htmlname . '").val();
						console.log("We select "+selected)

						$(".' . $htmlname . '").val("");  /* reset visible combo value */
						$.each( saveRemoteData, function( key, value ) {
							if (key == selected)
							{
								console.log("selectArrayFilter - Do a redirect to "+value.url)
								location.assign(value.url);
							}
						});
					});' : '') . '

				});
				</script>';
		}

		if ($acceptdelayedhtml) {
			$delayedhtmlcontent .= $outdelayed;
		} else {
			$out .= $outdelayed;
		}
		return $out;
	}

	/**
	 * Show a multiselect form from an array. WARNING: Use this only for short lists.
	 *
	 * @param 	string 		$htmlname 		Name of select
	 * @param 	array<string,string|array{id:string,label:string,color:string,picto:string,labelhtml:string}>	$array 			Array(key=>value) or Array(key=>array('id'=>key, 'label'=>value, 'color'=> , 'picto'=> , 'labelhtml'=> ))
	 * @param 	string[]	$selected 		Array of keys preselected
	 * @param 	int<0,1>	$key_in_label 	1 to show key like in "[key] value"
	 * @param 	int<0,1>	$value_as_key 	1 to use value as key
	 * @param 	string 		$morecss 		Add more css style
	 * @param 	int<0,1> 	$translate 		Translate and encode value
	 * @param 	int|string 	$width 			Force width of select box. May be used only when using jquery couch. Example: 250, '95%'
	 * @param 	string 		$moreattrib 	Add more options on select component. Example: 'disabled'
	 * @param 	string 		$elemtype 		Type of element we show ('category', ...). Will execute a formatting function on it. To use in readonly mode if js component support HTML formatting.
	 * @param 	string 		$placeholder 	String to use as placeholder
	 * @param 	int<-1,1> 	$addjscombo 	Add js combo
	 * @return 	string                      HTML multiselect string
	 * @see selectarray(), selectArrayAjax(), selectArrayFilter()
	 */
	public static function multiselectarray($htmlname, $array, $selected = array(), $key_in_label = 0, $value_as_key = 0, $morecss = '', $translate = 0, $width = 0, $moreattrib = '', $elemtype = '', $placeholder = '', $addjscombo = -1)
	{
		global $conf, $langs;

		$out = '';

		if ($addjscombo < 0) {
			if (!getDolGlobalString('MAIN_OPTIMIZEFORTEXTBROWSER')) {
				$addjscombo = 1;
			} else {
				$addjscombo = 0;
			}
		}

		$useenhancedmultiselect = 0;
		if (!empty($conf->use_javascript_ajax) && !defined('MAIN_DO_NOT_USE_JQUERY_MULTISELECT') && (getDolGlobalString('MAIN_USE_JQUERY_MULTISELECT') || defined('REQUIRE_JQUERY_MULTISELECT'))) {
			if ($addjscombo) {
				$useenhancedmultiselect = 1;	// Use the js multiselect in one line. Possible only if $addjscombo not 0.
			}
		}

		// We need a hidden field because when using the multiselect, if we unselect all, there is no
		// variable submitted at all, so no way to make a difference between variable not submitted and variable
		// submitted to nothing.
		$out .= '<input type="hidden" name="'.$htmlname.'_multiselect" value="1">';
		// Output select component
		$out .= '<select id="' . $htmlname . '" class="multiselect' . ($useenhancedmultiselect ? ' multiselectononeline' : '') . ($morecss ? ' ' . $morecss : '') . '" multiple name="' . $htmlname . '[]"' . ($moreattrib ? ' ' . $moreattrib : '') . ($width ? ' style="width: ' . (preg_match('/%/', (string) $width) ? $width : $width . 'px') . '"' : '') . '>' . "\n";
		if (is_array($array) && !empty($array)) {
			if ($value_as_key) {
				$array = array_combine($array, $array);
			}

			if (!empty($array)) {
				foreach ($array as $key => $value) {
					$tmpkey = $key;
					$tmpvalue = $value;
					$tmpcolor = '';
					$tmppicto = '';
					$tmplabelhtml = '';
					if (is_array($value) && array_key_exists('id', $value) && array_key_exists('label', $value)) {
						$tmpkey = $value['id'];
						$tmpvalue = empty($value['label']) ? '' : $value['label'];
						$tmpcolor = empty($value['color']) ? '' : $value['color'];
						$tmppicto = empty($value['picto']) ? '' : $value['picto'];
						$tmplabelhtml = empty($value['labelhtml']) ? (empty($value['data-html']) ? '' : $value['data-html']): $value['labelhtml'];
					}
					$newval = ($translate ? $langs->trans($tmpvalue) : $tmpvalue);
					$newval = ($key_in_label ? $tmpkey . ' - ' . $newval : $newval);

					$out .= '<option value="' . $tmpkey . '"';
					if (is_array($selected) && !empty($selected) && in_array((string) $tmpkey, $selected) && ((string) $tmpkey != '')) {
						$out .= ' selected';
					}
					if (!empty($tmplabelhtml)) {
						$out .= ' data-html="' . dol_escape_htmltag($tmplabelhtml, 0, 0, '', 0, 1) . '"';
					} else {
						$tmplabelhtml = ($tmppicto ? img_picto('', $tmppicto, 'class="pictofixedwidth" style="color: #' . $tmpcolor . '"') : '') . $newval;
						$out .= ' data-html="' . dol_escape_htmltag($tmplabelhtml, 0, 0, '', 0, 1) . '"';
					}
					$out .= '>';
					$out .= dol_htmlentitiesbr($newval);
					$out .= '</option>' . "\n";
				}
			}
		}
		$out .= '</select>' . "\n";

		// Add code for jquery to use multiselect
		if (!empty($conf->use_javascript_ajax) && getDolGlobalString('MAIN_USE_JQUERY_MULTISELECT') || defined('REQUIRE_JQUERY_MULTISELECT')) {
			$out .= "\n" . '<!-- JS CODE TO ENABLE select for id ' . $htmlname . ', addjscombo=' . $addjscombo . ' -->';
			$out .= "\n" . '<script nonce="' . getNonce() . '">' . "\n";
			if ($addjscombo == 1) {
				$tmpplugin = !getDolGlobalString('MAIN_USE_JQUERY_MULTISELECT') ? constant('REQUIRE_JQUERY_MULTISELECT') : $conf->global->MAIN_USE_JQUERY_MULTISELECT;
				$out .= 'function formatResult(record, container) {' . "\n";
				// If property data-html set, we decode html entities and use this.
				// Note that HTML content must have been sanitized from js with dol_escape_htmltag(xxx, 0, 0, '', 0, 1) when building the select option.
				$out .= '	if ($(record.element).attr("data-html") != undefined && typeof htmlEntityDecodeJs === "function") {';
				//$out .= '		console.log("aaa");';
				$out .= '		return htmlEntityDecodeJs($(record.element).attr("data-html"));';
				$out .= '	}'."\n";
				$out .= '	return record.text;';
				$out .= '}' . "\n";
				$out .= 'function formatSelection(record) {' . "\n";
				if ($elemtype == 'category') {
					$out .= 'return \'<span><img src="' . DOL_URL_ROOT . '/theme/eldy/img/object_category.png"> \'+record.text+\'</span>\';';
				} else {
					$out .= 'return record.text;';
				}
				$out .= '}' . "\n";
				$out .= '$(document).ready(function () {
							$(\'#' . $htmlname . '\').' . $tmpplugin . '({';
				if ($placeholder) {
					$out .= '
								placeholder: {
								    id: \'-1\',
								    text: \'' . dol_escape_js($placeholder) . '\'
								  },';
				}
				$out .= '		dir: \'ltr\',
								containerCssClass: \':all:\',					/* Line to add class of origin SELECT propagated to the new <span class="select2-selection...> tag (ko with multiselect) */
								dropdownCssClass: \'' . $morecss . '\',				/* Line to add class on the new <span class="select2-selection...> tag (ok with multiselect). Need full version of select2. */
								// Specify format function for dropdown item
								formatResult: formatResult,
							 	templateResult: formatResult,		/* For 4.0 */
								escapeMarkup: function (markup) { return markup; }, 	// let our custom formatter work
								// Specify format function for selected item
								formatSelection: formatSelection,
							 	templateSelection: formatSelection		/* For 4.0 */
							});

							/* Add also morecss to the css .select2 that is after the #htmlname, for component that are show dynamically after load, because select2 set
								 the size only if component is not hidden by default on load */
							$(\'#' . $htmlname . ' + .select2\').addClass(\'' . $morecss . '\');
						});' . "\n";
			} elseif ($addjscombo == 2 && !defined('DISABLE_MULTISELECT')) {
				// Add other js lib
				// TODO external lib multiselect/jquery.multi-select.js must have been loaded to use this multiselect plugin
				// ...
				$out .= 'console.log(\'addjscombo=2 for htmlname=' . $htmlname . '\');';
				$out .= '$(document).ready(function () {
							$(\'#' . $htmlname . '\').multiSelect({
								containerHTML: \'<div class="multi-select-container">\',
								menuHTML: \'<div class="multi-select-menu">\',
								buttonHTML: \'<span class="multi-select-button ' . $morecss . '">\',
								menuItemHTML: \'<label class="multi-select-menuitem">\',
								activeClass: \'multi-select-container--open\',
								noneText: \'' . $placeholder . '\'
							});
						})';
			}
			$out .= '</script>';
		}

		return $out;
	}


	/**
	 * Show a multiselect dropbox from an array.
	 * If a saved selection of fields exists for user (into $user->conf->MAIN_SELECTEDFIELDS_contextofpage), we use this one instead of default.
	 *
	 * @param string 	$htmlname 	Name of HTML field
	 * @param array<string,array{label:string,checked:string,enabled?:string,type?:string,langfile?:string}> 	$array 	Array with array of fields we could show. This array may be modified according to setup of user.
	 * @param string 	$varpage 	Id of context for page. Can be set by caller with $varpage=(empty($contextpage)?$_SERVER["PHP_SELF"]:$contextpage);
	 * @param string 	$pos 		Position colon on liste value 'left' or '' (meaning 'right').
	 * @return string            	HTML multiselect string
	 * @see selectarray()
	 */
	public static function multiSelectArrayWithCheckbox($htmlname, &$array, $varpage, $pos = '')
	{
		global $langs, $user;

		if (getDolGlobalString('MAIN_OPTIMIZEFORTEXTBROWSER')) {
			return '';
		}
		if (empty($array)) {
			return '';
		}

		$tmpvar = "MAIN_SELECTEDFIELDS_" . $varpage; // To get list of saved selected fields to show

		if (!empty($user->conf->$tmpvar)) {        // A list of fields was already customized for user
			$tmparray = explode(',', $user->conf->$tmpvar);
			foreach ($array as $key => $val) {
				//var_dump($key);
				//var_dump($tmparray);
				if (in_array($key, $tmparray)) {
					$array[$key]['checked'] = 1;
				} else {
					$array[$key]['checked'] = 0;
				}
			}
		} else {                                // There is no list of fields already customized for user
			foreach ($array as $key => $val) {
				if (!empty($array[$key]['checked']) && $array[$key]['checked'] < 0) {
					$array[$key]['checked'] = 0;
				}
			}
		}

		$listoffieldsforselection = '';
		$listcheckedstring = '';

		foreach ($array as $key => $val) {
			// var_dump($val);
			// var_dump(array_key_exists('enabled', $val));
			// var_dump(!$val['enabled']);
			if (array_key_exists('enabled', $val) && isset($val['enabled']) && !$val['enabled']) {
				unset($array[$key]); // We don't want this field
				continue;
			}
			if (!empty($val['type']) && $val['type'] == 'separate') {
				// Field remains in array but we don't add it into $listoffieldsforselection
				//$listoffieldsforselection .= '<li>-----</li>';
				continue;
			}
			if (!empty($val['label']) && $val['label']) {
				if (!empty($val['langfile']) && is_object($langs)) {
					$langs->load($val['langfile']);
				}

				// Note: $val['checked'] <> 0 means we must show the field into the combo list  @phan-suppress-next-line PhanTypePossiblyInvalidDimOffset
				$listoffieldsforselection .= '<li><input type="checkbox" id="checkbox' . $key . '" value="' . $key . '"' . ((!array_key_exists('checked', $val) || empty($val['checked']) || $val['checked'] == '-1') ? '' : ' checked="checked"') . '/><label for="checkbox' . $key . '">' . dol_escape_htmltag($langs->trans($val['label'])) . '</label></li>';
				$listcheckedstring .= (empty($val['checked']) ? '' : $key . ',');
			}
		}

		$out = '<!-- Component multiSelectArrayWithCheckbox ' . $htmlname . ' -->

        <dl class="dropdown">
            <dt>
            <a href="#' . $htmlname . '">
              ' . img_picto('', 'list') . '
            </a>
            <input type="hidden" class="' . $htmlname . '" name="' . $htmlname . '" value="' . $listcheckedstring . '">
            </dt>
            <dd class="dropdowndd">
                <div class="multiselectcheckbox'.$htmlname.'">
                    <ul class="'.$htmlname.($pos == '1' ? 'left' : '').'">
                    <li><input class="inputsearch_dropdownselectedfields width90p minwidth200imp" style="width:90%;" type="text" placeholder="'.$langs->trans('Search').'"></li>
                    '.$listoffieldsforselection.'
                    </ul>
                </div>
            </dd>
        </dl>

        <script nonce="' . getNonce() . '" type="text/javascript">
          jQuery(document).ready(function () {
              $(\'.multiselectcheckbox' . $htmlname . ' input[type="checkbox"]\').on(\'click\', function () {
                  console.log("A new field was added/removed, we edit field input[name=formfilteraction]");

                  $("input:hidden[name=formfilteraction]").val(\'listafterchangingselectedfields\');	// Update field so we know we changed something on selected fields after POST

                  var title = $(this).val() + ",";
                  if ($(this).is(\':checked\')) {
                      $(\'.' . $htmlname . '\').val(title + $(\'.' . $htmlname . '\').val());
                  }
                  else {
                      $(\'.' . $htmlname . '\').val( $(\'.' . $htmlname . '\').val().replace(title, \'\') )
                  }
                  // Now, we submit page
                  //$(this).parents(\'form:first\').submit();
              });
              $("input.inputsearch_dropdownselectedfields").on("keyup", function() {
			    var value = $(this).val().toLowerCase();
			    $(\'.multiselectcheckbox'.$htmlname.' li > label\').filter(function() {
			      $(this).parent().toggle($(this).text().toLowerCase().indexOf(value) > -1)
			    });
			  });


           });
        </script>

        ';
		return $out;
	}

	/**
	 * Render list of categories linked to object with id $id and type $type
	 *
	 * @param int 		$id 		Id of object
	 * @param string 	$type 		Type of category ('member', 'customer', 'supplier', 'product', 'contact'). Old mode (0, 1, 2, ...) is deprecated.
	 * @param int<0,1>	$rendermode 0=Default, use multiselect. 1=Emulate multiselect (recommended)
	 * @param int<0,1> 	$nolink 	1=Do not add html links
	 * @return string               String with categories
	 */
	public function showCategories($id, $type, $rendermode = 0, $nolink = 0)
	{
		include_once DOL_DOCUMENT_ROOT . '/categories/class/categorie.class.php';

		$cat = new Categorie($this->db);
		$categories = $cat->containing($id, $type);

		if ($rendermode == 1) {
			$toprint = array();
			foreach ($categories as $c) {
				$ways = $c->print_all_ways(' &gt;&gt; ', ($nolink ? 'none' : ''), 0, 1); // $ways[0] = "ccc2 >> ccc2a >> ccc2a1" with html formatted text
				foreach ($ways as $way) {
					$toprint[] = '<li class="select2-search-choice-dolibarr noborderoncategories"' . ($c->color ? ' style="background: #' . $c->color . ';"' : ' style="background: #bbb"') . '>' . $way . '</li>';
				}
			}
			if (empty($toprint)) {
				return '';
			} else {
				return '<div class="select2-container-multi-dolibarr"><ul class="select2-choices-dolibarr">' . implode(' ', $toprint) . '</ul></div>';
			}
		}

		if ($rendermode == 0) {
			$arrayselected = array();
			$cate_arbo = $this->select_all_categories($type, '', 'parent', 64, 0, 3);
			foreach ($categories as $c) {
				$arrayselected[] = $c->id;
			}

			return $this->multiselectarray('categories', $cate_arbo, $arrayselected, 0, 0, '', 0, '100%', 'disabled', 'category');
		}

		return 'ErrorBadValueForParameterRenderMode'; // Should not happened
	}

	/**
	 *  Show linked object block.
	 *
	 * @param 	CommonObject 	$object 						Object we want to show links to
	 * @param 	string 			$morehtmlright 					More html to show on right of title
	 * @param 	array<int,string>	$compatibleImportElementsList 	Array of compatibles elements object for "import from" action
	 * @param 	string 			$title 							Title
	 * @return  int                                             Return Number of different types
	 */
	public function showLinkedObjectBlock($object, $morehtmlright = '', $compatibleImportElementsList = array(), $title = 'RelatedObjects')
	{
		global $conf, $langs, $hookmanager;
		global $bc, $action;

		$object->fetchObjectLinked();

		// Bypass the default method
		$hookmanager->initHooks(array('commonobject'));
		$parameters = array(
			'morehtmlright' => $morehtmlright,
			'compatibleImportElementsList' => &$compatibleImportElementsList,
		);
		$reshook = $hookmanager->executeHooks('showLinkedObjectBlock', $parameters, $object, $action); // Note that $action and $object may have been modified by hook

		$nbofdifferenttypes = count($object->linkedObjects);

		if (empty($reshook)) {
			print '<!-- showLinkedObjectBlock -->';
			print load_fiche_titre($langs->trans($title), $morehtmlright, '', 0, 0, 'showlinkedobjectblock');


			print '<div class="div-table-responsive-no-min">';
			print '<table class="noborder allwidth" data-block="showLinkedObject" data-element="' . $object->element . '"  data-elementid="' . $object->id . '"   >';

			print '<tr class="liste_titre">';
			print '<td>' . $langs->trans("Type") . '</td>';
			print '<td>' . $langs->trans("Ref") . '</td>';
			print '<td class="center"></td>';
			print '<td class="center">' . $langs->trans("Date") . '</td>';
			print '<td class="right">' . $langs->trans("AmountHTShort") . '</td>';
			print '<td class="right">' . $langs->trans("Status") . '</td>';
			print '<td></td>';
			print '</tr>';

			$nboftypesoutput = 0;

			foreach ($object->linkedObjects as $objecttype => $objects) {
				$tplpath = $element = $subelement = $objecttype;

				// to display import button on tpl
				$showImportButton = false;
				if (!empty($compatibleImportElementsList) && in_array($element, $compatibleImportElementsList)) {
					$showImportButton = true;
				}

				$regs = array();
				if ($objecttype != 'supplier_proposal' && preg_match('/^([^_]+)_([^_]+)/i', $objecttype, $regs)) {
					$element = $regs[1];
					$subelement = $regs[2];
					$tplpath = $element . '/' . $subelement;
				}
				$tplname = 'linkedobjectblock';

				// To work with non standard path
				if ($objecttype == 'facture') {
					$tplpath = 'compta/' . $element;
					if (!isModEnabled('invoice')) {
						continue; // Do not show if module disabled
					}
				} elseif ($objecttype == 'facturerec') {
					$tplpath = 'compta/facture';
					$tplname = 'linkedobjectblockForRec';
					if (!isModEnabled('invoice')) {
						continue; // Do not show if module disabled
					}
				} elseif ($objecttype == 'propal') {
					$tplpath = 'comm/' . $element;
					if (!isModEnabled('propal')) {
						continue; // Do not show if module disabled
					}
				} elseif ($objecttype == 'supplier_proposal') {
					if (!isModEnabled('supplier_proposal')) {
						continue; // Do not show if module disabled
					}
				} elseif ($objecttype == 'shipping' || $objecttype == 'shipment' || $objecttype == 'expedition') {
					$tplpath = 'expedition';
					if (!isModEnabled('shipping')) {
						continue; // Do not show if module disabled
					}
				} elseif ($objecttype == 'reception') {
					$tplpath = 'reception';
					if (!isModEnabled('reception')) {
						continue; // Do not show if module disabled
					}
				} elseif ($objecttype == 'delivery') {
					$tplpath = 'delivery';
					if (!getDolGlobalInt('MAIN_SUBMODULE_DELIVERY')) {
						continue; // Do not show if sub module disabled
					}
				} elseif ($objecttype == 'ficheinter') {
					$tplpath = 'fichinter';
					if (!isModEnabled('intervention')) {
						continue; // Do not show if module disabled
					}
				} elseif ($objecttype == 'invoice_supplier') {
					$tplpath = 'fourn/facture';
				} elseif ($objecttype == 'order_supplier') {
					$tplpath = 'fourn/commande';
				} elseif ($objecttype == 'expensereport') {
					$tplpath = 'expensereport';
				} elseif ($objecttype == 'subscription') {
					$tplpath = 'adherents';
				} elseif ($objecttype == 'conferenceorbooth') {
					$tplpath = 'eventorganization';
				} elseif ($objecttype == 'conferenceorboothattendee') {
					$tplpath = 'eventorganization';
				} elseif ($objecttype == 'mo') {
					$tplpath = 'mrp';
					if (!isModEnabled('mrp')) {
						continue; // Do not show if module disabled
					}
				}

				global $linkedObjectBlock;
				$linkedObjectBlock = $objects;

				// Output template part (modules that overwrite templates must declare this into descriptor)
				$dirtpls = array_merge($conf->modules_parts['tpl'], array('/' . $tplpath . '/tpl'));
				foreach ($dirtpls as $reldir) {
					$reldir = rtrim($reldir, '/');
					if ($nboftypesoutput == ($nbofdifferenttypes - 1)) {    // No more type to show after
						global $noMoreLinkedObjectBlockAfter;
						$noMoreLinkedObjectBlockAfter = 1;
					}

					$res = @include dol_buildpath($reldir . '/' . $tplname . '.tpl.php');
					if ($res) {
						$nboftypesoutput++;
						break;
					}
				}
			}

			if (!$nboftypesoutput) {
				print '<tr><td class="impair" colspan="7"><span class="opacitymedium">' . $langs->trans("None") . '</span></td></tr>';
			}

			print '</table>';

			if (!empty($compatibleImportElementsList)) {
				$res = @include dol_buildpath('core/tpl/objectlinked_lineimport.tpl.php');
			}

			print '</div>';
		}

		return $nbofdifferenttypes;
	}

	/**
	 *  Show block with links to link to other objects.
	 *
	 * @param 	CommonObject 	$object 			Object we want to show links to
	 * @param 	string[] 			$restrictlinksto 	Restrict links to some elements, for example array('order') or array('supplier_order'). null or array() if no restriction.
	 * @param 	string[] 			$excludelinksto 	Do not show links of this type, for example array('order') or array('supplier_order'). null or array() if no exclusion.
	 * @return  string                              HTML block
	 */
	public function showLinkToObjectBlock($object, $restrictlinksto = array(), $excludelinksto = array())
	{
		global $conf, $langs, $hookmanager;
		global $action;

		$linktoelem = '';
		$linktoelemlist = '';
		$listofidcompanytoscan = '';

		if (!is_object($object->thirdparty)) {
			$object->fetch_thirdparty();
		}

		$possiblelinks = array();
		if (is_object($object->thirdparty) && !empty($object->thirdparty->id) && $object->thirdparty->id > 0) {
			$listofidcompanytoscan = $object->thirdparty->id;
			if (($object->thirdparty->parent > 0) && getDolGlobalString('THIRDPARTY_INCLUDE_PARENT_IN_LINKTO')) {
				$listofidcompanytoscan .= ',' . $object->thirdparty->parent;
			}
			if (($object->fk_project > 0) && getDolGlobalString('THIRDPARTY_INCLUDE_PROJECT_THIRDPARY_IN_LINKTO')) {
				include_once DOL_DOCUMENT_ROOT . '/projet/class/project.class.php';
				$tmpproject = new Project($this->db);
				$tmpproject->fetch($object->fk_project);
				if ($tmpproject->socid > 0 && ($tmpproject->socid != $object->thirdparty->id)) {
					$listofidcompanytoscan .= ',' . $tmpproject->socid;
				}
				unset($tmpproject);
			}

			$possiblelinks = array(
				'propal' => array(
					'enabled' => isModEnabled('propal'),
					'perms' => 1,
					'label' => 'LinkToProposal',
					'sql' => "SELECT s.rowid as socid, s.nom as name, s.client, t.rowid, t.ref, t.ref_client, t.total_ht FROM " . $this->db->prefix() . "societe as s, " . $this->db->prefix() . "propal as t WHERE t.fk_soc = s.rowid AND t.fk_soc IN (" . $this->db->sanitize($listofidcompanytoscan) . ') AND t.entity IN (' . getEntity('propal') . ')'),
				'shipping' => array(
					'enabled' => isModEnabled('shipping'),
					'perms' => 1,
					'label' => 'LinkToExpedition',
					'sql' => "SELECT s.rowid as socid, s.nom as name, s.client, t.rowid, t.ref FROM " . $this->db->prefix() . "societe as s, " . $this->db->prefix() . "expedition as t WHERE t.fk_soc = s.rowid AND t.fk_soc IN (" . $this->db->sanitize($listofidcompanytoscan) . ') AND t.entity IN (' . getEntity('shipping') . ')'),
				'order' => array(
					'enabled' => isModEnabled('order'),
					'perms' => 1,
					'label' => 'LinkToOrder',
					'sql' => "SELECT s.rowid as socid, s.nom as name, s.client, t.rowid, t.ref, t.ref_client, t.total_ht FROM " . $this->db->prefix() . "societe as s, " . $this->db->prefix() . "commande as t WHERE t.fk_soc = s.rowid AND t.fk_soc IN (" . $this->db->sanitize($listofidcompanytoscan) . ') AND t.entity IN (' . getEntity('commande') . ')'),
				'invoice' => array(
					'enabled' => isModEnabled('invoice'),
					'perms' => 1,
					'label' => 'LinkToInvoice',
					'sql' => "SELECT s.rowid as socid, s.nom as name, s.client, t.rowid, t.ref, t.ref_client, t.total_ht FROM " . $this->db->prefix() . "societe as s, " . $this->db->prefix() . "facture as t WHERE t.fk_soc = s.rowid AND t.fk_soc IN (" . $this->db->sanitize($listofidcompanytoscan) . ') AND t.entity IN (' . getEntity('invoice') . ')'),
				'invoice_template' => array(
					'enabled' => isModEnabled('invoice'),
					'perms' => 1,
					'label' => 'LinkToTemplateInvoice',
					'sql' => "SELECT s.rowid as socid, s.nom as name, s.client, t.rowid, t.titre as ref, t.total_ht FROM " . $this->db->prefix() . "societe as s, " . $this->db->prefix() . "facture_rec as t WHERE t.fk_soc = s.rowid AND t.fk_soc IN (" . $this->db->sanitize($listofidcompanytoscan) . ') AND t.entity IN (' . getEntity('invoice') . ')'),
				'contrat' => array(
					'enabled' => isModEnabled('contract'),
					'perms' => 1,
					'label' => 'LinkToContract',
					'sql' => "SELECT s.rowid as socid, s.nom as name, s.client, t.rowid, t.ref, t.ref_customer as ref_client, t.ref_supplier, SUM(td.total_ht) as total_ht
							FROM " . $this->db->prefix() . "societe as s, " . $this->db->prefix() . "contrat as t, " . $this->db->prefix() . "contratdet as td WHERE t.fk_soc = s.rowid AND td.fk_contrat = t.rowid AND t.fk_soc IN (" . $this->db->sanitize($listofidcompanytoscan) . ') AND t.entity IN (' . getEntity('contract') . ') GROUP BY s.rowid, s.nom, s.client, t.rowid, t.ref, t.ref_customer, t.ref_supplier'
				),
				'fichinter' => array(
					'enabled' => isModEnabled('intervention'),
					'perms' => 1,
					'label' => 'LinkToIntervention',
					'sql' => "SELECT s.rowid as socid, s.nom as name, s.client, t.rowid, t.ref FROM " . $this->db->prefix() . "societe as s, " . $this->db->prefix() . "fichinter as t WHERE t.fk_soc = s.rowid AND t.fk_soc IN (" . $this->db->sanitize($listofidcompanytoscan) . ') AND t.entity IN (' . getEntity('intervention') . ')'),
				'supplier_proposal' => array(
					'enabled' => isModEnabled('supplier_proposal'),
					'perms' => 1,
					'label' => 'LinkToSupplierProposal',
					'sql' => "SELECT s.rowid as socid, s.nom as name, s.client, t.rowid, t.ref, '' as ref_supplier, t.total_ht FROM " . $this->db->prefix() . "societe as s, " . $this->db->prefix() . "supplier_proposal as t WHERE t.fk_soc = s.rowid AND t.fk_soc IN (" . $this->db->sanitize($listofidcompanytoscan) . ') AND t.entity IN (' . getEntity('supplier_proposal') . ')'),
				'order_supplier' => array(
					'enabled' => isModEnabled("supplier_order"),
					'perms' => 1,
					'label' => 'LinkToSupplierOrder',
					'sql' => "SELECT s.rowid as socid, s.nom as name, s.client, t.rowid, t.ref, t.ref_supplier, t.total_ht FROM " . $this->db->prefix() . "societe as s, " . $this->db->prefix() . "commande_fournisseur as t WHERE t.fk_soc = s.rowid AND t.fk_soc IN (" . $this->db->sanitize($listofidcompanytoscan) . ') AND t.entity IN (' . getEntity('commande_fournisseur') . ')'),
				'invoice_supplier' => array(
					'enabled' => isModEnabled("supplier_invoice"),
					'perms' => 1, 'label' => 'LinkToSupplierInvoice',
					'sql' => "SELECT s.rowid as socid, s.nom as name, s.client, t.rowid, t.ref, t.ref_supplier, t.total_ht FROM " . $this->db->prefix() . "societe as s, " . $this->db->prefix() . "facture_fourn as t WHERE t.fk_soc = s.rowid AND t.fk_soc IN (" . $this->db->sanitize($listofidcompanytoscan) . ') AND t.entity IN (' . getEntity('facture_fourn') . ')'),
				'ticket' => array(
					'enabled' => isModEnabled('ticket'),
					'perms' => 1,
					'label' => 'LinkToTicket',
					'sql' => "SELECT s.rowid as socid, s.nom as name, s.client, t.rowid, t.ref, t.track_id, '0' as total_ht FROM " . $this->db->prefix() . "societe as s, " . $this->db->prefix() . "ticket as t WHERE t.fk_soc = s.rowid AND t.fk_soc IN (" . $this->db->sanitize($listofidcompanytoscan) . ') AND t.entity IN (' . getEntity('ticket') . ')'),
				'mo' => array(
					'enabled' => isModEnabled('mrp'),
					'perms' => 1,
					'label' => 'LinkToMo',
					'sql' => "SELECT s.rowid as socid, s.nom as name, s.client, t.rowid, t.ref, t.rowid, '0' as total_ht FROM " . $this->db->prefix() . "societe as s INNER JOIN " . $this->db->prefix() . "mrp_mo as t ON t.fk_soc = s.rowid  WHERE  t.fk_soc IN (" . $this->db->sanitize($listofidcompanytoscan) . ') AND t.entity IN (' . getEntity('mo') . ')')
			);
		}

		if ($object->table_element == 'commande_fournisseur') {
			$possiblelinks['mo']['sql'] = "SELECT s.rowid as socid, s.nom as name, s.client, t.rowid, t.ref, t.rowid, '0' as total_ht FROM ".$this->db->prefix()."societe as s INNER JOIN ".$this->db->prefix().'mrp_mo as t ON t.fk_soc = s.rowid  WHERE t.entity IN ('.getEntity('mo').')';
		} elseif ($object->table_element == 'mrp_mo') {
			$possiblelinks['order_supplier']['sql'] = "SELECT s.rowid as socid, s.nom as name, s.client, t.rowid, t.ref, t.ref_supplier, t.total_ht FROM ".$this->db->prefix()."societe as s, ".$this->db->prefix().'commande_fournisseur as t WHERE t.fk_soc = s.rowid AND t.entity IN ('.getEntity('commande_fournisseur').')';
		}

		$reshook = 0; // Ensure $reshook is defined for static analysis
		if (!empty($listofidcompanytoscan)) {  // If empty, we don't have criteria to scan the object we can link to
			// Can complete the possiblelink array
			$hookmanager->initHooks(array('commonobject'));
			$parameters = array('listofidcompanytoscan' => $listofidcompanytoscan, 'possiblelinks' => $possiblelinks);
			$reshook = $hookmanager->executeHooks('showLinkToObjectBlock', $parameters, $object, $action); // Note that $action and $object may have been modified by hook
		}

		if (empty($reshook)) {
			if (is_array($hookmanager->resArray) && count($hookmanager->resArray)) {
				$possiblelinks = array_merge($possiblelinks, $hookmanager->resArray);
			}
		} elseif ($reshook > 0) {
			if (is_array($hookmanager->resArray) && count($hookmanager->resArray)) {
				$possiblelinks = $hookmanager->resArray;
			}
		}

		foreach ($possiblelinks as $key => $possiblelink) {
			$num = 0;

			if (empty($possiblelink['enabled'])) {
				continue;
			}

			if (!empty($possiblelink['perms']) && (empty($restrictlinksto) || in_array($key, $restrictlinksto)) && (empty($excludelinksto) || !in_array($key, $excludelinksto))) {
				print '<div id="' . $key . 'list"' . (empty($conf->use_javascript_ajax) ? '' : ' style="display:none"') . '>';

				if (getDolGlobalString('MAIN_LINK_BY_REF_IN_LINKTO')) {
					print '<br>'."\n";
					print '<!-- form to add a link from anywhere -->'."\n";
					print '<form action="' . $_SERVER["PHP_SELF"] . '" method="POST" name="formlinkedbyref' . $key . '">';
					print '<input type="hidden" name="id" value="' . $object->id . '">';
					print '<input type="hidden" name="action" value="addlinkbyref">';
					print '<input type="hidden" name="token" value="' . newToken() . '">';
					print '<input type="hidden" name="addlink" value="' . $key . '">';
					print '<table class="noborder">';
					print '<tr>';
					//print '<td>' . $langs->trans("Ref") . '</td>';
					print '<td class="center"><input type="text" placeholder="'.dol_escape_htmltag($langs->trans("Ref")).'" name="reftolinkto" value="' . dol_escape_htmltag(GETPOST('reftolinkto', 'alpha')) . '">&nbsp;';
					print '<input type="submit" class="button small valignmiddle" value="' . $langs->trans('ToLink') . '">&nbsp;';
					print '<input type="submit" class="button small" name="cancel" value="' . $langs->trans('Cancel') . '"></td>';
					print '</tr>';
					print '</table>';
					print '</form>';
				}

				$sql = $possiblelink['sql'];

				$resqllist = $this->db->query($sql);
				if ($resqllist) {
					$num = $this->db->num_rows($resqllist);
					$i = 0;

					print '<br>';
					print '<!-- form to add a link from object to same thirdparty -->'."\n";
					print '<form action="' . $_SERVER["PHP_SELF"] . '" method="POST" name="formlinked' . $key . '">';
					print '<input type="hidden" name="action" value="addlink">';
					print '<input type="hidden" name="token" value="' . newToken() . '">';
					print '<input type="hidden" name="id" value="' . $object->id . '">';
					print '<input type="hidden" name="addlink" value="' . $key . '">';
					print '<table class="noborder">';
					print '<tr class="liste_titre">';
					print '<td class="nowrap"></td>';
					print '<td class="center">' . $langs->trans("Ref") . '</td>';
					print '<td class="left">' . $langs->trans("RefCustomer") . '</td>';
					print '<td class="right">' . $langs->trans("AmountHTShort") . '</td>';
					print '<td class="left">' . $langs->trans("Company") . '</td>';
					print '</tr>';
					while ($i < $num) {
						$objp = $this->db->fetch_object($resqllist);

						print '<tr class="oddeven">';
						print '<td class="left">';
						print '<input type="radio" name="idtolinkto" id="' . $key . '_' . $objp->rowid . '" value="' . $objp->rowid . '">';
						print '</td>';
						print '<td class="center"><label for="' . $key . '_' . $objp->rowid . '">' . $objp->ref . '</label></td>';
						print '<td>' . (!empty($objp->ref_client) ? $objp->ref_client : (!empty($objp->ref_supplier) ? $objp->ref_supplier : '')) . '</td>';
						print '<td class="right">';
						if ($possiblelink['label'] == 'LinkToContract') {
							$form = new Form($this->db);
							print $form->textwithpicto('', $langs->trans("InformationOnLinkToContract")) . ' ';
						}
						print '<span class="amount">' . (isset($objp->total_ht) ? price($objp->total_ht) : '') . '</span>';
						print '</td>';
						print '<td>' . $objp->name . '</td>';
						print '</tr>';
						$i++;
					}
					print '</table>';
					print '<div class="center">';
					if ($num) {
						print '<input type="submit" class="button valignmiddle marginleftonly marginrightonly small" value="' . $langs->trans('ToLink') . '">';
					}
					if (empty($conf->use_javascript_ajax)) {
						print '<input type="submit" class="button button-cancel marginleftonly marginrightonly small" name="cancel" value="' . $langs->trans("Cancel") . '"></div>';
					} else {
						print '<input type="submit" onclick="jQuery(\'#' . $key . 'list\').toggle(); return false;" class="button button-cancel marginleftonly marginrightonly small" name="cancel" value="' . $langs->trans("Cancel") . '"></div>';
					}
					print '</form>';
					$this->db->free($resqllist);
				} else {
					dol_print_error($this->db);
				}
				print '</div>';

				//$linktoelem.=($linktoelem?' &nbsp; ':'');
				if ($num > 0 || getDolGlobalString('MAIN_LINK_BY_REF_IN_LINKTO')) {
					$linktoelemlist .= '<li><a href="#linkto' . $key . '" class="linkto dropdowncloseonclick" rel="' . $key . '">' . $langs->trans($possiblelink['label']) . ' (' . $num . ')</a></li>';
					// } else $linktoelem.=$langs->trans($possiblelink['label']);
				} else {
					$linktoelemlist .= '<li><span class="linktodisabled">' . $langs->trans($possiblelink['label']) . ' (0)</span></li>';
				}
			}
		}

		if ($linktoelemlist) {
			$linktoelem = '
    		<dl class="dropdown" id="linktoobjectname">
    		';
			if (!empty($conf->use_javascript_ajax)) {
				$linktoelem .= '<dt><a href="#linktoobjectname"><span class="fas fa-link paddingrightonly"></span>' . $langs->trans("LinkTo") . '...</a></dt>';
			}
			$linktoelem .= '<dd>
    		<div class="multiselectlinkto">
    		<ul class="ulselectedfields">' . $linktoelemlist . '
    		</ul>
    		</div>
    		</dd>
    		</dl>';
		} else {
			$linktoelem = '';
		}

		if (!empty($conf->use_javascript_ajax)) {
			print '<!-- Add js to show linkto box -->
				<script nonce="' . getNonce() . '">
				jQuery(document).ready(function() {
					jQuery(".linkto").click(function() {
						console.log("We choose to show/hide links for rel="+jQuery(this).attr(\'rel\')+" so #"+jQuery(this).attr(\'rel\')+"list");
					    jQuery("#"+jQuery(this).attr(\'rel\')+"list").toggle();
					});
				});
				</script>
		    ';
		}

		return $linktoelem;
	}

	/**
	 *    Return an html string with a select combo box to choose yes or no
	 *
	 * @param string 	$htmlname 		Name of html select field
	 * @param string 	$value 			Pre-selected value
	 * @param int 		$option 		0 return yes/no, 1 return 1/0
	 * @param bool 		$disabled 		true or false
	 * @param int 		$useempty 		1=Add empty line
	 * @param int 		$addjscombo 	1=Add js beautifier on combo box
	 * @param string 	$morecss 		More CSS
	 * @param string 	$labelyes 		Label for Yes
	 * @param string 	$labelno 		Label for No
	 * @return    string                See option
	 */
	public function selectyesno($htmlname, $value = '', $option = 0, $disabled = false, $useempty = 0, $addjscombo = 0, $morecss = '', $labelyes = 'Yes', $labelno = 'No')
	{
		global $langs;

		$yes = "yes";
		$no = "no";
		if ($option) {
			$yes = "1";
			$no = "0";
		}

		$disabled = ($disabled ? ' disabled' : '');

		$resultyesno = '<select class="flat width75' . ($morecss ? ' ' . $morecss : '') . '" id="' . $htmlname . '" name="' . $htmlname . '"' . $disabled . '>' . "\n";
		if ($useempty) {
			$resultyesno .= '<option value="-1"' . (($value < 0) ? ' selected' : '') . '>&nbsp;</option>' . "\n";
		}
		if (("$value" == 'yes') || ($value == 1)) {
			$resultyesno .= '<option value="' . $yes . '" selected>' . $langs->trans($labelyes) . '</option>' . "\n";
			$resultyesno .= '<option value="' . $no . '">' . $langs->trans($labelno) . '</option>' . "\n";
		} else {
			$selected = (($useempty && $value != '0' && $value != 'no') ? '' : ' selected');
			$resultyesno .= '<option value="' . $yes . '">' . $langs->trans($labelyes) . '</option>' . "\n";
			$resultyesno .= '<option value="' . $no . '"' . $selected . '>' . $langs->trans($labelno) . '</option>' . "\n";
		}
		$resultyesno .= '</select>' . "\n";

		if ($addjscombo) {
			$resultyesno .= ajax_combobox($htmlname, array(), 0, 0, 'resolve', ($useempty < 0 ? (string) $useempty : '-1'), $morecss);
		}

		return $resultyesno;
	}

	// phpcs:disable PEAR.NamingConventions.ValidFunctionName.ScopeNotCamelCaps

	/**
	 *  Return list of export templates
	 *
	 * @param string $selected Id modele pre-selectionne
	 * @param string $htmlname Name of HTML select
	 * @param string $type Type of searched templates
	 * @param int $useempty Affiche valeur vide dans liste
	 * @return    void
	 */
	public function select_export_model($selected = '', $htmlname = 'exportmodelid', $type = '', $useempty = 0)
	{
		// phpcs:enable
		$sql = "SELECT rowid, label";
		$sql .= " FROM " . $this->db->prefix() . "export_model";
		$sql .= " WHERE type = '" . $this->db->escape($type) . "'";
		$sql .= " ORDER BY rowid";
		$result = $this->db->query($sql);
		if ($result) {
			print '<select class="flat" id="select_' . $htmlname . '" name="' . $htmlname . '">';
			if ($useempty) {
				print '<option value="-1">&nbsp;</option>';
			}

			$num = $this->db->num_rows($result);
			$i = 0;
			while ($i < $num) {
				$obj = $this->db->fetch_object($result);
				if ($selected == $obj->rowid) {
					print '<option value="' . $obj->rowid . '" selected>';
				} else {
					print '<option value="' . $obj->rowid . '">';
				}
				print $obj->label;
				print '</option>';
				$i++;
			}
			print "</select>";
		} else {
			dol_print_error($this->db);
		}
	}

	/**
	 * Return a HTML area with the reference of object and a navigation bar for a business object
	 * Note: To complete search with a particular filter on select, you can set $object->next_prev_filter set to define SQL criteria.
	 *
	 * @param CommonObject	$object 		Object to show.
	 * @param string 	$paramid 		Name of parameter to use to name the id into the URL next/previous link.
	 * @param string 	$morehtml 		More html content to output just before the nav bar.
	 * @param int<0,1>	$shownav 		Show Condition (navigation is shown if value is 1).
	 * @param string 	$fieldid 		Name of field id into database to use for select next and previous (we make the select max and min on this field compared to $object->ref). Use 'none' to disable next/prev.
	 * @param string 	$fieldref 		Name of field ref of object (object->ref) to show or 'none' to not show ref.
	 * @param string 	$morehtmlref 	More html to show after ref.
	 * @param string 	$moreparam 		More param to add in nav link url. Must start with '&...'.
	 * @param int<0,1>	$nodbprefix 	Do not include DB prefix to forge table name.
	 * @param string 	$morehtmlleft 	More html code to show before ref.
	 * @param string 	$morehtmlstatus More html code to show under navigation arrows (status place).
	 * @param string 	$morehtmlright 	More html code to show after ref.
	 * @return string                   Portion HTML with ref + navigation buttons
	 */
	public function showrefnav($object, $paramid, $morehtml = '', $shownav = 1, $fieldid = 'rowid', $fieldref = 'ref', $morehtmlref = '', $moreparam = '', $nodbprefix = 0, $morehtmlleft = '', $morehtmlstatus = '', $morehtmlright = '')
	{
		global $conf, $langs, $hookmanager, $extralanguages;

		$ret = '';
		if (empty($fieldid)) {
			$fieldid = 'rowid';
		}
		if (empty($fieldref)) {
			$fieldref = 'ref';
		}

		// Preparing gender's display if there is one
		$addgendertxt = '';
		if (property_exists($object, 'gender') && !empty($object->gender)) {
			$addgendertxt = ' ';
			switch ($object->gender) {
				case 'man':
					$addgendertxt .= '<i class="fas fa-mars"></i>';
					break;
				case 'woman':
					$addgendertxt .= '<i class="fas fa-venus"></i>';
					break;
				case 'other':
					$addgendertxt .= '<i class="fas fa-transgender"></i>';
					break;
			}
		}

		// Add where from hooks
		if (is_object($hookmanager)) {
			$parameters = array('showrefnav' => true);
			$reshook = $hookmanager->executeHooks('printFieldListWhere', $parameters, $object); // Note that $action and $object may have been modified by hook
			$object->next_prev_filter .= $hookmanager->resPrint;
		}

		$previous_ref = $next_ref = '';
		if ($shownav) {
			//print "paramid=$paramid,morehtml=$morehtml,shownav=$shownav,$fieldid,$fieldref,$morehtmlref,$moreparam";
			$object->load_previous_next_ref((isset($object->next_prev_filter) ? $object->next_prev_filter : ''), $fieldid, $nodbprefix);

			$navurl = $_SERVER["PHP_SELF"];
			// Special case for project/task page
			if ($paramid == 'project_ref') {
				if (preg_match('/\/tasks\/(task|contact|note|document)\.php/', $navurl)) {     // TODO Remove this when nav with project_ref on task pages are ok
					$navurl = preg_replace('/\/tasks\/(task|contact|time|note|document)\.php/', '/tasks.php', $navurl);
					$paramid = 'ref';
				}
			}

			// accesskey is for Windows or Linux:  ALT + key for chrome, ALT + SHIFT + KEY for firefox
			// accesskey is for Mac:               CTRL + key for all browsers
			$stringforfirstkey = $langs->trans("KeyboardShortcut");
			if ($conf->browser->name == 'chrome') {
				$stringforfirstkey .= ' ALT +';
			} elseif ($conf->browser->name == 'firefox') {
				$stringforfirstkey .= ' ALT + SHIFT +';
			} else {
				$stringforfirstkey .= ' CTL +';
			}

			$previous_ref = $object->ref_previous ? '<a accesskey="p" alt="'.dol_escape_htmltag($langs->trans("Previous")).'" title="' . $stringforfirstkey . ' p" class="classfortooltip" href="' . $navurl . '?' . $paramid . '=' . urlencode($object->ref_previous) . $moreparam . '"><i class="fa fa-chevron-left"></i></a>' : '<span class="inactive"><i class="fa fa-chevron-left opacitymedium"></i></span>';
			$next_ref = $object->ref_next ? '<a accesskey="n" alt="'.dol_escape_htmltag($langs->trans("Next")).'" title="' . $stringforfirstkey . ' n" class="classfortooltip" href="' . $navurl . '?' . $paramid . '=' . urlencode($object->ref_next) . $moreparam . '"><i class="fa fa-chevron-right"></i></a>' : '<span class="inactive"><i class="fa fa-chevron-right opacitymedium"></i></span>';
		}

		//print "xx".$previous_ref."x".$next_ref;
		$ret .= '<!-- Start banner content --><div style="vertical-align: middle">';

		// Right part of banner
		if ($morehtmlright) {
			$ret .= '<div class="inline-block floatleft">' . $morehtmlright . '</div>';
		}

		if ($previous_ref || $next_ref || $morehtml) {
			$ret .= '<div class="pagination paginationref"><ul class="right">';
		}
		if ($morehtml && getDolGlobalInt('MAIN_OPTIMIZEFORTEXTBROWSER') < 2) {
			$ret .= '<!-- morehtml --><li class="noborder litext' . (($shownav && $previous_ref && $next_ref) ? ' clearbothonsmartphone' : '') . '">' . $morehtml . '</li>';
		}
		if ($shownav && ($previous_ref || $next_ref)) {
			$ret .= '<li class="pagination">' . $previous_ref . '</li>';
			$ret .= '<li class="pagination">' . $next_ref . '</li>';
		}
		if ($previous_ref || $next_ref || $morehtml) {
			$ret .= '</ul></div>';
		}

		// Status
		$parameters = array('morehtmlstatus' => $morehtmlstatus);
		$reshook = $hookmanager->executeHooks('moreHtmlStatus', $parameters, $object); // Note that $action and $object may have been modified by hook
		if (empty($reshook)) {
			$morehtmlstatus .= $hookmanager->resPrint;
		} else {
			$morehtmlstatus = $hookmanager->resPrint;
		}
		if ($morehtmlstatus) {
			$ret .= '<div class="statusref">' . $morehtmlstatus . '</div>';
		}

		$parameters = array();
		$reshook = $hookmanager->executeHooks('moreHtmlRef', $parameters, $object); // Note that $action and $object may have been modified by hook
		if (empty($reshook)) {
			$morehtmlref .= $hookmanager->resPrint;
		} elseif ($reshook > 0) {
			$morehtmlref = $hookmanager->resPrint;
		}

		// Left part of banner
		if ($morehtmlleft) {
			if ($conf->browser->layout == 'phone') {
				$ret .= '<!-- morehtmlleft --><div class="floatleft">' . $morehtmlleft . '</div>';
			} else {
				$ret .= '<!-- morehtmlleft --><div class="inline-block floatleft">' . $morehtmlleft . '</div>';
			}
		}

		//if ($conf->browser->layout == 'phone') $ret.='<div class="clearboth"></div>';
		$ret .= '<div class="inline-block floatleft valignmiddle maxwidth750 marginbottomonly refid' . (($shownav && ($previous_ref || $next_ref)) ? ' refidpadding' : '') . '">';

		// For thirdparty, contact, user, member, the ref is the id, so we show something else
		if ($object->element == 'societe') {
			$ret .= dol_htmlentities($object->name);

			// List of extra languages
			$arrayoflangcode = array();
			if (getDolGlobalString('PDF_USE_ALSO_LANGUAGE_CODE')) {
				$arrayoflangcode[] = getDolGlobalString('PDF_USE_ALSO_LANGUAGE_CODE');
			}

			if (is_array($arrayoflangcode) && count($arrayoflangcode)) {
				if (!is_object($extralanguages)) {
					include_once DOL_DOCUMENT_ROOT . '/core/class/extralanguages.class.php';
					$extralanguages = new ExtraLanguages($this->db);
				}
				$extralanguages->fetch_name_extralanguages('societe');

				if (!empty($extralanguages->attributes['societe']['name'])) {
					$object->fetchValuesForExtraLanguages();

					$htmltext = '';
					// If there is extra languages
					foreach ($arrayoflangcode as $extralangcode) {
						$htmltext .= picto_from_langcode($extralangcode, 'class="pictoforlang paddingright"');
						if ($object->array_languages['name'][$extralangcode]) {
							$htmltext .= $object->array_languages['name'][$extralangcode];
						} else {
							$htmltext .= '<span class="opacitymedium">' . $langs->trans("SwitchInEditModeToAddTranslation") . '</span>';
						}
					}
					$ret .= '<!-- Show translations of name -->' . "\n";
					$ret .= $this->textwithpicto('', $htmltext, -1, 'language', 'opacitymedium paddingleft');
				}
			}
		} elseif ($object->element == 'member') {
			'@phan-var-force Adherent $object';
			$ret .= $object->ref . '<br>';
			$fullname = $object->getFullName($langs);
			if ($object->morphy == 'mor' && $object->societe) {
				$ret .= dol_htmlentities($object->societe) . ((!empty($fullname) && $object->societe != $fullname) ? ' (' . dol_htmlentities($fullname) . $addgendertxt . ')' : '');
			} else {
				$ret .= dol_htmlentities($fullname) . $addgendertxt . ((!empty($object->societe) && $object->societe != $fullname) ? ' (' . dol_htmlentities($object->societe) . ')' : '');
			}
		} elseif (in_array($object->element, array('contact', 'user'))) {
			$ret .= dol_htmlentities($object->getFullName($langs)) . $addgendertxt;
		} elseif ($object->element == 'usergroup') {
			$ret .= dol_htmlentities($object->name);
		} elseif (in_array($object->element, array('action', 'agenda'))) {
			'@phan-var-force ActionComm $object';
			$ret .= $object->ref . '<br>' . $object->label;
		} elseif (in_array($object->element, array('adherent_type'))) {
			$ret .= $object->label;
		} elseif ($object->element == 'ecm_directories') {
			$ret .= '';
		} elseif ($fieldref != 'none') {
			$ret .= dol_htmlentities(!empty($object->$fieldref) ? $object->$fieldref : "");
		}
		if ($morehtmlref) {
			// don't add a additional space, when "$morehtmlref" starts with a HTML div tag
			if (substr($morehtmlref, 0, 4) != '<div') {
				$ret .= ' ';
			}

			$ret .= $morehtmlref;
		}

		$ret .= '</div>';

		$ret .= '</div><!-- End banner content -->';

		return $ret;
	}


	/**
	 *  Return HTML code to output a barcode
	 *
	 * @param CommonObject $object Object containing data to retrieve file name
	 * @param int $width Width of photo
	 * @param string $morecss More CSS on img of barcode
	 * @return string                    HTML code to output barcode
	 */
	public function showbarcode(&$object, $width = 100, $morecss = '')
	{
		global $conf;

		//Check if barcode is filled in the card
		if (empty($object->barcode)) {
			return '';
		}

		// Complete object if not complete
		if (empty($object->barcode_type_code) || empty($object->barcode_type_coder)) {
			// @phan-suppress-next-line PhanPluginUnknownObjectMethodCall
			$result = $object->fetch_barcode();
			//Check if fetch_barcode() failed
			if ($result < 1) {
				return '<!-- ErrorFetchBarcode -->';
			}
		}

		// Barcode image  @phan-suppress-next-line PhanUndeclaredProperty
		$url = DOL_URL_ROOT . '/viewimage.php?modulepart=barcode&generator=' . urlencode($object->barcode_type_coder) . '&code=' . urlencode($object->barcode) . '&encoding=' . urlencode($object->barcode_type_code);
		$out = '<!-- url barcode = ' . $url . ' -->';
		$out .= '<img src="' . $url . '"' . ($morecss ? ' class="' . $morecss . '"' : '') . '>';

		return $out;
	}

	/**
	 * Return HTML code to output a photo
	 *
	 * @param string 	$modulepart 				Key to define module concerned ('societe', 'userphoto', 'memberphoto')
	 * @param Societe|Adherent|Contact|User|CommonObject	$object	Object containing data to retrieve file name
	 * @param int 		$width 						Width of photo
	 * @param int 		$height 					Height of photo (auto if 0)
	 * @param int<0,1>	$caneditfield 				Add edit fields
	 * @param string 	$cssclass 					CSS name to use on img for photo
	 * @param string 	$imagesize 					'mini', 'small' or '' (original)
	 * @param int<0,1>	$addlinktofullsize 			Add link to fullsize image
	 * @param int<0,1>	$cache 						1=Accept to use image in cache
	 * @param string 	$forcecapture 				'', 'user' or 'environment'. Force parameter capture on HTML input file element to ask a smartphone to allow to open camera to take photo. Auto if ''.
	 * @param int<0,1>	$noexternsourceoverwrite 	No overwrite image with extern source (like 'gravatar' or other module)
	 * @return string                            	HTML code to output photo
	 * @see getImagePublicURLOfObject()
	 */
	public static function showphoto($modulepart, $object, $width = 100, $height = 0, $caneditfield = 0, $cssclass = 'photowithmargin', $imagesize = '', $addlinktofullsize = 1, $cache = 0, $forcecapture = '', $noexternsourceoverwrite = 0)
	{
		global $conf, $langs;

		$entity = (empty($object->entity) ? $conf->entity : $object->entity);
		$id = (empty($object->id) ? $object->rowid : $object->id);  // @phan-suppress-current-line PhanUndeclaredProperty (->rowid)

		$dir = '';
		$file = '';
		$originalfile = '';
		$altfile = '';
		$email = '';
		$capture = '';
		if ($modulepart == 'societe') {
			$dir = $conf->societe->multidir_output[$entity];
			if (!empty($object->logo)) {
				if (dolIsAllowedForPreview($object->logo)) {
					if ((string) $imagesize == 'mini') {
						$file = get_exdir(0, 0, 0, 0, $object, 'thirdparty') . 'logos/' . getImageFileNameForSize($object->logo, '_mini'); // getImageFileNameForSize include the thumbs
					} elseif ((string) $imagesize == 'small') {
						$file = get_exdir(0, 0, 0, 0, $object, 'thirdparty') . 'logos/' . getImageFileNameForSize($object->logo, '_small');
					} else {
						$file = get_exdir(0, 0, 0, 0, $object, 'thirdparty') . 'logos/' . $object->logo;
					}
					$originalfile = get_exdir(0, 0, 0, 0, $object, 'thirdparty') . 'logos/' . $object->logo;
				}
			}
			$email = $object->email;
		} elseif ($modulepart == 'contact') {
			$dir = $conf->societe->multidir_output[$entity] . '/contact';
			if (!empty($object->photo)) {
				if (dolIsAllowedForPreview($object->photo)) {
					if ((string) $imagesize == 'mini') {
						$file = get_exdir(0, 0, 0, 0, $object, 'contact') . 'photos/' . getImageFileNameForSize($object->photo, '_mini');
					} elseif ((string) $imagesize == 'small') {
						$file = get_exdir(0, 0, 0, 0, $object, 'contact') . 'photos/' . getImageFileNameForSize($object->photo, '_small');
					} else {
						$file = get_exdir(0, 0, 0, 0, $object, 'contact') . 'photos/' . $object->photo;
					}
					$originalfile = get_exdir(0, 0, 0, 0, $object, 'contact') . 'photos/' . $object->photo;
				}
			}
			$email = $object->email;
			$capture = 'user';
		} elseif ($modulepart == 'userphoto') {
			$dir = $conf->user->dir_output;
			if (!empty($object->photo)) {
				if (dolIsAllowedForPreview($object->photo)) {
					if ((string) $imagesize == 'mini') {
						$file = get_exdir(0, 0, 0, 0, $object, 'user') . 'photos/' . getImageFileNameForSize($object->photo, '_mini');
					} elseif ((string) $imagesize == 'small') {
						$file = get_exdir(0, 0, 0, 0, $object, 'user') . 'photos/' . getImageFileNameForSize($object->photo, '_small');
					} else {
						$file = get_exdir(0, 0, 0, 0, $object, 'user') . 'photos/' . $object->photo;
					}
					$originalfile = get_exdir(0, 0, 0, 0, $object, 'user') . 'photos/' . $object->photo;
				}
			}
			if (getDolGlobalString('MAIN_OLD_IMAGE_LINKS')) {
				$altfile = $object->id . ".jpg"; // For backward compatibility
			}
			$email = $object->email;
			$capture = 'user';
		} elseif ($modulepart == 'memberphoto') {
			$dir = $conf->adherent->dir_output;
			if (!empty($object->photo)) {
				if (dolIsAllowedForPreview($object->photo)) {
					if ((string) $imagesize == 'mini') {
						$file = get_exdir(0, 0, 0, 0, $object, 'member') . 'photos/' . getImageFileNameForSize($object->photo, '_mini');
					} elseif ((string) $imagesize == 'small') {
						$file = get_exdir(0, 0, 0, 0, $object, 'member') . 'photos/' . getImageFileNameForSize($object->photo, '_small');
					} else {
						$file = get_exdir(0, 0, 0, 0, $object, 'member') . 'photos/' . $object->photo;
					}
					$originalfile = get_exdir(0, 0, 0, 0, $object, 'member') . 'photos/' . $object->photo;
				}
			}
			if (getDolGlobalString('MAIN_OLD_IMAGE_LINKS')) {
				$altfile = $object->id . ".jpg"; // For backward compatibility
			}
			$email = $object->email;
			$capture = 'user';
		} else {
			// Generic case to show photos
			// TODO Implement this method in previous objects so we can always use this generic method.
			if ($modulepart != "unknown" && method_exists($object, 'getDataToShowPhoto')) {
				$tmpdata = $object->getDataToShowPhoto($modulepart, $imagesize);

				$dir = $tmpdata['dir'];
				$file = $tmpdata['file'];
				$originalfile = $tmpdata['originalfile'];
				$altfile = $tmpdata['altfile'];
				$email = $tmpdata['email'];
				$capture = $tmpdata['capture'];
			}
		}

		if ($forcecapture) {
			$capture = $forcecapture;
		}

		$ret = '';

		if ($dir) {
			if ($file && file_exists($dir . "/" . $file)) {
				if ($addlinktofullsize) {
					$urladvanced = getAdvancedPreviewUrl($modulepart, $originalfile, 0, '&entity=' . $entity);
					if ($urladvanced) {
						$ret .= '<a href="' . $urladvanced . '">';
					} else {
						$ret .= '<a href="' . DOL_URL_ROOT . '/viewimage.php?modulepart=' . $modulepart . '&entity=' . $entity . '&file=' . urlencode($originalfile) . '&cache=' . $cache . '">';
					}
				}
				$ret .= '<img alt="" class="photo' . $modulepart . ($cssclass ? ' ' . $cssclass : '') . ' photologo' . (preg_replace('/[^a-z]/i', '_', $file)) . '" ' . ($width ? ' width="' . $width . '"' : '') . ($height ? ' height="' . $height . '"' : '') . ' src="' . DOL_URL_ROOT . '/viewimage.php?modulepart=' . $modulepart . '&entity=' . $entity . '&file=' . urlencode($file) . '&cache=' . $cache . '">';
				if ($addlinktofullsize) {
					$ret .= '</a>';
				}
			} elseif ($altfile && file_exists($dir . "/" . $altfile)) {
				if ($addlinktofullsize) {
					$urladvanced = getAdvancedPreviewUrl($modulepart, $originalfile, 0, '&entity=' . $entity);
					if ($urladvanced) {
						$ret .= '<a href="' . $urladvanced . '">';
					} else {
						$ret .= '<a href="' . DOL_URL_ROOT . '/viewimage.php?modulepart=' . $modulepart . '&entity=' . $entity . '&file=' . urlencode($originalfile) . '&cache=' . $cache . '">';
					}
				}
				$ret .= '<img class="photo' . $modulepart . ($cssclass ? ' ' . $cssclass : '') . '" alt="Photo alt" id="photologo' . (preg_replace('/[^a-z]/i', '_', $file)) . '" class="' . $cssclass . '" ' . ($width ? ' width="' . $width . '"' : '') . ($height ? ' height="' . $height . '"' : '') . ' src="' . DOL_URL_ROOT . '/viewimage.php?modulepart=' . $modulepart . '&entity=' . $entity . '&file=' . urlencode($altfile) . '&cache=' . $cache . '">';
				if ($addlinktofullsize) {
					$ret .= '</a>';
				}
			} else {
				$nophoto = '/public/theme/common/nophoto.png';
				$defaultimg = 'identicon';        // For gravatar
				if (in_array($modulepart, array('societe', 'userphoto', 'contact', 'memberphoto'))) {    // For modules that need a special image when photo not found
					if ($modulepart == 'societe' || ($modulepart == 'memberphoto' && !empty($object->morphy) && strpos($object->morphy, 'mor') !== false)) {
						$nophoto = 'company';
					} else {
						$nophoto = '/public/theme/common/user_anonymous.png';
						if (!empty($object->gender) && $object->gender == 'man') {
							$nophoto = '/public/theme/common/user_man.png';
						}
						if (!empty($object->gender) && $object->gender == 'woman') {
							$nophoto = '/public/theme/common/user_woman.png';
						}
					}
				}

				if (isModEnabled('gravatar') && $email && empty($noexternsourceoverwrite)) {
					// see https://gravatar.com/site/implement/images/php/
					$ret .= '<!-- Put link to gravatar -->';
					$ret .= '<img class="photo' . $modulepart . ($cssclass ? ' ' . $cssclass : '') . '" alt="" title="' . $email . ' Gravatar avatar" ' . ($width ? ' width="' . $width . '"' : '') . ($height ? ' height="' . $height . '"' : '') . ' src="https://www.gravatar.com/avatar/' . dol_hash(strtolower(trim($email)), 'sha256', 1) . '?s=' . $width . '&d=' . $defaultimg . '">'; // gravatar need md5 hash
				} else {
					if ($nophoto == 'company') {
						$ret .= '<div class="divforspanimg valignmiddle center photo' . $modulepart . ($cssclass ? ' ' . $cssclass : '') . '" alt="" ' . ($width ? ' width="' . $width . '"' : '') . ($height ? ' height="' . $height . '"' : '') . '>' . img_picto('', 'company') . '</div>';
						//$ret .= '<div class="difforspanimgright"></div>';
					} else {
						$ret .= '<img class="photo' . $modulepart . ($cssclass ? ' ' . $cssclass : '') . '" alt="" ' . ($width ? ' width="' . $width . '"' : '') . ($height ? ' height="' . $height . '"' : '') . ' src="' . DOL_URL_ROOT . $nophoto . '">';
					}
				}
			}

			if ($caneditfield) {
				if ($object->photo) {
					$ret .= "<br>\n";
				}
				$ret .= '<table class="nobordernopadding centpercent">';
				if ($object->photo) {
					$ret .= '<tr><td><input type="checkbox" class="flat photodelete" name="deletephoto" id="photodelete"> <label for="photodelete">' . $langs->trans("Delete") . '</label><br><br></td></tr>';
				}
				$ret .= '<tr><td class="tdoverflow">';
				$maxfilesizearray = getMaxFileSizeArray();
				$maxmin = $maxfilesizearray['maxmin'];
				if ($maxmin > 0) {
					$ret .= '<input type="hidden" name="MAX_FILE_SIZE" value="' . ($maxmin * 1024) . '">';    // MAX_FILE_SIZE must precede the field type=file
				}
				$ret .= '<input type="file" class="flat maxwidth200onsmartphone" name="photo" id="photoinput" accept="image/*"' . ($capture ? ' capture="' . $capture . '"' : '') . '>';
				$ret .= '</td></tr>';
				$ret .= '</table>';
			}
		}

		return $ret;
	}

	// phpcs:disable PEAR.NamingConventions.ValidFunctionName.ScopeNotCamelCaps

	/**
	 * Return select list of groups
	 *
	 * @param int|object|object[] 	$selected 		Id group or group(s) preselected
	 * @param string 				$htmlname 		Field name in form
	 * @param int<0,1> 				$show_empty 	0=liste sans valeur nulle, 1=ajoute valeur inconnue
	 * @param string|int[] 			$exclude 		Array list of groups id to exclude
	 * @param int<0,1> 				$disabled 		If select list must be disabled
	 * @param string|int[] 			$include 		Array list of groups id to include
	 * @param int[] 				$enableonly 	Array list of groups id to be enabled. All other must be disabled
	 * @param string 				$force_entity 	'0' or Ids of environment to force
	 * @param bool 					$multiple 		add [] in the name of element and add 'multiple' attribute (not working with ajax_autocompleter)
	 * @param string 				$morecss 		More css to add to html component
	 * @return	string								HTML Componont to select a group
	 * @see select_dolusers()
	 */
	public function select_dolgroups($selected = 0, $htmlname = 'groupid', $show_empty = 0, $exclude = '', $disabled = 0, $include = '', $enableonly = array(), $force_entity = '0', $multiple = false, $morecss = 'minwidth200')
	{
		// phpcs:enable
		global $conf, $user, $langs;

		// Allow excluding groups
		$excludeGroups = null;
		if (is_array($exclude)) {
			$excludeGroups = implode(",", $exclude);
		}
		// Allow including groups
		$includeGroups = null;
		if (is_array($include)) {
			$includeGroups = implode(",", $include);
		}

		if (!is_array($selected)) {
			$selected = array($selected);
		}

		$out = '';

		// Build sql to search groups
		$sql = "SELECT ug.rowid, ug.nom as name";
		if (isModEnabled('multicompany') && $conf->entity == 1 && $user->admin && !$user->entity) {
			$sql .= ", e.label";
		}
		$sql .= " FROM " . $this->db->prefix() . "usergroup as ug ";
		if (isModEnabled('multicompany') && $conf->entity == 1 && $user->admin && !$user->entity) {
			$sql .= " LEFT JOIN " . $this->db->prefix() . "entity as e ON e.rowid=ug.entity";
			if ($force_entity) {
				$sql .= " WHERE ug.entity IN (0, " . $force_entity . ")";
			} else {
				$sql .= " WHERE ug.entity IS NOT NULL";
			}
		} else {
			$sql .= " WHERE ug.entity IN (0, " . $conf->entity . ")";
		}
		if (is_array($exclude) && $excludeGroups) {
			$sql .= " AND ug.rowid NOT IN (" . $this->db->sanitize($excludeGroups) . ")";
		}
		if (is_array($include) && $includeGroups) {
			$sql .= " AND ug.rowid IN (" . $this->db->sanitize($includeGroups) . ")";
		}
		$sql .= " ORDER BY ug.nom ASC";

		dol_syslog(get_class($this) . "::select_dolgroups", LOG_DEBUG);
		$resql = $this->db->query($sql);
		if ($resql) {
			// Enhance with select2
			include_once DOL_DOCUMENT_ROOT . '/core/lib/ajax.lib.php';

			$out .= '<select class="flat' . ($morecss ? ' ' . $morecss : '') . '" id="' . $htmlname . '" name="' . $htmlname . ($multiple ? '[]' : '') . '" ' . ($multiple ? 'multiple' : '') . ' ' . ($disabled ? ' disabled' : '') . '>';

			$num = $this->db->num_rows($resql);
			$i = 0;
			if ($num) {
				if ($show_empty && !$multiple) {
					$out .= '<option value="-1"' . (in_array(-1, $selected) ? ' selected' : '') . '>&nbsp;</option>' . "\n";
				}

				while ($i < $num) {
					$obj = $this->db->fetch_object($resql);
					$disableline = 0;
					if (is_array($enableonly) && count($enableonly) && !in_array($obj->rowid, $enableonly)) {
						$disableline = 1;
					}

					$label = $obj->name;
					$labelhtml = $obj->name;
					if (isModEnabled('multicompany') && !getDolGlobalInt('MULTICOMPANY_TRANSVERSE_MODE') && $conf->entity == 1) {
						$label .= " (" . $obj->label . ")";
						$labelhtml .= ' <span class="opacitymedium">(' . $obj->label . ')</span>';
					}

					$out .= '<option value="' . $obj->rowid . '"';
					if ($disableline) {
						$out .= ' disabled';
					}
					if ((isset($selected[0]) && is_object($selected[0]) && $selected[0]->id == $obj->rowid)
						|| ((!isset($selected[0]) || !is_object($selected[0])) && !empty($selected) && in_array($obj->rowid, $selected))) {
						$out .= ' selected';
					}
					$out .= ' data-html="'.dol_escape_htmltag($labelhtml).'"';
					$out .= '>';
					$out .= $label;
					$out .= '</option>';
					$i++;
				}
			} else {
				if ($show_empty) {
					$out .= '<option value="-1"' . (in_array(-1, $selected) ? ' selected' : '') . '></option>' . "\n";
				}
				$out .= '<option value="" disabled>' . $langs->trans("NoUserGroupDefined") . '</option>';
			}
			$out .= '</select>';

			$out .= ajax_combobox($htmlname);
		} else {
			dol_print_error($this->db);
		}

		return $out;
	}


	/**
	 *    Return HTML to show the search and clear search button
	 *
	 * @param string $pos Position of colon on the list. Value 'left' or 'right'
	 * @return    string
	 */
	public function showFilterButtons($pos = '')
	{
		$out = '<div class="nowraponall">';
		$out .= '<button type="submit" class="liste_titre button_search reposition" name="button_search_x" value="x"><span class="fas fa-search"></span></button>';
		$out .= '<button type="submit" class="liste_titre button_removefilter reposition" name="button_removefilter_x" value="x"><span class="fas fa-times"></span></button>';
		$out .= '</div>';

		return $out;
	}

	/**
	 *    Return HTML to show the search and clear search button
	 *
	 * @param string $cssclass CSS class
	 * @param int $calljsfunction 0=default. 1=call function initCheckForSelect() after changing status of checkboxes
	 * @param string $massactionname Mass action button name that will launch an action on the selected items
	 * @return    string
	 */
	public function showCheckAddButtons($cssclass = 'checkforaction', $calljsfunction = 0, $massactionname = "massaction")
	{
		global $conf;

		$out = '';

		if (!empty($conf->use_javascript_ajax)) {
			$out .= '<div class="inline-block checkallactions"><input type="checkbox" id="' . $cssclass . 's" name="' . $cssclass . 's" class="checkallactions"></div>';
		}
		$out .= '<script nonce="' . getNonce() . '">
            $(document).ready(function() {
                $("#' . $cssclass . 's").click(function() {
                    if($(this).is(\':checked\')){
                        console.log("We check all ' . $cssclass . ' and trigger the change method");
                		$(".' . $cssclass . '").prop(\'checked\', true).trigger(\'change\');
                    }
                    else
                    {
                        console.log("We uncheck all");
                		$(".' . $cssclass . '").prop(\'checked\', false).trigger(\'change\');
                    }' . "\n";
		if ($calljsfunction) {
			$out .= 'if (typeof initCheckForSelect == \'function\') { initCheckForSelect(0, "' . $massactionname . '", "' . $cssclass . '"); } else { console.log("No function initCheckForSelect found. Call won\'t be done."); }';
		}
		$out .= '         });
        	        $(".' . $cssclass . '").change(function() {
					$(this).closest("tr").toggleClass("highlight", this.checked);
				});
		 	});
    	</script>';

		return $out;
	}

	/**
	 *    Return HTML to show the search and clear search button
	 *
	 * @param int $addcheckuncheckall Add the check all/uncheck all checkbox (use javascript) and code to manage this
	 * @param string $cssclass CSS class
	 * @param int $calljsfunction 0=default. 1=call function initCheckForSelect() after changing status of checkboxes
	 * @param string $massactionname Mass action name
	 * @return    string
	 */
	public function showFilterAndCheckAddButtons($addcheckuncheckall = 0, $cssclass = 'checkforaction', $calljsfunction = 0, $massactionname = "massaction")
	{
		$out = $this->showFilterButtons();
		if ($addcheckuncheckall) {
			$out .= $this->showCheckAddButtons($cssclass, $calljsfunction, $massactionname);
		}
		return $out;
	}

	/**
	 * Return HTML to show the select of expense categories
	 *
	 * @param string 	$selected 		preselected category
	 * @param string 	$htmlname 		name of HTML select list
	 * @param int<0,1>	$useempty 		1=Add empty line
	 * @param int[] 	$excludeid 		id to exclude
	 * @param string 	$target 		htmlname of target select to bind event
	 * @param int 		$default_selected default category to select if fk_c_type_fees change = EX_KME
	 * @param array<string,int|string>	$params	param to give
	 * @param int<0,1>	$info_admin 	Show the tooltip help picto to setup list
	 * @return    string
	 */
	public function selectExpenseCategories($selected = '', $htmlname = 'fk_c_exp_tax_cat', $useempty = 0, $excludeid = array(), $target = '', $default_selected = 0, $params = array(), $info_admin = 1)
	{
		global $langs, $user;

		$out = '';
		$sql = "SELECT rowid, label FROM " . $this->db->prefix() . "c_exp_tax_cat WHERE active = 1";
		$sql .= " AND entity IN (0," . getEntity('exp_tax_cat') . ")";
		if (!empty($excludeid)) {
			$sql .= " AND rowid NOT IN (" . $this->db->sanitize(implode(',', $excludeid)) . ")";
		}
		$sql .= " ORDER BY label";

		$resql = $this->db->query($sql);
		if ($resql) {
			$out = '<select id="select_' . $htmlname . '" name="' . $htmlname . '" class="' . $htmlname . ' flat minwidth75imp maxwidth200">';
			if ($useempty) {
				$out .= '<option value="0">&nbsp;</option>';
			}

			while ($obj = $this->db->fetch_object($resql)) {
				$out .= '<option ' . ($selected == $obj->rowid ? 'selected="selected"' : '') . ' value="' . $obj->rowid . '">' . $langs->trans($obj->label) . '</option>';
			}
			$out .= '</select>';
			$out .= ajax_combobox('select_' . $htmlname);

			if (!empty($htmlname) && $user->admin && $info_admin) {
				$out .= ' ' . info_admin($langs->trans("YouCanChangeValuesForThisListFromDictionarySetup"), 1);
			}

			if (!empty($target)) {
				$sql = "SELECT c.id FROM " . $this->db->prefix() . "c_type_fees as c WHERE c.code = 'EX_KME' AND c.active = 1";
				$resql = $this->db->query($sql);
				if ($resql) {
					if ($this->db->num_rows($resql) > 0) {
						$obj = $this->db->fetch_object($resql);
						$out .= '<script nonce="' . getNonce() . '">
							$(function() {
								$("select[name=' . $target . ']").on("change", function() {
									var current_val = $(this).val();
									if (current_val == ' . $obj->id . ') {';
						if (!empty($default_selected) || !empty($selected)) {
							$out .= '$("select[name=' . $htmlname . ']").val("' . ($default_selected > 0 ? $default_selected : $selected) . '");';
						}

						$out .= '
										$("select[name=' . $htmlname . ']").change();
									}
								});

								$("select[name=' . $htmlname . ']").change(function() {

									if ($("select[name=' . $target . ']").val() == ' . $obj->id . ') {
										// get price of kilometer to fill the unit price
										$.ajax({
											method: "POST",
											dataType: "json",
											data: { fk_c_exp_tax_cat: $(this).val(), token: \'' . currentToken() . '\' },
											url: "' . (DOL_URL_ROOT . '/expensereport/ajax/ajaxik.php?' . implode('&', $params)) . '",
										}).done(function( data, textStatus, jqXHR ) {
											console.log(data);
											if (typeof data.up != "undefined") {
												$("input[name=value_unit]").val(data.up);
												$("select[name=' . $htmlname . ']").attr("title", data.title);
											} else {
												$("input[name=value_unit]").val("");
												$("select[name=' . $htmlname . ']").attr("title", "");
											}
										});
									}
								});
							});
						</script>';
					}
				}
			}
		} else {
			dol_print_error($this->db);
		}

		return $out;
	}

	/**
	 * Return HTML to show the select ranges of expense range
	 *
	 * @param string $selected preselected category
	 * @param string $htmlname name of HTML select list
	 * @param integer $useempty 1=Add empty line
	 * @return    string
	 */
	public function selectExpenseRanges($selected = '', $htmlname = 'fk_range', $useempty = 0)
	{
		global $conf, $langs;

		$out = '';
		$sql = "SELECT rowid, range_ik FROM " . $this->db->prefix() . "c_exp_tax_range";
		$sql .= " WHERE entity = " . $conf->entity . " AND active = 1";

		$resql = $this->db->query($sql);
		if ($resql) {
			$out = '<select id="select_' . $htmlname . '" name="' . $htmlname . '" class="' . $htmlname . ' flat minwidth75imp">';
			if ($useempty) {
				$out .= '<option value="0"></option>';
			}

			while ($obj = $this->db->fetch_object($resql)) {
				$out .= '<option ' . ($selected == $obj->rowid ? 'selected="selected"' : '') . ' value="' . $obj->rowid . '">' . price($obj->range_ik, 0, $langs, 1, 0) . '</option>';
			}
			$out .= '</select>';
		} else {
			dol_print_error($this->db);
		}

		return $out;
	}

	/**
	 * Return HTML to show a select of expense
	 *
	 * @param string $selected preselected category
	 * @param string $htmlname name of HTML select list
	 * @param integer $useempty 1=Add empty choice
	 * @param integer $allchoice 1=Add all choice
	 * @param integer $useid 0=use 'code' as key, 1=use 'id' as key
	 * @return    string
	 */
	public function selectExpense($selected = '', $htmlname = 'fk_c_type_fees', $useempty = 0, $allchoice = 1, $useid = 0)
	{
		global $langs;

		$out = '';
		$sql = "SELECT id, code, label";
		$sql .= " FROM ".$this->db->prefix()."c_type_fees";
		$sql .= " WHERE active = 1";

		$resql = $this->db->query($sql);
		if ($resql) {
			$out = '<select id="select_' . $htmlname . '" name="' . $htmlname . '" class="' . $htmlname . ' flat minwidth75imp">';
			if ($useempty) {
				$out .= '<option value="0"></option>';
			}
			if ($allchoice) {
				$out .= '<option value="-1">' . $langs->trans('AllExpenseReport') . '</option>';
			}

			$field = 'code';
			if ($useid) {
				$field = 'id';
			}

			while ($obj = $this->db->fetch_object($resql)) {
				$key = $langs->trans($obj->code);
				$out .= '<option ' . ($selected == $obj->{$field} ? 'selected="selected"' : '') . ' value="' . $obj->{$field} . '">' . ($key != $obj->code ? $key : $obj->label) . '</option>';
			}
			$out .= '</select>';

			$out .= ajax_combobox('select_'.$htmlname);
		} else {
			dol_print_error($this->db);
		}

		return $out;
	}

	/**
	 *  Output a combo list with invoices qualified for a third party
	 *
	 * @param int $socid Id third party (-1=all, 0=only projects not linked to a third party, id=projects not linked or linked to third party id)
	 * @param string $selected Id invoice preselected
	 * @param string $htmlname Name of HTML select
	 * @param int $maxlength Maximum length of label
	 * @param int $option_only Return only html options lines without the select tag
	 * @param string $show_empty Add an empty line ('1' or string to show for empty line)
	 * @param int $discard_closed Discard closed projects (0=Keep,1=hide completely,2=Disable)
	 * @param int $forcefocus Force focus on field (works with javascript only)
	 * @param int $disabled Disabled
	 * @param string $morecss More css added to the select component
	 * @param string $projectsListId ''=Automatic filter on project allowed. List of id=Filter on project ids.
	 * @param string $showproject 'all' = Show project info, ''=Hide project info
	 * @param User $usertofilter User object to use for filtering
	 * @return string            HTML Select Invoice
	 */
	public function selectInvoice($socid = -1, $selected = '', $htmlname = 'invoiceid', $maxlength = 24, $option_only = 0, $show_empty = '1', $discard_closed = 0, $forcefocus = 0, $disabled = 0, $morecss = 'maxwidth500', $projectsListId = '', $showproject = 'all', $usertofilter = null)
	{
		global $user, $conf, $langs;

		require_once DOL_DOCUMENT_ROOT . '/projet/class/project.class.php';

		if (is_null($usertofilter)) {
			$usertofilter = $user;
		}

		$out = '';

		$hideunselectables = false;
		if (getDolGlobalString('PROJECT_HIDE_UNSELECTABLES')) {
			$hideunselectables = true;
		}

		if (empty($projectsListId)) {
			if (!$usertofilter->hasRight('projet', 'all', 'lire')) {
				$projectstatic = new Project($this->db);
				$projectsListId = $projectstatic->getProjectsAuthorizedForUser($usertofilter, 0, 1);
			}
		}

		// Search all projects
		$sql = "SELECT f.rowid, f.ref as fref, 'nolabel' as flabel, p.rowid as pid, f.ref,
            p.title, p.fk_soc, p.fk_statut, p.public,";
		$sql .= ' s.nom as name';
		$sql .= ' FROM ' . $this->db->prefix() . 'projet as p';
		$sql .= ' LEFT JOIN ' . $this->db->prefix() . 'societe as s ON s.rowid = p.fk_soc,';
		$sql .= ' ' . $this->db->prefix() . 'facture as f';
		$sql .= " WHERE p.entity IN (" . getEntity('project') . ")";
		$sql .= " AND f.fk_projet = p.rowid AND f.fk_statut=0"; //Brouillons seulement
		//if ($projectsListId) $sql.= " AND p.rowid IN (".$this->db->sanitize($projectsListId).")";
		//if ($socid == 0) $sql.= " AND (p.fk_soc=0 OR p.fk_soc IS NULL)";
		//if ($socid > 0)  $sql.= " AND (p.fk_soc=".((int) $socid)." OR p.fk_soc IS NULL)";
		$sql .= " ORDER BY p.ref, f.ref ASC";

		$resql = $this->db->query($sql);
		if ($resql) {
			// Use select2 selector
			if (!empty($conf->use_javascript_ajax)) {
				include_once DOL_DOCUMENT_ROOT . '/core/lib/ajax.lib.php';
				$comboenhancement = ajax_combobox($htmlname, array(), 0, $forcefocus);
				$out .= $comboenhancement;
				$morecss = 'minwidth200imp maxwidth500';
			}

			if (empty($option_only)) {
				$out .= '<select class="valignmiddle flat' . ($morecss ? ' ' . $morecss : '') . '"' . ($disabled ? ' disabled="disabled"' : '') . ' id="' . $htmlname . '" name="' . $htmlname . '">';
			}
			if (!empty($show_empty)) {
				$out .= '<option value="0" class="optiongrey">';
				if (!is_numeric($show_empty)) {
					$out .= $show_empty;
				} else {
					$out .= '&nbsp;';
				}
				$out .= '</option>';
			}
			$num = $this->db->num_rows($resql);
			$i = 0;
			if ($num) {
				while ($i < $num) {
					$obj = $this->db->fetch_object($resql);
					// If we ask to filter on a company and user has no permission to see all companies and project is linked to another company, we hide project.
					if ($socid > 0 && (empty($obj->fk_soc) || $obj->fk_soc == $socid) && !$usertofilter->hasRight('societe', 'lire')) {
						// Do nothing
					} else {
						if ($discard_closed == 1 && $obj->fk_statut == Project::STATUS_CLOSED) {
							$i++;
							continue;
						}

						$labeltoshow = '';

						if ($showproject == 'all') {
							$labeltoshow .= dol_trunc($obj->ref, 18); // Invoice ref
							if ($obj->name) {
								$labeltoshow .= ' - ' . $obj->name; // Soc name
							}

							$disabled = 0;
							if ($obj->fk_statut == Project::STATUS_DRAFT) {
								$disabled = 1;
								$labeltoshow .= ' - ' . $langs->trans("Draft");
							} elseif ($obj->fk_statut == Project::STATUS_CLOSED) {
								if ($discard_closed == 2) {
									$disabled = 1;
								}
								$labeltoshow .= ' - ' . $langs->trans("Closed");
							} elseif ($socid > 0 && (!empty($obj->fk_soc) && $obj->fk_soc != $socid)) {
								$disabled = 1;
								$labeltoshow .= ' - ' . $langs->trans("LinkedToAnotherCompany");
							}
						}

						if (!empty($selected) && $selected == $obj->rowid) {
							$out .= '<option value="' . $obj->rowid . '" selected';
							//if ($disabled) $out.=' disabled';						// with select2, field can't be preselected if disabled
							$out .= '>' . $labeltoshow . '</option>';
						} else {
							if ($hideunselectables && $disabled && ($selected != $obj->rowid)) {
								$resultat = '';
							} else {
								$resultat = '<option value="' . $obj->rowid . '"';
								if ($disabled) {
									$resultat .= ' disabled';
								}
								//if ($obj->public) $labeltoshow.=' ('.$langs->trans("Public").')';
								//else $labeltoshow.=' ('.$langs->trans("Private").')';
								$resultat .= '>';
								$resultat .= $labeltoshow;
								$resultat .= '</option>';
							}
							$out .= $resultat;
						}
					}
					$i++;
				}
			}
			if (empty($option_only)) {
				$out .= '</select>';
			}

			$this->db->free($resql);

			return $out;
		} else {
			dol_print_error($this->db);
			return '';
		}
	}

	/**
	 *  Output a combo list with invoices qualified for a third party
	 *
	 * @param string $selected Id invoice preselected
	 * @param string $htmlname Name of HTML select
	 * @param int $maxlength Maximum length of label
	 * @param int $option_only Return only html options lines without the select tag
	 * @param string $show_empty Add an empty line ('1' or string to show for empty line)
	 * @param int $forcefocus Force focus on field (works with javascript only)
	 * @param int $disabled Disabled
	 * @param string $morecss More css added to the select component
	 * @return int                    Nbr of project if OK, <0 if KO
	 */
	public function selectInvoiceRec($selected = '', $htmlname = 'facrecid', $maxlength = 24, $option_only = 0, $show_empty = '1', $forcefocus = 0, $disabled = 0, $morecss = 'maxwidth500')
	{
		global $conf, $langs;

		$out = '';

		dol_syslog('FactureRec::fetch', LOG_DEBUG);

		$sql = 'SELECT f.rowid, f.entity, f.titre as title, f.suspended, f.fk_soc';
		//$sql.= ', el.fk_source';
		$sql .= ' FROM ' . MAIN_DB_PREFIX . 'facture_rec as f';
		$sql .= " WHERE f.entity IN (" . getEntity('invoice') . ")";
		$sql .= " ORDER BY f.titre ASC";

		$resql = $this->db->query($sql);
		if ($resql) {
			// Use select2 selector
			if (!empty($conf->use_javascript_ajax)) {
				include_once DOL_DOCUMENT_ROOT . '/core/lib/ajax.lib.php';
				$comboenhancement = ajax_combobox($htmlname, array(), 0, $forcefocus);
				$out .= $comboenhancement;
				$morecss = 'minwidth200imp maxwidth500';
			}

			if (empty($option_only)) {
				$out .= '<select class="valignmiddle flat' . ($morecss ? ' ' . $morecss : '') . '"' . ($disabled ? ' disabled="disabled"' : '') . ' id="' . $htmlname . '" name="' . $htmlname . '">';
			}
			if (!empty($show_empty)) {
				$out .= '<option value="0" class="optiongrey">';
				if (!is_numeric($show_empty)) {
					$out .= $show_empty;
				} else {
					$out .= '&nbsp;';
				}
				$out .= '</option>';
			}
			$num = $this->db->num_rows($resql);
			if ($num) {
				while ($obj = $this->db->fetch_object($resql)) {
					$labeltoshow = dol_trunc($obj->title, 18); // Invoice ref

					$disabled = 0;
					if (!empty($obj->suspended)) {
						$disabled = 1;
						$labeltoshow .= ' - ' . $langs->trans("Closed");
					}


					if (!empty($selected) && $selected == $obj->rowid) {
						$out .= '<option value="' . $obj->rowid . '" selected';
						//if ($disabled) $out.=' disabled';						// with select2, field can't be preselected if disabled
						$out .= '>' . $labeltoshow . '</option>';
					} else {
						if ($disabled && ($selected != $obj->rowid)) {
							$resultat = '';
						} else {
							$resultat = '<option value="' . $obj->rowid . '"';
							if ($disabled) {
								$resultat .= ' disabled';
							}
							$resultat .= '>';
							$resultat .= $labeltoshow;
							$resultat .= '</option>';
						}
						$out .= $resultat;
					}
				}
			}
			if (empty($option_only)) {
				$out .= '</select>';
			}

			print $out;

			$this->db->free($resql);
			return $num;
		} else {
			$this->errors[] = $this->db->lasterror;
			return -1;
		}
	}

	/**
	 * Output the component to make advanced search criteries
	 *
	 * @param 	array<array<string,array{type:string}>>	$arrayofcriterias 					Array of available search criteria. Example: array($object->element => $object->fields, 'otherfamily' => otherarrayoffields, ...)
	 * @param 	array<int,string> 						$search_component_params 			Array of selected search criteria
	 * @param 	string[] 								$arrayofinputfieldsalreadyoutput 	Array of input fields already inform. The component will not generate a hidden input field if it is in this list.
	 * @param 	string 									$search_component_params_hidden 	String with $search_component_params criteria
	 * @return	string                                    									HTML component for advanced search
	 */
	public function searchComponent($arrayofcriterias, $search_component_params, $arrayofinputfieldsalreadyoutput = array(), $search_component_params_hidden = '')
	{
		global $langs;

		if ($search_component_params_hidden != '' && !preg_match('/^\(.*\)$/', $search_component_params_hidden)) {    // If $search_component_params_hidden does not start and end with ()
			$search_component_params_hidden = '(' . $search_component_params_hidden . ')';
		}

		$ret = '';

		$ret .= '<div class="divadvancedsearchfieldcomp centpercent inline-block">';
		$ret .= '<a href="#" class="dropdownsearch-toggle unsetcolor">';
		$ret .= '<span class="fas fa-filter linkobject boxfilter paddingright pictofixedwidth" title="' . dol_escape_htmltag($langs->trans("Filters")) . '" id="idsubimgproductdistribution"></span>';
		$ret .= '</a>';

		$ret .= '<div class="divadvancedsearchfieldcompinput inline-block minwidth500 maxwidth300onsmartphone">';

		// Show select fields as tags.
		$ret .= '<div id="divsearch_component_params" name="divsearch_component_params" class="noborderbottom search_component_params inline-block valignmiddle">';

		if ($search_component_params_hidden) {
			// Split the criteria on each AND
			//var_dump($search_component_params_hidden);

			$arrayofandtags = dolForgeExplodeAnd($search_component_params_hidden);

			// $arrayofandtags is now array( '...' , '...', ...)
			// Show each AND part
			foreach ($arrayofandtags as $tmpkey => $tmpval) {
				$errormessage = '';
				$searchtags = forgeSQLFromUniversalSearchCriteria($tmpval, $errormessage, 1, 1);
				if ($errormessage) {
					$this->error = 'ERROR in parsing search string: '.$errormessage;
				}
				// Remove first and last parenthesis but only if first is the opening and last the closing of the same group
				include_once DOL_DOCUMENT_ROOT.'/core/lib/functions2.lib.php';
				$searchtags = removeGlobalParenthesis($searchtags);

				$ret .= '<span class="marginleftonlyshort valignmiddle tagsearch" data-ufilterid="'.($tmpkey + 1).'" data-ufilter="'.dol_escape_htmltag($tmpval).'">';
				$ret .= '<span class="tagsearchdelete select2-selection__choice__remove" data-ufilterid="'.($tmpkey + 1).'">x</span> ';
				$ret .= dol_escape_htmltag($searchtags);
				$ret .= '</span>';
			}
		}

		//$ret .= '<button type="submit" class="liste_titre button_search paddingleftonly" name="button_search_x" value="x"><span class="fa fa-search"></span></button>';

		//$ret .= search_component_params
		//$texttoshow = '<div class="opacitymedium inline-block search_component_searchtext">'.$langs->trans("Search").'</div>';
		//$ret .= '<div class="search_component inline-block valignmiddle">'.$texttoshow.'</div>';

		$show_search_component_params_hidden = 1;
		if ($show_search_component_params_hidden) {
			$ret .= '<input type="hidden" name="show_search_component_params_hidden" value="1">';
		}
		$ret .= "<!-- We store the full Universal Search String into this field. For example: (t.ref:like:'SO-%') AND ((t.ref:like:'CO-%') OR (t.ref:like:'AA%')) -->";
		$ret .= '<input type="hidden" id="search_component_params_hidden" name="search_component_params_hidden" value="' . dol_escape_htmltag($search_component_params_hidden) . '">';
		// $ret .= "<!-- sql= ".forgeSQLFromUniversalSearchCriteria($search_component_params_hidden, $errormessage)." -->";

		// For compatibility with forms that show themself the search criteria in addition of this component, we output these fields
		foreach ($arrayofcriterias as $criteria) {
			foreach ($criteria as $criteriafamilykey => $criteriafamilyval) {
				if (in_array('search_' . $criteriafamilykey, $arrayofinputfieldsalreadyoutput)) {
					continue;
				}
				if (in_array($criteriafamilykey, array('rowid', 'ref_ext', 'entity', 'extraparams'))) {
					continue;
				}
				if (in_array($criteriafamilyval['type'], array('date', 'datetime', 'timestamp'))) {
					$ret .= '<input type="hidden" name="search_' . $criteriafamilykey . '_start">';
					$ret .= '<input type="hidden" name="search_' . $criteriafamilykey . '_startyear">';
					$ret .= '<input type="hidden" name="search_' . $criteriafamilykey . '_startmonth">';
					$ret .= '<input type="hidden" name="search_' . $criteriafamilykey . '_startday">';
					$ret .= '<input type="hidden" name="search_' . $criteriafamilykey . '_end">';
					$ret .= '<input type="hidden" name="search_' . $criteriafamilykey . '_endyear">';
					$ret .= '<input type="hidden" name="search_' . $criteriafamilykey . '_endmonth">';
					$ret .= '<input type="hidden" name="search_' . $criteriafamilykey . '_endday">';
				} else {
					$ret .= '<input type="hidden" name="search_' . $criteriafamilykey . '">';
				}
			}
		}

		$ret .= '</div>';

		$ret .= "<!-- Field to enter a generic filter string: t.ref:like:'SO-%', t.date_creation:<:'20160101', t.date_creation:<:'2016-01-01 12:30:00', t.nature:is:NULL, t.field2:isnot:NULL -->\n";
		$ret .= '<input type="text" placeholder="' . $langs->trans("Filters") . '" id="search_component_params_input" name="search_component_params_input" class="noborderbottom search_component_input" value="">';

		$ret .= '</div>';
		$ret .= '</div>';

		$ret .= '<script>
		jQuery(".tagsearchdelete").click(function(e) {
			var filterid = $(this).parents().attr("data-ufilterid");
			console.log("We click to delete the criteria nb "+filterid);

			// Regenerate the search_component_params_hidden with all data-ufilter except the one to delete, and post the page
			var newparamstring = \'\';
			$(\'.tagsearch\').each(function(index, element) {
				tmpfilterid = $(this).attr("data-ufilterid");
				if (tmpfilterid != filterid) {
					// We keep this criteria
					if (newparamstring == \'\') {
						newparamstring = $(this).attr("data-ufilter");
					} else {
						newparamstring = newparamstring + \' AND \' + $(this).attr("data-ufilter");
					}
				}
			});
			console.log("newparamstring = "+newparamstring);

			jQuery("#search_component_params_hidden").val(newparamstring);

			// We repost the form
			$(this).closest(\'form\').submit();
		});

		jQuery("#search_component_params_input").keydown(function(e) {
			console.log("We press a key on the filter field that is "+jQuery("#search_component_params_input").val());
			console.log(e.which);
			if (jQuery("#search_component_params_input").val() == "" && e.which == 8) {
				/* We click on back when the input field is already empty */
			   	event.preventDefault();
				jQuery("#divsearch_component_params .tagsearch").last().remove();
				/* Regenerate content of search_component_params_hidden from remaining .tagsearch */
				var s = "";
				jQuery("#divsearch_component_params .tagsearch").each(function( index ) {
					if (s != "") {
						s = s + " AND ";
					}
					s = s + $(this).attr("data-ufilter");
				});
				console.log("New value for search_component_params_hidden = "+s);
				jQuery("#search_component_params_hidden").val(s);
			}
		});

		</script>
		';

		return $ret;
	}

	/**
	 * selectModelMail
	 *
	 * @param	string		$prefix			Prefix
	 * @param	string		$modelType		Model type
	 * @param	int<0,1>	$default		1=Show also Default mail template
	 * @param	int<0,1>	$addjscombo		Add js combobox
	 * @return	string						HTML select string
	 */
	public function selectModelMail($prefix, $modelType = '', $default = 0, $addjscombo = 0)
	{
		global $langs, $user;

		$retstring = '';

		$TModels = array();

		include_once DOL_DOCUMENT_ROOT . '/core/class/html.formmail.class.php';
		$formmail = new FormMail($this->db);
		$result = $formmail->fetchAllEMailTemplate($modelType, $user, $langs);

		if ($default) {
			$TModels[0] = $langs->trans('DefaultMailModel');
		}
		if ($result > 0) {
			foreach ($formmail->lines_model as $model) {
				$TModels[$model->id] = $model->label;
			}
		}

		$retstring .= '<select class="flat" id="select_' . $prefix . 'model_mail" name="' . $prefix . 'model_mail">';

		foreach ($TModels as $id_model => $label_model) {
			$retstring .= '<option value="' . $id_model . '"';
			$retstring .= ">" . $label_model . "</option>";
		}

		$retstring .= "</select>";

		if ($addjscombo) {
			$retstring .= ajax_combobox('select_' . $prefix . 'model_mail');
		}

		return $retstring;
	}

	/**
	 * Output the buttons to submit a creation/edit form
	 *
	 * @param 	string 	$save_label 		Alternative label for save button
	 * @param 	string 	$cancel_label 		Alternative label for cancel button
	 * @param 	array<array{addclass?:string,name?:string,label_key?:string}> $morebuttons 		Add additional buttons between save and cancel
	 * @param 	bool 	$withoutdiv 		Option to remove enclosing centered div
	 * @param 	string 	$morecss 			More CSS
	 * @param 	string 	$dol_openinpopup 	If the button are shown in a context of a page shown inside a popup, we put here the string name of popup.
	 * @return  string                      Html code with the buttons
	 */
	public function buttonsSaveCancel($save_label = 'Save', $cancel_label = 'Cancel', $morebuttons = array(), $withoutdiv = false, $morecss = '', $dol_openinpopup = '')
	{
		global $langs;

		$buttons = array();

		$save = array(
			'name' => 'save',
			'label_key' => $save_label,
		);

		if ($save_label == 'Create' || $save_label == 'Add') {
			$save['name'] = 'add';
		} elseif ($save_label == 'Modify') {
			$save['name'] = 'edit';
		}

		$cancel = array(
			'name' => 'cancel',
			'label_key' => 'Cancel',
		);

		!empty($save_label) ? $buttons[] = $save : '';

		if (!empty($morebuttons)) {
			$buttons[] = $morebuttons;
		}

		!empty($cancel_label) ? $buttons[] = $cancel : '';

		$retstring = $withoutdiv ? '' : '<div class="center">';

		foreach ($buttons as $button) {
			$addclass = empty($button['addclass']) ? '' : $button['addclass'];
			$retstring .= '<input type="submit" class="button button-' . $button['name'] . ($morecss ? ' ' . $morecss : '') . ' ' . $addclass . '" name="' . $button['name'] . '" value="' . dol_escape_htmltag($langs->trans($button['label_key'])) . '">';
		}
		$retstring .= $withoutdiv ? '' : '</div>';

		if ($dol_openinpopup) {
			$retstring .= '<!-- buttons are shown into a $dol_openinpopup=' . dol_escape_htmltag($dol_openinpopup) . ' context, so we enable the close of dialog on cancel -->' . "\n";
			$retstring .= '<script nonce="' . getNonce() . '">';
			$retstring .= 'jQuery(".button-cancel").click(function(e) {
				e.preventDefault(); console.log(\'We click on cancel in iframe popup ' . dol_escape_js($dol_openinpopup) . '\');
				window.parent.jQuery(\'#idfordialog' . dol_escape_js($dol_openinpopup) . '\').dialog(\'close\');
				 });';
			$retstring .= '</script>';
		}

		return $retstring;
	}


	// phpcs:disable PEAR.NamingConventions.ValidFunctionName.ScopeNotCamelCaps

	/**
	* Load into cache list of invoice subtypes
	*
	* @return int             Nb of lines loaded, <0 if KO
	*/
	public function load_cache_invoice_subtype()
	{
		// phpcs:enable
		global $langs;

		$num = count($this->cache_invoice_subtype);
		if ($num > 0) {
			return 0; // Cache already loaded
		}

		dol_syslog(__METHOD__, LOG_DEBUG);

		$sql = "SELECT rowid, code, label as label";
		$sql .= " FROM " . MAIN_DB_PREFIX . 'c_invoice_subtype';
		$sql .= " WHERE active = 1";

		$resql = $this->db->query($sql);
		if ($resql) {
			$num = $this->db->num_rows($resql);
			$i = 0;
			while ($i < $num) {
				$obj = $this->db->fetch_object($resql);

				// If translation exists, we use it, otherwise we take the default wording
				$label = ($langs->trans("InvoiceSubtype" . $obj->rowid) != "InvoiceSubtype" . $obj->rowid) ? $langs->trans("InvoiceSubtype" . $obj->rowid) : (($obj->label != '-') ? $obj->label : '');
				$this->cache_invoice_subtype[$obj->rowid]['rowid'] = $obj->rowid;
				$this->cache_invoice_subtype[$obj->rowid]['code'] = $obj->code;
				$this->cache_invoice_subtype[$obj->rowid]['label'] = $label;
				$i++;
			}

			$this->cache_invoice_subtype = dol_sort_array($this->cache_invoice_subtype, 'code', 'asc', 0, 0, 1);

			return $num;
		} else {
			dol_print_error($this->db);
			return -1;
		}
	}


	/**
	* Return list of invoice subtypes.
	*
	* @param int		$selected     	Id of invoice subtype to preselect by default
	* @param string		$htmlname     	Select field name
	* @param int<0,1>	$addempty     	Add an empty entry
	* @param int<0,1>	$noinfoadmin  	0=Add admin info, 1=Disable admin info
	* @param string $morecss       	Add more CSS on select tag
	* @return string  				String for the HTML select component
	*/
	public function getSelectInvoiceSubtype($selected = 0, $htmlname = 'subtypeid', $addempty = 0, $noinfoadmin = 0, $morecss = '')
	{
		global $langs, $user;

		$out = '';
		dol_syslog(__METHOD__ . " selected=" . $selected . ", htmlname=" . $htmlname, LOG_DEBUG);

		$this->load_cache_invoice_subtype();

		$out .= '<select id="' . $htmlname . '" class="flat selectsubtype' . ($morecss ? ' ' . $morecss : '') . '" name="' . $htmlname . '">';
		if ($addempty) {
			$out .= '<option value="0">&nbsp;</option>';
		}

		foreach ($this->cache_invoice_subtype as $rowid => $subtype) {
			$label = $subtype['label'];
			$out .= '<option value="' . $subtype['rowid'] . '"';
			if ($selected == $subtype['rowid']) {
				$out .= ' selected="selected"';
			}
			$out .= '>';
			$out .= $label;
			$out .= '</option>';
		}

		$out .= '</select>';
		if ($user->admin && empty($noinfoadmin)) {
			$out .= info_admin($langs->trans("YouCanChangeValuesForThisListFromDictionarySetup"), 1);
		}
		$out .= ajax_combobox($htmlname);

		return $out;
	}
}<|MERGE_RESOLUTION|>--- conflicted
+++ resolved
@@ -3666,15 +3666,8 @@
 		}
 
 		$sql = "SELECT p.rowid, p.ref, p.label, p.price, p.duration, p.fk_product_type, p.stock, p.tva_tx as tva_tx_sale, p.default_vat_code as default_vat_code_sale,";
-<<<<<<< HEAD
 		$sql .= " pfp.ref_fourn, pfp.rowid as idprodfournprice, pfp.price as fprice, pfp.quantity, pfp.remise_percent, pfp.remise, pfp.unitprice, pfp.barcode";
-		if (isModEnabled('multicurrency')) {
-			$sql .= ", pfp.multicurrency_code, pfp.multicurrency_unitprice";
-		}
-=======
-		$sql .= " pfp.ref_fourn, pfp.rowid as idprodfournprice, pfp.price as fprice, pfp.quantity, pfp.remise_percent, pfp.remise, pfp.unitprice";
 		$sql .= ", pfp.multicurrency_code, pfp.multicurrency_unitprice";
->>>>>>> 87adbbb7
 		$sql .= ", pfp.fk_supplier_price_expression, pfp.fk_product, pfp.tva_tx, pfp.default_vat_code, pfp.fk_soc, s.nom as name";
 		$sql .= ", pfp.supplier_reputation";
 		// if we use supplier description of the products
@@ -4049,19 +4042,12 @@
 					'tva_tx_formated' => price($objp->tva_tx),
 					'tva_tx' => price2num($objp->tva_tx),
 					'default_vat_code' => $objp->default_vat_code,
-<<<<<<< HEAD
 					'supplier_ref' => $objp->ref_fourn,
-=======
->>>>>>> 87adbbb7
 					'discount' => $outdiscount,
 					'type' => $outtype,
 					'duration_value' => $outdurationvalue,
 					'duration_unit' => $outdurationunit,
-<<<<<<< HEAD
-					'disabled' => empty($objp->idprodfournprice),
-=======
 					'disabled' => (empty($objp->idprodfournprice) ? true : false),
->>>>>>> 87adbbb7
 					'description' => $objp->description
 				);
 				if (isModEnabled('multicurrency')) {
