<?php
/* Copyright (c) 2002-2007  Rodolphe Quiedeville    <rodolphe@quiedeville.org>
 * Copyright (C) 2004-2012  Laurent Destailleur     <eldy@users.sourceforge.net>
 * Copyright (C) 2004       Benoit Mortier          <benoit.mortier@opensides.be>
 * Copyright (C) 2004       Sebastien Di Cintio     <sdicintio@ressource-toi.org>
 * Copyright (C) 2004       Eric Seigne             <eric.seigne@ryxeo.com>
 * Copyright (C) 2005-2017  Regis Houssin           <regis.houssin@inodbox.com>
 * Copyright (C) 2006       Andre Cianfarani        <acianfa@free.fr>
 * Copyright (C) 2006       Marc Barilley/Ocebo     <marc@ocebo.com>
 * Copyright (C) 2007       Franky Van Liedekerke   <franky.van.liedekerker@telenet.be>
 * Copyright (C) 2007       Patrick Raguin          <patrick.raguin@gmail.com>
 * Copyright (C) 2010       Juanjo Menent           <jmenent@2byte.es>
 * Copyright (C) 2010-2021  Philippe Grand          <philippe.grand@atoo-net.com>
 * Copyright (C) 2011       Herve Prot              <herve.prot@symeos.com>
 * Copyright (C) 2012-2016  Marcos García           <marcosgdf@gmail.com>
 * Copyright (C) 2012       Cedric Salvador         <csalvador@gpcsolutions.fr>
 * Copyright (C) 2012-2015  Raphaël Doursenaud      <rdoursenaud@gpcsolutions.fr>
 * Copyright (C) 2014-2023  Alexandre Spangaro      <aspangaro@open-dsi.fr>
 * Copyright (C) 2018-2022  Ferran Marcet           <fmarcet@2byte.es>
 * Copyright (C) 2018-2024  Frédéric France         <frederic.france@free.fr>
 * Copyright (C) 2018       Nicolas ZABOURI	        <info@inovea-conseil.com>
 * Copyright (C) 2018       Christophe Battarel     <christophe@altairis.fr>
 * Copyright (C) 2018       Josep Lluis Amador      <joseplluis@lliuretic.cat>
 * Copyright (C) 2023		Joachim Kueter			<git-jk@bloxera.com>
 * Copyright (C) 2023		Nick Fragoulis
 * Copyright (C) 2024		MDW							<mdeweerd@users.noreply.github.com>
 * Copyright (C) 2024		William Mead			<william.mead@manchenumerique.fr>
 *
 * This program is free software; you can redistribute it and/or modify
 * it under the terms of the GNU General Public License as published by
 * the Free Software Foundation; either version 3 of the License, or
 * (at your option) any later version.
 *
 * This program is distributed in the hope that it will be useful,
 * but WITHOUT ANY WARRANTY; without even the implied warranty of
 * MERCHANTABILITY or FITNESS FOR A PARTICULAR PURPOSE.  See the
 * GNU General Public License for more details.
 *
 * You should have received a copy of the GNU General Public License
 * along with this program. If not, see <https://www.gnu.org/licenses/>.
 */

/**
 * \file       htdocs/core/class/html.form.class.php
 * \ingroup    core
 * \brief      File of class with all html predefined components
 */


/**
 * Class to manage generation of HTML components
 * Only common components must be here.
 *
 * TODO Merge all function load_cache_* and loadCache* (except load_cache_vatrates) into one generic function loadCacheTable
 */
class Form
{
	/**
	 * @var DoliDB Database handler.
	 */
	public $db;

	/**
	 * @var string Error code (or message)
	 */
	public $error = '';

	/**
	 * @var string[]    Array of error strings
	 */
	public $errors = array();

	// Some properties used to return data by some methods
	/** @var array<string,int> */
	public $result;
	/** @var int */
	public $num;

	// Cache arrays
	public $cache_types_paiements = array();
	public $cache_conditions_paiements = array();
	public $cache_transport_mode = array();
	public $cache_availability = array();
	public $cache_demand_reason = array();
	public $cache_types_fees = array();
	public $cache_vatrates = array();
	public $cache_invoice_subtype = array();


	/**
	 * Constructor
	 *
	 * @param DoliDB $db Database handler
	 */
	public function __construct($db)
	{
		$this->db = $db;
	}

	/**
	 * Output key field for an editable field
	 *
	 * @param 	string 	$text 			Text of label or key to translate
	 * @param 	string 	$htmlname 		Name of select field ('edit' prefix will be added)
	 * @param 	string 	$preselected 	Value to show/edit (not used in this function)
	 * @param 	object 	$object 		Object (on the page we show)
	 * @param 	boolean $perm 			Permission to allow button to edit parameter. Set it to 0 to have a not edited field.
	 * @param 	string 	$typeofdata 	Type of data ('string' by default, 'email', 'amount:99', 'numeric:99', 'text' or 'textarea:rows:cols', 'datepicker' ('day' do not work, don't know why), 'dayhour' or 'datehourpicker' 'checkbox:ckeditor:dolibarr_zzz:width:height:savemethod:1:rows:cols', 'select;xxx[:class]'...)
	 * @param 	string 	$moreparam 		More param to add on a href URL.
	 * @param 	int 	$fieldrequired 	1 if we want to show field as mandatory using the "fieldrequired" CSS.
	 * @param 	int 	$notabletag 	1=Do not output table tags but output a ':', 2=Do not output table tags and no ':', 3=Do not output table tags but output a ' '
	 * @param 	string 	$paramid 		Key of parameter for id ('id', 'socid')
	 * @param 	string 	$help 			Tooltip help
	 * @return  string                  HTML edit field
	 */
	public function editfieldkey($text, $htmlname, $preselected, $object, $perm, $typeofdata = 'string', $moreparam = '', $fieldrequired = 0, $notabletag = 0, $paramid = 'id', $help = '')
	{
		global $langs;

		$ret = '';

		// TODO change for compatibility
		if (getDolGlobalString('MAIN_USE_JQUERY_JEDITABLE') && !preg_match('/^select;/', $typeofdata)) {
			if (!empty($perm)) {
				$tmp = explode(':', $typeofdata);
				$ret .= '<div class="editkey_' . $tmp[0] . (!empty($tmp[1]) ? ' ' . $tmp[1] : '') . '" id="' . $htmlname . '">';
				if ($fieldrequired) {
					$ret .= '<span class="fieldrequired">';
				}
				if ($help) {
					$ret .= $this->textwithpicto($langs->trans($text), $help);
				} else {
					$ret .= $langs->trans($text);
				}
				if ($fieldrequired) {
					$ret .= '</span>';
				}
				$ret .= '</div>' . "\n";
			} else {
				if ($fieldrequired) {
					$ret .= '<span class="fieldrequired">';
				}
				if ($help) {
					$ret .= $this->textwithpicto($langs->trans($text), $help);
				} else {
					$ret .= $langs->trans($text);
				}
				if ($fieldrequired) {
					$ret .= '</span>';
				}
			}
		} else {
			if (empty($notabletag) && $perm) {
				$ret .= '<table class="nobordernopadding centpercent"><tr><td class="nowrap">';
			}
			if ($fieldrequired) {
				$ret .= '<span class="fieldrequired">';
			}
			if ($help) {
				$ret .= $this->textwithpicto($langs->trans($text), $help);
			} else {
				$ret .= $langs->trans($text);
			}
			if ($fieldrequired) {
				$ret .= '</span>';
			}
			if (!empty($notabletag)) {
				$ret .= ' ';
			}
			if (empty($notabletag) && $perm) {
				$ret .= '</td>';
			}
			if (empty($notabletag) && $perm) {
				$ret .= '<td class="right">';
			}
			if ($htmlname && GETPOST('action', 'aZ09') != 'edit' . $htmlname && $perm) {
				$ret .= '<a class="editfielda reposition" href="' . $_SERVER["PHP_SELF"] . '?action=edit' . $htmlname . '&token=' . newToken() . '&' . $paramid . '=' . $object->id . $moreparam . '">' . img_edit($langs->trans('Edit'), ($notabletag ? 0 : 1)) . '</a>';
			}
			if (!empty($notabletag) && $notabletag == 1) {
				if ($text) {
					$ret .= ' : ';
				} else {
					$ret .= ' ';
				}
			}
			if (!empty($notabletag) && $notabletag == 3) {
				$ret .= ' ';
			}
			if (empty($notabletag) && $perm) {
				$ret .= '</td>';
			}
			if (empty($notabletag) && $perm) {
				$ret .= '</tr></table>';
			}
		}

		return $ret;
	}

	/**
	 * Output value of a field for an editable field
	 *
	 * @param string 	$text 			Text of label (not used in this function)
	 * @param string 	$htmlname 		Name of select field
	 * @param string 	$value 			Value to show/edit
	 * @param CommonObject 	$object 		Object (that we want to show)
	 * @param boolean 	$perm 			Permission to allow button to edit parameter
	 * @param string 	$typeofdata 	Type of data ('string' by default, 'checkbox', 'email', 'phone', 'amount:99', 'numeric:99',
	 *                                  'text' or 'textarea:rows:cols%', 'safehtmlstring', 'restricthtml',
	 *                                  'datepicker' ('day' do not work, don't know why), 'dayhour' or 'datehourpicker', 'ckeditor:dolibarr_zzz:width:height:savemethod:toolbarstartexpanded:rows:cols', 'select;xkey:xval,ykey:yval,...')
	 * @param string 	$editvalue 		When in edit mode, use this value as $value instead of value (for example, you can provide here a formatted price instead of numeric value, or a select combo). Use '' to use same than $value
	 * @param ?CommonObject	$extObject 	External object ???
	 * @param mixed 	$custommsg 		String or Array of custom messages : eg array('success' => 'MyMessage', 'error' => 'MyMessage')
	 * @param string 	$moreparam 		More param to add on the form on action href URL parameter
	 * @param int 		$notabletag 	Do no output table tags
	 * @param string 	$formatfunc 	Call a specific method of $object->$formatfunc to output field in view mode (For example: 'dol_print_email')
	 * @param string 	$paramid 		Key of parameter for id ('id', 'socid')
	 * @param string 	$gm 			'auto' or 'tzuser' or 'tzuserrel' or 'tzserver' (when $typeofdata is a date)
	 * @param array<string,int> 	$moreoptions 	Array with more options. For example array('addnowlink'=>1), array('valuealreadyhtmlescaped'=>1)
	 * @param string 	$editaction 	[=''] use GETPOST default action or set action to edit mode
	 * @return string                   HTML edit field
	 */
	public function editfieldval($text, $htmlname, $value, $object, $perm, $typeofdata = 'string', $editvalue = '', $extObject = null, $custommsg = null, $moreparam = '', $notabletag = 1, $formatfunc = '', $paramid = 'id', $gm = 'auto', $moreoptions = array(), $editaction = '')
	{
		global $conf, $langs;

		$ret = '';

		// Check parameters
		if (empty($typeofdata)) {
			return 'ErrorBadParameter typeofdata is empty';
		}
		// Clean parameter $typeofdata
		if ($typeofdata == 'datetime') {
			$typeofdata = 'dayhour';
		}
		$reg = array();
		if (preg_match('/^(\w+)\((\d+)\)$/', $typeofdata, $reg)) {
			if ($reg[1] == 'varchar') {
				$typeofdata = 'string';
			} elseif ($reg[1] == 'int') {
				$typeofdata = 'numeric';
			} else {
				return 'ErrorBadParameter ' . $typeofdata;
			}
		}

		// When option to edit inline is activated
		if (getDolGlobalString('MAIN_USE_JQUERY_JEDITABLE') && !preg_match('/^select;|day|datepicker|dayhour|datehourpicker/', $typeofdata)) { // TODO add jquery timepicker and support select
			$ret .= $this->editInPlace($object, $value, $htmlname, ($perm ? 1 : 0), $typeofdata, $editvalue, $extObject, $custommsg);
		} else {
			if ($editaction == '') {
				$editaction = GETPOST('action', 'aZ09');
			}
			$editmode = ($editaction == 'edit' . $htmlname);
			if ($editmode) {	// edit mode
				$ret .= "\n";
				$ret .= '<form method="post" action="' . $_SERVER["PHP_SELF"] . ($moreparam ? '?' . $moreparam : '') . '">';
				$ret .= '<input type="hidden" name="action" value="set' . $htmlname . '">';
				$ret .= '<input type="hidden" name="token" value="' . newToken() . '">';
				$ret .= '<input type="hidden" name="' . $paramid . '" value="' . $object->id . '">';
				if (empty($notabletag)) {
					$ret .= '<table class="nobordernopadding centpercent">';
				}
				if (empty($notabletag)) {
					$ret .= '<tr><td>';
				}
				if (preg_match('/^(string|safehtmlstring|email|phone|url)/', $typeofdata)) {
					$tmp = explode(':', $typeofdata);
					$ret .= '<input type="text" id="' . $htmlname . '" name="' . $htmlname . '" value="' . ($editvalue ? $editvalue : $value) . '"' . (empty($tmp[1]) ? '' : ' size="' . $tmp[1] . '"') . ' autofocus>';
				} elseif (preg_match('/^(integer)/', $typeofdata)) {
					$tmp = explode(':', $typeofdata);
					$valuetoshow = price2num($editvalue ? $editvalue : $value, 0);
					$ret .= '<input type="text" id="' . $htmlname . '" name="' . $htmlname . '" value="' . $valuetoshow . '"' . (empty($tmp[1]) ? '' : ' size="' . $tmp[1] . '"') . ' autofocus>';
				} elseif (preg_match('/^(numeric|amount)/', $typeofdata)) {
					$tmp = explode(':', $typeofdata);
					$valuetoshow = price2num($editvalue ? $editvalue : $value);
					$ret .= '<input type="text" id="' . $htmlname . '" name="' . $htmlname . '" value="' . ($valuetoshow != '' ? price($valuetoshow) : '') . '"' . (empty($tmp[1]) ? '' : ' size="' . $tmp[1] . '"') . ' autofocus>';
				} elseif (preg_match('/^(checkbox)/', $typeofdata)) {
					$tmp = explode(':', $typeofdata);
					$ret .= '<input type="checkbox" id="' . $htmlname . '" name="' . $htmlname . '" value="' . ($value ? $value : 'on') . '"' . ($value ? ' checked' : '') . (empty($tmp[1]) ? '' : $tmp[1]) . '/>';
				} elseif (preg_match('/^text/', $typeofdata) || preg_match('/^note/', $typeofdata)) {    // if wysiwyg is enabled $typeofdata = 'ckeditor'
					$tmp = explode(':', $typeofdata);
					$cols = (empty($tmp[2]) ? '' : $tmp[2]);
					$morealt = '';
					if (preg_match('/%/', $cols)) {
						$morealt = ' style="width: ' . $cols . '"';
						$cols = '';
					}
					$valuetoshow = ($editvalue ? $editvalue : $value);
					$ret .= '<textarea id="' . $htmlname . '" name="' . $htmlname . '" wrap="soft" rows="' . (empty($tmp[1]) ? '20' : $tmp[1]) . '"' . ($cols ? ' cols="' . $cols . '"' : 'class="quatrevingtpercent"') . $morealt . '" autofocus>';
					// textarea convert automatically entities chars into simple chars.
					// So we convert & into &amp; so a string like 'a &lt; <b>b</b><br>é<br>&lt;script&gt;alert('X');&lt;script&gt;' stay a correct html and is not converted by textarea component when wysiwyg is off.
					$valuetoshow = str_replace('&', '&amp;', $valuetoshow);
					$ret .= dol_htmlwithnojs(dol_string_neverthesehtmltags($valuetoshow, array('textarea')));
					$ret .= '</textarea>';
				} elseif ($typeofdata == 'day' || $typeofdata == 'datepicker') {
					$addnowlink = empty($moreoptions['addnowlink']) ? 0 : $moreoptions['addnowlink'];
					$adddateof = empty($moreoptions['adddateof']) ? '' : $moreoptions['adddateof'];
					$labeladddateof = empty($moreoptions['labeladddateof']) ? '' : $moreoptions['labeladddateof'];
					$ret .= $this->selectDate($value, $htmlname, 0, 0, 1, 'form' . $htmlname, 1, $addnowlink, 0, '', '', $adddateof, '', 1, $labeladddateof, '', $gm);
				} elseif ($typeofdata == 'dayhour' || $typeofdata == 'datehourpicker') {
					$addnowlink = empty($moreoptions['addnowlink']) ? 0 : $moreoptions['addnowlink'];
					$adddateof = empty($moreoptions['adddateof']) ? '' : $moreoptions['adddateof'];
					$labeladddateof = empty($moreoptions['labeladddateof']) ? '' : $moreoptions['labeladddateof'];
					$ret .= $this->selectDate($value, $htmlname, 1, 1, 1, 'form' . $htmlname, 1, $addnowlink, 0, '', '', $adddateof, '', 1, $labeladddateof, '', $gm);
				} elseif (preg_match('/^select;/', $typeofdata)) {
					$arraydata = explode(',', preg_replace('/^select;/', '', $typeofdata));
					$arraylist = array();
					foreach ($arraydata as $val) {
						$tmp = explode(':', $val);
						$tmpkey = str_replace('|', ':', $tmp[0]);
						$arraylist[$tmpkey] = $tmp[1];
					}
					$ret .= $this->selectarray($htmlname, $arraylist, $value);
				} elseif (preg_match('/^link/', $typeofdata)) {
					// TODO Not yet implemented. See code for extrafields
				} elseif (preg_match('/^ckeditor/', $typeofdata)) {
					$tmp = explode(':', $typeofdata); // Example: ckeditor:dolibarr_zzz:width:height:savemethod:toolbarstartexpanded:rows:cols:uselocalbrowser
					require_once DOL_DOCUMENT_ROOT . '/core/class/doleditor.class.php';
					$doleditor = new DolEditor($htmlname, ($editvalue ? $editvalue : $value), (empty($tmp[2]) ? '' : $tmp[2]), (empty($tmp[3]) ? 100 : (int) $tmp[3]), (empty($tmp[1]) ? 'dolibarr_notes' : $tmp[1]), 'In', (empty($tmp[5]) ? 0 : $tmp[5]), (isset($tmp[8]) ? ($tmp[8] ? true : false) : true), true, (empty($tmp[6]) ? 20 : (int) $tmp[6]), (empty($tmp[7]) ? '100' : $tmp[7]));
					$ret .= $doleditor->Create(1);
				} elseif ($typeofdata == 'asis') {
					$ret .= ($editvalue ? $editvalue : $value);
				}
				if (empty($notabletag)) {
					$ret .= '</td>';
				}

				// Button save-cancel
				if (empty($notabletag)) {
					$ret .= '<td>';
				}
				//else $ret.='<div class="clearboth"></div>';
				$ret .= '<input type="submit" class="smallpaddingimp button' . (empty($notabletag) ? '' : ' ') . '" name="modify" value="' . $langs->trans("Modify") . '">';
				if (preg_match('/ckeditor|textarea/', $typeofdata) && empty($notabletag)) {
					$ret .= '<br>' . "\n";
				}
				$ret .= '<input type="submit" class="smallpaddingimp button button-cancel' . (empty($notabletag) ? '' : ' ') . '" name="cancel" value="' . $langs->trans("Cancel") . '">';
				if (empty($notabletag)) {
					$ret .= '</td>';
				}

				if (empty($notabletag)) {
					$ret .= '</tr></table>' . "\n";
				}
				$ret .= '</form>' . "\n";
			} else {		// view mode
				if (preg_match('/^email/', $typeofdata)) {
					$ret .= dol_print_email($value, 0, 0, 0, 0, 1);
				} elseif (preg_match('/^phone/', $typeofdata)) {
					$ret .= dol_print_phone($value, '_blank', 32, 1);
				} elseif (preg_match('/^url/', $typeofdata)) {
					$ret .= dol_print_url($value, '_blank', 32, 1);
				} elseif (preg_match('/^(amount|numeric)/', $typeofdata)) {
					$ret .= ($value != '' ? price($value, 0, $langs, 0, -1, -1, $conf->currency) : '');
				} elseif (preg_match('/^checkbox/', $typeofdata)) {
					$tmp = explode(':', $typeofdata);
					$ret .= '<input type="checkbox" disabled id="' . $htmlname . '" name="' . $htmlname . '" value="' . $value . '"' . ($value ? ' checked' : '') . ($tmp[1] ? $tmp[1] : '') . '/>';
				} elseif (preg_match('/^text/', $typeofdata) || preg_match('/^note/', $typeofdata)) {
					$ret .= dol_htmlwithnojs(dol_string_onlythesehtmltags(dol_htmlentitiesbr($value), 1, 1, 1));
				} elseif (preg_match('/^(safehtmlstring|restricthtml)/', $typeofdata)) {	// 'restricthtml' is not an allowed type for editfieldval. Value is 'safehtmlstring'
					$ret .= dol_htmlwithnojs(dol_string_onlythesehtmltags($value));
				} elseif ($typeofdata == 'day' || $typeofdata == 'datepicker') {
					$ret .= '<span class="valuedate">' . dol_print_date($value, 'day', $gm) . '</span>';
				} elseif ($typeofdata == 'dayhour' || $typeofdata == 'datehourpicker') {
					$ret .= '<span class="valuedate">' . dol_print_date($value, 'dayhour', $gm) . '</span>';
				} elseif (preg_match('/^select;/', $typeofdata)) {
					$arraydata = explode(',', preg_replace('/^select;/', '', $typeofdata));
					$arraylist = array();
					foreach ($arraydata as $val) {
						$tmp = explode(':', $val);
						$arraylist[$tmp[0]] = $tmp[1];
					}
					$ret .= $arraylist[$value];
					if ($htmlname == 'fk_product_type') {
						if ($value == 0) {
							$ret = img_picto($langs->trans("Product"), 'product', 'class="paddingleftonly paddingrightonly colorgrey"') . $ret;
						} else {
							$ret = img_picto($langs->trans("Service"), 'service', 'class="paddingleftonly paddingrightonly colorgrey"') . $ret;
						}
					}
				} elseif (preg_match('/^ckeditor/', $typeofdata)) {
					$tmpcontent = dol_htmlentitiesbr($value);
					if (getDolGlobalString('MAIN_DISABLE_NOTES_TAB')) {
						$firstline = preg_replace('/<br>.*/', '', $tmpcontent);
						$firstline = preg_replace('/[\n\r].*/', '', $firstline);
						$tmpcontent = $firstline . ((strlen($firstline) != strlen($tmpcontent)) ? '...' : '');
					}
					// We don't use dol_escape_htmltag to get the html formatting active, but this need we must also
					// clean data from some dangerous html
					$ret .= dol_string_onlythesehtmltags(dol_htmlentitiesbr($tmpcontent));
				} else {
					if (empty($moreoptions['valuealreadyhtmlescaped'])) {
						$ret .= dol_escape_htmltag($value);
					} else {
						$ret .= $value;        // $value must be already html escaped.
					}
				}

				// Custom format if parameter $formatfunc has been provided
				if ($formatfunc && method_exists($object, $formatfunc)) {
					$ret = $object->$formatfunc($ret);
				}
			}
		}
		return $ret;
	}

	/**
	 * Output edit in place form
	 *
	 * @param 	string 	$fieldname 	Name of the field
	 * @param 	CommonObject	$object Object
	 * @param 	boolean $perm 		Permission to allow button to edit parameter. Set it to 0 to have a not edited field.
	 * @param 	string 	$typeofdata Type of data ('string' by default, 'email', 'amount:99', 'numeric:99', 'text' or 'textarea:rows:cols', 'datepicker' ('day' do not work, don't know why), 'ckeditor:dolibarr_zzz:width:height:savemethod:1:rows:cols', 'select;xxx[:class]'...)
	 * @param 	string 	$check 		Same coe than $check parameter of GETPOST()
	 * @param 	string 	$morecss 	More CSS
	 * @return  string              HTML code for the edit of alternative language
	 */
	public function widgetForTranslation($fieldname, $object, $perm, $typeofdata = 'string', $check = '', $morecss = '')
	{
		global $conf, $langs, $extralanguages;

		$result = '';

		// List of extra languages
		$arrayoflangcode = array();
		if (getDolGlobalString('PDF_USE_ALSO_LANGUAGE_CODE')) {
			$arrayoflangcode[] = getDolGlobalString('PDF_USE_ALSO_LANGUAGE_CODE');
		}

		if (is_array($arrayoflangcode) && count($arrayoflangcode)) {
			if (!is_object($extralanguages)) {
				include_once DOL_DOCUMENT_ROOT . '/core/class/extralanguages.class.php';
				$extralanguages = new ExtraLanguages($this->db);
			}
			$extralanguages->fetch_name_extralanguages('societe');

			if (!is_array($extralanguages->attributes[$object->element]) || empty($extralanguages->attributes[$object->element][$fieldname])) {
				return ''; // No extralang field to show
			}

			$result .= '<!-- Widget for translation -->' . "\n";
			$result .= '<div class="inline-block paddingleft image-' . $object->element . '-' . $fieldname . '">';
			$s = img_picto($langs->trans("ShowOtherLanguages"), 'language', '', false, 0, 0, '', 'fa-15 editfieldlang');
			$result .= $s;
			$result .= '</div>';

			$result .= '<div class="inline-block hidden field-' . $object->element . '-' . $fieldname . '">';

			$resultforextrlang = '';
			foreach ($arrayoflangcode as $langcode) {
				$valuetoshow = GETPOSTISSET('field-' . $object->element . "-" . $fieldname . "-" . $langcode) ? GETPOST('field-' . $object->element . '-' . $fieldname . "-" . $langcode, $check) : '';
				if (empty($valuetoshow)) {
					$object->fetchValuesForExtraLanguages();
					//var_dump($object->array_languages);
					$valuetoshow = $object->array_languages[$fieldname][$langcode];
				}

				$s = picto_from_langcode($langcode, 'class="pictoforlang paddingright"');
				$resultforextrlang .= $s;

				// TODO Use the showInputField() method of ExtraLanguages object
				if ($typeofdata == 'textarea') {
					$resultforextrlang .= '<textarea name="field-' . $object->element . "-" . $fieldname . "-" . $langcode . '" id="' . $fieldname . "-" . $langcode . '" class="' . $morecss . '" rows="' . ROWS_2 . '" wrap="soft">';
					$resultforextrlang .= $valuetoshow;
					$resultforextrlang .= '</textarea>';
				} else {
					$resultforextrlang .= '<input type="text" class="inputfieldforlang ' . ($morecss ? ' ' . $morecss : '') . '" name="field-' . $object->element . '-' . $fieldname . '-' . $langcode . '" value="' . $valuetoshow . '">';
				}
			}
			$result .= $resultforextrlang;

			$result .= '</div>';
			$result .= '<script nonce="' . getNonce() . '">$(".image-' . $object->element . '-' . $fieldname . '").click(function() { console.log("Toggle lang widget"); jQuery(".field-' . $object->element . '-' . $fieldname . '").toggle(); });</script>';
		}

		return $result;
	}

	/**
	 * Output edit in place form
	 *
	 * @param 	CommonObject	$object 	Object
	 * @param 	string 	$value 		Value to show/edit
	 * @param 	string 	$htmlname 	DIV ID (field name)
	 * @param 	int 	$condition 	Condition to edit
	 * @param 	string 	$inputType 	Type of input ('string', 'numeric', 'datepicker' ('day' do not work, don't know why), 'textarea:rows:cols', 'ckeditor:dolibarr_zzz:width:height:?:1:rows:cols', 'select:loadmethod:savemethod:buttononly')
	 * @param 	string 	$editvalue 	When in edit mode, use this value as $value instead of value
	 * @param 	?CommonObject	$extObject 	External object
	 * @param 	mixed 	$custommsg 	String or Array of custom messages : eg array('success' => 'MyMessage', 'error' => 'MyMessage')
	 * @return  string              HTML edit in place
	 */
	protected function editInPlace($object, $value, $htmlname, $condition, $inputType = 'textarea', $editvalue = null, $extObject = null, $custommsg = null)
	{
		$out = '';

		// Check parameters
		if (preg_match('/^text/', $inputType)) {
			$value = dol_nl2br($value);
		} elseif (preg_match('/^numeric/', $inputType)) {
			$value = price($value);
		} elseif ($inputType == 'day' || $inputType == 'datepicker') {
			$value = dol_print_date($value, 'day');
		}

		if ($condition) {
			$element = false;
			$table_element = false;
			$fk_element = false;
			$loadmethod = false;
			$savemethod = false;
			$ext_element = false;
			$button_only = false;
			$inputOption = '';
			$rows = '';
			$cols = '';

			if (is_object($object)) {
				$element = $object->element;
				$table_element = $object->table_element;
				$fk_element = $object->id;
			}

			if (is_object($extObject)) {
				$ext_element = $extObject->element;
			}

			if (preg_match('/^(string|email|numeric)/', $inputType)) {
				$tmp = explode(':', $inputType);
				$inputType = $tmp[0];
				if (!empty($tmp[1])) {
					$inputOption = $tmp[1];
				}
				if (!empty($tmp[2])) {
					$savemethod = $tmp[2];
				}
				$out .= '<input id="width_' . $htmlname . '" value="' . $inputOption . '" type="hidden"/>' . "\n";
			} elseif ((preg_match('/^day$/', $inputType)) || (preg_match('/^datepicker/', $inputType)) || (preg_match('/^datehourpicker/', $inputType))) {
				$tmp = explode(':', $inputType);
				$inputType = $tmp[0];
				if (!empty($tmp[1])) {
					$inputOption = $tmp[1];
				}
				if (!empty($tmp[2])) {
					$savemethod = $tmp[2];
				}

				$out .= '<input id="timestamp" type="hidden"/>' . "\n"; // Use for timestamp format
			} elseif (preg_match('/^(select|autocomplete)/', $inputType)) {
				$tmp = explode(':', $inputType);
				$inputType = $tmp[0];
				$loadmethod = $tmp[1];
				if (!empty($tmp[2])) {
					$savemethod = $tmp[2];
				}
				if (!empty($tmp[3])) {
					$button_only = true;
				}
			} elseif (preg_match('/^textarea/', $inputType)) {
				$tmp = explode(':', $inputType);
				$inputType = $tmp[0];
				$rows = (empty($tmp[1]) ? '8' : $tmp[1]);
				$cols = (empty($tmp[2]) ? '80' : $tmp[2]);
			} elseif (preg_match('/^ckeditor/', $inputType)) {
				$tmp = explode(':', $inputType);
				$inputType = $tmp[0];
				$toolbar = $tmp[1];
				if (!empty($tmp[2])) {
					$width = $tmp[2];
				}
				if (!empty($tmp[3])) {
					$height = $tmp[3];
				}
				if (!empty($tmp[4])) {
					$savemethod = $tmp[4];
				}

				if (isModEnabled('fckeditor')) {
					$out .= '<input id="ckeditor_toolbar" value="' . $toolbar . '" type="hidden"/>' . "\n";
				} else {
					$inputType = 'textarea';
				}
			}

			$out .= '<input id="element_' . $htmlname . '" value="' . $element . '" type="hidden"/>' . "\n";
			$out .= '<input id="table_element_' . $htmlname . '" value="' . $table_element . '" type="hidden"/>' . "\n";
			$out .= '<input id="fk_element_' . $htmlname . '" value="' . $fk_element . '" type="hidden"/>' . "\n";
			$out .= '<input id="loadmethod_' . $htmlname . '" value="' . $loadmethod . '" type="hidden"/>' . "\n";
			if (!empty($savemethod)) {
				$out .= '<input id="savemethod_' . $htmlname . '" value="' . $savemethod . '" type="hidden"/>' . "\n";
			}
			if (!empty($ext_element)) {
				$out .= '<input id="ext_element_' . $htmlname . '" value="' . $ext_element . '" type="hidden"/>' . "\n";
			}
			if (!empty($custommsg)) {
				if (is_array($custommsg)) {
					if (!empty($custommsg['success'])) {
						$out .= '<input id="successmsg_' . $htmlname . '" value="' . $custommsg['success'] . '" type="hidden"/>' . "\n";
					}
					if (!empty($custommsg['error'])) {
						$out .= '<input id="errormsg_' . $htmlname . '" value="' . $custommsg['error'] . '" type="hidden"/>' . "\n";
					}
				} else {
					$out .= '<input id="successmsg_' . $htmlname . '" value="' . $custommsg . '" type="hidden"/>' . "\n";
				}
			}
			if ($inputType == 'textarea') {
				$out .= '<input id="textarea_' . $htmlname . '_rows" value="' . $rows . '" type="hidden"/>' . "\n";
				$out .= '<input id="textarea_' . $htmlname . '_cols" value="' . $cols . '" type="hidden"/>' . "\n";
			}
			$out .= '<span id="viewval_' . $htmlname . '" class="viewval_' . $inputType . ($button_only ? ' inactive' : ' active') . '">' . $value . '</span>' . "\n";
			$out .= '<span id="editval_' . $htmlname . '" class="editval_' . $inputType . ($button_only ? ' inactive' : ' active') . ' hideobject">' . (!empty($editvalue) ? $editvalue : $value) . '</span>' . "\n";
		} else {
			$out = $value;
		}

		return $out;
	}

	/**
	 *  Show a text and picto with tooltip on text or picto.
	 *  Can be called by an instancied $form->textwithtooltip or by a static call Form::textwithtooltip
	 *
	 * 	@param 	string 	$text 				Text to show
	 * 	@param 	string 	$htmltext 			HTML content of tooltip. Must be HTML/UTF8 encoded.
	 * 	@param 	int 	$tooltipon 			1=tooltip on text, 2=tooltip on image, 3=tooltip on both
	 * 	@param 	int 	$direction 			-1=image is before, 0=no image, 1=image is after
	 * 	@param 	string 	$img 				Html code for image (use img_xxx() function to get it)
	 * 	@param 	string 	$extracss 			Add a CSS style to td tags
	 * 	@param 	int 	$notabs 			0=Include table and tr tags, 1=Do not include table and tr tags, 2=use div, 3=use span
	 * 	@param 	string 	$incbefore 			Include code before the text
	 * 	@param 	int 	$noencodehtmltext 	Do not encode into html entity the htmltext
	 * 	@param 	string 	$tooltiptrigger 	''=Tooltip on hover, 'abc'=Tooltip on click (abc is a unique key)
	 * 	@param 	int 	$forcenowrap 		Force no wrap between text and picto (works with notabs=2 only)
	 * 	@return string                      Code html du tooltip (texte+picto)
	 * 	@see    textwithpicto() 			Use textwithpicto() instead of textwithtooltip if you can.
	 */
	public function textwithtooltip($text, $htmltext, $tooltipon = 1, $direction = 0, $img = '', $extracss = '', $notabs = 3, $incbefore = '', $noencodehtmltext = 0, $tooltiptrigger = '', $forcenowrap = 0)
	{
		if ($incbefore) {
			$text = $incbefore . $text;
		}
		if (!$htmltext) {
			return $text;
		}
		$direction = (int) $direction;    // For backward compatibility when $direction was set to '' instead of 0

		$tag = 'td';
		if ($notabs == 2) {
			$tag = 'div';
		}
		if ($notabs == 3) {
			$tag = 'span';
		}
		// Sanitize tooltip
		$htmltext = str_replace(array("\r", "\n"), '', $htmltext);

		$extrastyle = '';
		if ($direction < 0) {
			$extracss = ($extracss ? $extracss . ' ' : '') . ($notabs != 3 ? 'inline-block' : '');
			$extrastyle = 'padding: 0px; padding-left: 2px;';
		}
		if ($direction > 0) {
			$extracss = ($extracss ? $extracss . ' ' : '') . ($notabs != 3 ? 'inline-block' : '');
			$extrastyle = 'padding: 0px; padding-right: 2px;';
		}

		$classfortooltip = 'classfortooltip';

		$s = '';
		$textfordialog = '';

		if ($tooltiptrigger == '') {
			$htmltext = str_replace('"', '&quot;', $htmltext);
		} else {
			$classfortooltip = 'classfortooltiponclick';
			$textfordialog .= '<div style="display: none;" id="idfortooltiponclick_' . $tooltiptrigger . '" class="classfortooltiponclicktext">' . $htmltext . '</div>';
		}
		if ($tooltipon == 2 || $tooltipon == 3) {
			$paramfortooltipimg = ' class="' . $classfortooltip . ($notabs != 3 ? ' inline-block' : '') . ($extracss ? ' ' . $extracss : '') . '" style="padding: 0px;' . ($extrastyle ? ' ' . $extrastyle : '') . '"';
			if ($tooltiptrigger == '') {
				$paramfortooltipimg .= ' title="' . ($noencodehtmltext ? $htmltext : dol_escape_htmltag($htmltext, 1)) . '"'; // Attribute to put on img tag to store tooltip
			} else {
				$paramfortooltipimg .= ' dolid="' . $tooltiptrigger . '"';
			}
		} else {
			$paramfortooltipimg = ($extracss ? ' class="' . $extracss . '"' : '') . ($extrastyle ? ' style="' . $extrastyle . '"' : ''); // Attribute to put on td text tag
		}
		if ($tooltipon == 1 || $tooltipon == 3) {
			$paramfortooltiptd = ' class="' . ($tooltipon == 3 ? 'cursorpointer ' : '') . $classfortooltip . ' inline-block' . ($extracss ? ' ' . $extracss : '') . '" style="padding: 0px;' . ($extrastyle ? ' ' . $extrastyle : '') . '" ';
			if ($tooltiptrigger == '') {
				$paramfortooltiptd .= ' title="' . ($noencodehtmltext ? $htmltext : dol_escape_htmltag($htmltext, 1)) . '"'; // Attribute to put on td tag to store tooltip
			} else {
				$paramfortooltiptd .= ' dolid="' . $tooltiptrigger . '"';
			}
		} else {
			$paramfortooltiptd = ($extracss ? ' class="' . $extracss . '"' : '') . ($extrastyle ? ' style="' . $extrastyle . '"' : ''); // Attribute to put on td text tag
		}
		if (empty($notabs)) {
			$s .= '<table class="nobordernopadding"><tr style="height: auto;">';
		} elseif ($notabs == 2) {
			$s .= '<div class="inline-block' . ($forcenowrap ? ' nowrap' : '') . '">';
		}
		// Define value if value is before
		if ($direction < 0) {
			$s .= '<' . $tag . $paramfortooltipimg;
			if ($tag == 'td') {
				$s .= ' class="valigntop" width="14"';
			}
			$s .= '>' . $textfordialog . $img . '</' . $tag . '>';
		}
		// Use another method to help avoid having a space in value in order to use this value with jquery
		// Define label
		if ((string) $text != '') {
			$s .= '<' . $tag . $paramfortooltiptd . '>' . $text . '</' . $tag . '>';
		}
		// Define value if value is after
		if ($direction > 0) {
			$s .= '<' . $tag . $paramfortooltipimg;
			if ($tag == 'td') {
				$s .= ' class="valignmiddle" width="14"';
			}
			$s .= '>' . $textfordialog . $img . '</' . $tag . '>';
		}
		if (empty($notabs)) {
			$s .= '</tr></table>';
		} elseif ($notabs == 2) {
			$s .= '</div>';
		}

		return $s;
	}

	/**
	 * Show a text with a picto and a tooltip on picto
	 *
	 * @param 	string 		$text 				Text to show
	 * @param 	string 		$htmltext 			Content of tooltip
	 * @param 	int 		$direction 			1=Icon is after text, -1=Icon is before text, 0=no icon
	 * @param 	string 		$type 				Type of picto ('info', 'infoclickable', 'help', 'helpclickable', 'warning', 'superadmin', 'mypicto@mymodule', ...) or image filepath or 'none'
	 * @param 	string 		$extracss 			Add a CSS style to td, div or span tag
	 * @param 	int 		$noencodehtmltext 	Do not encode into html entity the htmltext
	 * @param 	int 		$notabs 			0=Include table and tr tags, 1=Do not include table and tr tags, 2=use div, 3=use span
	 * @param 	string 		$tooltiptrigger 	''=Tooltip on hover and hidden on smartphone, 'abconsmartphone'=Tooltip on hover and on click on smartphone, 'abc'=Tooltip on click (abc is a unique key, clickable link is on image or on link if param $type='none' or on both if $type='xxxclickable')
	 * @param 	int 		$forcenowrap 		Force no wrap between text and picto (works with notabs=2 only)
	 * @return	string                        	HTML code of text, picto, tooltip
	 */
	public function textwithpicto($text, $htmltext, $direction = 1, $type = 'help', $extracss = '', $noencodehtmltext = 0, $notabs = 3, $tooltiptrigger = '', $forcenowrap = 0)
	{
		global $conf, $langs;

		//For backwards compatibility
		if ($type == '0') {
			$type = 'info';
		} elseif ($type == '1') {
			$type = 'help';
		}
		// Clean parameters
		$tooltiptrigger = preg_replace('/[^a-z0-9]/i', '', $tooltiptrigger);

		if (preg_match('/onsmartphone$/', $tooltiptrigger) && empty($conf->dol_no_mouse_hover)) {
			$tooltiptrigger = preg_replace('/^.*onsmartphone$/', '', $tooltiptrigger);
		}
		$alt = '';
		if ($tooltiptrigger) {
			$alt = $langs->transnoentitiesnoconv("ClickToShowHelp");
		}

		// If info or help with no javascript, show only text
		if (empty($conf->use_javascript_ajax)) {
			if ($type == 'info' || $type == 'infoclickable' || $type == 'help' || $type == 'helpclickable') {
				return $text;
			} else {
				$alt = $htmltext;
				$htmltext = '';
			}
		}

		// If info or help with smartphone, show only text (tooltip hover can't works)
		if (!empty($conf->dol_no_mouse_hover) && empty($tooltiptrigger)) {
			if ($type == 'info' || $type == 'infoclickable' || $type == 'help' || $type == 'helpclickable') {
				return $text;
			}
		}
		// If info or help with smartphone, show only text (tooltip on click does not works with dialog on smaprtphone)
		//if (!empty($conf->dol_no_mouse_hover) && !empty($tooltiptrigger))
		//{
		//if ($type == 'info' || $type == 'help') return '<a href="'..'">'.$text.'</a>';
		//}

		$img = '';
		if ($type == 'info') {
			$img = img_help(0, $alt);
		} elseif ($type == 'help') {
			$img = img_help(($tooltiptrigger != '' ? 2 : 1), $alt);
		} elseif ($type == 'helpclickable') {
			$img = img_help(($tooltiptrigger != '' ? 2 : 1), $alt);
		} elseif ($type == 'superadmin') {
			// @phan-suppress-next-line PhanPluginSuspiciousParamPosition
			$img = img_picto($alt, 'redstar');
		} elseif ($type == 'admin') {
			// @phan-suppress-next-line PhanPluginSuspiciousParamPosition
			$img = img_picto($alt, 'star');
		} elseif ($type == 'warning') {
			$img = img_warning($alt);
		} elseif ($type != 'none') {
			// @phan-suppress-next-line PhanPluginSuspiciousParamPosition
			$img = img_picto($alt, $type); // $type can be an image path
		}

		return $this->textwithtooltip($text, $htmltext, ((($tooltiptrigger && !$img) || strpos($type, 'clickable')) ? 3 : 2), $direction, $img, $extracss, $notabs, '', $noencodehtmltext, $tooltiptrigger, $forcenowrap);
	}

	/**
	 * Generate select HTML to choose massaction
	 *
	 * @param string 	$selected 		Value auto selected when at least one record is selected. Not a preselected value. Use '0' by default.
	 * @param array<string,string> 	$arrayofaction 	array('code'=>'label', ...). The code is the key stored into the GETPOST('massaction') when submitting action.
	 * @param int 		$alwaysvisible 	1=select button always visible
	 * @param string 	$name 			Name for massaction
	 * @param string 	$cssclass 		CSS class used to check for select
	 * @return string|void              Select list
	 */
	public function selectMassAction($selected, $arrayofaction, $alwaysvisible = 0, $name = 'massaction', $cssclass = 'checkforselect')
	{
		global $conf, $langs, $hookmanager;

		$disabled = 0;
		$ret = '<div class="centpercent center">';
		$ret .= '<select class="flat' . (empty($conf->use_javascript_ajax) ? '' : ' hideobject') . ' ' . $name . ' ' . $name . 'select valignmiddle alignstart" id="' . $name . '" name="' . $name . '"' . ($disabled ? ' disabled="disabled"' : '') . '>';

		// Complete list with data from external modules. THe module can use $_SERVER['PHP_SELF'] to know on which page we are, or use the $parameters['currentcontext'] completed by executeHooks.
		$parameters = array();
		$reshook = $hookmanager->executeHooks('addMoreMassActions', $parameters); // Note that $action and $object may have been modified by hook
		// check if there is a mass action

		if (is_array($arrayofaction) && count($arrayofaction) == 0 && empty($hookmanager->resPrint)) {
			return;
		}
		if (empty($reshook)) {
			$ret .= '<option value="0"' . ($disabled ? ' disabled="disabled"' : '') . '>-- ' . $langs->trans("SelectAction") . ' --</option>';
			if (is_array($arrayofaction)) {
				foreach ($arrayofaction as $code => $label) {
					$ret .= '<option value="' . $code . '"' . ($disabled ? ' disabled="disabled"' : '') . ' data-html="' . dol_escape_htmltag($label) . '">' . $label . '</option>';
				}
			}
		}
		$ret .= $hookmanager->resPrint;

		$ret .= '</select>';

		if (empty($conf->dol_optimize_smallscreen)) {
			$ret .= ajax_combobox('.' . $name . 'select');
		}

		// Warning: if you set submit button to disabled, post using 'Enter' will no more work if there is no another input submit. So we add a hidden button
		$ret .= '<input type="submit" name="confirmmassactioninvisible" style="display: none" tabindex="-1">'; // Hidden button BEFORE so it is the one used when we submit with ENTER.
		$ret .= '<input type="submit" disabled name="confirmmassaction"' . (empty($conf->use_javascript_ajax) ? '' : ' style="display: none"') . ' class="reposition button smallpaddingimp' . (empty($conf->use_javascript_ajax) ? '' : ' hideobject') . ' ' . $name . ' ' . $name . 'confirmed" value="' . dol_escape_htmltag($langs->trans("Confirm")) . '">';
		$ret .= '</div>';

		if (!empty($conf->use_javascript_ajax)) {
			$ret .= '<!-- JS CODE TO ENABLE mass action select -->
    		<script nonce="' . getNonce() . '">
                        function initCheckForSelect(mode, name, cssclass)	/* mode is 0 during init of page or click all, 1 when we click on 1 checkboxi, "name" refers to the class of the massaction button, "cssclass" to the class of the checkfor select boxes */
        		{
        			atleastoneselected=0;
                                jQuery("."+cssclass).each(function( index ) {
    	  				/* console.log( index + ": " + $( this ).text() ); */
    	  				if ($(this).is(\':checked\')) atleastoneselected++;
    	  			});

					console.log("initCheckForSelect mode="+mode+" name="+name+" cssclass="+cssclass+" atleastoneselected="+atleastoneselected);

    	  			if (atleastoneselected || ' . $alwaysvisible . ')
    	  			{
                                    jQuery("."+name).show();
        			    ' . ($selected ? 'if (atleastoneselected) { jQuery("."+name+"select").val("' . $selected . '").trigger(\'change\'); jQuery("."+name+"confirmed").prop(\'disabled\', false); }' : '') . '
        			    ' . ($selected ? 'if (! atleastoneselected) { jQuery("."+name+"select").val("0").trigger(\'change\'); jQuery("."+name+"confirmed").prop(\'disabled\', true); } ' : '') . '
    	  			}
    	  			else
    	  			{
                                    jQuery("."+name).hide();
                                    jQuery("."+name+"other").hide();
    	            }
        		}

        	jQuery(document).ready(function () {
                    initCheckForSelect(0, "' . $name . '", "' . $cssclass . '");
                    jQuery(".' . $cssclass . '").click(function() {
                        initCheckForSelect(1, "' . $name . '", "' . $cssclass . '");
                    });
                        jQuery(".' . $name . 'select").change(function() {
        			var massaction = $( this ).val();
        			var urlform = $( this ).closest("form").attr("action").replace("#show_files","");
        			if (massaction == "builddoc")
                    {
                        urlform = urlform + "#show_files";
    	            }
        			$( this ).closest("form").attr("action", urlform);
                    console.log("we select a mass action name=' . $name . ' massaction="+massaction+" - "+urlform);
        	        /* Warning: if you set submit button to disabled, post using Enter will no more work if there is no other button */
        			if ($(this).val() != \'0\')
    	  			{
                                        jQuery(".' . $name . 'confirmed").prop(\'disabled\', false);
										jQuery(".' . $name . 'other").hide();	/* To disable if another div was open */
                                        jQuery(".' . $name . '"+massaction).show();
    	  			}
    	  			else
    	  			{
                                        jQuery(".' . $name . 'confirmed").prop(\'disabled\', true);
										jQuery(".' . $name . 'other").hide();	/* To disable any div open */
    	  			}
    	        });
        	});
    		</script>
        	';
		}

		return $ret;
	}

	// phpcs:disable PEAR.NamingConventions.ValidFunctionName.ScopeNotCamelCaps

	/**
	 *  Return combo list of activated countries, into language of user
	 *
	 * @param string 		$selected 				Id or Code or Label of preselected country
	 * @param string 		$htmlname 				Name of html select object
	 * @param string 		$htmloption 			More html options on select object
	 * @param integer 		$maxlength 				Max length for labels (0=no limit)
	 * @param string 		$morecss 				More css class
	 * @param string 		$usecodeaskey 			''=Use id as key (default), 'code3'=Use code on 3 alpha as key, 'code2"=Use code on 2 alpha as key
	 * @param int<0,1>|string 	$showempty 				Show empty choice
	 * @param int<0,1>		$disablefavorites 		1=Disable favorites,
	 * @param int<0,1> 		$addspecialentries 		1=Add dedicated entries for group of countries (like 'European Economic Community', ...)
	 * @param string[] 		$exclude_country_code 	Array of country code (iso2) to exclude
	 * @param int<0,1>		$hideflags 				Hide flags
	 * @return string       	                	HTML string with select
	 */
	public function select_country($selected = '', $htmlname = 'country_id', $htmloption = '', $maxlength = 0, $morecss = 'minwidth300', $usecodeaskey = '', $showempty = 1, $disablefavorites = 0, $addspecialentries = 0, $exclude_country_code = array(), $hideflags = 0)
	{
		// phpcs:enable
		global $conf, $langs, $mysoc;

		$langs->load("dict");

		$out = '';
		$countryArray = array();
		$favorite = array();
		$label = array();
		$atleastonefavorite = 0;

		$sql = "SELECT rowid, code as code_iso, code_iso as code_iso3, label, favorite, eec";
		$sql .= " FROM " . $this->db->prefix() . "c_country";
		$sql .= " WHERE active > 0";
		//$sql.= " ORDER BY code ASC";

		dol_syslog(get_class($this) . "::select_country", LOG_DEBUG);
		$resql = $this->db->query($sql);
		if ($resql) {
			$out .= '<select id="select' . $htmlname . '" class="flat maxwidth200onsmartphone selectcountry' . ($morecss ? ' ' . $morecss : '') . '" name="' . $htmlname . '" ' . $htmloption . '>';
			$num = $this->db->num_rows($resql);
			$i = 0;
			if ($num) {
				while ($i < $num) {
					$obj = $this->db->fetch_object($resql);

					$countryArray[$i]['rowid'] = $obj->rowid;
					$countryArray[$i]['code_iso'] = $obj->code_iso;
					$countryArray[$i]['code_iso3'] = $obj->code_iso3;
					$countryArray[$i]['label'] = ($obj->code_iso && $langs->transnoentitiesnoconv("Country" . $obj->code_iso) != "Country" . $obj->code_iso ? $langs->transnoentitiesnoconv("Country" . $obj->code_iso) : ($obj->label != '-' ? $obj->label : ''));
					$countryArray[$i]['favorite'] = $obj->favorite;
					$countryArray[$i]['eec'] = $obj->eec;
					$favorite[$i] = $obj->favorite;
					$label[$i] = dol_string_unaccent($countryArray[$i]['label']);
					$i++;
				}

				if (empty($disablefavorites)) {
					$array1_sort_order = SORT_DESC;
					$array2_sort_order = SORT_ASC;
					array_multisort($favorite, $array1_sort_order, $label, $array2_sort_order, $countryArray);
				} else {
					$countryArray = dol_sort_array($countryArray, 'label');
				}

				if ($showempty) {
					if (is_numeric($showempty)) {
						$out .= '<option value="">&nbsp;</option>' . "\n";
					} else {
						$out .= '<option value="-1">' . $langs->trans($showempty) . '</option>' . "\n";
					}
				}

				if ($addspecialentries) {    // Add dedicated entries for groups of countries
					//if ($showempty) $out.= '<option value="" disabled class="selectoptiondisabledwhite">--------------</option>';
					$out .= '<option value="special_allnotme"' . ($selected == 'special_allnotme' ? ' selected' : '') . '>' . $langs->trans("CountriesExceptMe", $langs->transnoentitiesnoconv("Country" . $mysoc->country_code)) . '</option>';
					$out .= '<option value="special_eec"' . ($selected == 'special_eec' ? ' selected' : '') . '>' . $langs->trans("CountriesInEEC") . '</option>';
					if ($mysoc->isInEEC()) {
						$out .= '<option value="special_eecnotme"' . ($selected == 'special_eecnotme' ? ' selected' : '') . '>' . $langs->trans("CountriesInEECExceptMe", $langs->transnoentitiesnoconv("Country" . $mysoc->country_code)) . '</option>';
					}
					$out .= '<option value="special_noteec"' . ($selected == 'special_noteec' ? ' selected' : '') . '>' . $langs->trans("CountriesNotInEEC") . '</option>';
					$out .= '<option value="" disabled class="selectoptiondisabledwhite">------------</option>';
				}

				foreach ($countryArray as $row) {
					//if (empty($showempty) && empty($row['rowid'])) continue;
					if (empty($row['rowid'])) {
						continue;
					}
					if (is_array($exclude_country_code) && count($exclude_country_code) && in_array($row['code_iso'], $exclude_country_code)) {
						continue; // exclude some countries
					}

					if (empty($disablefavorites) && $row['favorite'] && $row['code_iso']) {
						$atleastonefavorite++;
					}
					if (empty($row['favorite']) && $atleastonefavorite) {
						$atleastonefavorite = 0;
						$out .= '<option value="" disabled class="selectoptiondisabledwhite">------------</option>';
					}

					$labeltoshow = '';
					if ($row['label']) {
						$labeltoshow .= dol_trunc($row['label'], $maxlength, 'middle');
					} else {
						$labeltoshow .= '&nbsp;';
					}
					if ($row['code_iso']) {
						$labeltoshow .= ' <span class="opacitymedium">(' . $row['code_iso'] . ')</span>';
						if (empty($hideflags)) {
							$tmpflag = picto_from_langcode($row['code_iso'], 'class="saturatemedium paddingrightonly"', 1);
							$labeltoshow = $tmpflag . ' ' . $labeltoshow;
						}
					}

					if ($selected && $selected != '-1' && ($selected == $row['rowid'] || $selected == $row['code_iso'] || $selected == $row['code_iso3'] || $selected == $row['label'])) {
						$out .= '<option value="' . ($usecodeaskey ? ($usecodeaskey == 'code2' ? $row['code_iso'] : $row['code_iso3']) : $row['rowid']) . '" selected data-html="' . dol_escape_htmltag($labeltoshow) . '" data-eec="' . ((int) $row['eec']) . '">';
					} else {
						$out .= '<option value="' . ($usecodeaskey ? ($usecodeaskey == 'code2' ? $row['code_iso'] : $row['code_iso3']) : $row['rowid']) . '" data-html="' . dol_escape_htmltag($labeltoshow) . '" data-eec="' . ((int) $row['eec']) . '">';
					}
					$out .= $labeltoshow;
					$out .= '</option>' . "\n";
				}
			}
			$out .= '</select>';
		} else {
			dol_print_error($this->db);
		}

		// Make select dynamic
		include_once DOL_DOCUMENT_ROOT . '/core/lib/ajax.lib.php';
		$out .= ajax_combobox('select' . $htmlname, array(), 0, 0, 'resolve');

		return $out;
	}

	// phpcs:disable PEAR.NamingConventions.ValidFunctionName.ScopeNotCamelCaps

	/**
	 *  Return select list of incoterms
	 *
	 * @param 	string 	$selected 				Id or Code of preselected incoterm
	 * @param 	string 	$location_incoterms 	Value of input location
	 * @param 	string 	$page 					Defined the form action
	 * @param 	string 	$htmlname 				Name of html select object
	 * @param 	string 	$htmloption 			Options html on select object
	 * @param 	int<0,1>	$forcecombo 			Force to load all values and output a standard combobox (with no beautification)
	 * @param 	array<array{method:string,url:string,htmlname:string,params:array<string,string>}> 	$events 				Event options to run on change. Example: array(array('method'=>'getContacts', 'url'=>dol_buildpath('/core/ajax/contacts.php',1), 'htmlname'=>'contactid', 'params'=>array('add-customer-contact'=>'disabled')))
	 * @param 	int<0,1>	$disableautocomplete 	Disable autocomplete
	 * @return 	string                       	HTML string with select and input
	 */
	public function select_incoterms($selected = '', $location_incoterms = '', $page = '', $htmlname = 'incoterm_id', $htmloption = '', $forcecombo = 1, $events = array(), $disableautocomplete = 0)
	{
		// phpcs:enable
		global $conf, $langs;

		$langs->load("dict");

		$out = '';
		$moreattrib = '';
		$incotermArray = array();

		$sql = "SELECT rowid, code";
		$sql .= " FROM " . $this->db->prefix() . "c_incoterms";
		$sql .= " WHERE active > 0";
		$sql .= " ORDER BY code ASC";

		dol_syslog(get_class($this) . "::select_incoterm", LOG_DEBUG);
		$resql = $this->db->query($sql);
		if ($resql) {
			if ($conf->use_javascript_ajax && !$forcecombo) {
				include_once DOL_DOCUMENT_ROOT . '/core/lib/ajax.lib.php';
				$out .= ajax_combobox($htmlname, $events);
			}

			if (!empty($page)) {
				$out .= '<form method="post" action="' . $page . '">';
				$out .= '<input type="hidden" name="action" value="set_incoterms">';
				$out .= '<input type="hidden" name="token" value="' . newToken() . '">';
			}

			$out .= '<select id="' . $htmlname . '" class="flat selectincoterm width75" name="' . $htmlname . '" ' . $htmloption . '>';
			$out .= '<option value="0">&nbsp;</option>';
			$num = $this->db->num_rows($resql);
			$i = 0;
			if ($num) {
				while ($i < $num) {
					$obj = $this->db->fetch_object($resql);
					$incotermArray[$i]['rowid'] = $obj->rowid;
					$incotermArray[$i]['code'] = $obj->code;
					$i++;
				}

				foreach ($incotermArray as $row) {
					if ($selected && ($selected == $row['rowid'] || $selected == $row['code'])) {
						$out .= '<option value="' . $row['rowid'] . '" selected>';
					} else {
						$out .= '<option value="' . $row['rowid'] . '">';
					}

					if ($row['code']) {
						$out .= $row['code'];
					}

					$out .= '</option>';
				}
			}
			$out .= '</select>';

			if ($conf->use_javascript_ajax && empty($disableautocomplete)) {
				$out .= ajax_multiautocompleter('location_incoterms', array(), DOL_URL_ROOT . '/core/ajax/locationincoterms.php') . "\n";
				$moreattrib .= ' autocomplete="off"';
			}
			$out .= '<input id="location_incoterms" class="maxwidthonsmartphone type="text" name="location_incoterms" value="' . $location_incoterms . '">' . "\n";

			if (!empty($page)) {
				$out .= '<input type="submit" class="button valignmiddle smallpaddingimp nomargintop nomarginbottom" value="' . $langs->trans("Modify") . '"></form>';
			}
		} else {
			dol_print_error($this->db);
		}

		return $out;
	}

	// phpcs:disable PEAR.NamingConventions.ValidFunctionName.ScopeNotCamelCaps

	/**
	 * Return list of types of lines (product or service)
	 * Example: 0=product, 1=service, 9=other (for external module)
	 *
	 * @param 	string 				$selected 	Preselected type
	 * @param 	string 				$htmlname 	Name of field in html form
	 * @param 	int<0,1>|string 	$showempty 	Add an empty field
	 * @param 	int 				$hidetext 	Do not show label 'Type' before combo box (used only if there is at least 2 choices to select)
	 * @param 	integer 			$forceall 	1=Force to show products and services in combo list, whatever are activated modules, 0=No force, 2=Force to show only Products, 3=Force to show only services, -1=Force none (and set hidden field to 'service')
	 * @param	string				$morecss	More css
	 * @return  void
	 */
	public function select_type_of_lines($selected = '', $htmlname = 'type', $showempty = 0, $hidetext = 0, $forceall = 0, $morecss = "")
	{
		// phpcs:enable
		global $langs;

		// If product & services are enabled or both disabled.
		if (
			$forceall == 1 || (empty($forceall) && isModEnabled("product") && isModEnabled("service"))
			|| (empty($forceall) && !isModEnabled('product') && !isModEnabled('service'))
		) {
			if (empty($hidetext)) {
				print $langs->trans("Type") . ': ';
			}
			print '<select class="flat'.($morecss ? ' '.$morecss : '').'" id="select_' . $htmlname . '" name="' . $htmlname . '">';
			if ($showempty) {
				print '<option value="-1"';
				if ($selected == -1) {
					print ' selected';
				}
				print '>';
				if (is_numeric($showempty)) {
					print '&nbsp;';
				} else {
					print $showempty;
				}
				print '</option>';
			}

			print '<option value="0"';
			if (0 == $selected || ($selected == -1 && getDolGlobalString('MAIN_FREE_PRODUCT_CHECKED_BY_DEFAULT') == 'product')) {
				print ' selected';
			}
			print '>' . $langs->trans("Product");

			print '<option value="1"';
			if (1 == $selected || ($selected == -1 && getDolGlobalString('MAIN_FREE_PRODUCT_CHECKED_BY_DEFAULT') == 'service')) {
				print ' selected';
			}
			print '>' . $langs->trans("Service");

			print '</select>';
			print ajax_combobox('select_' . $htmlname);
			//if ($user->admin) print info_admin($langs->trans("YouCanChangeValuesForThisListFromDictionarySetup"),1);
		}
		if ((empty($forceall) && !isModEnabled('product') && isModEnabled("service")) || $forceall == 3) {
			print $langs->trans("Service");
			print '<input type="hidden" name="' . $htmlname . '" value="1">';
		}
		if ((empty($forceall) && isModEnabled("product") && !isModEnabled('service')) || $forceall == 2) {
			print $langs->trans("Product");
			print '<input type="hidden" name="' . $htmlname . '" value="0">';
		}
		if ($forceall < 0) {    // This should happened only for contracts when both predefined product and service are disabled.
			print '<input type="hidden" name="' . $htmlname . '" value="1">'; // By default we set on service for contract. If CONTRACT_SUPPORT_PRODUCTS is set, forceall should be 1 not -1
		}
	}

	// phpcs:disable PEAR.NamingConventions.ValidFunctionName.ScopeNotCamelCaps

	/**
	 *    Load into cache cache_types_fees, array of types of fees
	 *
	 * @return     int             Nb of lines loaded, <0 if KO
	 */
	public function load_cache_types_fees()
	{
		// phpcs:enable
		global $langs;

		$num = count($this->cache_types_fees);
		if ($num > 0) {
			return 0; // Cache already loaded
		}

		dol_syslog(__METHOD__, LOG_DEBUG);

		$langs->load("trips");

		$sql = "SELECT c.code, c.label";
		$sql .= " FROM " . $this->db->prefix() . "c_type_fees as c";
		$sql .= " WHERE active > 0";

		$resql = $this->db->query($sql);
		if ($resql) {
			$num = $this->db->num_rows($resql);
			$i = 0;

			while ($i < $num) {
				$obj = $this->db->fetch_object($resql);

				// Si traduction existe, on l'utilise, sinon on prend le libelle par default
				$label = ($obj->code != $langs->trans($obj->code) ? $langs->trans($obj->code) : $langs->trans($obj->label));
				$this->cache_types_fees[$obj->code] = $label;
				$i++;
			}

			asort($this->cache_types_fees);

			return $num;
		} else {
			dol_print_error($this->db);
			return -1;
		}
	}

	// phpcs:disable PEAR.NamingConventions.ValidFunctionName.ScopeNotCamelCaps

	/**
	 *    Return list of types of notes
	 *
	 * @param string $selected Preselected type
	 * @param string $htmlname Name of field in form
	 * @param int $showempty Add an empty field
	 * @return    void
	 */
	public function select_type_fees($selected = '', $htmlname = 'type', $showempty = 0)
	{
		// phpcs:enable
		global $user, $langs;

		dol_syslog(__METHOD__ . " selected=" . $selected . ", htmlname=" . $htmlname, LOG_DEBUG);

		$this->load_cache_types_fees();

		print '<select id="select_' . $htmlname . '" class="flat" name="' . $htmlname . '">';
		if ($showempty) {
			print '<option value="-1"';
			if ($selected == -1) {
				print ' selected';
			}
			print '>&nbsp;</option>';
		}

		foreach ($this->cache_types_fees as $key => $value) {
			print '<option value="' . $key . '"';
			if ($key == $selected) {
				print ' selected';
			}
			print '>';
			print $value;
			print '</option>';
		}

		print '</select>';
		if ($user->admin) {
			print info_admin($langs->trans("YouCanChangeValuesForThisListFromDictionarySetup"), 1);
		}
	}


	// phpcs:disable PEAR.NamingConventions.ValidFunctionName.ScopeNotCamelCaps

	/**
	 *  Output html form to select a third party
	 *  This call select_thirdparty_list() or ajax depending on setup. This component is not able to support multiple select.
	 *
	 * @param int|string 	$selected 				Preselected ID
	 * @param string 		$htmlname 				Name of field in form
	 * @param string 		$filter 				Optional filters criteras. WARNING: To avoid SQL injection, only few chars [.a-z0-9 =<>()] are allowed here. Example: ((s.client:IN:1,3) AND (s.status:=:1)). Do not use a filter coming from input of users.
	 * @param string|int<1,1> 	$showempty 			Add an empty field (Can be '1' or text key to use on empty line like 'SelectThirdParty')
	 * @param int 			$showtype 				Show third party type in combolist (customer, prospect or supplier)
	 * @param int 			$forcecombo 			Force to load all values and output a standard combobox (with no beautification)
	 * @param array<array{method:string,url:string,htmlname:string,params:array<string,string>}> 	$events 	Ajax event options to run on change. Example: array(array('method'=>'getContacts', 'url'=>dol_buildpath('/core/ajax/contacts.php',1), 'htmlname'=>'contactid', 'params'=>array('add-customer-contact'=>'disabled')))
	 * @param int 			$limit 					Maximum number of elements
	 * @param string 		$morecss 				Add more css styles to the SELECT component
	 * @param string 		$moreparam 				Add more parameters onto the select tag. For example 'style="width: 95%"' to avoid select2 component to go over parent container
	 * @param string 		$selected_input_value 	Value of preselected input text (for use with ajax)
	 * @param int<0,3>		$hidelabel 				Hide label (0=no, 1=yes, 2=show search icon (before) and placeholder, 3 search icon after)
	 * @param array<string,string|string[]>	$ajaxoptions 		Options for ajax_autocompleter
	 * @param bool 			$multiple 				add [] in the name of element and add 'multiple' attribute (not working with ajax_autocompleter)
	 * @param string[] 		$excludeids 			Exclude IDs from the select combo
	 * @param int<0,1>		$showcode 				Show code
	 * @return string  		 	            		HTML string with select box for thirdparty.
	 */
	public function select_company($selected = '', $htmlname = 'socid', $filter = '', $showempty = '', $showtype = 0, $forcecombo = 0, $events = array(), $limit = 0, $morecss = 'minwidth100', $moreparam = '', $selected_input_value = '', $hidelabel = 1, $ajaxoptions = array(), $multiple = false, $excludeids = array(), $showcode = 0)
	{
		// phpcs:enable
		global $conf, $langs;

		$out = '';

		if (!empty($conf->use_javascript_ajax) && getDolGlobalString('COMPANY_USE_SEARCH_TO_SELECT') && !$forcecombo) {
			if (is_null($ajaxoptions)) {
				$ajaxoptions = array();
			}

			require_once DOL_DOCUMENT_ROOT . '/core/lib/ajax.lib.php';

			// No immediate load of all database
			$placeholder = '';
			if ($selected && empty($selected_input_value)) {
				require_once DOL_DOCUMENT_ROOT . '/societe/class/societe.class.php';
				$societetmp = new Societe($this->db);
				$societetmp->fetch($selected);
				$selected_input_value = $societetmp->name;
				unset($societetmp);
			}

			// mode 1
			$urloption = 'htmlname=' . urlencode((string) (str_replace('.', '_', $htmlname))) . '&outjson=1&filter=' . urlencode((string) ($filter)) . (empty($excludeids) ? '' : '&excludeids=' . implode(',', $excludeids)) . ($showtype ? '&showtype=' . urlencode((string) ($showtype)) : '') . ($showcode ? '&showcode=' . urlencode((string) ($showcode)) : '');

			$out .= '<!-- force css to be higher than dialog popup --><style type="text/css">.ui-autocomplete { z-index: 1010; }</style>';
			if (empty($hidelabel)) {
				print $langs->trans("RefOrLabel") . ' : ';
			} elseif ($hidelabel > 1) {
				$placeholder = $langs->trans("RefOrLabel");
				if ($hidelabel == 2) {
					$out .= img_picto($langs->trans("Search"), 'search');
				}
			}
			$out .= '<input type="text" class="' . $morecss . '" name="search_' . $htmlname . '" id="search_' . $htmlname . '" value="' . $selected_input_value . '"' . ($placeholder ? ' placeholder="' . dol_escape_htmltag($placeholder) . '"' : '') . ' ' . (getDolGlobalString('THIRDPARTY_SEARCH_AUTOFOCUS') ? 'autofocus' : '') . ' />';
			if ($hidelabel == 3) {
				$out .= img_picto($langs->trans("Search"), 'search');
			}

			$out .= ajax_event($htmlname, $events);

			$out .= ajax_autocompleter($selected, $htmlname, DOL_URL_ROOT.'/societe/ajax/company.php', $urloption, getDolGlobalInt('COMPANY_USE_SEARCH_TO_SELECT'), 0, $ajaxoptions);
		} else {
			// Immediate load of all database
			$out .= $this->select_thirdparty_list($selected, $htmlname, $filter, $showempty, $showtype, $forcecombo, $events, '', 0, $limit, $morecss, $moreparam, $multiple, $excludeids, $showcode);
		}

		return $out;
	}


	// phpcs:disable PEAR.NamingConventions.ValidFunctionName.ScopeNotCamelCaps

	/**
	 * Output html form to select a contact
	 * This call select_contacts() or ajax depending on setup. This component is not able to support multiple select.
	 *
	 * Return HTML code of the SELECT of list of all contacts (for a third party or all).
	 * This also set the number of contacts found into $this->num
	 *
	 * @param 	int 			$socid 				Id of third party or 0 for all or -1 for empty list
	 * @param 	int|string 		$selected 			ID of preselected contact id
	 * @param 	string 			$htmlname 			Name of HTML field ('none' for a not editable field)
	 * @param 	int<0,3>|string	$showempty			0=no empty value, 1=add an empty value, 2=add line 'Internal' (used by user edit), 3=add an empty value only if more than one record into list
	 * @param 	string 			$exclude 			List of contacts id to exclude
	 * @param 	string 			$limitto 			Not used
	 * @param 	integer 		$showfunction 		Add function into label
	 * @param 	string 			$morecss 			Add more class to class style
	 * @param 	bool 			$nokeyifsocid		When 1, we force the option "Press a key to show list" to 0 if there is a value for $socid
	 * @param 	integer 		$showsoc 			Add company into label
	 * @param 	int 			$forcecombo 		1=Force to use combo box (so no ajax beautify effect)
	 * @param 	array<array{method:string,url:string,htmlname:string,params:array<string,string>}> 	$events 	Event options. Example: array(array('method'=>'getContacts', 'url'=>dol_buildpath('/core/ajax/contacts.php',1), 'htmlname'=>'contactid', 'params'=>array('add-customer-contact'=>'disabled')))
	 * @param 	string 			$moreparam 			Add more parameters onto the select tag. For example 'style="width: 95%"' to avoid select2 component to go over parent container
	 * @param 	string 			$htmlid 			Html id to use instead of htmlname
	 * @param 	string 			$selected_input_value 	Value of preselected input text (for use with ajax)
	 * @param 	string 			$filter 			Optional filters criteras. WARNING: To avoid SQL injection, only few chars [.a-z0-9 =<>()] are allowed here. Example: ((s.client:IN:1,3) AND (s.status:=:1)). Do not use a filter coming from input of users.
	 * @return  int|string      					Return integer <0 if KO, HTML with select string if OK.
	 */
	public function select_contact($socid, $selected = '', $htmlname = 'contactid', $showempty = 0, $exclude = '', $limitto = '', $showfunction = 0, $morecss = '', $nokeyifsocid = true, $showsoc = 0, $forcecombo = 0, $events = array(), $moreparam = '', $htmlid = '', $selected_input_value = '', $filter = '')
	{
		// phpcs:enable

		global $conf, $langs;

		$out = '';

		$sav = getDolGlobalString('CONTACT_USE_SEARCH_TO_SELECT');
		if ($nokeyifsocid && $socid > 0) {
			$conf->global->CONTACT_USE_SEARCH_TO_SELECT = 0;
		}

		if (!empty($conf->use_javascript_ajax) && getDolGlobalString('CONTACT_USE_SEARCH_TO_SELECT') && !$forcecombo) {
			if (is_null($events)) {
				$events = array();
			}

			require_once DOL_DOCUMENT_ROOT . '/core/lib/ajax.lib.php';

			// No immediate load of all database
			$placeholder = '';
			if ($selected && empty($selected_input_value)) {
				require_once DOL_DOCUMENT_ROOT . '/contact/class/contact.class.php';
				$contacttmp = new Contact($this->db);
				$contacttmp->fetch($selected);
				$selected_input_value = $contacttmp->getFullName($langs);
				unset($contacttmp);
			}
			if (!is_numeric($showempty)) {
				$placeholder = $showempty;
			}

			// mode 1
			$urloption = 'htmlname=' . urlencode((string) (str_replace('.', '_', $htmlname))) . '&outjson=1&filter=' . urlencode((string) ($filter)) . (empty($exclude) ? '' : '&exclude=' . urlencode($exclude)) . ($showsoc ? '&showsoc=' . urlencode((string) ($showsoc)) : '');

			$out .= '<!-- force css to be higher than dialog popup --><style type="text/css">.ui-autocomplete { z-index: 1010; }</style>';

			$out .= '<input type="text" class="' . $morecss . '" name="search_' . $htmlname . '" id="search_' . $htmlname . '" value="' . $selected_input_value . '"' . ($placeholder ? ' placeholder="' . dol_escape_htmltag($placeholder) . '"' : '') . ' ' . (getDolGlobalString('CONTACT_SEARCH_AUTOFOCUS') ? 'autofocus' : '') . ' />';

			$out .= ajax_event($htmlname, $events);

			$out .= ajax_autocompleter($selected, $htmlname, DOL_URL_ROOT.'/contact/ajax/contact.php', $urloption, getDolGlobalInt('CONTACT_USE_SEARCH_TO_SELECT'), 0, $events);
		} else {
			// Immediate load of all database
			$multiple = false;
			$disableifempty = 0;
			$options_only = 0;
			$limitto = '';

			$out .= $this->selectcontacts($socid, $selected, $htmlname, $showempty, $exclude, $limitto, $showfunction, $morecss, $options_only, $showsoc, $forcecombo, $events, $moreparam, $htmlid, $multiple, $disableifempty);
		}

		$conf->global->CONTACT_USE_SEARCH_TO_SELECT = $sav;

		return $out;
	}


	// phpcs:disable PEAR.NamingConventions.ValidFunctionName.ScopeNotCamelCaps

	/**
	 *  Output html form to select a third party.
	 *  Note: you must use the select_company() to get the component to select a third party. This function must only be called by select_company.
	 *
	 * @param string 			$selected 		Preselected type
	 * @param string 			$htmlname 		Name of field in form
	 * @param string 			$filter 		Optional filters criteras. WARNING: To avoid SQL injection, only few chars [.a-z0-9 =<>] are allowed here, example: 's.rowid <> x'
	 * 											If you need parenthesis, use the Universal Filter Syntax, example: '(s.client:in:1,3)'
	 * 											Do not use a filter coming from input of users.
	 * @param string|int<0,1> 	$showempty 		Add an empty field (Can be '1' or text to use on empty line like 'SelectThirdParty')
	 * @param int<0,1>			$showtype 		Show third party type in combolist (customer, prospect or supplier)
	 * @param int 				$forcecombo 	Force to use standard HTML select component without beautification
	 * @param array<array{method:string,url:string,htmlname:string,params:array<string,string>}> 	$events 	Event options. Example: array(array('method'=>'getContacts', 'url'=>dol_buildpath('/core/ajax/contacts.php',1), 'htmlname'=>'contactid', 'params'=>array('add-customer-contact'=>'disabled')))
	 * @param string 			$filterkey 		Filter on key value
	 * @param int<0,1>			$outputmode 	0=HTML select string, 1=Array
	 * @param int 				$limit 			Limit number of answers
	 * @param string 			$morecss 		Add more css styles to the SELECT component
	 * @param string 			$moreparam 		Add more parameters onto the select tag. For example 'style="width: 95%"' to avoid select2 component to go over parent container
	 * @param bool 				$multiple 		add [] in the name of element and add 'multiple' attribute
	 * @param string[] 			$excludeids 	Exclude IDs from the select combo
	 * @param int<0,1>			$showcode 		Show code in list
	 * @return array<int,array{key:int,value:string,label:string,labelhtml:string}>|string            	HTML string with
	 * @see select_company()
	 */
	public function select_thirdparty_list($selected = '', $htmlname = 'socid', $filter = '', $showempty = '', $showtype = 0, $forcecombo = 0, $events = array(), $filterkey = '', $outputmode = 0, $limit = 0, $morecss = 'minwidth100', $moreparam = '', $multiple = false, $excludeids = array(), $showcode = 0)
	{
		// phpcs:enable
		global $user, $langs;
		global $hookmanager;

		$out = '';
		$num = 0;
		$outarray = array();

		if ($selected === '') {
			$selected = array();
		} elseif (!is_array($selected)) {
			$selected = array($selected);
		}

		// Clean $filter that may contains sql conditions so sql code
		if (function_exists('testSqlAndScriptInject')) {
			if (testSqlAndScriptInject($filter, 3) > 0) {
				$filter = '';
				return 'SQLInjectionTryDetected';
			}
		}

		if ($filter != '') {	// If a filter was provided
			if (preg_match('/[\(\)]/', $filter)) {
				// If there is one parenthesis inside the criteria, we assume it is an Universal Filter Syntax.
				$errormsg = '';
				$filter = forgeSQLFromUniversalSearchCriteria($filter, $errormsg, 1);

				// Redo clean $filter that may contains sql conditions so sql code
				if (function_exists('testSqlAndScriptInject')) {
					if (testSqlAndScriptInject($filter, 3) > 0) {
						$filter = '';
						return 'SQLInjectionTryDetected';
					}
				}
			} else {
				// If not, we do nothing. We already know that there is no parenthesis
				// TODO Disallow this case in a future.
				dol_syslog("Warning, select_thirdparty_list was called with a filter criteria not using the Universal Search Syntax.", LOG_WARNING);
			}
		}

		// We search companies
		$sql = "SELECT s.rowid, s.nom as name, s.name_alias, s.tva_intra, s.client, s.fournisseur, s.code_client, s.code_fournisseur";
		if (getDolGlobalString('COMPANY_SHOW_ADDRESS_SELECTLIST')) {
			$sql .= ", s.address, s.zip, s.town";
			$sql .= ", dictp.code as country_code";
		}
		$sql .= " FROM " . $this->db->prefix() . "societe as s";
		if (getDolGlobalString('COMPANY_SHOW_ADDRESS_SELECTLIST')) {
			$sql .= " LEFT JOIN " . $this->db->prefix() . "c_country as dictp ON dictp.rowid = s.fk_pays";
		}
		if (!$user->hasRight('societe', 'client', 'voir')) {
			$sql .= ", " . $this->db->prefix() . "societe_commerciaux as sc";
		}
		$sql .= " WHERE s.entity IN (" . getEntity('societe') . ")";
		if (!empty($user->socid)) {
			$sql .= " AND s.rowid = " . ((int) $user->socid);
		}
		if ($filter) {
			// $filter is safe because, if it contains '(' or ')', it has been sanitized by testSqlAndScriptInject() and forgeSQLFromUniversalSearchCriteria()
			// if not, by testSqlAndScriptInject() only.
			$sql .= " AND (" . $filter . ")";
		}
		if (!$user->hasRight('societe', 'client', 'voir')) {
			$sql .= " AND s.rowid = sc.fk_soc AND sc.fk_user = " . ((int) $user->id);
		}
		if (getDolGlobalString('COMPANY_HIDE_INACTIVE_IN_COMBOBOX')) {
			$sql .= " AND s.status <> 0";
		}
		if (!empty($excludeids)) {
			$sql .= " AND s.rowid NOT IN (" . $this->db->sanitize(implode(',', $excludeids)) . ")";
		}
		// Add where from hooks
		$parameters = array();
		$reshook = $hookmanager->executeHooks('selectThirdpartyListWhere', $parameters); // Note that $action and $object may have been modified by hook
		$sql .= $hookmanager->resPrint;
		// Add criteria
		if ($filterkey && $filterkey != '') {
			$sql .= " AND (";
			$prefix = !getDolGlobalString('COMPANY_DONOTSEARCH_ANYWHERE') ? '%' : ''; // Can use index if COMPANY_DONOTSEARCH_ANYWHERE is on
			// For natural search
			$search_crit = explode(' ', $filterkey);
			$i = 0;
			if (count($search_crit) > 1) {
				$sql .= "(";
			}
			foreach ($search_crit as $crit) {
				if ($i > 0) {
					$sql .= " AND ";
				}
				$sql .= "(s.nom LIKE '" . $this->db->escape($prefix . $crit) . "%')";
				$i++;
			}
			if (count($search_crit) > 1) {
				$sql .= ")";
			}
			if (isModEnabled('barcode')) {
				$sql .= " OR s.barcode LIKE '" . $this->db->escape($prefix . $filterkey) . "%'";
			}
			$sql .= " OR s.code_client LIKE '" . $this->db->escape($prefix . $filterkey) . "%' OR s.code_fournisseur LIKE '" . $this->db->escape($prefix . $filterkey) . "%'";
			$sql .= " OR s.name_alias LIKE '" . $this->db->escape($prefix . $filterkey) . "%' OR s.tva_intra LIKE '" . $this->db->escape($prefix . $filterkey) . "%'";
			$sql .= ")";
		}
		$sql .= $this->db->order("nom", "ASC");
		$sql .= $this->db->plimit($limit, 0);

		// Build output string
		dol_syslog(get_class($this) . "::select_thirdparty_list", LOG_DEBUG);
		$resql = $this->db->query($sql);
		if ($resql) {
			// Construct $out and $outarray
			$out .= '<select id="' . $htmlname . '" class="flat' . ($morecss ? ' ' . $morecss : '') . '"' . ($moreparam ? ' ' . $moreparam : '') . ' name="' . $htmlname . ($multiple ? '[]' : '') . '" ' . ($multiple ? 'multiple' : '') . '>' . "\n";

			$textifempty = (($showempty && !is_numeric($showempty)) ? $langs->trans($showempty) : '');
			if (getDolGlobalString('COMPANY_USE_SEARCH_TO_SELECT')) {
				// Do not use textifempty = ' ' or '&nbsp;' here, or search on key will search on ' key'.
				//if (!empty($conf->use_javascript_ajax) || $forcecombo) $textifempty='';
				if ($showempty && !is_numeric($showempty)) {
					$textifempty = $langs->trans($showempty);
				} else {
					$textifempty .= $langs->trans("All");
				}
			}
			if ($showempty) {
				$out .= '<option value="-1" data-html="' . dol_escape_htmltag('<span class="opacitymedium">' . ($textifempty ? $textifempty : '&nbsp;') . '</span>') . '">' . $textifempty . '</option>' . "\n";
			}

			$companytemp = new Societe($this->db);

			$num = $this->db->num_rows($resql);
			$i = 0;
			if ($num) {
				while ($i < $num) {
					$obj = $this->db->fetch_object($resql);
					$label = '';
					if ($showcode || getDolGlobalString('SOCIETE_ADD_REF_IN_LIST')) {
						if (($obj->client) && (!empty($obj->code_client))) {
							$label = $obj->code_client . ' - ';
						}
						if (($obj->fournisseur) && (!empty($obj->code_fournisseur))) {
							$label .= $obj->code_fournisseur . ' - ';
						}
						$label .= ' ' . $obj->name;
					} else {
						$label = $obj->name;
					}

					if (!empty($obj->name_alias)) {
						$label .= ' (' . $obj->name_alias . ')';
					}

					if (getDolGlobalString('SOCIETE_SHOW_VAT_IN_LIST') && !empty($obj->tva_intra)) {
						$label .= ' - ' . $obj->tva_intra;
					}

					$labelhtml = $label;

					if ($showtype) {
						$companytemp->id = $obj->rowid;
						$companytemp->client = $obj->client;
						$companytemp->fournisseur = $obj->fournisseur;
						$tmptype = $companytemp->getTypeUrl(1, '', 0, 'span');
						if ($tmptype) {
							$labelhtml .= ' ' . $tmptype;
						}

						if ($obj->client || $obj->fournisseur) {
							$label .= ' (';
						}
						if ($obj->client == 1 || $obj->client == 3) {
							$label .= $langs->trans("Customer");
						}
						if ($obj->client == 2 || $obj->client == 3) {
							$label .= ($obj->client == 3 ? ', ' : '') . $langs->trans("Prospect");
						}
						if ($obj->fournisseur) {
							$label .= ($obj->client ? ', ' : '') . $langs->trans("Supplier");
						}
						if ($obj->client || $obj->fournisseur) {
							$label .= ')';
						}
					}

					if (getDolGlobalString('COMPANY_SHOW_ADDRESS_SELECTLIST')) {
						$s = ($obj->address ? ' - ' . $obj->address : '') . ($obj->zip ? ' - ' . $obj->zip : '') . ($obj->town ? ' ' . $obj->town : '');
						if (!empty($obj->country_code)) {
							$s .= ', ' . $langs->trans('Country' . $obj->country_code);
						}
						$label .= $s;
						$labelhtml .= $s;
					}

					if (empty($outputmode)) {
						if (in_array($obj->rowid, $selected)) {
							$out .= '<option value="' . $obj->rowid . '" selected data-html="' . dol_escape_htmltag($labelhtml, 0, 0, '', 0, 1) . '">' . dol_escape_htmltag($label, 0, 0, '', 0, 1) . '</option>';
						} else {
							$out .= '<option value="' . $obj->rowid . '" data-html="' . dol_escape_htmltag($labelhtml, 0, 0, '', 0, 1) . '">' . dol_escape_htmltag($label, 0, 0, '', 0, 1) . '</option>';
						}
					} else {
						array_push($outarray, array('key' => $obj->rowid, 'value' => $label, 'label' => $label, 'labelhtml' => $labelhtml));
					}

					$i++;
					if (($i % 10) == 0) {
						$out .= "\n";
					}
				}
			}
			$out .= '</select>' . "\n";
			if (!$forcecombo) {
				include_once DOL_DOCUMENT_ROOT . '/core/lib/ajax.lib.php';
				$out .= ajax_combobox($htmlname, $events, getDolGlobalInt("COMPANY_USE_SEARCH_TO_SELECT"));
			}
		} else {
			dol_print_error($this->db);
		}

		$this->result = array('nbofthirdparties' => $num);

		if ($outputmode) {
			return $outarray;
		}
		return $out;
	}


	/**
	 * Return HTML code of the SELECT of list of all contacts (for a third party or all).
	 * This also set the number of contacts found into $this->num
	 * Note: you must use the select_contact() to get the component to select a contact. This function must only be called by select_contact.
	 *
	 * @param 	int 				$socid 				Id of third party or 0 for all or -1 for empty list
	 * @param 	array|int|string	$selected 			Array of ID of preselected contact id
	 * @param 	string 				$htmlname 			Name of HTML field ('none' for a not editable field)
	 * @param 	int<0,3>|string		$showempty			0=no empty value, 1=add an empty value, 2=add line 'Internal' (used by user edit), 3=add an empty value only if more than one record into list
	 * @param 	string 				$exclude 			List of contacts id to exclude
	 * @param 	string 				$limitto 			Disable answers that are not id in this array list
	 * @param 	integer 			$showfunction 		Add function into label
	 * @param 	string 				$morecss 			Add more class to class style
	 * @param 	int 				$options_only 		1=Return options only (for ajax treatment), 2=Return array
	 * @param 	integer 			$showsoc 			Add company into label
	 * @param 	int 				$forcecombo 		Force to use combo box (so no ajax beautify effect)
	 * @param 	array<array{method:string,url:string,htmlname:string,params:array<string,string>}> 	$events 	Event options. Example: array(array('method'=>'getContacts', 'url'=>dol_buildpath('/core/ajax/contacts.php',1), 'htmlname'=>'contactid', 'params'=>array('add-customer-contact'=>'disabled')))
	 * @param 	string 				$moreparam 			Add more parameters onto the select tag. For example 'style="width: 95%"' to avoid select2 component to go over parent container
	 * @param 	string 				$htmlid 			Html id to use instead of htmlname
	 * @param 	bool 				$multiple 			add [] in the name of element and add 'multiple' attribute
	 * @param 	integer 			$disableifempty 	Set tag 'disabled' on select if there is no choice
	 * @param 	string 				$filter 			Optional filters criteras. You must use the USF (Universal Search Filter) syntax, example: '(s.client:in:1,3)'
	 * 													Do not use a filter coming from input of users.
	 * @return  int|string|array<int,array{key:int,value:string,label:string,labelhtml:string}>		Return integer <0 if KO, HTML with select string if OK.
	 */
	public function selectcontacts($socid, $selected = array(), $htmlname = 'contactid', $showempty = 0, $exclude = '', $limitto = '', $showfunction = 0, $morecss = '', $options_only = 0, $showsoc = 0, $forcecombo = 0, $events = array(), $moreparam = '', $htmlid = '', $multiple = false, $disableifempty = 0, $filter = '')
	{
		global $conf, $langs, $hookmanager, $action;

		$langs->load('companies');

		if (empty($htmlid)) {
			$htmlid = $htmlname;
		}
		$num = 0;
		$out = '';
		$outarray = array();

		if ($selected === '') {
			$selected = array();
		} elseif (!is_array($selected)) {
			$selected = array((int) $selected);
		}

		// Clean $filter that may contains sql conditions so sql code
		if (function_exists('testSqlAndScriptInject')) {
			if (testSqlAndScriptInject($filter, 3) > 0) {
				$filter = '';
				return 'SQLInjectionTryDetected';
			}
		}

		if ($filter != '') {	// If a filter was provided
			if (preg_match('/[\(\)]/', $filter)) {
				// If there is one parenthesis inside the criteria, we assume it is an Universal Filter Syntax.
				$errormsg = '';
				$filter = forgeSQLFromUniversalSearchCriteria($filter, $errormsg, 1);

				// Redo clean $filter that may contains sql conditions so sql code
				if (function_exists('testSqlAndScriptInject')) {
					if (testSqlAndScriptInject($filter, 3) > 0) {
						$filter = '';
						return 'SQLInjectionTryDetected';
					}
				}
			} else {
				// If not, we do nothing. We already know that there is no parenthesis
				// TODO Disallow this case in a future by returning an error here.
				dol_syslog("Warning, select_thirdparty_list was called with a filter criteria not using the Universal Search Filter Syntax.", LOG_WARNING);
			}
		}

		if (!is_object($hookmanager)) {
			include_once DOL_DOCUMENT_ROOT . '/core/class/hookmanager.class.php';
			$hookmanager = new HookManager($this->db);
		}

		// We search third parties
		$sql = "SELECT sp.rowid, sp.lastname, sp.statut, sp.firstname, sp.poste, sp.email, sp.phone, sp.phone_perso, sp.phone_mobile, sp.town AS contact_town";
		if ($showsoc > 0 || getDolGlobalString('CONTACT_SHOW_EMAIL_PHONE_TOWN_SELECTLIST')) {
			$sql .= ", s.nom as company, s.town AS company_town";
		}
		$sql .= " FROM " . $this->db->prefix() . "socpeople as sp";
		if ($showsoc > 0 || getDolGlobalString('CONTACT_SHOW_EMAIL_PHONE_TOWN_SELECTLIST')) {
			$sql .= " LEFT OUTER JOIN  " . $this->db->prefix() . "societe as s ON s.rowid=sp.fk_soc";
		}
		$sql .= " WHERE sp.entity IN (" . getEntity('contact') . ")";
		if ($socid > 0 || $socid == -1) {
			$sql .= " AND sp.fk_soc = " . ((int) $socid);
		}
		if (getDolGlobalString('CONTACT_HIDE_INACTIVE_IN_COMBOBOX')) {
			$sql .= " AND sp.statut <> 0";
		}
		if ($filter) {
			// $filter is safe because, if it contains '(' or ')', it has been sanitized by testSqlAndScriptInject() and forgeSQLFromUniversalSearchCriteria()
			// if not, by testSqlAndScriptInject() only.
			$sql .= " AND (" . $filter . ")";
		}
		// Add where from hooks
		$parameters = array();
		$reshook = $hookmanager->executeHooks('selectContactListWhere', $parameters); // Note that $action and $object may have been modified by hook
		$sql .= $hookmanager->resPrint;
		$sql .= " ORDER BY sp.lastname ASC";

		dol_syslog(get_class($this) . "::selectcontacts", LOG_DEBUG);
		$resql = $this->db->query($sql);
		if ($resql) {
			$num = $this->db->num_rows($resql);

			if ($htmlname != 'none' && !$options_only) {
				$out .= '<select class="flat' . ($morecss ? ' ' . $morecss : '') . '" id="' . $htmlid . '" name="' . $htmlname . ($multiple ? '[]' : '') . '" ' . (($num || empty($disableifempty)) ? '' : ' disabled') . ($multiple ? 'multiple' : '') . ' ' . (!empty($moreparam) ? $moreparam : '') . '>';
			}

			if ($showempty && !is_numeric($showempty)) {
				$textforempty = $showempty;
				$out .= '<option class="optiongrey" value="-1"' . (in_array(-1, $selected) ? ' selected' : '') . '>' . $textforempty . '</option>';
			} else {
				if (($showempty == 1 || ($showempty == 3 && $num > 1)) && !$multiple) {
					$out .= '<option value="0"' . (in_array(0, $selected) ? ' selected' : '') . '>&nbsp;</option>';
				}
				if ($showempty == 2) {
					$out .= '<option value="0"' . (in_array(0, $selected) ? ' selected' : '') . '>-- ' . $langs->trans("Internal") . ' --</option>';
				}
			}

			$i = 0;
			if ($num) {
				include_once DOL_DOCUMENT_ROOT . '/contact/class/contact.class.php';
				$contactstatic = new Contact($this->db);

				while ($i < $num) {
					$obj = $this->db->fetch_object($resql);

					// Set email (or phones) and town extended infos
					$extendedInfos = '';
					if (getDolGlobalString('CONTACT_SHOW_EMAIL_PHONE_TOWN_SELECTLIST')) {
						$extendedInfos = array();
						$email = trim($obj->email);
						if (!empty($email)) {
							$extendedInfos[] = $email;
						} else {
							$phone = trim($obj->phone);
							$phone_perso = trim($obj->phone_perso);
							$phone_mobile = trim($obj->phone_mobile);
							if (!empty($phone)) {
								$extendedInfos[] = $phone;
							}
							if (!empty($phone_perso)) {
								$extendedInfos[] = $phone_perso;
							}
							if (!empty($phone_mobile)) {
								$extendedInfos[] = $phone_mobile;
							}
						}
						$contact_town = trim($obj->contact_town);
						$company_town = trim($obj->company_town);
						if (!empty($contact_town)) {
							$extendedInfos[] = $contact_town;
						} elseif (!empty($company_town)) {
							$extendedInfos[] = $company_town;
						}
						$extendedInfos = implode(' - ', $extendedInfos);
						if (!empty($extendedInfos)) {
							$extendedInfos = ' - ' . $extendedInfos;
						}
					}

					$contactstatic->id = $obj->rowid;
					$contactstatic->lastname = $obj->lastname;
					$contactstatic->firstname = $obj->firstname;
					if ($obj->statut == 1) {
						$tmplabel = '';
						if ($htmlname != 'none') {
							$disabled = 0;
							if (is_array($exclude) && count($exclude) && in_array($obj->rowid, $exclude)) {
								$disabled = 1;
							}
							if (is_array($limitto) && count($limitto) && !in_array($obj->rowid, $limitto)) {
								$disabled = 1;
							}
							if (!empty($selected) && in_array($obj->rowid, $selected)) {
								$out .= '<option value="' . $obj->rowid . '"';
								if ($disabled) {
									$out .= ' disabled';
								}
								$out .= ' selected>';

								$tmplabel = $contactstatic->getFullName($langs) . $extendedInfos;
								if ($showfunction && $obj->poste) {
									$tmplabel .= ' (' . $obj->poste . ')';
								}
								if (($showsoc > 0) && $obj->company) {
									$tmplabel .= ' - (' . $obj->company . ')';
								}

								$out .= $tmplabel;
								$out .= '</option>';
							} else {
								$out .= '<option value="' . $obj->rowid . '"';
								if ($disabled) {
									$out .= ' disabled';
								}
								$out .= '>';

								$tmplabel = $contactstatic->getFullName($langs) . $extendedInfos;
								if ($showfunction && $obj->poste) {
									$tmplabel .= ' (' . $obj->poste . ')';
								}
								if (($showsoc > 0) && $obj->company) {
									$tmplabel .= ' - (' . $obj->company . ')';
								}

								$out .= $tmplabel;
								$out .= '</option>';
							}
						} else {
							if (in_array($obj->rowid, $selected)) {
								$tmplabel = $contactstatic->getFullName($langs) . $extendedInfos;
								if ($showfunction && $obj->poste) {
									$tmplabel .= ' (' . $obj->poste . ')';
								}
								if (($showsoc > 0) && $obj->company) {
									$tmplabel .= ' - (' . $obj->company . ')';
								}

								$out .= $tmplabel;
							}
						}

						if ($tmplabel != '') {
							array_push($outarray, array('key' => $obj->rowid, 'value' => $tmplabel, 'label' => $tmplabel, 'labelhtml' => $tmplabel));
						}
					}
					$i++;
				}
			} else {
				$labeltoshow = ($socid != -1) ? ($langs->trans($socid ? "NoContactDefinedForThirdParty" : "NoContactDefined")) : $langs->trans('SelectAThirdPartyFirst');
				$out .= '<option class="disabled" value="-1"' . (($showempty == 2 || $multiple) ? '' : ' selected') . ' disabled="disabled">';
				$out .= $labeltoshow;
				$out .= '</option>';
			}

			$parameters = array(
				'socid' => $socid,
				'htmlname' => $htmlname,
				'resql' => $resql,
				'out' => &$out,
				'showfunction' => $showfunction,
				'showsoc' => $showsoc,
			);

			$reshook = $hookmanager->executeHooks('afterSelectContactOptions', $parameters, $this, $action); // Note that $action and $object may have been modified by some hooks

			if ($htmlname != 'none' && !$options_only) {
				$out .= '</select>';
			}

			if ($conf->use_javascript_ajax && !$forcecombo && !$options_only) {
				include_once DOL_DOCUMENT_ROOT . '/core/lib/ajax.lib.php';
				$out .= ajax_combobox($htmlid, $events, getDolGlobalInt("CONTACT_USE_SEARCH_TO_SELECT"));
			}

			$this->num = $num;

			if ($options_only === 2) {
				// Return array of options
				return $outarray;
			} else {
				return $out;
			}
		} else {
			dol_print_error($this->db);
			return -1;
		}
	}


	// phpcs:disable PEAR.NamingConventions.ValidFunctionName.ScopeNotCamelCaps

	/**
	 *  Return HTML combo list of absolute discounts
	 *
	 * @param	string	$selected	Id Fixed reduction preselected
	 * @param	string	$htmlname	Name of the form field
	 * @param	string	$filter		Optional filter critreria
	 * @param	int		$socid		Id of thirdparty
	 * @param	int		$maxvalue	Max value for lines that can be selected
	 * @return	int					Return number of qualifed lines in list
	 */
	public function select_remises($selected, $htmlname, $filter, $socid, $maxvalue = 0)
	{
		// phpcs:enable
		global $langs, $conf;

		// On recherche les remises
		$sql = "SELECT re.rowid, re.amount_ht, re.amount_tva, re.amount_ttc,";
		$sql .= " re.description, re.fk_facture_source";
		$sql .= " FROM " . $this->db->prefix() . "societe_remise_except as re";
		$sql .= " WHERE re.fk_soc = " . (int) $socid;
		$sql .= " AND re.entity = " . $conf->entity;
		if ($filter) {
			$sql .= " AND " . $filter;
		}
		$sql .= " ORDER BY re.description ASC";

		dol_syslog(get_class($this) . "::select_remises", LOG_DEBUG);
		$resql = $this->db->query($sql);
		if ($resql) {
			print '<select id="select_' . $htmlname . '" class="flat maxwidthonsmartphone" name="' . $htmlname . '">';
			$num = $this->db->num_rows($resql);

			$qualifiedlines = $num;

			$i = 0;
			if ($num) {
				print '<option value="0">&nbsp;</option>';
				while ($i < $num) {
					$obj = $this->db->fetch_object($resql);
					$desc = dol_trunc($obj->description, 40);
					if (preg_match('/\(CREDIT_NOTE\)/', $desc)) {
						$desc = preg_replace('/\(CREDIT_NOTE\)/', $langs->trans("CreditNote"), $desc);
					}
					if (preg_match('/\(DEPOSIT\)/', $desc)) {
						$desc = preg_replace('/\(DEPOSIT\)/', $langs->trans("Deposit"), $desc);
					}
					if (preg_match('/\(EXCESS RECEIVED\)/', $desc)) {
						$desc = preg_replace('/\(EXCESS RECEIVED\)/', $langs->trans("ExcessReceived"), $desc);
					}
					if (preg_match('/\(EXCESS PAID\)/', $desc)) {
						$desc = preg_replace('/\(EXCESS PAID\)/', $langs->trans("ExcessPaid"), $desc);
					}

					$selectstring = '';
					if ($selected > 0 && $selected == $obj->rowid) {
						$selectstring = ' selected';
					}

					$disabled = '';
					if ($maxvalue > 0 && $obj->amount_ttc > $maxvalue) {
						$qualifiedlines--;
						$disabled = ' disabled';
					}

					if (getDolGlobalString('MAIN_SHOW_FACNUMBER_IN_DISCOUNT_LIST') && !empty($obj->fk_facture_source)) {
						$tmpfac = new Facture($this->db);
						if ($tmpfac->fetch($obj->fk_facture_source) > 0) {
							$desc = $desc . ' - ' . $tmpfac->ref;
						}
					}

					print '<option value="' . $obj->rowid . '"' . $selectstring . $disabled . '>' . $desc . ' (' . price($obj->amount_ht) . ' ' . $langs->trans("HT") . ' - ' . price($obj->amount_ttc) . ' ' . $langs->trans("TTC") . ')</option>';
					$i++;
				}
			}
			print '</select>';
			print ajax_combobox('select_' . $htmlname);

			return $qualifiedlines;
		} else {
			dol_print_error($this->db);
			return -1;
		}
	}


	// phpcs:disable PEAR.NamingConventions.ValidFunctionName.ScopeNotCamelCaps

	/**
	 * Return the HTML select list of users
	 *
	 * @param 	string 			$selected 		Id user preselected
	 * @param 	string 			$htmlname 		Field name in form
	 * @param 	int<0,1> 		$show_empty 	0=liste sans valeur nulle, 1=ajoute valeur inconnue
	 * @param 	int[] 			$exclude 		Array list of users id to exclude
	 * @param 	int<0,1> 		$disabled 		If select list must be disabled
	 * @param 	int[]|string 	$include 		Array list of users id to include. User '' for all users or 'hierarchy' to have only supervised users or 'hierarchyme' to have supervised + me
	 * @param 	int[]|int 		$enableonly 	Array list of users id to be enabled. All other must be disabled
	 * @param 	string 			$force_entity 	'0' or Ids of environment to force
	 * @return	void
	 * @deprecated        Use select_dolusers instead
	 * @see select_dolusers()
	 */
	public function select_users($selected = '', $htmlname = 'userid', $show_empty = 0, $exclude = null, $disabled = 0, $include = '', $enableonly = array(), $force_entity = '0')
	{
		// phpcs:enable
		print $this->select_dolusers($selected, $htmlname, $show_empty, $exclude, $disabled, $include, $enableonly, $force_entity);
	}

	// phpcs:disable PEAR.NamingConventions.ValidFunctionName.ScopeNotCamelCaps

	/**
	 * Return select list of users
	 *
	 * @param string|int|User	$selected 		User id or user object of user preselected. If 0 or < -2, we use id of current user. If -1 or '', keep unselected (if empty is allowed)
	 * @param string 			$htmlname 		Field name in form
	 * @param int<0,1>|string 	$show_empty 	0=list with no empty value, 1=add also an empty value into list
	 * @param int[]|null		$exclude 		Array list of users id to exclude
	 * @param int 				$disabled 		If select list must be disabled
	 * @param int[]|string 		$include 		Array list of users id to include. User '' for all users or 'hierarchy' to have only supervised users or 'hierarchyme' to have supervised + me
	 * @param array|string		$enableonly 	Array list of users id to be enabled. If defined, it means that others will be disabled
	 * @param string 			$force_entity 	'0' or list of Ids of environment to force, separated by a coma, or 'default' = do no extend to all entities allowed to superadmin.
	 * @param int 				$maxlength 		Maximum length of string into list (0=no limit)
	 * @param int<-1,1>			$showstatus 	0=show user status only if status is disabled, 1=always show user status into label, -1=never show user status
	 * @param string 			$morefilter 	Add more filters into sql request (Example: '(employee:=:1)'). This value must not come from user input.
	 * @param integer 			$show_every 	0=default list, 1=add also a value "Everybody" at beginning of list
	 * @param string 			$enableonlytext If option $enableonlytext is set, we use this text to explain into label why record is disabled. Not used if enableonly is empty.
	 * @param string 			$morecss 		More css
	 * @param int<0,1> 			$notdisabled 	Show only active users (note: this will also happen, whatever is this option, if USER_HIDE_INACTIVE_IN_COMBOBOX is on).
	 * @param int<0,2>			$outputmode 	0=HTML select string, 1=Array, 2=Detailed array
	 * @param bool 				$multiple 		add [] in the name of element and add 'multiple' attribute
	 * @param int<0,1> 			$forcecombo 	Force the component to be a simple combo box without ajax
	 * @return string|array<int,string|array{id:int,label:string,labelhtml:string,color:string,picto:string}>	HTML select string
	 * @see select_dolgroups()
	 */
	public function select_dolusers($selected = '', $htmlname = 'userid', $show_empty = 0, $exclude = null, $disabled = 0, $include = '', $enableonly = '', $force_entity = '', $maxlength = 0, $showstatus = 0, $morefilter = '', $show_every = 0, $enableonlytext = '', $morecss = '', $notdisabled = 0, $outputmode = 0, $multiple = false, $forcecombo = 0)
	{
		// phpcs:enable
		global $conf, $user, $langs, $hookmanager;
		global $action;

		// If no preselected user defined, we take current user
		if ((is_numeric($selected) && ($selected < -2 || empty($selected))) && !getDolGlobalString('SOCIETE_DISABLE_DEFAULT_SALESREPRESENTATIVE')) {
			$selected = $user->id;
		}

		if ($selected === '') {
			$selected = array();
		} elseif (!is_array($selected)) {
			$selected = array($selected);
		}

		$excludeUsers = null;
		$includeUsers = null;

		// Exclude some users
		if (is_array($exclude)) {
			$excludeUsers = implode(",", $exclude);
		}
		// Include some uses
		if (is_array($include)) {
			$includeUsers = implode(",", $include);
		} elseif ($include == 'hierarchy') {
			// Build list includeUsers to have only hierarchy
			$includeUsers = implode(",", $user->getAllChildIds(0));
		} elseif ($include == 'hierarchyme') {
			// Build list includeUsers to have only hierarchy and current user
			$includeUsers = implode(",", $user->getAllChildIds(1));
		}

		$num = 0;

		$out = '';
		$outarray = array();
		$outarray2 = array();

		// Do we want to show the label of entity into the combo list ?
		$showlabelofentity = isModEnabled('multicompany') && !getDolGlobalInt('MULTICOMPANY_TRANSVERSE_MODE') && $conf->entity == 1 && !empty($user->admin) && empty($user->entity);
		$userissuperadminentityone = isModEnabled('multicompany') && $conf->entity == 1 && $user->admin && empty($user->entity);

		// Forge request to select users
		$sql = "SELECT DISTINCT u.rowid, u.lastname as lastname, u.firstname, u.statut as status, u.login, u.admin, u.entity, u.gender, u.photo";
		if ($showlabelofentity) {
			$sql .= ", e.label";
		}
		$sql .= " FROM " . $this->db->prefix() . "user as u";
		if ($showlabelofentity) {
			$sql .= " LEFT JOIN " . $this->db->prefix() . "entity as e ON e.rowid = u.entity";
		}
		// Condition here should be the same than into societe->getSalesRepresentatives().
		if ($userissuperadminentityone && $force_entity != 'default') {
			if (!empty($force_entity)) {
				$sql .= " WHERE u.entity IN (0, " . $this->db->sanitize($force_entity) . ")";
			} else {
				$sql .= " WHERE u.entity IS NOT NULL";
			}
		} else {
			if (isModEnabled('multicompany') && getDolGlobalInt('MULTICOMPANY_TRANSVERSE_MODE')) {
				$sql .= " WHERE u.rowid IN (SELECT ug.fk_user FROM " . $this->db->prefix() . "usergroup_user as ug WHERE ug.entity IN (" . getEntity('usergroup') . "))";
			} else {
				$sql .= " WHERE u.entity IN (" . getEntity('user') . ")";
			}
		}

		if (!empty($user->socid)) {
			$sql .= " AND u.fk_soc = " . ((int) $user->socid);
		}
		if (is_array($exclude) && $excludeUsers) {
			$sql .= " AND u.rowid NOT IN (" . $this->db->sanitize($excludeUsers) . ")";
		}
		if ($includeUsers) {
			$sql .= " AND u.rowid IN (" . $this->db->sanitize($includeUsers) . ")";
		}
		if (getDolGlobalString('USER_HIDE_INACTIVE_IN_COMBOBOX') || $notdisabled) {
			$sql .= " AND u.statut <> 0";
		}
		if (getDolGlobalString('USER_HIDE_NONEMPLOYEE_IN_COMBOBOX') || $notdisabled) {
			$sql .= " AND u.employee <> 0";
		}
		if (getDolGlobalString('USER_HIDE_EXTERNAL_IN_COMBOBOX') || $notdisabled) {
			$sql .= " AND u.fk_soc IS NULL";
		}
		if (!empty($morefilter)) {
			$sql .= " " . $morefilter;
		}

		//Add hook to filter on user (for example on usergroup define in custom modules)
		$reshook = $hookmanager->executeHooks('addSQLWhereFilterOnSelectUsers', array(), $this, $action);
		if (!empty($reshook)) {
			$sql .= $hookmanager->resPrint;
		}

		if (!getDolGlobalString('MAIN_FIRSTNAME_NAME_POSITION')) {    // MAIN_FIRSTNAME_NAME_POSITION is 0 means firstname+lastname
			$sql .= " ORDER BY u.statut DESC, u.firstname ASC, u.lastname ASC";
		} else {
			$sql .= " ORDER BY u.statut DESC, u.lastname ASC, u.firstname ASC";
		}

		dol_syslog(get_class($this) . "::select_dolusers", LOG_DEBUG);

		$resql = $this->db->query($sql);
		if ($resql) {
			$num = $this->db->num_rows($resql);
			$i = 0;
			if ($num) {
				// do not use maxwidthonsmartphone by default. Set it by caller so auto size to 100% will work when not defined
				$out .= '<select class="flat' . ($morecss ? ' ' . $morecss : ' minwidth200') . '" id="' . $htmlname . '" name="' . $htmlname . ($multiple ? '[]' : '') . '" ' . ($multiple ? 'multiple' : '') . ' ' . ($disabled ? ' disabled' : '') . '>';
				if ($show_empty && !$multiple) {
					$textforempty = ' ';
					if (!empty($conf->use_javascript_ajax)) {
						$textforempty = '&nbsp;'; // If we use ajaxcombo, we need &nbsp; here to avoid to have an empty element that is too small.
					}
					if (!is_numeric($show_empty)) {
						$textforempty = $show_empty;
					}
					$out .= '<option class="optiongrey" value="' . ($show_empty < 0 ? $show_empty : -1) . '"' . ((empty($selected) || in_array(-1, $selected)) ? ' selected' : '') . '>' . $textforempty . '</option>' . "\n";
				}
				if ($show_every) {
					$out .= '<option value="-2"' . ((in_array(-2, $selected)) ? ' selected' : '') . '>-- ' . $langs->trans("Everybody") . ' --</option>' . "\n";
				}

				$userstatic = new User($this->db);

				while ($i < $num) {
					$obj = $this->db->fetch_object($resql);

					$userstatic->id = $obj->rowid;
					$userstatic->lastname = $obj->lastname;
					$userstatic->firstname = $obj->firstname;
					$userstatic->photo = $obj->photo;
					$userstatic->status = $obj->status;
					$userstatic->entity = $obj->entity;
					$userstatic->admin = $obj->admin;
					$userstatic->gender = $obj->gender;

					$disableline = '';
					if (is_array($enableonly) && count($enableonly) && !in_array($obj->rowid, $enableonly)) {
						$disableline = ($enableonlytext ? $enableonlytext : '1');
					}

					$labeltoshow = '';
					$labeltoshowhtml = '';

					// $fullNameMode is 0=Lastname+Firstname (MAIN_FIRSTNAME_NAME_POSITION=1), 1=Firstname+Lastname (MAIN_FIRSTNAME_NAME_POSITION=0)
					$fullNameMode = 0;
					if (!getDolGlobalString('MAIN_FIRSTNAME_NAME_POSITION')) {
						$fullNameMode = 1; //Firstname+lastname
					}
					$labeltoshow .= $userstatic->getFullName($langs, $fullNameMode, -1, $maxlength);
					$labeltoshowhtml .= $userstatic->getFullName($langs, $fullNameMode, -1, $maxlength);
					if (empty($obj->firstname) && empty($obj->lastname)) {
						$labeltoshow .= $obj->login;
						$labeltoshowhtml .= $obj->login;
					}

					// Complete name with a more info string like: ' (info1 - info2 - ...)'
					$moreinfo = '';
					$moreinfohtml = '';
					if (getDolGlobalString('MAIN_SHOW_LOGIN')) {
						$moreinfo .= ($moreinfo ? ' - ' : ' (');
						$moreinfohtml .= ($moreinfohtml ? ' - ' : ' <span class="opacitymedium">(');
						$moreinfo .= $obj->login;
						$moreinfohtml .= $obj->login;
					}
					if ($showstatus >= 0) {
						if ($obj->status == 1 && $showstatus == 1) {
							$moreinfo .= ($moreinfo ? ' - ' : ' (') . $langs->trans('Enabled');
							$moreinfohtml .= ($moreinfohtml ? ' - ' : ' <span class="opacitymedium">(') . $langs->trans('Enabled');
						}
						if ($obj->status == 0 && $showstatus == 1) {
							$moreinfo .= ($moreinfo ? ' - ' : ' (') . $langs->trans('Disabled');
							$moreinfohtml .= ($moreinfohtml ? ' - ' : ' <span class="opacitymedium">(') . $langs->trans('Disabled');
						}
					}
					if ($showlabelofentity) {
						if (empty($obj->entity)) {
							$moreinfo .= ($moreinfo ? ' - ' : ' (') . $langs->trans("AllEntities");
							$moreinfohtml .= ($moreinfohtml ? ' - ' : ' <span class="opacitymedium">(') . $langs->trans("AllEntities");
						} else {
							if ($obj->entity != $conf->entity) {
								$moreinfo .= ($moreinfo ? ' - ' : ' (') . ($obj->label ? $obj->label : $langs->trans("EntityNameNotDefined"));
								$moreinfohtml .= ($moreinfohtml ? ' - ' : ' <span class="opacitymedium">(').($obj->label ? $obj->label : $langs->trans("EntityNameNotDefined"));
							}
						}
					}
					$moreinfo .= (!empty($moreinfo) ? ')' : '');
					$moreinfohtml .= (!empty($moreinfohtml) ? ')</span>' : '');
					if (!empty($disableline) && $disableline != '1') {
						// Add text from $enableonlytext parameter
						$moreinfo .= ' - ' . $disableline;
						$moreinfohtml .= ' - ' . $disableline;
					}
					$labeltoshow .= $moreinfo;
					$labeltoshowhtml .= $moreinfohtml;

					$out .= '<option value="' . $obj->rowid . '"';
					if (!empty($disableline)) {
						$out .= ' disabled';
					}
					if ((!empty($selected[0]) && is_object($selected[0])) ? $selected[0]->id == $obj->rowid : in_array($obj->rowid, $selected)) {
						$out .= ' selected';
					}
					$out .= ' data-html="';

					$outhtml = $userstatic->getNomUrl(-3, '', 0, 1, 24, 1, 'login', '', 1) . ' ';
					if ($showstatus >= 0 && $obj->status == 0) {
						$outhtml .= '<strike class="opacitymediumxxx">';
					}
					$outhtml .= $labeltoshowhtml;
					if ($showstatus >= 0 && $obj->status == 0) {
						$outhtml .= '</strike>';
					}
					$labeltoshowhtml = $outhtml;

					$out .= dol_escape_htmltag($outhtml);
					$out .= '">';
					$out .= $labeltoshow;
					$out .= '</option>';

					$outarray[$userstatic->id] = $userstatic->getFullName($langs, $fullNameMode, -1, $maxlength) . $moreinfo;
					$outarray2[$userstatic->id] = array(
						'id' => $userstatic->id,
						'label' => $labeltoshow,
						'labelhtml' => $labeltoshowhtml,
						'color' => '',
						'picto' => ''
					);

					$i++;
				}
			} else {
				$out .= '<select class="flat" id="' . $htmlname . '" name="' . $htmlname . '" disabled>';
				$out .= '<option value="">' . $langs->trans("None") . '</option>';
			}
			$out .= '</select>';

			if ($num && !$forcecombo) {
				// Enhance with select2
				include_once DOL_DOCUMENT_ROOT . '/core/lib/ajax.lib.php';
				$out .= ajax_combobox($htmlname);
			}
		} else {
			dol_print_error($this->db);
		}

		$this->num = $num;

		if ($outputmode == 2) {
			return $outarray2;
		} elseif ($outputmode) {
			return $outarray;
		}

		return $out;
	}


	// phpcs:disable PEAR.NamingConventions.ValidFunctionName.ScopeNotCamelCaps
	/**
	 * Return select list of users. Selected users are stored into session.
	 * List of users are provided into $_SESSION['assignedtouser'].
	 *
	 * @param string 	$action 			Value for $action
	 * @param string 	$htmlname			Field name in form
	 * @param int<0,1> 	$show_empty 		0=list without the empty value, 1=add empty value
	 * @param int[] 	$exclude 			Array list of users id to exclude
	 * @param int<0,1>	$disabled 			If select list must be disabled
	 * @param int[]|string 	$include 			Array list of users id to include or 'hierarchy' to have only supervised users
	 * @param int[]|int	$enableonly 		Array list of users id to be enabled. All other must be disabled
	 * @param string	$force_entity 		'0' or Ids of environment to force
	 * @param int 		$maxlength 			Maximum length of string into list (0=no limit)
	 * @param int<0,1>	$showstatus 		0=show user status only if status is disabled, 1=always show user status into label, -1=never show user status
	 * @param string 	$morefilter 		Add more filters into sql request
	 * @param int 		$showproperties 	Show properties of each attendees
	 * @param int[] 	$listofuserid 		Array with properties of each user
	 * @param int[] 	$listofcontactid 	Array with properties of each contact
	 * @param int[] 	$listofotherid 		Array with properties of each other contact
	 * @return    string                    HTML select string
	 * @see select_dolgroups()
	 */
	public function select_dolusers_forevent($action = '', $htmlname = 'userid', $show_empty = 0, $exclude = null, $disabled = 0, $include = array(), $enableonly = array(), $force_entity = '0', $maxlength = 0, $showstatus = 0, $morefilter = '', $showproperties = 0, $listofuserid = array(), $listofcontactid = array(), $listofotherid = array())
	{
		// phpcs:enable
		global $langs;

		$userstatic = new User($this->db);
		$out = '';

		if (!empty($_SESSION['assignedtouser'])) {
			$assignedtouser = json_decode($_SESSION['assignedtouser'], true);
			if (!is_array($assignedtouser)) {
				$assignedtouser = array();
			}
		} else {
			$assignedtouser = array();
		}
		$nbassignetouser = count($assignedtouser);

		//if ($nbassignetouser && $action != 'view') $out .= '<br>';
		if ($nbassignetouser) {
			$out .= '<ul class="attendees">';
		}
		$i = 0;
		$ownerid = 0;
		foreach ($assignedtouser as $key => $value) {
			if ($value['id'] == $ownerid) {
				continue;
			}

			$out .= '<li>';
			$userstatic->fetch($value['id']);
			$out .= $userstatic->getNomUrl(-1);
			if ($i == 0) {
				$ownerid = $value['id'];
				$out .= ' (' . $langs->trans("Owner") . ')';
			}
			if ($nbassignetouser > 1 && $action != 'view') {
				$out .= ' <input type="image" style="border: 0px;" src="' . img_picto($langs->trans("Remove"), 'delete', '', 0, 1) . '" value="' . $userstatic->id . '" class="removedassigned reposition" id="removedassigned_' . $userstatic->id . '" name="removedassigned_' . $userstatic->id . '">';
			}
			// Show my availability
			if ($showproperties) {
				if ($ownerid == $value['id'] && is_array($listofuserid) && count($listofuserid) && in_array($ownerid, array_keys($listofuserid))) {
					$out .= '<div class="myavailability inline-block">';
					$out .= '<span class="hideonsmartphone">&nbsp;-&nbsp;<span class="opacitymedium">' . $langs->trans("Availability") . ':</span>  </span><input id="transparency" class="paddingrightonly" ' . ($action == 'view' ? 'disabled' : '') . ' type="checkbox" name="transparency"' . ($listofuserid[$ownerid]['transparency'] ? ' checked' : '') . '><label for="transparency">' . $langs->trans("Busy") . '</label>';
					$out .= '</div>';
				}
			}
			//$out.=' '.($value['mandatory']?$langs->trans("Mandatory"):$langs->trans("Optional"));
			//$out.=' '.($value['transparency']?$langs->trans("Busy"):$langs->trans("NotBusy"));

			$out .= '</li>';
			$i++;
		}
		if ($nbassignetouser) {
			$out .= '</ul>';
		}

		// Method with no ajax
		if ($action != 'view') {
			$out .= '<input type="hidden" class="removedassignedhidden" name="removedassigned" value="">';
			$out .= '<script nonce="' . getNonce() . '" type="text/javascript">jQuery(document).ready(function () {';
			$out .= 'jQuery(".removedassigned").click(function() { jQuery(".removedassignedhidden").val(jQuery(this).val()); });';
			$out .= 'jQuery(".assignedtouser").change(function() { console.log(jQuery(".assignedtouser option:selected").val());';
			$out .= ' if (jQuery(".assignedtouser option:selected").val() > 0) { jQuery("#' . $action . 'assignedtouser").attr("disabled", false); }';
			$out .= ' else { jQuery("#' . $action . 'assignedtouser").attr("disabled", true); }';
			$out .= '});';
			$out .= '})</script>';
			$out .= $this->select_dolusers('', $htmlname, $show_empty, $exclude, $disabled, $include, $enableonly, $force_entity, $maxlength, $showstatus, $morefilter);
			$out .= ' <input type="submit" disabled class="button valignmiddle smallpaddingimp reposition" id="' . $action . 'assignedtouser" name="' . $action . 'assignedtouser" value="' . dol_escape_htmltag($langs->trans("Add")) . '">';
			$out .= '<br>';
		}

		return $out;
	}

	// phpcs:disable PEAR.NamingConventions.ValidFunctionName.ScopeNotCamelCaps
	/**
	 * Return select list of resources. Selected resources are stored into session.
	 * List of resources are provided into $_SESSION['assignedtoresource'].
	 *
	 * @param string 	$action 			Value for $action
	 * @param string 	$htmlname			Field name in form
	 * @param int 		$show_empty 		0=list without the empty value, 1=add empty value
	 * @param int[] 	$exclude 			Array list of users id to exclude
	 * @param int<0,1>	$disabled 			If select list must be disabled
	 * @param int[]|string 	$include 		Array list of users id to include or 'hierarchy' to have only supervised users
	 * @param int[] 	$enableonly 		Array list of users id to be enabled. All other must be disabled
	 * @param string	$force_entity 		'0' or Ids of environment to force
	 * @param int 		$maxlength 			Maximum length of string into list (0=no limit)
	 * @param int<-1,1>	$showstatus 		0=show user status only if status is disabled, 1=always show user status into label, -1=never show user status
	 * @param string 	$morefilter 		Add more filters into sql request
	 * @param int 		$showproperties 	Show properties of each attendees
	 * @param array<int,array{transparency:bool|int<0,1>}> $listofresourceid 	Array with properties of each resource
	 * @return    string                    HTML select string
	 */
	public function select_dolresources_forevent($action = '', $htmlname = 'userid', $show_empty = 0, $exclude = null, $disabled = 0, $include = array(), $enableonly = array(), $force_entity = '0', $maxlength = 0, $showstatus = 0, $morefilter = '', $showproperties = 0, $listofresourceid = array())
	{
		// phpcs:enable
		global $langs;

		require_once DOL_DOCUMENT_ROOT . '/resource/class/html.formresource.class.php';
		require_once DOL_DOCUMENT_ROOT . '/resource/class/dolresource.class.php';
		$formresources = new FormResource($this->db);
		$resourcestatic = new Dolresource($this->db);

		$out = '';
		if (!empty($_SESSION['assignedtoresource'])) {
			$assignedtoresource = json_decode($_SESSION['assignedtoresource'], true);
			if (!is_array($assignedtoresource)) {
				$assignedtoresource = array();
			}
		} else {
			$assignedtoresource = array();
		}
		$nbassignetoresource = count($assignedtoresource);

		//if ($nbassignetoresource && $action != 'view') $out .= '<br>';
		if ($nbassignetoresource) {
			$out .= '<ul class="attendees">';
		}
		$i = 0;

		foreach ($assignedtoresource as $key => $value) {
			$out .= '<li>';
			$resourcestatic->fetch($value['id']);
			$out .= $resourcestatic->getNomUrl(-1);
			if ($nbassignetoresource > 1 && $action != 'view') {
				$out .= ' <input type="image" style="border: 0px;" src="' . img_picto($langs->trans("Remove"), 'delete', '', 0, 1) . '" value="' . $resourcestatic->id . '" class="removedassigned reposition" id="removedassignedresource_' . $resourcestatic->id . '" name="removedassignedresource_' . $resourcestatic->id . '">';
			}
			// Show my availability
			if ($showproperties) {
				if (is_array($listofresourceid) && count($listofresourceid)) {
					$out .= '<div class="myavailability inline-block">';
					$out .= '<span class="hideonsmartphone">&nbsp;-&nbsp;<span class="opacitymedium">' . $langs->trans("Availability") . ':</span>  </span><input id="transparencyresource" class="paddingrightonly" ' . ($action == 'view' ? 'disabled' : '') . ' type="checkbox" name="transparency"' . ($listofresourceid[$value['id']]['transparency'] ? ' checked' : '') . '><label for="transparency">' . $langs->trans("Busy") . '</label>';
					$out .= '</div>';
				}
			}
			//$out.=' '.($value['mandatory']?$langs->trans("Mandatory"):$langs->trans("Optional"));
			//$out.=' '.($value['transparency']?$langs->trans("Busy"):$langs->trans("NotBusy"));

			$out .= '</li>';
			$i++;
		}
		if ($nbassignetoresource) {
			$out .= '</ul>';
		}

		// Method with no ajax
		if ($action != 'view') {
			$out .= '<input type="hidden" class="removedassignedhidden" name="removedassignedresource" value="">';
			$out .= '<script nonce="' . getNonce() . '" type="text/javascript">jQuery(document).ready(function () {';
			$out .= 'jQuery(".removedassignedresource").click(function() { jQuery(".removedassignedresourcehidden").val(jQuery(this).val()); });';
			$out .= 'jQuery(".assignedtoresource").change(function() { console.log(jQuery(".assignedtoresource option:selected").val());';
			$out .= ' if (jQuery(".assignedtoresource option:selected").val() > 0) { jQuery("#' . $action . 'assignedtoresource").attr("disabled", false); }';
			$out .= ' else { jQuery("#' . $action . 'assignedtoresource").attr("disabled", true); }';
			$out .= '});';
			$out .= '})</script>';

			$events = array();
			$out .= img_picto('', 'resource', 'class="pictofixedwidth"');
			$out .= $formresources->select_resource_list(0, $htmlname, [], 1, 1, 0, $events, array(), 2, 0);
			//$out .= $this->select_dolusers('', $htmlname, $show_empty, $exclude, $disabled, $include, $enableonly, $force_entity, $maxlength, $showstatus, $morefilter);
			$out .= ' <input type="submit" disabled class="button valignmiddle smallpaddingimp reposition" id="' . $action . 'assignedtoresource" name="' . $action . 'assignedtoresource" value="' . dol_escape_htmltag($langs->trans("Add")) . '">';
			$out .= '<br>';
		}

		return $out;
	}

	// phpcs:disable PEAR.NamingConventions.ValidFunctionName.ScopeNotCamelCaps

	/**
	 *  Return list of products for customer.
	 *  Use Ajax if Ajax activated or go to select_produits_list
	 *
	 *  @param		int			$selected				Preselected products
	 *  @param		string		$htmlname				Name of HTML select field (must be unique in page).
	 *  @param		int|string	$filtertype				Filter on product type (''=nofilter, 0=product, 1=service)
	 *  @param		int			$limit					Limit on number of returned lines
	 *  @param		int			$price_level			Level of price to show
	 *  @param		int			$status					Sell status: -1=No filter on sell status, 0=Products not on sell, 1=Products on sell
	 *  @param		int			$finished				2=all, 1=finished, 0=raw material
	 *  @param		string		$selected_input_value	Value of preselected input text (for use with ajax)
	 *  @param		int			$hidelabel				Hide label (0=no, 1=yes, 2=show search icon (before) and placeholder, 3 search icon after)
	 *  @param		array<string,string|string[]>	$ajaxoptions			Options for ajax_autocompleter
	 *  @param      int			$socid					Thirdparty Id (to get also price dedicated to this customer)
	 *  @param		string|int<0,1>	$showempty			'' to not show empty line. Translation key to show an empty line. '1' show empty line with no text.
	 * 	@param		int			$forcecombo				Force to use combo box
	 *  @param      string      $morecss                Add more css on select
	 *  @param      int<0,1>	$hidepriceinlabel       1=Hide prices in label
	 *  @param      string      $warehouseStatus        Warehouse status filter to count the quantity in stock. Following comma separated filter options can be used
	 *										            'warehouseopen' = count products from open warehouses,
	 *										            'warehouseclosed' = count products from closed warehouses,
	 *										            'warehouseinternal' = count products from warehouses for internal correct/transfer only
	 *  @param 		?mixed[]	$selected_combinations 	Selected combinations. Format: array([attrid] => attrval, [...])
	 *  @param		int<0,1> 	$nooutput				No print if 1, return the output into a string
	 *  @param		int<-1,1>	$status_purchase		Purchase status: -1=No filter on purchase status, 0=Products not on purchase, 1=Products on purchase
	 *  @param		int 		$warehouseId 			Filter by Warehouses Id where there is real stock
	 *
	 *  @return		void|string
	 */
	public function select_produits($selected = 0, $htmlname = 'productid', $filtertype = '', $limit = 0, $price_level = 0, $status = 1, $finished = 2, $selected_input_value = '', $hidelabel = 0, $ajaxoptions = array(), $socid = 0, $showempty = '1', $forcecombo = 0, $morecss = '', $hidepriceinlabel = 0, $warehouseStatus = '', $selected_combinations = null, $nooutput = 0, $status_purchase = -1, $warehouseId = 0)
	{
		// phpcs:enable
		global $langs, $conf;

		$out = '';

		// check parameters
		$price_level = (!empty($price_level) ? $price_level : 0);
		if (is_null($ajaxoptions)) {
			$ajaxoptions = array();
		}

		if (strval($filtertype) === '' && (isModEnabled("product") || isModEnabled("service"))) {
			if (isModEnabled("product") && !isModEnabled('service')) {
				$filtertype = '0';
			} elseif (!isModEnabled('product') && isModEnabled("service")) {
				$filtertype = '1';
			}
		}

		if (!empty($conf->use_javascript_ajax) && getDolGlobalString('PRODUIT_USE_SEARCH_TO_SELECT')) {
			$placeholder = '';

			if ($selected && empty($selected_input_value)) {
				require_once DOL_DOCUMENT_ROOT . '/product/class/product.class.php';
				$producttmpselect = new Product($this->db);
				$producttmpselect->fetch($selected);
				$selected_input_value = $producttmpselect->ref;
				unset($producttmpselect);
			}
			// handle case where product or service module is disabled + no filter specified
			if ($filtertype == '') {
				if (!isModEnabled('product')) { // when product module is disabled, show services only
					$filtertype = 1;
				} elseif (!isModEnabled('service')) { // when service module is disabled, show products only
					$filtertype = 0;
				}
			}
			// mode=1 means customers products
			$urloption = ($socid > 0 ? 'socid=' . $socid . '&' : '') . 'htmlname=' . $htmlname . '&outjson=1&price_level=' . $price_level . '&type=' . $filtertype . '&mode=1&status=' . $status . '&status_purchase=' . $status_purchase . '&finished=' . $finished . '&hidepriceinlabel=' . $hidepriceinlabel . '&warehousestatus=' . $warehouseStatus;
			if ((int) $warehouseId>0) {
				$urloption .= '&warehouseid=' . (int) $warehouseId;
			}
			$out .= ajax_autocompleter((string) $selected, $htmlname, DOL_URL_ROOT . '/product/ajax/products.php', $urloption, $conf->global->PRODUIT_USE_SEARCH_TO_SELECT, 1, $ajaxoptions);

			if (isModEnabled('variants') && is_array($selected_combinations)) {
				// Code to automatically insert with javascript the select of attributes under the select of product
				// when a parent of variant has been selected.
				$out .= '
				<!-- script to auto show attributes select tags if a variant was selected -->
				<script nonce="' . getNonce() . '">
					// auto show attributes fields
					selected = ' . json_encode($selected_combinations) . ';
					combvalues = {};

					jQuery(document).ready(function () {

						jQuery("input[name=\'prod_entry_mode\']").change(function () {
							if (jQuery(this).val() == \'free\') {
								jQuery(\'div#attributes_box\').empty();
							}
						});

						jQuery("input#' . $htmlname . '").change(function () {

							if (!jQuery(this).val()) {
								jQuery(\'div#attributes_box\').empty();
								return;
							}

							console.log("A change has started. We get variants fields to inject html select");

							jQuery.getJSON("' . DOL_URL_ROOT . '/variants/ajax/getCombinations.php", {
								id: jQuery(this).val()
							}, function (data) {
								jQuery(\'div#attributes_box\').empty();

								jQuery.each(data, function (key, val) {

									combvalues[val.id] = val.values;

									var span = jQuery(document.createElement(\'div\')).css({
										\'display\': \'table-row\'
									});

									span.append(
										jQuery(document.createElement(\'div\')).text(val.label).css({
											\'font-weight\': \'bold\',
											\'display\': \'table-cell\'
										})
									);

									var html = jQuery(document.createElement(\'select\')).attr(\'name\', \'combinations[\' + val.id + \']\').css({
										\'margin-left\': \'15px\',
										\'white-space\': \'pre\'
									}).append(
										jQuery(document.createElement(\'option\')).val(\'\')
									);

									jQuery.each(combvalues[val.id], function (key, val) {
										var tag = jQuery(document.createElement(\'option\')).val(val.id).html(val.value);

										if (selected[val.fk_product_attribute] == val.id) {
											tag.attr(\'selected\', \'selected\');
										}

										html.append(tag);
									});

									span.append(html);
									jQuery(\'div#attributes_box\').append(span);
								});
							})
						});

						' . ($selected ? 'jQuery("input#' . $htmlname . '").change();' : '') . '
					});
				</script>
                ';
			}

			if (empty($hidelabel)) {
				$out .= $langs->trans("RefOrLabel") . ' : ';
			} elseif ($hidelabel > 1) {
				$placeholder = ' placeholder="' . $langs->trans("RefOrLabel") . '"';
				if ($hidelabel == 2) {
					$out .= img_picto($langs->trans("Search"), 'search');
				}
			}
			$out .= '<input type="text" class="minwidth100' . ($morecss ? ' ' . $morecss : '') . '" name="search_' . $htmlname . '" id="search_' . $htmlname . '" value="' . $selected_input_value . '"' . $placeholder . ' ' . (getDolGlobalString('PRODUCT_SEARCH_AUTOFOCUS') ? 'autofocus' : '') . ' />';
			if ($hidelabel == 3) {
				$out .= img_picto($langs->trans("Search"), 'search');
			}
		} else {
			$out .= $this->select_produits_list($selected, $htmlname, $filtertype, $limit, $price_level, '', $status, $finished, 0, $socid, $showempty, $forcecombo, $morecss, $hidepriceinlabel, $warehouseStatus, $status_purchase, $warehouseId);
		}

		if (empty($nooutput)) {
			print $out;
		} else {
			return $out;
		}
	}

	// phpcs:disable PEAR.NamingConventions.ValidFunctionName.ScopeNotCamelCaps

	/**
	 *  Return list of BOM for customer in Ajax if Ajax activated or go to select_produits_list
	 *
	 * @param string	$selected Preselected BOM id
	 * @param string	$htmlname Name of HTML select field (must be unique in page).
	 * @param int		$limit Limit on number of returned lines
	 * @param int		$status Sell status -1=Return all bom, 0=Draft BOM, 1=Validated BOM
	 * @param int		$type type of the BOM (-1=Return all BOM, 0=Return disassemble BOM, 1=Return manufacturing BOM)
	 * @param string|int<0,1>	$showempty	'' to not show empty line. Translation key to show an empty line. '1' show empty line with no text.
	 * @param string	$morecss Add more css on select
	 * @param string	$nooutput No print, return the output into a string
	 * @param int		$forcecombo Force to use combo box
	 * @param string[]	$TProducts Add filter on a defined product
	 * @return void|string
	 */
	public function select_bom($selected = '', $htmlname = 'bom_id', $limit = 0, $status = 1, $type = 0, $showempty = '1', $morecss = '', $nooutput = '', $forcecombo = 0, $TProducts = [])
	{
		// phpcs:enable
		global $db;

		require_once DOL_DOCUMENT_ROOT . '/product/class/product.class.php';

		$error = 0;
		$out = '';

		if (!$forcecombo) {
			include_once DOL_DOCUMENT_ROOT . '/core/lib/ajax.lib.php';
			$events = array();
			$out .= ajax_combobox($htmlname, $events, getDolGlobalInt("PRODUIT_USE_SEARCH_TO_SELECT"));
		}

		$out .= '<select class="flat' . ($morecss ? ' ' . $morecss : '') . '" name="' . $htmlname . '" id="' . $htmlname . '">';

		$sql = 'SELECT b.rowid, b.ref, b.label, b.fk_product';
		$sql .= ' FROM ' . MAIN_DB_PREFIX . 'bom_bom as b';
		$sql .= ' WHERE b.entity IN (' . getEntity('bom') . ')';
		if (!empty($status)) {
			$sql .= ' AND status = ' . (int) $status;
		}
		if (!empty($type)) {
			$sql .= ' AND bomtype = ' . (int) $type;
		}
		if (!empty($TProducts)) {
			$sql .= ' AND fk_product IN (' . $this->db->sanitize(implode(',', $TProducts)) . ')';
		}
		if (!empty($limit)) {
			$sql .= ' LIMIT ' . (int) $limit;
		}
		$resql = $db->query($sql);
		if ($resql) {
			if ($showempty) {
				$out .= '<option value="-1"';
				if (empty($selected)) {
					$out .= ' selected';
				}
				$out .= '>&nbsp;</option>';
			}
			while ($obj = $db->fetch_object($resql)) {
				$product = new Product($db);
				$res = $product->fetch($obj->fk_product);
				$out .= '<option value="' . $obj->rowid . '"';
				if ($obj->rowid == $selected) {
					$out .= 'selected';
				}
				$out .= '>' . $obj->ref . ' - ' . $product->label . ' - ' . $obj->label . '</option>';
			}
		} else {
			$error++;
			dol_print_error($db);
		}
		$out .= '</select>';
		if (empty($nooutput)) {
			print $out;
		} else {
			return $out;
		}
	}

	// phpcs:disable PEAR.NamingConventions.ValidFunctionName.ScopeNotCamelCaps

	/**
	 * Return list of products for a customer.
	 * Called by select_produits.
	 *
	 * @param 	int 		$selected 				Preselected product
	 * @param 	string 		$htmlname 				Name of select html
	 * @param 	string 		$filtertype 			Filter on product type (''=nofilter, 0=product, 1=service)
	 * @param 	int 		$limit 					Limit on number of returned lines
	 * @param 	int 		$price_level 			Level of price to show
	 * @param 	string 		$filterkey 				Filter on product
	 * @param 	int 		$status 				-1=Return all products, 0=Products not on sell, 1=Products on sell
	 * @param 	int 		$finished 				Filter on finished field: 2=No filter
	 * @param 	int 		$outputmode 			0=HTML select string, 1=Array
	 * @param 	int 		$socid 					Thirdparty Id (to get also price dedicated to this customer)
	 * @param 	string|int<0,1>	$showempty 			'' to not show empty line. Translation key to show an empty line. '1' show empty line with no text.
	 * @param 	int 		$forcecombo 			Force to use combo box
	 * @param 	string 		$morecss 				Add more css on select
	 * @param 	int 		$hidepriceinlabel	 	1=Hide prices in label
	 * @param 	string 		$warehouseStatus 		Warehouse status filter to group/count stock. Following comma separated filter options can be used.
	 *                      	          			'warehouseopen' = count products from open warehouses,
	 *                          	      			'warehouseclosed' = count products from closed warehouses,
	 *                              		  		'warehouseinternal' = count products from warehouses for internal correct/transfer only
	 * @param 	int 		$status_purchase 		Purchase status -1=Return all products, 0=Products not on purchase, 1=Products on purchase
	 * @param 	int 		$warehouseId	 		Filter by Warehouses Id where there is real stock
	 * @return  array|string    			        Array of keys for json
	 */
	public function select_produits_list($selected = 0, $htmlname = 'productid', $filtertype = '', $limit = 20, $price_level = 0, $filterkey = '', $status = 1, $finished = 2, $outputmode = 0, $socid = 0, $showempty = '1', $forcecombo = 0, $morecss = 'maxwidth500', $hidepriceinlabel = 0, $warehouseStatus = '', $status_purchase = -1, $warehouseId = 0)
	{
		// phpcs:enable
		global $langs;
		global $hookmanager;

		$out = '';
		$outarray = array();

		// Units
		if (getDolGlobalInt('PRODUCT_USE_UNITS')) {
			$langs->load('other');
		}

		$warehouseStatusArray = array();
		if (!empty($warehouseStatus)) {
			require_once DOL_DOCUMENT_ROOT . '/product/stock/class/entrepot.class.php';
			if (preg_match('/warehouseclosed/', $warehouseStatus)) {
				$warehouseStatusArray[] = Entrepot::STATUS_CLOSED;
			}
			if (preg_match('/warehouseopen/', $warehouseStatus)) {
				$warehouseStatusArray[] = Entrepot::STATUS_OPEN_ALL;
			}
			if (preg_match('/warehouseinternal/', $warehouseStatus)) {
				$warehouseStatusArray[] = Entrepot::STATUS_OPEN_INTERNAL;
			}
		}

		$selectFields = " p.rowid, p.ref, p.label, p.description, p.barcode, p.fk_country, p.fk_product_type, p.price, p.price_ttc, p.price_base_type, p.tva_tx, p.default_vat_code, p.duration, p.fk_price_expression";
		if (count($warehouseStatusArray)) {
			$selectFieldsGrouped = ", sum(" . $this->db->ifsql("e.statut IS NULL", "0", "ps.reel") . ") as stock"; // e.statut is null if there is no record in stock
		} else {
			$selectFieldsGrouped = ", " . $this->db->ifsql("p.stock IS NULL", 0, "p.stock") . " AS stock";
		}

		$sql = "SELECT ";

		// Add select from hooks
		$parameters = array();
		$reshook = $hookmanager->executeHooks('selectProductsListSelect', $parameters); // Note that $action and $object may have been modified by hook
		if (empty($reshook)) {
			$sql .= $selectFields . $selectFieldsGrouped . $hookmanager->resPrint;
		} else {
			$sql .= $hookmanager->resPrint;
		}

		if (getDolGlobalString('PRODUCT_SORT_BY_CATEGORY')) {
			//Product category
			$sql .= ", (SELECT " . $this->db->prefix() . "categorie_product.fk_categorie
						FROM " . $this->db->prefix() . "categorie_product
						WHERE " . $this->db->prefix() . "categorie_product.fk_product=p.rowid
						LIMIT 1
				) AS categorie_product_id ";
		}

		//Price by customer
		if (getDolGlobalString('PRODUIT_CUSTOMER_PRICES') && !empty($socid)) {
			$sql .= ', pcp.rowid as idprodcustprice, pcp.price as custprice, pcp.price_ttc as custprice_ttc,';
			$sql .= ' pcp.price_base_type as custprice_base_type, pcp.tva_tx as custtva_tx, pcp.default_vat_code as custdefault_vat_code, pcp.ref_customer as custref';
			$selectFields .= ", idprodcustprice, custprice, custprice_ttc, custprice_base_type, custtva_tx, custdefault_vat_code, custref";
		}
		// Units
		if (getDolGlobalInt('PRODUCT_USE_UNITS')) {
			$sql .= ", u.label as unit_long, u.short_label as unit_short, p.weight, p.weight_units, p.length, p.length_units, p.width, p.width_units, p.height, p.height_units, p.surface, p.surface_units, p.volume, p.volume_units";
			$selectFields .= ', unit_long, unit_short, p.weight, p.weight_units, p.length, p.length_units, p.width, p.width_units, p.height, p.height_units, p.surface, p.surface_units, p.volume, p.volume_units';
		}

		// Multilang : we add translation
		if (getDolGlobalInt('MAIN_MULTILANGS')) {
			$sql .= ", pl.label as label_translated";
			$sql .= ", pl.description as description_translated";
			$selectFields .= ", label_translated";
			$selectFields .= ", description_translated";
		}
		// Price by quantity
		if (getDolGlobalString('PRODUIT_CUSTOMER_PRICES_BY_QTY') || getDolGlobalString('PRODUIT_CUSTOMER_PRICES_BY_QTY_MULTIPRICES')) {
			$sql .= ", (SELECT pp.rowid FROM " . $this->db->prefix() . "product_price as pp WHERE pp.fk_product = p.rowid";
			if ($price_level >= 1 && getDolGlobalString('PRODUIT_CUSTOMER_PRICES_BY_QTY_MULTIPRICES')) {
				$sql .= " AND price_level = " . ((int) $price_level);
			}
			$sql .= " ORDER BY date_price";
			$sql .= " DESC LIMIT 1) as price_rowid";
			$sql .= ", (SELECT pp.price_by_qty FROM " . $this->db->prefix() . "product_price as pp WHERE pp.fk_product = p.rowid"; // price_by_qty is 1 if some prices by qty exists in subtable
			if ($price_level >= 1 && getDolGlobalString('PRODUIT_CUSTOMER_PRICES_BY_QTY_MULTIPRICES')) {
				$sql .= " AND price_level = " . ((int) $price_level);
			}
			$sql .= " ORDER BY date_price";
			$sql .= " DESC LIMIT 1) as price_by_qty";
			$selectFields .= ", price_rowid, price_by_qty";
		}

<<<<<<< HEAD
		$sql .= " FROM " . $this->db->prefix() . "product as p";
=======
		$sql .= " FROM ".$this->db->prefix()."product as p";

		if (getDolGlobalString('MAIN_SEARCH_PRODUCT_FORCE_INDEX')) {
			$sql .= " USE INDEX (" . $this->db->sanitize(getDolGlobalString('MAIN_PRODUCT_FORCE_INDEX')) . ")";
		}

>>>>>>> 1a651ad8
		// Add from (left join) from hooks
		$parameters = array();
		$reshook = $hookmanager->executeHooks('selectProductsListFrom', $parameters); // Note that $action and $object may have been modified by hook
		$sql .= $hookmanager->resPrint;

		if (count($warehouseStatusArray)) {
			$sql .= " LEFT JOIN " . $this->db->prefix() . "product_stock as ps on ps.fk_product = p.rowid";
			$sql .= " LEFT JOIN " . $this->db->prefix() . "entrepot as e on ps.fk_entrepot = e.rowid AND e.entity IN (" . getEntity('stock') . ")";
			$sql .= ' AND e.statut IN (' . $this->db->sanitize($this->db->escape(implode(',', $warehouseStatusArray))) . ')'; // Return line if product is inside the selected stock. If not, an empty line will be returned so we will count 0.
		}

		// include search in supplier ref
		if (getDolGlobalString('MAIN_SEARCH_PRODUCT_BY_FOURN_REF')) {
			$sql .= " LEFT JOIN " . $this->db->prefix() . "product_fournisseur_price as pfp ON p.rowid = pfp.fk_product";
		}

		//Price by customer
		if (getDolGlobalString('PRODUIT_CUSTOMER_PRICES') && !empty($socid)) {
			$sql .= " LEFT JOIN  " . $this->db->prefix() . "product_customer_price as pcp ON pcp.fk_soc=" . ((int) $socid) . " AND pcp.fk_product=p.rowid";
		}
		// Units
		if (getDolGlobalInt('PRODUCT_USE_UNITS')) {
			$sql .= " LEFT JOIN " . $this->db->prefix() . "c_units u ON u.rowid = p.fk_unit";
		}
		// Multilang : we add translation
		if (getDolGlobalInt('MAIN_MULTILANGS')) {
			$sql .= " LEFT JOIN " . $this->db->prefix() . "product_lang as pl ON pl.fk_product = p.rowid ";
			if (getDolGlobalString('PRODUIT_TEXTS_IN_THIRDPARTY_LANGUAGE') && !empty($socid)) {
				require_once DOL_DOCUMENT_ROOT . '/societe/class/societe.class.php';
				$soc = new Societe($this->db);
				$result = $soc->fetch($socid);
				if ($result > 0 && !empty($soc->default_lang)) {
					$sql .= " AND pl.lang = '" . $this->db->escape($soc->default_lang) . "'";
				} else {
					$sql .= " AND pl.lang = '" . $this->db->escape($langs->getDefaultLang()) . "'";
				}
			} else {
				$sql .= " AND pl.lang = '" . $this->db->escape($langs->getDefaultLang()) . "'";
			}
		}

		if (getDolGlobalString('PRODUIT_ATTRIBUTES_HIDECHILD')) {
			$sql .= " LEFT JOIN " . $this->db->prefix() . "product_attribute_combination pac ON pac.fk_product_child = p.rowid";
		}

		$sql .= ' WHERE p.entity IN (' . getEntity('product') . ')';

		if (getDolGlobalString('PRODUIT_ATTRIBUTES_HIDECHILD')) {
			$sql .= " AND pac.rowid IS NULL";
		}

		if ($finished == 0) {
			$sql .= " AND p.finished = " . ((int) $finished);
		} elseif ($finished == 1) {
			$sql .= " AND p.finished = " . ((int) $finished);
		}
		if ($status >= 0) {
			$sql .= " AND p.tosell = " . ((int) $status);
		}
		if ($status_purchase >= 0) {
			$sql .= " AND p.tobuy = " . ((int) $status_purchase);
		}
		// Filter by product type
		if (strval($filtertype) != '') {
			$sql .= " AND p.fk_product_type = " . ((int) $filtertype);
		} elseif (!isModEnabled('product')) { // when product module is disabled, show services only
			$sql .= " AND p.fk_product_type = 1";
		} elseif (!isModEnabled('service')) { // when service module is disabled, show products only
			$sql .= " AND p.fk_product_type = 0";
		}

		if ((int) $warehouseId > 0) {
			$sql .= " AND EXISTS (SELECT psw.fk_product FROM " . $this->db->prefix() . "product_stock as psw WHERE psw.reel>0 AND psw.fk_entrepot=".(int) $warehouseId." AND psw.fk_product = p.rowid)";
		}

		// Add where from hooks
		$parameters = array();
		$reshook = $hookmanager->executeHooks('selectProductsListWhere', $parameters); // Note that $action and $object may have been modified by hook
		$sql .= $hookmanager->resPrint;
		// Add criteria on ref/label
		if ($filterkey != '') {
			$sql .= ' AND (';
			$prefix = !getDolGlobalString('PRODUCT_DONOTSEARCH_ANYWHERE') ? '%' : ''; // Can use index if PRODUCT_DONOTSEARCH_ANYWHERE is on
			// For natural search
			$search_crit = explode(' ', $filterkey);
			$i = 0;
			if (count($search_crit) > 1) {
				$sql .= "(";
			}
			foreach ($search_crit as $crit) {
				if ($i > 0) {
					$sql .= " AND ";
				}
				$sql .= "(p.ref LIKE '" . $this->db->escape($prefix . $crit) . "%' OR p.label LIKE '" . $this->db->escape($prefix . $crit) . "%'";
				if (getDolGlobalInt('MAIN_MULTILANGS')) {
					$sql .= " OR pl.label LIKE '" . $this->db->escape($prefix . $crit) . "%'";
				}
				if (getDolGlobalString('PRODUIT_CUSTOMER_PRICES') && !empty($socid)) {
					$sql .= " OR pcp.ref_customer LIKE '" . $this->db->escape($prefix . $crit) . "%'";
				}
				if (getDolGlobalString('PRODUCT_AJAX_SEARCH_ON_DESCRIPTION')) {
					$sql .= " OR p.description LIKE '" . $this->db->escape($prefix . $crit) . "%'";
					if (getDolGlobalInt('MAIN_MULTILANGS')) {
						$sql .= " OR pl.description LIKE '" . $this->db->escape($prefix . $crit) . "%'";
					}
				}
				if (getDolGlobalString('MAIN_SEARCH_PRODUCT_BY_FOURN_REF')) {
					$sql .= " OR pfp.ref_fourn LIKE '" . $this->db->escape($prefix . $crit) . "%'";
				}
				$sql .= ")";
				$i++;
			}
			if (count($search_crit) > 1) {
				$sql .= ")";
			}
			if (isModEnabled('barcode')) {
				$sql .= " OR p.barcode LIKE '" . $this->db->escape($prefix . $filterkey) . "%'";
			}
			$sql .= ')';
		}
		if (count($warehouseStatusArray)) {
			$sql .= " GROUP BY " . $selectFields;
		}

		//Sort by category
		if (getDolGlobalString('PRODUCT_SORT_BY_CATEGORY')) {
			$sql .= " ORDER BY categorie_product_id ";
			//ASC OR DESC order
			(getDolGlobalInt('PRODUCT_SORT_BY_CATEGORY') == 1) ? $sql .= "ASC" : $sql .= "DESC";
		} else {
			$sql .= $this->db->order("p.ref");
		}

		$sql .= $this->db->plimit($limit, 0);

		// Build output string
		dol_syslog(get_class($this) . "::select_produits_list search products", LOG_DEBUG);
		$result = $this->db->query($sql);
		if ($result) {
			require_once DOL_DOCUMENT_ROOT . '/product/class/product.class.php';
			require_once DOL_DOCUMENT_ROOT . '/product/dynamic_price/class/price_parser.class.php';
			require_once DOL_DOCUMENT_ROOT . '/core/lib/product.lib.php';

			$num = $this->db->num_rows($result);

			$events = array();

			if (!$forcecombo) {
				include_once DOL_DOCUMENT_ROOT . '/core/lib/ajax.lib.php';
				$out .= ajax_combobox($htmlname, $events, getDolGlobalInt("PRODUIT_USE_SEARCH_TO_SELECT"));
			}

			$out .= '<select class="flat' . ($morecss ? ' ' . $morecss : '') . '" name="' . $htmlname . '" id="' . $htmlname . '">';

			$textifempty = '';
			// Do not use textifempty = ' ' or '&nbsp;' here, or search on key will search on ' key'.
			//if (!empty($conf->use_javascript_ajax) || $forcecombo) $textifempty='';
			if (getDolGlobalString('PRODUIT_USE_SEARCH_TO_SELECT')) {
				if ($showempty && !is_numeric($showempty)) {
					$textifempty = $langs->trans($showempty);
				} else {
					$textifempty .= $langs->trans("All");
				}
			} else {
				if ($showempty && !is_numeric($showempty)) {
					$textifempty = $langs->trans($showempty);
				}
			}
			if ($showempty) {
				$out .= '<option value="-1" selected>' . ($textifempty ? $textifempty : '&nbsp;') . '</option>';
			}

			$i = 0;
			while ($num && $i < $num) {
				$opt = '';
				$optJson = array();
				$objp = $this->db->fetch_object($result);

				if ((getDolGlobalString('PRODUIT_CUSTOMER_PRICES_BY_QTY') || getDolGlobalString('PRODUIT_CUSTOMER_PRICES_BY_QTY_MULTIPRICES')) && !empty($objp->price_by_qty) && $objp->price_by_qty == 1) { // Price by quantity will return many prices for the same product
					$sql = "SELECT rowid, quantity, price, unitprice, remise_percent, remise, price_base_type";
					$sql .= " FROM " . $this->db->prefix() . "product_price_by_qty";
					$sql .= " WHERE fk_product_price = " . ((int) $objp->price_rowid);
					$sql .= " ORDER BY quantity ASC";

					dol_syslog(get_class($this) . "::select_produits_list search prices by qty", LOG_DEBUG);
					$result2 = $this->db->query($sql);
					if ($result2) {
						$nb_prices = $this->db->num_rows($result2);
						$j = 0;
						while ($nb_prices && $j < $nb_prices) {
							$objp2 = $this->db->fetch_object($result2);

							$objp->price_by_qty_rowid = $objp2->rowid;
							$objp->price_by_qty_price_base_type = $objp2->price_base_type;
							$objp->price_by_qty_quantity = $objp2->quantity;
							$objp->price_by_qty_unitprice = $objp2->unitprice;
							$objp->price_by_qty_remise_percent = $objp2->remise_percent;
							// For backward compatibility
							$objp->quantity = $objp2->quantity;
							$objp->price = $objp2->price;
							$objp->unitprice = $objp2->unitprice;
							$objp->remise_percent = $objp2->remise_percent;

							//$objp->tva_tx is not overwritten by $objp2 value
							//$objp->default_vat_code is not overwritten by $objp2 value

							$this->constructProductListOption($objp, $opt, $optJson, 0, $selected, $hidepriceinlabel, $filterkey);

							$j++;

							// Add new entry
							// "key" value of json key array is used by jQuery automatically as selected value
							// "label" value of json key array is used by jQuery automatically as text for combo box
							$out .= $opt;
							array_push($outarray, $optJson);
						}
					}
				} else {
					if (isModEnabled('dynamicprices') && !empty($objp->fk_price_expression)) {
						$price_product = new Product($this->db);
						$price_product->fetch($objp->rowid, '', '', 1);

						require_once DOL_DOCUMENT_ROOT . '/product/dynamic_price/class/price_parser.class.php';
						$priceparser = new PriceParser($this->db);
						$price_result = $priceparser->parseProduct($price_product);
						if ($price_result >= 0) {
							$objp->price = $price_result;
							$objp->unitprice = $price_result;
							//Calculate the VAT
							$objp->price_ttc = (float) price2num($objp->price) * (1 + ($objp->tva_tx / 100));
							$objp->price_ttc = price2num($objp->price_ttc, 'MU');
						}
					}

					$this->constructProductListOption($objp, $opt, $optJson, $price_level, $selected, $hidepriceinlabel, $filterkey);
					// Add new entry
					// "key" value of json key array is used by jQuery automatically as selected value
					// "label" value of json key array is used by jQuery automatically as text for combo box
					$out .= $opt;
					array_push($outarray, $optJson);
				}

				$i++;
			}

			$out .= '</select>';

			$this->db->free($result);

			if (empty($outputmode)) {
				return $out;
			}

			return $outarray;
		} else {
			dol_print_error($this->db);
		}

		return '';
	}

	/**
	 * Function to forge the string with OPTIONs of SELECT.
	 * This define value for &$opt and &$optJson.
	 * This function is called by select_produits_list().
	 *
	 * @param stdClass 	$objp 			Resultset of fetch
	 * @param string 	$opt 			Option (var used for returned value in string option format)
	 * @param array{key:string,value:string,label:string,label2:string,desc:string,type:string,price_ht:string,price_ttc:string,price_ht_locale:string,price_ttc_locale:string,pricebasetype:string,tva_tx:string,default_vat_code:string,qty:string,discount:string,duration_value:string,duration_unit:string,pbq:string,labeltrans:string,desctrans:string,ref_customer:string}	$optJson 		Option (var used for returned value in json format)
	 * @param int 		$price_level 	Price level
	 * @param int 		$selected 		Preselected value
	 * @param int<0,1> 	$hidepriceinlabel Hide price in label
	 * @param string 	$filterkey 		Filter key to highlight
	 * @param int<0,1>	$novirtualstock Do not load virtual stock, even if slow option STOCK_SHOW_VIRTUAL_STOCK_IN_PRODUCTS_COMBO is on.
	 * @return    void
	 */
	protected function constructProductListOption(&$objp, &$opt, &$optJson, $price_level, $selected, $hidepriceinlabel = 0, $filterkey = '', $novirtualstock = 0)
	{
		global $langs, $conf, $user;
		global $hookmanager;

		$outkey = '';
		$outval = '';
		$outref = '';
		$outlabel = '';
		$outlabel_translated = '';
		$outdesc = '';
		$outdesc_translated = '';
		$outbarcode = '';
		$outorigin = '';
		$outtype = '';
		$outprice_ht = '';
		$outprice_ttc = '';
		$outpricebasetype = '';
		$outtva_tx = '';
		$outdefault_vat_code = '';
		$outqty = 1;
		$outdiscount = 0;

		$maxlengtharticle = (!getDolGlobalString('PRODUCT_MAX_LENGTH_COMBO') ? 48 : $conf->global->PRODUCT_MAX_LENGTH_COMBO);

		$label = $objp->label;
		if (!empty($objp->label_translated)) {
			$label = $objp->label_translated;
		}
		if (!empty($filterkey) && $filterkey != '') {
			$label = preg_replace('/(' . preg_quote($filterkey, '/') . ')/i', '<strong>$1</strong>', $label, 1);
		}

		$outkey = $objp->rowid;
		$outref = $objp->ref;
		$outrefcust = empty($objp->custref) ? '' : $objp->custref;
		$outlabel = $objp->label;
		$outdesc = $objp->description;
		if (getDolGlobalInt('MAIN_MULTILANGS')) {
			$outlabel_translated = $objp->label_translated;
			$outdesc_translated = $objp->description_translated;
		}
		$outbarcode = $objp->barcode;
		$outorigin = $objp->fk_country;
		$outpbq = empty($objp->price_by_qty_rowid) ? '' : $objp->price_by_qty_rowid;

		$outtype = $objp->fk_product_type;
		$outdurationvalue = $outtype == Product::TYPE_SERVICE ? substr($objp->duration, 0, dol_strlen($objp->duration) - 1) : '';
		$outdurationunit = $outtype == Product::TYPE_SERVICE ? substr($objp->duration, -1) : '';

		if ($outorigin && getDolGlobalString('PRODUCT_SHOW_ORIGIN_IN_COMBO')) {
			require_once DOL_DOCUMENT_ROOT . '/core/lib/company.lib.php';
		}

		// Units
		$outvalUnits = '';
		if (getDolGlobalInt('PRODUCT_USE_UNITS')) {
			if (!empty($objp->unit_short)) {
				$outvalUnits .= ' - ' . $objp->unit_short;
			}
		}
		if (getDolGlobalString('PRODUCT_SHOW_DIMENSIONS_IN_COMBO')) {
			if (!empty($objp->weight) && $objp->weight_units !== null) {
				$unitToShow = showDimensionInBestUnit($objp->weight, $objp->weight_units, 'weight', $langs);
				$outvalUnits .= ' - ' . $unitToShow;
			}
			if ((!empty($objp->length) || !empty($objp->width) || !empty($objp->height)) && $objp->length_units !== null) {
				$unitToShow = $objp->length . ' x ' . $objp->width . ' x ' . $objp->height . ' ' . measuringUnitString(0, 'size', $objp->length_units);
				$outvalUnits .= ' - ' . $unitToShow;
			}
			if (!empty($objp->surface) && $objp->surface_units !== null) {
				$unitToShow = showDimensionInBestUnit($objp->surface, $objp->surface_units, 'surface', $langs);
				$outvalUnits .= ' - ' . $unitToShow;
			}
			if (!empty($objp->volume) && $objp->volume_units !== null) {
				$unitToShow = showDimensionInBestUnit($objp->volume, $objp->volume_units, 'volume', $langs);
				$outvalUnits .= ' - ' . $unitToShow;
			}
		}
		if ($outdurationvalue && $outdurationunit) {
			$da = array(
				'h' => $langs->trans('Hour'),
				'd' => $langs->trans('Day'),
				'w' => $langs->trans('Week'),
				'm' => $langs->trans('Month'),
				'y' => $langs->trans('Year')
			);
			if (isset($da[$outdurationunit])) {
				$outvalUnits .= ' - ' . $outdurationvalue . ' ' . $langs->transnoentities($da[$outdurationunit] . ($outdurationvalue > 1 ? 's' : ''));
			}
		}

		// Set stocktag (stock too low or not or unknown)
		$stocktag = 0;
		if (isModEnabled('stock') && isset($objp->stock) && ($objp->fk_product_type == Product::TYPE_PRODUCT || getDolGlobalString('STOCK_SUPPORTS_SERVICES'))) {
			if ($user->hasRight('stock', 'lire')) {
				if ($objp->stock > 0) {
					$stocktag = 1;
				} elseif ($objp->stock <= 0) {
					$stocktag = -1;
				}
			}
		}

		// Set $labeltoshow
		$labeltoshow = '';
		$labeltoshow .= $objp->ref;
		if (!empty($objp->custref)) {
			$labeltoshow .= ' (' . $objp->custref . ')';
		}
		if ($outbarcode) {
			$labeltoshow .= ' (' . $outbarcode . ')';
		}
		$labeltoshow .= ' - ' . dol_trunc($label, $maxlengtharticle);
		if ($outorigin && getDolGlobalString('PRODUCT_SHOW_ORIGIN_IN_COMBO')) {
			$labeltoshow .= ' (' . getCountry($outorigin, '1') . ')';
		}

		// Set $labltoshowhtml
		$labeltoshowhtml = '';
		$labeltoshowhtml .= $objp->ref;
		if (!empty($objp->custref)) {
			$labeltoshowhtml .= ' (' . $objp->custref . ')';
		}
		if (!empty($filterkey) && $filterkey != '') {
			$labeltoshowhtml = preg_replace('/(' . preg_quote($filterkey, '/') . ')/i', '<strong>$1</strong>', $labeltoshowhtml, 1);
		}
		if ($outbarcode) {
			$labeltoshowhtml .= ' (' . $outbarcode . ')';
		}
		$labeltoshowhtml .= ' - ' . dol_trunc($label, $maxlengtharticle);
		if ($outorigin && getDolGlobalString('PRODUCT_SHOW_ORIGIN_IN_COMBO')) {
			$labeltoshowhtml .= ' (' . getCountry($outorigin, '1') . ')';
		}

		// Stock
		$labeltoshowstock = '';
		$labeltoshowhtmlstock = '';
		if (isModEnabled('stock') && isset($objp->stock) && ($objp->fk_product_type == Product::TYPE_PRODUCT || getDolGlobalString('STOCK_SUPPORTS_SERVICES'))) {
			if ($user->hasRight('stock', 'lire')) {
				$labeltoshowstock .= ' - ' . $langs->trans("Stock") . ': ' . price(price2num($objp->stock, 'MS'));

				if ($objp->stock > 0) {
					$labeltoshowhtmlstock .= ' - <span class="product_line_stock_ok">';
				} elseif ($objp->stock <= 0) {
					$labeltoshowhtmlstock .= ' - <span class="product_line_stock_too_low">';
				}
				$labeltoshowhtmlstock .= $langs->transnoentities("Stock") . ': ' . price(price2num($objp->stock, 'MS'));
				$labeltoshowhtmlstock .= '</span>';

				if (empty($novirtualstock) && getDolGlobalString('STOCK_SHOW_VIRTUAL_STOCK_IN_PRODUCTS_COMBO')) {  // Warning, this option may slow down combo list generation
					$langs->load("stocks");

					$tmpproduct = new Product($this->db);
					$tmpproduct->fetch($objp->rowid, '', '', '', 1, 1, 1); // Load product without lang and prices arrays (we just need to make ->virtual_stock() after)
					$tmpproduct->load_virtual_stock();
					$virtualstock = $tmpproduct->stock_theorique;

					$labeltoshowstock .= ' - ' . $langs->trans("VirtualStock") . ':' . $virtualstock;

					$labeltoshowhtmlstock .= ' - ' . $langs->transnoentities("VirtualStock") . ':';
					if ($virtualstock > 0) {
						$labeltoshowhtmlstock .= '<span class="product_line_stock_ok">';
					} elseif ($virtualstock <= 0) {
						$labeltoshowhtmlstock .= '<span class="product_line_stock_too_low">';
					}
					$labeltoshowhtmlstock .= $virtualstock;
					$labeltoshowhtmlstock .= '</span>';

					unset($tmpproduct);
				}
			}
		}

		// Price
		$found = 0;
		$labeltoshowprice = '';
		$labeltoshowhtmlprice = '';
		// If we need a particular price level (from 1 to n)
		if (empty($hidepriceinlabel) && $price_level >= 1 && (getDolGlobalString('PRODUIT_MULTIPRICES') || getDolGlobalString('PRODUIT_CUSTOMER_PRICES_BY_QTY_MULTIPRICES'))) {
			$sql = "SELECT price, price_ttc, price_base_type, tva_tx, default_vat_code";
			$sql .= " FROM " . $this->db->prefix() . "product_price";
			$sql .= " WHERE fk_product = " . ((int) $objp->rowid);
			$sql .= " AND entity IN (" . getEntity('productprice') . ")";
			$sql .= " AND price_level = " . ((int) $price_level);
			$sql .= " ORDER BY date_price DESC, rowid DESC"; // Warning DESC must be both on date_price and rowid.
			$sql .= " LIMIT 1";

			dol_syslog(get_class($this) . '::constructProductListOption search price for product ' . $objp->rowid . ' AND level ' . $price_level, LOG_DEBUG);
			$result2 = $this->db->query($sql);
			if ($result2) {
				$objp2 = $this->db->fetch_object($result2);
				if ($objp2) {
					$found = 1;
					if ($objp2->price_base_type == 'HT') {
						$labeltoshowprice .= ' - ' . price($objp2->price, 1, $langs, 0, 0, -1, $conf->currency) . ' ' . $langs->trans("HT");
						$labeltoshowhtmlprice .= ' - ' . price($objp2->price, 0, $langs, 0, 0, -1, $conf->currency) . ' ' . $langs->transnoentities("HT");
					} else {
						$labeltoshowprice .= ' - ' . price($objp2->price_ttc, 1, $langs, 0, 0, -1, $conf->currency) . ' ' . $langs->trans("TTC");
						$labeltoshowhtmlprice .= ' - ' . price($objp2->price_ttc, 0, $langs, 0, 0, -1, $conf->currency) . ' ' . $langs->transnoentities("TTC");
					}
					$outprice_ht = price($objp2->price);
					$outprice_ttc = price($objp2->price_ttc);
					$outpricebasetype = $objp2->price_base_type;
					if (getDolGlobalString('PRODUIT_MULTIPRICES_USE_VAT_PER_LEVEL')) {  // using this option is a bug. kept for backward compatibility
						$outtva_tx = $objp2->tva_tx;                        // We use the vat rate on line of multiprice
						$outdefault_vat_code = $objp2->default_vat_code;    // We use the vat code on line of multiprice
					} else {
						$outtva_tx = $objp->tva_tx;                            // We use the vat rate of product, not the one on line of multiprice
						$outdefault_vat_code = $objp->default_vat_code;        // We use the vat code or product, not the one on line of multiprice
					}
				}
			} else {
				dol_print_error($this->db);
			}
		}

		// Price by quantity
		if (empty($hidepriceinlabel) && !empty($objp->quantity) && $objp->quantity >= 1 && (getDolGlobalString('PRODUIT_CUSTOMER_PRICES_BY_QTY') || getDolGlobalString('PRODUIT_CUSTOMER_PRICES_BY_QTY_MULTIPRICES'))) {
			$found = 1;
			$outqty = $objp->quantity;
			$outdiscount = $objp->remise_percent;
			if ($objp->quantity == 1) {
				$labeltoshowprice .= ' - ' . price($objp->unitprice, 1, $langs, 0, 0, -1, $conf->currency) . "/";
				$labeltoshowhtmlprice .= ' - ' . price($objp->unitprice, 0, $langs, 0, 0, -1, $conf->currency) . "/";
				$labeltoshowprice .= $langs->trans("Unit"); // Do not use strtolower because it breaks utf8 encoding
				$labeltoshowhtmlprice .= $langs->transnoentities("Unit");
			} else {
				$labeltoshowprice .= ' - ' . price($objp->price, 1, $langs, 0, 0, -1, $conf->currency) . "/" . $objp->quantity;
				$labeltoshowhtmlprice .= ' - ' . price($objp->price, 0, $langs, 0, 0, -1, $conf->currency) . "/" . $objp->quantity;
				$labeltoshowprice .= $langs->trans("Units"); // Do not use strtolower because it breaks utf8 encoding
				$labeltoshowhtmlprice .= $langs->transnoentities("Units");
			}

			$outprice_ht = price($objp->unitprice);
			$outprice_ttc = price($objp->unitprice * (1 + ($objp->tva_tx / 100)));
			$outpricebasetype = $objp->price_base_type;
			$outtva_tx = $objp->tva_tx;                            // This value is the value on product when constructProductListOption is called by select_produits_list even if other field $objp-> are from table price_by_qty
			$outdefault_vat_code = $objp->default_vat_code;        // This value is the value on product when constructProductListOption is called by select_produits_list even if other field $objp-> are from table price_by_qty
		}
		if (empty($hidepriceinlabel) && !empty($objp->quantity) && $objp->quantity >= 1) {
			$labeltoshowprice .= " (" . price($objp->unitprice, 1, $langs, 0, 0, -1, $conf->currency) . "/" . $langs->trans("Unit") . ")"; // Do not use strtolower because it breaks utf8 encoding
			$labeltoshowhtmlprice .= " (" . price($objp->unitprice, 0, $langs, 0, 0, -1, $conf->currency) . "/" . $langs->transnoentities("Unit") . ")"; // Do not use strtolower because it breaks utf8 encoding
		}
		if (empty($hidepriceinlabel) && !empty($objp->remise_percent) && $objp->remise_percent >= 1) {
			$labeltoshowprice .= " - " . $langs->trans("Discount") . " : " . vatrate($objp->remise_percent) . ' %';
			$labeltoshowhtmlprice .= " - " . $langs->transnoentities("Discount") . " : " . vatrate($objp->remise_percent) . ' %';
		}

		// Price by customer
		if (empty($hidepriceinlabel) && getDolGlobalString('PRODUIT_CUSTOMER_PRICES')) {
			if (!empty($objp->idprodcustprice)) {
				$found = 1;

				if ($objp->custprice_base_type == 'HT') {
					$labeltoshowprice .= ' - ' . price($objp->custprice, 1, $langs, 0, 0, -1, $conf->currency) . ' ' . $langs->trans("HT");
					$labeltoshowhtmlprice .= ' - ' . price($objp->custprice, 0, $langs, 0, 0, -1, $conf->currency) . ' ' . $langs->transnoentities("HT");
				} else {
					$labeltoshowprice .= ' - ' . price($objp->custprice_ttc, 1, $langs, 0, 0, -1, $conf->currency) . ' ' . $langs->trans("TTC");
					$labeltoshowhtmlprice .= ' - ' . price($objp->custprice_ttc, 0, $langs, 0, 0, -1, $conf->currency) . ' ' . $langs->transnoentities("TTC");
				}

				$outprice_ht = price($objp->custprice);
				$outprice_ttc = price($objp->custprice_ttc);
				$outpricebasetype = $objp->custprice_base_type;
				$outtva_tx = $objp->custtva_tx;
				$outdefault_vat_code = $objp->custdefault_vat_code;
			}
		}

		// If level no defined or multiprice not found, we used the default price
		if (empty($hidepriceinlabel) && !$found) {
			if ($objp->price_base_type == 'HT') {
				$labeltoshowprice .= ' - ' . price($objp->price, 1, $langs, 0, 0, -1, $conf->currency) . ' ' . $langs->trans("HT");
				$labeltoshowhtmlprice .= ' - ' . price($objp->price, 0, $langs, 0, 0, -1, $conf->currency) . ' ' . $langs->transnoentities("HT");
			} else {
				$labeltoshowprice .= ' - ' . price($objp->price_ttc, 1, $langs, 0, 0, -1, $conf->currency) . ' ' . $langs->trans("TTC");
				$labeltoshowhtmlprice .= ' - ' . price($objp->price_ttc, 0, $langs, 0, 0, -1, $conf->currency) . ' ' . $langs->transnoentities("TTC");
			}
			$outprice_ht = price($objp->price);
			$outprice_ttc = price($objp->price_ttc);
			$outpricebasetype = $objp->price_base_type;
			$outtva_tx = $objp->tva_tx;
			$outdefault_vat_code = $objp->default_vat_code;
		}


		// Build options
		$opt = '<option value="' . $objp->rowid . '"';
		$opt .= ($objp->rowid == $selected) ? ' selected' : '';
		if (!empty($objp->price_by_qty_rowid) && $objp->price_by_qty_rowid > 0) {
			$opt .= ' pbq="' . $objp->price_by_qty_rowid . '" data-pbq="' . $objp->price_by_qty_rowid . '" data-pbqup="' . $objp->price_by_qty_unitprice . '" data-pbqbase="' . $objp->price_by_qty_price_base_type . '" data-pbqqty="' . $objp->price_by_qty_quantity . '" data-pbqpercent="' . $objp->price_by_qty_remise_percent . '"';
		}
		if (getDolGlobalString('PRODUIT_TEXTS_IN_THIRDPARTY_LANGUAGE')) {
			$opt .= ' data-labeltrans="' . $outlabel_translated . '"';
			$opt .= ' data-desctrans="' . dol_escape_htmltag($outdesc_translated) . '"';
		}

		if ($stocktag == 1) {
			$opt .= ' class="product_line_stock_ok" data-html="'.$labeltoshowhtml.$outvalUnits.$labeltoshowhtmlprice.dolPrintHTMLForAttribute($labeltoshowhtmlstock).'"';
			//$opt .= ' class="product_line_stock_ok"';
		}
		if ($stocktag == -1) {
			$opt .= ' class="product_line_stock_too_low" data-html="'.$labeltoshowhtml.$outvalUnits.$labeltoshowhtmlprice.dolPrintHTMLForAttribute($labeltoshowhtmlstock).'"';
			//$opt .= ' class="product_line_stock_too_low"';
		}

		$opt .= '>';

		// Ref, barcode, country
		$opt .= $labeltoshow;
		$outval .= $labeltoshowhtml;

		// Units
		$opt .= $outvalUnits;
		$outval .= $outvalUnits;

		// Price
		$opt .= $labeltoshowprice;
		$outval .= $labeltoshowhtmlprice;

		// Stock
		$opt .= $labeltoshowstock;
		$outval .= $labeltoshowhtmlstock;

<<<<<<< HEAD
=======

>>>>>>> 1a651ad8
		$parameters = array('objp' => $objp);
		$reshook = $hookmanager->executeHooks('constructProductListOption', $parameters); // Note that $action and $object may have been modified by hook
		if (empty($reshook)) {
			$opt .= $hookmanager->resPrint;
		} else {
			$opt = $hookmanager->resPrint;
		}

		$opt .= "</option>\n";
		$optJson = array(
			'key' => $outkey,
			'value' => $outref,
			'label' => $outval,
			'label2' => $outlabel,
			'desc' => $outdesc,
			'type' => $outtype,
			'price_ht' => price2num($outprice_ht),
			'price_ttc' => price2num($outprice_ttc),
			'price_ht_locale' => price(price2num($outprice_ht)),
			'price_ttc_locale' => price(price2num($outprice_ttc)),
			'pricebasetype' => $outpricebasetype,
			'tva_tx' => $outtva_tx,
			'default_vat_code' => $outdefault_vat_code,
			'qty' => $outqty,
			'discount' => $outdiscount,
			'duration_value' => $outdurationvalue,
			'duration_unit' => $outdurationunit,
			'pbq' => $outpbq,
			'labeltrans' => $outlabel_translated,
			'desctrans' => $outdesc_translated,
			'ref_customer' => $outrefcust
		);
	}

	// phpcs:disable PEAR.NamingConventions.ValidFunctionName.ScopeNotCamelCaps

	/**
	 * Return list of products for customer (in Ajax if Ajax activated or go to select_produits_fournisseurs_list)
	 *
	 * @param int 		$socid 			Id third party
	 * @param string 	$selected 		Preselected product
	 * @param string 	$htmlname 		Name of HTML Select
	 * @param string 	$filtertype 	Filter on product type (''=nofilter, 0=product, 1=service)
	 * @param string 	$filtre 		For a SQL filter
	 * @param array<string,string|string[]>	$ajaxoptions 	Options for ajax_autocompleter
	 * @param int<0,1>	$hidelabel 		Hide label (0=no, 1=yes)
	 * @param int<0,1>	$alsoproductwithnosupplierprice 1=Add also product without supplier prices
	 * @param string 	$morecss 		More CSS
	 * @param string 	$placeholder 	Placeholder
	 * @return    void
	 */
	public function select_produits_fournisseurs($socid, $selected = '', $htmlname = 'productid', $filtertype = '', $filtre = '', $ajaxoptions = array(), $hidelabel = 0, $alsoproductwithnosupplierprice = 0, $morecss = '', $placeholder = '')
	{
		// phpcs:enable
		global $langs, $conf;
		global $price_level, $status, $finished;

		if (!isset($status)) {
			$status = 1;
		}

		$selected_input_value = '';
		if (!empty($conf->use_javascript_ajax) && getDolGlobalString('PRODUIT_USE_SEARCH_TO_SELECT')) {
			if ($selected > 0) {
				require_once DOL_DOCUMENT_ROOT . '/product/class/product.class.php';
				$producttmpselect = new Product($this->db);
				$producttmpselect->fetch($selected);
				$selected_input_value = $producttmpselect->ref;
				unset($producttmpselect);
			}

			// mode=2 means suppliers products
			$urloption = ($socid > 0 ? 'socid=' . $socid . '&' : '') . 'htmlname=' . $htmlname . '&outjson=1&price_level=' . $price_level . '&type=' . $filtertype . '&mode=2&status=' . $status . '&finished=' . $finished . '&alsoproductwithnosupplierprice=' . $alsoproductwithnosupplierprice;
			print ajax_autocompleter($selected, $htmlname, DOL_URL_ROOT . '/product/ajax/products.php', $urloption, getDolGlobalInt('PRODUIT_USE_SEARCH_TO_SELECT'), 0, $ajaxoptions);

<<<<<<< HEAD
			print ($hidelabel ? '' : $langs->trans("RefOrLabel") . ' : ') . '<input type="text" class="minwidth300" name="search_' . $htmlname . '" id="search_' . $htmlname . '" value="' . $selected_input_value . '"' . ($placeholder ? ' placeholder="' . $placeholder . '"' : '') . '>';
=======
			print($hidelabel ? '' : $langs->trans("RefOrLabel") . ' : ') . '<input type="text" class="'.$morecss.'" name="search_' . $htmlname . '" id="search_' . $htmlname . '" value="' . $selected_input_value . '"' . ($placeholder ? ' placeholder="' . $placeholder . '"' : '') . '>';
>>>>>>> 1a651ad8
		} else {
			print $this->select_produits_fournisseurs_list($socid, $selected, $htmlname, $filtertype, $filtre, '', $status, 0, 0, $alsoproductwithnosupplierprice, $morecss, 0, $placeholder);
		}
	}

	// phpcs:disable PEAR.NamingConventions.ValidFunctionName.ScopeNotCamelCaps

	/**
	 *    Return list of suppliers products
	 *
	 * @param int $socid Id of supplier thirdparty (0 = no filter)
	 * @param string $selected Product price preselected (must be 'id' in product_fournisseur_price or 'idprod_IDPROD')
	 * @param string $htmlname Name of HTML select
	 * @param string $filtertype Filter on product type (''=nofilter, 0=product, 1=service)
	 * @param string $filtre Generic filter. Data must not come from user input.
	 * @param string $filterkey Filter of produdts
	 * @param int $statut -1=Return all products, 0=Products not on buy, 1=Products on buy
	 * @param int $outputmode 0=HTML select string, 1=Array
	 * @param int $limit Limit of line number
	 * @param int $alsoproductwithnosupplierprice 1=Add also product without supplier prices
	 * @param string $morecss Add more CSS
	 * @param int $showstockinlist Show stock information (slower).
	 * @param string $placeholder Placeholder
	 * @return array|string                Array of keys for json or HTML component
	 */
	public function select_produits_fournisseurs_list($socid, $selected = '', $htmlname = 'productid', $filtertype = '', $filtre = '', $filterkey = '', $statut = -1, $outputmode = 0, $limit = 100, $alsoproductwithnosupplierprice = 0, $morecss = '', $showstockinlist = 0, $placeholder = '')
	{
		// phpcs:enable
		global $langs, $conf, $user;
		global $hookmanager;

		$out = '';
		$outarray = array();

		$maxlengtharticle = (!getDolGlobalString('PRODUCT_MAX_LENGTH_COMBO') ? 48 : $conf->global->PRODUCT_MAX_LENGTH_COMBO);

		$langs->load('stocks');
		// Units
		if (getDolGlobalInt('PRODUCT_USE_UNITS')) {
			$langs->load('other');
		}

		$sql = "SELECT p.rowid, p.ref, p.label, p.price, p.duration, p.fk_product_type, p.stock, p.tva_tx as tva_tx_sale, p.default_vat_code as default_vat_code_sale,";
		$sql .= " pfp.ref_fourn, pfp.rowid as idprodfournprice, pfp.price as fprice, pfp.quantity, pfp.remise_percent, pfp.remise, pfp.unitprice, pfp.barcode";
		if (isModEnabled('multicurrency')) {
			$sql .= ", pfp.multicurrency_code, pfp.multicurrency_unitprice";
		}
		$sql .= ", pfp.fk_supplier_price_expression, pfp.fk_product, pfp.tva_tx, pfp.default_vat_code, pfp.fk_soc, s.nom as name";
		$sql .= ", pfp.supplier_reputation";
		// if we use supplier description of the products
		if (getDolGlobalString('PRODUIT_FOURN_TEXTS')) {
			$sql .= ", pfp.desc_fourn as description";
		} else {
			$sql .= ", p.description";
		}
		// Units
		if (getDolGlobalInt('PRODUCT_USE_UNITS')) {
			$sql .= ", u.label as unit_long, u.short_label as unit_short, p.weight, p.weight_units, p.length, p.length_units, p.width, p.width_units, p.height, p.height_units, p.surface, p.surface_units, p.volume, p.volume_units";
		}
		$sql .= " FROM " . $this->db->prefix() . "product as p";
		$sql .= " LEFT JOIN " . $this->db->prefix() . "product_fournisseur_price as pfp ON ( p.rowid = pfp.fk_product AND pfp.entity IN (" . getEntity('product') . ") )";
		if ($socid > 0) {
			$sql .= " AND pfp.fk_soc = " . ((int) $socid);
		}
		$sql .= " LEFT JOIN " . $this->db->prefix() . "societe as s ON pfp.fk_soc = s.rowid";
		// Units
		if (getDolGlobalInt('PRODUCT_USE_UNITS')) {
			$sql .= " LEFT JOIN " . $this->db->prefix() . "c_units u ON u.rowid = p.fk_unit";
		}
		$sql .= " WHERE p.entity IN (" . getEntity('product') . ")";
		if ($statut != -1) {
			$sql .= " AND p.tobuy = " . ((int) $statut);
		}
		if (strval($filtertype) != '') {
			$sql .= " AND p.fk_product_type = " . ((int) $filtertype);
		}
		if (!empty($filtre)) {
			$sql .= " " . $filtre;
		}
		// Add where from hooks
		$parameters = array();
		$reshook = $hookmanager->executeHooks('selectSuppliersProductsListWhere', $parameters); // Note that $action and $object may have been modified by hook
		$sql .= $hookmanager->resPrint;
		// Add criteria on ref/label
		if ($filterkey != '') {
			$sql .= ' AND (';
			$prefix = !getDolGlobalString('PRODUCT_DONOTSEARCH_ANYWHERE') ? '%' : ''; // Can use index if PRODUCT_DONOTSEARCH_ANYWHERE is on
			// For natural search
			$search_crit = explode(' ', $filterkey);
			$i = 0;
			if (count($search_crit) > 1) {
				$sql .= "(";
			}
			foreach ($search_crit as $crit) {
				if ($i > 0) {
					$sql .= " AND ";
				}
				$sql .= "(pfp.ref_fourn LIKE '" . $this->db->escape($prefix . $crit) . "%' OR p.ref LIKE '" . $this->db->escape($prefix . $crit) . "%' OR p.label LIKE '" . $this->db->escape($prefix . $crit) . "%'";
				if (getDolGlobalString('PRODUIT_FOURN_TEXTS')) {
					$sql .= " OR pfp.desc_fourn LIKE '" . $this->db->escape($prefix . $crit) . "%'";
				}
				$sql .= ")";
				$i++;
			}
			if (count($search_crit) > 1) {
				$sql .= ")";
			}
			if (isModEnabled('barcode')) {
				$sql .= " OR p.barcode LIKE '" . $this->db->escape($prefix . $filterkey) . "%'";
				$sql .= " OR pfp.barcode LIKE '" . $this->db->escape($prefix . $filterkey) . "%'";
			}
			$sql .= ')';
		}
		$sql .= " ORDER BY pfp.ref_fourn DESC, pfp.quantity ASC";
		$sql .= $this->db->plimit($limit, 0);

		// Build output string

		dol_syslog(get_class($this) . "::select_produits_fournisseurs_list", LOG_DEBUG);
		$result = $this->db->query($sql);
		if ($result) {
			require_once DOL_DOCUMENT_ROOT . '/product/dynamic_price/class/price_parser.class.php';
			require_once DOL_DOCUMENT_ROOT . '/core/lib/product.lib.php';

			$num = $this->db->num_rows($result);

			//$out.='<select class="flat" id="select'.$htmlname.'" name="'.$htmlname.'">';	// remove select to have id same with combo and ajax
			$out .= '<select class="flat ' . ($morecss ? ' ' . $morecss : '') . '" id="' . $htmlname . '" name="' . $htmlname . '">';
			if (!$selected) {
				$out .= '<option value="-1" selected>' . ($placeholder ? $placeholder : '&nbsp;') . '</option>';
			} else {
				$out .= '<option value="-1">' . ($placeholder ? $placeholder : '&nbsp;') . '</option>';
			}

			$i = 0;
			while ($i < $num) {
				$objp = $this->db->fetch_object($result);

				if (is_null($objp->idprodfournprice)) {
					// There is no supplier price found, we will use the vat rate for sale
					$objp->tva_tx = $objp->tva_tx_sale;
					$objp->default_vat_code = $objp->default_vat_code_sale;
				}

				$outkey = $objp->idprodfournprice; // id in table of price
				if (!$outkey && $alsoproductwithnosupplierprice) {
					$outkey = 'idprod_' . $objp->rowid; // id of product
				}

				$outref = $objp->ref;
				$outbarcode = $objp->barcode;
				$outqty = 1;
				$outdiscount = 0;
				$outtype = $objp->fk_product_type;
				$outdurationvalue = $outtype == Product::TYPE_SERVICE ? substr($objp->duration, 0, dol_strlen($objp->duration) - 1) : '';
				$outdurationunit = $outtype == Product::TYPE_SERVICE ? substr($objp->duration, -1) : '';

				// Units
				$outvalUnits = '';
				if (getDolGlobalInt('PRODUCT_USE_UNITS')) {
					if (!empty($objp->unit_short)) {
						$outvalUnits .= ' - ' . $objp->unit_short;
					}
					if (!empty($objp->weight) && $objp->weight_units !== null) {
						$unitToShow = showDimensionInBestUnit($objp->weight, $objp->weight_units, 'weight', $langs);
						$outvalUnits .= ' - ' . $unitToShow;
					}
					if ((!empty($objp->length) || !empty($objp->width) || !empty($objp->height)) && $objp->length_units !== null) {
						$unitToShow = $objp->length . ' x ' . $objp->width . ' x ' . $objp->height . ' ' . measuringUnitString(0, 'size', $objp->length_units);
						$outvalUnits .= ' - ' . $unitToShow;
					}
					if (!empty($objp->surface) && $objp->surface_units !== null) {
						$unitToShow = showDimensionInBestUnit($objp->surface, $objp->surface_units, 'surface', $langs);
						$outvalUnits .= ' - ' . $unitToShow;
					}
					if (!empty($objp->volume) && $objp->volume_units !== null) {
						$unitToShow = showDimensionInBestUnit($objp->volume, $objp->volume_units, 'volume', $langs);
						$outvalUnits .= ' - ' . $unitToShow;
					}
					if ($outdurationvalue && $outdurationunit) {
						$da = array(
							'h' => $langs->trans('Hour'),
							'd' => $langs->trans('Day'),
							'w' => $langs->trans('Week'),
							'm' => $langs->trans('Month'),
							'y' => $langs->trans('Year')
						);
						if (isset($da[$outdurationunit])) {
							$outvalUnits .= ' - ' . $outdurationvalue . ' ' . $langs->transnoentities($da[$outdurationunit] . ($outdurationvalue > 1 ? 's' : ''));
						}
					}
				}

				$objRef = $objp->ref;
				if ($filterkey && $filterkey != '') {
					$objRef = preg_replace('/(' . preg_quote($filterkey, '/') . ')/i', '<strong>$1</strong>', $objRef, 1);
				}
				$objRefFourn = $objp->ref_fourn;
				if ($filterkey && $filterkey != '') {
					$objRefFourn = preg_replace('/(' . preg_quote($filterkey, '/') . ')/i', '<strong>$1</strong>', $objRefFourn, 1);
				}
				$label = $objp->label;
				if ($filterkey && $filterkey != '') {
					$label = preg_replace('/(' . preg_quote($filterkey, '/') . ')/i', '<strong>$1</strong>', $label, 1);
				}

				switch ($objp->fk_product_type) {
					case Product::TYPE_PRODUCT:
						$picto = 'product';
						break;
					case Product::TYPE_SERVICE:
						$picto = 'service';
						break;
					default:
						$picto = '';
						break;
				}

				if (empty($picto)) {
					$optlabel = '';
				} else {
					$optlabel = img_object('', $picto, 'class="paddingright classfortooltip"', 0, 0, 1);
				}

				$optlabel .= $objp->ref;
				if (!empty($objp->idprodfournprice) && ($objp->ref != $objp->ref_fourn)) {
					$optlabel .= ' <span class="opacitymedium">(' . $objp->ref_fourn . ')</span>';
				}
				if (isModEnabled('barcode') && !empty($objp->barcode)) {
					$optlabel .= ' (' . $outbarcode . ')';
				}
				$optlabel .= ' - ' . dol_trunc($label, $maxlengtharticle);

				$outvallabel = $objRef;
				if (!empty($objp->idprodfournprice) && ($objp->ref != $objp->ref_fourn)) {
					$outvallabel .= ' (' . $objRefFourn . ')';
				}
				if (isModEnabled('barcode') && !empty($objp->barcode)) {
					$outvallabel .= ' (' . $outbarcode . ')';
				}
				$outvallabel .= ' - ' . dol_trunc($label, $maxlengtharticle);

				// Units
				$optlabel .= $outvalUnits;
				$outvallabel .= $outvalUnits;

				if (!empty($objp->idprodfournprice)) {
					$outqty = $objp->quantity;
					$outdiscount = $objp->remise_percent;
					if (isModEnabled('dynamicprices') && !empty($objp->fk_supplier_price_expression)) {
						$prod_supplier = new ProductFournisseur($this->db);
						$prod_supplier->product_fourn_price_id = $objp->idprodfournprice;
						$prod_supplier->id = $objp->fk_product;
						$prod_supplier->fourn_qty = $objp->quantity;
						$prod_supplier->fourn_tva_tx = $objp->tva_tx;
						$prod_supplier->fk_supplier_price_expression = $objp->fk_supplier_price_expression;

						require_once DOL_DOCUMENT_ROOT . '/product/dynamic_price/class/price_parser.class.php';
						$priceparser = new PriceParser($this->db);
						$price_result = $priceparser->parseProductSupplier($prod_supplier);
						if ($price_result >= 0) {
							$objp->fprice = $price_result;
							if ($objp->quantity >= 1) {
								$objp->unitprice = $objp->fprice / $objp->quantity; // Replace dynamically unitprice
							}
						}
					}
					if ($objp->quantity == 1) {
						$optlabel .= ' - ' . price($objp->fprice * (getDolGlobalString('DISPLAY_DISCOUNTED_SUPPLIER_PRICE') ? (1 - $objp->remise_percent / 100) : 1), 1, $langs, 0, 0, -1, $conf->currency) . "/";
						$outvallabel .= ' - ' . price($objp->fprice * (getDolGlobalString('DISPLAY_DISCOUNTED_SUPPLIER_PRICE') ? (1 - $objp->remise_percent / 100) : 1), 0, $langs, 0, 0, -1, $conf->currency) . "/";
						$optlabel .= $langs->trans("Unit"); // Do not use strtolower because it breaks utf8 encoding
						$outvallabel .= $langs->transnoentities("Unit");
					} else {
						$optlabel .= ' - ' . price($objp->fprice * (getDolGlobalString('DISPLAY_DISCOUNTED_SUPPLIER_PRICE') ? (1 - $objp->remise_percent / 100) : 1), 1, $langs, 0, 0, -1, $conf->currency) . "/" . $objp->quantity;
						$outvallabel .= ' - ' . price($objp->fprice * (getDolGlobalString('DISPLAY_DISCOUNTED_SUPPLIER_PRICE') ? (1 - $objp->remise_percent / 100) : 1), 0, $langs, 0, 0, -1, $conf->currency) . "/" . $objp->quantity;
						$optlabel .= ' ' . $langs->trans("Units"); // Do not use strtolower because it breaks utf8 encoding
						$outvallabel .= ' ' . $langs->transnoentities("Units");
					}

					if ($objp->quantity > 1) {
						$optlabel .= " (" . price($objp->unitprice * (getDolGlobalString('DISPLAY_DISCOUNTED_SUPPLIER_PRICE') ? (1 - $objp->remise_percent / 100) : 1), 1, $langs, 0, 0, -1, $conf->currency) . "/" . $langs->trans("Unit") . ")"; // Do not use strtolower because it breaks utf8 encoding
						$outvallabel .= " (" . price($objp->unitprice * (getDolGlobalString('DISPLAY_DISCOUNTED_SUPPLIER_PRICE') ? (1 - $objp->remise_percent / 100) : 1), 0, $langs, 0, 0, -1, $conf->currency) . "/" . $langs->transnoentities("Unit") . ")"; // Do not use strtolower because it breaks utf8 encoding
					}
					if ($objp->remise_percent >= 1) {
						$optlabel .= " - " . $langs->trans("Discount") . " : " . vatrate($objp->remise_percent) . ' %';
						$outvallabel .= " - " . $langs->transnoentities("Discount") . " : " . vatrate($objp->remise_percent) . ' %';
					}
					if ($objp->duration) {
						$optlabel .= " - " . $objp->duration;
						$outvallabel .= " - " . $objp->duration;
					}
					if (!$socid) {
						$optlabel .= " - " . dol_trunc($objp->name, 8);
						$outvallabel .= " - " . dol_trunc($objp->name, 8);
					}
					if ($objp->supplier_reputation) {
						//TODO dictionary
						$reputations = array('' => $langs->trans('Standard'), 'FAVORITE' => $langs->trans('Favorite'), 'NOTTHGOOD' => $langs->trans('NotTheGoodQualitySupplier'), 'DONOTORDER' => $langs->trans('DoNotOrderThisProductToThisSupplier'));

						$optlabel .= " - " . $reputations[$objp->supplier_reputation];
						$outvallabel .= " - " . $reputations[$objp->supplier_reputation];
					}
				} else {
					$optlabel .= " - <span class='opacitymedium'>" . $langs->trans("NoPriceDefinedForThisSupplier") . '</span>';
					$outvallabel .= ' - ' . $langs->transnoentities("NoPriceDefinedForThisSupplier");
				}

				if (isModEnabled('stock') && $showstockinlist && isset($objp->stock) && ($objp->fk_product_type == Product::TYPE_PRODUCT || getDolGlobalString('STOCK_SUPPORTS_SERVICES'))) {
					$novirtualstock = ($showstockinlist == 2);

					if ($user->hasRight('stock', 'lire')) {
						$outvallabel .= ' - ' . $langs->trans("Stock") . ': ' . price(price2num($objp->stock, 'MS'));

						if ($objp->stock > 0) {
							$optlabel .= ' - <span class="product_line_stock_ok">';
						} elseif ($objp->stock <= 0) {
							$optlabel .= ' - <span class="product_line_stock_too_low">';
						}
						$optlabel .= $langs->transnoentities("Stock") . ':' . price(price2num($objp->stock, 'MS'));
						$optlabel .= '</span>';
						if (empty($novirtualstock) && getDolGlobalString('STOCK_SHOW_VIRTUAL_STOCK_IN_PRODUCTS_COMBO')) {  // Warning, this option may slow down combo list generation
							$langs->load("stocks");

							$tmpproduct = new Product($this->db);
							$tmpproduct->fetch($objp->rowid, '', '', '', 1, 1, 1); // Load product without lang and prices arrays (we just need to make ->virtual_stock() after)
							$tmpproduct->load_virtual_stock();
							$virtualstock = $tmpproduct->stock_theorique;

							$outvallabel .= ' - ' . $langs->trans("VirtualStock") . ':' . $virtualstock;

							$optlabel .= ' - ' . $langs->transnoentities("VirtualStock") . ':';
							if ($virtualstock > 0) {
								$optlabel .= '<span class="product_line_stock_ok">';
							} elseif ($virtualstock <= 0) {
								$optlabel .= '<span class="product_line_stock_too_low">';
							}
							$optlabel .= $virtualstock;
							$optlabel .= '</span>';

							unset($tmpproduct);
						}
					}
				}

				$optstart = '<option value="' . $outkey . '"';
				if ($selected && $selected == $objp->idprodfournprice) {
					$optstart .= ' selected';
				}
				if (empty($objp->idprodfournprice) && empty($alsoproductwithnosupplierprice)) {
					$optstart .= ' disabled';
				}

				if (!empty($objp->idprodfournprice) && $objp->idprodfournprice > 0) {
					$optstart .= ' data-product-id="' . dol_escape_htmltag($objp->rowid) . '"';
					$optstart .= ' data-price-id="' . dol_escape_htmltag($objp->idprodfournprice) . '"';
					$optstart .= ' data-qty="' . dol_escape_htmltag($objp->quantity) . '"';
					$optstart .= ' data-up="' . dol_escape_htmltag(price2num($objp->unitprice)) . '"';
					$optstart .= ' data-up-locale="' . dol_escape_htmltag(price($objp->unitprice)) . '"';
					$optstart .= ' data-discount="' . dol_escape_htmltag($outdiscount) . '"';
					$optstart .= ' data-tvatx="' . dol_escape_htmltag(price2num($objp->tva_tx)) . '"';
					$optstart .= ' data-tvatx-formated="' . dol_escape_htmltag(price($objp->tva_tx, 0, $langs, 1, -1, 2)) . '"';
					$optstart .= ' data-default-vat-code="' . dol_escape_htmltag($objp->default_vat_code) . '"';
					$optstart .= ' data-supplier-ref="' . dol_escape_htmltag($objp->ref_fourn) . '"';
					if (isModEnabled('multicurrency')) {
						$optstart .= ' data-multicurrency-code="' . dol_escape_htmltag($objp->multicurrency_code) . '"';
						$optstart .= ' data-multicurrency-up="' . dol_escape_htmltag($objp->multicurrency_unitprice) . '"';
					}
				}
				$optstart .= ' data-description="' . dol_escape_htmltag($objp->description, 0, 1) . '"';

				$outarrayentry = array(
					'key' => $outkey,
					'value' => $outref,
					'label' => $outvallabel,
					'qty' => $outqty,
					'price_qty_ht' => price2num($objp->fprice, 'MU'),    // Keep higher resolution for price for the min qty
					'price_unit_ht' => price2num($objp->unitprice, 'MU'),    // This is used to fill the Unit Price
					'price_ht' => price2num($objp->unitprice, 'MU'),        // This is used to fill the Unit Price (for compatibility)
					'tva_tx_formated' => price($objp->tva_tx, 0, $langs, 1, -1, 2),
					'tva_tx' => price2num($objp->tva_tx),
					'default_vat_code' => $objp->default_vat_code,
					'supplier_ref' => $objp->ref_fourn,
					'discount' => $outdiscount,
					'type' => $outtype,
					'duration_value' => $outdurationvalue,
					'duration_unit' => $outdurationunit,
					'disabled' => empty($objp->idprodfournprice),
					'description' => $objp->description
				);
				if (isModEnabled('multicurrency')) {
					$outarrayentry['multicurrency_code'] = $objp->multicurrency_code;
					$outarrayentry['multicurrency_unitprice'] = price2num($objp->multicurrency_unitprice, 'MU');
				}

				$parameters = array(
					'objp' => &$objp,
					'optstart' => &$optstart,
					'optlabel' => &$optlabel,
					'outvallabel' => &$outvallabel,
					'outarrayentry' => &$outarrayentry
				);
				$reshook = $hookmanager->executeHooks('selectProduitsFournisseurListOption', $parameters, $this);


				// Add new entry
				// "key" value of json key array is used by jQuery automatically as selected value. Example: 'type' = product or service, 'price_ht' = unit price without tax
				// "label" value of json key array is used by jQuery automatically as text for combo box
				$out .= $optstart . ' data-html="' . dol_escape_htmltag($optlabel) . '">' . $optlabel . "</option>\n";
<<<<<<< HEAD
				array_push(
					$outarray,
					array(
						'key' => $outkey,
						'value' => $outref,
						'label' => $outvallabel,
						'qty' => $outqty,
						'price_qty_ht' => price2num($objp->fprice, 'MU'),        // Keep higher resolution for price for the min qty
						'price_qty_ht_locale' => price($objp->fprice),
						'price_unit_ht' => price2num($objp->unitprice, 'MU'),    // This is used to fill the Unit Price
						'price_unit_ht_locale' => price($objp->unitprice),
						'price_ht' => price2num($objp->unitprice, 'MU'),        // This is used to fill the Unit Price (for compatibility)
						'tva_tx_formated' => price($objp->tva_tx),
						'tva_tx' => price2num($objp->tva_tx),
						'default_vat_code' => $objp->default_vat_code,
						'discount' => $outdiscount,
						'type' => $outtype,
						'duration_value' => $outdurationvalue,
						'duration_unit' => $outdurationunit,
						'disabled' => (empty($objp->idprodfournprice) ? true : false),
						'description' => $objp->description
					)
=======
				$outarraypush = array(
					'key' => $outkey,
					'value' => $outref,
					'label' => $outvallabel,
					'qty' => $outqty,
					'price_qty_ht' => price2num($objp->fprice, 'MU'),        // Keep higher resolution for price for the min qty
					'price_qty_ht_locale' => price($objp->fprice),
					'price_unit_ht' => price2num($objp->unitprice, 'MU'),    // This is used to fill the Unit Price
					'price_unit_ht_locale' => price($objp->unitprice),
					'price_ht' => price2num($objp->unitprice, 'MU'),        // This is used to fill the Unit Price (for compatibility)
					'tva_tx_formated' => price($objp->tva_tx),
					'tva_tx' => price2num($objp->tva_tx),
					'default_vat_code' => $objp->default_vat_code,
					'supplier_ref' => $objp->ref_fourn,
					'discount' => $outdiscount,
					'type' => $outtype,
					'duration_value' => $outdurationvalue,
					'duration_unit' => $outdurationunit,
					'disabled' => empty($objp->idprodfournprice),
					'description' => $objp->description
>>>>>>> 1a651ad8
				);
				if (isModEnabled('multicurrency')) {
					$outarraypush['multicurrency_code'] = $objp->multicurrency_code;
					$outarraypush['multicurrency_unitprice'] = price2num($objp->multicurrency_unitprice, 'MU');
				}
				array_push($outarray, $outarraypush);

				// Example of var_dump $outarray
				// array(1) {[0]=>array(6) {[key"]=>string(1) "2" ["value"]=>string(3) "ppp"
				//           ["label"]=>string(76) "ppp (<strong>f</strong>ff2) - ppp - 20,00 Euros/1unité (20,00 Euros/unité)"
				//      	 ["qty"]=>string(1) "1" ["discount"]=>string(1) "0" ["disabled"]=>bool(false)
				//}
				//var_dump($outval); var_dump(utf8_check($outval)); var_dump(json_encode($outval));
				//$outval=array('label'=>'ppp (<strong>f</strong>ff2) - ppp - 20,00 Euros/ Unité (20,00 Euros/unité)');
				//var_dump($outval); var_dump(utf8_check($outval)); var_dump(json_encode($outval));

				$i++;
			}
			$out .= '</select>';

			$this->db->free($result);

			include_once DOL_DOCUMENT_ROOT . '/core/lib/ajax.lib.php';
			$out .= ajax_combobox($htmlname);
		} else {
			dol_print_error($this->db);
		}

		if (empty($outputmode)) {
			return $out;
		}
		return $outarray;
	}

	// phpcs:disable PEAR.NamingConventions.ValidFunctionName.ScopeNotCamelCaps

	/**
	 *    Return list of suppliers prices for a product
	 *
	 * @param int $productid Id of product
	 * @param string $htmlname Name of HTML field
	 * @param int $selected_supplier Pre-selected supplier if more than 1 result
	 * @return        string
	 */
	public function select_product_fourn_price($productid, $htmlname = 'productfournpriceid', $selected_supplier = 0)
	{
		// phpcs:enable
		global $langs, $conf;

		$langs->load('stocks');

		$sql = "SELECT p.rowid, p.ref, p.label, p.price, p.duration, pfp.fk_soc,";
		$sql .= " pfp.ref_fourn, pfp.rowid as idprodfournprice, pfp.price as fprice, pfp.remise_percent, pfp.quantity, pfp.unitprice,";
		$sql .= " pfp.fk_supplier_price_expression, pfp.fk_product, pfp.tva_tx, s.nom as name";
		$sql .= " FROM " . $this->db->prefix() . "product as p";
		$sql .= " LEFT JOIN " . $this->db->prefix() . "product_fournisseur_price as pfp ON p.rowid = pfp.fk_product";
		$sql .= " LEFT JOIN " . $this->db->prefix() . "societe as s ON pfp.fk_soc = s.rowid";
		$sql .= " WHERE pfp.entity IN (" . getEntity('productsupplierprice') . ")";
		$sql .= " AND p.tobuy = 1";
		$sql .= " AND s.fournisseur = 1";
		$sql .= " AND p.rowid = " . ((int) $productid);
		if (!getDolGlobalString('PRODUCT_BEST_SUPPLIER_PRICE_PRESELECTED')) {
			$sql .= " ORDER BY s.nom, pfp.ref_fourn DESC";
		} else {
			$sql .= " ORDER BY pfp.unitprice ASC";
		}

		dol_syslog(get_class($this) . "::select_product_fourn_price", LOG_DEBUG);
		$result = $this->db->query($sql);

		if ($result) {
			$num = $this->db->num_rows($result);

			$form = '<select class="flat" id="select_' . $htmlname . '" name="' . $htmlname . '">';

			if (!$num) {
				$form .= '<option value="0">-- ' . $langs->trans("NoSupplierPriceDefinedForThisProduct") . ' --</option>';
			} else {
				require_once DOL_DOCUMENT_ROOT . '/product/dynamic_price/class/price_parser.class.php';
				$form .= '<option value="0">&nbsp;</option>';

				$i = 0;
				while ($i < $num) {
					$objp = $this->db->fetch_object($result);

					$opt = '<option value="' . $objp->idprodfournprice . '"';
					//if there is only one supplier, preselect it
					if ($num == 1 || ($selected_supplier > 0 && $objp->fk_soc == $selected_supplier) || ($i == 0 && getDolGlobalString('PRODUCT_BEST_SUPPLIER_PRICE_PRESELECTED'))) {
						$opt .= ' selected';
					}
					$opt .= '>' . $objp->name . ' - ' . $objp->ref_fourn . ' - ';

					if (isModEnabled('dynamicprices') && !empty($objp->fk_supplier_price_expression)) {
						$prod_supplier = new ProductFournisseur($this->db);
						$prod_supplier->product_fourn_price_id = $objp->idprodfournprice;
						$prod_supplier->id = $productid;
						$prod_supplier->fourn_qty = $objp->quantity;
						$prod_supplier->fourn_tva_tx = $objp->tva_tx;
						$prod_supplier->fk_supplier_price_expression = $objp->fk_supplier_price_expression;

						require_once DOL_DOCUMENT_ROOT . '/product/dynamic_price/class/price_parser.class.php';
						$priceparser = new PriceParser($this->db);
						$price_result = $priceparser->parseProductSupplier($prod_supplier);
						if ($price_result >= 0) {
							$objp->fprice = $price_result;
							if ($objp->quantity >= 1) {
								$objp->unitprice = $objp->fprice / $objp->quantity;
							}
						}
					}
					if ($objp->quantity == 1) {
						$opt .= price($objp->fprice * (getDolGlobalString('DISPLAY_DISCOUNTED_SUPPLIER_PRICE') ? (1 - $objp->remise_percent / 100) : 1), 1, $langs, 0, 0, -1, $conf->currency) . "/";
					}

					$opt .= $objp->quantity . ' ';

					if ($objp->quantity == 1) {
						$opt .= $langs->trans("Unit");
					} else {
						$opt .= $langs->trans("Units");
					}
					if ($objp->quantity > 1) {
						$opt .= " - ";
						$opt .= price($objp->unitprice * (getDolGlobalString('DISPLAY_DISCOUNTED_SUPPLIER_PRICE') ? (1 - $objp->remise_percent / 100) : 1), 1, $langs, 0, 0, -1, $conf->currency) . "/" . $langs->trans("Unit");
					}
					if ($objp->duration) {
						$opt .= " - " . $objp->duration;
					}
					$opt .= "</option>\n";

					$form .= $opt;
					$i++;
				}
			}

			$form .= '</select>';
			$this->db->free($result);
			return $form;
		} else {
			dol_print_error($this->db);
			return '';
		}
	}


	// phpcs:disable PEAR.NamingConventions.ValidFunctionName.ScopeNotCamelCaps
	/**
	 *      Load into cache list of payment terms
	 *
	 * @return     int             Nb of lines loaded, <0 if KO
	 */
	public function load_cache_conditions_paiements()
	{
		// phpcs:enable
		global $langs;

		$num = count($this->cache_conditions_paiements);
		if ($num > 0) {
			return 0; // Cache already loaded
		}

		dol_syslog(__METHOD__, LOG_DEBUG);

		$sql = "SELECT rowid, code, libelle as label, deposit_percent";
		$sql .= " FROM " . $this->db->prefix() . 'c_payment_term';
		$sql .= " WHERE entity IN (" . getEntity('c_payment_term') . ")";
		$sql .= " AND active > 0";
		$sql .= " ORDER BY sortorder";

		$resql = $this->db->query($sql);
		if ($resql) {
			$num = $this->db->num_rows($resql);
			$i = 0;
			while ($i < $num) {
				$obj = $this->db->fetch_object($resql);

				// Si traduction existe, on l'utilise, sinon on prend le libelle par default
				$label = ($langs->trans("PaymentConditionShort" . $obj->code) != "PaymentConditionShort" . $obj->code ? $langs->trans("PaymentConditionShort" . $obj->code) : ($obj->label != '-' ? $obj->label : ''));
				$this->cache_conditions_paiements[$obj->rowid]['code'] = $obj->code;
				$this->cache_conditions_paiements[$obj->rowid]['label'] = $label;
				$this->cache_conditions_paiements[$obj->rowid]['deposit_percent'] = $obj->deposit_percent;
				$i++;
			}

			//$this->cache_conditions_paiements=dol_sort_array($this->cache_conditions_paiements, 'label', 'asc', 0, 0, 1);		// We use the field sortorder of table

			return $num;
		} else {
			dol_print_error($this->db);
			return -1;
		}
	}

	// phpcs:disable PEAR.NamingConventions.ValidFunctionName.ScopeNotCamelCaps

	/**
	 *      Load int a cache property th elist of possible delivery delays.
	 *
	 * @return     int             Nb of lines loaded, <0 if KO
	 */
	public function load_cache_availability()
	{
		// phpcs:enable
		global $langs;

		$num = count($this->cache_availability);    // TODO Use $conf->cache['availability'] instead of $this->cache_availability
		if ($num > 0) {
			return 0; // Cache already loaded
		}

		dol_syslog(__METHOD__, LOG_DEBUG);

		$langs->load('propal');

		$sql = "SELECT rowid, code, label, position";
		$sql .= " FROM " . $this->db->prefix() . 'c_availability';
		$sql .= " WHERE active > 0";

		$resql = $this->db->query($sql);
		if ($resql) {
			$num = $this->db->num_rows($resql);
			$i = 0;
			while ($i < $num) {
				$obj = $this->db->fetch_object($resql);

				// Si traduction existe, on l'utilise, sinon on prend le libelle par default
				$label = ($langs->trans("AvailabilityType" . $obj->code) != "AvailabilityType" . $obj->code ? $langs->trans("AvailabilityType" . $obj->code) : ($obj->label != '-' ? $obj->label : ''));
				$this->cache_availability[$obj->rowid]['code'] = $obj->code;
				$this->cache_availability[$obj->rowid]['label'] = $label;
				$this->cache_availability[$obj->rowid]['position'] = $obj->position;
				$i++;
			}

			$this->cache_availability = dol_sort_array($this->cache_availability, 'position', 'asc', 0, 0, 1);

			return $num;
		} else {
			dol_print_error($this->db);
			return -1;
		}
	}

	/**
	 * Return the list of type of delay available.
	 *
	 * @param 	string 		$selected Id du type de delais pre-selectionne
	 * @param 	string 		$htmlname Nom de la zone select
	 * @param 	string 		$filtertype To add a filter
	 * @param 	int 		$addempty Add empty entry
	 * @param 	string 		$morecss More CSS
	 * @return  void
	 */
	public function selectAvailabilityDelay($selected = '', $htmlname = 'availid', $filtertype = '', $addempty = 0, $morecss = '')
	{
		global $langs, $user;

		$this->load_cache_availability();

		dol_syslog(__METHOD__ . " selected=" . $selected . ", htmlname=" . $htmlname, LOG_DEBUG);

		print '<select id="' . $htmlname . '" class="flat' . ($morecss ? ' ' . $morecss : '') . '" name="' . $htmlname . '">';
		if ($addempty) {
			print '<option value="0">&nbsp;</option>';
		}
		foreach ($this->cache_availability as $id => $arrayavailability) {
			if ($selected == $id) {
				print '<option value="' . $id . '" selected>';
			} else {
				print '<option value="' . $id . '">';
			}
			print dol_escape_htmltag($arrayavailability['label']);
			print '</option>';
		}
		print '</select>';
		if ($user->admin) {
			print info_admin($langs->trans("YouCanChangeValuesForThisListFromDictionarySetup"), 1);
		}
		print ajax_combobox($htmlname);
	}

	/**
	 * Load into cache cache_demand_reason, array of input reasons
	 *
	 * @return     int             Nb of lines loaded, <0 if KO
	 */
	public function loadCacheInputReason()
	{
		global $langs;

		$num = count($this->cache_demand_reason);    // TODO Use $conf->cache['input_reason'] instead of $this->cache_demand_reason
		if ($num > 0) {
			return 0; // Cache already loaded
		}

		$sql = "SELECT rowid, code, label";
		$sql .= " FROM " . $this->db->prefix() . 'c_input_reason';
		$sql .= " WHERE active > 0";

		$resql = $this->db->query($sql);
		if ($resql) {
			$num = $this->db->num_rows($resql);
			$i = 0;
			$tmparray = array();
			while ($i < $num) {
				$obj = $this->db->fetch_object($resql);

				// Si traduction existe, on l'utilise, sinon on prend le libelle par default
				$label = ($obj->label != '-' ? $obj->label : '');
				if ($langs->trans("DemandReasonType" . $obj->code) != "DemandReasonType" . $obj->code) {
					$label = $langs->trans("DemandReasonType" . $obj->code); // So translation key DemandReasonTypeSRC_XXX will work
				}
				if ($langs->trans($obj->code) != $obj->code) {
					$label = $langs->trans($obj->code); // So translation key SRC_XXX will work
				}

				$tmparray[$obj->rowid]['id'] = $obj->rowid;
				$tmparray[$obj->rowid]['code'] = $obj->code;
				$tmparray[$obj->rowid]['label'] = $label;
				$i++;
			}

			$this->cache_demand_reason = dol_sort_array($tmparray, 'label', 'asc', 0, 0, 1);

			unset($tmparray);
			return $num;
		} else {
			dol_print_error($this->db);
			return -1;
		}
	}

	/**
	 * Return list of input reason (events that triggered an object creation, like after sending an emailing, making an advert, ...)
	 * List found into table c_input_reason loaded by loadCacheInputReason
	 *
	 * @param 	string 		$selected 	Id or code of type origin to select by default
	 * @param 	string 		$htmlname 	Nom de la zone select
	 * @param 	string 		$exclude 	To exclude a code value (Example: SRC_PROP)
	 * @param 	int 		$addempty 	Add an empty entry
	 * @param 	string 		$morecss 	Add more css to the HTML select component
	 * @param 	int 		$notooltip 	Do not show the tooltip for admin
	 * @return  void
	 */
	public function selectInputReason($selected = '', $htmlname = 'demandreasonid', $exclude = '', $addempty = 0, $morecss = '', $notooltip = 0)
	{
		global $langs, $user;

		$this->loadCacheInputReason();

		print '<select class="flat' . ($morecss ? ' ' . $morecss : '') . '" id="select_' . $htmlname . '" name="' . $htmlname . '">';
		if ($addempty) {
			print '<option value="0"' . (empty($selected) ? ' selected' : '') . '>&nbsp;</option>';
		}
		foreach ($this->cache_demand_reason as $id => $arraydemandreason) {
			if ($arraydemandreason['code'] == $exclude) {
				continue;
			}

			if ($selected && ($selected == $arraydemandreason['id'] || $selected == $arraydemandreason['code'])) {
				print '<option value="' . $arraydemandreason['id'] . '" selected>';
			} else {
				print '<option value="' . $arraydemandreason['id'] . '">';
			}
			$label = $arraydemandreason['label']; // Translation of label was already done into the ->loadCacheInputReason
			print $langs->trans($label);
			print '</option>';
		}
		print '</select>';
		if ($user->admin && empty($notooltip)) {
			print info_admin($langs->trans("YouCanChangeValuesForThisListFromDictionarySetup"), 1);
		}
		print ajax_combobox('select_' . $htmlname);
	}

	// phpcs:disable PEAR.NamingConventions.ValidFunctionName.ScopeNotCamelCaps

	/**
	 *      Charge dans cache la liste des types de paiements possibles
	 *
	 * @return     int                 Nb of lines loaded, <0 if KO
	 */
	public function load_cache_types_paiements()
	{
		// phpcs:enable
		global $langs;

		$num = count($this->cache_types_paiements);        // TODO Use $conf->cache['payment_mode'] instead of $this->cache_types_paiements
		if ($num > 0) {
			return $num; // Cache already loaded
		}

		dol_syslog(__METHOD__, LOG_DEBUG);

		$this->cache_types_paiements = array();

		$sql = "SELECT id, code, libelle as label, type, active";
		$sql .= " FROM " . $this->db->prefix() . "c_paiement";
		$sql .= " WHERE entity IN (" . getEntity('c_paiement') . ")";

		$resql = $this->db->query($sql);
		if ($resql) {
			$num = $this->db->num_rows($resql);
			$i = 0;
			while ($i < $num) {
				$obj = $this->db->fetch_object($resql);

				// Si traduction existe, on l'utilise, sinon on prend le libelle par default
				$label = ($langs->transnoentitiesnoconv("PaymentTypeShort" . $obj->code) != "PaymentTypeShort" . $obj->code ? $langs->transnoentitiesnoconv("PaymentTypeShort" . $obj->code) : ($obj->label != '-' ? $obj->label : ''));
				$this->cache_types_paiements[$obj->id]['id'] = $obj->id;
				$this->cache_types_paiements[$obj->id]['code'] = $obj->code;
				$this->cache_types_paiements[$obj->id]['label'] = $label;
				$this->cache_types_paiements[$obj->id]['type'] = $obj->type;
				$this->cache_types_paiements[$obj->id]['active'] = $obj->active;
				$i++;
			}

			$this->cache_types_paiements = dol_sort_array($this->cache_types_paiements, 'label', 'asc', 0, 0, 1);

			return $num;
		} else {
			dol_print_error($this->db);
			return -1;
		}
	}


	// phpcs:disable PEAR.NamingConventions.ValidFunctionName.ScopeNotCamelCaps

	/**
	 *    print list of payment modes.
	 *    Constant MAIN_DEFAULT_PAYMENT_TERM_ID can be used to set default value but scope is all application, probably not what you want.
	 *    See instead to force the default value by the caller.
	 *
	 * @param int $selected Id of payment term to preselect by default
	 * @param string $htmlname Nom de la zone select
	 * @param int $filtertype If > 0, include payment terms with deposit percentage (for objects other than invoices and invoice templates)
	 * @param int $addempty Add an empty entry
	 * @param int $noinfoadmin 0=Add admin info, 1=Disable admin info
	 * @param string $morecss Add more CSS on select tag
	 * @param int	 $deposit_percent < 0 : deposit_percent input makes no sense (for example, in list filters)
	 *                                0 : use default deposit percentage from entry
	 *                                > 0 : force deposit percentage (for example, from company object)
	 * @param int $noprint if set to one we return the html to print, if 0 (default) we print it
	 * @return    void|string
	 * @deprecated Use getSelectConditionsPaiements() instead and handle noprint locally.
	 */
	public function select_conditions_paiements($selected = 0, $htmlname = 'condid', $filtertype = -1, $addempty = 0, $noinfoadmin = 0, $morecss = '', $deposit_percent = -1, $noprint = 0)
	{
		// phpcs:enable
		$out = $this->getSelectConditionsPaiements($selected, $htmlname, $filtertype, $addempty, $noinfoadmin, $morecss, $deposit_percent);
		if (empty($noprint)) {
			print $out;
		} else {
			return $out;
		}
	}


	/**
	 *    Return list of payment modes.
	 *    Constant MAIN_DEFAULT_PAYMENT_TERM_ID can be used to set default value but scope is all application, probably not what you want.
	 *    See instead to force the default value by the caller.
	 *
	 * @param int $selected Id of payment term to preselect by default
	 * @param string $htmlname Nom de la zone select
	 * @param int $filtertype If > 0, include payment terms with deposit percentage (for objects other than invoices and invoice templates)
	 * @param int $addempty Add an empty entry
	 * @param int $noinfoadmin 0=Add admin info, 1=Disable admin info
	 * @param string $morecss Add more CSS on select tag
	 * @param int	 $deposit_percent < 0 : deposit_percent input makes no sense (for example, in list filters)
	 *                                0 : use default deposit percentage from entry
	 *                                > 0 : force deposit percentage (for example, from company object)
	 * @return    string                        String for the HTML select component
	 */
	public function getSelectConditionsPaiements($selected = 0, $htmlname = 'condid', $filtertype = -1, $addempty = 0, $noinfoadmin = 0, $morecss = '', $deposit_percent = -1)
	{
		global $langs, $user, $conf;

		$out = '';
		dol_syslog(__METHOD__ . " selected=" . $selected . ", htmlname=" . $htmlname, LOG_DEBUG);

		$this->load_cache_conditions_paiements();

		// Set default value if not already set by caller
		if (empty($selected) && getDolGlobalString('MAIN_DEFAULT_PAYMENT_TERM_ID')) {
			dol_syslog(__METHOD__ . "Using deprecated option MAIN_DEFAULT_PAYMENT_TERM_ID", LOG_NOTICE);
			$selected = getDolGlobalString('MAIN_DEFAULT_PAYMENT_TERM_ID');
		}

		$out .= '<select id="' . $htmlname . '" class="flat selectpaymentterms' . ($morecss ? ' ' . $morecss : '') . '" name="' . $htmlname . '">';
		if ($addempty) {
			$out .= '<option value="0">&nbsp;</option>';
		}

		$selectedDepositPercent = null;

		foreach ($this->cache_conditions_paiements as $id => $arrayconditions) {
			if ($filtertype <= 0 && !empty($arrayconditions['deposit_percent'])) {
				continue;
			}

			if ($selected == $id) {
				$selectedDepositPercent = $deposit_percent > 0 ? $deposit_percent : $arrayconditions['deposit_percent'];
				$out .= '<option value="' . $id . '" data-deposit_percent="' . $arrayconditions['deposit_percent'] . '" selected>';
			} else {
				$out .= '<option value="' . $id . '" data-deposit_percent="' . $arrayconditions['deposit_percent'] . '">';
			}
			$label = $arrayconditions['label'];

			if (!empty($arrayconditions['deposit_percent'])) {
				$label = str_replace('__DEPOSIT_PERCENT__', $deposit_percent > 0 ? $deposit_percent : $arrayconditions['deposit_percent'], $label);
			}

			$out .= $label;
			$out .= '</option>';
		}
		$out .= '</select>';
		if ($user->admin && empty($noinfoadmin)) {
			$out .= info_admin($langs->trans("YouCanChangeValuesForThisListFromDictionarySetup"), 1);
		}
		$out .= ajax_combobox($htmlname);

		if ($deposit_percent >= 0) {
			$out .= ' <span id="' . $htmlname . '_deposit_percent_container"' . (empty($selectedDepositPercent) ? ' style="display: none"' : '') . '>';
			$out .= $langs->trans('DepositPercent') . ' : ';
			$out .= '<input id="' . $htmlname . '_deposit_percent" name="' . $htmlname . '_deposit_percent" class="maxwidth50" value="' . $deposit_percent . '" />';
			$out .= '</span>';
			$out .= '
				<script nonce="' . getNonce() . '">
					$(document).ready(function () {
						$("#' . $htmlname . '").change(function () {
							let $selected = $(this).find("option:selected");
							let depositPercent = $selected.attr("data-deposit_percent");

							if (depositPercent.length > 0) {
								$("#' . $htmlname . '_deposit_percent_container").show().find("#' . $htmlname . '_deposit_percent").val(depositPercent);
							} else {
								$("#' . $htmlname . '_deposit_percent_container").hide();
							}

							return true;
						});
					});
				</script>';
		}

		return $out;
	}


	// phpcs:disable PEAR.NamingConventions.ValidFunctionName.ScopeNotCamelCaps

	/**
	 * Return list of payment methods
	 * Constant MAIN_DEFAULT_PAYMENT_TYPE_ID can used to set default value but scope is all application, probably not what you want.
	 *
	 * @param 	string 	$selected 		Id or code or preselected payment mode
	 * @param 	string 	$htmlname 		Name of select field
	 * @param 	string 	$filtertype 	To filter on field type in llx_c_paiement ('CRDT' or 'DBIT' or array('code'=>xx,'label'=>zz))
	 * @param 	int 	$format 		0=id+label, 1=code+code, 2=code+label, 3=id+code
	 * @param 	int 	$empty 			1=can be empty, 0 otherwise
	 * @param 	int 	$noadmininfo 	0=Add admin info, 1=Disable admin info
	 * @param 	int 	$maxlength 		Max length of label
	 * @param 	int 	$active 		Active or not, -1 = all
	 * @param 	string 	$morecss 		Add more CSS on select tag
	 * @param 	int 	$nooutput 		1=Return string, do not send to output
	 * @return  string|void             String for the HTML select component
	 */
	public function select_types_paiements($selected = '', $htmlname = 'paiementtype', $filtertype = '', $format = 0, $empty = 1, $noadmininfo = 0, $maxlength = 0, $active = 1, $morecss = '', $nooutput = 0)
	{
		// phpcs:enable
		global $langs, $user, $conf;

		$out = '';

		dol_syslog(__METHOD__ . " " . $selected . ", " . $htmlname . ", " . $filtertype . ", " . $format, LOG_DEBUG);

		$filterarray = array();
		if ($filtertype == 'CRDT') {
			$filterarray = array(0, 2, 3);
		} elseif ($filtertype == 'DBIT') {
			$filterarray = array(1, 2, 3);
		} elseif ($filtertype != '' && $filtertype != '-1') {
			$filterarray = explode(',', $filtertype);
		}

		$this->load_cache_types_paiements();

		// Set default value if not already set by caller
		if (empty($selected) && getDolGlobalString('MAIN_DEFAULT_PAYMENT_TYPE_ID')) {
			dol_syslog(__METHOD__ . "Using deprecated option MAIN_DEFAULT_PAYMENT_TYPE_ID", LOG_NOTICE);
			$selected = getDolGlobalString('MAIN_DEFAULT_PAYMENT_TYPE_ID');
		}

		$out .= '<select id="select' . $htmlname . '" class="flat selectpaymenttypes' . ($morecss ? ' ' . $morecss : '') . '" name="' . $htmlname . '">';
		if ($empty) {
			$out .= '<option value="">&nbsp;</option>';
		}
		foreach ($this->cache_types_paiements as $id => $arraytypes) {
			// If not good status
			if ($active >= 0 && $arraytypes['active'] != $active) {
				continue;
			}

			// We skip of the user requested to filter on specific payment methods
			if (count($filterarray) && !in_array($arraytypes['type'], $filterarray)) {
				continue;
			}

			// We discard empty lines if showempty is on because an empty line has already been output.
			if ($empty && empty($arraytypes['code'])) {
				continue;
			}

			if ($format == 0) {
				$out .= '<option value="' . $id . '"';
			} elseif ($format == 1) {
				$out .= '<option value="' . $arraytypes['code'] . '"';
			} elseif ($format == 2) {
				$out .= '<option value="' . $arraytypes['code'] . '"';
			} elseif ($format == 3) {
				$out .= '<option value="' . $id . '"';
			}
			// Print attribute selected or not
			if ($format == 1 || $format == 2) {
				if ($selected == $arraytypes['code']) {
					$out .= ' selected';
				}
			} else {
				if ($selected == $id) {
					$out .= ' selected';
				}
			}
			$out .= '>';
			$value = '';
			if ($format == 0) {
				$value = ($maxlength ? dol_trunc($arraytypes['label'], $maxlength) : $arraytypes['label']);
			} elseif ($format == 1) {
				$value = $arraytypes['code'];
			} elseif ($format == 2) {
				$value = ($maxlength ? dol_trunc($arraytypes['label'], $maxlength) : $arraytypes['label']);
			} elseif ($format == 3) {
				$value = $arraytypes['code'];
			}
			$out .= $value ? $value : '&nbsp;';
			$out .= '</option>';
		}
		$out .= '</select>';
		if ($user->admin && !$noadmininfo) {
			$out .= info_admin($langs->trans("YouCanChangeValuesForThisListFromDictionarySetup"), 1);
		}
		$out .= ajax_combobox('select' . $htmlname);

		if (empty($nooutput)) {
			print $out;
		} else {
			return $out;
		}
	}


	/**
	 *  Selection HT or TTC
	 *
	 * @param string $selected Id pre-selectionne
	 * @param string $htmlname Nom de la zone select
	 * @param int	 $addjscombo Add js combo
	 * @return    string                    Code of HTML select to chose tax or not
	 */
	public function selectPriceBaseType($selected = '', $htmlname = 'price_base_type', $addjscombo = 0)
	{
		global $langs;

		$return = '<select class="flat maxwidth100" id="select_' . $htmlname . '" name="' . $htmlname . '">';
		$options = array(
			'HT' => $langs->trans("HT"),
			'TTC' => $langs->trans("TTC")
		);
		foreach ($options as $id => $value) {
			if ($selected == $id) {
				$return .= '<option value="' . $id . '" selected>' . $value;
			} else {
				$return .= '<option value="' . $id . '">' . $value;
			}
			$return .= '</option>';
		}
		$return .= '</select>';
		if ($addjscombo) {
			$return .= ajax_combobox('select_' . $htmlname);
		}

		return $return;
	}

	// phpcs:disable PEAR.NamingConventions.ValidFunctionName.ScopeNotCamelCaps

	/**
	 *      Load in cache list of transport mode
	 *
	 * @return     int                 Nb of lines loaded, <0 if KO
	 */
	public function load_cache_transport_mode()
	{
		// phpcs:enable
		global $langs;

		$num = count($this->cache_transport_mode);        // TODO Use $conf->cache['payment_mode'] instead of $this->cache_transport_mode
		if ($num > 0) {
			return $num; // Cache already loaded
		}

		dol_syslog(__METHOD__, LOG_DEBUG);

		$this->cache_transport_mode = array();

		$sql = "SELECT rowid, code, label, active";
		$sql .= " FROM " . $this->db->prefix() . "c_transport_mode";
		$sql .= " WHERE entity IN (" . getEntity('c_transport_mode') . ")";

		$resql = $this->db->query($sql);
		if ($resql) {
			$num = $this->db->num_rows($resql);
			$i = 0;
			while ($i < $num) {
				$obj = $this->db->fetch_object($resql);

				// If traduction exist, we use it else we take the default label
				$label = ($langs->transnoentitiesnoconv("PaymentTypeShort" . $obj->code) != "PaymentTypeShort" . $obj->code ? $langs->transnoentitiesnoconv("PaymentTypeShort" . $obj->code) : ($obj->label != '-' ? $obj->label : ''));
				$this->cache_transport_mode[$obj->rowid]['rowid'] = $obj->rowid;
				$this->cache_transport_mode[$obj->rowid]['code'] = $obj->code;
				$this->cache_transport_mode[$obj->rowid]['label'] = $label;
				$this->cache_transport_mode[$obj->rowid]['active'] = $obj->active;
				$i++;
			}

			$this->cache_transport_mode = dol_sort_array($this->cache_transport_mode, 'label', 'asc', 0, 0, 1);

			return $num;
		} else {
			dol_print_error($this->db);
			return -1;
		}
	}

	/**
	 *      Return list of transport mode for intracomm report
	 *
	 * @param string $selected Id of the transport mode preselected
	 * @param string $htmlname Name of the select field
	 * @param int $format 0=id+label, 1=code+code, 2=code+label, 3=id+code
	 * @param int $empty 1=can be empty, 0 else
	 * @param int $noadmininfo 0=Add admin info, 1=Disable admin info
	 * @param int $maxlength Max length of label
	 * @param int $active Active or not, -1 = all
	 * @param string $morecss Add more CSS on select tag
	 * @return    void
	 */
	public function selectTransportMode($selected = '', $htmlname = 'transportmode', $format = 0, $empty = 1, $noadmininfo = 0, $maxlength = 0, $active = 1, $morecss = '')
	{
		global $langs, $user;

		dol_syslog(__METHOD__ . " " . $selected . ", " . $htmlname . ", " . $format, LOG_DEBUG);

		$this->load_cache_transport_mode();

		print '<select id="select' . $htmlname . '" class="flat selectmodetransport' . ($morecss ? ' ' . $morecss : '') . '" name="' . $htmlname . '">';
		if ($empty) {
			print '<option value="">&nbsp;</option>';
		}
		foreach ($this->cache_transport_mode as $id => $arraytypes) {
			// If not good status
			if ($active >= 0 && $arraytypes['active'] != $active) {
				continue;
			}

			// We discard empty line if showempty is on because an empty line has already been output.
			if ($empty && empty($arraytypes['code'])) {
				continue;
			}

			if ($format == 0) {
				print '<option value="' . $id . '"';
			} elseif ($format == 1) {
				print '<option value="' . $arraytypes['code'] . '"';
			} elseif ($format == 2) {
				print '<option value="' . $arraytypes['code'] . '"';
			} elseif ($format == 3) {
				print '<option value="' . $id . '"';
			}
			// If text is selected, we compare with code, else with id
			if (preg_match('/[a-z]/i', $selected) && $selected == $arraytypes['code']) {
				print ' selected';
			} elseif ($selected == $id) {
				print ' selected';
			}
			print '>';
			$value = '';
			if ($format == 0) {
				$value = ($maxlength ? dol_trunc($arraytypes['label'], $maxlength) : $arraytypes['label']);
			} elseif ($format == 1) {
				$value = $arraytypes['code'];
			} elseif ($format == 2) {
				$value = ($maxlength ? dol_trunc($arraytypes['label'], $maxlength) : $arraytypes['label']);
			} elseif ($format == 3) {
				$value = $arraytypes['code'];
			}
			print $value ? $value : '&nbsp;';
			print '</option>';
		}
		print '</select>';
		if ($user->admin && !$noadmininfo) {
			print info_admin($langs->trans("YouCanChangeValuesForThisListFromDictionarySetup"), 1);
		}
	}

	/**
	 * Return a HTML select list of shipping mode
	 *
	 * @param string 	$selected 		Id shipping mode preselected
	 * @param string 	$htmlname 		Name of select zone
	 * @param string 	$filtre 		To filter list. This parameter must not come from input of users
	 * @param int 		$useempty 		1=Add an empty value in list, 2=Add an empty value in list only if there is more than 2 entries.
	 * @param string 	$moreattrib 	To add more attribute on select
	 * @param int 		$noinfoadmin 	0=Add admin info, 1=Disable admin info
	 * @param string 	$morecss 		More CSS
	 * @return void
	 */
	public function selectShippingMethod($selected = '', $htmlname = 'shipping_method_id', $filtre = '', $useempty = 0, $moreattrib = '', $noinfoadmin = 0, $morecss = '')
	{
		global $langs, $user;

		$langs->load("admin");
		$langs->load("deliveries");

		$sql = "SELECT rowid, code, libelle as label";
		$sql .= " FROM " . $this->db->prefix() . "c_shipment_mode";
		$sql .= " WHERE active > 0";
		if ($filtre) {
			$sql .= " AND " . $filtre;
		}
		$sql .= " ORDER BY libelle ASC";

		dol_syslog(get_class($this) . "::selectShippingMode", LOG_DEBUG);
		$result = $this->db->query($sql);
		if ($result) {
			$num = $this->db->num_rows($result);
			$i = 0;
			if ($num) {
				print '<select id="select' . $htmlname . '" class="flat selectshippingmethod' . ($morecss ? ' ' . $morecss : '') . '" name="' . $htmlname . '"' . ($moreattrib ? ' ' . $moreattrib : '') . '>';
				if ($useempty == 1 || ($useempty == 2 && $num > 1)) {
					print '<option value="-1">&nbsp;</option>';
				}
				while ($i < $num) {
					$obj = $this->db->fetch_object($result);
					if ($selected == $obj->rowid) {
						print '<option value="' . $obj->rowid . '" selected>';
					} else {
						print '<option value="' . $obj->rowid . '">';
					}
					print ($langs->trans("SendingMethod" . strtoupper($obj->code)) != "SendingMethod" . strtoupper($obj->code)) ? $langs->trans("SendingMethod" . strtoupper($obj->code)) : $obj->label;
					print '</option>';
					$i++;
				}
				print "</select>";
				if ($user->admin && empty($noinfoadmin)) {
					print info_admin($langs->trans("YouCanChangeValuesForThisListFromDictionarySetup"), 1);
				}

				print ajax_combobox('select' . $htmlname);
			} else {
				print $langs->trans("NoShippingMethodDefined");
			}
		} else {
			dol_print_error($this->db);
		}
	}

	/**
	 *    Display form to select shipping mode
	 *
	 * @param string $page Page
	 * @param string $selected Id of shipping mode
	 * @param string $htmlname Name of select html field
	 * @param int $addempty 1=Add an empty value in list, 2=Add an empty value in list only if there is more than 2 entries.
	 * @return    void
	 */
	public function formSelectShippingMethod($page, $selected = '', $htmlname = 'shipping_method_id', $addempty = 0)
	{
		global $langs;

		$langs->load("deliveries");

		if ($htmlname != "none") {
			print '<form method="POST" action="' . $page . '">';
			print '<input type="hidden" name="action" value="setshippingmethod">';
			print '<input type="hidden" name="token" value="' . newToken() . '">';
			$this->selectShippingMethod($selected, $htmlname, '', $addempty);
			print '<input type="submit" class="button valignmiddle" value="' . $langs->trans("Modify") . '">';
			print '</form>';
		} else {
			if ($selected) {
				$code = $langs->getLabelFromKey($this->db, $selected, 'c_shipment_mode', 'rowid', 'code');
				print $langs->trans("SendingMethod" . strtoupper($code));
			} else {
				print "&nbsp;";
			}
		}
	}

	/**
	 * Creates HTML last in cycle situation invoices selector
	 *
	 * @param string $selected Preselected ID
	 * @param int $socid Company ID
	 *
	 * @return    string                     HTML select
	 */
	public function selectSituationInvoices($selected = '', $socid = 0)
	{
		global $langs;

		$langs->load('bills');

		$opt = '<option value="" selected></option>';
		$sql = "SELECT rowid, ref, situation_cycle_ref, situation_counter, situation_final, fk_soc";
		$sql .= ' FROM ' . $this->db->prefix() . 'facture';
		$sql .= ' WHERE entity IN (' . getEntity('invoice') . ')';
		$sql .= ' AND situation_counter >= 1';
		$sql .= ' AND fk_soc = ' . (int) $socid;
		$sql .= ' AND type <> 2';
		$sql .= ' ORDER by situation_cycle_ref, situation_counter desc';
		$resql = $this->db->query($sql);

		if ($resql && $this->db->num_rows($resql) > 0) {
			// Last seen cycle
			$ref = 0;
			while ($obj = $this->db->fetch_object($resql)) {
				//Same cycle ?
				if ($obj->situation_cycle_ref != $ref) {
					// Just seen this cycle
					$ref = $obj->situation_cycle_ref;
					//not final ?
					if ($obj->situation_final != 1) {
						//Not prov?
						if (substr($obj->ref, 1, 4) != 'PROV') {
							if ($selected == $obj->rowid) {
								$opt .= '<option value="' . $obj->rowid . '" selected>' . $obj->ref . '</option>';
							} else {
								$opt .= '<option value="' . $obj->rowid . '">' . $obj->ref . '</option>';
							}
						}
					}
				}
			}
		} else {
			dol_syslog("Error sql=" . $sql . ", error=" . $this->error, LOG_ERR);
		}
		if ($opt == '<option value ="" selected></option>') {
			$opt = '<option value ="0" selected>' . $langs->trans('NoSituations') . '</option>';
		}
		return $opt;
	}

	/**
	 * Creates HTML units selector (code => label)
	 *
	 * @param	int|''		$selected	Preselected Unit ID
	 * @param	string		$htmlname	Select name
	 * @param	int<0,1>	$showempty	Add an empty line
	 * @param	string		$unit_type	Restrict to one given unit type
	 * @return	string					HTML select
	 */
	public function selectUnits($selected = '', $htmlname = 'units', $showempty = 0, $unit_type = '')
	{
		global $langs;

		$langs->load('products');

		$return = '<select class="flat" id="' . $htmlname . '" name="' . $htmlname . '">';

		$sql = "SELECT rowid, label, code FROM " . $this->db->prefix() . "c_units";
		$sql .= ' WHERE active > 0';
		if (!empty($unit_type)) {
			$sql .= " AND unit_type = '" . $this->db->escape($unit_type) . "'";
		}
		$sql .= " ORDER BY sortorder";

		$resql = $this->db->query($sql);
		if ($resql && $this->db->num_rows($resql) > 0) {
			if ($showempty) {
				$return .= '<option value="none"></option>';
			}

			while ($res = $this->db->fetch_object($resql)) {
				$unitLabel = $res->label;
				if (!empty($langs->tab_translate['unit' . $res->code])) {    // check if Translation is available before
					$unitLabel = $langs->trans('unit' . $res->code) != $res->label ? $langs->trans('unit' . $res->code) : $res->label;
				}

				if ($selected == $res->rowid) {
					$return .= '<option value="' . $res->rowid . '" selected>' . $unitLabel . '</option>';
				} else {
					$return .= '<option value="' . $res->rowid . '">' . $unitLabel . '</option>';
				}
			}
			$return .= '</select>';
		}
		return $return;
	}

	// phpcs:disable PEAR.NamingConventions.ValidFunctionName.ScopeNotCamelCaps

	/**
	 *  Return a HTML select list of bank accounts
	 *
	 * @param int|''	 	$selected 		Id account preselected
	 * @param string 		$htmlname 		Name of select zone
	 * @param int 			$status 		Status of searched accounts (0=open, 1=closed, 2=both)
	 * @param string 		$filtre 		To filter the list. This parameter must not come from input of users
	 * @param int|string	$useempty 		1=Add an empty value in list, 2=Add an empty value in list only if there is more than 2 entries.
	 * @param string 		$moreattrib 	To add more attribute on select
	 * @param int 			$showcurrency 	Show currency in label
	 * @param string 		$morecss 		More CSS
	 * @param int 			$nooutput 		1=Return string, do not send to output
	 * @return int|string   	           	If noouput=0: Return integer <0 if error, Num of bank account found if OK (0, 1, 2, ...), If nooutput=1: Return a HTML select string.
	 */
	public function select_comptes($selected = '', $htmlname = 'accountid', $status = 0, $filtre = '', $useempty = 0, $moreattrib = '', $showcurrency = 0, $morecss = '', $nooutput = 0)
	{
		// phpcs:enable
		global $langs;

		$out = '';

		$langs->load("admin");
		$num = 0;

		$sql = "SELECT rowid, label, bank, clos as status, currency_code";
		$sql .= " FROM " . $this->db->prefix() . "bank_account";
		$sql .= " WHERE entity IN (" . getEntity('bank_account') . ")";
		if ($status != 2) {
			$sql .= " AND clos = " . (int) $status;
		}
		if ($filtre) {	// TODO Support USF
			$sql .= " AND " . $filtre;
		}
		$sql .= " ORDER BY label";

		dol_syslog(get_class($this) . "::select_comptes", LOG_DEBUG);
		$result = $this->db->query($sql);
		if ($result) {
			$num = $this->db->num_rows($result);
			$i = 0;
			if ($num) {
				$out .= '<select id="select' . $htmlname . '" class="flat selectbankaccount' . ($morecss ? ' ' . $morecss : '') . '" name="' . $htmlname . '"' . ($moreattrib ? ' ' . $moreattrib : '') . '>';

				if (!empty($useempty) && !is_numeric($useempty)) {
					$out .= '<option value="-1">'.$langs->trans($useempty).'</option>';
				} elseif ($useempty == 1 || ($useempty == 2 && $num > 1)) {
					$out .= '<option value="-1">&nbsp;</option>';
				}

				while ($i < $num) {
					$obj = $this->db->fetch_object($result);
					if ($selected == $obj->rowid || ($useempty == 2 && $num == 1 && empty($selected))) {
						$out .= '<option value="' . $obj->rowid . '" data-currency-code="' . $obj->currency_code . '" selected>';
					} else {
						$out .= '<option value="' . $obj->rowid . '" data-currency-code="' . $obj->currency_code . '">';
					}
					$out .= trim($obj->label);
					if ($showcurrency) {
						$out .= ' (' . $obj->currency_code . ')';
					}
					if ($status == 2 && $obj->status == 1) {
						$out .= ' (' . $langs->trans("Closed") . ')';
					}
					$out .= '</option>';
					$i++;
				}
				$out .= "</select>";
				$out .= ajax_combobox('select' . $htmlname);
			} else {
				if ($status == 0) {
					$out .= '<span class="opacitymedium">' . $langs->trans("NoActiveBankAccountDefined") . '</span>';
				} else {
					$out .= '<span class="opacitymedium">' . $langs->trans("NoBankAccountFound") . '</span>';
				}
			}
		} else {
			dol_print_error($this->db);
		}

		// Output or return
		if (empty($nooutput)) {
			print $out;
		} else {
			return $out;
		}

		return $num;
	}

	/**
	 * Return a HTML select list of establishment
	 *
	 * @param 	string 	$selected 		Id establishment preselected
	 * @param 	string 	$htmlname 		Name of select zone
	 * @param 	int 	$status 		Status of searched establishment (0=open, 1=closed, 2=both)
	 * @param 	string 	$filtre 		To filter list. This parameter must not come from input of users
	 * @param 	int 	$useempty 		1=Add an empty value in list, 2=Add an empty value in list only if there is more than 2 entries.
	 * @param 	string 	$moreattrib 	To add more attribute on select
	 * @return  int   					Return integer <0 if error, Num of establishment found if OK (0, 1, 2, ...)
	 */
	public function selectEstablishments($selected = '', $htmlname = 'entity', $status = 0, $filtre = '', $useempty = 0, $moreattrib = '')
	{
		global $langs;

		$langs->load("admin");
		$num = 0;

		$sql = "SELECT rowid, name, fk_country, status, entity";
		$sql .= " FROM " . $this->db->prefix() . "establishment";
		$sql .= " WHERE 1=1";
		if ($status != 2) {
			$sql .= " AND status = " . (int) $status;
		}
		if ($filtre) {	// TODO Support USF
			$sql .= " AND " . $filtre;
		}
		$sql .= " ORDER BY name";

		dol_syslog(get_class($this) . "::select_establishment", LOG_DEBUG);
		$result = $this->db->query($sql);
		if ($result) {
			$num = $this->db->num_rows($result);
			$i = 0;
			if ($num) {
				print '<select id="select' . $htmlname . '" class="flat selectestablishment" name="' . $htmlname . '"' . ($moreattrib ? ' ' . $moreattrib : '') . '>';
				if ($useempty == 1 || ($useempty == 2 && $num > 1)) {
					print '<option value="-1">&nbsp;</option>';
				}

				while ($i < $num) {
					$obj = $this->db->fetch_object($result);
					if ($selected == $obj->rowid) {
						print '<option value="' . $obj->rowid . '" selected>';
					} else {
						print '<option value="' . $obj->rowid . '">';
					}
					print trim($obj->name);
					if ($status == 2 && $obj->status == 1) {
						print ' (' . $langs->trans("Closed") . ')';
					}
					print '</option>';
					$i++;
				}
				print "</select>";
			} else {
				if ($status == 0) {
					print '<span class="opacitymedium">' . $langs->trans("NoActiveEstablishmentDefined") . '</span>';
				} else {
					print '<span class="opacitymedium">' . $langs->trans("NoEstablishmentFound") . '</span>';
				}
			}

			return $num;
		} else {
			dol_print_error($this->db);
			return -1;
		}
	}

	/**
	 * Display form to select bank account
	 *
	 * @param string 	$page 		Page
	 * @param string 	$selected 	Id of bank account
	 * @param string 	$htmlname 	Name of select html field
	 * @param int 		$addempty 	1=Add an empty value in list, 2=Add an empty value in list only if there is more than 2 entries.
	 * @return    					void
	 */
	public function formSelectAccount($page, $selected = '', $htmlname = 'fk_account', $addempty = 0)
	{
		global $langs;
		if ($htmlname != "none") {
			print '<form method="POST" action="' . $page . '">';
			print '<input type="hidden" name="action" value="setbankaccount">';
			print '<input type="hidden" name="token" value="' . newToken() . '">';
			print img_picto('', 'bank_account', 'class="pictofixedwidth"');
			$nbaccountfound = $this->select_comptes($selected, $htmlname, 0, '', $addempty);
			if ($nbaccountfound > 0) {
				print '<input type="submit" class="button smallpaddingimp valignmiddle" value="' . $langs->trans("Modify") . '">';
			}
			print '</form>';
		} else {
			$langs->load('banks');

			if ($selected) {
				require_once DOL_DOCUMENT_ROOT . '/compta/bank/class/account.class.php';
				$bankstatic = new Account($this->db);
				$result = $bankstatic->fetch($selected);
				if ($result) {
					print $bankstatic->getNomUrl(1);
				}
			} else {
				print "&nbsp;";
			}
		}
	}

	// phpcs:disable PEAR.NamingConventions.ValidFunctionName.ScopeNotCamelCaps

	/**
	 * Return list of categories having chosen type
	 *
	 * @param 	string|int 			$type 			Type of category ('customer', 'supplier', 'contact', 'product', 'member'). Old mode (0, 1, 2, ...) is deprecated.
	 * @param 	string 				$selected 		Id of category preselected or 'auto' (autoselect category if there is only one element). Not used if $outputmode = 1.
	 * @param 	string 				$htmlname 		HTML field name
	 * @param 	int 				$maxlength 		Maximum length for labels
	 * @param 	int|string|array	$fromid 		Keep only or Exclude (depending on $include parameter) all categories (including the leaf $fromid) into the tree after this id $fromid.
	 *                             	    	     	$fromid can be an :
	 *                                 	    	 	- int (id of category)
	 *                                 		 		- string (categories ids separated by comma)
	 * 	                                  	 		- array (list of categories ids)
	 * @param 	int<0,3>			$outputmode 	0=HTML select string, 1=Array with full label only, 2=Array extended, 3=Array with full picto + label
	 * @param 	int<0,1>			$include 		[=0] Removed or 1=Keep only
	 * @param 	string 				$morecss 		More CSS
	 * @param	  int<0,2>			$useempty		0=No empty value, 1=Add an empty value in list, 2=Add an empty value in list only if there is more than 2 entries. Default is 1.
	 * @return	string|array<int,string>|array<int,array{id:int,fulllabel:string,color:string,picto:string}>|array<int,array{rowid:int,id:int,fk_parent:int,label:string,description:string,color:string,position:string,visible:int,ref_ext:string,picto:string,fullpath:string,fulllabel:string}>		String list or Array of categories
	 * @see select_categories()
	 */
	public function select_all_categories($type, $selected = '', $htmlname = "parent", $maxlength = 64, $fromid = 0, $outputmode = 0, $include = 0, $morecss = '', $useempty = 1)
	{
		// phpcs:enable
		global $conf, $langs;
		$langs->load("categories");

		include_once DOL_DOCUMENT_ROOT . '/categories/class/categorie.class.php';

		// For backward compatibility
		if (is_numeric($type)) {
			dol_syslog(__METHOD__ . ': using numeric value for parameter type is deprecated. Use string code instead.', LOG_WARNING);
		}

		if ($type === Categorie::TYPE_BANK_LINE) {
			// TODO Move this into common category feature
			$cate_arbo = array();
			$sql = "SELECT c.label, c.rowid";
			$sql .= " FROM " . $this->db->prefix() . "category_bank as c";
			$sql .= " WHERE entity = " . $conf->entity;
			$sql .= " ORDER BY c.label";
			$result = $this->db->query($sql);
			if ($result) {
				$num = $this->db->num_rows($result);
				$i = 0;
				while ($i < $num) {
					$objp = $this->db->fetch_object($result);
					if ($objp) {
						$cate_arbo[$objp->rowid] = array('id' => $objp->rowid, 'fulllabel' => $objp->label, 'color' => '', 'picto' => 'category');
					}
					$i++;
				}
				$this->db->free($result);
			} else {
				dol_print_error($this->db);
			}
		} else {
			$cat = new Categorie($this->db);
			$cate_arbo = $cat->get_full_arbo($type, $fromid, $include);
		}

		$outarray = array();
		$outarrayrichhtml = array();


		$output = '<select class="flat minwidth100' . ($morecss ? ' ' . $morecss : '') . '" name="' . $htmlname . '" id="' . $htmlname . '">';
		if (is_array($cate_arbo)) {
			$num = count($cate_arbo);

			if (!$num) {
				$output .= '<option value="-1" disabled>' . $langs->trans("NoCategoriesDefined") . '</option>';
			} else {
				if ($useempty == 1 || ($useempty == 2 && $num > 1)) {
					$output .= '<option value="-1">&nbsp;</option>';
				}
				foreach ($cate_arbo as $key => $value) {
					if ($cate_arbo[$key]['id'] == $selected || ($selected === 'auto' && count($cate_arbo) == 1)) {
						$add = 'selected ';
					} else {
						$add = '';
					}

					$labeltoshow = img_picto('', 'category', 'class="pictofixedwidth" style="color: #' . $cate_arbo[$key]['color'] . '"');
					$labeltoshow .= dol_trunc($cate_arbo[$key]['fulllabel'], $maxlength, 'middle');

					$outarray[$cate_arbo[$key]['id']] = $cate_arbo[$key]['fulllabel'];

					$outarrayrichhtml[$cate_arbo[$key]['id']] = $labeltoshow;

					$output .= '<option ' . $add . 'value="' . $cate_arbo[$key]['id'] . '"';
					$output .= ' data-html="' . dol_escape_htmltag($labeltoshow) . '"';
					$output .= '>';
					$output .= dol_trunc($cate_arbo[$key]['fulllabel'], $maxlength, 'middle');
					$output .= '</option>';

					$cate_arbo[$key]['data-html'] = $labeltoshow;
				}
			}
		}
		$output .= '</select>';
		$output .= "\n";

		if ($outputmode == 2) {
			// TODO: handle error when $cate_arbo is not an array
			return $cate_arbo;
		} elseif ($outputmode == 1) {
			return $outarray;
		} elseif ($outputmode == 3) {
			return $outarrayrichhtml;
		}
		return $output;
	}

	// phpcs:disable PEAR.NamingConventions.ValidFunctionName.ScopeNotCamelCaps

	/**
	 *     Show a confirmation HTML form or AJAX popup
	 *
	 * @param string $page Url of page to call if confirmation is OK
	 * @param string $title Title
	 * @param string $question Question
	 * @param string $action Action
	 * @param array{text:string}|array<array{label:string,type:string,size:string,morecss:string,moreattr:string,style:string}>	$formquestion 	An array with complementary inputs to add into forms: array(array('label'=> ,'type'=> , 'size'=>, 'morecss'=>, 'moreattr'=>'autofocus' or 'style=...'))
	 * @param string $selectedchoice "" or "no" or "yes"
	 * @param int|string $useajax 0=No, 1=Yes use Ajax to show the popup, 2=Yes and also submit page with &confirm=no if choice is No, 'xxx'=Yes and preoutput confirm box with div id=dialog-confirm-xxx
	 * @param int $height Force height of box
	 * @param int $width Force width of box
	 * @return    void
	 * @deprecated
	 * @see formconfirm()
	 */
	public function form_confirm($page, $title, $question, $action, $formquestion = array(), $selectedchoice = "", $useajax = 0, $height = 170, $width = 500)
	{
		// phpcs:enable
		dol_syslog(__METHOD__ . ': using form_confirm is deprecated. Use formconfim instead.', LOG_WARNING);
		print $this->formconfirm($page, $title, $question, $action, $formquestion, $selectedchoice, $useajax, $height, $width);
	}

	/**
	 *     Show a confirmation HTML form or AJAX popup.
	 *     Easiest way to use this is with useajax=1.
	 *     If you use useajax='xxx', you must also add jquery code to trigger opening of box (with correct parameters)
	 *     just after calling this method. For example:
	 *       print '<script nonce="'.getNonce().'" type="text/javascript">'."\n";
	 *       print 'jQuery(document).ready(function() {'."\n";
	 *       print 'jQuery(".xxxlink").click(function(e) { jQuery("#aparamid").val(jQuery(this).attr("rel")); jQuery("#dialog-confirm-xxx").dialog("open"); return false; });'."\n";
	 *       print '});'."\n";
	 *       print '</script>'."\n";
	 *
	 * @param string 		$page 				Url of page to call if confirmation is OK. Can contains parameters (param 'action' and 'confirm' will be reformatted)
	 * @param string 		$title 				Title
	 * @param string 		$question 			Question
	 * @param string 		$action 			Action
	 * @param array<array{name:string,value:string,values:string[],default:string,label:string,type:string,size:string,morecss:string,moreattr:string,style:string,inputko?:int<0,1>}>|string|null 	$formquestion 		An array with complementary inputs to add into forms: array(array('label'=> ,'type'=> , 'size'=>, 'morecss'=>, 'moreattr'=>'autofocus' or 'style=...'))
	 *                                                                                                                                                                                                                  'type' can be 'text', 'password', 'checkbox', 'radio', 'date', 'datetime', 'select', 'multiselect', 'morecss',
	 *                                                                                                                                                                                                                  'other', 'onecolumn' or 'hidden'...
	 * @param int<0,1>|''|'no'|'yes'|'1'|'0'	$selectedchoice 	'' or 'no', or 'yes' or '1', 1, '0' or 0
	 * @param int<0,2>|string	$useajax 			0=No, 1=Yes use Ajax to show the popup, 2=Yes and also submit page with &confirm=no if choice is No, 'xxx'=Yes and preoutput confirm box with div id=dialog-confirm-xxx
	 * @param int|string 	$height 			Force height of box (0 = auto)
	 * @param int 			$width 				Force width of box ('999' or '90%'). Ignored and forced to 90% on smartphones.
	 * @param int 			$disableformtag 	1=Disable form tag. Can be used if we are already inside a <form> section.
	 * @param string 		$labelbuttonyes 	Label for Yes
	 * @param string 		$labelbuttonno 		Label for No
	 * @return string                        	HTML ajax code if a confirm ajax popup is required, Pure HTML code if it's an html form
	 */
	public function formconfirm($page, $title, $question, $action, $formquestion = '', $selectedchoice = '', $useajax = 0, $height = 0, $width = 500, $disableformtag = 0, $labelbuttonyes = 'Yes', $labelbuttonno = 'No')
	{
		global $langs, $conf;

		$more = '<!-- formconfirm - before call, page=' . dol_escape_htmltag($page) . ' -->';
		$formconfirm = '';
		$inputok = array();
		$inputko = array();

		// Clean parameters
		$newselectedchoice = empty($selectedchoice) ? "no" : $selectedchoice;
		if ($conf->browser->layout == 'phone') {
			$width = '95%';
		}

		// Set height automatically if not defined
		if (empty($height)) {
			$height = 220;
			if (is_array($formquestion) && count($formquestion) > 2) {
				$height += ((count($formquestion) - 2) * 24);
			}
		}

		if (is_array($formquestion) && !empty($formquestion)) {
			// First add hidden fields and value
			foreach ($formquestion as $key => $input) {
				if (is_array($input) && !empty($input)) {
					if ($input['type'] == 'hidden') {
						$moreattr = (!empty($input['moreattr']) ? ' ' . $input['moreattr'] : '');
						$morecss = (!empty($input['morecss']) ? ' ' . $input['morecss'] : '');

						$more .= '<input type="hidden" id="' . dol_escape_htmltag($input['name']) . '" name="' . dol_escape_htmltag($input['name']) . '" value="' . dol_escape_htmltag($input['value']) . '" class="' . $morecss . '"' . $moreattr . '>' . "\n";
					}
				}
			}

			// Now add questions
			$moreonecolumn = '';
			$more .= '<div class="tagtable paddingtopbottomonly centpercent noborderspacing">' . "\n";
			foreach ($formquestion as $key => $input) {
				if (is_array($input) && !empty($input)) {
					$size = (!empty($input['size']) ? ' size="' . $input['size'] . '"' : '');    // deprecated. Use morecss instead.
					$moreattr = (!empty($input['moreattr']) ? ' ' . $input['moreattr'] : '');
					$morecss = (!empty($input['morecss']) ? ' ' . $input['morecss'] : '');

					if ($input['type'] == 'text') {
						$more .= '<div class="tagtr"><div class="tagtd' . (empty($input['tdclass']) ? '' : (' ' . $input['tdclass'])) . '">' . $input['label'] . '</div><div class="tagtd"><input type="text" class="flat' . $morecss . '" id="' . dol_escape_htmltag($input['name']) . '" name="' . dol_escape_htmltag($input['name']) . '"' . $size . ' value="' . (empty($input['value']) ? '' : $input['value']) . '"' . $moreattr . ' /></div></div>' . "\n";
					} elseif ($input['type'] == 'password') {
						$more .= '<div class="tagtr"><div class="tagtd' . (empty($input['tdclass']) ? '' : (' ' . $input['tdclass'])) . '">' . $input['label'] . '</div><div class="tagtd"><input type="password" class="flat' . $morecss . '" id="' . dol_escape_htmltag($input['name']) . '" name="' . dol_escape_htmltag($input['name']) . '"' . $size . ' value="' . (empty($input['value']) ? '' : $input['value']) . '"' . $moreattr . ' /></div></div>' . "\n";
					} elseif ($input['type'] == 'textarea') {
						/*$more .= '<div class="tagtr"><div class="tagtd'.(empty($input['tdclass']) ? '' : (' '.$input['tdclass'])).'">'.$input['label'].'</div><div class="tagtd">';
						$more .= '<textarea name="'.$input['name'].'" class="'.$morecss.'"'.$moreattr.'>';
						$more .= $input['value'];
						$more .= '</textarea>';
						$more .= '</div></div>'."\n";*/
						$moreonecolumn .= '<div class="margintoponly">';
						$moreonecolumn .= $input['label'] . '<br>';
						$moreonecolumn .= '<textarea name="' . dol_escape_htmltag($input['name']) . '" id="' . dol_escape_htmltag($input['name']) . '" class="' . $morecss . '"' . $moreattr . '>';
						$moreonecolumn .= $input['value'];
						$moreonecolumn .= '</textarea>';
						$moreonecolumn .= '</div>';
					} elseif (in_array($input['type'], ['select', 'multiselect'])) {
						if (empty($morecss)) {
							$morecss = 'minwidth100';
						}

						$show_empty = isset($input['select_show_empty']) ? $input['select_show_empty'] : 1;
						$key_in_label = isset($input['select_key_in_label']) ? $input['select_key_in_label'] : 0;
						$value_as_key = isset($input['select_value_as_key']) ? $input['select_value_as_key'] : 0;
						$translate = isset($input['select_translate']) ? $input['select_translate'] : 0;
						$maxlen = isset($input['select_maxlen']) ? $input['select_maxlen'] : 0;
						$disabled = isset($input['select_disabled']) ? $input['select_disabled'] : 0;
						$sort = isset($input['select_sort']) ? $input['select_sort'] : '';

						$more .= '<div class="tagtr"><div class="tagtd' . (empty($input['tdclass']) ? '' : (' ' . $input['tdclass'])) . '">';
						if (!empty($input['label'])) {
							$more .= $input['label'] . '</div><div class="tagtd left">';
						}
						if ($input['type'] == 'select') {
							$more .= $this->selectarray($input['name'], $input['values'], isset($input['default']) ? $input['default'] : '-1', $show_empty, $key_in_label, $value_as_key, $moreattr, $translate, $maxlen, $disabled, $sort, $morecss);
						} else {
							$more .= $this->multiselectarray($input['name'], $input['values'], is_array($input['default']) ? $input['default'] : [$input['default']], $key_in_label, $value_as_key, $morecss, $translate, $maxlen, $moreattr);
						}
						$more .= '</div></div>' . "\n";
					} elseif ($input['type'] == 'checkbox') {
						$more .= '<div class="tagtr">';
						$more .= '<div class="tagtd' . (empty($input['tdclass']) ? '' : (' ' . $input['tdclass'])) . '"><label for="' . dol_escape_htmltag($input['name']) . '">' . $input['label'] . '</label></div><div class="tagtd">';
						$more .= '<input type="checkbox" class="flat' . ($morecss ? ' ' . $morecss : '') . '" id="' . dol_escape_htmltag($input['name']) . '" name="' . dol_escape_htmltag($input['name']) . '"' . $moreattr;
						if (!is_bool($input['value']) && $input['value'] != 'false' && $input['value'] != '0' && $input['value'] != '') {
							$more .= ' checked';
						}
						if (is_bool($input['value']) && $input['value']) {
							$more .= ' checked';
						}
						if (isset($input['disabled'])) {
							$more .= ' disabled';
						}
						$more .= ' /></div>';
						$more .= '</div>' . "\n";
					} elseif ($input['type'] == 'radio') {
						$i = 0;
						foreach ($input['values'] as $selkey => $selval) {
							$more .= '<div class="tagtr">';
							if (isset($input['label'])) {
								if ($i == 0) {
									$more .= '<div class="tagtd' . (empty($input['tdclass']) ? ' tdtop' : (' tdtop ' . $input['tdclass'])) . '">' . $input['label'] . '</div>';
								} else {
									$more .= '<div class="tagtd' . (empty($input['tdclass']) ? '' : (' "' . $input['tdclass'])) . '">&nbsp;</div>';
								}
							}
							$more .= '<div class="tagtd' . ($i == 0 ? ' tdtop' : '') . '"><input type="radio" class="flat' . $morecss . '" id="' . dol_escape_htmltag($input['name'] . $selkey) . '" name="' . dol_escape_htmltag($input['name']) . '" value="' . $selkey . '"' . $moreattr;
							if (!empty($input['disabled'])) {
								$more .= ' disabled';
							}
							if (isset($input['default']) && $input['default'] === $selkey) {
								$more .= ' checked="checked"';
							}
							$more .= ' /> ';
							$more .= '<label for="' . dol_escape_htmltag($input['name'] . $selkey) . '" class="valignmiddle">' . $selval . '</label>';
							$more .= '</div></div>' . "\n";
							$i++;
						}
					} elseif ($input['type'] == 'date' || $input['type'] == 'datetime') {
						$more .= '<div class="tagtr"><div class="tagtd' . (empty($input['tdclass']) ? '' : (' ' . $input['tdclass'])) . '">' . $input['label'] . '</div>';
						$more .= '<div class="tagtd">';
						$addnowlink = (empty($input['datenow']) ? 0 : 1);
						$h = $m = 0;
						if ($input['type'] == 'datetime') {
							$h = isset($input['hours']) ? $input['hours'] : 1;
							$m = isset($input['minutes']) ? $input['minutes'] : 1;
						}
<<<<<<< HEAD
						$more .= $this->selectDate($input['value'], $input['name'], $h, $m, 0, '', 1, $addnowlink);
						$more .= '</div></div>' . "\n";
						$formquestion[] = array('name' => $input['name'] . 'day');
						$formquestion[] = array('name' => $input['name'] . 'month');
						$formquestion[] = array('name' => $input['name'] . 'year');
						$formquestion[] = array('name' => $input['name'] . 'hour');
						$formquestion[] = array('name' => $input['name'] . 'min');
=======
						$more .= $this->selectDate(isset($input['value']) ? $input['value'] : -1, $input['name'], $h, $m, 0, '', 1, $addnowlink);
						$more .= '</div></div>'."\n";
						$formquestion[] = array('name' => $input['name'].'day');
						$formquestion[] = array('name' => $input['name'].'month');
						$formquestion[] = array('name' => $input['name'].'year');
						$formquestion[] = array('name' => $input['name'].'hour');
						$formquestion[] = array('name' => $input['name'].'min');
>>>>>>> 1a651ad8
					} elseif ($input['type'] == 'other') { // can be 1 column or 2 depending if label is set or not
						$more .= '<div class="tagtr"><div class="tagtd' . (empty($input['tdclass']) ? '' : (' ' . $input['tdclass'])) . '">';
						if (!empty($input['label'])) {
							$more .= $input['label'] . '</div><div class="tagtd">';
						}
						$more .= $input['value'];
						$more .= '</div></div>' . "\n";
					} elseif ($input['type'] == 'onecolumn') {
						$moreonecolumn .= '<div class="margintoponly">';
						$moreonecolumn .= $input['value'];
						$moreonecolumn .= '</div>' . "\n";
					} elseif ($input['type'] == 'hidden') {
						// Do nothing more, already added by a previous loop
					} elseif ($input['type'] == 'separator') {
						$more .= '<br>';
					} else {
						$more .= 'Error type ' . $input['type'] . ' for the confirm box is not a supported type';
					}
				}
			}
			$more .= '</div>' . "\n";
			$more .= $moreonecolumn;
		}

		// JQUERY method dialog is broken with smartphone, we use standard HTML.
		// Note: When using dol_use_jmobile or no js, you must also check code for button use a GET url with action=xxx and check that you also output the confirm code when action=xxx
		// See page product/card.php for example
		if (!empty($conf->dol_use_jmobile)) {
			$useajax = 0;
		}
		if (empty($conf->use_javascript_ajax)) {
			$useajax = 0;
		}

		if ($useajax) {
			$autoOpen = true;
			$dialogconfirm = 'dialog-confirm';
			$button = '';
			if (!is_numeric($useajax)) {
				$button = $useajax;
				$useajax = 1;
				$autoOpen = false;
				$dialogconfirm .= '-' . $button;
			}
			$pageyes = $page . (preg_match('/\?/', $page) ? '&' : '?') . 'action=' . urlencode($action) . '&confirm=yes';
			$pageno = ($useajax == 2 ? $page . (preg_match('/\?/', $page) ? '&' : '?') . 'action=' . urlencode($action) . '&confirm=no' : '');

			// Add input fields into list of fields to read during submit (inputok and inputko)
			if (is_array($formquestion)) {
				foreach ($formquestion as $key => $input) {
					//print "xx ".$key." rr ".is_array($input)."<br>\n";
					// Add name of fields to propagate with the GET when submitting the form with button OK.
					if (is_array($input) && isset($input['name'])) {
						if (strpos($input['name'], ',') > 0) {
							$inputok = array_merge($inputok, explode(',', $input['name']));
						} else {
							array_push($inputok, $input['name']);
						}
					}
					// Add name of fields to propagate with the GET when submitting the form with button KO.
					// @phan-suppress-next-line PhanTypePossiblyInvalidDimOffset
					if (is_array($input) && isset($input['inputko']) && $input['inputko'] == 1 && isset($input['name'])) {
						array_push($inputko, $input['name']);
					}
				}
			}

			// Show JQuery confirm box.
			$formconfirm .= '<div id="' . $dialogconfirm . '" title="' . dol_escape_htmltag($title) . '" style="display: none;">';
			if (is_array($formquestion) && array_key_exists('text', $formquestion) && !empty($formquestion['text'])) {
				$formconfirm .= '<div class="confirmtext">' . $formquestion['text'] . '</div>' . "\n";
			}
			if (!empty($more)) {
				$formconfirm .= '<div class="confirmquestions">' . $more . '</div>' . "\n";
			}
			$formconfirm .= ($question ? '<div class="confirmmessage">' . img_help(0, '') . ' ' . $question . '</div>' : '');
			$formconfirm .= '</div>' . "\n";

			$formconfirm .= "\n<!-- begin code of popup for formconfirm page=" . $page . " -->\n";
			$formconfirm .= '<script nonce="' . getNonce() . '" type="text/javascript">' . "\n";
			$formconfirm .= "/* Code for the jQuery('#dialogforpopup').dialog() */\n";
			$formconfirm .= 'jQuery(document).ready(function() {
            $(function() {
            	$( "#' . $dialogconfirm . '" ).dialog(
            	{
                    autoOpen: ' . ($autoOpen ? "true" : "false") . ',';
			if ($newselectedchoice == 'no') {
				$formconfirm .= '
						open: function() {
            				$(this).parent().find("button.ui-button:eq(2)").focus();
						},';
			}

			$jsforcursor = '';
			if ($useajax == 1) {
				$jsforcursor = '// The call to urljump can be slow, so we set the wait cursor' . "\n";
				$jsforcursor .= 'jQuery("html,body,#id-container").addClass("cursorwait");' . "\n";
			}

			$postconfirmas = 'GET';

			$formconfirm .= '
                    resizable: false,
                    height: "' . $height . '",
                    width: "' . $width . '",
                    modal: true,
                    closeOnEscape: false,
                    buttons: {
                        "' . dol_escape_js($langs->transnoentities($labelbuttonyes)) . '": function() {
							var options = "token=' . urlencode(newToken()) . '";
                        	var inputok = ' . json_encode($inputok) . ';	/* List of fields into form */
							var page = "' . dol_escape_js(!empty($page) ? $page : '') . '";
                         	var pageyes = "' . dol_escape_js(!empty($pageyes) ? $pageyes : '') . '";

                         	if (inputok.length > 0) {
                         		$.each(inputok, function(i, inputname) {
                         			var more = "";
									var inputvalue;
                         			if ($("input[name=\'" + inputname + "\']").attr("type") == "radio") {
										inputvalue = $("input[name=\'" + inputname + "\']:checked").val();
									} else {
                         		    	if ($("#" + inputname).attr("type") == "checkbox") { more = ":checked"; }
                         				inputvalue = $("#" + inputname + more).val();
									}
                         			if (typeof inputvalue == "undefined") { inputvalue=""; }
									console.log("formconfirm check inputname="+inputname+" inputvalue="+inputvalue);
                         			options += "&" + inputname + "=" + encodeURIComponent(inputvalue);
                         		});
                         	}
                         	var urljump = pageyes + (pageyes.indexOf("?") < 0 ? "?" : "&") + options;
            				if (pageyes.length > 0) {';
			if ($postconfirmas == 'GET') {
				$formconfirm .= 'location.href = urljump;';
			} else {
				$formconfirm .= $jsforcursor;
				$formconfirm .= 'var post = $.post(
									pageyes,
									options,
									function(data) { $("body").html(data); jQuery("html,body,#id-container").removeClass("cursorwait"); }
								);';
			}
			$formconfirm .= '
								console.log("after post ok");
							}
	                        $(this).dialog("close");
                        },
                        "' . dol_escape_js($langs->transnoentities($labelbuttonno)) . '": function() {
                        	var options = "token=' . urlencode(newToken()) . '";
                         	var inputko = ' . json_encode($inputko) . ';	/* List of fields into form */
							var page = "' . dol_escape_js(!empty($page) ? $page : '') . '";
                         	var pageno="' . dol_escape_js(!empty($pageno) ? $pageno : '') . '";
                         	if (inputko.length > 0) {
                         		$.each(inputko, function(i, inputname) {
                         			var more = "";
                         			if ($("#" + inputname).attr("type") == "checkbox") { more = ":checked"; }
                         			var inputvalue = $("#" + inputname + more).val();
                         			if (typeof inputvalue == "undefined") { inputvalue=""; }
                         			options += "&" + inputname + "=" + encodeURIComponent(inputvalue);
                         		});
                         	}
                         	var urljump=pageno + (pageno.indexOf("?") < 0 ? "?" : "&") + options;
                         	//alert(urljump);
            				if (pageno.length > 0) {';
			if ($postconfirmas == 'GET') {
				$formconfirm .= 'location.href = urljump;';
			} else {
				$formconfirm .= $jsforcursor;
				$formconfirm .= 'var post = $.post(
									pageno,
									options,
									function(data) { $("body").html(data); jQuery("html,body,#id-container").removeClass("cursorwait"); }
								);';
			}
			$formconfirm .= '
								console.log("after post ko");
							}
                            $(this).dialog("close");
                        }
                    }
                }
                );

            	var button = "' . $button . '";
            	if (button.length > 0) {
                	$( "#" + button ).click(function() {
                		$("#' . $dialogconfirm . '").dialog("open");
        			});
                }
            });
            });
            </script>';
			$formconfirm .= "<!-- end ajax formconfirm -->\n";
		} else {
			$formconfirm .= "\n<!-- begin formconfirm page=" . dol_escape_htmltag($page) . " -->\n";

			if (empty($disableformtag)) {
				$formconfirm .= '<form method="POST" action="' . $page . '" class="notoptoleftroright">' . "\n";
			}

			$formconfirm .= '<input type="hidden" name="action" value="' . $action . '">' . "\n";
			$formconfirm .= '<input type="hidden" name="token" value="' . newToken() . '">' . "\n";

			$formconfirm .= '<table class="valid centpercent">' . "\n";

			// Line title
			$formconfirm .= '<tr class="validtitre"><td class="validtitre" colspan="2">';
			$formconfirm .= img_picto('', 'pictoconfirm') . ' ' . $title;
			$formconfirm .= '</td></tr>' . "\n";

			// Line text
			if (is_array($formquestion) && array_key_exists('text', $formquestion) && !empty($formquestion['text'])) {
				$formconfirm .= '<tr class="valid"><td class="valid" colspan="2">' . $formquestion['text'] . '</td></tr>' . "\n";
			}

			// Line form fields
			if ($more) {
				$formconfirm .= '<tr class="valid"><td class="valid" colspan="2">' . "\n";
				$formconfirm .= $more;
				$formconfirm .= '</td></tr>' . "\n";
			}

			// Line with question
			$formconfirm .= '<tr class="valid">';
			$formconfirm .= '<td class="valid">' . $question . '</td>';
			$formconfirm .= '<td class="valid center">';
			$formconfirm .= $this->selectyesno("confirm", $newselectedchoice, 0, false, 0, 0, 'marginleftonly marginrightonly', $labelbuttonyes, $labelbuttonno);
			$formconfirm .= '<input class="button valignmiddle confirmvalidatebutton small" type="submit" value="' . $langs->trans("Validate") . '">';
			$formconfirm .= '</td>';
			$formconfirm .= '</tr>' . "\n";

			$formconfirm .= '</table>' . "\n";

			if (empty($disableformtag)) {
				$formconfirm .= "</form>\n";
			}
			$formconfirm .= '<br>';

			if (!empty($conf->use_javascript_ajax)) {
				$formconfirm .= '<!-- code to disable button to avoid double clic -->';
				$formconfirm .= '<script nonce="' . getNonce() . '" type="text/javascript">' . "\n";
				$formconfirm .= '
				$(document).ready(function () {
					$(".confirmvalidatebutton").on("click", function() {
						console.log("We click on button confirmvalidatebutton");
						$(this).attr("disabled", "disabled");
						setTimeout(\'$(".confirmvalidatebutton").removeAttr("disabled")\', 3000);
						//console.log($(this).closest("form"));
						$(this).closest("form").submit();
					});
				});
				';
				$formconfirm .= '</script>' . "\n";
			}

			$formconfirm .= "<!-- end formconfirm -->\n";
		}

		return $formconfirm;
	}


	// phpcs:disable PEAR.NamingConventions.ValidFunctionName.ScopeNotCamelCaps

	/**
	 * Show a form to select a project
	 *
	 * @param 	int 		$page 				Page
	 * @param 	int 		$socid 				Id third party (-1=all, 0=only projects not linked to a third party, id=projects not linked or linked to third party id)
	 * @param 	string 		$selected 			Id preselected project
	 * @param 	string 		$htmlname 			Name of select field
	 * @param 	int 		$discard_closed 	Discard closed projects (0=Keep,1=hide completely except $selected,2=Disable)
	 * @param 	int 		$maxlength 			Max length
	 * @param 	int 		$forcefocus 		Force focus on field (works with javascript only)
	 * @param 	int 		$nooutput 			No print is done. String is returned.
	 * @param 	string 		$textifnoproject 	Text to show if no project
	 * @param 	string 		$morecss 			More CSS
	 * @return	string                      	Return html content
	 */
	public function form_project($page, $socid, $selected = '', $htmlname = 'projectid', $discard_closed = 0, $maxlength = 20, $forcefocus = 0, $nooutput = 0, $textifnoproject = '', $morecss = '')
	{
		// phpcs:enable
		global $langs;

		require_once DOL_DOCUMENT_ROOT . '/core/lib/project.lib.php';
		require_once DOL_DOCUMENT_ROOT . '/core/class/html.formprojet.class.php';

		$out = '';

		$formproject = new FormProjets($this->db);

		$langs->load("project");
		if ($htmlname != "none") {
			$out .= '<form method="post" action="' . $page . '">';
			$out .= '<input type="hidden" name="action" value="classin">';
			$out .= '<input type="hidden" name="token" value="' . newToken() . '">';
			$out .= $formproject->select_projects($socid, $selected, $htmlname, $maxlength, 0, 1, $discard_closed, $forcefocus, 0, 0, '', 1, 0, $morecss);
			$out .= '<input type="submit" class="button smallpaddingimp" value="' . $langs->trans("Modify") . '">';
			$out .= '</form>';
		} else {
			$out .= '<span class="project_head_block">';
			if ($selected) {
				$projet = new Project($this->db);
				$projet->fetch($selected);
				$out .= $projet->getNomUrl(0, '', 1);
			} else {
				$out .= '<span class="opacitymedium">' . $textifnoproject . '</span>';
			}
			$out .= '</span>';
		}

		if (empty($nooutput)) {
			print $out;
			return '';
		}
		return $out;
	}

	// phpcs:disable PEAR.NamingConventions.ValidFunctionName.ScopeNotCamelCaps

	/**
	 * Show a form to select payment conditions
	 *
	 * @param int 		$page 				Page
	 * @param string 	$selected 			Id condition pre-selectionne
	 * @param string 	$htmlname 			Name of select html field
	 * @param int 		$addempty 			Add empty entry
	 * @param string 	$type 				Type ('direct-debit' or 'bank-transfer')
	 * @param int 		$filtertype 		If > 0, include payment terms with deposit percentage (for objects other than invoices and invoice templates)
	 * @param int	 	$deposit_percent 	< 0 : deposit_percent input makes no sense (for example, in list filters)
	 *                                		0 : use default deposit percentage from entry
	 *                                		> 0 : force deposit percentage (for example, from company object)
	 * @param int 		$nooutput 			No print is done. String is returned.
	 * @return string                   	HTML output or ''
	 */
	public function form_conditions_reglement($page, $selected = '', $htmlname = 'cond_reglement_id', $addempty = 0, $type = '', $filtertype = -1, $deposit_percent = -1, $nooutput = 0)
	{
		// phpcs:enable
		global $langs;

		$out = '';

		if ($htmlname != "none") {
			$out .= '<form method="POST" action="' . $page . '">';
			$out .= '<input type="hidden" name="action" value="setconditions">';
			$out .= '<input type="hidden" name="token" value="' . newToken() . '">';
			if ($type) {
				$out .= '<input type="hidden" name="type" value="' . dol_escape_htmltag($type) . '">';
			}
			$out .= $this->getSelectConditionsPaiements($selected, $htmlname, $filtertype, $addempty, 0, '', $deposit_percent);
			$out .= '<input type="submit" class="button valignmiddle smallpaddingimp" value="' . $langs->trans("Modify") . '">';
			$out .= '</form>';
		} else {
			if ($selected) {
				$this->load_cache_conditions_paiements();
				if (isset($this->cache_conditions_paiements[$selected])) {
					$label = $this->cache_conditions_paiements[$selected]['label'];

					if (!empty($this->cache_conditions_paiements[$selected]['deposit_percent'])) {
						$label = str_replace('__DEPOSIT_PERCENT__', $deposit_percent > 0 ? $deposit_percent : $this->cache_conditions_paiements[$selected]['deposit_percent'], $label);
					}

					$out .= $label;
				} else {
					$langs->load('errors');
					$out .= $langs->trans('ErrorNotInDictionaryPaymentConditions');
				}
			} else {
				$out .= '&nbsp;';
			}
		}

		if (empty($nooutput)) {
			print $out;
			return '';
		}
		return $out;
	}

	// phpcs:disable PEAR.NamingConventions.ValidFunctionName.ScopeNotCamelCaps

	/**
	 *  Show a form to select a delivery delay
	 *
	 * @param 	int 		$page 		Page
	 * @param 	string 		$selected 	Id condition pre-selectionne
	 * @param 	string 		$htmlname 	Name of select html field
	 * @param 	int 		$addempty 	Add an empty entry
	 * @return  void
	 */
	public function form_availability($page, $selected = '', $htmlname = 'availability', $addempty = 0)
	{
		// phpcs:enable
		global $langs;
		if ($htmlname != "none") {
			print '<form method="post" action="' . $page . '">';
			print '<input type="hidden" name="action" value="setavailability">';
			print '<input type="hidden" name="token" value="' . newToken() . '">';
			$this->selectAvailabilityDelay($selected, $htmlname, '', $addempty);
			print '<input type="submit" name="modify" class="button smallpaddingimp" value="' . $langs->trans("Modify") . '">';
			print '<input type="submit" name="cancel" class="button smallpaddingimp" value="' . $langs->trans("Cancel") . '">';
			print '</form>';
		} else {
			if ($selected) {
				$this->load_cache_availability();
				print $this->cache_availability[$selected]['label'];
			} else {
				print "&nbsp;";
			}
		}
	}

	/**
	 *  Output HTML form to select list of input reason (events that triggered an object creation, like after sending an emailing, making an advert, ...)
	 *  List found into table c_input_reason loaded by loadCacheInputReason
	 *
	 * @param string $page Page
	 * @param string $selected Id condition pre-selectionne
	 * @param string $htmlname Name of select html field
	 * @param int $addempty Add empty entry
	 * @return    void
	 */
	public function formInputReason($page, $selected = '', $htmlname = 'demandreason', $addempty = 0)
	{
		global $langs;
		if ($htmlname != "none") {
			print '<form method="post" action="' . $page . '">';
			print '<input type="hidden" name="action" value="setdemandreason">';
			print '<input type="hidden" name="token" value="' . newToken() . '">';
			$this->selectInputReason($selected, $htmlname, '-1', $addempty);
			print '<input type="submit" class="button smallpaddingimp" value="' . $langs->trans("Modify") . '">';
			print '</form>';
		} else {
			if ($selected) {
				$this->loadCacheInputReason();
				foreach ($this->cache_demand_reason as $key => $val) {
					if ($val['id'] == $selected) {
						print $val['label'];
						break;
					}
				}
			} else {
				print "&nbsp;";
			}
		}
	}

	// phpcs:disable PEAR.NamingConventions.ValidFunctionName.ScopeNotCamelCaps

	/**
	 *    Show a form + html select a date
	 *
	 * @param string $page Page
	 * @param string $selected Date preselected
	 * @param string $htmlname Html name of date input fields or 'none'
	 * @param int $displayhour Display hour selector
	 * @param int $displaymin Display minutes selector
	 * @param int $nooutput 1=No print output, return string
	 * @param string $type 'direct-debit' or 'bank-transfer'
	 * @return    string
	 * @see        selectDate()
	 */
	public function form_date($page, $selected, $htmlname, $displayhour = 0, $displaymin = 0, $nooutput = 0, $type = '')
	{
		// phpcs:enable
		global $langs;

		$ret = '';

		if ($htmlname != "none") {
			$ret .= '<form method="POST" action="' . $page . '" name="form' . $htmlname . '">';
			$ret .= '<input type="hidden" name="action" value="set' . $htmlname . '">';
			$ret .= '<input type="hidden" name="token" value="' . newToken() . '">';
			if ($type) {
				$ret .= '<input type="hidden" name="type" value="' . dol_escape_htmltag($type) . '">';
			}
			$ret .= '<table class="nobordernopadding">';
			$ret .= '<tr><td>';
			$ret .= $this->selectDate($selected, $htmlname, $displayhour, $displaymin, 1, 'form' . $htmlname, 1, 0);
			$ret .= '</td>';
			$ret .= '<td class="left"><input type="submit" class="button smallpaddingimp" value="' . $langs->trans("Modify") . '"></td>';
			$ret .= '</tr></table></form>';
		} else {
			if ($displayhour) {
				$ret .= dol_print_date($selected, 'dayhour');
			} else {
				$ret .= dol_print_date($selected, 'day');
			}
		}

		if (empty($nooutput)) {
			print $ret;
		}
		return $ret;
	}


	// phpcs:disable PEAR.NamingConventions.ValidFunctionName.ScopeNotCamelCaps

	/**
	 *  Show a select form to choose a user
	 *
	 * @param string $page Page
	 * @param string $selected Id of user preselected
	 * @param string $htmlname Name of input html field. If 'none', we just output the user link.
	 * @param int[] $exclude List of users id to exclude
	 * @param int[] $include List of users id to include
	 * @return    void
	 */
	public function form_users($page, $selected = '', $htmlname = 'userid', $exclude = array(), $include = array())
	{
		// phpcs:enable
		global $langs;

		if ($htmlname != "none") {
			print '<form method="POST" action="' . $page . '" name="form' . $htmlname . '">';
			print '<input type="hidden" name="action" value="set' . $htmlname . '">';
			print '<input type="hidden" name="token" value="' . newToken() . '">';
			print $this->select_dolusers($selected, $htmlname, 1, $exclude, 0, $include);
			print '<input type="submit" class="button smallpaddingimp valignmiddle" value="' . $langs->trans("Modify") . '">';
			print '</form>';
		} else {
			if ($selected) {
				require_once DOL_DOCUMENT_ROOT . '/user/class/user.class.php';
				$theuser = new User($this->db);
				$theuser->fetch($selected);
				print $theuser->getNomUrl(1);
			} else {
				print "&nbsp;";
			}
		}
	}


	// phpcs:disable PEAR.NamingConventions.ValidFunctionName.ScopeNotCamelCaps

	/**
	 *    Show form with payment mode
	 *
	 * @param string $page Page
	 * @param string $selected Id mode pre-selectionne
	 * @param string $htmlname Name of select html field
	 * @param string $filtertype To filter on field type in llx_c_paiement ('CRDT' or 'DBIT' or array('code'=>xx,'label'=>zz))
	 * @param int $active Active or not, -1 = all
	 * @param int $addempty 1=Add empty entry
	 * @param string $type Type ('direct-debit' or 'bank-transfer')
	 * @param int $nooutput 1=Return string, no output
	 * @return    string                    HTML output or ''
	 */
	public function form_modes_reglement($page, $selected = '', $htmlname = 'mode_reglement_id', $filtertype = '', $active = 1, $addempty = 0, $type = '', $nooutput = 0)
	{
		// phpcs:enable
		global $langs;

		$out = '';
		if ($htmlname != "none") {
			$out .= '<form method="POST" action="' . $page . '">';
			$out .= '<input type="hidden" name="action" value="setmode">';
			$out .= '<input type="hidden" name="token" value="' . newToken() . '">';
			if ($type) {
				$out .= '<input type="hidden" name="type" value="' . dol_escape_htmltag($type) . '">';
			}
			$out .= $this->select_types_paiements($selected, $htmlname, $filtertype, 0, $addempty, 0, 0, $active, '', 1);
			$out .= '<input type="submit" class="button smallpaddingimp valignmiddle" value="' . $langs->trans("Modify") . '">';
			$out .= '</form>';
		} else {
			if ($selected) {
				$this->load_cache_types_paiements();
				$out .= $this->cache_types_paiements[$selected]['label'];
			} else {
				$out .= "&nbsp;";
			}
		}

		if ($nooutput) {
			return $out;
		} else {
			print $out;
		}
		return '';
	}

	/**
	 *    Show form with transport mode
	 *
	 * @param string $page Page
	 * @param string $selected Id mode pre-select
	 * @param string $htmlname Name of select html field
	 * @param int $active Active or not, -1 = all
	 * @param int $addempty 1=Add empty entry
	 * @return    void
	 */
	public function formSelectTransportMode($page, $selected = '', $htmlname = 'transport_mode_id', $active = 1, $addempty = 0)
	{
		global $langs;
		if ($htmlname != "none") {
			print '<form method="POST" action="' . $page . '">';
			print '<input type="hidden" name="action" value="settransportmode">';
			print '<input type="hidden" name="token" value="' . newToken() . '">';
			$this->selectTransportMode($selected, $htmlname, 0, $addempty, 0, 0, $active);
			print '<input type="submit" class="button smallpaddingimp valignmiddle" value="' . $langs->trans("Modify") . '">';
			print '</form>';
		} else {
			if ($selected) {
				$this->load_cache_transport_mode();
				print $this->cache_transport_mode[$selected]['label'];
			} else {
				print "&nbsp;";
			}
		}
	}

	// phpcs:disable PEAR.NamingConventions.ValidFunctionName.ScopeNotCamelCaps

	/**
	 *    Show form with multicurrency code
	 *
	 * @param string $page Page
	 * @param string $selected code pre-selectionne
	 * @param string $htmlname Name of select html field
	 * @return    void
	 */
	public function form_multicurrency_code($page, $selected = '', $htmlname = 'multicurrency_code')
	{
		// phpcs:enable
		global $langs;
		if ($htmlname != "none") {
			print '<form method="POST" action="' . $page . '">';
			print '<input type="hidden" name="action" value="setmulticurrencycode">';
			print '<input type="hidden" name="token" value="' . newToken() . '">';
			print $this->selectMultiCurrency($selected, $htmlname, 0);
			print '<input type="submit" class="button smallpaddingimp valignmiddle" value="' . $langs->trans("Modify") . '">';
			print '</form>';
		} else {
			require_once DOL_DOCUMENT_ROOT . '/core/lib/company.lib.php';
			print !empty($selected) ? currency_name($selected, 1) : '&nbsp;';
		}
	}

	// phpcs:disable PEAR.NamingConventions.ValidFunctionName.ScopeNotCamelCaps

	/**
	 *    Show form with multicurrency rate
	 *
	 * @param string $page Page
	 * @param double $rate Current rate
	 * @param string $htmlname Name of select html field
	 * @param string $currency Currency code to explain the rate
	 * @return    void
	 */
	public function form_multicurrency_rate($page, $rate = 0.0, $htmlname = 'multicurrency_tx', $currency = '')
	{
		// phpcs:enable
		global $langs, $mysoc, $conf;

		if ($htmlname != "none") {
			print '<form method="POST" action="' . $page . '">';
			print '<input type="hidden" name="action" value="setmulticurrencyrate">';
			print '<input type="hidden" name="token" value="' . newToken() . '">';
			print '<input type="text" class="maxwidth100" name="' . $htmlname . '" value="' . (!empty($rate) ? price(price2num($rate, 'CU')) : 1) . '" /> ';
			print '<select name="calculation_mode">';
			print '<option value="1">Change ' . $langs->trans("PriceUHT") . ' of lines</option>';
			print '<option value="2">Change ' . $langs->trans("PriceUHTCurrency") . ' of lines</option>';
			print '</select> ';
			print '<input type="submit" class="button smallpaddingimp valignmiddle" value="' . $langs->trans("Modify") . '">';
			print '</form>';
		} else {
			if (!empty($rate)) {
				print price($rate, 1, $langs, 0, 0);
				if ($currency && $rate != 1) {
					print ' &nbsp; (' . price($rate, 1, $langs, 0, 0) . ' ' . $currency . ' = 1 ' . $conf->currency . ')';
				}
			} else {
				print 1;
			}
		}
	}


	// phpcs:disable PEAR.NamingConventions.ValidFunctionName.ScopeNotCamelCaps

	/**
	 *    Show a select box with available absolute discounts
	 *
	 * @param string $page Page URL where form is shown
	 * @param int $selected Value preselected
	 * @param string $htmlname Name of SELECT component. If 'none', not changeable. Example 'remise_id'.
	 * @param int $socid Third party id
	 * @param float $amount Total amount available
	 * @param string $filter SQL filter on discounts
	 * @param int $maxvalue Max value for lines that can be selected
	 * @param string $more More string to add
	 * @param int $hidelist 1=Hide list
	 * @param int $discount_type 0 => customer discount, 1 => supplier discount
	 * @return    void
	 */
	public function form_remise_dispo($page, $selected, $htmlname, $socid, $amount, $filter = '', $maxvalue = 0, $more = '', $hidelist = 0, $discount_type = 0)
	{
		// phpcs:enable
		global $conf, $langs;
		if ($htmlname != "none") {
			print '<form method="post" action="' . $page . '">';
			print '<input type="hidden" name="action" value="setabsolutediscount">';
			print '<input type="hidden" name="token" value="' . newToken() . '">';
			print '<div class="inline-block">';
			if (!empty($discount_type)) {
				if (getDolGlobalString('FACTURE_SUPPLIER_DEPOSITS_ARE_JUST_PAYMENTS')) {
					if (!$filter || $filter == "fk_invoice_supplier_source IS NULL") {
						$translationKey = 'HasAbsoluteDiscountFromSupplier'; // If we want deposit to be subtracted to payments only and not to total of final invoice
					} else {
						$translationKey = 'HasCreditNoteFromSupplier';
					}
				} else {
					if (!$filter || $filter == "fk_invoice_supplier_source IS NULL OR (description LIKE '(DEPOSIT)%' AND description NOT LIKE '(EXCESS PAID)%')") {
						$translationKey = 'HasAbsoluteDiscountFromSupplier';
					} else {
						$translationKey = 'HasCreditNoteFromSupplier';
					}
				}
			} else {
				if (getDolGlobalString('FACTURE_DEPOSITS_ARE_JUST_PAYMENTS')) {
					if (!$filter || $filter == "fk_facture_source IS NULL") {
						$translationKey = 'CompanyHasAbsoluteDiscount'; // If we want deposit to be subtracted to payments only and not to total of final invoice
					} else {
						$translationKey = 'CompanyHasCreditNote';
					}
				} else {
					if (!$filter || $filter == "fk_facture_source IS NULL OR (description LIKE '(DEPOSIT)%' AND description NOT LIKE '(EXCESS RECEIVED)%')") {
						$translationKey = 'CompanyHasAbsoluteDiscount';
					} else {
						$translationKey = 'CompanyHasCreditNote';
					}
				}
			}
			print $langs->trans($translationKey, price($amount, 0, $langs, 0, 0, -1, $conf->currency));
			if (empty($hidelist)) {
				print ' ';
			}
			print '</div>';
			if (empty($hidelist)) {
				print '<div class="inline-block" style="padding-right: 10px">';
				$newfilter = 'discount_type=' . intval($discount_type);
				if (!empty($discount_type)) {
					$newfilter .= ' AND fk_invoice_supplier IS NULL AND fk_invoice_supplier_line IS NULL'; // Supplier discounts available
				} else {
					$newfilter .= ' AND fk_facture IS NULL AND fk_facture_line IS NULL'; // Customer discounts available
				}
				if ($filter) {
					$newfilter .= ' AND (' . $filter . ')';
				}
				// output the combo of discounts
				$nbqualifiedlines = $this->select_remises((string) $selected, $htmlname, $newfilter, $socid, $maxvalue);
				if ($nbqualifiedlines > 0) {
					print ' &nbsp; <input type="submit" class="button smallpaddingimp" value="' . dol_escape_htmltag($langs->trans("UseLine")) . '"';
					if (!empty($discount_type) && $filter && $filter != "fk_invoice_supplier_source IS NULL OR (description LIKE '(DEPOSIT)%' AND description NOT LIKE '(EXCESS PAID)%')") {
						print ' title="' . $langs->trans("UseCreditNoteInInvoicePayment") . '"';
					}
					if (empty($discount_type) && $filter && $filter != "fk_facture_source IS NULL OR (description LIKE '(DEPOSIT)%' AND description NOT LIKE '(EXCESS RECEIVED)%')") {
						print ' title="' . $langs->trans("UseCreditNoteInInvoicePayment") . '"';
					}

					print '>';
				}
				print '</div>';
			}
			if ($more) {
				print '<div class="inline-block">';
				print $more;
				print '</div>';
			}
			print '</form>';
		} else {
			if ($selected) {
				print $selected;
			} else {
				print "0";
			}
		}
	}


	// phpcs:disable PEAR.NamingConventions.ValidFunctionName.ScopeNotCamelCaps

	/**
	 *  Show forms to select a contact
	 *
	 * @param string 	$page 		Page
	 * @param Societe 	$societe 	Filter on third party
	 * @param string 	$selected 	Id contact pre-selectionne
	 * @param string 	$htmlname 	Name of HTML select. If 'none', we just show contact link.
	 * @return    void
	 */
	public function form_contacts($page, $societe, $selected = '', $htmlname = 'contactid')
	{
		// phpcs:enable
		global $langs;

		if ($htmlname != "none") {
			print '<form method="post" action="' . $page . '">';
			print '<input type="hidden" name="action" value="set_contact">';
			print '<input type="hidden" name="token" value="' . newToken() . '">';
			print '<table class="nobordernopadding">';
			print '<tr><td>';
			print $this->selectcontacts($societe->id, $selected, $htmlname);
			$num = $this->num;
			if ($num == 0) {
				$addcontact = (getDolGlobalString('SOCIETE_ADDRESSES_MANAGEMENT') ? $langs->trans("AddContact") : $langs->trans("AddContactAddress"));
				print '<a href="' . DOL_URL_ROOT . '/contact/card.php?socid=' . $societe->id . '&amp;action=create&amp;backtoreferer=1">' . $addcontact . '</a>';
			}
			print '</td>';
			print '<td class="left"><input type="submit" class="button smallpaddingimp" value="' . $langs->trans("Modify") . '"></td>';
			print '</tr></table></form>';
		} else {
			if ($selected) {
				require_once DOL_DOCUMENT_ROOT . '/contact/class/contact.class.php';
				$contact = new Contact($this->db);
				$contact->fetch($selected);
				print $contact->getFullName($langs);
			} else {
				print "&nbsp;";
			}
		}
	}

	// phpcs:disable PEAR.NamingConventions.ValidFunctionName.ScopeNotCamelCaps

	/**
	 *  Output html select to select thirdparty
	 *
	 * @param string 	$page 					Page
	 * @param string 	$selected 				Id preselected
	 * @param string 	$htmlname 				Name of HTML select
	 * @param string	$filter 				Optional filters criteras. WARNING: To avoid SQL injection, only few chars [.a-z0-9 =<>()] are allowed here (example: 's.rowid <> x', 's.client IN (1,3)'). Do not use a filter coming from input of users.
	 * @param string|int<0,1> 	$showempty 		Add an empty field (Can be '1' or text key to use on empty line like 'SelectThirdParty')
	 * @param int<0,1>	$showtype 				Show third party type in combolist (customer, prospect or supplier)
	 * @param int<0,1>	$forcecombo 			Force to use combo box
	 * @param 	array<array{method:string,url:string,htmlname:string,params:array<string,string>}> 	$events 	Event options. Example: array(array('method'=>'getContacts', 'url'=>dol_buildpath('/core/ajax/contacts.php',1), 'htmlname'=>'contactid', 'params'=>array('add-customer-contact'=>'disabled')))
	 * @param int 		$nooutput 				No print output. Return it only.
	 * @param int[] 	$excludeids 			Exclude IDs from the select combo
	 * @param string 	$textifnothirdparty 	Text to show if no thirdparty
	 * @return    string                        HTML output or ''
	 */
	public function form_thirdparty($page, $selected = '', $htmlname = 'socid', $filter = '', $showempty = 0, $showtype = 0, $forcecombo = 0, $events = array(), $nooutput = 0, $excludeids = array(), $textifnothirdparty = '')
	{
		// phpcs:enable
		global $langs;

		$out = '';
		if ($htmlname != "none") {
			$out .= '<form method="post" action="' . $page . '">';
			$out .= '<input type="hidden" name="action" value="set_thirdparty">';
			$out .= '<input type="hidden" name="token" value="' . newToken() . '">';
			$out .= $this->select_company($selected, $htmlname, $filter, $showempty, $showtype, $forcecombo, $events, 0, 'minwidth100', '', '', 1, array(), false, $excludeids);
			$out .= '<input type="submit" class="button smallpaddingimp valignmiddle" value="' . $langs->trans("Modify") . '">';
			$out .= '</form>';
		} else {
			if ($selected) {
				require_once DOL_DOCUMENT_ROOT . '/societe/class/societe.class.php';
				$soc = new Societe($this->db);
				$soc->fetch($selected);
				$out .= $soc->getNomUrl(0, '');
			} else {
				$out .= '<span class="opacitymedium">' . $textifnothirdparty . '</span>';
			}
		}

		if ($nooutput) {
			return $out;
		} else {
			print $out;
		}

		return '';
	}

	// phpcs:disable PEAR.NamingConventions.ValidFunctionName.ScopeNotCamelCaps

	/**
	 *    Retourne la liste des devises, dans la langue de l'utilisateur
	 *
	 * @param string $selected preselected currency code
	 * @param string $htmlname name of HTML select list
	 * @deprecated
	 * @return    void
	 */
	public function select_currency($selected = '', $htmlname = 'currency_id')
	{
		// phpcs:enable
		print $this->selectCurrency($selected, $htmlname);
	}

	/**
	 *  Retourne la liste des devises, dans la langue de l'utilisateur
	 *
	 * @param string $selected preselected currency code
	 * @param string $htmlname name of HTML select list
	 * @param int	 $mode 0 = Add currency symbol into label, 1 = Add 3 letter iso code
	 * @param string $useempty '1'=Allow empty value
	 * @return    string
	 */
	public function selectCurrency($selected = '', $htmlname = 'currency_id', $mode = 0, $useempty = '')
	{
		global $langs, $user;

		$langs->loadCacheCurrencies('');

		$out = '';

		if ($selected == 'euro' || $selected == 'euros') {
			$selected = 'EUR'; // Pour compatibilite
		}

		$out .= '<select class="flat maxwidth200onsmartphone minwidth300" name="' . $htmlname . '" id="' . $htmlname . '">';
		if ($useempty) {
			$out .= '<option value="-1" selected></option>';
		}
		foreach ($langs->cache_currencies as $code_iso => $currency) {
			$labeltoshow = $currency['label'];
			if ($mode == 1) {
				$labeltoshow .= ' <span class="opacitymedium">(' . $code_iso . ')</span>';
			} else {
				$labeltoshow .= ' <span class="opacitymedium">(' . $langs->getCurrencySymbol($code_iso) . ')</span>';
			}

			if ($selected && $selected == $code_iso) {
				$out .= '<option value="' . $code_iso . '" selected data-html="' . dol_escape_htmltag($labeltoshow) . '">';
			} else {
				$out .= '<option value="' . $code_iso . '" data-html="' . dol_escape_htmltag($labeltoshow) . '">';
			}
			$out .= $labeltoshow;
			$out .= '</option>';
		}
		$out .= '</select>';
		if ($user->admin) {
			$out .= info_admin($langs->trans("YouCanChangeValuesForThisListFromDictionarySetup"), 1);
		}

		// Make select dynamic
		include_once DOL_DOCUMENT_ROOT . '/core/lib/ajax.lib.php';
		$out .= ajax_combobox($htmlname);

		return $out;
	}

	/**
	 * Return array of currencies in user language
	 *
	 * @param 	string 	$selected 				Preselected currency code
	 * @param 	string 	$htmlname 				Name of HTML select list
	 * @param 	integer $useempty 				1=Add empty line
	 * @param 	string 	$filter 				Optional filters criteras (example: 'code <> x', ' in (1,3)')
	 * @param 	bool 	$excludeConfCurrency 	false = If company current currency not in table, we add it into list. Should always be available.
	 *                                  		true = we are in currency_rate update , we don't want to see conf->currency in select
	 * @param 	string 	$morecss 				More css
	 * @return  string							HTML component
	 */
	public function selectMultiCurrency($selected = '', $htmlname = 'multicurrency_code', $useempty = 0, $filter = '', $excludeConfCurrency = false, $morecss = '')
	{
		global $conf, $langs;

		$langs->loadCacheCurrencies(''); // Load ->cache_currencies

		$TCurrency = array();

		$sql = "SELECT code FROM " . $this->db->prefix() . "multicurrency";
		$sql .= " WHERE entity IN ('" . getEntity('mutlicurrency') . "')";
		if ($filter) {
			$sql .= " AND " . $filter;
		}
		$resql = $this->db->query($sql);
		if ($resql) {
			while ($obj = $this->db->fetch_object($resql)) {
				$TCurrency[$obj->code] = $obj->code;
			}
		}

		$out = '';
		$out .= '<select class="flat' . ($morecss ? ' ' . $morecss : '') . '" name="' . $htmlname . '" id="' . $htmlname . '">';
		if ($useempty) {
			$out .= '<option value="">&nbsp;</option>';
		}
		// If company current currency not in table, we add it into list. Should always be available.
		if (!in_array($conf->currency, $TCurrency) && !$excludeConfCurrency) {
			$TCurrency[$conf->currency] = $conf->currency;
		}
		if (count($TCurrency) > 0) {
			foreach ($langs->cache_currencies as $code_iso => $currency) {
				if (isset($TCurrency[$code_iso])) {
					if (!empty($selected) && $selected == $code_iso) {
						$out .= '<option value="' . $code_iso . '" selected="selected">';
					} else {
						$out .= '<option value="' . $code_iso . '">';
					}

					$out .= $currency['label'];
					$out .= ' (' . $langs->getCurrencySymbol($code_iso) . ')';
					$out .= '</option>';
				}
			}
		}

		$out .= '</select>';

		// Make select dynamic
		include_once DOL_DOCUMENT_ROOT . '/core/lib/ajax.lib.php';
		$out .= ajax_combobox($htmlname);

		return $out;
	}

	// phpcs:disable PEAR.NamingConventions.ValidFunctionName.ScopeNotCamelCaps

	/**
	 *  Load into the cache ->cache_vatrates, all the vat rates of a country
	 *
	 *  @param	string	$country_code		Country code with quotes ("'CA'", or "'CA,IN,...'")
	 *  @return	int							Nb of loaded lines, 0 if already loaded, <0 if KO
	 */
	public function load_cache_vatrates($country_code)
	{
		// phpcs:enable
		global $langs, $user;

		$num = count($this->cache_vatrates);
		if ($num > 0) {
			return $num; // Cache already loaded
		}

		dol_syslog(__METHOD__, LOG_DEBUG);

		$sql = "SELECT t.rowid, t.type_vat, t.code, t.taux, t.localtax1, t.localtax1_type, t.localtax2, t.localtax2_type, t.recuperableonly";
		$sql .= " FROM ".$this->db->prefix()."c_tva as t, ".$this->db->prefix()."c_country as c";
		$sql .= " WHERE t.fk_pays = c.rowid";
		$sql .= " AND t.active > 0";
		$sql .= " AND t.entity IN (" . getEntity('c_tva') . ")";
		$sql .= " AND c.code IN (" . $this->db->sanitize($country_code, 1) . ")";
		$sql .= " ORDER BY t.code ASC, t.taux ASC, t.recuperableonly ASC";

		$resql = $this->db->query($sql);
		if ($resql) {
			$num = $this->db->num_rows($resql);
			if ($num) {
				for ($i = 0; $i < $num; $i++) {
					$obj = $this->db->fetch_object($resql);

					$tmparray = array();
					$tmparray['rowid']			= $obj->rowid;
					$tmparray['type_vat']		= $obj->type_vat;
					$tmparray['code']			= $obj->code;
					$tmparray['txtva']			= $obj->taux;
					$tmparray['nprtva']			= $obj->recuperableonly;
					$tmparray['localtax1']	    = $obj->localtax1;
					$tmparray['localtax1_type']	= $obj->localtax1_type;
					$tmparray['localtax2']	    = $obj->localtax2;
					$tmparray['localtax2_type']	= $obj->localtax1_type;
					$tmparray['label']			= $obj->taux . '%' . ($obj->code ? ' (' . $obj->code . ')' : ''); // Label must contains only 0-9 , . % or *
					$tmparray['labelallrates']	= $obj->taux . '/' . ($obj->localtax1 ? $obj->localtax1 : '0') . '/' . ($obj->localtax2 ? $obj->localtax2 : '0') . ($obj->code ? ' (' . $obj->code . ')' : ''); // Must never be used as key, only label
					$positiverates = '';
					if ($obj->taux) {
						$positiverates .= ($positiverates ? '/' : '') . $obj->taux;
					}
					if ($obj->localtax1) {
						$positiverates .= ($positiverates ? '/' : '') . $obj->localtax1;
					}
					if ($obj->localtax2) {
						$positiverates .= ($positiverates ? '/' : '') . $obj->localtax2;
					}
					if (empty($positiverates)) {
						$positiverates = '0';
					}
					$tmparray['labelpositiverates'] = $positiverates . ($obj->code ? ' (' . $obj->code . ')' : ''); // Must never be used as key, only label

					$this->cache_vatrates[$obj->rowid] = $tmparray;
				}

				return $num;
			} else {
				$this->error = '<span class="error">';
				$this->error .= $langs->trans("ErrorNoVATRateDefinedForSellerCountry", $country_code);
				$reg = array();
				if (!empty($user) && $user->admin && preg_match('/\'(..)\'/', $country_code, $reg)) {
					$langs->load("errors");
					$new_country_code = $reg[1];
					$country_id = dol_getIdFromCode($this->db, $new_country_code, 'c_pays', 'code', 'rowid');
					$this->error .= '<br>' . $langs->trans("ErrorFixThisHere", DOL_URL_ROOT . '/admin/dict.php?id=10' . ($country_id > 0 ? '&countryidforinsert=' . $country_id : ''));
				}
				$this->error .= '</span>';
				return -1;
			}
		} else {
			$this->error = '<span class="error">' . $this->db->error() . '</span>';
			return -2;
		}
	}

	// phpcs:disable PEAR.NamingConventions.ValidFunctionName.ScopeNotCamelCaps

	/**
	 *  Output an HTML select vat rate.
	 *  The name of this function should be selectVat. We keep bad name for compatibility purpose.
	 *
	 *  @param	string	      $htmlname           Name of HTML select field
	 *  @param  float|string  $selectedrate       Force preselected vat rate. Can be '8.5' or '8.5 (NOO)' for example. Use '' for no forcing.
	 *  @param  Societe	      $societe_vendeuse   Thirdparty seller
	 *  @param  Societe	      $societe_acheteuse  Thirdparty buyer
	 *  @param  int		      $idprod             Id product. O if unknown of NA.
	 *  @param  int		      $info_bits          Miscellaneous information on line (1 for NPR)
	 *  @param  int|string    $type               ''=Unknown, 0=Product, 1=Service (Used if idprod not defined)
	 *                                            If seller not subject to VAT, default VAT=0. End of rule.
	 *                                            If (seller country==buyer country), then default VAT=product's VAT. End of rule.
	 *                                            If (seller and buyer in EU) and sold product = new means of transportation (car, boat, airplane), default VAT =0 (VAT must be paid by the buyer to his country's tax office and not the seller). End of rule.
	 *                                            If (seller and buyer in EU) and buyer=private person, then default VAT=VAT of sold product.  End of rule.
	 *                                            If (seller and buyer in EU) and buyer=company then default VAT =0. End of rule.
	 *                                            Else, default proposed VAT==0. End of rule.
	 *  @param	bool	     $options_only		  Return HTML options lines only (for ajax treatment)
	 *  @param  int          $mode                0=Use vat rate as key in combo list, 1=Add VAT code after vat rate into key, -1=Use id of vat line as key
	 *  @param  int          $type_vat            0=All type, 1=VAT rate sale, 2=VAT rate purchase
	 *  @return	string
	 */
	public function load_tva($htmlname = 'tauxtva', $selectedrate = '', $societe_vendeuse = null, $societe_acheteuse = null, $idprod = 0, $info_bits = 0, $type = '', $options_only = false, $mode = 0, $type_vat = 0)
	{
		// phpcs:enable
		global $langs, $mysoc;

		$langs->load('errors');

		$return = '';

		// Define defaultnpr, defaultttx and defaultcode
		$defaultnpr = ($info_bits & 0x01);
		$defaultnpr = (preg_match('/\*/', $selectedrate) ? 1 : $defaultnpr);
		$defaulttx = str_replace('*', '', $selectedrate);
		$defaultcode = '';
		$reg = array();
		if (preg_match('/\((.*)\)/', $defaulttx, $reg)) {
			$defaultcode = $reg[1];
			$defaulttx = preg_replace('/\s*\(.*\)/', '', $defaulttx);
		}
		//var_dump($selectedrate.'-'.$defaulttx.'-'.$defaultnpr.'-'.$defaultcode);

		// Check parameters
		if (is_object($societe_vendeuse) && !$societe_vendeuse->country_code) {
			if ($societe_vendeuse->id == $mysoc->id) {
				$return .= '<span class="error">' . $langs->trans("ErrorYourCountryIsNotDefined") . '</span>';
			} else {
				$return .= '<span class="error">' . $langs->trans("ErrorSupplierCountryIsNotDefined") . '</span>';
			}
			return $return;
		}

		//var_dump($societe_acheteuse);
		//print "name=$name, selectedrate=$selectedrate, seller=".$societe_vendeuse->country_code." buyer=".$societe_acheteuse->country_code." buyer is company=".$societe_acheteuse->isACompany()." idprod=$idprod, info_bits=$info_bits type=$type";
		//exit;

		// Define list of countries to use to search VAT rates to show
		// First we defined code_country to use to find list
		if (is_object($societe_vendeuse)) {
			$code_country = "'" . $societe_vendeuse->country_code . "'";
		} else {
			$code_country = "'" . $mysoc->country_code . "'"; // Pour compatibilite ascendente
		}
		if (getDolGlobalString('SERVICE_ARE_ECOMMERCE_200238EC')) {    // If option to have vat for end customer for services is on
			require_once DOL_DOCUMENT_ROOT . '/core/lib/company.lib.php';
			// If SERVICE_ARE_ECOMMERCE_200238EC=1 combo list vat rate of purchaser and seller countries
			// If SERVICE_ARE_ECOMMERCE_200238EC=2 combo list only the vat rate of the purchaser country
			$selectVatComboMode = getDolGlobalString('SERVICE_ARE_ECOMMERCE_200238EC');
			if (isInEEC($societe_vendeuse) && isInEEC($societe_acheteuse) && !$societe_acheteuse->isACompany()) {
				// We also add the buyer country code
				if (is_numeric($type)) {
					if ($type == 1) { // We know product is a service
						switch ($selectVatComboMode) {
							case '1':
								$code_country .= ",'" . $societe_acheteuse->country_code . "'";
								break;
							case '2':
								$code_country = "'" . $societe_acheteuse->country_code . "'";
								break;
						}
					}
				} elseif (!$idprod) {  // We don't know type of product
					switch ($selectVatComboMode) {
						case '1':
							$code_country .= ",'" . $societe_acheteuse->country_code . "'";
							break;
						case '2':
							$code_country = "'" . $societe_acheteuse->country_code . "'";
							break;
					}
				} else {
					$prodstatic = new Product($this->db);
					$prodstatic->fetch($idprod);
					if ($prodstatic->type == Product::TYPE_SERVICE) {   // We know product is a service
						$code_country .= ",'" . $societe_acheteuse->country_code . "'";
					}
				}
			}
		}

		// Now we load the list of VAT
		$this->load_cache_vatrates($code_country); // If no vat defined, return -1 with message into this->error

		// Keep only the VAT qualified for $type_vat
		$arrayofvatrates = array();
		foreach ($this->cache_vatrates as $cachevalue) {
			if (empty($cachevalue['type_vat']) || $cachevalue['type_vat'] != $type_vat) {
				$arrayofvatrates[] = $cachevalue;
			}
		}

		$num = count($arrayofvatrates);

		if ($num > 0) {
			// Definition du taux a pre-selectionner (si defaulttx non force et donc vaut -1 ou '')
			if ($defaulttx < 0 || dol_strlen($defaulttx) == 0) {
				$tmpthirdparty = new Societe($this->db);

				$defaulttx = get_default_tva($societe_vendeuse, (is_object($societe_acheteuse) ? $societe_acheteuse : $tmpthirdparty), $idprod);
				$defaultnpr = get_default_npr($societe_vendeuse, (is_object($societe_acheteuse) ? $societe_acheteuse : $tmpthirdparty), $idprod);

				if (preg_match('/\((.*)\)/', $defaulttx, $reg)) {
					$defaultcode = $reg[1];
					$defaulttx = preg_replace('/\s*\(.*\)/', '', $defaulttx);
				}
				if (empty($defaulttx)) {
					$defaultnpr = 0;
				}
			}

			// If we fails to find a default vat rate, we take the last one in list
			// Because they are sorted in ascending order, the last one will be the higher one (we suppose the higher one is the current rate)
			if ($defaulttx < 0 || dol_strlen($defaulttx) == 0) {
				if (!getDolGlobalString('MAIN_VAT_DEFAULT_IF_AUTODETECT_FAILS')) {
					// We take the last one found in list
					$defaulttx = $arrayofvatrates[$num - 1]['txtva'];
				} else {
					// We will use the rate defined into MAIN_VAT_DEFAULT_IF_AUTODETECT_FAILS
					$defaulttx = '';
					if (getDolGlobalString('MAIN_VAT_DEFAULT_IF_AUTODETECT_FAILS') != 'none') {
						$defaulttx = getDolGlobalString('MAIN_VAT_DEFAULT_IF_AUTODETECT_FAILS');
					}
					if (preg_match('/\((.*)\)/', $defaulttx, $reg)) {
						$defaultcode = $reg[1];
						$defaulttx = preg_replace('/\s*\(.*\)/', '', $defaulttx);
					}
				}
			}

			// Disabled if seller is not subject to VAT
			$disabled = false;
			$title = '';
			if (is_object($societe_vendeuse) && $societe_vendeuse->id == $mysoc->id && $societe_vendeuse->tva_assuj == "0") {
				// Override/enable VAT for expense report regardless of global setting - needed if expense report used for business expenses instead
				// of using supplier invoices (this is a very bad idea !)
				if (!getDolGlobalString('EXPENSEREPORT_OVERRIDE_VAT')) {
					$title = ' title="' . dol_escape_htmltag($langs->trans('VATIsNotUsed')) . '"';
					$disabled = true;
				}
			}

			if (!$options_only) {
				$return .= '<select class="flat minwidth75imp maxwidth100 right" id="' . $htmlname . '" name="' . $htmlname . '"' . ($disabled ? ' disabled' : '') . $title . '>';
			}

			$selectedfound = false;
			foreach ($arrayofvatrates as $rate) {
				// Keep only 0 if seller is not subject to VAT
				if ($disabled && $rate['txtva'] != 0) {
					continue;
				}

				// Define key to use into select list
				$key = $rate['txtva'];
				$key .= $rate['nprtva'] ? '*' : '';
				if ($mode > 0 && $rate['code']) {
					$key .= ' (' . $rate['code'] . ')';
				}
				if ($mode < 0) {
					$key = $rate['rowid'];
				}

				$return .= '<option value="' . $key . '"';
				if (!$selectedfound) {
					if ($defaultcode) { // If defaultcode is defined, we used it in priority to select combo option instead of using rate+npr flag
						if ($defaultcode == $rate['code']) {
							$return .= ' selected';
							$selectedfound = true;
						}
					} elseif ($rate['txtva'] == $defaulttx && $rate['nprtva'] == $defaultnpr) {
						$return .= ' selected';
						$selectedfound = true;
					}
				}
				$return .= '>';

				// Show label of VAT
				if ($mysoc->country_code == 'IN' || getDolGlobalString('MAIN_VAT_LABEL_IS_POSITIVE_RATES')) {
					// Label with all localtax and code. For example:  x.y / a.b / c.d (CODE)'
					$return .= $rate['labelpositiverates'];
				} else {
					// Simple label
					$return .= vatrate($rate['label']);
				}

				//$return.=($rate['code']?' '.$rate['code']:'');
				$return .= (empty($rate['code']) && $rate['nprtva']) ? ' *' : ''; // We show the *  (old behaviour only if new vat code is not used)

				$return .= '</option>';
			}

			if (!$options_only) {
				$return .= '</select>';
				//$return .= ajax_combobox($htmlname);		// This break for the moment the dynamic autoselection of a value when selecting a product in object lines
			}
		} else {
			$return .= $this->error;
		}

		$this->num = $num;
		return $return;
	}


	// phpcs:disable PEAR.NamingConventions.ValidFunctionName.ScopeNotCamelCaps

	/**
	 *  Show a HTML widget to input a date or combo list for day, month, years and optionally hours and minutes.
	 *  Fields are preselected with :
	 *                - set_time date (must be a local PHP server timestamp or string date with format 'YYYY-MM-DD' or 'YYYY-MM-DD HH:MM')
	 *                - local date in user area, if set_time is '' (so if set_time is '', output may differs when done from two different location)
	 *                - Empty (fields empty), if set_time is -1 (in this case, parameter empty must also have value 1)
	 *
	 * @param integer|string $set_time Pre-selected date (must be a local PHP server timestamp), -1 to keep date not preselected, '' to use current date with 00:00 hour (Parameter 'empty' must be 0 or 2).
	 * @param string $prefix Prefix for fields name
	 * @param int $h 1 or 2=Show also hours (2=hours on a new line), -1 has same effect but hour and minutes are prefilled with 23:59 if date is empty, 3 show hour always empty
	 * @param int $m 1=Show also minutes, -1 has same effect but hour and minutes are prefilled with 23:59 if date is empty, 3 show minutes always empty
	 * @param int $empty 0=Fields required, 1=Empty inputs are allowed, 2=Empty inputs are allowed for hours only
	 * @param string $form_name Not used
	 * @param int $d 1=Show days, month, years
	 * @param int $addnowlink Add a link "Now"
	 * @param int $nooutput Do not output html string but return it
	 * @param int $disabled Disable input fields
	 * @param int $fullday When a checkbox with this html name is on, hour and day are set with 00:00 or 23:59
	 * @param string $addplusone Add a link "+1 hour". Value must be name of another select_date field.
	 * @param int|string $adddateof Add a link "Date of invoice" using the following date.
	 * @return    string                        '' or HTML component string if nooutput is 1
	 * @deprecated
	 * @see    selectDate(), form_date(), select_month(), select_year(), select_dayofweek()
	 */
	public function select_date($set_time = '', $prefix = 're', $h = 0, $m = 0, $empty = 0, $form_name = "", $d = 1, $addnowlink = 0, $nooutput = 0, $disabled = 0, $fullday = 0, $addplusone = '', $adddateof = '')
	{
		// phpcs:enable
		dol_syslog(__METHOD__ . ': using select_date is deprecated. Use selectDate instead.', LOG_WARNING);
		$retstring = $this->selectDate($set_time, $prefix, $h, $m, $empty, $form_name, $d, $addnowlink, $disabled, $fullday, $addplusone, $adddateof);
		if (!empty($nooutput)) {
			return $retstring;
		}
		print $retstring;

		return '';
	}

	/**
	 *  Show 2 HTML widget to input a date or combo list for day, month, years and optionally hours and minutes.
	 *  Fields are preselected with :
	 *              - set_time date (must be a local PHP server timestamp or string date with format 'YYYY-MM-DD' or 'YYYY-MM-DD HH:MM')
	 *              - local date in user area, if set_time is '' (so if set_time is '', output may differs when done from two different location)
	 *              - Empty (fields empty), if set_time is -1 (in this case, parameter empty must also have value 1)
	 *
	 * @param integer|string $set_time Pre-selected date (must be a local PHP server timestamp), -1 to keep date not preselected, '' to use current date with 00:00 hour (Parameter 'empty' must be 0 or 2).
	 * @param integer|string $set_time_end Pre-selected date (must be a local PHP server timestamp), -1 to keep date not preselected, '' to use current date with 00:00 hour (Parameter 'empty' must be 0 or 2).
	 * @param string $prefix Prefix for fields name
	 * @param int	 $empty 0=Fields required, 1=Empty inputs are allowed, 2=Empty inputs are allowed for hours only
	 * @param int	 $forcenewline Force new line between the 2 dates.
	 * @return string                        Html for selectDate
	 * @see    form_date(), select_month(), select_year(), select_dayofweek()
	 */
	public function selectDateToDate($set_time = '', $set_time_end = '', $prefix = 're', $empty = 0, $forcenewline = 0)
	{
		global $langs;

		$ret = $this->selectDate($set_time, $prefix . '_start', 0, 0, $empty, '', 1, 0, 0, '', '', '', '', 1, '', $langs->trans("from"), 'tzuserrel');
		if ($forcenewline) {
			$ret .= '<br>';
		}
		$ret .= $this->selectDate($set_time_end, $prefix . '_end', 0, 0, $empty, '', 1, 0, 0, '', '', '', '', 1, '', $langs->trans("to"), 'tzuserrel');
		return $ret;
	}

	/**
	 *  Show a HTML widget to input a date or combo list for day, month, years and optionally hours and minutes.
	 *  Fields are preselected with :
	 *              - set_time date (must be a local PHP server timestamp or string date with format 'YYYY-MM-DD' or 'YYYY-MM-DD HH:MM')
	 *              - local date in user area, if set_time is '' (so if set_time is '', output may differs when done from two different location)
	 *              - Empty (fields empty), if set_time is -1 (in this case, parameter empty must also have value 1)
	 *
	 * @param integer|string 		$set_time 		Pre-selected date (must be a local PHP server timestamp), -1 to keep date not preselected, '' to use current date with 00:00 hour (Parameter 'empty' must be 0 or 2).
	 * @param string 				$prefix 		Prefix for fields name
	 * @param int 					$h 				1 or 2=Show also hours (2=hours on a new line), -1 has same effect but hour and minutes are prefilled with 23:59 if date is empty, 3 or 4 (4=hours on a new line)=Show hour always empty
	 * @param int 					$m 				1=Show also minutes, -1 has same effect but hour and minutes are prefilled with 23:59 if date is empty, 3 show minutes always empty
	 * @param int 					$empty 			0=Fields required, 1=Empty inputs are allowed, 2=Empty inputs are allowed for hours only
	 * @param string 				$form_name 		Not used
	 * @param int<0,1> 				$d 				1=Show days, month, years
	 * @param int<0,2>				$addnowlink 	Add a link "Now", 1 with server time, 2 with local computer time
	 * @param int<0,1> 				$disabled 		Disable input fields
	 * @param int|string			$fullday 		When a checkbox with id #fullday is checked, hours are set with 00:00 (if value if 'fulldaystart') or 23:59 (if value is 'fulldayend')
	 * @param string 				$addplusone 	Add a link "+1 hour". Value must be name of another selectDate field.
	 * @param int|string|array      $adddateof 		Add a link "Date of ..." using the following date. Must be array(array('adddateof'=>..., 'labeladddateof'=>...))
	 * @param string 				$openinghours 	Specify hour start and hour end for the select ex 8,20
	 * @param int 					$stepminutes 	Specify step for minutes between 1 and 30
	 * @param string 				$labeladddateof Label to use for the $adddateof parameter. Deprecated. Used only when $adddateof is not an array.
	 * @param string 				$placeholder 	Placeholder
	 * @param mixed 				$gm 			'auto' (for backward compatibility, avoid this), 'gmt' or 'tzserver' or 'tzuserrel'
	 * @return string               	         	Html for selectDate
	 * @see    form_date(), select_month(), select_year(), select_dayofweek()
	 */
	public function selectDate($set_time = '', $prefix = 're', $h = 0, $m = 0, $empty = 0, $form_name = "", $d = 1, $addnowlink = 0, $disabled = 0, $fullday = '', $addplusone = '', $adddateof = '', $openinghours = '', $stepminutes = 1, $labeladddateof = '', $placeholder = '', $gm = 'auto')
	{
		global $conf, $langs;

		if ($gm === 'auto') {
			$gm = (empty($conf) ? 'tzserver' : $conf->tzuserinputkey);
		}

		$retstring = '';

		if ($prefix == '') {
			$prefix = 're';
		}
		if ($h == '') {
			$h = 0;
		}
		if ($m == '') {
			$m = 0;
		}
		$emptydate = 0;
		$emptyhours = 0;
		if ($stepminutes <= 0 || $stepminutes > 30) {
			$stepminutes = 1;
		}
		if ($empty == 1) {
			$emptydate = 1;
			$emptyhours = 1;
		}
		if ($empty == 2) {
			$emptydate = 0;
			$emptyhours = 1;
		}
		$orig_set_time = $set_time;

		if ($set_time === '' && $emptydate == 0) {
			include_once DOL_DOCUMENT_ROOT . '/core/lib/date.lib.php';
			if ($gm == 'tzuser' || $gm == 'tzuserrel') {
				$set_time = dol_now($gm);
			} else {
				$set_time = dol_now('tzuser') - (getServerTimeZoneInt('now') * 3600); // set_time must be relative to PHP server timezone
			}
		}

		// Analysis of the pre-selection date
		$reg = array();
		$shour = '';
		$smin = '';
		$ssec = '';
		if (preg_match('/^([0-9]+)\-([0-9]+)\-([0-9]+)\s?([0-9]+)?:?([0-9]+)?/', $set_time, $reg)) {    // deprecated usage
			// Date format 'YYYY-MM-DD' or 'YYYY-MM-DD HH:MM:SS'
			$syear = (!empty($reg[1]) ? $reg[1] : '');
			$smonth = (!empty($reg[2]) ? $reg[2] : '');
			$sday = (!empty($reg[3]) ? $reg[3] : '');
			$shour = (!empty($reg[4]) ? $reg[4] : '');
			$smin = (!empty($reg[5]) ? $reg[5] : '');
		} elseif (strval($set_time) != '' && $set_time != -1) {
			// set_time est un timestamps (0 possible)
			$syear = dol_print_date($set_time, "%Y", $gm);
			$smonth = dol_print_date($set_time, "%m", $gm);
			$sday = dol_print_date($set_time, "%d", $gm);
			if ($orig_set_time != '') {
				$shour = dol_print_date($set_time, "%H", $gm);
				$smin = dol_print_date($set_time, "%M", $gm);
				$ssec = dol_print_date($set_time, "%S", $gm);
			}
		} else {
			// Date est '' ou vaut -1
			$syear = '';
			$smonth = '';
			$sday = '';
			$shour = getDolGlobalString('MAIN_DEFAULT_DATE_HOUR', ($h == -1 ? '23' : ''));
			$smin = getDolGlobalString('MAIN_DEFAULT_DATE_MIN', ($h == -1 ? '59' : ''));
			$ssec = getDolGlobalString('MAIN_DEFAULT_DATE_SEC', ($h == -1 ? '59' : ''));
		}
		if ($h == 3 || $h == 4) {
			$shour = '';
		}
		if ($m == 3) {
			$smin = '';
		}

		$nowgmt = dol_now('gmt');
		//var_dump(dol_print_date($nowgmt, 'dayhourinputnoreduce', 'tzuserrel'));

		// You can set MAIN_POPUP_CALENDAR to 'eldy' or 'jquery'
		$usecalendar = 'combo';
		if (!empty($conf->use_javascript_ajax) && (!getDolGlobalString('MAIN_POPUP_CALENDAR') || getDolGlobalString('MAIN_POPUP_CALENDAR') != "none")) {
			$usecalendar = ((!getDolGlobalString('MAIN_POPUP_CALENDAR') || getDolGlobalString('MAIN_POPUP_CALENDAR') == 'eldy') ? 'jquery' : $conf->global->MAIN_POPUP_CALENDAR);
		}
		if (getDolGlobalString('MAIN_OPTIMIZEFORTEXTBROWSER')) {
			// If we use a text browser or screen reader, we use the 'combo' date selector
			$usecalendar = 'html';
		}

		if ($d) {
			// Show date with popup
			if ($usecalendar != 'combo') {
				$formated_date = '';
				//print "e".$set_time." t ".$conf->format_date_short;
				if (strval($set_time) != '' && $set_time != -1) {
					//$formated_date=dol_print_date($set_time,$conf->format_date_short);
					$formated_date = dol_print_date($set_time, $langs->trans("FormatDateShortInput"), $gm); // FormatDateShortInput for dol_print_date / FormatDateShortJavaInput that is same for javascript
				}

				// Calendrier popup version eldy
				if ($usecalendar == "eldy") {
					// Input area to enter date manually
					$retstring .= '<input id="' . $prefix . '" name="' . $prefix . '" type="text" class="maxwidthdate center" maxlength="11" value="' . $formated_date . '"';
					$retstring .= ($disabled ? ' disabled' : '');
					$retstring .= ' onChange="dpChangeDay(\'' . $prefix . '\',\'' . $langs->trans("FormatDateShortJavaInput") . '\'); "'; // FormatDateShortInput for dol_print_date / FormatDateShortJavaInput that is same for javascript
					$retstring .= ' autocomplete="off">';

					// Icon calendar
					$retstringbuttom = '';
					if (!$disabled) {
						$retstringbuttom = '<button id="' . $prefix . 'Button" type="button" class="dpInvisibleButtons"';
						$base = DOL_URL_ROOT . '/core/';
						$retstringbuttom .= ' onClick="showDP(\'' . $base . '\',\'' . $prefix . '\',\'' . $langs->trans("FormatDateShortJavaInput") . '\',\'' . $langs->defaultlang . '\');"';
						$retstringbuttom .= '>' . img_object($langs->trans("SelectDate"), 'calendarday', 'class="datecallink"') . '</button>';
					} else {
						$retstringbuttom = '<button id="' . $prefix . 'Button" type="button" class="dpInvisibleButtons">' . img_object($langs->trans("Disabled"), 'calendarday', 'class="datecallink"') . '</button>';
					}
					$retstring = $retstringbuttom . $retstring;

					$retstring .= '<input type="hidden" id="' . $prefix . 'day"   name="' . $prefix . 'day"   value="' . $sday . '">' . "\n";
					$retstring .= '<input type="hidden" id="' . $prefix . 'month" name="' . $prefix . 'month" value="' . $smonth . '">' . "\n";
					$retstring .= '<input type="hidden" id="' . $prefix . 'year"  name="' . $prefix . 'year"  value="' . $syear . '">' . "\n";
				} elseif ($usecalendar == 'jquery' || $usecalendar == 'html') {
					if (!$disabled && $usecalendar != 'html') {
						// Output javascript for datepicker
						$minYear = getDolGlobalInt('MIN_YEAR_SELECT_DATE', (idate('Y') - 100));
						$maxYear = getDolGlobalInt('MAX_YEAR_SELECT_DATE', (idate('Y') + 100));

						$retstring .= '<script nonce="' . getNonce() . '" type="text/javascript">';
						$retstring .= "$(function(){ $('#" . $prefix . "').datepicker({
							dateFormat: '" . $langs->trans("FormatDateShortJQueryInput") . "',
							autoclose: true,
							todayHighlight: true,
							yearRange: '" . $minYear . ":" . $maxYear . "',";
						if (!empty($conf->dol_use_jmobile)) {
							$retstring .= "
								beforeShow: function (input, datePicker) {
									input.disabled = true;
								},
								onClose: function (dateText, datePicker) {
									this.disabled = false;
								},
								";
						}
						// Note: We don't need monthNames, monthNamesShort, dayNames, dayNamesShort, dayNamesMin, they are set globally on datepicker component in lib_head.js.php
						if (!getDolGlobalString('MAIN_POPUP_CALENDAR_ON_FOCUS')) {
							$retstring .= "
								showOn: 'button',	/* both has problem with autocompletion */
								buttonImage: '" . DOL_URL_ROOT . "/theme/" . dol_escape_js($conf->theme) . "/img/object_calendarday.png',
								buttonImageOnly: true";
						}
						$retstring .= "
							}) });";
						$retstring .= "</script>";
					}

					// Input area to enter date manually
					$retstring .= '<div class="nowraponall inline-block divfordateinput">';
<<<<<<< HEAD
					$retstring .= '<input id="' . $prefix . '" name="' . $prefix . '" type="text" class="maxwidthdate" maxlength="11" value="' . $formated_date . '"';
=======
					$retstring .= '<input id="'.$prefix.'" name="'.$prefix.'" type="text" class="maxwidthdate center" maxlength="11" value="'.$formated_date.'"';
>>>>>>> 1a651ad8
					$retstring .= ($disabled ? ' disabled' : '');
					$retstring .= ($placeholder ? ' placeholder="' . dol_escape_htmltag($placeholder) . '"' : '');
					$retstring .= ' onChange="dpChangeDay(\'' . dol_escape_js($prefix) . '\',\'' . dol_escape_js($langs->trans("FormatDateShortJavaInput")) . '\'); "'; // FormatDateShortInput for dol_print_date / FormatDateShortJavaInput that is same for javascript
					$retstring .= ' autocomplete="off">';

					// Icone calendrier
					if ($disabled) {
						$retstringbutton = '<button id="' . $prefix . 'Button" type="button" class="dpInvisibleButtons">' . img_object($langs->trans("Disabled"), 'calendarday', 'class="datecallink"') . '</button>';
						$retstring = $retstringbutton . $retstring;
					}

					$retstring .= '</div>';
					$retstring .= '<input type="hidden" id="' . $prefix . 'day"   name="' . $prefix . 'day"   value="' . $sday . '">' . "\n";
					$retstring .= '<input type="hidden" id="' . $prefix . 'month" name="' . $prefix . 'month" value="' . $smonth . '">' . "\n";
					$retstring .= '<input type="hidden" id="' . $prefix . 'year"  name="' . $prefix . 'year"  value="' . $syear . '">' . "\n";
				} else {
					$retstring .= "Bad value of MAIN_POPUP_CALENDAR";
				}
			} else {
				// Show date with combo selects
				// Day
				$retstring .= '<select' . ($disabled ? ' disabled' : '') . ' class="flat valignmiddle maxwidth50imp" id="' . $prefix . 'day" name="' . $prefix . 'day">';

				if ($emptydate || $set_time == -1) {
					$retstring .= '<option value="0" selected>&nbsp;</option>';
				}

				for ($day = 1; $day <= 31; $day++) {
					$retstring .= '<option value="' . $day . '"' . ($day == $sday ? ' selected' : '') . '>' . $day . '</option>';
				}

				$retstring .= "</select>";

				$retstring .= '<select' . ($disabled ? ' disabled' : '') . ' class="flat valignmiddle maxwidth75imp" id="' . $prefix . 'month" name="' . $prefix . 'month">';
				if ($emptydate || $set_time == -1) {
					$retstring .= '<option value="0" selected>&nbsp;</option>';
				}

				// Month
				for ($month = 1; $month <= 12; $month++) {
					$retstring .= '<option value="' . $month . '"' . ($month == $smonth ? ' selected' : '') . '>';
					$retstring .= dol_print_date(mktime(12, 0, 0, $month, 1, 2000), "%b");
					$retstring .= "</option>";
				}
				$retstring .= "</select>";

				// Year
				if ($emptydate || $set_time == -1) {
					$retstring .= '<input' . ($disabled ? ' disabled' : '') . ' placeholder="' . dol_escape_htmltag($langs->trans("Year")) . '" class="flat maxwidth50imp valignmiddle" type="number" min="0" max="3000" maxlength="4" id="' . $prefix . 'year" name="' . $prefix . 'year" value="' . $syear . '">';
				} else {
					$retstring .= '<select' . ($disabled ? ' disabled' : '') . ' class="flat valignmiddle maxwidth75imp" id="' . $prefix . 'year" name="' . $prefix . 'year">';

					$syear = (int) $syear;
					for ($year = $syear - 10; $year < (int) $syear + 10; $year++) {
						$retstring .= '<option value="' . $year . '"' . ($year == $syear ? ' selected' : '') . '>' . $year . '</option>';
					}
					$retstring .= "</select>\n";
				}
			}
		}

		if ($d && $h) {
			$retstring .= (($h == 2 || $h == 4) ? '<br>' : ' ');
			$retstring .= '<span class="nowraponall">';
		}

		if ($h) {
			$hourstart = 0;
			$hourend = 24;
			if ($openinghours != '') {
				$openinghours = explode(',', $openinghours);
				$hourstart = $openinghours[0];
				$hourend = $openinghours[1];
				if ($hourend < $hourstart) {
					$hourend = $hourstart;
				}
			}
			// Show hour
			$retstring .= '<select' . ($disabled ? ' disabled' : '') . ' class="flat valignmiddle maxwidth50 ' . ($fullday ? $fullday . 'hour' : '') . '" id="' . $prefix . 'hour" name="' . $prefix . 'hour">';
			if ($emptyhours) {
				$retstring .= '<option value="-1">&nbsp;</option>';
			}
			for ($hour = $hourstart; $hour < $hourend; $hour++) {
				if (strlen($hour) < 2) {
					$hour = "0" . $hour;
				}
				$retstring .= '<option value="' . $hour . '"' . (($hour == $shour) ? ' selected' : '') . '>' . $hour;
				//$retstring .= (empty($conf->dol_optimize_smallscreen) ? '' : 'H');
				$retstring .= '</option>';
			}
			$retstring .= '</select>';
			//if ($m && empty($conf->dol_optimize_smallscreen)) $retstring .= ":";
			if ($m) {
				$retstring .= ":";
			}
		}

		if ($m) {
			// Show minutes
			$retstring .= '<select' . ($disabled ? ' disabled' : '') . ' class="flat valignmiddle maxwidth50 ' . ($fullday ? $fullday . 'min' : '') . '" id="' . $prefix . 'min" name="' . $prefix . 'min">';
			if ($emptyhours) {
				$retstring .= '<option value="-1">&nbsp;</option>';
			}
			for ($min = 0; $min < 60; $min += $stepminutes) {
				$min_str = sprintf("%02d", $min);
				$retstring .= '<option value="' . $min_str . '"' . (($min_str == $smin) ? ' selected' : '') . '>' . $min_str . '</option>';
			}
			$retstring .= '</select>';

			$retstring .= '<input type="hidden" name="' . $prefix . 'sec" value="' . $ssec . '">';
		}

		if ($d && $h) {
			$retstring .= '</span>';
		}

		// Add a "Now" link
		if (!empty($conf->use_javascript_ajax) && $addnowlink) {
			// Script which will be inserted in the onClick of the "Now" link
			$reset_scripts = "";
			if ($addnowlink == 2) { // local computer time
				// pad add leading 0 on numbers
				$reset_scripts .= "Number.prototype.pad = function(size) {
                        var s = String(this);
                        while (s.length < (size || 2)) {s = '0' + s;}
                        return s;
                    };
                    var d = new Date();";
			}

			// Generate the date part, depending on the use or not of the javascript calendar
			if ($addnowlink == 1) { // server time expressed in user time setup
				$reset_scripts .= 'jQuery(\'#' . $prefix . '\').val(\'' . dol_print_date($nowgmt, 'day', 'tzuserrel') . '\');';
				$reset_scripts .= 'jQuery(\'#' . $prefix . 'day\').val(\'' . dol_print_date($nowgmt, '%d', 'tzuserrel') . '\');';
				$reset_scripts .= 'jQuery(\'#' . $prefix . 'month\').val(\'' . dol_print_date($nowgmt, '%m', 'tzuserrel') . '\');';
				$reset_scripts .= 'jQuery(\'#' . $prefix . 'year\').val(\'' . dol_print_date($nowgmt, '%Y', 'tzuserrel') . '\');';
			} elseif ($addnowlink == 2) {
				/* Disabled because the output does not use the string format defined by FormatDateShort key to forge the value into #prefix.
				 * This break application for foreign languages.
				$reset_scripts .= 'jQuery(\'#'.$prefix.'\').val(d.toLocaleDateString(\''.str_replace('_', '-', $langs->defaultlang).'\'));';
				$reset_scripts .= 'jQuery(\'#'.$prefix.'day\').val(d.getDate().pad());';
				$reset_scripts .= 'jQuery(\'#'.$prefix.'month\').val(parseInt(d.getMonth().pad()) + 1);';
				$reset_scripts .= 'jQuery(\'#'.$prefix.'year\').val(d.getFullYear());';
				*/
				$reset_scripts .= 'jQuery(\'#' . $prefix . '\').val(\'' . dol_print_date($nowgmt, 'day', 'tzuserrel') . '\');';
				$reset_scripts .= 'jQuery(\'#' . $prefix . 'day\').val(\'' . dol_print_date($nowgmt, '%d', 'tzuserrel') . '\');';
				$reset_scripts .= 'jQuery(\'#' . $prefix . 'month\').val(\'' . dol_print_date($nowgmt, '%m', 'tzuserrel') . '\');';
				$reset_scripts .= 'jQuery(\'#' . $prefix . 'year\').val(\'' . dol_print_date($nowgmt, '%Y', 'tzuserrel') . '\');';
			}
			/*if ($usecalendar == "eldy")
			{
				$base=DOL_URL_ROOT.'/core/';
				$reset_scripts .= 'resetDP(\''.$base.'\',\''.$prefix.'\',\''.$langs->trans("FormatDateShortJavaInput").'\',\''.$langs->defaultlang.'\');';
			}
			else
			{
				$reset_scripts .= 'this.form.elements[\''.$prefix.'day\'].value=formatDate(new Date(), \'d\'); ';
				$reset_scripts .= 'this.form.elements[\''.$prefix.'month\'].value=formatDate(new Date(), \'M\'); ';
				$reset_scripts .= 'this.form.elements[\''.$prefix.'year\'].value=formatDate(new Date(), \'yyyy\'); ';
			}*/
			// Update the hour part
			if ($h) {
				if ($fullday) {
					$reset_scripts .= " if (jQuery('#fullday:checked').val() == null) {";
				}
				//$reset_scripts .= 'this.form.elements[\''.$prefix.'hour\'].value=formatDate(new Date(), \'HH\'); ';
				if ($addnowlink == 1) {
					$reset_scripts .= 'jQuery(\'#' . $prefix . 'hour\').val(\'' . dol_print_date($nowgmt, '%H', 'tzuserrel') . '\');';
					$reset_scripts .= 'jQuery(\'#' . $prefix . 'hour\').change();';
				} elseif ($addnowlink == 2) {
					$reset_scripts .= 'jQuery(\'#' . $prefix . 'hour\').val(d.getHours().pad());';
					$reset_scripts .= 'jQuery(\'#' . $prefix . 'hour\').change();';
				}

				if ($fullday) {
					$reset_scripts .= ' } ';
				}
			}
			// Update the minute part
			if ($m) {
				if ($fullday) {
					$reset_scripts .= " if (jQuery('#fullday:checked').val() == null) {";
				}
				//$reset_scripts .= 'this.form.elements[\''.$prefix.'min\'].value=formatDate(new Date(), \'mm\'); ';
				if ($addnowlink == 1) {
					$reset_scripts .= 'jQuery(\'#' . $prefix . 'min\').val(\'' . dol_print_date($nowgmt, '%M', 'tzuserrel') . '\');';
					$reset_scripts .= 'jQuery(\'#' . $prefix . 'min\').change();';
				} elseif ($addnowlink == 2) {
					$reset_scripts .= 'jQuery(\'#' . $prefix . 'min\').val(d.getMinutes().pad());';
					$reset_scripts .= 'jQuery(\'#' . $prefix . 'min\').change();';
				}
				if ($fullday) {
					$reset_scripts .= ' } ';
				}
			}
			// If reset_scripts is not empty, print the link with the reset_scripts in the onClick
			if ($reset_scripts && !getDolGlobalString('MAIN_OPTIMIZEFORTEXTBROWSER')) {
				$retstring .= ' <button class="dpInvisibleButtons datenowlink" id="' . $prefix . 'ButtonNow" type="button" name="_useless" value="now" onClick="' . $reset_scripts . '">';
				$retstring .= $langs->trans("Now");
				$retstring .= '</button> ';
			}
		}

		// Add a "Plus one hour" link
		if ($conf->use_javascript_ajax && $addplusone) {
			// Script which will be inserted in the onClick of the "Add plusone" link
			$reset_scripts = "";

			// Generate the date part, depending on the use or not of the javascript calendar
			$reset_scripts .= 'jQuery(\'#' . $prefix . '\').val(\'' . dol_print_date($nowgmt, 'dayinputnoreduce', 'tzuserrel') . '\');';
			$reset_scripts .= 'jQuery(\'#' . $prefix . 'day\').val(\'' . dol_print_date($nowgmt, '%d', 'tzuserrel') . '\');';
			$reset_scripts .= 'jQuery(\'#' . $prefix . 'month\').val(\'' . dol_print_date($nowgmt, '%m', 'tzuserrel') . '\');';
			$reset_scripts .= 'jQuery(\'#' . $prefix . 'year\').val(\'' . dol_print_date($nowgmt, '%Y', 'tzuserrel') . '\');';
			// Update the hour part
			if ($h) {
				if ($fullday) {
					$reset_scripts .= " if (jQuery('#fullday:checked').val() == null) {";
				}
				$reset_scripts .= 'jQuery(\'#' . $prefix . 'hour\').val(\'' . dol_print_date($nowgmt, '%H', 'tzuserrel') . '\');';
				if ($fullday) {
					$reset_scripts .= ' } ';
				}
			}
			// Update the minute part
			if ($m) {
				if ($fullday) {
					$reset_scripts .= " if (jQuery('#fullday:checked').val() == null) {";
				}
				$reset_scripts .= 'jQuery(\'#' . $prefix . 'min\').val(\'' . dol_print_date($nowgmt, '%M', 'tzuserrel') . '\');';
				if ($fullday) {
					$reset_scripts .= ' } ';
				}
			}
			// If reset_scripts is not empty, print the link with the reset_scripts in the onClick
			if ($reset_scripts && empty($conf->dol_optimize_smallscreen)) {
				$retstring .= ' <button class="dpInvisibleButtons datenowlink" id="' . $prefix . 'ButtonPlusOne" type="button" name="_useless2" value="plusone" onClick="' . $reset_scripts . '">';
				$retstring .= $langs->trans("DateStartPlusOne");
				$retstring .= '</button> ';
			}
		}

		// Add a link to set data
		if ($conf->use_javascript_ajax && !empty($adddateof)) {
			if (!is_array($adddateof)) {
				$arrayofdateof = array(array('adddateof' => $adddateof, 'labeladddateof' => $labeladddateof));
			} else {
				$arrayofdateof = $adddateof;
			}
			foreach ($arrayofdateof as $valuedateof) {
				$tmpadddateof = empty($valuedateof['adddateof']) ? 0 : $valuedateof['adddateof'];
				$tmplabeladddateof = empty($valuedateof['labeladddateof']) ? '' : $valuedateof['labeladddateof'];
				$tmparray = dol_getdate($tmpadddateof);
				if (empty($tmplabeladddateof)) {
					$tmplabeladddateof = $langs->trans("DateInvoice");
				}
				$reset_scripts = 'console.log(\'Click on now link\'); ';
				$reset_scripts .= 'jQuery(\'#' . $prefix . '\').val(\'' . dol_print_date($tmpadddateof, 'dayinputnoreduce') . '\');';
				$reset_scripts .= 'jQuery(\'#' . $prefix . 'day\').val(\'' . $tmparray['mday'] . '\');';
				$reset_scripts .= 'jQuery(\'#' . $prefix . 'month\').val(\'' . $tmparray['mon'] . '\');';
				$reset_scripts .= 'jQuery(\'#' . $prefix . 'year\').val(\'' . $tmparray['year'] . '\');';
				$retstring .= ' - <button class="dpInvisibleButtons datenowlink" id="dateofinvoice" type="button" name="_dateofinvoice" value="now" onclick="' . $reset_scripts . '">' . $tmplabeladddateof . '</button>';
			}
		}

		return $retstring;
	}

	/**
	 * selectTypeDuration
	 *
	 * @param string $prefix Prefix
	 * @param string $selected Selected duration type
	 * @param string[] $excludetypes Array of duration types to exclude. Example array('y', 'm')
	 * @return  string                    HTML select string
	 */
	public function selectTypeDuration($prefix, $selected = 'i', $excludetypes = array())
	{
		global $langs;

		$TDurationTypes = array(
			'y' => $langs->trans('Years'),
			'm' => $langs->trans('Month'),
			'w' => $langs->trans('Weeks'),
			'd' => $langs->trans('Days'),
			'h' => $langs->trans('Hours'),
			'i' => $langs->trans('Minutes')
		);

		// Removed undesired duration types
		foreach ($excludetypes as $value) {
			unset($TDurationTypes[$value]);
		}

		$retstring = '<select class="flat minwidth75 maxwidth100" id="select_' . $prefix . 'type_duration" name="' . $prefix . 'type_duration">';
		foreach ($TDurationTypes as $key => $typeduration) {
			$retstring .= '<option value="' . $key . '"';
			if ($key == $selected) {
				$retstring .= " selected";
			}
			$retstring .= ">" . $typeduration . "</option>";
		}
		$retstring .= "</select>";

		$retstring .= ajax_combobox('select_' . $prefix . 'type_duration');

		return $retstring;
	}

	// phpcs:disable PEAR.NamingConventions.ValidFunctionName.ScopeNotCamelCaps

	/**
	 *  Function to show a form to select a duration on a page
	 *
	 * @param string $prefix Prefix for input fields
	 * @param int|string $iSecond Default preselected duration (number of seconds or '')
	 * @param int $disabled Disable the combo box
	 * @param string $typehour If 'select' then input hour and input min is a combo,
	 *                         If 'text' input hour is in text and input min is a text,
	 *                         If 'textselect' input hour is in text and input min is a combo
	 * @param integer $minunderhours If 1, show minutes selection under the hours
	 * @param int $nooutput Do not output html string but return it
	 * @return    string                        HTML component
	 */
	public function select_duration($prefix, $iSecond = '', $disabled = 0, $typehour = 'select', $minunderhours = 0, $nooutput = 0)
	{
		// phpcs:enable
		global $langs;

		$retstring = '<span class="nowraponall">';

		$hourSelected = '';
		$minSelected = '';

		// Hours
		if ($iSecond != '') {
			require_once DOL_DOCUMENT_ROOT . '/core/lib/date.lib.php';

			$hourSelected = convertSecondToTime($iSecond, 'allhour');
			$minSelected = convertSecondToTime($iSecond, 'min');
		}

		if ($typehour == 'select') {
			$retstring .= '<select class="flat" id="select_' . $prefix . 'hour" name="' . $prefix . 'hour"' . ($disabled ? ' disabled' : '') . '>';
			for ($hour = 0; $hour < 25; $hour++) {    // For a duration, we allow 24 hours
				$retstring .= '<option value="' . $hour . '"';
				if (is_numeric($hourSelected) && $hourSelected == $hour) {
					$retstring .= " selected";
				}
				$retstring .= ">" . $hour . "</option>";
			}
			$retstring .= "</select>";
		} elseif ($typehour == 'text' || $typehour == 'textselect') {
			$retstring .= '<input placeholder="' . $langs->trans('HourShort') . '" type="number" min="0" name="' . $prefix . 'hour"' . ($disabled ? ' disabled' : '') . ' class="flat maxwidth50 inputhour right" value="' . (($hourSelected != '') ? ((int) $hourSelected) : '') . '">';
		} else {
			return 'BadValueForParameterTypeHour';
		}

		if ($typehour != 'text') {
			$retstring .= ' ' . $langs->trans('HourShort');
		} else {
			$retstring .= '<span class="">:</span>';
		}

		// Minutes
		if ($minunderhours) {
			$retstring .= '<br>';
		} else {
			if ($typehour != 'text') {
				$retstring .= '<span class="hideonsmartphone">&nbsp;</span>';
			}
		}

		if ($typehour == 'select' || $typehour == 'textselect') {
			$retstring .= '<select class="flat" id="select_' . $prefix . 'min" name="' . $prefix . 'min"' . ($disabled ? ' disabled' : '') . '>';
			for ($min = 0; $min <= 55; $min += 5) {
				$retstring .= '<option value="' . $min . '"';
				if (is_numeric($minSelected) && $minSelected == $min) {
					$retstring .= ' selected';
				}
				$retstring .= '>' . $min . '</option>';
			}
			$retstring .= "</select>";
		} elseif ($typehour == 'text') {
			$retstring .= '<input placeholder="' . $langs->trans('MinuteShort') . '" type="number" min="0" name="' . $prefix . 'min"' . ($disabled ? ' disabled' : '') . ' class="flat maxwidth50 inputminute right" value="' . (($minSelected != '') ? ((int) $minSelected) : '') . '">';
		}

		if ($typehour != 'text') {
			$retstring .= ' ' . $langs->trans('MinuteShort');
		}

		$retstring .= "</span>";

		if (!empty($nooutput)) {
			return $retstring;
		}

		print $retstring;

		return '';
	}

	/**
	 *  Return list of tickets in Ajax if Ajax activated or go to selectTicketsList
	 *
	 * @param	string		$selected		Preselected tickets
	 * @param	string		$htmlname		Name of HTML select field (must be unique in page).
	 * @param	string		$filtertype		To add a filter
	 * @param	int			$limit			Limit on number of returned lines
	 * @param	int			$status			Ticket status
	 * @param	string		$selected_input_value Value of preselected input text (for use with ajax)
	 * @param	int<0,3>	$hidelabel		Hide label (0=no, 1=yes, 2=show search icon (before) and placeholder, 3 search icon after)
	 * @param	array<string,string|string[]>	$ajaxoptions	Options for ajax_autocompleter
	 * @param	int			$socid Thirdparty Id (to get also price dedicated to this customer)
	 * @param	string|int<0,1>	$showempty	'' to not show empty line. Translation key to show an empty line. '1' show empty line with no text.
	 * @param	int<0,1>	$forcecombo	Force to use combo box
	 * @param	string		$morecss		Add more css on select
	 * @param	array<string,string>	$selected_combinations	Selected combinations. Format: array([attrid] => attrval, [...])
	 * @param	int<0,1>	$nooutput		No print, return the output into a string
	 * @return	string
	 */
	public function selectTickets($selected = '', $htmlname = 'ticketid', $filtertype = '', $limit = 0, $status = 1, $selected_input_value = '', $hidelabel = 0, $ajaxoptions = array(), $socid = 0, $showempty = '1', $forcecombo = 0, $morecss = '', $selected_combinations = null, $nooutput = 0)
	{
		global $langs, $conf;

		$out = '';

		// check parameters
		if (is_null($ajaxoptions)) {
			$ajaxoptions = array();
		}

		if (!empty($conf->use_javascript_ajax) && getDolGlobalString('TICKET_USE_SEARCH_TO_SELECT')) {
			$placeholder = '';

			if ($selected && empty($selected_input_value)) {
				require_once DOL_DOCUMENT_ROOT . '/ticket/class/ticket.class.php';
				$tickettmpselect = new Ticket($this->db);
				$tickettmpselect->fetch($selected);
				$selected_input_value = $tickettmpselect->ref;
				unset($tickettmpselect);
			}

			$urloption = '';
			$out .= ajax_autocompleter($selected, $htmlname, DOL_URL_ROOT . '/ticket/ajax/tickets.php', $urloption, $conf->global->PRODUIT_USE_SEARCH_TO_SELECT, 1, $ajaxoptions);

			if (empty($hidelabel)) {
				$out .= $langs->trans("RefOrLabel") . ' : ';
			} elseif ($hidelabel > 1) {
				$placeholder = ' placeholder="' . $langs->trans("RefOrLabel") . '"';
				if ($hidelabel == 2) {
					$out .= img_picto($langs->trans("Search"), 'search');
				}
			}
			$out .= '<input type="text" class="minwidth100" name="search_' . $htmlname . '" id="search_' . $htmlname . '" value="' . $selected_input_value . '"' . $placeholder . ' ' . (getDolGlobalString('PRODUCT_SEARCH_AUTOFOCUS') ? 'autofocus' : '') . ' />';
			if ($hidelabel == 3) {
				$out .= img_picto($langs->trans("Search"), 'search');
			}
		} else {
			$out .= $this->selectTicketsList($selected, $htmlname, $filtertype, $limit, '', $status, 0, $showempty, $forcecombo, $morecss);
		}

		if (empty($nooutput)) {
			print $out;
		} else {
			return $out;
		}
		return '';
	}


	/**
	 * Return list of tickets.
	 *  Called by selectTickets.
	 *
	 * @param	string		$selected		Preselected ticket
	 * @param	string		$htmlname		Name of select html
	 * @param	string		$filtertype		Filter on ticket type
	 * @param	int			$limit Limit on number of returned lines
	 * @param	string		$filterkey		Filter on ticket ref or subject
	 * @param	int			$status			Ticket status
	 * @param	int			$outputmode		0=HTML select string, 1=Array
	 * @param	string|int<0,1> $showempty	'' to not show empty line. Translation key to show an empty line. '1' show empty line with no text.
	 * @param int $forcecombo Force to use combo box
	 * @param	string $morecss Add more css on select
	 * @return	array|string				Array of keys for json or HTML component
	 */
	public function selectTicketsList($selected = '', $htmlname = 'ticketid', $filtertype = '', $limit = 20, $filterkey = '', $status = 1, $outputmode = 0, $showempty = '1', $forcecombo = 0, $morecss = '')
	{
		global $langs, $conf;

		$out = '';
		$outarray = array();

		$selectFields = " p.rowid, p.ref, p.message";

		$sql = "SELECT ";
		$sql .= $selectFields;
		$sql .= " FROM " . $this->db->prefix() . "ticket as p";
		$sql .= ' WHERE p.entity IN (' . getEntity('ticket') . ')';

		// Add criteria on ref/label
		if ($filterkey != '') {
			$sql .= ' AND (';
			$prefix = !getDolGlobalString('TICKET_DONOTSEARCH_ANYWHERE') ? '%' : ''; // Can use index if PRODUCT_DONOTSEARCH_ANYWHERE is on
			// For natural search
			$search_crit = explode(' ', $filterkey);
			$i = 0;
			if (count($search_crit) > 1) {
				$sql .= "(";
			}
			foreach ($search_crit as $crit) {
				if ($i > 0) {
					$sql .= " AND ";
				}
				$sql .= "(p.ref LIKE '" . $this->db->escape($prefix . $crit) . "%' OR p.subject LIKE '" . $this->db->escape($prefix . $crit) . "%'";
				$sql .= ")";
				$i++;
			}
			if (count($search_crit) > 1) {
				$sql .= ")";
			}
			$sql .= ')';
		}

		$sql .= $this->db->plimit($limit, 0);

		// Build output string
		dol_syslog(get_class($this) . "::selectTicketsList search tickets", LOG_DEBUG);
		$result = $this->db->query($sql);
		if ($result) {
			require_once DOL_DOCUMENT_ROOT . '/ticket/class/ticket.class.php';
			require_once DOL_DOCUMENT_ROOT . '/core/lib/ticket.lib.php';

			$num = $this->db->num_rows($result);

			$events = array();

			if (!$forcecombo) {
				include_once DOL_DOCUMENT_ROOT . '/core/lib/ajax.lib.php';
				$out .= ajax_combobox($htmlname, $events, getDolGlobalInt('TICKET_USE_SEARCH_TO_SELECT'));
			}

			$out .= '<select class="flat' . ($morecss ? ' ' . $morecss : '') . '" name="' . $htmlname . '" id="' . $htmlname . '">';

			$textifempty = '';
			// Do not use textifempty = ' ' or '&nbsp;' here, or search on key will search on ' key'.
			//if (!empty($conf->use_javascript_ajax) || $forcecombo) $textifempty='';
			if (getDolGlobalString('TICKET_USE_SEARCH_TO_SELECT')) {
				if ($showempty && !is_numeric($showempty)) {
					$textifempty = $langs->trans($showempty);
				} else {
					$textifempty .= $langs->trans("All");
				}
			} else {
				if ($showempty && !is_numeric($showempty)) {
					$textifempty = $langs->trans($showempty);
				}
			}
			if ($showempty) {
				$out .= '<option value="0" selected>' . $textifempty . '</option>';
			}

			$i = 0;
			while ($num && $i < $num) {
				$opt = '';
				$optJson = array();
				$objp = $this->db->fetch_object($result);

				$this->constructTicketListOption($objp, $opt, $optJson, $selected, $filterkey);
				// Add new entry
				// "key" value of json key array is used by jQuery automatically as selected value
				// "label" value of json key array is used by jQuery automatically as text for combo box
				$out .= $opt;
				array_push($outarray, $optJson);

				$i++;
			}

			$out .= '</select>';

			$this->db->free($result);

			if (empty($outputmode)) {
				return $out;
			}
			return $outarray;
		} else {
			dol_print_error($this->db);
		}

		return array();
	}

	/**
	 * constructTicketListOption.
	 * This define value for &$opt and &$optJson.
	 *
	 * @param object 	$objp 		Result set of fetch
	 * @param string 	$opt 		Option (var used for returned value in string option format)
	 * @param mixed[] 	$optJson 	Option (var used for returned value in json format)
	 * @param string 	$selected 	Preselected value
	 * @param string 	$filterkey 	Filter key to highlight
	 * @return    void
	 */
	protected function constructTicketListOption(&$objp, &$opt, &$optJson, $selected, $filterkey = '')
	{
		$outkey = '';
		$outref = '';
		$outtype = '';

		$outkey = $objp->rowid;
		$outref = $objp->ref;

		$opt = '<option value="' . $objp->rowid . '"';
		$opt .= ($objp->rowid == $selected) ? ' selected' : '';
		$opt .= '>';
		$opt .= $objp->ref;
		$objRef = $objp->ref;
		if (!empty($filterkey) && $filterkey != '') {
			$objRef = preg_replace('/(' . preg_quote($filterkey, '/') . ')/i', '<strong>$1</strong>', $objRef, 1);
		}

		$opt .= "</option>\n";
		$optJson = array('key' => $outkey, 'value' => $outref, 'type' => $outtype);
	}

	/**
	 *  Return list of projects in Ajax if Ajax activated or go to selectTicketsList
	 *
	 * @param 	string 		$selected 				Preselected tickets
	 * @param 	string 		$htmlname 				Name of HTML select field (must be unique in page).
	 * @param 	string 		$filtertype				To add a filter
	 * @param 	int 		$limit 					Limit on number of returned lines
	 * @param 	int 		$status 				Not used
	 * @param 	string 		$selected_input_value 	Value of preselected input text (for use with ajax)
	 * @param 	int<0,3>	$hidelabel 				Hide label (0=no, 1=yes, 2=show search icon (before) and placeholder, 3 search icon after)
	 * @param 	array<string,string|string[]>		$ajaxoptions 			Options for ajax_autocompleter
	 * @param 	int 		$socid 					Thirdparty Id (to get also price dedicated to this customer)
	 * @param 	string|int<0,1>	$showempty 			'' to not show empty line. Translation key to show an empty line. '1' show empty line with no text.
	 * @param 	int<0,1> 	$forcecombo 			Force to use combo box
	 * @param 	string 		$morecss 				Add more css on select
	 * @param 	array<string,string> $selected_combinations 	Selected combinations. Format: array([attrid] => attrval, [...])
	 * @param 	int<0,1>	$nooutput 				No print, return the output into a string
	 * @return 	string
	 */
	public function selectProjects($selected = '', $htmlname = 'projectid', $filtertype = '', $limit = 0, $status = 1, $selected_input_value = '', $hidelabel = 0, $ajaxoptions = array(), $socid = 0, $showempty = '1', $forcecombo = 0, $morecss = '', $selected_combinations = null, $nooutput = 0)
	{
		global $langs, $conf;

		$out = '';

		// check parameters
		if (is_null($ajaxoptions)) {
			$ajaxoptions = array();
		}

		if (!empty($conf->use_javascript_ajax) && getDolGlobalString('TICKET_USE_SEARCH_TO_SELECT')) {
			$placeholder = '';

			if ($selected && empty($selected_input_value)) {
				require_once DOL_DOCUMENT_ROOT . '/projet/class/project.class.php';
				$projecttmpselect = new Project($this->db);
				$projecttmpselect->fetch($selected);
				$selected_input_value = $projecttmpselect->ref;
				unset($projecttmpselect);
			}

			$urloption = '';
			$out .= ajax_autocompleter($selected, $htmlname, DOL_URL_ROOT . '/projet/ajax/projects.php', $urloption, $conf->global->PRODUIT_USE_SEARCH_TO_SELECT, 1, $ajaxoptions);

			if (empty($hidelabel)) {
				$out .= $langs->trans("RefOrLabel") . ' : ';
			} elseif ($hidelabel > 1) {
				$placeholder = ' placeholder="' . $langs->trans("RefOrLabel") . '"';
				if ($hidelabel == 2) {
					$out .= img_picto($langs->trans("Search"), 'search');
				}
			}
			$out .= '<input type="text" class="minwidth100" name="search_' . $htmlname . '" id="search_' . $htmlname . '" value="' . $selected_input_value . '"' . $placeholder . ' ' . (getDolGlobalString('PRODUCT_SEARCH_AUTOFOCUS') ? 'autofocus' : '') . ' />';
			if ($hidelabel == 3) {
				$out .= img_picto($langs->trans("Search"), 'search');
			}
		} else {
			$out .= $this->selectProjectsList($selected, $htmlname, $filtertype, $limit, '', $status, 0, $showempty, $forcecombo, $morecss);
		}

		if (empty($nooutput)) {
			print $out;
		} else {
			return $out;
		}
		return '';
	}

	/**
	 *  Return list of projects.
	 *  Called by selectProjects.
	 *
	 * @param 	string 		$selected 		Preselected project
	 * @param 	string 		$htmlname 		Name of select html
	 * @param 	string 		$filtertype 	Filter on project type
	 * @param 	int 		$limit 			Limit on number of returned lines
	 * @param 	string 		$filterkey	 	Filter on project ref or subject
	 * @param 	int 		$status 		Not used
	 * @param 	int 		$outputmode 	0=HTML select string, 1=Array
	 * @param 	string|int<0,1> $showempty '' to not show empty line. Translation key to show an empty line. '1' show empty line with no text.
	 * @param 	int 		$forcecombo 	Force to use combo box
	 * @param 	string 		$morecss 		Add more css on select
	 * @return  array|string                Array of keys for json or HTML component
	 */
	public function selectProjectsList($selected = '', $htmlname = 'projectid', $filtertype = '', $limit = 20, $filterkey = '', $status = 1, $outputmode = 0, $showempty = '1', $forcecombo = 0, $morecss = '')
	{
		global $langs, $conf;

		$out = '';
		$outarray = array();

		$selectFields = " p.rowid, p.ref";

		$sql = "SELECT ";
		$sql .= $selectFields;
		$sql .= " FROM " . $this->db->prefix() . "projet as p";
		$sql .= ' WHERE p.entity IN (' . getEntity('project') . ')';

		// Add criteria on ref/label
		if ($filterkey != '') {
			$sql .= ' AND (';
			$prefix = !getDolGlobalString('TICKET_DONOTSEARCH_ANYWHERE') ? '%' : ''; // Can use index if PRODUCT_DONOTSEARCH_ANYWHERE is on
			// For natural search
			$search_crit = explode(' ', $filterkey);
			$i = 0;
			if (count($search_crit) > 1) {
				$sql .= "(";
			}
			foreach ($search_crit as $crit) {
				if ($i > 0) {
					$sql .= " AND ";
				}
				$sql .= "p.ref LIKE '" . $this->db->escape($prefix . $crit) . "%'";
				$sql .= "";
				$i++;
			}
			if (count($search_crit) > 1) {
				$sql .= ")";
			}
			$sql .= ')';
		}

		$sql .= $this->db->plimit($limit, 0);

		// Build output string
		dol_syslog(get_class($this) . "::selectProjectsList search projects", LOG_DEBUG);
		$result = $this->db->query($sql);
		if ($result) {
			require_once DOL_DOCUMENT_ROOT . '/projet/class/project.class.php';
			require_once DOL_DOCUMENT_ROOT . '/core/lib/project.lib.php';

			$num = $this->db->num_rows($result);

			$events = array();

			if (!$forcecombo) {
				include_once DOL_DOCUMENT_ROOT . '/core/lib/ajax.lib.php';
				$out .= ajax_combobox($htmlname, $events, getDolGlobalInt('PROJECT_USE_SEARCH_TO_SELECT'));
			}

			$out .= '<select class="flat' . ($morecss ? ' ' . $morecss : '') . '" name="' . $htmlname . '" id="' . $htmlname . '">';

			$textifempty = '';
			// Do not use textifempty = ' ' or '&nbsp;' here, or search on key will search on ' key'.
			//if (!empty($conf->use_javascript_ajax) || $forcecombo) $textifempty='';
			if (getDolGlobalString('PROJECT_USE_SEARCH_TO_SELECT')) {
				if ($showempty && !is_numeric($showempty)) {
					$textifempty = $langs->trans($showempty);
				} else {
					$textifempty .= $langs->trans("All");
				}
			} else {
				if ($showempty && !is_numeric($showempty)) {
					$textifempty = $langs->trans($showempty);
				}
			}
			if ($showempty) {
				$out .= '<option value="0" selected>' . $textifempty . '</option>';
			}

			$i = 0;
			while ($num && $i < $num) {
				$opt = '';
				$optJson = array();
				$objp = $this->db->fetch_object($result);

				$this->constructProjectListOption($objp, $opt, $optJson, $selected, $filterkey);
				// Add new entry
				// "key" value of json key array is used by jQuery automatically as selected value
				// "label" value of json key array is used by jQuery automatically as text for combo box
				$out .= $opt;
				array_push($outarray, $optJson);

				$i++;
			}

			$out .= '</select>';

			$this->db->free($result);

			if (empty($outputmode)) {
				return $out;
			}
			return $outarray;
		} else {
			dol_print_error($this->db);
		}

		return array();
	}

	/**
	 * constructProjectListOption.
	 * This define value for &$opt and &$optJson.
	 *
	 * @param stdClass 	$objp 		Result set of fetch
	 * @param string 	$opt 		Option (var used for returned value in string option format)
	 * @param array{key:string,value:string,type:string}	$optJson 	Option (var used for returned value in json format)
	 * @param string 	$selected 	Preselected value
	 * @param string 	$filterkey 	Filter key to highlight
	 * @return    void
	 */
	protected function constructProjectListOption(&$objp, &$opt, &$optJson, $selected, $filterkey = '')
	{
		$outkey = '';
		$outref = '';
		$outtype = '';

		$label = $objp->label;

		$outkey = $objp->rowid;
		$outref = $objp->ref;
		$outlabel = $objp->label;
		$outtype = $objp->fk_product_type;

		$opt = '<option value="' . $objp->rowid . '"';
		$opt .= ($objp->rowid == $selected) ? ' selected' : '';
		$opt .= '>';
		$opt .= $objp->ref;
		$objRef = $objp->ref;
		if (!empty($filterkey) && $filterkey != '') {
			$objRef = preg_replace('/(' . preg_quote($filterkey, '/') . ')/i', '<strong>$1</strong>', $objRef, 1);
		}

		$opt .= "</option>\n";
		$optJson = array('key' => $outkey, 'value' => $outref, 'type' => $outtype);
	}


	/**
	 *  Return list of members in Ajax if Ajax activated or go to selectTicketsList
	 *
	 * @param string $selected Preselected tickets
	 * @param string $htmlname Name of HTML select field (must be unique in page).
	 * @param string $filtertype To add a filter
	 * @param int $limit Limit on number of returned lines
	 * @param int $status Ticket status
	 * @param string $selected_input_value Value of preselected input text (for use with ajax)
	 * @param int<0,3> $hidelabel Hide label (0=no, 1=yes, 2=show search icon before and placeholder, 3 search icon after)
	 * @param array<string,string|string[]> $ajaxoptions Options for ajax_autocompleter
	 * @param int $socid Thirdparty Id (to get also price dedicated to this customer)
	 * @param string|int<0,1> $showempty '' to not show empty line. Translation key to show an empty line. '1' show empty line with no text.
	 * @param int $forcecombo Force to use combo box
	 * @param string $morecss Add more css on select
	 * @param array<string,string> $selected_combinations Selected combinations. Format: array([attrid] => attrval, [...])
	 * @param int<0,1>	$nooutput No print, return the output into a string
	 * @return        string
	 */
	public function selectMembers($selected = '', $htmlname = 'adherentid', $filtertype = '', $limit = 0, $status = 1, $selected_input_value = '', $hidelabel = 0, $ajaxoptions = array(), $socid = 0, $showempty = '1', $forcecombo = 0, $morecss = '', $selected_combinations = null, $nooutput = 0)
	{
		global $langs, $conf;

		$out = '';

		// check parameters
		if (is_null($ajaxoptions)) {
			$ajaxoptions = array();
		}

		if (!empty($conf->use_javascript_ajax) && getDolGlobalString('TICKET_USE_SEARCH_TO_SELECT')) {
			$placeholder = '';

			if ($selected && empty($selected_input_value)) {
				require_once DOL_DOCUMENT_ROOT . '/adherents/class/adherent.class.php';
				$adherenttmpselect = new Adherent($this->db);
				$adherenttmpselect->fetch($selected);
				$selected_input_value = $adherenttmpselect->ref;
				unset($adherenttmpselect);
			}

			$urloption = '';

			$out .= ajax_autocompleter($selected, $htmlname, DOL_URL_ROOT . '/adherents/ajax/adherents.php', $urloption, $conf->global->PRODUIT_USE_SEARCH_TO_SELECT, 1, $ajaxoptions);

			if (empty($hidelabel)) {
				$out .= $langs->trans("RefOrLabel") . ' : ';
			} elseif ($hidelabel > 1) {
				$placeholder = ' placeholder="' . $langs->trans("RefOrLabel") . '"';
				if ($hidelabel == 2) {
					$out .= img_picto($langs->trans("Search"), 'search');
				}
			}
			$out .= '<input type="text" class="minwidth100" name="search_' . $htmlname . '" id="search_' . $htmlname . '" value="' . $selected_input_value . '"' . $placeholder . ' ' . (getDolGlobalString('PRODUCT_SEARCH_AUTOFOCUS') ? 'autofocus' : '') . ' />';
			if ($hidelabel == 3) {
				$out .= img_picto($langs->trans("Search"), 'search');
			}
		} else {
			$filterkey = '';

			$out .= $this->selectMembersList($selected, $htmlname, $filtertype, $limit, $filterkey, $status, 0, $showempty, $forcecombo, $morecss);
		}

		if (empty($nooutput)) {
			print $out;
		} else {
			return $out;
		}
		return '';
	}

	/**
	 *    Return list of adherents.
	 *  Called by selectMembers.
	 *
	 * @param string $selected Preselected adherent
	 * @param string $htmlname Name of select html
	 * @param string $filtertype Filter on adherent type
	 * @param int $limit Limit on number of returned lines
	 * @param string $filterkey Filter on member status
	 * @param int $status Member status
	 * @param int $outputmode 0=HTML select string, 1=Array
	 * @param string|int<0,1> $showempty '' to not show empty line. Translation key to show an empty line. '1' show empty line with no text.
	 * @param int $forcecombo Force to use combo box
	 * @param string $morecss Add more css on select
	 * @return     array|string                Array of keys for json or HTML string component
	 */
	public function selectMembersList($selected = '', $htmlname = 'adherentid', $filtertype = '', $limit = 20, $filterkey = '', $status = 1, $outputmode = 0, $showempty = '1', $forcecombo = 0, $morecss = '')
	{
		global $langs, $conf;

		$out = '';
		$outarray = array();

		$selectFields = " p.rowid, p.ref, p.firstname, p.lastname, p.fk_adherent_type";

		$sql = "SELECT ";
		$sql .= $selectFields;
		$sql .= " FROM " . $this->db->prefix() . "adherent as p";
		$sql .= ' WHERE p.entity IN (' . getEntity('adherent') . ')';

		// Add criteria on ref/label
		if ($filterkey != '') {
			$sql .= ' AND (';
			$prefix = !getDolGlobalString('MEMBER_DONOTSEARCH_ANYWHERE') ? '%' : ''; // Can use index if PRODUCT_DONOTSEARCH_ANYWHERE is on
			// For natural search
			$search_crit = explode(' ', $filterkey);
			$i = 0;
			if (count($search_crit) > 1) {
				$sql .= "(";
			}
			foreach ($search_crit as $crit) {
				if ($i > 0) {
					$sql .= " AND ";
				}
				$sql .= "(p.firstname LIKE '" . $this->db->escape($prefix . $crit) . "%'";
				$sql .= " OR p.lastname LIKE '" . $this->db->escape($prefix . $crit) . "%')";
				$i++;
			}
			if (count($search_crit) > 1) {
				$sql .= ")";
			}
			$sql .= ')';
		}
		if ($status != -1) {
			$sql .= ' AND statut = ' . ((int) $status);
		}
		$sql .= $this->db->plimit($limit, 0);

		// Build output string
		dol_syslog(get_class($this) . "::selectMembersList search adherents", LOG_DEBUG);
		$result = $this->db->query($sql);
		if ($result) {
			require_once DOL_DOCUMENT_ROOT . '/adherents/class/adherent.class.php';
			require_once DOL_DOCUMENT_ROOT . '/core/lib/member.lib.php';

			$num = $this->db->num_rows($result);

			$events = array();

			if (!$forcecombo) {
				include_once DOL_DOCUMENT_ROOT . '/core/lib/ajax.lib.php';
				$out .= ajax_combobox($htmlname, $events, getDolGlobalString('PROJECT_USE_SEARCH_TO_SELECT') ? $conf->global->PROJECT_USE_SEARCH_TO_SELECT : '');
			}

			$out .= '<select class="flat' . ($morecss ? ' ' . $morecss : '') . '" name="' . $htmlname . '" id="' . $htmlname . '">';

			$textifempty = '';
			// Do not use textifempty = ' ' or '&nbsp;' here, or search on key will search on ' key'.
			//if (!empty($conf->use_javascript_ajax) || $forcecombo) $textifempty='';
			if (getDolGlobalString('PROJECT_USE_SEARCH_TO_SELECT')) {
				if ($showempty && !is_numeric($showempty)) {
					$textifempty = $langs->trans($showempty);
				} else {
					$textifempty .= $langs->trans("All");
				}
			} else {
				if ($showempty && !is_numeric($showempty)) {
					$textifempty = $langs->trans($showempty);
				}
			}
			if ($showempty) {
				$out .= '<option value="-1" selected>' . $textifempty . '</option>';
			}

			$i = 0;
			while ($num && $i < $num) {
				$opt = '';
				$optJson = array();
				$objp = $this->db->fetch_object($result);

				$this->constructMemberListOption($objp, $opt, $optJson, $selected, $filterkey);

				// Add new entry
				// "key" value of json key array is used by jQuery automatically as selected value
				// "label" value of json key array is used by jQuery automatically as text for combo box
				$out .= $opt;
				array_push($outarray, $optJson);

				$i++;
			}

			$out .= '</select>';

			$this->db->free($result);

			if (empty($outputmode)) {
				return $out;
			}
			return $outarray;
		} else {
			dol_print_error($this->db);
		}

		return array();
	}

	/**
	 * constructMemberListOption.
	 * This define value for &$opt and &$optJson.
	 *
	 * @param object 	$objp 			Result set of fetch
	 * @param string 	$opt 			Option (var used for returned value in string option format)
	 * @param mixed[] 	$optJson 		Option (var used for returned value in json format)
	 * @param string 	$selected 		Preselected value
	 * @param string 	$filterkey 		Filter key to highlight
	 * @return    void
	 */
	protected function constructMemberListOption(&$objp, &$opt, &$optJson, $selected, $filterkey = '')
	{
		$outkey = '';
		$outlabel = '';
		$outtype = '';

		$outkey = $objp->rowid;
		$outlabel = dolGetFirstLastname($objp->firstname, $objp->lastname);
		$outtype = $objp->fk_adherent_type;

		$opt = '<option value="' . $objp->rowid . '"';
		$opt .= ($objp->rowid == $selected) ? ' selected' : '';
		$opt .= '>';
		if (!empty($filterkey) && $filterkey != '') {
			$outlabel = preg_replace('/(' . preg_quote($filterkey, '/') . ')/i', '<strong>$1</strong>', $outlabel, 1);
		}
		$opt .= $outlabel;
		$opt .= "</option>\n";

		$optJson = array('key' => $outkey, 'value' => $outlabel, 'type' => $outtype);
	}

	/**
	 * Generic method to select a component from a combo list.
	 * Can use autocomplete with ajax after x key pressed or a full combo, depending on setup.
	 * This is the generic method that will replace all specific existing methods.
	 *
	 * @param	string		$objectdesc           	'ObjectClass:PathToClass[:AddCreateButtonOrNot[:Filter[:Sortfield]]]'. For hard coded custom needs. Try to prefer method using $objectfield instead of $objectdesc.
	 * @param	string		$htmlname             	Name of HTML select component
	 * @param 	int			$preSelectedValue     	Preselected value (ID of element)
	 * @param 	string|int<0,1> $showempty			''=empty values not allowed, 'string'=value show if we allow empty values (for example 'All', ...)
	 * @param 	string		$searchkey            	Search criteria
	 * @param	string		$placeholder          	Place holder
	 * @param	string		$morecss              	More CSS
	 * @param	string		$moreparams           	More params provided to ajax call
	 * @param 	int			$forcecombo           	Force to load all values and output a standard combobox (with no beautification)
	 * @param 	int<0,1>	$disabled             	1=Html component is disabled
	 * @param	string		$selected_input_value 	Value of preselected input text (for use with ajax)
	 * @param	string		$objectfield          	Object:Field that contains the definition of parent (in table $fields or $extrafields). Example: 'Object:xxx' or 'Object@module:xxx' (old syntax 'Module_Object:xxx') or 'Object:options_xxx' or 'Object@module:options_xxx' (old syntax 'Module_Object:options_xxx')
	 * @return  string	    						Return HTML string
	 * @see selectForFormsList(), select_thirdparty_list()
	 */
	public function selectForForms($objectdesc, $htmlname, $preSelectedValue, $showempty = '', $searchkey = '', $placeholder = '', $morecss = '', $moreparams = '', $forcecombo = 0, $disabled = 0, $selected_input_value = '', $objectfield = '')
	{
		global $conf, $extrafields, $user;

		// Example of common usage for a link to a thirdparty

		// We got this in a modulebuilder form of "MyObject" of module "mymodule".
		// ->fields is array( ... "fk_soc" => array("type"=>"integer:Societe:societe/class/societe.class.php:1:((status:=:1) AND (entity:IN:__SHARED_ENTITIES__))" ...)
		// $objectdesc = 'Societe'
		// $objectfield = 'myobject@mymodule:fk_soc'  ('fk_soc' is code to retrieve myobject->fields['fk_soc'])

		// We got this when showing an extrafields on resource that is a link to societe
		// extrafields 'link_to_societe' of Resource is 'link' to 'Societe:societe/class/societe.class.php:1:((status:=:1) AND (entity:IN:__SHARED_ENTITIES__))" ...)'
		// $objectdesc = 'Societe'
		// $objectfield = 'resource:options_link_to_societe'

		// With old usage:
		// $objectdesc = 'Societe:societe/class/societe.class.php:1:((status:=:1) AND (entity:IN:__SHARED_ENTITIES__))'
		// $objectfield = ''

		//var_dump($objectdesc.' '.$objectfield);
		//debug_print_backtrace();

		$objectdescorig = $objectdesc;
		$objecttmp = null;
		$InfoFieldList = array();
		$classname = '';
		$filter = '';  // Ensure filter has value (for static analysis)
		$sortfield = '';  // Ensure filter has value (for static analysis)

		if ($objectfield) {	// We must retrieve the objectdesc from the field or extrafield
			// Example: $objectfield = 'product:options_package' or 'myobject@mymodule:options_myfield'
			$tmparray = explode(':', $objectfield);

			// Get instance of object from $element
			$objectforfieldstmp = fetchObjectByElement(0, strtolower($tmparray[0]));

			if (is_object($objectforfieldstmp)) {
				$objectdesc = '';

				$reg = array();
				if (preg_match('/^options_(.*)$/', $tmparray[1], $reg)) {
					// For a property in extrafields
					$key = $reg[1];
					// fetch optionals attributes and labels
					$extrafields->fetch_name_optionals_label($objectforfieldstmp->table_element);

					if (!empty($extrafields->attributes[$objectforfieldstmp->table_element]['type'][$key]) && $extrafields->attributes[$objectforfieldstmp->table_element]['type'][$key] == 'link') {
						if (!empty($extrafields->attributes[$objectforfieldstmp->table_element]['param'][$key]['options'])) {
							$tmpextrafields = array_keys($extrafields->attributes[$objectforfieldstmp->table_element]['param'][$key]['options']);
							$objectdesc = $tmpextrafields[0];
						}
					}
				} else {
					// For a property in ->fields
					if (array_key_exists($tmparray[1], $objectforfieldstmp->fields)) {
						$objectdesc = $objectforfieldstmp->fields[$tmparray[1]]['type'];
						$objectdesc = preg_replace('/^integer[^:]*:/', '', $objectdesc);
					}
				}
			}
		}

		if ($objectdesc) {
			// Example of value for $objectdesc:
			// Bom:bom/class/bom.class.php:0:t.status=1
			// Bom:bom/class/bom.class.php:0:t.status=1:ref
			// Bom:bom/class/bom.class.php:0:(t.status:=:1) OR (t.field2:=:2):ref
			$InfoFieldList = explode(":", $objectdesc, 4);
			$vartmp = (empty($InfoFieldList[3]) ? '' : $InfoFieldList[3]);
			$reg = array();
			if (preg_match('/^.*:(\w*)$/', $vartmp, $reg)) {
				$InfoFieldList[4] = $reg[1];    // take the sort field
			}
			$InfoFieldList[3] = preg_replace('/:\w*$/', '', $vartmp);    // take the filter field

			$classname = $InfoFieldList[0];
			$classpath = empty($InfoFieldList[1]) ? '' : $InfoFieldList[1];
			//$addcreatebuttonornot = empty($InfoFieldList[2]) ? 0 : $InfoFieldList[2];
			$filter = empty($InfoFieldList[3]) ? '' : $InfoFieldList[3];
			$sortfield = empty($InfoFieldList[4]) ? '' : $InfoFieldList[4];

			// Load object according to $id and $element
			$objecttmp = fetchObjectByElement(0, strtolower($InfoFieldList[0]));

			// Fallback to another solution to get $objecttmp
			if (empty($objecttmp) && !empty($classpath)) {
				dol_include_once($classpath);

				if ($classname && class_exists($classname)) {
					$objecttmp = new $classname($this->db);
				}
			}
		}

		// Make some replacement in $filter. May not be used if we used the ajax mode with $objectfield. In such a case
		// we propagate the $objectfield and not the filter and replacement is done by the ajax/selectobject.php component.
		$sharedentities = (is_object($objecttmp) && property_exists($objecttmp, 'element')) ? getEntity($objecttmp->element) : strtolower($classname);
		$filter = str_replace(
			array('__ENTITY__', '__SHARED_ENTITIES__', '__USER_ID__'),
			array($conf->entity, $sharedentities, $user->id),
			$filter
		);

		if (!is_object($objecttmp)) {
			dol_syslog('selectForForms: Error bad setup of field objectdescorig=' . $objectdescorig . ', objectfield=' . $objectfield . ', objectdesc=' . $objectdesc, LOG_WARNING);
			return 'selectForForms: Error bad setup of field objectdescorig=' . $objectdescorig . ', objectfield=' . $objectfield . ', objectdesc=' . $objectdesc;
		}
		'@phan-var-force CommonObject $objecttmp';

		//var_dump($filter);
		$prefixforautocompletemode = $objecttmp->element;
		if ($prefixforautocompletemode == 'societe') {
			$prefixforautocompletemode = 'company';
		}
		if ($prefixforautocompletemode == 'product') {
			$prefixforautocompletemode = 'produit';
		}
		$confkeyforautocompletemode = strtoupper($prefixforautocompletemode) . '_USE_SEARCH_TO_SELECT'; // For example COMPANY_USE_SEARCH_TO_SELECT

		dol_syslog(get_class($this) . "::selectForForms filter=" . $filter, LOG_DEBUG);

		// Generate the combo HTML component
		$out = '';
		if (!empty($conf->use_javascript_ajax) && getDolGlobalString($confkeyforautocompletemode) && !$forcecombo) {
			// No immediate load of all database
			$placeholder = '';

			if ($preSelectedValue && empty($selected_input_value)) {
				$objecttmp->fetch($preSelectedValue);
				$selected_input_value = ($prefixforautocompletemode == 'company' ? $objecttmp->name : $objecttmp->ref);

				$oldValueForShowOnCombobox = 0;
				foreach ($objecttmp->fields as $fieldK => $fielV) {
					if (!array_key_exists('showoncombobox', $fielV) || !$fielV['showoncombobox'] || empty($objecttmp->$fieldK)) {
						continue;
					}

					if (!$oldValueForShowOnCombobox) {
						$selected_input_value = '';
					}

					$selected_input_value .= $oldValueForShowOnCombobox ? ' - ' : '';
					$selected_input_value .= $objecttmp->$fieldK;
					$oldValueForShowOnCombobox = empty($fielV['showoncombobox']) ? 0 : $fielV['showoncombobox'];
				}
			}

			// Set url and param to call to get json of the search results
			$urlforajaxcall = DOL_URL_ROOT . '/core/ajax/selectobject.php';
			$urloption = 'htmlname=' . urlencode($htmlname) . '&outjson=1&objectdesc=' . urlencode($objectdescorig) . '&objectfield=' . urlencode($objectfield) . ($sortfield ? '&sortfield=' . urlencode($sortfield) : '');

			// Activate the auto complete using ajax call.
			$out .= ajax_autocompleter((string) $preSelectedValue, $htmlname, $urlforajaxcall, $urloption, getDolGlobalInt($confkeyforautocompletemode), 0);
			$out .= '<!-- force css to be higher than dialog popup --><style type="text/css">.ui-autocomplete { z-index: 1010; }</style>';
			$out .= '<input type="text" class="' . $morecss . '"' . ($disabled ? ' disabled="disabled"' : '') . ' name="search_' . $htmlname . '" id="search_' . $htmlname . '" value="' . $selected_input_value . '"' . ($placeholder ? ' placeholder="' . dol_escape_htmltag($placeholder) . '"' : '') . ' />';
		} else {
			// Immediate load of table record.
			$out .= $this->selectForFormsList($objecttmp, $htmlname, $preSelectedValue, $showempty, $searchkey, $placeholder, $morecss, $moreparams, $forcecombo, 0, $disabled, $sortfield, $filter);
		}

		return $out;
	}


	/**
	 * Output html form to select an object.
	 * Note, this function is called by selectForForms or by ajax selectobject.php
	 *
	 * @param Object 		$objecttmp 			Object to know the table to scan for combo.
	 * @param string 		$htmlname 			Name of HTML select component
	 * @param int 			$preselectedvalue 	Preselected value (ID of element)
	 * @param string|int<0,1>	$showempty 		''=empty values not allowed, 'string'=value show if we allow empty values (for example 'All', ...)
	 * @param string 		$searchkey 			Search value
	 * @param string 		$placeholder 		Place holder
	 * @param string 		$morecss 			More CSS
	 * @param string 		$moreparams 		More params provided to ajax call
	 * @param int 			$forcecombo 		Force to load all values and output a standard combobox (with no beautification)
	 * @param int 			$outputmode 		0=HTML select string, 1=Array
	 * @param int 			$disabled 			1=Html component is disabled
	 * @param string 		$sortfield 			Sort field
	 * @param string 		$filter 			Add more filter (Universal Search Filter)
	 * @return string|array                     Return HTML string
	 * @see selectForForms()
	 */
	public function selectForFormsList($objecttmp, $htmlname, $preselectedvalue, $showempty = '', $searchkey = '', $placeholder = '', $morecss = '', $moreparams = '', $forcecombo = 0, $outputmode = 0, $disabled = 0, $sortfield = '', $filter = '')
	{
		global $langs, $user, $hookmanager;

		//print "$htmlname, $preselectedvalue, $showempty, $searchkey, $placeholder, $morecss, $moreparams, $forcecombo, $outputmode, $disabled";

		$prefixforautocompletemode = $objecttmp->element;
		if ($prefixforautocompletemode == 'societe') {
			$prefixforautocompletemode = 'company';
		}
		$confkeyforautocompletemode = strtoupper($prefixforautocompletemode) . '_USE_SEARCH_TO_SELECT'; // For example COMPANY_USE_SEARCH_TO_SELECT

		if (!empty($objecttmp->fields)) {    // For object that declare it, it is better to use declared fields (like societe, contact, ...)
			$tmpfieldstoshow = '';
			foreach ($objecttmp->fields as $key => $val) {
				if (! (int) dol_eval($val['enabled'], 1, 1, '1')) {
					continue;
				}
				if (!empty($val['showoncombobox'])) {
					$tmpfieldstoshow .= ($tmpfieldstoshow ? ',' : '') . 't.' . $key;
				}
			}
			if ($tmpfieldstoshow) {
				$fieldstoshow = $tmpfieldstoshow;
			}
		} else {
			// For backward compatibility
			$objecttmp->fields['ref'] = array('type' => 'varchar(30)', 'label' => 'Ref', 'showoncombobox' => 1);
		}

		if (empty($fieldstoshow)) {
			if (isset($objecttmp->fields['ref'])) {
				$fieldstoshow = 't.ref';
			} else {
				$langs->load("errors");
				$this->error = $langs->trans("ErrorNoFieldWithAttributeShowoncombobox");
				return $langs->trans('ErrorNoFieldWithAttributeShowoncombobox');
			}
		}

		$out = '';
		$outarray = array();
		$tmparray = array();

		$num = 0;

		// Search data
		$sql = "SELECT t.rowid, " . $fieldstoshow . " FROM " . $this->db->prefix() . $objecttmp->table_element . " as t";
		if (!empty($objecttmp->isextrafieldmanaged)) {
			$sql .= " LEFT JOIN " . $this->db->prefix() . $objecttmp->table_element . "_extrafields as e ON t.rowid=e.fk_object";
		}
		if (isset($objecttmp->ismultientitymanaged)) {
			if (!is_numeric($objecttmp->ismultientitymanaged)) {
				$tmparray = explode('@', $objecttmp->ismultientitymanaged);
				$sql .= " INNER JOIN " . $this->db->prefix() . $tmparray[1] . " as parenttable ON parenttable.rowid = t." . $tmparray[0];
			}
			if ($objecttmp->ismultientitymanaged === 'fk_soc@societe') {
				if (!$user->hasRight('societe', 'client', 'voir')) {
					$sql .= ", " . $this->db->prefix() . "societe_commerciaux as sc";
				}
			}
		}

		// Add where from hooks
		$parameters = array(
			'object' => $objecttmp,
			'htmlname' => $htmlname,
			'filter' => $filter,
			'searchkey' => $searchkey
		);

		$reshook = $hookmanager->executeHooks('selectForFormsListWhere', $parameters); // Note that $action and $object may have been modified by hook
		if (!empty($hookmanager->resPrint)) {
			$sql .= $hookmanager->resPrint;
		} else {
			$sql .= " WHERE 1=1";
			if (isset($objecttmp->ismultientitymanaged)) {
				if ($objecttmp->ismultientitymanaged == 1) {
					$sql .= " AND t.entity IN (" . getEntity($objecttmp->table_element) . ")";
				}
				if (!is_numeric($objecttmp->ismultientitymanaged)) {
					$sql .= " AND parenttable.entity = t." . $tmparray[0];
				}
				if ($objecttmp->ismultientitymanaged == 1 && !empty($user->socid)) {
					if ($objecttmp->element == 'societe') {
						$sql .= " AND t.rowid = " . ((int) $user->socid);
					} else {
						$sql .= " AND t.fk_soc = " . ((int) $user->socid);
					}
				}
				if ($objecttmp->ismultientitymanaged === 'fk_soc@societe') {
					if (!$user->hasRight('societe', 'client', 'voir')) {
						$sql .= " AND t.rowid = sc.fk_soc AND sc.fk_user = " . ((int) $user->id);
					}
				}
			}
			if ($searchkey != '') {
				$sql .= natural_search(explode(',', $fieldstoshow), $searchkey);
			}

			if ($filter) {     // Syntax example "(t.ref:like:'SO-%') and (t.date_creation:<:'20160101')"
				$errormessage = '';
				$sql .= forgeSQLFromUniversalSearchCriteria($filter, $errormessage);
				if ($errormessage) {
					return 'Error forging a SQL request from an universal criteria: ' . $errormessage;
				}
			}
		}
		$sql .= $this->db->order($sortfield ? $sortfield : $fieldstoshow, "ASC");
		//$sql.=$this->db->plimit($limit, 0);
		//print $sql;

		// Build output string
		$resql = $this->db->query($sql);
		if ($resql) {
			// Construct $out and $outarray
			$out .= '<select id="' . $htmlname . '" class="flat minwidth100' . ($morecss ? ' ' . $morecss : '') . '"' . ($disabled ? ' disabled="disabled"' : '') . ($moreparams ? ' ' . $moreparams : '') . ' name="' . $htmlname . '">' . "\n";

			// Warning: Do not use textifempty = ' ' or '&nbsp;' here, or search on key will search on ' key'. Seems it is no more true with selec2 v4
			$textifempty = '&nbsp;';

			//if (!empty($conf->use_javascript_ajax) || $forcecombo) $textifempty='';
			if (getDolGlobalInt($confkeyforautocompletemode)) {
				if ($showempty && !is_numeric($showempty)) {
					$textifempty = $langs->trans($showempty);
				} else {
					$textifempty .= $langs->trans("All");
				}
			}
			if ($showempty) {
				$out .= '<option value="-1">' . $textifempty . '</option>' . "\n";
			}

			$num = $this->db->num_rows($resql);
			$i = 0;
			if ($num) {
				while ($i < $num) {
					$obj = $this->db->fetch_object($resql);
					$label = '';
					$labelhtml = '';
					$tmparray = explode(',', $fieldstoshow);
					$oldvalueforshowoncombobox = 0;
					foreach ($tmparray as $key => $val) {
						$val = preg_replace('/t\./', '', $val);
						$label .= (($label && $obj->$val) ? ($oldvalueforshowoncombobox != $objecttmp->fields[$val]['showoncombobox'] ? ' - ' : ' ') : '');
						$labelhtml .= (($label && $obj->$val) ? ($oldvalueforshowoncombobox != $objecttmp->fields[$val]['showoncombobox'] ? ' - ' : ' ') : '');
						$label .= $obj->$val;
						$labelhtml .= $obj->$val;

						$oldvalueforshowoncombobox = empty($objecttmp->fields[$val]['showoncombobox']) ? 0 : $objecttmp->fields[$val]['showoncombobox'];
					}
					if (empty($outputmode)) {
						if ($preselectedvalue > 0 && $preselectedvalue == $obj->rowid) {
							$out .= '<option value="' . $obj->rowid . '" selected data-html="' . dol_escape_htmltag($labelhtml, 0, 0, '', 0, 1) . '">' . dol_escape_htmltag($label, 0, 0, '', 0, 1) . '</option>';
						} else {
							$out .= '<option value="' . $obj->rowid . '" data-html="' . dol_escape_htmltag($labelhtml, 0, 0, '', 0, 1) . '">' . dol_escape_htmltag($label, 0, 0, '', 0, 1) . '</option>';
						}
					} else {
						array_push($outarray, array('key' => $obj->rowid, 'value' => $label, 'label' => $label));
					}

					$i++;
					if (($i % 10) == 0) {
						$out .= "\n";
					}
				}
			}

			$out .= '</select>' . "\n";

			if (!$forcecombo) {
				include_once DOL_DOCUMENT_ROOT . '/core/lib/ajax.lib.php';
				$out .= ajax_combobox($htmlname, array(), getDolGlobalInt($confkeyforautocompletemode, 0));
			}
		} else {
			dol_print_error($this->db);
		}

		$this->result = array('nbofelement' => $num);

		if ($outputmode) {
			return $outarray;
		}
		return $out;
	}


	/**
	 *	Return a HTML select string, built from an array of key+value.
	 *  Note: Do not apply langs->trans function on returned content, content may be entity encoded twice.
	 *
	 * @param string 				$htmlname 			Name of html select area. Try to start name with "multi" or "search_multi" if this is a multiselect
	 * @param array{label:string,data-html:string,disable?:int<0,1>,css?:string}	$array 	Array like array(key => value) or array(key=>array('label'=>..., 'data-...'=>..., 'disabled'=>..., 'css'=>...))
	 * @param string|string[]|int 	$id					Preselected key or array of preselected keys for multiselect. Use 'ifone' to autoselect record if there is only one record.
	 * @param int<0,1>|string 		$show_empty 		0 no empty value allowed, 1 or string to add an empty value into list (If 1: key is -1 and value is '' or '&nbsp;', If placeholder string: key is -1 and value is the string), <0 to add an empty value with key that is this value.
	 * @param int<0,1>				$key_in_label 		1 to show key into label with format "[key] value"
	 * @param int<0,1>				$value_as_key 		1 to use value as key
	 * @param string 				$moreparam 			Add more parameters onto the select tag. For example 'style="width: 95%"' to avoid select2 component to go over parent container
	 * @param int<0,1>				$translate 			1=Translate and encode value
	 * @param int 					$maxlen 			Length maximum for labels
	 * @param int<0,1>				$disabled 			Html select box is disabled
	 * @param string 				$sort 				'ASC' or 'DESC' = Sort on label, '' or 'NONE' or 'POS' = Do not sort, we keep original order
	 * @param string 				$morecss 			Add more class to css styles
	 * @param int 					$addjscombo 		Add js combo
	 * @param string 				$moreparamonempty 	Add more param on the empty option line. Not used if show_empty not set
	 * @param int 					$disablebademail 	1=Check if a not valid email, 2=Check string '---', and if found into value, disable and colorize entry
	 * @param int 					$nohtmlescape 		No html escaping (not recommended, use 'data-html' if you need to use label with HTML content).
	 * @return string									HTML select string.
	 * @see multiselectarray(), selectArrayAjax(), selectArrayFilter()
	 */
	public static function selectarray($htmlname, $array, $id = '', $show_empty = 0, $key_in_label = 0, $value_as_key = 0, $moreparam = '', $translate = 0, $maxlen = 0, $disabled = 0, $sort = '', $morecss = 'minwidth75', $addjscombo = 1, $moreparamonempty = '', $disablebademail = 0, $nohtmlescape = 0)
	{
		global $conf, $langs;

		// Do we want a multiselect ?
		//$jsbeautify = 0;
		//if (preg_match('/^multi/',$htmlname)) $jsbeautify = 1;
		$jsbeautify = 1;

		if ($value_as_key) {
			$array = array_combine($array, $array);
		}

		'@phan-var-force array{label:string,data-html:string,disable?:int<0,1>,css?:string}	$array'; // Array combine breaks information

		$out = '';

		if ($addjscombo < 0) {
			if (!getDolGlobalString('MAIN_OPTIMIZEFORTEXTBROWSER')) {
				$addjscombo = 1;
			} else {
				$addjscombo = 0;
			}
		}
		$idname = str_replace(array('[', ']'), array('', ''), $htmlname);
		$out .= '<select id="' . preg_replace('/^\./', '', $idname) . '" ' . ($disabled ? 'disabled="disabled" ' : '') . 'class="flat ' . (preg_replace('/^\./', '', $htmlname)) . ($morecss ? ' ' . $morecss : '') . ' selectformat"';
		$out .= ' name="' . preg_replace('/^\./', '', $htmlname) . '" ' . ($moreparam ? $moreparam : '');
		$out .= '>' . "\n";

		if ($show_empty) {
			$textforempty = ' ';
			if (!empty($conf->use_javascript_ajax)) {
				$textforempty = '&nbsp;'; // If we use ajaxcombo, we need &nbsp; here to avoid to have an empty element that is too small.
			}
			if (!is_numeric($show_empty)) {
				$textforempty = $show_empty;
			}
			$out .= '<option class="optiongrey" ' . ($moreparamonempty ? $moreparamonempty . ' ' : '') . 'value="' . (((int) $show_empty) < 0 ? $show_empty : -1) . '"' . ($id == $show_empty ? ' selected' : '') . '>' . $textforempty . '</option>' . "\n";
		}
		if (is_array($array)) {
			// Translate
			if ($translate) {
				foreach ($array as $key => $value) {
					if (!is_array($value)) {
						$array[$key] = $langs->trans($value);
					} else {
						$array[$key]['label'] = $langs->trans($value['label']);
					}
				}
			}
			// Sort
			if ($sort == 'ASC') {
				asort($array);
			} elseif ($sort == 'DESC') {
				arsort($array);
			}

			foreach ($array as $key => $tmpvalue) {
				if (is_array($tmpvalue)) {
					$value = $tmpvalue['label'];
					//$valuehtml = empty($tmpvalue['data-html']) ? $value : $tmpvalue['data-html'];
					$disabled = empty($tmpvalue['disabled']) ? '' : ' disabled';
					$style = empty($tmpvalue['css']) ? '' : ' class="' . $tmpvalue['css'] . '"';
				} else {
					$value = $tmpvalue;
					//$valuehtml = $tmpvalue;
					$disabled = '';
					$style = '';
				}
				if (!empty($disablebademail)) {
					if (($disablebademail == 1 && !preg_match('/&lt;.+@.+&gt;/', $value))
						|| ($disablebademail == 2 && preg_match('/---/', $value))
					) {
						$disabled = ' disabled';
						$style = ' class="warning"';
					}
				}
				if ($key_in_label) {
					if (empty($nohtmlescape)) {
						$selectOptionValue = dol_escape_htmltag($key . ' - ' . ($maxlen ? dol_trunc($value, $maxlen) : $value));
					} else {
						$selectOptionValue = $key . ' - ' . ($maxlen ? dol_trunc($value, $maxlen) : $value);
					}
				} else {
					if (empty($nohtmlescape)) {
						$selectOptionValue = dol_escape_htmltag($maxlen ? dol_trunc($value, $maxlen) : $value);
					} else {
						$selectOptionValue = $maxlen ? dol_trunc($value, $maxlen) : $value;
					}
					if ($value == '' || $value == '-') {
						$selectOptionValue = '&nbsp;';
					}
				}
				$out .= '<option value="' . $key . '"';
				$out .= $style . $disabled;
				if (is_array($id)) {
					if (in_array($key, $id) && !$disabled) {
						$out .= ' selected'; // To preselect a value
					}
				} else {
					$id = (string) $id; // if $id = 0, then $id = '0'
					if ($id != '' && (($id == (string) $key) || ($id == 'ifone' && count($array) == 1)) && !$disabled) {
						$out .= ' selected'; // To preselect a value
					}
				}
				if (!empty($nohtmlescape)) {	// deprecated. Use instead the key 'data-html' into input $array, managed at next step to use HTML content.
					$out .= ' data-html="' . dol_escape_htmltag($selectOptionValue) . '"';
				}

				if (is_array($tmpvalue)) {
					foreach ($tmpvalue as $keyforvalue => $valueforvalue) {
<<<<<<< HEAD
						if (preg_match('/^data-/', $keyforvalue)) {
							$out .= ' ' . $keyforvalue . '="' . dol_escape_htmltag($valueforvalue) . '"';
=======
						if ($keyforvalue == 'labelhtml') {
							$keyforvalue = 'data-html';
						}
						if (preg_match('/^data-/', $keyforvalue)) {	// The best solution if you want to use HTML values into the list is to use data-html.
							$out .= ' '.dol_escape_htmltag($keyforvalue).'="'.dol_escape_htmltag($valueforvalue).'"';
>>>>>>> 1a651ad8
						}
					}
				}
				$out .= '>';
				$out .= $selectOptionValue;
				$out .= "</option>\n";
			}
		}
		$out .= "</select>";

		// Add code for jquery to use multiselect
		if ($addjscombo && $jsbeautify) {
			// Enhance with select2
			include_once DOL_DOCUMENT_ROOT . '/core/lib/ajax.lib.php';
			$out .= ajax_combobox($idname, array(), 0, 0, 'resolve', (((int) $show_empty) < 0 ? (string) $show_empty : '-1'), $morecss);
		}

		return $out;
	}

	/**
	 *    Return a HTML select string, built from an array of key+value, but content returned into select come from an Ajax call of an URL.
	 *  Note: Do not apply langs->trans function on returned content of Ajax service, content may be entity encoded twice.
	 *
	 * @param string $htmlname Name of html select area
	 * @param string $url Url. Must return a json_encode of array(key=>array('text'=>'A text', 'url'=>'An url'), ...)
	 * @param string $id Preselected key
	 * @param string $moreparam Add more parameters onto the select tag
	 * @param string $moreparamtourl Add more parameters onto the Ajax called URL
	 * @param int $disabled Html select box is disabled
	 * @param int $minimumInputLength Minimum Input Length
	 * @param string $morecss Add more class to css styles
	 * @param int $callurlonselect If set to 1, some code is added so an url return by the ajax is called when value is selected.
	 * @param string $placeholder String to use as placeholder
	 * @param integer $acceptdelayedhtml 1 = caller is requesting to have html js content not returned but saved into global $delayedhtmlcontent (so caller can show it at end of page to avoid flash FOUC effect)
	 * @return    string                        HTML select string
	 * @see selectArrayFilter(), ajax_combobox() in ajax.lib.php
	 */
	public static function selectArrayAjax($htmlname, $url, $id = '', $moreparam = '', $moreparamtourl = '', $disabled = 0, $minimumInputLength = 1, $morecss = '', $callurlonselect = 0, $placeholder = '', $acceptdelayedhtml = 0)
	{
		global $conf, $langs;
		global $delayedhtmlcontent;    // Will be used later outside of this function

		// TODO Use an internal dolibarr component instead of select2
		if (!getDolGlobalString('MAIN_USE_JQUERY_MULTISELECT') && !defined('REQUIRE_JQUERY_MULTISELECT')) {
			return '';
		}

		$out = '<select type="text" class="' . $htmlname . ($morecss ? ' ' . $morecss : '') . '" ' . ($moreparam ? $moreparam . ' ' : '') . 'name="' . $htmlname . '"></select>';

		$outdelayed = '';
		if (!empty($conf->use_javascript_ajax)) {
			$tmpplugin = 'select2';
			$outdelayed = "\n" . '<!-- JS CODE TO ENABLE ' . $tmpplugin . ' for id ' . $htmlname . ' -->
		    	<script nonce="' . getNonce() . '">
		    	$(document).ready(function () {

	    	        ' . ($callurlonselect ? 'var saveRemoteData = [];' : '') . '

	                $(".' . $htmlname . '").select2({
				    	ajax: {
					    	dir: "ltr",
					    	url: "' . $url . '",
					    	dataType: \'json\',
					    	delay: 250,
					    	data: function (params) {
					    		return {
							    	q: params.term, 	// search term
					    			page: params.page
					    		}
				    		},
				    		processResults: function (data) {
				    			// parse the results into the format expected by Select2.
				    			// since we are using custom formatting functions we do not need to alter the remote JSON data
				    			//console.log(data);
								saveRemoteData = data;
					    	    /* format json result for select2 */
					    	    result = []
					    	    $.each( data, function( key, value ) {
					    	       result.push({id: key, text: value.text});
	                            });
				    			//return {results:[{id:\'none\', text:\'aa\'}, {id:\'rrr\', text:\'Red\'},{id:\'bbb\', text:\'Search a into projects\'}], more:false}
				    			//console.log(result);
				    			return {results: result, more: false}
				    		},
				    		cache: true
				    	},
		 				language: select2arrayoflanguage,
						containerCssClass: \':all:\',					/* Line to add class of origin SELECT propagated to the new <span class="select2-selection...> tag */
					    placeholder: "' . dol_escape_js($placeholder) . '",
				    	escapeMarkup: function (markup) { return markup; }, 	// let our custom formatter work
				    	minimumInputLength: ' . ((int) $minimumInputLength) . ',
				        formatResult: function (result, container, query, escapeMarkup) {
	                        return escapeMarkup(result.text);
	                    },
				    });

	                ' . ($callurlonselect ? '
	                /* Code to execute a GET when we select a value */
	                $(".' . $htmlname . '").change(function() {
				    	var selected = $(".' . $htmlname . '").val();
	                	console.log("We select in selectArrayAjax the entry "+selected)
				        $(".' . $htmlname . '").val("");  /* reset visible combo value */
	    			    $.each( saveRemoteData, function( key, value ) {
	    				        if (key == selected)
	    			            {
	    			                 console.log("selectArrayAjax - Do a redirect to "+value.url)
	    			                 location.assign(value.url);
	    			            }
	                    });
	    			});' : '') . '

	    	   });
		       </script>';
		}

		if ($acceptdelayedhtml) {
			$delayedhtmlcontent .= $outdelayed;
		} else {
			$out .= $outdelayed;
		}
		return $out;
	}

	/**
	 *  Return a HTML select string, built from an array of key+value, but content returned into select is defined into $array parameter.
	 *  Note: Do not apply langs->trans function on returned content of Ajax service, content may be entity encoded twice.
	 *
	 * @param string 	$htmlname 				Name of html select area
	 * @param array<string,array{text:string,url:string}> 	$array 	Array (key=>array('text'=>'A text', 'url'=>'An url'), ...)
	 * @param string 	$id 					Preselected key
	 * @param string 	$moreparam 				Add more parameters onto the select tag
	 * @param int<0,1>	$disableFiltering 		If set to 1, results are not filtered with searched string
	 * @param int<0,1>	$disabled 				Html select box is disabled
	 * @param int 		$minimumInputLength 	Minimum Input Length
	 * @param string 	$morecss 				Add more class to css styles
	 * @param int<0,1>	$callurlonselect 		If set to 1, some code is added so an url return by the ajax is called when value is selected.
	 * @param string 	$placeholder 			String to use as placeholder
	 * @param int<0,1> 	$acceptdelayedhtml 		1 = caller is requesting to have html js content not returned but saved into global $delayedhtmlcontent (so caller can show it at end of page to avoid flash FOUC effect)
	 * @param string	$textfortitle			Text to show on title.
	 * @return	string      					HTML select string
	 * @see selectArrayAjax(), ajax_combobox() in ajax.lib.php
	 */
	public static function selectArrayFilter($htmlname, $array, $id = '', $moreparam = '', $disableFiltering = 0, $disabled = 0, $minimumInputLength = 1, $morecss = '', $callurlonselect = 0, $placeholder = '', $acceptdelayedhtml = 0, $textfortitle = '')
	{
		global $conf, $langs;
		global $delayedhtmlcontent;    // Will be used later outside of this function

		// TODO Use an internal dolibarr component instead of select2
		if (!getDolGlobalString('MAIN_USE_JQUERY_MULTISELECT') && !defined('REQUIRE_JQUERY_MULTISELECT')) {
			return '';
		}

		$out = '<select type="text"' . ($textfortitle ? ' title="' . dol_escape_htmltag($textfortitle) . '"' : '') . ' id="' . $htmlname . '" class="' . $htmlname . ($morecss ? ' ' . $morecss : '') . '"' . ($moreparam ? ' ' . $moreparam : '') . ' name="' . $htmlname . '"><option></option></select>';

		$formattedarrayresult = array();

		foreach ($array as $key => $value) {
			$o = new stdClass();
			$o->id = $key;
			$o->text = $value['text'];
			$o->url = $value['url'];
			$formattedarrayresult[] = $o;
		}

		$outdelayed = '';
		if (!empty($conf->use_javascript_ajax)) {
			$tmpplugin = 'select2';
			$outdelayed = "\n" . '<!-- JS CODE TO ENABLE ' . $tmpplugin . ' for id ' . $htmlname . ' -->
				<script nonce="' . getNonce() . '">
				$(document).ready(function () {
					var data = ' . json_encode($formattedarrayresult) . ';

					' . ($callurlonselect ? 'var saveRemoteData = ' . json_encode($array) . ';' : '') . '

					$(".' . $htmlname . '").select2({
						data: data,
						language: select2arrayoflanguage,
						containerCssClass: \':all:\',					/* Line to add class of origin SELECT propagated to the new <span class="select2-selection...> tag */
						placeholder: "' . dol_escape_js($placeholder) . '",
						escapeMarkup: function (markup) { return markup; }, 	// let our custom formatter work
						minimumInputLength: ' . $minimumInputLength . ',
						formatResult: function (result, container, query, escapeMarkup) {
							return escapeMarkup(result.text);
						},
						matcher: function (params, data) {

							if(! data.id) return null;';

			if ($callurlonselect) {
				// We forge the url with 'sall='
				$outdelayed .= '

							var urlBase = data.url;
							var separ = urlBase.indexOf("?") >= 0 ? "&" : "?";
							/* console.log("params.term="+params.term); */
							/* console.log("params.term encoded="+encodeURIComponent(params.term)); */
							saveRemoteData[data.id].url = urlBase + separ + "search_all=" + encodeURIComponent(params.term.replace(/\"/g, ""));';
			}

			if (!$disableFiltering) {
				$outdelayed .= '

							if(data.text.match(new RegExp(params.term))) {
								return data;
							}

							return null;';
			} else {
				$outdelayed .= '

							return data;';
			}

			$outdelayed .= '
						}
					});

					' . ($callurlonselect ? '
					/* Code to execute a GET when we select a value */
					$(".' . $htmlname . '").change(function() {
						var selected = $(".' . $htmlname . '").val();
						console.log("We select "+selected)

						$(".' . $htmlname . '").val("");  /* reset visible combo value */
						$.each( saveRemoteData, function( key, value ) {
							if (key == selected)
							{
								console.log("selectArrayFilter - Do a redirect to "+value.url)
								location.assign(value.url);
							}
						});
					});' : '') . '

				});
				</script>';
		}

		if ($acceptdelayedhtml) {
			$delayedhtmlcontent .= $outdelayed;
		} else {
			$out .= $outdelayed;
		}
		return $out;
	}

	/**
	 * Show a multiselect form from an array. WARNING: Use this only for short lists.
	 *
	 * @param 	string 		$htmlname 		Name of select
	 * @param 	array<string,string|array{id:string,label:string,color:string,picto:string,labelhtml:string}>	$array 			Array(key=>value) or Array(key=>array('id'=>key, 'label'=>value, 'color'=> , 'picto'=> , 'labelhtml'=> ))
	 * @param 	string[]	$selected 		Array of keys preselected
	 * @param 	int<0,1>	$key_in_label 	1 to show key like in "[key] value"
	 * @param 	int<0,1>	$value_as_key 	1 to use value as key
	 * @param 	string 		$morecss 		Add more css style
	 * @param 	int<0,1> 	$translate 		Translate and encode value
	 * @param 	int|string 	$width 			Force width of select box. May be used only when using jquery couch. Example: 250, '95%'
	 * @param 	string 		$moreattrib 	Add more options on select component. Example: 'disabled'
	 * @param 	string 		$elemtype 		Type of element we show ('category', ...). Will execute a formatting function on it. To use in readonly mode if js component support HTML formatting.
	 * @param 	string 		$placeholder 	String to use as placeholder
	 * @param 	int<-1,1> 	$addjscombo 	Add js combo
	 * @return 	string                      HTML multiselect string
	 * @see selectarray(), selectArrayAjax(), selectArrayFilter()
	 */
	public static function multiselectarray($htmlname, $array, $selected = array(), $key_in_label = 0, $value_as_key = 0, $morecss = '', $translate = 0, $width = 0, $moreattrib = '', $elemtype = '', $placeholder = '', $addjscombo = -1)
	{
		global $conf, $langs;

		$out = '';

		if ($addjscombo < 0) {
			if (!getDolGlobalString('MAIN_OPTIMIZEFORTEXTBROWSER')) {
				$addjscombo = 1;
			} else {
				$addjscombo = 0;
			}
		}

		$useenhancedmultiselect = 0;
		if (!empty($conf->use_javascript_ajax) && !defined('MAIN_DO_NOT_USE_JQUERY_MULTISELECT') && (getDolGlobalString('MAIN_USE_JQUERY_MULTISELECT') || defined('REQUIRE_JQUERY_MULTISELECT'))) {
			if ($addjscombo) {
				$useenhancedmultiselect = 1;	// Use the js multiselect in one line. Possible only if $addjscombo not 0.
			}
		}

		// We need a hidden field because when using the multiselect, if we unselect all, there is no
<<<<<<< HEAD
		// variable submitted at all, so no way to make a difference between variable not submited and variable
		// submited to nothing.
		$out .= '<input type="hidden" name="' . $htmlname . '_multiselect" value="1">';
=======
		// variable submitted at all, so no way to make a difference between variable not submitted and variable
		// submitted to nothing.
		$out .= '<input type="hidden" name="'.$htmlname.'_multiselect" value="1">';
>>>>>>> 1a651ad8
		// Output select component
		$out .= '<select id="' . $htmlname . '" class="multiselect' . ($useenhancedmultiselect ? ' multiselectononeline' : '') . ($morecss ? ' ' . $morecss : '') . '" multiple name="' . $htmlname . '[]"' . ($moreattrib ? ' ' . $moreattrib : '') . ($width ? ' style="width: ' . (preg_match('/%/', (string) $width) ? $width : $width . 'px') . '"' : '') . '>' . "\n";
		if (is_array($array) && !empty($array)) {
			if ($value_as_key) {
				$array = array_combine($array, $array);
			}

			if (!empty($array)) {
				foreach ($array as $key => $value) {
					$tmpkey = $key;
					$tmpvalue = $value;
					$tmpcolor = '';
					$tmppicto = '';
					$tmplabelhtml = '';
					if (is_array($value) && array_key_exists('id', $value) && array_key_exists('label', $value)) {
						$tmpkey = $value['id'];
						$tmpvalue = empty($value['label']) ? '' : $value['label'];
						$tmpcolor = empty($value['color']) ? '' : $value['color'];
						$tmppicto = empty($value['picto']) ? '' : $value['picto'];
						$tmplabelhtml = empty($value['labelhtml']) ? (empty($value['data-html']) ? '' : $value['data-html']) : $value['labelhtml'];
					}
					$newval = ($translate ? $langs->trans($tmpvalue) : $tmpvalue);
					$newval = ($key_in_label ? $tmpkey . ' - ' . $newval : $newval);

					$out .= '<option value="' . $tmpkey . '"';
					if (is_array($selected) && !empty($selected) && in_array((string) $tmpkey, $selected) && ((string) $tmpkey != '')) {
						$out .= ' selected';
					}
					if (!empty($tmplabelhtml)) {
						$out .= ' data-html="' . dol_escape_htmltag($tmplabelhtml, 0, 0, '', 0, 1) . '"';
					} else {
						$tmplabelhtml = ($tmppicto ? img_picto('', $tmppicto, 'class="pictofixedwidth" style="color: #' . $tmpcolor . '"') : '') . $newval;
						$out .= ' data-html="' . dol_escape_htmltag($tmplabelhtml, 0, 0, '', 0, 1) . '"';
					}
					$out .= '>';
					$out .= dol_htmlentitiesbr($newval);
					$out .= '</option>' . "\n";
				}
			}
		}
		$out .= '</select>' . "\n";

		// Add code for jquery to use multiselect
		if (!empty($conf->use_javascript_ajax) && getDolGlobalString('MAIN_USE_JQUERY_MULTISELECT') || defined('REQUIRE_JQUERY_MULTISELECT')) {
			$out .= "\n" . '<!-- JS CODE TO ENABLE select for id ' . $htmlname . ', addjscombo=' . $addjscombo . ' -->';
			$out .= "\n" . '<script nonce="' . getNonce() . '">' . "\n";
			if ($addjscombo == 1) {
				$tmpplugin = !getDolGlobalString('MAIN_USE_JQUERY_MULTISELECT') ? constant('REQUIRE_JQUERY_MULTISELECT') : $conf->global->MAIN_USE_JQUERY_MULTISELECT;
				$out .= 'function formatResult(record, container) {' . "\n";
				// If property data-html set, we decode html entities and use this.
				// Note that HTML content must have been sanitized from js with dol_escape_htmltag(xxx, 0, 0, '', 0, 1) when building the select option.
<<<<<<< HEAD
				$out .= '	if ($(record.element).attr("data-html") != undefined) { return htmlEntityDecodeJs($(record.element).attr("data-html")); }' . "\n";
=======
				$out .= '	if ($(record.element).attr("data-html") != undefined && typeof htmlEntityDecodeJs === "function") {';
				//$out .= '		console.log("aaa");';
				$out .= '		return htmlEntityDecodeJs($(record.element).attr("data-html"));';
				$out .= '	}'."\n";
>>>>>>> 1a651ad8
				$out .= '	return record.text;';
				$out .= '}' . "\n";
				$out .= 'function formatSelection(record) {' . "\n";
				if ($elemtype == 'category') {
					$out .= 'return \'<span><img src="' . DOL_URL_ROOT . '/theme/eldy/img/object_category.png"> \'+record.text+\'</span>\';';
				} else {
					$out .= 'return record.text;';
				}
				$out .= '}' . "\n";
				$out .= '$(document).ready(function () {
							$(\'#' . $htmlname . '\').' . $tmpplugin . '({';
				if ($placeholder) {
					$out .= '
								placeholder: {
								    id: \'-1\',
								    text: \'' . dol_escape_js($placeholder) . '\'
								  },';
				}
				$out .= '		dir: \'ltr\',
								containerCssClass: \':all:\',					/* Line to add class of origin SELECT propagated to the new <span class="select2-selection...> tag (ko with multiselect) */
								dropdownCssClass: \'' . $morecss . '\',				/* Line to add class on the new <span class="select2-selection...> tag (ok with multiselect). Need full version of select2. */
								// Specify format function for dropdown item
								formatResult: formatResult,
							 	templateResult: formatResult,		/* For 4.0 */
								escapeMarkup: function (markup) { return markup; }, 	// let our custom formatter work
								// Specify format function for selected item
								formatSelection: formatSelection,
							 	templateSelection: formatSelection		/* For 4.0 */
							});

							/* Add also morecss to the css .select2 that is after the #htmlname, for component that are show dynamically after load, because select2 set
								 the size only if component is not hidden by default on load */
							$(\'#' . $htmlname . ' + .select2\').addClass(\'' . $morecss . '\');
						});' . "\n";
			} elseif ($addjscombo == 2 && !defined('DISABLE_MULTISELECT')) {
				// Add other js lib
				// TODO external lib multiselect/jquery.multi-select.js must have been loaded to use this multiselect plugin
				// ...
				$out .= 'console.log(\'addjscombo=2 for htmlname=' . $htmlname . '\');';
				$out .= '$(document).ready(function () {
							$(\'#' . $htmlname . '\').multiSelect({
								containerHTML: \'<div class="multi-select-container">\',
								menuHTML: \'<div class="multi-select-menu">\',
								buttonHTML: \'<span class="multi-select-button ' . $morecss . '">\',
								menuItemHTML: \'<label class="multi-select-menuitem">\',
								activeClass: \'multi-select-container--open\',
								noneText: \'' . $placeholder . '\'
							});
						})';
			}
			$out .= '</script>';
		}

		return $out;
	}


	/**
	 * Show a multiselect dropbox from an array.
	 * If a saved selection of fields exists for user (into $user->conf->MAIN_SELECTEDFIELDS_contextofpage), we use this one instead of default.
	 *
	 * @param string 	$htmlname 	Name of HTML field
	 * @param array<string,array{label:string,checked:string,enabled?:string,type?:string,langfile?:string}> 	$array 	Array with array of fields we could show. This array may be modified according to setup of user.
	 * @param string 	$varpage 	Id of context for page. Can be set by caller with $varpage=(empty($contextpage)?$_SERVER["PHP_SELF"]:$contextpage);
	 * @param string 	$pos 		Position colon on liste value 'left' or '' (meaning 'right').
	 * @return string            	HTML multiselect string
	 * @see selectarray()
	 */
	public static function multiSelectArrayWithCheckbox($htmlname, &$array, $varpage, $pos = '')
	{
		global $langs, $user;

		if (getDolGlobalString('MAIN_OPTIMIZEFORTEXTBROWSER')) {
			return '';
		}
		if (empty($array)) {
			return '';
		}

		$tmpvar = "MAIN_SELECTEDFIELDS_" . $varpage; // To get list of saved selected fields to show

		if (!empty($user->conf->$tmpvar)) {        // A list of fields was already customized for user
			$tmparray = explode(',', $user->conf->$tmpvar);
			foreach ($array as $key => $val) {
				//var_dump($key);
				//var_dump($tmparray);
				if (in_array($key, $tmparray)) {
					$array[$key]['checked'] = 1;
				} else {
					$array[$key]['checked'] = 0;
				}
			}
		} else {                                // There is no list of fields already customized for user
			foreach ($array as $key => $val) {
				if (!empty($array[$key]['checked']) && $array[$key]['checked'] < 0) {
					$array[$key]['checked'] = 0;
				}
			}
		}

		$listoffieldsforselection = '';
		$listcheckedstring = '';

		foreach ($array as $key => $val) {
			// var_dump($val);
			// var_dump(array_key_exists('enabled', $val));
			// var_dump(!$val['enabled']);
			if (array_key_exists('enabled', $val) && isset($val['enabled']) && !$val['enabled']) {
				unset($array[$key]); // We don't want this field
				continue;
			}
			if (!empty($val['type']) && $val['type'] == 'separate') {
				// Field remains in array but we don't add it into $listoffieldsforselection
				//$listoffieldsforselection .= '<li>-----</li>';
				continue;
			}
			if (!empty($val['label']) && $val['label']) {
				if (!empty($val['langfile']) && is_object($langs)) {
					$langs->load($val['langfile']);
				}

				// Note: $val['checked'] <> 0 means we must show the field into the combo list  @phan-suppress-next-line PhanTypePossiblyInvalidDimOffset
				$listoffieldsforselection .= '<li><input type="checkbox" id="checkbox' . $key . '" value="' . $key . '"' . ((!array_key_exists('checked', $val) || empty($val['checked']) || $val['checked'] == '-1') ? '' : ' checked="checked"') . '/><label for="checkbox' . $key . '">' . dol_escape_htmltag($langs->trans($val['label'])) . '</label></li>';
				$listcheckedstring .= (empty($val['checked']) ? '' : $key . ',');
			}
		}

		$out = '<!-- Component multiSelectArrayWithCheckbox ' . $htmlname . ' -->

        <dl class="dropdown">
            <dt>
            <a href="#' . $htmlname . '">
              ' . img_picto('', 'list') . '
            </a>
            <input type="hidden" class="' . $htmlname . '" name="' . $htmlname . '" value="' . $listcheckedstring . '">
            </dt>
            <dd class="dropdowndd">
                <div class="multiselectcheckbox' . $htmlname . '">
                    <ul class="' . $htmlname . ($pos == '1' ? 'left' : '') . '">
                    <li><input class="inputsearch_dropdownselectedfields width90p minwidth200imp" style="width:90%;" type="text" placeholder="' . $langs->trans('Search') . '"></li>
                    ' . $listoffieldsforselection . '
                    </ul>
                </div>
            </dd>
        </dl>

        <script nonce="' . getNonce() . '" type="text/javascript">
          jQuery(document).ready(function () {
              $(\'.multiselectcheckbox' . $htmlname . ' input[type="checkbox"]\').on(\'click\', function () {
                  console.log("A new field was added/removed, we edit field input[name=formfilteraction]");

                  $("input:hidden[name=formfilteraction]").val(\'listafterchangingselectedfields\');	// Update field so we know we changed something on selected fields after POST

                  var title = $(this).val() + ",";
                  if ($(this).is(\':checked\')) {
                      $(\'.' . $htmlname . '\').val(title + $(\'.' . $htmlname . '\').val());
                  }
                  else {
                      $(\'.' . $htmlname . '\').val( $(\'.' . $htmlname . '\').val().replace(title, \'\') )
                  }
                  // Now, we submit page
                  //$(this).parents(\'form:first\').submit();
              });
              $("input.inputsearch_dropdownselectedfields").on("keyup", function() {
			    var value = $(this).val().toLowerCase();
			    $(\'.multiselectcheckbox' . $htmlname . ' li > label\').filter(function() {
			      $(this).parent().toggle($(this).text().toLowerCase().indexOf(value) > -1)
			    });
			  });


           });
        </script>

        ';
		return $out;
	}

	/**
	 * Render list of categories linked to object with id $id and type $type
	 *
	 * @param int 		$id 		Id of object
	 * @param string 	$type 		Type of category ('member', 'customer', 'supplier', 'product', 'contact'). Old mode (0, 1, 2, ...) is deprecated.
	 * @param int<0,1>	$rendermode 0=Default, use multiselect. 1=Emulate multiselect (recommended)
	 * @param int<0,1> 	$nolink 	1=Do not add html links
	 * @return string               String with categories
	 */
	public function showCategories($id, $type, $rendermode = 0, $nolink = 0)
	{
		include_once DOL_DOCUMENT_ROOT . '/categories/class/categorie.class.php';

		$cat = new Categorie($this->db);
		$categories = $cat->containing($id, $type);

		if ($rendermode == 1) {
			$toprint = array();
			foreach ($categories as $c) {
				$ways = $c->print_all_ways(' &gt;&gt; ', ($nolink ? 'none' : ''), 0, 1); // $ways[0] = "ccc2 >> ccc2a >> ccc2a1" with html formatted text
				foreach ($ways as $way) {
					$toprint[] = '<li class="select2-search-choice-dolibarr noborderoncategories"' . ($c->color ? ' style="background: #' . $c->color . ';"' : ' style="background: #bbb"') . '>' . $way . '</li>';
				}
			}
			if (empty($toprint)) {
				return '';
			} else {
				return '<div class="select2-container-multi-dolibarr"><ul class="select2-choices-dolibarr">' . implode(' ', $toprint) . '</ul></div>';
			}
		}

		if ($rendermode == 0) {
			$arrayselected = array();
			$cate_arbo = $this->select_all_categories($type, '', 'parent', 64, 0, 3);
			foreach ($categories as $c) {
				$arrayselected[] = $c->id;
			}

			return $this->multiselectarray('categories', $cate_arbo, $arrayselected, 0, 0, '', 0, '100%', 'disabled', 'category');
		}

		return 'ErrorBadValueForParameterRenderMode'; // Should not happened
	}

	/**
	 *  Show linked object block.
	 *
	 * @param 	CommonObject 	$object 						Object we want to show links to
	 * @param 	string 			$morehtmlright 					More html to show on right of title
	 * @param 	array<int,string>	$compatibleImportElementsList 	Array of compatibles elements object for "import from" action
	 * @param 	string 			$title 							Title
	 * @return  int                                             Return Number of different types
	 */
	public function showLinkedObjectBlock($object, $morehtmlright = '', $compatibleImportElementsList = array(), $title = 'RelatedObjects')
	{
		global $conf, $langs, $hookmanager;
		global $bc, $action;

		$object->fetchObjectLinked();

		// Bypass the default method
		$hookmanager->initHooks(array('commonobject'));
		$parameters = array(
			'morehtmlright' => $morehtmlright,
			'compatibleImportElementsList' => &$compatibleImportElementsList,
		);
		$reshook = $hookmanager->executeHooks('showLinkedObjectBlock', $parameters, $object, $action); // Note that $action and $object may have been modified by hook

		$nbofdifferenttypes = count($object->linkedObjects);

		if (empty($reshook)) {
			print '<!-- showLinkedObjectBlock -->';
			print load_fiche_titre($langs->trans($title), $morehtmlright, '', 0, '', 'showlinkedobjectblock');


			print '<div class="div-table-responsive-no-min">';
			print '<table class="noborder allwidth" data-block="showLinkedObject" data-element="' . $object->element . '"  data-elementid="' . $object->id . '"   >';

			print '<tr class="liste_titre">';
			print '<td>' . $langs->trans("Type") . '</td>';
			print '<td>' . $langs->trans("Ref") . '</td>';
			print '<td class="center"></td>';
			print '<td class="center">' . $langs->trans("Date") . '</td>';
			print '<td class="right">' . $langs->trans("AmountHTShort") . '</td>';
			print '<td class="right">' . $langs->trans("Status") . '</td>';
			print '<td></td>';
			print '</tr>';

			$nboftypesoutput = 0;

			foreach ($object->linkedObjects as $objecttype => $objects) {
				$tplpath = $element = $subelement = $objecttype;

				// to display import button on tpl
				$showImportButton = false;
				if (!empty($compatibleImportElementsList) && in_array($element, $compatibleImportElementsList)) {
					$showImportButton = true;
				}

				$regs = array();
				if ($objecttype != 'supplier_proposal' && preg_match('/^([^_]+)_([^_]+)/i', $objecttype, $regs)) {
					$element = $regs[1];
					$subelement = $regs[2];
					$tplpath = $element . '/' . $subelement;
				}
				$tplname = 'linkedobjectblock';

				// To work with non standard path
				if ($objecttype == 'facture') {
					$tplpath = 'compta/' . $element;
					if (!isModEnabled('invoice')) {
						continue; // Do not show if module disabled
					}
				} elseif ($objecttype == 'facturerec') {
					$tplpath = 'compta/facture';
					$tplname = 'linkedobjectblockForRec';
					if (!isModEnabled('invoice')) {
						continue; // Do not show if module disabled
					}
				} elseif ($objecttype == 'propal') {
					$tplpath = 'comm/' . $element;
					if (!isModEnabled('propal')) {
						continue; // Do not show if module disabled
					}
				} elseif ($objecttype == 'supplier_proposal') {
					if (!isModEnabled('supplier_proposal')) {
						continue; // Do not show if module disabled
					}
				} elseif ($objecttype == 'shipping' || $objecttype == 'shipment' || $objecttype == 'expedition') {
					$tplpath = 'expedition';
					if (!isModEnabled('shipping')) {
						continue; // Do not show if module disabled
					}
				} elseif ($objecttype == 'reception') {
					$tplpath = 'reception';
					if (!isModEnabled('reception')) {
						continue; // Do not show if module disabled
					}
				} elseif ($objecttype == 'delivery') {
					$tplpath = 'delivery';
					if (!getDolGlobalInt('MAIN_SUBMODULE_DELIVERY')) {
						continue; // Do not show if sub module disabled
					}
				} elseif ($objecttype == 'ficheinter') {
					$tplpath = 'fichinter';
					if (!isModEnabled('intervention')) {
						continue; // Do not show if module disabled
					}
				} elseif ($objecttype == 'invoice_supplier') {
					$tplpath = 'fourn/facture';
				} elseif ($objecttype == 'order_supplier') {
					$tplpath = 'fourn/commande';
				} elseif ($objecttype == 'expensereport') {
					$tplpath = 'expensereport';
				} elseif ($objecttype == 'subscription') {
					$tplpath = 'adherents';
				} elseif ($objecttype == 'conferenceorbooth') {
					$tplpath = 'eventorganization';
				} elseif ($objecttype == 'conferenceorboothattendee') {
					$tplpath = 'eventorganization';
				} elseif ($objecttype == 'mo') {
					$tplpath = 'mrp';
					if (!isModEnabled('mrp')) {
						continue; // Do not show if module disabled
					}
				} elseif ($objecttype == 'project_task') {
					$tplpath = 'projet/tasks';
				}

				global $linkedObjectBlock;
				$linkedObjectBlock = $objects;

				// Output template part (modules that overwrite templates must declare this into descriptor)
				$dirtpls = array_merge($conf->modules_parts['tpl'], array('/' . $tplpath . '/tpl'));
				foreach ($dirtpls as $reldir) {
					$reldir = rtrim($reldir, '/');
					if ($nboftypesoutput == ($nbofdifferenttypes - 1)) {    // No more type to show after
						global $noMoreLinkedObjectBlockAfter;
						$noMoreLinkedObjectBlockAfter = 1;
					}

					$res = @include dol_buildpath($reldir . '/' . $tplname . '.tpl.php');
					if ($res) {
						$nboftypesoutput++;
						break;
					}
				}
			}

			if (!$nboftypesoutput) {
				print '<tr><td colspan="7"><span class="opacitymedium">' . $langs->trans("None") . '</span></td></tr>';
			}

			print '</table>';

			if (!empty($compatibleImportElementsList)) {
				$res = @include dol_buildpath('core/tpl/objectlinked_lineimport.tpl.php');
			}

			print '</div>';
		}

		return $nbofdifferenttypes;
	}

	/**
	 *  Show block with links to link to other objects.
	 *
	 * @param 	CommonObject 	$object 			Object we want to show links to
	 * @param 	string[] 		$restrictlinksto 	Restrict links to some elements, for example array('order') or array('supplier_order'). null or array() if no restriction.
	 * @param 	string[] 		$excludelinksto 	Do not show links of this type, for example array('order') or array('supplier_order'). null or array() if no exclusion.
	 * @return  string                              HTML block
	 */
	public function showLinkToObjectBlock($object, $restrictlinksto = array(), $excludelinksto = array())
	{
		global $conf, $langs, $hookmanager;
		global $action;

		$linktoelem = '';
		$linktoelemlist = '';
		$listofidcompanytoscan = '';

		if (!is_object($object->thirdparty)) {
			$object->fetch_thirdparty();
		}

		$possiblelinks = array();
		if (is_object($object->thirdparty) && !empty($object->thirdparty->id) && $object->thirdparty->id > 0) {
			$listofidcompanytoscan = $object->thirdparty->id;
			if (($object->thirdparty->parent > 0) && getDolGlobalString('THIRDPARTY_INCLUDE_PARENT_IN_LINKTO')) {
				$listofidcompanytoscan .= ',' . $object->thirdparty->parent;
			}
			if (($object->fk_project > 0) && getDolGlobalString('THIRDPARTY_INCLUDE_PROJECT_THIRDPARY_IN_LINKTO')) {
				include_once DOL_DOCUMENT_ROOT . '/projet/class/project.class.php';
				$tmpproject = new Project($this->db);
				$tmpproject->fetch($object->fk_project);
				if ($tmpproject->socid > 0 && ($tmpproject->socid != $object->thirdparty->id)) {
					$listofidcompanytoscan .= ',' . $tmpproject->socid;
				}
				unset($tmpproject);
			}

			$possiblelinks = array(
				'propal' => array(
					'enabled' => isModEnabled('propal'),
					'perms' => 1,
					'label' => 'LinkToProposal',
					'sql' => "SELECT s.rowid as socid, s.nom as name, s.client, t.rowid, t.ref, t.ref_client, t.total_ht FROM " . $this->db->prefix() . "societe as s, " . $this->db->prefix() . "propal as t WHERE t.fk_soc = s.rowid AND t.fk_soc IN (" . $this->db->sanitize($listofidcompanytoscan) . ') AND t.entity IN (' . getEntity('propal') . ')'
				),
				'shipping' => array(
					'enabled' => isModEnabled('shipping'),
					'perms' => 1,
					'label' => 'LinkToExpedition',
					'sql' => "SELECT s.rowid as socid, s.nom as name, s.client, t.rowid, t.ref FROM " . $this->db->prefix() . "societe as s, " . $this->db->prefix() . "expedition as t WHERE t.fk_soc = s.rowid AND t.fk_soc IN (" . $this->db->sanitize($listofidcompanytoscan) . ') AND t.entity IN (' . getEntity('shipping') . ')'
				),
				'order' => array(
					'enabled' => isModEnabled('order'),
					'perms' => 1,
					'label' => 'LinkToOrder',
					'sql' => "SELECT s.rowid as socid, s.nom as name, s.client, t.rowid, t.ref, t.ref_client, t.total_ht FROM " . $this->db->prefix() . "societe as s, " . $this->db->prefix() . "commande as t WHERE t.fk_soc = s.rowid AND t.fk_soc IN (" . $this->db->sanitize($listofidcompanytoscan) . ') AND t.entity IN (' . getEntity('commande') . ')'
				),
				'invoice' => array(
					'enabled' => isModEnabled('invoice'),
					'perms' => 1,
					'label' => 'LinkToInvoice',
					'sql' => "SELECT s.rowid as socid, s.nom as name, s.client, t.rowid, t.ref, t.ref_client, t.total_ht FROM " . $this->db->prefix() . "societe as s, " . $this->db->prefix() . "facture as t WHERE t.fk_soc = s.rowid AND t.fk_soc IN (" . $this->db->sanitize($listofidcompanytoscan) . ') AND t.entity IN (' . getEntity('invoice') . ')'
				),
				'invoice_template' => array(
					'enabled' => isModEnabled('invoice'),
					'perms' => 1,
					'label' => 'LinkToTemplateInvoice',
					'sql' => "SELECT s.rowid as socid, s.nom as name, s.client, t.rowid, t.titre as ref, t.total_ht FROM " . $this->db->prefix() . "societe as s, " . $this->db->prefix() . "facture_rec as t WHERE t.fk_soc = s.rowid AND t.fk_soc IN (" . $this->db->sanitize($listofidcompanytoscan) . ') AND t.entity IN (' . getEntity('invoice') . ')'
				),
				'contrat' => array(
					'enabled' => isModEnabled('contract'),
					'perms' => 1,
					'label' => 'LinkToContract',
					'sql' => "SELECT s.rowid as socid, s.nom as name, s.client, t.rowid, t.ref, t.ref_customer as ref_client, t.ref_supplier, SUM(td.total_ht) as total_ht
							FROM " . $this->db->prefix() . "societe as s, " . $this->db->prefix() . "contrat as t, " . $this->db->prefix() . "contratdet as td WHERE t.fk_soc = s.rowid AND td.fk_contrat = t.rowid AND t.fk_soc IN (" . $this->db->sanitize($listofidcompanytoscan) . ') AND t.entity IN (' . getEntity('contract') . ') GROUP BY s.rowid, s.nom, s.client, t.rowid, t.ref, t.ref_customer, t.ref_supplier'
				),
				'fichinter' => array(
					'enabled' => isModEnabled('intervention'),
					'perms' => 1,
					'label' => 'LinkToIntervention',
					'sql' => "SELECT s.rowid as socid, s.nom as name, s.client, t.rowid, t.ref FROM " . $this->db->prefix() . "societe as s, " . $this->db->prefix() . "fichinter as t WHERE t.fk_soc = s.rowid AND t.fk_soc IN (" . $this->db->sanitize($listofidcompanytoscan) . ') AND t.entity IN (' . getEntity('intervention') . ')'
				),
				'supplier_proposal' => array(
					'enabled' => isModEnabled('supplier_proposal'),
					'perms' => 1,
					'label' => 'LinkToSupplierProposal',
					'sql' => "SELECT s.rowid as socid, s.nom as name, s.client, t.rowid, t.ref, '' as ref_supplier, t.total_ht FROM " . $this->db->prefix() . "societe as s, " . $this->db->prefix() . "supplier_proposal as t WHERE t.fk_soc = s.rowid AND t.fk_soc IN (" . $this->db->sanitize($listofidcompanytoscan) . ') AND t.entity IN (' . getEntity('supplier_proposal') . ')'
				),
				'order_supplier' => array(
					'enabled' => isModEnabled("supplier_order"),
					'perms' => 1,
					'label' => 'LinkToSupplierOrder',
					'sql' => "SELECT s.rowid as socid, s.nom as name, s.client, t.rowid, t.ref, t.ref_supplier, t.total_ht FROM " . $this->db->prefix() . "societe as s, " . $this->db->prefix() . "commande_fournisseur as t WHERE t.fk_soc = s.rowid AND t.fk_soc IN (" . $this->db->sanitize($listofidcompanytoscan) . ') AND t.entity IN (' . getEntity('commande_fournisseur') . ')'
				),
				'invoice_supplier' => array(
					'enabled' => isModEnabled("supplier_invoice"),
					'perms' => 1,
					'label' => 'LinkToSupplierInvoice',
					'sql' => "SELECT s.rowid as socid, s.nom as name, s.client, t.rowid, t.ref, t.ref_supplier, t.total_ht FROM " . $this->db->prefix() . "societe as s, " . $this->db->prefix() . "facture_fourn as t WHERE t.fk_soc = s.rowid AND t.fk_soc IN (" . $this->db->sanitize($listofidcompanytoscan) . ') AND t.entity IN (' . getEntity('facture_fourn') . ')'
				),
				'ticket' => array(
					'enabled' => isModEnabled('ticket'),
					'perms' => 1,
					'label' => 'LinkToTicket',
					'sql' => "SELECT s.rowid as socid, s.nom as name, s.client, t.rowid, t.ref, t.track_id, '0' as total_ht FROM " . $this->db->prefix() . "societe as s, " . $this->db->prefix() . "ticket as t WHERE t.fk_soc = s.rowid AND t.fk_soc IN (" . $this->db->sanitize($listofidcompanytoscan) . ') AND t.entity IN (' . getEntity('ticket') . ')'
				),
				'mo' => array(
					'enabled' => isModEnabled('mrp'),
					'perms' => 1,
					'label' => 'LinkToMo',
					'sql' => "SELECT s.rowid as socid, s.nom as name, s.client, t.rowid, t.ref, t.rowid, '0' as total_ht FROM " . $this->db->prefix() . "societe as s INNER JOIN " . $this->db->prefix() . "mrp_mo as t ON t.fk_soc = s.rowid  WHERE  t.fk_soc IN (" . $this->db->sanitize($listofidcompanytoscan) . ') AND t.entity IN (' . getEntity('mo') . ')'
				)
			);
		}

		if ($object->table_element == 'commande_fournisseur') {
			$possiblelinks['mo']['sql'] = "SELECT s.rowid as socid, s.nom as name, s.client, t.rowid, t.ref, t.rowid, '0' as total_ht FROM " . $this->db->prefix() . "societe as s INNER JOIN " . $this->db->prefix() . 'mrp_mo as t ON t.fk_soc = s.rowid  WHERE t.entity IN (' . getEntity('mo') . ')';
		} elseif ($object->table_element == 'mrp_mo') {
			$possiblelinks['order_supplier']['sql'] = "SELECT s.rowid as socid, s.nom as name, s.client, t.rowid, t.ref, t.ref_supplier, t.total_ht FROM " . $this->db->prefix() . "societe as s, " . $this->db->prefix() . 'commande_fournisseur as t WHERE t.fk_soc = s.rowid AND t.entity IN (' . getEntity('commande_fournisseur') . ')';
		}

		$reshook = 0; // Ensure $reshook is defined for static analysis
		if (!empty($listofidcompanytoscan)) {  // If empty, we don't have criteria to scan the object we can link to
			// Can complete the possiblelink array
			$hookmanager->initHooks(array('commonobject'));
			$parameters = array('listofidcompanytoscan' => $listofidcompanytoscan, 'possiblelinks' => $possiblelinks);
			$reshook = $hookmanager->executeHooks('showLinkToObjectBlock', $parameters, $object, $action); // Note that $action and $object may have been modified by hook
		}

		if (empty($reshook)) {
			if (is_array($hookmanager->resArray) && count($hookmanager->resArray)) {
				$possiblelinks = array_merge($possiblelinks, $hookmanager->resArray);
			}
		} elseif ($reshook > 0) {
			if (is_array($hookmanager->resArray) && count($hookmanager->resArray)) {
				$possiblelinks = $hookmanager->resArray;
			}
		}

		foreach ($possiblelinks as $key => $possiblelink) {
			$num = 0;

			if (empty($possiblelink['enabled'])) {
				continue;
			}

			if (!empty($possiblelink['perms']) && (empty($restrictlinksto) || in_array($key, $restrictlinksto)) && (empty($excludelinksto) || !in_array($key, $excludelinksto))) {
				print '<div id="' . $key . 'list"' . (empty($conf->use_javascript_ajax) ? '' : ' style="display:none"') . '>';

				if (getDolGlobalString('MAIN_LINK_BY_REF_IN_LINKTO')) {
					print '<br>' . "\n";
					print '<!-- form to add a link from anywhere -->' . "\n";
					print '<form action="' . $_SERVER["PHP_SELF"] . '" method="POST" name="formlinkedbyref' . $key . '">';
					print '<input type="hidden" name="id" value="' . $object->id . '">';
					print '<input type="hidden" name="action" value="addlinkbyref">';
					print '<input type="hidden" name="token" value="' . newToken() . '">';
					print '<input type="hidden" name="addlink" value="' . $key . '">';
					print '<table class="noborder">';
					print '<tr>';
					//print '<td>' . $langs->trans("Ref") . '</td>';
					print '<td class="center"><input type="text" placeholder="' . dol_escape_htmltag($langs->trans("Ref")) . '" name="reftolinkto" value="' . dol_escape_htmltag(GETPOST('reftolinkto', 'alpha')) . '">&nbsp;';
					print '<input type="submit" class="button small valignmiddle" value="' . $langs->trans('ToLink') . '">&nbsp;';
					print '<input type="submit" class="button small" name="cancel" value="' . $langs->trans('Cancel') . '"></td>';
					print '</tr>';
					print '</table>';
					print '</form>';
				}

				$sql = $possiblelink['sql'];

				$resqllist = $this->db->query($sql);
				if ($resqllist) {
					$num = $this->db->num_rows($resqllist);
					$i = 0;

					print '<br>';
					print '<!-- form to add a link from object to same thirdparty -->' . "\n";
					print '<form action="' . $_SERVER["PHP_SELF"] . '" method="POST" name="formlinked' . $key . '">';
					print '<input type="hidden" name="action" value="addlink">';
					print '<input type="hidden" name="token" value="' . newToken() . '">';
					print '<input type="hidden" name="id" value="' . $object->id . '">';
					print '<input type="hidden" name="addlink" value="' . $key . '">';
					print '<table class="noborder">';
					print '<tr class="liste_titre">';
					print '<td class="nowrap"></td>';
					print '<td class="center">' . $langs->trans("Ref") . '</td>';
					print '<td class="left">' . $langs->trans("RefCustomer") . '</td>';
					print '<td class="right">' . $langs->trans("AmountHTShort") . '</td>';
					print '<td class="left">' . $langs->trans("Company") . '</td>';
					print '</tr>';
					while ($i < $num) {
						$objp = $this->db->fetch_object($resqllist);

						print '<tr class="oddeven">';
						print '<td class="left">';
						print '<input type="radio" name="idtolinkto" id="' . $key . '_' . $objp->rowid . '" value="' . $objp->rowid . '">';
						print '</td>';
						print '<td class="center"><label for="' . $key . '_' . $objp->rowid . '">' . $objp->ref . '</label></td>';
						print '<td>' . (!empty($objp->ref_client) ? $objp->ref_client : (!empty($objp->ref_supplier) ? $objp->ref_supplier : '')) . '</td>';
						print '<td class="right">';
						if ($possiblelink['label'] == 'LinkToContract') {
							$form = new Form($this->db);
							print $form->textwithpicto('', $langs->trans("InformationOnLinkToContract")) . ' ';
						}
						print '<span class="amount">' . (isset($objp->total_ht) ? price($objp->total_ht) : '') . '</span>';
						print '</td>';
						print '<td>' . $objp->name . '</td>';
						print '</tr>';
						$i++;
					}
					print '</table>';
					print '<div class="center">';
					if ($num) {
						print '<input type="submit" class="button valignmiddle marginleftonly marginrightonly small" value="' . $langs->trans('ToLink') . '">';
					}
					if (empty($conf->use_javascript_ajax)) {
						print '<input type="submit" class="button button-cancel marginleftonly marginrightonly small" name="cancel" value="' . $langs->trans("Cancel") . '"></div>';
					} else {
						print '<input type="submit" onclick="jQuery(\'#' . $key . 'list\').toggle(); return false;" class="button button-cancel marginleftonly marginrightonly small" name="cancel" value="' . $langs->trans("Cancel") . '"></div>';
					}
					print '</form>';
					$this->db->free($resqllist);
				} else {
					dol_print_error($this->db);
				}
				print '</div>';

				//$linktoelem.=($linktoelem?' &nbsp; ':'');
				if ($num > 0 || getDolGlobalString('MAIN_LINK_BY_REF_IN_LINKTO')) {
					$linktoelemlist .= '<li><a href="#linkto' . $key . '" class="linkto dropdowncloseonclick" rel="' . $key . '">' . $langs->trans($possiblelink['label']) . ' (' . $num . ')</a></li>';
					// } else $linktoelem.=$langs->trans($possiblelink['label']);
				} else {
					$linktoelemlist .= '<li><span class="linktodisabled">' . $langs->trans($possiblelink['label']) . ' (0)</span></li>';
				}
			}
		}

		if ($linktoelemlist) {
			$linktoelem = '
    		<dl class="dropdown" id="linktoobjectname">
    		';
			if (!empty($conf->use_javascript_ajax)) {
				$linktoelem .= '<dt><a href="#linktoobjectname"><span class="fas fa-link paddingrightonly"></span>' . $langs->trans("LinkTo") . '...</a></dt>';
			}
			$linktoelem .= '<dd>
    		<div class="multiselectlinkto">
    		<ul class="ulselectedfields">' . $linktoelemlist . '
    		</ul>
    		</div>
    		</dd>
    		</dl>';
		} else {
			$linktoelem = '';
		}

		if (!empty($conf->use_javascript_ajax)) {
			print '<!-- Add js to show linkto box -->
				<script nonce="' . getNonce() . '">
				jQuery(document).ready(function() {
					jQuery(".linkto").click(function() {
						console.log("We choose to show/hide links for rel="+jQuery(this).attr(\'rel\')+" so #"+jQuery(this).attr(\'rel\')+"list");
					    jQuery("#"+jQuery(this).attr(\'rel\')+"list").toggle();
					});
				});
				</script>
		    ';
		}

		return $linktoelem;
	}

	/**
	 *    Return an html string with a select combo box to choose yes or no
	 *
	 * @param string 	$htmlname 		Name of html select field
	 * @param string 	$value 			Pre-selected value
	 * @param int 		$option 		0 return yes/no, 1 return 1/0
	 * @param bool 		$disabled 		true or false
	 * @param int 		$useempty 		1=Add empty line
	 * @param int 		$addjscombo 	1=Add js beautifier on combo box
	 * @param string 	$morecss 		More CSS
	 * @param string 	$labelyes 		Label for Yes
	 * @param string 	$labelno 		Label for No
	 * @return    string                See option
	 */
	public function selectyesno($htmlname, $value = '', $option = 0, $disabled = false, $useempty = 0, $addjscombo = 0, $morecss = 'width75', $labelyes = 'Yes', $labelno = 'No')
	{
		global $langs;

		$yes = "yes";
		$no = "no";
		if ($option) {
			$yes = "1";
			$no = "0";
		}

		$disabled = ($disabled ? ' disabled' : '');

		$resultyesno = '<select class="flat' . ($morecss ? ' ' . $morecss : '') . '" id="' . $htmlname . '" name="' . $htmlname . '"' . $disabled . '>' . "\n";
		if ($useempty) {
			$resultyesno .= '<option value="-1"' . (($value < 0) ? ' selected' : '') . '>&nbsp;</option>' . "\n";
		}
		if (("$value" == 'yes') || ($value == 1)) {
			$resultyesno .= '<option value="' . $yes . '" selected>' . $langs->trans($labelyes) . '</option>' . "\n";
			$resultyesno .= '<option value="' . $no . '">' . $langs->trans($labelno) . '</option>' . "\n";
		} else {
			$selected = (($useempty && $value != '0' && $value != 'no') ? '' : ' selected');
			$resultyesno .= '<option value="' . $yes . '">' . $langs->trans($labelyes) . '</option>' . "\n";
			$resultyesno .= '<option value="' . $no . '"' . $selected . '>' . $langs->trans($labelno) . '</option>' . "\n";
		}
		$resultyesno .= '</select>' . "\n";

		if ($addjscombo) {
			$resultyesno .= ajax_combobox($htmlname, array(), 0, 0, 'resolve', ($useempty < 0 ? (string) $useempty : '-1'), $morecss);
		}

		return $resultyesno;
	}

	// phpcs:disable PEAR.NamingConventions.ValidFunctionName.ScopeNotCamelCaps

	/**
	 *  Return list of export templates
	 *
	 * @param string $selected Id modele pre-selectionne
	 * @param string $htmlname Name of HTML select
	 * @param string $type Type of searched templates
	 * @param int $useempty Affiche valeur vide dans liste
	 * @return    void
	 */
	public function select_export_model($selected = '', $htmlname = 'exportmodelid', $type = '', $useempty = 0)
	{
		// phpcs:enable
		$sql = "SELECT rowid, label";
		$sql .= " FROM " . $this->db->prefix() . "export_model";
		$sql .= " WHERE type = '" . $this->db->escape($type) . "'";
		$sql .= " ORDER BY rowid";
		$result = $this->db->query($sql);
		if ($result) {
			print '<select class="flat" id="select_' . $htmlname . '" name="' . $htmlname . '">';
			if ($useempty) {
				print '<option value="-1">&nbsp;</option>';
			}

			$num = $this->db->num_rows($result);
			$i = 0;
			while ($i < $num) {
				$obj = $this->db->fetch_object($result);
				if ($selected == $obj->rowid) {
					print '<option value="' . $obj->rowid . '" selected>';
				} else {
					print '<option value="' . $obj->rowid . '">';
				}
				print $obj->label;
				print '</option>';
				$i++;
			}
			print "</select>";
		} else {
			dol_print_error($this->db);
		}
	}

	/**
	 * Return a HTML area with the reference of object and a navigation bar for a business object
	 * Note: To complete search with a particular filter on select, you can set $object->next_prev_filter set to define SQL criteria.
	 *
	 * @param CommonObject	$object 		Object to show.
	 * @param string 	$paramid 		Name of parameter to use to name the id into the URL next/previous link.
	 * @param string 	$morehtml 		More html content to output just before the nav bar.
	 * @param int<0,1>	$shownav 		Show Condition (navigation is shown if value is 1).
	 * @param string 	$fieldid 		Name of field id into database to use for select next and previous (we make the select max and min on this field compared to $object->ref). Use 'none' to disable next/prev.
	 * @param string 	$fieldref 		Name of field ref of object (object->ref) to show or 'none' to not show ref.
	 * @param string 	$morehtmlref 	More html to show after ref.
	 * @param string 	$moreparam 		More param to add in nav link url. Must start with '&...'.
	 * @param int<0,1>	$nodbprefix 	Do not include DB prefix to forge table name.
	 * @param string 	$morehtmlleft 	More html code to show before ref.
	 * @param string 	$morehtmlstatus More html code to show under navigation arrows (status place).
	 * @param string 	$morehtmlright 	More html code to show after ref.
	 * @return string                   Portion HTML with ref + navigation buttons
	 */
	public function showrefnav($object, $paramid, $morehtml = '', $shownav = 1, $fieldid = 'rowid', $fieldref = 'ref', $morehtmlref = '', $moreparam = '', $nodbprefix = 0, $morehtmlleft = '', $morehtmlstatus = '', $morehtmlright = '')
	{
		global $conf, $langs, $hookmanager, $extralanguages;

		$ret = '';
		if (empty($fieldid)) {
			$fieldid = 'rowid';
		}
		if (empty($fieldref)) {
			$fieldref = 'ref';
		}

		// Preparing gender's display if there is one
		$addgendertxt = '';
		if (property_exists($object, 'gender') && !empty($object->gender)) {
			$addgendertxt = ' ';
			switch ($object->gender) {
				case 'man':
					$addgendertxt .= '<i class="fas fa-mars"></i>';
					break;
				case 'woman':
					$addgendertxt .= '<i class="fas fa-venus"></i>';
					break;
				case 'other':
					$addgendertxt .= '<i class="fas fa-transgender"></i>';
					break;
			}
		}

		// Add where from hooks
		if (is_object($hookmanager)) {
			$parameters = array('showrefnav' => true);
			$reshook = $hookmanager->executeHooks('printFieldListWhere', $parameters, $object); // Note that $action and $object may have been modified by hook
			$object->next_prev_filter .= $hookmanager->resPrint;
		}

		$previous_ref = $next_ref = '';
		if ($shownav) {
			//print "paramid=$paramid,morehtml=$morehtml,shownav=$shownav,$fieldid,$fieldref,$morehtmlref,$moreparam";
			$object->load_previous_next_ref((isset($object->next_prev_filter) ? $object->next_prev_filter : ''), $fieldid, $nodbprefix);

			$navurl = $_SERVER["PHP_SELF"];
			// Special case for project/task page
			if ($paramid == 'project_ref') {
				if (preg_match('/\/tasks\/(task|contact|note|document)\.php/', $navurl)) {     // TODO Remove this when nav with project_ref on task pages are ok
					$navurl = preg_replace('/\/tasks\/(task|contact|time|note|document)\.php/', '/tasks.php', $navurl);
					$paramid = 'ref';
				}
			}

			// accesskey is for Windows or Linux:  ALT + key for chrome, ALT + SHIFT + KEY for firefox
			// accesskey is for Mac:               CTRL + key for all browsers
			$stringforfirstkey = $langs->trans("KeyboardShortcut");
			if ($conf->browser->name == 'chrome') {
				$stringforfirstkey .= ' ALT +';
			} elseif ($conf->browser->name == 'firefox') {
				$stringforfirstkey .= ' ALT + SHIFT +';
			} else {
				$stringforfirstkey .= ' CTL +';
			}

			$previous_ref = $object->ref_previous ? '<a accesskey="p" alt="'.dol_escape_htmltag($langs->trans("Previous")).'" title="' . $stringforfirstkey . ' p" class="classfortooltip" href="' . $navurl . '?' . $paramid . '=' . urlencode($object->ref_previous) . $moreparam . '"><i class="fa fa-chevron-left"></i></a>' : '<span class="inactive"><i class="fa fa-chevron-left opacitymedium"></i></span>';
			$next_ref = $object->ref_next ? '<a accesskey="n" alt="'.dol_escape_htmltag($langs->trans("Next")).'" title="' . $stringforfirstkey . ' n" class="classfortooltip" href="' . $navurl . '?' . $paramid . '=' . urlencode($object->ref_next) . $moreparam . '"><i class="fa fa-chevron-right"></i></a>' : '<span class="inactive"><i class="fa fa-chevron-right opacitymedium"></i></span>';
		}

		//print "xx".$previous_ref."x".$next_ref;
		$ret .= '<!-- Start banner content --><div style="vertical-align: middle">';

		// Right part of banner
		if ($morehtmlright) {
			$ret .= '<div class="inline-block floatleft">' . $morehtmlright . '</div>';
		}

		if ($previous_ref || $next_ref || $morehtml) {
			$ret .= '<div class="pagination paginationref"><ul class="right">';
		}
		if ($morehtml && getDolGlobalInt('MAIN_OPTIMIZEFORTEXTBROWSER') < 2) {
			$ret .= '<!-- morehtml --><li class="noborder litext' . (($shownav && $previous_ref && $next_ref) ? ' clearbothonsmartphone' : '') . '">' . $morehtml . '</li>';
		}
		if ($shownav && ($previous_ref || $next_ref)) {
			$ret .= '<li class="pagination">' . $previous_ref . '</li>';
			$ret .= '<li class="pagination">' . $next_ref . '</li>';
		}
		if ($previous_ref || $next_ref || $morehtml) {
			$ret .= '</ul></div>';
		}

		// Status
		$parameters = array('morehtmlstatus' => $morehtmlstatus);
		$reshook = $hookmanager->executeHooks('moreHtmlStatus', $parameters, $object); // Note that $action and $object may have been modified by hook
		if (empty($reshook)) {
			$morehtmlstatus .= $hookmanager->resPrint;
		} else {
			$morehtmlstatus = $hookmanager->resPrint;
		}
		if ($morehtmlstatus) {
			$ret .= '<div class="statusref">' . $morehtmlstatus . '</div>';
		}

		$parameters = array();
		$reshook = $hookmanager->executeHooks('moreHtmlRef', $parameters, $object); // Note that $action and $object may have been modified by hook
		if (empty($reshook)) {
			$morehtmlref .= $hookmanager->resPrint;
		} elseif ($reshook > 0) {
			$morehtmlref = $hookmanager->resPrint;
		}

		// Left part of banner
		if ($morehtmlleft) {
			if ($conf->browser->layout == 'phone') {
				$ret .= '<!-- morehtmlleft --><div class="floatleft">' . $morehtmlleft . '</div>';
			} else {
				$ret .= '<!-- morehtmlleft --><div class="inline-block floatleft">' . $morehtmlleft . '</div>';
			}
		}

		//if ($conf->browser->layout == 'phone') $ret.='<div class="clearboth"></div>';
		$ret .= '<div class="inline-block floatleft valignmiddle maxwidth750 marginbottomonly refid' . (($shownav && ($previous_ref || $next_ref)) ? ' refidpadding' : '') . '">';

		// For thirdparty, contact, user, member, the ref is the id, so we show something else
		if ($object->element == 'societe') {
			$ret .= dol_htmlentities($object->name);

			// List of extra languages
			$arrayoflangcode = array();
			if (getDolGlobalString('PDF_USE_ALSO_LANGUAGE_CODE')) {
				$arrayoflangcode[] = getDolGlobalString('PDF_USE_ALSO_LANGUAGE_CODE');
			}

			if (is_array($arrayoflangcode) && count($arrayoflangcode)) {
				if (!is_object($extralanguages)) {
					include_once DOL_DOCUMENT_ROOT . '/core/class/extralanguages.class.php';
					$extralanguages = new ExtraLanguages($this->db);
				}
				$extralanguages->fetch_name_extralanguages('societe');

				if (!empty($extralanguages->attributes['societe']['name'])) {
					$object->fetchValuesForExtraLanguages();

					$htmltext = '';
					// If there is extra languages
					foreach ($arrayoflangcode as $extralangcode) {
						$htmltext .= picto_from_langcode($extralangcode, 'class="pictoforlang paddingright"');
						if ($object->array_languages['name'][$extralangcode]) {
							$htmltext .= $object->array_languages['name'][$extralangcode];
						} else {
							$htmltext .= '<span class="opacitymedium">' . $langs->trans("SwitchInEditModeToAddTranslation") . '</span>';
						}
					}
					$ret .= '<!-- Show translations of name -->' . "\n";
					$ret .= $this->textwithpicto('', $htmltext, -1, 'language', 'opacitymedium paddingleft');
				}
			}
		} elseif ($object->element == 'member') {
			'@phan-var-force Adherent $object';
			$ret .= $object->ref . '<br>';
			$fullname = $object->getFullName($langs);
			if ($object->morphy == 'mor' && $object->societe) {
				$ret .= dol_htmlentities($object->societe) . ((!empty($fullname) && $object->societe != $fullname) ? ' (' . dol_htmlentities($fullname) . $addgendertxt . ')' : '');
			} else {
				$ret .= dol_htmlentities($fullname) . $addgendertxt . ((!empty($object->societe) && $object->societe != $fullname) ? ' (' . dol_htmlentities($object->societe) . ')' : '');
			}
		} elseif (in_array($object->element, array('contact', 'user'))) {
			$ret .= dol_htmlentities($object->getFullName($langs)) . $addgendertxt;
		} elseif ($object->element == 'usergroup') {
			$ret .= dol_htmlentities($object->name);
		} elseif (in_array($object->element, array('action', 'agenda'))) {
			'@phan-var-force ActionComm $object';
			$ret .= $object->ref . '<br>' . $object->label;
		} elseif (in_array($object->element, array('adherent_type'))) {
			$ret .= $object->label;
		} elseif ($object->element == 'ecm_directories') {
			$ret .= '';
		} elseif ($fieldref != 'none') {
			$ret .= dol_htmlentities(!empty($object->$fieldref) ? $object->$fieldref : "");
		}
		if ($morehtmlref) {
			// don't add a additional space, when "$morehtmlref" starts with a HTML div tag
			if (substr($morehtmlref, 0, 4) != '<div') {
				$ret .= ' ';
			}

			$ret .= $morehtmlref;
		}

		$ret .= '</div>';

		$ret .= '</div><!-- End banner content -->';

		return $ret;
	}


	/**
	 *  Return HTML code to output a barcode
	 *
	 * @param CommonObject $object Object containing data to retrieve file name
	 * @param int $width Width of photo
	 * @param string $morecss More CSS on img of barcode
	 * @return string                    HTML code to output barcode
	 */
	public function showbarcode(&$object, $width = 100, $morecss = '')
	{
		global $conf;

		//Check if barcode is filled in the card
		if (empty($object->barcode)) {
			return '';
		}

		// Complete object if not complete
		if (empty($object->barcode_type_code) || empty($object->barcode_type_coder)) {
			// @phan-suppress-next-line PhanPluginUnknownObjectMethodCall
			$result = $object->fetch_barcode();
			//Check if fetch_barcode() failed
			if ($result < 1) {
				return '<!-- ErrorFetchBarcode -->';
			}
		}

		// Barcode image  @phan-suppress-next-line PhanUndeclaredProperty
		$url = DOL_URL_ROOT . '/viewimage.php?modulepart=barcode&generator=' . urlencode($object->barcode_type_coder) . '&code=' . urlencode($object->barcode) . '&encoding=' . urlencode($object->barcode_type_code);
		$out = '<!-- url barcode = ' . $url . ' -->';
		$out .= '<img src="' . $url . '"' . ($morecss ? ' class="' . $morecss . '"' : '') . '>';

		return $out;
	}

	/**
	 * Return HTML code to output a photo
	 *
	 * @param string 	$modulepart 				Key to define module concerned ('societe', 'userphoto', 'memberphoto')
	 * @param Societe|Adherent|Contact|User|CommonObject	$object	Object containing data to retrieve file name
	 * @param int 		$width 						Width of photo
	 * @param int 		$height 					Height of photo (auto if 0)
	 * @param int<0,1>	$caneditfield 				Add edit fields
	 * @param string 	$cssclass 					CSS name to use on img for photo
	 * @param string 	$imagesize 					'mini', 'small' or '' (original)
	 * @param int<0,1>	$addlinktofullsize 			Add link to fullsize image
	 * @param int<0,1>	$cache 						1=Accept to use image in cache
	 * @param string 	$forcecapture 				'', 'user' or 'environment'. Force parameter capture on HTML input file element to ask a smartphone to allow to open camera to take photo. Auto if ''.
	 * @param int<0,1>	$noexternsourceoverwrite 	No overwrite image with extern source (like 'gravatar' or other module)
	 * @return string                            	HTML code to output photo
	 * @see getImagePublicURLOfObject()
	 */
	public static function showphoto($modulepart, $object, $width = 100, $height = 0, $caneditfield = 0, $cssclass = 'photowithmargin', $imagesize = '', $addlinktofullsize = 1, $cache = 0, $forcecapture = '', $noexternsourceoverwrite = 0)
	{
		global $conf, $langs;

		$entity = (empty($object->entity) ? $conf->entity : $object->entity);
		$id = (empty($object->id) ? $object->rowid : $object->id);  // @phan-suppress-current-line PhanUndeclaredProperty (->rowid)

		$dir = '';
		$file = '';
		$originalfile = '';
		$altfile = '';
		$email = '';
		$capture = '';
		if ($modulepart == 'societe') {
			$dir = $conf->societe->multidir_output[$entity];
			if (!empty($object->logo)) {
				if (dolIsAllowedForPreview($object->logo)) {
					if ((string) $imagesize == 'mini') {
						$file = get_exdir(0, 0, 0, 0, $object, 'thirdparty') . 'logos/' . getImageFileNameForSize($object->logo, '_mini'); // getImageFileNameForSize include the thumbs
					} elseif ((string) $imagesize == 'small') {
						$file = get_exdir(0, 0, 0, 0, $object, 'thirdparty') . 'logos/' . getImageFileNameForSize($object->logo, '_small');
					} else {
						$file = get_exdir(0, 0, 0, 0, $object, 'thirdparty') . 'logos/' . $object->logo;
					}
					$originalfile = get_exdir(0, 0, 0, 0, $object, 'thirdparty') . 'logos/' . $object->logo;
				}
			}
			$email = $object->email;
		} elseif ($modulepart == 'contact') {
			$dir = $conf->societe->multidir_output[$entity] . '/contact';
			if (!empty($object->photo)) {
				if (dolIsAllowedForPreview($object->photo)) {
					if ((string) $imagesize == 'mini') {
						$file = get_exdir(0, 0, 0, 0, $object, 'contact') . 'photos/' . getImageFileNameForSize($object->photo, '_mini');
					} elseif ((string) $imagesize == 'small') {
						$file = get_exdir(0, 0, 0, 0, $object, 'contact') . 'photos/' . getImageFileNameForSize($object->photo, '_small');
					} else {
						$file = get_exdir(0, 0, 0, 0, $object, 'contact') . 'photos/' . $object->photo;
					}
					$originalfile = get_exdir(0, 0, 0, 0, $object, 'contact') . 'photos/' . $object->photo;
				}
			}
			$email = $object->email;
			$capture = 'user';
		} elseif ($modulepart == 'userphoto') {
			$dir = $conf->user->dir_output;
			if (!empty($object->photo)) {
				if (dolIsAllowedForPreview($object->photo)) {
					if ((string) $imagesize == 'mini') {
						$file = get_exdir(0, 0, 0, 0, $object, 'user') . 'photos/' . getImageFileNameForSize($object->photo, '_mini');
					} elseif ((string) $imagesize == 'small') {
						$file = get_exdir(0, 0, 0, 0, $object, 'user') . 'photos/' . getImageFileNameForSize($object->photo, '_small');
					} else {
						$file = get_exdir(0, 0, 0, 0, $object, 'user') . 'photos/' . $object->photo;
					}
					$originalfile = get_exdir(0, 0, 0, 0, $object, 'user') . 'photos/' . $object->photo;
				}
			}
			if (getDolGlobalString('MAIN_OLD_IMAGE_LINKS')) {
				$altfile = $object->id . ".jpg"; // For backward compatibility
			}
			$email = $object->email;
			$capture = 'user';
		} elseif ($modulepart == 'memberphoto') {
			$dir = $conf->adherent->dir_output;
			if (!empty($object->photo)) {
				if (dolIsAllowedForPreview($object->photo)) {
					if ((string) $imagesize == 'mini') {
						$file = get_exdir(0, 0, 0, 0, $object, 'member') . 'photos/' . getImageFileNameForSize($object->photo, '_mini');
					} elseif ((string) $imagesize == 'small') {
						$file = get_exdir(0, 0, 0, 0, $object, 'member') . 'photos/' . getImageFileNameForSize($object->photo, '_small');
					} else {
						$file = get_exdir(0, 0, 0, 0, $object, 'member') . 'photos/' . $object->photo;
					}
					$originalfile = get_exdir(0, 0, 0, 0, $object, 'member') . 'photos/' . $object->photo;
				}
			}
			if (getDolGlobalString('MAIN_OLD_IMAGE_LINKS')) {
				$altfile = $object->id . ".jpg"; // For backward compatibility
			}
			$email = $object->email;
			$capture = 'user';
		} else {
			// Generic case to show photos
			// TODO Implement this method in previous objects so we can always use this generic method.
			if ($modulepart != "unknown" && method_exists($object, 'getDataToShowPhoto')) {
				$tmpdata = $object->getDataToShowPhoto($modulepart, $imagesize);

				$dir = $tmpdata['dir'];
				$file = $tmpdata['file'];
				$originalfile = $tmpdata['originalfile'];
				$altfile = $tmpdata['altfile'];
				$email = $tmpdata['email'];
				$capture = $tmpdata['capture'];
			}
		}

		if ($forcecapture) {
			$capture = $forcecapture;
		}

		$ret = '';

		if ($dir) {
			if ($file && file_exists($dir . "/" . $file)) {
				if ($addlinktofullsize) {
					$urladvanced = getAdvancedPreviewUrl($modulepart, $originalfile, 0, '&entity=' . $entity);
					if ($urladvanced) {
						$ret .= '<a href="' . $urladvanced . '">';
					} else {
						$ret .= '<a href="' . DOL_URL_ROOT . '/viewimage.php?modulepart=' . $modulepart . '&entity=' . $entity . '&file=' . urlencode($originalfile) . '&cache=' . $cache . '">';
					}
				}
				$ret .= '<img alt="" class="photo' . $modulepart . ($cssclass ? ' ' . $cssclass : '') . ' photologo' . (preg_replace('/[^a-z]/i', '_', $file)) . '" ' . ($width ? ' width="' . $width . '"' : '') . ($height ? ' height="' . $height . '"' : '') . ' src="' . DOL_URL_ROOT . '/viewimage.php?modulepart=' . $modulepart . '&entity=' . $entity . '&file=' . urlencode($file) . '&cache=' . $cache . '">';
				if ($addlinktofullsize) {
					$ret .= '</a>';
				}
			} elseif ($altfile && file_exists($dir . "/" . $altfile)) {
				if ($addlinktofullsize) {
					$urladvanced = getAdvancedPreviewUrl($modulepart, $originalfile, 0, '&entity=' . $entity);
					if ($urladvanced) {
						$ret .= '<a href="' . $urladvanced . '">';
					} else {
						$ret .= '<a href="' . DOL_URL_ROOT . '/viewimage.php?modulepart=' . $modulepart . '&entity=' . $entity . '&file=' . urlencode($originalfile) . '&cache=' . $cache . '">';
					}
				}
				$ret .= '<img class="photo' . $modulepart . ($cssclass ? ' ' . $cssclass : '') . '" alt="Photo alt" id="photologo' . (preg_replace('/[^a-z]/i', '_', $file)) . '" class="' . $cssclass . '" ' . ($width ? ' width="' . $width . '"' : '') . ($height ? ' height="' . $height . '"' : '') . ' src="' . DOL_URL_ROOT . '/viewimage.php?modulepart=' . $modulepart . '&entity=' . $entity . '&file=' . urlencode($altfile) . '&cache=' . $cache . '">';
				if ($addlinktofullsize) {
					$ret .= '</a>';
				}
			} else {
				$nophoto = '/public/theme/common/nophoto.png';
				$defaultimg = 'identicon';        // For gravatar
				if (in_array($modulepart, array('societe', 'userphoto', 'contact', 'memberphoto'))) {    // For modules that need a special image when photo not found
					if ($modulepart == 'societe' || ($modulepart == 'memberphoto' && !empty($object->morphy) && strpos($object->morphy, 'mor') !== false)) {
						$nophoto = 'company';
					} else {
						$nophoto = '/public/theme/common/user_anonymous.png';
						if (!empty($object->gender) && $object->gender == 'man') {
							$nophoto = '/public/theme/common/user_man.png';
						}
						if (!empty($object->gender) && $object->gender == 'woman') {
							$nophoto = '/public/theme/common/user_woman.png';
						}
					}
				}

				if (isModEnabled('gravatar') && $email && empty($noexternsourceoverwrite)) {
					// see https://gravatar.com/site/implement/images/php/
					$ret .= '<!-- Put link to gravatar -->';
					$ret .= '<img class="photo' . $modulepart . ($cssclass ? ' ' . $cssclass : '') . '" alt="" title="' . $email . ' Gravatar avatar" ' . ($width ? ' width="' . $width . '"' : '') . ($height ? ' height="' . $height . '"' : '') . ' src="https://www.gravatar.com/avatar/' . dol_hash(strtolower(trim($email)), 'sha256', 1) . '?s=' . $width . '&d=' . $defaultimg . '">'; // gravatar need md5 hash
				} else {
					if ($nophoto == 'company') {
						$ret .= '<div class="divforspanimg valignmiddle center photo' . $modulepart . ($cssclass ? ' ' . $cssclass : '') . '" alt="" ' . ($width ? ' width="' . $width . '"' : '') . ($height ? ' height="' . $height . '"' : '') . '>' . img_picto('', 'company') . '</div>';
						//$ret .= '<div class="difforspanimgright"></div>';
					} else {
						$ret .= '<img class="photo' . $modulepart . ($cssclass ? ' ' . $cssclass : '') . '" alt="" ' . ($width ? ' width="' . $width . '"' : '') . ($height ? ' height="' . $height . '"' : '') . ' src="' . DOL_URL_ROOT . $nophoto . '">';
					}
				}
			}

			if ($caneditfield) {
				if ($object->photo) {
					$ret .= "<br>\n";
				}
				$ret .= '<table class="nobordernopadding centpercent">';
				if ($object->photo) {
					$ret .= '<tr><td><input type="checkbox" class="flat photodelete" name="deletephoto" id="photodelete"> <label for="photodelete">' . $langs->trans("Delete") . '</label><br><br></td></tr>';
				}
				$ret .= '<tr><td class="tdoverflow">';
				$maxfilesizearray = getMaxFileSizeArray();
				$maxmin = $maxfilesizearray['maxmin'];
				if ($maxmin > 0) {
					$ret .= '<input type="hidden" name="MAX_FILE_SIZE" value="' . ($maxmin * 1024) . '">';    // MAX_FILE_SIZE must precede the field type=file
				}
				$ret .= '<input type="file" class="flat maxwidth200onsmartphone" name="photo" id="photoinput" accept="image/*"' . ($capture ? ' capture="' . $capture . '"' : '') . '>';
				$ret .= '</td></tr>';
				$ret .= '</table>';
			}
		}

		return $ret;
	}

	// phpcs:disable PEAR.NamingConventions.ValidFunctionName.ScopeNotCamelCaps

	/**
	 * Return select list of groups
	 *
	 * @param int|object|object[] 	$selected 		Id group or group(s) preselected
	 * @param string 				$htmlname 		Field name in form
	 * @param int<0,1> 				$show_empty 	0=liste sans valeur nulle, 1=ajoute valeur inconnue
	 * @param string|int[] 			$exclude 		Array list of groups id to exclude
	 * @param int<0,1> 				$disabled 		If select list must be disabled
	 * @param string|int[] 			$include 		Array list of groups id to include
	 * @param int[] 				$enableonly 	Array list of groups id to be enabled. All other must be disabled
	 * @param string 				$force_entity 	'0' or Ids of environment to force
	 * @param bool 					$multiple 		add [] in the name of element and add 'multiple' attribute (not working with ajax_autocompleter)
	 * @param string 				$morecss 		More css to add to html component
	 * @return	string								HTML Componont to select a group
	 * @see select_dolusers()
	 */
	public function select_dolgroups($selected = 0, $htmlname = 'groupid', $show_empty = 0, $exclude = '', $disabled = 0, $include = '', $enableonly = array(), $force_entity = '0', $multiple = false, $morecss = 'minwidth200')
	{
		// phpcs:enable
		global $conf, $user, $langs;

		// Allow excluding groups
		$excludeGroups = null;
		if (is_array($exclude)) {
			$excludeGroups = implode(",", $exclude);
		}
		// Allow including groups
		$includeGroups = null;
		if (is_array($include)) {
			$includeGroups = implode(",", $include);
		}

		if (!is_array($selected)) {
			$selected = array($selected);
		}

		$out = '';

		// Build sql to search groups
		$sql = "SELECT ug.rowid, ug.nom as name";
		if (isModEnabled('multicompany') && $conf->entity == 1 && $user->admin && !$user->entity) {
			$sql .= ", e.label";
		}
		$sql .= " FROM " . $this->db->prefix() . "usergroup as ug ";
		if (isModEnabled('multicompany') && $conf->entity == 1 && $user->admin && !$user->entity) {
			$sql .= " LEFT JOIN " . $this->db->prefix() . "entity as e ON e.rowid=ug.entity";
			if ($force_entity) {
				$sql .= " WHERE ug.entity IN (0, " . $force_entity . ")";
			} else {
				$sql .= " WHERE ug.entity IS NOT NULL";
			}
		} else {
			$sql .= " WHERE ug.entity IN (0, " . $conf->entity . ")";
		}
		if (is_array($exclude) && $excludeGroups) {
			$sql .= " AND ug.rowid NOT IN (" . $this->db->sanitize($excludeGroups) . ")";
		}
		if (is_array($include) && $includeGroups) {
			$sql .= " AND ug.rowid IN (" . $this->db->sanitize($includeGroups) . ")";
		}
		$sql .= " ORDER BY ug.nom ASC";

		dol_syslog(get_class($this) . "::select_dolgroups", LOG_DEBUG);
		$resql = $this->db->query($sql);
		if ($resql) {
			// Enhance with select2
			include_once DOL_DOCUMENT_ROOT . '/core/lib/ajax.lib.php';

			$out .= '<select class="flat' . ($morecss ? ' ' . $morecss : '') . '" id="' . $htmlname . '" name="' . $htmlname . ($multiple ? '[]' : '') . '" ' . ($multiple ? 'multiple' : '') . ' ' . ($disabled ? ' disabled' : '') . '>';

			$num = $this->db->num_rows($resql);
			$i = 0;
			if ($num) {
				if ($show_empty && !$multiple) {
					$out .= '<option value="-1"' . (in_array(-1, $selected) ? ' selected' : '') . '>&nbsp;</option>' . "\n";
				}

				while ($i < $num) {
					$obj = $this->db->fetch_object($resql);
					$disableline = 0;
					if (is_array($enableonly) && count($enableonly) && !in_array($obj->rowid, $enableonly)) {
						$disableline = 1;
					}

					$label = $obj->name;
					$labelhtml = $obj->name;
					if (isModEnabled('multicompany') && !getDolGlobalInt('MULTICOMPANY_TRANSVERSE_MODE') && $conf->entity == 1) {
						$label .= " (" . $obj->label . ")";
						$labelhtml .= ' <span class="opacitymedium">(' . $obj->label . ')</span>';
					}

					$out .= '<option value="' . $obj->rowid . '"';
					if ($disableline) {
						$out .= ' disabled';
					}
					if ((isset($selected[0]) && is_object($selected[0]) && $selected[0]->id == $obj->rowid)
						|| ((!isset($selected[0]) || !is_object($selected[0])) && !empty($selected) && in_array($obj->rowid, $selected))) {
						$out .= ' selected';
					}
					$out .= ' data-html="' . dol_escape_htmltag($labelhtml) . '"';
					$out .= '>';
					$out .= $label;
					$out .= '</option>';
					$i++;
				}
			} else {
				if ($show_empty) {
					$out .= '<option value="-1"' . (in_array(-1, $selected) ? ' selected' : '') . '></option>' . "\n";
				}
				$out .= '<option value="" disabled>' . $langs->trans("NoUserGroupDefined") . '</option>';
			}
			$out .= '</select>';

			$out .= ajax_combobox($htmlname);
		} else {
			dol_print_error($this->db);
		}

		return $out;
	}


	/**
	 *    Return HTML to show the search and clear search button
	 *
	 * @param string $pos Position of colon on the list. Value 'left' or 'right'
	 * @return    string
	 */
	public function showFilterButtons($pos = '')
	{
		$out = '<div class="nowraponall">';
		$out .= '<button type="submit" class="liste_titre button_search reposition" name="button_search_x" value="x"><span class="fas fa-search"></span></button>';
		$out .= '<button type="submit" class="liste_titre button_removefilter reposition" name="button_removefilter_x" value="x"><span class="fas fa-times"></span></button>';
		$out .= '</div>';

		return $out;
	}

	/**
	 *    Return HTML to show the search and clear search button
	 *
	 * @param string $cssclass CSS class
	 * @param int $calljsfunction 0=default. 1=call function initCheckForSelect() after changing status of checkboxes
	 * @param string $massactionname Mass action button name that will launch an action on the selected items
	 * @return    string
	 */
	public function showCheckAddButtons($cssclass = 'checkforaction', $calljsfunction = 0, $massactionname = "massaction")
	{
		global $conf;

		$out = '';

		if (!empty($conf->use_javascript_ajax)) {
			$out .= '<div class="inline-block checkallactions"><input type="checkbox" id="' . $cssclass . 's" name="' . $cssclass . 's" class="checkallactions"></div>';
		}
		$out .= '<script nonce="' . getNonce() . '">
            $(document).ready(function() {
                $("#' . $cssclass . 's").click(function() {
                    if($(this).is(\':checked\')){
                        console.log("We check all ' . $cssclass . ' and trigger the change method");
                		$(".' . $cssclass . '").prop(\'checked\', true).trigger(\'change\');
                    }
                    else
                    {
                        console.log("We uncheck all");
                		$(".' . $cssclass . '").prop(\'checked\', false).trigger(\'change\');
                    }' . "\n";
		if ($calljsfunction) {
			$out .= 'if (typeof initCheckForSelect == \'function\') { initCheckForSelect(0, "' . $massactionname . '", "' . $cssclass . '"); } else { console.log("No function initCheckForSelect found. Call won\'t be done."); }';
		}
		$out .= '         });
        	        $(".' . $cssclass . '").change(function() {
					$(this).closest("tr").toggleClass("highlight", this.checked);
				});
		 	});
    	</script>';

		return $out;
	}

	/**
	 *    Return HTML to show the search and clear search button
	 *
	 * @param int $addcheckuncheckall Add the check all/uncheck all checkbox (use javascript) and code to manage this
	 * @param string $cssclass CSS class
	 * @param int $calljsfunction 0=default. 1=call function initCheckForSelect() after changing status of checkboxes
	 * @param string $massactionname Mass action name
	 * @return    string
	 */
	public function showFilterAndCheckAddButtons($addcheckuncheckall = 0, $cssclass = 'checkforaction', $calljsfunction = 0, $massactionname = "massaction")
	{
		$out = $this->showFilterButtons();
		if ($addcheckuncheckall) {
			$out .= $this->showCheckAddButtons($cssclass, $calljsfunction, $massactionname);
		}
		return $out;
	}

	/**
	 * Return HTML to show the select of expense categories
	 *
	 * @param string 	$selected 		preselected category
	 * @param string 	$htmlname 		name of HTML select list
	 * @param int<0,1>	$useempty 		1=Add empty line
	 * @param int[] 	$excludeid 		id to exclude
	 * @param string 	$target 		htmlname of target select to bind event
	 * @param int 		$default_selected default category to select if fk_c_type_fees change = EX_KME
	 * @param array<string,int|string>	$params	param to give
	 * @param int<0,1>	$info_admin 	Show the tooltip help picto to setup list
	 * @return    string
	 */
	public function selectExpenseCategories($selected = '', $htmlname = 'fk_c_exp_tax_cat', $useempty = 0, $excludeid = array(), $target = '', $default_selected = 0, $params = array(), $info_admin = 1)
	{
		global $langs, $user;

		$out = '';
		$sql = "SELECT rowid, label FROM " . $this->db->prefix() . "c_exp_tax_cat WHERE active = 1";
		$sql .= " AND entity IN (0," . getEntity('exp_tax_cat') . ")";
		if (!empty($excludeid)) {
			$sql .= " AND rowid NOT IN (" . $this->db->sanitize(implode(',', $excludeid)) . ")";
		}
		$sql .= " ORDER BY label";

		$resql = $this->db->query($sql);
		if ($resql) {
			$out = '<select id="select_' . $htmlname . '" name="' . $htmlname . '" class="' . $htmlname . ' flat minwidth75imp maxwidth200">';
			if ($useempty) {
				$out .= '<option value="0">&nbsp;</option>';
			}

			while ($obj = $this->db->fetch_object($resql)) {
				$out .= '<option ' . ($selected == $obj->rowid ? 'selected="selected"' : '') . ' value="' . $obj->rowid . '">' . $langs->trans($obj->label) . '</option>';
			}
			$out .= '</select>';
			$out .= ajax_combobox('select_' . $htmlname);

			if (!empty($htmlname) && $user->admin && $info_admin) {
				$out .= ' ' . info_admin($langs->trans("YouCanChangeValuesForThisListFromDictionarySetup"), 1);
			}

			if (!empty($target)) {
				$sql = "SELECT c.id FROM " . $this->db->prefix() . "c_type_fees as c WHERE c.code = 'EX_KME' AND c.active = 1";
				$resql = $this->db->query($sql);
				if ($resql) {
					if ($this->db->num_rows($resql) > 0) {
						$obj = $this->db->fetch_object($resql);
						$out .= '<script nonce="' . getNonce() . '">
							$(function() {
								$("select[name=' . $target . ']").on("change", function() {
									var current_val = $(this).val();
									if (current_val == ' . $obj->id . ') {';
						if (!empty($default_selected) || !empty($selected)) {
							$out .= '$("select[name=' . $htmlname . ']").val("' . ($default_selected > 0 ? $default_selected : $selected) . '");';
						}

						$out .= '
										$("select[name=' . $htmlname . ']").change();
									}
								});

								$("select[name=' . $htmlname . ']").change(function() {

									if ($("select[name=' . $target . ']").val() == ' . $obj->id . ') {
										// get price of kilometer to fill the unit price
										$.ajax({
											method: "POST",
											dataType: "json",
											data: { fk_c_exp_tax_cat: $(this).val(), token: \'' . currentToken() . '\' },
											url: "' . (DOL_URL_ROOT . '/expensereport/ajax/ajaxik.php?' . implode('&', $params)) . '",
										}).done(function( data, textStatus, jqXHR ) {
											console.log(data);
											if (typeof data.up != "undefined") {
												$("input[name=value_unit]").val(data.up);
												$("select[name=' . $htmlname . ']").attr("title", data.title);
											} else {
												$("input[name=value_unit]").val("");
												$("select[name=' . $htmlname . ']").attr("title", "");
											}
										});
									}
								});
							});
						</script>';
					}
				}
			}
		} else {
			dol_print_error($this->db);
		}

		return $out;
	}

	/**
	 * Return HTML to show the select ranges of expense range
	 *
	 * @param string $selected preselected category
	 * @param string $htmlname name of HTML select list
	 * @param integer $useempty 1=Add empty line
	 * @return    string
	 */
	public function selectExpenseRanges($selected = '', $htmlname = 'fk_range', $useempty = 0)
	{
		global $conf, $langs;

		$out = '';
		$sql = "SELECT rowid, range_ik FROM " . $this->db->prefix() . "c_exp_tax_range";
		$sql .= " WHERE entity = " . $conf->entity . " AND active = 1";

		$resql = $this->db->query($sql);
		if ($resql) {
			$out = '<select id="select_' . $htmlname . '" name="' . $htmlname . '" class="' . $htmlname . ' flat minwidth75imp">';
			if ($useempty) {
				$out .= '<option value="0"></option>';
			}

			while ($obj = $this->db->fetch_object($resql)) {
				$out .= '<option ' . ($selected == $obj->rowid ? 'selected="selected"' : '') . ' value="' . $obj->rowid . '">' . price($obj->range_ik, 0, $langs, 1, 0) . '</option>';
			}
			$out .= '</select>';
		} else {
			dol_print_error($this->db);
		}

		return $out;
	}

	/**
	 * Return HTML to show a select of expense
	 *
	 * @param string $selected preselected category
	 * @param string $htmlname name of HTML select list
	 * @param integer $useempty 1=Add empty choice
	 * @param integer $allchoice 1=Add all choice
	 * @param integer $useid 0=use 'code' as key, 1=use 'id' as key
	 * @return    string
	 */
	public function selectExpense($selected = '', $htmlname = 'fk_c_type_fees', $useempty = 0, $allchoice = 1, $useid = 0)
	{
		global $langs;

		$out = '';
		$sql = "SELECT id, code, label";
		$sql .= " FROM " . $this->db->prefix() . "c_type_fees";
		$sql .= " WHERE active = 1";

		$resql = $this->db->query($sql);
		if ($resql) {
			$out = '<select id="select_' . $htmlname . '" name="' . $htmlname . '" class="' . $htmlname . ' flat minwidth75imp">';
			if ($useempty) {
				$out .= '<option value="0"></option>';
			}
			if ($allchoice) {
				$out .= '<option value="-1">' . $langs->trans('AllExpenseReport') . '</option>';
			}

			$field = 'code';
			if ($useid) {
				$field = 'id';
			}

			while ($obj = $this->db->fetch_object($resql)) {
				$key = $langs->trans($obj->code);
				$out .= '<option ' . ($selected == $obj->{$field} ? 'selected="selected"' : '') . ' value="' . $obj->{$field} . '">' . ($key != $obj->code ? $key : $obj->label) . '</option>';
			}
			$out .= '</select>';

			$out .= ajax_combobox('select_' . $htmlname);
		} else {
			dol_print_error($this->db);
		}

		return $out;
	}

	/**
	 *  Output a combo list with invoices qualified for a third party
	 *
	 * @param int $socid Id third party (-1=all, 0=only projects not linked to a third party, id=projects not linked or linked to third party id)
	 * @param string $selected Id invoice preselected
	 * @param string $htmlname Name of HTML select
	 * @param int $maxlength Maximum length of label
	 * @param int $option_only Return only html options lines without the select tag
	 * @param string $show_empty Add an empty line ('1' or string to show for empty line)
	 * @param int $discard_closed Discard closed projects (0=Keep,1=hide completely,2=Disable)
	 * @param int $forcefocus Force focus on field (works with javascript only)
	 * @param int $disabled Disabled
	 * @param string $morecss More css added to the select component
	 * @param string $projectsListId ''=Automatic filter on project allowed. List of id=Filter on project ids.
	 * @param string $showproject 'all' = Show project info, ''=Hide project info
	 * @param User $usertofilter User object to use for filtering
	 * @return string            HTML Select Invoice
	 */
	public function selectInvoice($socid = -1, $selected = '', $htmlname = 'invoiceid', $maxlength = 24, $option_only = 0, $show_empty = '1', $discard_closed = 0, $forcefocus = 0, $disabled = 0, $morecss = 'maxwidth500', $projectsListId = '', $showproject = 'all', $usertofilter = null)
	{
		global $user, $conf, $langs;

		require_once DOL_DOCUMENT_ROOT . '/projet/class/project.class.php';

		if (is_null($usertofilter)) {
			$usertofilter = $user;
		}

		$out = '';

		$hideunselectables = false;
		if (getDolGlobalString('PROJECT_HIDE_UNSELECTABLES')) {
			$hideunselectables = true;
		}

		if (empty($projectsListId)) {
			if (!$usertofilter->hasRight('projet', 'all', 'lire')) {
				$projectstatic = new Project($this->db);
				$projectsListId = $projectstatic->getProjectsAuthorizedForUser($usertofilter, 0, 1);
			}
		}

		// Search all projects
		$sql = "SELECT f.rowid, f.ref as fref, 'nolabel' as flabel, p.rowid as pid, f.ref,
            p.title, p.fk_soc, p.fk_statut, p.public,";
		$sql .= ' s.nom as name';
		$sql .= ' FROM ' . $this->db->prefix() . 'projet as p';
		$sql .= ' LEFT JOIN ' . $this->db->prefix() . 'societe as s ON s.rowid = p.fk_soc,';
		$sql .= ' ' . $this->db->prefix() . 'facture as f';
		$sql .= " WHERE p.entity IN (" . getEntity('project') . ")";
		$sql .= " AND f.fk_projet = p.rowid AND f.fk_statut=0"; //Brouillons seulement
		//if ($projectsListId) $sql.= " AND p.rowid IN (".$this->db->sanitize($projectsListId).")";
		//if ($socid == 0) $sql.= " AND (p.fk_soc=0 OR p.fk_soc IS NULL)";
		//if ($socid > 0)  $sql.= " AND (p.fk_soc=".((int) $socid)." OR p.fk_soc IS NULL)";
		$sql .= " ORDER BY p.ref, f.ref ASC";

		$resql = $this->db->query($sql);
		if ($resql) {
			// Use select2 selector
			if (!empty($conf->use_javascript_ajax)) {
				include_once DOL_DOCUMENT_ROOT . '/core/lib/ajax.lib.php';
				$comboenhancement = ajax_combobox($htmlname, array(), 0, $forcefocus);
				$out .= $comboenhancement;
				$morecss = 'minwidth200imp maxwidth500';
			}

			if (empty($option_only)) {
				$out .= '<select class="valignmiddle flat' . ($morecss ? ' ' . $morecss : '') . '"' . ($disabled ? ' disabled="disabled"' : '') . ' id="' . $htmlname . '" name="' . $htmlname . '">';
			}
			if (!empty($show_empty)) {
				$out .= '<option value="0" class="optiongrey">';
				if (!is_numeric($show_empty)) {
					$out .= $show_empty;
				} else {
					$out .= '&nbsp;';
				}
				$out .= '</option>';
			}
			$num = $this->db->num_rows($resql);
			$i = 0;
			if ($num) {
				while ($i < $num) {
					$obj = $this->db->fetch_object($resql);
					// If we ask to filter on a company and user has no permission to see all companies and project is linked to another company, we hide project.
					if ($socid > 0 && (empty($obj->fk_soc) || $obj->fk_soc == $socid) && !$usertofilter->hasRight('societe', 'lire')) {
						// Do nothing
					} else {
						if ($discard_closed == 1 && $obj->fk_statut == Project::STATUS_CLOSED) {
							$i++;
							continue;
						}

						$labeltoshow = '';

						if ($showproject == 'all') {
							$labeltoshow .= dol_trunc($obj->ref, 18); // Invoice ref
							if ($obj->name) {
								$labeltoshow .= ' - ' . $obj->name; // Soc name
							}

							$disabled = 0;
							if ($obj->fk_statut == Project::STATUS_DRAFT) {
								$disabled = 1;
								$labeltoshow .= ' - ' . $langs->trans("Draft");
							} elseif ($obj->fk_statut == Project::STATUS_CLOSED) {
								if ($discard_closed == 2) {
									$disabled = 1;
								}
								$labeltoshow .= ' - ' . $langs->trans("Closed");
							} elseif ($socid > 0 && (!empty($obj->fk_soc) && $obj->fk_soc != $socid)) {
								$disabled = 1;
								$labeltoshow .= ' - ' . $langs->trans("LinkedToAnotherCompany");
							}
						}

						if (!empty($selected) && $selected == $obj->rowid) {
							$out .= '<option value="' . $obj->rowid . '" selected';
							//if ($disabled) $out.=' disabled';						// with select2, field can't be preselected if disabled
							$out .= '>' . $labeltoshow . '</option>';
						} else {
							if ($hideunselectables && $disabled && ($selected != $obj->rowid)) {
								$resultat = '';
							} else {
								$resultat = '<option value="' . $obj->rowid . '"';
								if ($disabled) {
									$resultat .= ' disabled';
								}
								//if ($obj->public) $labeltoshow.=' ('.$langs->trans("Public").')';
								//else $labeltoshow.=' ('.$langs->trans("Private").')';
								$resultat .= '>';
								$resultat .= $labeltoshow;
								$resultat .= '</option>';
							}
							$out .= $resultat;
						}
					}
					$i++;
				}
			}
			if (empty($option_only)) {
				$out .= '</select>';
			}

			$this->db->free($resql);

			return $out;
		} else {
			dol_print_error($this->db);
			return '';
		}
	}

	/**
	 *  Output a combo list with invoices qualified for a third party
	 *
	 * @param string $selected Id invoice preselected
	 * @param string $htmlname Name of HTML select
	 * @param int $maxlength Maximum length of label
	 * @param int $option_only Return only html options lines without the select tag
	 * @param string $show_empty Add an empty line ('1' or string to show for empty line)
	 * @param int $forcefocus Force focus on field (works with javascript only)
	 * @param int $disabled Disabled
	 * @param string $morecss More css added to the select component
	 * @return int                    Nbr of project if OK, <0 if KO
	 */
	public function selectInvoiceRec($selected = '', $htmlname = 'facrecid', $maxlength = 24, $option_only = 0, $show_empty = '1', $forcefocus = 0, $disabled = 0, $morecss = 'maxwidth500')
	{
		global $conf, $langs;

		$out = '';

		dol_syslog('FactureRec::fetch', LOG_DEBUG);

		$sql = 'SELECT f.rowid, f.entity, f.titre as title, f.suspended, f.fk_soc';
		//$sql.= ', el.fk_source';
		$sql .= ' FROM ' . MAIN_DB_PREFIX . 'facture_rec as f';
		$sql .= " WHERE f.entity IN (" . getEntity('invoice') . ")";
		$sql .= " ORDER BY f.titre ASC";

		$resql = $this->db->query($sql);
		if ($resql) {
			// Use select2 selector
			if (!empty($conf->use_javascript_ajax)) {
				include_once DOL_DOCUMENT_ROOT . '/core/lib/ajax.lib.php';
				$comboenhancement = ajax_combobox($htmlname, array(), 0, $forcefocus);
				$out .= $comboenhancement;
				$morecss = 'minwidth200imp maxwidth500';
			}

			if (empty($option_only)) {
				$out .= '<select class="valignmiddle flat' . ($morecss ? ' ' . $morecss : '') . '"' . ($disabled ? ' disabled="disabled"' : '') . ' id="' . $htmlname . '" name="' . $htmlname . '">';
			}
			if (!empty($show_empty)) {
				$out .= '<option value="0" class="optiongrey">';
				if (!is_numeric($show_empty)) {
					$out .= $show_empty;
				} else {
					$out .= '&nbsp;';
				}
				$out .= '</option>';
			}
			$num = $this->db->num_rows($resql);
			if ($num) {
				while ($obj = $this->db->fetch_object($resql)) {
					$labeltoshow = dol_trunc($obj->title, 18); // Invoice ref

					$disabled = 0;
					if (!empty($obj->suspended)) {
						$disabled = 1;
						$labeltoshow .= ' - ' . $langs->trans("Closed");
					}


					if (!empty($selected) && $selected == $obj->rowid) {
						$out .= '<option value="' . $obj->rowid . '" selected';
						//if ($disabled) $out.=' disabled';						// with select2, field can't be preselected if disabled
						$out .= '>' . $labeltoshow . '</option>';
					} else {
						if ($disabled && ($selected != $obj->rowid)) {
							$resultat = '';
						} else {
							$resultat = '<option value="' . $obj->rowid . '"';
							if ($disabled) {
								$resultat .= ' disabled';
							}
							$resultat .= '>';
							$resultat .= $labeltoshow;
							$resultat .= '</option>';
						}
						$out .= $resultat;
					}
				}
			}
			if (empty($option_only)) {
				$out .= '</select>';
			}

			print $out;

			$this->db->free($resql);
			return $num;
		} else {
			$this->errors[] = $this->db->lasterror;
			return -1;
		}
	}

	/**
	 * Output the component to make advanced search criteries
	 *
	 * @param 	array<array<string,array{type:string}>>	$arrayofcriterias 					Array of available search criteria. Example: array($object->element => $object->fields, 'otherfamily' => otherarrayoffields, ...)
	 * @param 	array<int,string> 						$search_component_params 			Array of selected search criteria
	 * @param 	string[] 								$arrayofinputfieldsalreadyoutput 	Array of input fields already inform. The component will not generate a hidden input field if it is in this list.
	 * @param 	string 									$search_component_params_hidden 	String with $search_component_params criteria
	 * @return	string                                    									HTML component for advanced search
	 */
	public function searchComponent($arrayofcriterias, $search_component_params, $arrayofinputfieldsalreadyoutput = array(), $search_component_params_hidden = '')
	{
		global $langs;

		if ($search_component_params_hidden != '' && !preg_match('/^\(.*\)$/', $search_component_params_hidden)) {    // If $search_component_params_hidden does not start and end with ()
			$search_component_params_hidden = '(' . $search_component_params_hidden . ')';
		}

		$ret = '';

		$ret .= '<div class="divadvancedsearchfieldcomp centpercent inline-block">';
		$ret .= '<a href="#" class="dropdownsearch-toggle unsetcolor">';
		$ret .= '<span class="fas fa-filter linkobject boxfilter paddingright pictofixedwidth" title="' . dol_escape_htmltag($langs->trans("Filters")) . '" id="idsubimgproductdistribution"></span>';
		$ret .= '</a>';

		$ret .= '<div class="divadvancedsearchfieldcompinput inline-block minwidth500 maxwidth300onsmartphone">';

		// Show select fields as tags.
		$ret .= '<div id="divsearch_component_params" name="divsearch_component_params" class="noborderbottom search_component_params inline-block valignmiddle">';

		if ($search_component_params_hidden) {
			// Split the criteria on each AND
			//var_dump($search_component_params_hidden);

<<<<<<< HEAD
			$nbofchars = dol_strlen($search_component_params_hidden);
			$arrayofandtags = array();
			$i = 0;
			$s = '';
			$countparenthesis = 0;
			while ($i < $nbofchars) {
				$char = dol_substr($search_component_params_hidden, $i, 1);

				if ($char == '(') {
					$countparenthesis++;
				} elseif ($char == ')') {
					$countparenthesis--;
				}

				if ($countparenthesis == 0) {
					$char2 = dol_substr($search_component_params_hidden, $i + 1, 1);
					$char3 = dol_substr($search_component_params_hidden, $i + 2, 1);
					if ($char == 'A' && $char2 == 'N' && $char3 == 'D') {
						// We found a AND
						$arrayofandtags[] = trim($s);
						$s = '';
						$i += 2;
					} else {
						$s .= $char;
					}
				} else {
					$s .= $char;
				}
				$i++;
			}
			if ($s) {
				$arrayofandtags[] = trim($s);
			}
=======
			$arrayofandtags = dolForgeExplodeAnd($search_component_params_hidden);
>>>>>>> 1a651ad8

			// $arrayofandtags is now array( '...' , '...', ...)
			// Show each AND part
			foreach ($arrayofandtags as $tmpkey => $tmpval) {
				$errormessage = '';
				$searchtags = forgeSQLFromUniversalSearchCriteria($tmpval, $errormessage, 1, 1);
				if ($errormessage) {
					$this->error = 'ERROR in parsing search string: ' . $errormessage;
				}
				// Remove first and last parenthesis but only if first is the opening and last the closing of the same group
				include_once DOL_DOCUMENT_ROOT . '/core/lib/functions2.lib.php';
				$searchtags = removeGlobalParenthesis($searchtags);

<<<<<<< HEAD
				$ret .= '<span class="marginleftonlyshort valignmiddle tagsearch" data-ufilterid="' . ($tmpkey + 1) . '" data-ufilter="' . dol_escape_htmltag($tmpval) . '">';
				$ret .= '<span class="tagsearchdelete select2-selection__choice__remove" data-ufilterid="' . ($tmpkey + 1) . '">x</span> ';
=======
				$ret .= '<span class="marginleftonlyshort valignmiddle tagsearch" data-ufilterid="'.($tmpkey + 1).'" data-ufilter="'.dol_escape_htmltag($tmpval).'">';
				$ret .= '<span class="tagsearchdelete select2-selection__choice__remove" data-ufilterid="'.($tmpkey + 1).'">x</span> ';
>>>>>>> 1a651ad8
				$ret .= dol_escape_htmltag($searchtags);
				$ret .= '</span>';
			}
		}

		//$ret .= '<button type="submit" class="liste_titre button_search paddingleftonly" name="button_search_x" value="x"><span class="fa fa-search"></span></button>';

		//$ret .= search_component_params
		//$texttoshow = '<div class="opacitymedium inline-block search_component_searchtext">'.$langs->trans("Search").'</div>';
		//$ret .= '<div class="search_component inline-block valignmiddle">'.$texttoshow.'</div>';

		$show_search_component_params_hidden = 1;
		if ($show_search_component_params_hidden) {
			$ret .= '<input type="hidden" name="show_search_component_params_hidden" value="1">';
		}
		$ret .= "<!-- We store the full Universal Search String into this field. For example: (t.ref:like:'SO-%') AND ((t.ref:like:'CO-%') OR (t.ref:like:'AA%')) -->";
		$ret .= '<input type="hidden" id="search_component_params_hidden" name="search_component_params_hidden" value="' . dol_escape_htmltag($search_component_params_hidden) . '">';
		// $ret .= "<!-- sql= ".forgeSQLFromUniversalSearchCriteria($search_component_params_hidden, $errormessage)." -->";

		// For compatibility with forms that show themself the search criteria in addition of this component, we output these fields
		foreach ($arrayofcriterias as $criteria) {
			foreach ($criteria as $criteriafamilykey => $criteriafamilyval) {
				if (in_array('search_' . $criteriafamilykey, $arrayofinputfieldsalreadyoutput)) {
					continue;
				}
				if (in_array($criteriafamilykey, array('rowid', 'ref_ext', 'entity', 'extraparams'))) {
					continue;
				}
				if (in_array($criteriafamilyval['type'], array('date', 'datetime', 'timestamp'))) {
					$ret .= '<input type="hidden" name="search_' . $criteriafamilykey . '_start">';
					$ret .= '<input type="hidden" name="search_' . $criteriafamilykey . '_startyear">';
					$ret .= '<input type="hidden" name="search_' . $criteriafamilykey . '_startmonth">';
					$ret .= '<input type="hidden" name="search_' . $criteriafamilykey . '_startday">';
					$ret .= '<input type="hidden" name="search_' . $criteriafamilykey . '_end">';
					$ret .= '<input type="hidden" name="search_' . $criteriafamilykey . '_endyear">';
					$ret .= '<input type="hidden" name="search_' . $criteriafamilykey . '_endmonth">';
					$ret .= '<input type="hidden" name="search_' . $criteriafamilykey . '_endday">';
				} else {
					$ret .= '<input type="hidden" name="search_' . $criteriafamilykey . '">';
				}
			}
		}

		$ret .= '</div>';

		$ret .= "<!-- Field to enter a generic filter string: t.ref:like:'SO-%', t.date_creation:<:'20160101', t.date_creation:<:'2016-01-01 12:30:00', t.nature:is:NULL, t.field2:isnot:NULL -->\n";
		$ret .= '<input type="text" placeholder="' . $langs->trans("Filters") . '" id="search_component_params_input" name="search_component_params_input" class="noborderbottom search_component_input" value="">';

		$ret .= '</div>';
		$ret .= '</div>';

		$ret .= '<script>
		jQuery(".tagsearchdelete").click(function(e) {
			var filterid = $(this).parents().attr("data-ufilterid");
			console.log("We click to delete the criteria nb "+filterid);

			// Regenerate the search_component_params_hidden with all data-ufilter except the one to delete, and post the page
			var newparamstring = \'\';
			$(\'.tagsearch\').each(function(index, element) {
				tmpfilterid = $(this).attr("data-ufilterid");
				if (tmpfilterid != filterid) {
					// We keep this criteria
					if (newparamstring == \'\') {
						newparamstring = $(this).attr("data-ufilter");
					} else {
						newparamstring = newparamstring + \' AND \' + $(this).attr("data-ufilter");
					}
				}
			});
			console.log("newparamstring = "+newparamstring);

			jQuery("#search_component_params_hidden").val(newparamstring);

			// We repost the form
			$(this).closest(\'form\').submit();
		});

		jQuery("#search_component_params_input").keydown(function(e) {
			console.log("We press a key on the filter field that is "+jQuery("#search_component_params_input").val());
			console.log(e.which);
			if (jQuery("#search_component_params_input").val() == "" && e.which == 8) {
				/* We click on back when the input field is already empty */
			   	event.preventDefault();
				jQuery("#divsearch_component_params .tagsearch").last().remove();
				/* Regenerate content of search_component_params_hidden from remaining .tagsearch */
				var s = "";
				jQuery("#divsearch_component_params .tagsearch").each(function( index ) {
					if (s != "") {
						s = s + " AND ";
					}
					s = s + $(this).attr("data-ufilter");
				});
				console.log("New value for search_component_params_hidden = "+s);
				jQuery("#search_component_params_hidden").val(s);
			}
		});

		</script>
		';

		return $ret;
	}

	/**
	 * selectModelMail
	 *
	 * @param	string		$prefix			Prefix
	 * @param	string		$modelType		Model type
	 * @param	int<0,1>	$default		1=Show also Default mail template
	 * @param	int<0,1>	$addjscombo		Add js combobox
	 * @return	string						HTML select string
	 */
	public function selectModelMail($prefix, $modelType = '', $default = 0, $addjscombo = 0)
	{
		global $langs, $user;

		$retstring = '';

		$TModels = array();

		include_once DOL_DOCUMENT_ROOT . '/core/class/html.formmail.class.php';
		$formmail = new FormMail($this->db);
		$result = $formmail->fetchAllEMailTemplate($modelType, $user, $langs);

		if ($default) {
			$TModels[0] = $langs->trans('DefaultMailModel');
		}
		if ($result > 0) {
			foreach ($formmail->lines_model as $model) {
				$TModels[$model->id] = $model->label;
			}
		}

		$retstring .= '<select class="flat" id="select_' . $prefix . 'model_mail" name="' . $prefix . 'model_mail">';

		foreach ($TModels as $id_model => $label_model) {
			$retstring .= '<option value="' . $id_model . '"';
			$retstring .= ">" . $label_model . "</option>";
		}

		$retstring .= "</select>";

		if ($addjscombo) {
			$retstring .= ajax_combobox('select_' . $prefix . 'model_mail');
		}

		return $retstring;
	}

	/**
	 * Output the buttons to submit a creation/edit form
	 *
	 * @param 	string 	$save_label 		Alternative label for save button
	 * @param 	string 	$cancel_label 		Alternative label for cancel button
	 * @param 	array<array{addclass?:string,name?:string,label_key?:string}> $morebuttons 		Add additional buttons between save and cancel
	 * @param 	bool 	$withoutdiv 		Option to remove enclosing centered div
	 * @param 	string 	$morecss 			More CSS
	 * @param 	string 	$dol_openinpopup 	If the button are shown in a context of a page shown inside a popup, we put here the string name of popup.
	 * @return  string                      Html code with the buttons
	 */
	public function buttonsSaveCancel($save_label = 'Save', $cancel_label = 'Cancel', $morebuttons = array(), $withoutdiv = false, $morecss = '', $dol_openinpopup = '')
	{
		global $langs;

		$buttons = array();

		$save = array(
			'name' => 'save',
			'label_key' => $save_label,
		);

		if ($save_label == 'Create' || $save_label == 'Add') {
			$save['name'] = 'add';
		} elseif ($save_label == 'Modify') {
			$save['name'] = 'edit';
		}

		$cancel = array(
			'name' => 'cancel',
			'label_key' => 'Cancel',
		);

		!empty($save_label) ? $buttons[] = $save : '';

		if (!empty($morebuttons)) {
			$buttons[] = $morebuttons;
		}

		!empty($cancel_label) ? $buttons[] = $cancel : '';

		$retstring = $withoutdiv ? '' : '<div class="center">';

		foreach ($buttons as $button) {
			$addclass = empty($button['addclass']) ? '' : $button['addclass'];
			$retstring .= '<input type="submit" class="button button-' . $button['name'] . ($morecss ? ' ' . $morecss : '') . ' ' . $addclass . '" name="' . $button['name'] . '" value="' . dol_escape_htmltag($langs->trans($button['label_key'])) . '">';
		}
		$retstring .= $withoutdiv ? '' : '</div>';

		if ($dol_openinpopup) {
			$retstring .= '<!-- buttons are shown into a $dol_openinpopup=' . dol_escape_htmltag($dol_openinpopup) . ' context, so we enable the close of dialog on cancel -->' . "\n";
			$retstring .= '<script nonce="' . getNonce() . '">';
			$retstring .= 'jQuery(".button-cancel").click(function(e) {
				e.preventDefault(); console.log(\'We click on cancel in iframe popup ' . dol_escape_js($dol_openinpopup) . '\');
				window.parent.jQuery(\'#idfordialog' . dol_escape_js($dol_openinpopup) . '\').dialog(\'close\');
				 });';
			$retstring .= '</script>';
		}

		return $retstring;
	}


	// phpcs:disable PEAR.NamingConventions.ValidFunctionName.ScopeNotCamelCaps

	/**
	 * Load into cache list of invoice subtypes
	 *
	 * @return int             Nb of lines loaded, <0 if KO
	 */
	public function load_cache_invoice_subtype()
	{
		// phpcs:enable
		global $langs;

		$num = count($this->cache_invoice_subtype);
		if ($num > 0) {
			return 0; // Cache already loaded
		}

		dol_syslog(__METHOD__, LOG_DEBUG);

		$sql = "SELECT rowid, code, label as label";
		$sql .= " FROM " . MAIN_DB_PREFIX . 'c_invoice_subtype';
		$sql .= " WHERE active = 1";

		$resql = $this->db->query($sql);
		if ($resql) {
			$num = $this->db->num_rows($resql);
			$i = 0;
			while ($i < $num) {
				$obj = $this->db->fetch_object($resql);

				// If translation exists, we use it, otherwise we take the default wording
				$label = ($langs->trans("InvoiceSubtype" . $obj->rowid) != "InvoiceSubtype" . $obj->rowid) ? $langs->trans("InvoiceSubtype" . $obj->rowid) : (($obj->label != '-') ? $obj->label : '');
				$this->cache_invoice_subtype[$obj->rowid]['rowid'] = $obj->rowid;
				$this->cache_invoice_subtype[$obj->rowid]['code'] = $obj->code;
				$this->cache_invoice_subtype[$obj->rowid]['label'] = $label;
				$i++;
			}

			$this->cache_invoice_subtype = dol_sort_array($this->cache_invoice_subtype, 'code', 'asc', 0, 0, 1);

			return $num;
		} else {
			dol_print_error($this->db);
			return -1;
		}
	}


	/**
<<<<<<< HEAD
	 * Return list of invoice subtypes.
	 *
	 * @param int    $selected     Id of invoice subtype to preselect by default
	 * @param string $htmlname     Select field name
	 * @param int    $addempty     Add an empty entry
	 * @param int    $noinfoadmin  0=Add admin info, 1=Disable admin info
	 * @param string $morecss       Add more CSS on select tag
	 * @return string  String for the HTML select component
	 */
=======
	* Return list of invoice subtypes.
	*
	* @param int		$selected     	Id of invoice subtype to preselect by default
	* @param string		$htmlname     	Select field name
	* @param int<0,1>	$addempty     	Add an empty entry
	* @param int<0,1>	$noinfoadmin  	0=Add admin info, 1=Disable admin info
	* @param string $morecss       	Add more CSS on select tag
	* @return string  				String for the HTML select component
	*/
>>>>>>> 1a651ad8
	public function getSelectInvoiceSubtype($selected = 0, $htmlname = 'subtypeid', $addempty = 0, $noinfoadmin = 0, $morecss = '')
	{
		global $langs, $user;

		$out = '';
		dol_syslog(__METHOD__ . " selected=" . $selected . ", htmlname=" . $htmlname, LOG_DEBUG);

		$this->load_cache_invoice_subtype();

		$out .= '<select id="' . $htmlname . '" class="flat selectsubtype' . ($morecss ? ' ' . $morecss : '') . '" name="' . $htmlname . '">';
		if ($addempty) {
			$out .= '<option value="0">&nbsp;</option>';
		}

		foreach ($this->cache_invoice_subtype as $rowid => $subtype) {
			$label = $subtype['label'];
			$out .= '<option value="' . $subtype['rowid'] . '"';
			if ($selected == $subtype['rowid']) {
				$out .= ' selected="selected"';
			}
			$out .= '>';
			$out .= $label;
			$out .= '</option>';
		}

		$out .= '</select>';
		if ($user->admin && empty($noinfoadmin)) {
			$out .= info_admin($langs->trans("YouCanChangeValuesForThisListFromDictionarySetup"), 1);
		}
		$out .= ajax_combobox($htmlname);

		return $out;
	}

	/**
	 * Closes the form by returning the closing form tag.
	 *
	 * @return string The HTML closing form tag.
	 */
	public function closeForm()
	{
		// Close the form tag
		$out = '</form>';
		return $out;
	}

	/**
	 * Opens a form with the specified name, action, method, and hidden options.
	 *
	 * @param string $form_name      The name of the form.
	 * @param string $action         The URL where the form data will be sent (default is an empty string).
	 * @param string $method         The HTTP method to use (default is 'POST').
	 * @param array  $hiddenoptions  An associative array of hidden input fields to include (optional).
	 *
	 * @return string The opening form tag and hidden fields as HTML.
	 */
	public function openForm($form_name, $action = '', $method = 'POST', $hiddenoptions = array())
	{
		// Create the opening form tag with name, action, and method attributes
		$out = '<form name="' . $form_name . '" action="' . $action . '" method="' . $method . '">';

		// Add any hidden input fields provided in the $hiddenoptions array
		foreach ($hiddenoptions as $key => $value) {
			$out .= '<input type="hidden" name="' . $key . '" value="' . $value . '">';
		}

		// Add a hidden input field for a security token
		$out .= '<input type="hidden" name="token" value="' . newToken() . '">';

		return $out;
	}
}<|MERGE_RESOLUTION|>--- conflicted
+++ resolved
@@ -2972,16 +2972,7 @@
 			$selectFields .= ", price_rowid, price_by_qty";
 		}
 
-<<<<<<< HEAD
-		$sql .= " FROM " . $this->db->prefix() . "product as p";
-=======
 		$sql .= " FROM ".$this->db->prefix()."product as p";
-
-		if (getDolGlobalString('MAIN_SEARCH_PRODUCT_FORCE_INDEX')) {
-			$sql .= " USE INDEX (" . $this->db->sanitize(getDolGlobalString('MAIN_PRODUCT_FORCE_INDEX')) . ")";
-		}
-
->>>>>>> 1a651ad8
 		// Add from (left join) from hooks
 		$parameters = array();
 		$reshook = $hookmanager->executeHooks('selectProductsListFrom', $parameters); // Note that $action and $object may have been modified by hook
@@ -3583,10 +3574,7 @@
 		$opt .= $labeltoshowstock;
 		$outval .= $labeltoshowhtmlstock;
 
-<<<<<<< HEAD
-=======
-
->>>>>>> 1a651ad8
+
 		$parameters = array('objp' => $objp);
 		$reshook = $hookmanager->executeHooks('constructProductListOption', $parameters); // Note that $action and $object may have been modified by hook
 		if (empty($reshook)) {
@@ -3662,11 +3650,7 @@
 			$urloption = ($socid > 0 ? 'socid=' . $socid . '&' : '') . 'htmlname=' . $htmlname . '&outjson=1&price_level=' . $price_level . '&type=' . $filtertype . '&mode=2&status=' . $status . '&finished=' . $finished . '&alsoproductwithnosupplierprice=' . $alsoproductwithnosupplierprice;
 			print ajax_autocompleter($selected, $htmlname, DOL_URL_ROOT . '/product/ajax/products.php', $urloption, getDolGlobalInt('PRODUIT_USE_SEARCH_TO_SELECT'), 0, $ajaxoptions);
 
-<<<<<<< HEAD
-			print ($hidelabel ? '' : $langs->trans("RefOrLabel") . ' : ') . '<input type="text" class="minwidth300" name="search_' . $htmlname . '" id="search_' . $htmlname . '" value="' . $selected_input_value . '"' . ($placeholder ? ' placeholder="' . $placeholder . '"' : '') . '>';
-=======
-			print($hidelabel ? '' : $langs->trans("RefOrLabel") . ' : ') . '<input type="text" class="'.$morecss.'" name="search_' . $htmlname . '" id="search_' . $htmlname . '" value="' . $selected_input_value . '"' . ($placeholder ? ' placeholder="' . $placeholder . '"' : '') . '>';
->>>>>>> 1a651ad8
+			print($hidelabel ? '' : $langs->trans("RefOrLabel") . ' : ') . '<input type="text" class="minwidth300" name="search_' . $htmlname . '" id="search_' . $htmlname . '" value="' . $selected_input_value . '"' . ($placeholder ? ' placeholder="' . $placeholder . '"' : '') . '>';
 		} else {
 			print $this->select_produits_fournisseurs_list($socid, $selected, $htmlname, $filtertype, $filtre, '', $status, 0, 0, $alsoproductwithnosupplierprice, $morecss, 0, $placeholder);
 		}
@@ -4075,11 +4059,9 @@
 				// "key" value of json key array is used by jQuery automatically as selected value. Example: 'type' = product or service, 'price_ht' = unit price without tax
 				// "label" value of json key array is used by jQuery automatically as text for combo box
 				$out .= $optstart . ' data-html="' . dol_escape_htmltag($optlabel) . '">' . $optlabel . "</option>\n";
-<<<<<<< HEAD
 				array_push(
 					$outarray,
-					array(
-						'key' => $outkey,
+					array('key' => $outkey,
 						'value' => $outref,
 						'label' => $outvallabel,
 						'qty' => $outqty,
@@ -4098,28 +4080,6 @@
 						'disabled' => (empty($objp->idprodfournprice) ? true : false),
 						'description' => $objp->description
 					)
-=======
-				$outarraypush = array(
-					'key' => $outkey,
-					'value' => $outref,
-					'label' => $outvallabel,
-					'qty' => $outqty,
-					'price_qty_ht' => price2num($objp->fprice, 'MU'),        // Keep higher resolution for price for the min qty
-					'price_qty_ht_locale' => price($objp->fprice),
-					'price_unit_ht' => price2num($objp->unitprice, 'MU'),    // This is used to fill the Unit Price
-					'price_unit_ht_locale' => price($objp->unitprice),
-					'price_ht' => price2num($objp->unitprice, 'MU'),        // This is used to fill the Unit Price (for compatibility)
-					'tva_tx_formated' => price($objp->tva_tx),
-					'tva_tx' => price2num($objp->tva_tx),
-					'default_vat_code' => $objp->default_vat_code,
-					'supplier_ref' => $objp->ref_fourn,
-					'discount' => $outdiscount,
-					'type' => $outtype,
-					'duration_value' => $outdurationvalue,
-					'duration_unit' => $outdurationunit,
-					'disabled' => empty($objp->idprodfournprice),
-					'description' => $objp->description
->>>>>>> 1a651ad8
 				);
 				if (isModEnabled('multicurrency')) {
 					$outarraypush['multicurrency_code'] = $objp->multicurrency_code;
@@ -5625,23 +5585,13 @@
 							$h = isset($input['hours']) ? $input['hours'] : 1;
 							$m = isset($input['minutes']) ? $input['minutes'] : 1;
 						}
-<<<<<<< HEAD
 						$more .= $this->selectDate($input['value'], $input['name'], $h, $m, 0, '', 1, $addnowlink);
-						$more .= '</div></div>' . "\n";
-						$formquestion[] = array('name' => $input['name'] . 'day');
-						$formquestion[] = array('name' => $input['name'] . 'month');
-						$formquestion[] = array('name' => $input['name'] . 'year');
-						$formquestion[] = array('name' => $input['name'] . 'hour');
-						$formquestion[] = array('name' => $input['name'] . 'min');
-=======
-						$more .= $this->selectDate(isset($input['value']) ? $input['value'] : -1, $input['name'], $h, $m, 0, '', 1, $addnowlink);
 						$more .= '</div></div>'."\n";
-						$formquestion[] = array('name' => $input['name'].'day');
-						$formquestion[] = array('name' => $input['name'].'month');
-						$formquestion[] = array('name' => $input['name'].'year');
-						$formquestion[] = array('name' => $input['name'].'hour');
-						$formquestion[] = array('name' => $input['name'].'min');
->>>>>>> 1a651ad8
+						$formquestion[] = array('name'=>$input['name'].'day');
+						$formquestion[] = array('name'=>$input['name'].'month');
+						$formquestion[] = array('name'=>$input['name'].'year');
+						$formquestion[] = array('name'=>$input['name'].'hour');
+						$formquestion[] = array('name'=>$input['name'].'min');
 					} elseif ($input['type'] == 'other') { // can be 1 column or 2 depending if label is set or not
 						$more .= '<div class="tagtr"><div class="tagtd' . (empty($input['tdclass']) ? '' : (' ' . $input['tdclass'])) . '">';
 						if (!empty($input['label'])) {
@@ -7219,11 +7169,7 @@
 
 					// Input area to enter date manually
 					$retstring .= '<div class="nowraponall inline-block divfordateinput">';
-<<<<<<< HEAD
-					$retstring .= '<input id="' . $prefix . '" name="' . $prefix . '" type="text" class="maxwidthdate" maxlength="11" value="' . $formated_date . '"';
-=======
-					$retstring .= '<input id="'.$prefix.'" name="'.$prefix.'" type="text" class="maxwidthdate center" maxlength="11" value="'.$formated_date.'"';
->>>>>>> 1a651ad8
+					$retstring .= '<input id="'.$prefix.'" name="'.$prefix.'" type="text" class="maxwidthdate" maxlength="11" value="'.$formated_date.'"';
 					$retstring .= ($disabled ? ' disabled' : '');
 					$retstring .= ($placeholder ? ' placeholder="' . dol_escape_htmltag($placeholder) . '"' : '');
 					$retstring .= ' onChange="dpChangeDay(\'' . dol_escape_js($prefix) . '\',\'' . dol_escape_js($langs->trans("FormatDateShortJavaInput")) . '\'); "'; // FormatDateShortInput for dol_print_date / FormatDateShortJavaInput that is same for javascript
@@ -8835,16 +8781,8 @@
 
 				if (is_array($tmpvalue)) {
 					foreach ($tmpvalue as $keyforvalue => $valueforvalue) {
-<<<<<<< HEAD
 						if (preg_match('/^data-/', $keyforvalue)) {
-							$out .= ' ' . $keyforvalue . '="' . dol_escape_htmltag($valueforvalue) . '"';
-=======
-						if ($keyforvalue == 'labelhtml') {
-							$keyforvalue = 'data-html';
-						}
-						if (preg_match('/^data-/', $keyforvalue)) {	// The best solution if you want to use HTML values into the list is to use data-html.
-							$out .= ' '.dol_escape_htmltag($keyforvalue).'="'.dol_escape_htmltag($valueforvalue).'"';
->>>>>>> 1a651ad8
+							$out .= ' '.$keyforvalue.'="'.dol_escape_htmltag($valueforvalue).'"';
 						}
 					}
 				}
@@ -9131,15 +9069,9 @@
 		}
 
 		// We need a hidden field because when using the multiselect, if we unselect all, there is no
-<<<<<<< HEAD
 		// variable submitted at all, so no way to make a difference between variable not submited and variable
 		// submited to nothing.
-		$out .= '<input type="hidden" name="' . $htmlname . '_multiselect" value="1">';
-=======
-		// variable submitted at all, so no way to make a difference between variable not submitted and variable
-		// submitted to nothing.
 		$out .= '<input type="hidden" name="'.$htmlname.'_multiselect" value="1">';
->>>>>>> 1a651ad8
 		// Output select component
 		$out .= '<select id="' . $htmlname . '" class="multiselect' . ($useenhancedmultiselect ? ' multiselectononeline' : '') . ($morecss ? ' ' . $morecss : '') . '" multiple name="' . $htmlname . '[]"' . ($moreattrib ? ' ' . $moreattrib : '') . ($width ? ' style="width: ' . (preg_match('/%/', (string) $width) ? $width : $width . 'px') . '"' : '') . '>' . "\n";
 		if (is_array($array) && !empty($array)) {
@@ -9191,14 +9123,7 @@
 				$out .= 'function formatResult(record, container) {' . "\n";
 				// If property data-html set, we decode html entities and use this.
 				// Note that HTML content must have been sanitized from js with dol_escape_htmltag(xxx, 0, 0, '', 0, 1) when building the select option.
-<<<<<<< HEAD
-				$out .= '	if ($(record.element).attr("data-html") != undefined) { return htmlEntityDecodeJs($(record.element).attr("data-html")); }' . "\n";
-=======
-				$out .= '	if ($(record.element).attr("data-html") != undefined && typeof htmlEntityDecodeJs === "function") {';
-				//$out .= '		console.log("aaa");';
-				$out .= '		return htmlEntityDecodeJs($(record.element).attr("data-html"));';
-				$out .= '	}'."\n";
->>>>>>> 1a651ad8
+				$out .= '	if ($(record.element).attr("data-html") != undefined) { return htmlEntityDecodeJs($(record.element).attr("data-html")); }'."\n";
 				$out .= '	return record.text;';
 				$out .= '}' . "\n";
 				$out .= 'function formatSelection(record) {' . "\n";
@@ -11048,7 +10973,6 @@
 			// Split the criteria on each AND
 			//var_dump($search_component_params_hidden);
 
-<<<<<<< HEAD
 			$nbofchars = dol_strlen($search_component_params_hidden);
 			$arrayofandtags = array();
 			$i = 0;
@@ -11064,13 +10988,13 @@
 				}
 
 				if ($countparenthesis == 0) {
-					$char2 = dol_substr($search_component_params_hidden, $i + 1, 1);
-					$char3 = dol_substr($search_component_params_hidden, $i + 2, 1);
+					$char2 = dol_substr($search_component_params_hidden, $i+1, 1);
+					$char3 = dol_substr($search_component_params_hidden, $i+2, 1);
 					if ($char == 'A' && $char2 == 'N' && $char3 == 'D') {
 						// We found a AND
 						$arrayofandtags[] = trim($s);
 						$s = '';
-						$i += 2;
+						$i+=2;
 					} else {
 						$s .= $char;
 					}
@@ -11082,11 +11006,7 @@
 			if ($s) {
 				$arrayofandtags[] = trim($s);
 			}
-=======
-			$arrayofandtags = dolForgeExplodeAnd($search_component_params_hidden);
->>>>>>> 1a651ad8
-
-			// $arrayofandtags is now array( '...' , '...', ...)
+
 			// Show each AND part
 			foreach ($arrayofandtags as $tmpkey => $tmpval) {
 				$errormessage = '';
@@ -11098,13 +11018,8 @@
 				include_once DOL_DOCUMENT_ROOT . '/core/lib/functions2.lib.php';
 				$searchtags = removeGlobalParenthesis($searchtags);
 
-<<<<<<< HEAD
-				$ret .= '<span class="marginleftonlyshort valignmiddle tagsearch" data-ufilterid="' . ($tmpkey + 1) . '" data-ufilter="' . dol_escape_htmltag($tmpval) . '">';
-				$ret .= '<span class="tagsearchdelete select2-selection__choice__remove" data-ufilterid="' . ($tmpkey + 1) . '">x</span> ';
-=======
-				$ret .= '<span class="marginleftonlyshort valignmiddle tagsearch" data-ufilterid="'.($tmpkey + 1).'" data-ufilter="'.dol_escape_htmltag($tmpval).'">';
-				$ret .= '<span class="tagsearchdelete select2-selection__choice__remove" data-ufilterid="'.($tmpkey + 1).'">x</span> ';
->>>>>>> 1a651ad8
+				$ret .= '<span class="marginleftonlyshort valignmiddle tagsearch" data-ufilterid="'.($tmpkey+1).'" data-ufilter="'.dol_escape_htmltag($tmpval).'">';
+				$ret .= '<span class="tagsearchdelete select2-selection__choice__remove" data-ufilterid="'.($tmpkey+1).'">x</span> ';
 				$ret .= dol_escape_htmltag($searchtags);
 				$ret .= '</span>';
 			}
@@ -11366,27 +11281,15 @@
 
 
 	/**
-<<<<<<< HEAD
-	 * Return list of invoice subtypes.
-	 *
-	 * @param int    $selected     Id of invoice subtype to preselect by default
-	 * @param string $htmlname     Select field name
-	 * @param int    $addempty     Add an empty entry
-	 * @param int    $noinfoadmin  0=Add admin info, 1=Disable admin info
-	 * @param string $morecss       Add more CSS on select tag
-	 * @return string  String for the HTML select component
-	 */
-=======
 	* Return list of invoice subtypes.
 	*
-	* @param int		$selected     	Id of invoice subtype to preselect by default
-	* @param string		$htmlname     	Select field name
-	* @param int<0,1>	$addempty     	Add an empty entry
-	* @param int<0,1>	$noinfoadmin  	0=Add admin info, 1=Disable admin info
-	* @param string $morecss       	Add more CSS on select tag
-	* @return string  				String for the HTML select component
+	* @param int    $selected     Id of invoice subtype to preselect by default
+	* @param string $htmlname     Select field name
+	* @param int    $addempty     Add an empty entry
+	* @param int    $noinfoadmin  0=Add admin info, 1=Disable admin info
+	* @param string $morecss       Add more CSS on select tag
+	* @return string  String for the HTML select component
 	*/
->>>>>>> 1a651ad8
 	public function getSelectInvoiceSubtype($selected = 0, $htmlname = 'subtypeid', $addempty = 0, $noinfoadmin = 0, $morecss = '')
 	{
 		global $langs, $user;
