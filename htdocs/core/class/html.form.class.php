--- conflicted
+++ resolved
@@ -5539,7 +5539,6 @@
 		}
 
 		if ($linktoelemlist)
-<<<<<<< HEAD
 		{
     		$linktoelem='
     		<dl class="dropdown" id="linktoobjectname">
@@ -5554,22 +5553,6 @@
 		}
 		else
 		{
-=======
-		{
-    		$linktoelem='
-    		<dl class="dropdown" id="linktoobjectname">
-    		<dt><a href="#linktoobjectname">'.$langs->trans("LinkTo").'...</a></dt>
-    		<dd>
-    		<div class="multiselectlinkto">
-    		<ul class="ulselectedfields">'.$linktoelemlist.'
-    		</ul>
-    		</div>
-    		</dd>
-    		</dl>';
-		}
-		else
-		{
->>>>>>> ee8112dd
 		    $linktoelem='';
 		}
 
@@ -5749,22 +5732,6 @@
 		    if ($conf->browser->layout == 'phone') $ret.='<div class="floatleft">'.$morehtmlleft.'</div>';    // class="center" to have photo in middle
 		    else $ret.='<div class="inline-block floatleft">'.$morehtmlleft.'</div>';
 		}
-<<<<<<< HEAD
-		
-		//if ($conf->browser->layout == 'phone') $ret.='<div class="clearboth"></div>';
-		$ret.='<div class="inline-block floatleft valignmiddle refid'.(($shownav && ($previous_ref || $next_ref))?' refidpadding':'').'">';
-		
-		// For thirdparty, contact, user, member, the ref is the id, so we show something else
-		if ($object->element == 'societe')
-		{
-		    $ret.=dol_htmlentities($object->name);
-		}
-		else if (in_array($object->element, array('contact', 'user', 'member')))
-		{
-		    $ret.=dol_htmlentities($object->getFullName($langs));
-		}
-		else if ($fieldref != 'none') $ret.=dol_htmlentities($object->$fieldref);
-=======
 		
 		//if ($conf->browser->layout == 'phone') $ret.='<div class="clearboth"></div>';
 		$ret.='<div class="inline-block floatleft valignmiddle refid'.(($shownav && ($previous_ref || $next_ref))?' refidpadding':'').'">';
@@ -5785,7 +5752,6 @@
 		else if ($fieldref != 'none') $ret.=dol_htmlentities($object->$fieldref);
 		
 		
->>>>>>> ee8112dd
 		if ($morehtmlref)
 		{
 		    $ret.=' '.$morehtmlref;
