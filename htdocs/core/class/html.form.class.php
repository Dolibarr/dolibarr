<?php
/* Copyright (c) 2002-2007  Rodolphe Quiedeville    <rodolphe@quiedeville.org>
 * Copyright (C) 2004-2012  Laurent Destailleur     <eldy@users.sourceforge.net>
 * Copyright (C) 2004       Benoit Mortier          <benoit.mortier@opensides.be>
 * Copyright (C) 2004       Sebastien Di Cintio     <sdicintio@ressource-toi.org>
 * Copyright (C) 2004       Eric Seigne             <eric.seigne@ryxeo.com>
 * Copyright (C) 2005-2017  Regis Houssin           <regis.houssin@inodbox.com>
 * Copyright (C) 2006       Andre Cianfarani        <acianfa@free.fr>
 * Copyright (C) 2006       Marc Barilley/Ocebo     <marc@ocebo.com>
 * Copyright (C) 2007       Franky Van Liedekerke   <franky.van.liedekerker@telenet.be>
 * Copyright (C) 2007       Patrick Raguin          <patrick.raguin@gmail.com>
 * Copyright (C) 2010       Juanjo Menent           <jmenent@2byte.es>
 * Copyright (C) 2010-2019  Philippe Grand          <philippe.grand@atoo-net.com>
 * Copyright (C) 2011       Herve Prot              <herve.prot@symeos.com>
 * Copyright (C) 2012-2016  Marcos García           <marcosgdf@gmail.com>
 * Copyright (C) 2012       Cedric Salvador         <csalvador@gpcsolutions.fr>
 * Copyright (C) 2012-2015  Raphaël Doursenaud      <rdoursenaud@gpcsolutions.fr>
 * Copyright (C) 2014       Alexandre Spangaro      <aspangaro@open-dsi.fr>
 * Copyright (C) 2018       Ferran Marcet           <fmarcet@2byte.es>
 * Copyright (C) 2018-2019  Frédéric France         <frederic.france@netlogic.fr>
 * Copyright (C) 2018       Nicolas ZABOURI	        <info@inovea-conseil.com>
 * Copyright (C) 2018       Christophe Battarel     <christophe@altairis.fr>
 * Copyright (C) 2018       Josep Lluis Amador      <joseplluis@lliuretic.cat>
 *
 * This program is free software; you can redistribute it and/or modify
 * it under the terms of the GNU General Public License as published by
 * the Free Software Foundation; either version 3 of the License, or
 * (at your option) any later version.
 *
 * This program is distributed in the hope that it will be useful,
 * but WITHOUT ANY WARRANTY; without even the implied warranty of
 * MERCHANTABILITY or FITNESS FOR A PARTICULAR PURPOSE.  See the
 * GNU General Public License for more details.
 *
 * You should have received a copy of the GNU General Public License
 * along with this program. If not, see <https://www.gnu.org/licenses/>.
 */

/**
 *	\file       htdocs/core/class/html.form.class.php
 *  \ingroup    core
 *	\brief      File of class with all html predefined components
 */


/**
 *	Class to manage generation of HTML components
 *	Only common components must be here.
 *
 *  TODO Merge all function load_cache_* and loadCache* (except load_cache_vatrates) into one generic function loadCacheTable
 */
class Form
{
	/**
     * @var DoliDB Database handler.
     */
    public $db;

	/**
	 * @var string Error code (or message)
	 */
	public $error = '';

    /**
     * @var string[]    Array of error strings
     */
    public $errors = array();

	public $num;

	// Cache arrays
	public $cache_types_paiements = array();
	public $cache_conditions_paiements = array();
	public $cache_availability = array();
	public $cache_demand_reason = array();
	public $cache_types_fees = array();
	public $cache_vatrates = array();


	/**
	 * Constructor
	 *
	 * @param		DoliDB		$db      Database handler
	 */
	public function __construct($db)
	{
		$this->db = $db;
	}

	/**
	 * Output key field for an editable field
	 *
	 * @param   string	$text			Text of label or key to translate
	 * @param   string	$htmlname		Name of select field ('edit' prefix will be added)
	 * @param   string	$preselected    Value to show/edit (not used in this function)
	 * @param	object	$object			Object
	 * @param	boolean	$perm			Permission to allow button to edit parameter. Set it to 0 to have a not edited field.
	 * @param	string	$typeofdata		Type of data ('string' by default, 'email', 'amount:99', 'numeric:99', 'text' or 'textarea:rows:cols', 'datepicker' ('day' do not work, don't know why), 'ckeditor:dolibarr_zzz:width:height:savemethod:1:rows:cols', 'select;xxx[:class]'...)
	 * @param	string	$moreparam		More param to add on a href URL.
	 * @param   int     $fieldrequired  1 if we want to show field as mandatory using the "fieldrequired" CSS.
	 * @param   int     $notabletag     1=Do not output table tags but output a ':', 2=Do not output table tags and no ':', 3=Do not output table tags but output a ' '
	 * @param	string	$paramid		Key of parameter for id ('id', 'socid')
	 * @param	string	$help			Tooltip help
	 * @return	string					HTML edit field
	 */
    public function editfieldkey($text, $htmlname, $preselected, $object, $perm, $typeofdata = 'string', $moreparam = '', $fieldrequired = 0, $notabletag = 0, $paramid = 'id', $help = '')
    {
		global $conf, $langs;

		$ret = '';

		// TODO change for compatibility
		if (!empty($conf->global->MAIN_USE_JQUERY_JEDITABLE) && !preg_match('/^select;/', $typeofdata))
		{
			if (!empty($perm))
			{
				$tmp = explode(':', $typeofdata);
				$ret .= '<div class="editkey_'.$tmp[0].(!empty($tmp[1]) ? ' '.$tmp[1] : '').'" id="'.$htmlname.'">';
				if ($fieldrequired) $ret .= '<span class="fieldrequired">';
				if ($help) {
					$ret .= $this->textwithpicto($langs->trans($text), $help);
				} else {
					$ret .= $langs->trans($text);
				}
				if ($fieldrequired) $ret .= '</span>';
				$ret .= '</div>'."\n";
			}
			else
			{
				if ($fieldrequired) $ret .= '<span class="fieldrequired">';
				if ($help) {
					$ret .= $this->textwithpicto($langs->trans($text), $help);
				} else {
					$ret .= $langs->trans($text);
				}
				if ($fieldrequired) $ret .= '</span>';
			}
		}
		else
		{
			if (empty($notabletag) && GETPOST('action', 'aZ09') != 'edit'.$htmlname && $perm) $ret .= '<table class="nobordernopadding centpercent"><tr><td class="nowrap">';
			if ($fieldrequired) $ret .= '<span class="fieldrequired">';
			if ($help) {
				$ret .= $this->textwithpicto($langs->trans($text), $help);
			} else {
				$ret .= $langs->trans($text);
			}
			if ($fieldrequired) $ret .= '</span>';
			if (!empty($notabletag)) $ret .= ' ';
			if (empty($notabletag) && GETPOST('action', 'aZ09') != 'edit'.$htmlname && $perm) $ret .= '</td>';
			if (empty($notabletag) && GETPOST('action', 'aZ09') != 'edit'.$htmlname && $perm) $ret .= '<td class="right">';
			if ($htmlname && GETPOST('action', 'aZ09') != 'edit'.$htmlname && $perm) $ret .= '<a class="editfielda" href="'.$_SERVER["PHP_SELF"].'?action=edit'.$htmlname.'&amp;'.$paramid.'='.$object->id.$moreparam.'">'.img_edit($langs->trans('Edit'), ($notabletag ? 0 : 1)).'</a>';
			if (!empty($notabletag) && $notabletag == 1) $ret .= ' : ';
			if (!empty($notabletag) && $notabletag == 3) $ret .= ' ';
			if (empty($notabletag) && GETPOST('action', 'aZ09') != 'edit'.$htmlname && $perm) $ret .= '</td>';
			if (empty($notabletag) && GETPOST('action', 'aZ09') != 'edit'.$htmlname && $perm) $ret .= '</tr></table>';
		}

		return $ret;
    }

	/**
	 * Output value of a field for an editable field
	 *
	 * @param	string	$text			Text of label (not used in this function)
	 * @param	string	$htmlname		Name of select field
	 * @param	string	$value			Value to show/edit
	 * @param	object	$object			Object
	 * @param	boolean	$perm			Permission to allow button to edit parameter
	 * @param	string	$typeofdata		Type of data ('string' by default, 'email', 'amount:99', 'numeric:99', 'text' or 'textarea:rows:cols%', 'datepicker' ('day' do not work, don't know why), 'dayhour' or 'datepickerhour', 'ckeditor:dolibarr_zzz:width:height:savemethod:toolbarstartexpanded:rows:cols', 'select;xkey:xval,ykey:yval,...')
	 * @param	string	$editvalue		When in edit mode, use this value as $value instead of value (for example, you can provide here a formated price instead of value). Use '' to use same than $value
	 * @param	object	$extObject		External object
	 * @param	mixed	$custommsg		String or Array of custom messages : eg array('success' => 'MyMessage', 'error' => 'MyMessage')
	 * @param	string	$moreparam		More param to add on the form action href URL
	 * @param   int     $notabletag     Do no output table tags
	 * @param	string	$formatfunc		Call a specific function to output field
	 * @param	string	$paramid		Key of parameter for id ('id', 'socid')
	 * @return  string					HTML edit field
	 */
    public function editfieldval($text, $htmlname, $value, $object, $perm, $typeofdata = 'string', $editvalue = '', $extObject = null, $custommsg = null, $moreparam = '', $notabletag = 0, $formatfunc = '', $paramid = 'id')
	{
		global $conf, $langs, $db;

		$ret = '';

		// Check parameters
		if (empty($typeofdata)) return 'ErrorBadParameter';

		// When option to edit inline is activated
		if (!empty($conf->global->MAIN_USE_JQUERY_JEDITABLE) && !preg_match('/^select;|datehourpicker/', $typeofdata)) // TODO add jquery timepicker and support select
		{
			$ret .= $this->editInPlace($object, $value, $htmlname, $perm, $typeofdata, $editvalue, $extObject, $custommsg);
		}
		else
		{
			if (GETPOST('action', 'aZ09') == 'edit'.$htmlname)
			{
				$ret .= "\n";
				$ret .= '<form method="post" action="'.$_SERVER["PHP_SELF"].($moreparam ? '?'.$moreparam : '').'">';
				$ret .= '<input type="hidden" name="action" value="set'.$htmlname.'">';
				$ret .= '<input type="hidden" name="token" value="'.newToken().'">';
				$ret .= '<input type="hidden" name="'.$paramid.'" value="'.$object->id.'">';
				if (empty($notabletag)) $ret .= '<table class="nobordernopadding centpercent" cellpadding="0" cellspacing="0">';
				if (empty($notabletag)) $ret .= '<tr><td>';
				if (preg_match('/^(string|email)/', $typeofdata))
				{
					$tmp = explode(':', $typeofdata);
					$ret .= '<input type="text" id="'.$htmlname.'" name="'.$htmlname.'" value="'.($editvalue ? $editvalue : $value).'"'.($tmp[1] ? ' size="'.$tmp[1].'"' : '').'>';
				}
				elseif (preg_match('/^(numeric|amount)/', $typeofdata))
				{
					$tmp = explode(':', $typeofdata);
					$valuetoshow = price2num($editvalue ? $editvalue : $value);
					$ret .= '<input type="text" id="'.$htmlname.'" name="'.$htmlname.'" value="'.($valuetoshow != '' ?price($valuetoshow) : '').'"'.($tmp[1] ? ' size="'.$tmp[1].'"' : '').'>';
				}
				elseif (preg_match('/^text/', $typeofdata) || preg_match('/^note/', $typeofdata))	// if wysiwyg is enabled $typeofdata = 'ckeditor'
				{
					$tmp = explode(':', $typeofdata);
					$cols = $tmp[2];
					$morealt = '';
					if (preg_match('/%/', $cols))
					{
						$morealt = ' style="width: '.$cols.'"';
						$cols = '';
					}

					$valuetoshow = ($editvalue ? $editvalue : $value);
					$ret .= '<textarea id="'.$htmlname.'" name="'.$htmlname.'" wrap="soft" rows="'.($tmp[1] ? $tmp[1] : '20').'"'.($cols ? ' cols="'.$cols.'"' : 'class="quatrevingtpercent"').$morealt.'">';
					// textarea convert automatically entities chars into simple chars.
					// So we convert & into &amp; so a string like 'a &lt; <b>b</b><br>é<br>&lt;script&gt;alert('X');&lt;script&gt;' stay a correct html and is not converted by textarea component when wysiwig is off.
					$valuetoshow = str_replace('&', '&amp;', $valuetoshow);
					$ret .= dol_string_neverthesehtmltags($valuetoshow, array('textarea'));
					$ret .= '</textarea>';
				}
				elseif ($typeofdata == 'day' || $typeofdata == 'datepicker')
				{
					$ret .= $this->selectDate($value, $htmlname, 0, 0, 1, 'form'.$htmlname, 1, 0);
				}
				elseif ($typeofdata == 'dayhour' || $typeofdata == 'datehourpicker')
				{
					$ret .= $this->selectDate($value, $htmlname, 1, 1, 1, 'form'.$htmlname, 1, 0);
				}
				elseif (preg_match('/^select;/', $typeofdata))
				{
					$arraydata = explode(',', preg_replace('/^select;/', '', $typeofdata));
                    $arraylist = array();
					foreach ($arraydata as $val)
					{
						$tmp = explode(':', $val);
						$tmpkey = str_replace('|', ':', $tmp[0]);
						$arraylist[$tmpkey] = $tmp[1];
					}
					$ret .= $this->selectarray($htmlname, $arraylist, $value);
				}
				elseif (preg_match('/^ckeditor/', $typeofdata))
				{
				    $tmp = explode(':', $typeofdata); // Example: ckeditor:dolibarr_zzz:width:height:savemethod:toolbarstartexpanded:rows:cols:uselocalbrowser
					require_once DOL_DOCUMENT_ROOT.'/core/class/doleditor.class.php';
					$doleditor = new DolEditor($htmlname, ($editvalue ? $editvalue : $value), ($tmp[2] ? $tmp[2] : ''), ($tmp[3] ? $tmp[3] : '100'), ($tmp[1] ? $tmp[1] : 'dolibarr_notes'), 'In', ($tmp[5] ? $tmp[5] : 0), (isset($tmp[8]) ? ($tmp[8] ?true:false) : true), true, ($tmp[6] ? $tmp[6] : '20'), ($tmp[7] ? $tmp[7] : '100'));
					$ret .= $doleditor->Create(1);
				}
				if (empty($notabletag)) $ret .= '</td>';

				if (empty($notabletag)) $ret .= '<td class="left">';
				//else $ret.='<div class="clearboth"></div>';
			   	$ret .= '<input type="submit" class="button'.(empty($notabletag) ? '' : ' ').'" name="modify" value="'.$langs->trans("Modify").'">';
			   	if (preg_match('/ckeditor|textarea/', $typeofdata) && empty($notabletag)) $ret .= '<br>'."\n";
			   	$ret .= '<input type="submit" class="button'.(empty($notabletag) ? '' : ' ').'" name="cancel" value="'.$langs->trans("Cancel").'">';
			   	if (empty($notabletag)) $ret .= '</td>';

			   	if (empty($notabletag)) $ret .= '</tr></table>'."\n";
				$ret .= '</form>'."\n";
			}
			else
			{
				if (preg_match('/^(email)/', $typeofdata))              $ret .= dol_print_email($value, 0, 0, 0, 0, 1);
				elseif (preg_match('/^(amount|numeric)/', $typeofdata)) $ret .= ($value != '' ? price($value, '', $langs, 0, -1, -1, $conf->currency) : '');
				elseif (preg_match('/^text/', $typeofdata) || preg_match('/^note/', $typeofdata))  $ret .= dol_htmlentitiesbr($value);
				elseif ($typeofdata == 'day' || $typeofdata == 'datepicker') $ret .= dol_print_date($value, 'day');
				elseif ($typeofdata == 'dayhour' || $typeofdata == 'datehourpicker') $ret .= dol_print_date($value, 'dayhour');
				elseif (preg_match('/^select;/', $typeofdata))
				{
					$arraydata = explode(',', preg_replace('/^select;/', '', $typeofdata));
                    $arraylist = array();
					foreach ($arraydata as $val)
					{
						$tmp = explode(':', $val);
						$arraylist[$tmp[0]] = $tmp[1];
					}
					$ret .= $arraylist[$value];
				}
				elseif (preg_match('/^ckeditor/', $typeofdata))
				{
					$tmpcontent = dol_htmlentitiesbr($value);
					if (!empty($conf->global->MAIN_DISABLE_NOTES_TAB))
					{
						$firstline = preg_replace('/<br>.*/', '', $tmpcontent);
						$firstline = preg_replace('/[\n\r].*/', '', $firstline);
						$tmpcontent = $firstline.((strlen($firstline) != strlen($tmpcontent)) ? '...' : '');
					}
					$ret .= $tmpcontent;
				}
				else $ret .= dol_escape_htmltag($value);

				if ($formatfunc && method_exists($object, $formatfunc))
				{
					$ret = $object->$formatfunc($ret);
				}
			}
		}
		return $ret;
	}

	/**
	 * Output edit in place form
	 *
	 * @param	object	$object			Object
	 * @param	string	$value			Value to show/edit
	 * @param	string	$htmlname		DIV ID (field name)
	 * @param	int		$condition		Condition to edit
	 * @param	string	$inputType		Type of input ('string', 'numeric', 'datepicker' ('day' do not work, don't know why), 'textarea:rows:cols', 'ckeditor:dolibarr_zzz:width:height:?:1:rows:cols', 'select:loadmethod:savemethod:buttononly')
	 * @param	string	$editvalue		When in edit mode, use this value as $value instead of value
	 * @param	object	$extObject		External object
	 * @param	mixed	$custommsg		String or Array of custom messages : eg array('success' => 'MyMessage', 'error' => 'MyMessage')
	 * @return	string   		      	HTML edit in place
	 */
	protected function editInPlace($object, $value, $htmlname, $condition, $inputType = 'textarea', $editvalue = null, $extObject = null, $custommsg = null)
	{
		global $conf;

		$out = '';

		// Check parameters
		if (preg_match('/^text/', $inputType)) $value = dol_nl2br($value);
		elseif (preg_match('/^numeric/', $inputType)) $value = price($value);
		elseif ($inputType == 'day' || $inputType == 'datepicker') $value = dol_print_date($value, 'day');

		if ($condition)
		{
			$element = false;
			$table_element = false;
			$fk_element		= false;
			$loadmethod		= false;
			$savemethod		= false;
			$ext_element	= false;
			$button_only	= false;
			$inputOption = '';

			if (is_object($object))
			{
				$element = $object->element;
				$table_element = $object->table_element;
				$fk_element = $object->id;
			}

			if (is_object($extObject))
			{
				$ext_element = $extObject->element;
			}

			if (preg_match('/^(string|email|numeric)/', $inputType))
			{
				$tmp = explode(':', $inputType);
				$inputType = $tmp[0];
				if (!empty($tmp[1])) $inputOption = $tmp[1];
				if (!empty($tmp[2])) $savemethod = $tmp[2];
				$out .= '<input id="width_'.$htmlname.'" value="'.$inputOption.'" type="hidden"/>'."\n";
			}
			elseif ((preg_match('/^day$/', $inputType)) || (preg_match('/^datepicker/', $inputType)) || (preg_match('/^datehourpicker/', $inputType)))
			{
				$tmp = explode(':', $inputType);
				$inputType = $tmp[0];
				if (!empty($tmp[1])) $inputOption = $tmp[1];
				if (!empty($tmp[2])) $savemethod = $tmp[2];

				$out .= '<input id="timestamp" type="hidden"/>'."\n"; // Use for timestamp format
			}
			elseif (preg_match('/^(select|autocomplete)/', $inputType))
			{
				$tmp = explode(':', $inputType);
				$inputType = $tmp[0]; $loadmethod = $tmp[1];
				if (!empty($tmp[2])) $savemethod = $tmp[2];
				if (!empty($tmp[3])) $button_only = true;
			}
			elseif (preg_match('/^textarea/', $inputType))
			{
				$tmp = explode(':', $inputType);
				$inputType = $tmp[0];
				$rows = (empty($tmp[1]) ? '8' : $tmp[1]);
				$cols = (empty($tmp[2]) ? '80' : $tmp[2]);
			}
			elseif (preg_match('/^ckeditor/', $inputType))
			{
				$tmp = explode(':', $inputType);
				$inputType = $tmp[0]; $toolbar = $tmp[1];
				if (!empty($tmp[2])) $width = $tmp[2];
				if (!empty($tmp[3])) $heigth = $tmp[3];
				if (!empty($tmp[4])) $savemethod = $tmp[4];

				if (!empty($conf->fckeditor->enabled))
				{
					$out .= '<input id="ckeditor_toolbar" value="'.$toolbar.'" type="hidden"/>'."\n";
				}
				else
				{
					$inputType = 'textarea';
				}
			}

			$out .= '<input id="element_'.$htmlname.'" value="'.$element.'" type="hidden"/>'."\n";
			$out .= '<input id="table_element_'.$htmlname.'" value="'.$table_element.'" type="hidden"/>'."\n";
			$out .= '<input id="fk_element_'.$htmlname.'" value="'.$fk_element.'" type="hidden"/>'."\n";
			$out .= '<input id="loadmethod_'.$htmlname.'" value="'.$loadmethod.'" type="hidden"/>'."\n";
			if (!empty($savemethod))	$out .= '<input id="savemethod_'.$htmlname.'" value="'.$savemethod.'" type="hidden"/>'."\n";
			if (!empty($ext_element))	$out .= '<input id="ext_element_'.$htmlname.'" value="'.$ext_element.'" type="hidden"/>'."\n";
			if (!empty($custommsg))
			{
				if (is_array($custommsg))
				{
					if (!empty($custommsg['success']))
						$out .= '<input id="successmsg_'.$htmlname.'" value="'.$custommsg['success'].'" type="hidden"/>'."\n";
					if (!empty($custommsg['error']))
						$out .= '<input id="errormsg_'.$htmlname.'" value="'.$custommsg['error'].'" type="hidden"/>'."\n";
				}
				else
					$out .= '<input id="successmsg_'.$htmlname.'" value="'.$custommsg.'" type="hidden"/>'."\n";
			}
			if ($inputType == 'textarea') {
				$out .= '<input id="textarea_'.$htmlname.'_rows" value="'.$rows.'" type="hidden"/>'."\n";
				$out .= '<input id="textarea_'.$htmlname.'_cols" value="'.$cols.'" type="hidden"/>'."\n";
			}
			$out .= '<span id="viewval_'.$htmlname.'" class="viewval_'.$inputType.($button_only ? ' inactive' : ' active').'">'.$value.'</span>'."\n";
			$out .= '<span id="editval_'.$htmlname.'" class="editval_'.$inputType.($button_only ? ' inactive' : ' active').' hideobject">'.(!empty($editvalue) ? $editvalue : $value).'</span>'."\n";
		}
		else
		{
			$out = $value;
		}

		return $out;
	}

	/**
	 *	Show a text and picto with tooltip on text or picto.
	 *  Can be called by an instancied $form->textwithtooltip or by a static call Form::textwithtooltip
	 *
	 *	@param	string		$text				Text to show
	 *	@param	string		$htmltext			HTML content of tooltip. Must be HTML/UTF8 encoded.
	 *	@param	int			$tooltipon			1=tooltip on text, 2=tooltip on image, 3=tooltip sur les 2
	 *	@param	int			$direction			-1=image is before, 0=no image, 1=image is after
	 *	@param	string		$img				Html code for image (use img_xxx() function to get it)
	 *	@param	string		$extracss			Add a CSS style to td tags
	 *	@param	int			$notabs				0=Include table and tr tags, 1=Do not include table and tr tags, 2=use div, 3=use span
	 *	@param	string		$incbefore			Include code before the text
	 *	@param	int			$noencodehtmltext	Do not encode into html entity the htmltext
	 *  @param  string      $tooltiptrigger		''=Tooltip on hover, 'abc'=Tooltip on click (abc is a unique key)
	 *  @param	int			$forcenowrap		Force no wrap between text and picto (works with notabs=2 only)
	 *	@return	string							Code html du tooltip (texte+picto)
	 *	@see	textwithpicto() Use thisfunction if you can.
	 *  TODO Move this as static as soon as everybody use textwithpicto or @Form::textwithtooltip
	 */
    public function textwithtooltip($text, $htmltext, $tooltipon = 1, $direction = 0, $img = '', $extracss = '', $notabs = 3, $incbefore = '', $noencodehtmltext = 0, $tooltiptrigger = '', $forcenowrap = 0)
	{
		global $conf;

		if ($incbefore) $text = $incbefore.$text;
		if (!$htmltext) return $text;

		$tag = 'td';
		if ($notabs == 2) $tag = 'div';
		if ($notabs == 3) $tag = 'span';
		// Sanitize tooltip
		//$htmltext=str_replace("\\","\\\\",$htmltext);
		$htmltext = str_replace("\r", "", $htmltext);
		$htmltext = str_replace("\n", "", $htmltext);

		$extrastyle = '';
		if ($direction < 0) { $extracss = ($extracss ? $extracss.' ' : '').($notabs != 3 ? 'inline-block' : ''); $extrastyle = 'padding: 0px; padding-left: 3px !important;'; }
		if ($direction > 0) { $extracss = ($extracss ? $extracss.' ' : '').($notabs != 3 ? 'inline-block' : ''); $extrastyle = 'padding: 0px; padding-right: 3px !important;'; }

		$classfortooltip = 'classfortooltip';

		$s = ''; $textfordialog = '';

		if ($tooltiptrigger == '')
		{
			$htmltext = str_replace('"', "&quot;", $htmltext);
		}
		else
		{
			$classfortooltip = 'classfortooltiponclick';
			$textfordialog .= '<div style="display: none;" id="idfortooltiponclick_'.$tooltiptrigger.'" class="classfortooltiponclicktext">'.$htmltext.'</div>';
		}
		if ($tooltipon == 2 || $tooltipon == 3)
		{
			$paramfortooltipimg = ' class="'.$classfortooltip.($notabs != 3 ? ' inline-block' : '').($extracss ? ' '.$extracss : '').'" style="padding: 0px;'.($extrastyle ? ' '.$extrastyle : '').'"';
			if ($tooltiptrigger == '') $paramfortooltipimg .= ' title="'.($noencodehtmltext ? $htmltext : dol_escape_htmltag($htmltext, 1)).'"'; // Attribut to put on img tag to store tooltip
			else $paramfortooltipimg .= ' dolid="'.$tooltiptrigger.'"';
		}
		else $paramfortooltipimg = ($extracss ? ' class="'.$extracss.'"' : '').($extrastyle ? ' style="'.$extrastyle.'"' : ''); // Attribut to put on td text tag
		if ($tooltipon == 1 || $tooltipon == 3)
		{
			$paramfortooltiptd = ' class="'.($tooltipon == 3 ? 'cursorpointer ' : '').$classfortooltip.' inline-block'.($extracss ? ' '.$extracss : '').'" style="padding: 0px;'.($extrastyle ? ' '.$extrastyle : '').'" ';
			if ($tooltiptrigger == '') $paramfortooltiptd .= ' title="'.($noencodehtmltext ? $htmltext : dol_escape_htmltag($htmltext, 1)).'"'; // Attribut to put on td tag to store tooltip
			else $paramfortooltiptd .= ' dolid="'.$tooltiptrigger.'"';
		}
		else $paramfortooltiptd = ($extracss ? ' class="'.$extracss.'"' : '').($extrastyle ? ' style="'.$extrastyle.'"' : ''); // Attribut to put on td text tag
		if (empty($notabs)) $s .= '<table class="nobordernopadding"><tr style="height: auto;">';
		elseif ($notabs == 2) $s .= '<div class="inline-block'.($forcenowrap ? ' nowrap' : '').'">';
		// Define value if value is before
		if ($direction < 0) {
			$s .= '<'.$tag.$paramfortooltipimg;
			if ($tag == 'td') {
				$s .= ' class=valigntop" width="14"';
			}
			$s .= '>'.$textfordialog.$img.'</'.$tag.'>';
		}
		// Use another method to help avoid having a space in value in order to use this value with jquery
		// Define label
		if ((string) $text != '') $s .= '<'.$tag.$paramfortooltiptd.'>'.$text.'</'.$tag.'>';
		// Define value if value is after
		if ($direction > 0) {
			$s .= '<'.$tag.$paramfortooltipimg;
			if ($tag == 'td') $s .= ' class="valignmiddle" width="14"';
			$s .= '>'.$textfordialog.$img.'</'.$tag.'>';
		}
		if (empty($notabs)) $s .= '</tr></table>';
		elseif ($notabs == 2) $s .= '</div>';

		return $s;
	}

	/**
	 *	Show a text with a picto and a tooltip on picto
	 *
	 *	@param	string	$text				Text to show
	 *	@param  string	$htmltext	     	Content of tooltip
	 *	@param	int		$direction			1=Icon is after text, -1=Icon is before text, 0=no icon
	 * 	@param	string	$type				Type of picto ('info', 'infoclickable', 'help', 'helpclickable', 'warning', 'superadmin', 'mypicto@mymodule', ...) or image filepath or 'none'
	 *  @param  string	$extracss           Add a CSS style to td, div or span tag
	 *  @param  int		$noencodehtmltext   Do not encode into html entity the htmltext
	 *  @param	int		$notabs				0=Include table and tr tags, 1=Do not include table and tr tags, 2=use div, 3=use span
	 *  @param  string  $tooltiptrigger     ''=Tooltip on hover, 'abc'=Tooltip on click (abc is a unique key, clickable link is on image or on link if param $type='none' or on both if $type='xxxclickable')
	 *  @param	int		$forcenowrap		Force no wrap between text and picto (works with notabs=2 only)
	 * 	@return	string						HTML code of text, picto, tooltip
	 */
    public function textwithpicto($text, $htmltext, $direction = 1, $type = 'help', $extracss = '', $noencodehtmltext = 0, $notabs = 3, $tooltiptrigger = '', $forcenowrap = 0)
	{
		global $conf, $langs;

		$alt = '';
		if ($tooltiptrigger) $alt = $langs->transnoentitiesnoconv("ClickToShowHelp");

		//For backwards compatibility
		if ($type == '0') $type = 'info';
		elseif ($type == '1') $type = 'help';

		// If info or help with no javascript, show only text
		if (empty($conf->use_javascript_ajax))
		{
			if ($type == 'info' || $type == 'infoclickable' || $type == 'help' || $type == 'helpclickable')	return $text;
			else
			{
				$alt = $htmltext;
				$htmltext = '';
			}
		}

		// If info or help with smartphone, show only text (tooltip hover can't works)
		if (!empty($conf->dol_no_mouse_hover) && empty($tooltiptrigger))
		{
			if ($type == 'info' || $type == 'infoclickable' || $type == 'help' || $type == 'helpclickable') return $text;
		}
		// If info or help with smartphone, show only text (tooltip on click does not works with dialog on smaprtphone)
		//if (! empty($conf->dol_no_mouse_hover) && ! empty($tooltiptrigger))
		//{
			//if ($type == 'info' || $type == 'help') return '<a href="'..'">'.$text.''</a>';
		//}

		$img = '';
		if ($type == 'info') $img = img_help(0, $alt);
		elseif ($type == 'help') $img = img_help(($tooltiptrigger != '' ? 2 : 1), $alt);
		elseif ($type == 'helpclickable') $img = img_help(($tooltiptrigger != '' ? 2 : 1), $alt);
		elseif ($type == 'superadmin') $img = img_picto($alt, 'redstar');
		elseif ($type == 'admin') $img = img_picto($alt, 'star');
		elseif ($type == 'warning') $img = img_warning($alt);
		elseif ($type != 'none') $img = img_picto($alt, $type); // $type can be an image path

		return $this->textwithtooltip($text, $htmltext, ((($tooltiptrigger && !$img) || strpos($type, 'clickable')) ? 3 : 2), $direction, $img, $extracss, $notabs, '', $noencodehtmltext, $tooltiptrigger, $forcenowrap);
	}

	/**
	 * Generate select HTML to choose massaction
	 *
	 * @param	string	$selected		Value auto selected when at least one record is selected. Not a preselected value. Use '0' by default.
	 * @param	array		$arrayofaction	array('code'=>'label', ...). The code is the key stored into the GETPOST('massaction') when submitting action.
	 * @param   int     $alwaysvisible  1=select button always visible
	 * @return	string|void					Select list
	 */
    public function selectMassAction($selected, $arrayofaction, $alwaysvisible = 0)
	{
		global $conf, $langs, $hookmanager;


		$disabled = 0;
		$ret = '<div class="centpercent center">';
		$ret .= '<select class="flat'.(empty($conf->use_javascript_ajax) ? '' : ' hideobject').' massaction massactionselect valignmiddle" name="massaction"'.($disabled ? ' disabled="disabled"' : '').'>';

		// Complete list with data from external modules. THe module can use $_SERVER['PHP_SELF'] to know on which page we are, or use the $parameters['currentcontext'] completed by executeHooks.
		$parameters = array();
		$reshook = $hookmanager->executeHooks('addMoreMassActions', $parameters); // Note that $action and $object may have been modified by hook
		// check if there is a mass action
		if (count($arrayofaction) == 0 && empty($hookmanager->resPrint)) return;
		if (empty($reshook))
		{
			$ret .= '<option value="0"'.($disabled ? ' disabled="disabled"' : '').'>-- '.$langs->trans("SelectAction").' --</option>';
			foreach ($arrayofaction as $code => $label)
			{
				$ret .= '<option value="'.$code.'"'.($disabled ? ' disabled="disabled"' : '').' data-html="'.dol_escape_htmltag($label).'">'.$label.'</option>';
			}
		}
		$ret .= $hookmanager->resPrint;

		$ret .= '</select>';

		if (empty($conf->dol_optimize_smallscreen)) $ret .= ajax_combobox('.massactionselect');

		// Warning: if you set submit button to disabled, post using 'Enter' will no more work if there is no another input submit. So we add a hidden button
		$ret .= '<input type="submit" name="confirmmassactioninvisible" style="display: none" tabindex="-1">'; // Hidden button BEFORE so it is the one used when we submit with ENTER.
		$ret .= '<input type="submit" disabled name="confirmmassaction" class="button'.(empty($conf->use_javascript_ajax) ? '' : ' hideobject').' massaction massactionconfirmed" value="'.dol_escape_htmltag($langs->trans("Confirm")).'">';
		$ret .= '</div>';

		if (!empty($conf->use_javascript_ajax))
		{
			$ret .= '<!-- JS CODE TO ENABLE mass action select -->
    		<script>
        		function initCheckForSelect(mode)	/* mode is 0 during init of page or click all, 1 when we click on 1 checkbox */
        		{
        			atleastoneselected=0;
    	    		jQuery(".checkforselect").each(function( index ) {
    	  				/* console.log( index + ": " + $( this ).text() ); */
    	  				if ($(this).is(\':checked\')) atleastoneselected++;
    	  			});
					console.log("initCheckForSelect mode="+mode+" atleastoneselected="+atleastoneselected);
    	  			if (atleastoneselected || '.$alwaysvisible.')
    	  			{
    	  				jQuery(".massaction").show();
        			    '.($selected ? 'if (atleastoneselected) { jQuery(".massactionselect").val("'.$selected.'"); jQuery(".massactionconfirmed").prop(\'disabled\', false); }' : '').'
        			    '.($selected ? 'if (! atleastoneselected) { jQuery(".massactionselect").val("0"); jQuery(".massactionconfirmed").prop(\'disabled\', true); } ' : '').'
    	  			}
    	  			else
    	  			{
    	  				jQuery(".massaction").hide();
    	            }
        		}

        	jQuery(document).ready(function () {
        		initCheckForSelect(0);
        		jQuery(".checkforselect").click(function() {
        			initCheckForSelect(1);
    	  		});
    	  		jQuery(".massactionselect").change(function() {
        			var massaction = $( this ).val();
        			var urlform = $( this ).closest("form").attr("action").replace("#show_files","");
        			if (massaction == "builddoc")
                    {
                        urlform = urlform + "#show_files";
    	            }
        			$( this ).closest("form").attr("action", urlform);
                    console.log("we select a mass action "+massaction+" - "+urlform);
        	        /* Warning: if you set submit button to disabled, post using Enter will no more work if there is no other button */
        			if ($(this).val() != \'0\')
    	  			{
    	  				jQuery(".massactionconfirmed").prop(\'disabled\', false);
    	  			}
    	  			else
    	  			{
    	  				jQuery(".massactionconfirmed").prop(\'disabled\', true);
    	  			}
    	        });
        	});
    		</script>
        	';
		}

		return $ret;
	}

    // phpcs:disable PEAR.NamingConventions.ValidFunctionName.ScopeNotCamelCaps
	/**
	 *  Return combo list of activated countries, into language of user
	 *
	 *  @param	string	$selected       	Id or Code or Label of preselected country
	 *  @param  string	$htmlname       	Name of html select object
	 *  @param  string	$htmloption     	More html options on select object
	 *  @param	integer	$maxlength			Max length for labels (0=no limit)
	 *  @param	string	$morecss			More css class
	 *  @param	string	$usecodeaskey		''=Use id as key (default), 'code3'=Use code on 3 alpha as key, 'code2"=Use code on 2 alpha as key
	 *  @param	int		$showempty			Show empty choice
	 *  @param	int		$disablefavorites	1=Disable favorites,
	 *  @param	int		$addspecialentries	1=Add dedicated entries for group of countries (like 'European Economic Community', ...)
	 *  @return string           			HTML string with select
	 */
    public function select_country($selected = '', $htmlname = 'country_id', $htmloption = '', $maxlength = 0, $morecss = 'minwidth300', $usecodeaskey = '', $showempty = 1, $disablefavorites = 0, $addspecialentries = 0)
	{
        // phpcs:enable
		global $conf, $langs, $mysoc;

		$langs->load("dict");

		$out = '';
		$countryArray = array();
		$favorite = array();
		$label = array();
		$atleastonefavorite = 0;

		$sql = "SELECT rowid, code as code_iso, code_iso as code_iso3, label, favorite";
		$sql .= " FROM ".MAIN_DB_PREFIX."c_country";
		$sql .= " WHERE active > 0";
		//$sql.= " ORDER BY code ASC";

		dol_syslog(get_class($this)."::select_country", LOG_DEBUG);
		$resql = $this->db->query($sql);
		if ($resql)
		{
			$out .= '<select id="select'.$htmlname.'" class="flat maxwidth200onsmartphone selectcountry'.($morecss ? ' '.$morecss : '').'" name="'.$htmlname.'" '.$htmloption.'>';
			$num = $this->db->num_rows($resql);
			$i = 0;
			if ($num)
			{
				$foundselected = false;

				while ($i < $num)
				{
					$obj = $this->db->fetch_object($resql);
					$countryArray[$i]['rowid'] = $obj->rowid;
					$countryArray[$i]['code_iso'] = $obj->code_iso;
					$countryArray[$i]['code_iso3'] 	= $obj->code_iso3;
					$countryArray[$i]['label'] = ($obj->code_iso && $langs->transnoentitiesnoconv("Country".$obj->code_iso) != "Country".$obj->code_iso ? $langs->transnoentitiesnoconv("Country".$obj->code_iso) : ($obj->label != '-' ? $obj->label : ''));
					$countryArray[$i]['favorite']   = $obj->favorite;
					$favorite[$i] = $obj->favorite;
					$label[$i] = dol_string_unaccent($countryArray[$i]['label']);
					$i++;
				}

				if (empty($disablefavorites)) array_multisort($favorite, SORT_DESC, $label, SORT_ASC, $countryArray);
				else $countryArray = dol_sort_array($countryArray, 'label');

				if ($showempty)
				{
					$out .= '<option value="">&nbsp;</option>'."\n";
				}

				if ($addspecialentries)	// Add dedicated entries for groups of countries
				{
					//if ($showempty) $out.= '<option value="" disabled class="selectoptiondisabledwhite">--------------</option>';
					$out .= '<option value="special_allnotme"'.($selected == 'special_allnotme' ? ' selected' : '').'>'.$langs->trans("CountriesExceptMe", $langs->transnoentitiesnoconv("Country".$mysoc->country_code)).'</option>';
					$out .= '<option value="special_eec"'.($selected == 'special_eec' ? ' selected' : '').'>'.$langs->trans("CountriesInEEC").'</option>';
					if ($mysoc->isInEEC()) $out .= '<option value="special_eecnotme"'.($selected == 'special_eecnotme' ? ' selected' : '').'>'.$langs->trans("CountriesInEECExceptMe", $langs->transnoentitiesnoconv("Country".$mysoc->country_code)).'</option>';
					$out .= '<option value="special_noteec"'.($selected == 'special_noteec' ? ' selected' : '').'>'.$langs->trans("CountriesNotInEEC").'</option>';
					$out .= '<option value="" disabled class="selectoptiondisabledwhite">--------------</option>';
				}

				foreach ($countryArray as $row)
				{
					//if (empty($showempty) && empty($row['rowid'])) continue;
					if (empty($row['rowid'])) continue;

					if (empty($disablefavorites) && $row['favorite'] && $row['code_iso']) $atleastonefavorite++;
					if (empty($row['favorite']) && $atleastonefavorite)
					{
						$atleastonefavorite = 0;
						$out .= '<option value="" disabled class="selectoptiondisabledwhite">--------------</option>';
					}
					if ($selected && $selected != '-1' && ($selected == $row['rowid'] || $selected == $row['code_iso'] || $selected == $row['code_iso3'] || $selected == $row['label']))
					{
						$foundselected = true;
						$out .= '<option value="'.($usecodeaskey ? ($usecodeaskey == 'code2' ? $row['code_iso'] : $row['code_iso3']) : $row['rowid']).'" selected>';
					}
					else
					{
						$out .= '<option value="'.($usecodeaskey ? ($usecodeaskey == 'code2' ? $row['code_iso'] : $row['code_iso3']) : $row['rowid']).'">';
					}
					if ($row['label']) $out .= dol_trunc($row['label'], $maxlength, 'middle');
					else $out .= '&nbsp;';
					if ($row['code_iso']) $out .= ' ('.$row['code_iso'].')';
					$out .= '</option>';
				}
			}
			$out .= '</select>';
		}
		else
		{
			dol_print_error($this->db);
		}

		// Make select dynamic
		include_once DOL_DOCUMENT_ROOT.'/core/lib/ajax.lib.php';
		$out .= ajax_combobox('select'.$htmlname);

		return $out;
	}

    // phpcs:disable PEAR.NamingConventions.ValidFunctionName.ScopeNotCamelCaps
	/**
	 *  Return select list of incoterms
	 *
	 *  @param	string	$selected       		Id or Code of preselected incoterm
	 *  @param	string	$location_incoterms     Value of input location
	 *  @param	string	$page       			Defined the form action
	 *  @param  string	$htmlname       		Name of html select object
	 *  @param  string	$htmloption     		Options html on select object
	 * 	@param	int		$forcecombo				Force to load all values and output a standard combobox (with no beautification)
	 *  @param	array	$events					Event options to run on change. Example: array(array('method'=>'getContacts', 'url'=>dol_buildpath('/core/ajax/contacts.php',1), 'htmlname'=>'contactid', 'params'=>array('add-customer-contact'=>'disabled')))
	 *  @return string           				HTML string with select and input
	 */
    public function select_incoterms($selected = '', $location_incoterms = '', $page = '', $htmlname = 'incoterm_id', $htmloption = '', $forcecombo = 1, $events = array())
	{
        // phpcs:enable
		global $conf, $langs;

		$langs->load("dict");

		$out = '';
		$incotermArray = array();

		$sql = "SELECT rowid, code";
		$sql .= " FROM ".MAIN_DB_PREFIX."c_incoterms";
		$sql .= " WHERE active > 0";
		$sql .= " ORDER BY code ASC";

		dol_syslog(get_class($this)."::select_incoterm", LOG_DEBUG);
		$resql = $this->db->query($sql);
		if ($resql)
		{
			if ($conf->use_javascript_ajax && !$forcecombo)
			{
				include_once DOL_DOCUMENT_ROOT.'/core/lib/ajax.lib.php';
				$out .= ajax_combobox($htmlname, $events);
			}

			if (!empty($page))
			{
				$out .= '<form method="post" action="'.$page.'">';
				$out .= '<input type="hidden" name="action" value="set_incoterms">';
				$out .= '<input type="hidden" name="token" value="'.newToken().'">';
			}

			$out .= '<select id="'.$htmlname.'" class="flat selectincoterm minwidth100imp noenlargeonsmartphone" name="'.$htmlname.'" '.$htmloption.'>';
			$out .= '<option value="0">&nbsp;</option>';
			$num = $this->db->num_rows($resql);
			$i = 0;
			if ($num)
			{
				$foundselected = false;

				while ($i < $num)
				{
					$obj = $this->db->fetch_object($resql);
					$incotermArray[$i]['rowid'] = $obj->rowid;
					$incotermArray[$i]['code'] = $obj->code;
					$i++;
				}

				foreach ($incotermArray as $row)
				{
					if ($selected && ($selected == $row['rowid'] || $selected == $row['code']))
					{
						$out .= '<option value="'.$row['rowid'].'" selected>';
					}
					else
					{
						$out .= '<option value="'.$row['rowid'].'">';
					}

					if ($row['code']) $out .= $row['code'];

					$out .= '</option>';
				}
			}
			$out .= '</select>';

			$out .= '<input id="location_incoterms" class="maxwidth100onsmartphone" name="location_incoterms" value="'.$location_incoterms.'">';

			if (!empty($page))
			{
				$out .= '<input type="submit" class="button valignmiddle" value="'.$langs->trans("Modify").'"></form>';
			}
		}
		else
		{
			dol_print_error($this->db);
		}

		return $out;
	}

    // phpcs:disable PEAR.NamingConventions.ValidFunctionName.ScopeNotCamelCaps
	/**
	 *	Return list of types of lines (product or service)
	 * 	Example: 0=product, 1=service, 9=other (for external module)
	 *
	 *	@param  string	$selected       Preselected type
	 *	@param  string	$htmlname       Name of field in html form
	 * 	@param	int		$showempty		Add an empty field
	 * 	@param	int		$hidetext		Do not show label 'Type' before combo box (used only if there is at least 2 choices to select)
	 * 	@param	integer	$forceall		1=Force to show products and services in combo list, whatever are activated modules, 0=No force, 2=Force to show only Products, 3=Force to show only services, -1=Force none (and set hidden field to 'service')
	 *  @return	void
	 */
    public function select_type_of_lines($selected = '', $htmlname = 'type', $showempty = 0, $hidetext = 0, $forceall = 0)
	{
        // phpcs:enable
		global $db, $langs, $user, $conf;

		// If product & services are enabled or both disabled.
		if ($forceall == 1 || (empty($forceall) && !empty($conf->product->enabled) && !empty($conf->service->enabled))
		|| (empty($forceall) && empty($conf->product->enabled) && empty($conf->service->enabled)))
		{
			if (empty($hidetext)) print $langs->trans("Type").': ';
			print '<select class="flat" id="select_'.$htmlname.'" name="'.$htmlname.'">';
			if ($showempty)
			{
				print '<option value="-1"';
				if ($selected == -1) print ' selected';
				print '>&nbsp;</option>';
			}

			print '<option value="0"';
			if (0 == $selected) print ' selected';
			print '>'.$langs->trans("Product");

			print '<option value="1"';
			if (1 == $selected) print ' selected';
			print '>'.$langs->trans("Service");

			print '</select>';
			//if ($user->admin) print info_admin($langs->trans("YouCanChangeValuesForThisListFromDictionarySetup"),1);
		}
		if ((empty($forceall) && empty($conf->product->enabled) && !empty($conf->service->enabled)) || $forceall == 3)
		{
			print $langs->trans("Service");
			print '<input type="hidden" name="'.$htmlname.'" value="1">';
		}
		if ((empty($forceall) && !empty($conf->product->enabled) && empty($conf->service->enabled)) || $forceall == 2)
		{
			print $langs->trans("Product");
			print '<input type="hidden" name="'.$htmlname.'" value="0">';
		}
		if ($forceall < 0)	// This should happened only for contracts when both predefined product and service are disabled.
		{
			print '<input type="hidden" name="'.$htmlname.'" value="1">'; // By default we set on service for contract. If CONTRACT_SUPPORT_PRODUCTS is set, forceall should be 1 not -1
		}
	}

    // phpcs:disable PEAR.NamingConventions.ValidFunctionName.ScopeNotCamelCaps
	/**
	 *	Load into cache cache_types_fees, array of types of fees
	 *
	 *	@return     int             Nb of lines loaded, <0 if KO
	 */
    public function load_cache_types_fees()
	{
        // phpcs:enable
		global $langs;

		$num = count($this->cache_types_fees);
		if ($num > 0) return 0; // Cache already loaded

		dol_syslog(__METHOD__, LOG_DEBUG);

		$langs->load("trips");

		$sql = "SELECT c.code, c.label";
		$sql .= " FROM ".MAIN_DB_PREFIX."c_type_fees as c";
		$sql .= " WHERE active > 0";

		$resql = $this->db->query($sql);
		if ($resql)
		{
			$num = $this->db->num_rows($resql);
			$i = 0;

			while ($i < $num)
			{
				$obj = $this->db->fetch_object($resql);

				// Si traduction existe, on l'utilise, sinon on prend le libelle par defaut
				$label = ($obj->code != $langs->trans($obj->code) ? $langs->trans($obj->code) : $langs->trans($obj->label));
				$this->cache_types_fees[$obj->code] = $label;
				$i++;
			}

			asort($this->cache_types_fees);

			return $num;
		}
		else
		{
			dol_print_error($this->db);
			return -1;
		}
	}

    // phpcs:disable PEAR.NamingConventions.ValidFunctionName.ScopeNotCamelCaps
	/**
	 *	Return list of types of notes
	 *
	 *	@param	string		$selected		Preselected type
	 *	@param  string		$htmlname		Name of field in form
	 * 	@param	int			$showempty		Add an empty field
	 * 	@return	void
	 */
    public function select_type_fees($selected = '', $htmlname = 'type', $showempty = 0)
	{
        // phpcs:enable
		global $user, $langs;

		dol_syslog(__METHOD__." selected=".$selected.", htmlname=".$htmlname, LOG_DEBUG);

		$this->load_cache_types_fees();

		print '<select id="select_'.$htmlname.'" class="flat" name="'.$htmlname.'">';
		if ($showempty)
		{
			print '<option value="-1"';
			if ($selected == -1) print ' selected';
			print '>&nbsp;</option>';
		}

		foreach ($this->cache_types_fees as $key => $value)
		{
			print '<option value="'.$key.'"';
			if ($key == $selected) print ' selected';
			print '>';
			print $value;
			print '</option>';
		}

		print '</select>';
		if ($user->admin) print info_admin($langs->trans("YouCanChangeValuesForThisListFromDictionarySetup"), 1);
	}


    // phpcs:disable PEAR.NamingConventions.ValidFunctionName.ScopeNotCamelCaps
	/**
	 *  Return HTML code to select a company.
	 *
	 *  @param		int			$selected				Preselected products
	 *  @param		string		$htmlname				Name of HTML select field (must be unique in page)
	 *  @param		int			$filter					Filter on thirdparty
	 *  @param		int			$limit					Limit on number of returned lines
	 *  @param		array		$ajaxoptions			Options for ajax_autocompleter
	 * 	@param		int			$forcecombo				Force to load all values and output a standard combobox (with no beautification)
	 *  @return		string								Return select box for thirdparty.
	 *  @deprecated	3.8 Use select_company instead. For exemple $form->select_thirdparty(GETPOST('socid'),'socid','',0) => $form->select_company(GETPOST('socid'),'socid','',1,0,0,array(),0)
	 */
    public function select_thirdparty($selected = '', $htmlname = 'socid', $filter = '', $limit = 20, $ajaxoptions = array(), $forcecombo = 0)
	{
        // phpcs:enable
   		return $this->select_thirdparty_list($selected, $htmlname, $filter, 1, 0, $forcecombo, array(), '', 0, $limit);
	}

    // phpcs:disable PEAR.NamingConventions.ValidFunctionName.ScopeNotCamelCaps
	/**
	 *  Output html form to select a third party
	 *
	 *	@param	string	$selected       		Preselected type
	 *	@param  string	$htmlname       		Name of field in form
	 *  @param  string	$filter         		Optional filters criteras. WARNING: To avoid SQL injection, only few chars [.a-z0-9 =<>] are allowed here (example: 's.rowid <> x', 's.client IN (1,3)')
	 *	@param	string	$showempty				Add an empty field (Can be '1' or text key to use on empty line like 'SelectThirdParty')
	 * 	@param	int		$showtype				Show third party type in combolist (customer, prospect or supplier)
	 * 	@param	int		$forcecombo				Force to load all values and output a standard combobox (with no beautification)
	 *  @param	array	$events					Ajax event options to run on change. Example: array(array('method'=>'getContacts', 'url'=>dol_buildpath('/core/ajax/contacts.php',1), 'htmlname'=>'contactid', 'params'=>array('add-customer-contact'=>'disabled')))
	 *	@param	int		$limit					Maximum number of elements
	 *  @param	string	$morecss				Add more css styles to the SELECT component
	 *	@param  string	$moreparam      		Add more parameters onto the select tag. For example 'style="width: 95%"' to avoid select2 component to go over parent container
	 *	@param	string	$selected_input_value	Value of preselected input text (for use with ajax)
	 *  @param	int		$hidelabel				Hide label (0=no, 1=yes, 2=show search icon (before) and placeholder, 3 search icon after)
	 *  @param	array	$ajaxoptions			Options for ajax_autocompleter
	 * 	@param  bool	$multiple				add [] in the name of element and add 'multiple' attribut (not working with ajax_autocompleter)
	 * 	@return	string							HTML string with select box for thirdparty.
	 */
    public function select_company($selected = '', $htmlname = 'socid', $filter = '', $showempty = '', $showtype = 0, $forcecombo = 0, $events = array(), $limit = 0, $morecss = 'minwidth100', $moreparam = '', $selected_input_value = '', $hidelabel = 1, $ajaxoptions = array(), $multiple = false)
	{
        // phpcs:enable
		global $conf, $user, $langs;

		$out = '';

		if (!empty($conf->use_javascript_ajax) && !empty($conf->global->COMPANY_USE_SEARCH_TO_SELECT) && !$forcecombo)
		{
			// No immediate load of all database
			$placeholder = '';
			if ($selected && empty($selected_input_value))
			{
				require_once DOL_DOCUMENT_ROOT.'/societe/class/societe.class.php';
				$societetmp = new Societe($this->db);
				$societetmp->fetch($selected);
				$selected_input_value = $societetmp->name;
				unset($societetmp);
			}
			// mode 1
			$urloption = 'htmlname='.urlencode($htmlname).'&outjson=1&filter='.urlencode($filter).($showtype ? '&showtype='.urlencode($showtype) : '');
			$out .= ajax_autocompleter($selected, $htmlname, DOL_URL_ROOT.'/societe/ajax/company.php', $urloption, $conf->global->COMPANY_USE_SEARCH_TO_SELECT, 0, $ajaxoptions);
			$out .= '<style type="text/css">.ui-autocomplete { z-index: 250; }</style>';
			if (empty($hidelabel)) print $langs->trans("RefOrLabel").' : ';
			elseif ($hidelabel > 1) {
				$placeholder = ' placeholder="'.$langs->trans("RefOrLabel").'"';
				if ($hidelabel == 2) {
					$out .= img_picto($langs->trans("Search"), 'search');
				}
			}
			$out .= '<input type="text" class="'.$morecss.'" name="search_'.$htmlname.'" id="search_'.$htmlname.'" value="'.$selected_input_value.'"'.$placeholder.' '.(!empty($conf->global->THIRDPARTY_SEARCH_AUTOFOCUS) ? 'autofocus' : '').' />';
			if ($hidelabel == 3) {
				$out .= img_picto($langs->trans("Search"), 'search');
			}
		}
		else
		{
			// Immediate load of all database
			$out .= $this->select_thirdparty_list($selected, $htmlname, $filter, $showempty, $showtype, $forcecombo, $events, '', 0, $limit, $morecss, $moreparam, $multiple);
		}

		return $out;
	}

    // phpcs:disable PEAR.NamingConventions.ValidFunctionName.ScopeNotCamelCaps
	/**
	 *  Output html form to select a third party.
	 *  Note, you must use the select_company to get the component to select a third party. This function must only be called by select_company.
	 *
	 *	@param	string	$selected       Preselected type
	 *	@param  string	$htmlname       Name of field in form
	 *  @param  string	$filter         Optional filters criteras (example: 's.rowid <> x', 's.client in (1,3)')
	 *	@param	string	$showempty		Add an empty field (Can be '1' or text to use on empty line like 'SelectThirdParty')
	 * 	@param	int		$showtype		Show third party type in combolist (customer, prospect or supplier)
	 * 	@param	int		$forcecombo		Force to use standard HTML select component without beautification
	 *  @param	array	$events			Event options. Example: array(array('method'=>'getContacts', 'url'=>dol_buildpath('/core/ajax/contacts.php',1), 'htmlname'=>'contactid', 'params'=>array('add-customer-contact'=>'disabled')))
	 *  @param	string	$filterkey		Filter on key value
	 *  @param	int		$outputmode		0=HTML select string, 1=Array
	 *  @param	int		$limit			Limit number of answers
	 *  @param	string	$morecss		Add more css styles to the SELECT component
	 *	@param  string	$moreparam      Add more parameters onto the select tag. For example 'style="width: 95%"' to avoid select2 component to go over parent container
	 *	@param  bool	$multiple       add [] in the name of element and add 'multiple' attribut
	 * 	@return	string					HTML string with
	 */
    public function select_thirdparty_list($selected = '', $htmlname = 'socid', $filter = '', $showempty = '', $showtype = 0, $forcecombo = 0, $events = array(), $filterkey = '', $outputmode = 0, $limit = 0, $morecss = 'minwidth100', $moreparam = '', $multiple = false)
	{
        // phpcs:enable
		global $conf, $user, $langs;

		$out = '';
		$num = 0;
		$outarray = array();

		if ($selected === '') $selected = array();
		elseif (!is_array($selected)) $selected = array($selected);

		// Clean $filter that may contains sql conditions so sql code
		if (function_exists('testSqlAndScriptInject')) {
			if (testSqlAndScriptInject($filter, 3) > 0) {
				$filter = '';
			}
		}

		// On recherche les societes
		$sql = "SELECT s.rowid, s.nom as name, s.name_alias, s.client, s.fournisseur, s.code_client, s.code_fournisseur";

		if ($conf->global->COMPANY_SHOW_ADDRESS_SELECTLIST) {
			$sql .= ", s.address, s.zip, s.town";
		 	$sql .= ", dictp.code as country_code";
		}

		$sql .= " FROM ".MAIN_DB_PREFIX."societe as s";
		if (!$user->rights->societe->client->voir && !$user->socid) $sql .= ", ".MAIN_DB_PREFIX."societe_commerciaux as sc";
		if ($conf->global->COMPANY_SHOW_ADDRESS_SELECTLIST) {
			$sql .= " LEFT OUTER JOIN ".MAIN_DB_PREFIX."c_country as dictp ON dictp.rowid=s.fk_pays";
		}
		$sql .= " WHERE s.entity IN (".getEntity('societe').")";
		if (!empty($user->socid)) $sql .= " AND s.rowid = ".$user->socid;
		if ($filter) $sql .= " AND (".$filter.")";
		if (!$user->rights->societe->client->voir && !$user->socid) $sql .= " AND s.rowid = sc.fk_soc AND sc.fk_user = ".$user->id;
		if (!empty($conf->global->COMPANY_HIDE_INACTIVE_IN_COMBOBOX)) $sql .= " AND s.status <> 0";
		// Add criteria
		if ($filterkey && $filterkey != '')
		{
			$sql .= " AND (";
			$prefix = empty($conf->global->COMPANY_DONOTSEARCH_ANYWHERE) ? '%' : ''; // Can use index if COMPANY_DONOTSEARCH_ANYWHERE is on
			// For natural search
			$scrit = explode(' ', $filterkey);
			$i = 0;
			if (count($scrit) > 1) $sql .= "(";
			foreach ($scrit as $crit) {
				if ($i > 0) $sql .= " AND ";
				$sql .= "(s.nom LIKE '".$this->db->escape($prefix.$crit)."%')";
				$i++;
			}
			if (count($scrit) > 1) $sql .= ")";
			if (!empty($conf->barcode->enabled))
			{
				$sql .= " OR s.barcode LIKE '".$this->db->escape($prefix.$filterkey)."%'";
			}
			$sql .= " OR s.code_client LIKE '".$this->db->escape($prefix.$filterkey)."%' OR s.code_fournisseur LIKE '".$this->db->escape($prefix.$filterkey)."%'";
			$sql .= ")";
		}
		$sql .= $this->db->order("nom", "ASC");
		$sql .= $this->db->plimit($limit, 0);

		// Build output string
		dol_syslog(get_class($this)."::select_thirdparty_list", LOG_DEBUG);
		$resql = $this->db->query($sql);
		if ($resql)
		{
		   	if (!$forcecombo)
			{
				include_once DOL_DOCUMENT_ROOT.'/core/lib/ajax.lib.php';
				$out .= ajax_combobox($htmlname, $events, $conf->global->COMPANY_USE_SEARCH_TO_SELECT);
			}

			// Construct $out and $outarray
			$out .= '<select id="'.$htmlname.'" class="flat'.($morecss ? ' '.$morecss : '').'"'.($moreparam ? ' '.$moreparam : '').' name="'.$htmlname.($multiple ? '[]' : '').'" '.($multiple ? 'multiple' : '').'>'."\n";

			$textifempty = '';
			// Do not use textifempty = ' ' or '&nbsp;' here, or search on key will search on ' key'.
			//if (! empty($conf->use_javascript_ajax) || $forcecombo) $textifempty='';
			if (!empty($conf->global->COMPANY_USE_SEARCH_TO_SELECT))
			{
				if ($showempty && !is_numeric($showempty)) $textifempty = $langs->trans($showempty);
				else $textifempty .= $langs->trans("All");
			}
			if ($showempty) $out .= '<option value="-1">'.$textifempty.'</option>'."\n";

			$num = $this->db->num_rows($resql);
			$i = 0;
			if ($num)
			{
				while ($i < $num)
				{
					$obj = $this->db->fetch_object($resql);
					$label = '';
					if ($conf->global->SOCIETE_ADD_REF_IN_LIST) {
						if (($obj->client) && (!empty($obj->code_client))) {
							$label = $obj->code_client.' - ';
						}
						if (($obj->fournisseur) && (!empty($obj->code_fournisseur))) {
							$label .= $obj->code_fournisseur.' - ';
						}
						$label .= ' '.$obj->name;
					}
					else
					{
						$label = $obj->name;
					}

					if (!empty($obj->name_alias)) {
						$label .= ' ('.$obj->name_alias.')';
					}

					if ($showtype)
					{
						if ($obj->client || $obj->fournisseur) $label .= ' (';
						if ($obj->client == 1 || $obj->client == 3) $label .= $langs->trans("Customer");
						if ($obj->client == 2 || $obj->client == 3) $label .= ($obj->client == 3 ? ', ' : '').$langs->trans("Prospect");
						if ($obj->fournisseur) $label .= ($obj->client ? ', ' : '').$langs->trans("Supplier");
						if ($obj->client || $obj->fournisseur) $label .= ')';
					}

					if ($conf->global->COMPANY_SHOW_ADDRESS_SELECTLIST) {
						$label .= '-'.$obj->address.'-'.$obj->zip.' '.$obj->town;
						if (!empty($obj->country_code)) {
							$label .= ' '.$langs->trans('Country'.$obj->country_code);
						}
					}

					if (empty($outputmode))
					{
						if (in_array($obj->rowid, $selected))
						{
							$out .= '<option value="'.$obj->rowid.'" selected>'.$label.'</option>';
						}
						else
						{
							$out .= '<option value="'.$obj->rowid.'">'.$label.'</option>';
						}
					}
					else
					{
						array_push($outarray, array('key'=>$obj->rowid, 'value'=>$label, 'label'=>$label));
					}

					$i++;
					if (($i % 10) == 0) $out .= "\n";
				}
			}
			$out .= '</select>'."\n";
		}
		else
		{
			dol_print_error($this->db);
		}

		$this->result = array('nbofthirdparties'=>$num);

		if ($outputmode) return $outarray;
		return $out;
	}


    // phpcs:disable PEAR.NamingConventions.ValidFunctionName.ScopeNotCamelCaps
	/**
	 *  Return HTML combo list of absolute discounts
	 *
	 *  @param	string	$selected       Id remise fixe pre-selectionnee
	 *  @param  string	$htmlname       Nom champ formulaire
	 *  @param  string	$filter         Criteres optionnels de filtre
	 *  @param	int		$socid			Id of thirdparty
	 *  @param	int		$maxvalue		Max value for lines that can be selected
	 *  @return	int						Return number of qualifed lines in list
	 */
    public function select_remises($selected, $htmlname, $filter, $socid, $maxvalue = 0)
	{
        // phpcs:enable
		global $langs, $conf;

		// On recherche les remises
		$sql = "SELECT re.rowid, re.amount_ht, re.amount_tva, re.amount_ttc,";
		$sql .= " re.description, re.fk_facture_source";
		$sql .= " FROM ".MAIN_DB_PREFIX."societe_remise_except as re";
		$sql .= " WHERE re.fk_soc = ".(int) $socid;
		$sql .= " AND re.entity = ".$conf->entity;
		if ($filter) $sql .= " AND ".$filter;
		$sql .= " ORDER BY re.description ASC";

		dol_syslog(get_class($this)."::select_remises", LOG_DEBUG);
		$resql = $this->db->query($sql);
		if ($resql)
		{
			print '<select id="select_'.$htmlname.'" class="flat maxwidthonsmartphone" name="'.$htmlname.'">';
			$num = $this->db->num_rows($resql);

			$qualifiedlines = $num;

			$i = 0;
			if ($num)
			{
				print '<option value="0">&nbsp;</option>';
				while ($i < $num)
				{
					$obj = $this->db->fetch_object($resql);
					$desc = dol_trunc($obj->description, 40);
					if (preg_match('/\(CREDIT_NOTE\)/', $desc)) $desc = preg_replace('/\(CREDIT_NOTE\)/', $langs->trans("CreditNote"), $desc);
					if (preg_match('/\(DEPOSIT\)/', $desc)) $desc = preg_replace('/\(DEPOSIT\)/', $langs->trans("Deposit"), $desc);
					if (preg_match('/\(EXCESS RECEIVED\)/', $desc)) $desc = preg_replace('/\(EXCESS RECEIVED\)/', $langs->trans("ExcessReceived"), $desc);
					if (preg_match('/\(EXCESS PAID\)/', $desc)) $desc = preg_replace('/\(EXCESS PAID\)/', $langs->trans("ExcessPaid"), $desc);

					$selectstring = '';
					if ($selected > 0 && $selected == $obj->rowid) $selectstring = ' selected';

					$disabled = '';
					if ($maxvalue > 0 && $obj->amount_ttc > $maxvalue)
					{
						$qualifiedlines--;
						$disabled = ' disabled';
					}

					if (!empty($conf->global->MAIN_SHOW_FACNUMBER_IN_DISCOUNT_LIST) && !empty($obj->fk_facture_source))
					{
						$tmpfac = new Facture($this->db);
						if ($tmpfac->fetch($obj->fk_facture_source) > 0) $desc = $desc.' - '.$tmpfac->ref;
					}

					print '<option value="'.$obj->rowid.'"'.$selectstring.$disabled.'>'.$desc.' ('.price($obj->amount_ht).' '.$langs->trans("HT").' - '.price($obj->amount_ttc).' '.$langs->trans("TTC").')</option>';
					$i++;
				}
			}
			print '</select>';
			return $qualifiedlines;
		}
		else
		{
			dol_print_error($this->db);
			return -1;
		}
	}

    // phpcs:disable PEAR.NamingConventions.ValidFunctionName.ScopeNotCamelCaps
	/**
	 *  Return list of all contacts (for a third party or all)
	 *
	 *  @param	int		$socid      	Id ot third party or 0 for all
	 *  @param  string	$selected   	Id contact pre-selectionne
	 *  @param  string	$htmlname  	    Name of HTML field ('none' for a not editable field)
	 *  @param  int		$showempty      0=no empty value, 1=add an empty value, 2=add line 'Internal' (used by user edit), 3=add an empty value only if more than one record into list
	 *  @param  string	$exclude        List of contacts id to exclude
	 *  @param	string	$limitto		Disable answers that are not id in this array list
	 *  @param	integer	$showfunction   Add function into label
	 *  @param	string	$moreclass		Add more class to class style
	 *  @param	integer	$showsoc	    Add company into label
	 *  @param	int		$forcecombo		Force to use combo box
	 *  @param	array	$events			Event options. Example: array(array('method'=>'getContacts', 'url'=>dol_buildpath('/core/ajax/contacts.php',1), 'htmlname'=>'contactid', 'params'=>array('add-customer-contact'=>'disabled')))
	 *  @param	bool	$options_only	Return options only (for ajax treatment)
	 *  @param	string	$moreparam		Add more parameters onto the select tag. For example 'style="width: 95%"' to avoid select2 component to go over parent container
	 *  @param	string	$htmlid			Html id to use instead of htmlname
	 *  @return	int						<0 if KO, Nb of contact in list if OK
	 *  @deprected						You can use selectcontacts directly (warning order of param was changed)
	 */
    public function select_contacts($socid, $selected = '', $htmlname = 'contactid', $showempty = 0, $exclude = '', $limitto = '', $showfunction = 0, $moreclass = '', $showsoc = 0, $forcecombo = 0, $events = array(), $options_only = false, $moreparam = '', $htmlid = '')
    {
        // phpcs:enable
		print $this->selectcontacts($socid, $selected, $htmlname, $showempty, $exclude, $limitto, $showfunction, $moreclass, $options_only, $showsoc, $forcecombo, $events, $moreparam, $htmlid);
		return $this->num;
    }

	/**
	 *	Return HTML code of the SELECT of list of all contacts (for a third party or all).
	 *  This also set the number of contacts found into $this->num
	 *
	 * @since 9.0 Add afterSelectContactOptions hook
	 *
	 *	@param	int			$socid      	Id ot third party or 0 for all or -1 for empty list
	 *	@param  array|int	$selected   	Array of ID of pre-selected contact id
	 *	@param  string		$htmlname  	    Name of HTML field ('none' for a not editable field)
	 *	@param  int			$showempty     	0=no empty value, 1=add an empty value, 2=add line 'Internal' (used by user edit), 3=add an empty value only if more than one record into list
	 *	@param  string		$exclude        List of contacts id to exclude
	 *	@param	string		$limitto		Disable answers that are not id in this array list
	 *	@param	integer		$showfunction   Add function into label
	 *	@param	string		$moreclass		Add more class to class style
	 *	@param	bool		$options_only	Return options only (for ajax treatment)
	 *	@param	integer		$showsoc	    Add company into label
	 * 	@param	int			$forcecombo		Force to use combo box (so no ajax beautify effect)
	 *  @param	array		$events			Event options. Example: array(array('method'=>'getContacts', 'url'=>dol_buildpath('/core/ajax/contacts.php',1), 'htmlname'=>'contactid', 'params'=>array('add-customer-contact'=>'disabled')))
	 *  @param	string		$moreparam		Add more parameters onto the select tag. For example 'style="width: 95%"' to avoid select2 component to go over parent container
	 *  @param	string		$htmlid			Html id to use instead of htmlname
	 *  @param	bool		$multiple		add [] in the name of element and add 'multiple' attribut
	 *	@return	 int						<0 if KO, Nb of contact in list if OK
	 */
    public function selectcontacts($socid, $selected = '', $htmlname = 'contactid', $showempty = 0, $exclude = '', $limitto = '', $showfunction = 0, $moreclass = '', $options_only = false, $showsoc = 0, $forcecombo = 0, $events = array(), $moreparam = '', $htmlid = '', $multiple = false)
    {
		global $conf, $langs, $hookmanager, $action;

		$langs->load('companies');

		if (empty($htmlid)) $htmlid = $htmlname;

		if ($selected === '') $selected = array();
		elseif (!is_array($selected)) $selected = array($selected);
		$out = '';

		if (!is_object($hookmanager))
		{
			include_once DOL_DOCUMENT_ROOT.'/core/class/hookmanager.class.php';
			$hookmanager = new HookManager($this->db);
		}

		// We search third parties
		$sql = "SELECT sp.rowid, sp.lastname, sp.statut, sp.firstname, sp.poste";
		if ($showsoc > 0) $sql .= " , s.nom as company";
		$sql .= " FROM ".MAIN_DB_PREFIX."socpeople as sp";
		if ($showsoc > 0) $sql .= " LEFT OUTER JOIN  ".MAIN_DB_PREFIX."societe as s ON s.rowid=sp.fk_soc";
		$sql .= " WHERE sp.entity IN (".getEntity('socpeople').")";
		if ($socid > 0 || $socid == -1) $sql .= " AND sp.fk_soc=".$socid;
		if (!empty($conf->global->CONTACT_HIDE_INACTIVE_IN_COMBOBOX)) $sql .= " AND sp.statut <> 0";
		$sql .= " ORDER BY sp.lastname ASC";

		dol_syslog(get_class($this)."::select_contacts", LOG_DEBUG);
		$resql = $this->db->query($sql);
		if ($resql)
		{
			$num = $this->db->num_rows($resql);

			if ($conf->use_javascript_ajax && !$forcecombo && !$options_only)
			{
				include_once DOL_DOCUMENT_ROOT.'/core/lib/ajax.lib.php';
				$out .= ajax_combobox($htmlid, $events, $conf->global->CONTACT_USE_SEARCH_TO_SELECT);
			}

			if ($htmlname != 'none' && !$options_only) $out .= '<select class="flat'.($moreclass ? ' '.$moreclass : '').'" id="'.$htmlid.'" name="'.$htmlname.($multiple ? '[]' : '').'" '.($multiple ? 'multiple' : '').' '.(!empty($moreparam) ? $moreparam : '').'>';
			if (($showempty == 1 || ($showempty == 3 && $num > 1)) && !$multiple) $out .= '<option value="0"'.(in_array(0, $selected) ? ' selected' : '').'>&nbsp;</option>';
			if ($showempty == 2) $out .= '<option value="0"'.(in_array(0, $selected) ? ' selected' : '').'>'.$langs->trans("Internal").'</option>';

			$num = $this->db->num_rows($resql);
			$i = 0;
			if ($num)
			{
				include_once DOL_DOCUMENT_ROOT.'/contact/class/contact.class.php';
				$contactstatic = new Contact($this->db);

				while ($i < $num)
				{
					$obj = $this->db->fetch_object($resql);

					$contactstatic->id = $obj->rowid;
					$contactstatic->lastname = $obj->lastname;
					$contactstatic->firstname = $obj->firstname;
					if ($obj->statut == 1) {
					    if ($htmlname != 'none')
					    {
						    $disabled = 0;
						    if (is_array($exclude) && count($exclude) && in_array($obj->rowid, $exclude)) $disabled = 1;
						    if (is_array($limitto) && count($limitto) && !in_array($obj->rowid, $limitto)) $disabled = 1;
						    if (!empty($selected) && in_array($obj->rowid, $selected))
						    {
							    $out .= '<option value="'.$obj->rowid.'"';
							    if ($disabled) $out .= ' disabled';
							    $out .= ' selected>';
							    $out .= $contactstatic->getFullName($langs);
							    if ($showfunction && $obj->poste) $out .= ' ('.$obj->poste.')';
							    if (($showsoc > 0) && $obj->company) $out .= ' - ('.$obj->company.')';
							    $out .= '</option>';
						    }
						    else
						    {
							    $out .= '<option value="'.$obj->rowid.'"';
							    if ($disabled) $out .= ' disabled';
							    $out .= '>';
							    $out .= $contactstatic->getFullName($langs);
							    if ($showfunction && $obj->poste) $out .= ' ('.$obj->poste.')';
							    if (($showsoc > 0) && $obj->company) $out .= ' - ('.$obj->company.')';
							    $out .= '</option>';
						    }
					    }
					    else
					    {
						    if (in_array($obj->rowid, $selected))
						    {
							    $out .= $contactstatic->getFullName($langs);
							    if ($showfunction && $obj->poste) $out .= ' ('.$obj->poste.')';
							    if (($showsoc > 0) && $obj->company) $out .= ' - ('.$obj->company.')';
						    }
					    }
				    }
					$i++;
				}
			}
			else
			{
				$out .= '<option value="-1"'.(($showempty == 2 || $multiple) ? '' : ' selected').' disabled>';
				$out .= ($socid != -1) ? ($langs->trans($socid ? "NoContactDefinedForThirdParty" : "NoContactDefined")) : $langs->trans('SelectAThirdPartyFirst');
				$out .= '</option>';
			}

			$parameters = array(
				'socid'=>$socid,
				'htmlname'=>$htmlname,
				'resql'=>$resql,
				'out'=>&$out,
				'showfunction'=>$showfunction,
				'showsoc'=>$showsoc,
			);

			$reshook = $hookmanager->executeHooks('afterSelectContactOptions', $parameters, $this, $action); // Note that $action and $object may have been modified by some hooks

			if ($htmlname != 'none' && !$options_only)
			{
				$out .= '</select>';
			}

			$this->num = $num;
			return $out;
		}
		else
		{
			dol_print_error($this->db);
			return -1;
		}
	}

    // phpcs:disable PEAR.NamingConventions.ValidFunctionName.ScopeNotCamelCaps
	/**
	 *	Return select list of users
	 *
	 *  @param	string	$selected       Id user preselected
	 *  @param  string	$htmlname       Field name in form
	 *  @param  int		$show_empty     0=liste sans valeur nulle, 1=ajoute valeur inconnue
	 *  @param  array	$exclude        Array list of users id to exclude
	 * 	@param	int		$disabled		If select list must be disabled
	 *  @param  array	$include        Array list of users id to include
	 * 	@param	int		$enableonly		Array list of users id to be enabled. All other must be disabled
	 *  @param	string	$force_entity	'0' or Ids of environment to force
	 * 	@return	void
	 *  @deprecated		Use select_dolusers instead
	 *  @see select_dolusers()
	 */
    public function select_users($selected = '', $htmlname = 'userid', $show_empty = 0, $exclude = null, $disabled = 0, $include = '', $enableonly = '', $force_entity = '0')
	{
        // phpcs:enable
		print $this->select_dolusers($selected, $htmlname, $show_empty, $exclude, $disabled, $include, $enableonly, $force_entity);
	}

    // phpcs:disable PEAR.NamingConventions.ValidFunctionName.ScopeNotCamelCaps
	/**
	 *	Return select list of users
	 *
	 *  @param	string	$selected       User id or user object of user preselected. If 0 or < -2, we use id of current user. If -1, keep unselected (if empty is allowed)
	 *  @param  string	$htmlname       Field name in form
	 *  @param  int		$show_empty     0=list with no empty value, 1=add also an empty value into list
	 *  @param  array	$exclude        Array list of users id to exclude
	 * 	@param	int		$disabled		If select list must be disabled
	 *  @param  array|string	$include        Array list of users id to include or 'hierarchy' to have only supervised users or 'hierarchyme' to have supervised + me
	 * 	@param	array	$enableonly		Array list of users id to be enabled. If defined, it means that others will be disabled
	 *  @param	string	$force_entity	'0' or Ids of environment to force
	 *  @param	int		$maxlength		Maximum length of string into list (0=no limit)
	 *  @param	int		$showstatus		0=show user status only if status is disabled, 1=always show user status into label, -1=never show user status
	 *  @param	string	$morefilter		Add more filters into sql request (Example: 'employee = 1')
	 *  @param	integer	$show_every		0=default list, 1=add also a value "Everybody" at beginning of list
	 *  @param	string	$enableonlytext	If option $enableonlytext is set, we use this text to explain into label why record is disabled. Not used if enableonly is empty.
	 *  @param	string	$morecss		More css
	 *  @param  int     $noactive       Show only active users (this will also happened whatever is this option if USER_HIDE_INACTIVE_IN_COMBOBOX is on).
	 *  @param  int		$outputmode     0=HTML select string, 1=Array
	 *  @param  bool	$multiple       add [] in the name of element and add 'multiple' attribut
	 * 	@return	string					HTML select string
	 *  @see select_dolgroups()
	 */
    public function select_dolusers($selected = '', $htmlname = 'userid', $show_empty = 0, $exclude = null, $disabled = 0, $include = '', $enableonly = '', $force_entity = '0', $maxlength = 0, $showstatus = 0, $morefilter = '', $show_every = 0, $enableonlytext = '', $morecss = '', $noactive = 0, $outputmode = 0, $multiple = false)
	{
        // phpcs:enable
		global $conf, $user, $langs;

		// If no preselected user defined, we take current user
		if ((is_numeric($selected) && ($selected < -2 || empty($selected))) && empty($conf->global->SOCIETE_DISABLE_DEFAULT_SALESREPRESENTATIVE)) $selected = $user->id;

		if ($selected === '') $selected = array();
		elseif (!is_array($selected)) $selected = array($selected);

		$excludeUsers = null;
		$includeUsers = null;

		// Permettre l'exclusion d'utilisateurs
		if (is_array($exclude))	$excludeUsers = implode(",", $exclude);
		// Permettre l'inclusion d'utilisateurs
		if (is_array($include))	$includeUsers = implode(",", $include);
		elseif ($include == 'hierarchy')
		{
			// Build list includeUsers to have only hierarchy
			$includeUsers = implode(",", $user->getAllChildIds(0));
		}
		elseif ($include == 'hierarchyme')
		{
			// Build list includeUsers to have only hierarchy and current user
			$includeUsers = implode(",", $user->getAllChildIds(1));
		}

		$out = '';
		$outarray = array();

		// Forge request to select users
		$sql = "SELECT DISTINCT u.rowid, u.lastname as lastname, u.firstname, u.statut, u.login, u.admin, u.entity";
		if (!empty($conf->multicompany->enabled) && $conf->entity == 1 && $user->admin && !$user->entity)
		{
			$sql .= ", e.label";
		}
		$sql .= " FROM ".MAIN_DB_PREFIX."user as u";
		if (!empty($conf->multicompany->enabled) && $conf->entity == 1 && $user->admin && !$user->entity)
		{
			$sql .= " LEFT JOIN ".MAIN_DB_PREFIX."entity as e ON e.rowid=u.entity";
			if ($force_entity) $sql .= " WHERE u.entity IN (0,".$force_entity.")";
			else $sql .= " WHERE u.entity IS NOT NULL";
		}
		else
		{
			if (!empty($conf->global->MULTICOMPANY_TRANSVERSE_MODE))
			{
				$sql .= " LEFT JOIN ".MAIN_DB_PREFIX."usergroup_user as ug";
				$sql .= " ON ug.fk_user = u.rowid";
				$sql .= " WHERE ug.entity = ".$conf->entity;
			}
			else
			{
				$sql .= " WHERE u.entity IN (0,".$conf->entity.")";
			}
		}
		if (!empty($user->socid)) $sql .= " AND u.fk_soc = ".$user->socid;
		if (is_array($exclude) && $excludeUsers) $sql .= " AND u.rowid NOT IN (".$excludeUsers.")";
		if ($includeUsers) $sql .= " AND u.rowid IN (".$includeUsers.")";
		if (!empty($conf->global->USER_HIDE_INACTIVE_IN_COMBOBOX) || $noactive) $sql .= " AND u.statut <> 0";
		if (!empty($morefilter)) $sql .= " ".$morefilter;

		if (empty($conf->global->MAIN_FIRSTNAME_NAME_POSITION))	// MAIN_FIRSTNAME_NAME_POSITION is 0 means firstname+lastname
		{
			$sql .= " ORDER BY u.firstname ASC";
		}
		else
		{
			$sql .= " ORDER BY u.lastname ASC";
		}

		dol_syslog(get_class($this)."::select_dolusers", LOG_DEBUG);
		$resql = $this->db->query($sql);
		if ($resql)
		{
			$num = $this->db->num_rows($resql);
			$i = 0;
			if ($num)
			{
		   		// Enhance with select2
				include_once DOL_DOCUMENT_ROOT.'/core/lib/ajax.lib.php';
				$out .= ajax_combobox($htmlname);

				// do not use maxwidthonsmartphone by default. Set it by caller so auto size to 100% will work when not defined
				$out .= '<select class="flat'.($morecss ? ' minwidth100imp '.$morecss : ' minwidth200').'" id="'.$htmlname.'" name="'.$htmlname.($multiple ? '[]' : '').'" '.($multiple ? 'multiple' : '').' '.($disabled ? ' disabled' : '').'>';
				if ($show_empty && !$multiple) $out .= '<option value="-1"'.((empty($selected) || in_array(-1, $selected)) ? ' selected' : '').'>&nbsp;</option>'."\n";
				if ($show_every) $out .= '<option value="-2"'.((in_array(-2, $selected)) ? ' selected' : '').'>-- '.$langs->trans("Everybody").' --</option>'."\n";

				$userstatic = new User($this->db);

				while ($i < $num)
				{
					$obj = $this->db->fetch_object($resql);

					$userstatic->id = $obj->rowid;
					$userstatic->lastname = $obj->lastname;
					$userstatic->firstname = $obj->firstname;

					$disableline = '';
					if (is_array($enableonly) && count($enableonly) && !in_array($obj->rowid, $enableonly)) $disableline = ($enableonlytext ? $enableonlytext : '1');

					if ((is_object($selected) && $selected->id == $obj->rowid) || (!is_object($selected) && in_array($obj->rowid, $selected)))
					{
						$out .= '<option value="'.$obj->rowid.'"';
						if ($disableline) $out .= ' disabled';
						$out .= ' selected>';
					}
					else
					{
						$out .= '<option value="'.$obj->rowid.'"';
						if ($disableline) $out .= ' disabled';
						$out .= '>';
					}

					// $fullNameMode is 0=Lastname+Firstname (MAIN_FIRSTNAME_NAME_POSITION=1), 1=Firstname+Lastname (MAIN_FIRSTNAME_NAME_POSITION=0)
					$fullNameMode = 0;
					if (empty($conf->global->MAIN_FIRSTNAME_NAME_POSITION))
					{
						$fullNameMode = 1; //Firstname+lastname
					}
					$out .= $userstatic->getFullName($langs, $fullNameMode, -1, $maxlength);

					// Complete name with more info
					$moreinfo = 0;
					if (!empty($conf->global->MAIN_SHOW_LOGIN))
					{
						$out .= ($moreinfo ? ' - ' : ' (').$obj->login;
						$moreinfo++;
					}
					if ($showstatus >= 0)
					{
						if ($obj->statut == 1 && $showstatus == 1)
						{
							$out .= ($moreinfo ? ' - ' : ' (').$langs->trans('Enabled');
							$moreinfo++;
						}
						if ($obj->statut == 0)
						{
							$out .= ($moreinfo ? ' - ' : ' (').$langs->trans('Disabled');
							$moreinfo++;
						}
					}
					if (!empty($conf->multicompany->enabled) && empty($conf->global->MULTICOMPANY_TRANSVERSE_MODE) && $conf->entity == 1 && $user->admin && !$user->entity)
					{
						if (!$obj->entity)
						{
							$out .= ($moreinfo ? ' - ' : ' (').$langs->trans("AllEntities");
							$moreinfo++;
						}
						else
						{
							$out .= ($moreinfo ? ' - ' : ' (').($obj->label ? $obj->label : $langs->trans("EntityNameNotDefined"));
							$moreinfo++;
					 	}
					}
					$out .= ($moreinfo ? ')' : '');
					if ($disableline && $disableline != '1')
					{
						$out .= ' - '.$disableline; // This is text from $enableonlytext parameter
					}
					$out .= '</option>';
					$outarray[$userstatic->id] = $userstatic->getFullName($langs, $fullNameMode, -1, $maxlength);

					$i++;
				}
			}
			else
			{
				$out .= '<select class="flat" id="'.$htmlname.'" name="'.$htmlname.'" disabled>';
				$out .= '<option value="">'.$langs->trans("None").'</option>';
			}
			$out .= '</select>';
		}
		else
		{
			dol_print_error($this->db);
		}

		if ($outputmode) return $outarray;
		return $out;
	}


    // phpcs:disable PEAR.NamingConventions.ValidFunctionName.ScopeNotCamelCaps
	/**
	 *	Return select list of users. Selected users are stored into session.
	 *  List of users are provided into $_SESSION['assignedtouser'].
	 *
	 *  @param  string	$action         Value for $action
	 *  @param  string	$htmlname       Field name in form
	 *  @param  int		$show_empty     0=list without the empty value, 1=add empty value
	 *  @param  array	$exclude        Array list of users id to exclude
	 * 	@param	int		$disabled		If select list must be disabled
	 *  @param  array	$include        Array list of users id to include or 'hierarchy' to have only supervised users
	 * 	@param	array	$enableonly		Array list of users id to be enabled. All other must be disabled
	 *  @param	int		$force_entity	'0' or Ids of environment to force
	 *  @param	int		$maxlength		Maximum length of string into list (0=no limit)
	 *  @param	int		$showstatus		0=show user status only if status is disabled, 1=always show user status into label, -1=never show user status
	 *  @param	string	$morefilter		Add more filters into sql request
	 *  @param	int		$showproperties		Show properties of each attendees
	 *  @param	array	$listofuserid		Array with properties of each user
	 *  @param	array	$listofcontactid	Array with properties of each contact
	 *  @param	array	$listofotherid		Array with properties of each other contact
	 * 	@return	string					HTML select string
	 *  @see select_dolgroups()
	 */
    public function select_dolusers_forevent($action = '', $htmlname = 'userid', $show_empty = 0, $exclude = null, $disabled = 0, $include = '', $enableonly = '', $force_entity = '0', $maxlength = 0, $showstatus = 0, $morefilter = '', $showproperties = 0, $listofuserid = array(), $listofcontactid = array(), $listofotherid = array())
	{
        // phpcs:enable
		global $conf, $user, $langs;

		$userstatic = new User($this->db);
		$out = '';

		// Method with no ajax
		//$out.='<form method="POST" action="'.$_SERVER["PHP_SELF"].'">';
		if ($action == 'view')
		{
			$out .= '';
		}
		else
		{
			$out .= '<input type="hidden" class="removedassignedhidden" name="removedassigned" value="">';
			$out .= '<script type="text/javascript" language="javascript">jQuery(document).ready(function () {    jQuery(".removedassigned").click(function() {        jQuery(".removedassignedhidden").val(jQuery(this).val());    });})</script>';
			$out .= $this->select_dolusers('', $htmlname, $show_empty, $exclude, $disabled, $include, $enableonly, $force_entity, $maxlength, $showstatus, $morefilter);
			$out .= ' <input type="submit" class="button valignmiddle" name="'.$action.'assignedtouser" value="'.dol_escape_htmltag($langs->trans("Add")).'">';
			$out .= '<br>';
		}
		$assignedtouser = array();
		if (!empty($_SESSION['assignedtouser']))
		{
			$assignedtouser = json_decode($_SESSION['assignedtouser'], true);
		}
		$nbassignetouser = count($assignedtouser);

		if ($nbassignetouser && $action != 'view') $out .= '<br>';
		if ($nbassignetouser) $out .= '<ul class="attendees">';
		$i = 0; $ownerid = 0;
		foreach ($assignedtouser as $key => $value)
		{
			if ($value['id'] == $ownerid) continue;

			$out .= '<li>';
			$userstatic->fetch($value['id']);
			$out .= $userstatic->getNomUrl(-1);
			if ($i == 0) { $ownerid = $value['id']; $out .= ' ('.$langs->trans("Owner").')'; }
			if ($nbassignetouser > 1 && $action != 'view')
			{
				$out .= ' <input type="image" style="border: 0px;" src="'.img_picto($langs->trans("Remove"), 'delete', '', 0, 1).'" value="'.$userstatic->id.'" class="removedassigned" id="removedassigned_'.$userstatic->id.'" name="removedassigned_'.$userstatic->id.'">';
			}
			// Show my availability
			if ($showproperties)
			{
				if ($ownerid == $value['id'] && is_array($listofuserid) && count($listofuserid) && in_array($ownerid, array_keys($listofuserid)))
				{
					$out .= '<div class="myavailability inline-block">';
					$out .= '&nbsp;-&nbsp;<span class="opacitymedium">'.$langs->trans("Availability").':</span>  <input id="transparency" class="marginleftonly marginrightonly" '.($action == 'view' ? 'disabled' : '').' type="checkbox" name="transparency"'.($listofuserid[$ownerid]['transparency'] ? ' checked' : '').'>'.$langs->trans("Busy");
					$out .= '</div>';
				}
			}
			//$out.=' '.($value['mandatory']?$langs->trans("Mandatory"):$langs->trans("Optional"));
			//$out.=' '.($value['transparency']?$langs->trans("Busy"):$langs->trans("NotBusy"));

			$out .= '</li>';
			$i++;
		}
		if ($nbassignetouser) $out .= '</ul>';

		//$out.='</form>';
		return $out;
	}


    // phpcs:disable PEAR.NamingConventions.ValidFunctionName.ScopeNotCamelCaps
	/**
	 *  Return list of products for customer in Ajax if Ajax activated or go to select_produits_list
	 *
	 *  @param		int			$selected				Preselected products
	 *  @param		string		$htmlname				Name of HTML select field (must be unique in page)
	 *  @param		int			$filtertype				Filter on product type (''=nofilter, 0=product, 1=service)
	 *  @param		int			$limit					Limit on number of returned lines
	 *  @param		int			$price_level			Level of price to show
	 *  @param		int			$status					Sell status -1=Return all products, 0=Products not on sell, 1=Products on sell
	 *  @param		int			$finished				2=all, 1=finished, 0=raw material
	 *  @param		string		$selected_input_value	Value of preselected input text (for use with ajax)
	 *  @param		int			$hidelabel				Hide label (0=no, 1=yes, 2=show search icon (before) and placeholder, 3 search icon after)
	 *  @param		array		$ajaxoptions			Options for ajax_autocompleter
	 *  @param      int			$socid					Thirdparty Id (to get also price dedicated to this customer)
	 *  @param		string		$showempty				'' to not show empty line. Translation key to show an empty line. '1' show empty line with no text.
	 * 	@param		int			$forcecombo				Force to use combo box
	 *  @param      string      $morecss                Add more css on select
	 *  @param      int         $hidepriceinlabel       1=Hide prices in label
	 *  @param      string      $warehouseStatus        Warehouse status filter to count the quantity in stock. Following comma separated filter options can be used
	 *										            'warehouseopen' = count products from open warehouses,
	 *										            'warehouseclosed' = count products from closed warehouses,
	 *										            'warehouseinternal' = count products from warehouses for internal correct/transfer only
	 *  @param 		array 		$selected_combinations 	Selected combinations. Format: array([attrid] => attrval, [...])
	 *  @return		void
	 */
    public function select_produits($selected = '', $htmlname = 'productid', $filtertype = '', $limit = 20, $price_level = 0, $status = 1, $finished = 2, $selected_input_value = '', $hidelabel = 0, $ajaxoptions = array(), $socid = 0, $showempty = '1', $forcecombo = 0, $morecss = '', $hidepriceinlabel = 0, $warehouseStatus = '', $selected_combinations = array())
	{
        // phpcs:enable
		global $langs, $conf;

		// check parameters
		$price_level = (!empty($price_level) ? $price_level : 0);
		if (is_null($ajaxoptions)) $ajaxoptions = array();

		if (strval($filtertype) === '' && (!empty($conf->product->enabled) || !empty($conf->service->enabled))) {
			if (!empty($conf->product->enabled) && empty($conf->service->enabled)) {
				$filtertype = '0';
			}
			elseif (empty($conf->product->enabled) && !empty($conf->service->enabled)) {
				$filtertype = '1';
			}
		}

		if (!empty($conf->use_javascript_ajax) && !empty($conf->global->PRODUIT_USE_SEARCH_TO_SELECT))
		{
			$placeholder = '';

			if ($selected && empty($selected_input_value))
			{
				require_once DOL_DOCUMENT_ROOT.'/product/class/product.class.php';
				$producttmpselect = new Product($this->db);
				$producttmpselect->fetch($selected);
				$selected_input_value = $producttmpselect->ref;
				unset($producttmpselect);
			}
			// handle case where product or service module is disabled + no filter specified
			if ($filtertype == '')
			{
				if (empty($conf->product->enabled)) { // when product module is disabled, show services only
					$filtertype = 1;
				}
				elseif (empty($conf->service->enabled)) { // when service module is disabled, show products only
					$filtertype = 0;
				}
			}
			// mode=1 means customers products
			$urloption = 'htmlname='.$htmlname.'&outjson=1&price_level='.$price_level.'&type='.$filtertype.'&mode=1&status='.$status.'&finished='.$finished.'&hidepriceinlabel='.$hidepriceinlabel.'&warehousestatus='.$warehouseStatus;
			//Price by customer
			if (!empty($conf->global->PRODUIT_CUSTOMER_PRICES) && !empty($socid)) {
				$urloption .= '&socid='.$socid;
			}
			print ajax_autocompleter($selected, $htmlname, DOL_URL_ROOT.'/product/ajax/products.php', $urloption, $conf->global->PRODUIT_USE_SEARCH_TO_SELECT, 0, $ajaxoptions);

			if (!empty($conf->variants->enabled)) {
				?>
				<script>

					selected = <?php echo json_encode($selected_combinations) ?>;
					combvalues = {};

					jQuery(document).ready(function () {

						jQuery("input[name='prod_entry_mode']").change(function () {
							if (jQuery(this).val() == 'free') {
								jQuery('div#attributes_box').empty();
							}
						});

						jQuery("input#<?php echo $htmlname ?>").change(function () {

							if (!jQuery(this).val()) {
								jQuery('div#attributes_box').empty();
								return;
							}

							jQuery.getJSON("<?php echo dol_buildpath('/variants/ajax/getCombinations.php', 2) ?>", {
								id: jQuery(this).val()
							}, function (data) {
								jQuery('div#attributes_box').empty();

								jQuery.each(data, function (key, val) {

									combvalues[val.id] = val.values;

									var span = jQuery(document.createElement('div')).css({
										'display': 'table-row'
									});

									span.append(
										jQuery(document.createElement('div')).text(val.label).css({
											'font-weight': 'bold',
											'display': 'table-cell',
											'text-align': 'right'
										})
									);

									var html = jQuery(document.createElement('select')).attr('name', 'combinations[' + val.id + ']').css({
										'margin-left': '15px',
										'white-space': 'pre'
									}).append(
										jQuery(document.createElement('option')).val('')
									);

									jQuery.each(combvalues[val.id], function (key, val) {
										var tag = jQuery(document.createElement('option')).val(val.id).html(val.value);

										if (selected[val.fk_product_attribute] == val.id) {
											tag.attr('selected', 'selected');
										}

										html.append(tag);
									});

									span.append(html);
									jQuery('div#attributes_box').append(span);
								});
							})
						});

						<?php if ($selected): ?>
						jQuery("input#<?php echo $htmlname ?>").change();
						<?php endif ?>
					});
				</script>
                <?php
			}
			if (empty($hidelabel)) print $langs->trans("RefOrLabel").' : ';
			elseif ($hidelabel > 1) {
				$placeholder = ' placeholder="'.$langs->trans("RefOrLabel").'"';
				if ($hidelabel == 2) {
					print img_picto($langs->trans("Search"), 'search');
				}
			}
			print '<input type="text" class="minwidth100" name="search_'.$htmlname.'" id="search_'.$htmlname.'" value="'.$selected_input_value.'"'.$placeholder.' '.(!empty($conf->global->PRODUCT_SEARCH_AUTOFOCUS) ? 'autofocus' : '').' />';
			if ($hidelabel == 3) {
				print img_picto($langs->trans("Search"), 'search');
			}
		}
		else
		{
			print $this->select_produits_list($selected, $htmlname, $filtertype, $limit, $price_level, '', $status, $finished, 0, $socid, $showempty, $forcecombo, $morecss, $hidepriceinlabel, $warehouseStatus);
		}
	}

    // phpcs:disable PEAR.NamingConventions.ValidFunctionName.ScopeNotCamelCaps
	/**
	 *	Return list of products for a customer
	 *
	 *	@param      int		$selected           Preselected product
	 *	@param      string	$htmlname           Name of select html
	 *  @param		string	$filtertype         Filter on product type (''=nofilter, 0=product, 1=service)
	 *	@param      int		$limit              Limit on number of returned lines
	 *	@param      int		$price_level        Level of price to show
	 * 	@param      string	$filterkey          Filter on product
	 *	@param		int		$status             -1=Return all products, 0=Products not on sell, 1=Products on sell
	 *  @param      int		$finished           Filter on finished field: 2=No filter
	 *  @param      int		$outputmode         0=HTML select string, 1=Array
	 *  @param      int		$socid     		    Thirdparty Id (to get also price dedicated to this customer)
	 *  @param		string	$showempty		    '' to not show empty line. Translation key to show an empty line. '1' show empty line with no text.
	 * 	@param		int		$forcecombo		    Force to use combo box
	 *  @param      string  $morecss            Add more css on select
	 *  @param      int     $hidepriceinlabel   1=Hide prices in label
	 *  @param      string  $warehouseStatus    Warehouse status filter to group/count stock. Following comma separated filter options can be used.
	 *										    'warehouseopen' = count products from open warehouses,
	 *										    'warehouseclosed' = count products from closed warehouses,
	 *										    'warehouseinternal' = count products from warehouses for internal correct/transfer only
	 *  @return     array    				    Array of keys for json
	 */
    public function select_produits_list($selected = '', $htmlname = 'productid', $filtertype = '', $limit = 20, $price_level = 0, $filterkey = '', $status = 1, $finished = 2, $outputmode = 0, $socid = 0, $showempty = '1', $forcecombo = 0, $morecss = '', $hidepriceinlabel = 0, $warehouseStatus = '')
	{
        // phpcs:enable
		global $langs, $conf, $user, $db;

		$out = '';
		$outarray = array();

        // Units
        if ($conf->global->PRODUCT_USE_UNITS) {
            $langs->load('other');
        }

		$warehouseStatusArray = array();
		if (!empty($warehouseStatus))
		{
			require_once DOL_DOCUMENT_ROOT.'/product/stock/class/entrepot.class.php';
			if (preg_match('/warehouseclosed/', $warehouseStatus))
			{
				$warehouseStatusArray[] = Entrepot::STATUS_CLOSED;
			}
			if (preg_match('/warehouseopen/', $warehouseStatus))
			{
				$warehouseStatusArray[] = Entrepot::STATUS_OPEN_ALL;
			}
			if (preg_match('/warehouseinternal/', $warehouseStatus))
			{
				$warehouseStatusArray[] = Entrepot::STATUS_OPEN_INTERNAL;
			}
		}

		$selectFields = " p.rowid, p.label, p.ref, p.description, p.barcode, p.fk_product_type, p.price, p.price_ttc, p.price_base_type, p.tva_tx, p.duration, p.fk_price_expression";
		if (count($warehouseStatusArray))
		{
		    $selectFieldsGrouped = ", sum(".$db->ifsql("e.statut IS NULL", "0", "ps.reel").") as stock"; // e.statut is null if there is no record in stock
		}
		else
		{
		    $selectFieldsGrouped = ", ".$db->ifsql("p.stock IS NULL", 0, "p.stock")." AS stock";
		}

		$sql = "SELECT ";
		$sql .= $selectFields.$selectFieldsGrouped;

		if (!empty($conf->global->PRODUCT_SORT_BY_CATEGORY))
		{
			//Product category
			$sql .= ", (SELECT ".MAIN_DB_PREFIX."categorie_product.fk_categorie
						FROM ".MAIN_DB_PREFIX."categorie_product
						WHERE ".MAIN_DB_PREFIX."categorie_product.fk_product=p.rowid
						LIMIT 1
				) AS categorie_product_id ";
		}

		//Price by customer
		if (!empty($conf->global->PRODUIT_CUSTOMER_PRICES) && !empty($socid))
		{
			$sql .= ', pcp.rowid as idprodcustprice, pcp.price as custprice, pcp.price_ttc as custprice_ttc,';
			$sql .= ' pcp.price_base_type as custprice_base_type, pcp.tva_tx as custtva_tx';
			$selectFields .= ", idprodcustprice, custprice, custprice_ttc, custprice_base_type, custtva_tx";
		}
        // Units
        if (!empty($conf->global->PRODUCT_USE_UNITS)) {
            $sql .= ", u.label as unit_long, u.short_label as unit_short, p.weight, p.weight_units, p.length, p.length_units, p.width, p.width_units, p.height, p.height_units, p.surface, p.surface_units, p.volume, p.volume_units";
            $selectFields .= ', unit_long, unit_short, p.weight, p.weight_units, p.length, p.length_units, p.width, p.width_units, p.height, p.height_units, p.surface, p.surface_units, p.volume, p.volume_units';
        }

		// Multilang : we add translation
		if (!empty($conf->global->MAIN_MULTILANGS))
		{
			$sql .= ", pl.label as label_translated";
			$selectFields .= ", label_translated";
		}
		// Price by quantity
		if (!empty($conf->global->PRODUIT_CUSTOMER_PRICES_BY_QTY) || !empty($conf->global->PRODUIT_CUSTOMER_PRICES_BY_QTY_MULTIPRICES))
		{
			$sql .= ", (SELECT pp.rowid FROM ".MAIN_DB_PREFIX."product_price as pp WHERE pp.fk_product = p.rowid";
			if ($price_level >= 1 && !empty($conf->global->PRODUIT_CUSTOMER_PRICES_BY_QTY_MULTIPRICES)) $sql .= " AND price_level=".$price_level;
			$sql .= " ORDER BY date_price";
			$sql .= " DESC LIMIT 1) as price_rowid";
			$sql .= ", (SELECT pp.price_by_qty FROM ".MAIN_DB_PREFIX."product_price as pp WHERE pp.fk_product = p.rowid"; // price_by_qty is 1 if some prices by qty exists in subtable
			if ($price_level >= 1 && !empty($conf->global->PRODUIT_CUSTOMER_PRICES_BY_QTY_MULTIPRICES)) $sql .= " AND price_level=".$price_level;
			$sql .= " ORDER BY date_price";
			$sql .= " DESC LIMIT 1) as price_by_qty";
			$selectFields .= ", price_rowid, price_by_qty";
		}
		$sql .= " FROM ".MAIN_DB_PREFIX."product as p";
		if (count($warehouseStatusArray))
		{
			$sql .= " LEFT JOIN ".MAIN_DB_PREFIX."product_stock as ps on ps.fk_product = p.rowid";
			$sql .= " LEFT JOIN ".MAIN_DB_PREFIX."entrepot as e on ps.fk_entrepot = e.rowid AND e.entity IN (".getEntity('stock').")";
			$sql .= ' AND e.statut IN ('.$this->db->escape(implode(',', $warehouseStatusArray)).')'; // Return line if product is inside the selected stock. If not, an empty line will be returned so we will count 0.
		}

		// include search in supplier ref
		if (!empty($conf->global->MAIN_SEARCH_PRODUCT_BY_FOURN_REF))
		{
            $sql .= " LEFT JOIN ".MAIN_DB_PREFIX."product_fournisseur_price as pfp ON p.rowid = pfp.fk_product";
		}

		//Price by customer
		if (!empty($conf->global->PRODUIT_CUSTOMER_PRICES) && !empty($socid)) {
			$sql .= " LEFT JOIN  ".MAIN_DB_PREFIX."product_customer_price as pcp ON pcp.fk_soc=".$socid." AND pcp.fk_product=p.rowid";
		}
        // Units
        if (!empty($conf->global->PRODUCT_USE_UNITS)) {
            $sql .= " LEFT JOIN ".MAIN_DB_PREFIX."c_units u ON u.rowid = p.fk_unit";
        }
		// Multilang : we add translation
		if (!empty($conf->global->MAIN_MULTILANGS))
		{
			$sql .= " LEFT JOIN ".MAIN_DB_PREFIX."product_lang as pl ON pl.fk_product = p.rowid AND pl.lang='".$langs->getDefaultLang()."'";
		}

		if (!empty($conf->global->PRODUIT_ATTRIBUTES_HIDECHILD)) {
			$sql .= " LEFT JOIN ".MAIN_DB_PREFIX."product_attribute_combination pac ON pac.fk_product_child = p.rowid";
		}

		$sql .= ' WHERE p.entity IN ('.getEntity('product').')';

		if (!empty($conf->global->PRODUIT_ATTRIBUTES_HIDECHILD)) {
			$sql .= " AND pac.rowid IS NULL";
		}

		if ($finished == 0)
		{
			$sql .= " AND p.finished = ".$finished;
		}
		elseif ($finished == 1)
		{
			$sql .= " AND p.finished = ".$finished;
			if ($status >= 0)  $sql .= " AND p.tosell = ".$status;
		}
		elseif ($status >= 0)
		{
			$sql .= " AND p.tosell = ".$status;
		}
		// Filter by product type
		if (strval($filtertype) != '') $sql .= " AND p.fk_product_type = ".$filtertype;
		elseif (empty($conf->product->enabled)) { // when product module is disabled, show services only
			$sql .= " AND p.fk_product_type = 1";
		}
		elseif (empty($conf->service->enabled)) { // when service module is disabled, show products only
			$sql .= " AND p.fk_product_type = 0";
		}
		// Add criteria on ref/label
		if ($filterkey != '')
		{
			$sql .= ' AND (';
			$prefix = empty($conf->global->PRODUCT_DONOTSEARCH_ANYWHERE) ? '%' : ''; // Can use index if PRODUCT_DONOTSEARCH_ANYWHERE is on
			// For natural search
			$scrit = explode(' ', $filterkey);
			$i = 0;
			if (count($scrit) > 1) $sql .= "(";
			foreach ($scrit as $crit)
			{
				if ($i > 0) $sql .= " AND ";
				$sql .= "(p.ref LIKE '".$db->escape($prefix.$crit)."%' OR p.label LIKE '".$db->escape($prefix.$crit)."%'";
				if (!empty($conf->global->MAIN_MULTILANGS)) $sql .= " OR pl.label LIKE '".$db->escape($prefix.$crit)."%'";
				if (!empty($conf->global->PRODUCT_AJAX_SEARCH_ON_DESCRIPTION))
				{
					$sql .= " OR p.description LIKE '".$db->escape($prefix.$crit)."%'";
					if (!empty($conf->global->MAIN_MULTILANGS)) $sql .= " OR pl.description LIKE '".$db->escape($prefix.$crit)."%'";
				}
				if (!empty($conf->global->MAIN_SEARCH_PRODUCT_BY_FOURN_REF)) $sql .= " OR pfp.ref_fourn LIKE '".$db->escape($prefix.$crit)."%'";
				$sql .= ")";
				$i++;
			}
			if (count($scrit) > 1) $sql .= ")";
		  	if (!empty($conf->barcode->enabled)) $sql .= " OR p.barcode LIKE '".$db->escape($prefix.$filterkey)."%'";
			$sql .= ')';
		}
		if (count($warehouseStatusArray))
		{
			$sql .= ' GROUP BY'.$selectFields;
		}

		//Sort by category
		if (!empty($conf->global->PRODUCT_SORT_BY_CATEGORY))
		{
			$sql .= " ORDER BY categorie_product_id ";
			//ASC OR DESC order
			($conf->global->PRODUCT_SORT_BY_CATEGORY == 1) ? $sql .= "ASC" : $sql .= "DESC";
		}
		else
		{
			$sql .= $db->order("p.ref");
		}

		$sql .= $db->plimit($limit, 0);

		// Build output string
		dol_syslog(get_class($this)."::select_produits_list search product", LOG_DEBUG);
		$result = $this->db->query($sql);
		if ($result)
		{
			require_once DOL_DOCUMENT_ROOT.'/product/class/product.class.php';
			require_once DOL_DOCUMENT_ROOT.'/product/dynamic_price/class/price_parser.class.php';
			$num = $this->db->num_rows($result);

			$events = null;

			if (!$forcecombo)
			{
				include_once DOL_DOCUMENT_ROOT.'/core/lib/ajax.lib.php';
				$out .= ajax_combobox($htmlname, $events, $conf->global->PRODUIT_USE_SEARCH_TO_SELECT);
			}

			$out .= '<select class="flat'.($morecss ? ' '.$morecss : '').'" name="'.$htmlname.'" id="'.$htmlname.'">';

			$textifempty = '';
			// Do not use textifempty = ' ' or '&nbsp;' here, or search on key will search on ' key'.
			//if (! empty($conf->use_javascript_ajax) || $forcecombo) $textifempty='';
			if (!empty($conf->global->PRODUIT_USE_SEARCH_TO_SELECT))
			{
				if ($showempty && !is_numeric($showempty)) $textifempty = $langs->trans($showempty);
				else $textifempty .= $langs->trans("All");
			}
			else
			{
			    if ($showempty && !is_numeric($showempty)) $textifempty = $langs->trans($showempty);
			}
			if ($showempty) $out .= '<option value="0" selected>'.$textifempty.'</option>';

			$i = 0;
			while ($num && $i < $num)
			{
				$opt = '';
				$optJson = array();
				$objp = $this->db->fetch_object($result);

				if ((!empty($conf->global->PRODUIT_CUSTOMER_PRICES_BY_QTY) || !empty($conf->global->PRODUIT_CUSTOMER_PRICES_BY_QTY_MULTIPRICES)) && !empty($objp->price_by_qty) && $objp->price_by_qty == 1)
				{ // Price by quantity will return many prices for the same product
					$sql = "SELECT rowid, quantity, price, unitprice, remise_percent, remise, price_base_type";
					$sql .= " FROM ".MAIN_DB_PREFIX."product_price_by_qty";
					$sql .= " WHERE fk_product_price=".$objp->price_rowid;
					$sql .= " ORDER BY quantity ASC";

					dol_syslog(get_class($this)."::select_produits_list search price by qty", LOG_DEBUG);
					$result2 = $this->db->query($sql);
					if ($result2)
					{
						$nb_prices = $this->db->num_rows($result2);
						$j = 0;
						while ($nb_prices && $j < $nb_prices) {
							$objp2 = $this->db->fetch_object($result2);

							$objp->price_by_qty_rowid = $objp2->rowid;
							$objp->price_by_qty_price_base_type = $objp2->price_base_type;
							$objp->price_by_qty_quantity = $objp2->quantity;
							$objp->price_by_qty_unitprice = $objp2->unitprice;
							$objp->price_by_qty_remise_percent = $objp2->remise_percent;
							// For backward compatibility
							$objp->quantity = $objp2->quantity;
							$objp->price = $objp2->price;
							$objp->unitprice = $objp2->unitprice;
							$objp->remise_percent = $objp2->remise_percent;
							$objp->remise = $objp2->remise;

							$this->constructProductListOption($objp, $opt, $optJson, 0, $selected, $hidepriceinlabel, $filterkey);

							$j++;

							// Add new entry
							// "key" value of json key array is used by jQuery automatically as selected value
							// "label" value of json key array is used by jQuery automatically as text for combo box
							$out .= $opt;
							array_push($outarray, $optJson);
						}
					}
				}
				else
				{
					if (!empty($conf->dynamicprices->enabled) && !empty($objp->fk_price_expression)) {
						$price_product = new Product($this->db);
						$price_product->fetch($objp->rowid, '', '', 1);
						$priceparser = new PriceParser($this->db);
						$price_result = $priceparser->parseProduct($price_product);
						if ($price_result >= 0) {
							$objp->price = $price_result;
							$objp->unitprice = $price_result;
							//Calculate the VAT
							$objp->price_ttc = price2num($objp->price) * (1 + ($objp->tva_tx / 100));
							$objp->price_ttc = price2num($objp->price_ttc, 'MU');
						}
					}
					$this->constructProductListOption($objp, $opt, $optJson, $price_level, $selected, $hidepriceinlabel, $filterkey);
					// Add new entry
					// "key" value of json key array is used by jQuery automatically as selected value
					// "label" value of json key array is used by jQuery automatically as text for combo box
					$out .= $opt;
					array_push($outarray, $optJson);
				}

				$i++;
			}

			$out .= '</select>';

			$this->db->free($result);

			if (empty($outputmode)) return $out;
			return $outarray;
		}
		else
		{
			dol_print_error($db);
		}
	}

	/**
	 * constructProductListOption.
	 * This define value for &$opt and &$optJson.
	 *
	 * @param 	resource	$objp			    Resultset of fetch
	 * @param 	string		$opt			    Option (var used for returned value in string option format)
	 * @param 	string		$optJson		    Option (var used for returned value in json format)
	 * @param 	int			$price_level	    Price level
	 * @param 	string		$selected		    Preselected value
	 * @param   int         $hidepriceinlabel   Hide price in label
	 * @param   string      $filterkey          Filter key to highlight
	 * @return	void
	 */
	protected function constructProductListOption(&$objp, &$opt, &$optJson, $price_level, $selected, $hidepriceinlabel = 0, $filterkey = '')
	{
		global $langs, $conf, $user, $db;

		$outkey = '';
		$outval = '';
		$outref = '';
		$outlabel = '';
		$outdesc = '';
		$outbarcode = '';
		$outtype = '';
		$outprice_ht = '';
		$outprice_ttc = '';
		$outpricebasetype = '';
		$outtva_tx = '';
		$outqty = 1;
		$outdiscount = 0;

		$maxlengtharticle = (empty($conf->global->PRODUCT_MAX_LENGTH_COMBO) ? 48 : $conf->global->PRODUCT_MAX_LENGTH_COMBO);

		$label = $objp->label;
		if (!empty($objp->label_translated)) $label = $objp->label_translated;
		if (!empty($filterkey) && $filterkey != '') $label = preg_replace('/('.preg_quote($filterkey).')/i', '<strong>$1</strong>', $label, 1);

		$outkey = $objp->rowid;
		$outref = $objp->ref;
		$outlabel = $objp->label;
		$outdesc = $objp->description;
		$outbarcode = $objp->barcode;

		$outtype = $objp->fk_product_type;
		$outdurationvalue = $outtype == Product::TYPE_SERVICE ?substr($objp->duration, 0, dol_strlen($objp->duration) - 1) : '';
		$outdurationunit = $outtype == Product::TYPE_SERVICE ?substr($objp->duration, -1) : '';

        // Units
        $outvalUnits = '';
        if (!empty($conf->global->PRODUCT_USE_UNITS)) {
            if (!empty($objp->unit_short)) {
                $outvalUnits .= ' - '.$objp->unit_short;
            }
        }
        if (!empty($conf->global->PRODUCT_SHOW_DIMENSIONS_IN_COMBO)) {
            if (!empty($objp->weight) && $objp->weight_units !== null) {
                $unitToShow = showDimensionInBestUnit($objp->weight, $objp->weight_units, 'weight', $langs);
                $outvalUnits .= ' - '.$unitToShow;
            }
            if ((!empty($objp->length) || !empty($objp->width) || !empty($objp->height)) && $objp->length_units !== null) {
            	$unitToShow = $objp->length.' x '.$objp->width.' x '.$objp->height.' '.measuringUnitString(0, 'size', $objp->length_units);
                $outvalUnits .= ' - '.$unitToShow;
            }
            if (!empty($objp->surface) && $objp->surface_units !== null) {
                $unitToShow = showDimensionInBestUnit($objp->surface, $objp->surface_units, 'surface', $langs);
                $outvalUnits .= ' - '.$unitToShow;
            }
            if (!empty($objp->volume) && $objp->volume_units !== null) {
                $unitToShow = showDimensionInBestUnit($objp->volume, $objp->volume_units, 'volume', $langs);
                $outvalUnits .= ' - '.$unitToShow;
            }
        }
        if ($outdurationvalue && $outdurationunit) {
            $da = array(
                'h' => $langs->trans('Hour'),
                'd' => $langs->trans('Day'),
                'w' => $langs->trans('Week'),
                'm' => $langs->trans('Month'),
                'y' => $langs->trans('Year')
            );
            if (isset($da[$outdurationunit])) {
                $outvalUnits .= ' - '.$outdurationvalue.' '.$langs->transnoentities($da[$outdurationunit].($outdurationvalue > 1 ? 's' : ''));
            }
        }

		$opt = '<option value="'.$objp->rowid.'"';
		$opt .= ($objp->rowid == $selected) ? ' selected' : '';
		if (!empty($objp->price_by_qty_rowid) && $objp->price_by_qty_rowid > 0)
		{
			$opt .= ' pbq="'.$objp->price_by_qty_rowid.'" data-pbq="'.$objp->price_by_qty_rowid.'" data-pbqqty="'.$objp->price_by_qty_quantity.'" data-pbqpercent="'.$objp->price_by_qty_remise_percent.'"';
		}
		if (!empty($conf->stock->enabled) && isset($objp->stock) && ($objp->fk_product_type == Product::TYPE_PRODUCT || !empty($conf->global->STOCK_SUPPORTS_SERVICES)))
		{
		    if (!empty($user->rights->stock->lire)) {
    			if ($objp->stock > 0) $opt .= ' class="product_line_stock_ok"';
	       		elseif ($objp->stock <= 0) $opt .= ' class="product_line_stock_too_low"';
		    }
		}
		$opt .= '>';
		$opt .= $objp->ref;
		if ($outbarcode) $opt .= ' ('.$outbarcode.')';
		$opt .= ' - '.dol_trunc($label, $maxlengtharticle);

		$objRef = $objp->ref;
		if (!empty($filterkey) && $filterkey != '') $objRef = preg_replace('/('.preg_quote($filterkey).')/i', '<strong>$1</strong>', $objRef, 1);
		$outval .= $objRef;
		if ($outbarcode) $outval .= ' ('.$outbarcode.')';
		$outval .= ' - '.dol_trunc($label, $maxlengtharticle);
        // Units
        $opt .= $outvalUnits;
        $outval .= $outvalUnits;

		$found = 0;

		// Multiprice
		// If we need a particular price level (from 1 to 6)
		if (empty($hidepriceinlabel) && $price_level >= 1 && (!empty($conf->global->PRODUIT_MULTIPRICES) || !empty($conf->global->PRODUIT_CUSTOMER_PRICES_BY_QTY_MULTIPRICES)))
		{
			$sql = "SELECT price, price_ttc, price_base_type, tva_tx";
			$sql .= " FROM ".MAIN_DB_PREFIX."product_price";
			$sql .= " WHERE fk_product='".$objp->rowid."'";
			$sql .= " AND entity IN (".getEntity('productprice').")";
			$sql .= " AND price_level=".$price_level;
			$sql .= " ORDER BY date_price DESC, rowid DESC"; // Warning DESC must be both on date_price and rowid.
			$sql .= " LIMIT 1";

			dol_syslog(get_class($this).'::constructProductListOption search price for level '.$price_level.'', LOG_DEBUG);
			$result2 = $this->db->query($sql);
			if ($result2)
			{
				$objp2 = $this->db->fetch_object($result2);
				if ($objp2)
				{
					$found = 1;
					if ($objp2->price_base_type == 'HT')
					{
						$opt .= ' - '.price($objp2->price, 1, $langs, 0, 0, -1, $conf->currency).' '.$langs->trans("HT");
						$outval .= ' - '.price($objp2->price, 0, $langs, 0, 0, -1, $conf->currency).' '.$langs->transnoentities("HT");
					}
					else
					{
						$opt .= ' - '.price($objp2->price_ttc, 1, $langs, 0, 0, -1, $conf->currency).' '.$langs->trans("TTC");
						$outval .= ' - '.price($objp2->price_ttc, 0, $langs, 0, 0, -1, $conf->currency).' '.$langs->transnoentities("TTC");
					}
					$outprice_ht = price($objp2->price);
					$outprice_ttc = price($objp2->price_ttc);
					$outpricebasetype = $objp2->price_base_type;
					$outtva_tx = $objp2->tva_tx;
				}
			}
			else
			{
				dol_print_error($this->db);
			}
		}

		// Price by quantity
		if (empty($hidepriceinlabel) && !empty($objp->quantity) && $objp->quantity >= 1 && (!empty($conf->global->PRODUIT_CUSTOMER_PRICES_BY_QTY) || !empty($conf->global->PRODUIT_CUSTOMER_PRICES_BY_QTY_MULTIPRICES)))
		{
			$found = 1;
			$outqty = $objp->quantity;
			$outdiscount = $objp->remise_percent;
			if ($objp->quantity == 1)
			{
				$opt .= ' - '.price($objp->unitprice, 1, $langs, 0, 0, -1, $conf->currency)."/";
				$outval .= ' - '.price($objp->unitprice, 0, $langs, 0, 0, -1, $conf->currency)."/";
				$opt .= $langs->trans("Unit"); // Do not use strtolower because it breaks utf8 encoding
				$outval .= $langs->transnoentities("Unit");
			}
			else
			{
				$opt .= ' - '.price($objp->price, 1, $langs, 0, 0, -1, $conf->currency)."/".$objp->quantity;
				$outval .= ' - '.price($objp->price, 0, $langs, 0, 0, -1, $conf->currency)."/".$objp->quantity;
				$opt .= $langs->trans("Units"); // Do not use strtolower because it breaks utf8 encoding
				$outval .= $langs->transnoentities("Units");
			}

			$outprice_ht = price($objp->unitprice);
			$outprice_ttc = price($objp->unitprice * (1 + ($objp->tva_tx / 100)));
			$outpricebasetype = $objp->price_base_type;
			$outtva_tx = $objp->tva_tx;
		}
		if (empty($hidepriceinlabel) && !empty($objp->quantity) && $objp->quantity >= 1)
		{
			$opt .= " (".price($objp->unitprice, 1, $langs, 0, 0, -1, $conf->currency)."/".$langs->trans("Unit").")"; // Do not use strtolower because it breaks utf8 encoding
			$outval .= " (".price($objp->unitprice, 0, $langs, 0, 0, -1, $conf->currency)."/".$langs->transnoentities("Unit").")"; // Do not use strtolower because it breaks utf8 encoding
		}
		if (empty($hidepriceinlabel) && !empty($objp->remise_percent) && $objp->remise_percent >= 1)
		{
			$opt .= " - ".$langs->trans("Discount")." : ".vatrate($objp->remise_percent).' %';
			$outval .= " - ".$langs->transnoentities("Discount")." : ".vatrate($objp->remise_percent).' %';
		}

		// Price by customer
		if (empty($hidepriceinlabel) && !empty($conf->global->PRODUIT_CUSTOMER_PRICES))
		{
			if (!empty($objp->idprodcustprice))
			{
				$found = 1;

				if ($objp->custprice_base_type == 'HT')
				{
					$opt .= ' - '.price($objp->custprice, 1, $langs, 0, 0, -1, $conf->currency).' '.$langs->trans("HT");
					$outval .= ' - '.price($objp->custprice, 0, $langs, 0, 0, -1, $conf->currency).' '.$langs->transnoentities("HT");
				}
				else
				{
					$opt .= ' - '.price($objp->custprice_ttc, 1, $langs, 0, 0, -1, $conf->currency).' '.$langs->trans("TTC");
					$outval .= ' - '.price($objp->custprice_ttc, 0, $langs, 0, 0, -1, $conf->currency).' '.$langs->transnoentities("TTC");
				}

				$outprice_ht = price($objp->custprice);
				$outprice_ttc = price($objp->custprice_ttc);
				$outpricebasetype = $objp->custprice_base_type;
				$outtva_tx = $objp->custtva_tx;
			}
		}

		// If level no defined or multiprice not found, we used the default price
		if (empty($hidepriceinlabel) && !$found)
		{
			if ($objp->price_base_type == 'HT')
			{
				$opt .= ' - '.price($objp->price, 1, $langs, 0, 0, -1, $conf->currency).' '.$langs->trans("HT");
				$outval .= ' - '.price($objp->price, 0, $langs, 0, 0, -1, $conf->currency).' '.$langs->transnoentities("HT");
			}
			else
			{
				$opt .= ' - '.price($objp->price_ttc, 1, $langs, 0, 0, -1, $conf->currency).' '.$langs->trans("TTC");
				$outval .= ' - '.price($objp->price_ttc, 0, $langs, 0, 0, -1, $conf->currency).' '.$langs->transnoentities("TTC");
			}
			$outprice_ht = price($objp->price);
			$outprice_ttc = price($objp->price_ttc);
			$outpricebasetype = $objp->price_base_type;
			$outtva_tx = $objp->tva_tx;
		}

		if (!empty($conf->stock->enabled) && isset($objp->stock) && ($objp->fk_product_type == Product::TYPE_PRODUCT || !empty($conf->global->STOCK_SUPPORTS_SERVICES)))
		{
	        if (!empty($user->rights->stock->lire)) {
                $opt .= ' - '.$langs->trans("Stock").':'.$objp->stock;

    			if ($objp->stock > 0) {
    				$outval .= ' - <span class="product_line_stock_ok">';
    			}elseif ($objp->stock <= 0) {
    				$outval .= ' - <span class="product_line_stock_too_low">';
    			}
    			$outval .= $langs->transnoentities("Stock").':'.$objp->stock;
    			$outval .= '</span>';
    			if (!empty($conf->global->STOCK_SHOW_VIRTUAL_STOCK_IN_PRODUCTS_COMBO))  // Warning, this option may slow down combo list generation
    			{
    			    $langs->load("stocks");

    			    $tmpproduct = new Product($this->db);
    			    $tmpproduct->fetch($objp->rowid);
    			    $tmpproduct->load_virtual_stock();
    			    $virtualstock = $tmpproduct->stock_theorique;

    			    $opt .= ' - '.$langs->trans("VirtualStock").':'.$virtualstock;

    			    $outval .= ' - '.$langs->transnoentities("VirtualStock").':';
    			    if ($virtualstock > 0) {
    			        $outval .= ' - <span class="product_line_stock_ok">';
    			    }elseif ($virtualstock <= 0) {
    			        $outval .= ' - <span class="product_line_stock_too_low">';
    			    }
    			    $outval .= $virtualstock;
    			    $outval .= '</span>';

    			    unset($tmpproduct);
    			}
	        }
		}

		$opt .= "</option>\n";
		$optJson = array('key'=>$outkey, 'value'=>$outref, 'label'=>$outval, 'label2'=>$outlabel, 'desc'=>$outdesc, 'type'=>$outtype, 'price_ht'=>price2num($outprice_ht), 'price_ttc'=>price2num($outprice_ttc), 'pricebasetype'=>$outpricebasetype, 'tva_tx'=>$outtva_tx, 'qty'=>$outqty, 'discount'=>$outdiscount, 'duration_value'=>$outdurationvalue, 'duration_unit'=>$outdurationunit);
	}

    // phpcs:disable PEAR.NamingConventions.ValidFunctionName.ScopeNotCamelCaps
	/**
	 *	Return list of products for customer (in Ajax if Ajax activated or go to select_produits_fournisseurs_list)
	 *
	 *	@param	int		$socid			Id third party
	 *	@param  string	$selected       Preselected product
	 *	@param  string	$htmlname       Name of HTML Select
	 *  @param	string	$filtertype     Filter on product type (''=nofilter, 0=product, 1=service)
	 *	@param  string	$filtre			For a SQL filter
	 *	@param	array	$ajaxoptions	Options for ajax_autocompleter
	 *  @param	int		$hidelabel		Hide label (0=no, 1=yes)
	 *  @param  int     $alsoproductwithnosupplierprice    1=Add also product without supplier prices
	 *  @param	string	$morecss		More CSS
	 *	@return	void
	 */
    public function select_produits_fournisseurs($socid, $selected = '', $htmlname = 'productid', $filtertype = '', $filtre = '', $ajaxoptions = array(), $hidelabel = 0, $alsoproductwithnosupplierprice = 0, $morecss = '')
	{
        // phpcs:enable
		global $langs, $conf;
		global $price_level, $status, $finished;

		$selected_input_value = '';
		if (!empty($conf->use_javascript_ajax) && !empty($conf->global->PRODUIT_USE_SEARCH_TO_SELECT))
		{
			if ($selected > 0)
			{
				require_once DOL_DOCUMENT_ROOT.'/product/class/product.class.php';
				$producttmpselect = new Product($this->db);
				$producttmpselect->fetch($selected);
				$selected_input_value = $producttmpselect->ref;
				unset($producttmpselect);
			}

			// mode=2 means suppliers products
			$urloption = ($socid > 0 ? 'socid='.$socid.'&' : '').'htmlname='.$htmlname.'&outjson=1&price_level='.$price_level.'&type='.$filtertype.'&mode=2&status='.$status.'&finished='.$finished.'&alsoproductwithnosupplierprice='.$alsoproductwithnosupplierprice;
			print ajax_autocompleter($selected, $htmlname, DOL_URL_ROOT.'/product/ajax/products.php', $urloption, $conf->global->PRODUIT_USE_SEARCH_TO_SELECT, 0, $ajaxoptions);
			print ($hidelabel ? '' : $langs->trans("RefOrLabel").' : ').'<input type="text" size="20" name="search_'.$htmlname.'" id="search_'.$htmlname.'" value="'.$selected_input_value.'">';
		}
		else
		{
			print $this->select_produits_fournisseurs_list($socid, $selected, $htmlname, $filtertype, $filtre, '', -1, 0, 0, $alsoproductwithnosupplierprice, $morecss);
		}
	}

    // phpcs:disable PEAR.NamingConventions.ValidFunctionName.ScopeNotCamelCaps
	/**
	 *	Return list of suppliers products
	 *
	 *	@param	int		$socid   		Id societe fournisseur (0 pour aucun filtre)
	 *	@param  int		$selected       Product price pre-selected (must be 'id' in product_fournisseur_price or 'idprod_IDPROD')
	 *	@param  string	$htmlname       Nom de la zone select
	 *  @param	string	$filtertype     Filter on product type (''=nofilter, 0=product, 1=service)
	 *	@param  string	$filtre         Pour filtre sql
	 *	@param  string	$filterkey      Filtre des produits
	 *  @param  int		$statut         -1=Return all products, 0=Products not on sell, 1=Products on sell (not used here, a filter on tobuy is already hard coded in request)
	 *  @param  int		$outputmode     0=HTML select string, 1=Array
	 *  @param  int     $limit          Limit of line number
	 *  @param  int     $alsoproductwithnosupplierprice    1=Add also product without supplier prices
	 *  @param	string	$morecss		Add more CSS
	 *  @return array           		Array of keys for json
	 */
    public function select_produits_fournisseurs_list($socid, $selected = '', $htmlname = 'productid', $filtertype = '', $filtre = '', $filterkey = '', $statut = -1, $outputmode = 0, $limit = 100, $alsoproductwithnosupplierprice = 0, $morecss = '')
	{
        // phpcs:enable
		global $langs, $conf, $db;

		$out = '';
		$outarray = array();

		$langs->load('stocks');
        // Units
        if ($conf->global->PRODUCT_USE_UNITS) {
            $langs->load('other');
        }

		$sql = "SELECT p.rowid, p.label, p.ref, p.price, p.duration, p.fk_product_type,";
		$sql .= " pfp.ref_fourn, pfp.rowid as idprodfournprice, pfp.price as fprice, pfp.quantity, pfp.remise_percent, pfp.remise, pfp.unitprice,";
		$sql .= " pfp.fk_supplier_price_expression, pfp.fk_product, pfp.tva_tx, pfp.fk_soc, s.nom as name,";
		$sql .= " pfp.supplier_reputation";
        // Units
        if ($conf->global->PRODUCT_USE_UNITS) {
            $sql .= ", u.label as unit_long, u.short_label as unit_short, p.weight, p.weight_units, p.length, p.length_units, p.width, p.width_units, p.height, p.height_units, p.surface, p.surface_units, p.volume, p.volume_units";
        }
        if (!empty($conf->barcode->enabled)) $sql .= " ,pfp.barcode";
		$sql .= " FROM ".MAIN_DB_PREFIX."product as p";
		$sql .= " LEFT JOIN ".MAIN_DB_PREFIX."product_fournisseur_price as pfp ON p.rowid = pfp.fk_product";
		if ($socid) $sql .= " AND pfp.fk_soc = ".$socid;
		$sql .= " LEFT JOIN ".MAIN_DB_PREFIX."societe as s ON pfp.fk_soc = s.rowid";
        // Units
        if ($conf->global->PRODUCT_USE_UNITS) {
            $sql .= " LEFT JOIN ".MAIN_DB_PREFIX."c_units u ON u.rowid = p.fk_unit";
        }
		$sql .= " WHERE p.entity IN (".getEntity('product').")";
		$sql .= " AND p.tobuy = 1";
		if (strval($filtertype) != '') $sql .= " AND p.fk_product_type=".$this->db->escape($filtertype);
		if (!empty($filtre)) $sql .= " ".$filtre;
		// Add criteria on ref/label
		if ($filterkey != '')
		{
			$sql .= ' AND (';
			$prefix = empty($conf->global->PRODUCT_DONOTSEARCH_ANYWHERE) ? '%' : ''; // Can use index if PRODUCT_DONOTSEARCH_ANYWHERE is on
			// For natural search
			$scrit = explode(' ', $filterkey);
			$i = 0;
			if (count($scrit) > 1) $sql .= "(";
			foreach ($scrit as $crit)
			{
				if ($i > 0) $sql .= " AND ";
				$sql .= "(pfp.ref_fourn LIKE '".$this->db->escape($prefix.$crit)."%' OR p.ref LIKE '".$this->db->escape($prefix.$crit)."%' OR p.label LIKE '".$this->db->escape($prefix.$crit)."%')";
				$i++;
			}
			if (count($scrit) > 1) $sql .= ")";
			if (!empty($conf->barcode->enabled)) {
                $sql .= " OR p.barcode LIKE '".$this->db->escape($prefix.$filterkey)."%'";
                $sql .= " OR pfp.barcode LIKE '".$this->db->escape($prefix.$filterkey)."%'";
            }
			$sql .= ')';
		}
		$sql .= " ORDER BY pfp.ref_fourn DESC, pfp.quantity ASC";
		$sql .= $db->plimit($limit, 0);

		// Build output string

		dol_syslog(get_class($this)."::select_produits_fournisseurs_list", LOG_DEBUG);
		$result = $this->db->query($sql);
		if ($result)
		{
			require_once DOL_DOCUMENT_ROOT.'/product/dynamic_price/class/price_parser.class.php';

			$num = $this->db->num_rows($result);

			//$out.='<select class="flat" id="select'.$htmlname.'" name="'.$htmlname.'">';	// remove select to have id same with combo and ajax
			$out .= '<select class="flat maxwidthonsmartphone'.($morecss ? ' '.$morecss : '').'" id="'.$htmlname.'" name="'.$htmlname.'">';
			if (!$selected) $out .= '<option value="0" selected>&nbsp;</option>';
			else $out .= '<option value="0">&nbsp;</option>';

			$i = 0;
			while ($i < $num)
			{
				$objp = $this->db->fetch_object($result);

				$outkey = $objp->idprodfournprice; // id in table of price
				if (!$outkey && $alsoproductwithnosupplierprice) $outkey = 'idprod_'.$objp->rowid; // id of product

				$outref = $objp->ref;
				$outval = '';
				$outqty = 1;
				$outdiscount = 0;
				$outtype = $objp->fk_product_type;
				$outdurationvalue = $outtype == Product::TYPE_SERVICE ?substr($objp->duration, 0, dol_strlen($objp->duration) - 1) : '';
				$outdurationunit = $outtype == Product::TYPE_SERVICE ?substr($objp->duration, -1) : '';

                // Units
                $outvalUnits = '';
                if ($conf->global->PRODUCT_USE_UNITS) {
                    if (!empty($objp->unit_short)) {
                        $outvalUnits .= ' - '.$objp->unit_short;
                    }
                    if (!empty($objp->weight) && $objp->weight_units !== null) {
                        $unitToShow = showDimensionInBestUnit($objp->weight, $objp->weight_units, 'weight', $langs);
                        $outvalUnits .= ' - '.$unitToShow;
                    }
                    if ((!empty($objp->length) || !empty($objp->width) || !empty($objp->height)) && $objp->length_units !== null) {
                    	$unitToShow = $objp->length.' x '.$objp->width.' x '.$objp->height.' '.measuringUnitString(0, 'size', $objp->length_units);
                        $outvalUnits .= ' - '.$unitToShow;
                    }
                    if (!empty($objp->surface) && $objp->surface_units !== null) {
                        $unitToShow = showDimensionInBestUnit($objp->surface, $objp->surface_units, 'surface', $langs);
                        $outvalUnits .= ' - '.$unitToShow;
                    }
                    if (!empty($objp->volume) && $objp->volume_units !== null) {
                        $unitToShow = showDimensionInBestUnit($objp->volume, $objp->volume_units, 'volume', $langs);
                        $outvalUnits .= ' - '.$unitToShow;
                    }
                    if ($outdurationvalue && $outdurationunit) {
                        $da = array(
                            'h' => $langs->trans('Hour'),
                            'd' => $langs->trans('Day'),
                            'w' => $langs->trans('Week'),
                            'm' => $langs->trans('Month'),
                            'y' => $langs->trans('Year')
                        );
                        if (isset($da[$outdurationunit])) {
                            $outvalUnits .= ' - '.$outdurationvalue.' '.$langs->transnoentities($da[$outdurationunit].($outdurationvalue > 1 ? 's' : ''));
                        }
                    }
                }

				$objRef = $objp->ref;
				if ($filterkey && $filterkey != '') $objRef = preg_replace('/('.preg_quote($filterkey).')/i', '<strong>$1</strong>', $objRef, 1);
				$objRefFourn = $objp->ref_fourn;
				if ($filterkey && $filterkey != '') $objRefFourn = preg_replace('/('.preg_quote($filterkey).')/i', '<strong>$1</strong>', $objRefFourn, 1);
				$label = $objp->label;
				if ($filterkey && $filterkey != '') $label = preg_replace('/('.preg_quote($filterkey).')/i', '<strong>$1</strong>', $label, 1);

				$optlabel = $objp->ref;
				if (!empty($objp->idprodfournprice) && ($objp->ref != $objp->ref_fourn))
					$optlabel .= ' <span class=\'opacitymedium\'>('.$objp->ref_fourn.')</span>';

				$outvallabel = $objRef;
				if (!empty($objp->idprodfournprice) && ($objp->ref != $objp->ref_fourn))
					$outvallabel .= ' ('.$objRefFourn.')';

                // Units
				$optlabel .= $outvalUnits;
				$outvallabel .= $outvalUnits;

				if (!empty($objp->idprodfournprice))
				{
					$outqty = $objp->quantity;
					$outdiscount = $objp->remise_percent;
					if (!empty($conf->dynamicprices->enabled) && !empty($objp->fk_supplier_price_expression)) {
						$prod_supplier = new ProductFournisseur($this->db);
						$prod_supplier->product_fourn_price_id = $objp->idprodfournprice;
						$prod_supplier->id = $objp->fk_product;
						$prod_supplier->fourn_qty = $objp->quantity;
						$prod_supplier->fourn_tva_tx = $objp->tva_tx;
						$prod_supplier->fk_supplier_price_expression = $objp->fk_supplier_price_expression;
						$priceparser = new PriceParser($this->db);
						$price_result = $priceparser->parseProductSupplier($prod_supplier);
						if ($price_result >= 0) {
							$objp->fprice = $price_result;
							if ($objp->quantity >= 1)
							{
								$objp->unitprice = $objp->fprice / $objp->quantity;
							}
						}
					}
					if ($objp->quantity == 1)
					{
						$optlabel .= ' - '.price($objp->fprice * (!empty($conf->global->DISPLAY_DISCOUNTED_SUPPLIER_PRICE) ? (1 - $objp->remise_percent / 100) : 1), 1, $langs, 0, 0, -1, $conf->currency)."/";
						$outvallabel .= ' - '.price($objp->fprice * (!empty($conf->global->DISPLAY_DISCOUNTED_SUPPLIER_PRICE) ? (1 - $objp->remise_percent / 100) : 1), 0, $langs, 0, 0, -1, $conf->currency)."/";
						$optlabel .= $langs->trans("Unit"); // Do not use strtolower because it breaks utf8 encoding
						$outvallabel .= $langs->transnoentities("Unit");
					}
					else
					{
						$optlabel .= ' - '.price($objp->fprice * (!empty($conf->global->DISPLAY_DISCOUNTED_SUPPLIER_PRICE) ? (1 - $objp->remise_percent / 100) : 1), 1, $langs, 0, 0, -1, $conf->currency)."/".$objp->quantity;
						$outvallabel .= ' - '.price($objp->fprice * (!empty($conf->global->DISPLAY_DISCOUNTED_SUPPLIER_PRICE) ? (1 - $objp->remise_percent / 100) : 1), 0, $langs, 0, 0, -1, $conf->currency)."/".$objp->quantity;
						$optlabel .= ' '.$langs->trans("Units"); // Do not use strtolower because it breaks utf8 encoding
						$outvallabel .= ' '.$langs->transnoentities("Units");
					}

					if ($objp->quantity > 1)
					{
						$optlabel .= " (".price($objp->unitprice * (!empty($conf->global->DISPLAY_DISCOUNTED_SUPPLIER_PRICE) ? (1 - $objp->remise_percent / 100) : 1), 1, $langs, 0, 0, -1, $conf->currency)."/".$langs->trans("Unit").")"; // Do not use strtolower because it breaks utf8 encoding
						$outvallabel .= " (".price($objp->unitprice * (!empty($conf->global->DISPLAY_DISCOUNTED_SUPPLIER_PRICE) ? (1 - $objp->remise_percent / 100) : 1), 0, $langs, 0, 0, -1, $conf->currency)."/".$langs->transnoentities("Unit").")"; // Do not use strtolower because it breaks utf8 encoding
					}
					if ($objp->remise_percent >= 1)
					{
						$optlabel .= " - ".$langs->trans("Discount")." : ".vatrate($objp->remise_percent).' %';
						$outvallabel .= " - ".$langs->transnoentities("Discount")." : ".vatrate($objp->remise_percent).' %';
					}
					if ($objp->duration)
					{
						$optlabel .= " - ".$objp->duration;
						$outvallabel .= " - ".$objp->duration;
					}
					if (!$socid)
					{
						$optlabel .= " - ".dol_trunc($objp->name, 8);
						$outvallabel .= " - ".dol_trunc($objp->name, 8);
					}
                    if (!empty($conf->barcode->enabled) && !empty($objp->barcode))
                    {
                    	//$optlabel .= " - <span class='fa fa-barcode'></span>".$objp->barcode;
                    	$optlabel .= " - ".$objp->barcode;
                    	$outvallabel .= " - ".$objp->barcode;
                    }
					if ($objp->supplier_reputation)
					{
						//TODO dictionary
						$reputations = array(''=>$langs->trans('Standard'), 'FAVORITE'=>$langs->trans('Favorite'), 'NOTTHGOOD'=>$langs->trans('NotTheGoodQualitySupplier'), 'DONOTORDER'=>$langs->trans('DoNotOrderThisProductToThisSupplier'));

						$optlabel .= " - ".$reputations[$objp->supplier_reputation];
						$outvallabel .= " - ".$reputations[$objp->supplier_reputation];
					}
				}
				else
				{
					if (empty($alsoproductwithnosupplierprice))     // No supplier price defined for couple product/supplier
					{
						$optlabel .= " - <span class='opacitymedium'>".$langs->trans("NoPriceDefinedForThisSupplier").'</span>';
						$outvallabel .= ' - '.$langs->transnoentities("NoPriceDefinedForThisSupplier");
					}
					else                                            // No supplier price defined for product, even on other suppliers
					{
						$optlabel .= " - <span class='opacitymedium'>".$langs->trans("NoPriceDefinedForThisSupplier").'</span>';
						$outvallabel .= ' - '.$langs->transnoentities("NoPriceDefinedForThisSupplier");
					}
				}

				$opt = '<option value="'.$outkey.'"';
				if ($selected && $selected == $objp->idprodfournprice) $opt .= ' selected';
				if (empty($objp->idprodfournprice) && empty($alsoproductwithnosupplierprice)) $opt .= ' disabled';
				if (!empty($objp->idprodfournprice) && $objp->idprodfournprice > 0)
				{
					$opt .= ' pbq="'.$objp->idprodfournprice.'" data-pbq="'.$objp->idprodfournprice.'" data-pbqqty="'.$objp->quantity.'" data-pbqpercent="'.$objp->remise_percent.'"';
				}
				$opt .= ' data-html="'.dol_escape_htmltag($optlabel).'"';
				$opt .= '>';

				$opt .= $optlabel;
				$outval .= $outvallabel;

				$opt .= "</option>\n";


				// Add new entry
				// "key" value of json key array is used by jQuery automatically as selected value
				// "label" value of json key array is used by jQuery automatically as text for combo box
				$out .= $opt;
				array_push($outarray, array('key'=>$outkey, 'value'=>$outref, 'label'=>$outval, 'qty'=>$outqty, 'discount'=>$outdiscount, 'type'=>$outtype, 'duration_value'=>$outdurationvalue, 'duration_unit'=>$outdurationunit, 'disabled'=>(empty($objp->idprodfournprice) ?true:false)));
				// Exemple of var_dump $outarray
				// array(1) {[0]=>array(6) {[key"]=>string(1) "2" ["value"]=>string(3) "ppp"
				//           ["label"]=>string(76) "ppp (<strong>f</strong>ff2) - ppp - 20,00 Euros/1unité (20,00 Euros/unité)"
				//      	 ["qty"]=>string(1) "1" ["discount"]=>string(1) "0" ["disabled"]=>bool(false)
				//}
				//var_dump($outval); var_dump(utf8_check($outval)); var_dump(json_encode($outval));
				//$outval=array('label'=>'ppp (<strong>f</strong>ff2) - ppp - 20,00 Euros/ Unité (20,00 Euros/unité)');
				//var_dump($outval); var_dump(utf8_check($outval)); var_dump(json_encode($outval));

				$i++;
			}
			$out .= '</select>';

			$this->db->free($result);

			include_once DOL_DOCUMENT_ROOT.'/core/lib/ajax.lib.php';
			$out .= ajax_combobox($htmlname);

			if (empty($outputmode)) return $out;
			return $outarray;
		}
		else
		{
			dol_print_error($this->db);
		}
	}

    // phpcs:disable PEAR.NamingConventions.ValidFunctionName.ScopeNotCamelCaps
	/**
	 *	Return list of suppliers prices for a product
	 *
	 *  @param	    int		$productid       	Id of product
	 *  @param      string	$htmlname        	Name of HTML field
	 *  @param      int		$selected_supplier  Pre-selected supplier if more than 1 result
	 *  @return	    string
	 */
    public function select_product_fourn_price($productid, $htmlname = 'productfournpriceid', $selected_supplier = '')
	{
        // phpcs:enable
		global $langs, $conf;

		$langs->load('stocks');

		$sql = "SELECT p.rowid, p.label, p.ref, p.price, p.duration, pfp.fk_soc,";
		$sql .= " pfp.ref_fourn, pfp.rowid as idprodfournprice, pfp.price as fprice, pfp.remise_percent, pfp.quantity, pfp.unitprice,";
		$sql .= " pfp.fk_supplier_price_expression, pfp.fk_product, pfp.tva_tx, s.nom as name";
		$sql .= " FROM ".MAIN_DB_PREFIX."product as p";
		$sql .= " LEFT JOIN ".MAIN_DB_PREFIX."product_fournisseur_price as pfp ON p.rowid = pfp.fk_product";
		$sql .= " LEFT JOIN ".MAIN_DB_PREFIX."societe as s ON pfp.fk_soc = s.rowid";
		$sql .= " WHERE pfp.entity IN (".getEntity('productsupplierprice').")";
		$sql .= " AND p.tobuy = 1";
		$sql .= " AND s.fournisseur = 1";
		$sql .= " AND p.rowid = ".$productid;
		$sql .= " ORDER BY s.nom, pfp.ref_fourn DESC";

		dol_syslog(get_class($this)."::select_product_fourn_price", LOG_DEBUG);
		$result = $this->db->query($sql);

		if ($result)
		{
			$num = $this->db->num_rows($result);

			$form = '<select class="flat" id="select_'.$htmlname.'" name="'.$htmlname.'">';

			if (!$num)
			{
				$form .= '<option value="0">-- '.$langs->trans("NoSupplierPriceDefinedForThisProduct").' --</option>';
			}
			else
			{
				require_once DOL_DOCUMENT_ROOT.'/product/dynamic_price/class/price_parser.class.php';
				$form .= '<option value="0">&nbsp;</option>';

				$i = 0;
				while ($i < $num)
				{
					$objp = $this->db->fetch_object($result);

					$opt = '<option value="'.$objp->idprodfournprice.'"';
					//if there is only one supplier, preselect it
					if ($num == 1 || ($selected_supplier > 0 && $objp->fk_soc == $selected_supplier)) {
						$opt .= ' selected';
					}
					$opt .= '>'.$objp->name.' - '.$objp->ref_fourn.' - ';

					if (!empty($conf->dynamicprices->enabled) && !empty($objp->fk_supplier_price_expression)) {
						$prod_supplier = new ProductFournisseur($this->db);
						$prod_supplier->product_fourn_price_id = $objp->idprodfournprice;
						$prod_supplier->id = $productid;
						$prod_supplier->fourn_qty = $objp->quantity;
						$prod_supplier->fourn_tva_tx = $objp->tva_tx;
						$prod_supplier->fk_supplier_price_expression = $objp->fk_supplier_price_expression;
						$priceparser = new PriceParser($this->db);
						$price_result = $priceparser->parseProductSupplier($prod_supplier);
						if ($price_result >= 0) {
							$objp->fprice = $price_result;
							if ($objp->quantity >= 1)
							{
								$objp->unitprice = $objp->fprice / $objp->quantity;
							}
						}
					}
					if ($objp->quantity == 1)
					{
						$opt .= price($objp->fprice * (!empty($conf->global->DISPLAY_DISCOUNTED_SUPPLIER_PRICE) ? (1 - $objp->remise_percent / 100) : 1), 1, $langs, 0, 0, -1, $conf->currency)."/";
					}

					$opt .= $objp->quantity.' ';

					if ($objp->quantity == 1)
					{
						$opt .= $langs->trans("Unit");
					}
					else
					{
						$opt .= $langs->trans("Units");
					}
					if ($objp->quantity > 1)
					{
						$opt .= " - ";
						$opt .= price($objp->unitprice * (!empty($conf->global->DISPLAY_DISCOUNTED_SUPPLIER_PRICE) ? (1 - $objp->remise_percent / 100) : 1), 1, $langs, 0, 0, -1, $conf->currency)."/".$langs->trans("Unit");
					}
					if ($objp->duration) $opt .= " - ".$objp->duration;
					$opt .= "</option>\n";

					$form .= $opt;
					$i++;
				}
			}

			$form .= '</select>';
			$this->db->free($result);
			return $form;
		}
		else
		{
			dol_print_error($this->db);
		}
	}

    // phpcs:disable PEAR.NamingConventions.ValidFunctionName.ScopeNotCamelCaps
	/**
	 *    Return list of delivery address
	 *
	 *    @param    string	$selected          	Id contact pre-selectionn
	 *    @param    int		$socid				Id of company
	 *    @param    string	$htmlname          	Name of HTML field
	 *    @param    int		$showempty         	Add an empty field
	 *    @return	integer|null
	 */
    public function select_address($selected, $socid, $htmlname = 'address_id', $showempty = 0)
	{
        // phpcs:enable
		// looking for users
		$sql = "SELECT a.rowid, a.label";
		$sql .= " FROM ".MAIN_DB_PREFIX."societe_address as a";
		$sql .= " WHERE a.fk_soc = ".$socid;
		$sql .= " ORDER BY a.label ASC";

		dol_syslog(get_class($this)."::select_address", LOG_DEBUG);
		$resql = $this->db->query($sql);
		if ($resql)
		{
			print '<select class="flat" id="select_'.$htmlname.'" name="'.$htmlname.'">';
			if ($showempty) print '<option value="0">&nbsp;</option>';
			$num = $this->db->num_rows($resql);
			$i = 0;
			if ($num)
			{
				while ($i < $num)
				{
					$obj = $this->db->fetch_object($resql);

					if ($selected && $selected == $obj->rowid)
					{
						print '<option value="'.$obj->rowid.'" selected>'.$obj->label.'</option>';
					}
					else
					{
						print '<option value="'.$obj->rowid.'">'.$obj->label.'</option>';
					}
					$i++;
				}
			}
			print '</select>';
			return $num;
		}
		else
		{
			dol_print_error($this->db);
		}
	}


    // phpcs:disable PEAR.NamingConventions.ValidFunctionName.ScopeNotCamelCaps
	/**
	 *      Load into cache list of payment terms
	 *
	 *      @return     int             Nb of lines loaded, <0 if KO
	 */
    public function load_cache_conditions_paiements()
	{
        // phpcs:enable
		global $langs;

		$num = count($this->cache_conditions_paiements);
		if ($num > 0) return 0; // Cache already loaded

		dol_syslog(__METHOD__, LOG_DEBUG);

		$sql = "SELECT rowid, code, libelle as label";
		$sql .= " FROM ".MAIN_DB_PREFIX.'c_payment_term';
		$sql .= " WHERE entity IN (".getEntity('c_payment_term').")";
		$sql .= " AND active > 0";
		$sql .= " ORDER BY sortorder";

		$resql = $this->db->query($sql);
		if ($resql)
		{
			$num = $this->db->num_rows($resql);
			$i = 0;
			while ($i < $num)
			{
				$obj = $this->db->fetch_object($resql);

				// Si traduction existe, on l'utilise, sinon on prend le libelle par defaut
				$label = ($langs->trans("PaymentConditionShort".$obj->code) != ("PaymentConditionShort".$obj->code) ? $langs->trans("PaymentConditionShort".$obj->code) : ($obj->label != '-' ? $obj->label : ''));
				$this->cache_conditions_paiements[$obj->rowid]['code'] = $obj->code;
				$this->cache_conditions_paiements[$obj->rowid]['label'] = $label;
				$i++;
			}

			//$this->cache_conditions_paiements=dol_sort_array($this->cache_conditions_paiements, 'label', 'asc', 0, 0, 1);		// We use the field sortorder of table

			return $num;
		}
		else
		{
			dol_print_error($this->db);
			return -1;
		}
	}

    // phpcs:disable PEAR.NamingConventions.ValidFunctionName.ScopeNotCamelCaps
	/**
	 *      Charge dans cache la liste des délais de livraison possibles
	 *
	 *      @return     int             Nb of lines loaded, <0 if KO
	 */
    public function load_cache_availability()
	{
        // phpcs:enable
		global $langs;

		$num = count($this->cache_availability);
		if ($num > 0) return 0; // Cache already loaded

		dol_syslog(__METHOD__, LOG_DEBUG);

		$langs->load('propal');

		$sql = "SELECT rowid, code, label";
		$sql .= " FROM ".MAIN_DB_PREFIX.'c_availability';
		$sql .= " WHERE active > 0";

		$resql = $this->db->query($sql);
		if ($resql)
		{
			$num = $this->db->num_rows($resql);
			$i = 0;
			while ($i < $num)
			{
				$obj = $this->db->fetch_object($resql);

				// Si traduction existe, on l'utilise, sinon on prend le libelle par defaut
				$label = ($langs->trans("AvailabilityType".$obj->code) != ("AvailabilityType".$obj->code) ? $langs->trans("AvailabilityType".$obj->code) : ($obj->label != '-' ? $obj->label : ''));
				$this->cache_availability[$obj->rowid]['code'] = $obj->code;
				$this->cache_availability[$obj->rowid]['label'] = $label;
				$i++;
			}

			$this->cache_availability = dol_sort_array($this->cache_availability, 'label', 'asc', 0, 0, 1);

			return $num;
		}
		else
		{
			dol_print_error($this->db);
			return -1;
		}
	}

	/**
	 *      Retourne la liste des types de delais de livraison possibles
	 *
	 *      @param	int		$selected        Id du type de delais pre-selectionne
	 *      @param  string	$htmlname        Nom de la zone select
	 *      @param  string	$filtertype      To add a filter
	 *		@param	int		$addempty		Add empty entry
	 *		@return	void
	 */
    public function selectAvailabilityDelay($selected = '', $htmlname = 'availid', $filtertype = '', $addempty = 0)
	{
		global $langs, $user;

		$this->load_cache_availability();

		dol_syslog(__METHOD__." selected=".$selected.", htmlname=".$htmlname, LOG_DEBUG);

		print '<select id="'.$htmlname.'" class="flat" name="'.$htmlname.'">';
		if ($addempty) print '<option value="0">&nbsp;</option>';
		foreach ($this->cache_availability as $id => $arrayavailability)
		{
			if ($selected == $id)
			{
				print '<option value="'.$id.'" selected>';
			}
			else
			{
				print '<option value="'.$id.'">';
			}
			print $arrayavailability['label'];
			print '</option>';
		}
		print '</select>';
		if ($user->admin) print info_admin($langs->trans("YouCanChangeValuesForThisListFromDictionarySetup"), 1);
	}

	/**
	 *      Load into cache cache_demand_reason, array of input reasons
	 *
	 *      @return     int             Nb of lines loaded, <0 if KO
	 */
    public function loadCacheInputReason()
	{
		global $langs;

		$num = count($this->cache_demand_reason);
		if ($num > 0) return 0; // Cache already loaded

		$sql = "SELECT rowid, code, label";
		$sql .= " FROM ".MAIN_DB_PREFIX.'c_input_reason';
		$sql .= " WHERE active > 0";

		$resql = $this->db->query($sql);
		if ($resql)
		{
			$num = $this->db->num_rows($resql);
			$i = 0;
			$tmparray = array();
			while ($i < $num)
			{
				$obj = $this->db->fetch_object($resql);

				// Si traduction existe, on l'utilise, sinon on prend le libelle par defaut
				$label = ($obj->label != '-' ? $obj->label : '');
				if ($langs->trans("DemandReasonType".$obj->code) != ("DemandReasonType".$obj->code)) $label = $langs->trans("DemandReasonType".$obj->code); // So translation key DemandReasonTypeSRC_XXX will work
				if ($langs->trans($obj->code) != $obj->code) $label = $langs->trans($obj->code); // So translation key SRC_XXX will work

				$tmparray[$obj->rowid]['id']   = $obj->rowid;
				$tmparray[$obj->rowid]['code'] = $obj->code;
				$tmparray[$obj->rowid]['label'] = $label;
				$i++;
			}

			$this->cache_demand_reason = dol_sort_array($tmparray, 'label', 'asc', 0, 0, 1);

			unset($tmparray);
			return $num;
		}
		else
		{
			dol_print_error($this->db);
			return -1;
		}
	}

	/**
	 *	Return list of input reason (events that triggered an object creation, like after sending an emailing, making an advert, ...)
	 *  List found into table c_input_reason loaded by loadCacheInputReason
	 *
	 *  @param	int		$selected        Id or code of type origin to select by default
	 *  @param  string	$htmlname        Nom de la zone select
	 *  @param  string	$exclude         To exclude a code value (Example: SRC_PROP)
	 *	@param	int		$addempty		 Add an empty entry
	 *	@return	void
	 */
    public function selectInputReason($selected = '', $htmlname = 'demandreasonid', $exclude = '', $addempty = 0)
	{
		global $langs, $user;

		$this->loadCacheInputReason();

		print '<select class="flat" id="select_'.$htmlname.'" name="'.$htmlname.'">';
		if ($addempty) print '<option value="0"'.(empty($selected) ? ' selected' : '').'>&nbsp;</option>';
		foreach ($this->cache_demand_reason as $id => $arraydemandreason)
		{
			if ($arraydemandreason['code'] == $exclude) continue;

			if ($selected && ($selected == $arraydemandreason['id'] || $selected == $arraydemandreason['code']))
			{
				print '<option value="'.$arraydemandreason['id'].'" selected>';
			}
			else
			{
				print '<option value="'.$arraydemandreason['id'].'">';
			}
			$label = $arraydemandreason['label']; // Translation of label was already done into the ->loadCacheInputReason
			print $langs->trans($label);
			print '</option>';
		}
		print '</select>';
		if ($user->admin) print info_admin($langs->trans("YouCanChangeValuesForThisListFromDictionarySetup"), 1);
	}

    // phpcs:disable PEAR.NamingConventions.ValidFunctionName.ScopeNotCamelCaps
	/**
	 *      Charge dans cache la liste des types de paiements possibles
	 *
	 *      @return     int                 Nb of lines loaded, <0 if KO
	 */
    public function load_cache_types_paiements()
	{
        // phpcs:enable
		global $langs;

		$num = count($this->cache_types_paiements);
		if ($num > 0) return $num; // Cache already loaded

		dol_syslog(__METHOD__, LOG_DEBUG);

		$this->cache_types_paiements = array();

		$sql = "SELECT id, code, libelle as label, type, active";
		$sql .= " FROM ".MAIN_DB_PREFIX."c_paiement";
		$sql .= " WHERE entity IN (".getEntity('c_paiement').")";
		//if ($active >= 0) $sql.= " AND active = ".$active;

		$resql = $this->db->query($sql);
		if ($resql)
		{
			$num = $this->db->num_rows($resql);
			$i = 0;
			while ($i < $num)
			{
				$obj = $this->db->fetch_object($resql);

				// Si traduction existe, on l'utilise, sinon on prend le libelle par defaut
				$label = ($langs->transnoentitiesnoconv("PaymentTypeShort".$obj->code) != ("PaymentTypeShort".$obj->code) ? $langs->transnoentitiesnoconv("PaymentTypeShort".$obj->code) : ($obj->label != '-' ? $obj->label : ''));
				$this->cache_types_paiements[$obj->id]['id'] = $obj->id;
				$this->cache_types_paiements[$obj->id]['code'] = $obj->code;
				$this->cache_types_paiements[$obj->id]['label'] = $label;
				$this->cache_types_paiements[$obj->id]['type'] = $obj->type;
				$this->cache_types_paiements[$obj->id]['active'] = $obj->active;
				$i++;
			}

			$this->cache_types_paiements = dol_sort_array($this->cache_types_paiements, 'label', 'asc', 0, 0, 1);

			return $num;
		}
		else
		{
			dol_print_error($this->db);
			return -1;
		}
	}


    // phpcs:disable PEAR.NamingConventions.ValidFunctionName.ScopeNotCamelCaps
	/**
	 *      Return list of payment modes.
	 *      Constant MAIN_DEFAULT_PAYMENT_TERM_ID can used to set default value but scope is all application, probably not what you want.
	 *      See instead to force the default value by the caller.
	 *
	 *      @param	int		$selected		Id of payment term to preselect by default
	 *      @param	string	$htmlname		Nom de la zone select
	 *      @param	int		$filtertype		Not used
	 *		@param	int		$addempty		Add an empty entry
	 * 		@param	int		$noinfoadmin		0=Add admin info, 1=Disable admin info
	 * 		@param	string	$morecss			Add more CSS on select tag
	 *		@return	void
	 */
    public function select_conditions_paiements($selected = 0, $htmlname = 'condid', $filtertype = -1, $addempty = 0, $noinfoadmin = 0, $morecss = '')
	{
        // phpcs:enable
		global $langs, $user, $conf;

		dol_syslog(__METHOD__." selected=".$selected.", htmlname=".$htmlname, LOG_DEBUG);

		$this->load_cache_conditions_paiements();

		// Set default value if not already set by caller
		if (empty($selected) && !empty($conf->global->MAIN_DEFAULT_PAYMENT_TERM_ID)) $selected = $conf->global->MAIN_DEFAULT_PAYMENT_TERM_ID;

		print '<select id="'.$htmlname.'" class="flat selectpaymentterms'.($morecss ? ' '.$morecss : '').'" name="'.$htmlname.'">';
		if ($addempty) print '<option value="0">&nbsp;</option>';
		foreach ($this->cache_conditions_paiements as $id => $arrayconditions)
		{
			if ($selected == $id)
			{
				print '<option value="'.$id.'" selected>';
			}
			else
			{
				print '<option value="'.$id.'">';
			}
			print $arrayconditions['label'];
			print '</option>';
		}
		print '</select>';
		if ($user->admin && empty($noinfoadmin)) print info_admin($langs->trans("YouCanChangeValuesForThisListFromDictionarySetup"), 1);
	}


    // phpcs:disable PEAR.NamingConventions.ValidFunctionName.ScopeNotCamelCaps
	/**
	 *      Return list of payment methods
	 *
	 *      @param	string	$selected       Id du mode de paiement pre-selectionne
	 *      @param  string	$htmlname       Nom de la zone select
	 *      @param  string	$filtertype     To filter on field type in llx_c_paiement ('CRDT' or 'DBIT' or array('code'=>xx,'label'=>zz))
	 *      @param  int		$format         0=id+libelle, 1=code+code, 2=code+libelle, 3=id+code
	 *      @param  int		$empty			1=peut etre vide, 0 sinon
	 * 		@param	int		$noadmininfo	0=Add admin info, 1=Disable admin info
	 *      @param  int		$maxlength      Max length of label
	 *      @param  int     $active         Active or not, -1 = all
	 *      @param  string  $morecss        Add more CSS on select tag
	 * 		@return	void
	 */
    public function select_types_paiements($selected = '', $htmlname = 'paiementtype', $filtertype = '', $format = 0, $empty = 1, $noadmininfo = 0, $maxlength = 0, $active = 1, $morecss = '')
	{
        // phpcs:enable
		global $langs, $user;

		dol_syslog(__METHOD__." ".$selected.", ".$htmlname.", ".$filtertype.", ".$format, LOG_DEBUG);

		$filterarray = array();
		if ($filtertype == 'CRDT')  	$filterarray = array(0, 2, 3);
		elseif ($filtertype == 'DBIT') 	$filterarray = array(1, 2, 3);
		elseif ($filtertype != '' && $filtertype != '-1') $filterarray = explode(',', $filtertype);

		$this->load_cache_types_paiements();

		print '<select id="select'.$htmlname.'" class="flat selectpaymenttypes'.($morecss ? ' '.$morecss : '').'" name="'.$htmlname.'">';
		if ($empty) print '<option value="">&nbsp;</option>';
		foreach ($this->cache_types_paiements as $id => $arraytypes)
		{
			// If not good status
			if ($active >= 0 && $arraytypes['active'] != $active) continue;

			// On passe si on a demande de filtrer sur des modes de paiments particuliers
			if (count($filterarray) && !in_array($arraytypes['type'], $filterarray)) continue;

			// We discard empty line if showempty is on because an empty line has already been output.
			if ($empty && empty($arraytypes['code'])) continue;

			if ($format == 0) print '<option value="'.$id.'"';
			elseif ($format == 1) print '<option value="'.$arraytypes['code'].'"';
			elseif ($format == 2) print '<option value="'.$arraytypes['code'].'"';
			elseif ($format == 3) print '<option value="'.$id.'"';
			// Si selected est text, on compare avec code, sinon avec id
			if (preg_match('/[a-z]/i', $selected) && $selected == $arraytypes['code']) print ' selected';
			elseif ($selected == $id) print ' selected';
			print '>';
			if ($format == 0) $value = ($maxlength ?dol_trunc($arraytypes['label'], $maxlength) : $arraytypes['label']);
			elseif ($format == 1) $value = $arraytypes['code'];
			elseif ($format == 2) $value = ($maxlength ?dol_trunc($arraytypes['label'], $maxlength) : $arraytypes['label']);
			elseif ($format == 3) $value = $arraytypes['code'];
			print $value ? $value : '&nbsp;';
			print '</option>';
		}
		print '</select>';
		if ($user->admin && !$noadmininfo) print info_admin($langs->trans("YouCanChangeValuesForThisListFromDictionarySetup"), 1);
	}


	/**
	 *  Selection HT or TTC
	 *
	 *  @param	string	$selected       Id pre-selectionne
	 *  @param  string	$htmlname       Nom de la zone select
	 * 	@return	string					Code of HTML select to chose tax or not
	 */
    public function selectPriceBaseType($selected = '', $htmlname = 'price_base_type')
	{
		global $langs;

		$return = '';

		$return .= '<select class="flat maxwidth75" id="select_'.$htmlname.'" name="'.$htmlname.'">';
		$options = array(
			'HT'=>$langs->trans("HT"),
			'TTC'=>$langs->trans("TTC")
		);
		foreach ($options as $id => $value)
		{
			if ($selected == $id)
			{
				$return .= '<option value="'.$id.'" selected>'.$value;
			}
			else
			{
				$return .= '<option value="'.$id.'">'.$value;
			}
			$return .= '</option>';
		}
		$return .= '</select>';

		return $return;
	}

	/**
	 *  Return a HTML select list of shipping mode
	 *
	 *  @param	string	$selected          Id shipping mode pre-selected
	 *  @param  string	$htmlname          Name of select zone
	 *  @param  string	$filtre            To filter list
	 *  @param  int		$useempty          1=Add an empty value in list, 2=Add an empty value in list only if there is more than 2 entries.
	 *  @param  string	$moreattrib        To add more attribute on select
	 * 	@return	void
	 */
    public function selectShippingMethod($selected = '', $htmlname = 'shipping_method_id', $filtre = '', $useempty = 0, $moreattrib = '')
	{
		global $langs, $conf, $user;

		$langs->load("admin");
		$langs->load("deliveries");

		$sql = "SELECT rowid, code, libelle as label";
		$sql .= " FROM ".MAIN_DB_PREFIX."c_shipment_mode";
		$sql .= " WHERE active > 0";
		if ($filtre) $sql .= " AND ".$filtre;
		$sql .= " ORDER BY libelle ASC";

		dol_syslog(get_class($this)."::selectShippingMode", LOG_DEBUG);
		$result = $this->db->query($sql);
		if ($result) {
			$num = $this->db->num_rows($result);
			$i = 0;
			if ($num) {
				print '<select id="select'.$htmlname.'" class="flat selectshippingmethod" name="'.$htmlname.'"'.($moreattrib ? ' '.$moreattrib : '').'>';
				if ($useempty == 1 || ($useempty == 2 && $num > 1)) {
					print '<option value="-1">&nbsp;</option>';
				}
				while ($i < $num) {
					$obj = $this->db->fetch_object($result);
					if ($selected == $obj->rowid) {
						print '<option value="'.$obj->rowid.'" selected>';
					} else {
						print '<option value="'.$obj->rowid.'">';
					}
					print ($langs->trans("SendingMethod".strtoupper($obj->code)) != "SendingMethod".strtoupper($obj->code)) ? $langs->trans("SendingMethod".strtoupper($obj->code)) : $obj->label;
					print '</option>';
					$i++;
				}
				print "</select>";
				if ($user->admin) print info_admin($langs->trans("YouCanChangeValuesForThisListFromDictionarySetup"), 1);
			} else {
				print $langs->trans("NoShippingMethodDefined");
			}
		} else {
			dol_print_error($this->db);
		}
	}

	/**
	 *    Display form to select shipping mode
	 *
	 *    @param	string	$page        Page
	 *    @param    int		$selected    Id of shipping mode
	 *    @param    string	$htmlname    Name of select html field
	 *    @param    int		$addempty    1=Add an empty value in list, 2=Add an empty value in list only if there is more than 2 entries.
	 *    @return	void
	 */
    public function formSelectShippingMethod($page, $selected = '', $htmlname = 'shipping_method_id', $addempty = 0)
	{
		global $langs, $db;

		$langs->load("deliveries");

		if ($htmlname != "none") {
			print '<form method="POST" action="'.$page.'">';
			print '<input type="hidden" name="action" value="setshippingmethod">';
			print '<input type="hidden" name="token" value="'.newToken().'">';
			$this->selectShippingMethod($selected, $htmlname, '', $addempty);
			print '<input type="submit" class="button valignmiddle" value="'.$langs->trans("Modify").'">';
			print '</form>';
		} else {
			if ($selected) {
				$code = $langs->getLabelFromKey($db, $selected, 'c_shipment_mode', 'rowid', 'code');
				print $langs->trans("SendingMethod".strtoupper($code));
			} else {
				print "&nbsp;";
			}
		}
	}

	/**
	 * Creates HTML last in cycle situation invoices selector
	 *
	 * @param     string  $selected   		Preselected ID
	 * @param     int     $socid      		Company ID
	 *
	 * @return    string                     HTML select
	 */
    public function selectSituationInvoices($selected = '', $socid = 0)
	{
		global $langs;

		$langs->load('bills');

		$opt = '<option value ="" selected></option>';
		$sql = 'SELECT rowid, ref, situation_cycle_ref, situation_counter, situation_final, fk_soc';
		$sql .= ' FROM '.MAIN_DB_PREFIX.'facture';
		$sql .= ' WHERE entity IN ('.getEntity('invoice').')';
		$sql .= ' AND situation_counter>=1';
		$sql .= ' ORDER by situation_cycle_ref, situation_counter desc';
		$resql = $this->db->query($sql);
		if ($resql && $this->db->num_rows($resql) > 0) {
			// Last seen cycle
			$ref = 0;
			while ($obj = $this->db->fetch_object($resql)) {
				//Same company ?
			    if ($socid == $obj->fk_soc) {
					//Same cycle ?
			        if ($obj->situation_cycle_ref != $ref) {
						// Just seen this cycle
			            $ref = $obj->situation_cycle_ref;
						//not final ?
			            if ($obj->situation_final != 1) {
							//Not prov?
			                if (substr($obj->ref, 1, 4) != 'PROV') {
			                    if ($selected == $obj->rowid) {
			                        $opt .= '<option value="'.$obj->rowid.'" selected>'.$obj->ref.'</option>';
								} else {
								    $opt .= '<option value="'.$obj->rowid.'">'.$obj->ref.'</option>';
								}
							}
						}
					}
				}
			}
		}
		else
		{
				dol_syslog("Error sql=".$sql.", error=".$this->error, LOG_ERR);
		}
		if ($opt == '<option value ="" selected></option>')
		{
			$opt = '<option value ="0" selected>'.$langs->trans('NoSituations').'</option>';
		}
		return $opt;
	}

	/**
	 *      Creates HTML units selector (code => label)
	 *
	 *      @param	string	$selected       Preselected Unit ID
	 *      @param  string	$htmlname       Select name
	 *      @param	int		$showempty		Add a nempty line
	 * 		@return	string                  HTML select
	 */
    public function selectUnits($selected = '', $htmlname = 'units', $showempty = 0)
	{
		global $langs;

		$langs->load('products');

		$return = '<select class="flat" id="'.$htmlname.'" name="'.$htmlname.'">';

		$sql = 'SELECT rowid, label, code from '.MAIN_DB_PREFIX.'c_units';
		$sql .= ' WHERE active > 0';

		$resql = $this->db->query($sql);
		if ($resql && $this->db->num_rows($resql) > 0)
		{
			if ($showempty) $return .= '<option value="none"></option>';

			while ($res = $this->db->fetch_object($resql))
			{
			    $unitLabel = $res->label;
			    if (!empty($langs->tab_translate['unit'.$res->code]))	// check if Translation is available before
			    {
			        $unitLabel = $langs->trans('unit'.$res->code) != $res->label ? $langs->trans('unit'.$res->code) : $res->label;
			    }

				if ($selected == $res->rowid)
				{
				    $return .= '<option value="'.$res->rowid.'" selected>'.$unitLabel.'</option>';
				}
				else
				{
				    $return .= '<option value="'.$res->rowid.'">'.$unitLabel.'</option>';
				}
			}
			$return .= '</select>';
		}
		return $return;
	}

    // phpcs:disable PEAR.NamingConventions.ValidFunctionName.ScopeNotCamelCaps
	/**
	 *  Return a HTML select list of bank accounts
	 *
	 *  @param	string	$selected           Id account pre-selected
	 *  @param  string	$htmlname           Name of select zone
	 *  @param  int		$status             Status of searched accounts (0=open, 1=closed, 2=both)
	 *  @param  string	$filtre             To filter list
	 *  @param  int		$useempty           1=Add an empty value in list, 2=Add an empty value in list only if there is more than 2 entries.
	 *  @param  string	$moreattrib         To add more attribute on select
	 *  @param	int		$showcurrency		Show currency in label
	 *  @param	string	$morecss			More CSS
	 * 	@return	int							<0 if error, Num of bank account found if OK (0, 1, 2, ...)
	 */
    public function select_comptes($selected = '', $htmlname = 'accountid', $status = 0, $filtre = '', $useempty = 0, $moreattrib = '', $showcurrency = 0, $morecss = '')
	{
        // phpcs:enable
		global $langs, $conf;

		$langs->load("admin");
		$num = 0;

		$sql = "SELECT rowid, label, bank, clos as status, currency_code";
		$sql .= " FROM ".MAIN_DB_PREFIX."bank_account";
		$sql .= " WHERE entity IN (".getEntity('bank_account').")";
		if ($status != 2) $sql .= " AND clos = ".(int) $status;
		if ($filtre) $sql .= " AND ".$filtre;
		$sql .= " ORDER BY label";

		dol_syslog(get_class($this)."::select_comptes", LOG_DEBUG);
		$result = $this->db->query($sql);
		if ($result)
		{
			$num = $this->db->num_rows($result);
			$i = 0;
			if ($num)
			{
				print '<select id="select'.$htmlname.'" class="flat selectbankaccount'.($morecss ? ' '.$morecss : '').'" name="'.$htmlname.'"'.($moreattrib ? ' '.$moreattrib : '').'>';
				if ($useempty == 1 || ($useempty == 2 && $num > 1))
				{
					print '<option value="-1">&nbsp;</option>';
				}

				while ($i < $num)
				{
					$obj = $this->db->fetch_object($result);
					if ($selected == $obj->rowid)
					{
						print '<option value="'.$obj->rowid.'" selected>';
					}
					else
					{
						print '<option value="'.$obj->rowid.'">';
					}
					print trim($obj->label);
					if ($showcurrency) print ' ('.$obj->currency_code.')';
					if ($status == 2 && $obj->status == 1) print ' ('.$langs->trans("Closed").')';
					print '</option>';
					$i++;
				}
				print "</select>";
			}
			else
			{
				if ($status == 0) print '<span class="opacitymedium">'.$langs->trans("NoActiveBankAccountDefined").'</span>';
				else print '<span class="opacitymedium">'.$langs->trans("NoBankAccountFound").'</span>';
			}
		}
		else {
			dol_print_error($this->db);
		}

		return $num;
	}

	/**
	 *  Return a HTML select list of establishment
	 *
	 *  @param	string	$selected           Id establishment pre-selected
	 *  @param  string	$htmlname           Name of select zone
	 *  @param  int		$status             Status of searched establishment (0=open, 1=closed, 2=both)
	 *  @param  string	$filtre             To filter list
	 *  @param  int		$useempty           1=Add an empty value in list, 2=Add an empty value in list only if there is more than 2 entries.
	 *  @param  string	$moreattrib         To add more attribute on select
	 * 	@return	int							<0 if error, Num of establishment found if OK (0, 1, 2, ...)
	 */
	public function selectEstablishments($selected = '', $htmlname = 'entity', $status = 0, $filtre = '', $useempty = 0, $moreattrib = '')
	{
        // phpcs:enable
		global $langs, $conf;

		$langs->load("admin");
		$num = 0;

		$sql = "SELECT rowid, name, fk_country, status, entity";
		$sql .= " FROM ".MAIN_DB_PREFIX."establishment";
		$sql .= " WHERE 1=1";
		if ($status != 2) $sql .= " AND status = ".(int) $status;
		if ($filtre) $sql .= " AND ".$filtre;
		$sql .= " ORDER BY name";

		dol_syslog(get_class($this)."::select_establishment", LOG_DEBUG);
		$result = $this->db->query($sql);
		if ($result)
		{
			$num = $this->db->num_rows($result);
			$i = 0;
			if ($num)
			{
				print '<select id="select'.$htmlname.'" class="flat selectestablishment" name="'.$htmlname.'"'.($moreattrib ? ' '.$moreattrib : '').'>';
				if ($useempty == 1 || ($useempty == 2 && $num > 1))
				{
					print '<option value="-1">&nbsp;</option>';
				}

				while ($i < $num)
				{
					$obj = $this->db->fetch_object($result);
					if ($selected == $obj->rowid)
					{
						print '<option value="'.$obj->rowid.'" selected>';
					}
					else
					{
						print '<option value="'.$obj->rowid.'">';
					}
					print trim($obj->name);
					if ($status == 2 && $obj->status == 1) print ' ('.$langs->trans("Closed").')';
					print '</option>';
					$i++;
				}
				print "</select>";
			}
			else
			{
				if ($status == 0) print '<span class="opacitymedium">'.$langs->trans("NoActiveEstablishmentDefined").'</span>';
				else print '<span class="opacitymedium">'.$langs->trans("NoEstablishmentFound").'</span>';
			}
		}
		else {
			dol_print_error($this->db);
		}
	}

	/**
	 *    Display form to select bank account
	 *
	 *    @param	string	$page        Page
	 *    @param    int		$selected    Id of bank account
	 *    @param    string	$htmlname    Name of select html field
	 *    @param    int		$addempty    1=Add an empty value in list, 2=Add an empty value in list only if there is more than 2 entries.
	 *    @return	void
	 */
    public function formSelectAccount($page, $selected = '', $htmlname = 'fk_account', $addempty = 0)
	{
		global $langs;
		if ($htmlname != "none") {
			print '<form method="POST" action="'.$page.'">';
			print '<input type="hidden" name="action" value="setbankaccount">';
			print '<input type="hidden" name="token" value="'.newToken().'">';
			$nbaccountfound = $this->select_comptes($selected, $htmlname, 0, '', $addempty);
			if ($nbaccountfound > 0) print '<input type="submit" class="button valignmiddle" value="'.$langs->trans("Modify").'">';
			print '</form>';
		} else {
			$langs->load('banks');

			if ($selected) {
				require_once DOL_DOCUMENT_ROOT.'/compta/bank/class/account.class.php';
				$bankstatic = new Account($this->db);
				$result = $bankstatic->fetch($selected);
				if ($result) print $bankstatic->getNomUrl(1);
			} else {
				print "&nbsp;";
			}
		}
	}

    // phpcs:disable PEAR.NamingConventions.ValidFunctionName.ScopeNotCamelCaps
	/**
	 *    Return list of categories having choosed type
	 *
	 *    @param	string|int	            $type				Type of category ('customer', 'supplier', 'contact', 'product', 'member'). Old mode (0, 1, 2, ...) is deprecated.
	 *    @param    string		            $selected    		Id of category preselected or 'auto' (autoselect category if there is only one element)
	 *    @param    string		            $htmlname			HTML field name
	 *    @param    int			            $maxlength      	Maximum length for labels
     *    @param    int|string|array    	$markafterid        Keep only or removed all categories including the leaf $markafterid in category tree (exclude) or Keep only of category is inside the leaf starting with this id.
     *                                                          $markafterid can be an :
     *                                                          - int (id of category)
     *                                                          - string (categories ids seprated by comma)
     *                                                          - array (list of categories ids)
	 *    @param	int			            $outputmode			0=HTML select string, 1=Array
     *    @param	int			            $include			[=0] Removed or 1=Keep only
     *    @param	string					$morecss			More CSS
	 *    @return	string
	 *    @see select_categories()
	 */
    public function select_all_categories($type, $selected = '', $htmlname = "parent", $maxlength = 64, $markafterid = 0, $outputmode = 0, $include = 0, $morecss = '')
	{
        // phpcs:enable
		global $conf, $langs;
		$langs->load("categories");

		include_once DOL_DOCUMENT_ROOT.'/categories/class/categorie.class.php';

		// For backward compatibility
		if (is_numeric($type))
		{
			dol_syslog(__METHOD__.': using numeric value for parameter type is deprecated. Use string code instead.', LOG_WARNING);
		}

		if ($type === Categorie::TYPE_BANK_LINE)
		{
			// TODO Move this into common category feature
			$cate_arbo = array();
			$sql = "SELECT c.label, c.rowid";
			$sql .= " FROM ".MAIN_DB_PREFIX."bank_categ as c";
			$sql .= " WHERE entity = ".$conf->entity;
			$sql .= " ORDER BY c.label";
			$result = $this->db->query($sql);
			if ($result)
			{
				$num = $this->db->num_rows($result);
				$i = 0;
				while ($i < $num)
				{
					$objp = $this->db->fetch_object($result);
					if ($objp) $cate_arbo[$objp->rowid] = array('id'=>$objp->rowid, 'fulllabel'=>$objp->label);
					$i++;
				}
				$this->db->free($result);
			}
			else dol_print_error($this->db);
		}
		else
		{
			$cat = new Categorie($this->db);
            $cate_arbo = $cat->get_full_arbo($type, $markafterid, $include);
		}

		$output = '<select class="flat'.($morecss ? ' '.$morecss : '').'" name="'.$htmlname.'" id="'.$htmlname.'">';
		$outarray = array();
		if (is_array($cate_arbo))
		{
			if (!count($cate_arbo)) $output .= '<option value="-1" disabled>'.$langs->trans("NoCategoriesDefined").'</option>';
			else
			{
				$output .= '<option value="-1">&nbsp;</option>';
				foreach ($cate_arbo as $key => $value)
				{
					if ($cate_arbo[$key]['id'] == $selected || ($selected == 'auto' && count($cate_arbo) == 1))
					{
						$add = 'selected ';
					}
					else
					{
						$add = '';
					}
					$output .= '<option '.$add.'value="'.$cate_arbo[$key]['id'].'">'.dol_trunc($cate_arbo[$key]['fulllabel'], $maxlength, 'middle').'</option>';

					$outarray[$cate_arbo[$key]['id']] = $cate_arbo[$key]['fulllabel'];
				}
			}
		}
		$output .= '</select>';
		$output .= "\n";

		if ($outputmode) return $outarray;
		return $output;
	}

    // phpcs:disable PEAR.NamingConventions.ValidFunctionName.ScopeNotCamelCaps
	/**
	 *     Show a confirmation HTML form or AJAX popup
	 *
	 *     @param	string		$page        	   	Url of page to call if confirmation is OK
	 *     @param	string		$title       	   	Title
	 *     @param	string		$question    	   	Question
	 *     @param 	string		$action      	   	Action
	 *	   @param	array		$formquestion	   	An array with forms complementary inputs
	 * 	   @param	string		$selectedchoice		"" or "no" or "yes"
	 * 	   @param	int			$useajax		   	0=No, 1=Yes, 2=Yes but submit page with &confirm=no if choice is No, 'xxx'=preoutput confirm box with div id=dialog-confirm-xxx
	 *     @param	int			$height          	Force height of box
	 *     @param	int			$width				Force width of box
	 *     @return 	void
	 *     @deprecated
	 *     @see formconfirm()
	 */
    public function form_confirm($page, $title, $question, $action, $formquestion = '', $selectedchoice = "", $useajax = 0, $height = 170, $width = 500)
	{
        // phpcs:enable
        dol_syslog(__METHOD__.': using form_confirm is deprecated. Use formconfim instead.', LOG_WARNING);
		print $this->formconfirm($page, $title, $question, $action, $formquestion, $selectedchoice, $useajax, $height, $width);
	}

	/**
	 *     Show a confirmation HTML form or AJAX popup.
	 *     Easiest way to use this is with useajax=1.
	 *     If you use useajax='xxx', you must also add jquery code to trigger opening of box (with correct parameters)
	 *     just after calling this method. For example:
	 *       print '<script type="text/javascript">'."\n";
	 *       print 'jQuery(document).ready(function() {'."\n";
	 *       print 'jQuery(".xxxlink").click(function(e) { jQuery("#aparamid").val(jQuery(this).attr("rel")); jQuery("#dialog-confirm-xxx").dialog("open"); return false; });'."\n";
	 *       print '});'."\n";
	 *       print '</script>'."\n";
	 *
	 *     @param  	string		$page        	   	Url of page to call if confirmation is OK. Can contains parameters (param 'action' and 'confirm' will be reformated)
	 *     @param	string		$title       	   	Title
	 *     @param	string		$question    	   	Question
	 *     @param 	string		$action      	   	Action
	 *	   @param  	array		$formquestion	   	An array with complementary inputs to add into forms: array(array('label'=> ,'type'=> , ))
	 *												type can be 'hidden', 'text', 'password', 'checkbox', 'radio', 'date', 'morecss', ...
	 * 	   @param  	string		$selectedchoice  	'' or 'no', or 'yes' or '1' or '0'
	 * 	   @param  	int|string	$useajax		   	0=No, 1=Yes, 2=Yes but submit page with &confirm=no if choice is No, 'xxx'=Yes and preoutput confirm box with div id=dialog-confirm-xxx
	 *     @param  	int			$height          	Force height of box (0 = auto)
	 *     @param	int			$width				Force width of box ('999' or '90%'). Ignored and forced to 90% on smartphones.
	 *     @param	int			$disableformtag		1=Disable form tag. Can be used if we are already inside a <form> section.
	 *     @return 	string      	    			HTML ajax code if a confirm ajax popup is required, Pure HTML code if it's an html form
	 */
    public function formconfirm($page, $title, $question, $action, $formquestion = '', $selectedchoice = '', $useajax = 0, $height = 0, $width = 500, $disableformtag = 0)
	{
		global $langs, $conf;
		global $useglobalvars;

		$more = '<!-- formconfirm -->';
		$formconfirm = '';
		$inputok = array();
		$inputko = array();

		// Clean parameters
		$newselectedchoice = empty($selectedchoice) ? "no" : $selectedchoice;
		if ($conf->browser->layout == 'phone') $width = '95%';

		// Set height automatically if not defined
		if (empty($height)) {
			$height = 210;
			if (is_array($formquestion) && count($formquestion) > 2) {
				$height += ((count($formquestion) - 2) * 24);
			}
		}

		if (is_array($formquestion) && !empty($formquestion))
		{
			// First add hidden fields and value
			foreach ($formquestion as $key => $input)
			{
				if (is_array($input) && !empty($input))
				{
					if ($input['type'] == 'hidden')
					{
						$more .= '<input type="hidden" id="'.$input['name'].'" name="'.$input['name'].'" value="'.dol_escape_htmltag($input['value']).'">'."\n";
					}
				}
			}

			// Now add questions
			$moreonecolumn = '';
			$more .= '<div class="tagtable paddingtopbottomonly centpercent noborderspacing">'."\n";
			foreach ($formquestion as $key => $input)
			{
				if (is_array($input) && !empty($input))
				{
					$size = (!empty($input['size']) ? ' size="'.$input['size'].'"' : '');
					$moreattr = (!empty($input['moreattr']) ? ' '.$input['moreattr'] : '');
					$morecss = (!empty($input['morecss']) ? ' '.$input['morecss'] : '');

					if ($input['type'] == 'text')
					{
						$more .= '<div class="tagtr"><div class="tagtd'.(empty($input['tdclass']) ? '' : (' '.$input['tdclass'])).'">'.$input['label'].'</div><div class="tagtd"><input type="text" class="flat'.$morecss.'" id="'.$input['name'].'" name="'.$input['name'].'"'.$size.' value="'.$input['value'].'"'.$moreattr.' /></div></div>'."\n";
					}
					elseif ($input['type'] == 'password')
					{
						$more .= '<div class="tagtr"><div class="tagtd'.(empty($input['tdclass']) ? '' : (' '.$input['tdclass'])).'">'.$input['label'].'</div><div class="tagtd"><input type="password" class="flat'.$morecss.'" id="'.$input['name'].'" name="'.$input['name'].'"'.$size.' value="'.$input['value'].'"'.$moreattr.' /></div></div>'."\n";
					}
					elseif ($input['type'] == 'select')
					{
						$more .= '<div class="tagtr"><div class="tagtd'.(empty($input['tdclass']) ? '' : (' '.$input['tdclass'])).'">';
						if (!empty($input['label'])) $more .= $input['label'].'</div><div class="tagtd tdtop left">';
						$more .= $this->selectarray($input['name'], $input['values'], $input['default'], 1, 0, 0, $moreattr, 0, 0, 0, '', $morecss);
						$more .= '</div></div>'."\n";
					}
					elseif ($input['type'] == 'checkbox')
					{
						$more .= '<div class="tagtr">';
						$more .= '<div class="tagtd'.(empty($input['tdclass']) ? '' : (' '.$input['tdclass'])).'">'.$input['label'].' </div><div class="tagtd">';
						$more .= '<input type="checkbox" class="flat'.$morecss.'" id="'.$input['name'].'" name="'.$input['name'].'"'.$moreattr;
						if (!is_bool($input['value']) && $input['value'] != 'false' && $input['value'] != '0') $more .= ' checked';
						if (is_bool($input['value']) && $input['value']) $more .= ' checked';
						if (isset($input['disabled'])) $more .= ' disabled';
						$more .= ' /></div>';
						$more .= '</div>'."\n";
					}
					elseif ($input['type'] == 'radio')
					{
						$i = 0;
						foreach ($input['values'] as $selkey => $selval)
						{
							$more .= '<div class="tagtr">';
							if ($i == 0) $more .= '<div class="tagtd'.(empty($input['tdclass']) ? ' tdtop' : (' tdtop '.$input['tdclass'])).'">'.$input['label'].'</div>';
							else $more .= '<div clas="tagtd'.(empty($input['tdclass']) ? '' : (' "'.$input['tdclass'])).'">&nbsp;</div>';
							$more .= '<div class="tagtd"><input type="radio" class="flat'.$morecss.'" id="'.$input['name'].'" name="'.$input['name'].'" value="'.$selkey.'"'.$moreattr;
							if ($input['disabled']) $more .= ' disabled';
							$more .= ' /> ';
							$more .= $selval;
							$more .= '</div></div>'."\n";
							$i++;
						}
					}
					elseif ($input['type'] == 'date')
					{
						$more .= '<div class="tagtr"><div class="tagtd'.(empty($input['tdclass']) ? '' : (' '.$input['tdclass'])).'">'.$input['label'].'</div>';
						$more .= '<div class="tagtd">';
						$more .= $this->selectDate($input['value'], $input['name'], 0, 0, 0, '', 1, 0);
						$more .= '</div></div>'."\n";
						$formquestion[] = array('name'=>$input['name'].'day');
						$formquestion[] = array('name'=>$input['name'].'month');
						$formquestion[] = array('name'=>$input['name'].'year');
						$formquestion[] = array('name'=>$input['name'].'hour');
						$formquestion[] = array('name'=>$input['name'].'min');
					}
					elseif ($input['type'] == 'other')
					{
						$more .= '<div class="tagtr"><div class="tagtd'.(empty($input['tdclass']) ? '' : (' '.$input['tdclass'])).'">';
						if (!empty($input['label'])) $more .= $input['label'].'</div><div class="tagtd">';
						$more .= $input['value'];
						$more .= '</div></div>'."\n";
					}

					elseif ($input['type'] == 'onecolumn')
					{
						$moreonecolumn .= '<div class="margintoponly">';
						$moreonecolumn .= $input['value'];
						$moreonecolumn .= '</div>'."\n";
					}
				}
			}
			$more .= '</div>'."\n";
			$more .= $moreonecolumn;
		}

		// JQUI method dialog is broken with jmobile, we use standard HTML.
		// Note: When using dol_use_jmobile or no js, you must also check code for button use a GET url with action=xxx and check that you also output the confirm code when action=xxx
		// See page product/card.php for example
		if (!empty($conf->dol_use_jmobile)) $useajax = 0;
		if (empty($conf->use_javascript_ajax)) $useajax = 0;

		if ($useajax)
		{
			$autoOpen = true;
			$dialogconfirm = 'dialog-confirm';
			$button = '';
			if (!is_numeric($useajax))
			{
				$button = $useajax;
				$useajax = 1;
				$autoOpen = false;
				$dialogconfirm .= '-'.$button;
			}
			$pageyes = $page.(preg_match('/\?/', $page) ? '&' : '?').'action='.$action.'&confirm=yes';
			$pageno = ($useajax == 2 ? $page.(preg_match('/\?/', $page) ? '&' : '?').'confirm=no' : '');
			// Add input fields into list of fields to read during submit (inputok and inputko)
			if (is_array($formquestion))
			{
				foreach ($formquestion as $key => $input)
				{
					//print "xx ".$key." rr ".is_array($input)."<br>\n";
					if (is_array($input) && isset($input['name'])) array_push($inputok, $input['name']);
					if (isset($input['inputko']) && $input['inputko'] == 1) array_push($inputko, $input['name']);
				}
			}
			// Show JQuery confirm box. Note that global var $useglobalvars is used inside this template
			$formconfirm .= '<div id="'.$dialogconfirm.'" title="'.dol_escape_htmltag($title).'" style="display: none;">';
			if (!empty($formquestion['text'])) {
				$formconfirm .= '<div class="confirmtext">'.$formquestion['text'].'</div>'."\n";
			}
			if (!empty($more)) {
				$formconfirm .= '<div class="confirmquestions">'.$more.'</div>'."\n";
			}
			$formconfirm .= ($question ? '<div class="confirmmessage">'.img_help('', '').' '.$question.'</div>' : '');
			$formconfirm .= '</div>'."\n";

			$formconfirm .= "\n<!-- begin ajax formconfirm page=".$page." -->\n";
			$formconfirm .= '<script type="text/javascript">'."\n";
			$formconfirm .= 'jQuery(document).ready(function() {
            $(function() {
            	$( "#'.$dialogconfirm.'" ).dialog(
            	{
                    autoOpen: '.($autoOpen ? "true" : "false").',';
			if ($newselectedchoice == 'no')
			{
				$formconfirm .= '
						open: function() {
            				$(this).parent().find("button.ui-button:eq(2)").focus();
						},';
			}
			$formconfirm .= '
                    resizable: false,
                    height: "'.$height.'",
                    width: "'.$width.'",
                    modal: true,
                    closeOnEscape: false,
                    buttons: {
                        "'.dol_escape_js($langs->transnoentities("Yes")).'": function() {
                        	var options = "&token='.urlencode(newToken()).'";
                        	var inputok = '.json_encode($inputok).';
                         	var pageyes = "'.dol_escape_js(!empty($pageyes) ? $pageyes : '').'";
                         	if (inputok.length>0) {
                         		$.each(inputok, function(i, inputname) {
                         			var more = "";
                         			if ($("#" + inputname).attr("type") == "checkbox") { more = ":checked"; }
                         		    if ($("#" + inputname).attr("type") == "radio") { more = ":checked"; }
                         			var inputvalue = $("#" + inputname + more).val();
                         			if (typeof inputvalue == "undefined") { inputvalue=""; }
                         			options += "&" + inputname + "=" + encodeURIComponent(inputvalue);
                         		});
                         	}
                         	var urljump = pageyes + (pageyes.indexOf("?") < 0 ? "?" : "") + options;
                         	//alert(urljump);
            				if (pageyes.length > 0) { location.href = urljump; }
                            $(this).dialog("close");
                        },
                        "'.dol_escape_js($langs->transnoentities("No")).'": function() {
                        	var options = "&token='.urlencode(newToken()).'";
                         	var inputko = '.json_encode($inputko).';
                         	var pageno="'.dol_escape_js(!empty($pageno) ? $pageno : '').'";
                         	if (inputko.length>0) {
                         		$.each(inputko, function(i, inputname) {
                         			var more = "";
                         			if ($("#" + inputname).attr("type") == "checkbox") { more = ":checked"; }
                         			var inputvalue = $("#" + inputname + more).val();
                         			if (typeof inputvalue == "undefined") { inputvalue=""; }
                         			options += "&" + inputname + "=" + encodeURIComponent(inputvalue);
                         		});
                         	}
                         	var urljump=pageno + (pageno.indexOf("?") < 0 ? "?" : "") + options;
                         	//alert(urljump);
            				if (pageno.length > 0) { location.href = urljump; }
                            $(this).dialog("close");
                        }
                    }
                }
                );

            	var button = "'.$button.'";
            	if (button.length > 0) {
                	$( "#" + button ).click(function() {
                		$("#'.$dialogconfirm.'").dialog("open");
        			});
                }
            });
            });
            </script>';
			$formconfirm .= "<!-- end ajax formconfirm -->\n";
		}
		else
		{
			$formconfirm .= "\n<!-- begin formconfirm page=".$page." -->\n";

			if (empty($disableformtag)) $formconfirm .= '<form method="POST" action="'.$page.'" class="notoptoleftroright">'."\n";

			$formconfirm .= '<input type="hidden" name="action" value="'.$action.'">'."\n";
			$formconfirm .= '<input type="hidden" name="token" value="'.newToken().'">'."\n";

			$formconfirm .= '<table class="valid centpercent">'."\n";

			// Line title
			$formconfirm .= '<tr class="validtitre"><td class="validtitre" colspan="3">'.img_picto('', 'recent').' '.$title.'</td></tr>'."\n";

			// Line text
			if (!empty($formquestion['text'])) {
				$formconfirm .= '<tr class="valid"><td class="valid" colspan="3">'.$formquestion['text'].'</td></tr>'."\n";
			}

			// Line form fields
			if ($more)
			{
				$formconfirm .= '<tr class="valid"><td class="valid" colspan="3">'."\n";
				$formconfirm .= $more;
				$formconfirm .= '</td></tr>'."\n";
			}

			// Line with question
			$formconfirm .= '<tr class="valid">';
			$formconfirm .= '<td class="valid">'.$question.'</td>';
			$formconfirm .= '<td class="valid">';
			$formconfirm .= $this->selectyesno("confirm", $newselectedchoice);
			$formconfirm .= '</td>';
			$formconfirm .= '<td class="valid center"><input class="button valignmiddle" type="submit" value="'.$langs->trans("Validate").'"></td>';
			$formconfirm .= '</tr>'."\n";

			$formconfirm .= '</table>'."\n";

			if (empty($disableformtag)) $formconfirm .= "</form>\n";
			$formconfirm .= '<br>';

			$formconfirm .= "<!-- end formconfirm -->\n";
		}

		return $formconfirm;
	}


    // phpcs:disable PEAR.NamingConventions.ValidFunctionName.ScopeNotCamelCaps
	/**
	 *    Show a form to select a project
	 *
	 *    @param	int		$page        		Page
	 *    @param	int		$socid       		Id third party (-1=all, 0=only projects not linked to a third party, id=projects not linked or linked to third party id)
	 *    @param    int		$selected    		Id pre-selected project
	 *    @param    string	$htmlname    		Name of select field
	 *    @param	int		$discard_closed		Discard closed projects (0=Keep,1=hide completely except $selected,2=Disable)
	 *    @param	int		$maxlength			Max length
	 *    @param	int		$forcefocus			Force focus on field (works with javascript only)
	 *    @param    int     $nooutput           No print is done. String is returned.
	 *    @return	string                      Return html content
	 */
    public function form_project($page, $socid, $selected = '', $htmlname = 'projectid', $discard_closed = 0, $maxlength = 20, $forcefocus = 0, $nooutput = 0)
	{
        // phpcs:enable
		global $langs;

		require_once DOL_DOCUMENT_ROOT.'/core/lib/project.lib.php';
		require_once DOL_DOCUMENT_ROOT.'/core/class/html.formprojet.class.php';

		$out = '';

		$formproject = new FormProjets($this->db);

		$langs->load("project");
		if ($htmlname != "none")
		{
			$out .= "\n";
			$out .= '<form method="post" action="'.$page.'">';
			$out .= '<input type="hidden" name="action" value="classin">';
			$out .= '<input type="hidden" name="token" value="'.newToken().'">';
			$out .= $formproject->select_projects($socid, $selected, $htmlname, $maxlength, 0, 1, $discard_closed, $forcefocus, 0, 0, '', 1);
			$out .= '<input type="submit" class="button" value="'.$langs->trans("Modify").'">';
			$out .= '</form>';
		}
		else
		{
			if ($selected)
			{
				$projet = new Project($this->db);
				$projet->fetch($selected);
				//print '<a href="'.DOL_URL_ROOT.'/projet/card.php?id='.$selected.'">'.$projet->title.'</a>';
				$out .= $projet->getNomUrl(0, '', 1);
			}
			else
			{
				$out .= "&nbsp;";
			}
		}

		if (empty($nooutput))
		{
			print $out;
			return '';
		}
		return $out;
	}

    // phpcs:disable PEAR.NamingConventions.ValidFunctionName.ScopeNotCamelCaps
	/**
	 *	Show a form to select payment conditions
	 *
	 *  @param	int		$page        	Page
	 *  @param  string	$selected    	Id condition pre-selectionne
	 *  @param  string	$htmlname    	Name of select html field
	 *	@param	int		$addempty		Add empty entry
	 *  @return	void
	 */
    public function form_conditions_reglement($page, $selected = '', $htmlname = 'cond_reglement_id', $addempty = 0)
	{
        // phpcs:enable
		global $langs;
		if ($htmlname != "none")
		{
			print '<form method="post" action="'.$page.'">';
			print '<input type="hidden" name="action" value="setconditions">';
			print '<input type="hidden" name="token" value="'.newToken().'">';
			$this->select_conditions_paiements($selected, $htmlname, -1, $addempty);
			print '<input type="submit" class="button valignmiddle" value="'.$langs->trans("Modify").'">';
			print '</form>';
		}
		else
		{
			if ($selected)
			{
				$this->load_cache_conditions_paiements();
				print $this->cache_conditions_paiements[$selected]['label'];
			} else {
				print "&nbsp;";
			}
		}
	}

    // phpcs:disable PEAR.NamingConventions.ValidFunctionName.ScopeNotCamelCaps
	/**
	 *  Show a form to select a delivery delay
	 *
	 *  @param  int		$page        	Page
	 *  @param  string	$selected    	Id condition pre-selectionne
	 *  @param  string	$htmlname    	Name of select html field
	 *	@param	int		$addempty		Ajoute entree vide
	 *  @return	void
	 */
    public function form_availability($page, $selected = '', $htmlname = 'availability', $addempty = 0)
	{
        // phpcs:enable
		global $langs;
		if ($htmlname != "none")
		{
			print '<form method="post" action="'.$page.'">';
			print '<input type="hidden" name="action" value="setavailability">';
			print '<input type="hidden" name="token" value="'.newToken().'">';
			$this->selectAvailabilityDelay($selected, $htmlname, -1, $addempty);
			print '<input type="submit" class="button" value="'.$langs->trans("Modify").'">';
			print '</form>';
		}
		else
		{
			if ($selected)
			{
				$this->load_cache_availability();
				print $this->cache_availability[$selected]['label'];
			} else {
				print "&nbsp;";
			}
		}
	}

	/**
	 *  Output HTML form to select list of input reason (events that triggered an object creation, like after sending an emailing, making an advert, ...)
	 *  List found into table c_input_reason loaded by loadCacheInputReason
	 *
	 *  @param  string	$page        	Page
	 *  @param  string	$selected    	Id condition pre-selectionne
	 *  @param  string	$htmlname    	Name of select html field
	 *  @param	int		$addempty		Add empty entry
	 *  @return	void
     */
    public function formInputReason($page, $selected = '', $htmlname = 'demandreason', $addempty = 0)
    {
		global $langs;
		if ($htmlname != "none")
		{
			print '<form method="post" action="'.$page.'">';
			print '<input type="hidden" name="action" value="setdemandreason">';
			print '<input type="hidden" name="token" value="'.newToken().'">';
			$this->selectInputReason($selected, $htmlname, -1, $addempty);
			print '<input type="submit" class="button" value="'.$langs->trans("Modify").'">';
			print '</form>';
		}
		else
		{
			if ($selected)
			{
				$this->loadCacheInputReason();
				foreach ($this->cache_demand_reason as $key => $val)
				{
					if ($val['id'] == $selected)
					{
						print $val['label'];
						break;
					}
				}
			} else {
				print "&nbsp;";
			}
		}
	}

    // phpcs:disable PEAR.NamingConventions.ValidFunctionName.ScopeNotCamelCaps
	/**
	 *    Show a form + html select a date
	 *
	 *    @param	string		$page        	Page
	 *    @param	string		$selected    	Date preselected
	 *    @param    string		$htmlname    	Html name of date input fields or 'none'
	 *    @param    int			$displayhour 	Display hour selector
	 *    @param    int			$displaymin		Display minutes selector
	 *    @param	int			$nooutput		1=No print output, return string
	 *    @return	string
	 *    @see		selectDate()
	 */
    public function form_date($page, $selected, $htmlname, $displayhour = 0, $displaymin = 0, $nooutput = 0)
	{
        // phpcs:enable
		global $langs;

		$ret = '';

		if ($htmlname != "none")
		{
			$ret .= '<form method="post" action="'.$page.'" name="form'.$htmlname.'">';
			$ret .= '<input type="hidden" name="action" value="set'.$htmlname.'">';
			$ret .= '<input type="hidden" name="token" value="'.newToken().'">';
			$ret .= '<table class="nobordernopadding" cellpadding="0" cellspacing="0">';
			$ret .= '<tr><td>';
			$ret .= $this->selectDate($selected, $htmlname, $displayhour, $displaymin, 1, 'form'.$htmlname, 1, 0);
			$ret .= '</td>';
			$ret .= '<td class="left"><input type="submit" class="button" value="'.$langs->trans("Modify").'"></td>';
			$ret .= '</tr></table></form>';
		}
		else
		{
			if ($displayhour) $ret .= dol_print_date($selected, 'dayhour');
			else $ret .= dol_print_date($selected, 'day');
		}

		if (empty($nooutput)) print $ret;
		return $ret;
	}


    // phpcs:disable PEAR.NamingConventions.ValidFunctionName.ScopeNotCamelCaps
	/**
	 *  Show a select form to choose a user
	 *
	 *  @param	string	$page        	Page
	 *  @param  string	$selected    	Id of user preselected
	 *  @param  string	$htmlname    	Name of input html field. If 'none', we just output the user link.
	 *  @param  array	$exclude		List of users id to exclude
	 *  @param  array	$include        List of users id to include
	 *  @return	void
	 */
    public function form_users($page, $selected = '', $htmlname = 'userid', $exclude = '', $include = '')
	{
        // phpcs:enable
		global $langs;

		if ($htmlname != "none")
		{
			print '<form method="POST" action="'.$page.'" name="form'.$htmlname.'">';
			print '<input type="hidden" name="action" value="set'.$htmlname.'">';
			print '<input type="hidden" name="token" value="'.newToken().'">';
			print $this->select_dolusers($selected, $htmlname, 1, $exclude, 0, $include);
			print '<input type="submit" class="button valignmiddle" value="'.$langs->trans("Modify").'">';
			print '</form>';
		}
		else
		{
			if ($selected)
			{
				require_once DOL_DOCUMENT_ROOT.'/user/class/user.class.php';
				$theuser = new User($this->db);
				$theuser->fetch($selected);
				print $theuser->getNomUrl(1);
			} else {
				print "&nbsp;";
			}
		}
	}


    // phpcs:disable PEAR.NamingConventions.ValidFunctionName.ScopeNotCamelCaps
	/**
	 *    Show form with payment mode
	 *
	 *    @param	string	$page        	Page
	 *    @param    int		$selected    	Id mode pre-selectionne
	 *    @param    string	$htmlname    	Name of select html field
	 *    @param  	string	$filtertype		To filter on field type in llx_c_paiement (array('code'=>xx,'label'=>zz))
	 *    @param    int     $active         Active or not, -1 = all
	 *    @param   int     $addempty       1=Add empty entry
	 *    @return	void
	 */
    public function form_modes_reglement($page, $selected = '', $htmlname = 'mode_reglement_id', $filtertype = '', $active = 1, $addempty = 0)
	{
        // phpcs:enable
		global $langs;
		if ($htmlname != "none")
		{
			print '<form method="POST" action="'.$page.'">';
			print '<input type="hidden" name="action" value="setmode">';
			print '<input type="hidden" name="token" value="'.newToken().'">';
			$this->select_types_paiements($selected, $htmlname, $filtertype, 0, $addempty, 0, 0, $active);
			print '<input type="submit" class="button valignmiddle" value="'.$langs->trans("Modify").'">';
			print '</form>';
		}
		else
		{
			if ($selected)
			{
				$this->load_cache_types_paiements();
				print $this->cache_types_paiements[$selected]['label'];
			} else {
				print "&nbsp;";
			}
		}
	}

    // phpcs:disable PEAR.NamingConventions.ValidFunctionName.ScopeNotCamelCaps
	/**
	 *    Show form with multicurrency code
	 *
	 *    @param	string	$page        	Page
	 *    @param    string	$selected    	code pre-selectionne
	 *    @param    string	$htmlname    	Name of select html field
	 *    @return	void
	 */
    public function form_multicurrency_code($page, $selected = '', $htmlname = 'multicurrency_code')
	{
        // phpcs:enable
		global $langs;
		if ($htmlname != "none")
		{
			print '<form method="POST" action="'.$page.'">';
			print '<input type="hidden" name="action" value="setmulticurrencycode">';
			print '<input type="hidden" name="token" value="'.newToken().'">';
			print $this->selectMultiCurrency($selected, $htmlname, 0);
			print '<input type="submit" class="button valignmiddle" value="'.$langs->trans("Modify").'">';
			print '</form>';
		}
		else
		{
			dol_include_once('/core/lib/company.lib.php');
			print !empty($selected) ? currency_name($selected, 1) : '&nbsp;';
		}
	}

    // phpcs:disable PEAR.NamingConventions.ValidFunctionName.ScopeNotCamelCaps
	/**
	 *    Show form with multicurrency rate
	 *
	 *    @param	string	$page        	Page
	 *    @param    double	$rate	    	Current rate
	 *    @param    string	$htmlname    	Name of select html field
	 *    @param    string  $currency       Currency code to explain the rate
	 *    @return	void
	 */
    public function form_multicurrency_rate($page, $rate = '', $htmlname = 'multicurrency_tx', $currency = '')
	{
        // phpcs:enable
		global $langs, $mysoc, $conf;

		if ($htmlname != "none")
		{
			print '<form method="POST" action="'.$page.'">';
			print '<input type="hidden" name="action" value="setmulticurrencyrate">';
			print '<input type="hidden" name="token" value="'.newToken().'">';
			print '<input type="text" name="'.$htmlname.'" value="'.(!empty($rate) ? price($rate) : 1).'" size="10" /> ';
			print '<select name="calculation_mode">';
			print '<option value="1">'.$currency.' > '.$conf->currency.'</option>';
			print '<option value="2">'.$conf->currency.' > '.$currency.'</option>';
			print '</select> ';
			print '<input type="submit" class="button valignmiddle" value="'.$langs->trans("Modify").'">';
			print '</form>';
		}
		else
		{
			if (!empty($rate))
			{
				print price($rate, 1, $langs, 1, 0);
				if ($currency && $rate != 1) print ' &nbsp; ('.price($rate, 1, $langs, 1, 0).' '.$currency.' = 1 '.$conf->currency.')';
			}
			else
			{
				print 1;
			}
		}
	}


    // phpcs:disable PEAR.NamingConventions.ValidFunctionName.ScopeNotCamelCaps
	/**
	 *	Show a select box with available absolute discounts
	 *
	 *  @param  string	$page        	Page URL where form is shown
	 *  @param  int		$selected    	Value pre-selected
	 *	@param  string	$htmlname    	Name of SELECT component. If 'none', not changeable. Example 'remise_id'.
	 *	@param	int		$socid			Third party id
	 * 	@param	float	$amount			Total amount available
	 * 	@param	string	$filter			SQL filter on discounts
	 * 	@param	int		$maxvalue		Max value for lines that can be selected
	 *  @param  string	$more           More string to add
	 *  @param  int     $hidelist       1=Hide list
	 *  @param	int		$discount_type	0 => customer discount, 1 => supplier discount
	 *  @return	void
	 */
    public function form_remise_dispo($page, $selected, $htmlname, $socid, $amount, $filter = '', $maxvalue = 0, $more = '', $hidelist = 0, $discount_type = 0)
	{
        // phpcs:enable
		global $conf, $langs;
		if ($htmlname != "none")
		{
			print '<form method="post" action="'.$page.'">';
			print '<input type="hidden" name="action" value="setabsolutediscount">';
			print '<input type="hidden" name="token" value="'.newToken().'">';
			print '<div class="inline-block">';
			if (!empty($discount_type)) {
				if (!empty($conf->global->FACTURE_DEPOSITS_ARE_JUST_PAYMENTS))
				{
					if (!$filter || $filter == "fk_invoice_supplier_source IS NULL") $translationKey = 'HasAbsoluteDiscountFromSupplier'; // If we want deposit to be substracted to payments only and not to total of final invoice
					else $translationKey = 'HasCreditNoteFromSupplier';
				}
				else
				{
					if (!$filter || $filter == "fk_invoice_supplier_source IS NULL OR (description LIKE '(DEPOSIT)%' AND description NOT LIKE '(EXCESS PAID)%')") $translationKey = 'HasAbsoluteDiscountFromSupplier';
					else $translationKey = 'HasCreditNoteFromSupplier';
				}
			} else {
				if (!empty($conf->global->FACTURE_DEPOSITS_ARE_JUST_PAYMENTS))
				{
					if (!$filter || $filter == "fk_facture_source IS NULL") $translationKey = 'CompanyHasAbsoluteDiscount'; // If we want deposit to be substracted to payments only and not to total of final invoice
					else $translationKey = 'CompanyHasCreditNote';
				}
				else
				{
					if (!$filter || $filter == "fk_facture_source IS NULL OR (description LIKE '(DEPOSIT)%' AND description NOT LIKE '(EXCESS RECEIVED)%')") $translationKey = 'CompanyHasAbsoluteDiscount';
					else $translationKey = 'CompanyHasCreditNote';
				}
			}
			print $langs->trans($translationKey, price($amount, 0, $langs, 0, 0, -1, $conf->currency));
			if (empty($hidelist)) print ': ';
			print '</div>';
			if (empty($hidelist))
			{
				print '<div class="inline-block" style="padding-right: 10px">';
				$newfilter = 'discount_type='.intval($discount_type);
				if (!empty($discount_type)) {
					$newfilter .= ' AND fk_invoice_supplier IS NULL AND fk_invoice_supplier_line IS NULL'; // Supplier discounts available
				} else {
					$newfilter .= ' AND fk_facture IS NULL AND fk_facture_line IS NULL'; // Customer discounts available
				}
				if ($filter) $newfilter .= ' AND ('.$filter.')';
				$nbqualifiedlines = $this->select_remises($selected, $htmlname, $newfilter, $socid, $maxvalue);
				if ($nbqualifiedlines > 0)
				{
					print ' &nbsp; <input type="submit" class="button" value="'.dol_escape_htmltag($langs->trans("UseLine")).'"';
					if (!empty($discount_type) && $filter && $filter != "fk_invoice_supplier_source IS NULL OR (description LIKE '(DEPOSIT)%' AND description NOT LIKE '(EXCESS PAID)%')")
						print ' title="'.$langs->trans("UseCreditNoteInInvoicePayment").'"';
					if (empty($discount_type) && $filter && $filter != "fk_facture_source IS NULL OR (description LIKE '(DEPOSIT)%' AND description NOT LIKE '(EXCESS RECEIVED)%')")
						print ' title="'.$langs->trans("UseCreditNoteInInvoicePayment").'"';

					print '>';
				}
				print '</div>';
			}
			if ($more)
			{
				print '<div class="inline-block">';
				print $more;
				print '</div>';
			}
			print '</form>';
		}
		else
		{
			if ($selected)
			{
				print $selected;
			}
			else
			{
				print "0";
			}
		}
	}


    // phpcs:disable PEAR.NamingConventions.ValidFunctionName.ScopeNotCamelCaps
    /**
     *  Show forms to select a contact
     *
     *  @param	string		$page        	Page
     *  @param	Societe		$societe		Filter on third party
     *  @param    int			$selected    	Id contact pre-selectionne
     *  @param    string		$htmlname    	Name of HTML select. If 'none', we just show contact link.
     *  @return	void
     */
    public function form_contacts($page, $societe, $selected = '', $htmlname = 'contactid')
    {
        // phpcs:enable
		global $langs, $conf;

		if ($htmlname != "none")
		{
			print '<form method="post" action="'.$page.'">';
			print '<input type="hidden" name="action" value="set_contact">';
			print '<input type="hidden" name="token" value="'.newToken().'">';
			print '<table class="nobordernopadding" cellpadding="0" cellspacing="0">';
			print '<tr><td>';
			$num = $this->select_contacts($societe->id, $selected, $htmlname);
			if ($num == 0)
			{
				$addcontact = (!empty($conf->global->SOCIETE_ADDRESSES_MANAGEMENT) ? $langs->trans("AddContact") : $langs->trans("AddContactAddress"));
				print '<a href="'.DOL_URL_ROOT.'/contact/card.php?socid='.$societe->id.'&amp;action=create&amp;backtoreferer=1">'.$addcontact.'</a>';
			}
			print '</td>';
			print '<td class="left"><input type="submit" class="button" value="'.$langs->trans("Modify").'"></td>';
			print '</tr></table></form>';
		}
		else
		{
			if ($selected)
			{
				require_once DOL_DOCUMENT_ROOT.'/contact/class/contact.class.php';
				$contact = new Contact($this->db);
				$contact->fetch($selected);
				print $contact->getFullName($langs);
			} else {
				print "&nbsp;";
			}
		}
	}

    // phpcs:disable PEAR.NamingConventions.ValidFunctionName.ScopeNotCamelCaps
	/**
	 *  Output html select to select thirdparty
	 *
	 *  @param	string	$page       	Page
	 *  @param  string	$selected   	Id preselected
	 *  @param  string	$htmlname		Name of HTML select
	 *  @param  string	$filter         optional filters criteras
	 *	@param	int		$showempty		Add an empty field
	 * 	@param	int		$showtype		Show third party type in combolist (customer, prospect or supplier)
	 * 	@param	int		$forcecombo		Force to use combo box
	 *  @param	array	$events			Event options. Example: array(array('method'=>'getContacts', 'url'=>dol_buildpath('/core/ajax/contacts.php',1), 'htmlname'=>'contactid', 'params'=>array('add-customer-contact'=>'disabled')))
	 *  @param  int     $nooutput       No print output. Return it only.
	 *  @return	void|string
	 */
    public function form_thirdparty($page, $selected = '', $htmlname = 'socid', $filter = '', $showempty = 0, $showtype = 0, $forcecombo = 0, $events = array(), $nooutput = 0)
	{
        // phpcs:enable
		global $langs;

		$out = '';
		if ($htmlname != "none")
		{
			$out .= '<form method="post" action="'.$page.'">';
			$out .= '<input type="hidden" name="action" value="set_thirdparty">';
			$out .= '<input type="hidden" name="token" value="'.newToken().'">';
			$out .= $this->select_company($selected, $htmlname, $filter, $showempty, $showtype, $forcecombo, $events);
			$out .= '<input type="submit" class="button valignmiddle" value="'.$langs->trans("Modify").'">';
			$out .= '</form>';
		}
		else
		{
			if ($selected)
			{
				require_once DOL_DOCUMENT_ROOT.'/societe/class/societe.class.php';
				$soc = new Societe($this->db);
				$soc->fetch($selected);
				$out .= $soc->getNomUrl($langs);
			}
			else
			{
				$out .= "&nbsp;";
			}
		}

		if ($nooutput) return $out;
		else print $out;
	}

    // phpcs:disable PEAR.NamingConventions.ValidFunctionName.ScopeNotCamelCaps
	/**
	 *    Retourne la liste des devises, dans la langue de l'utilisateur
	 *
	 *    @param	string	$selected    preselected currency code
	 *    @param    string	$htmlname    name of HTML select list
     *    @deprecated
	 *    @return	void
	 */
    public function select_currency($selected = '', $htmlname = 'currency_id')
	{
        // phpcs:enable
		print $this->selectCurrency($selected, $htmlname);
	}

	/**
	 *  Retourne la liste des devises, dans la langue de l'utilisateur
	 *
	 *  @param	string	$selected    preselected currency code
	 *  @param  string	$htmlname    name of HTML select list
	 *  @param  string  $mode        0 = Add currency symbol into label, 1 = Add 3 letter iso code
	 * 	@return	string
	 */
    public function selectCurrency($selected = '', $htmlname = 'currency_id', $mode = 0)
	{
		global $conf, $langs, $user;

		$langs->loadCacheCurrencies('');

		$out = '';

		if ($selected == 'euro' || $selected == 'euros') $selected = 'EUR'; // Pour compatibilite

		$out .= '<select class="flat maxwidth200onsmartphone minwidth300" name="'.$htmlname.'" id="'.$htmlname.'">';
		foreach ($langs->cache_currencies as $code_iso => $currency)
		{
			if ($selected && $selected == $code_iso)
			{
				$out .= '<option value="'.$code_iso.'" selected>';
			}
			else
			{
				$out .= '<option value="'.$code_iso.'">';
			}
			$out .= $currency['label'];
			if ($mode == 1)
			{
			    $out .= ' ('.$code_iso.')';
			}
			else
			{
                $out .= ' ('.$langs->getCurrencySymbol($code_iso).')';
			}
			$out .= '</option>';
		}
		$out .= '</select>';
		if ($user->admin) $out .= info_admin($langs->trans("YouCanChangeValuesForThisListFromDictionarySetup"), 1);

		// Make select dynamic
		include_once DOL_DOCUMENT_ROOT.'/core/lib/ajax.lib.php';
		$out .= ajax_combobox($htmlname);

		return $out;
	}

	/**
	 *	Return array of currencies in user language
	 *
	 *  @param	string	$selected    preselected currency code
	 *  @param  string	$htmlname    name of HTML select list
	 *  @param  integer	$useempty    1=Add empty line
	 * 	@return	string
	 */
    public function selectMultiCurrency($selected = '', $htmlname = 'multicurrency_code', $useempty = 0)
	{
		global $db, $conf, $langs, $user;

		$langs->loadCacheCurrencies(''); // Load ->cache_currencies

		$TCurrency = array();

		$sql = 'SELECT code FROM '.MAIN_DB_PREFIX.'multicurrency';
		$sql .= " WHERE entity IN ('".getEntity('mutlicurrency')."')";
		$resql = $db->query($sql);
		if ($resql)
		{
			while ($obj = $db->fetch_object($resql)) $TCurrency[$obj->code] = $obj->code;
		}

		$out = '';
		$out .= '<select class="flat" name="'.$htmlname.'" id="'.$htmlname.'">';
		if ($useempty) $out .= '<option value="">&nbsp;</option>';
		// If company current currency not in table, we add it into list. Should always be available.
		if (!in_array($conf->currency, $TCurrency))
		{
			$TCurrency[$conf->currency] = $conf->currency;
		}
		if (count($TCurrency) > 0)
		{
			foreach ($langs->cache_currencies as $code_iso => $currency)
			{
				if (isset($TCurrency[$code_iso]))
				{
					if (!empty($selected) && $selected == $code_iso) $out .= '<option value="'.$code_iso.'" selected="selected">';
					else $out .= '<option value="'.$code_iso.'">';

					$out .= $currency['label'];
					$out .= ' ('.$langs->getCurrencySymbol($code_iso).')';
					$out .= '</option>';
				}
			}
		}

		$out .= '</select>';
		// Make select dynamic
		include_once DOL_DOCUMENT_ROOT.'/core/lib/ajax.lib.php';
		$out .= ajax_combobox($htmlname);

		return $out;
	}

    // phpcs:disable PEAR.NamingConventions.ValidFunctionName.ScopeNotCamelCaps
	/**
	 *  Load into the cache vat rates of a country
	 *
	 *  @param	string	$country_code		Country code with quotes ("'CA'", or "'CA,IN,...'")
	 *  @return	int							Nb of loaded lines, 0 if already loaded, <0 if KO
	 */
    public function load_cache_vatrates($country_code)
	{
        // phpcs:enable
		global $langs;

		$num = count($this->cache_vatrates);
		if ($num > 0) return $num; // Cache already loaded

		dol_syslog(__METHOD__, LOG_DEBUG);

		$sql = "SELECT DISTINCT t.rowid, t.code, t.taux, t.localtax1, t.localtax1_type, t.localtax2, t.localtax2_type, t.recuperableonly";
		$sql .= " FROM ".MAIN_DB_PREFIX."c_tva as t, ".MAIN_DB_PREFIX."c_country as c";
		$sql .= " WHERE t.fk_pays = c.rowid";
		$sql .= " AND t.active > 0";
		$sql .= " AND c.code IN (".$country_code.")";
		$sql .= " ORDER BY t.code ASC, t.taux ASC, t.recuperableonly ASC";

		$resql = $this->db->query($sql);
		if ($resql)
		{
			$num = $this->db->num_rows($resql);
			if ($num)
			{
				for ($i = 0; $i < $num; $i++)
				{
					$obj = $this->db->fetch_object($resql);
					$this->cache_vatrates[$i]['rowid']	= $obj->rowid;
					$this->cache_vatrates[$i]['code'] = $obj->code;
					$this->cache_vatrates[$i]['txtva']	= $obj->taux;
					$this->cache_vatrates[$i]['nprtva'] = $obj->recuperableonly;
					$this->cache_vatrates[$i]['localtax1']	    = $obj->localtax1;
					$this->cache_vatrates[$i]['localtax1_type']	= $obj->localtax1_type;
					$this->cache_vatrates[$i]['localtax2']	    = $obj->localtax2;
					$this->cache_vatrates[$i]['localtax2_type']	= $obj->localtax1_type;

					$this->cache_vatrates[$i]['label'] = $obj->taux.'%'.($obj->code ? ' ('.$obj->code.')' : ''); // Label must contains only 0-9 , . % or *
					$this->cache_vatrates[$i]['labelallrates'] = $obj->taux.'/'.($obj->localtax1 ? $obj->localtax1 : '0').'/'.($obj->localtax2 ? $obj->localtax2 : '0').($obj->code ? ' ('.$obj->code.')' : ''); // Must never be used as key, only label
					$positiverates = '';
					if ($obj->taux) $positiverates .= ($positiverates ? '/' : '').$obj->taux;
					if ($obj->localtax1) $positiverates .= ($positiverates ? '/' : '').$obj->localtax1;
					if ($obj->localtax2) $positiverates .= ($positiverates ? '/' : '').$obj->localtax2;
					if (empty($positiverates)) $positiverates = '0';
					$this->cache_vatrates[$i]['labelpositiverates'] = $positiverates.($obj->code ? ' ('.$obj->code.')' : ''); // Must never be used as key, only label
				}

				return $num;
			}
			else
			{
				$this->error = '<font class="error">'.$langs->trans("ErrorNoVATRateDefinedForSellerCountry", $country_code).'</font>';
				return -1;
			}
		}
		else
		{
			$this->error = '<font class="error">'.$this->db->error().'</font>';
			return -2;
		}
	}

    // phpcs:disable PEAR.NamingConventions.ValidFunctionName.ScopeNotCamelCaps
	/**
	 *  Output an HTML select vat rate.
	 *  The name of this function should be selectVat. We keep bad name for compatibility purpose.
	 *
	 *  @param	string	      $htmlname           Name of HTML select field
	 *  @param  float|string  $selectedrate       Force preselected vat rate. Can be '8.5' or '8.5 (NOO)' for example. Use '' for no forcing.
	 *  @param  Societe	      $societe_vendeuse   Thirdparty seller
	 *  @param  Societe	      $societe_acheteuse  Thirdparty buyer
	 *  @param  int		      $idprod             Id product. O if unknown of NA.
	 *  @param  int		      $info_bits          Miscellaneous information on line (1 for NPR)
	 *  @param  int|string    $type               ''=Unknown, 0=Product, 1=Service (Used if idprod not defined)
	 *                  		                  Si vendeur non assujeti a TVA, TVA par defaut=0. Fin de regle.
	 *                  					      Si le (pays vendeur = pays acheteur) alors la TVA par defaut=TVA du produit vendu. Fin de regle.
	 *                  					      Si (vendeur et acheteur dans Communaute europeenne) et bien vendu = moyen de transports neuf (auto, bateau, avion), TVA par defaut=0 (La TVA doit etre paye par l'acheteur au centre d'impots de son pays et non au vendeur). Fin de regle.
	 *                                            Si vendeur et acheteur dans Communauté européenne et acheteur= particulier alors TVA par défaut=TVA du produit vendu. Fin de règle.
	 *                                            Si vendeur et acheteur dans Communauté européenne et acheteur= entreprise alors TVA par défaut=0. Fin de règle.
	 *                  					      Sinon la TVA proposee par defaut=0. Fin de regle.
	 *  @param	bool	     $options_only		  Return HTML options lines only (for ajax treatment)
	 *  @param  int          $mode                0=Use vat rate as key in combo list, 1=Add VAT code after vat rate into key, -1=Use id of vat line as key
	 *  @return	string
	 */
    public function load_tva($htmlname = 'tauxtva', $selectedrate = '', $societe_vendeuse = '', $societe_acheteuse = '', $idprod = 0, $info_bits = 0, $type = '', $options_only = false, $mode = 0)
	{
        // phpcs:enable
		global $langs, $conf, $mysoc;

		$langs->load('errors');

		$return = '';

		// Define defaultnpr, defaultttx and defaultcode
		$defaultnpr = ($info_bits & 0x01);
		$defaultnpr = (preg_match('/\*/', $selectedrate) ? 1 : $defaultnpr);
		$defaulttx = str_replace('*', '', $selectedrate);
		$defaultcode = '';
		if (preg_match('/\((.*)\)/', $defaulttx, $reg))
		{
			$defaultcode = $reg[1];
			$defaulttx = preg_replace('/\s*\(.*\)/', '', $defaulttx);
		}
		//var_dump($selectedrate.'-'.$defaulttx.'-'.$defaultnpr.'-'.$defaultcode);

		// Check parameters
		if (is_object($societe_vendeuse) && !$societe_vendeuse->country_code)
		{
			if ($societe_vendeuse->id == $mysoc->id)
			{
<<<<<<< HEAD
				$return .= '<font class="error">'.$langs->trans("ErrorYourCountryIsNotDefined").'</div>';
			}
			else
			{
				$return .= '<font class="error">'.$langs->trans("ErrorSupplierCountryIsNotDefined").'</div>';
=======
				$return.= '<span class="error">'.$langs->trans("ErrorYourCountryIsNotDefined").'</span>';
			}
			else
			{
				$return.= '<span class="error">'.$langs->trans("ErrorSupplierCountryIsNotDefined").'</span>';
>>>>>>> cb411689
			}
			return $return;
		}

		//var_dump($societe_acheteuse);
		//print "name=$name, selectedrate=$selectedrate, seller=".$societe_vendeuse->country_code." buyer=".$societe_acheteuse->country_code." buyer is company=".$societe_acheteuse->isACompany()." idprod=$idprod, info_bits=$info_bits type=$type";
		//exit;

		// Define list of countries to use to search VAT rates to show
		// First we defined code_country to use to find list
		if (is_object($societe_vendeuse))
		{
			$code_country = "'".$societe_vendeuse->country_code."'";
		}
		else
		{
			$code_country = "'".$mysoc->country_code."'"; // Pour compatibilite ascendente
		}
		if (!empty($conf->global->SERVICE_ARE_ECOMMERCE_200238EC))    // If option to have vat for end customer for services is on
		{
			require_once DOL_DOCUMENT_ROOT.'/core/lib/company.lib.php';
			if (!isInEEC($societe_vendeuse) && (!is_object($societe_acheteuse) || (isInEEC($societe_acheteuse) && !$societe_acheteuse->isACompany())))
			{
				// We also add the buyer
				if (is_numeric($type))
				{
					if ($type == 1) // We know product is a service
					{
						$code_country .= ",'".$societe_acheteuse->country_code."'";
					}
				}
				elseif (!$idprod)  // We don't know type of product
				{
					$code_country .= ",'".$societe_acheteuse->country_code."'";
				}
				else
				{
					$prodstatic = new Product($this->db);
					$prodstatic->fetch($idprod);
					if ($prodstatic->type == Product::TYPE_SERVICE)   // We know product is a service
					{
						$code_country .= ",'".$societe_acheteuse->country_code."'";
					}
				}
			}
		}

		// Now we get list
		$num = $this->load_cache_vatrates($code_country); // If no vat defined, return -1 with message into this->error

		if ($num > 0)
		{
			// Definition du taux a pre-selectionner (si defaulttx non force et donc vaut -1 ou '')
			if ($defaulttx < 0 || dol_strlen($defaulttx) == 0)
			{
				$tmpthirdparty = new Societe($this->db);
				$defaulttx = get_default_tva($societe_vendeuse, (is_object($societe_acheteuse) ? $societe_acheteuse : $tmpthirdparty), $idprod);
				$defaultnpr = get_default_npr($societe_vendeuse, (is_object($societe_acheteuse) ? $societe_acheteuse : $tmpthirdparty), $idprod);
		        if (preg_match('/\((.*)\)/', $defaulttx, $reg)) {
			        $defaultcode = $reg[1];
			        $defaulttx = preg_replace('/\s*\(.*\)/', '', $defaulttx);
		        }
				if (empty($defaulttx)) $defaultnpr = 0;
			}

			// Si taux par defaut n'a pu etre determine, on prend dernier de la liste.
			// Comme ils sont tries par ordre croissant, dernier = plus eleve = taux courant
			if ($defaulttx < 0 || dol_strlen($defaulttx) == 0)
			{
				if (empty($conf->global->MAIN_VAT_DEFAULT_IF_AUTODETECT_FAILS)) $defaulttx = $this->cache_vatrates[$num - 1]['txtva'];
				else $defaulttx = ($conf->global->MAIN_VAT_DEFAULT_IF_AUTODETECT_FAILS == 'none' ? '' : $conf->global->MAIN_VAT_DEFAULT_IF_AUTODETECT_FAILS);
			}

			// Disabled if seller is not subject to VAT
			$disabled = false; $title = '';
			if (is_object($societe_vendeuse) && $societe_vendeuse->id == $mysoc->id && $societe_vendeuse->tva_assuj == "0")
			{
				// Override/enable VAT for expense report regardless of global setting - needed if expense report used for business expenses
				if (empty($conf->global->OVERRIDE_VAT_FOR_EXPENSE_REPORT))
				{
					$title = ' title="'.$langs->trans('VATIsNotUsed').'"';
					$disabled = true;
				}
			}

			if (!$options_only) $return .= '<select class="flat minwidth75imp" id="'.$htmlname.'" name="'.$htmlname.'"'.($disabled ? ' disabled' : '').$title.'>';

			$selectedfound = false;
			foreach ($this->cache_vatrates as $rate)
			{
				// Keep only 0 if seller is not subject to VAT
				if ($disabled && $rate['txtva'] != 0) continue;

				// Define key to use into select list
				$key = $rate['txtva'];
				$key .= $rate['nprtva'] ? '*' : '';
				if ($mode > 0 && $rate['code']) $key .= ' ('.$rate['code'].')';
				if ($mode < 0) $key = $rate['rowid'];

				$return .= '<option value="'.$key.'"';
				if (!$selectedfound)
				{
					if ($defaultcode) // If defaultcode is defined, we used it in priority to select combo option instead of using rate+npr flag
					{
						if ($defaultcode == $rate['code'])
						{
							$return .= ' selected';
							$selectedfound = true;
						}
					}
					elseif ($rate['txtva'] == $defaulttx && $rate['nprtva'] == $defaultnpr)
			   		{
			   			$return .= ' selected';
			   			$selectedfound = true;
					}
				}
				$return .= '>';
				//if (! empty($conf->global->MAIN_VAT_SHOW_POSITIVE_RATES))
				if ($mysoc->country_code == 'IN' || !empty($conf->global->MAIN_VAT_LABEL_IS_POSITIVE_RATES))
				{
					$return .= $rate['labelpositiverates'];
				}
				else
				{
					$return .= vatrate($rate['label']);
				}
				//$return.=($rate['code']?' '.$rate['code']:'');
				$return .= (empty($rate['code']) && $rate['nprtva']) ? ' *' : ''; // We show the *  (old behaviour only if new vat code is not used)

				$return .= '</option>';
			}

			if (!$options_only) $return .= '</select>';
		}
		else
		{
			$return .= $this->error;
		}

		$this->num = $num;
		return $return;
	}


    // phpcs:disable PEAR.NamingConventions.ValidFunctionName.ScopeNotCamelCaps
    /**
     *  Show a HTML widget to input a date or combo list for day, month, years and optionaly hours and minutes.
	 *  Fields are preselected with :
	 *            	- set_time date (must be a local PHP server timestamp or string date with format 'YYYY-MM-DD' or 'YYYY-MM-DD HH:MM')
	 *            	- local date in user area, if set_time is '' (so if set_time is '', output may differs when done from two different location)
	 *            	- Empty (fields empty), if set_time is -1 (in this case, parameter empty must also have value 1)
	 *
	 *	@param	integer	    $set_time 		Pre-selected date (must be a local PHP server timestamp), -1 to keep date not preselected, '' to use current date with 00:00 hour (Parameter 'empty' must be 0 or 2).
	 *	@param	string		$prefix			Prefix for fields name
	 *	@param	int			$h				1 or 2=Show also hours (2=hours on a new line), -1 has same effect but hour and minutes are prefilled with 23:59 if date is empty, 3 show hour always empty
	 *	@param	int			$m				1=Show also minutes, -1 has same effect but hour and minutes are prefilled with 23:59 if date is empty, 3 show minutes always empty
	 *	@param	int			$empty			0=Fields required, 1=Empty inputs are allowed, 2=Empty inputs are allowed for hours only
	 *	@param	string		$form_name 		Not used
	 *	@param	int			$d				1=Show days, month, years
	 * 	@param	int			$addnowlink		Add a link "Now"
	 * 	@param	int			$nooutput		Do not output html string but return it
	 * 	@param 	int			$disabled		Disable input fields
	 *  @param  int			$fullday        When a checkbox with this html name is on, hour and day are set with 00:00 or 23:59
	 *  @param	string		$addplusone		Add a link "+1 hour". Value must be name of another select_date field.
	 *  @param  datetime    $adddateof      Add a link "Date of invoice" using the following date.
	 *  @return	string|void					Nothing or string if nooutput is 1
     *  @deprecated
	 *  @see    selectDate(), form_date(), select_month(), select_year(), select_dayofweek()
	 */
    public function select_date($set_time = '', $prefix = 're', $h = 0, $m = 0, $empty = 0, $form_name = "", $d = 1, $addnowlink = 0, $nooutput = 0, $disabled = 0, $fullday = '', $addplusone = '', $adddateof = '')
    {
        // phpcs:enable
        $retstring = $this->selectDate($set_time, $prefix, $h, $m, $empty, $form_name, $d, $addnowlink, $disabled, $fullday, $addplusone, $adddateof);
        if (!empty($nooutput)) {
            return $retstring;
        }
        print $retstring;
        return;
    }

    /**
     *  Show a HTML widget to input a date or combo list for day, month, years and optionaly hours and minutes.
	 *  Fields are preselected with :
	 *              - set_time date (must be a local PHP server timestamp or string date with format 'YYYY-MM-DD' or 'YYYY-MM-DD HH:MM')
	 *              - local date in user area, if set_time is '' (so if set_time is '', output may differs when done from two different location)
	 *              - Empty (fields empty), if set_time is -1 (in this case, parameter empty must also have value 1)
	 *
	 *  @param  integer     $set_time       Pre-selected date (must be a local PHP server timestamp), -1 to keep date not preselected, '' to use current date with 00:00 hour (Parameter 'empty' must be 0 or 2).
	 *  @param	string		$prefix			Prefix for fields name
	 *  @param	int			$h				1 or 2=Show also hours (2=hours on a new line), -1 has same effect but hour and minutes are prefilled with 23:59 if date is empty, 3 show hour always empty
	 *	@param	int			$m				1=Show also minutes, -1 has same effect but hour and minutes are prefilled with 23:59 if date is empty, 3 show minutes always empty
	 *	@param	int			$empty			0=Fields required, 1=Empty inputs are allowed, 2=Empty inputs are allowed for hours only
	 *	@param	string		$form_name 		Not used
	 *	@param	int			$d				1=Show days, month, years
	 * 	@param	int			$addnowlink		Add a link "Now", 1 with server time, 2 with local computer time
	 * 	@param 	int			$disabled		Disable input fields
	 *  @param  int			$fullday        When a checkbox with this html name is on, hour and day are set with 00:00 or 23:59
	 *  @param	string		$addplusone		Add a link "+1 hour". Value must be name of another selectDate field.
	 *  @param  datetime    $adddateof      Add a link "Date of invoice" using the following date. See also $labeladddateof for the label used.
     *  @param  string      $openinghours   Specify hour start and hour end for the select ex 8,20
     *  @param  int         $stepminutes    Specify step for minutes between 1 and 30
     *  @param	string		$labeladddateof Label to use for the $adddateof parameter.
	 * 	@return string                      Html for selectDate
	 *  @see    form_date(), select_month(), select_year(), select_dayofweek()
	 */
    public function selectDate($set_time = '', $prefix = 're', $h = 0, $m = 0, $empty = 0, $form_name = "", $d = 1, $addnowlink = 0, $disabled = 0, $fullday = '', $addplusone = '', $adddateof = '', $openinghours = '', $stepminutes = 1, $labeladddateof = '')
	{
		global $conf, $langs;

		$retstring = '';

		if ($prefix == '') $prefix = 're';
		if ($h == '') $h = 0;
		if ($m == '') $m = 0;
		$emptydate = 0;
		$emptyhours = 0;
        if ($stepminutes <= 0 || $stepminutes > 30) $stepminutes = 1;
		if ($empty == 1) { $emptydate = 1; $emptyhours = 1; }
		if ($empty == 2) { $emptydate = 0; $emptyhours = 1; }
		$orig_set_time = $set_time;

		if ($set_time === '' && $emptydate == 0)
		{
			include_once DOL_DOCUMENT_ROOT.'/core/lib/date.lib.php';
			$set_time = dol_now('tzuser') - (getServerTimeZoneInt('now') * 3600); // set_time must be relative to PHP server timezone
		}

		// Analysis of the pre-selection date
		if (preg_match('/^([0-9]+)\-([0-9]+)\-([0-9]+)\s?([0-9]+)?:?([0-9]+)?/', $set_time, $reg))	// deprecated usage
		{
			// Date format 'YYYY-MM-DD' or 'YYYY-MM-DD HH:MM:SS'
			$syear	= (!empty($reg[1]) ? $reg[1] : '');
			$smonth = (!empty($reg[2]) ? $reg[2] : '');
			$sday	= (!empty($reg[3]) ? $reg[3] : '');
			$shour	= (!empty($reg[4]) ? $reg[4] : '');
			$smin	= (!empty($reg[5]) ? $reg[5] : '');
		}
		elseif (strval($set_time) != '' && $set_time != -1)
		{
			// set_time est un timestamps (0 possible)
			$syear = dol_print_date($set_time, "%Y");
			$smonth = dol_print_date($set_time, "%m");
			$sday = dol_print_date($set_time, "%d");
			if ($orig_set_time != '')
			{
				$shour = dol_print_date($set_time, "%H");
				$smin = dol_print_date($set_time, "%M");
				$ssec = dol_print_date($set_time, "%S");
			}
			else
			{
				$shour = '';
				$smin = '';
				$ssec = '';
			}
		}
		else
		{
			// Date est '' ou vaut -1
			$syear = '';
			$smonth = '';
			$sday = '';
			$shour = !isset($conf->global->MAIN_DEFAULT_DATE_HOUR) ? ($h == -1 ? '23' : '') : $conf->global->MAIN_DEFAULT_DATE_HOUR;
			$smin = !isset($conf->global->MAIN_DEFAULT_DATE_MIN) ? ($h == -1 ? '59' : '') : $conf->global->MAIN_DEFAULT_DATE_MIN;
			$ssec = !isset($conf->global->MAIN_DEFAULT_DATE_SEC) ? ($h == -1 ? '59' : '') : $conf->global->MAIN_DEFAULT_DATE_SEC;
		}
		if ($h == 3) $shour = '';
		if ($m == 3) $smin = '';

		// You can set MAIN_POPUP_CALENDAR to 'eldy' or 'jquery'
		$usecalendar = 'combo';
		if (!empty($conf->use_javascript_ajax) && (empty($conf->global->MAIN_POPUP_CALENDAR) || $conf->global->MAIN_POPUP_CALENDAR != "none")) {
			$usecalendar = ((empty($conf->global->MAIN_POPUP_CALENDAR) || $conf->global->MAIN_POPUP_CALENDAR == 'eldy') ? 'jquery' : $conf->global->MAIN_POPUP_CALENDAR);
		}

		if ($d)
		{
			// Show date with popup
			if ($usecalendar != 'combo')
			{
				$formated_date = '';
				//print "e".$set_time." t ".$conf->format_date_short;
				if (strval($set_time) != '' && $set_time != -1)
				{
					//$formated_date=dol_print_date($set_time,$conf->format_date_short);
					$formated_date = dol_print_date($set_time, $langs->trans("FormatDateShortInput")); // FormatDateShortInput for dol_print_date / FormatDateShortJavaInput that is same for javascript
				}

				// Calendrier popup version eldy
				if ($usecalendar == "eldy")
				{
					// Zone de saisie manuelle de la date
					$retstring .= '<input id="'.$prefix.'" name="'.$prefix.'" type="text" class="maxwidth75" maxlength="11" value="'.$formated_date.'"';
					$retstring .= ($disabled ? ' disabled' : '');
					$retstring .= ' onChange="dpChangeDay(\''.$prefix.'\',\''.$langs->trans("FormatDateShortJavaInput").'\'); "'; // FormatDateShortInput for dol_print_date / FormatDateShortJavaInput that is same for javascript
					$retstring .= '>';

					// Icone calendrier
					if (!$disabled)
					{
						$retstring .= '<button id="'.$prefix.'Button" type="button" class="dpInvisibleButtons"';
						$base = DOL_URL_ROOT.'/core/';
						$retstring .= ' onClick="showDP(\''.$base.'\',\''.$prefix.'\',\''.$langs->trans("FormatDateShortJavaInput").'\',\''.$langs->defaultlang.'\');"';
						$retstring .= '>'.img_object($langs->trans("SelectDate"), 'calendarday', 'class="datecallink"').'</button>';
					}
					else $retstring .= '<button id="'.$prefix.'Button" type="button" class="dpInvisibleButtons">'.img_object($langs->trans("Disabled"), 'calendarday', 'class="datecallink"').'</button>';

					$retstring .= '<input type="hidden" id="'.$prefix.'day"   name="'.$prefix.'day"   value="'.$sday.'">'."\n";
					$retstring .= '<input type="hidden" id="'.$prefix.'month" name="'.$prefix.'month" value="'.$smonth.'">'."\n";
					$retstring .= '<input type="hidden" id="'.$prefix.'year"  name="'.$prefix.'year"  value="'.$syear.'">'."\n";
				}
				elseif ($usecalendar == 'jquery')
				{
					if (!$disabled)
					{
						// Output javascript for datepicker
						$retstring .= "<script type='text/javascript'>";
						$retstring .= "$(function(){ $('#".$prefix."').datepicker({
							dateFormat: '".$langs->trans("FormatDateShortJQueryInput")."',
							autoclose: true,
							todayHighlight: true,";
						if (!empty($conf->dol_use_jmobile))
						{
							$retstring .= "
								beforeShow: function (input, datePicker) {
									input.disabled = true;
								},
								onClose: function (dateText, datePicker) {
									this.disabled = false;
								},
								";
						}
						// Note: We don't need monthNames, monthNamesShort, dayNames, dayNamesShort, dayNamesMin, they are set globally on datepicker component in lib_head.js.php
						if (empty($conf->global->MAIN_POPUP_CALENDAR_ON_FOCUS))
						{
							$retstring .= "
								showOn: 'button',
								buttonImage: '".DOL_URL_ROOT."/theme/".$conf->theme."/img/object_calendarday.png',
								buttonImageOnly: true";
						}
						$retstring .= "
							}) });";
						$retstring .= "</script>";
					}

					// Zone de saisie manuelle de la date
					$retstring .= '<div class="nowrap inline-block">';
					$retstring .= '<input id="'.$prefix.'" name="'.$prefix.'" type="text" class="maxwidth75" maxlength="11" value="'.$formated_date.'"';
					$retstring .= ($disabled ? ' disabled' : '');
					$retstring .= ' onChange="dpChangeDay(\''.$prefix.'\',\''.$langs->trans("FormatDateShortJavaInput").'\'); "'; // FormatDateShortInput for dol_print_date / FormatDateShortJavaInput that is same for javascript
					$retstring .= '>';

					// Icone calendrier
					if (!$disabled)
					{
						/* Not required. Managed by option buttonImage of jquery
                		$retstring.=img_object($langs->trans("SelectDate"),'calendarday','id="'.$prefix.'id" class="datecallink"');
                		$retstring.="<script type='text/javascript'>";
                		$retstring.="jQuery(document).ready(function() {";
                		$retstring.='	jQuery("#'.$prefix.'id").click(function() {';
                		$retstring.="    	jQuery('#".$prefix."').focus();";
                		$retstring.='    });';
                		$retstring.='});';
                		$retstring.="</script>";*/
					}
					else
					{
						$retstring .= '<button id="'.$prefix.'Button" type="button" class="dpInvisibleButtons">'.img_object($langs->trans("Disabled"), 'calendarday', 'class="datecallink"').'</button>';
					}

					$retstring .= '</div>';
					$retstring .= '<input type="hidden" id="'.$prefix.'day"   name="'.$prefix.'day"   value="'.$sday.'">'."\n";
					$retstring .= '<input type="hidden" id="'.$prefix.'month" name="'.$prefix.'month" value="'.$smonth.'">'."\n";
					$retstring .= '<input type="hidden" id="'.$prefix.'year"  name="'.$prefix.'year"  value="'.$syear.'">'."\n";
				}
				else
				{
					$retstring .= "Bad value of MAIN_POPUP_CALENDAR";
				}
			}
			// Show date with combo selects
			else
			{
				//$retstring.='<div class="inline-block">';
				// Day
				$retstring .= '<select'.($disabled ? ' disabled' : '').' class="flat valignmiddle maxwidth50imp" id="'.$prefix.'day" name="'.$prefix.'day">';

				if ($emptydate || $set_time == -1)
				{
					$retstring .= '<option value="0" selected>&nbsp;</option>';
				}

				for ($day = 1; $day <= 31; $day++)
				{
					$retstring .= '<option value="'.$day.'"'.($day == $sday ? ' selected' : '').'>'.$day.'</option>';
				}

				$retstring .= "</select>";

				$retstring .= '<select'.($disabled ? ' disabled' : '').' class="flat valignmiddle maxwidth75imp" id="'.$prefix.'month" name="'.$prefix.'month">';
				if ($emptydate || $set_time == -1)
				{
					$retstring .= '<option value="0" selected>&nbsp;</option>';
				}

				// Month
				for ($month = 1; $month <= 12; $month++)
				{
					$retstring .= '<option value="'.$month.'"'.($month == $smonth ? ' selected' : '').'>';
					$retstring .= dol_print_date(mktime(12, 0, 0, $month, 1, 2000), "%b");
					$retstring .= "</option>";
				}
				$retstring .= "</select>";

				// Year
				if ($emptydate || $set_time == -1)
				{
					$retstring .= '<input'.($disabled ? ' disabled' : '').' placeholder="'.dol_escape_htmltag($langs->trans("Year")).'" class="flat maxwidth50imp valignmiddle" type="number" min="0" max="3000" maxlength="4" id="'.$prefix.'year" name="'.$prefix.'year" value="'.$syear.'">';
				}
				else
				{
					$retstring .= '<select'.($disabled ? ' disabled' : '').' class="flat valignmiddle maxwidth75imp" id="'.$prefix.'year" name="'.$prefix.'year">';

					for ($year = $syear - 10; $year < $syear + 10; $year++)
					{
						$retstring .= '<option value="'.$year.'"'.($year == $syear ? ' selected' : '').'>'.$year.'</option>';
					}
					$retstring .= "</select>\n";
				}
				//$retstring.='</div>';
			}
		}

		if ($d && $h) $retstring .= ($h == 2 ? '<br>' : ' ');

		if ($h)
		{
			$hourstart = 0;
			$hourend = 24;
			if ($openinghours != '') {
				$openinghours = explode(',', $openinghours);
				$hourstart = $openinghours[0];
				$hourend = $openinghours[1];
				if ($hourend < $hourstart) $hourend = $hourstart;
			}
			// Show hour
			$retstring .= '<select'.($disabled ? ' disabled' : '').' class="flat valignmiddle maxwidth50 '.($fullday ? $fullday.'hour' : '').'" id="'.$prefix.'hour" name="'.$prefix.'hour">';
			if ($emptyhours) $retstring .= '<option value="-1">&nbsp;</option>';
			for ($hour = $hourstart; $hour < $hourend; $hour++)
			{
				if (strlen($hour) < 2) $hour = "0".$hour;
				$retstring .= '<option value="'.$hour.'"'.(($hour == $shour) ? ' selected' : '').'>'.$hour.(empty($conf->dol_optimize_smallscreen) ? '' : 'H').'</option>';
			}
			$retstring .= '</select>';
			if ($m && empty($conf->dol_optimize_smallscreen)) $retstring .= ":";
		}

		if ($m)
		{
			// Show minutes
			$retstring .= '<select'.($disabled ? ' disabled' : '').' class="flat valignmiddle maxwidth50 '.($fullday ? $fullday.'min' : '').'" id="'.$prefix.'min" name="'.$prefix.'min">';
			if ($emptyhours) $retstring .= '<option value="-1">&nbsp;</option>';
			for ($min = 0; $min < 60; $min += $stepminutes)
			{
				if (strlen($min) < 2) $min = "0".$min;
				$retstring .= '<option value="'.$min.'"'.(($min == $smin) ? ' selected' : '').'>'.$min.(empty($conf->dol_optimize_smallscreen) ? '' : '').'</option>';
			}
			$retstring .= '</select>';

			$retstring .= '<input type="hidden" name="'.$prefix.'sec" value="'.$ssec.'">';
		}

		// Add a "Now" link
		if ($conf->use_javascript_ajax && $addnowlink)
		{
			// Script which will be inserted in the onClick of the "Now" link
			$reset_scripts = "";
            if ($addnowlink == 2) // local computer time
            {
                // pad add leading 0 on numbers
                $reset_scripts .= "Number.prototype.pad = function(size) {
                        var s = String(this);
                        while (s.length < (size || 2)) {s = '0' + s;}
                        return s;
                    };
                    var d = new Date();";
            }

			// Generate the date part, depending on the use or not of the javascript calendar
            if ($addnowlink == 1) // server time expressed in user time setup
            {
                $reset_scripts .= 'jQuery(\'#'.$prefix.'\').val(\''.dol_print_date(dol_now(), 'day', 'tzuser').'\');';
                $reset_scripts .= 'jQuery(\'#'.$prefix.'day\').val(\''.dol_print_date(dol_now(), '%d', 'tzuser').'\');';
                $reset_scripts .= 'jQuery(\'#'.$prefix.'month\').val(\''.dol_print_date(dol_now(), '%m', 'tzuser').'\');';
                $reset_scripts .= 'jQuery(\'#'.$prefix.'year\').val(\''.dol_print_date(dol_now(), '%Y', 'tzuser').'\');';
            }
            elseif ($addnowlink == 2)
            {
                $reset_scripts .= 'jQuery(\'#'.$prefix.'\').val(d.toLocaleDateString(\''.str_replace('_', '-', $langs->defaultlang).'\'));';
                $reset_scripts .= 'jQuery(\'#'.$prefix.'day\').val(d.getDate().pad());';
                $reset_scripts .= 'jQuery(\'#'.$prefix.'month\').val(parseInt(d.getMonth().pad()) + 1);';
                $reset_scripts .= 'jQuery(\'#'.$prefix.'year\').val(d.getFullYear());';
            }
			/*if ($usecalendar == "eldy")
            {
                $base=DOL_URL_ROOT.'/core/';
                $reset_scripts .= 'resetDP(\''.$base.'\',\''.$prefix.'\',\''.$langs->trans("FormatDateShortJavaInput").'\',\''.$langs->defaultlang.'\');';
            }
            else
            {
                $reset_scripts .= 'this.form.elements[\''.$prefix.'day\'].value=formatDate(new Date(), \'d\'); ';
                $reset_scripts .= 'this.form.elements[\''.$prefix.'month\'].value=formatDate(new Date(), \'M\'); ';
                $reset_scripts .= 'this.form.elements[\''.$prefix.'year\'].value=formatDate(new Date(), \'yyyy\'); ';
            }*/
			// Update the hour part
			if ($h)
			{
				if ($fullday) $reset_scripts .= " if (jQuery('#fullday:checked').val() == null) {";
				//$reset_scripts .= 'this.form.elements[\''.$prefix.'hour\'].value=formatDate(new Date(), \'HH\'); ';
                if ($addnowlink == 1)
                {
                    $reset_scripts .= 'jQuery(\'#'.$prefix.'hour\').val(\''.dol_print_date(dol_now(), '%H', 'tzuser').'\');';
                }
                elseif ($addnowlink == 2)
                {
                    $reset_scripts .= 'jQuery(\'#'.$prefix.'hour\').val(d.getHours().pad());';
                }

				if ($fullday) $reset_scripts .= ' } ';
			}
			// Update the minute part
			if ($m)
			{
				if ($fullday) $reset_scripts .= " if (jQuery('#fullday:checked').val() == null) {";
				//$reset_scripts .= 'this.form.elements[\''.$prefix.'min\'].value=formatDate(new Date(), \'mm\'); ';
                if ($addnowlink == 1)
                {
                    $reset_scripts .= 'jQuery(\'#'.$prefix.'min\').val(\''.dol_print_date(dol_now(), '%M', 'tzuser').'\');';
                }
                elseif ($addnowlink == 2)
                {
                    $reset_scripts .= 'jQuery(\'#'.$prefix.'min\').val(d.getMinutes().pad());';
                }
				if ($fullday) $reset_scripts .= ' } ';
			}
			// If reset_scripts is not empty, print the link with the reset_scripts in the onClick
			if ($reset_scripts && empty($conf->dol_optimize_smallscreen))
			{
				$retstring .= ' <button class="dpInvisibleButtons datenowlink" id="'.$prefix.'ButtonNow" type="button" name="_useless" value="now" onClick="'.$reset_scripts.'">';
				$retstring .= $langs->trans("Now");
				$retstring .= '</button> ';
			}
		}

		// Add a "Plus one hour" link
		if ($conf->use_javascript_ajax && $addplusone)
		{
			// Script which will be inserted in the onClick of the "Add plusone" link
			$reset_scripts = "";

			// Generate the date part, depending on the use or not of the javascript calendar
			$reset_scripts .= 'jQuery(\'#'.$prefix.'\').val(\''.dol_print_date(dol_now(), 'day').'\');';
			$reset_scripts .= 'jQuery(\'#'.$prefix.'day\').val(\''.dol_print_date(dol_now(), '%d').'\');';
			$reset_scripts .= 'jQuery(\'#'.$prefix.'month\').val(\''.dol_print_date(dol_now(), '%m').'\');';
			$reset_scripts .= 'jQuery(\'#'.$prefix.'year\').val(\''.dol_print_date(dol_now(), '%Y').'\');';
			// Update the hour part
			if ($h)
			{
				if ($fullday) $reset_scripts .= " if (jQuery('#fullday:checked').val() == null) {";
				$reset_scripts .= 'jQuery(\'#'.$prefix.'hour\').val(\''.dol_print_date(dol_now(), '%H').'\');';
				if ($fullday) $reset_scripts .= ' } ';
			}
			// Update the minute part
			if ($m)
			{
				if ($fullday) $reset_scripts .= " if (jQuery('#fullday:checked').val() == null) {";
				$reset_scripts .= 'jQuery(\'#'.$prefix.'min\').val(\''.dol_print_date(dol_now(), '%M').'\');';
				if ($fullday) $reset_scripts .= ' } ';
			}
			// If reset_scripts is not empty, print the link with the reset_scripts in the onClick
			if ($reset_scripts && empty($conf->dol_optimize_smallscreen))
			{
				$retstring .= ' <button class="dpInvisibleButtons datenowlink" id="'.$prefix.'ButtonPlusOne" type="button" name="_useless2" value="plusone" onClick="'.$reset_scripts.'">';
				$retstring .= $langs->trans("DateStartPlusOne");
				$retstring .= '</button> ';
			}
		}

		// Add a "Plus one hour" link
		if ($conf->use_javascript_ajax && $adddateof)
		{
			$tmparray = dol_getdate($adddateof);
			if (empty($labeladddateof)) $labeladddateof = $langs->trans("DateInvoice");
			$retstring .= ' - <button class="dpInvisibleButtons datenowlink" id="dateofinvoice" type="button" name="_dateofinvoice" value="now" onclick="jQuery(\'#re\').val(\''.dol_print_date($adddateof, 'day').'\');jQuery(\'#reday\').val(\''.$tmparray['mday'].'\');jQuery(\'#remonth\').val(\''.$tmparray['mon'].'\');jQuery(\'#reyear\').val(\''.$tmparray['year'].'\');">'.$labeladddateof.'</a>';
		}

		return $retstring;
	}

    // phpcs:disable PEAR.NamingConventions.ValidFunctionName.ScopeNotCamelCaps
    /**
     *  Function to show a form to select a duration on a page
	 *
	 *	@param	string		$prefix   		Prefix for input fields
	 *	@param  int			$iSecond  		Default preselected duration (number of seconds or '')
	 * 	@param	int			$disabled       Disable the combo box
	 * 	@param	string		$typehour		If 'select' then input hour and input min is a combo,
	 *						            	If 'text' input hour is in text and input min is a text,
	 *						            	If 'textselect' input hour is in text and input min is a combo
	 *  @param	integer		$minunderhours	If 1, show minutes selection under the hours
	 * 	@param	int			$nooutput		Do not output html string but return it
	 *  @return	string|void
	 */
    public function select_duration($prefix, $iSecond = '', $disabled = 0, $typehour = 'select', $minunderhours = 0, $nooutput = 0)
	{
        // phpcs:enable
		global $langs;

		$retstring = '';

		$hourSelected = 0; $minSelected = 0;

		// Hours
		if ($iSecond != '')
		{
			require_once DOL_DOCUMENT_ROOT.'/core/lib/date.lib.php';

			$hourSelected = convertSecondToTime($iSecond, 'allhour');
			$minSelected = convertSecondToTime($iSecond, 'min');
		}

		if ($typehour == 'select')
		{
			$retstring .= '<select class="flat" id="select_'.$prefix.'hour" name="'.$prefix.'hour"'.($disabled ? ' disabled' : '').'>';
			for ($hour = 0; $hour < 25; $hour++)	// For a duration, we allow 24 hours
			{
				$retstring .= '<option value="'.$hour.'"';
				if ($hourSelected == $hour)
				{
					$retstring .= " selected";
				}
				$retstring .= ">".$hour."</option>";
			}
			$retstring .= "</select>";
		}
		elseif ($typehour == 'text' || $typehour == 'textselect')
		{
			$retstring .= '<input placeholder="'.$langs->trans('HourShort').'" type="number" min="0" size="1" name="'.$prefix.'hour"'.($disabled ? ' disabled' : '').' class="flat maxwidth50 inputhour" value="'.(($hourSelected != '') ? ((int) $hourSelected) : '').'">';
		}
		else return 'BadValueForParameterTypeHour';

		if ($typehour != 'text') $retstring .= ' '.$langs->trans('HourShort');
		else $retstring .= '<span class="hideonsmartphone">:</span>';

		// Minutes
		if ($minunderhours) $retstring .= '<br>';
		else $retstring .= '<span class="hideonsmartphone">&nbsp;</span>';

		if ($typehour == 'select' || $typehour == 'textselect')
		{
			$retstring .= '<select class="flat" id="select_'.$prefix.'min" name="'.$prefix.'min"'.($disabled ? ' disabled' : '').'>';
			for ($min = 0; $min <= 55; $min = $min + 5)
			{
				$retstring .= '<option value="'.$min.'"';
				if ($minSelected == $min) $retstring .= ' selected';
				$retstring .= '>'.$min.'</option>';
			}
			$retstring .= "</select>";
		}
		elseif ($typehour == 'text')
		{
			$retstring .= '<input placeholder="'.$langs->trans('MinuteShort').'" type="number" min="0" size="1" name="'.$prefix.'min"'.($disabled ? ' disabled' : '').' class="flat maxwidth50 inputminute" value="'.(($minSelected != '') ? ((int) $minSelected) : '').'">';
		}

		if ($typehour != 'text') $retstring .= ' '.$langs->trans('MinuteShort');

		//$retstring.="&nbsp;";

		if (!empty($nooutput)) return $retstring;

		print $retstring;
		return;
	}


	/**
	 * Generic method to select a component from a combo list.
	 * This is the generic method that will replace all specific existing methods.
	 *
	 * @param 	string			$objectdesc			ObjectClass:PathToClass[:AddCreateButtonOrNot[:Filter]]
	 * @param	string			$htmlname			Name of HTML select component
	 * @param	int				$preselectedvalue	Preselected value (ID of element)
	 * @param	string			$showempty			''=empty values not allowed, 'string'=value show if we allow empty values (for example 'All', ...)
	 * @param	string			$searchkey			Search criteria
	 * @param	string			$placeholder		Place holder
	 * @param	string			$morecss			More CSS
	 * @param	string			$moreparams			More params provided to ajax call
	 * @param	int				$forcecombo			Force to load all values and output a standard combobox (with no beautification)
	 * @param	int				$disabled			1=Html component is disabled
	 * @param	string	        $selected_input_value	Value of preselected input text (for use with ajax)
	 * @return	string								Return HTML string
	 * @see selectForFormsList() select_thirdparty
	 */
	public function selectForForms($objectdesc, $htmlname, $preselectedvalue, $showempty = '', $searchkey = '', $placeholder = '', $morecss = '', $moreparams = '', $forcecombo = 0, $disabled = 0, $selected_input_value = '')
	{
		global $conf, $user;

		$objecttmp = null;

		$InfoFieldList = explode(":", $objectdesc);
		$classname = $InfoFieldList[0];
		$classpath = $InfoFieldList[1];
		$addcreatebuttonornot = empty($InfoFieldList[2]) ? 0 : $InfoFieldList[2];
		$filter = empty($InfoFieldList[3]) ? '' : $InfoFieldList[3];

		if (!empty($classpath))
		{
			dol_include_once($classpath);
			if ($classname && class_exists($classname))
			{
				$objecttmp = new $classname($this->db);
				// Make some replacement
				$sharedentities = getEntity(strtolower($classname));
				$objecttmp->filter = str_replace(
					array('__ENTITY__', '__SHARED_ENTITIES__', '__USER_ID__'),
					array($conf->entity, $sharedentities, $user->id),
					$filter);
			}
		}
		if (!is_object($objecttmp))
		{
			dol_syslog('Error bad setup of type for field '.$InfoFieldList, LOG_WARNING);
			return 'Error bad setup of type for field '.join(',', $InfoFieldList);
		}

		//var_dump($objecttmp->filter);
		$prefixforautocompletemode = $objecttmp->element;
		if ($prefixforautocompletemode == 'societe') $prefixforautocompletemode = 'company';
		if ($prefixforautocompletemode == 'product') $prefixforautocompletemode='produit';
		$confkeyforautocompletemode = strtoupper($prefixforautocompletemode).'_USE_SEARCH_TO_SELECT'; // For example COMPANY_USE_SEARCH_TO_SELECT

		dol_syslog(get_class($this)."::selectForForms object->filter=".$objecttmp->filter, LOG_DEBUG);
		$out = '';
		if (!empty($conf->use_javascript_ajax) && !empty($conf->global->$confkeyforautocompletemode) && !$forcecombo)
		{
		    // No immediate load of all database
		    $placeholder = '';
		    if ($preselectedvalue && empty($selected_input_value))
		    {
		        $objecttmp->fetch($preselectedvalue);
		        $selected_input_value = ($prefixforautocompletemode == 'company' ? $objecttmp->name : $objecttmp->ref);
		        //unset($objecttmp);
		    }

		    $objectdesc = $classname.':'.$classpath.':'.$addcreatebuttonornot.':'.$filter;
			$urlforajaxcall = DOL_URL_ROOT.'/core/ajax/selectobject.php';

			// No immediate load of all database
			$urloption = 'htmlname='.$htmlname.'&outjson=1&objectdesc='.$objectdesc.'&filter='.urlencode($objecttmp->filter).($moreparams ? $moreparams : '');
			// Activate the auto complete using ajax call.
			$out .= ajax_autocompleter($preselectedvalue, $htmlname, $urlforajaxcall, $urloption, $conf->global->$confkeyforautocompletemode, 0, array());
			$out .= '<style type="text/css">.ui-autocomplete { z-index: 250; }</style>';
			if ($placeholder) $placeholder = ' placeholder="'.$placeholder.'"';
			$out .= '<input type="text" class="'.$morecss.'"'.($disabled ? ' disabled="disabled"' : '').' name="search_'.$htmlname.'" id="search_'.$htmlname.'" value="'.$selected_input_value.'"'.$placeholder.' />';
		}
		else
		{
			// Immediate load of table record. Note: filter is inside $objecttmp->filter
			$out .= $this->selectForFormsList($objecttmp, $htmlname, $preselectedvalue, $showempty, $searchkey, $placeholder, $morecss, $moreparams, $forcecombo, 0, $disabled);
		}

		return $out;
	}

	/**
	 * Function to forge a SQL criteria
	 *
	 * @param  array    $matches       Array of found string by regex search. Example: "t.ref:like:'SO-%'" or "t.date_creation:<:'20160101'" or "t.nature:is:NULL"
	 * @return string                  Forged criteria. Example: "t.field like 'abc%'"
	 */
	protected static function forgeCriteriaCallback($matches)
	{
		global $db;

		//dol_syslog("Convert matches ".$matches[1]);
		if (empty($matches[1])) return '';
		$tmp = explode(':', $matches[1]);
		if (count($tmp) < 3) return '';

		$tmpescaped = $tmp[2];
		$regbis = array();
		if (preg_match('/^\'(.*)\'$/', $tmpescaped, $regbis))
		{
			$tmpescaped = "'".$db->escape($regbis[1])."'";
		}
		else
		{
			$tmpescaped = $db->escape($tmpescaped);
		}
		return $db->escape($tmp[0]).' '.strtoupper($db->escape($tmp[1]))." ".$tmpescaped;
	}

	/**
	 * Output html form to select an object.
	 * Note, this function is called by selectForForms or by ajax selectobject.php
	 *
	 * @param 	Object			$objecttmp			Object to knwo the table to scan for combo.
	 * @param	string			$htmlname			Name of HTML select component
	 * @param	int				$preselectedvalue	Preselected value (ID of element)
	 * @param	string			$showempty			''=empty values not allowed, 'string'=value show if we allow empty values (for example 'All', ...)
	 * @param	string			$searchkey			Search value
	 * @param	string			$placeholder		Place holder
	 * @param	string			$morecss			More CSS
	 * @param	string			$moreparams			More params provided to ajax call
	 * @param	int				$forcecombo			Force to load all values and output a standard combobox (with no beautification)
	 * @param	int				$outputmode			0=HTML select string, 1=Array
	 * @param	int				$disabled			1=Html component is disabled
	 * @return	string|array						Return HTML string
	 * @see selectForForms()
	 */
    public function selectForFormsList($objecttmp, $htmlname, $preselectedvalue, $showempty = '', $searchkey = '', $placeholder = '', $morecss = '', $moreparams = '', $forcecombo = 0, $outputmode = 0, $disabled = 0)
	{
		global $conf, $langs, $user;

		//print "$objecttmp->filter, $htmlname, $preselectedvalue, $showempty = '', $searchkey = '', $placeholder = '', $morecss = '', $moreparams = '', $forcecombo = 0, $outputmode = 0, $disabled";

		$prefixforautocompletemode = $objecttmp->element;
		if ($prefixforautocompletemode == 'societe') $prefixforautocompletemode = 'company';
		$confkeyforautocompletemode = strtoupper($prefixforautocompletemode).'_USE_SEARCH_TO_SELECT'; // For example COMPANY_USE_SEARCH_TO_SELECT

		if (!empty($objecttmp->fields))	// For object that declare it, it is better to use declared fields (like societe, contact, ...)
		{
			$tmpfieldstoshow = '';
			foreach ($objecttmp->fields as $key => $val)
			{
				if ($val['showoncombobox']) $tmpfieldstoshow .= ($tmpfieldstoshow ? ',' : '').'t.'.$key;
			}
			if ($tmpfieldstoshow) $fieldstoshow = $tmpfieldstoshow;
		}
		if (empty($fieldstoshow))
		{
			if (isset($objecttmp->fields['ref'])) {
				$fieldstoshow = 't.ref';
			}
			else
			{
				$langs->load("errors");
				$this->error = $langs->trans("ErrorNoFieldWithAttributeShowoncombobox");
				return $langs->trans('ErrorNoFieldWithAttributeShowoncombobox');
			}
		}

		$out = '';
		$outarray = array();

		$num = 0;

		// Search data
		$sql = "SELECT t.rowid, ".$fieldstoshow." FROM ".MAIN_DB_PREFIX.$objecttmp->table_element." as t";
		if ($objecttmp->ismultientitymanaged == 2)
			if (!$user->rights->societe->client->voir && !$user->socid) $sql .= ", ".MAIN_DB_PREFIX."societe_commerciaux as sc";
		$sql .= " WHERE 1=1";
		if (!empty($objecttmp->ismultientitymanaged)) $sql .= " AND t.entity IN (".getEntity($objecttmp->table_element).")";
		if ($objecttmp->ismultientitymanaged == 1 && !empty($user->socid)) {
			if ($objecttmp->element == 'societe') $sql .= " AND t.rowid = ".$user->socid;
			else $sql .= " AND t.fk_soc = ".$user->socid;
		}
		if ($searchkey != '') $sql .= natural_search(explode(',', $fieldstoshow), $searchkey);
		if ($objecttmp->ismultientitymanaged == 2) {
			if (!$user->rights->societe->client->voir && !$user->socid) $sql .= " AND t.rowid = sc.fk_soc AND sc.fk_user = ".$user->id;
		}
		if ($objecttmp->filter) {	 // Syntax example "(t.ref:like:'SO-%') and (t.date_creation:<:'20160101')"
			/*if (! DolibarrApi::_checkFilters($objecttmp->filter))
			{
				throw new RestException(503, 'Error when validating parameter sqlfilters '.$objecttmp->filter);
			}*/
			$regexstring = '\(([^:\'\(\)]+:[^:\'\(\)]+:[^:\(\)]+)\)';
			$sql .= " AND (".preg_replace_callback('/'.$regexstring.'/', 'Form::forgeCriteriaCallback', $objecttmp->filter).")";
		}
		$sql .= $this->db->order($fieldstoshow, "ASC");
		//$sql.=$this->db->plimit($limit, 0);
		//print $sql;

		// Build output string
		$resql = $this->db->query($sql);
		if ($resql)
		{
			if (!$forcecombo)
			{
				include_once DOL_DOCUMENT_ROOT.'/core/lib/ajax.lib.php';
				$out .= ajax_combobox($htmlname, null, $conf->global->$confkeyforautocompletemode);
			}

			// Construct $out and $outarray
			$out .= '<select id="'.$htmlname.'" class="flat'.($morecss ? ' '.$morecss : '').'"'.($disabled ? ' disabled="disabled"' : '').($moreparams ? ' '.$moreparams : '').' name="'.$htmlname.'">'."\n";

			// Warning: Do not use textifempty = ' ' or '&nbsp;' here, or search on key will search on ' key'. Seems it is no more true with selec2 v4
			$textifempty = '&nbsp;';

			//if (! empty($conf->use_javascript_ajax) || $forcecombo) $textifempty='';
			if (!empty($conf->global->$confkeyforautocompletemode))
			{
				if ($showempty && !is_numeric($showempty)) $textifempty = $langs->trans($showempty);
				else $textifempty .= $langs->trans("All");
			}
			if ($showempty) $out .= '<option value="-1">'.$textifempty.'</option>'."\n";

			$num = $this->db->num_rows($resql);
			$i = 0;
			if ($num)
			{
				while ($i < $num)
				{
					$obj = $this->db->fetch_object($resql);
					$label = '';
					$tmparray = explode(',', $fieldstoshow);
					foreach ($tmparray as $key => $val)
					{
						$val = preg_replace('/t\./', '', $val);
						$label .= (($label && $obj->$val) ? ' - ' : '').$obj->$val;
					}
					if (empty($outputmode))
					{
						if ($preselectedvalue > 0 && $preselectedvalue == $obj->rowid)
						{
							$out .= '<option value="'.$obj->rowid.'" selected>'.$label.'</option>';
						}
						else
						{
							$out .= '<option value="'.$obj->rowid.'">'.$label.'</option>';
						}
					}
					else
					{
						array_push($outarray, array('key'=>$obj->rowid, 'value'=>$label, 'label'=>$label));
					}

					$i++;
					if (($i % 10) == 0) $out .= "\n";
				}
			}

			$out .= '</select>'."\n";
		}
		else
		{
			dol_print_error($this->db);
		}

		$this->result = array('nbofelement'=>$num);

		if ($outputmode) return $outarray;
		return $out;
	}


	/**
	 *	Return a HTML select string, built from an array of key+value.
	 *  Note: Do not apply langs->trans function on returned content, content may be entity encoded twice.
	 *
	 *	@param	string			$htmlname			Name of html select area. Must start with "multi" if this is a multiselect
	 *	@param	array			$array				Array like array(key => value) or array(key=>array('label'=>..., 'data-...'=>...))
	 *	@param	string|string[]	$id					Preselected key or preselected keys for multiselect
	 *	@param	int|string		$show_empty			0 no empty value allowed, 1 or string to add an empty value into list (key is -1 and value is '' or '&nbsp;' if 1, key is -1 and value is text if string), <0 to add an empty value with key that is this value.
	 *	@param	int				$key_in_label		1 to show key into label with format "[key] value"
	 *	@param	int				$value_as_key		1 to use value as key
	 *	@param  string			$moreparam			Add more parameters onto the select tag. For example 'style="width: 95%"' to avoid select2 component to go over parent container
	 *	@param  int				$translate			1=Translate and encode value
	 * 	@param	int				$maxlen				Length maximum for labels
	 * 	@param	int				$disabled			Html select box is disabled
	 *  @param	string			$sort				'ASC' or 'DESC' = Sort on label, '' or 'NONE' or 'POS' = Do not sort, we keep original order
	 *  @param	string			$morecss			Add more class to css styles
	 *  @param	int				$addjscombo			Add js combo
	 *  @param  string          $moreparamonempty	Add more param on the empty option line. Not used if show_empty not set
	 *  @param  int             $disablebademail	1=Check if a not valid email, 2=Check string '---', and if found into value, disable and colorize entry
	 *  @param  int             $nohtmlescape		No html escaping.
	 * 	@return	string								HTML select string.
	 *  @see multiselectarray(), selectArrayAjax(), selectArrayFilter()
	 */
	public static function selectarray($htmlname, $array, $id = '', $show_empty = 0, $key_in_label = 0, $value_as_key = 0, $moreparam = '', $translate = 0, $maxlen = 0, $disabled = 0, $sort = '', $morecss = '', $addjscombo = 0, $moreparamonempty = '', $disablebademail = 0, $nohtmlescape = 0)
	{
		global $conf, $langs;

		// Do we want a multiselect ?
		//$jsbeautify = 0;
		//if (preg_match('/^multi/',$htmlname)) $jsbeautify = 1;
		$jsbeautify = 1;

		if ($value_as_key) $array = array_combine($array, $array);

		$out = '';

		// Add code for jquery to use multiselect
		if ($addjscombo && $jsbeautify)
		{
			$minLengthToAutocomplete = 0;
			$tmpplugin = empty($conf->global->MAIN_USE_JQUERY_MULTISELECT) ? (constant('REQUIRE_JQUERY_MULTISELECT') ?constant('REQUIRE_JQUERY_MULTISELECT') : 'select2') : $conf->global->MAIN_USE_JQUERY_MULTISELECT;

			// Enhance with select2
			include_once DOL_DOCUMENT_ROOT.'/core/lib/ajax.lib.php';
			$out .= ajax_combobox($htmlname);
		}

		$out .= '<select id="'.preg_replace('/^\./', '', $htmlname).'" '.($disabled ? 'disabled ' : '').'class="flat '.(preg_replace('/^\./', '', $htmlname)).($morecss ? ' '.$morecss : '').'"';
		$out .= ' name="'.preg_replace('/^\./', '', $htmlname).'" '.($moreparam ? $moreparam : '');
		$out .= '>';

		if ($show_empty)
		{
			$textforempty = ' ';
			if (!empty($conf->use_javascript_ajax)) $textforempty = '&nbsp;'; // If we use ajaxcombo, we need &nbsp; here to avoid to have an empty element that is too small.
			if (!is_numeric($show_empty)) $textforempty = $show_empty;
			$out .= '<option class="optiongrey" '.($moreparamonempty ? $moreparamonempty.' ' : '').'value="'.($show_empty < 0 ? $show_empty : -1).'"'.($id == $show_empty ? ' selected' : '').'>'.$textforempty.'</option>'."\n";
		}

		if (is_array($array))
		{
			// Translate
			if ($translate)
			{
				foreach ($array as $key => $value)
				{
				    if (!is_array($value)) $array[$key] = $langs->trans($value);
				    else $array[$key]['label'] = $langs->trans($value['label']);
				}
			}

			// Sort
			if ($sort == 'ASC') asort($array);
			elseif ($sort == 'DESC') arsort($array);

			foreach ($array as $key => $tmpvalue)
			{
			    if (is_array($tmpvalue)) $value = $tmpvalue['label'];
			    else $value = $tmpvalue;

				$disabled = ''; $style = '';
				if (!empty($disablebademail))
				{
				    if (($disablebademail == 1 && !preg_match('/&lt;.+@.+&gt;/', $value))
				        || ($disablebademail == 2 && preg_match('/---/', $value)))
					{
						$disabled = ' disabled';
						$style = ' class="warning"';
					}
				}

				if ($key_in_label)
				{
					if (empty($nohtmlescape)) $selectOptionValue = dol_escape_htmltag($key.' - '.($maxlen ?dol_trunc($value, $maxlen) : $value));
					else $selectOptionValue = $key.' - '.($maxlen ?dol_trunc($value, $maxlen) : $value);
				}
				else
				{
					if (empty($nohtmlescape)) $selectOptionValue = dol_escape_htmltag($maxlen ?dol_trunc($value, $maxlen) : $value);
					else $selectOptionValue = $maxlen ?dol_trunc($value, $maxlen) : $value;
					if ($value == '' || $value == '-') $selectOptionValue = '&nbsp;';
				}

				$out .= '<option value="'.$key.'"';
				$out .= $style.$disabled;
				if (is_array($id)) {
					if (in_array($key, $id) && !$disabled) $out .= ' selected'; // To preselect a value
				} else {
					$id = (string) $id;	// if $id = 0, then $id = '0'
					if ($id != '' && $id == $key && !$disabled) $out .= ' selected'; // To preselect a value
				}
				if ($nohtmlescape) $out .= ' data-html="'.dol_escape_htmltag($selectOptionValue).'"';
				if (is_array($tmpvalue))
				{
				    foreach ($tmpvalue as $keyforvalue => $valueforvalue)
				    {
				        if (preg_match('/^data-/', $keyforvalue)) $out .= ' '.$keyforvalue.'="'.$valueforvalue.'"';
				    }
				}
				$out .= '>';
				//var_dump($selectOptionValue);
				$out .= $selectOptionValue;
				$out .= "</option>\n";
			}
		}

		$out .= "</select>";
		return $out;
	}


	/**
	 *	Return a HTML select string, built from an array of key+value, but content returned into select come from an Ajax call of an URL.
	 *  Note: Do not apply langs->trans function on returned content of Ajax service, content may be entity encoded twice.
	 *
	 *	@param	string	$htmlname       		Name of html select area
	 *	@param	string	$url					Url. Must return a json_encode of array(key=>array('text'=>'A text', 'url'=>'An url'), ...)
	 *	@param	string	$id             		Preselected key
	 *	@param  string	$moreparam      		Add more parameters onto the select tag
	 *	@param  string	$moreparamtourl 		Add more parameters onto the Ajax called URL
	 * 	@param	int		$disabled				Html select box is disabled
	 *  @param	int		$minimumInputLength		Minimum Input Length
	 *  @param	string	$morecss				Add more class to css styles
	 *  @param  int     $callurlonselect        If set to 1, some code is added so an url return by the ajax is called when value is selected.
	 *  @param  string  $placeholder            String to use as placeholder
	 *  @param  integer $acceptdelayedhtml      1 = caller is requesting to have html js content not returned but saved into global $delayedhtmlcontent (so caller can show it at end of page to avoid flash FOUC effect)
	 * 	@return	string   						HTML select string
	 *  @see selectArrayFilter(), ajax_combobox() in ajax.lib.php
	 */
	public static function selectArrayAjax($htmlname, $url, $id = '', $moreparam = '', $moreparamtourl = '', $disabled = 0, $minimumInputLength = 1, $morecss = '', $callurlonselect = 0, $placeholder = '', $acceptdelayedhtml = 0)
	{
		global $conf, $langs;
		global $delayedhtmlcontent;

		// TODO Use an internal dolibarr component instead of select2
		if (empty($conf->global->MAIN_USE_JQUERY_MULTISELECT) && !defined('REQUIRE_JQUERY_MULTISELECT')) return '';

		$out = '<select type="text" class="'.$htmlname.($morecss ? ' '.$morecss : '').'" '.($moreparam ? $moreparam.' ' : '').'name="'.$htmlname.'"></select>';

		$tmpplugin = 'select2';
		$outdelayed = "\n".'<!-- JS CODE TO ENABLE '.$tmpplugin.' for id '.$htmlname.' -->
	    	<script>
	    	$(document).ready(function () {

    	        '.($callurlonselect ? 'var saveRemoteData = [];' : '').'

                $(".'.$htmlname.'").select2({
			    	ajax: {
				    	dir: "ltr",
				    	url: "'.$url.'",
				    	dataType: \'json\',
				    	delay: 250,
				    	data: function (params) {
				    		return {
						    	q: params.term, 	// search term
				    			page: params.page
				    		};
			    		},
			    		processResults: function (data) {
			    			// parse the results into the format expected by Select2.
			    			// since we are using custom formatting functions we do not need to alter the remote JSON data
			    			//console.log(data);
							saveRemoteData = data;
				    	    /* format json result for select2 */
				    	    result = []
				    	    $.each( data, function( key, value ) {
				    	       result.push({id: key, text: value.text});
                            });
			    			//return {results:[{id:\'none\', text:\'aa\'}, {id:\'rrr\', text:\'Red\'},{id:\'bbb\', text:\'Search a into projects\'}], more:false}
			    			//console.log(result);
			    			return {results: result, more: false}
			    		},
			    		cache: true
			    	},
	 				language: select2arrayoflanguage,
					containerCssClass: \':all:\',					/* Line to add class of origin SELECT propagated to the new <span class="select2-selection...> tag */
				    placeholder: "'.dol_escape_js($placeholder).'",
			    	escapeMarkup: function (markup) { return markup; }, 	// let our custom formatter work
			    	minimumInputLength: '.$minimumInputLength.',
			        formatResult: function(result, container, query, escapeMarkup) {
                        return escapeMarkup(result.text);
                    },
			    });

                '.($callurlonselect ? '
                /* Code to execute a GET when we select a value */
                $(".'.$htmlname.'").change(function() {
			    	var selected = $(".'.$htmlname.'").val();
                	console.log("We select in selectArrayAjax the entry "+selected)
			        $(".'.$htmlname.'").val("");  /* reset visible combo value */
    			    $.each( saveRemoteData, function( key, value ) {
    				        if (key == selected)
    			            {
    			                 console.log("selectArrayAjax - Do a redirect to "+value.url)
    			                 location.assign(value.url);
    			            }
                    });
    			});' : '').'

    	   });
	       </script>';

		if ($acceptdelayedhtml)
		{
			$delayedhtmlcontent .= $outdelayed;
		}
		else
		{
			$out .= $outdelayed;
		}
		return $out;
	}

    /**
     *  Return a HTML select string, built from an array of key+value, but content returned into select is defined into $array parameter.
     *  Note: Do not apply langs->trans function on returned content of Ajax service, content may be entity encoded twice.
     *
     *  @param  string	$htmlname               Name of html select area
	 *	@param	string	$array					Array (key=>array('text'=>'A text', 'url'=>'An url'), ...)
	 *	@param	string	$id             		Preselected key
	 *	@param  string	$moreparam      		Add more parameters onto the select tag
	 *	@param	int		$disableFiltering		If set to 1, results are not filtered with searched string
	 * 	@param	int		$disabled				Html select box is disabled
	 *  @param	int		$minimumInputLength		Minimum Input Length
	 *  @param	string	$morecss				Add more class to css styles
	 *  @param  int     $callurlonselect        If set to 1, some code is added so an url return by the ajax is called when value is selected.
	 *  @param  string  $placeholder            String to use as placeholder
	 *  @param  integer $acceptdelayedhtml      1 = caller is requesting to have html js content not returned but saved into global $delayedhtmlcontent (so caller can show it at end of page to avoid flash FOUC effect)
	 *  @return	string   						HTML select string
	 *  @see selectArrayAjax(), ajax_combobox() in ajax.lib.php
	 */
	public static function selectArrayFilter($htmlname, $array, $id = '', $moreparam = '', $disableFiltering = 0, $disabled = 0, $minimumInputLength = 1, $morecss = '', $callurlonselect = 0, $placeholder = '', $acceptdelayedhtml = 0)
	{
		global $conf, $langs;
		global $delayedhtmlcontent;

		// TODO Use an internal dolibarr component instead of select2
		if (empty($conf->global->MAIN_USE_JQUERY_MULTISELECT) && !defined('REQUIRE_JQUERY_MULTISELECT')) return '';

		$out = '<select type="text" class="'.$htmlname.($morecss ? ' '.$morecss : '').'" '.($moreparam ? $moreparam.' ' : '').'name="'.$htmlname.'"><option></option></select>';

		$formattedarrayresult = array();

		foreach ($array as $key => $value) {
			$o = new stdClass();
			$o->id = $key;
			$o->text = $value['text'];
			$o->url = $value['url'];
			$formattedarrayresult[] = $o;
		}

		$tmpplugin = 'select2';
		$outdelayed = "\n".'<!-- JS CODE TO ENABLE '.$tmpplugin.' for id '.$htmlname.' -->
			<script>
			$(document).ready(function () {
				var data = '.json_encode($formattedarrayresult).';

				'.($callurlonselect ? 'var saveRemoteData = '.json_encode($array).';' : '').'

				$(".'.$htmlname.'").select2({
					data: data,
					language: select2arrayoflanguage,
					containerCssClass: \':all:\',					/* Line to add class of origin SELECT propagated to the new <span class="select2-selection...> tag */
					placeholder: "'.dol_escape_js($placeholder).'",
					escapeMarkup: function (markup) { return markup; }, 	// let our custom formatter work
					minimumInputLength: '.$minimumInputLength.',
					formatResult: function(result, container, query, escapeMarkup) {
						return escapeMarkup(result.text);
					},
					matcher: function (params, data) {

						if(! data.id) return null;';

		if ($callurlonselect) {
			$outdelayed .= '

						var urlBase = data.url;
						var separ = urlBase.indexOf("?") >= 0 ? "&" : "?";
						/* console.log("params.term="+params.term); */
						/* console.log("params.term encoded="+encodeURIComponent(params.term)); */
						saveRemoteData[data.id].url = urlBase + separ + "sall=" + encodeURIComponent(params.term);';
		}

		if (!$disableFiltering) {
			$outdelayed .= '

						if(data.text.match(new RegExp(params.term))) {
							return data;
						}

						return null;';
		} else {
			$outdelayed .= '

						return data;';
		}

		$outdelayed .= '
					}
				});

				'.($callurlonselect ? '
				/* Code to execute a GET when we select a value */
				$(".'.$htmlname.'").change(function() {
					var selected = $(".'.$htmlname.'").val();
					console.log("We select "+selected)

					$(".'.$htmlname.'").val("");  /* reset visible combo value */
					$.each( saveRemoteData, function( key, value ) {
						if (key == selected)
						{
							console.log("selectArrayAjax - Do a redirect to "+value.url)
							location.assign(value.url);
						}
					});
				});' : '').'

			});
			</script>';

		if ($acceptdelayedhtml)
		{
			$delayedhtmlcontent .= $outdelayed;
		}
		else
		{
			$out .= $outdelayed;
		}
		return $out;
	}

	/**
	 *	Show a multiselect form from an array.
	 *
	 *	@param	string	$htmlname		Name of select
	 *	@param	array	$array			Array with key+value
	 *	@param	array	$selected		Array with key+value preselected
	 *	@param	int		$key_in_label   1 pour afficher la key dans la valeur "[key] value"
	 *	@param	int		$value_as_key   1 to use value as key
	 *	@param  string	$morecss        Add more css style
	 *	@param  int		$translate		Translate and encode value
	 *  @param	int		$width			Force width of select box. May be used only when using jquery couch. Example: 250, 95%
	 *  @param	string	$moreattrib		Add more options on select component. Example: 'disabled'
	 *  @param	string	$elemtype		Type of element we show ('category', ...)
	 *  @param	string	$placeholder	String to use as placeholder
	 *  @param	int		$addjscombo		Add js combo
	 *	@return	string					HTML multiselect string
	 *  @see selectarray(), selectArrayAjax(), selectArrayFilter()
	 */
	public static function multiselectarray($htmlname, $array, $selected = array(), $key_in_label = 0, $value_as_key = 0, $morecss = '', $translate = 0, $width = 0, $moreattrib = '', $elemtype = '', $placeholder = '', $addjscombo = -1)
	{
		global $conf, $langs;

		$out = '';

		if ($addjscombo < 0) {
		    if (empty($conf->global->MAIN_OPTIMIZEFORTEXTBROWSER)) $addjscombo = 1;
		    else $addjscombo = 0;
		}

		// Add code for jquery to use multiselect
		if (!empty($conf->global->MAIN_USE_JQUERY_MULTISELECT) || defined('REQUIRE_JQUERY_MULTISELECT'))
		{
			$out .= "\n".'<!-- JS CODE TO ENABLE '.$tmpplugin.' for id '.$htmlname.' -->
						<script>'."\n";
			if ($addjscombo == 1)
			{
				$tmpplugin = empty($conf->global->MAIN_USE_JQUERY_MULTISELECT) ?constant('REQUIRE_JQUERY_MULTISELECT') : $conf->global->MAIN_USE_JQUERY_MULTISELECT;
				$out .= 'function formatResult(record) {'."\n";
				if ($elemtype == 'category')
				{
					$out .= '	//return \'<span><img src="'.DOL_URL_ROOT.'/theme/eldy/img/object_category.png'.'"> <a href="'.DOL_URL_ROOT.'/categories/viewcat.php?type=0&id=\'+record.id+\'">\'+record.text+\'</a></span>\';
									  	return \'<span><img src="'.DOL_URL_ROOT.'/theme/eldy/img/object_category.png'.'"> \'+record.text+\'</span>\';';
				}
				else
				{
					$out .= 'return record.text;';
				}
				$out .= '};'."\n";
				$out .= 'function formatSelection(record) {'."\n";
				if ($elemtype == 'category')
				{
					$out .= '	//return \'<span><img src="'.DOL_URL_ROOT.'/theme/eldy/img/object_category.png'.'"> <a href="'.DOL_URL_ROOT.'/categories/viewcat.php?type=0&id=\'+record.id+\'">\'+record.text+\'</a></span>\';
									  	return \'<span><img src="'.DOL_URL_ROOT.'/theme/eldy/img/object_category.png'.'"> \'+record.text+\'</span>\';';
				}
				else
				{
					$out .= 'return record.text;';
				}
				$out .= '};'."\n";
				$out .= '$(document).ready(function () {
							$(\'#'.$htmlname.'\').'.$tmpplugin.'({
								dir: \'ltr\',
								// Specify format function for dropdown item
								formatResult: formatResult,
							 	templateResult: formatResult,		/* For 4.0 */
								// Specify format function for selected item
								formatSelection: formatSelection,
							 	templateResult: formatSelection		/* For 4.0 */
							});
						});'."\n";
			}
			elseif ($addjscombo == 2)
			{
				// Add other js lib
				// TODO external lib multiselect/jquery.multi-select.js must have been loaded to use this multiselect plugin
				// ...
				$out .= '$(document).ready(function () {
							$(\'#'.$htmlname.'\').multiSelect({
								containerHTML: \'<div class="multi-select-container">\',
								menuHTML: \'<div class="multi-select-menu">\',
								buttonHTML: \'<span class="multi-select-button '.$morecss.'">\',
								menuItemHTML: \'<label class="multi-select-menuitem">\',
								activeClass: \'multi-select-container--open\',
								noneText: \''.$placeholder.'\'
							});
						})';
			}
			$out .= '</script>';
		}

		// Try also magic suggest
		$out .= '<select id="'.$htmlname.'" class="multiselect'.($morecss ? ' '.$morecss : '').'" multiple name="'.$htmlname.'[]"'.($moreattrib ? ' '.$moreattrib : '').($width ? ' style="width: '.(preg_match('/%/', $width) ? $width : $width.'px').'"' : '').'>'."\n";
		if (is_array($array) && !empty($array))
		{
			if ($value_as_key) $array = array_combine($array, $array);

			if (!empty($array))
			{
				foreach ($array as $key => $value)
				{
					$out .= '<option value="'.$key.'"';
                    if (is_array($selected) && !empty($selected) && in_array((string) $key, $selected) && ((string) $key != ''))
					{
						$out .= ' selected';
					}
					$out .= '>';

					$newval = ($translate ? $langs->trans($value) : $value);
					$newval = ($key_in_label ? $key.' - '.$newval : $newval);
					$out .= dol_htmlentitiesbr($newval);
					$out .= '</option>'."\n";
				}
			}
		}
		$out .= '</select>'."\n";

		return $out;
	}


	/**
	 *	Show a multiselect dropbox from an array.
	 *
	 *	@param	string	$htmlname		Name of HTML field
	 *	@param	array	$array			Array with array of fields we could show. This array may be modified according to setup of user.
	 *  @param  string  $varpage        Id of context for page. Can be set by caller with $varpage=(empty($contextpage)?$_SERVER["PHP_SELF"]:$contextpage);
	 *	@return	string					HTML multiselect string
	 *  @see selectarray()
	 */
	public static function multiSelectArrayWithCheckbox($htmlname, &$array, $varpage)
	{
		global $conf, $langs, $user;

		if (!empty($conf->global->MAIN_OPTIMIZEFORTEXTBROWSER)) return '';

		$tmpvar = "MAIN_SELECTEDFIELDS_".$varpage;
		if (!empty($user->conf->$tmpvar))
		{
			$tmparray = explode(',', $user->conf->$tmpvar);
			foreach ($array as $key => $val)
			{
				//var_dump($key);
				//var_dump($tmparray);
				if (in_array($key, $tmparray)) $array[$key]['checked'] = 1;
				else $array[$key]['checked'] = 0;
			}
		}

		$lis = '';
		$listcheckedstring = '';

		foreach ($array as $key => $val)
		{
		    /* var_dump($val);
            var_dump(array_key_exists('enabled', $val));
            var_dump(!$val['enabled']);*/
		    if (array_key_exists('enabled', $val) && isset($val['enabled']) && !$val['enabled'])
		    {
			    unset($array[$key]); // We don't want this field
			    continue;
		    }
		    if ($val['label'])
		    {
		        $lis .= '<li><input type="checkbox" id="checkbox'.$key.'" value="'.$key.'"'.(empty($val['checked']) ? '' : ' checked="checked"').'/><label for="checkbox'.$key.'">'.dol_escape_htmltag($langs->trans($val['label'])).'</label></li>';
			    $listcheckedstring .= (empty($val['checked']) ? '' : $key.',');
		    }
		}

		$out = '<!-- Component multiSelectArrayWithCheckbox '.$htmlname.' -->

        <dl class="dropdown">
            <dt>
            <a href="#'.$htmlname.'">
              '.img_picto('', 'list').'
            </a>
            <input type="hidden" class="'.$htmlname.'" name="'.$htmlname.'" value="'.$listcheckedstring.'">
            </dt>
            <dd class="dropdowndd">
                <div class="multiselectcheckbox'.$htmlname.'">
                    <ul class="ul'.$htmlname.'">
                    '.$lis.'
                    </ul>
                </div>
            </dd>
        </dl>

        <script type="text/javascript">
          jQuery(document).ready(function () {
              $(\'.multiselectcheckbox'.$htmlname.' input[type="checkbox"]\').on(\'click\', function () {
                  console.log("A new field was added/removed")
                  $("input:hidden[name=formfilteraction]").val(\'listafterchangingselectedfields\')
                  var title = $(this).val() + ",";
                  if ($(this).is(\':checked\')) {
                      $(\'.'.$htmlname.'\').val(title + $(\'.'.$htmlname.'\').val());
                  }
                  else {
                      $(\'.'.$htmlname.'\').val( $(\'.'.$htmlname.'\').val().replace(title, \'\') )
                  }
                  // Now, we submit page
                  $(this).parents(\'form:first\').submit();
              });
           });
        </script>

        ';
		return $out;
	}

	/**
	 * 	Render list of categories linked to object with id $id and type $type
	 *
	 * 	@param		int		$id				Id of object
	 * 	@param		string	$type			Type of category ('member', 'customer', 'supplier', 'product', 'contact'). Old mode (0, 1, 2, ...) is deprecated.
	 *  @param		int		$rendermode		0=Default, use multiselect. 1=Emulate multiselect (recommended)
	 * 	@return		string					String with categories
	 */
    public function showCategories($id, $type, $rendermode = 0)
	{
		global $db;

		include_once DOL_DOCUMENT_ROOT.'/categories/class/categorie.class.php';

		$cat = new Categorie($db);
		$categories = $cat->containing($id, $type);

		if ($rendermode == 1)
		{
			$toprint = array();
			foreach ($categories as $c)
			{
				$ways = $c->print_all_ways(); // $ways[0] = "ccc2 >> ccc2a >> ccc2a1" with html formated text
				foreach ($ways as $way)
				{
					$toprint[] = '<li class="select2-search-choice-dolibarr noborderoncategories"'.($c->color ? ' style="background: #'.$c->color.';"' : ' style="background: #aaa"').'>'.img_object('', 'category').' '.$way.'</li>';
				}
			}
			return '<div class="select2-container-multi-dolibarr" style="width: 90%;"><ul class="select2-choices-dolibarr">'.implode(' ', $toprint).'</ul></div>';
		}

		if ($rendermode == 0)
		{
			$arrayselected = array();
			$cate_arbo = $this->select_all_categories($type, '', 'parent', 64, 0, 1);
			foreach ($categories as $c) {
				$arrayselected[] = $c->id;
			}

			return $this->multiselectarray('categories', $cate_arbo, $arrayselected, '', 0, '', 0, '100%', 'disabled', 'category');
		}

		return 'ErrorBadValueForParameterRenderMode'; // Should not happened
	}

	/**
	 *  Show linked object block.
	 *
	 *  @param	CommonObject	$object		      Object we want to show links to
	 *  @param  string          $morehtmlright    More html to show on right of title
	 *  @param  array           $compatibleImportElementsList  Array of compatibles elements object for "import from" action
	 *  @return	int							      <0 if KO, >=0 if OK
	 */
    public function showLinkedObjectBlock($object, $morehtmlright = '', $compatibleImportElementsList = false)
	{
		global $conf, $langs, $hookmanager;
		global $bc, $action;

		$object->fetchObjectLinked();

		// Bypass the default method
		$hookmanager->initHooks(array('commonobject'));
		$parameters = array(
			'morehtmlright' => $morehtmlright,
		    'compatibleImportElementsList' => &$compatibleImportElementsList,
		);
		$reshook = $hookmanager->executeHooks('showLinkedObjectBlock', $parameters, $object, $action); // Note that $action and $object may have been modified by hook

		if (empty($reshook))
		{
			$nbofdifferenttypes = count($object->linkedObjects);

			print '<!-- showLinkedObjectBlock -->';
			print load_fiche_titre($langs->trans('RelatedObjects'), $morehtmlright, '', 0, 0, 'showlinkedobjectblock');


			print '<div class="div-table-responsive-no-min">';
			print '<table class="noborder allwidth" data-block="showLinkedObject" data-element="'.$object->element.'"  data-elementid="'.$object->id.'"   >';

			print '<tr class="liste_titre">';
			print '<td>'.$langs->trans("Type").'</td>';
			print '<td>'.$langs->trans("Ref").'</td>';
			print '<td class="center"></td>';
			print '<td class="center">'.$langs->trans("Date").'</td>';
			print '<td class="right">'.$langs->trans("AmountHTShort").'</td>';
			print '<td class="right">'.$langs->trans("Status").'</td>';
			print '<td></td>';
			print '</tr>';

			$nboftypesoutput = 0;

			foreach ($object->linkedObjects as $objecttype => $objects)
			{
				$tplpath = $element = $subelement = $objecttype;

				// to display inport button on tpl
				$showImportButton = false;
				if (!empty($compatibleImportElementsList) && in_array($element, $compatibleImportElementsList)) {
				    $showImportButton = true;
				}

				$regs = array();
				if ($objecttype != 'supplier_proposal' && preg_match('/^([^_]+)_([^_]+)/i', $objecttype, $regs))
				{
					$element = $regs[1];
					$subelement = $regs[2];
					$tplpath = $element.'/'.$subelement;
				}
				$tplname = 'linkedobjectblock';

				// To work with non standard path
				if ($objecttype == 'facture') {
					$tplpath = 'compta/'.$element;
					if (empty($conf->facture->enabled)) continue; // Do not show if module disabled
				}
				elseif ($objecttype == 'facturerec') {
					$tplpath = 'compta/facture';
					$tplname = 'linkedobjectblockForRec';
					if (empty($conf->facture->enabled)) continue; // Do not show if module disabled
				}
				elseif ($objecttype == 'propal') {
					$tplpath = 'comm/'.$element;
					if (empty($conf->propal->enabled)) continue; // Do not show if module disabled
				}
				elseif ($objecttype == 'supplier_proposal') {
					if (empty($conf->supplier_proposal->enabled)) continue; // Do not show if module disabled
				}
				elseif ($objecttype == 'shipping' || $objecttype == 'shipment') {
					$tplpath = 'expedition';
					if (empty($conf->expedition->enabled)) continue; // Do not show if module disabled
				}
        		elseif ($objecttype == 'reception') {
        			$tplpath = 'reception';
        			if (empty($conf->reception->enabled)) continue; // Do not show if module disabled
        		}
				elseif ($objecttype == 'delivery') {
					$tplpath = 'livraison';
					if (empty($conf->expedition->enabled)) continue; // Do not show if module disabled
				}
				elseif ($objecttype == 'invoice_supplier') {
					$tplpath = 'fourn/facture';
				}
				elseif ($objecttype == 'order_supplier') {
					$tplpath = 'fourn/commande';
				}
				elseif ($objecttype == 'expensereport') {
					$tplpath = 'expensereport';
				}
				elseif ($objecttype == 'subscription') {
					$tplpath = 'adherents';
				}

				global $linkedObjectBlock;
				$linkedObjectBlock = $objects;


				// Output template part (modules that overwrite templates must declare this into descriptor)
				$dirtpls = array_merge($conf->modules_parts['tpl'], array('/'.$tplpath.'/tpl'));
				foreach ($dirtpls as $reldir)
				{
					if ($nboftypesoutput == ($nbofdifferenttypes - 1))    // No more type to show after
					{
						global $noMoreLinkedObjectBlockAfter;
						$noMoreLinkedObjectBlockAfter = 1;
					}

					$res = @include dol_buildpath($reldir.'/'.$tplname.'.tpl.php');
					if ($res)
					{
						$nboftypesoutput++;
						break;
					}
				}
			}

			if (!$nboftypesoutput)
			{
				print '<tr><td class="impair opacitymedium" colspan="7">'.$langs->trans("None").'</td></tr>';
			}

			print '</table>';

			if (!empty($compatibleImportElementsList))
			{
			    $res = @include dol_buildpath('core/tpl/ajax/objectlinked_lineimport.tpl.php');
			}


			print '</div>';

			return $nbofdifferenttypes;
		}
	}

	/**
	 *  Show block with links to link to other objects.
	 *
	 *  @param	CommonObject	$object				Object we want to show links to
	 *  @param	array			$restrictlinksto	Restrict links to some elements, for exemple array('order') or array('supplier_order'). null or array() if no restriction.
	 *  @param	array			$excludelinksto		Do not show links of this type, for exemple array('order') or array('supplier_order'). null or array() if no exclusion.
	 *  @return	string								<0 if KO, >0 if OK
	 */
    public function showLinkToObjectBlock($object, $restrictlinksto = array(), $excludelinksto = array())
	{
		global $conf, $langs, $hookmanager;
		global $bc, $action;

		$linktoelem = '';
		$linktoelemlist = '';
		$listofidcompanytoscan = '';

		if (!is_object($object->thirdparty)) $object->fetch_thirdparty();

		$possiblelinks = array();
		if (is_object($object->thirdparty) && !empty($object->thirdparty->id) && $object->thirdparty->id > 0)
		{
			$listofidcompanytoscan = $object->thirdparty->id;
			if (($object->thirdparty->parent > 0) && !empty($conf->global->THIRDPARTY_INCLUDE_PARENT_IN_LINKTO)) $listofidcompanytoscan .= ','.$object->thirdparty->parent;
			if (($object->fk_project > 0) && !empty($conf->global->THIRDPARTY_INCLUDE_PROJECT_THIRDPARY_IN_LINKTO))
			{
				include_once DOL_DOCUMENT_ROOT.'/projet/class/project.class.php';
				$tmpproject = new Project($this->db);
				$tmpproject->fetch($object->fk_project);
				if ($tmpproject->socid > 0 && ($tmpproject->socid != $object->thirdparty->id)) $listofidcompanytoscan .= ','.$tmpproject->socid;
				unset($tmpproject);
			}

			$possiblelinks = array(
				'propal'=>array('enabled'=>$conf->propal->enabled, 'perms'=>1, 'label'=>'LinkToProposal', 'sql'=>"SELECT s.rowid as socid, s.nom as name, s.client, t.rowid, t.ref, t.ref_client, t.total_ht FROM ".MAIN_DB_PREFIX."societe as s, ".MAIN_DB_PREFIX."propal as t WHERE t.fk_soc = s.rowid AND t.fk_soc IN (".$listofidcompanytoscan.') AND t.entity IN ('.getEntity('propal').')'),
				'order'=>array('enabled'=>$conf->commande->enabled, 'perms'=>1, 'label'=>'LinkToOrder', 'sql'=>"SELECT s.rowid as socid, s.nom as name, s.client, t.rowid, t.ref, t.ref_client, t.total_ht FROM ".MAIN_DB_PREFIX."societe as s, ".MAIN_DB_PREFIX."commande as t WHERE t.fk_soc = s.rowid AND t.fk_soc IN (".$listofidcompanytoscan.') AND t.entity IN ('.getEntity('commande').')'),
				'invoice'=>array('enabled'=>$conf->facture->enabled, 'perms'=>1, 'label'=>'LinkToInvoice', 'sql'=>"SELECT s.rowid as socid, s.nom as name, s.client, t.rowid, t.ref, t.ref_client, t.total as total_ht FROM ".MAIN_DB_PREFIX."societe as s, ".MAIN_DB_PREFIX."facture as t WHERE t.fk_soc = s.rowid AND t.fk_soc IN (".$listofidcompanytoscan.') AND t.entity IN ('.getEntity('invoice').')'),
				'invoice_template'=>array('enabled'=>$conf->facture->enabled, 'perms'=>1, 'label'=>'LinkToTemplateInvoice', 'sql'=>"SELECT s.rowid as socid, s.nom as name, s.client, t.rowid, t.titre as ref, t.total as total_ht FROM ".MAIN_DB_PREFIX."societe as s, ".MAIN_DB_PREFIX."facture_rec as t WHERE t.fk_soc = s.rowid AND t.fk_soc IN (".$listofidcompanytoscan.') AND t.entity IN ('.getEntity('invoice').')'),
				'contrat'=>array('enabled'=>$conf->contrat->enabled, 'perms'=>1, 'label'=>'LinkToContract', 'sql'=>"SELECT s.rowid as socid, s.nom as name, s.client, t.rowid, t.ref, t.ref_supplier, '' as total_ht FROM ".MAIN_DB_PREFIX."societe as s, ".MAIN_DB_PREFIX."contrat as t WHERE t.fk_soc = s.rowid AND t.fk_soc IN (".$listofidcompanytoscan.') AND t.entity IN ('.getEntity('contract').')'),
				'fichinter'=>array('enabled'=>$conf->ficheinter->enabled, 'perms'=>1, 'label'=>'LinkToIntervention', 'sql'=>"SELECT s.rowid as socid, s.nom as name, s.client, t.rowid, t.ref FROM ".MAIN_DB_PREFIX."societe as s, ".MAIN_DB_PREFIX."fichinter as t WHERE t.fk_soc = s.rowid AND t.fk_soc IN (".$listofidcompanytoscan.') AND t.entity IN ('.getEntity('intervention').')'),
				'supplier_proposal'=>array('enabled'=>$conf->supplier_proposal->enabled, 'perms'=>1, 'label'=>'LinkToSupplierProposal', 'sql'=>"SELECT s.rowid as socid, s.nom as name, s.client, t.rowid, t.ref, '' as ref_supplier, t.total_ht FROM ".MAIN_DB_PREFIX."societe as s, ".MAIN_DB_PREFIX."supplier_proposal as t WHERE t.fk_soc = s.rowid AND t.fk_soc IN (".$listofidcompanytoscan.') AND t.entity IN ('.getEntity('supplier_proposal').')'),
				'order_supplier'=>array('enabled'=>$conf->supplier_order->enabled, 'perms'=>1, 'label'=>'LinkToSupplierOrder', 'sql'=>"SELECT s.rowid as socid, s.nom as name, s.client, t.rowid, t.ref, t.ref_supplier, t.total_ht FROM ".MAIN_DB_PREFIX."societe as s, ".MAIN_DB_PREFIX."commande_fournisseur as t WHERE t.fk_soc = s.rowid AND t.fk_soc IN (".$listofidcompanytoscan.') AND t.entity IN ('.getEntity('commande_fournisseur').')'),
				'invoice_supplier'=>array('enabled'=>$conf->supplier_invoice->enabled, 'perms'=>1, 'label'=>'LinkToSupplierInvoice', 'sql'=>"SELECT s.rowid as socid, s.nom as name, s.client, t.rowid, t.ref, t.ref_supplier, t.total_ht FROM ".MAIN_DB_PREFIX."societe as s, ".MAIN_DB_PREFIX."facture_fourn as t WHERE t.fk_soc = s.rowid AND t.fk_soc IN (".$listofidcompanytoscan.') AND t.entity IN ('.getEntity('facture_fourn').')'),
				'ticket'=>array('enabled'=>$conf->ticket->enabled, 'perms'=>1, 'label'=>'LinkToTicket', 'sql'=>"SELECT s.rowid as socid, s.nom as name, s.client, t.rowid, t.ref, t.track_id, '0' as total_ht FROM ".MAIN_DB_PREFIX."societe as s, ".MAIN_DB_PREFIX."ticket as t WHERE t.fk_soc = s.rowid AND t.fk_soc IN (".$listofidcompanytoscan.') AND t.entity IN ('.getEntity('ticket').')')
			);
		}

		// Can complete the possiblelink array
		$hookmanager->initHooks(array('commonobject'));
		$parameters = array('listofidcompanytoscan' => $listofidcompanytoscan);

		if (!empty($listofidcompanytoscan))  // If empty, we don't have criteria to scan the object we can link to
		{
            $reshook = $hookmanager->executeHooks('showLinkToObjectBlock', $parameters, $object, $action); // Note that $action and $object may have been modified by hook
		}

		if (empty($reshook))
		{
			if (is_array($hookmanager->resArray) && count($hookmanager->resArray))
			{
				$possiblelinks = array_merge($possiblelinks, $hookmanager->resArray);
			}
		}
		elseif ($reshook > 0)
		{
			if (is_array($hookmanager->resArray) && count($hookmanager->resArray))
			{
				$possiblelinks = $hookmanager->resArray;
			}
		}

		foreach ($possiblelinks as $key => $possiblelink)
		{
			$num = 0;

			if (empty($possiblelink['enabled'])) continue;

			if (!empty($possiblelink['perms']) && (empty($restrictlinksto) || in_array($key, $restrictlinksto)) && (empty($excludelinksto) || !in_array($key, $excludelinksto)))
			{
				print '<div id="'.$key.'list"'.(empty($conf->use_javascript_ajax) ? '' : ' style="display:none"').'>';
				$sql = $possiblelink['sql'];

				$resqllist = $this->db->query($sql);
				if ($resqllist)
				{
					$num = $this->db->num_rows($resqllist);
					$i = 0;

					print '<br>';
					print '<form action="'.$_SERVER["PHP_SELF"].'" method="POST" name="formlinked'.$key.'">';
					print '<input type="hidden" name="action" value="addlink">';
					print '<input type="hidden" name="token" value="'.newToken().'">';
					print '<input type="hidden" name="id" value="'.$object->id.'">';
					print '<input type="hidden" name="addlink" value="'.$key.'">';
					print '<table class="noborder">';
					print '<tr class="liste_titre">';
					print '<td class="nowrap"></td>';
					print '<td class="center">'.$langs->trans("Ref").'</td>';
					print '<td class="left">'.$langs->trans("RefCustomer").'</td>';
					print '<td class="right">'.$langs->trans("AmountHTShort").'</td>';
					print '<td class="left">'.$langs->trans("Company").'</td>';
					print '</tr>';
					while ($i < $num)
					{
						$objp = $this->db->fetch_object($resqllist);

						print '<tr class="oddeven">';
						print '<td class="left">';
						print '<input type="radio" name="idtolinkto" value='.$objp->rowid.'>';
						print '</td>';
						print '<td class="center">'.$objp->ref.'</td>';
						print '<td>'.$objp->ref_client.'</td>';
						print '<td class="right">'.price($objp->total_ht).'</td>';
						print '<td>'.$objp->name.'</td>';
						print '</tr>';
						$i++;
					}
					print '</table>';
					print '<div class="center"><input type="submit" class="button valignmiddle" value="'.$langs->trans('ToLink').'">&nbsp;&nbsp;&nbsp;&nbsp;&nbsp;<input type="submit" class="button" name="cancel" value="'.$langs->trans('Cancel').'"></div>';

					print '</form>';
					$this->db->free($resqllist);
				} else {
					dol_print_error($this->db);
				}
				print '</div>';
				if ($num > 0)
				{
				}

				//$linktoelem.=($linktoelem?' &nbsp; ':'');
				if ($num > 0) $linktoelemlist .= '<li><a href="#linkto'.$key.'" class="linkto dropdowncloseonclick" rel="'.$key.'">'.$langs->trans($possiblelink['label']).' ('.$num.')</a></li>';
				//else $linktoelem.=$langs->trans($possiblelink['label']);
				else $linktoelemlist .= '<li><span class="linktodisabled">'.$langs->trans($possiblelink['label']).' (0)</span></li>';
			}
		}

		if ($linktoelemlist)
		{
			$linktoelem = '
    		<dl class="dropdown" id="linktoobjectname">
    		';
			if (!empty($conf->use_javascript_ajax)) $linktoelem .= '<dt><a href="#linktoobjectname">'.$langs->trans("LinkTo").'...</a></dt>';
			$linktoelem .= '<dd>
    		<div class="multiselectlinkto">
    		<ul class="ulselectedfields">'.$linktoelemlist.'
    		</ul>
    		</div>
    		</dd>
    		</dl>';
		}
		else
		{
			$linktoelem = '';
		}

		if (!empty($conf->use_javascript_ajax))
		{
		    print '<!-- Add js to show linkto box -->
				<script>
				jQuery(document).ready(function() {
					jQuery(".linkto").click(function() {
						console.log("We choose to show/hide link for rel="+jQuery(this).attr(\'rel\'));
					    jQuery("#"+jQuery(this).attr(\'rel\')+"list").toggle();
						jQuery(this).toggle();
					});
				});
				</script>
		    ';
		}

		return $linktoelem;
	}

	/**
	 *	Return an html string with a select combo box to choose yes or no
	 *
	 *	@param	string		$htmlname		Name of html select field
	 *	@param	string		$value			Pre-selected value
	 *	@param	int			$option			0 return yes/no, 1 return 1/0
	 *	@param	bool		$disabled		true or false
	 *  @param	int      	$useempty		1=Add empty line
	 *	@return	string						See option
	 */
    public function selectyesno($htmlname, $value = '', $option = 0, $disabled = false, $useempty = 0)
	{
		global $langs;

		$yes = "yes"; $no = "no";
		if ($option)
		{
			$yes = "1";
			$no = "0";
		}

		$disabled = ($disabled ? ' disabled' : '');

		$resultyesno = '<select class="flat width75" id="'.$htmlname.'" name="'.$htmlname.'"'.$disabled.'>'."\n";
		if ($useempty) $resultyesno .= '<option value="-1"'.(($value < 0) ? ' selected' : '').'>&nbsp;</option>'."\n";
		if (("$value" == 'yes') || ($value == 1))
		{
			$resultyesno .= '<option value="'.$yes.'" selected>'.$langs->trans("Yes").'</option>'."\n";
			$resultyesno .= '<option value="'.$no.'">'.$langs->trans("No").'</option>'."\n";
		}
		else
	    {
	   		$selected = (($useempty && $value != '0' && $value != 'no') ? '' : ' selected');
			$resultyesno .= '<option value="'.$yes.'">'.$langs->trans("Yes").'</option>'."\n";
			$resultyesno .= '<option value="'.$no.'"'.$selected.'>'.$langs->trans("No").'</option>'."\n";
		}
		$resultyesno .= '</select>'."\n";
		return $resultyesno;
	}

    // phpcs:disable PEAR.NamingConventions.ValidFunctionName.ScopeNotCamelCaps
	/**
	 *  Return list of export templates
	 *
	 *  @param	string	$selected          Id modele pre-selectionne
	 *  @param  string	$htmlname          Name of HTML select
	 *  @param  string	$type              Type of searched templates
	 *  @param  int		$useempty          Affiche valeur vide dans liste
	 *  @return	void
	 */
    public function select_export_model($selected = '', $htmlname = 'exportmodelid', $type = '', $useempty = 0)
	{
        // phpcs:enable
		$sql = "SELECT rowid, label";
		$sql .= " FROM ".MAIN_DB_PREFIX."export_model";
		$sql .= " WHERE type = '".$type."'";
		$sql .= " ORDER BY rowid";
		$result = $this->db->query($sql);
		if ($result)
		{
			print '<select class="flat" id="select_'.$htmlname.'" name="'.$htmlname.'">';
			if ($useempty)
			{
				print '<option value="-1">&nbsp;</option>';
			}

			$num = $this->db->num_rows($result);
			$i = 0;
			while ($i < $num)
			{
				$obj = $this->db->fetch_object($result);
				if ($selected == $obj->rowid)
				{
					print '<option value="'.$obj->rowid.'" selected>';
				}
				else
				{
					print '<option value="'.$obj->rowid.'">';
				}
				print $obj->label;
				print '</option>';
				$i++;
			}
			print "</select>";
		}
		else {
			dol_print_error($this->db);
		}
	}

	/**
	 *    Return a HTML area with the reference of object and a navigation bar for a business object
	 *    Note: To complete search with a particular filter on select, you can set $object->next_prev_filter set to define SQL criterias.
	 *
	 *    @param	object	$object			Object to show.
	 *    @param	string	$paramid   		Name of parameter to use to name the id into the URL next/previous link.
	 *    @param	string	$morehtml  		More html content to output just before the nav bar.
	 *    @param	int		$shownav	  	Show Condition (navigation is shown if value is 1).
	 *    @param	string	$fieldid   		Name of field id into database to use for select next and previous (we make the select max and min on this field compared to $object->ref). Use 'none' to disable next/prev.
	 *    @param	string	$fieldref   	Name of field ref of object (object->ref) to show or 'none' to not show ref.
	 *    @param	string	$morehtmlref  	More html to show after ref.
	 *    @param	string	$moreparam  	More param to add in nav link url. Must start with '&...'.
	 *	  @param	int		$nodbprefix		Do not include DB prefix to forge table name.
	 *	  @param	string	$morehtmlleft	More html code to show before ref.
	 *	  @param	string	$morehtmlstatus	More html code to show under navigation arrows (status place).
	 *	  @param	string	$morehtmlright	More html code to show after ref.
	 * 	  @return	string    				Portion HTML with ref + navigation buttons
	 */
    public function showrefnav($object, $paramid, $morehtml = '', $shownav = 1, $fieldid = 'rowid', $fieldref = 'ref', $morehtmlref = '', $moreparam = '', $nodbprefix = 0, $morehtmlleft = '', $morehtmlstatus = '', $morehtmlright = '')
	{
		global $langs, $conf, $hookmanager;

		$ret = '';
		if (empty($fieldid))  $fieldid = 'rowid';
		if (empty($fieldref)) $fieldref = 'ref';

		// Add where from hooks
		if (is_object($hookmanager))
		{
			$parameters = array();
			$reshook = $hookmanager->executeHooks('printFieldListWhere', $parameters, $object); // Note that $action and $object may have been modified by hook
			$object->next_prev_filter .= $hookmanager->resPrint;
		}
		$previous_ref = $next_ref = '';
		if ($shownav)
		{
			//print "paramid=$paramid,morehtml=$morehtml,shownav=$shownav,$fieldid,$fieldref,$morehtmlref,$moreparam";
			$object->load_previous_next_ref((isset($object->next_prev_filter) ? $object->next_prev_filter : ''), $fieldid, $nodbprefix);

			$navurl = $_SERVER["PHP_SELF"];
			// Special case for project/task page
			if ($paramid == 'project_ref')
			{
			    if (preg_match('/\/tasks\/(task|contact|note|document)\.php/', $navurl))     // TODO Remove this when nav with project_ref on task pages are ok
			    {
				    $navurl = preg_replace('/\/tasks\/(task|contact|time|note|document)\.php/', '/tasks.php', $navurl);
    				$paramid = 'ref';
			    }
			}

			// accesskey is for Windows or Linux:  ALT + key for chrome, ALT + SHIFT + KEY for firefox
			// accesskey is for Mac:               CTRL + key for all browsers
			$stringforfirstkey = $langs->trans("KeyboardShortcut");
			if ($conf->browser->name == 'chrome')
			{
				$stringforfirstkey .= ' ALT +';
			}
			elseif ($conf->browser->name == 'firefox')
			{
				$stringforfirstkey .= ' ALT + SHIFT +';
			}
			else
			{
				$stringforfirstkey .= ' CTL +';
			}

			$previous_ref = $object->ref_previous ? '<a accesskey="p" title="'.$stringforfirstkey.' p" class="classfortooltip" href="'.$navurl.'?'.$paramid.'='.urlencode($object->ref_previous).$moreparam.'"><i class="fa fa-chevron-left"></i></a>' : '<span class="inactive"><i class="fa fa-chevron-left opacitymedium"></i></span>';
			$next_ref     = $object->ref_next ? '<a accesskey="n" title="'.$stringforfirstkey.' n" class="classfortooltip" href="'.$navurl.'?'.$paramid.'='.urlencode($object->ref_next).$moreparam.'"><i class="fa fa-chevron-right"></i></a>' : '<span class="inactive"><i class="fa fa-chevron-right opacitymedium"></i></span>';
		}

		//print "xx".$previous_ref."x".$next_ref;
		$ret .= '<!-- Start banner content --><div style="vertical-align: middle">';

		// Right part of banner
		if ($morehtmlright) $ret .= '<div class="inline-block floatleft">'.$morehtmlright.'</div>';

		if ($previous_ref || $next_ref || $morehtml)
		{
			$ret .= '<div class="pagination paginationref"><ul class="right">';
		}
		if ($morehtml)
		{
			$ret .= '<li class="noborder litext">'.$morehtml.'</li>';
		}
		if ($shownav && ($previous_ref || $next_ref))
		{
			$ret .= '<li class="pagination">'.$previous_ref.'</li>';
			$ret .= '<li class="pagination">'.$next_ref.'</li>';
		}
		if ($previous_ref || $next_ref || $morehtml)
		{
			$ret .= '</ul></div>';
		}

		$parameters = array();
		$reshook = $hookmanager->executeHooks('moreHtmlStatus', $parameters, $object); // Note that $action and $object may have been modified by hook
		if (empty($reshook)) $morehtmlstatus .= $hookmanager->resPrint;
		else $morehtmlstatus = $hookmanager->resPrint;
		if ($morehtmlstatus) $ret .= '<div class="statusref">'.$morehtmlstatus.'</div>';

		$parameters = array();
		$reshook = $hookmanager->executeHooks('moreHtmlRef', $parameters, $object); // Note that $action and $object may have been modified by hook
		if (empty($reshook)) $morehtmlref .= $hookmanager->resPrint;
		elseif ($reshook > 0) $morehtmlref = $hookmanager->resPrint;

		// Left part of banner
		if ($morehtmlleft)
		{
			if ($conf->browser->layout == 'phone') $ret .= '<!-- morehtmlleft --><div class="floatleft">'.$morehtmlleft.'</div>'; // class="center" to have photo in middle
			else $ret .= '<!-- morehtmlleft --><div class="inline-block floatleft">'.$morehtmlleft.'</div>';
		}

		//if ($conf->browser->layout == 'phone') $ret.='<div class="clearboth"></div>';
		$ret .= '<div class="inline-block floatleft valignmiddle refid'.(($shownav && ($previous_ref || $next_ref)) ? ' refidpadding' : '').'">';

		// For thirdparty, contact, user, member, the ref is the id, so we show something else
		if ($object->element == 'societe')
		{
			$ret .= dol_htmlentities($object->name);
		}
		elseif ($object->element == 'member')
		{
			$ret .= $object->ref.'<br>';
			$fullname = $object->getFullName($langs);
			if ($object->morphy == 'mor' && $object->societe) {
				$ret .= dol_htmlentities($object->societe).((!empty($fullname) && $object->societe != $fullname) ? ' ('.dol_htmlentities($fullname).')' : '');
			} else {
				$ret .= dol_htmlentities($fullname).((!empty($object->societe) && $object->societe != $fullname) ? ' ('.dol_htmlentities($object->societe).')' : '');
			}
		}
		elseif (in_array($object->element, array('contact', 'user', 'usergroup')))
		{
			$ret .= dol_htmlentities($object->getFullName($langs));
		}
		elseif (in_array($object->element, array('action', 'agenda')))
		{
			$ret .= $object->ref.'<br>'.$object->label;
		}
		elseif (in_array($object->element, array('adherent_type')))
		{
			$ret .= $object->label;
		}
		elseif ($object->element == 'ecm_directories')
		{
			$ret .= '';
		}
		elseif ($fieldref != 'none') $ret .= dol_htmlentities($object->$fieldref);


		if ($morehtmlref)
		{
			$ret .= ' '.$morehtmlref;
		}
		$ret .= '</div>';

		$ret .= '</div><!-- End banner content -->';

		return $ret;
	}


	/**
	 *    	Return HTML code to output a barcode
	 *
	 *     	@param	Object	$object		Object containing data to retrieve file name
	 * 		@param	int		$width			Width of photo
	 * 	  	@return string    				HTML code to output barcode
	 */
    public function showbarcode(&$object, $width = 100)
	{
		global $conf;

		//Check if barcode is filled in the card
		if (empty($object->barcode)) return '';

		// Complete object if not complete
		if (empty($object->barcode_type_code) || empty($object->barcode_type_coder))
		{
			$result = $object->fetch_barcode();
			//Check if fetch_barcode() failed
			if ($result < 1) return '<!-- ErrorFetchBarcode -->';
		}

		// Barcode image
		$url = DOL_URL_ROOT.'/viewimage.php?modulepart=barcode&generator='.urlencode($object->barcode_type_coder).'&code='.urlencode($object->barcode).'&encoding='.urlencode($object->barcode_type_code);
		$out = '<!-- url barcode = '.$url.' -->';
		$out .= '<img src="'.$url.'">';
		return $out;
	}

	/**
	 *    	Return HTML code to output a photo
	 *
	 *    	@param	string		$modulepart			Key to define module concerned ('societe', 'userphoto', 'memberphoto')
	 *     	@param  object		$object				Object containing data to retrieve file name
	 * 		@param	int			$width				Width of photo
	 * 		@param	int			$height				Height of photo (auto if 0)
	 * 		@param	int			$caneditfield		Add edit fields
	 * 		@param	string		$cssclass			CSS name to use on img for photo
	 * 		@param	string		$imagesize		    'mini', 'small' or '' (original)
	 *      @param  int         $addlinktofullsize  Add link to fullsize image
	 *      @param  int         $cache              1=Accept to use image in cache
	 *      @param	string		$forcecapture		Force parameter capture on HTML input file element to ask a smartphone to allow to open camera to take photo. Auto if empty.
	 * 	  	@return string    						HTML code to output photo
	 */
	public static function showphoto($modulepart, $object, $width = 100, $height = 0, $caneditfield = 0, $cssclass = 'photowithmargin', $imagesize = '', $addlinktofullsize = 1, $cache = 0, $forcecapture = '')
	{
		global $conf, $langs;

		$entity = (!empty($object->entity) ? $object->entity : $conf->entity);
		$id = (!empty($object->id) ? $object->id : $object->rowid);

		$ret = ''; $dir = ''; $file = ''; $originalfile = ''; $altfile = ''; $email = ''; $capture = '';
		if ($modulepart == 'societe')
		{
			$dir = $conf->societe->multidir_output[$entity];
			if (!empty($object->logo))
			{
				if ((string) $imagesize == 'mini') $file = get_exdir(0, 0, 0, 0, $object, 'thirdparty').'/logos/'.getImageFileNameForSize($object->logo, '_mini'); // getImageFileNameForSize include the thumbs
				elseif ((string) $imagesize == 'small') $file = get_exdir(0, 0, 0, 0, $object, 'thirdparty').'/logos/'.getImageFileNameForSize($object->logo, '_small');
				else $file = get_exdir(0, 0, 0, 0, $object, 'thirdparty').'/logos/'.$object->logo;
				$originalfile = get_exdir(0, 0, 0, 0, $object, 'thirdparty').'/logos/'.$object->logo;
			}
			$email = $object->email;
		}
		elseif ($modulepart == 'contact')
		{
			$dir = $conf->societe->multidir_output[$entity].'/contact';
			if (!empty($object->photo))
			{
				if ((string) $imagesize == 'mini') $file = get_exdir(0, 0, 0, 0, $object, 'contact').'/photos/'.getImageFileNameForSize($object->photo, '_mini');
				elseif ((string) $imagesize == 'small') $file = get_exdir(0, 0, 0, 0, $object, 'contact').'/photos/'.getImageFileNameForSize($object->photo, '_small');
				else $file = get_exdir(0, 0, 0, 0, $object, 'contact').'/photos/'.$object->photo;
				$originalfile = get_exdir(0, 0, 0, 0, $object, 'contact').'/photos/'.$object->photo;
			}
			$email = $object->email;
			$capture = 'user';
		}
		elseif ($modulepart == 'userphoto')
		{
			$dir = $conf->user->dir_output;
			if (!empty($object->photo))
			{
				if ((string) $imagesize == 'mini') $file = get_exdir(0, 0, 0, 0, $object, 'user').$object->id.'/'.getImageFileNameForSize($object->photo, '_mini');
				elseif ((string) $imagesize == 'small') $file = get_exdir(0, 0, 0, 0, $object, 'user').$object->id.'/'.getImageFileNameForSize($object->photo, '_small');
				else $file = get_exdir(0, 0, 0, 0, $object, 'user').'/'.$object->id.'/'.$object->photo;
				$originalfile = get_exdir(0, 0, 0, 0, $object, 'user').'/'.$object->id.'/'.$object->photo;
			}
			if (!empty($conf->global->MAIN_OLD_IMAGE_LINKS)) $altfile = $object->id.".jpg"; // For backward compatibility
			$email = $object->email;
			$capture = 'user';
		}
		elseif ($modulepart == 'memberphoto')
		{
			$dir = $conf->adherent->dir_output;
			if (!empty($object->photo))
			{
				if ((string) $imagesize == 'mini') $file = get_exdir(0, 0, 0, 0, $object, 'member').'photos/'.getImageFileNameForSize($object->photo, '_mini');
				elseif ((string) $imagesize == 'small') $file = get_exdir(0, 0, 0, 0, $object, 'member').'photos/'.getImageFileNameForSize($object->photo, '_small');
				else $file = get_exdir(0, 0, 0, 0, $object, 'member').'photos/'.$object->photo;
				$originalfile = get_exdir(0, 0, 0, 0, $object, 'member').'photos/'.$object->photo;
			}
			if (!empty($conf->global->MAIN_OLD_IMAGE_LINKS)) $altfile = $object->id.".jpg"; // For backward compatibility
			$email = $object->email;
			$capture = 'user';
		}
		else
		{
			// Generic case to show photos
			$dir = $conf->$modulepart->dir_output;
			if (!empty($object->photo))
			{
				if ((string) $imagesize == 'mini') $file = get_exdir($id, 2, 0, 0, $object, $modulepart).'photos/'.getImageFileNameForSize($object->photo, '_mini');
				elseif ((string) $imagesize == 'small') $file = get_exdir($id, 2, 0, 0, $object, $modulepart).'photos/'.getImageFileNameForSize($object->photo, '_small');
				else $file = get_exdir($id, 2, 0, 0, $object, $modulepart).'photos/'.$object->photo;
				$originalfile = get_exdir($id, 2, 0, 0, $object, $modulepart).'photos/'.$object->photo;
			}
			if (!empty($conf->global->MAIN_OLD_IMAGE_LINKS)) $altfile = $object->id.".jpg"; // For backward compatibility
			$email = $object->email;
		}

		if ($forcecapture) $capture = $forcecapture;

		if ($dir)
		{
			if ($file && file_exists($dir."/".$file))
			{
				if ($addlinktofullsize)
				{
					$urladvanced = getAdvancedPreviewUrl($modulepart, $originalfile, 0, '&entity='.$entity);
					if ($urladvanced) $ret .= '<a href="'.$urladvanced.'">';
					else $ret .= '<a href="'.DOL_URL_ROOT.'/viewimage.php?modulepart='.$modulepart.'&entity='.$entity.'&file='.urlencode($originalfile).'&cache='.$cache.'">';
				}
				$ret .= '<img alt="Photo" class="photo'.$modulepart.($cssclass ? ' '.$cssclass : '').' photologo'.(preg_replace('/[^a-z]/i', '_', $file)).'" '.($width ? ' width="'.$width.'"' : '').($height ? ' height="'.$height.'"' : '').' src="'.DOL_URL_ROOT.'/viewimage.php?modulepart='.$modulepart.'&entity='.$entity.'&file='.urlencode($file).'&cache='.$cache.'">';
				if ($addlinktofullsize) $ret .= '</a>';
			}
			elseif ($altfile && file_exists($dir."/".$altfile))
			{
				if ($addlinktofullsize)
				{
					$urladvanced = getAdvancedPreviewUrl($modulepart, $originalfile, 0, '&entity='.$entity);
					if ($urladvanced) $ret .= '<a href="'.$urladvanced.'">';
					else $ret .= '<a href="'.DOL_URL_ROOT.'/viewimage.php?modulepart='.$modulepart.'&entity='.$entity.'&file='.urlencode($originalfile).'&cache='.$cache.'">';
				}
				$ret .= '<img class="photo'.$modulepart.($cssclass ? ' '.$cssclass : '').'" alt="Photo alt" id="photologo'.(preg_replace('/[^a-z]/i', '_', $file)).'" class="'.$cssclass.'" '.($width ? ' width="'.$width.'"' : '').($height ? ' height="'.$height.'"' : '').' src="'.DOL_URL_ROOT.'/viewimage.php?modulepart='.$modulepart.'&entity='.$entity.'&file='.urlencode($altfile).'&cache='.$cache.'">';
				if ($addlinktofullsize) $ret .= '</a>';
			}
			else
			{
				$nophoto = '/public/theme/common/nophoto.png';
				if (in_array($modulepart, array('userphoto', 'contact', 'memberphoto')))	// For module that are "physical" users
				{
					if ($modulepart == 'memberphoto' && strpos($object->morphy, 'mor') !== false) {
						$nophoto = '/public/theme/common/company.png';
					}
					else {
						$nophoto = '/public/theme/common/user_anonymous.png';
						if ($object->gender == 'man') $nophoto = '/public/theme/common/user_man.png';
						if ($object->gender == 'woman') $nophoto = '/public/theme/common/user_woman.png';
					}
				}

				if (!empty($conf->gravatar->enabled) && $email)
				{
					/**
					 * @see https://gravatar.com/site/implement/images/php/
					 */
					global $dolibarr_main_url_root;
					$ret .= '<!-- Put link to gravatar -->';
					//$defaultimg=urlencode(dol_buildpath($nophoto,3));
					$defaultimg = 'mm';
					$ret .= '<img class="photo'.$modulepart.($cssclass ? ' '.$cssclass : '').'" alt="Gravatar avatar" title="'.$email.' Gravatar avatar" '.($width ? ' width="'.$width.'"' : '').($height ? ' height="'.$height.'"' : '').' src="https://www.gravatar.com/avatar/'.md5(strtolower(trim($email))).'?s='.$width.'&d='.$defaultimg.'">'; // gravatar need md5 hash
				}
				else
				{
					$ret .= '<img class="photo'.$modulepart.($cssclass ? ' '.$cssclass : '').'" alt="No photo" '.($width ? ' width="'.$width.'"' : '').($height ? ' height="'.$height.'"' : '').' src="'.DOL_URL_ROOT.$nophoto.'">';
				}
			}

			if ($caneditfield)
			{
				if ($object->photo) $ret .= "<br>\n";
				$ret .= '<table class="nobordernopadding centpercent">';
				if ($object->photo) $ret .= '<tr><td><input type="checkbox" class="flat photodelete" name="deletephoto" id="photodelete"> '.$langs->trans("Delete").'<br><br></td></tr>';
				$ret .= '<tr><td class="tdoverflow"><input type="file" class="flat maxwidth200onsmartphone" name="photo" id="photoinput" accept="image/*"'.($capture ? ' capture="'.$capture.'"' : '').'></td></tr>';
				$ret .= '</table>';
			}
		}
		else dol_print_error('', 'Call of showphoto with wrong parameters modulepart='.$modulepart);

		return $ret;
	}

    // phpcs:disable PEAR.NamingConventions.ValidFunctionName.ScopeNotCamelCaps
	/**
	 *	Return select list of groups
	 *
	 *  @param	string	$selected       Id group preselected
	 *  @param  string	$htmlname       Field name in form
	 *  @param  int		$show_empty     0=liste sans valeur nulle, 1=ajoute valeur inconnue
	 *  @param  string	$exclude        Array list of groups id to exclude
	 * 	@param	int		$disabled		If select list must be disabled
	 *  @param  string	$include        Array list of groups id to include
	 * 	@param	int		$enableonly		Array list of groups id to be enabled. All other must be disabled
	 * 	@param	string	$force_entity	'0' or Ids of environment to force
	 * 	@param	bool	$multiple		add [] in the name of element and add 'multiple' attribut (not working with ajax_autocompleter)
	 *  @return	string
	 *  @see select_dolusers()
	 */
    public function select_dolgroups($selected = '', $htmlname = 'groupid', $show_empty = 0, $exclude = '', $disabled = 0, $include = '', $enableonly = '', $force_entity = '0', $multiple = false)
	{
        // phpcs:enable
		global $conf, $user, $langs;

		// Permettre l'exclusion de groupes
		if (is_array($exclude))	$excludeGroups = implode("','", $exclude);
		// Permettre l'inclusion de groupes
		if (is_array($include))	$includeGroups = implode("','", $include);

		if (!is_array($selected)) $selected = array($selected);

		$out = '';

		// On recherche les groupes
		$sql = "SELECT ug.rowid, ug.nom as name";
		if (!empty($conf->multicompany->enabled) && $conf->entity == 1 && $user->admin && !$user->entity)
		{
			$sql .= ", e.label";
		}
		$sql .= " FROM ".MAIN_DB_PREFIX."usergroup as ug ";
		if (!empty($conf->multicompany->enabled) && $conf->entity == 1 && $user->admin && !$user->entity)
		{
			$sql .= " LEFT JOIN ".MAIN_DB_PREFIX."entity as e ON e.rowid=ug.entity";
			if ($force_entity) $sql .= " WHERE ug.entity IN (0,".$force_entity.")";
			else $sql .= " WHERE ug.entity IS NOT NULL";
		}
		else
		{
			$sql .= " WHERE ug.entity IN (0,".$conf->entity.")";
		}
		if (is_array($exclude) && $excludeGroups) $sql .= " AND ug.rowid NOT IN ('".$excludeGroups."')";
		if (is_array($include) && $includeGroups) $sql .= " AND ug.rowid IN ('".$includeGroups."')";
		$sql .= " ORDER BY ug.nom ASC";

		dol_syslog(get_class($this)."::select_dolgroups", LOG_DEBUG);
		$resql = $this->db->query($sql);
		if ($resql)
		{
			// Enhance with select2
			include_once DOL_DOCUMENT_ROOT.'/core/lib/ajax.lib.php';
		   	$out .= ajax_combobox($htmlname);

			$out .= '<select class="flat minwidth200" id="'.$htmlname.'" name="'.$htmlname.($multiple ? '[]' : '').'" '.($multiple ? 'multiple' : '').' '.($disabled ? ' disabled' : '').'>';

			$num = $this->db->num_rows($resql);
			$i = 0;
			if ($num)
			{
				if ($show_empty && !$multiple) $out .= '<option value="-1"'.(in_array(-1, $selected) ? ' selected' : '').'>&nbsp;</option>'."\n";

				while ($i < $num)
				{
					$obj = $this->db->fetch_object($resql);
					$disableline = 0;
					if (is_array($enableonly) && count($enableonly) && !in_array($obj->rowid, $enableonly)) $disableline = 1;

					$out .= '<option value="'.$obj->rowid.'"';
					if ($disableline) $out .= ' disabled';
					if ((is_object($selected[0]) && $selected[0]->id == $obj->rowid) || (!is_object($selected[0]) && in_array($obj->rowid, $selected)))
					{
						$out .= ' selected';
					}
					$out .= '>';

					$out .= $obj->name;
					if (!empty($conf->multicompany->enabled) && empty($conf->global->MULTICOMPANY_TRANSVERSE_MODE) && $conf->entity == 1)
					{
						$out .= " (".$obj->label.")";
					}

					$out .= '</option>';
					$i++;
				}
			}
			else
			{
				if ($show_empty) $out .= '<option value="-1"'.(in_array(-1, $selected) ? ' selected' : '').'></option>'."\n";
				$out .= '<option value="" disabled>'.$langs->trans("NoUserGroupDefined").'</option>';
			}
			$out .= '</select>';
		}
		else
		{
			dol_print_error($this->db);
		}

		return $out;
	}


	/**
	 *	Return HTML to show the search and clear seach button
	 *
	 *  @return	string
	 */
    public function showFilterButtons()
	{
		$out = '<div class="nowrap">';
		$out .= '<button type="submit" class="liste_titre button_search" name="button_search_x" value="x"><span class="fa fa-search"></span></button>';
		$out .= '<button type="submit" class="liste_titre button_removefilter" name="button_removefilter_x" value="x"><span class="fa fa-remove"></span></button>';
		$out .= '</div>';

		return $out;
	}

	/**
	 *	Return HTML to show the search and clear seach button
	 *
	 *  @param  string  $cssclass                  CSS class
	 *  @param  int     $calljsfunction            0=default. 1=call function initCheckForSelect() after changing status of checkboxes
	 *  @return	string
	 */
    public function showCheckAddButtons($cssclass = 'checkforaction', $calljsfunction = 0)
	{
		global $conf, $langs;

		$out = '';
		if (!empty($conf->use_javascript_ajax)) $out .= '<div class="inline-block checkallactions"><input type="checkbox" id="checkallactions" name="checkallactions" class="checkallactions"></div>';
		$out .= '<script>
            $(document).ready(function() {
            	$("#checkallactions").click(function() {
                    if($(this).is(\':checked\')){
                        console.log("We check all");
                		$(".'.$cssclass.'").prop(\'checked\', true).trigger(\'change\');
                    }
                    else
                    {
                        console.log("We uncheck all");
                		$(".'.$cssclass.'").prop(\'checked\', false).trigger(\'change\');
                    }'."\n";
		if ($calljsfunction) $out .= 'if (typeof initCheckForSelect == \'function\') { initCheckForSelect(0); } else { console.log("No function initCheckForSelect found. Call won\'t be done."); }';
		$out .= '         });

        	$(".checkforselect").change(function() {
				$(this).closest("tr").toggleClass("highlight", this.checked);
			});

 	});
    </script>';

		return $out;
	}

	/**
	 *	Return HTML to show the search and clear seach button
	 *
	 *  @param	int  	$addcheckuncheckall        Add the check all/uncheck all checkbox (use javascript) and code to manage this
	 *  @param  string  $cssclass                  CSS class
	 *  @param  int     $calljsfunction            0=default. 1=call function initCheckForSelect() after changing status of checkboxes
	 *  @return	string
	 */
    public function showFilterAndCheckAddButtons($addcheckuncheckall = 0, $cssclass = 'checkforaction', $calljsfunction = 0)
	{
		$out = $this->showFilterButtons();
		if ($addcheckuncheckall)
		{
			$out .= $this->showCheckAddButtons($cssclass, $calljsfunction);
		}
		return $out;
	}

	/**
	 * Return HTML to show the select of expense categories
	 *
	 * @param	string	$selected              preselected category
	 * @param	string	$htmlname              name of HTML select list
	 * @param	integer	$useempty              1=Add empty line
	 * @param	array	$excludeid             id to exclude
	 * @param	string	$target                htmlname of target select to bind event
	 * @param	int		$default_selected      default category to select if fk_c_type_fees change = EX_KME
	 * @param	array	$params                param to give
	 * @return	string
	 */
    public function selectExpenseCategories($selected = '', $htmlname = 'fk_c_exp_tax_cat', $useempty = 0, $excludeid = array(), $target = '', $default_selected = 0, $params = array())
	{
		global $db, $conf, $langs, $user;

        $out = '';
        $sql = 'SELECT rowid, label FROM '.MAIN_DB_PREFIX.'c_exp_tax_cat WHERE active = 1';
		$sql .= ' AND entity IN (0,'.getEntity('exp_tax_cat').')';
		if (!empty($excludeid)) $sql .= ' AND rowid NOT IN ('.implode(',', $excludeid).')';
		$sql .= ' ORDER BY label';

		$resql = $db->query($sql);
		if ($resql)
		{
			$out = '<select id="select_'.$htmlname.'" name="'.$htmlname.'" class="'.$htmlname.' flat minwidth75imp">';
			if ($useempty) $out .= '<option value="0">&nbsp;</option>';

			while ($obj = $db->fetch_object($resql))
			{
				$out .= '<option '.($selected == $obj->rowid ? 'selected="selected"' : '').' value="'.$obj->rowid.'">'.$langs->trans($obj->label).'</option>';
			}
			$out .= '</select>';
			if (!empty($htmlname) && $user->admin) $out .= ' '.info_admin($langs->trans("YouCanChangeValuesForThisListFromDictionarySetup"), 1);

			if (!empty($target))
			{
				$sql = "SELECT c.id FROM ".MAIN_DB_PREFIX."c_type_fees as c WHERE c.code = 'EX_KME' AND c.active = 1";
				$resql = $db->query($sql);
				if ($resql)
				{
					if ($db->num_rows($resql) > 0)
					{
						$obj = $db->fetch_object($resql);
						$out .= '<script>
							$(function() {
								$("select[name='.$target.']").on("change", function() {
									var current_val = $(this).val();
									if (current_val == '.$obj->id.') {';
						if (!empty($default_selected) || !empty($selected)) $out .= '$("select[name='.$htmlname.']").val("'.($default_selected > 0 ? $default_selected : $selected).'");';

						$out .= '
										$("select[name='.$htmlname.']").change();
									}
								});

								$("select[name='.$htmlname.']").change(function() {

									if ($("select[name='.$target.']").val() == '.$obj->id.') {
										// get price of kilometer to fill the unit price
										var data = '.json_encode($params).';
										data.fk_c_exp_tax_cat = $(this).val();

										$.ajax({
											method: "POST",
											dataType: "json",
											data: data,
											url: "'.(DOL_URL_ROOT.'/expensereport/ajax/ajaxik.php').'",
										}).done(function( data, textStatus, jqXHR ) {
											console.log(data);
											if (typeof data.up != "undefined") {
												$("input[name=value_unit]").val(data.up);
												$("select[name='.$htmlname.']").attr("title", data.title);
											} else {
												$("input[name=value_unit]").val("");
												$("select[name='.$htmlname.']").attr("title", "");
											}
										});
									}
								});
							});
						</script>';
					}
				}
			}
		}
		else
		{
			dol_print_error($db);
		}

		return $out;
	}

	/**
	 * Return HTML to show the select ranges of expense range
	 *
	 * @param	string	$selected    preselected category
	 * @param	string	$htmlname    name of HTML select list
	 * @param	integer	$useempty    1=Add empty line
	 * @return	string
	 */
    public function selectExpenseRanges($selected = '', $htmlname = 'fk_range', $useempty = 0)
	{
		global $db, $conf, $langs;

        $out = '';
		$sql = 'SELECT rowid, range_ik FROM '.MAIN_DB_PREFIX.'c_exp_tax_range';
		$sql .= ' WHERE entity = '.$conf->entity.' AND active = 1';

		$resql = $db->query($sql);
		if ($resql)
		{
			$out = '<select id="select_'.$htmlname.'" name="'.$htmlname.'" class="'.$htmlname.' flat minwidth75imp">';
			if ($useempty) $out .= '<option value="0"></option>';

			while ($obj = $db->fetch_object($resql))
			{
				$out .= '<option '.($selected == $obj->rowid ? 'selected="selected"' : '').' value="'.$obj->rowid.'">'.price($obj->range_ik, 0, $langs, 1, 0).'</option>';
			}
			$out .= '</select>';
		}
		else
		{
			dol_print_error($db);
		}

		return $out;
	}

	/**
	 * Return HTML to show a select of expense
	 *
	 * @param	string	$selected    preselected category
	 * @param	string	$htmlname    name of HTML select list
	 * @param	integer	$useempty    1=Add empty choice
	 * @param	integer	$allchoice   1=Add all choice
	 * @param	integer	$useid       0=use 'code' as key, 1=use 'id' as key
	 * @return	string
	 */
    public function selectExpense($selected = '', $htmlname = 'fk_c_type_fees', $useempty = 0, $allchoice = 1, $useid = 0)
	{
		global $db, $langs;

        $out = '';
		$sql = 'SELECT id, code, label FROM '.MAIN_DB_PREFIX.'c_type_fees';
		$sql .= ' WHERE active = 1';

		$resql = $db->query($sql);
		if ($resql)
		{
			$out = '<select id="select_'.$htmlname.'" name="'.$htmlname.'" class="'.$htmlname.' flat minwidth75imp">';
			if ($useempty) $out .= '<option value="0"></option>';
			if ($allchoice) $out .= '<option value="-1">'.$langs->trans('AllExpenseReport').'</option>';

			$field = 'code';
			if ($useid) $field = 'id';

			while ($obj = $db->fetch_object($resql))
			{
				$key = $langs->trans($obj->code);
				$out .= '<option '.($selected == $obj->{$field} ? 'selected="selected"' : '').' value="'.$obj->{$field}.'">'.($key != $obj->code ? $key : $obj->label).'</option>';
			}
			$out .= '</select>';
		}
		else
		{
			dol_print_error($db);
		}

        return $out;
    }
}<|MERGE_RESOLUTION|>--- conflicted
+++ resolved
@@ -5169,19 +5169,11 @@
 		{
 			if ($societe_vendeuse->id == $mysoc->id)
 			{
-<<<<<<< HEAD
-				$return .= '<font class="error">'.$langs->trans("ErrorYourCountryIsNotDefined").'</div>';
+				$return .= '<font class="error">'.$langs->trans("ErrorYourCountryIsNotDefined").'</font>';
 			}
 			else
 			{
-				$return .= '<font class="error">'.$langs->trans("ErrorSupplierCountryIsNotDefined").'</div>';
-=======
-				$return.= '<span class="error">'.$langs->trans("ErrorYourCountryIsNotDefined").'</span>';
-			}
-			else
-			{
-				$return.= '<span class="error">'.$langs->trans("ErrorSupplierCountryIsNotDefined").'</span>';
->>>>>>> cb411689
+				$return .= '<font class="error">'.$langs->trans("ErrorSupplierCountryIsNotDefined").'</font>';
 			}
 			return $return;
 		}
