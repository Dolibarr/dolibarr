<?php
/* Copyright (c) 2002-2007 Rodolphe Quiedeville  <rodolphe@quiedeville.org>
 * Copyright (C) 2004-2012 Laurent Destailleur   <eldy@users.sourceforge.net>
 * Copyright (C) 2004      Benoit Mortier        <benoit.mortier@opensides.be>
 * Copyright (C) 2004      Sebastien Di Cintio   <sdicintio@ressource-toi.org>
 * Copyright (C) 2004      Eric Seigne           <eric.seigne@ryxeo.com>
 * Copyright (C) 2005-2012 Regis Houssin         <regis@dolibarr.fr>
 * Copyright (C) 2006      Andre Cianfarani      <acianfa@free.fr>
 * Copyright (C) 2006      Marc Barilley/Ocebo   <marc@ocebo.com>
 * Copyright (C) 2007      Franky Van Liedekerke <franky.van.liedekerker@telenet.be>
 * Copyright (C) 2007      Patrick Raguin        <patrick.raguin@gmail.com>
 * Copyright (C) 2010      Juanjo Menent         <jmenent@2byte.es>
 * Copyright (C) 2010      Philippe Grand        <philippe.grand@atoo-net.com>
 * Copyright (C) 2011      Herve Prot            <herve.prot@symeos.com>
 *
 * This program is free software; you can redistribute it and/or modify
 * it under the terms of the GNU General Public License as published by
 * the Free Software Foundation; either version 2 of the License, or
 * (at your option) any later version.
 *
 * This program is distributed in the hope that it will be useful,
 * but WITHOUT ANY WARRANTY; without even the implied warranty of
 * MERCHANTABILITY or FITNESS FOR A PARTICULAR PURPOSE.  See the
 * GNU General Public License for more details.
 *
 * You should have received a copy of the GNU General Public License
 * along with this program. If not, see <http://www.gnu.org/licenses/>.
 */

/**
 *	\file       htdocs/core/class/html.form.class.php
 *  \ingroup    core
 *	\brief      File of class with all html predefined components
 */


/**
 *	Class to manage generation of HTML components
 *	Only common components must be here.
 */
class Form
{
    var $db;
    var $error;

    // Cache arrays
    var $cache_types_paiements=array();
    var $cache_conditions_paiements=array();
    var $cache_availability=array();
    var $cache_demand_reason=array();
    var $cache_type_fees=array();

    var $tva_taux_value;
    var $tva_taux_libelle;


    /**
     * Constructor
     *
     * @param		DoliDB		$db      Database handler
     */
    public function __construct($db)
    {
        $this->db = $db;
    }

    /**
     * Output key field for an editable field
     *
     * @param   string	$text			Text of label or key to translate
     * @param   string	$htmlname		Name of select field
     * @param   string	$preselected	Name of Value to show/edit (not used in this function)
     * @param	object	$object			Object
     * @param	boolean	$perm			Permission to allow button to edit parameter
     * @param	string	$typeofdata		Type of data ('string' by default, 'email', 'numeric:99', 'text' or 'textarea', 'day' or 'datepicker', 'ckeditor:dolibarr_zzz:width:height', 'select:xxx'...)
     * @return	string					HTML edit field
     */
    function editfieldkey($text,$htmlname,$preselected,$object,$perm,$typeofdata='string')
    {
        global $conf,$langs;

        $ret='';

        if (! empty($conf->global->MAIN_USE_JQUERY_JEDITABLE))
        {
            if ($perm)
            {
                $tmp=explode(':',$typeofdata);
                $ret.= '<div class="editkey_'.$tmp[0].'" id="'.$htmlname.'">';
                $ret.= $langs->trans($text);
                $ret.= '</div>'."\n";
            }
            else
            {
                $ret.= $langs->trans($text);
            }
        }
        else
        {
            $ret.='<table class="nobordernopadding" width="100%"><tr><td nowrap="nowrap">';
            $ret.=$langs->trans($text);
            $ret.='</td>';
            if (GETPOST('action') != 'edit'.$htmlname && $perm) $ret.='<td align="right"><a href="'.$_SERVER["PHP_SELF"].'?action=edit'.$htmlname.'&amp;id='.$object->id.'">'.img_edit($langs->trans('Edit'),1).'</a></td>';
            $ret.='</tr></table>';
        }

        return $ret;
    }

    /**
     * Output val field for an editable field
     *
     * @param	string	$text			Text of label (not used in this function)
     * @param	string	$htmlname		Name of select field
     * @param	string	$value			Value to show/edit
     * @param	object	$object			Object
     * @param	boolean	$perm			Permission to allow button to edit parameter
     * @param	string	$typeofdata		Type of data ('string' by default, 'email', 'numeric:99', 'text' or 'textarea', 'day' or 'datepicker', 'ckeditor:dolibarr_zzz:width:height', 'select:xxx'...)
     * @param	string	$editvalue		When in edit mode, use this value as $value instead of value
     * @param	object	$extObject		External object
     * @return  string					HTML edit field
     */
    function editfieldval($text,$htmlname,$value,$object,$perm,$typeofdata='string',$editvalue='',$extObject=false)
    {
        global $conf,$langs,$db;

        $ret='';

        // When option to edit inline is activated
        if (! empty($conf->global->MAIN_USE_JQUERY_JEDITABLE))
        {
            $ret.=$this->editInPlace($object, $value, $htmlname, $perm, $typeofdata, $extObject);
        }
        else
        {
            if (GETPOST('action') == 'edit'.$htmlname)
            {
                $ret.="\n";
                $ret.='<form method="post" action="'.$_SERVER["PHP_SELF"].'">';
                $ret.='<input type="hidden" name="action" value="set'.$htmlname.'">';
                $ret.='<input type="hidden" name="token" value="'.$_SESSION['newtoken'].'">';
                $ret.='<input type="hidden" name="id" value="'.$object->id.'">';
                $ret.='<table class="nobordernopadding" cellpadding="0" cellspacing="0">';
                $ret.='<tr><td>';
                if (preg_match('/^(string|email|numeric)/',$typeofdata))
                {
                    $tmp=explode(':',$typeofdata);
                    $ret.='<input type="text" id="'.$htmlname.'" name="'.$htmlname.'" value="'.($editvalue?$editvalue:$value).'"'.($tmp[1]?' size="'.$tmp[1].'"':'').'>';
                }
                else if ($typeofdata == 'text' || $typeofdata == 'textarea' || $typeofdata == 'note')
                {
                    $ret.='<textarea id="'.$htmlname.'" name="'.$htmlname.'" wrap="soft" cols="70">'.($editvalue?$editvalue:$value).'</textarea>';
                }
                else if ($typeofdata == 'day' || $typeofdata == 'datepicker')
                {
                    $ret.=$this->form_date($_SERVER['PHP_SELF'].'?id='.$object->id,$value,$htmlname);
                }
                else if (preg_match('/^ckeditor/',$typeofdata))
                {
                    $tmp=explode(':',$typeofdata);
                    require_once(DOL_DOCUMENT_ROOT."/core/class/doleditor.class.php");
                    $doleditor=new DolEditor($htmlname,($editvalue?$editvalue:$value),($tmp[2]?$tmp[2]:''),($tmp[3]?$tmp[3]:'100'),($tmp[1]?$tmp[1]:'dolibarr_notes'),'In',false,true,true);
                    $ret.=$doleditor->Create(1);
                }
                $ret.='</td>';
                if ($typeofdata != 'day' && $typeofdata != 'datepicker') $ret.='<td align="left"><input type="submit" class="button" value="'.$langs->trans("Modify").'"></td>';
                $ret.='</tr></table>'."\n";
                $ret.='</form>'."\n";
            }
            else
            {
                if ($typeofdata == 'email')   $ret.=dol_print_email($value,0,0,0,0,1);
                elseif ($typeofdata == 'day' || $typeofdata == 'datepicker') $ret.=dol_print_date($value,'day');
                elseif ($typeofdata == 'text' || $typeofdata == 'textarea')  $ret.=dol_htmlentitiesbr($value);
                else if (preg_match('/^ckeditor/',$typeofdata))
                {
                    $tmpcontent=dol_htmlentitiesbr($value);
                    $firstline=preg_replace('/<br>.*/','',$tmpcontent);
                    $firstline=preg_replace('/[\n\r].*/','',$firstline);
                    $ret.=$firstline.((strlen($firstline) != strlen($tmpcontent))?'...':'');
                }
                else $ret.=$value;
            }
        }
        return $ret;
    }

    /**
     * Output edit in place form
     *
     * @param	object	$object			Object
     * @param	string	$value			Value to show/edit
     * @param	string	$htmlname		DIV ID (field name)
     * @param	int		$condition		Condition to edit
     * @param	string	$inputType		Type of input ('numeric', 'datepicker', 'textarea', 'ckeditor:dolibarr_zzz', 'select:xxx')
     * @param	object	$extObject		External object
     * @return	string   		      	HTML edit in place
     */
    private function editInPlace($object, $value, $htmlname, $condition, $inputType='textarea', $extObject=false)
    {
        global $conf;

        $out='';

        // Check parameters
        if ($inputType == 'textarea') $value = dol_nl2br($value);
        else if (preg_match('/^numeric/',$inputType)) $value = price($value);
        else if ($inputType == 'datepicker') $value = dol_print_date($value, 'day');

        if ($condition)
        {
            $element = false;
            $table_element = false;
            $fk_element = false;
            $loadmethod = false;
            $savemethod = false;
            $ext_element = false;
            //$ext_table_element = false;
            //$ext_fk_element = false;

            if (is_object($object))
            {
                $element = $object->element;
                $table_element = $object->table_element;
                $fk_element = $object->id;
            }

            if (is_object($extObject))
            {
                $ext_element = $extObject->element;
                //$ext_table_element = $extObject->table_element;
                //$ext_fk_element = $extObject->id;
            }

            if (preg_match('/^(string|email|numeric)/',$inputType))
            {
                $tmp=explode(':',$inputType);
                $inputType=$tmp[0]; $inputOption=$tmp[1];
                if (! empty($tmp[2])) $savemethod=$tmp[2];
            }
            if (preg_match('/^datepicker/',$inputType))
            {
                $tmp=explode(':',$inputType);
                $inputType=$tmp[0]; $inputOption=$tmp[1];
                if (! empty($tmp[2])) $savemethod=$tmp[2];

                $out.= '<input id="timestamp" type="hidden"/>'."\n"; // Use for timestamp format
            }
            else if (preg_match('/^select/',$inputType))
            {
                $tmp=explode(':',$inputType);
                $inputType=$tmp[0]; $loadmethod=$tmp[1];
                if (! empty($tmp[2])) $savemethod=$tmp[2];
            }
            else if (preg_match('/^ckeditor/',$inputType))
            {
                $tmp=explode(':',$inputType);
                $inputType=$tmp[0]; $toolbar=$tmp[1];
                if (! empty($tmp[2])) $width=$tmp[2];
                if (! empty($tmp[3])) $heigth=$tmp[3];
                if (! empty($tmp[4])) $savemethod=$tmp[4];

                if (! empty($conf->fckeditor->enabled))
                {
                    $out.= '<input id="ckeditor_toolbar" value="'.$toolbar.'" type="hidden"/>'."\n";
                }
                else
                {
                    $inputType = 'textarea';
                }
            }

            $out.= '<input id="element_'.$htmlname.'" value="'.$element.'" type="hidden"/>'."\n";
            $out.= '<input id="table_element_'.$htmlname.'" value="'.$table_element.'" type="hidden"/>'."\n";
            $out.= '<input id="fk_element_'.$htmlname.'" value="'.$fk_element.'" type="hidden"/>'."\n";
            $out.= '<input id="loadmethod_'.$htmlname.'" value="'.$loadmethod.'" type="hidden"/>'."\n";
            $out.= '<input id="savemethod_'.$htmlname.'" value="'.$savemethod.'" type="hidden"/>'."\n";
            $out.= '<input id="ext_element_'.$htmlname.'" value="'.$ext_element.'" type="hidden"/>'."\n";
            //$out.= '<input id="ext_table_element_'.$htmlname.'" value="'.$ext_table_element.'" type="hidden"/>'."\n";
            //$out.= '<input id="ext_fk_element_'.$htmlname.'" value="'.$ext_fk_element.'" type="hidden"/>'."\n";

            $out.= '<div id="val_'.$htmlname.'" class="editval_'.$inputType.'">'.$value.'</div>'."\n";
        }
        else
        {
            $out = $value;
        }

        return $out;
    }

    /**
     *	Show a text and picto with tooltip on text or picto
     *
     *	@param	string		$text				Text to show
     *	@param	string		$htmltext			Content html of tooltip. Must be HTML/UTF8 encoded.
     *	@param	int			$tooltipon			1=tooltip sur texte, 2=tooltip sur picto, 3=tooltip sur les 2
     *	@param	int			$direction			-1=Le picto est avant, 0=pas de picto, 1=le picto est apres
     *	@param	string		$img				Code img du picto (use img_xxx() function to get it)
     *	@param	string		$extracss			Add a CSS style to td tags
     *	@param	int			$notabs				Do not include table and tr tags
     *	@param	string		$incbefore			Include code before the text
     *	@param	int			$noencodehtmltext	Do not encode into html entity the htmltext
     *	@return	string							Code html du tooltip (texte+picto)
     *	@see	Use function textwithpicto if you can.
     */
    function textwithtooltip($text,$htmltext,$tooltipon=1,$direction=0,$img='',$extracss='',$notabs=0,$incbefore='',$noencodehtmltext=0)
    {
        global $conf;

        if ($incbefore) $text = $incbefore.$text;
        if (! $htmltext) return $text;

        // Sanitize tooltip
        $htmltext=str_replace("\\","\\\\",$htmltext);
        $htmltext=str_replace("\r","",$htmltext);
        $htmltext=str_replace("\n","",$htmltext);

        $htmltext=str_replace('"',"&quot;",$htmltext);
        if ($tooltipon == 2 || $tooltipon == 3) $paramfortooltipimg=' class="classfortooltip'.($extracss?' '.$extracss:'').'" title="'.($noencodehtmltext?$htmltext:dol_escape_htmltag($htmltext,1)).'"'; // Attribut to put on td img tag to store tooltip
        else $paramfortooltipimg =($extracss?' class="'.$extracss.'"':''); // Attribut to put on td text tag
        if ($tooltipon == 1 || $tooltipon == 3) $paramfortooltiptd=' class="classfortooltip'.($extracss?' '.$extracss:'').'" title="'.($noencodehtmltext?$htmltext:dol_escape_htmltag($htmltext,1)).'"'; // Attribut to put on td tag to store tooltip
        else $paramfortooltiptd =($extracss?' class="'.$extracss.'"':''); // Attribut to put on td text tag

        $s="";
        if (empty($notabs)) $s.='<table class="nobordernopadding" summary=""><tr>';
        if ($direction > 0)
        {
            if ($text != '')
            {
                $s.='<td'.$paramfortooltiptd.'>'.$text;
                if ($direction) $s.='&nbsp;';
                $s.='</td>';
            }
            if ($direction) $s.='<td'.$paramfortooltipimg.' valign="top" width="14">'.$img.'</td>';
        }
        else
        {
            if ($direction) $s.='<td'.$paramfortooltipimg.' valign="top" width="14">'.$img.'</td>';
            if ($text != '')
            {
                $s.='<td'.$paramfortooltiptd.'>';
                if ($direction) $s.='&nbsp;';
                $s.=$text.'</td>';
            }
        }
        if (empty($notabs)) $s.='</tr></table>';

        return $s;
    }

    /**
     *	Show a text with a picto and a tooltip on picto
     *
     *	@param	string	$text				Text to show
     *	@param  string	$htmltooltip     	Content of tooltip
     *	@param	int		$direction			1=Icon is after text, -1=Icon is before text, 0=no icon
     * 	@param	string	$type				Type of picto (info, help, warning, superadmin...)
     *  @param  string	$extracss           Add a CSS style to td tags
     *  @param  int		$noencodehtmltext   Do not encode into html entity the htmltext
     * 	@return	string						HTML code of text, picto, tooltip
     */
    function textwithpicto($text,$htmltext,$direction=1,$type='help',$extracss='',$noencodehtmltext=0)
    {
        global $conf;

        if ("$type" == "0") $type='info';	// For backward compatibility

        $alt='';
        // If info or help with no javascript, show only text
        if (empty($conf->use_javascript_ajax))
        {
            if ($type == 'info' || $type == 'help')	return $text;
            else { $alt=$htmltext; $htmltext='';
            }
        }
        // If info or help with smartphone, show only text
        if (! empty($conf->browser->phone))
        {
            if ($type == 'info' || $type == 'help') return $text;
        }
        // Info or help
        if ($type == 'info') 				$img=img_help(0,$alt);
        if ($type == 'help' || $type ==1)	$img=img_help(1,$alt);
        if ($type == 'superadmin') 			$img=img_picto($alt,"redstar");
        if ($type == 'admin')				$img=img_picto($alt,"star");
        // Warnings
        if ($type == 'warning') 			$img=img_warning($alt);

        return $this->textwithtooltip($text,$htmltext,2,$direction,$img,$extracss,0,'',$noencodehtmltext);
    }

    /**
     *  Return combo list of activated countries, into language of user
     *
     *  @param	string	$selected       Id or Code or Label of preselected country
     *  @param  string	$htmlname       Name of html select object
     *  @param  string	$htmloption     Options html on select object
     *  @return	void
     */
    function select_pays($selected='',$htmlname='pays_id',$htmloption='')
    {
        print $this->select_country($selected,$htmlname,$htmloption);
    }

    /**
     *  Return combo list of activated countries, into language of user
     *
     *  @param	string	$selected       Id or Code or Label of preselected country
     *  @param  string	$htmlname       Name of html select object
     *  @param  string	$htmloption     Options html on select object
     *  @return string           		HTML string with select
     */
    function select_country($selected='',$htmlname='pays_id',$htmloption='')
    {
        global $conf,$langs;

        $langs->load("dict");

        $out='';
        $countryArray=array();
        $label=array();

        $sql = "SELECT rowid, code as code_iso, libelle as label";
        $sql.= " FROM ".MAIN_DB_PREFIX."c_pays";
        $sql.= " WHERE active = 1";
        $sql.= " ORDER BY code ASC";

        dol_syslog("Form::select_country sql=".$sql);
        $resql=$this->db->query($sql);
        if ($resql)
        {
            $out.= '<select id="select'.$htmlname.'" class="flat selectpays" name="'.$htmlname.'" '.$htmloption.'>';
            $num = $this->db->num_rows($resql);
            $i = 0;
            if ($num)
            {
                $foundselected=false;

                while ($i < $num)
                {
                    $obj = $this->db->fetch_object($resql);
                    $countryArray[$i]['rowid'] 		= $obj->rowid;
                    $countryArray[$i]['code_iso'] 	= $obj->code_iso;
                    $countryArray[$i]['label']		= ($obj->code_iso && $langs->transnoentitiesnoconv("Country".$obj->code_iso)!="Country".$obj->code_iso?$langs->transnoentitiesnoconv("Country".$obj->code_iso):($obj->label!='-'?$obj->label:''));
                    $label[$i] 	= $countryArray[$i]['label'];
                    $i++;
                }

                array_multisort($label, SORT_ASC, $countryArray);

                foreach ($countryArray as $row)
                {
                    //print 'rr'.$selected.'-'.$row['label'].'-'.$row['code_iso'].'<br>';
                    if ($selected && $selected != '-1' && ($selected == $row['rowid'] || $selected == $row['code_iso'] || $selected == $row['label']) )
                    {
                        $foundselected=true;
                        $out.= '<option value="'.$row['rowid'].'" selected="selected">';
                    }
                    else
                    {
                        $out.= '<option value="'.$row['rowid'].'">';
                    }
                    $out.= $row['label'];
                    if ($row['code_iso']) $out.= ' ('.$row['code_iso'] . ')';
                    $out.= '</option>';
                }
            }
            $out.= '</select>';
        }
        else
        {
            dol_print_error($this->db);
        }

        return $out;
    }

    /**
     *	Return list of types of lines (product or service)
     * 	Example: 0=product, 1=service, 9=other (for external module)
     *
     *	@param  string	$selected       Preselected type
     *	@param  string	$htmlname       Name of field in html form
     * 	@param	int		$showempty		Add an empty field
     * 	@param	int		$hidetext		Do not show label before combo box
     * 	@param	string	$forceall		Force to show products and services in combo list, whatever are activated modules
     *  @return	void
     */
    function select_type_of_lines($selected='',$htmlname='type',$showempty=0,$hidetext=0,$forceall=0)
    {
        global $db,$langs,$user,$conf;

        // If product & services are enabled or both disabled.
        if ($forceall || ($conf->product->enabled && $conf->service->enabled)
        || (empty($conf->product->enabled) && empty($conf->service->enabled)))
        {
            if (empty($hidetext)) print $langs->trans("Type").': ';
            print '<select class="flat" name="'.$htmlname.'">';
            if ($showempty)
            {
                print '<option value="-1"';
                if ($selected == -1) print ' selected="selected"';
                print '>&nbsp;</option>';
            }

            print '<option value="0"';
            if (0 == $selected) print ' selected="selected"';
            print '>'.$langs->trans("Product");

            print '<option value="1"';
            if (1 == $selected) print ' selected="selected"';
            print '>'.$langs->trans("Service");

            print '</select>';
            //if ($user->admin) print info_admin($langs->trans("YouCanChangeValuesForThisListFromDictionnarySetup"),1);
        }
        if (! $forceall && empty($conf->product->enabled) && $conf->service->enabled)
        {
            print '<input type="hidden" name="'.$htmlname.'" value="1">';
        }
        if (! $forceall && $conf->product->enabled && empty($conf->service->enabled))
        {
            print '<input type="hidden" name="'.$htmlname.'" value="0">';
        }

    }

    /**
     *	Load into cache cache_types_fees, array of types of fees
     *
     *	@return     int             Nb of lines loaded, 0 if already loaded, <0 if ko
     *	TODO move in DAO class
     */
    function load_cache_types_fees()
    {
        global $langs;

        $langs->load("trips");

        if (count($this->cache_types_fees)) return 0;    // Cache already load

        $sql = "SELECT c.code, c.libelle as label";
        $sql.= " FROM ".MAIN_DB_PREFIX."c_type_fees as c";
        $sql.= " ORDER BY lower(c.libelle) ASC";

        dol_syslog(get_class($this).'::load_cache_types_fees sql='.$sql, LOG_DEBUG);
        $resql=$this->db->query($sql);
        if ($resql)
        {
            $num = $this->db->num_rows($resql);
            $i = 0;

            while ($i < $num)
            {
                $obj = $this->db->fetch_object($resql);

                // Si traduction existe, on l'utilise, sinon on prend le libelle par defaut
                $label=($obj->code != $langs->trans($obj->code) ? $langs->trans($obj->code) : $langs->trans($obj->label));
                $this->cache_types_fees[$obj->code] = $label;
                $i++;
            }
            return $num;
        }
        else
        {
            dol_print_error($this->db);
            return -1;
        }
    }

    /**
     *	Return list of types of notes
     *
     *	@param	string		$selected		Preselected type
     *	@param  string		$htmlname		Name of field in form
     * 	@param	int			$showempty		Add an empty field
     * 	@return	void
     */
    function select_type_fees($selected='',$htmlname='type',$showempty=0)
    {
        global $user, $langs;

        dol_syslog(get_class($this)."::select_type_fees ".$selected.", ".$htmlname, LOG_DEBUG);

        $this->load_cache_types_fees();

        print '<select class="flat" name="'.$htmlname.'">';
        if ($showempty)
        {
            print '<option value="-1"';
            if ($selected == -1) print ' selected="selected"';
            print '>&nbsp;</option>';
        }

        foreach($this->cache_types_fees as $key => $value)
        {
            print '<option value="'.$key.'"';
            if ($key == $selected) print ' selected="selected"';
            print '>';
            print $value;
            print '</option>';
        }

        print '</select>';
        if ($user->admin) print info_admin($langs->trans("YouCanChangeValuesForThisListFromDictionnarySetup"),1);
    }

    /**
     *  Output html form to select a third party
     *
     *	@param	string	$selected       Preselected type
     *	@param  string	$htmlname       Name of field in form
     *  @param  string	$filter         Optionnal filters criteras
     *	@param	int		$showempty		Add an empty field
     * 	@param	int		$showtype		Show third party type in combolist (customer, prospect or supplier)
     * 	@param	int		$forcecombo		Force to use combo box
     * 	@return	string					HTML string with
     */
    function select_company($selected='',$htmlname='socid',$filter='',$showempty=0, $showtype=0, $forcecombo=0)
    {
        global $conf,$user,$langs;

        $out='';

        // On recherche les societes
        $sql = "SELECT s.rowid, s.nom, s.client, s.fournisseur, s.code_client, s.code_fournisseur";
        $sql.= " FROM ".MAIN_DB_PREFIX ."societe as s";
        if (!$user->rights->societe->client->voir && !$user->societe_id) $sql .= ", ".MAIN_DB_PREFIX."societe_commerciaux as sc";
        $sql.= " WHERE s.entity IN (".getEntity('societe', 1).")";
        if ($filter) $sql.= " AND ".$filter;
        if (!$user->rights->societe->client->voir && !$user->societe_id) $sql.= " AND s.rowid = sc.fk_soc AND sc.fk_user = " .$user->id;
        $sql.= " ORDER BY nom ASC";

        dol_syslog(get_class($this)."::select_company sql=".$sql);
        $resql=$this->db->query($sql);
        if ($resql)
        {
            if ($conf->use_javascript_ajax && $conf->global->COMPANY_USE_SEARCH_TO_SELECT && ! $forcecombo)
            {
                //$minLength = (is_numeric($conf->global->COMPANY_USE_SEARCH_TO_SELECT)?$conf->global->COMPANY_USE_SEARCH_TO_SELECT:2);

                $out.= ajax_combobox($htmlname);
            }

            $out.= '<select id="'.$htmlname.'" class="flat" name="'.$htmlname.'">';
            if ($showempty) $out.= '<option value="-1">&nbsp;</option>';
            $num = $this->db->num_rows($resql);
            $i = 0;
            if ($num)
            {
                while ($i < $num)
                {
                    $obj = $this->db->fetch_object($resql);
                    $label=$obj->nom;
                    if ($showtype)
                    {
                        if ($obj->client || $obj->fournisseur) $label.=' (';
                        if ($obj->client == 1 || $obj->client == 3) $label.=$langs->trans("Customer");
                        if ($obj->client == 2 || $obj->client == 3) $label.=($obj->client==3?', ':'').$langs->trans("Prospect");
                        if ($obj->fournisseur) $label.=($obj->client?', ':'').$langs->trans("Supplier");
                        if ($obj->client || $obj->fournisseur) $label.=')';
                    }
                    if ($selected > 0 && $selected == $obj->rowid)
                    {
                        $out.= '<option value="'.$obj->rowid.'" selected="selected">'.$label.'</option>';
                    }
                    else
                    {
                        $out.= '<option value="'.$obj->rowid.'">'.$label.'</option>';
                    }
                    $i++;
                }
            }
            $out.= '</select>';
        }
        else
        {
            dol_print_error($this->db);
        }

        return $out;
    }


    /**
     *    	Return HTML combo list of absolute discounts
     *
     *    	@param      selected        Id remise fixe pre-selectionnee
     *    	@param      htmlname        Nom champ formulaire
     *    	@param      filter          Criteres optionnels de filtre
     * 		@param		maxvalue		Max value for lines that can be selected
     * 		@return		int				Return number of qualifed lines in list
     */
    function select_remises($selected='',$htmlname='remise_id',$filter='',$socid, $maxvalue=0)
    {
        global $langs,$conf;

        // On recherche les remises
        $sql = "SELECT re.rowid, re.amount_ht, re.amount_tva, re.amount_ttc,";
        $sql.= " re.description, re.fk_facture_source";
        $sql.= " FROM ".MAIN_DB_PREFIX ."societe_remise_except as re";
        $sql.= " WHERE fk_soc = ".$socid;
        if ($filter) $sql.= " AND ".$filter;
        $sql.= " ORDER BY re.description ASC";

        dol_syslog("Form::select_remises sql=".$sql);
        $resql=$this->db->query($sql);
        if ($resql)
        {
            print '<select class="flat" name="'.$htmlname.'">';
            $num = $this->db->num_rows($resql);

            $qualifiedlines=$num;

            $i = 0;
            if ($num)
            {
                print '<option value="0">&nbsp;</option>';
                while ($i < $num)
                {
                    $obj = $this->db->fetch_object($resql);
                    $desc=dol_trunc($obj->description,40);
                    if ($desc=='(CREDIT_NOTE)') $desc=$langs->trans("CreditNote");
                    if ($desc=='(DEPOSIT)')     $desc=$langs->trans("Deposit");

                    $selectstring='';
                    if ($selected > 0 && $selected == $obj->rowid) $selectstring=' selected="selected"';

                    $disabled='';
                    if ($maxvalue > 0 && $obj->amount_ttc > $maxvalue)
                    {
                        $qualifiedlines--;
                        $disabled=' disabled="disabled"';
                    }

                    print '<option value="'.$obj->rowid.'"'.$selectstring.$disabled.'>'.$desc.' ('.price($obj->amount_ht).' '.$langs->trans("HT").' - '.price($obj->amount_ttc).' '.$langs->trans("TTC").')</option>';
                    $i++;
                }
            }
            print '</select>';
            return $qualifiedlines;
        }
        else
        {
            dol_print_error($this->db);
            return -1;
        }
    }


    /**
     *    	Return list of all contacts (for a third party or all)
     *
     *    	@param      socid      	    Id ot third party or 0 for all
     *    	@param      selected   	    Id contact pre-selectionne
     *    	@param      htmlname  	    Name of HTML field ('none' for a not editable field)
     *      @param      show_empty      0=no empty value, 1=add an empty value
     *      @param      exclude         List of contacts id to exclude
     * 		@param		limitto			Disable answers that are not id in this array list
     * 	    @param		showfunction    Add function into label
     * 		@param		moreclass		Add more class to class style
     *		@return		int				<0 if KO, Nb of contact in list if OK
     */
    function select_contacts($socid,$selected='',$htmlname='contactid',$showempty=0,$exclude='',$limitto='',$showfunction=0, $moreclass='')
    {
        global $conf,$langs;

        // On recherche les societes
        $sql = "SELECT sp.rowid, sp.name as name, sp.firstname, sp.poste";
        $sql.= " FROM ".MAIN_DB_PREFIX ."socpeople as sp";
        $sql.= " WHERE sp.entity IN (".getEntity('societe', 1).")";
        if ($socid > 0) $sql.= " AND sp.fk_soc=".$socid;
        $sql.= " ORDER BY sp.name ASC";

        dol_syslog(get_class($this)."::select_contacts sql=".$sql);
        $resql=$this->db->query($sql);
        if ($resql)
        {
            $num=$this->db->num_rows($resql);
            if ($num == 0) return 0;

            if ($htmlname != 'none') print '<select class="flat'.($moreclass?' '.$moreclass:'').'" id="'.$htmlname.'" name="'.$htmlname.'">';
            if ($showempty) print '<option value="0"></option>';
            $num = $this->db->num_rows($resql);
            $i = 0;
            if ($num)
            {
                include_once(DOL_DOCUMENT_ROOT.'/contact/class/contact.class.php');
                $contactstatic=new Contact($this->db);

                while ($i < $num)
                {
                    $obj = $this->db->fetch_object($resql);

                    $contactstatic->id=$obj->rowid;
                    $contactstatic->name=$obj->name;
                    $contactstatic->lastname=$obj->name;
                    $contactstatic->firstname=$obj->firstname;

                    if ($htmlname != 'none')
                    {
                        $disabled=0;
                        if (is_array($exclude) && count($exclude) && in_array($obj->rowid,$exclude)) $disabled=1;
                        if (is_array($limitto) && count($limitto) && ! in_array($obj->rowid,$limitto)) $disabled=1;
                        if ($selected && $selected == $obj->rowid)
                        {
                            print '<option value="'.$obj->rowid.'"';
                            if ($disabled) print ' disabled="disabled"';
                            print ' selected="selected">';
                            print $contactstatic->getFullName($langs);
                            if ($showfunction && $obj->poste) print ' ('.$obj->poste.')';
                            print '</option>';
                        }
                        else
                        {
                            print '<option value="'.$obj->rowid.'"';
                            if ($disabled) print ' disabled="disabled"';
                            print '>';
                            print $contactstatic->getFullName($langs);
                            if ($showfunction && $obj->poste) print ' ('.$obj->poste.')';
                            print '</option>';
                        }
                    }
                    else
                    {
                        if ($selected == $obj->rowid)
                        {
                            print $contactstatic->getFullName($langs);
                            if ($showfunction && $obj->poste) print ' ('.$obj->poste.')';
                        }
                    }
                    $i++;
                }
            }
            if ($htmlname != 'none')
            {
                print '</select>';
            }
            return $num;
        }
        else
        {
            dol_print_error($this->db);
            return -1;
        }
    }

    /**
     *	Return select list of users
     *
     *  @param      selected        Id user preselected
     *  @param      htmlname        Field name in form
     *  @param      show_empty      0=liste sans valeur nulle, 1=ajoute valeur inconnue
     *  @param      exclude         Array list of users id to exclude
     * 	@param		disabled		If select list must be disabled
     *  @param      include         Array list of users id to include
     * 	@param		enableonly		Array list of users id to be enabled. All other must be disabled
     *  @param		force_entity	Possibility to force entity
     */
    function select_users($selected='',$htmlname='userid',$show_empty=0,$exclude='',$disabled=0,$include='',$enableonly='',$force_entity=0)
    {
        print $this->select_dolusers($selected,$htmlname,$show_empty,$exclude,$disabled,$include,$enableonly,$force_entity);
    }

    /**
     *	Return select list of users
     *
     *  @param      selected        User id or user object of user preselected. If -1, we use id of current user.
     *  @param      htmlname        Field name in form
     *  @param      show_empty      0=liste sans valeur nulle, 1=ajoute valeur inconnue
     *  @param      exclude         Array list of users id to exclude
     * 	@param		disabled		If select list must be disabled
     *  @param      include         Array list of users id to include
     * 	@param		enableonly		Array list of users id to be enabled. All other must be disabled
     *  @param		force_entity	Possibility to force entity
     */
    function select_dolusers($selected='',$htmlname='userid',$show_empty=0,$exclude='',$disabled=0,$include='',$enableonly='',$force_entity=0)
    {
        global $conf,$user,$langs;

        // If no preselected user defined, we take current user
        if ($selected < -1 && empty($conf->global->SOCIETE_DISABLE_DEFAULT_SALESREPRESENTATIVE)) $selected=$user->id;

        // Permettre l'exclusion d'utilisateurs
        if (is_array($exclude))	$excludeUsers = implode("','",$exclude);
        // Permettre l'inclusion d'utilisateurs
        if (is_array($include))	$includeUsers = implode("','",$include);

        $out='';

        // On recherche les utilisateurs
        $sql = "SELECT u.rowid, u.name as lastname, u.firstname, u.login, u.admin, u.entity";
        if(! empty($conf->multicompany->enabled) && $conf->entity == 1 && $user->admin && ! $user->entity)
        {
            $sql.= ", e.label";
        }
        $sql.= " FROM ".MAIN_DB_PREFIX ."user as u";
        if(! empty($conf->multicompany->enabled) && $conf->entity == 1 && $user->admin && ! $user->entity)
        {
            $sql.= " LEFT JOIN ".MAIN_DB_PREFIX ."entity as e on e.rowid=u.entity";
            if ($force_entity) $sql.= " WHERE u.entity IN (0,".$force_entity.")";
            else $sql.= " WHERE u.entity IS NOT NULL";
        }
        else
        {
            $sql.= " WHERE u.entity IN (0,".$conf->entity.")";
        }
        if (is_array($exclude) && $excludeUsers) $sql.= " AND u.rowid NOT IN ('".$excludeUsers."')";
        if (is_array($include) && $includeUsers) $sql.= " AND u.rowid IN ('".$includeUsers."')";
        $sql.= " ORDER BY u.name ASC";

        dol_syslog("Form::select_dolusers sql=".$sql);
        $resql=$this->db->query($sql);
        if ($resql)
        {
            $num = $this->db->num_rows($resql);
            $i = 0;
            if ($num)
            {
                $out.= '<select class="flat" id="'.$htmlname.'" name="'.$htmlname.'"'.($disabled?' disabled="disabled"':'').'>';
                if ($show_empty) $out.= '<option value="-1"'.($selected==-1?' selected="selected"':'').'>&nbsp;</option>'."\n";

                $userstatic=new User($this->db);

                while ($i < $num)
                {
                    $obj = $this->db->fetch_object($resql);

                    $userstatic->id=$obj->rowid;
                    $userstatic->lastname=$obj->lastname;
                    $userstatic->firstname=$obj->firstname;

                    $disableline=0;
                    if (is_array($enableonly) && count($enableonly) && ! in_array($obj->rowid,$enableonly)) $disableline=1;

                    if ((is_object($selected) && $selected->id == $obj->rowid) || (! is_object($selected) && $selected == $obj->rowid))
                    {
                        $out.= '<option value="'.$obj->rowid.'"';
                        if ($disableline) $out.= ' disabled="disabled"';
                        $out.= ' selected="selected">';
                    }
                    else
                    {
                        $out.= '<option value="'.$obj->rowid.'"';
                        if ($disableline) $out.= ' disabled="disabled"';
                        $out.= '>';
                    }
                    $out.= $userstatic->getFullName($langs);

                    if(! empty($conf->multicompany->enabled) && empty($conf->multicompany->transverse_mode) && $conf->entity == 1 && $user->admin && ! $user->entity)
                    {
                        if ($obj->admin && ! $obj->entity) $out.=" (".$langs->trans("AllEntities").")";
                        else $out.=" (".$obj->label.")";
                    }

                    //if ($obj->admin) $out.= ' *';
                    if ($conf->global->MAIN_SHOW_LOGIN) $out.= ' ('.$obj->login.')';
                    $out.= '</option>';
                    $i++;
                }
            }
            else
            {
                $out.= '<select class="flat" name="'.$htmlname.'" disabled="disabled">';
                $out.= '<option value="">'.$langs->trans("None").'</option>';
            }
            $out.= '</select>';
        }
        else
        {
            dol_print_error($this->db);
        }

        return $out;
    }


    /**
     *  Return list of products for customer in Ajax if Ajax activated or go to select_produits_do
     *
     *  @param		int			$selected				Preselected products
     *  @param		string		$htmlname				Name of HTML seletc field (must be unique in page)
     *  @param		int			$filtertype				Filter on product type (''=nofilter, 0=product, 1=service)
     *  @param		int			$limit					Limit on number of returned lines
     *  @param		int			$price_level			Level of price to show
     *  @param		int			$status					-1=Return all products, 0=Products not on sell, 1=Products on sell
     *  @param		int			$finished				2=all, 1=finished, 0=raw material
     *  @param		string		$selected_input_value	Value of preselected input text (with ajax)
     *  @return		void
     */
    function select_produits($selected='',$htmlname='productid',$filtertype='',$limit=20,$price_level=0,$status=1,$finished=2,$selected_input_value='',$hidelabel=0)
    {
        global $langs,$conf;

        $price_level = (! empty($price_level) ? $price_level : 0);

        if ($conf->global->PRODUIT_USE_SEARCH_TO_SELECT)
        {
            if ($selected && empty($selected_input_value))
            {
                require_once(DOL_DOCUMENT_ROOT."/product/class/product.class.php");
                $product = new Product($this->db);
                $product->fetch($selected);
                $selected_input_value=$product->ref;
            }
            // mode=1 means customers products
            print ajax_autocompleter($selected, $htmlname, DOL_URL_ROOT.'/product/ajaxproducts.php', 'htmlname='.$htmlname.'&outjson=1&price_level='.$price_level.'&type='.$filtertype.'&mode=1&status='.$status.'&finished='.$finished, $conf->global->PRODUIT_USE_SEARCH_TO_SELECT);
            if (! $hidelabel) print $langs->trans("RefOrLabel").' : ';
            print '<input type="text" size="20" name="search_'.$htmlname.'" id="search_'.$htmlname.'" value="'.$selected_input_value.'" />';
        }
        else
        {
            $this->select_produits_do($selected,$htmlname,$filtertype,$limit,$price_level,'',$status,$finished,0);
        }

        print '<br>';
    }

    /**
     *	Return list of products for a customer
     *
     *	@param      int		$selected       Preselected product
     *	@param      string	$htmlname       Name of select html
     *  @param		string	$filtertype     Filter on product type (''=nofilter, 0=product, 1=service)
     *	@param      int		$limit          Limite sur le nombre de lignes retournees
     *	@param      int		$price_level    Level of price to show
     * 	@param      string	$filterkey      Filter on product
     *	@param		int		$status         -1=Return all products, 0=Products not on sell, 1=Products on sell
     *  @param      int		$finished       Filter on finished field: 2=No filter
     *  @param      int		$disableout     Disable print output
     *  @return     array    				Array of keys for json
     */
    function select_produits_do($selected='',$htmlname='productid',$filtertype='',$limit=20,$price_level=0,$filterkey='',$status=1,$finished=2,$disableout=0)
    {
        global $langs,$conf,$user,$db;

        $sql = "SELECT ";
        $sql.= " p.rowid, p.label, p.ref, p.fk_product_type, p.price, p.price_ttc, p.price_base_type, p.duration, p.stock";
        // Multilang : we add translation
        if ($conf->global->MAIN_MULTILANGS)
        {
            $sql.= ", pl.label as label_translated";
        }
        $sql.= " FROM ".MAIN_DB_PREFIX."product as p";
        // Multilang : we add translation
        if ($conf->global->MAIN_MULTILANGS)
        {
            $sql.= " LEFT JOIN ".MAIN_DB_PREFIX."product_lang as pl ON pl.fk_product = p.rowid AND pl.lang='". $langs->getDefaultLang() ."'";
        }
        $sql.= ' WHERE p.entity IN ('.getEntity('product', 1).')';
        if ($finished == 0)
        {
            $sql.= " AND p.finished = ".$finished;
        }
        elseif ($finished == 1)
        {
            $sql.= " AND p.finished = ".$finished;
            if ($status >= 0)  $sql.= " AND p.tosell = ".$status;
        }
        elseif ($status >= 0)
        {
            $sql.= " AND p.tosell = ".$status;
        }
        if (strval($filtertype) != '') $sql.=" AND p.fk_product_type=".$filtertype;
        // Add criteria on ref/label
        if ($filterkey && $filterkey != '')
        {
            if (! empty($conf->global->PRODUCT_DONOTSEARCH_ANYWHERE))   // Can use index
            {
                $sql.=" AND (p.ref LIKE '".$filterkey."%' OR p.label LIKE '".$filterkey."%'";
                if ($conf->global->MAIN_MULTILANGS) $sql.=" OR pl.label LIKE '".$filterkey."%'";
                $sql.=")";
            }
            else
            {
                $sql.=" AND (p.ref LIKE '%".$filterkey."%' OR p.label LIKE '%".$filterkey."%'";
                if ($conf->global->MAIN_MULTILANGS) $sql.=" OR pl.label LIKE '%".$filterkey."%'";
                $sql.=")";
            }
        }
        $sql.= $db->order("p.ref");
        $sql.= $db->plimit($limit);

        // Build output string
        $outselect='';
        $outjson=array();

        dol_syslog("Form::select_produits_do search product sql=".$sql, LOG_DEBUG);
        $result=$this->db->query($sql);
        if ($result)
        {
            $num = $this->db->num_rows($result);

            $outselect.='<select class="flat" name="'.$htmlname.'" id="'.$htmlname.'">';
            $outselect.='<option value="0" selected="selected">&nbsp;</option>';

            $i = 0;
            while ($num && $i < $num)
            {
                $outkey='';
                $outval='';
                $outref='';

                $objp = $this->db->fetch_object($result);

                $label=$objp->label;
                if (! empty($objp->label_translated)) $label=$objp->label_translated;
                if ($filterkey && $filterkey != '') $label=preg_replace('/('.preg_quote($filterkey).')/i','<strong>$1</strong>',$label,1);

                $outkey=$objp->rowid;
                $outref=$objp->ref;

                $opt = '<option value="'.$objp->rowid.'"';
                $opt.= ($objp->rowid == $selected)?' selected="selected"':'';
                if ($conf->stock->enabled && $objp->fk_product_type == 0 && isset($objp->stock))
                {
                    if ($objp->stock > 0)
                    {
                        $opt.= ' style="background-color:#32CD32; color:#F5F5F5;"';
                    }
                    else if ($objp->stock <= 0)
                    {
                        $opt.= ' style="background-color:#FF0000; color:#F5F5F5;"';
                    }
                }
                $opt.= '>';
                $opt.= $objp->ref.' - '.dol_trunc($label,32).' - ';

                $objRef = $objp->ref;
                if ($filterkey && $filterkey != '') $objRef=preg_replace('/('.preg_quote($filterkey).')/i','<strong>$1</strong>',$objRef,1);
                $outval.=$objRef.' - '.dol_trunc($label,32).' - ';

                $found=0;
                $currencytext=$langs->trans("Currency".$conf->currency);
                $currencytextnoent=$langs->transnoentities("Currency".$conf->currency);
                if (dol_strlen($currencytext) > 10) $currencytext=$conf->currency;	// If text is too long, we use the short code
                if (dol_strlen($currencytextnoent) > 10) $currencytextnoent=$conf->currency;   // If text is too long, we use the short code

                // Multiprice
                if ($price_level >= 1)		// If we need a particular price level (from 1 to 6)
                {
                    $sql= "SELECT price, price_ttc, price_base_type ";
                    $sql.= "FROM ".MAIN_DB_PREFIX."product_price ";
                    $sql.= "WHERE fk_product='".$objp->rowid."'";
                    $sql.= " AND price_level=".$price_level;
                    $sql.= " ORDER BY date_price";
                    $sql.= " DESC LIMIT 1";

                    dol_syslog("Form::select_produits_do search price for level '.$price_level.' sql=".$sql);
                    $result2 = $this->db->query($sql);
                    if ($result2)
                    {
                        $objp2 = $this->db->fetch_object($result2);
                        if ($objp2)
                        {
                            $found=1;
                            if ($objp2->price_base_type == 'HT')
                            {
                                $opt.= price($objp2->price,1).' '.$currencytext.' '.$langs->trans("HT");
                                $outval.= price($objp2->price,1).' '.$currencytextnoent.' '.$langs->transnoentities("HT");
                            }
                            else
                            {
                                $opt.= price($objp2->price_ttc,1).' '.$currencytext.' '.$langs->trans("TTC");
                                $outval.= price($objp2->price_ttc,1).' '.$currencytextnoent.' '.$langs->transnoentities("TTC");
                            }
                        }
                    }
                    else
                    {
                        dol_print_error($this->db);
                    }
                }

                // If level no defined or multiprice not found, we used the default price
                if (! $found)
                {
                    if ($objp->price_base_type == 'HT')
                    {
                        $opt.= price($objp->price,1).' '.$currencytext.' '.$langs->trans("HT");
                        $outval.= price($objp->price,1).' '.$currencytextnoent.' '.$langs->transnoentities("HT");
                    }
                    else
                    {
                        $opt.= price($objp->price_ttc,1).' '.$currencytext.' '.$langs->trans("TTC");
                        $outval.= price($objp->price_ttc,1).' '.$currencytextnoent.' '.$langs->transnoentities("TTC");
                    }
                }

                if ($conf->stock->enabled && isset($objp->stock) && $objp->fk_product_type == 0)
                {
                    $opt.= ' - '.$langs->trans("Stock").':'.$objp->stock;
                    $outval.=' - '.$langs->transnoentities("Stock").':'.$objp->stock;
                }

                if ($objp->duration)
                {
                    $duration_value = substr($objp->duration,0,dol_strlen($objp->duration)-1);
                    $duration_unit = substr($objp->duration,-1);
                    if ($duration_value > 1)
                    {
                        $dur=array("h"=>$langs->trans("Hours"),"d"=>$langs->trans("Days"),"w"=>$langs->trans("Weeks"),"m"=>$langs->trans("Months"),"y"=>$langs->trans("Years"));
                    }
                    else
                    {
                        $dur=array("h"=>$langs->trans("Hour"),"d"=>$langs->trans("Day"),"w"=>$langs->trans("Week"),"m"=>$langs->trans("Month"),"y"=>$langs->trans("Year"));
                    }
                    $opt.= ' - '.$duration_value.' '.$langs->trans($dur[$duration_unit]);
                    $outval.=' - '.$duration_value.' '.$langs->transnoentities($dur[$duration_unit]);
                }

                $opt.= "</option>\n";

                // Add new entry
                // "key" value of json key array is used by jQuery automatically as selected value
                // "label" value of json key array is used by jQuery automatically as text for combo box
                $outselect.=$opt;
                array_push($outjson,array('key'=>$outkey,'value'=>$outref,'label'=>$outval));

                $i++;
            }

            $outselect.='</select>';

            $this->db->free($result);

            if (empty($disableout)) print $outselect;
            return $outjson;
        }
        else
        {
            dol_print_error($db);
        }
    }

    /**
     *	Return list of products for customer in Ajax if Ajax activated or go to select_produits_fournisseurs_do
     *
     *	@param	int		$socid			Id third party
     *	@param  string	$selected        Preselected product
     *	@param  string	$htmlname        Name of HTML Select
     *  @param	string	$filtertype      Filter on product type (''=nofilter, 0=product, 1=service)
     *	@param  string	$filtre          For a SQL filter
     *	@return	void
     */
    function select_produits_fournisseurs($socid,$selected='',$htmlname='productid',$filtertype='',$filtre)
    {
        global $langs,$conf;
        global $price_level, $status, $finished;

        if ($conf->global->PRODUIT_USE_SEARCH_TO_SELECT)
        {
            // mode=2 means suppliers products
            print ajax_autocompleter('', $htmlname, DOL_URL_ROOT.'/product/ajaxproducts.php', ($socid > 0?'socid='.$socid.'&':'').'htmlname='.$htmlname.'&outjson=1&price_level='.$price_level.'&type='.$filtertype.'&mode=2&status='.$status.'&finished='.$finished, $conf->global->PRODUIT_USE_SEARCH_TO_SELECT);
            print $langs->trans("RefOrLabel").' : <input type="text" size="16" name="search_'.$htmlname.'" id="search_'.$htmlname.'">';
            print '<br>';
        }
        else
        {
            $this->select_produits_fournisseurs_do($socid,$selected,$htmlname,$filtertype,$filtre,'',-1,0);
        }
    }

    /**
     *	Retourne la liste des produits de fournisseurs
     *
     *	@param		socid   		Id societe fournisseur (0 pour aucun filtre)
     *	@param      selected        Produit pre-selectionne
     *	@param      htmlname        Nom de la zone select
     *  @param		filtertype      Filter on product type (''=nofilter, 0=product, 1=service)
     *	@param      filtre          Pour filtre sql
     *	@param      filterkey       Filtre des produits
     *  @param      status          -1=Return all products, 0=Products not on sell, 1=Products on sell
     *  @param      disableout      Disable print output
     *  @return     array           Array of keys for json
     */
    function select_produits_fournisseurs_do($socid,$selected='',$htmlname='productid',$filtertype='',$filtre='',$filterkey='',$statut=-1,$disableout=0)
    {
        global $langs,$conf;

        $langs->load('stocks');

        $sql = "SELECT p.rowid, p.label, p.ref, p.price, p.duration,";
        $sql.= " pfp.ref_fourn, pfp.rowid as idprodfournprice, pfp.price as fprice, pfp.quantity, pfp.unitprice,";
        $sql.= " s.nom";
        $sql.= " FROM ".MAIN_DB_PREFIX."product as p";
        $sql.= " LEFT JOIN ".MAIN_DB_PREFIX."product_fournisseur_price as pfp ON p.rowid = pfp.fk_product";
        $sql.= " LEFT JOIN ".MAIN_DB_PREFIX."societe as s ON pfp.fk_soc = s.rowid";
        $sql.= " WHERE p.entity IN (".getEntity('product', 1).")";
        $sql.= " AND p.tobuy = 1";
        if ($socid) $sql.= " AND pfp.fk_soc = ".$socid;
        if (strval($filtertype) != '') $sql.=" AND p.fk_product_type=".$filtertype;
        if (! empty($filtre)) $sql.=" ".$filtre;
        // Add criteria on ref/label
        if ($filterkey && $filterkey != '')
        {
            if (! empty($conf->global->PRODUCT_DONOTSEARCH_ANYWHERE))
            {
                $sql.=" AND (pfp.ref_fourn LIKE '".$filterkey."%' OR p.ref LIKE '".$filterkey."%' OR p.label LIKE '".$filterkey."%')";
            }
            else
            {
                $sql.=" AND (pfp.ref_fourn LIKE '%".$filterkey."%' OR p.ref LIKE '%".$filterkey."%' OR p.label LIKE '%".$filterkey."%')";
            }
        }
        $sql.= " ORDER BY pfp.ref_fourn DESC";

        // Build output string
        $outselect='';
        $outjson=array();

        dol_syslog(get_class($this)."::select_produits_fournisseurs_do sql=".$sql,LOG_DEBUG);
        $result=$this->db->query($sql);
        if ($result)
        {

            $num = $this->db->num_rows($result);

            $outselect.='<select class="flat" id="select'.$htmlname.'" name="'.$htmlname.'">';
            if (! $selected) $outselect.='<option value="0" selected="selected">&nbsp;</option>';
            else $outselect.='<option value="0">&nbsp;</option>';

            $i = 0;
            while ($i < $num)
            {
                $objp = $this->db->fetch_object($result);

                $outkey=$objp->idprodfournprice;
                $outref=$objp->ref;
                $outval='';

                $opt = '<option value="'.$objp->idprodfournprice.'"';
                if ($selected == $objp->idprodfournprice) $opt.= ' selected="selected"';
                if ($objp->fprice == '') $opt.=' disabled="disabled"';
                $opt.= '>';

                $objRef = $objp->ref;
                if ($filterkey && $filterkey != '') $objRef=preg_replace('/('.preg_quote($filterkey).')/i','<strong>$1</strong>',$objRef,1);
                $objRefFourn = $objp->ref_fourn;
                if ($filterkey && $filterkey != '') $objRefFourn=preg_replace('/('.preg_quote($filterkey).')/i','<strong>$1</strong>',$objRefFourn,1);
                $label = $objp->label;
                if ($filterkey && $filterkey != '') $label=preg_replace('/('.preg_quote($filterkey).')/i','<strong>$1</strong>',$label,1);

                $opt.=$objp->ref.' ('.$objp->ref_fourn.') - ';
                $outval.=$objRef.' ('.$objRefFourn.') - ';
                $opt.=dol_trunc($objp->label,18).' - ';
                $outval.=dol_trunc($label,18).' - ';

                if ($objp->fprice != '') 	// Keep != ''
                {
                    $currencytext=$langs->trans("Currency".$conf->currency);
                    $currencytextnoent=$langs->transnoentities("Currency".$conf->currency);
                    if (dol_strlen($currencytext) > 10) $currencytext=$conf->currency;   // If text is too long, we use the short code
                    if (dol_strlen($currencytextnoent) > 10) $currencytextnoent=$conf->currency;   // If text is too long, we use the short code

                    $opt.= price($objp->fprice).' '.$currencytext."/".$objp->quantity;
                    $outval.= price($objp->fprice).' '.$currencytextnoent."/".$objp->quantity;
                    if ($objp->quantity == 1)
                    {
                        $opt.= strtolower($langs->trans("Unit"));
                        $outval.=strtolower($langs->transnoentities("Unit"));
                    }
                    else
                    {
                        $opt.= strtolower($langs->trans("Units"));
                        $outval.=strtolower($langs->transnoentities("Units"));
                    }
                    if ($objp->quantity >= 1)
                    {
                        $opt.=" (".price($objp->unitprice).' '.$currencytext."/".strtolower($langs->trans("Unit")).")";
                        $outval.=" (".price($objp->unitprice).' '.$currencytextnoent."/".strtolower($langs->transnoentities("Unit")).")";
                    }
                    if ($objp->duration)
                    {
                        $opt .= " - ".$objp->duration;
                        $outval.=" - ".$objp->duration;
                    }
                    if (! $socid)
                    {
                        $opt .= " - ".dol_trunc($objp->nom,8);
                        $outval.=" - ".dol_trunc($objp->nom,8);
                    }
                }
                else
                {
                    $opt.= $langs->trans("NoPriceDefinedForThisSupplier");
                    $outval.=$langs->transnoentities("NoPriceDefinedForThisSupplier");
                }
                $opt .= "</option>\n";

                // Add new entry
                // "key" value of json key array is used by jQuery automatically as selected value
                // "label" value of json key array is used by jQuery automatically as text for combo box
                $outselect.=$opt;
                array_push($outjson,array('key'=>$outkey,'value'=>$outref,'label'=>$outval));

                $i++;
            }
            $outselect.='</select>';

            $this->db->free($result);

            if (empty($disableout)) print $outselect;
            return $outjson;
        }
        else
        {
            dol_print_error($this->db);
        }
    }

    /**
     *	Return list of suppliers prices for a product
     *
     *  @param		int		$productid       Id of product
     *  @param      string	$htmlname        Name of HTML field
     *  @return		void
     */
    function select_product_fourn_price($productid,$htmlname='productfournpriceid')
    {
        global $langs,$conf;

        $langs->load('stocks');

        $sql = "SELECT p.rowid, p.label, p.ref, p.price, p.duration,";
        $sql.= " pfp.ref_fourn, pfp.rowid as idprodfournprice, pfp.price as fprice, pfp.quantity, pfp.unitprice,";
        $sql.= " s.nom";
        $sql.= " FROM ".MAIN_DB_PREFIX."product as p";
        $sql.= " LEFT JOIN ".MAIN_DB_PREFIX."product_fournisseur_price as pfp ON p.rowid = pfp.fk_product";
        $sql.= " LEFT JOIN ".MAIN_DB_PREFIX."societe as s ON pfp.fk_soc = s.rowid";
        $sql.= " WHERE p.entity IN (".getEntity('product', 1).")";
        $sql.= " AND p.tobuy = 1";
        $sql.= " AND s.fournisseur = 1";
        $sql.= " AND p.rowid = ".$productid;
        $sql.= " ORDER BY s.nom, pfp.ref_fourn DESC";

        dol_syslog("Form::select_product_fourn_price sql=".$sql,LOG_DEBUG);
        $result=$this->db->query($sql);

        if ($result)
        {
            $num = $this->db->num_rows($result);

            $form = '<select class="flat" name="'.$htmlname.'">';

            if (! $num)
            {
                $form.= '<option value="0">-- '.$langs->trans("NoSupplierPriceDefinedForThisProduct").' --</option>';
            }
            else
            {
                $form.= '<option value="0">&nbsp;</option>';

                $i = 0;
                while ($i < $num)
                {
                    $objp = $this->db->fetch_object($result);

                    $opt = '<option value="'.$objp->idprodfournprice.'"';
                    $opt.= '>'.$objp->nom.' - '.$objp->ref_fourn.' - ';

                    if ($objp->quantity == 1)
                    {
                        $opt.= price($objp->fprice);
                        $opt.= $langs->trans("Currency".$conf->currency)."/";
                    }

                    $opt.= $objp->quantity.' ';

                    if ($objp->quantity == 1)
                    {
                        $opt.= strtolower($langs->trans("Unit"));
                    }
                    else
                    {
                        $opt.= strtolower($langs->trans("Units"));
                    }
                    if ($objp->quantity > 1)
                    {
                        $opt.=" - ";
                        $opt.= price($objp->unitprice).$langs->trans("Currency".$conf->currency)."/".strtolower($langs->trans("Unit"));
                    }
                    if ($objp->duration) $opt .= " - ".$objp->duration;
                    $opt .= "</option>\n";

                    $form.= $opt;
                    $i++;
                }
                $form.= '</select>';

                $this->db->free($result);
            }
            return $form;
        }
        else
        {
            dol_print_error($this->db);
        }
    }

    /**
     *    Return list of delivery address
     *
     *    @param    string	$selected          	Id contact pre-selectionn
     *    @param    int		$socid				Id of company
     *    @param    string	$htmlname          	Name of HTML field
     *    @param    int		$showempty         	Add an empty field
     *    @return	void
     */
    function select_address($selected='', $socid, $htmlname='address_id',$showempty=0)
    {
        // On recherche les utilisateurs
        $sql = "SELECT a.rowid, a.label";
        $sql .= " FROM ".MAIN_DB_PREFIX ."societe_address as a";
        $sql .= " WHERE a.fk_soc = ".$socid;
        $sql .= " ORDER BY a.label ASC";

        dol_syslog("Form::select_address sql=".$sql);
        $resql=$this->db->query($sql);
        if ($resql)
        {
            print '<select class="flat" name="'.$htmlname.'">';
            if ($showempty) print '<option value="0">&nbsp;</option>';
            $num = $this->db->num_rows($resql);
            $i = 0;
            if ($num)
            {
                while ($i < $num)
                {
                    $obj = $this->db->fetch_object($resql);

                    if ($selected && $selected == $obj->rowid)
                    {
                        print '<option value="'.$obj->rowid.'" selected="selected">'.$obj->label.'</option>';
                    }
                    else
                    {
                        print '<option value="'.$obj->rowid.'">'.$obj->label.'</option>';
                    }
                    $i++;
                }
            }
            print '</select>';
            return $num;
        }
        else
        {
            dol_print_error($this->db);
        }
    }


    /**
     *      Charge dans cache la liste des conditions de paiements possibles
     *
     *      @return     int             Nb lignes chargees, 0 si deja chargees, <0 si ko
     */
    function load_cache_conditions_paiements()
    {
        global $langs;

        if (count($this->cache_conditions_paiements)) return 0;    // Cache deja charge

        $sql = "SELECT rowid, code, libelle";
        $sql.= " FROM ".MAIN_DB_PREFIX.'c_payment_term';
        $sql.= " WHERE active=1";
        $sql.= " ORDER BY sortorder";
        dol_syslog('Form::load_cache_conditions_paiements sql='.$sql,LOG_DEBUG);
        $resql = $this->db->query($sql);
        if ($resql)
        {
            $num = $this->db->num_rows($resql);
            $i = 0;
            while ($i < $num)
            {
                $obj = $this->db->fetch_object($resql);

                // Si traduction existe, on l'utilise, sinon on prend le libelle par defaut
                $libelle=($langs->trans("PaymentConditionShort".$obj->code)!=("PaymentConditionShort".$obj->code)?$langs->trans("PaymentConditionShort".$obj->code):($obj->libelle!='-'?$obj->libelle:''));
                $this->cache_conditions_paiements[$obj->rowid]['code'] =$obj->code;
                $this->cache_conditions_paiements[$obj->rowid]['label']=$libelle;
                $i++;
            }
            return 1;
        }
        else {
            dol_print_error($this->db);
            return -1;
        }
    }

    /**
     *      Charge dans cache la liste des délais de livraison possibles
     *
     *      @return     int             Nb lignes chargees, 0 si deja chargees, <0 si ko
     */
    function load_cache_availability()
    {
        global $langs;

        if (count($this->cache_availability)) return 0;    // Cache deja charge

        $sql = "SELECT rowid, code, label";
        $sql.= " FROM ".MAIN_DB_PREFIX.'c_availability';
        $sql.= " WHERE active=1";
        $sql.= " ORDER BY rowid";
        dol_syslog('Form::load_cache_availability sql='.$sql,LOG_DEBUG);
        $resql = $this->db->query($sql);
        if ($resql)
        {
            $num = $this->db->num_rows($resql);
            $i = 0;
            while ($i < $num)
            {
                $obj = $this->db->fetch_object($resql);

                // Si traduction existe, on l'utilise, sinon on prend le libelle par defaut
                $label=($langs->trans("AvailabilityType".$obj->code)!=("AvailabilityType".$obj->code)?$langs->trans("AvailabilityType".$obj->code):($obj->label!='-'?$obj->label:''));
                $this->cache_availability[$obj->rowid]['code'] =$obj->code;
                $this->cache_availability[$obj->rowid]['label']=$label;
                $i++;
            }
            return 1;
        }
        else {
            dol_print_error($this->db);
            return -1;
        }
    }

    /**
     *      Retourne la liste des types de delais de livraison possibles
     *
     *      @param      selected        Id du type de delais pre-selectionne
     *      @param      htmlname        Nom de la zone select
     *      @param      filtertype      To add a filter
     *		@param		addempty		Add empty entry
     */
    function select_availability($selected='',$htmlname='availid',$filtertype='',$addempty=0)
    {
        global $langs,$user;

        $this->load_cache_availability();

        print '<select class="flat" name="'.$htmlname.'">';
        if ($addempty) print '<option value="0">&nbsp;</option>';
        foreach($this->cache_availability as $id => $arrayavailability)
        {
            if ($selected == $id)
            {
                print '<option value="'.$id.'" selected="selected">';
            }
            else
            {
                print '<option value="'.$id.'">';
            }
            print $arrayavailability['label'];
            print '</option>';
        }
        print '</select>';
        if ($user->admin) print info_admin($langs->trans("YouCanChangeValuesForThisListFromDictionnarySetup"),1);
    }

    /**
     *      Load into cache cache_demand_reason, array of input reasons
     *
     *      @return     int             Nb of lines loaded, 0 if already loaded, <0 if ko
     */
    function load_cache_demand_reason()
    {
        global $langs;

        if (count($this->cache_demand_reason)) return 0;    // Cache already loaded

        $sql = "SELECT rowid, code, label";
        $sql.= " FROM ".MAIN_DB_PREFIX.'c_input_reason';
        $sql.= " WHERE active=1";
        $sql.= " ORDER BY rowid";
        dol_syslog('Form::load_cache_demand_reason sql='.$sql,LOG_DEBUG);
        $resql = $this->db->query($sql);
        if ($resql)
        {
            $num = $this->db->num_rows($resql);
            $i = 0;
            $tmparray=array();
            while ($i < $num)
            {
                $obj = $this->db->fetch_object($resql);

                // Si traduction existe, on l'utilise, sinon on prend le libelle par defaut
                $label=($langs->trans("DemandReasonType".$obj->code)!=("DemandReasonType".$obj->code)?$langs->trans("DemandReasonType".$obj->code):($obj->label!='-'?$obj->label:''));
                $tmparray[$obj->rowid]['id']   =$obj->rowid;
                $tmparray[$obj->rowid]['code'] =$obj->code;
                $tmparray[$obj->rowid]['label']=$label;
                $i++;
            }
            $this->cache_demand_reason=dol_sort_array($tmparray,'label', $order='asc');

            unset($tmparray);
            return 1;
        }
        else {
            dol_print_error($this->db);
            return -1;
        }
    }

    /**
     *      Return list of events that triggered an object creation
     *
     *      @param      selected        Id du type d'origine pre-selectionne
     *      @param      htmlname        Nom de la zone select
     *      @param      exclude         To exclude a code value (Example: SRC_PROP)
     *		@param		addempty		Add an empty entry
     */
    function select_demand_reason($selected='',$htmlname='demandreasonid',$exclude='',$addempty=0)
    {
        global $langs,$user;

        $this->load_cache_demand_reason();

        print '<select class="flat" name="'.$htmlname.'">';
        if ($addempty) print '<option value="0"'.(empty($selected)?' selected="selected"':'').'>&nbsp;</option>';
        foreach($this->cache_demand_reason as $id => $arraydemandreason)
        {
            if ($arraydemandreason['code']==$exclude) continue;

            if ($selected == $arraydemandreason['id'])
            {
                print '<option value="'.$arraydemandreason['id'].'" selected="selected">';
            }
            else
            {
                print '<option value="'.$arraydemandreason['id'].'">';
            }
            print $arraydemandreason['label'];
            print '</option>';
        }
        print '</select>';
        if ($user->admin) print info_admin($langs->trans("YouCanChangeValuesForThisListFromDictionnarySetup"),1);
    }

    /**
     *      Charge dans cache la liste des types de paiements possibles
     *
     *      @return     int             Nb lignes chargees, 0 si deja chargees, <0 si ko
     */
    function load_cache_types_paiements()
    {
        global $langs;

        if (count($this->cache_types_paiements)) return 0;    // Cache deja charge

        $sql = "SELECT id, code, libelle, type";
        $sql.= " FROM ".MAIN_DB_PREFIX."c_paiement";
        $sql.= " WHERE active > 0";
        $sql.= " ORDER BY id";
        dol_syslog('Form::load_cache_types_paiements sql='.$sql,LOG_DEBUG);
        $resql = $this->db->query($sql);
        if ($resql)
        {
            $num = $this->db->num_rows($resql);
            $i = 0;
            while ($i < $num)
            {
                $obj = $this->db->fetch_object($resql);

                // Si traduction existe, on l'utilise, sinon on prend le libelle par defaut
                $libelle=($langs->trans("PaymentTypeShort".$obj->code)!=("PaymentTypeShort".$obj->code)?$langs->trans("PaymentTypeShort".$obj->code):($obj->libelle!='-'?$obj->libelle:''));
                $this->cache_types_paiements[$obj->id]['code'] =$obj->code;
                $this->cache_types_paiements[$obj->id]['label']=$libelle;
                $this->cache_types_paiements[$obj->id]['type'] =$obj->type;
                $i++;
            }
            return $num;
        }
        else
        {
            dol_print_error($this->db);
            return -1;
        }
    }


    /**
     *      Retourne la liste des types de paiements possibles
     *
     *      @param      selected        Id du type de paiement pre-selectionne
     *      @param      htmlname        Nom de la zone select
     *      @param      filtertype      Pour filtre
     *		@param		addempty		Ajoute entree vide
     */
    function select_conditions_paiements($selected='',$htmlname='condid',$filtertype=-1,$addempty=0)
    {
        global $langs,$user;

        $this->load_cache_conditions_paiements();

        print '<select class="flat" name="'.$htmlname.'">';
        if ($addempty) print '<option value="0">&nbsp;</option>';
        foreach($this->cache_conditions_paiements as $id => $arrayconditions)
        {
            if ($selected == $id)
            {
                print '<option value="'.$id.'" selected="selected">';
            }
            else
            {
                print '<option value="'.$id.'">';
            }
            print $arrayconditions['label'];
            print '</option>';
        }
        print '</select>';
        if ($user->admin) print info_admin($langs->trans("YouCanChangeValuesForThisListFromDictionnarySetup"),1);
    }


    /**
     *      Return list of payment methods
     *
     *      @param      selected        Id du mode de paiement pre-selectionne
     *      @param      htmlname        Nom de la zone select
     *      @param      filtertype      To filter on field type in llx_c_paiement (array('code'=>xx,'label'=>zz))
     *      @param      format          0=id+libelle, 1=code+code, 2=code+libelle, 3=id+code
     *      @param      empty			1=peut etre vide, 0 sinon
     * 		@param		noadmininfo		0=Add admin info, 1=Disable admin info
     *      @param      maxlength       Max length of label
     */
    function select_types_paiements($selected='',$htmlname='paiementtype',$filtertype='',$format=0, $empty=0, $noadmininfo=0,$maxlength=0)
    {
        global $langs,$user;

        dol_syslog("Form::select_type_paiements $selected, $htmlname, $filtertype, $format",LOG_DEBUG);

        $filterarray=array();
        if ($filtertype == 'CRDT')  	$filterarray=array(0,2);
        elseif ($filtertype == 'DBIT') 	$filterarray=array(1,2);
        elseif ($filtertype != '' && $filtertype != '-1') $filterarray=explode(',',$filtertype);

        $this->load_cache_types_paiements();

        print '<select id="select'.$htmlname.'" class="flat selectpaymenttypes" name="'.$htmlname.'">';
        if ($empty) print '<option value="">&nbsp;</option>';
        foreach($this->cache_types_paiements as $id => $arraytypes)
        {
            // On passe si on a demande de filtrer sur des modes de paiments particuliers
            if (count($filterarray) && ! in_array($arraytypes['type'],$filterarray)) continue;

            // We discard empty line if showempty is on because an empty line has already been output.
            if ($empty && empty($arraytypes['code'])) continue;

            if ($format == 0) print '<option value="'.$id.'"';
            if ($format == 1) print '<option value="'.$arraytypes['code'].'"';
            if ($format == 2) print '<option value="'.$arraytypes['code'].'"';
            if ($format == 3) print '<option value="'.$id.'"';
            // Si selected est text, on compare avec code, sinon avec id
            if (preg_match('/[a-z]/i', $selected) && $selected == $arraytypes['code']) print ' selected="selected"';
            elseif ($selected == $id) print ' selected="selected"';
            print '>';
            if ($format == 0) $value=($maxlength?dol_trunc($arraytypes['label'],$maxlength):$arraytypes['label']);
            if ($format == 1) $value=$arraytypes['code'];
            if ($format == 2) $value=($maxlength?dol_trunc($arraytypes['label'],$maxlength):$arraytypes['label']);
            if ($format == 3) $value=$arraytypes['code'];
            print $value?$value:'&nbsp;';
            print '</option>';
        }
        print '</select>';
        if ($user->admin && ! $noadmininfo) print info_admin($langs->trans("YouCanChangeValuesForThisListFromDictionnarySetup"),1);
    }


    /**
     *      Selection HT or TTC
     *
     *      @param      selected        Id pre-selectionne
     *      @param      htmlname        Nom de la zone select
     */
    function select_PriceBaseType($selected='',$htmlname='price_base_type')
    {
        print $this->load_PriceBaseType($selected,$htmlname);
    }


    /**
     *      Selection HT or TTC
     *
     *      @param      selected        Id pre-selectionne
     *      @param      htmlname        Nom de la zone select
     */
    function load_PriceBaseType($selected='',$htmlname='price_base_type')
    {
        global $langs;

        $return='';

        $return.= '<select class="flat" name="'.$htmlname.'">';
        $options = array(
					'HT'=>$langs->trans("HT"),
					'TTC'=>$langs->trans("TTC")
        );
        foreach($options as $id => $value)
        {
            if ($selected == $id)
            {
                $return.= '<option value="'.$id.'" selected="selected">'.$value;
            }
            else
            {
                $return.= '<option value="'.$id.'">'.$value;
            }
            $return.= '</option>';
        }
        $return.= '</select>';

        return $return;
    }

    /**
     *    Return a HTML select list of bank accounts
     *
     *    @param      selected          Id account pre-selected
     *    @param      htmlname          Name of select zone
     *    @param      statut            Status of searched accounts (0=open, 1=closed)
     *    @param      filtre            To filter list
     *    @param      useempty          1=Add an empty value in list, 2=Add an empty value in list only if there is more than 2 entries.
     *    @param      moreattrib        To add more attribute on select
     */
    function select_comptes($selected='',$htmlname='accountid',$statut=0,$filtre='',$useempty=0,$moreattrib='')
    {
        global $langs, $conf;

        $langs->load("admin");

        $sql = "SELECT rowid, label, bank";
        $sql.= " FROM ".MAIN_DB_PREFIX."bank_account";
        $sql.= " WHERE clos = '".$statut."'";
        $sql.= " AND entity = ".$conf->entity;
        if ($filtre) $sql.=" AND ".$filtre;
        $sql.= " ORDER BY label";

        dol_syslog("Form::select_comptes sql=".$sql);
        $result = $this->db->query($sql);
        if ($result)
        {
            $num = $this->db->num_rows($result);
            $i = 0;
            if ($num)
            {
                print '<select id="select'.$htmlname.'" class="flat selectbankaccount" name="'.$htmlname.'"'.($moreattrib?' '.$moreattrib:'').'>';
                if ($useempty == 1 || ($useempty == 2 && $num > 1))
                {
                    print '<option value="'.$obj->rowid.'">&nbsp;</option>';
                }

                while ($i < $num)
                {
                    $obj = $this->db->fetch_object($result);
                    if ($selected == $obj->rowid)
                    {
                        print '<option value="'.$obj->rowid.'" selected="selected">';
                    }
                    else
                    {
                        print '<option value="'.$obj->rowid.'">';
                    }
                    print $obj->label;
                    print '</option>';
                    $i++;
                }
                print "</select>";
            }
            else
            {
                print $langs->trans("NoActiveBankAccountDefined");
            }
        }
        else {
            dol_print_error($this->db);
        }
    }

    /**
     *    Return list of categories having choosed type
     *
     *    @param    type			Type de categories (0=product, 1=supplier, 2=customer, 3=member)
     *    @param    selected    	Id of category preselected
     *    @param    select_name		HTML field name
     *    @param    maxlength       Maximum length for labels
     *    @param    excludeafterid  Exclude all categories after this leaf in category tree.
     */
    function select_all_categories($type, $selected='', $select_name="", $maxlength=64, $excludeafterid=0)
    {
        global $langs;
        $langs->load("categories");

        if ($select_name=="") $select_name="catMere";

        $cat = new Categorie($this->db);
        $cate_arbo = $cat->get_full_arbo($type,$excludeafterid);

        $output = '<select class="flat" name="'.$select_name.'">';
        if (is_array($cate_arbo))
        {
            if (! count($cate_arbo)) $output.= '<option value="-1" disabled="disabled">'.$langs->trans("NoCategoriesDefined").'</option>';
            else
            {
                $output.= '<option value="-1">&nbsp;</option>';
                foreach($cate_arbo as $key => $value)
                {
                    if ($cate_arbo[$key]['id'] == $selected)
                    {
                        $add = 'selected="selected" ';
                    }
                    else
                    {
                        $add = '';
                    }
                    $output.= '<option '.$add.'value="'.$cate_arbo[$key]['id'].'">'.dol_trunc($cate_arbo[$key]['fulllabel'],$maxlength,'middle').'</option>';
                }
            }
        }
        $output.= '</select>';
        $output.= "\n";
        return $output;
    }

    /**
     *     Show a confirmation HTML form or AJAX popup
     *
     *     @param  page        	   Url of page to call if confirmation is OK
     *     @param  title       	   title
     *     @param  question    	   question
     *     @param  action      	   action
     *	   @param  formquestion	   an array with forms complementary inputs
     * 	   @param  selectedchoice  "" or "no" or "yes"
     * 	   @param  useajax		   0=No, 1=Yes, 2=Yes but submit page with &confirm=no if choice is No
     *     @param  height          Force height of box
     *     @return string          'ajax' if a confirm ajax popup is shown, 'html' if it's an html form
     */
    function form_confirm($page, $title, $question, $action, $formquestion='', $selectedchoice="", $useajax=0, $height=170, $width=500)
    {
        print $this->formconfirm($page, $title, $question, $action, $formquestion, $selectedchoice, $useajax, $height, $width);
    }

    /**
     *     Show a confirmation HTML form or AJAX popup
     *
     *     @param  	string	$page        	   	Url of page to call if confirmation is OK
     *     @param	string	$title       	   	Title
     *     @param	string	$question    	   	Question
     *     @param 	string	$action      	   	Action
     *	   @param  	array	$formquestion	   	An array with complementary inputs to add into forms: array(array('label'=> ,'type'=> , ))
     * 	   @param  	string	$selectedchoice  	"" or "no" or "yes"
     * 	   @param  	int		$useajax		   	0=No, 1=Yes, 2=Yes but submit page with &confirm=no if choice is No, 'xxx'=preoutput confirm box with div id=dialog-confirm-xxx
     *     @param  	int		$height          	Force height of box
     *     @return 	string          			'ajax' if a confirm ajax popup is shown, 'html' if it's an html form
     */
    function formconfirm($page, $title, $question, $action, $formquestion='', $selectedchoice="", $useajax=0, $height=170, $width=500)
    {
        global $langs,$conf;

        $more='';
        $formconfirm='';
        $inputarray=array();

        if (is_array($formquestion) && count($formquestion) > 0)
        {
            $more.='<table class="paddingrightonly" width="100%">'."\n";
            $more.='<tr><td colspan="3" valign="top">'.$formquestion['text'].'</td></tr>'."\n";
            foreach ($formquestion as $key => $input)
            {
                if (is_array($input))
                {
                    if ($input['type'] == 'text')
                    {
                        $more.='<tr><td valign="top">'.$input['label'].'</td><td valign="top" colspan="2" align="left"><input type="text" class="flat" id="'.$input['name'].'" name="'.$input['name'].'" size="'.$input['size'].'" value="'.$input['value'].'" /></td></tr>'."\n";
                    }
                    else if ($input['type'] == 'password')
                    {
                        $more.='<tr><td valign="top">'.$input['label'].'</td><td valign="top" colspan="2" align="left"><input type="password" class="flat" id="'.$input['name'].'" name="'.$input['name'].'" size="'.$input['size'].'" value="'.$input['value'].'" /></td></tr>'."\n";
                    }
                    else if ($input['type'] == 'select')
                    {
                        $more.='<tr><td valign="top" style="padding: 4px !important;">';
                        if (! empty($input['label'])) $more.=$input['label'].'</td><td valign="top" colspan="2" align="left" style="padding: 4px !important;">';
                        $more.=$this->selectarray($input['name'],$input['values'],$input['default'],1);
                        $more.='</td></tr>'."\n";
                    }
                    else if ($input['type'] == 'checkbox')
                    {
                        $more.='<tr>';
                        $more.='<td valign="top">'.$input['label'].' </td><td valign="top" align="left">';
                        $more.='<input type="checkbox" class="flat" id="'.$input['name'].'" name="'.$input['name'].'"';
                        if (! is_bool($input['value']) && $input['value'] != 'false') $more.=' checked="checked"';
                        if (is_bool($input['value']) && $input['value']) $more.=' checked="checked"';
                        if ($input['disabled']) $more.=' disabled="disabled"';
                        $more.=' /></td>';
                        $more.='<td valign="top" align="left">&nbsp;</td>';
                        $more.='</tr>'."\n";
                    }
                    else if ($input['type'] == 'radio')
                    {
                        $i=0;
                        foreach($input['values'] as $selkey => $selval)
                        {
                            $more.='<tr>';
                            if ($i==0) $more.='<td valign="top">'.$input['label'].'</td>';
                            else $more.='<td>&nbsp;</td>';
                            $more.='<td valign="top" width="20"><input type="radio" class="flat" id="'.$input['name'].'" name="'.$input['name'].'" value="'.$selkey.'"';
                            if ($input['disabled']) $more.=' disabled="disabled"';
                            $more.=' /></td>';
                            $more.='<td valign="top" align="left">';
                            $more.=$selval;
                            $more.='</td></tr>'."\n";
                            $i++;
                        }
                    }
                    else if ($input['type'] == 'other')
                    {
                        $more.='<tr><td valign="top">';
                        if (! empty($input['label'])) $more.=$input['label'].'</td><td valign="top" colspan="2" align="left">';
                        $more.=$input['value'];
                        $more.='</td></tr>'."\n";
                    }
                    array_push($inputarray,$input['name']);
                }
            }
            $more.='</table>'."\n";
        }

        $formconfirm.= "\n<!-- begin form_confirm -->\n";

        if ($useajax && $conf->use_javascript_ajax)
        {
            $autoOpen=true;
            $dialogconfirm='dialog-confirm';
            if (! is_int($useajax))
            {
                $button=$useajax;
                $useajax=1;
                $autoOpen=false;
                $dialogconfirm.='-'.$button;
            }
            $pageyes=$page.'&action='.$action.'&confirm=yes';
            $pageno=($useajax == 2?$page.'&confirm=no':'');

            // New code using jQuery only
            $formconfirm.= '<div id="'.$dialogconfirm.'" title="'.dol_escape_htmltag($title).'" style="display: none;">';
            if (! empty($more)) $formconfirm.= '<p>'.$more.'</p>';
            $formconfirm.= img_help('','').' '.$question;
            $formconfirm.= '</div>'."\n";
            $formconfirm.= '<script type="text/javascript">
            $(function() {
                var choice=\'ko\';
                var	$inputarray='.json_encode($inputarray).';
                var button=\''.$button.'\';
            	var dialogconfirm=\''.$dialogconfirm.'\';

			    $( "#" + dialogconfirm ).dialog({
			        autoOpen: '.($autoOpen?'true':'false').',
			        resizable: false,
			        height:'.$height.',
			        width:'.$width.',
			        modal: true,
			        closeOnEscape: false,
			        close: function(event, ui) {
			             if (choice == \'ok\') {
			             	var options="";
			             	if ($inputarray.length>0) {
			             		$.each($inputarray, function() {
			             			var inputname = this;
			             			var inputvalue = $("#" + this).val();
			             			options += \'&\' + inputname + \'=\' + inputvalue;
			             		});
			             		//alert(options);
			             	}
			             	location.href=\''.$pageyes.'\' + options;
			             }
                         '.($pageno?'if (choice == \'ko\') location.href=\''.$pageno.'\';':'').'
		              },
			        buttons: {
			            \''.dol_escape_js($langs->transnoentities("Yes")).'\': function() {
			                choice=\'ok\';
			                $(this).dialog(\'close\');
			            },
			            \''.dol_escape_js($langs->transnoentities("No")).'\': function() {
			            	choice=\'ko\';
			                $(this).dialog(\'close\');
			            }
			        }
			    });

			    if (button.length > 0) {
			    	$( "#" + button ).click(function() {
			    		$("#" + dialogconfirm ).dialog(\'open\');
			    	});
			    }
			});
			</script>';

            $formconfirm.= "\n";
        }
        else
        {
            $formconfirm.= '<form method="POST" action="'.$page.'" class="notoptoleftroright">'."\n";
            $formconfirm.= '<input type="hidden" name="action" value="'.$action.'">';
            $formconfirm.= '<input type="hidden" name="token" value="'.$_SESSION['newtoken'].'">'."\n";

            $formconfirm.= '<table width="100%" class="valid">'."\n";

            // Ligne titre
            $formconfirm.= '<tr class="validtitre"><td class="validtitre" colspan="3">'.img_picto('','recent').' '.$title.'</td></tr>'."\n";

            // Ligne formulaire
            if ($more)
            {
                $formconfirm.='<tr class="valid"><td class="valid" colspan="3">'."\n";
                $formconfirm.=$more;
                $formconfirm.='</td></tr>'."\n";
            }

            // Ligne message
            $formconfirm.= '<tr class="valid">';
            $formconfirm.= '<td class="valid">'.$question.'</td>';
            $formconfirm.= '<td class="valid">';
            $newselectedchoice=empty($selectedchoice)?"no":$selectedchoice;
            $formconfirm.= $this->selectyesno("confirm",$newselectedchoice);
            $formconfirm.= '</td>';
            $formconfirm.= '<td class="valid" align="center"><input class="button" type="submit" value="'.$langs->trans("Validate").'"></td>';
            $formconfirm.= '</tr>'."\n";

            $formconfirm.= '</table>'."\n";

            if (is_array($formquestion))
            {
                foreach ($formquestion as $key => $input)
                {
                    if ($input['type'] == 'hidden') $formconfirm.= '<input type="hidden" name="'.$input['name'].'" value="'.$input['value'].'">';
                }
            }

            $formconfirm.= "</form>\n";
            $formconfirm.= '<br>';
        }

        $formconfirm.= "<!-- end form_confirm -->\n";
        return $formconfirm;
    }


    /**
     *    Show a form to select a project
     *
     *    @param	int		$page        Page
     *    @param	int		$socid       Id third party
     *    @param    int		$selected    Id pre-selected project
     *    @param    string	$htmlname    Name of select field
     *    @return	void
     */
    function form_project($page, $socid, $selected='', $htmlname='projectid')
    {
        global $langs;

        require_once(DOL_DOCUMENT_ROOT."/core/lib/project.lib.php");

        $langs->load("project");
        if ($htmlname != "none")
        {
            print '<form method="post" action="'.$page.'">';
            print '<input type="hidden" name="action" value="classin">';
            print '<input type="hidden" name="token" value="'.$_SESSION['newtoken'].'">';
            print '<table class="nobordernopadding" cellpadding="0" cellspacing="0">';
            print '<tr><td>';
            //print "$socid,$selected,$htmlname";
            select_projects($socid,$selected,$htmlname);
            print '</td>';
            print '<td align="left"><input type="submit" class="button" value="'.$langs->trans("Modify").'"></td>';
            print '</tr></table></form>';
        }
        else
        {
            if ($selected)
            {
                $projet = new Project($this->db);
                $projet->fetch($selected);
                //print '<a href="'.DOL_URL_ROOT.'/projet/fiche.php?id='.$selected.'">'.$projet->title.'</a>';
                print $projet->getNomUrl(0,'',1);
            }
            else
            {
                print "&nbsp;";
            }
        }
    }

    /**
     *    	Show a form to select payment conditions
     *
     *    	@param      page        	Page
     *    	@param      selected    	Id condition pre-selectionne
     *    	@param      htmlname    	Name of select html field
     *		@param		addempty		Ajoute entree vide
     *    @return	void
     */
    function form_conditions_reglement($page, $selected='', $htmlname='cond_reglement_id', $addempty=0)
    {
        global $langs;
        if ($htmlname != "none")
        {
            print '<form method="post" action="'.$page.'">';
            print '<input type="hidden" name="action" value="setconditions">';
            print '<input type="hidden" name="token" value="'.$_SESSION['newtoken'].'">';
            print '<table class="nobordernopadding" cellpadding="0" cellspacing="0">';
            print '<tr><td>';
            $this->select_conditions_paiements($selected,$htmlname,-1,$addempty);
            print '</td>';
            print '<td align="left"><input type="submit" class="button" value="'.$langs->trans("Modify").'"></td>';
            print '</tr></table></form>';
        }
        else
        {
            if ($selected)
            {
                $this->load_cache_conditions_paiements();
                print $this->cache_conditions_paiements[$selected]['label'];
            } else {
                print "&nbsp;";
            }
        }
    }

    /**
     *  Show a form to select a delivery delay
     *
     *  @param  int		$page        	Page
     *  @param  string	$selected    	Id condition pre-selectionne
     *  @param  string	$htmlname    	Name of select html field
     *	@param	int		$addempty		Ajoute entree vide
     *  @return	void
     */
    function form_availability($page, $selected='', $htmlname='availability', $addempty=0)
    {
        global $langs;
        if ($htmlname != "none")
        {
            print '<form method="post" action="'.$page.'">';
            print '<input type="hidden" name="action" value="setavailability">';
            print '<input type="hidden" name="token" value="'.$_SESSION['newtoken'].'">';
            print '<table class="nobordernopadding" cellpadding="0" cellspacing="0">';
            print '<tr><td>';
            $this->select_availability($selected,$htmlname,-1,$addempty);
            print '</td>';
            print '<td align="left"><input type="submit" class="button" value="'.$langs->trans("Modify").'"></td>';
            print '</tr></table></form>';
        }
        else
        {
            if ($selected)
            {
                $this->load_cache_availability();
                print $this->cache_availability[$selected]['label'];
            } else {
                print "&nbsp;";
            }
        }
    }

    /**
     *    	Show a select form to select origin
     *
     *    	@param      page        	Page
     *    	@param      selected    	Id condition pre-selectionne
     *    	@param      htmlname    	Name of select html field
     *		@param		addempty		Add empty entry
     *    @return	void
     */
    function form_demand_reason($page, $selected='', $htmlname='demandreason', $addempty=0)
    {
        global $langs;
        if ($htmlname != "none")
        {
            print '<form method="post" action="'.$page.'">';
            print '<input type="hidden" name="action" value="setdemandreason">';
            print '<input type="hidden" name="token" value="'.$_SESSION['newtoken'].'">';
            print '<table class="nobordernopadding" cellpadding="0" cellspacing="0">';
            print '<tr><td>';
            $this->select_demand_reason($selected,$htmlname,-1,$addempty);
            print '</td>';
            print '<td align="left"><input type="submit" class="button" value="'.$langs->trans("Modify").'"></td>';
            print '</tr></table></form>';
        }
        else
        {
            if ($selected)
            {
                $this->load_cache_demand_reason();
                foreach ($this->cache_demand_reason as $key => $val)
                {
                    if ($val['id'] == $selected)
                    {
                        print $val['label'];
                        break;
                    }
                }
            } else {
                print "&nbsp;";
            }
        }
    }

    /**
     *    Show a form to select a date
     *
     *    @param      page        Page
     *    @param      selected    Date preselected
     *    @param      htmlname    Name of input html field
     *    @return	void
     */
    function form_date($page, $selected='', $htmlname)
    {
        global $langs;

        if ($htmlname != "none")
        {
            print '<form method="post" action="'.$page.'" name="form'.$htmlname.'">';
            print '<input type="hidden" name="action" value="set'.$htmlname.'">';
            print '<input type="hidden" name="token" value="'.$_SESSION['newtoken'].'">';
            print '<table class="nobordernopadding" cellpadding="0" cellspacing="0">';
            print '<tr><td>';
            print $this->select_date($selected,$htmlname,0,0,1,'form'.$htmlname);
            print '</td>';
            print '<td align="left"><input type="submit" class="button" value="'.$langs->trans("Modify").'"></td>';
            print '</tr></table></form>';
        }
        else
        {
            if ($selected)
            {
                $this->load_cache_types_paiements();
                print $this->cache_types_paiements[$selected]['label'];
            } else {
                print "&nbsp;";
            }
        }
    }


    /**
     *    	Show a select form to choose a user
     *
     *    	@param      page        	Page
     *   	@param      selected    	Id of user preselected
     *    	@param      htmlname    	Name of input html field
     *  	@param      exclude         List of users id to exclude
     *  	@param      include         List of users id to include
     *    @return	void
     */
    function form_users($page, $selected='', $htmlname='userid', $exclude='', $include='')
    {
        global $langs;

        if ($htmlname != "none")
        {
            print '<form method="POST" action="'.$page.'" name="form'.$htmlname.'">';
            print '<input type="hidden" name="action" value="set'.$htmlname.'">';
            print '<input type="hidden" name="token" value="'.$_SESSION['newtoken'].'">';
            print '<table class="nobordernopadding" cellpadding="0" cellspacing="0">';
            print '<tr><td>';
            print $this->select_users($selected,$htmlname,1,$exclude,0,$include);
            print '</td>';
            print '<td align="left"><input type="submit" class="button" value="'.$langs->trans("Modify").'"></td>';
            print '</tr></table></form>';
        }
        else
        {
            if ($selected)
            {
                require_once(DOL_DOCUMENT_ROOT ."/user/class/user.class.php");
                //$this->load_cache_contacts();
                //print $this->cache_contacts[$selected];
                $theuser=new User($this->db);
                $theuser->fetch($selected);
                print $theuser->getNomUrl(1);
            } else {
                print "&nbsp;";
            }
        }
    }


    /**
     *    Affiche formulaire de selection des modes de reglement
     *
     *    @param      page        Page
     *    @param      selected    Id mode pre-selectionne
     *    @param      htmlname    Name of select html field
     *    @return	void
     */
    function form_modes_reglement($page, $selected='', $htmlname='mode_reglement_id')
    {
        global $langs;
        if ($htmlname != "none")
        {
            print '<form method="POST" action="'.$page.'">';
            print '<input type="hidden" name="action" value="setmode">';
            print '<input type="hidden" name="token" value="'.$_SESSION['newtoken'].'">';
            print '<table class="nobordernopadding" cellpadding="0" cellspacing="0">';
            print '<tr><td>';
            $this->select_types_paiements($selected,$htmlname);
            print '</td>';
            print '<td align="left"><input type="submit" class="button" value="'.$langs->trans("Modify").'"></td>';
            print '</tr></table></form>';
        }
        else
        {
            if ($selected)
            {
                $this->load_cache_types_paiements();
                print $this->cache_types_paiements[$selected]['label'];
            } else {
                print "&nbsp;";
            }
        }
    }


    /**
     *	Show a select box with available absolute discounts
     *
     *  @param  string	$page        	Page URL where form is shown
     *  @param  int		$selected    	Value pre-selected
     *	@param  string	$htmlname    	Nom du formulaire select. Si none, non modifiable
     *	@param	int		$socid			Third party id
     * 	@param	float	$amount			Total amount available
     * 	@param	string	$filter			SQL filter on discounts
     * 	@param	int		$maxvalue		Max value for lines that can be selected
     *  @param  string	$more           More string to add
     *  @return	void
     */
    function form_remise_dispo($page, $selected='', $htmlname='remise_id',$socid, $amount, $filter='', $maxvalue=0, $more='')
    {
        global $conf,$langs;
        if ($htmlname != "none")
        {
            print '<form method="post" action="'.$page.'">';
            print '<input type="hidden" name="action" value="setabsolutediscount">';
            print '<input type="hidden" name="token" value="'.$_SESSION['newtoken'].'">';
            print '<table class="nobordernopadding" cellpadding="0" cellspacing="0">';
            print '<tr><td nowrap="nowrap">';
            if (! empty($conf->global->FACTURE_DEPOSITS_ARE_JUST_PAYMENTS))
            {
                if (! $filter || $filter=="fk_facture_source IS NULL") print $langs->trans("CompanyHasAbsoluteDiscount",price($amount),$langs->transnoentities("Currency".$conf->currency)).': ';    // If we want deposit to be substracted to payments only and not to total of final invoice
                else print $langs->trans("CompanyHasCreditNote",price($amount),$langs->transnoentities("Currency".$conf->currency)).': ';
            }
            else
            {
                if (! $filter || $filter=="fk_facture_source IS NULL OR (fk_facture_source IS NOT NULL AND description='(DEPOSIT)')") print $langs->trans("CompanyHasAbsoluteDiscount",price($amount),$langs->transnoentities("Currency".$conf->currency)).': ';
                else print $langs->trans("CompanyHasCreditNote",price($amount),$langs->transnoentities("Currency".$conf->currency)).': ';
            }
            $newfilter='fk_facture IS NULL AND fk_facture_line IS NULL';	// Remises disponibles
            if ($filter) $newfilter.=' AND ('.$filter.')';
            $nbqualifiedlines=$this->select_remises($selected,$htmlname,$newfilter,$socid,$maxvalue);
            print '</td>';
            print '<td>';
            if ($nbqualifiedlines > 0)
            {
                print ' &nbsp; <input type="submit" class="button" value="'.$langs->trans("UseLine").'"';
                if ($filter && $filter != "fk_facture_source IS NULL OR (fk_facture_source IS NOT NULL AND description='(DEPOSIT)')") print '" title="'.$langs->trans("UseCreditNoteInInvoicePayment");
                print '">';
            }
            if ($more) print $more;
            print '</td>';
            print '</tr></table></form>';
        }
        else
        {
            if ($selected)
            {
                print $selected;
            }
            else
            {
                print "0";
            }
        }
    }


    /**
     *    Affiche formulaire de selection des contacts
     *
     *    @param      page        Page
     *    @param      selected    Id contact pre-selectionne
     *    @param      htmlname    Nom du formulaire select
     *    @return	void
     */
    function form_contacts($page, $societe, $selected='', $htmlname='contactidp')
    {
        global $langs;

        if ($htmlname != "none")
        {
            print '<form method="post" action="'.$page.'">';
            print '<input type="hidden" name="action" value="set_contact">';
            print '<input type="hidden" name="token" value="'.$_SESSION['newtoken'].'">';
            print '<table class="nobordernopadding" cellpadding="0" cellspacing="0">';
            print '<tr><td>';
            $num=$this->select_contacts($societe->id, $selected, $htmlname);
            if ($num==0)
            {
                print '<font class="error">Cette societe n\'a pas de contact, veuillez en cr�er un avant de faire votre proposition commerciale</font><br>';
                print '<a href="'.DOL_URL_ROOT.'/contact/fiche.php?socid='.$societe->id.'&amp;action=create&amp;backtoreferer=1">'.$langs->trans('AddContact').'</a>';
            }
            print '</td>';
            print '<td align="left"><input type="submit" class="button" value="'.$langs->trans("Modify").'"></td>';
            print '</tr></table></form>';
        }
        else
        {
            if ($selected)
            {
                require_once(DOL_DOCUMENT_ROOT ."/contact/class/contact.class.php");
                //$this->load_cache_contacts();
                //print $this->cache_contacts[$selected];
                $contact=new Contact($this->db);
                $contact->fetch($selected);
                print $contact->getFullName($langs);
            } else {
                print "&nbsp;";
            }
        }
    }

    /**
     *    Output html select to select thirdparty
     *
     *    @param	string	$page       Page
     *    @param    string	$selected   Id preselected
     *    @param    string	$htmlname	Name of HTML select
     *    @return	void
     */
    function form_thirdparty($page, $selected='', $htmlname='socid')
    {
        global $langs;

        if ($htmlname != "none")
        {
            print '<form method="post" action="'.$page.'">';
            print '<input type="hidden" name="action" value="set_thirdparty">';
            print '<input type="hidden" name="token" value="'.$_SESSION['newtoken'].'">';
            print '<table class="nobordernopadding" cellpadding="0" cellspacing="0">';
            print '<tr><td>';
            print $this->select_company($selected , $htmlname);
            print '</td>';
            print '<td align="left"><input type="submit" class="button" value="'.$langs->trans("Modify").'"></td>';
            print '</tr></table></form>';
        }
        else
        {
            if ($selected)
            {
                require_once(DOL_DOCUMENT_ROOT ."/societe/class/societe.class.php");
                $soc = new Societe($this->db);
                $soc->fetch($selected);
                print $soc->getNomUrl($langs);
<<<<<<< HEAD
            } else {
                print "&nbsp;";
            }
        }
    }

    /**
     *  Show form to select address
     *
     *  @param  page        	Page
     *  @param  selected    	Id condition pre-selectionne
     *  @param  htmlname    	Nom du formulaire select
     *	@param	origin        	Origine de l'appel pour pouvoir creer un retour
     *  @param  originid      	Id de l'origine
     *  @return	void
     */
    function form_address($page, $selected='', $socid, $htmlname='address_id', $origin='', $originid='')
    {
        global $langs,$conf;
        if ($htmlname != "none")
        {
            print '<form method="post" action="'.$page.'">';
            print '<input type="hidden" name="action" value="setaddress">';
            print '<input type="hidden" name="token" value="'.$_SESSION['newtoken'].'">';
            print '<table class="nobordernopadding" cellpadding="0" cellspacing="0">';
            print '<tr><td>';
            $this->select_address($selected, $socid, $htmlname, 1);
            print '</td>';
            print '<td align="left"><input type="submit" class="button" value="'.$langs->trans("Modify").'">';
            $langs->load("companies");
            print ' &nbsp; <a href='.DOL_URL_ROOT.'/comm/address.php?socid='.$socid.'&action=create&origin='.$origin.'&originid='.$originid.'>'.$langs->trans("AddAddress").'</a>';
            print '</td></tr></table></form>';
        }
        else
        {
            if ($selected)
            {
                require_once(DOL_DOCUMENT_ROOT ."/societe/class/address.class.php");
                $address=new Address($this->db);
                $result=$address->fetch_address($selected);
                print '<a href='.DOL_URL_ROOT.'/comm/address.php?socid='.$address->socid.'&id='.$address->id.'&action=edit&origin='.$origin.'&originid='.$originid.'>'.$address->label.'</a>';
=======
>>>>>>> 58d1a042
            }
            else
            {
                print "&nbsp;";
            }
        }
    }

    /**
     *    Retourne la liste des devises, dans la langue de l'utilisateur
     *
     *    @param     selected    code devise pre-selectionne
     *    @param     htmlname    nom de la liste deroulante
     *    @return	void
     */
    function select_currency($selected='',$htmlname='currency_id')
    {
        print $this->selectcurrency($selected,$htmlname);
    }

    /**
     *    Retourne la liste des devises, dans la langue de l'utilisateur
     *
     *    @param     selected    code devise pre-selectionne
     *    @param     htmlname    nom de la liste deroulante
     */
    function selectcurrency($selected='',$htmlname='currency_id')
    {
        global $conf,$langs,$user;

        $langs->load("dict");

        $out='';
        $currencyArray=array();
        $label=array();

        if ($selected=='euro' || $selected=='euros') $selected='EUR';   // Pour compatibilite

        $sql = "SELECT code_iso, label";
        $sql.= " FROM ".MAIN_DB_PREFIX."c_currencies";
        $sql.= " WHERE active = 1";
        $sql.= " ORDER BY code_iso ASC";

        $resql=$this->db->query($sql);
        if ($resql)
        {
            $out.= '<select class="flat" name="'.$htmlname.'">';
            $num = $this->db->num_rows($resql);
            $i = 0;
            if ($num)
            {
                $foundselected=false;

                while ($i < $num) {
                    $obj = $this->db->fetch_object($resql);
                    $currencyArray[$i]['code_iso'] 	= $obj->code_iso;
                    $currencyArray[$i]['label']		= ($obj->code_iso && $langs->trans("Currency".$obj->code_iso)!="Currency".$obj->code_iso?$langs->trans("Currency".$obj->code_iso):($obj->label!='-'?$obj->label:''));
                    $label[$i] 	= $currencyArray[$i]['label'];
                    $i++;
                }

                array_multisort($label, SORT_ASC, $currencyArray);

                foreach ($currencyArray as $row) {
                    if ($selected && $selected == $row['code_iso']) {
                        $foundselected=true;
                        $out.= '<option value="'.$row['code_iso'].'" selected="selected">';
                    } else {
                        $out.= '<option value="'.$row['code_iso'].'">';
                    }
                    $out.= $row['label'];
                    if ($row['code_iso']) $out.= ' ('.$row['code_iso'] . ')';
                    $out.= '</option>';
                }
            }
            $out.= '</select>';
            if ($user->admin) $out.= info_admin($langs->trans("YouCanChangeValuesForThisListFromDictionnarySetup"),1);
            return $out;
        }
        else
        {
            dol_print_error($this->db);
        }
    }

    /**
     *      Output an HTML select vat rate
     *
     *      @param      htmlname            Nom champ html
     *      @param      selectedrate        Forcage du taux tva pre-selectionne. Mettre '' pour aucun forcage.
     *      @param      societe_vendeuse    Objet societe vendeuse
     *      @param      societe_acheteuse   Objet societe acheteuse
     *      @param      idprod              Id product
     *      @param      info_bits           Miscellaneous information on line
     *      @param      type               ''=Unknown, 0=Product, 1=Service (Used if idprod not defined)
     *                  Si vendeur non assujeti a TVA, TVA par defaut=0. Fin de regle.
     *                  Si le (pays vendeur = pays acheteur) alors la TVA par defaut=TVA du produit vendu. Fin de regle.
     *                  Si (vendeur et acheteur dans Communaute europeenne) et bien vendu = moyen de transports neuf (auto, bateau, avion), TVA par defaut=0 (La TVA doit etre paye par l'acheteur au centre d'impots de son pays et non au vendeur). Fin de regle.
     *                  Si (vendeur et acheteur dans Communaute europeenne) et bien vendu autre que transport neuf alors la TVA par defaut=TVA du produit vendu. Fin de regle.
     *                  Sinon la TVA proposee par defaut=0. Fin de regle.
     *      @deprecated
     *    @return	void
     */
    function select_tva($htmlname='tauxtva', $selectedrate='', $societe_vendeuse='', $societe_acheteuse='', $idprod=0, $info_bits=0, $type='')
    {
        print $this->load_tva($htmlname, $selectedrate, $societe_vendeuse, $societe_acheteuse, $idprod, $info_bits, $type);
    }


    /**
     *      Output an HTML select vat rate
     *
     *      @param      htmlname           Nom champ html
     *      @param      selectedrate       Forcage du taux tva pre-selectionne. Mettre '' pour aucun forcage.
     *      @param      societe_vendeuse   Objet societe vendeuse
     *      @param      societe_acheteuse  Objet societe acheteuse
     *      @param      idprod             Id product
     *      @param      info_bits          Miscellaneous information on line (1 for NPR)
     *      @param      type               ''=Unknown, 0=Product, 1=Service (Used if idprod not defined)
     *                  Si vendeur non assujeti a TVA, TVA par defaut=0. Fin de regle.
     *                  Si le (pays vendeur = pays acheteur) alors la TVA par defaut=TVA du produit vendu. Fin de regle.
     *                  Si (vendeur et acheteur dans Communaute europeenne) et bien vendu = moyen de transports neuf (auto, bateau, avion), TVA par defaut=0 (La TVA doit etre paye par l'acheteur au centre d'impots de son pays et non au vendeur). Fin de regle.
     *                  Si (vendeur et acheteur dans Communaute europeenne) et bien vendu autre que transport neuf alors la TVA par defaut=TVA du produit vendu. Fin de regle.
     *                  Sinon la TVA proposee par defaut=0. Fin de regle.
     *    @return	void
     */
    function load_tva($htmlname='tauxtva', $selectedrate='', $societe_vendeuse='', $societe_acheteuse='', $idprod=0, $info_bits=0, $type='')
    {
        global $langs,$conf,$mysoc;

        $return='';
        $txtva=array();
        $libtva=array();
        $nprtva=array();

        // Define defaultnpr and defaultttx
        $defaultnpr=($info_bits & 0x01);
        $defaultnpr=(preg_match('/\*/',$selectedrate) ? 1 : $defaultnpr);
        $defaulttx=str_replace('*','',$selectedrate);

        // Check parameters
        if (is_object($societe_vendeuse) && ! $societe_vendeuse->country_code)
        {
            if ($societe_vendeuse->id == $mysoc->id)
            {
                $return.= '<font class="error">'.$langs->trans("ErrorYourCountryIsNotDefined").'</div>';
            }
            else
            {
                $return.= '<font class="error">'.$langs->trans("ErrorSupplierCountryIsNotDefined").'</div>';
            }
            return $return;
        }

        //var_dump($societe_acheteuse);
        //print "name=$name, selectedrate=$selectedrate, seller=".$societe_vendeuse->country_code." buyer=".$societe_acheteuse->country_code." buyer is company=".$societe_acheteuse->isACompany()." idprod=$idprod, info_bits=$info_bits type=$type";
        //exit;

        // Get list of all VAT rates to show
        // First we defined code_pays to use to find list
        if (is_object($societe_vendeuse))
        {
            $code_pays="'".$societe_vendeuse->country_code."'";
        }
        else
        {
            $code_pays="'".$mysoc->country_code."'";   // Pour compatibilite ascendente
        }
        if (! empty($conf->global->SERVICE_ARE_ECOMMERCE_200238EC))    // If option to have vat for end customer for services is on
        {
            if (! $societe_vendeuse->isInEEC() && $societe_acheteuse->isInEEC() && ! $societe_acheteuse->isACompany())
            {
                // We also add the buyer
                if (is_numeric($type))
                {
                    if ($type == 1) // We know product is a service
                    {
                        $code_pays.=",'".$societe_acheteuse->country_code."'";
                    }
                }
                else if (! $idprod)  // We don't know type of product
                {
                    $code_pays.=",'".$societe_acheteuse->country_code."'";
                }
                else
                {
                    $prodstatic=new Product($this->db);
                    $prodstatic->fetch($idprod);
                    if ($prodstatic->type == 1)   // We know product is a service
                    {
                        $code_pays.=",'".$societe_acheteuse->country_code."'";
                    }
                }
            }
        }
        // Now we get list
        $sql  = "SELECT DISTINCT t.taux, t.recuperableonly";
        $sql.= " FROM ".MAIN_DB_PREFIX."c_tva as t, ".MAIN_DB_PREFIX."c_pays as p";
        $sql.= " WHERE t.fk_pays = p.rowid";
        $sql.= " AND t.active = 1";
        $sql.= " AND p.code in (".$code_pays.")";
        $sql.= " ORDER BY t.taux ASC, t.recuperableonly ASC";

        $resql=$this->db->query($sql);
        if ($resql)
        {
            $num = $this->db->num_rows($resql);
            if ($num)
            {
                for ($i = 0; $i < $num; $i++)
                {
                    $obj = $this->db->fetch_object($resql);
                    $txtva[$i]  = $obj->taux;
                    $libtva[$i] = $obj->taux.'%';
                    $nprtva[$i] = $obj->recuperableonly;
                }
            }
            else
            {
                $return.= '<font class="error">'.$langs->trans("ErrorNoVATRateDefinedForSellerCountry",$code_pays).'</font>';
            }
        }
        else
        {
            $return.= '<font class="error">'.$this->db->error().'</font>';
        }

        // Definition du taux a pre-selectionner (si defaulttx non force et donc vaut -1 ou '')
        if ($defaulttx < 0 || dol_strlen($defaulttx) == 0)
        {
            $defaulttx=get_default_tva($societe_vendeuse,$societe_acheteuse,$idprod);
            $defaultnpr=get_default_npr($societe_vendeuse,$societe_acheteuse,$idprod);
        }

        // Si taux par defaut n'a pu etre determine, on prend dernier de la liste.
        // Comme ils sont tries par ordre croissant, dernier = plus eleve = taux courant
        if ($defaulttx < 0 || dol_strlen($defaulttx) == 0)
        {
            $defaulttx = $txtva[count($txtva)-1];
        }

        $nbdetaux = count($txtva);
        if ($nbdetaux > 0)
        {
            $return.= '<select class="flat" id="'.$htmlname.'" name="'.$htmlname.'">';

            for ($i = 0 ; $i < $nbdetaux ; $i++)
            {
                //print "xxxxx".$txtva[$i]."-".$nprtva[$i];
                $return.= '<option value="'.$txtva[$i];
                $return.= $nprtva[$i] ? '*': '';
                $return.= '"';
                if ($txtva[$i] == $defaulttx && $nprtva[$i] == $defaultnpr)
                {
                    $return.= ' selected="selected"';
                }
                $return.= '>'.vatrate($libtva[$i]);
                $return.= $nprtva[$i] ? ' *': '';
                $return.= '</option>';

                $this->tva_taux_value[$i] = $txtva[$i];
                $this->tva_taux_libelle[$i] = $libtva[$i];
                $this->tva_taux_npr[$i] = $nprtva[$i];
            }
            $return.= '</select>';
        }

        return $return;
    }


    /**
     *		Show a HTML widget to input a date or combo list for day, month, years and optionnaly hours and minutes
     *      Fields are preselected with :
     *            	- set_time date (Local PHP server timestamps or date format YYYY-MM-DD or YYYY-MM-DD HH:MM)
     *            	- local date of PHP server if set_time is ''
     *            	- Empty (fields empty) if set_time is -1 (in this case, parameter empty must also have value 1)
     *
     *		@param	set_time 		Pre-selected date (must be a local PHP server timestamp)
     *		@param	prefix			Prefix for fields name
     *		@param	h				1=Show also hours
     *		@param	m				1=Show also minutes
     *		@param	empty			0=Fields required, 1=Empty input is allowed
     *		@param	form_name 		Form name. Used by popup dates.
     *		@param	d				1=Show days, month, years
     * 		@param	addnowbutton	Add a button "Now"
     * 		@param	nooutput		Do not output html string but return it
     * 		@param 	disabled		Disable input fields
     *      @param  fullday         When a checkbox with this html name is on, hour and day are set with 00:00 or 23:59
     * 		@return	nothing or string if nooutput is 1
     */
    function select_date($set_time='', $prefix='re', $h=0, $m=0, $empty=0, $form_name="", $d=1, $addnowbutton=0, $nooutput=0, $disabled=0, $fullday='')
    {
        global $conf,$langs;

        $retstring='';

        if($prefix=='') $prefix='re';
        if($h == '') $h=0;
        if($m == '') $m=0;
        if($empty == '') $empty=0;

        if (! $set_time && $empty == 0) $set_time = dol_now('tzuser');

        // Analysis of the pre-selection date
        if (preg_match('/^([0-9]+)\-([0-9]+)\-([0-9]+)\s?([0-9]+)?:?([0-9]+)?/',$set_time,$reg))
        {
            // Date format 'YYYY-MM-DD' or 'YYYY-MM-DD HH:MM:SS'
            $syear = $reg[1];
            $smonth = $reg[2];
            $sday = $reg[3];
            $shour = $reg[4];
            $smin = $reg[5];
        }
        elseif (strval($set_time) != '' && $set_time != -1)
        {
            // set_time est un timestamps (0 possible)
            $syear = dol_print_date($set_time, "%Y");
            $smonth = dol_print_date($set_time, "%m");
            $sday = dol_print_date($set_time, "%d");
            $shour = dol_print_date($set_time, "%H");
            $smin = dol_print_date($set_time, "%M");
        }
        else
        {
            // Date est '' ou vaut -1
            $syear = '';
            $smonth = '';
            $sday = '';
            $shour = '';
            $smin = '';
        }

        if ($d)
        {
            // Show date with popup
            if ($conf->use_javascript_ajax && (empty($conf->global->MAIN_POPUP_CALENDAR) || $conf->global->MAIN_POPUP_CALENDAR != "none"))
            {
                //print "e".$set_time." t ".$conf->format_date_short;
                if (strval($set_time) != '' && $set_time != -1)
                {
                    //$formated_date=dol_print_date($set_time,$conf->format_date_short);
                    $formated_date=dol_print_date($set_time,$langs->trans("FormatDateShort"));  // FormatDateShort for dol_print_date/FormatDateShortJava that is same for javascript
                }

                // Calendrier popup version eldy
                if (empty($conf->global->MAIN_POPUP_CALENDAR) || $conf->global->MAIN_POPUP_CALENDAR == "eldy")
                {
                    // Zone de saisie manuelle de la date
                    $retstring.='<input id="'.$prefix.'" name="'.$prefix.'" type="text" size="9" maxlength="11" value="'.$formated_date.'"';
                    $retstring.=($disabled?' disabled="disabled"':'');
                    $retstring.=' onChange="dpChangeDay(\''.$prefix.'\',\''.$langs->trans("FormatDateShortJava").'\'); "';  // FormatDateShort for dol_print_date/FormatDateShortJava that is same for javascript
                    $retstring.='>';

                    // Icone calendrier
                    if (! $disabled)
                    {
                        $retstring.='<button id="'.$prefix.'Button" type="button" class="dpInvisibleButtons"';
                        $base=DOL_URL_ROOT.'/core/';
                        $retstring.=' onClick="showDP(\''.$base.'\',\''.$prefix.'\',\''.$langs->trans("FormatDateShortJava").'\',\''.$langs->defaultlang.'\');">'.img_object($langs->trans("SelectDate"),'calendarday','class="datecallink"').'</button>';
                    }
                    else $retstring.='<button id="'.$prefix.'Button" type="button" class="dpInvisibleButtons">'.img_object($langs->trans("Disabled"),'calendarday','class="datecallink"').'</button>';

                    $retstring.='<input type="hidden" id="'.$prefix.'day"   name="'.$prefix.'day"   value="'.$sday.'">'."\n";
                    $retstring.='<input type="hidden" id="'.$prefix.'month" name="'.$prefix.'month" value="'.$smonth.'">'."\n";
                    $retstring.='<input type="hidden" id="'.$prefix.'year"  name="'.$prefix.'year"  value="'.$syear.'">'."\n";
                }
                else
                {
                    print "Bad value of calendar";
                }
            }

            // Show date with combo selects
            if (empty($conf->use_javascript_ajax) || $conf->global->MAIN_POPUP_CALENDAR == "none")
            {
                // Day
                $retstring.='<select'.($disabled?' disabled="disabled"':'').' class="flat" name="'.$prefix.'day">';

                if ($empty || $set_time == -1)
                {
                    $retstring.='<option value="0" selected="selected">&nbsp;</option>';
                }

                for ($day = 1 ; $day <= 31; $day++)
                {
                    if ($day == $sday)
                    {
                        $retstring.="<option value=\"$day\" selected=\"selected\">$day";
                    }
                    else
                    {
                        $retstring.="<option value=\"$day\">$day";
                    }
                    $retstring.="</option>";
                }

                $retstring.="</select>";

                $retstring.='<select'.($disabled?' disabled="disabled"':'').' class="flat" name="'.$prefix.'month">';
                if ($empty || $set_time == -1)
                {
                    $retstring.='<option value="0" selected="selected">&nbsp;</option>';
                }

                // Month
                for ($month = 1 ; $month <= 12 ; $month++)
                {
                    $retstring.='<option value="'.$month.'"'.($month == $smonth?' selected="selected"':'').'>';
                    $retstring.=dol_print_date(mktime(12,0,0,$month,1,2000),"%b");
                    $retstring.="</option>";
                }
                $retstring.="</select>";

                // Year
                if ($empty || $set_time == -1)
                {
                    $retstring.='<input'.($disabled?' disabled="disabled"':'').' class="flat" type="text" size="3" maxlength="4" name="'.$prefix.'year" value="'.$syear.'">';
                }
                else
                {
                    $retstring.='<select'.($disabled?' disabled="disabled"':'').' class="flat" name="'.$prefix.'year">';

                    for ($year = $syear - 5; $year < $syear + 10 ; $year++)
                    {
                        if ($year == $syear)
                        {
                            $retstring.="<option value=\"$year\" selected=\"true\">".$year;
                        }
                        else
                        {
                            $retstring.="<option value=\"$year\">".$year;
                        }
                        $retstring.="</option>";
                    }
                    $retstring.="</select>\n";
                }
            }
        }

        if ($d && $h) $retstring.='&nbsp;';

        if ($h)
        {
            // Show hour
            $retstring.='<select'.($disabled?' disabled="disabled"':'').' class="flat '.($fullday?$fullday.'hour':'').'" name="'.$prefix.'hour">';
            if ($empty) $retstring.='<option value="-1">&nbsp;</option>';
            for ($hour = 0; $hour < 24; $hour++)
            {
                if (dol_strlen($hour) < 2)
                {
                    $hour = "0" . $hour;
                }
                if ($hour == $shour)
                {
                    $retstring.="<option value=\"$hour\" selected=\"true\">$hour</option>";
                }
                else
                {
                    $retstring.="<option value=\"$hour\">$hour</option>";
                }
            }
            $retstring.="</select>";
            $retstring.="H\n";
        }

        if ($m)
        {
            // Show minutes
            $retstring.='<select'.($disabled?' disabled="disabled"':'').' class="flat '.($fullday?$fullday.'min':'').'" name="'.$prefix.'min">';
            if ($empty) $retstring.='<option value="-1">&nbsp;</option>';
            for ($min = 0; $min < 60 ; $min++)
            {
                if (dol_strlen($min) < 2)
                {
                    $min = "0" . $min;
                }
                if ($min == $smin)
                {
                    $retstring.="<option value=\"$min\" selected=\"true\">$min</option>";
                }
                else
                {
                    $retstring.="<option value=\"$min\">$min</option>";
                }
            }
            $retstring.="</select>";
            $retstring.="M\n";
        }

        // Add a "Now" button
        if ($conf->use_javascript_ajax && $addnowbutton)
        {
            // Script which will be inserted in the OnClick of the "Now" button
            $reset_scripts = "";

            // Generate the date part, depending on the use or not of the javascript calendar
            if (empty($conf->global->MAIN_POPUP_CALENDAR) || $conf->global->MAIN_POPUP_CALENDAR == "eldy")
            {
                $base=DOL_URL_ROOT.'/core/lib/';
                $reset_scripts .= 'resetDP(\''.$base.'\',\''.$prefix.'\',\''.$langs->trans("FormatDateShortJava").'\',\''.$langs->defaultlang.'\');';
            }
            else
            {
                $reset_scripts .= 'this.form.elements[\''.$prefix.'day\'].value=formatDate(new Date(), \'d\'); ';
                $reset_scripts .= 'this.form.elements[\''.$prefix.'month\'].value=formatDate(new Date(), \'M\'); ';
                $reset_scripts .= 'this.form.elements[\''.$prefix.'year\'].value=formatDate(new Date(), \'yyyy\'); ';
            }
            // Generate the hour part
            if ($h)
            {
                if ($fullday) $reset_scripts .= " if (jQuery('#fullday:checked').val() == null) {";
                $reset_scripts .= 'this.form.elements[\''.$prefix.'hour\'].value=formatDate(new Date(), \'HH\'); ';
                if ($fullday) $reset_scripts .= ' } ';
            }
            // Generate the minute part
            if ($m)
            {
                if ($fullday) $reset_scripts .= " if (jQuery('#fullday:checked').val() == null) {";
                $reset_scripts .= 'this.form.elements[\''.$prefix.'min\'].value=formatDate(new Date(), \'mm\'); ';
                if ($fullday) $reset_scripts .= ' } ';
            }
            // If reset_scripts is not empty, print the button with the reset_scripts in OnClick
            if ($reset_scripts)
            {
                $retstring.='<button class="dpInvisibleButtons datenowlink" id="'.$prefix.'ButtonNow" type="button" name="_useless" value="Now" onClick="'.$reset_scripts.'">';
                $retstring.=$langs->trans("Now");
                $retstring.='</button> ';
            }
        }

        if (! empty($nooutput)) return $retstring;

        print $retstring;
        return;
    }

    /**
     *	Function to show a form to select a duration on a page
     *
     *	@param	string	$prefix   	prefix
     *	@param  int		$iSecond  	Default preselected duration (number of seconds)
     * 	@param	int		$disabled	Disable the combo box
     *  @return	void
     */
    function select_duration($prefix,$iSecond='',$disabled=0)
    {
        if ($iSecond)
        {
            require_once(DOL_DOCUMENT_ROOT."/core/lib/date.lib.php");

            $hourSelected = convertSecondToTime($iSecond,'hour');
            $minSelected = convertSecondToTime($iSecond,'min');
        }

        print '<select class="flat" name="'.$prefix.'hour"'.($disabled?' disabled="disabled"':'').'>';
        for ($hour = 0; $hour < 24; $hour++)
        {
            print '<option value="'.$hour.'"';
            if ($hourSelected == $hour)
            {
                print " selected=\"true\"";
            }
            print ">".$hour."</option>";
        }
        print "</select>";
        print "H &nbsp;";
        print '<select class="flat" name="'.$prefix.'min"'.($disabled?' disabled="disabled"':'').'>';
        for ($min = 0; $min <= 55; $min=$min+5)
        {
            print '<option value="'.$min.'"';
            if ($minSelected == $min) print ' selected="selected"';
            print '>'.$min.'</option>';
        }
        print "</select>";
        print "M&nbsp;";
    }


    /**
     *	Show a select form from an array
     *
     *	@param	htmlname        Name of html select area
     *	@param	array           Array with key+value
     *	@param	id              Preselected key
     *	@param	show_empty      1 si il faut ajouter une valeur vide dans la liste, 0 sinon
     *	@param	key_in_label    1 pour afficher la key dans la valeur "[key] value"
     *	@param	value_as_key    1 to use value as key
     *	@param  option          Valeur de l'option en fonction du type choisi
     *	@param  translate       Translate and encode value
     * 	@param	maxlen			Length maximum for labels
     * 	@param	disabled		Html select box is disabled
     * 	@return	string			HTML select string
     */
    function selectarray($htmlname, $array, $id='', $show_empty=0, $key_in_label=0, $value_as_key=0, $option='', $translate=0, $maxlen=0, $disabled=0)
    {
        global $langs;

        $out='<select id="'.$htmlname.'" '.($disabled?'disabled="disabled" ':'').'class="flat" name="'.$htmlname.'" '.($option != ''?$option:'').'>';

        if ($show_empty)
        {
            $out.='<option value="-1"'.($id==-1?' selected="selected"':'').'>&nbsp;</option>'."\n";
        }

        if (is_array($array))
        {
            foreach($array as $key => $value)
            {
                $out.='<option value="'.($value_as_key?$value:$key).'"';
                // Si il faut pre-selectionner une valeur
                if ($id != '' && ($id == $key || $id == $value))
                {
                    $out.=' selected="selected"';
                }

                $out.='>';

                if ($key_in_label)
                {
                    $newval=($translate?$langs->trans($value):$value);
                    $selectOptionValue = dol_htmlentitiesbr($key.' - '.($maxlen?dol_trunc($newval,$maxlen):$newval));
                    $out.=$selectOptionValue;
                }
                else
                {
                    $newval=($translate?$langs->trans($value):$value);
                    $selectOptionValue = dol_htmlentitiesbr($maxlen?dol_trunc($newval,$maxlen):$newval);
                    if ($value == '' || $value == '-') {
                        $selectOptionValue='&nbsp;';
                    }
                    $out.=$selectOptionValue;
                }
                $out.="</option>\n";
            }
        }

        $out.="</select>";
        return $out;
    }

    /**
     *	Show a select form from an array
     *
     * 	@deprecated				Use selectarray instead
     *  @return	void
     */
    function select_array($htmlname, $array, $id='', $show_empty=0, $key_in_label=0, $value_as_key=0, $option='', $translate=0, $maxlen=0)
    {
        print $this->selectarray($htmlname, $array, $id, $show_empty, $key_in_label, $value_as_key, $option, $translate, $maxlen);
    }


    /**
     *	Return an html string with a select combo box to choose yes or no
     *
     *	@param	string	$name			Name of html select field
     *	@param	string	$value			Pre-selected value
     *	@param	int		$option			0 return yes/no, 1 return 1/0
     *	@param	bool	$disabled		true or false
     *	@return	mixed					See option
     */
    function selectyesno($htmlname,$value='',$option=0,$disabled=false)
    {
        global $langs;

        $yes="yes"; $no="no";

        if ($option)
        {
            $yes="1";
            $no="0";
        }

        $disabled = ($disabled ? ' disabled="disabled"' : '');

        $resultyesno = '<select class="flat" id="'.$htmlname.'" name="'.$htmlname.'"'.$disabled.'>'."\n";
        if (("$value" == 'yes') || ($value == 1))
        {
            $resultyesno .= '<option value="'.$yes.'" selected="selected">'.$langs->trans("Yes").'</option>'."\n";
            $resultyesno .= '<option value="'.$no.'">'.$langs->trans("No").'</option>'."\n";
        }
        else
        {
            $resultyesno .= '<option value="'.$yes.'">'.$langs->trans("Yes").'</option>'."\n";
            $resultyesno .= '<option value="'.$no.'" selected="selected">'.$langs->trans("No").'</option>'."\n";
        }
        $resultyesno .= '</select>'."\n";
        return $resultyesno;
    }



    /**
     *    Return list of export templates
     *
     *    @param      selected          Id modele pre-selectionne
     *    @param      htmlname          Nom de la zone select
     *    @param      type              Type des modeles recherches
     *    @param      useempty          Affiche valeur vide dans liste
     *  @return	void
     */
    function select_export_model($selected='',$htmlname='exportmodelid',$type='',$useempty=0)
    {

        $sql = "SELECT rowid, label";
        $sql.= " FROM ".MAIN_DB_PREFIX."export_model";
        $sql.= " WHERE type = '".$type."'";
        $sql.= " ORDER BY rowid";
        $result = $this->db->query($sql);
        if ($result)
        {
            print '<select class="flat" name="'.$htmlname.'">';
            if ($useempty)
            {
                print '<option value="-1">&nbsp;</option>';
            }

            $num = $this->db->num_rows($result);
            $i = 0;
            while ($i < $num)
            {
                $obj = $this->db->fetch_object($result);
                if ($selected == $obj->rowid)
                {
                    print '<option value="'.$obj->rowid.'" selected="selected">';
                }
                else
                {
                    print '<option value="'.$obj->rowid.'">';
                }
                print $obj->label;
                print '</option>';
                $i++;
            }
            print "</select>";
        }
        else {
            dol_print_error($this->db);
        }
    }

    /**
     *    Return a HTML area with the reference of object and a navigation bar for a business object
     *    To add a particular filter on select, you must set $object->next_prev_filter to SQL criteria.
     *
     *    @param	Object	$object			Object to show
     *    @param    int		$paramid   		Name of parameter to use to name the id into the URL link
     *    @param    string	$morehtml  		More html content to output just before the nav bar
     *    @param	int		$shownav	  	Show Condition (navigation is shown if value is 1)
     *    @param    int		$fieldid   		Nom du champ en base a utiliser pour select next et previous
     *    @param    string	$fieldref   	Nom du champ objet ref (object->ref) a utiliser pour select next et previous
     *    @param    string	$morehtmlref  	Code html supplementaire a afficher apres ref
     *    @param    string	$moreparam  	More param to add in nav link url.
     * 	  @return   tring    				Portion HTML avec ref + boutons nav
     */
    function showrefnav($object,$paramid,$morehtml='',$shownav=1,$fieldid='rowid',$fieldref='ref',$morehtmlref='',$moreparam='')
    {
        $ret='';

        //print "paramid=$paramid,morehtml=$morehtml,shownav=$shownav,$fieldid,$fieldref,$morehtmlref,$moreparam";
        $object->load_previous_next_ref((isset($object->next_prev_filter)?$object->next_prev_filter:''),$fieldid);
        $previous_ref = $object->ref_previous?'<a href="'.$_SERVER["PHP_SELF"].'?'.$paramid.'='.urlencode($object->ref_previous).$moreparam.'">'.img_previous().'</a>':'';
        $next_ref     = $object->ref_next?'<a href="'.$_SERVER["PHP_SELF"].'?'.$paramid.'='.urlencode($object->ref_next).$moreparam.'">'.img_next().'</a>':'';

        //print "xx".$previous_ref."x".$next_ref;
        if ($previous_ref || $next_ref || $morehtml) {
            $ret.='<table class="nobordernopadding" width="100%"><tr class="nobordernopadding"><td class="nobordernopadding">';
        }

        $ret.=$object->$fieldref;
        if ($morehtmlref)
        {
            $ret.=' '.$morehtmlref;
        }

        if ($morehtml)
        {
            $ret.='</td><td class="nobordernopadding" align="right">'.$morehtml;
        }
        if ($shownav && ($previous_ref || $next_ref))
        {
            $ret.='</td><td class="nobordernopadding" align="center" width="20">'.$previous_ref.'</td>';
            $ret.='<td class="nobordernopadding" align="center" width="20">'.$next_ref;
        }
        if ($previous_ref || $next_ref || $morehtml)
        {
            $ret.='</td></tr></table>';
        }
        return $ret;
    }


    /**
     *    	Return HTML code to output a barcode
     *
     *     	@param	Object	&$object		Object containing data to retrieve file name
     * 		@param	int		$width			Width of photo
     * 	  	@return string    				HTML code to output barcode
     */
    function showbarcode(&$object,$width=100)
    {
        global $conf;

        if (empty($object->barcode)) return '';

        // Complete object if not complete
        if (empty($object->barcode_type_code) || empty($object->barcode_type_coder))
        {
            $object->fetch_barcode();
        }

        // Barcode image
        $url=DOL_URL_ROOT.'/viewimage.php?modulepart=barcode&generator='.urlencode($object->barcode_type_coder).'&code='.urlencode($object->barcode).'&encoding='.urlencode($object->barcode_type_code);
        $out ='<!-- url barcode = '.$url.' -->';
        $out.='<img src="'.$url.'">';
        return $out;
    }

    /**
     *    	Return HTML code to output a photo
     *
     *    	@param	string		$modulepart		Key to define module concerned ('societe', 'userphoto', 'memberphoto')
     *     	@param  Object		$object			Object containing data to retrieve file name
     * 		@param	int			$width			Width of photo
     * 	  	@return string    					HTML code to output photo
     */
    function showphoto($modulepart,$object,$width=100)
    {
        global $conf;

        $ret='';$dir='';$file='';$altfile='';$email='';

        if ($modulepart=='societe')
        {
            $dir=$conf->societe->dir_output;
            $smallfile=$object->logo;
            $smallfile=preg_replace('/(\.png|\.gif|\.jpg|\.jpeg|\.bmp)/i','_small\\1',$smallfile);
            if ($object->logo) $file=$object->id.'/logos/thumbs/'.$smallfile;
        }
        else if ($modulepart=='userphoto')
        {
            $dir=$conf->user->dir_output;
            if ($object->photo) $file=get_exdir($object->id,2).$object->photo;
            if (! empty($conf->global->MAIN_OLD_IMAGE_LINKS)) $altfile=$object->id.".jpg";	// For backward compatibility
            $email=$object->email;
        }
        else if ($modulepart=='memberphoto')
        {
            $dir=$conf->adherent->dir_output;
            if ($object->photo) $file=get_exdir($object->id,2).'photos/'.$object->photo;
            if (! empty($conf->global->MAIN_OLD_IMAGE_LINKS)) $altfile=$object->id.".jpg";	// For backward compatibility
            $email=$object->email;
        }

        if ($dir)
        {
            $cache='0';
            if ($file && file_exists($dir."/".$file))
            {
                // TODO Link to large image
                $ret.='<a href="'.DOL_URL_ROOT.'/viewimage.php?modulepart='.$modulepart.'&file='.urlencode($file).'&cache='.$cache.'">';
                $ret.='<img alt="Photo" id="photologo'.(preg_replace('/[^a-z]/i','_',$file)).'" class="photologo" border="0" width="'.$width.'" src="'.DOL_URL_ROOT.'/viewimage.php?modulepart='.$modulepart.'&file='.urlencode($file).'&cache='.$cache.'">';
                $ret.='</a>';
            }
            else if ($altfile && file_exists($dir."/".$altfile))
            {
                $ret.='<a href="'.DOL_URL_ROOT.'/viewimage.php?modulepart='.$modulepart.'&file='.urlencode($file).'&cache='.$cache.'">';
                $ret.='<img alt="Photo alt" id="photologo'.(preg_replace('/[^a-z]/i','_',$file)).'" class="photologo" border="0" width="'.$width.'" src="'.DOL_URL_ROOT.'/viewimage.php?modulepart='.$modulepart.'&file='.urlencode($altfile).'&cache='.$cache.'">';
                $ret.='</a>';
            }
            else
            {
                if ($conf->gravatar->enabled && $email)
                {
                    global $dolibarr_main_url_root;
                    $ret.='<!-- Put link to gravatar -->';
                    $ret.='<img alt="Photo found on Gravatar" title="Photo Gravatar.com - email '.$email.'" border="0" width="'.$width.'" src="http://www.gravatar.com/avatar/'.dol_hash($email).'?s='.$width.'&d='.urlencode( dol_buildpath('/theme/common/nophoto.jpg',2) ).'">';
                }
                else
                {
                    $ret.='<img alt="No photo" border="0" width="'.$width.'" src="'.DOL_URL_ROOT.'/theme/common/nophoto.jpg">';
                }
            }
        }
        else dol_print_error('','Call of showphoto with wrong parameters');

        /* Disabled. lightbox seems to not work. I don't know why.
         $ret.="\n<script type=\"text/javascript\">
        jQuery(function() {
        jQuery('.photologo').lightBox();
        });
        </script>\n";

        $ret.="\n<script type=\"text/javascript\">
        jQuery(function() {
        jQuery('.photologo').lightBox({
        overlayBgColor: '#FFF',
        overlayOpacity: 0.6,
        imageLoading: '".DOL_URL_ROOT."/includes/jquery/plugins/lightbox/images/lightbox-ico-loading.gif',
        imageBtnClose: '".DOL_URL_ROOT."/includes/jquery/plugins/lightbox/images/lightbox-btn-close.gif',
        imageBtnPrev: '".DOL_URL_ROOT."/includes/jquery/plugins/lightbox/images/lightbox-btn-prev.gif',
        imageBtnNext: '".DOL_URL_ROOT."/includes/jquery/plugins/lightbox/images/lightbox-btn-next.gif',
        containerResizeSpeed: 350,
        txtImage: 'Imagem',
        txtOf: 'de'
        });
        });
        </script>\n";
        */

        return $ret;
    }

    /**
     *	Return select list of groups
     *
     *  @param	string	$selected        Id group preselected
     *  @param  string	$htmlname        Field name in form
     *  @param  int		$show_empty      0=liste sans valeur nulle, 1=ajoute valeur inconnue
     *  @param  string	$exclude         Array list of groups id to exclude
     * 	@param	int		$disabled		If select list must be disabled
     *  @param  string	$include         Array list of groups id to include
     * 	@param	int		$enableonly		Array list of groups id to be enabled. All other must be disabled
     * 	@param	int		$force_entity	Possibility to force entity
     *  @return	void
     */
    function select_dolgroups($selected='',$htmlname='groupid',$show_empty=0,$exclude='',$disabled=0,$include='',$enableonly='',$force_entity='')
    {
        global $conf,$user,$langs;

        // Permettre l'exclusion de groupes
        if (is_array($exclude))	$excludeGroups = implode("','",$exclude);
        // Permettre l'inclusion de groupes
        if (is_array($include))	$includeGroups = implode("','",$include);

        $out='';

        // On recherche les groupes
        $sql = "SELECT ug.rowid, ug.nom ";
        if(! empty($conf->multicompany->enabled) && $conf->entity == 1 && $user->admin && ! $user->entity)
        {
            $sql.= ", e.label";
        }
        $sql.= " FROM ".MAIN_DB_PREFIX."usergroup as ug ";
        if(! empty($conf->multicompany->enabled) && $conf->entity == 1 && $user->admin && ! $user->entity)
        {
            $sql.= " LEFT JOIN ".MAIN_DB_PREFIX."entity as e on e.rowid=ug.entity";
            if ($force_entity) $sql.= " WHERE ug.entity IN (0,".$force_entity.")";
            else $sql.= " WHERE ug.entity IS NOT NULL";
        }
        else
        {
            $sql.= " WHERE ug.entity IN (0,".$conf->entity.")";
        }
        if (is_array($exclude) && $excludeGroups) $sql.= " AND ug.rowid NOT IN ('".$excludeGroups."')";
        if (is_array($include) && $includeGroups) $sql.= " AND ug.rowid IN ('".$includeGroups."')";
        $sql.= " ORDER BY ug.nom ASC";

        dol_syslog("Form::select_dolgroups sql=".$sql);
        $resql=$this->db->query($sql);
        if ($resql)
        {
            $num = $this->db->num_rows($resql);
            $i = 0;
            if ($num)
            {
                $out.= '<select class="flat" name="'.$htmlname.'"'.($disabled?' disabled="disabled"':'').'>';
                if ($show_empty) $out.= '<option value="-1"'.($selected==-1?' selected="selected"':'').'>&nbsp;</option>'."\n";

                while ($i < $num)
                {
                    $obj = $this->db->fetch_object($resql);
                    $disableline=0;
                    if (is_array($enableonly) && count($enableonly) && ! in_array($obj->rowid,$enableonly)) $disableline=1;

                    $out.= '<option value="'.$obj->rowid.'"';
                    if ($disableline) $out.= ' disabled="disabled"';
                    if ((is_object($selected) && $selected->id == $obj->rowid) || (! is_object($selected) && $selected == $obj->rowid))
                    {
                        $out.= ' selected="selected"';
                    }
                    $out.= '>';

                    $out.= $obj->nom;
                    if(! empty($conf->multicompany->enabled) && empty($conf->multicompany->transverse_mode) && $conf->entity == 1)
                    {
                        $out.= " (".$obj->label.")";
                    }

                    $out.= '</option>';
                    $i++;
                }
            }
            else
            {
                $out.= '<select class="flat" name="'.$htmlname.'" disabled="disabled">';
                $out.= '<option value="">'.$langs->trans("None").'</option>';
            }
            $out.= '</select>';
        }
        else
        {
            dol_print_error($this->db);
        }

        return $out;
    }

}

?><|MERGE_RESOLUTION|>--- conflicted
+++ resolved
@@ -2665,50 +2665,6 @@
                 $soc = new Societe($this->db);
                 $soc->fetch($selected);
                 print $soc->getNomUrl($langs);
-<<<<<<< HEAD
-            } else {
-                print "&nbsp;";
-            }
-        }
-    }
-
-    /**
-     *  Show form to select address
-     *
-     *  @param  page        	Page
-     *  @param  selected    	Id condition pre-selectionne
-     *  @param  htmlname    	Nom du formulaire select
-     *	@param	origin        	Origine de l'appel pour pouvoir creer un retour
-     *  @param  originid      	Id de l'origine
-     *  @return	void
-     */
-    function form_address($page, $selected='', $socid, $htmlname='address_id', $origin='', $originid='')
-    {
-        global $langs,$conf;
-        if ($htmlname != "none")
-        {
-            print '<form method="post" action="'.$page.'">';
-            print '<input type="hidden" name="action" value="setaddress">';
-            print '<input type="hidden" name="token" value="'.$_SESSION['newtoken'].'">';
-            print '<table class="nobordernopadding" cellpadding="0" cellspacing="0">';
-            print '<tr><td>';
-            $this->select_address($selected, $socid, $htmlname, 1);
-            print '</td>';
-            print '<td align="left"><input type="submit" class="button" value="'.$langs->trans("Modify").'">';
-            $langs->load("companies");
-            print ' &nbsp; <a href='.DOL_URL_ROOT.'/comm/address.php?socid='.$socid.'&action=create&origin='.$origin.'&originid='.$originid.'>'.$langs->trans("AddAddress").'</a>';
-            print '</td></tr></table></form>';
-        }
-        else
-        {
-            if ($selected)
-            {
-                require_once(DOL_DOCUMENT_ROOT ."/societe/class/address.class.php");
-                $address=new Address($this->db);
-                $result=$address->fetch_address($selected);
-                print '<a href='.DOL_URL_ROOT.'/comm/address.php?socid='.$address->socid.'&id='.$address->id.'&action=edit&origin='.$origin.'&originid='.$originid.'>'.$address->label.'</a>';
-=======
->>>>>>> 58d1a042
             }
             else
             {
