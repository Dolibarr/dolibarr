--- conflicted
+++ resolved
@@ -3487,11 +3487,7 @@
 
 
     /**
-<<<<<<< HEAD
-     *	Show a HTML widget to input a date or combo list for day, month, years and optionaly hours and minutes
-=======
-     *	Show a HTML widget to input a date or combo list for day, month, years and optionnaly hours and minutes.
->>>>>>> ed49f884
+     *	Show a HTML widget to input a date or combo list for day, month, years and optionaly hours and minutes.
      *  Fields are preselected with :
      *            	- set_time date (must be a local PHP server timestamp or string date with format 'YYYY-MM-DD' or 'YYYY-MM-DD HH:MM')
      *            	- local date in user area, if set_time is '' (so if set_time is '', output may differs when done from two different location)
