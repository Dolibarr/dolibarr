--- conflicted
+++ resolved
@@ -7874,15 +7874,14 @@
 					if (empty($conf->expedition->enabled)) {
 						continue; // Do not show if module disabled
 					}
-<<<<<<< HEAD
 				} elseif ($objecttype == 'mo') {
 					$tplpath = 'mrp/mo';
 					if (empty($conf->mrp->enabled)) {
-=======
+            continue; // Do not show if module disabled
+					}
 				} elseif ($objecttype == 'ficheinter') {
 					$tplpath = 'fichinter';
 					if (empty($conf->ficheinter->enabled)) {
->>>>>>> 07d48cbd
 						continue; // Do not show if module disabled
 					}
 				} elseif ($objecttype == 'invoice_supplier') {
@@ -7992,13 +7991,8 @@
 				'supplier_proposal'=>array('enabled'=>$conf->supplier_proposal->enabled, 'perms'=>1, 'label'=>'LinkToSupplierProposal', 'sql'=>"SELECT s.rowid as socid, s.nom as name, s.client, t.rowid, t.ref, '' as ref_supplier, t.total_ht FROM ".MAIN_DB_PREFIX."societe as s, ".MAIN_DB_PREFIX."supplier_proposal as t WHERE t.fk_soc = s.rowid AND t.fk_soc IN (".$this->db->sanitize($listofidcompanytoscan).') AND t.entity IN ('.getEntity('supplier_proposal').')'),
 				'order_supplier'=>array('enabled'=>$conf->supplier_order->enabled, 'perms'=>1, 'label'=>'LinkToSupplierOrder', 'sql'=>"SELECT s.rowid as socid, s.nom as name, s.client, t.rowid, t.ref, t.ref_supplier, t.total_ht FROM ".MAIN_DB_PREFIX."societe as s, ".MAIN_DB_PREFIX."commande_fournisseur as t WHERE t.fk_soc = s.rowid AND t.fk_soc IN (".$this->db->sanitize($listofidcompanytoscan).') AND t.entity IN ('.getEntity('commande_fournisseur').')'),
 				'invoice_supplier'=>array('enabled'=>$conf->supplier_invoice->enabled, 'perms'=>1, 'label'=>'LinkToSupplierInvoice', 'sql'=>"SELECT s.rowid as socid, s.nom as name, s.client, t.rowid, t.ref, t.ref_supplier, t.total_ht FROM ".MAIN_DB_PREFIX."societe as s, ".MAIN_DB_PREFIX."facture_fourn as t WHERE t.fk_soc = s.rowid AND t.fk_soc IN (".$this->db->sanitize($listofidcompanytoscan).') AND t.entity IN ('.getEntity('facture_fourn').')'),
-<<<<<<< HEAD
-				'mo'=>array('enabled'=>$conf->mrp->enabled, 'perms'=>1, 'label'=>'LinkToMo', 'sql'=>"SELECT s.rowid as socid, s.nom as name, s.client, t.rowid, t.ref FROM ".MAIN_DB_PREFIX."societe as s, ".MAIN_DB_PREFIX."mrp_mo as t WHERE t.fk_soc = s.rowid AND t.fk_soc IN (".$this->db->sanitize($listofidcompanytoscan).') AND t.entity IN ('.getEntity('mo').')'),
-				'ticket'=>array('enabled'=>$conf->ticket->enabled, 'perms'=>1, 'label'=>'LinkToTicket', 'sql'=>"SELECT s.rowid as socid, s.nom as name, s.client, t.rowid, t.ref, t.track_id, '0' as total_ht FROM ".MAIN_DB_PREFIX."societe as s, ".MAIN_DB_PREFIX."ticket as t WHERE t.fk_soc = s.rowid AND t.fk_soc IN (".$this->db->sanitize($listofidcompanytoscan).') AND t.entity IN ('.getEntity('ticket').')')
-=======
 				'ticket'=>array('enabled'=>$conf->ticket->enabled, 'perms'=>1, 'label'=>'LinkToTicket', 'sql'=>"SELECT s.rowid as socid, s.nom as name, s.client, t.rowid, t.ref, t.track_id, '0' as total_ht FROM ".MAIN_DB_PREFIX."societe as s, ".MAIN_DB_PREFIX."ticket as t WHERE t.fk_soc = s.rowid AND t.fk_soc IN (".$this->db->sanitize($listofidcompanytoscan).') AND t.entity IN ('.getEntity('ticket').')'),
 				'mo'=>array('enabled'=>$conf->mrp->enabled, 'perms'=>1, 'label'=>'LinkToMO', 'sql'=>"SELECT s.rowid as socid, s.nom as name, s.client, t.rowid, t.ref, t.rowid, '0' as total_ht FROM ".MAIN_DB_PREFIX."societe as s INNER JOIN ".MAIN_DB_PREFIX."mrp_mo as t ON t.fk_soc = s.rowid  WHERE  t.fk_soc IN (".$this->db->sanitize($listofidcompanytoscan).') AND t.entity IN ('.getEntity('mo').')')
->>>>>>> 07d48cbd
 			);
 		}
 
