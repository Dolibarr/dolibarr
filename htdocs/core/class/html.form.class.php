<?php
/* Copyright (c) 2002-2007  Rodolphe Quiedeville    <rodolphe@quiedeville.org>
 * Copyright (C) 2004-2012  Laurent Destailleur     <eldy@users.sourceforge.net>
 * Copyright (C) 2004       Benoit Mortier          <benoit.mortier@opensides.be>
 * Copyright (C) 2004       Sebastien Di Cintio     <sdicintio@ressource-toi.org>
 * Copyright (C) 2004       Eric Seigne             <eric.seigne@ryxeo.com>
 * Copyright (C) 2005-2017  Regis Houssin           <regis.houssin@inodbox.com>
 * Copyright (C) 2006       Andre Cianfarani        <acianfa@free.fr>
 * Copyright (C) 2006       Marc Barilley/Ocebo     <marc@ocebo.com>
 * Copyright (C) 2007       Franky Van Liedekerke   <franky.van.liedekerker@telenet.be>
 * Copyright (C) 2007       Patrick Raguin          <patrick.raguin@gmail.com>
 * Copyright (C) 2010       Juanjo Menent           <jmenent@2byte.es>
 * Copyright (C) 2010-2021  Philippe Grand          <philippe.grand@atoo-net.com>
 * Copyright (C) 2011       Herve Prot              <herve.prot@symeos.com>
 * Copyright (C) 2012-2016  Marcos García           <marcosgdf@gmail.com>
 * Copyright (C) 2012       Cedric Salvador         <csalvador@gpcsolutions.fr>
 * Copyright (C) 2012-2015  Raphaël Doursenaud      <rdoursenaud@gpcsolutions.fr>
 * Copyright (C) 2014-2020  Alexandre Spangaro      <aspangaro@open-dsi.fr>
 * Copyright (C) 2018-2022  Ferran Marcet           <fmarcet@2byte.es>
 * Copyright (C) 2018-2021  Frédéric France         <frederic.france@netlogic.fr>
 * Copyright (C) 2018       Nicolas ZABOURI	        <info@inovea-conseil.com>
 * Copyright (C) 2018       Christophe Battarel     <christophe@altairis.fr>
 * Copyright (C) 2018       Josep Lluis Amador      <joseplluis@lliuretic.cat>
 *
 * This program is free software; you can redistribute it and/or modify
 * it under the terms of the GNU General Public License as published by
 * the Free Software Foundation; either version 3 of the License, or
 * (at your option) any later version.
 *
 * This program is distributed in the hope that it will be useful,
 * but WITHOUT ANY WARRANTY; without even the implied warranty of
 * MERCHANTABILITY or FITNESS FOR A PARTICULAR PURPOSE.  See the
 * GNU General Public License for more details.
 *
 * You should have received a copy of the GNU General Public License
 * along with this program. If not, see <https://www.gnu.org/licenses/>.
 */

/**
 *	\file       htdocs/core/class/html.form.class.php
 *  \ingroup    core
 *	\brief      File of class with all html predefined components
 */


/**
 *	Class to manage generation of HTML components
 *	Only common components must be here.
 *
 *  TODO Merge all function load_cache_* and loadCache* (except load_cache_vatrates) into one generic function loadCacheTable
 */
class Form
{
	/**
	 * @var DoliDB Database handler.
	 */
	public $db;

	/**
	 * @var string Error code (or message)
	 */
	public $error = '';

	/**
	 * @var string[]    Array of error strings
	 */
	public $errors = array();

	public $num;

	// Cache arrays
	public $cache_types_paiements = array();
	public $cache_conditions_paiements = array();
	public $cache_transport_mode = array();
	public $cache_availability = array();
	public $cache_demand_reason = array();
	public $cache_types_fees = array();
	public $cache_vatrates = array();


	/**
	 * Constructor
	 *
	 * @param		DoliDB		$db      Database handler
	 */
	public function __construct($db)
	{
		$this->db = $db;
	}

	/**
	 * Output key field for an editable field
	 *
	 * @param   string	$text			Text of label or key to translate
	 * @param   string	$htmlname		Name of select field ('edit' prefix will be added)
	 * @param   string	$preselected    Value to show/edit (not used in this function)
	 * @param	object	$object			Object
	 * @param	boolean	$perm			Permission to allow button to edit parameter. Set it to 0 to have a not edited field.
	 * @param	string	$typeofdata		Type of data ('string' by default, 'email', 'amount:99', 'numeric:99', 'text' or 'textarea:rows:cols', 'datepicker' ('day' do not work, don't know why), 'checkbox:ckeditor:dolibarr_zzz:width:height:savemethod:1:rows:cols', 'select;xxx[:class]'...)
	 * @param	string	$moreparam		More param to add on a href URL.
	 * @param   int     $fieldrequired  1 if we want to show field as mandatory using the "fieldrequired" CSS.
	 * @param   int     $notabletag     1=Do not output table tags but output a ':', 2=Do not output table tags and no ':', 3=Do not output table tags but output a ' '
	 * @param	string	$paramid		Key of parameter for id ('id', 'socid')
	 * @param	string	$help			Tooltip help
	 * @return	string					HTML edit field
	 */
	public function editfieldkey($text, $htmlname, $preselected, $object, $perm, $typeofdata = 'string', $moreparam = '', $fieldrequired = 0, $notabletag = 0, $paramid = 'id', $help = '')
	{
		global $conf, $langs;

		$ret = '';

		// TODO change for compatibility
		if (!empty($conf->global->MAIN_USE_JQUERY_JEDITABLE) && !preg_match('/^select;/', $typeofdata)) {
			if (!empty($perm)) {
				$tmp = explode(':', $typeofdata);
				$ret .= '<div class="editkey_'.$tmp[0].(!empty($tmp[1]) ? ' '.$tmp[1] : '').'" id="'.$htmlname.'">';
				if ($fieldrequired) {
					$ret .= '<span class="fieldrequired">';
				}
				if ($help) {
					$ret .= $this->textwithpicto($langs->trans($text), $help);
				} else {
					$ret .= $langs->trans($text);
				}
				if ($fieldrequired) {
					$ret .= '</span>';
				}
				$ret .= '</div>'."\n";
			} else {
				if ($fieldrequired) {
					$ret .= '<span class="fieldrequired">';
				}
				if ($help) {
					$ret .= $this->textwithpicto($langs->trans($text), $help);
				} else {
					$ret .= $langs->trans($text);
				}
				if ($fieldrequired) {
					$ret .= '</span>';
				}
			}
		} else {
			if (empty($notabletag) && $perm) {
				$ret .= '<table class="nobordernopadding centpercent"><tr><td class="nowrap">';
			}
			if ($fieldrequired) {
				$ret .= '<span class="fieldrequired">';
			}
			if ($help) {
				$ret .= $this->textwithpicto($langs->trans($text), $help);
			} else {
				$ret .= $langs->trans($text);
			}
			if ($fieldrequired) {
				$ret .= '</span>';
			}
			if (!empty($notabletag)) {
				$ret .= ' ';
			}
			if (empty($notabletag) && $perm) {
				$ret .= '</td>';
			}
			if (empty($notabletag) && $perm) {
				$ret .= '<td class="right">';
			}
			if ($htmlname && GETPOST('action', 'aZ09') != 'edit'.$htmlname && $perm) {
				$ret .= '<a class="editfielda" href="'.$_SERVER["PHP_SELF"].'?action=edit'.$htmlname.'&token='.newToken().'&'.$paramid.'='.$object->id.$moreparam.'">'.img_edit($langs->trans('Edit'), ($notabletag ? 0 : 1)).'</a>';
			}
			if (!empty($notabletag) && $notabletag == 1) {
				$ret .= ' : ';
			}
			if (!empty($notabletag) && $notabletag == 3) {
				$ret .= ' ';
			}
			if (empty($notabletag) && $perm) {
				$ret .= '</td>';
			}
			if (empty($notabletag) && $perm) {
				$ret .= '</tr></table>';
			}
		}

		return $ret;
	}

	/**
	 * Output value of a field for an editable field
	 *
	 * @param	string	$text			Text of label (not used in this function)
	 * @param	string	$htmlname		Name of select field
	 * @param	string	$value			Value to show/edit
	 * @param	object	$object			Object
	 * @param	boolean	$perm			Permission to allow button to edit parameter
	 * @param	string	$typeofdata		Type of data ('string' by default, 'email', 'amount:99', 'numeric:99', 'text' or 'textarea:rows:cols%', 'datepicker' ('day' do not work, don't know why), 'dayhour' or 'datepickerhour', 'ckeditor:dolibarr_zzz:width:height:savemethod:toolbarstartexpanded:rows:cols', 'select;xkey:xval,ykey:yval,...')
	 * @param	string	$editvalue		When in edit mode, use this value as $value instead of value (for example, you can provide here a formated price instead of numeric value). Use '' to use same than $value
	 * @param	object	$extObject		External object
	 * @param	mixed	$custommsg		String or Array of custom messages : eg array('success' => 'MyMessage', 'error' => 'MyMessage')
	 * @param	string	$moreparam		More param to add on the form action href URL
	 * @param   int     $notabletag     Do no output table tags
	 * @param	string	$formatfunc		Call a specific function to output field in view mode (For example: 'dol_print_email')
	 * @param	string	$paramid		Key of parameter for id ('id', 'socid')
	 * @param	string	$gm				'auto' or 'tzuser' or 'tzserver' (when $typeofdata is a date)
	 * @return  string					HTML edit field
	 */
	public function editfieldval($text, $htmlname, $value, $object, $perm, $typeofdata = 'string', $editvalue = '', $extObject = null, $custommsg = null, $moreparam = '', $notabletag = 0, $formatfunc = '', $paramid = 'id', $gm = 'auto')
	{
		global $conf, $langs;

		$ret = '';

		// Check parameters
		if (empty($typeofdata)) {
			return 'ErrorBadParameter';
		}

		// When option to edit inline is activated
		if (!empty($conf->global->MAIN_USE_JQUERY_JEDITABLE) && !preg_match('/^select;|day|datepicker|dayhour|datehourpicker/', $typeofdata)) { // TODO add jquery timepicker and support select
			$ret .= $this->editInPlace($object, $value, $htmlname, $perm, $typeofdata, $editvalue, $extObject, $custommsg);
		} else {
			$editmode = (GETPOST('action', 'aZ09') == 'edit'.$htmlname);
			if ($editmode) {
				$ret .= "\n";
				$ret .= '<form method="post" action="'.$_SERVER["PHP_SELF"].($moreparam ? '?'.$moreparam : '').'">';
				$ret .= '<input type="hidden" name="action" value="set'.$htmlname.'">';
				$ret .= '<input type="hidden" name="token" value="'.newToken().'">';
				$ret .= '<input type="hidden" name="'.$paramid.'" value="'.$object->id.'">';
				if (empty($notabletag)) {
					$ret .= '<table class="nobordernopadding centpercent">';
				}
				if (empty($notabletag)) {
					$ret .= '<tr><td>';
				}
				if (preg_match('/^(string|safehtmlstring|email)/', $typeofdata)) {
					$tmp = explode(':', $typeofdata);
					$ret .= '<input type="text" id="'.$htmlname.'" name="'.$htmlname.'" value="'.($editvalue ? $editvalue : $value).'"'.($tmp[1] ? ' size="'.$tmp[1].'"' : '').' autofocus>';
				} elseif (preg_match('/^(integer)/', $typeofdata)) {
					$tmp = explode(':', $typeofdata);
					$valuetoshow = price2num($editvalue ? $editvalue : $value, 0);
					$ret .= '<input type="text" id="'.$htmlname.'" name="'.$htmlname.'" value="'.$valuetoshow.'"'.($tmp[1] ? ' size="'.$tmp[1].'"' : '').' autofocus>';
				} elseif (preg_match('/^(numeric|amount)/', $typeofdata)) {
					$tmp = explode(':', $typeofdata);
					$valuetoshow = price2num($editvalue ? $editvalue : $value);
					$ret .= '<input type="text" id="'.$htmlname.'" name="'.$htmlname.'" value="'.($valuetoshow != '' ? price($valuetoshow) : '').'"'.($tmp[1] ? ' size="'.$tmp[1].'"' : '').' autofocus>';
				} elseif (preg_match('/^(checkbox)/', $typeofdata)) {
					$tmp = explode(':', $typeofdata);
					$ret .= '<input type="checkbox" id="' . $htmlname . '" name="' . $htmlname . '" value="' . $value . '"' . ($tmp[1] ? $tmp[1] : '') . '/>';
				} elseif (preg_match('/^text/', $typeofdata) || preg_match('/^note/', $typeofdata)) {	// if wysiwyg is enabled $typeofdata = 'ckeditor'
					$tmp = explode(':', $typeofdata);
					$cols = $tmp[2];
					$morealt = '';
					if (preg_match('/%/', $cols)) {
						$morealt = ' style="width: '.$cols.'"';
						$cols = '';
					}

					$valuetoshow = ($editvalue ? $editvalue : $value);
					$ret .= '<textarea id="'.$htmlname.'" name="'.$htmlname.'" wrap="soft" rows="'.($tmp[1] ? $tmp[1] : '20').'"'.($cols ? ' cols="'.$cols.'"' : 'class="quatrevingtpercent"').$morealt.'" autofocus>';
					// textarea convert automatically entities chars into simple chars.
					// So we convert & into &amp; so a string like 'a &lt; <b>b</b><br>é<br>&lt;script&gt;alert('X');&lt;script&gt;' stay a correct html and is not converted by textarea component when wysiwig is off.
					$valuetoshow = str_replace('&', '&amp;', $valuetoshow);
					$ret .= dol_string_neverthesehtmltags($valuetoshow, array('textarea'));
					$ret .= '</textarea>';
				} elseif ($typeofdata == 'day' || $typeofdata == 'datepicker') {
					$ret .= $this->selectDate($value, $htmlname, 0, 0, 1, 'form'.$htmlname, 1, 0, 0, '', '', '', '', 1, '', '', $gm);
				} elseif ($typeofdata == 'dayhour' || $typeofdata == 'datehourpicker') {
					$ret .= $this->selectDate($value, $htmlname, 1, 1, 1, 'form'.$htmlname, 1, 0, 0, '', '', '', '', 1, '', '', $gm);
				} elseif (preg_match('/^select;/', $typeofdata)) {
					$arraydata = explode(',', preg_replace('/^select;/', '', $typeofdata));
					$arraylist = array();
					foreach ($arraydata as $val) {
						$tmp = explode(':', $val);
						$tmpkey = str_replace('|', ':', $tmp[0]);
						$arraylist[$tmpkey] = $tmp[1];
					}
					$ret .= $this->selectarray($htmlname, $arraylist, $value);
				} elseif (preg_match('/^ckeditor/', $typeofdata)) {
					$tmp = explode(':', $typeofdata); // Example: ckeditor:dolibarr_zzz:width:height:savemethod:toolbarstartexpanded:rows:cols:uselocalbrowser
					require_once DOL_DOCUMENT_ROOT.'/core/class/doleditor.class.php';
					$doleditor = new DolEditor($htmlname, ($editvalue ? $editvalue : $value), ($tmp[2] ? $tmp[2] : ''), ($tmp[3] ? $tmp[3] : '100'), ($tmp[1] ? $tmp[1] : 'dolibarr_notes'), 'In', ($tmp[5] ? $tmp[5] : 0), (isset($tmp[8]) ? ($tmp[8] ?true:false) : true), true, ($tmp[6] ? $tmp[6] : '20'), ($tmp[7] ? $tmp[7] : '100'));
					$ret .= $doleditor->Create(1);
				}
				if (empty($notabletag)) {
					$ret .= '</td>';
				}

				// Button save-cancel
				if (empty($notabletag)) {
					$ret .= '<td class="left">';
				}
				//else $ret.='<div class="clearboth"></div>';
				$ret .= '<input type="submit" class="smallpaddingimp button'.(empty($notabletag) ? '' : ' ').'" name="modify" value="'.$langs->trans("Modify").'">';
				if (preg_match('/ckeditor|textarea/', $typeofdata) && empty($notabletag)) {
					$ret .= '<br>'."\n";
				}
				$ret .= '<input type="submit" class="smallpaddingimp button button-cancel'.(empty($notabletag) ? '' : ' ').'" name="cancel" value="'.$langs->trans("Cancel").'">';
				if (empty($notabletag)) {
					$ret .= '</td>';
				}

				if (empty($notabletag)) {
					$ret .= '</tr></table>'."\n";
				}
				$ret .= '</form>'."\n";
			} else {
				if (preg_match('/^(email)/', $typeofdata)) {
					$ret .= dol_print_email($value, 0, 0, 0, 0, 1);
				} elseif (preg_match('/^(amount|numeric)/', $typeofdata)) {
					$ret .= ($value != '' ? price($value, '', $langs, 0, -1, -1, $conf->currency) : '');
				} elseif (preg_match('/^(checkbox)/', $typeofdata)) {
					$tmp = explode(':', $typeofdata);
					$ret .= '<input type="checkbox" disabled id="' . $htmlname . '" name="' . $htmlname . '" value="' . $value . '"' . ($tmp[1] ? $tmp[1] : '') . '/>';
				} elseif (preg_match('/^text/', $typeofdata) || preg_match('/^note/', $typeofdata)) {
					$ret .= dol_htmlentitiesbr($value);
				} elseif (preg_match('/^safehtmlstring/', $typeofdata)) {
					$ret .= dol_string_onlythesehtmltags($value);
				} elseif (preg_match('/^restricthtml/', $typeofdata)) {
					$ret .= dol_string_onlythesehtmltags($value);
				} elseif ($typeofdata == 'day' || $typeofdata == 'datepicker') {
					$ret .= '<span class="valuedate">'.dol_print_date($value, 'day', $gm).'</span>';
				} elseif ($typeofdata == 'dayhour' || $typeofdata == 'datehourpicker') {
					$ret .= '<span class="valuedate">'.dol_print_date($value, 'dayhour', $gm).'</span>';
				} elseif (preg_match('/^select;/', $typeofdata)) {
					$arraydata = explode(',', preg_replace('/^select;/', '', $typeofdata));
					$arraylist = array();
					foreach ($arraydata as $val) {
						$tmp = explode(':', $val);
						$arraylist[$tmp[0]] = $tmp[1];
					}
					$ret .= $arraylist[$value];
					if ($htmlname == 'fk_product_type') {
						if ($value == 0) {
							$ret = img_picto($langs->trans("Product"), 'product', 'class="paddingleftonly paddingrightonly colorgrey"').$ret;
						} else {
							$ret = img_picto($langs->trans("Service"), 'service', 'class="paddingleftonly paddingrightonly colorgrey"').$ret;
						}
					}
				} elseif (preg_match('/^ckeditor/', $typeofdata)) {
					$tmpcontent = dol_htmlentitiesbr($value);
					if (!empty($conf->global->MAIN_DISABLE_NOTES_TAB)) {
						$firstline = preg_replace('/<br>.*/', '', $tmpcontent);
						$firstline = preg_replace('/[\n\r].*/', '', $firstline);
						$tmpcontent = $firstline.((strlen($firstline) != strlen($tmpcontent)) ? '...' : '');
					}
					// We dont use dol_escape_htmltag to get the html formating active, but this need we must also
					// clean data from some dangerous html
					$ret .= dol_string_onlythesehtmltags(dol_htmlentitiesbr($tmpcontent));
				} else {
					$ret .= dol_escape_htmltag($value);
				}

				if ($formatfunc && method_exists($object, $formatfunc)) {
					$ret = $object->$formatfunc($ret);
				}
			}
		}
		return $ret;
	}

	/**
	 * Output edit in place form
	 *
	 * @param   string	$fieldname		Name of the field
	 * @param	object	$object			Object
	 * @param	boolean	$perm			Permission to allow button to edit parameter. Set it to 0 to have a not edited field.
	 * @param	string	$typeofdata		Type of data ('string' by default, 'email', 'amount:99', 'numeric:99', 'text' or 'textarea:rows:cols', 'datepicker' ('day' do not work, don't know why), 'ckeditor:dolibarr_zzz:width:height:savemethod:1:rows:cols', 'select;xxx[:class]'...)
	 * @param	string	$check			Same coe than $check parameter of GETPOST()
	 * @param	string	$morecss		More CSS
	 * @return	string   		      	HTML code for the edit of alternative language
	 */
	public function widgetForTranslation($fieldname, $object, $perm, $typeofdata = 'string', $check = '', $morecss = '')
	{
		global $conf, $langs, $extralanguages;

		$result = '';

		// List of extra languages
		$arrayoflangcode = array();
		if (!empty($conf->global->PDF_USE_ALSO_LANGUAGE_CODE)) {
			$arrayoflangcode[] = $conf->global->PDF_USE_ALSO_LANGUAGE_CODE;
		}

		if (is_array($arrayoflangcode) && count($arrayoflangcode)) {
			if (!is_object($extralanguages)) {
				include_once DOL_DOCUMENT_ROOT.'/core/class/extralanguages.class.php';
				$extralanguages = new ExtraLanguages($this->db);
			}
			$extralanguages->fetch_name_extralanguages('societe');

			if (!is_array($extralanguages->attributes[$object->element]) || empty($extralanguages->attributes[$object->element][$fieldname])) {
				return ''; // No extralang field to show
			}

			$result .= '<!-- Widget for translation -->'."\n";
			$result .= '<div class="inline-block paddingleft image-'.$object->element.'-'.$fieldname.'">';
			$s = img_picto($langs->trans("ShowOtherLanguages"), 'language', '', false, 0, 0, '', 'fa-15 editfieldlang');
			$result .= $s;
			$result .= '</div>';

			$result .= '<div class="inline-block hidden field-'.$object->element.'-'.$fieldname.'">';

			$resultforextrlang = '';
			foreach ($arrayoflangcode as $langcode) {
				$valuetoshow = GETPOSTISSET('field-'.$object->element."-".$fieldname."-".$langcode) ? GETPOST('field-'.$object->element.'-'.$fieldname."-".$langcode, $check) : '';
				if (empty($valuetoshow)) {
					$object->fetchValuesForExtraLanguages();
					//var_dump($object->array_languages);
					$valuetoshow = $object->array_languages[$fieldname][$langcode];
				}

				$s = picto_from_langcode($langcode, 'class="pictoforlang paddingright"');
				$resultforextrlang .= $s;

				// TODO Use the showInputField() method of ExtraLanguages object
				if ($typeofdata == 'textarea') {
					$resultforextrlang .= '<textarea name="field-'.$object->element."-".$fieldname."-".$langcode.'" id="'.$fieldname."-".$langcode.'" class="'.$morecss.'" rows="'.ROWS_2.'" wrap="soft">';
					$resultforextrlang .= $valuetoshow;
					$resultforextrlang .= '</textarea>';
				} else {
					$resultforextrlang .= '<input type="text" class="inputfieldforlang '.($morecss ? ' '.$morecss : '').'" name="field-'.$object->element.'-'.$fieldname.'-'.$langcode.'" value="'.$valuetoshow.'">';
				}
			}
			$result .= $resultforextrlang;

			$result .= '</div>';
			$result .= '<script>$(".image-'.$object->element.'-'.$fieldname.'").click(function() { console.log("Toggle lang widget"); jQuery(".field-'.$object->element.'-'.$fieldname.'").toggle(); });</script>';
		}

		return $result;
	}

	/**
	 * Output edit in place form
	 *
	 * @param	object	$object			Object
	 * @param	string	$value			Value to show/edit
	 * @param	string	$htmlname		DIV ID (field name)
	 * @param	int		$condition		Condition to edit
	 * @param	string	$inputType		Type of input ('string', 'numeric', 'datepicker' ('day' do not work, don't know why), 'textarea:rows:cols', 'ckeditor:dolibarr_zzz:width:height:?:1:rows:cols', 'select:loadmethod:savemethod:buttononly')
	 * @param	string	$editvalue		When in edit mode, use this value as $value instead of value
	 * @param	object	$extObject		External object
	 * @param	mixed	$custommsg		String or Array of custom messages : eg array('success' => 'MyMessage', 'error' => 'MyMessage')
	 * @return	string   		      	HTML edit in place
	 */
	protected function editInPlace($object, $value, $htmlname, $condition, $inputType = 'textarea', $editvalue = null, $extObject = null, $custommsg = null)
	{
		global $conf;

		$out = '';

		// Check parameters
		if (preg_match('/^text/', $inputType)) {
			$value = dol_nl2br($value);
		} elseif (preg_match('/^numeric/', $inputType)) {
			$value = price($value);
		} elseif ($inputType == 'day' || $inputType == 'datepicker') {
			$value = dol_print_date($value, 'day');
		}

		if ($condition) {
			$element = false;
			$table_element = false;
			$fk_element		= false;
			$loadmethod		= false;
			$savemethod		= false;
			$ext_element	= false;
			$button_only	= false;
			$inputOption = '';
			$rows = '';
			$cols = '';

			if (is_object($object)) {
				$element = $object->element;
				$table_element = $object->table_element;
				$fk_element = $object->id;
			}

			if (is_object($extObject)) {
				$ext_element = $extObject->element;
			}

			if (preg_match('/^(string|email|numeric)/', $inputType)) {
				$tmp = explode(':', $inputType);
				$inputType = $tmp[0];
				if (!empty($tmp[1])) {
					$inputOption = $tmp[1];
				}
				if (!empty($tmp[2])) {
					$savemethod = $tmp[2];
				}
				$out .= '<input id="width_'.$htmlname.'" value="'.$inputOption.'" type="hidden"/>'."\n";
			} elseif ((preg_match('/^day$/', $inputType)) || (preg_match('/^datepicker/', $inputType)) || (preg_match('/^datehourpicker/', $inputType))) {
				$tmp = explode(':', $inputType);
				$inputType = $tmp[0];
				if (!empty($tmp[1])) {
					$inputOption = $tmp[1];
				}
				if (!empty($tmp[2])) {
					$savemethod = $tmp[2];
				}

				$out .= '<input id="timestamp" type="hidden"/>'."\n"; // Use for timestamp format
			} elseif (preg_match('/^(select|autocomplete)/', $inputType)) {
				$tmp = explode(':', $inputType);
				$inputType = $tmp[0];
				$loadmethod = $tmp[1];
				if (!empty($tmp[2])) {
					$savemethod = $tmp[2];
				}
				if (!empty($tmp[3])) {
					$button_only = true;
				}
			} elseif (preg_match('/^textarea/', $inputType)) {
				$tmp = explode(':', $inputType);
				$inputType = $tmp[0];
				$rows = (empty($tmp[1]) ? '8' : $tmp[1]);
				$cols = (empty($tmp[2]) ? '80' : $tmp[2]);
			} elseif (preg_match('/^ckeditor/', $inputType)) {
				$tmp = explode(':', $inputType);
				$inputType = $tmp[0];
				$toolbar = $tmp[1];
				if (!empty($tmp[2])) {
					$width = $tmp[2];
				}
				if (!empty($tmp[3])) {
					$heigth = $tmp[3];
				}
				if (!empty($tmp[4])) {
					$savemethod = $tmp[4];
				}

				if (!empty($conf->fckeditor->enabled)) {
					$out .= '<input id="ckeditor_toolbar" value="'.$toolbar.'" type="hidden"/>'."\n";
				} else {
					$inputType = 'textarea';
				}
			}

			$out .= '<input id="element_'.$htmlname.'" value="'.$element.'" type="hidden"/>'."\n";
			$out .= '<input id="table_element_'.$htmlname.'" value="'.$table_element.'" type="hidden"/>'."\n";
			$out .= '<input id="fk_element_'.$htmlname.'" value="'.$fk_element.'" type="hidden"/>'."\n";
			$out .= '<input id="loadmethod_'.$htmlname.'" value="'.$loadmethod.'" type="hidden"/>'."\n";
			if (!empty($savemethod)) {
				$out .= '<input id="savemethod_'.$htmlname.'" value="'.$savemethod.'" type="hidden"/>'."\n";
			}
			if (!empty($ext_element)) {
				$out .= '<input id="ext_element_'.$htmlname.'" value="'.$ext_element.'" type="hidden"/>'."\n";
			}
			if (!empty($custommsg)) {
				if (is_array($custommsg)) {
					if (!empty($custommsg['success'])) {
						$out .= '<input id="successmsg_'.$htmlname.'" value="'.$custommsg['success'].'" type="hidden"/>'."\n";
					}
					if (!empty($custommsg['error'])) {
						$out .= '<input id="errormsg_'.$htmlname.'" value="'.$custommsg['error'].'" type="hidden"/>'."\n";
					}
				} else {
					$out .= '<input id="successmsg_'.$htmlname.'" value="'.$custommsg.'" type="hidden"/>'."\n";
				}
			}
			if ($inputType == 'textarea') {
				$out .= '<input id="textarea_'.$htmlname.'_rows" value="'.$rows.'" type="hidden"/>'."\n";
				$out .= '<input id="textarea_'.$htmlname.'_cols" value="'.$cols.'" type="hidden"/>'."\n";
			}
			$out .= '<span id="viewval_'.$htmlname.'" class="viewval_'.$inputType.($button_only ? ' inactive' : ' active').'">'.$value.'</span>'."\n";
			$out .= '<span id="editval_'.$htmlname.'" class="editval_'.$inputType.($button_only ? ' inactive' : ' active').' hideobject">'.(!empty($editvalue) ? $editvalue : $value).'</span>'."\n";
		} else {
			$out = $value;
		}

		return $out;
	}

	/**
	 *	Show a text and picto with tooltip on text or picto.
	 *  Can be called by an instancied $form->textwithtooltip or by a static call Form::textwithtooltip
	 *
	 *	@param	string		$text				Text to show
	 *	@param	string		$htmltext			HTML content of tooltip. Must be HTML/UTF8 encoded.
	 *	@param	int			$tooltipon			1=tooltip on text, 2=tooltip on image, 3=tooltip sur les 2
	 *	@param	int			$direction			-1=image is before, 0=no image, 1=image is after
	 *	@param	string		$img				Html code for image (use img_xxx() function to get it)
	 *	@param	string		$extracss			Add a CSS style to td tags
	 *	@param	int			$notabs				0=Include table and tr tags, 1=Do not include table and tr tags, 2=use div, 3=use span
	 *	@param	string		$incbefore			Include code before the text
	 *	@param	int			$noencodehtmltext	Do not encode into html entity the htmltext
	 *  @param  string      $tooltiptrigger		''=Tooltip on hover, 'abc'=Tooltip on click (abc is a unique key)
	 *  @param	int			$forcenowrap		Force no wrap between text and picto (works with notabs=2 only)
	 *	@return	string							Code html du tooltip (texte+picto)
	 *	@see	textwithpicto() Use thisfunction if you can.
	 */
	public function textwithtooltip($text, $htmltext, $tooltipon = 1, $direction = 0, $img = '', $extracss = '', $notabs = 3, $incbefore = '', $noencodehtmltext = 0, $tooltiptrigger = '', $forcenowrap = 0)
	{
		if ($incbefore) {
			$text = $incbefore.$text;
		}
		if (!$htmltext) {
			return $text;
		}
		$direction = (int) $direction;	// For backward compatibility when $direction was set to '' instead of 0

		$tag = 'td';
		if ($notabs == 2) {
			$tag = 'div';
		}
		if ($notabs == 3) {
			$tag = 'span';
		}
		// Sanitize tooltip
		$htmltext = str_replace(array("\r", "\n"), '', $htmltext);

		$extrastyle = '';
		if ($direction < 0) {
			$extracss = ($extracss ? $extracss.' ' : '').($notabs != 3 ? 'inline-block' : '');
			$extrastyle = 'padding: 0px; padding-left: 3px !important;';
		}
		if ($direction > 0) {
			$extracss = ($extracss ? $extracss.' ' : '').($notabs != 3 ? 'inline-block' : '');
			$extrastyle = 'padding: 0px; padding-right: 3px !important;';
		}

		$classfortooltip = 'classfortooltip';

		$s = '';
		$textfordialog = '';

		if ($tooltiptrigger == '') {
			$htmltext = str_replace('"', '&quot;', $htmltext);
		} else {
			$classfortooltip = 'classfortooltiponclick';
			$textfordialog .= '<div style="display: none;" id="idfortooltiponclick_'.$tooltiptrigger.'" class="classfortooltiponclicktext">'.$htmltext.'</div>';
		}
		if ($tooltipon == 2 || $tooltipon == 3) {
			$paramfortooltipimg = ' class="'.$classfortooltip.($notabs != 3 ? ' inline-block' : '').($extracss ? ' '.$extracss : '').'" style="padding: 0px;'.($extrastyle ? ' '.$extrastyle : '').'"';
			if ($tooltiptrigger == '') {
				$paramfortooltipimg .= ' title="'.($noencodehtmltext ? $htmltext : dol_escape_htmltag($htmltext, 1)).'"'; // Attribut to put on img tag to store tooltip
			} else {
				$paramfortooltipimg .= ' dolid="'.$tooltiptrigger.'"';
			}
		} else {
			$paramfortooltipimg = ($extracss ? ' class="'.$extracss.'"' : '').($extrastyle ? ' style="'.$extrastyle.'"' : ''); // Attribut to put on td text tag
		}
		if ($tooltipon == 1 || $tooltipon == 3) {
			$paramfortooltiptd = ' class="'.($tooltipon == 3 ? 'cursorpointer ' : '').$classfortooltip.' inline-block'.($extracss ? ' '.$extracss : '').'" style="padding: 0px;'.($extrastyle ? ' '.$extrastyle : '').'" ';
			if ($tooltiptrigger == '') {
				$paramfortooltiptd .= ' title="'.($noencodehtmltext ? $htmltext : dol_escape_htmltag($htmltext, 1)).'"'; // Attribut to put on td tag to store tooltip
			} else {
				$paramfortooltiptd .= ' dolid="'.$tooltiptrigger.'"';
			}
		} else {
			$paramfortooltiptd = ($extracss ? ' class="'.$extracss.'"' : '').($extrastyle ? ' style="'.$extrastyle.'"' : ''); // Attribut to put on td text tag
		}
		if (empty($notabs)) {
			$s .= '<table class="nobordernopadding"><tr style="height: auto;">';
		} elseif ($notabs == 2) {
			$s .= '<div class="inline-block'.($forcenowrap ? ' nowrap' : '').'">';
		}
		// Define value if value is before
		if ($direction < 0) {
			$s .= '<'.$tag.$paramfortooltipimg;
			if ($tag == 'td') {
				$s .= ' class=valigntop" width="14"';
			}
			$s .= '>'.$textfordialog.$img.'</'.$tag.'>';
		}
		// Use another method to help avoid having a space in value in order to use this value with jquery
		// Define label
		if ((string) $text != '') {
			$s .= '<'.$tag.$paramfortooltiptd.'>'.$text.'</'.$tag.'>';
		}
		// Define value if value is after
		if ($direction > 0) {
			$s .= '<'.$tag.$paramfortooltipimg;
			if ($tag == 'td') {
				$s .= ' class="valignmiddle" width="14"';
			}
			$s .= '>'.$textfordialog.$img.'</'.$tag.'>';
		}
		if (empty($notabs)) {
			$s .= '</tr></table>';
		} elseif ($notabs == 2) {
			$s .= '</div>';
		}

		return $s;
	}

	/**
	 *	Show a text with a picto and a tooltip on picto
	 *
	 *	@param	string	$text				Text to show
	 *	@param  string	$htmltext	     	Content of tooltip
	 *	@param	int		$direction			1=Icon is after text, -1=Icon is before text, 0=no icon
	 * 	@param	string	$type				Type of picto ('info', 'infoclickable', 'help', 'helpclickable', 'warning', 'superadmin', 'mypicto@mymodule', ...) or image filepath or 'none'
	 *  @param  string	$extracss           Add a CSS style to td, div or span tag
	 *  @param  int		$noencodehtmltext   Do not encode into html entity the htmltext
	 *  @param	int		$notabs				0=Include table and tr tags, 1=Do not include table and tr tags, 2=use div, 3=use span
	 *  @param  string  $tooltiptrigger     ''=Tooltip on hover, 'abc'=Tooltip on click (abc is a unique key, clickable link is on image or on link if param $type='none' or on both if $type='xxxclickable')
	 *  @param	int		$forcenowrap		Force no wrap between text and picto (works with notabs=2 only)
	 * 	@return	string						HTML code of text, picto, tooltip
	 */
	public function textwithpicto($text, $htmltext, $direction = 1, $type = 'help', $extracss = '', $noencodehtmltext = 0, $notabs = 3, $tooltiptrigger = '', $forcenowrap = 0)
	{
		global $conf, $langs;

		$alt = '';
		if ($tooltiptrigger) {
			$alt = $langs->transnoentitiesnoconv("ClickToShowHelp");
		}

		//For backwards compatibility
		if ($type == '0') {
			$type = 'info';
		} elseif ($type == '1') {
			$type = 'help';
		}

		// If info or help with no javascript, show only text
		if (empty($conf->use_javascript_ajax)) {
			if ($type == 'info' || $type == 'infoclickable' || $type == 'help' || $type == 'helpclickable') {
				return $text;
			} else {
				$alt = $htmltext;
				$htmltext = '';
			}
		}

		// If info or help with smartphone, show only text (tooltip hover can't works)
		if (!empty($conf->dol_no_mouse_hover) && empty($tooltiptrigger)) {
			if ($type == 'info' || $type == 'infoclickable' || $type == 'help' || $type == 'helpclickable') {
				return $text;
			}
		}
		// If info or help with smartphone, show only text (tooltip on click does not works with dialog on smaprtphone)
		//if (! empty($conf->dol_no_mouse_hover) && ! empty($tooltiptrigger))
		//{
		//if ($type == 'info' || $type == 'help') return '<a href="'..'">'.$text.''</a>';
		//}

		$img = '';
		if ($type == 'info') {
			$img = img_help(0, $alt);
		} elseif ($type == 'help') {
			$img = img_help(($tooltiptrigger != '' ? 2 : 1), $alt);
		} elseif ($type == 'helpclickable') {
			$img = img_help(($tooltiptrigger != '' ? 2 : 1), $alt);
		} elseif ($type == 'superadmin') {
			$img = img_picto($alt, 'redstar');
		} elseif ($type == 'admin') {
			$img = img_picto($alt, 'star');
		} elseif ($type == 'warning') {
			$img = img_warning($alt);
		} elseif ($type != 'none') {
			$img = img_picto($alt, $type); // $type can be an image path
		}

		return $this->textwithtooltip($text, $htmltext, ((($tooltiptrigger && !$img) || strpos($type, 'clickable')) ? 3 : 2), $direction, $img, $extracss, $notabs, '', $noencodehtmltext, $tooltiptrigger, $forcenowrap);
	}

	/**
	 * Generate select HTML to choose massaction
	 *
	 * @param	string	$selected		Value auto selected when at least one record is selected. Not a preselected value. Use '0' by default.
	 * @param	array	$arrayofaction	array('code'=>'label', ...). The code is the key stored into the GETPOST('massaction') when submitting action.
	 * @param   int     $alwaysvisible  1=select button always visible
	 * @param   string  $name     		Name for massaction
	 * @param   string  $cssclass 		CSS class used to check for select
	 * @return	string|void				Select list
	 */
	public function selectMassAction($selected, $arrayofaction, $alwaysvisible = 0, $name = 'massaction', $cssclass = 'checkforselect')
	{
		global $conf, $langs, $hookmanager;


		$disabled = 0;
		$ret = '<div class="centpercent center">';
		$ret .= '<select class="flat'.(empty($conf->use_javascript_ajax) ? '' : ' hideobject').' '.$name.' '.$name.'select valignmiddle alignstart" id="'.$name.'" name="'.$name.'"'.($disabled ? ' disabled="disabled"' : '').'>';

		// Complete list with data from external modules. THe module can use $_SERVER['PHP_SELF'] to know on which page we are, or use the $parameters['currentcontext'] completed by executeHooks.
		$parameters = array();
		$reshook = $hookmanager->executeHooks('addMoreMassActions', $parameters); // Note that $action and $object may have been modified by hook
		// check if there is a mass action
		if (count($arrayofaction) == 0 && empty($hookmanager->resPrint)) {
			return;
		}
		if (empty($reshook)) {
			$ret .= '<option value="0"'.($disabled ? ' disabled="disabled"' : '').'>-- '.$langs->trans("SelectAction").' --</option>';
			foreach ($arrayofaction as $code => $label) {
				$ret .= '<option value="'.$code.'"'.($disabled ? ' disabled="disabled"' : '').' data-html="'.dol_escape_htmltag($label).'">'.$label.'</option>';
			}
		}
		$ret .= $hookmanager->resPrint;

		$ret .= '</select>';

		if (empty($conf->dol_optimize_smallscreen)) {
			$ret .= ajax_combobox('.'.$name.'select');
		}

		// Warning: if you set submit button to disabled, post using 'Enter' will no more work if there is no another input submit. So we add a hidden button
		$ret .= '<input type="submit" name="confirmmassactioninvisible" style="display: none" tabindex="-1">'; // Hidden button BEFORE so it is the one used when we submit with ENTER.
		$ret .= '<input type="submit" disabled name="confirmmassaction"'.(empty($conf->use_javascript_ajax) ? '' : ' style="display: none"').' class="button smallpaddingimp'.(empty($conf->use_javascript_ajax) ? '' : ' hideobject').' '.$name.' '.$name.'confirmed" value="'.dol_escape_htmltag($langs->trans("Confirm")).'">';
		$ret .= '</div>';

		if (!empty($conf->use_javascript_ajax)) {
			$ret .= '<!-- JS CODE TO ENABLE mass action select -->
    		<script>
                        function initCheckForSelect(mode, name, cssclass)	/* mode is 0 during init of page or click all, 1 when we click on 1 checkboxi, "name" refers to the class of the massaction button, "cssclass" to the class of the checkfor select boxes */
        		{
        			atleastoneselected=0;
                                jQuery("."+cssclass).each(function( index ) {
    	  				/* console.log( index + ": " + $( this ).text() ); */
    	  				if ($(this).is(\':checked\')) atleastoneselected++;
    	  			});

					console.log("initCheckForSelect mode="+mode+" name="+name+" cssclass="+cssclass+" atleastoneselected="+atleastoneselected);

    	  			if (atleastoneselected || '.$alwaysvisible.')
    	  			{
                                    jQuery("."+name).show();
        			    '.($selected ? 'if (atleastoneselected) { jQuery("."+name+"select").val("'.$selected.'").trigger(\'change\'); jQuery("."+name+"confirmed").prop(\'disabled\', false); }' : '').'
        			    '.($selected ? 'if (! atleastoneselected) { jQuery("."+name+"select").val("0").trigger(\'change\'); jQuery("."+name+"confirmed").prop(\'disabled\', true); } ' : '').'
    	  			}
    	  			else
    	  			{
                                    jQuery("."+name).hide();
                                    jQuery("."+name+"other").hide();
    	            }
        		}

        	jQuery(document).ready(function () {
                    initCheckForSelect(0, "' . $name.'", "'.$cssclass.'");
                    jQuery(".' . $cssclass.'").click(function() {
                        initCheckForSelect(1, "'.$name.'", "'.$cssclass.'");
                    });
                        jQuery(".' . $name.'select").change(function() {
        			var massaction = $( this ).val();
        			var urlform = $( this ).closest("form").attr("action").replace("#show_files","");
        			if (massaction == "builddoc")
                    {
                        urlform = urlform + "#show_files";
    	            }
        			$( this ).closest("form").attr("action", urlform);
                    console.log("we select a mass action name='.$name.' massaction="+massaction+" - "+urlform);
        	        /* Warning: if you set submit button to disabled, post using Enter will no more work if there is no other button */
        			if ($(this).val() != \'0\')
    	  			{
                                        jQuery(".' . $name.'confirmed").prop(\'disabled\', false);
										jQuery(".' . $name.'other").hide();	/* To disable if another div was open */
                                        jQuery(".' . $name.'"+massaction).show();
    	  			}
    	  			else
    	  			{
                                        jQuery(".' . $name.'confirmed").prop(\'disabled\', true);
										jQuery(".' . $name.'other").hide();	/* To disable any div open */
    	  			}
    	        });
        	});
    		</script>
        	';
		}

		return $ret;
	}

	// phpcs:disable PEAR.NamingConventions.ValidFunctionName.ScopeNotCamelCaps
	/**
	 *  Return combo list of activated countries, into language of user
	 *
	 *  @param	string		$selected       		Id or Code or Label of preselected country
	 *  @param  string		$htmlname       		Name of html select object
	 *  @param  string		$htmloption     		More html options on select object
	 *  @param	integer		$maxlength				Max length for labels (0=no limit)
	 *  @param	string		$morecss				More css class
	 *  @param	string		$usecodeaskey			''=Use id as key (default), 'code3'=Use code on 3 alpha as key, 'code2"=Use code on 2 alpha as key
	 *  @param	int|string	$showempty				Show empty choice
	 *  @param	int			$disablefavorites		1=Disable favorites,
	 *  @param	int			$addspecialentries		1=Add dedicated entries for group of countries (like 'European Economic Community', ...)
	 *  @param	array		$exclude_country_code	Array of country code (iso2) to exclude
	 *  @param	int			$hideflags				Hide flags
	 *  @return string           				HTML string with select
	 */
	public function select_country($selected = '', $htmlname = 'country_id', $htmloption = '', $maxlength = 0, $morecss = 'minwidth300', $usecodeaskey = '', $showempty = 1, $disablefavorites = 0, $addspecialentries = 0, $exclude_country_code = array(), $hideflags = 0)
	{
		// phpcs:enable
		global $conf, $langs, $mysoc;

		$langs->load("dict");

		$out = '';
		$countryArray = array();
		$favorite = array();
		$label = array();
		$atleastonefavorite = 0;

		$sql = "SELECT rowid, code as code_iso, code_iso as code_iso3, label, favorite, eec";
		$sql .= " FROM ".$this->db->prefix()."c_country";
		$sql .= " WHERE active > 0";
		//$sql.= " ORDER BY code ASC";

		dol_syslog(get_class($this)."::select_country", LOG_DEBUG);
		$resql = $this->db->query($sql);
		if ($resql) {
			$out .= '<select id="select'.$htmlname.'" class="flat maxwidth200onsmartphone selectcountry'.($morecss ? ' '.$morecss : '').'" name="'.$htmlname.'" '.$htmloption.'>';
			$num = $this->db->num_rows($resql);
			$i = 0;
			if ($num) {
				while ($i < $num) {
					$obj = $this->db->fetch_object($resql);

					$countryArray[$i]['rowid'] = $obj->rowid;
					$countryArray[$i]['code_iso'] = $obj->code_iso;
					$countryArray[$i]['code_iso3'] 	= $obj->code_iso3;
					$countryArray[$i]['label'] = ($obj->code_iso && $langs->transnoentitiesnoconv("Country".$obj->code_iso) != "Country".$obj->code_iso ? $langs->transnoentitiesnoconv("Country".$obj->code_iso) : ($obj->label != '-' ? $obj->label : ''));
					$countryArray[$i]['favorite'] = $obj->favorite;
					$countryArray[$i]['eec'] = $obj->eec;
					$favorite[$i] = $obj->favorite;
					$label[$i] = dol_string_unaccent($countryArray[$i]['label']);
					$i++;
				}

				if (empty($disablefavorites)) {
					$array1_sort_order = SORT_DESC;
					$array2_sort_order = SORT_ASC;
					array_multisort($favorite, $array1_sort_order, $label, $array2_sort_order, $countryArray);
				} else {
					$countryArray = dol_sort_array($countryArray, 'label');
				}

				if ($showempty) {
					if (is_numeric($showempty)) {
						$out .= '<option value="">&nbsp;</option>'."\n";
					} else {
						$out .= '<option value="">'.$langs->trans($showempty).'</option>'."\n";
					}
				}

				if ($addspecialentries) {	// Add dedicated entries for groups of countries
					//if ($showempty) $out.= '<option value="" disabled class="selectoptiondisabledwhite">--------------</option>';
					$out .= '<option value="special_allnotme"'.($selected == 'special_allnotme' ? ' selected' : '').'>'.$langs->trans("CountriesExceptMe", $langs->transnoentitiesnoconv("Country".$mysoc->country_code)).'</option>';
					$out .= '<option value="special_eec"'.($selected == 'special_eec' ? ' selected' : '').'>'.$langs->trans("CountriesInEEC").'</option>';
					if ($mysoc->isInEEC()) {
						$out .= '<option value="special_eecnotme"'.($selected == 'special_eecnotme' ? ' selected' : '').'>'.$langs->trans("CountriesInEECExceptMe", $langs->transnoentitiesnoconv("Country".$mysoc->country_code)).'</option>';
					}
					$out .= '<option value="special_noteec"'.($selected == 'special_noteec' ? ' selected' : '').'>'.$langs->trans("CountriesNotInEEC").'</option>';
					$out .= '<option value="" disabled class="selectoptiondisabledwhite">------------</option>';
				}

				foreach ($countryArray as $row) {
					//if (empty($showempty) && empty($row['rowid'])) continue;
					if (empty($row['rowid'])) {
						continue;
					}
					if (is_array($exclude_country_code) && count($exclude_country_code) && in_array($row['code_iso'], $exclude_country_code)) {
						continue; // exclude some countries
					}

					if (empty($disablefavorites) && $row['favorite'] && $row['code_iso']) {
						$atleastonefavorite++;
					}
					if (empty($row['favorite']) && $atleastonefavorite) {
						$atleastonefavorite = 0;
						$out .= '<option value="" disabled class="selectoptiondisabledwhite">------------</option>';
					}

					$labeltoshow = '';
					if ($row['label']) {
						$labeltoshow .= dol_trunc($row['label'], $maxlength, 'middle');
					} else {
						$labeltoshow .= '&nbsp;';
					}
					if ($row['code_iso']) {
						$labeltoshow .= ' <span class="opacitymedium">('.$row['code_iso'].')</span>';
						if (empty($hideflags)) {
							$tmpflag = picto_from_langcode($row['code_iso'], 'class="saturatemedium paddingrightonly"', 1);
							$labeltoshow = $tmpflag.' '.$labeltoshow;
						}
					}

					if ($selected && $selected != '-1' && ($selected == $row['rowid'] || $selected == $row['code_iso'] || $selected == $row['code_iso3'] || $selected == $row['label'])) {
						$out .= '<option value="'.($usecodeaskey ? ($usecodeaskey == 'code2' ? $row['code_iso'] : $row['code_iso3']) : $row['rowid']).'" selected data-html="'.dol_escape_htmltag($labeltoshow).'" data-eec="'.((int) $row['eec']).'">';
					} else {
						$out .= '<option value="'.($usecodeaskey ? ($usecodeaskey == 'code2' ? $row['code_iso'] : $row['code_iso3']) : $row['rowid']).'" data-html="'.dol_escape_htmltag($labeltoshow).'" data-eec="'.((int) $row['eec']).'">';
					}
					$out .= $labeltoshow;
					$out .= '</option>'."\n";
				}
			}
			$out .= '</select>';
		} else {
			dol_print_error($this->db);
		}

		// Make select dynamic
		include_once DOL_DOCUMENT_ROOT.'/core/lib/ajax.lib.php';
		$out .= ajax_combobox('select'.$htmlname, array(), 0, 0, 'resolve');

		return $out;
	}

	// phpcs:disable PEAR.NamingConventions.ValidFunctionName.ScopeNotCamelCaps
	/**
	 *  Return select list of incoterms
	 *
	 *  @param	string	$selected       		Id or Code of preselected incoterm
	 *  @param	string	$location_incoterms     Value of input location
	 *  @param	string	$page       			Defined the form action
	 *  @param  string	$htmlname       		Name of html select object
	 *  @param  string	$htmloption     		Options html on select object
	 * 	@param	int		$forcecombo				Force to load all values and output a standard combobox (with no beautification)
	 *  @param	array	$events					Event options to run on change. Example: array(array('method'=>'getContacts', 'url'=>dol_buildpath('/core/ajax/contacts.php',1), 'htmlname'=>'contactid', 'params'=>array('add-customer-contact'=>'disabled')))
	 *  @param	array	$disableautocomplete	Disable autocomplete
	 *  @return string           				HTML string with select and input
	 */
	public function select_incoterms($selected = '', $location_incoterms = '', $page = '', $htmlname = 'incoterm_id', $htmloption = '', $forcecombo = 1, $events = array(), $disableautocomplete = 0)
	{
		// phpcs:enable
		global $conf, $langs;

		$langs->load("dict");

		$out = '';
		$moreattrib = '';
		$incotermArray = array();

		$sql = "SELECT rowid, code";
		$sql .= " FROM ".$this->db->prefix()."c_incoterms";
		$sql .= " WHERE active > 0";
		$sql .= " ORDER BY code ASC";

		dol_syslog(get_class($this)."::select_incoterm", LOG_DEBUG);
		$resql = $this->db->query($sql);
		if ($resql) {
			if ($conf->use_javascript_ajax && !$forcecombo) {
				include_once DOL_DOCUMENT_ROOT.'/core/lib/ajax.lib.php';
				$out .= ajax_combobox($htmlname, $events);
			}

			if (!empty($page)) {
				$out .= '<form method="post" action="'.$page.'">';
				$out .= '<input type="hidden" name="action" value="set_incoterms">';
				$out .= '<input type="hidden" name="token" value="'.newToken().'">';
			}

			$out .= '<select id="'.$htmlname.'" class="flat selectincoterm width75" name="'.$htmlname.'" '.$htmloption.'>';
			$out .= '<option value="0">&nbsp;</option>';
			$num = $this->db->num_rows($resql);
			$i = 0;
			if ($num) {
				while ($i < $num) {
					$obj = $this->db->fetch_object($resql);
					$incotermArray[$i]['rowid'] = $obj->rowid;
					$incotermArray[$i]['code'] = $obj->code;
					$i++;
				}

				foreach ($incotermArray as $row) {
					if ($selected && ($selected == $row['rowid'] || $selected == $row['code'])) {
						$out .= '<option value="'.$row['rowid'].'" selected>';
					} else {
						$out .= '<option value="'.$row['rowid'].'">';
					}

					if ($row['code']) {
						$out .= $row['code'];
					}

					$out .= '</option>';
				}
			}
			$out .= '</select>';

			if ($conf->use_javascript_ajax && empty($disableautocomplete)) {
				$out .= ajax_multiautocompleter('location_incoterms', '', DOL_URL_ROOT.'/core/ajax/locationincoterms.php')."\n";
				$moreattrib .= ' autocomplete="off"';
			}
			$out .= '<input id="location_incoterms" class="maxwidthonsmartphone type="text" name="location_incoterms" value="'.$location_incoterms.'">'."\n";

			if (!empty($page)) {
				$out .= '<input type="submit" class="button valignmiddle smallpaddingimp nomargintop nomarginbottom" value="'.$langs->trans("Modify").'"></form>';
			}
		} else {
			dol_print_error($this->db);
		}

		return $out;
	}

	// phpcs:disable PEAR.NamingConventions.ValidFunctionName.ScopeNotCamelCaps
	/**
	 *	Return list of types of lines (product or service)
	 * 	Example: 0=product, 1=service, 9=other (for external module)
	 *
	 *	@param  string	$selected       Preselected type
	 *	@param  string	$htmlname       Name of field in html form
	 * 	@param	int		$showempty		Add an empty field
	 * 	@param	int		$hidetext		Do not show label 'Type' before combo box (used only if there is at least 2 choices to select)
	 * 	@param	integer	$forceall		1=Force to show products and services in combo list, whatever are activated modules, 0=No force, 2=Force to show only Products, 3=Force to show only services, -1=Force none (and set hidden field to 'service')
	 *  @return	void
	 */
	public function select_type_of_lines($selected = '', $htmlname = 'type', $showempty = 0, $hidetext = 0, $forceall = 0)
	{
		// phpcs:enable
		global $langs, $conf;

		// If product & services are enabled or both disabled.
		if ($forceall == 1 || (empty($forceall) && !empty($conf->product->enabled) && !empty($conf->service->enabled))
			|| (empty($forceall) && empty($conf->product->enabled) && empty($conf->service->enabled))) {
			if (empty($hidetext)) {
				print $langs->trans("Type").': ';
			}
			print '<select class="flat" id="select_'.$htmlname.'" name="'.$htmlname.'">';
			if ($showempty) {
				print '<option value="-1"';
				if ($selected == -1) {
					print ' selected';
				}
				print '>&nbsp;</option>';
			}

			print '<option value="0"';
			if (0 == $selected || ($selected == -1 && getDolGlobalString('MAIN_FREE_PRODUCT_CHECKED_BY_DEFAULT') == 'product')) {
				print ' selected';
			}
			print '>'.$langs->trans("Product");

			print '<option value="1"';
			if (1 == $selected || ($selected == -1 && getDolGlobalString('MAIN_FREE_PRODUCT_CHECKED_BY_DEFAULT') == 'service')) {
				print ' selected';
			}
			print '>'.$langs->trans("Service");

			print '</select>';
			print ajax_combobox('select_'.$htmlname);
			//if ($user->admin) print info_admin($langs->trans("YouCanChangeValuesForThisListFromDictionarySetup"),1);
		}
		if ((empty($forceall) && empty($conf->product->enabled) && !empty($conf->service->enabled)) || $forceall == 3) {
			print $langs->trans("Service");
			print '<input type="hidden" name="'.$htmlname.'" value="1">';
		}
		if ((empty($forceall) && !empty($conf->product->enabled) && empty($conf->service->enabled)) || $forceall == 2) {
			print $langs->trans("Product");
			print '<input type="hidden" name="'.$htmlname.'" value="0">';
		}
		if ($forceall < 0) {	// This should happened only for contracts when both predefined product and service are disabled.
			print '<input type="hidden" name="'.$htmlname.'" value="1">'; // By default we set on service for contract. If CONTRACT_SUPPORT_PRODUCTS is set, forceall should be 1 not -1
		}
	}

	// phpcs:disable PEAR.NamingConventions.ValidFunctionName.ScopeNotCamelCaps
	/**
	 *	Load into cache cache_types_fees, array of types of fees
	 *
	 *	@return     int             Nb of lines loaded, <0 if KO
	 */
	public function load_cache_types_fees()
	{
		// phpcs:enable
		global $langs;

		$num = count($this->cache_types_fees);
		if ($num > 0) {
			return 0; // Cache already loaded
		}

		dol_syslog(__METHOD__, LOG_DEBUG);

		$langs->load("trips");

		$sql = "SELECT c.code, c.label";
		$sql .= " FROM ".$this->db->prefix()."c_type_fees as c";
		$sql .= " WHERE active > 0";

		$resql = $this->db->query($sql);
		if ($resql) {
			$num = $this->db->num_rows($resql);
			$i = 0;

			while ($i < $num) {
				$obj = $this->db->fetch_object($resql);

				// Si traduction existe, on l'utilise, sinon on prend le libelle par defaut
				$label = ($obj->code != $langs->trans($obj->code) ? $langs->trans($obj->code) : $langs->trans($obj->label));
				$this->cache_types_fees[$obj->code] = $label;
				$i++;
			}

			asort($this->cache_types_fees);

			return $num;
		} else {
			dol_print_error($this->db);
			return -1;
		}
	}

	// phpcs:disable PEAR.NamingConventions.ValidFunctionName.ScopeNotCamelCaps
	/**
	 *	Return list of types of notes
	 *
	 *	@param	string		$selected		Preselected type
	 *	@param  string		$htmlname		Name of field in form
	 * 	@param	int			$showempty		Add an empty field
	 * 	@return	void
	 */
	public function select_type_fees($selected = '', $htmlname = 'type', $showempty = 0)
	{
		// phpcs:enable
		global $user, $langs;

		dol_syslog(__METHOD__." selected=".$selected.", htmlname=".$htmlname, LOG_DEBUG);

		$this->load_cache_types_fees();

		print '<select id="select_'.$htmlname.'" class="flat" name="'.$htmlname.'">';
		if ($showempty) {
			print '<option value="-1"';
			if ($selected == -1) {
				print ' selected';
			}
			print '>&nbsp;</option>';
		}

		foreach ($this->cache_types_fees as $key => $value) {
			print '<option value="'.$key.'"';
			if ($key == $selected) {
				print ' selected';
			}
			print '>';
			print $value;
			print '</option>';
		}

		print '</select>';
		if ($user->admin) {
			print info_admin($langs->trans("YouCanChangeValuesForThisListFromDictionarySetup"), 1);
		}
	}


	// phpcs:disable PEAR.NamingConventions.ValidFunctionName.ScopeNotCamelCaps
	/**
	 *  Output html form to select a third party
	 *
	 *	@param	string	$selected       		Preselected type
	 *	@param  string	$htmlname       		Name of field in form
	 *  @param  string	$filter         		Optional filters criteras. WARNING: To avoid SQL injection, only few chars [.a-z0-9 =<>] are allowed here (example: 's.rowid <> x', 's.client IN (1,3)')
	 *	@param	string	$showempty				Add an empty field (Can be '1' or text key to use on empty line like 'SelectThirdParty')
	 * 	@param	int		$showtype				Show third party type in combolist (customer, prospect or supplier)
	 * 	@param	int		$forcecombo				Force to load all values and output a standard combobox (with no beautification)
	 *  @param	array	$events					Ajax event options to run on change. Example: array(array('method'=>'getContacts', 'url'=>dol_buildpath('/core/ajax/contacts.php',1), 'htmlname'=>'contactid', 'params'=>array('add-customer-contact'=>'disabled')))
	 *	@param	int		$limit					Maximum number of elements
	 *  @param	string	$morecss				Add more css styles to the SELECT component
	 *	@param  string	$moreparam      		Add more parameters onto the select tag. For example 'style="width: 95%"' to avoid select2 component to go over parent container
	 *	@param	string	$selected_input_value	Value of preselected input text (for use with ajax)
	 *  @param	int		$hidelabel				Hide label (0=no, 1=yes, 2=show search icon (before) and placeholder, 3 search icon after)
	 *  @param	array	$ajaxoptions			Options for ajax_autocompleter
	 * 	@param  bool	$multiple				add [] in the name of element and add 'multiple' attribut (not working with ajax_autocompleter)
	 *  @param	array	$excludeids				Exclude IDs from the select combo
	 * 	@param	int		$showcode				Show code
	 * 	@return	string							HTML string with select box for thirdparty.
	 */
	public function select_company($selected = '', $htmlname = 'socid', $filter = '', $showempty = '', $showtype = 0, $forcecombo = 0, $events = array(), $limit = 0, $morecss = 'minwidth100', $moreparam = '', $selected_input_value = '', $hidelabel = 1, $ajaxoptions = array(), $multiple = false, $excludeids = array(), $showcode = 0)
	{
		// phpcs:enable
		global $conf, $user, $langs;

		$out = '';

		if (!empty($conf->use_javascript_ajax) && !empty($conf->global->COMPANY_USE_SEARCH_TO_SELECT) && !$forcecombo) {
			if (is_null($ajaxoptions)) {
				$ajaxoptions = array();
			}

			require_once DOL_DOCUMENT_ROOT . '/core/lib/ajax.lib.php';

			// No immediate load of all database
			$placeholder = '';
			if ($selected && empty($selected_input_value)) {
				require_once DOL_DOCUMENT_ROOT.'/societe/class/societe.class.php';
				$societetmp = new Societe($this->db);
				$societetmp->fetch($selected);
				$selected_input_value = $societetmp->name;
				unset($societetmp);
			}

			// mode 1
			$urloption = 'htmlname='.urlencode(str_replace('.', '_', $htmlname)).'&outjson=1&filter='.urlencode($filter).(empty($excludeids) ? '' : '&excludeids='.join(',', $excludeids)).($showtype ? '&showtype='.urlencode($showtype) : '').($showcode ? '&showcode='.urlencode($showcode) : '');

			$out .= '<style type="text/css">.ui-autocomplete { z-index: 1003; }</style>';
			if (empty($hidelabel)) {
				print $langs->trans("RefOrLabel").' : ';
			} elseif ($hidelabel > 1) {
				$placeholder = $langs->trans("RefOrLabel");
				if ($hidelabel == 2) {
					$out .= img_picto($langs->trans("Search"), 'search');
				}
			}
			$out .= '<input type="text" class="'.$morecss.'" name="search_'.$htmlname.'" id="search_'.$htmlname.'" value="'.$selected_input_value.'"'.($placeholder ? ' placeholder="'.dol_escape_htmltag($placeholder).'"' : '').' '.(!empty($conf->global->THIRDPARTY_SEARCH_AUTOFOCUS) ? 'autofocus' : '').' />';
			if ($hidelabel == 3) {
				$out .= img_picto($langs->trans("Search"), 'search');
			}

			$out .= ajax_autocompleter($selected, $htmlname, DOL_URL_ROOT.'/societe/ajax/company.php', $urloption, $conf->global->COMPANY_USE_SEARCH_TO_SELECT, 0, $ajaxoptions);
		} else {
			// Immediate load of all database
			$out .= $this->select_thirdparty_list($selected, $htmlname, $filter, $showempty, $showtype, $forcecombo, $events, '', 0, $limit, $morecss, $moreparam, $multiple, $excludeids, $showcode);
		}

		return $out;
	}

	// phpcs:disable PEAR.NamingConventions.ValidFunctionName.ScopeNotCamelCaps
	/**
	 *  Output html form to select a third party.
	 *  Note, you must use the select_company to get the component to select a third party. This function must only be called by select_company.
	 *
	 *	@param	string	$selected       Preselected type
	 *	@param  string	$htmlname       Name of field in form
	 *  @param  string	$filter         Optional filters criteras (example: 's.rowid NOT IN (x)', 's.client IN (1,3)'). Do not use a filter coming from input of users.
	 *	@param	string	$showempty		Add an empty field (Can be '1' or text to use on empty line like 'SelectThirdParty')
	 * 	@param	int		$showtype		Show third party type in combolist (customer, prospect or supplier)
	 * 	@param	int		$forcecombo		Force to use standard HTML select component without beautification
	 *  @param	array	$events			Event options. Example: array(array('method'=>'getContacts', 'url'=>dol_buildpath('/core/ajax/contacts.php',1), 'htmlname'=>'contactid', 'params'=>array('add-customer-contact'=>'disabled')))
	 *  @param	string	$filterkey		Filter on key value
	 *  @param	int		$outputmode		0=HTML select string, 1=Array
	 *  @param	int		$limit			Limit number of answers
	 *  @param	string	$morecss		Add more css styles to the SELECT component
	 *	@param  string	$moreparam      Add more parameters onto the select tag. For example 'style="width: 95%"' to avoid select2 component to go over parent container
	 *	@param  bool	$multiple       add [] in the name of element and add 'multiple' attribut
	 *  @param	array	$excludeids		Exclude IDs from the select combo
	 * 	@param	int		$showcode		Show code in list
	 * 	@return	string					HTML string with
	 */
	public function select_thirdparty_list($selected = '', $htmlname = 'socid', $filter = '', $showempty = '', $showtype = 0, $forcecombo = 0, $events = array(), $filterkey = '', $outputmode = 0, $limit = 0, $morecss = 'minwidth100', $moreparam = '', $multiple = false, $excludeids = array(), $showcode = 0)
	{
		// phpcs:enable
		global $conf, $user, $langs;
		global $hookmanager;

		$out = '';
		$num = 0;
		$outarray = array();

		if ($selected === '') {
			$selected = array();
		} elseif (!is_array($selected)) {
			$selected = array($selected);
		}

		// Clean $filter that may contains sql conditions so sql code
		if (function_exists('testSqlAndScriptInject')) {
			if (testSqlAndScriptInject($filter, 3) > 0) {
				$filter = '';
			}
		}

		// We search companies
		$sql = "SELECT s.rowid, s.nom as name, s.name_alias, s.tva_intra, s.client, s.fournisseur, s.code_client, s.code_fournisseur";
		if (!empty($conf->global->COMPANY_SHOW_ADDRESS_SELECTLIST)) {
			$sql .= ", s.address, s.zip, s.town";
			$sql .= ", dictp.code as country_code";
		}
		$sql .= " FROM ".$this->db->prefix()."societe as s";
		if (!empty($conf->global->COMPANY_SHOW_ADDRESS_SELECTLIST)) {
			$sql .= " LEFT JOIN ".$this->db->prefix()."c_country as dictp ON dictp.rowid = s.fk_pays";
		}
		if (empty($user->rights->societe->client->voir) && !$user->socid) {
			$sql .= ", ".$this->db->prefix()."societe_commerciaux as sc";
		}
		$sql .= " WHERE s.entity IN (".getEntity('societe').")";
		if (!empty($user->socid)) {
			$sql .= " AND s.rowid = ".((int) $user->socid);
		}
		if ($filter) {
			$sql .= " AND (".$filter.")";
		}
		if (empty($user->rights->societe->client->voir) && !$user->socid) {
			$sql .= " AND s.rowid = sc.fk_soc AND sc.fk_user = ".((int) $user->id);
		}
		if (!empty($conf->global->COMPANY_HIDE_INACTIVE_IN_COMBOBOX)) {
			$sql .= " AND s.status <> 0";
		}
		if (!empty($excludeids)) {
			$sql .= " AND s.rowid NOT IN (".$this->db->sanitize(join(',', $excludeids)).")";
		}
		// Add where from hooks
		$parameters = array();
		$reshook = $hookmanager->executeHooks('selectThirdpartyListWhere', $parameters); // Note that $action and $object may have been modified by hook
		$sql .= $hookmanager->resPrint;
		// Add criteria
		if ($filterkey && $filterkey != '') {
			$sql .= " AND (";
			$prefix = empty($conf->global->COMPANY_DONOTSEARCH_ANYWHERE) ? '%' : ''; // Can use index if COMPANY_DONOTSEARCH_ANYWHERE is on
			// For natural search
			$scrit = explode(' ', $filterkey);
			$i = 0;
			if (count($scrit) > 1) {
				$sql .= "(";
			}
			foreach ($scrit as $crit) {
				if ($i > 0) {
					$sql .= " AND ";
				}
				$sql .= "(s.nom LIKE '".$this->db->escape($prefix.$crit)."%')";
				$i++;
			}
			if (count($scrit) > 1) {
				$sql .= ")";
			}
			if (!empty($conf->barcode->enabled)) {
				$sql .= " OR s.barcode LIKE '".$this->db->escape($prefix.$filterkey)."%'";
			}
			$sql .= " OR s.code_client LIKE '".$this->db->escape($prefix.$filterkey)."%' OR s.code_fournisseur LIKE '".$this->db->escape($prefix.$filterkey)."%'";
			$sql .= " OR s.name_alias LIKE '".$this->db->escape($prefix.$filterkey)."%' OR s.tva_intra LIKE '".$this->db->escape($prefix.$filterkey)."%'";
			$sql .= ")";
		}
		$sql .= $this->db->order("nom", "ASC");
		$sql .= $this->db->plimit($limit, 0);

		// Build output string
		dol_syslog(get_class($this)."::select_thirdparty_list", LOG_DEBUG);
		$resql = $this->db->query($sql);
		if ($resql) {
			if (!$forcecombo) {
				include_once DOL_DOCUMENT_ROOT.'/core/lib/ajax.lib.php';
				$out .= ajax_combobox($htmlname, $events, getDolGlobalString("COMPANY_USE_SEARCH_TO_SELECT"));
			}

			// Construct $out and $outarray
			$out .= '<select id="'.$htmlname.'" class="flat'.($morecss ? ' '.$morecss : '').'"'.($moreparam ? ' '.$moreparam : '').' name="'.$htmlname.($multiple ? '[]' : '').'" '.($multiple ? 'multiple' : '').'>'."\n";

			$textifempty = (($showempty && !is_numeric($showempty)) ? $langs->trans($showempty) : '');
			if (!empty($conf->global->COMPANY_USE_SEARCH_TO_SELECT)) {
				// Do not use textifempty = ' ' or '&nbsp;' here, or search on key will search on ' key'.
				//if (! empty($conf->use_javascript_ajax) || $forcecombo) $textifempty='';
				if ($showempty && !is_numeric($showempty)) {
					$textifempty = $langs->trans($showempty);
				} else {
					$textifempty .= $langs->trans("All");
				}
			}
			if ($showempty) {
				$out .= '<option value="-1" data-html="'.dol_escape_htmltag('<span class="opacitymedium">'.($textifempty ? $textifempty : '&nbsp;').'</span>').'">'.$textifempty.'</option>'."\n";
			}

			$companytemp = new Societe($this->db);

			$num = $this->db->num_rows($resql);
			$i = 0;
			if ($num) {
				while ($i < $num) {
					$obj = $this->db->fetch_object($resql);
					$label = '';
					if ($showcode || !empty($conf->global->SOCIETE_ADD_REF_IN_LIST)) {
						if (($obj->client) && (!empty($obj->code_client))) {
							$label = $obj->code_client.' - ';
						}
						if (($obj->fournisseur) && (!empty($obj->code_fournisseur))) {
							$label .= $obj->code_fournisseur.' - ';
						}
						$label .= ' '.$obj->name;
					} else {
						$label = $obj->name;
					}

					if (!empty($obj->name_alias)) {
						$label .= ' ('.$obj->name_alias.')';
					}

					if (!empty($conf->global->SOCIETE_SHOW_VAT_IN_LIST) && !empty($obj->tva_intra)) {
						$label .= ' - '.$obj->tva_intra.'';
					}

					$labelhtml = $label;

					if ($showtype) {
						$companytemp->id = $obj->rowid;
						$companytemp->client = $obj->client;
						$companytemp->fournisseur = $obj->fournisseur;
						$tmptype = $companytemp->getTypeUrl(1, '', 0, 'span');
						if ($tmptype) {
							$labelhtml .= ' '.$tmptype;
						}

						if ($obj->client || $obj->fournisseur) {
							$label .= ' (';
						}
						if ($obj->client == 1 || $obj->client == 3) {
							$label .= $langs->trans("Customer");
						}
						if ($obj->client == 2 || $obj->client == 3) {
							$label .= ($obj->client == 3 ? ', ' : '').$langs->trans("Prospect");
						}
						if ($obj->fournisseur) {
							$label .= ($obj->client ? ', ' : '').$langs->trans("Supplier");
						}
						if ($obj->client || $obj->fournisseur) {
							$label .= ')';
						}
					}

					if (!empty($conf->global->COMPANY_SHOW_ADDRESS_SELECTLIST)) {
						$s = ($obj->address ? ' - '.$obj->address : '').($obj->zip ? ' - '.$obj->zip : '').($obj->town ? ' '.$obj->town : '');
						if (!empty($obj->country_code)) {
							$s .= ', '.$langs->trans('Country'.$obj->country_code);
						}
						$label .= $s;
						$labelhtml .= $s;
					}

					if (empty($outputmode)) {
						if (in_array($obj->rowid, $selected)) {
							$out .= '<option value="'.$obj->rowid.'" selected data-html="'.dol_escape_htmltag($labelhtml).'">'.$label.'</option>';
						} else {
							$out .= '<option value="'.$obj->rowid.'" data-html="'.dol_escape_htmltag($labelhtml).'">'.$label.'</option>';
						}
					} else {
						array_push($outarray, array('key'=>$obj->rowid, 'value'=>$label, 'label'=>$label, 'labelhtml'=>$labelhtml));
					}

					$i++;
					if (($i % 10) == 0) {
						$out .= "\n";
					}
				}
			}
			$out .= '</select>'."\n";
		} else {
			dol_print_error($this->db);
		}

		$this->result = array('nbofthirdparties'=>$num);

		if ($outputmode) {
			return $outarray;
		}
		return $out;
	}


	// phpcs:disable PEAR.NamingConventions.ValidFunctionName.ScopeNotCamelCaps
	/**
	 *  Return HTML combo list of absolute discounts
	 *
	 *  @param	string	$selected       Id remise fixe pre-selectionnee
	 *  @param  string	$htmlname       Nom champ formulaire
	 *  @param  string	$filter         Criteres optionnels de filtre
	 *  @param	int		$socid			Id of thirdparty
	 *  @param	int		$maxvalue		Max value for lines that can be selected
	 *  @return	int						Return number of qualifed lines in list
	 */
	public function select_remises($selected, $htmlname, $filter, $socid, $maxvalue = 0)
	{
		// phpcs:enable
		global $langs, $conf;

		// On recherche les remises
		$sql = "SELECT re.rowid, re.amount_ht, re.amount_tva, re.amount_ttc,";
		$sql .= " re.description, re.fk_facture_source";
		$sql .= " FROM ".$this->db->prefix()."societe_remise_except as re";
		$sql .= " WHERE re.fk_soc = ".(int) $socid;
		$sql .= " AND re.entity = ".$conf->entity;
		if ($filter) {
			$sql .= " AND ".$filter;
		}
		$sql .= " ORDER BY re.description ASC";

		dol_syslog(get_class($this)."::select_remises", LOG_DEBUG);
		$resql = $this->db->query($sql);
		if ($resql) {
			print '<select id="select_'.$htmlname.'" class="flat maxwidthonsmartphone" name="'.$htmlname.'">';
			$num = $this->db->num_rows($resql);

			$qualifiedlines = $num;

			$i = 0;
			if ($num) {
				print '<option value="0">&nbsp;</option>';
				while ($i < $num) {
					$obj = $this->db->fetch_object($resql);
					$desc = dol_trunc($obj->description, 40);
					if (preg_match('/\(CREDIT_NOTE\)/', $desc)) {
						$desc = preg_replace('/\(CREDIT_NOTE\)/', $langs->trans("CreditNote"), $desc);
					}
					if (preg_match('/\(DEPOSIT\)/', $desc)) {
						$desc = preg_replace('/\(DEPOSIT\)/', $langs->trans("Deposit"), $desc);
					}
					if (preg_match('/\(EXCESS RECEIVED\)/', $desc)) {
						$desc = preg_replace('/\(EXCESS RECEIVED\)/', $langs->trans("ExcessReceived"), $desc);
					}
					if (preg_match('/\(EXCESS PAID\)/', $desc)) {
						$desc = preg_replace('/\(EXCESS PAID\)/', $langs->trans("ExcessPaid"), $desc);
					}

					$selectstring = '';
					if ($selected > 0 && $selected == $obj->rowid) {
						$selectstring = ' selected';
					}

					$disabled = '';
					if ($maxvalue > 0 && $obj->amount_ttc > $maxvalue) {
						$qualifiedlines--;
						$disabled = ' disabled';
					}

					if (!empty($conf->global->MAIN_SHOW_FACNUMBER_IN_DISCOUNT_LIST) && !empty($obj->fk_facture_source)) {
						$tmpfac = new Facture($this->db);
						if ($tmpfac->fetch($obj->fk_facture_source) > 0) {
							$desc = $desc.' - '.$tmpfac->ref;
						}
					}

					print '<option value="'.$obj->rowid.'"'.$selectstring.$disabled.'>'.$desc.' ('.price($obj->amount_ht).' '.$langs->trans("HT").' - '.price($obj->amount_ttc).' '.$langs->trans("TTC").')</option>';
					$i++;
				}
			}
			print '</select>';
			print ajax_combobox('select_'.$htmlname);

			return $qualifiedlines;
		} else {
			dol_print_error($this->db);
			return -1;
		}
	}

	// phpcs:disable PEAR.NamingConventions.ValidFunctionName.ScopeNotCamelCaps
	/**
	 *  Return list of all contacts (for a third party or all)
	 *
	 *  @param	int		$socid      	Id ot third party or 0 for all
	 *  @param  string	$selected   	Id contact pre-selectionne
	 *  @param  string	$htmlname  	    Name of HTML field ('none' for a not editable field)
	 *  @param  int		$showempty      0=no empty value, 1=add an empty value, 2=add line 'Internal' (used by user edit), 3=add an empty value only if more than one record into list
	 *  @param  string	$exclude        List of contacts id to exclude
	 *  @param	string	$limitto		Disable answers that are not id in this array list
	 *  @param	integer	$showfunction   Add function into label
	 *  @param	string	$morecss		Add more class to class style
	 *  @param	integer	$showsoc	    Add company into label
	 *  @param	int		$forcecombo		Force to use combo box
	 *  @param	array	$events			Event options. Example: array(array('method'=>'getContacts', 'url'=>dol_buildpath('/core/ajax/contacts.php',1), 'htmlname'=>'contactid', 'params'=>array('add-customer-contact'=>'disabled')))
	 *  @param	bool	$options_only	Return options only (for ajax treatment)
	 *  @param	string	$moreparam		Add more parameters onto the select tag. For example 'style="width: 95%"' to avoid select2 component to go over parent container
	 *  @param	string	$htmlid			Html id to use instead of htmlname
	 *  @return	int						<0 if KO, Nb of contact in list if OK
	 *  @deprecated						You can use selectcontacts directly (warning order of param was changed)
	 */
	public function select_contacts($socid, $selected = '', $htmlname = 'contactid', $showempty = 0, $exclude = '', $limitto = '', $showfunction = 0, $morecss = '', $showsoc = 0, $forcecombo = 0, $events = array(), $options_only = false, $moreparam = '', $htmlid = '')
	{
		// phpcs:enable
		print $this->selectcontacts($socid, $selected, $htmlname, $showempty, $exclude, $limitto, $showfunction, $morecss, $options_only, $showsoc, $forcecombo, $events, $moreparam, $htmlid);
		return $this->num;
	}

	/**
	 *	Return HTML code of the SELECT of list of all contacts (for a third party or all).
	 *  This also set the number of contacts found into $this->num
	 *
	 * @since 9.0 Add afterSelectContactOptions hook
	 *
	 *	@param	int			$socid      	Id ot third party or 0 for all or -1 for empty list
	 *	@param  array|int	$selected   	Array of ID of pre-selected contact id
	 *	@param  string		$htmlname  	    Name of HTML field ('none' for a not editable field)
	 *	@param  int|string	$showempty     	0=no empty value, 1=add an empty value, 2=add line 'Internal' (used by user edit), 3=add an empty value only if more than one record into list
	 *	@param  string		$exclude        List of contacts id to exclude
	 *	@param	string		$limitto		Disable answers that are not id in this array list
	 *	@param	integer		$showfunction   Add function into label
	 *	@param	string		$morecss		Add more class to class style
	 *	@param	bool		$options_only	Return options only (for ajax treatment)
	 *	@param	integer		$showsoc	    Add company into label
	 * 	@param	int			$forcecombo		Force to use combo box (so no ajax beautify effect)
	 *  @param	array		$events			Event options. Example: array(array('method'=>'getContacts', 'url'=>dol_buildpath('/core/ajax/contacts.php',1), 'htmlname'=>'contactid', 'params'=>array('add-customer-contact'=>'disabled')))
	 *  @param	string		$moreparam		Add more parameters onto the select tag. For example 'style="width: 95%"' to avoid select2 component to go over parent container
	 *  @param	string		$htmlid			Html id to use instead of htmlname
	 *  @param	bool		$multiple		add [] in the name of element and add 'multiple' attribut
	 *  @param	integer		$disableifempty Set tag 'disabled' on select if there is no choice
	 *	@return	 int|string					<0 if KO, HTML with select string if OK.
	 */
	public function selectcontacts($socid, $selected = '', $htmlname = 'contactid', $showempty = 0, $exclude = '', $limitto = '', $showfunction = 0, $morecss = '', $options_only = false, $showsoc = 0, $forcecombo = 0, $events = array(), $moreparam = '', $htmlid = '', $multiple = false, $disableifempty = 0)
	{
		global $conf, $langs, $hookmanager, $action;

		$langs->load('companies');

		if (empty($htmlid)) {
			$htmlid = $htmlname;
		}
		$num = 0;

		if ($selected === '') {
			$selected = array();
		} elseif (!is_array($selected)) {
			$selected = array($selected);
		}
		$out = '';

		if (!is_object($hookmanager)) {
			include_once DOL_DOCUMENT_ROOT.'/core/class/hookmanager.class.php';
			$hookmanager = new HookManager($this->db);
		}

		// We search third parties
		$sql = "SELECT sp.rowid, sp.lastname, sp.statut, sp.firstname, sp.poste, sp.email, sp.phone, sp.phone_perso, sp.phone_mobile, sp.town AS contact_town";
		if ($showsoc > 0 || !empty($conf->global->CONTACT_SHOW_EMAIL_PHONE_TOWN_SELECTLIST)) {
			$sql .= ", s.nom as company, s.town AS company_town";
		}
		$sql .= " FROM ".$this->db->prefix()."socpeople as sp";
		if ($showsoc > 0 || !empty($conf->global->CONTACT_SHOW_EMAIL_PHONE_TOWN_SELECTLIST)) {
			$sql .= " LEFT OUTER JOIN  ".$this->db->prefix()."societe as s ON s.rowid=sp.fk_soc";
		}
		$sql .= " WHERE sp.entity IN (".getEntity('contact').")";
		if ($socid > 0 || $socid == -1) {
			$sql .= " AND sp.fk_soc = ".((int) $socid);
		}
		if (!empty($conf->global->CONTACT_HIDE_INACTIVE_IN_COMBOBOX)) {
			$sql .= " AND sp.statut <> 0";
		}
		// Add where from hooks
		$parameters = array();
		$reshook = $hookmanager->executeHooks('selectContactListWhere', $parameters); // Note that $action and $object may have been modified by hook
		$sql .= $hookmanager->resPrint;
		$sql .= " ORDER BY sp.lastname ASC";

		dol_syslog(get_class($this)."::selectcontacts", LOG_DEBUG);
		$resql = $this->db->query($sql);
		if ($resql) {
			$num = $this->db->num_rows($resql);

			if ($htmlname != 'none' && !$options_only) {
				$out .= '<select class="flat'.($morecss ? ' '.$morecss : '').'" id="'.$htmlid.'" name="'.$htmlname.(($num || empty($disableifempty)) ? '' : ' disabled').($multiple ? '[]' : '').'" '.($multiple ? 'multiple' : '').' '.(!empty($moreparam) ? $moreparam : '').'>';
			}

			if ($showempty && ! is_numeric($showempty)) {
				$textforempty = $showempty;
				$out .= '<option class="optiongrey" value="-1"'.(in_array(-1, $selected) ? ' selected' : '').'>'.$textforempty.'</option>';
			} else {
				if (($showempty == 1 || ($showempty == 3 && $num > 1)) && ! $multiple) {
					$out .= '<option value="0"'.(in_array(0, $selected) ? ' selected' : '').'>&nbsp;</option>';
				}
				if ($showempty == 2) {
					$out .= '<option value="0"'.(in_array(0, $selected) ? ' selected' : '').'>-- '.$langs->trans("Internal").' --</option>';
				}
			}

			$i = 0;
			if ($num) {
				include_once DOL_DOCUMENT_ROOT.'/contact/class/contact.class.php';
				$contactstatic = new Contact($this->db);

				while ($i < $num) {
					$obj = $this->db->fetch_object($resql);

					// Set email (or phones) and town extended infos
					$extendedInfos = '';
					if (!empty($conf->global->CONTACT_SHOW_EMAIL_PHONE_TOWN_SELECTLIST)) {
						$extendedInfos = array();
						$email = trim($obj->email);
						if (!empty($email)) {
							$extendedInfos[] = $email;
						} else {
							$phone = trim($obj->phone);
							$phone_perso = trim($obj->phone_perso);
							$phone_mobile = trim($obj->phone_mobile);
							if (!empty($phone)) {
								$extendedInfos[] = $phone;
							}
							if (!empty($phone_perso)) {
								$extendedInfos[] = $phone_perso;
							}
							if (!empty($phone_mobile)) {
								$extendedInfos[] = $phone_mobile;
							}
						}
						$contact_town = trim($obj->contact_town);
						$company_town = trim($obj->company_town);
						if (!empty($contact_town)) {
							$extendedInfos[] = $contact_town;
						} elseif (!empty($company_town)) {
							$extendedInfos[] = $company_town;
						}
						$extendedInfos = implode(' - ', $extendedInfos);
						if (!empty($extendedInfos)) {
							$extendedInfos = ' - '.$extendedInfos;
						}
					}

					$contactstatic->id = $obj->rowid;
					$contactstatic->lastname = $obj->lastname;
					$contactstatic->firstname = $obj->firstname;
					if ($obj->statut == 1) {
						if ($htmlname != 'none') {
							$disabled = 0;
							if (is_array($exclude) && count($exclude) && in_array($obj->rowid, $exclude)) {
								$disabled = 1;
							}
							if (is_array($limitto) && count($limitto) && !in_array($obj->rowid, $limitto)) {
								$disabled = 1;
							}
							if (!empty($selected) && in_array($obj->rowid, $selected)) {
								$out .= '<option value="'.$obj->rowid.'"';
								if ($disabled) {
									$out .= ' disabled';
								}
								$out .= ' selected>';
								$out .= $contactstatic->getFullName($langs).$extendedInfos;
								if ($showfunction && $obj->poste) {
									$out .= ' ('.$obj->poste.')';
								}
								if (($showsoc > 0) && $obj->company) {
									$out .= ' - ('.$obj->company.')';
								}
								$out .= '</option>';
							} else {
								$out .= '<option value="'.$obj->rowid.'"';
								if ($disabled) {
									$out .= ' disabled';
								}
								$out .= '>';
								$out .= $contactstatic->getFullName($langs).$extendedInfos;
								if ($showfunction && $obj->poste) {
									$out .= ' ('.$obj->poste.')';
								}
								if (($showsoc > 0) && $obj->company) {
									$out .= ' - ('.$obj->company.')';
								}
								$out .= '</option>';
							}
						} else {
							if (in_array($obj->rowid, $selected)) {
								$out .= $contactstatic->getFullName($langs).$extendedInfos;
								if ($showfunction && $obj->poste) {
									$out .= ' ('.$obj->poste.')';
								}
								if (($showsoc > 0) && $obj->company) {
									$out .= ' - ('.$obj->company.')';
								}
							}
						}
					}
					$i++;
				}
			} else {
				$labeltoshow = ($socid != -1) ? ($langs->trans($socid ? "NoContactDefinedForThirdParty" : "NoContactDefined")) : $langs->trans('SelectAThirdPartyFirst');
				$out .= '<option class="disabled" value="-1"'.(($showempty == 2 || $multiple) ? '' : ' selected').' disabled="disabled">';
				$out .= $labeltoshow;
				$out .= '</option>';
			}

			$parameters = array(
				'socid'=>$socid,
				'htmlname'=>$htmlname,
				'resql'=>$resql,
				'out'=>&$out,
				'showfunction'=>$showfunction,
				'showsoc'=>$showsoc,
			);

			$reshook = $hookmanager->executeHooks('afterSelectContactOptions', $parameters, $this, $action); // Note that $action and $object may have been modified by some hooks

			if ($htmlname != 'none' && !$options_only) {
				$out .= '</select>';
			}

			if ($conf->use_javascript_ajax && !$forcecombo && !$options_only) {
				include_once DOL_DOCUMENT_ROOT.'/core/lib/ajax.lib.php';
				$out .= ajax_combobox($htmlid, $events, getDolGlobalString("CONTACT_USE_SEARCH_TO_SELECT"));
			}

			$this->num = $num;
			return $out;
		} else {
			dol_print_error($this->db);
			return -1;
		}
	}

	// phpcs:disable PEAR.NamingConventions.ValidFunctionName.ScopeNotCamelCaps
	/**
	 *	Return the HTML select list of users
	 *
	 *  @param	string			$selected       Id user preselected
	 *  @param  string			$htmlname       Field name in form
	 *  @param  int				$show_empty     0=liste sans valeur nulle, 1=ajoute valeur inconnue
	 *  @param  array			$exclude        Array list of users id to exclude
	 * 	@param	int				$disabled		If select list must be disabled
	 *  @param  array|string	$include        Array list of users id to include. User '' for all users or 'hierarchy' to have only supervised users or 'hierarchyme' to have supervised + me
	 * 	@param	int				$enableonly		Array list of users id to be enabled. All other must be disabled
	 *  @param	string			$force_entity	'0' or Ids of environment to force
	 * 	@return	void
	 *  @deprecated		Use select_dolusers instead
	 *  @see select_dolusers()
	 */
	public function select_users($selected = '', $htmlname = 'userid', $show_empty = 0, $exclude = null, $disabled = 0, $include = '', $enableonly = '', $force_entity = '0')
	{
		// phpcs:enable
		print $this->select_dolusers($selected, $htmlname, $show_empty, $exclude, $disabled, $include, $enableonly, $force_entity);
	}

	// phpcs:disable PEAR.NamingConventions.ValidFunctionName.ScopeNotCamelCaps
	/**
	 *	Return select list of users
	 *
	 *  @param	string			$selected       User id or user object of user preselected. If 0 or < -2, we use id of current user. If -1, keep unselected (if empty is allowed)
	 *  @param  string			$htmlname       Field name in form
	 *  @param  int|string		$show_empty     0=list with no empty value, 1=add also an empty value into list
	 *  @param  array			$exclude        Array list of users id to exclude
	 * 	@param	int				$disabled		If select list must be disabled
	 *  @param  array|string	$include        Array list of users id to include. User '' for all users or 'hierarchy' to have only supervised users or 'hierarchyme' to have supervised + me
	 * 	@param	array			$enableonly		Array list of users id to be enabled. If defined, it means that others will be disabled
	 *  @param	string			$force_entity	'0' or Ids of environment to force
	 *  @param	int				$maxlength		Maximum length of string into list (0=no limit)
	 *  @param	int				$showstatus		0=show user status only if status is disabled, 1=always show user status into label, -1=never show user status
	 *  @param	string			$morefilter		Add more filters into sql request (Example: 'employee = 1'). This value must not come from user input.
	 *  @param	integer			$show_every		0=default list, 1=add also a value "Everybody" at beginning of list
	 *  @param	string			$enableonlytext	If option $enableonlytext is set, we use this text to explain into label why record is disabled. Not used if enableonly is empty.
	 *  @param	string			$morecss		More css
	 *  @param  int     		$noactive       Show only active users (this will also happened whatever is this option if USER_HIDE_INACTIVE_IN_COMBOBOX is on).
	 *  @param  int				$outputmode     0=HTML select string, 1=Array
	 *  @param  bool			$multiple       add [] in the name of element and add 'multiple' attribut
	 * 	@return	string							HTML select string
	 *  @see select_dolgroups()
	 */
	public function select_dolusers($selected = '', $htmlname = 'userid', $show_empty = 0, $exclude = null, $disabled = 0, $include = '', $enableonly = '', $force_entity = '0', $maxlength = 0, $showstatus = 0, $morefilter = '', $show_every = 0, $enableonlytext = '', $morecss = '', $noactive = 0, $outputmode = 0, $multiple = false)
	{
		// phpcs:enable
		global $conf, $user, $langs, $hookmanager;
		global $action;

		// If no preselected user defined, we take current user
		if ((is_numeric($selected) && ($selected < -2 || empty($selected))) && empty($conf->global->SOCIETE_DISABLE_DEFAULT_SALESREPRESENTATIVE)) {
			$selected = $user->id;
		}

		if ($selected === '') {
			$selected = array();
		} elseif (!is_array($selected)) {
			$selected = array($selected);
		}

		$excludeUsers = null;
		$includeUsers = null;

		// Permettre l'exclusion d'utilisateurs
		if (is_array($exclude)) {
			$excludeUsers = implode(",", $exclude);
		}
		// Permettre l'inclusion d'utilisateurs
		if (is_array($include)) {
			$includeUsers = implode(",", $include);
		} elseif ($include == 'hierarchy') {
			// Build list includeUsers to have only hierarchy
			$includeUsers = implode(",", $user->getAllChildIds(0));
		} elseif ($include == 'hierarchyme') {
			// Build list includeUsers to have only hierarchy and current user
			$includeUsers = implode(",", $user->getAllChildIds(1));
		}

		$out = '';
		$outarray = array();

		// Forge request to select users
		$sql = "SELECT DISTINCT u.rowid, u.lastname as lastname, u.firstname, u.statut as status, u.login, u.admin, u.entity, u.photo";
		if (!empty($conf->multicompany->enabled) && $conf->entity == 1 && $user->admin && !$user->entity) {
			$sql .= ", e.label";
		}
		$sql .= " FROM ".$this->db->prefix()."user as u";
		if (!empty($conf->multicompany->enabled) && $conf->entity == 1 && $user->admin && !$user->entity) {
			$sql .= " LEFT JOIN ".$this->db->prefix()."entity as e ON e.rowid = u.entity";
			if ($force_entity) {
				$sql .= " WHERE u.entity IN (0, ".$this->db->sanitize($force_entity).")";
			} else {
				$sql .= " WHERE u.entity IS NOT NULL";
			}
		} else {
			if (!empty($conf->multicompany->enabled) && !empty($conf->global->MULTICOMPANY_TRANSVERSE_MODE)) {
				$sql .= " LEFT JOIN ".$this->db->prefix()."usergroup_user as ug";
				$sql .= " ON ug.fk_user = u.rowid";
				$sql .= " WHERE ug.entity = ".$conf->entity;
			} else {
				$sql .= " WHERE u.entity IN (0, ".$conf->entity.")";
			}
		}
		if (!empty($user->socid)) {
			$sql .= " AND u.fk_soc = ".((int) $user->socid);
		}
		if (is_array($exclude) && $excludeUsers) {
			$sql .= " AND u.rowid NOT IN (".$this->db->sanitize($excludeUsers).")";
		}
		if ($includeUsers) {
			$sql .= " AND u.rowid IN (".$this->db->sanitize($includeUsers).")";
		}
		if (!empty($conf->global->USER_HIDE_INACTIVE_IN_COMBOBOX) || $noactive) {
			$sql .= " AND u.statut <> 0";
		}
		if (!empty($morefilter)) {
			$sql .= " ".$morefilter;
		}

		//Add hook to filter on user (for exemple on usergroup define in custom modules)
		$reshook = $hookmanager->executeHooks('addSQLWhereFilterOnSelectUsers', array(), $this, $action);
		if (!empty($reshook)) {
			$sql .= $hookmanager->resPrint;
		}

		if (empty($conf->global->MAIN_FIRSTNAME_NAME_POSITION)) {	// MAIN_FIRSTNAME_NAME_POSITION is 0 means firstname+lastname
			$sql .= " ORDER BY u.statut DESC, u.firstname ASC, u.lastname ASC";
		} else {
			$sql .= " ORDER BY u.statut DESC, u.lastname ASC, u.firstname ASC";
		}

		dol_syslog(get_class($this)."::select_dolusers", LOG_DEBUG);

		$resql = $this->db->query($sql);
		if ($resql) {
			$num = $this->db->num_rows($resql);
			$i = 0;
			if ($num) {
				// do not use maxwidthonsmartphone by default. Set it by caller so auto size to 100% will work when not defined
				$out .= '<select class="flat'.($morecss ? ' '.$morecss : ' minwidth200').'" id="'.$htmlname.'" name="'.$htmlname.($multiple ? '[]' : '').'" '.($multiple ? 'multiple' : '').' '.($disabled ? ' disabled' : '').'>';
				if ($show_empty && !$multiple) {
					$textforempty = ' ';
					if (!empty($conf->use_javascript_ajax)) {
						$textforempty = '&nbsp;'; // If we use ajaxcombo, we need &nbsp; here to avoid to have an empty element that is too small.
					}
					if (!is_numeric($show_empty)) {
						$textforempty = $show_empty;
					}
					$out .= '<option class="optiongrey" value="'.($show_empty < 0 ? $show_empty : -1).'"'.((empty($selected) || in_array(-1, $selected)) ? ' selected' : '').'>'.$textforempty.'</option>'."\n";
				}
				if ($show_every) {
					$out .= '<option value="-2"'.((in_array(-2, $selected)) ? ' selected' : '').'>-- '.$langs->trans("Everybody").' --</option>'."\n";
				}

				$userstatic = new User($this->db);

				while ($i < $num) {
					$obj = $this->db->fetch_object($resql);

					$userstatic->id = $obj->rowid;
					$userstatic->lastname = $obj->lastname;
					$userstatic->firstname = $obj->firstname;
					$userstatic->photo = $obj->photo;
					$userstatic->statut = $obj->status;
					$userstatic->entity = $obj->entity;
					$userstatic->admin = $obj->admin;

					$disableline = '';
					if (is_array($enableonly) && count($enableonly) && !in_array($obj->rowid, $enableonly)) {
						$disableline = ($enableonlytext ? $enableonlytext : '1');
					}

					$labeltoshow = '';

					// $fullNameMode is 0=Lastname+Firstname (MAIN_FIRSTNAME_NAME_POSITION=1), 1=Firstname+Lastname (MAIN_FIRSTNAME_NAME_POSITION=0)
					$fullNameMode = 0;
					if (empty($conf->global->MAIN_FIRSTNAME_NAME_POSITION)) {
						$fullNameMode = 1; //Firstname+lastname
					}
					$labeltoshow .= $userstatic->getFullName($langs, $fullNameMode, -1, $maxlength);
					if (empty($obj->firstname) && empty($obj->lastname)) {
						$labeltoshow .= $obj->login;
					}

					// Complete name with more info
					$moreinfo = '';
					if (!empty($conf->global->MAIN_SHOW_LOGIN)) {
						$moreinfo .= ($moreinfo ? ' - ' : ' (').$obj->login;
					}
					if ($showstatus >= 0) {
						if ($obj->status == 1 && $showstatus == 1) {
							$moreinfo .= ($moreinfo ? ' - ' : ' (').$langs->trans('Enabled');
						}
						if ($obj->status == 0 && $showstatus == 1) {
							$moreinfo .= ($moreinfo ? ' - ' : ' (').$langs->trans('Disabled');
						}
					}
					if (!empty($conf->multicompany->enabled) && empty($conf->global->MULTICOMPANY_TRANSVERSE_MODE) && $conf->entity == 1 && $user->admin && !$user->entity) {
						if (!$obj->entity) {
							$moreinfo .= ($moreinfo ? ' - ' : ' (').$langs->trans("AllEntities");
						} else {
							if ($obj->entity != $conf->entity) {
								$moreinfo .= ($moreinfo ? ' - ' : ' (').($obj->label ? $obj->label : $langs->trans("EntityNameNotDefined"));
							}
						}
					}
					$moreinfo .= ($moreinfo ? ')' : '');
					if ($disableline && $disableline != '1') {
						$moreinfo .= ' - '.$disableline; // This is text from $enableonlytext parameter
					}
					$labeltoshow .= $moreinfo;

					$out .= '<option value="'.$obj->rowid.'"';
					if ($disableline) {
						$out .= ' disabled';
					}
					if ((is_object($selected) && $selected->id == $obj->rowid) || (!is_object($selected) && in_array($obj->rowid, $selected))) {
						$out .= ' selected';
					}
					$out .= ' data-html="';
					$outhtml = '';
					// if (!empty($obj->photo)) {
					$outhtml .= $userstatic->getNomUrl(-3, '', 0, 1, 24, 1, 'login', '', 1).' ';
					// }
					if ($showstatus >= 0 && $obj->status == 0) {
						$outhtml .= '<strike class="opacitymediumxxx">';
					}
					$outhtml .= $labeltoshow;
					if ($showstatus >= 0 && $obj->status == 0) {
						$outhtml .= '</strike>';
					}
					$out .= dol_escape_htmltag($outhtml);
					$out .= '">';
					$out .= $labeltoshow;
					$out .= '</option>';

					$outarray[$userstatic->id] = $userstatic->getFullName($langs, $fullNameMode, -1, $maxlength).$moreinfo;

					$i++;
				}
			} else {
				$out .= '<select class="flat" id="'.$htmlname.'" name="'.$htmlname.'" disabled>';
				$out .= '<option value="">'.$langs->trans("None").'</option>';
			}
			$out .= '</select>';

			if ($num) {
				// Enhance with select2
				include_once DOL_DOCUMENT_ROOT.'/core/lib/ajax.lib.php';
				$out .= ajax_combobox($htmlname);
			}
		} else {
			dol_print_error($this->db);
		}

		if ($outputmode) {
			return $outarray;
		}

		return $out;
	}


	// phpcs:disable PEAR.NamingConventions.ValidFunctionName.ScopeNotCamelCaps
	/**
	 *	Return select list of users. Selected users are stored into session.
	 *  List of users are provided into $_SESSION['assignedtouser'].
	 *
	 *  @param  string	$action         Value for $action
	 *  @param  string	$htmlname       Field name in form
	 *  @param  int		$show_empty     0=list without the empty value, 1=add empty value
	 *  @param  array	$exclude        Array list of users id to exclude
	 * 	@param	int		$disabled		If select list must be disabled
	 *  @param  array	$include        Array list of users id to include or 'hierarchy' to have only supervised users
	 * 	@param	array	$enableonly		Array list of users id to be enabled. All other must be disabled
	 *  @param	int		$force_entity	'0' or Ids of environment to force
	 *  @param	int		$maxlength		Maximum length of string into list (0=no limit)
	 *  @param	int		$showstatus		0=show user status only if status is disabled, 1=always show user status into label, -1=never show user status
	 *  @param	string	$morefilter		Add more filters into sql request
	 *  @param	int		$showproperties		Show properties of each attendees
	 *  @param	array	$listofuserid		Array with properties of each user
	 *  @param	array	$listofcontactid	Array with properties of each contact
	 *  @param	array	$listofotherid		Array with properties of each other contact
	 * 	@return	string					HTML select string
	 *  @see select_dolgroups()
	 */
	public function select_dolusers_forevent($action = '', $htmlname = 'userid', $show_empty = 0, $exclude = null, $disabled = 0, $include = '', $enableonly = '', $force_entity = '0', $maxlength = 0, $showstatus = 0, $morefilter = '', $showproperties = 0, $listofuserid = array(), $listofcontactid = array(), $listofotherid = array())
	{
		// phpcs:enable
		global $conf, $user, $langs;

		$userstatic = new User($this->db);
		$out = '';


		$assignedtouser = array();
		if (!empty($_SESSION['assignedtouser'])) {
			$assignedtouser = json_decode($_SESSION['assignedtouser'], true);
		}
		$nbassignetouser = count($assignedtouser);

		//if ($nbassignetouser && $action != 'view') $out .= '<br>';
		if ($nbassignetouser) {
			$out .= '<ul class="attendees">';
		}
		$i = 0;
		$ownerid = 0;
		foreach ($assignedtouser as $key => $value) {
			if ($value['id'] == $ownerid) {
				continue;
			}

			$out .= '<li>';
			$userstatic->fetch($value['id']);
			$out .= $userstatic->getNomUrl(-1);
			if ($i == 0) {
				$ownerid = $value['id'];
				$out .= ' ('.$langs->trans("Owner").')';
			}
			if ($nbassignetouser > 1 && $action != 'view') {
				$out .= ' <input type="image" style="border: 0px;" src="'.img_picto($langs->trans("Remove"), 'delete', '', 0, 1).'" value="'.$userstatic->id.'" class="removedassigned reposition" id="removedassigned_'.$userstatic->id.'" name="removedassigned_'.$userstatic->id.'">';
			}
			// Show my availability
			if ($showproperties) {
				if ($ownerid == $value['id'] && is_array($listofuserid) && count($listofuserid) && in_array($ownerid, array_keys($listofuserid))) {
					$out .= '<div class="myavailability inline-block">';
					$out .= '<span class="hideonsmartphone">&nbsp;-&nbsp;<span class="opacitymedium">'.$langs->trans("Availability").':</span>  </span><input id="transparency" class="paddingrightonly" '.($action == 'view' ? 'disabled' : '').' type="checkbox" name="transparency"'.($listofuserid[$ownerid]['transparency'] ? ' checked' : '').'><label for="transparency">'.$langs->trans("Busy").'</label>';
					$out .= '</div>';
				}
			}
			//$out.=' '.($value['mandatory']?$langs->trans("Mandatory"):$langs->trans("Optional"));
			//$out.=' '.($value['transparency']?$langs->trans("Busy"):$langs->trans("NotBusy"));

			$out .= '</li>';
			$i++;
		}
		if ($nbassignetouser) {
			$out .= '</ul>';
		}

		// Method with no ajax
		if ($action != 'view') {
			$out .= '<input type="hidden" class="removedassignedhidden" name="removedassigned" value="">';
			$out .= '<script type="text/javascript">jQuery(document).ready(function () {';
			$out .= 'jQuery(".removedassigned").click(function() { jQuery(".removedassignedhidden").val(jQuery(this).val()); });';
			$out .= 'jQuery(".assignedtouser").change(function() { console.log(jQuery(".assignedtouser option:selected").val());';
			$out .= ' if (jQuery(".assignedtouser option:selected").val() > 0) { jQuery("#'.$action.'assignedtouser").attr("disabled", false); }';
			$out .= ' else { jQuery("#'.$action.'assignedtouser").attr("disabled", true); }';
			$out .= '});';
			$out .= '})</script>';
			$out .= $this->select_dolusers('', $htmlname, $show_empty, $exclude, $disabled, $include, $enableonly, $force_entity, $maxlength, $showstatus, $morefilter);
			$out .= ' <input type="submit" disabled class="button valignmiddle smallpaddingimp reposition" id="'.$action.'assignedtouser" name="'.$action.'assignedtouser" value="'.dol_escape_htmltag($langs->trans("Add")).'">';
			$out .= '<br>';
		}

		return $out;
	}


	// phpcs:disable PEAR.NamingConventions.ValidFunctionName.ScopeNotCamelCaps
	/**
	 *  Return list of products for customer in Ajax if Ajax activated or go to select_produits_list
	 *
	 *  @param		int			$selected				Preselected products
	 *  @param		string		$htmlname				Name of HTML select field (must be unique in page).
	 *  @param		int|string	$filtertype				Filter on product type (''=nofilter, 0=product, 1=service)
	 *  @param		int			$limit					Limit on number of returned lines
	 *  @param		int			$price_level			Level of price to show
	 *  @param		int			$status					Sell status -1=Return all products, 0=Products not on sell, 1=Products on sell
	 *  @param		int			$finished				2=all, 1=finished, 0=raw material
	 *  @param		string		$selected_input_value	Value of preselected input text (for use with ajax)
	 *  @param		int			$hidelabel				Hide label (0=no, 1=yes, 2=show search icon (before) and placeholder, 3 search icon after)
	 *  @param		array		$ajaxoptions			Options for ajax_autocompleter
	 *  @param      int			$socid					Thirdparty Id (to get also price dedicated to this customer)
	 *  @param		string		$showempty				'' to not show empty line. Translation key to show an empty line. '1' show empty line with no text.
	 * 	@param		int			$forcecombo				Force to use combo box
	 *  @param      string      $morecss                Add more css on select
	 *  @param      int         $hidepriceinlabel       1=Hide prices in label
	 *  @param      string      $warehouseStatus        Warehouse status filter to count the quantity in stock. Following comma separated filter options can be used
	 *										            'warehouseopen' = count products from open warehouses,
	 *										            'warehouseclosed' = count products from closed warehouses,
	 *										            'warehouseinternal' = count products from warehouses for internal correct/transfer only
	 *  @param 		array 		$selected_combinations 	Selected combinations. Format: array([attrid] => attrval, [...])
	 *  @param		string		$nooutput				No print, return the output into a string
	 *  @param		int			$status_purchase		Purchase status -1=Return all products, 0=Products not on purchase, 1=Products on purchase
	 *  @return		void|string
	 */
	public function select_produits($selected = '', $htmlname = 'productid', $filtertype = '', $limit = 0, $price_level = 0, $status = 1, $finished = 2, $selected_input_value = '', $hidelabel = 0, $ajaxoptions = array(), $socid = 0, $showempty = '1', $forcecombo = 0, $morecss = '', $hidepriceinlabel = 0, $warehouseStatus = '', $selected_combinations = null, $nooutput = 0, $status_purchase = -1)
	{
		// phpcs:enable
		global $langs, $conf;

		$out = '';

		// check parameters
		$price_level = (!empty($price_level) ? $price_level : 0);
		if (is_null($ajaxoptions)) {
			$ajaxoptions = array();
		}

		if (strval($filtertype) === '' && (!empty($conf->product->enabled) || !empty($conf->service->enabled))) {
			if (!empty($conf->product->enabled) && empty($conf->service->enabled)) {
				$filtertype = '0';
			} elseif (empty($conf->product->enabled) && !empty($conf->service->enabled)) {
				$filtertype = '1';
			}
		}

		if (!empty($conf->use_javascript_ajax) && !empty($conf->global->PRODUIT_USE_SEARCH_TO_SELECT)) {
			$placeholder = '';

			if ($selected && empty($selected_input_value)) {
				require_once DOL_DOCUMENT_ROOT.'/product/class/product.class.php';
				$producttmpselect = new Product($this->db);
				$producttmpselect->fetch($selected);
				$selected_input_value = $producttmpselect->ref;
				unset($producttmpselect);
			}
			// handle case where product or service module is disabled + no filter specified
			if ($filtertype == '') {
				if (empty($conf->product->enabled)) { // when product module is disabled, show services only
					$filtertype = 1;
				} elseif (empty($conf->service->enabled)) { // when service module is disabled, show products only
					$filtertype = 0;
				}
			}
			// mode=1 means customers products
			$urloption = 'htmlname='.$htmlname.'&outjson=1&price_level='.$price_level.'&type='.$filtertype.'&mode=1&status='.$status.'&status_purchase='.$status_purchase.'&finished='.$finished.'&hidepriceinlabel='.$hidepriceinlabel.'&warehousestatus='.$warehouseStatus;
			//Price by customer
			if (!empty($conf->global->PRODUIT_CUSTOMER_PRICES) && !empty($socid)) {
				$urloption .= '&socid='.$socid;
			}
			$out .= ajax_autocompleter($selected, $htmlname, DOL_URL_ROOT.'/product/ajax/products.php', $urloption, $conf->global->PRODUIT_USE_SEARCH_TO_SELECT, 1, $ajaxoptions);

			if (!empty($conf->variants->enabled) && is_array($selected_combinations)) {
				// Code to automatically insert with javascript the select of attributes under the select of product
				// when a parent of variant has been selected.
				$out .= '
				<!-- script to auto show attributes select tags if a variant was selected -->
				<script>
					// auto show attributes fields
					selected = '.json_encode($selected_combinations).';
					combvalues = {};

					jQuery(document).ready(function () {

						jQuery("input[name=\'prod_entry_mode\']").change(function () {
							if (jQuery(this).val() == \'free\') {
								jQuery(\'div#attributes_box\').empty();
							}
						});

						jQuery("input#'.$htmlname.'").change(function () {

							if (!jQuery(this).val()) {
								jQuery(\'div#attributes_box\').empty();
								return;
							}

							console.log("A change has started. We get variants fields to inject html select");

							jQuery.getJSON("'.DOL_URL_ROOT.'/variants/ajax/getCombinations.php", {
								id: jQuery(this).val()
							}, function (data) {
								jQuery(\'div#attributes_box\').empty();

								jQuery.each(data, function (key, val) {

									combvalues[val.id] = val.values;

									var span = jQuery(document.createElement(\'div\')).css({
										\'display\': \'table-row\'
									});

									span.append(
										jQuery(document.createElement(\'div\')).text(val.label).css({
											\'font-weight\': \'bold\',
											\'display\': \'table-cell\'
										})
									);

									var html = jQuery(document.createElement(\'select\')).attr(\'name\', \'combinations[\' + val.id + \']\').css({
										\'margin-left\': \'15px\',
										\'white-space\': \'pre\'
									}).append(
										jQuery(document.createElement(\'option\')).val(\'\')
									);

									jQuery.each(combvalues[val.id], function (key, val) {
										var tag = jQuery(document.createElement(\'option\')).val(val.id).html(val.value);

										if (selected[val.fk_product_attribute] == val.id) {
											tag.attr(\'selected\', \'selected\');
										}

										html.append(tag);
									});

									span.append(html);
									jQuery(\'div#attributes_box\').append(span);
								});
							})
						});

						'.($selected ? 'jQuery("input#'.$htmlname.'").change();' : '').'
					});
				</script>
                ';
			}

			if (empty($hidelabel)) {
				$out .= $langs->trans("RefOrLabel").' : ';
			} elseif ($hidelabel > 1) {
				$placeholder = ' placeholder="'.$langs->trans("RefOrLabel").'"';
				if ($hidelabel == 2) {
					$out .= img_picto($langs->trans("Search"), 'search');
				}
			}
			$out .= '<input type="text" class="minwidth100'.($morecss ? ' '.$morecss : '').'" name="search_'.$htmlname.'" id="search_'.$htmlname.'" value="'.$selected_input_value.'"'.$placeholder.' '.(!empty($conf->global->PRODUCT_SEARCH_AUTOFOCUS) ? 'autofocus' : '').' />';
			if ($hidelabel == 3) {
				$out .= img_picto($langs->trans("Search"), 'search');
			}
		} else {
			$out .= $this->select_produits_list($selected, $htmlname, $filtertype, $limit, $price_level, '', $status, $finished, 0, $socid, $showempty, $forcecombo, $morecss, $hidepriceinlabel, $warehouseStatus, $status_purchase);
		}

		if (empty($nooutput)) {
			print $out;
		} else {
			return $out;
		}
	}

	// phpcs:disable PEAR.NamingConventions.ValidFunctionName.ScopeNotCamelCaps

	/**
	 *  Return list of BOM for customer in Ajax if Ajax activated or go to select_produits_list
	 *
	 * @param int $selected Preselected BOM id
	 * @param string $htmlname Name of HTML select field (must be unique in page).
	 * @param int $limit Limit on number of returned lines
	 * @param int $status Sell status -1=Return all bom, 0=Draft BOM, 1=Validated BOM
	 * @param int $type type of the BOM (-1=Return all BOM, 0=Return disassemble BOM, 1=Return manufacturing BOM)
	 * @param string $showempty '' to not show empty line. Translation key to show an empty line. '1' show empty line with no text.
	 * @param string $morecss Add more css on select
	 * @param string $nooutput No print, return the output into a string
	 * @param int $forcecombo Force to use combo box
	 * @return        void|string
	 */
	public function select_bom($selected = '', $htmlname = 'bom_id', $limit = 0, $status = 1, $type = 1, $showempty = '1', $morecss = '', $nooutput = '', $forcecombo = 0)
	{
		// phpcs:enable
		global $conf, $user, $langs, $db;

		require_once DOL_DOCUMENT_ROOT.'/product/class/product.class.php';

		$error = 0;
		$out = '';

		if (!$forcecombo) {
			include_once DOL_DOCUMENT_ROOT.'/core/lib/ajax.lib.php';
			$events = array();
			$out .= ajax_combobox($htmlname, $events, getDolGlobalInt("PRODUIT_USE_SEARCH_TO_SELECT"));
		}

		$out .= '<select class="flat'.($morecss ? ' '.$morecss : '').'" name="'.$htmlname.'" id="'.$htmlname.'">';

		$sql = 'SELECT b.rowid, b.ref, b.label, b.fk_product';
		$sql.= ' FROM '.MAIN_DB_PREFIX.'bom_bom as b';
		$sql.= ' WHERE b.entity IN ('.getEntity('bom').')';
		if (!empty($status)) $sql.= ' AND status = '. (int) $status;
		if (!empty($type)) $sql.= ' AND status = '. (int) $type;
		if (!empty($limit)) $sql.= 'LIMIT '. (int) $limit;
		$resql = $db->query($sql);
		if ($resql) {
			if ($showempty)	{
				$out .= '<option value="-1"';
				if (empty($selected)) $out .= ' selected';
				$out .= '>&nbsp;</option>';
			}
			while ($obj = $db->fetch_object($resql)) {
				$product = new Product($db);
				$res = $product->fetch($obj->fk_product);
				if ($obj->rowid == $selected) $out .= '<option value="'.$obj->rowid.'" selected>'.$obj->ref.' - '. $product->label .' - '.$obj->label.'</option>';
				$out .= '<option value="'.$obj->rowid.'">'.$obj->ref.' - '.$product->label .' - '. $obj->label.'</option>';
			}
		} else {
			$error++;
			dol_print_error($db);
		}
		if (empty($nooutput)) {
			print $out;
		} else {
			return $out;
		}
	}

	// phpcs:disable PEAR.NamingConventions.ValidFunctionName.ScopeNotCamelCaps
	/**
	 *	Return list of products for a customer.
	 *  Called by select_produits.
	 *
	 *	@param      int		$selected           Preselected product
	 *	@param      string	$htmlname           Name of select html
	 *  @param		string	$filtertype         Filter on product type (''=nofilter, 0=product, 1=service)
	 *	@param      int		$limit              Limit on number of returned lines
	 *	@param      int		$price_level        Level of price to show
	 * 	@param      string	$filterkey          Filter on product
	 *	@param		int		$status             -1=Return all products, 0=Products not on sell, 1=Products on sell
	 *  @param      int		$finished           Filter on finished field: 2=No filter
	 *  @param      int		$outputmode         0=HTML select string, 1=Array
	 *  @param      int		$socid     		    Thirdparty Id (to get also price dedicated to this customer)
	 *  @param		string	$showempty		    '' to not show empty line. Translation key to show an empty line. '1' show empty line with no text.
	 * 	@param		int		$forcecombo		    Force to use combo box
	 *  @param      string  $morecss            Add more css on select
	 *  @param      int     $hidepriceinlabel   1=Hide prices in label
	 *  @param      string  $warehouseStatus    Warehouse status filter to group/count stock. Following comma separated filter options can be used.
	 *										    'warehouseopen' = count products from open warehouses,
	 *										    'warehouseclosed' = count products from closed warehouses,
	 *										    'warehouseinternal' = count products from warehouses for internal correct/transfer only
	 *  @param		int		$status_purchase	Purchase status -1=Return all products, 0=Products not on purchase, 1=Products on purchase
	 *  @return     array    				    Array of keys for json
	 */
	public function select_produits_list($selected = '', $htmlname = 'productid', $filtertype = '', $limit = 20, $price_level = 0, $filterkey = '', $status = 1, $finished = 2, $outputmode = 0, $socid = 0, $showempty = '1', $forcecombo = 0, $morecss = '', $hidepriceinlabel = 0, $warehouseStatus = '', $status_purchase = -1)
	{
		// phpcs:enable
		global $langs, $conf;
		global $hookmanager;

		$out = '';
		$outarray = array();

		// Units
		if (!empty($conf->global->PRODUCT_USE_UNITS)) {
			$langs->load('other');
		}

		$warehouseStatusArray = array();
		if (!empty($warehouseStatus)) {
			require_once DOL_DOCUMENT_ROOT.'/product/stock/class/entrepot.class.php';
			if (preg_match('/warehouseclosed/', $warehouseStatus)) {
				$warehouseStatusArray[] = Entrepot::STATUS_CLOSED;
			}
			if (preg_match('/warehouseopen/', $warehouseStatus)) {
				$warehouseStatusArray[] = Entrepot::STATUS_OPEN_ALL;
			}
			if (preg_match('/warehouseinternal/', $warehouseStatus)) {
				$warehouseStatusArray[] = Entrepot::STATUS_OPEN_INTERNAL;
			}
		}

		$selectFields = " p.rowid, p.ref, p.label, p.description, p.barcode, p.fk_country, p.fk_product_type, p.price, p.price_ttc, p.price_base_type, p.tva_tx, p.default_vat_code, p.duration, p.fk_price_expression";
		if (count($warehouseStatusArray)) {
			$selectFieldsGrouped = ", sum(".$this->db->ifsql("e.statut IS NULL", "0", "ps.reel").") as stock"; // e.statut is null if there is no record in stock
		} else {
			$selectFieldsGrouped = ", ".$this->db->ifsql("p.stock IS NULL", 0, "p.stock")." AS stock";
		}

		$sql = "SELECT ";
		$sql .= $selectFields.$selectFieldsGrouped;

		if (!empty($conf->global->PRODUCT_SORT_BY_CATEGORY)) {
			//Product category
			$sql .= ", (SELECT ".$this->db->prefix()."categorie_product.fk_categorie
						FROM ".$this->db->prefix()."categorie_product
						WHERE ".$this->db->prefix()."categorie_product.fk_product=p.rowid
						LIMIT 1
				) AS categorie_product_id ";
		}

		//Price by customer
		if (!empty($conf->global->PRODUIT_CUSTOMER_PRICES) && !empty($socid)) {
			$sql .= ', pcp.rowid as idprodcustprice, pcp.price as custprice, pcp.price_ttc as custprice_ttc,';
			$sql .= ' pcp.price_base_type as custprice_base_type, pcp.tva_tx as custtva_tx, pcp.default_vat_code as custdefault_vat_code, pcp.ref_customer as custref';
			$selectFields .= ", idprodcustprice, custprice, custprice_ttc, custprice_base_type, custtva_tx, custdefault_vat_code, custref";
		}
		// Units
		if (!empty($conf->global->PRODUCT_USE_UNITS)) {
			$sql .= ", u.label as unit_long, u.short_label as unit_short, p.weight, p.weight_units, p.length, p.length_units, p.width, p.width_units, p.height, p.height_units, p.surface, p.surface_units, p.volume, p.volume_units";
			$selectFields .= ', unit_long, unit_short, p.weight, p.weight_units, p.length, p.length_units, p.width, p.width_units, p.height, p.height_units, p.surface, p.surface_units, p.volume, p.volume_units';
		}

		// Multilang : we add translation
		if (!empty($conf->global->MAIN_MULTILANGS)) {
			$sql .= ", pl.label as label_translated";
			$sql .= ", pl.description as description_translated";
			$selectFields .= ", label_translated";
			$selectFields .= ", description_translated";
		}
		// Price by quantity
		if (!empty($conf->global->PRODUIT_CUSTOMER_PRICES_BY_QTY) || !empty($conf->global->PRODUIT_CUSTOMER_PRICES_BY_QTY_MULTIPRICES)) {
			$sql .= ", (SELECT pp.rowid FROM ".$this->db->prefix()."product_price as pp WHERE pp.fk_product = p.rowid";
			if ($price_level >= 1 && !empty($conf->global->PRODUIT_CUSTOMER_PRICES_BY_QTY_MULTIPRICES)) {
				$sql .= " AND price_level = ".((int) $price_level);
			}
			$sql .= " ORDER BY date_price";
			$sql .= " DESC LIMIT 1) as price_rowid";
			$sql .= ", (SELECT pp.price_by_qty FROM ".$this->db->prefix()."product_price as pp WHERE pp.fk_product = p.rowid"; // price_by_qty is 1 if some prices by qty exists in subtable
			if ($price_level >= 1 && !empty($conf->global->PRODUIT_CUSTOMER_PRICES_BY_QTY_MULTIPRICES)) {
				$sql .= " AND price_level = ".((int) $price_level);
			}
			$sql .= " ORDER BY date_price";
			$sql .= " DESC LIMIT 1) as price_by_qty";
			$selectFields .= ", price_rowid, price_by_qty";
		}
		$sql .= " FROM ".$this->db->prefix()."product as p";
		if (count($warehouseStatusArray)) {
			$sql .= " LEFT JOIN ".$this->db->prefix()."product_stock as ps on ps.fk_product = p.rowid";
			$sql .= " LEFT JOIN ".$this->db->prefix()."entrepot as e on ps.fk_entrepot = e.rowid AND e.entity IN (".getEntity('stock').")";
			$sql .= ' AND e.statut IN ('.$this->db->sanitize($this->db->escape(implode(',', $warehouseStatusArray))).')'; // Return line if product is inside the selected stock. If not, an empty line will be returned so we will count 0.
		}

		// include search in supplier ref
		if (!empty($conf->global->MAIN_SEARCH_PRODUCT_BY_FOURN_REF)) {
			$sql .= " LEFT JOIN ".$this->db->prefix()."product_fournisseur_price as pfp ON p.rowid = pfp.fk_product";
		}

		//Price by customer
		if (!empty($conf->global->PRODUIT_CUSTOMER_PRICES) && !empty($socid)) {
			$sql .= " LEFT JOIN  ".$this->db->prefix()."product_customer_price as pcp ON pcp.fk_soc=".((int) $socid)." AND pcp.fk_product=p.rowid";
		}
		// Units
		if (!empty($conf->global->PRODUCT_USE_UNITS)) {
			$sql .= " LEFT JOIN ".$this->db->prefix()."c_units u ON u.rowid = p.fk_unit";
		}
		// Multilang : we add translation
		if (!empty($conf->global->MAIN_MULTILANGS)) {
			$sql .= " LEFT JOIN ".$this->db->prefix()."product_lang as pl ON pl.fk_product = p.rowid ";
			if (!empty($conf->global->PRODUIT_TEXTS_IN_THIRDPARTY_LANGUAGE) && !empty($socid)) {
				require_once DOL_DOCUMENT_ROOT.'/societe/class/societe.class.php';
				$soc = new Societe($this->db);
				$result = $soc->fetch($socid);
				if ($result > 0 && !empty($soc->default_lang)) {
					$sql .= " AND pl.lang = '".$this->db->escape($soc->default_lang)."'";
				} else {
					$sql .= " AND pl.lang = '".$this->db->escape($langs->getDefaultLang())."'";
				}
			} else {
				$sql .= " AND pl.lang = '".$this->db->escape($langs->getDefaultLang())."'";
			}
		}

		if (!empty($conf->global->PRODUIT_ATTRIBUTES_HIDECHILD)) {
			$sql .= " LEFT JOIN ".$this->db->prefix()."product_attribute_combination pac ON pac.fk_product_child = p.rowid";
		}

		$sql .= ' WHERE p.entity IN ('.getEntity('product').')';

		if (!empty($conf->global->PRODUIT_ATTRIBUTES_HIDECHILD)) {
			$sql .= " AND pac.rowid IS NULL";
		}

		if ($finished == 0) {
			$sql .= " AND p.finished = ".((int) $finished);
		} elseif ($finished == 1) {
			$sql .= " AND p.finished = ".((int) $finished);
			if ($status >= 0) {
				$sql .= " AND p.tosell = ".((int) $status);
			}
		} elseif ($status >= 0) {
			$sql .= " AND p.tosell = ".((int) $status);
		}
		if ($status_purchase >= 0) {
			$sql .= " AND p.tobuy = ".((int) $status_purchase);
		}
		// Filter by product type
		if (strval($filtertype) != '') {
			$sql .= " AND p.fk_product_type = ".((int) $filtertype);
		} elseif (empty($conf->product->enabled)) { // when product module is disabled, show services only
			$sql .= " AND p.fk_product_type = 1";
		} elseif (empty($conf->service->enabled)) { // when service module is disabled, show products only
			$sql .= " AND p.fk_product_type = 0";
		}
		// Add where from hooks
		$parameters = array();
		$reshook = $hookmanager->executeHooks('selectProductsListWhere', $parameters); // Note that $action and $object may have been modified by hook
		$sql .= $hookmanager->resPrint;
		// Add criteria on ref/label
		if ($filterkey != '') {
			$sql .= ' AND (';
			$prefix = empty($conf->global->PRODUCT_DONOTSEARCH_ANYWHERE) ? '%' : ''; // Can use index if PRODUCT_DONOTSEARCH_ANYWHERE is on
			// For natural search
			$scrit = explode(' ', $filterkey);
			$i = 0;
			if (count($scrit) > 1) {
				$sql .= "(";
			}
			foreach ($scrit as $crit) {
				if ($i > 0) {
					$sql .= " AND ";
				}
				$sql .= "(p.ref LIKE '".$this->db->escape($prefix.$crit)."%' OR p.label LIKE '".$this->db->escape($prefix.$crit)."%'";
				if (!empty($conf->global->MAIN_MULTILANGS)) {
					$sql .= " OR pl.label LIKE '".$this->db->escape($prefix.$crit)."%'";
				}
				if (!empty($conf->global->PRODUIT_CUSTOMER_PRICES) && ! empty($socid)) {
					$sql .= " OR pcp.ref_customer LIKE '".$this->db->escape($prefix.$crit)."%'";
				}
				if (!empty($conf->global->PRODUCT_AJAX_SEARCH_ON_DESCRIPTION)) {
					$sql .= " OR p.description LIKE '".$this->db->escape($prefix.$crit)."%'";
					if (!empty($conf->global->MAIN_MULTILANGS)) {
						$sql .= " OR pl.description LIKE '".$this->db->escape($prefix.$crit)."%'";
					}
				}
				if (!empty($conf->global->MAIN_SEARCH_PRODUCT_BY_FOURN_REF)) {
					$sql .= " OR pfp.ref_fourn LIKE '".$this->db->escape($prefix.$crit)."%'";
				}
				$sql .= ")";
				$i++;
			}
			if (count($scrit) > 1) {
				$sql .= ")";
			}
			if (!empty($conf->barcode->enabled)) {
				$sql .= " OR p.barcode LIKE '".$this->db->escape($prefix.$filterkey)."%'";
			}
			$sql .= ')';
		}
		if (count($warehouseStatusArray)) {
			$sql .= " GROUP BY ".$selectFields;
		}

		//Sort by category
		if (!empty($conf->global->PRODUCT_SORT_BY_CATEGORY)) {
			$sql .= " ORDER BY categorie_product_id ";
			//ASC OR DESC order
			($conf->global->PRODUCT_SORT_BY_CATEGORY == 1) ? $sql .= "ASC" : $sql .= "DESC";
		} else {
			$sql .= $this->db->order("p.ref");
		}

		$sql .= $this->db->plimit($limit, 0);

		// Build output string
		dol_syslog(get_class($this)."::select_produits_list search products", LOG_DEBUG);
		$result = $this->db->query($sql);
		if ($result) {
			require_once DOL_DOCUMENT_ROOT.'/product/class/product.class.php';
			require_once DOL_DOCUMENT_ROOT.'/product/dynamic_price/class/price_parser.class.php';
			require_once DOL_DOCUMENT_ROOT.'/core/lib/product.lib.php';

			$num = $this->db->num_rows($result);

			$events = null;

			if (!$forcecombo) {
				include_once DOL_DOCUMENT_ROOT.'/core/lib/ajax.lib.php';
				$out .= ajax_combobox($htmlname, $events, getDolGlobalInt("PRODUIT_USE_SEARCH_TO_SELECT"));
			}

			$out .= '<select class="flat'.($morecss ? ' '.$morecss : '').'" name="'.$htmlname.'" id="'.$htmlname.'">';

			$textifempty = '';
			// Do not use textifempty = ' ' or '&nbsp;' here, or search on key will search on ' key'.
			//if (! empty($conf->use_javascript_ajax) || $forcecombo) $textifempty='';
			if (!empty($conf->global->PRODUIT_USE_SEARCH_TO_SELECT)) {
				if ($showempty && !is_numeric($showempty)) {
					$textifempty = $langs->trans($showempty);
				} else {
					$textifempty .= $langs->trans("All");
				}
			} else {
				if ($showempty && !is_numeric($showempty)) {
					$textifempty = $langs->trans($showempty);
				}
			}
			if ($showempty) {
				$out .= '<option value="-1" selected>'.($textifempty ? $textifempty : '&nbsp;').'</option>';
			}

			$i = 0;
			while ($num && $i < $num) {
				$opt = '';
				$optJson = array();
				$objp = $this->db->fetch_object($result);

				if ((!empty($conf->global->PRODUIT_CUSTOMER_PRICES_BY_QTY) || !empty($conf->global->PRODUIT_CUSTOMER_PRICES_BY_QTY_MULTIPRICES)) && !empty($objp->price_by_qty) && $objp->price_by_qty == 1) { // Price by quantity will return many prices for the same product
					$sql = "SELECT rowid, quantity, price, unitprice, remise_percent, remise, price_base_type";
					$sql .= " FROM ".$this->db->prefix()."product_price_by_qty";
					$sql .= " WHERE fk_product_price = ".((int) $objp->price_rowid);
					$sql .= " ORDER BY quantity ASC";

					dol_syslog(get_class($this)."::select_produits_list search prices by qty", LOG_DEBUG);
					$result2 = $this->db->query($sql);
					if ($result2) {
						$nb_prices = $this->db->num_rows($result2);
						$j = 0;
						while ($nb_prices && $j < $nb_prices) {
							$objp2 = $this->db->fetch_object($result2);

							$objp->price_by_qty_rowid = $objp2->rowid;
							$objp->price_by_qty_price_base_type = $objp2->price_base_type;
							$objp->price_by_qty_quantity = $objp2->quantity;
							$objp->price_by_qty_unitprice = $objp2->unitprice;
							$objp->price_by_qty_remise_percent = $objp2->remise_percent;
							// For backward compatibility
							$objp->quantity = $objp2->quantity;
							$objp->price = $objp2->price;
							$objp->unitprice = $objp2->unitprice;
							$objp->remise_percent = $objp2->remise_percent;

							//$objp->tva_tx is not overwritten by $objp2 value
							//$objp->default_vat_code is not overwritten by $objp2 value

							$this->constructProductListOption($objp, $opt, $optJson, 0, $selected, $hidepriceinlabel, $filterkey);

							$j++;

							// Add new entry
							// "key" value of json key array is used by jQuery automatically as selected value
							// "label" value of json key array is used by jQuery automatically as text for combo box
							$out .= $opt;
							array_push($outarray, $optJson);
						}
					}
				} else {
					if (!empty($conf->dynamicprices->enabled) && !empty($objp->fk_price_expression)) {
						$price_product = new Product($this->db);
						$price_product->fetch($objp->rowid, '', '', 1);
						$priceparser = new PriceParser($this->db);
						$price_result = $priceparser->parseProduct($price_product);
						if ($price_result >= 0) {
							$objp->price = $price_result;
							$objp->unitprice = $price_result;
							//Calculate the VAT
							$objp->price_ttc = price2num($objp->price) * (1 + ($objp->tva_tx / 100));
							$objp->price_ttc = price2num($objp->price_ttc, 'MU');
						}
					}

					$this->constructProductListOption($objp, $opt, $optJson, $price_level, $selected, $hidepriceinlabel, $filterkey);
					// Add new entry
					// "key" value of json key array is used by jQuery automatically as selected value
					// "label" value of json key array is used by jQuery automatically as text for combo box
					$out .= $opt;
					array_push($outarray, $optJson);
				}

				$i++;
			}

			$out .= '</select>';

			$this->db->free($result);

			if (empty($outputmode)) {
				return $out;
			}
			return $outarray;
		} else {
			dol_print_error($this->db);
		}
	}

	/**
	 * Function to forge the string with OPTIONs of SELECT.
	 * This define value for &$opt and &$optJson.
	 * This function is called by select_produits_list().
	 *
	 * @param 	resource	$objp			    Resultset of fetch
	 * @param 	string		$opt			    Option (var used for returned value in string option format)
	 * @param 	string		$optJson		    Option (var used for returned value in json format)
	 * @param 	int			$price_level	    Price level
	 * @param 	string		$selected		    Preselected value
	 * @param   int         $hidepriceinlabel   Hide price in label
	 * @param   string      $filterkey          Filter key to highlight
	 * @param	int			$novirtualstock 	Do not load virtual stock, even if slow option STOCK_SHOW_VIRTUAL_STOCK_IN_PRODUCTS_COMBO is on.
	 * @return	void
	 */
	protected function constructProductListOption(&$objp, &$opt, &$optJson, $price_level, $selected, $hidepriceinlabel = 0, $filterkey = '', $novirtualstock = 0)
	{
		global $langs, $conf, $user;

		$outkey = '';
		$outval = '';
		$outref = '';
		$outlabel = '';
		$outlabel_translated = '';
		$outdesc = '';
		$outdesc_translated = '';
		$outbarcode = '';
		$outorigin = '';
		$outtype = '';
		$outprice_ht = '';
		$outprice_ttc = '';
		$outpricebasetype = '';
		$outtva_tx = '';
		$outdefault_vat_code = '';
		$outqty = 1;
		$outdiscount = 0;

		$maxlengtharticle = (empty($conf->global->PRODUCT_MAX_LENGTH_COMBO) ? 48 : $conf->global->PRODUCT_MAX_LENGTH_COMBO);

		$label = $objp->label;
		if (!empty($objp->label_translated)) {
			$label = $objp->label_translated;
		}
		if (!empty($filterkey) && $filterkey != '') {
			$label = preg_replace('/('.preg_quote($filterkey, '/').')/i', '<strong>$1</strong>', $label, 1);
		}

		$outkey = $objp->rowid;
		$outref = $objp->ref;
		$outrefcust = empty($objp->custref) ? '' : $objp->custref;
		$outlabel = $objp->label;
		$outdesc = $objp->description;
		if (!empty($conf->global->MAIN_MULTILANGS)) {
			$outlabel_translated = $objp->label_translated;
			$outdesc_translated = $objp->description_translated;
		}
		$outbarcode = $objp->barcode;
		$outorigin = $objp->fk_country;
		$outpbq = empty($objp->price_by_qty_rowid) ? '' : $objp->price_by_qty_rowid;

		$outtype = $objp->fk_product_type;
		$outdurationvalue = $outtype == Product::TYPE_SERVICE ?substr($objp->duration, 0, dol_strlen($objp->duration) - 1) : '';
		$outdurationunit = $outtype == Product::TYPE_SERVICE ?substr($objp->duration, -1) : '';

		if ($outorigin && !empty($conf->global->PRODUCT_SHOW_ORIGIN_IN_COMBO)) {
			require_once DOL_DOCUMENT_ROOT.'/core/lib/company.lib.php';
		}

		// Units
		$outvalUnits = '';
		if (!empty($conf->global->PRODUCT_USE_UNITS)) {
			if (!empty($objp->unit_short)) {
				$outvalUnits .= ' - '.$objp->unit_short;
			}
		}
		if (!empty($conf->global->PRODUCT_SHOW_DIMENSIONS_IN_COMBO)) {
			if (!empty($objp->weight) && $objp->weight_units !== null) {
				$unitToShow = showDimensionInBestUnit($objp->weight, $objp->weight_units, 'weight', $langs);
				$outvalUnits .= ' - '.$unitToShow;
			}
			if ((!empty($objp->length) || !empty($objp->width) || !empty($objp->height)) && $objp->length_units !== null) {
				$unitToShow = $objp->length.' x '.$objp->width.' x '.$objp->height.' '.measuringUnitString(0, 'size', $objp->length_units);
				$outvalUnits .= ' - '.$unitToShow;
			}
			if (!empty($objp->surface) && $objp->surface_units !== null) {
				$unitToShow = showDimensionInBestUnit($objp->surface, $objp->surface_units, 'surface', $langs);
				$outvalUnits .= ' - '.$unitToShow;
			}
			if (!empty($objp->volume) && $objp->volume_units !== null) {
				$unitToShow = showDimensionInBestUnit($objp->volume, $objp->volume_units, 'volume', $langs);
				$outvalUnits .= ' - '.$unitToShow;
			}
		}
		if ($outdurationvalue && $outdurationunit) {
			$da = array(
				'h' => $langs->trans('Hour'),
				'd' => $langs->trans('Day'),
				'w' => $langs->trans('Week'),
				'm' => $langs->trans('Month'),
				'y' => $langs->trans('Year')
			);
			if (isset($da[$outdurationunit])) {
				$outvalUnits .= ' - '.$outdurationvalue.' '.$langs->transnoentities($da[$outdurationunit].($outdurationvalue > 1 ? 's' : ''));
			}
		}

		$opt = '<option value="'.$objp->rowid.'"';
		$opt .= ($objp->rowid == $selected) ? ' selected' : '';
		if (!empty($objp->price_by_qty_rowid) && $objp->price_by_qty_rowid > 0) {
			$opt .= ' pbq="'.$objp->price_by_qty_rowid.'" data-pbq="'.$objp->price_by_qty_rowid.'" data-pbqup="'.$objp->price_by_qty_unitprice.'" data-pbqbase="'.$objp->price_by_qty_price_base_type.'" data-pbqqty="'.$objp->price_by_qty_quantity.'" data-pbqpercent="'.$objp->price_by_qty_remise_percent.'"';
		}
		if (!empty($conf->stock->enabled) && isset($objp->stock) && ($objp->fk_product_type == Product::TYPE_PRODUCT || !empty($conf->global->STOCK_SUPPORTS_SERVICES))) {
			if (!empty($user->rights->stock->lire)) {
				if ($objp->stock > 0) {
					$opt .= ' class="product_line_stock_ok"';
				} elseif ($objp->stock <= 0) {
					$opt .= ' class="product_line_stock_too_low"';
				}
			}
		}
		if (!empty($conf->global->PRODUIT_TEXTS_IN_THIRDPARTY_LANGUAGE)) {
			$opt .= ' data-labeltrans="'.$outlabel_translated.'"';
			$opt .= ' data-desctrans="'.dol_escape_htmltag($outdesc_translated).'"';
		}
		$opt .= '>';
		$opt .= $objp->ref;
		if (! empty($objp->custref)) {
			$opt.= ' (' . $objp->custref . ')';
		}
		if ($outbarcode) {
			$opt .= ' ('.$outbarcode.')';
		}
		$opt .= ' - '.dol_trunc($label, $maxlengtharticle);
		if ($outorigin && !empty($conf->global->PRODUCT_SHOW_ORIGIN_IN_COMBO)) {
			$opt .= ' ('.getCountry($outorigin, 1).')';
		}

		$objRef = $objp->ref;
		if (! empty($objp->custref)) {
			$objRef .= ' (' . $objp->custref . ')';
		}
		if (!empty($filterkey) && $filterkey != '') {
			$objRef = preg_replace('/('.preg_quote($filterkey, '/').')/i', '<strong>$1</strong>', $objRef, 1);
		}
		$outval .= $objRef;
		if ($outbarcode) {
			$outval .= ' ('.$outbarcode.')';
		}
		$outval .= ' - '.dol_trunc($label, $maxlengtharticle);
		if ($outorigin && !empty($conf->global->PRODUCT_SHOW_ORIGIN_IN_COMBO)) {
			$outval .= ' ('.getCountry($outorigin, 1).')';
		}

		// Units
		$opt .= $outvalUnits;
		$outval .= $outvalUnits;

		$found = 0;

		// Multiprice
		// If we need a particular price level (from 1 to n)
		if (empty($hidepriceinlabel) && $price_level >= 1 && (!empty($conf->global->PRODUIT_MULTIPRICES) || !empty($conf->global->PRODUIT_CUSTOMER_PRICES_BY_QTY_MULTIPRICES))) {
			$sql = "SELECT price, price_ttc, price_base_type, tva_tx, default_vat_code";
			$sql .= " FROM ".$this->db->prefix()."product_price";
			$sql .= " WHERE fk_product = ".((int) $objp->rowid);
			$sql .= " AND entity IN (".getEntity('productprice').")";
			$sql .= " AND price_level = ".((int) $price_level);
			$sql .= " ORDER BY date_price DESC, rowid DESC"; // Warning DESC must be both on date_price and rowid.
			$sql .= " LIMIT 1";

			dol_syslog(get_class($this).'::constructProductListOption search price for product '.$objp->rowid.' AND level '.$price_level.'', LOG_DEBUG);
			$result2 = $this->db->query($sql);
			if ($result2) {
				$objp2 = $this->db->fetch_object($result2);
				if ($objp2) {
					$found = 1;
					if ($objp2->price_base_type == 'HT') {
						$opt .= ' - '.price($objp2->price, 1, $langs, 0, 0, -1, $conf->currency).' '.$langs->trans("HT");
						$outval .= ' - '.price($objp2->price, 0, $langs, 0, 0, -1, $conf->currency).' '.$langs->transnoentities("HT");
					} else {
						$opt .= ' - '.price($objp2->price_ttc, 1, $langs, 0, 0, -1, $conf->currency).' '.$langs->trans("TTC");
						$outval .= ' - '.price($objp2->price_ttc, 0, $langs, 0, 0, -1, $conf->currency).' '.$langs->transnoentities("TTC");
					}
					$outprice_ht = price($objp2->price);
					$outprice_ttc = price($objp2->price_ttc);
					$outpricebasetype = $objp2->price_base_type;
					if (!empty($conf->global->PRODUIT_MULTIPRICES_USE_VAT_PER_LEVEL)) {  // using this option is a bug. kept for backward compatibility
						$outtva_tx = $objp2->tva_tx;						// We use the vat rate on line of multiprice
						$outdefault_vat_code = $objp2->default_vat_code;	// We use the vat code on line of multiprice
					} else {
						$outtva_tx = $objp->tva_tx;							// We use the vat rate of product, not the one on line of multiprice
						$outdefault_vat_code = $objp->default_vat_code;		// We use the vat code or product, not the one on line of multiprice
					}
				}
			} else {
				dol_print_error($this->db);
			}
		}

		// Price by quantity
		if (empty($hidepriceinlabel) && !empty($objp->quantity) && $objp->quantity >= 1 && (!empty($conf->global->PRODUIT_CUSTOMER_PRICES_BY_QTY) || !empty($conf->global->PRODUIT_CUSTOMER_PRICES_BY_QTY_MULTIPRICES))) {
			$found = 1;
			$outqty = $objp->quantity;
			$outdiscount = $objp->remise_percent;
			if ($objp->quantity == 1) {
				$opt .= ' - '.price($objp->unitprice, 1, $langs, 0, 0, -1, $conf->currency)."/";
				$outval .= ' - '.price($objp->unitprice, 0, $langs, 0, 0, -1, $conf->currency)."/";
				$opt .= $langs->trans("Unit"); // Do not use strtolower because it breaks utf8 encoding
				$outval .= $langs->transnoentities("Unit");
			} else {
				$opt .= ' - '.price($objp->price, 1, $langs, 0, 0, -1, $conf->currency)."/".$objp->quantity;
				$outval .= ' - '.price($objp->price, 0, $langs, 0, 0, -1, $conf->currency)."/".$objp->quantity;
				$opt .= $langs->trans("Units"); // Do not use strtolower because it breaks utf8 encoding
				$outval .= $langs->transnoentities("Units");
			}

			$outprice_ht = price($objp->unitprice);
			$outprice_ttc = price($objp->unitprice * (1 + ($objp->tva_tx / 100)));
			$outpricebasetype = $objp->price_base_type;
			$outtva_tx = $objp->tva_tx;							// This value is the value on product when constructProductListOption is called by select_produits_list even if other field $objp-> are from table price_by_qty
			$outdefault_vat_code = $objp->default_vat_code;		// This value is the value on product when constructProductListOption is called by select_produits_list even if other field $objp-> are from table price_by_qty
		}
		if (empty($hidepriceinlabel) && !empty($objp->quantity) && $objp->quantity >= 1) {
			$opt .= " (".price($objp->unitprice, 1, $langs, 0, 0, -1, $conf->currency)."/".$langs->trans("Unit").")"; // Do not use strtolower because it breaks utf8 encoding
			$outval .= " (".price($objp->unitprice, 0, $langs, 0, 0, -1, $conf->currency)."/".$langs->transnoentities("Unit").")"; // Do not use strtolower because it breaks utf8 encoding
		}
		if (empty($hidepriceinlabel) && !empty($objp->remise_percent) && $objp->remise_percent >= 1) {
			$opt .= " - ".$langs->trans("Discount")." : ".vatrate($objp->remise_percent).' %';
			$outval .= " - ".$langs->transnoentities("Discount")." : ".vatrate($objp->remise_percent).' %';
		}

		// Price by customer
		if (empty($hidepriceinlabel) && !empty($conf->global->PRODUIT_CUSTOMER_PRICES)) {
			if (!empty($objp->idprodcustprice)) {
				$found = 1;

				if ($objp->custprice_base_type == 'HT') {
					$opt .= ' - '.price($objp->custprice, 1, $langs, 0, 0, -1, $conf->currency).' '.$langs->trans("HT");
					$outval .= ' - '.price($objp->custprice, 0, $langs, 0, 0, -1, $conf->currency).' '.$langs->transnoentities("HT");
				} else {
					$opt .= ' - '.price($objp->custprice_ttc, 1, $langs, 0, 0, -1, $conf->currency).' '.$langs->trans("TTC");
					$outval .= ' - '.price($objp->custprice_ttc, 0, $langs, 0, 0, -1, $conf->currency).' '.$langs->transnoentities("TTC");
				}

				$outprice_ht = price($objp->custprice);
				$outprice_ttc = price($objp->custprice_ttc);
				$outpricebasetype = $objp->custprice_base_type;
				$outtva_tx = $objp->custtva_tx;
				$outdefault_vat_code = $objp->custdefault_vat_code;
			}
		}

		// If level no defined or multiprice not found, we used the default price
		if (empty($hidepriceinlabel) && !$found) {
			if ($objp->price_base_type == 'HT') {
				$opt .= ' - '.price($objp->price, 1, $langs, 0, 0, -1, $conf->currency).' '.$langs->trans("HT");
				$outval .= ' - '.price($objp->price, 0, $langs, 0, 0, -1, $conf->currency).' '.$langs->transnoentities("HT");
			} else {
				$opt .= ' - '.price($objp->price_ttc, 1, $langs, 0, 0, -1, $conf->currency).' '.$langs->trans("TTC");
				$outval .= ' - '.price($objp->price_ttc, 0, $langs, 0, 0, -1, $conf->currency).' '.$langs->transnoentities("TTC");
			}
			$outprice_ht = price($objp->price);
			$outprice_ttc = price($objp->price_ttc);
			$outpricebasetype = $objp->price_base_type;
			$outtva_tx = $objp->tva_tx;
			$outdefault_vat_code = $objp->default_vat_code;
		}

		if (!empty($conf->stock->enabled) && isset($objp->stock) && ($objp->fk_product_type == Product::TYPE_PRODUCT || !empty($conf->global->STOCK_SUPPORTS_SERVICES))) {
			if (!empty($user->rights->stock->lire)) {
				$opt .= ' - '.$langs->trans("Stock").': '.price(price2num($objp->stock, 'MS'));

				if ($objp->stock > 0) {
					$outval .= ' - <span class="product_line_stock_ok">';
				} elseif ($objp->stock <= 0) {
					$outval .= ' - <span class="product_line_stock_too_low">';
				}
				$outval .= $langs->transnoentities("Stock").': '.price(price2num($objp->stock, 'MS'));
				$outval .= '</span>';
				if (empty($novirtualstock) && !empty($conf->global->STOCK_SHOW_VIRTUAL_STOCK_IN_PRODUCTS_COMBO)) {  // Warning, this option may slow down combo list generation
					$langs->load("stocks");

					$tmpproduct = new Product($this->db);
					$tmpproduct->fetch($objp->rowid, '', '', '', 1, 1, 1); // Load product without lang and prices arrays (we just need to make ->virtual_stock() after)
					$tmpproduct->load_virtual_stock();
					$virtualstock = $tmpproduct->stock_theorique;

					$opt .= ' - '.$langs->trans("VirtualStock").':'.$virtualstock;

					$outval .= ' - '.$langs->transnoentities("VirtualStock").':';
					if ($virtualstock > 0) {
						$outval .= '<span class="product_line_stock_ok">';
					} elseif ($virtualstock <= 0) {
						$outval .= '<span class="product_line_stock_too_low">';
					}
					$outval .= $virtualstock;
					$outval .= '</span>';

					unset($tmpproduct);
				}
			}
		}

		$opt .= "</option>\n";
		$optJson = array(
			'key'=>$outkey,
			'value'=>$outref,
			'label'=>$outval,
			'label2'=>$outlabel,
			'desc'=>$outdesc,
			'type'=>$outtype,
			'price_ht'=>price2num($outprice_ht),
			'price_ttc'=>price2num($outprice_ttc),
			'pricebasetype'=>$outpricebasetype,
			'tva_tx'=>$outtva_tx,
			'default_vat_code'=>$outdefault_vat_code,
			'qty'=>$outqty,
			'discount'=>$outdiscount,
			'duration_value'=>$outdurationvalue,
			'duration_unit'=>$outdurationunit,
			'pbq'=>$outpbq,
			'labeltrans'=>$outlabel_translated,
			'desctrans'=>$outdesc_translated,
			'ref_customer'=>$outrefcust
		);
	}

	// phpcs:disable PEAR.NamingConventions.ValidFunctionName.ScopeNotCamelCaps
	/**
	 *	Return list of products for customer (in Ajax if Ajax activated or go to select_produits_fournisseurs_list)
	 *
	 *	@param	int		$socid			Id third party
	 *	@param  string	$selected       Preselected product
	 *	@param  string	$htmlname       Name of HTML Select
	 *  @param	string	$filtertype     Filter on product type (''=nofilter, 0=product, 1=service)
	 *	@param  string	$filtre			For a SQL filter
	 *	@param	array	$ajaxoptions	Options for ajax_autocompleter
	 *  @param	int		$hidelabel		Hide label (0=no, 1=yes)
	 *  @param  int     $alsoproductwithnosupplierprice    1=Add also product without supplier prices
	 *  @param	string	$morecss		More CSS
	 *  @param	string	$placeholder	Placeholder
	 *	@return	void
	 */
	public function select_produits_fournisseurs($socid, $selected = '', $htmlname = 'productid', $filtertype = '', $filtre = '', $ajaxoptions = array(), $hidelabel = 0, $alsoproductwithnosupplierprice = 0, $morecss = '', $placeholder = '')
	{
		// phpcs:enable
		global $langs, $conf;
		global $price_level, $status, $finished;

		if (!isset($status)) {
			$status = 1;
		}

		$selected_input_value = '';
		if (!empty($conf->use_javascript_ajax) && !empty($conf->global->PRODUIT_USE_SEARCH_TO_SELECT)) {
			if ($selected > 0) {
				require_once DOL_DOCUMENT_ROOT.'/product/class/product.class.php';
				$producttmpselect = new Product($this->db);
				$producttmpselect->fetch($selected);
				$selected_input_value = $producttmpselect->ref;
				unset($producttmpselect);
			}

			// mode=2 means suppliers products
			$urloption = ($socid > 0 ? 'socid='.$socid.'&' : '').'htmlname='.$htmlname.'&outjson=1&price_level='.$price_level.'&type='.$filtertype.'&mode=2&status='.$status.'&finished='.$finished.'&alsoproductwithnosupplierprice='.$alsoproductwithnosupplierprice;
			print ajax_autocompleter($selected, $htmlname, DOL_URL_ROOT.'/product/ajax/products.php', $urloption, $conf->global->PRODUIT_USE_SEARCH_TO_SELECT, 0, $ajaxoptions);
			print ($hidelabel ? '' : $langs->trans("RefOrLabel").' : ').'<input type="text" class="minwidth300" name="search_'.$htmlname.'" id="search_'.$htmlname.'" value="'.$selected_input_value.'"'.($placeholder ? ' placeholder="'.$placeholder.'"' : '').'>';
		} else {
			print $this->select_produits_fournisseurs_list($socid, $selected, $htmlname, $filtertype, $filtre, '', $status, 0, 0, $alsoproductwithnosupplierprice, $morecss, 0, $placeholder);
		}
	}

	// phpcs:disable PEAR.NamingConventions.ValidFunctionName.ScopeNotCamelCaps
	/**
	 *	Return list of suppliers products
	 *
	 *	@param	int		$socid   			Id of supplier thirdparty (0 = no filter)
	 *	@param  int		$selected       	Product price pre-selected (must be 'id' in product_fournisseur_price or 'idprod_IDPROD')
	 *	@param  string	$htmlname       	Name of HTML select
	 *  @param	string	$filtertype     	Filter on product type (''=nofilter, 0=product, 1=service)
	 *	@param  string	$filtre         	Generic filter. Data must not come from user input.
	 *	@param  string	$filterkey      	Filter of produdts
	 *  @param  int		$statut         	-1=Return all products, 0=Products not on buy, 1=Products on buy
	 *  @param  int		$outputmode     	0=HTML select string, 1=Array
	 *  @param  int     $limit          	Limit of line number
	 *  @param  int     $alsoproductwithnosupplierprice    1=Add also product without supplier prices
	 *  @param	string	$morecss			Add more CSS
	 *  @param	int		$showstockinlist	Show stock information (slower).
	 *  @param	string	$placeholder		Placeholder
	 *  @return array           			Array of keys for json
	 */
	public function select_produits_fournisseurs_list($socid, $selected = '', $htmlname = 'productid', $filtertype = '', $filtre = '', $filterkey = '', $statut = -1, $outputmode = 0, $limit = 100, $alsoproductwithnosupplierprice = 0, $morecss = '', $showstockinlist = 0, $placeholder = '')
	{
		// phpcs:enable
<<<<<<< HEAD
		global $langs, $conf, $db, $user, $hookmanager;
=======
		global $langs, $conf, $user;
		global $hookmanager;
>>>>>>> f1ffb56f

		$out = '';
		$outarray = array();

		$maxlengtharticle = (empty($conf->global->PRODUCT_MAX_LENGTH_COMBO) ? 48 : $conf->global->PRODUCT_MAX_LENGTH_COMBO);

		$langs->load('stocks');
		// Units
		if (!empty($conf->global->PRODUCT_USE_UNITS)) {
			$langs->load('other');
		}

		$sql = "SELECT p.rowid, p.ref, p.label, p.price, p.duration, p.fk_product_type, p.stock,";
		$sql .= " pfp.ref_fourn, pfp.rowid as idprodfournprice, pfp.price as fprice, pfp.quantity, pfp.remise_percent, pfp.remise, pfp.unitprice,";
		$sql .= " pfp.fk_supplier_price_expression, pfp.fk_product, pfp.tva_tx, pfp.default_vat_code, pfp.fk_soc, s.nom as name,";
		$sql .= " pfp.supplier_reputation";
		// if we use supplier description of the products
		if (!empty($conf->global->PRODUIT_FOURN_TEXTS)) {
			$sql .= " ,pfp.desc_fourn as description";
		} else {
			$sql .= " ,p.description";
		}
		// Units
		if (!empty($conf->global->PRODUCT_USE_UNITS)) {
			$sql .= ", u.label as unit_long, u.short_label as unit_short, p.weight, p.weight_units, p.length, p.length_units, p.width, p.width_units, p.height, p.height_units, p.surface, p.surface_units, p.volume, p.volume_units";
		}
		if (!empty($conf->barcode->enabled)) {
			$sql .= ", pfp.barcode";
		}
		$sql .= " FROM ".$this->db->prefix()."product as p";
		$sql .= " LEFT JOIN ".$this->db->prefix()."product_fournisseur_price as pfp ON ( p.rowid = pfp.fk_product AND pfp.entity IN (".getEntity('product').") )";
		if ($socid > 0) {
			$sql .= " AND pfp.fk_soc = ".((int) $socid);
		}
		$sql .= " LEFT JOIN ".$this->db->prefix()."societe as s ON pfp.fk_soc = s.rowid";
		// Units
		if (!empty($conf->global->PRODUCT_USE_UNITS)) {
			$sql .= " LEFT JOIN ".$this->db->prefix()."c_units u ON u.rowid = p.fk_unit";
		}
		$sql .= " WHERE p.entity IN (".getEntity('product').")";
		if ($statut != -1) {
			$sql .= " AND p.tobuy = ".((int) $statut);
		}
		if (strval($filtertype) != '') {
			$sql .= " AND p.fk_product_type = ".((int) $filtertype);
		}
		if (!empty($filtre)) {
			$sql .= " ".$filtre;
		}
		// Add where from hooks
		$parameters = array();
		$reshook = $hookmanager->executeHooks('selectSuppliersProductsListWhere', $parameters); // Note that $action and $object may have been modified by hook
		$sql .= $hookmanager->resPrint;
		// Add criteria on ref/label
		if ($filterkey != '') {
			$sql .= ' AND (';
			$prefix = empty($conf->global->PRODUCT_DONOTSEARCH_ANYWHERE) ? '%' : ''; // Can use index if PRODUCT_DONOTSEARCH_ANYWHERE is on
			// For natural search
			$scrit = explode(' ', $filterkey);
			$i = 0;
			if (count($scrit) > 1) {
				$sql .= "(";
			}
			foreach ($scrit as $crit) {
				if ($i > 0) {
					$sql .= " AND ";
				}
				$sql .= "(pfp.ref_fourn LIKE '".$this->db->escape($prefix.$crit)."%' OR p.ref LIKE '".$this->db->escape($prefix.$crit)."%' OR p.label LIKE '".$this->db->escape($prefix.$crit)."%'";
				if (!empty($conf->global->PRODUIT_FOURN_TEXTS)) {
					$sql .= " OR pfp.desc_fourn LIKE '".$this->db->escape($prefix.$crit)."%'";
				}
				$sql .= ")";
				$i++;
			}
			if (count($scrit) > 1) {
				$sql .= ")";
			}
			if (!empty($conf->barcode->enabled)) {
				$sql .= " OR p.barcode LIKE '".$this->db->escape($prefix.$filterkey)."%'";
				$sql .= " OR pfp.barcode LIKE '".$this->db->escape($prefix.$filterkey)."%'";
			}
			$sql .= ')';
		}
		$sql .= " ORDER BY pfp.ref_fourn DESC, pfp.quantity ASC";
		$sql .= $this->db->plimit($limit, 0);

		// Build output string

		dol_syslog(get_class($this)."::select_produits_fournisseurs_list", LOG_DEBUG);
		$result = $this->db->query($sql);
		if ($result) {
			require_once DOL_DOCUMENT_ROOT.'/product/dynamic_price/class/price_parser.class.php';
			require_once DOL_DOCUMENT_ROOT.'/core/lib/product.lib.php';

			$num = $this->db->num_rows($result);

			//$out.='<select class="flat" id="select'.$htmlname.'" name="'.$htmlname.'">';	// remove select to have id same with combo and ajax
			$out .= '<select class="flat '.($morecss ? ' '.$morecss : '').'" id="'.$htmlname.'" name="'.$htmlname.'">';
			if (!$selected) {
				$out .= '<option value="-1" selected>'.($placeholder ? $placeholder : '&nbsp;').'</option>';
			} else {
				$out .= '<option value="-1">'.($placeholder ? $placeholder : '&nbsp;').'</option>';
			}

			$i = 0;
			while ($i < $num) {
				$objp = $this->db->fetch_object($result);

				$outkey = $objp->idprodfournprice; // id in table of price
				if (!$outkey && $alsoproductwithnosupplierprice) {
					$outkey = 'idprod_'.$objp->rowid; // id of product
				}

				$outref = $objp->ref;
				$outbarcode = $objp->barcode;
				$outqty = 1;
				$outdiscount = 0;
				$outtype = $objp->fk_product_type;
				$outdurationvalue = $outtype == Product::TYPE_SERVICE ?substr($objp->duration, 0, dol_strlen($objp->duration) - 1) : '';
				$outdurationunit = $outtype == Product::TYPE_SERVICE ?substr($objp->duration, -1) : '';

				// Units
				$outvalUnits = '';
				if (!empty($conf->global->PRODUCT_USE_UNITS)) {
					if (!empty($objp->unit_short)) {
						$outvalUnits .= ' - '.$objp->unit_short;
					}
					if (!empty($objp->weight) && $objp->weight_units !== null) {
						$unitToShow = showDimensionInBestUnit($objp->weight, $objp->weight_units, 'weight', $langs);
						$outvalUnits .= ' - '.$unitToShow;
					}
					if ((!empty($objp->length) || !empty($objp->width) || !empty($objp->height)) && $objp->length_units !== null) {
						$unitToShow = $objp->length.' x '.$objp->width.' x '.$objp->height.' '.measuringUnitString(0, 'size', $objp->length_units);
						$outvalUnits .= ' - '.$unitToShow;
					}
					if (!empty($objp->surface) && $objp->surface_units !== null) {
						$unitToShow = showDimensionInBestUnit($objp->surface, $objp->surface_units, 'surface', $langs);
						$outvalUnits .= ' - '.$unitToShow;
					}
					if (!empty($objp->volume) && $objp->volume_units !== null) {
						$unitToShow = showDimensionInBestUnit($objp->volume, $objp->volume_units, 'volume', $langs);
						$outvalUnits .= ' - '.$unitToShow;
					}
					if ($outdurationvalue && $outdurationunit) {
						$da = array(
							'h' => $langs->trans('Hour'),
							'd' => $langs->trans('Day'),
							'w' => $langs->trans('Week'),
							'm' => $langs->trans('Month'),
							'y' => $langs->trans('Year')
						);
						if (isset($da[$outdurationunit])) {
							$outvalUnits .= ' - '.$outdurationvalue.' '.$langs->transnoentities($da[$outdurationunit].($outdurationvalue > 1 ? 's' : ''));
						}
					}
				}

				$objRef = $objp->ref;
				if ($filterkey && $filterkey != '') {
					$objRef = preg_replace('/('.preg_quote($filterkey, '/').')/i', '<strong>$1</strong>', $objRef, 1);
				}
				$objRefFourn = $objp->ref_fourn;
				if ($filterkey && $filterkey != '') {
					$objRefFourn = preg_replace('/('.preg_quote($filterkey, '/').')/i', '<strong>$1</strong>', $objRefFourn, 1);
				}
				$label = $objp->label;
				if ($filterkey && $filterkey != '') {
					$label = preg_replace('/('.preg_quote($filterkey, '/').')/i', '<strong>$1</strong>', $label, 1);
				}

				$optlabel = $objp->ref;
				if (!empty($objp->idprodfournprice) && ($objp->ref != $objp->ref_fourn)) {
					$optlabel .= ' <span class="opacitymedium">('.$objp->ref_fourn.')</span>';
				}
				if (!empty($conf->barcode->enabled) && !empty($objp->barcode)) {
					$optlabel .= ' ('.$outbarcode.')';
				}
				$optlabel .= ' - '.dol_trunc($label, $maxlengtharticle);

				$outvallabel = $objRef;
				if (!empty($objp->idprodfournprice) && ($objp->ref != $objp->ref_fourn)) {
					$outvallabel .= ' ('.$objRefFourn.')';
				}
				if (!empty($conf->barcode->enabled) && !empty($objp->barcode)) {
					$outvallabel .= ' ('.$outbarcode.')';
				}
				$outvallabel .= ' - '.dol_trunc($label, $maxlengtharticle);

				// Units
				$optlabel .= $outvalUnits;
				$outvallabel .= $outvalUnits;

				if (!empty($objp->idprodfournprice)) {
					$outqty = $objp->quantity;
					$outdiscount = $objp->remise_percent;
					if (!empty($conf->dynamicprices->enabled) && !empty($objp->fk_supplier_price_expression)) {
						$prod_supplier = new ProductFournisseur($this->db);
						$prod_supplier->product_fourn_price_id = $objp->idprodfournprice;
						$prod_supplier->id = $objp->fk_product;
						$prod_supplier->fourn_qty = $objp->quantity;
						$prod_supplier->fourn_tva_tx = $objp->tva_tx;
						$prod_supplier->fk_supplier_price_expression = $objp->fk_supplier_price_expression;
						$priceparser = new PriceParser($this->db);
						$price_result = $priceparser->parseProductSupplier($prod_supplier);
						if ($price_result >= 0) {
							$objp->fprice = $price_result;
							if ($objp->quantity >= 1) {
								$objp->unitprice = $objp->fprice / $objp->quantity; // Replace dynamically unitprice
							}
						}
					}
					if ($objp->quantity == 1) {
						$optlabel .= ' - '.price($objp->fprice * (!empty($conf->global->DISPLAY_DISCOUNTED_SUPPLIER_PRICE) ? (1 - $objp->remise_percent / 100) : 1), 1, $langs, 0, 0, -1, $conf->currency)."/";
						$outvallabel .= ' - '.price($objp->fprice * (!empty($conf->global->DISPLAY_DISCOUNTED_SUPPLIER_PRICE) ? (1 - $objp->remise_percent / 100) : 1), 0, $langs, 0, 0, -1, $conf->currency)."/";
						$optlabel .= $langs->trans("Unit"); // Do not use strtolower because it breaks utf8 encoding
						$outvallabel .= $langs->transnoentities("Unit");
					} else {
						$optlabel .= ' - '.price($objp->fprice * (!empty($conf->global->DISPLAY_DISCOUNTED_SUPPLIER_PRICE) ? (1 - $objp->remise_percent / 100) : 1), 1, $langs, 0, 0, -1, $conf->currency)."/".$objp->quantity;
						$outvallabel .= ' - '.price($objp->fprice * (!empty($conf->global->DISPLAY_DISCOUNTED_SUPPLIER_PRICE) ? (1 - $objp->remise_percent / 100) : 1), 0, $langs, 0, 0, -1, $conf->currency)."/".$objp->quantity;
						$optlabel .= ' '.$langs->trans("Units"); // Do not use strtolower because it breaks utf8 encoding
						$outvallabel .= ' '.$langs->transnoentities("Units");
					}

					if ($objp->quantity > 1) {
						$optlabel .= " (".price($objp->unitprice * (!empty($conf->global->DISPLAY_DISCOUNTED_SUPPLIER_PRICE) ? (1 - $objp->remise_percent / 100) : 1), 1, $langs, 0, 0, -1, $conf->currency)."/".$langs->trans("Unit").")"; // Do not use strtolower because it breaks utf8 encoding
						$outvallabel .= " (".price($objp->unitprice * (!empty($conf->global->DISPLAY_DISCOUNTED_SUPPLIER_PRICE) ? (1 - $objp->remise_percent / 100) : 1), 0, $langs, 0, 0, -1, $conf->currency)."/".$langs->transnoentities("Unit").")"; // Do not use strtolower because it breaks utf8 encoding
					}
					if ($objp->remise_percent >= 1) {
						$optlabel .= " - ".$langs->trans("Discount")." : ".vatrate($objp->remise_percent).' %';
						$outvallabel .= " - ".$langs->transnoentities("Discount")." : ".vatrate($objp->remise_percent).' %';
					}
					if ($objp->duration) {
						$optlabel .= " - ".$objp->duration;
						$outvallabel .= " - ".$objp->duration;
					}
					if (!$socid) {
						$optlabel .= " - ".dol_trunc($objp->name, 8);
						$outvallabel .= " - ".dol_trunc($objp->name, 8);
					}
					if ($objp->supplier_reputation) {
						//TODO dictionary
						$reputations = array(''=>$langs->trans('Standard'), 'FAVORITE'=>$langs->trans('Favorite'), 'NOTTHGOOD'=>$langs->trans('NotTheGoodQualitySupplier'), 'DONOTORDER'=>$langs->trans('DoNotOrderThisProductToThisSupplier'));

						$optlabel .= " - ".$reputations[$objp->supplier_reputation];
						$outvallabel .= " - ".$reputations[$objp->supplier_reputation];
					}
				} else {
					if (empty($alsoproductwithnosupplierprice)) {     // No supplier price defined for couple product/supplier
						$optlabel .= " - <span class='opacitymedium'>".$langs->trans("NoPriceDefinedForThisSupplier").'</span>';
						$outvallabel .= ' - '.$langs->transnoentities("NoPriceDefinedForThisSupplier");
					} else // No supplier price defined for product, even on other suppliers
					{
						$optlabel .= " - <span class='opacitymedium'>".$langs->trans("NoPriceDefinedForThisSupplier").'</span>';
						$outvallabel .= ' - '.$langs->transnoentities("NoPriceDefinedForThisSupplier");
					}
				}

				if (!empty($conf->stock->enabled) && $showstockinlist && isset($objp->stock) && ($objp->fk_product_type == Product::TYPE_PRODUCT || !empty($conf->global->STOCK_SUPPORTS_SERVICES))) {
					$novirtualstock = ($showstockinlist == 2);

					if (!empty($user->rights->stock->lire)) {
						$outvallabel .= ' - '.$langs->trans("Stock").': '.price(price2num($objp->stock, 'MS'));

						if ($objp->stock > 0) {
							$optlabel .= ' - <span class="product_line_stock_ok">';
						} elseif ($objp->stock <= 0) {
							$optlabel .= ' - <span class="product_line_stock_too_low">';
						}
						$optlabel .= $langs->transnoentities("Stock").':'.price(price2num($objp->stock, 'MS'));
						$optlabel .= '</span>';
						if (empty($novirtualstock) && !empty($conf->global->STOCK_SHOW_VIRTUAL_STOCK_IN_PRODUCTS_COMBO)) {  // Warning, this option may slow down combo list generation
							$langs->load("stocks");

							$tmpproduct = new Product($this->db);
							$tmpproduct->fetch($objp->rowid, '', '', '', 1, 1, 1); // Load product without lang and prices arrays (we just need to make ->virtual_stock() after)
							$tmpproduct->load_virtual_stock();
							$virtualstock = $tmpproduct->stock_theorique;

							$outvallabel .= ' - '.$langs->trans("VirtualStock").':'.$virtualstock;

							$optlabel .= ' - '.$langs->transnoentities("VirtualStock").':';
							if ($virtualstock > 0) {
								$optlabel .= '<span class="product_line_stock_ok">';
							} elseif ($virtualstock <= 0) {
								$optlabel .= '<span class="product_line_stock_too_low">';
							}
							$optlabel .= $virtualstock;
							$optlabel .= '</span>';

							unset($tmpproduct);
						}
					}
				}

				$optstart = '<option value="'.$outkey.'"';
				if ($selected && $selected == $objp->idprodfournprice) {
					$optstart .= ' selected';
				}
				if (empty($objp->idprodfournprice) && empty($alsoproductwithnosupplierprice)) {
					$optstart .= ' disabled';
				}
				if (!empty($objp->idprodfournprice) && $objp->idprodfournprice > 0) {
<<<<<<< HEAD
					$optstart .= ' data-qty="'.$objp->quantity.'" data-up="'.$objp->unitprice.'" data-discount="'.$outdiscount.'"';
				}
				$optstart .= ' data-description="'.dol_escape_htmltag($objp->description, 0, 1).'"';

				$outarrayentry = array(
					'key' => $outkey,
					'value' => $outref,
					'label' => $outvallabel,
					'qty' => $outqty,
					'price_ht' => price2num($objp->unitprice, 'MU'),
					'discount' => $outdiscount,
					'type' => $outtype,
					'duration_value' => $outdurationvalue,
					'duration_unit' => $outdurationunit,
					'disabled' => (empty($objp->idprodfournprice) ? true : false),
					'description' => $objp->description
				);
=======
					$opt .= ' data-product-id="'.$objp->rowid.'" data-price-id="'.$objp->idprodfournprice.'" data-qty="'.$objp->quantity.'" data-up="'.$objp->unitprice.'" data-discount="'.$outdiscount.'" data-tvatx="'.$objp->tva_tx.'"';
				}
				$opt .= ' data-description="'.dol_escape_htmltag($objp->description, 0, 1).'"';
				$opt .= ' data-html="'.dol_escape_htmltag($optlabel).'"';
				$opt .= '>';

				$opt .= $optlabel;
				$outval .= $outvallabel;
>>>>>>> f1ffb56f

				$parameters = array(
					'objp' => &$objp,
					'optstart' => &$optstart,
					'optlabel' => &$optlabel,
					'outvallabel' => &$outvallabel,
					'outarrayentry' => &$outarrayentry
				);
				$reshook = $hookmanager->executeHooks('selectProduitsFournisseurListOption', $parameters, $this);

				// Add new entry
				// "key" value of json key array is used by jQuery automatically as selected value. Example: 'type' = product or service, 'price_ht' = unit price without tax
				// "label" value of json key array is used by jQuery automatically as text for combo box
<<<<<<< HEAD
				$out .= $optstart . ' data-html="'.dol_escape_htmltag($optlabel).'">' . $optlabel . "</option>\n";
				array_push($outarray, $outarrayentry);

=======
				$out .= $opt;
				array_push(
					$outarray,
					array('key'=>$outkey,
						'value'=>$outref,
						'label'=>$outval,
						'qty'=>$outqty,
						'price_qty_ht'=>price2num($objp->fprice, 'MU'),	// Keep higher resolution for price for the min qty
						'price_unit_ht'=>price2num($objp->unitprice, 'MU'),	// This is used to fill the Unit Price
						'price_ht'=>price2num($objp->unitprice, 'MU'),		// This is used to fill the Unit Price (for compatibility)
						'tva_tx'=>$objp->tva_tx,
						'default_vat_code'=>$objp->default_vat_code,
						'discount'=>$outdiscount,
						'type'=>$outtype,
						'duration_value'=>$outdurationvalue,
						'duration_unit'=>$outdurationunit,
						'disabled'=>(empty($objp->idprodfournprice) ? true : false),
						'description'=>$objp->description
					)
				);
>>>>>>> f1ffb56f
				// Exemple of var_dump $outarray
				// array(1) {[0]=>array(6) {[key"]=>string(1) "2" ["value"]=>string(3) "ppp"
				//           ["label"]=>string(76) "ppp (<strong>f</strong>ff2) - ppp - 20,00 Euros/1unité (20,00 Euros/unité)"
				//      	 ["qty"]=>string(1) "1" ["discount"]=>string(1) "0" ["disabled"]=>bool(false)
				//}
				//var_dump($outval); var_dump(utf8_check($outval)); var_dump(json_encode($outval));
				//$outval=array('label'=>'ppp (<strong>f</strong>ff2) - ppp - 20,00 Euros/ Unité (20,00 Euros/unité)');
				//var_dump($outval); var_dump(utf8_check($outval)); var_dump(json_encode($outval));

				$i++;
			}
			$out .= '</select>';

			$this->db->free($result);

			include_once DOL_DOCUMENT_ROOT.'/core/lib/ajax.lib.php';
			$out .= ajax_combobox($htmlname);

			if (empty($outputmode)) {
				return $out;
			}
			return $outarray;
		} else {
			dol_print_error($this->db);
		}
	}

	// phpcs:disable PEAR.NamingConventions.ValidFunctionName.ScopeNotCamelCaps
	/**
	 *	Return list of suppliers prices for a product
	 *
	 *  @param	    int		$productid       	Id of product
	 *  @param      string	$htmlname        	Name of HTML field
	 *  @param      int		$selected_supplier  Pre-selected supplier if more than 1 result
	 *  @return	    string
	 */
	public function select_product_fourn_price($productid, $htmlname = 'productfournpriceid', $selected_supplier = '')
	{
		// phpcs:enable
		global $langs, $conf;

		$langs->load('stocks');

		$sql = "SELECT p.rowid, p.ref, p.label, p.price, p.duration, pfp.fk_soc,";
		$sql .= " pfp.ref_fourn, pfp.rowid as idprodfournprice, pfp.price as fprice, pfp.remise_percent, pfp.quantity, pfp.unitprice,";
		$sql .= " pfp.fk_supplier_price_expression, pfp.fk_product, pfp.tva_tx, s.nom as name";
		$sql .= " FROM ".$this->db->prefix()."product as p";
		$sql .= " LEFT JOIN ".$this->db->prefix()."product_fournisseur_price as pfp ON p.rowid = pfp.fk_product";
		$sql .= " LEFT JOIN ".$this->db->prefix()."societe as s ON pfp.fk_soc = s.rowid";
		$sql .= " WHERE pfp.entity IN (".getEntity('productsupplierprice').")";
		$sql .= " AND p.tobuy = 1";
		$sql .= " AND s.fournisseur = 1";
		$sql .= " AND p.rowid = ".((int) $productid);
		$sql .= " ORDER BY s.nom, pfp.ref_fourn DESC";

		dol_syslog(get_class($this)."::select_product_fourn_price", LOG_DEBUG);
		$result = $this->db->query($sql);

		if ($result) {
			$num = $this->db->num_rows($result);

			$form = '<select class="flat" id="select_'.$htmlname.'" name="'.$htmlname.'">';

			if (!$num) {
				$form .= '<option value="0">-- '.$langs->trans("NoSupplierPriceDefinedForThisProduct").' --</option>';
			} else {
				require_once DOL_DOCUMENT_ROOT.'/product/dynamic_price/class/price_parser.class.php';
				$form .= '<option value="0">&nbsp;</option>';

				$i = 0;
				while ($i < $num) {
					$objp = $this->db->fetch_object($result);

					$opt = '<option value="'.$objp->idprodfournprice.'"';
					//if there is only one supplier, preselect it
					if ($num == 1 || ($selected_supplier > 0 && $objp->fk_soc == $selected_supplier)) {
						$opt .= ' selected';
					}
					$opt .= '>'.$objp->name.' - '.$objp->ref_fourn.' - ';

					if (!empty($conf->dynamicprices->enabled) && !empty($objp->fk_supplier_price_expression)) {
						$prod_supplier = new ProductFournisseur($this->db);
						$prod_supplier->product_fourn_price_id = $objp->idprodfournprice;
						$prod_supplier->id = $productid;
						$prod_supplier->fourn_qty = $objp->quantity;
						$prod_supplier->fourn_tva_tx = $objp->tva_tx;
						$prod_supplier->fk_supplier_price_expression = $objp->fk_supplier_price_expression;
						$priceparser = new PriceParser($this->db);
						$price_result = $priceparser->parseProductSupplier($prod_supplier);
						if ($price_result >= 0) {
							$objp->fprice = $price_result;
							if ($objp->quantity >= 1) {
								$objp->unitprice = $objp->fprice / $objp->quantity;
							}
						}
					}
					if ($objp->quantity == 1) {
						$opt .= price($objp->fprice * (!empty($conf->global->DISPLAY_DISCOUNTED_SUPPLIER_PRICE) ? (1 - $objp->remise_percent / 100) : 1), 1, $langs, 0, 0, -1, $conf->currency)."/";
					}

					$opt .= $objp->quantity.' ';

					if ($objp->quantity == 1) {
						$opt .= $langs->trans("Unit");
					} else {
						$opt .= $langs->trans("Units");
					}
					if ($objp->quantity > 1) {
						$opt .= " - ";
						$opt .= price($objp->unitprice * (!empty($conf->global->DISPLAY_DISCOUNTED_SUPPLIER_PRICE) ? (1 - $objp->remise_percent / 100) : 1), 1, $langs, 0, 0, -1, $conf->currency)."/".$langs->trans("Unit");
					}
					if ($objp->duration) {
						$opt .= " - ".$objp->duration;
					}
					$opt .= "</option>\n";

					$form .= $opt;
					$i++;
				}
			}

			$form .= '</select>';
			$this->db->free($result);
			return $form;
		} else {
			dol_print_error($this->db);
		}
	}

	// phpcs:disable PEAR.NamingConventions.ValidFunctionName.ScopeNotCamelCaps
	/**
	 *    Return list of delivery address
	 *
	 *    @param    string	$selected          	Id contact pre-selectionn
	 *    @param    int		$socid				Id of company
	 *    @param    string	$htmlname          	Name of HTML field
	 *    @param    int		$showempty         	Add an empty field
	 *    @return	integer|null
	 */
	public function select_address($selected, $socid, $htmlname = 'address_id', $showempty = 0)
	{
		// phpcs:enable
		// looking for users
		$sql = "SELECT a.rowid, a.label";
		$sql .= " FROM ".$this->db->prefix()."societe_address as a";
		$sql .= " WHERE a.fk_soc = ".((int) $socid);
		$sql .= " ORDER BY a.label ASC";

		dol_syslog(get_class($this)."::select_address", LOG_DEBUG);
		$resql = $this->db->query($sql);
		if ($resql) {
			print '<select class="flat" id="select_'.$htmlname.'" name="'.$htmlname.'">';
			if ($showempty) {
				print '<option value="0">&nbsp;</option>';
			}
			$num = $this->db->num_rows($resql);
			$i = 0;
			if ($num) {
				while ($i < $num) {
					$obj = $this->db->fetch_object($resql);

					if ($selected && $selected == $obj->rowid) {
						print '<option value="'.$obj->rowid.'" selected>'.$obj->label.'</option>';
					} else {
						print '<option value="'.$obj->rowid.'">'.$obj->label.'</option>';
					}
					$i++;
				}
			}
			print '</select>';
			return $num;
		} else {
			dol_print_error($this->db);
		}
	}

	// phpcs:disable PEAR.NamingConventions.ValidFunctionName.ScopeNotCamelCaps
	/**
	 *      Load into cache list of payment terms
	 *
	 *      @return     int             Nb of lines loaded, <0 if KO
	 */
	public function load_cache_conditions_paiements()
	{
		// phpcs:enable
		global $langs;

		$num = count($this->cache_conditions_paiements);
		if ($num > 0) {
			return 0; // Cache already loaded
		}

		dol_syslog(__METHOD__, LOG_DEBUG);

		$sql = "SELECT rowid, code, libelle as label, deposit_percent";
		$sql .= " FROM ".$this->db->prefix().'c_payment_term';
		$sql .= " WHERE entity IN (".getEntity('c_payment_term').")";
		$sql .= " AND active > 0";
		$sql .= " ORDER BY sortorder";

		$resql = $this->db->query($sql);
		if ($resql) {
			$num = $this->db->num_rows($resql);
			$i = 0;
			while ($i < $num) {
				$obj = $this->db->fetch_object($resql);

				// Si traduction existe, on l'utilise, sinon on prend le libelle par defaut
				$label = ($langs->trans("PaymentConditionShort".$obj->code) != ("PaymentConditionShort".$obj->code) ? $langs->trans("PaymentConditionShort".$obj->code) : ($obj->label != '-' ? $obj->label : ''));
				$this->cache_conditions_paiements[$obj->rowid]['code'] = $obj->code;
				$this->cache_conditions_paiements[$obj->rowid]['label'] = $label;
				$this->cache_conditions_paiements[$obj->rowid]['deposit_percent'] = $obj->deposit_percent;
				$i++;
			}

			//$this->cache_conditions_paiements=dol_sort_array($this->cache_conditions_paiements, 'label', 'asc', 0, 0, 1);		// We use the field sortorder of table

			return $num;
		} else {
			dol_print_error($this->db);
			return -1;
		}
	}

	// phpcs:disable PEAR.NamingConventions.ValidFunctionName.ScopeNotCamelCaps
	/**
	 *      Load int a cache property th elist of possible delivery delays.
	 *
	 *      @return     int             Nb of lines loaded, <0 if KO
	 */
	public function load_cache_availability()
	{
		// phpcs:enable
		global $langs;

		$num = count($this->cache_availability);	// TODO Use $conf->cache['availability'] instead of $this->cache_availability
		if ($num > 0) {
			return 0; // Cache already loaded
		}

		dol_syslog(__METHOD__, LOG_DEBUG);

		$langs->load('propal');

		$sql = "SELECT rowid, code, label, position";
		$sql .= " FROM ".$this->db->prefix().'c_availability';
		$sql .= " WHERE active > 0";

		$resql = $this->db->query($sql);
		if ($resql) {
			$num = $this->db->num_rows($resql);
			$i = 0;
			while ($i < $num) {
				$obj = $this->db->fetch_object($resql);

				// Si traduction existe, on l'utilise, sinon on prend le libelle par defaut
				$label = ($langs->trans("AvailabilityType".$obj->code) != ("AvailabilityType".$obj->code) ? $langs->trans("AvailabilityType".$obj->code) : ($obj->label != '-' ? $obj->label : ''));
				$this->cache_availability[$obj->rowid]['code'] = $obj->code;
				$this->cache_availability[$obj->rowid]['label'] = $label;
				$this->cache_availability[$obj->rowid]['position'] = $obj->position;
				$i++;
			}

			$this->cache_availability = dol_sort_array($this->cache_availability, 'position', 'asc', 0, 0, 1);

			return $num;
		} else {
			dol_print_error($this->db);
			return -1;
		}
	}

	/**
	 *      Retourne la liste des types de delais de livraison possibles
	 *
	 *      @param	int		$selected       Id du type de delais pre-selectionne
	 *      @param  string	$htmlname       Nom de la zone select
	 *      @param  string	$filtertype     To add a filter
	 *		@param	int		$addempty		Add empty entry
	 * 		@param	string	$morecss		More CSS
	 *		@return	void
	 */
	public function selectAvailabilityDelay($selected = '', $htmlname = 'availid', $filtertype = '', $addempty = 0, $morecss = '')
	{
		global $langs, $user;

		$this->load_cache_availability();

		dol_syslog(__METHOD__." selected=".$selected.", htmlname=".$htmlname, LOG_DEBUG);

		print '<select id="'.$htmlname.'" class="flat'.($morecss ? ' '.$morecss : '').'" name="'.$htmlname.'">';
		if ($addempty) {
			print '<option value="0">&nbsp;</option>';
		}
		foreach ($this->cache_availability as $id => $arrayavailability) {
			if ($selected == $id) {
				print '<option value="'.$id.'" selected>';
			} else {
				print '<option value="'.$id.'">';
			}
			print dol_escape_htmltag($arrayavailability['label']);
			print '</option>';
		}
		print '</select>';
		if ($user->admin) {
			print info_admin($langs->trans("YouCanChangeValuesForThisListFromDictionarySetup"), 1);
		}
		print ajax_combobox($htmlname);
	}

	/**
	 *      Load into cache cache_demand_reason, array of input reasons
	 *
	 *      @return     int             Nb of lines loaded, <0 if KO
	 */
	public function loadCacheInputReason()
	{
		global $langs;

		$num = count($this->cache_demand_reason);	// TODO Use $conf->cache['input_reason'] instead of $this->cache_demand_reason
		if ($num > 0) {
			return 0; // Cache already loaded
		}

		$sql = "SELECT rowid, code, label";
		$sql .= " FROM ".$this->db->prefix().'c_input_reason';
		$sql .= " WHERE active > 0";

		$resql = $this->db->query($sql);
		if ($resql) {
			$num = $this->db->num_rows($resql);
			$i = 0;
			$tmparray = array();
			while ($i < $num) {
				$obj = $this->db->fetch_object($resql);

				// Si traduction existe, on l'utilise, sinon on prend le libelle par defaut
				$label = ($obj->label != '-' ? $obj->label : '');
				if ($langs->trans("DemandReasonType".$obj->code) != ("DemandReasonType".$obj->code)) {
					$label = $langs->trans("DemandReasonType".$obj->code); // So translation key DemandReasonTypeSRC_XXX will work
				}
				if ($langs->trans($obj->code) != $obj->code) {
					$label = $langs->trans($obj->code); // So translation key SRC_XXX will work
				}

				$tmparray[$obj->rowid]['id']   = $obj->rowid;
				$tmparray[$obj->rowid]['code'] = $obj->code;
				$tmparray[$obj->rowid]['label'] = $label;
				$i++;
			}

			$this->cache_demand_reason = dol_sort_array($tmparray, 'label', 'asc', 0, 0, 1);

			unset($tmparray);
			return $num;
		} else {
			dol_print_error($this->db);
			return -1;
		}
	}

	/**
	 *	Return list of input reason (events that triggered an object creation, like after sending an emailing, making an advert, ...)
	 *  List found into table c_input_reason loaded by loadCacheInputReason
	 *
	 *  @param	int		$selected        Id or code of type origin to select by default
	 *  @param  string	$htmlname        Nom de la zone select
	 *  @param  string	$exclude         To exclude a code value (Example: SRC_PROP)
	 *	@param	int		$addempty		 Add an empty entry
	 *  @param  string	$morecss		 Add more css to the HTML select component
	 *  @param	int		$notooltip		 Do not show the tooltip for admin
	 *	@return	void
	 */
	public function selectInputReason($selected = '', $htmlname = 'demandreasonid', $exclude = '', $addempty = 0, $morecss = '', $notooltip = 0)
	{
		global $langs, $user;

		$this->loadCacheInputReason();

		print '<select class="flat'.($morecss ? ' '.$morecss : '').'" id="select_'.$htmlname.'" name="'.$htmlname.'">';
		if ($addempty) {
			print '<option value="0"'.(empty($selected) ? ' selected' : '').'>&nbsp;</option>';
		}
		foreach ($this->cache_demand_reason as $id => $arraydemandreason) {
			if ($arraydemandreason['code'] == $exclude) {
				continue;
			}

			if ($selected && ($selected == $arraydemandreason['id'] || $selected == $arraydemandreason['code'])) {
				print '<option value="'.$arraydemandreason['id'].'" selected>';
			} else {
				print '<option value="'.$arraydemandreason['id'].'">';
			}
			$label = $arraydemandreason['label']; // Translation of label was already done into the ->loadCacheInputReason
			print $langs->trans($label);
			print '</option>';
		}
		print '</select>';
		if ($user->admin && empty($notooltip)) {
			print info_admin($langs->trans("YouCanChangeValuesForThisListFromDictionarySetup"), 1);
		}
		print ajax_combobox('select_'.$htmlname);
	}

	// phpcs:disable PEAR.NamingConventions.ValidFunctionName.ScopeNotCamelCaps
	/**
	 *      Charge dans cache la liste des types de paiements possibles
	 *
	 *      @return     int                 Nb of lines loaded, <0 if KO
	 */
	public function load_cache_types_paiements()
	{
		// phpcs:enable
		global $langs;

		$num = count($this->cache_types_paiements);		// TODO Use $conf->cache['payment_mode'] instead of $this->cache_types_paiements
		if ($num > 0) {
			return $num; // Cache already loaded
		}

		dol_syslog(__METHOD__, LOG_DEBUG);

		$this->cache_types_paiements = array();

		$sql = "SELECT id, code, libelle as label, type, active";
		$sql .= " FROM ".$this->db->prefix()."c_paiement";
		$sql .= " WHERE entity IN (".getEntity('c_paiement').")";

		$resql = $this->db->query($sql);
		if ($resql) {
			$num = $this->db->num_rows($resql);
			$i = 0;
			while ($i < $num) {
				$obj = $this->db->fetch_object($resql);

				// Si traduction existe, on l'utilise, sinon on prend le libelle par defaut
				$label = ($langs->transnoentitiesnoconv("PaymentTypeShort".$obj->code) != ("PaymentTypeShort".$obj->code) ? $langs->transnoentitiesnoconv("PaymentTypeShort".$obj->code) : ($obj->label != '-' ? $obj->label : ''));
				$this->cache_types_paiements[$obj->id]['id'] = $obj->id;
				$this->cache_types_paiements[$obj->id]['code'] = $obj->code;
				$this->cache_types_paiements[$obj->id]['label'] = $label;
				$this->cache_types_paiements[$obj->id]['type'] = $obj->type;
				$this->cache_types_paiements[$obj->id]['active'] = $obj->active;
				$i++;
			}

			$this->cache_types_paiements = dol_sort_array($this->cache_types_paiements, 'label', 'asc', 0, 0, 1);

			return $num;
		} else {
			dol_print_error($this->db);
			return -1;
		}
	}


	// phpcs:disable PEAR.NamingConventions.ValidFunctionName.ScopeNotCamelCaps
	/**
	 *	print list of payment modes.
	 *	Constant MAIN_DEFAULT_PAYMENT_TERM_ID can used to set default value but scope is all application, probably not what you want.
	 *	See instead to force the default value by the caller.
	 *
	 *	@param	int		$selected			Id of payment term to preselect by default
	 *	@param	string	$htmlname			Nom de la zone select
	 *	@param	int		$filtertype			If > 0, include payment terms with deposit percentage (for objects other than invoices and invoice templates)
	 *	@param	int		$addempty			Add an empty entry
	 *	@param	int		$noinfoadmin		0=Add admin info, 1=Disable admin info
	 *	@param	string	$morecss			Add more CSS on select tag
	 *	@param	string	$deposit_percent	< 0 : deposit_percent input makes no sense (for example, in list filters)
	 *										0 : use default deposit percentage from entry
	 *										> 0 : force deposit percentage (for example, from company object)
	 *	@return	void
	 */
	public function select_conditions_paiements($selected = 0, $htmlname = 'condid', $filtertype = -1, $addempty = 0, $noinfoadmin = 0, $morecss = '', $deposit_percent = -1)
	{
		// phpcs:enable
		print $this->getSelectConditionsPaiements($selected, $htmlname, $filtertype, $addempty, $noinfoadmin, $morecss, $deposit_percent = -1);
	}


	/**
	 *	Return list of payment modes.
	 *	Constant MAIN_DEFAULT_PAYMENT_TERM_ID can used to set default value but scope is all application, probably not what you want.
	 *	See instead to force the default value by the caller.
	 *
	 *	@param	int		$selected			Id of payment term to preselect by default
	 *	@param	string	$htmlname			Nom de la zone select
	 *	@param	int		$filtertype			If > 0, include payment terms with deposit percentage (for objects other than invoices and invoice templates)
	 *	@param	int		$addempty			Add an empty entry
	 *	@param	int		$noinfoadmin		0=Add admin info, 1=Disable admin info
	 *	@param	string	$morecss			Add more CSS on select tag
	 * 	@param	string	$deposit_percent	< 0 : deposit_percent input makes no sense (for example, in list filters)
	 *										0 : use default deposit percentage from entry
	 *										> 0 : force deposit percentage (for example, from company object)
	 *	@return	string						String for the HTML select component
	 */
	public function getSelectConditionsPaiements($selected = 0, $htmlname = 'condid', $filtertype = -1, $addempty = 0, $noinfoadmin = 0, $morecss = '', $deposit_percent = -1)
	{
		global $langs, $user, $conf;

		$out = '';
		dol_syslog(__METHOD__." selected=".$selected.", htmlname=".$htmlname, LOG_DEBUG);

		$this->load_cache_conditions_paiements();

		// Set default value if not already set by caller
		if (empty($selected) && !empty($conf->global->MAIN_DEFAULT_PAYMENT_TERM_ID)) {
			$selected = $conf->global->MAIN_DEFAULT_PAYMENT_TERM_ID;
		}

		$out.=  '<select id="'.$htmlname.'" class="flat selectpaymentterms'.($morecss ? ' '.$morecss : '').'" name="'.$htmlname.'">';
		if ($addempty) {
			$out.=  '<option value="0">&nbsp;</option>';
		}

		$selectedDepositPercent = null;

		foreach ($this->cache_conditions_paiements as $id => $arrayconditions) {
			if ($filtertype <= 0 && ! empty($arrayconditions['deposit_percent'])) {
				continue;
			}

			if ($selected == $id) {
				$selectedDepositPercent = $deposit_percent > 0 ? $deposit_percent : $arrayconditions['deposit_percent'];
				$out .= '<option value="'.$id.'" data-deposit_percent="' . $arrayconditions['deposit_percent'] . '" selected>';
			} else {
				$out .= '<option value="'.$id.'" data-deposit_percent="' . $arrayconditions['deposit_percent'] . '">';
			}
			$label = $arrayconditions['label'];

			if (! empty($arrayconditions['deposit_percent'])) {
				$label = str_replace('__DEPOSIT_PERCENT__', $deposit_percent > 0 ? $deposit_percent : $arrayconditions['deposit_percent'], $label);
			}

			$out.= $label;
			$out.= '</option>';
		}
		$out.=  '</select>';
		if ($user->admin && empty($noinfoadmin)) {
			$out.=  info_admin($langs->trans("YouCanChangeValuesForThisListFromDictionarySetup"), 1);
		}
		$out.=  ajax_combobox($htmlname);

		if ($deposit_percent >= 0) {
			$out .= ' <span id="'.$htmlname.'_deposit_percent_container"' . (empty($selectedDepositPercent) ? ' style="display: none"' : '') . '>';
			$out .= $langs->trans('DepositPercent') . ' : ';
			$out .= '<input id="'.$htmlname.'_deposit_percent" name="'.$htmlname.'_deposit_percent" class="maxwidth50" value="' . strval($deposit_percent) . '" />';
			$out .= '</span>';
			$out .= '
				<script>
					$(document).ready(function () {
						$("#' . $htmlname . '").change(function () {
							let $selected = $(this).find("option:selected");
							let depositPercent = $selected.attr("data-deposit_percent");

							if (depositPercent.length > 0) {
								$("#'.$htmlname.'_deposit_percent_container").show().find("#'.$htmlname.'_deposit_percent").val(depositPercent);
							} else {
								$("#'.$htmlname.'_deposit_percent_container").hide();
							}

							return true;
						});
					});
				</script>';
		}

		return $out;
	}


	// phpcs:disable PEAR.NamingConventions.ValidFunctionName.ScopeNotCamelCaps
	/**
	 *      Return list of payment methods
	 *      Constant MAIN_DEFAULT_PAYMENT_TYPE_ID can used to set default value but scope is all application, probably not what you want.
	 *
	 *      @param	string	$selected       Id or code or preselected payment mode
	 *      @param  string	$htmlname       Name of select field
	 *      @param  string	$filtertype     To filter on field type in llx_c_paiement ('CRDT' or 'DBIT' or array('code'=>xx,'label'=>zz))
	 *      @param  int		$format         0=id+label, 1=code+code, 2=code+label, 3=id+code
	 *      @param  int		$empty			1=can be empty, 0 otherwise
	 * 		@param	int		$noadmininfo	0=Add admin info, 1=Disable admin info
	 *      @param  int		$maxlength      Max length of label
	 *      @param  int     $active         Active or not, -1 = all
	 *      @param  string  $morecss        Add more CSS on select tag
	 *      @param	int		$nooutput		1=Return string, do not send to output
	 * 		@return	string|void				String for the HTML select component
	 */
	public function select_types_paiements($selected = '', $htmlname = 'paiementtype', $filtertype = '', $format = 0, $empty = 1, $noadmininfo = 0, $maxlength = 0, $active = 1, $morecss = '', $nooutput = 0)
	{
		// phpcs:enable
		global $langs, $user, $conf;

		$out = '';

		dol_syslog(__METHOD__." ".$selected.", ".$htmlname.", ".$filtertype.", ".$format, LOG_DEBUG);

		$filterarray = array();
		if ($filtertype == 'CRDT') {
			$filterarray = array(0, 2, 3);
		} elseif ($filtertype == 'DBIT') {
			$filterarray = array(1, 2, 3);
		} elseif ($filtertype != '' && $filtertype != '-1') {
			$filterarray = explode(',', $filtertype);
		}

		$this->load_cache_types_paiements();

		// Set default value if not already set by caller
		if (empty($selected) && !empty($conf->global->MAIN_DEFAULT_PAYMENT_TYPE_ID)) {
			$selected = $conf->global->MAIN_DEFAULT_PAYMENT_TYPE_ID;
		}

		$out .= '<select id="select'.$htmlname.'" class="flat selectpaymenttypes'.($morecss ? ' '.$morecss : '').'" name="'.$htmlname.'">';
		if ($empty) {
			$out .= '<option value="">&nbsp;</option>';
		}
		foreach ($this->cache_types_paiements as $id => $arraytypes) {
			// If not good status
			if ($active >= 0 && $arraytypes['active'] != $active) {
				continue;
			}

			// On passe si on a demande de filtrer sur des modes de paiments particuliers
			if (count($filterarray) && !in_array($arraytypes['type'], $filterarray)) {
				continue;
			}

			// We discard empty line if showempty is on because an empty line has already been output.
			if ($empty && empty($arraytypes['code'])) {
				continue;
			}

			if ($format == 0) {
				$out .= '<option value="'.$id.'"';
			} elseif ($format == 1) {
				$out .= '<option value="'.$arraytypes['code'].'"';
			} elseif ($format == 2) {
				$out .= '<option value="'.$arraytypes['code'].'"';
			} elseif ($format == 3) {
				$out .= '<option value="'.$id.'"';
			}
			// Print attribute selected or not
			if ($format == 1 || $format == 2) {
				if ($selected == $arraytypes['code']) {
					$out .= ' selected';
				}
			} else {
				if ($selected == $id) {
					$out .= ' selected';
				}
			}
			$out .= '>';
			$value = '';
			if ($format == 0) {
				$value = ($maxlength ?dol_trunc($arraytypes['label'], $maxlength) : $arraytypes['label']);
			} elseif ($format == 1) {
				$value = $arraytypes['code'];
			} elseif ($format == 2) {
				$value = ($maxlength ?dol_trunc($arraytypes['label'], $maxlength) : $arraytypes['label']);
			} elseif ($format == 3) {
				$value = $arraytypes['code'];
			}
			$out .= $value ? $value : '&nbsp;';
			$out .= '</option>';
		}
		$out .= '</select>';
		if ($user->admin && !$noadmininfo) {
			$out .= info_admin($langs->trans("YouCanChangeValuesForThisListFromDictionarySetup"), 1);
		}
		$out .= ajax_combobox('select'.$htmlname);

		if (empty($nooutput)) {
			print $out;
		} else {
			return $out;
		}
	}


	/**
	 *  Selection HT or TTC
	 *
	 *  @param	string	$selected       Id pre-selectionne
	 *  @param  string	$htmlname       Nom de la zone select
	 *  @param	string	$addjscombo		Add js combo
	 * 	@return	string					Code of HTML select to chose tax or not
	 */
	public function selectPriceBaseType($selected = '', $htmlname = 'price_base_type', $addjscombo = 0)
	{
		global $langs;

		$return = '<select class="flat maxwidth100" id="select_'.$htmlname.'" name="'.$htmlname.'">';
		$options = array(
			'HT'=>$langs->trans("HT"),
			'TTC'=>$langs->trans("TTC")
		);
		foreach ($options as $id => $value) {
			if ($selected == $id) {
				$return .= '<option value="'.$id.'" selected>'.$value;
			} else {
				$return .= '<option value="'.$id.'">'.$value;
			}
			$return .= '</option>';
		}
		$return .= '</select>';
		if ($addjscombo) {
			$return .= ajax_combobox('select_'.$htmlname);
		}

		return $return;
	}

	// phpcs:disable PEAR.NamingConventions.ValidFunctionName.ScopeNotCamelCaps
	/**
	 *      Load in cache list of transport mode
	 *
	 *      @return     int                 Nb of lines loaded, <0 if KO
	 */
	public function load_cache_transport_mode()
	{
		// phpcs:enable
		global $langs;

		$num = count($this->cache_transport_mode);		// TODO Use $conf->cache['payment_mode'] instead of $this->cache_transport_mode
		if ($num > 0) {
			return $num; // Cache already loaded
		}

		dol_syslog(__METHOD__, LOG_DEBUG);

		$this->cache_transport_mode = array();

		$sql = "SELECT rowid, code, label, active";
		$sql .= " FROM ".$this->db->prefix()."c_transport_mode";
		$sql .= " WHERE entity IN (".getEntity('c_transport_mode').")";

		$resql = $this->db->query($sql);
		if ($resql) {
			$num = $this->db->num_rows($resql);
			$i = 0;
			while ($i < $num) {
				$obj = $this->db->fetch_object($resql);

				// If traduction exist, we use it else we take the default label
				$label = ($langs->transnoentitiesnoconv("PaymentTypeShort".$obj->code) != ("PaymentTypeShort".$obj->code) ? $langs->transnoentitiesnoconv("PaymentTypeShort".$obj->code) : ($obj->label != '-' ? $obj->label : ''));
				$this->cache_transport_mode[$obj->rowid]['rowid'] = $obj->rowid;
				$this->cache_transport_mode[$obj->rowid]['code'] = $obj->code;
				$this->cache_transport_mode[$obj->rowid]['label'] = $label;
				$this->cache_transport_mode[$obj->rowid]['active'] = $obj->active;
				$i++;
			}

			$this->cache_transport_mode = dol_sort_array($this->cache_transport_mode, 'label', 'asc', 0, 0, 1);

			return $num;
		} else {
			dol_print_error($this->db);
			return -1;
		}
	}

	/**
	 *      Return list of transport mode for intracomm report
	 *
	 *      @param	string	$selected       Id of the transport mode pre-selected
	 *      @param  string	$htmlname       Name of the select field
	 *      @param  int		$format         0=id+label, 1=code+code, 2=code+label, 3=id+code
	 *      @param  int		$empty			1=can be empty, 0 else
	 *      @param	int		$noadmininfo	0=Add admin info, 1=Disable admin info
	 *      @param  int		$maxlength      Max length of label
	 *      @param  int     $active         Active or not, -1 = all
	 *      @param  string  $morecss        Add more CSS on select tag
	 * 		@return	void
	 */
	public function selectTransportMode($selected = '', $htmlname = 'transportmode', $format = 0, $empty = 1, $noadmininfo = 0, $maxlength = 0, $active = 1, $morecss = '')
	{
		global $langs, $user;

		dol_syslog(__METHOD__." ".$selected.", ".$htmlname.", ".$format, LOG_DEBUG);

		$this->load_cache_transport_mode();

		print '<select id="select'.$htmlname.'" class="flat selectmodetransport'.($morecss ? ' '.$morecss : '').'" name="'.$htmlname.'">';
		if ($empty) {
			print '<option value="">&nbsp;</option>';
		}
		foreach ($this->cache_transport_mode as $id => $arraytypes) {
			// If not good status
			if ($active >= 0 && $arraytypes['active'] != $active) {
				continue;
			}

			// We discard empty line if showempty is on because an empty line has already been output.
			if ($empty && empty($arraytypes['code'])) {
				continue;
			}

			if ($format == 0) {
				print '<option value="'.$id.'"';
			} elseif ($format == 1) {
				print '<option value="'.$arraytypes['code'].'"';
			} elseif ($format == 2) {
				print '<option value="'.$arraytypes['code'].'"';
			} elseif ($format == 3) {
				print '<option value="'.$id.'"';
			}
			// If text is selected, we compare with code, else with id
			if (preg_match('/[a-z]/i', $selected) && $selected == $arraytypes['code']) {
				print ' selected';
			} elseif ($selected == $id) {
				print ' selected';
			}
			print '>';
			$value = '';
			if ($format == 0) {
				$value = ($maxlength ?dol_trunc($arraytypes['label'], $maxlength) : $arraytypes['label']);
			} elseif ($format == 1) {
				$value = $arraytypes['code'];
			} elseif ($format == 2) {
				$value = ($maxlength ?dol_trunc($arraytypes['label'], $maxlength) : $arraytypes['label']);
			} elseif ($format == 3) {
				$value = $arraytypes['code'];
			}
			print $value ? $value : '&nbsp;';
			print '</option>';
		}
		print '</select>';
		if ($user->admin && !$noadmininfo) {
			print info_admin($langs->trans("YouCanChangeValuesForThisListFromDictionarySetup"), 1);
		}
	}

	/**
	 *  Return a HTML select list of shipping mode
	 *
	 *  @param	string	$selected           Id shipping mode pre-selected
	 *  @param  string	$htmlname           Name of select zone
	 *  @param  string	$filtre             To filter list. This parameter must not come from input of users
	 *  @param  int		$useempty           1=Add an empty value in list, 2=Add an empty value in list only if there is more than 2 entries.
	 *  @param  string	$moreattrib         To add more attribute on select
	 *	@param	int		$noinfoadmin		0=Add admin info, 1=Disable admin info
	 *  @param	string	$morecss			More CSS
	 * 	@return	void
	 */
	public function selectShippingMethod($selected = '', $htmlname = 'shipping_method_id', $filtre = '', $useempty = 0, $moreattrib = '', $noinfoadmin = 0, $morecss = '')
	{
		global $langs, $conf, $user;

		$langs->load("admin");
		$langs->load("deliveries");

		$sql = "SELECT rowid, code, libelle as label";
		$sql .= " FROM ".$this->db->prefix()."c_shipment_mode";
		$sql .= " WHERE active > 0";
		if ($filtre) {
			$sql .= " AND ".$filtre;
		}
		$sql .= " ORDER BY libelle ASC";

		dol_syslog(get_class($this)."::selectShippingMode", LOG_DEBUG);
		$result = $this->db->query($sql);
		if ($result) {
			$num = $this->db->num_rows($result);
			$i = 0;
			if ($num) {
				print '<select id="select'.$htmlname.'" class="flat selectshippingmethod'.($morecss ? ' '.$morecss : '').'" name="'.$htmlname.'"'.($moreattrib ? ' '.$moreattrib : '').'>';
				if ($useempty == 1 || ($useempty == 2 && $num > 1)) {
					print '<option value="-1">&nbsp;</option>';
				}
				while ($i < $num) {
					$obj = $this->db->fetch_object($result);
					if ($selected == $obj->rowid) {
						print '<option value="'.$obj->rowid.'" selected>';
					} else {
						print '<option value="'.$obj->rowid.'">';
					}
					print ($langs->trans("SendingMethod".strtoupper($obj->code)) != "SendingMethod".strtoupper($obj->code)) ? $langs->trans("SendingMethod".strtoupper($obj->code)) : $obj->label;
					print '</option>';
					$i++;
				}
				print "</select>";
				if ($user->admin  && empty($noinfoadmin)) {
					print info_admin($langs->trans("YouCanChangeValuesForThisListFromDictionarySetup"), 1);
				}

				print ajax_combobox('select'.$htmlname);
			} else {
				print $langs->trans("NoShippingMethodDefined");
			}
		} else {
			dol_print_error($this->db);
		}
	}

	/**
	 *    Display form to select shipping mode
	 *
	 *    @param	string	$page        Page
	 *    @param    int		$selected    Id of shipping mode
	 *    @param    string	$htmlname    Name of select html field
	 *    @param    int		$addempty    1=Add an empty value in list, 2=Add an empty value in list only if there is more than 2 entries.
	 *    @return	void
	 */
	public function formSelectShippingMethod($page, $selected = '', $htmlname = 'shipping_method_id', $addempty = 0)
	{
		global $langs;

		$langs->load("deliveries");

		if ($htmlname != "none") {
			print '<form method="POST" action="'.$page.'">';
			print '<input type="hidden" name="action" value="setshippingmethod">';
			print '<input type="hidden" name="token" value="'.newToken().'">';
			$this->selectShippingMethod($selected, $htmlname, '', $addempty);
			print '<input type="submit" class="button valignmiddle" value="'.$langs->trans("Modify").'">';
			print '</form>';
		} else {
			if ($selected) {
				$code = $langs->getLabelFromKey($this->db, $selected, 'c_shipment_mode', 'rowid', 'code');
				print $langs->trans("SendingMethod".strtoupper($code));
			} else {
				print "&nbsp;";
			}
		}
	}

	/**
	 * Creates HTML last in cycle situation invoices selector
	 *
	 * @param     string  $selected   		Preselected ID
	 * @param     int     $socid      		Company ID
	 *
	 * @return    string                     HTML select
	 */
	public function selectSituationInvoices($selected = '', $socid = 0)
	{
		global $langs;

		$langs->load('bills');

		$opt = '<option value="" selected></option>';
		$sql = "SELECT rowid, ref, situation_cycle_ref, situation_counter, situation_final, fk_soc";
		$sql .= ' FROM '.$this->db->prefix().'facture';
		$sql .= ' WHERE entity IN ('.getEntity('invoice').')';
		$sql .= ' AND situation_counter >= 1';
		$sql .= ' AND fk_soc = '.(int) $socid;
		$sql .= ' AND type <> 2';
		$sql .= ' ORDER by situation_cycle_ref, situation_counter desc';
		$resql = $this->db->query($sql);

		if ($resql && $this->db->num_rows($resql) > 0) {
			// Last seen cycle
			$ref = 0;
			while ($obj = $this->db->fetch_object($resql)) {
				//Same cycle ?
				if ($obj->situation_cycle_ref != $ref) {
					// Just seen this cycle
					$ref = $obj->situation_cycle_ref;
					//not final ?
					if ($obj->situation_final != 1) {
						//Not prov?
						if (substr($obj->ref, 1, 4) != 'PROV') {
							if ($selected == $obj->rowid) {
								$opt .= '<option value="'.$obj->rowid.'" selected>'.$obj->ref.'</option>';
							} else {
								$opt .= '<option value="'.$obj->rowid.'">'.$obj->ref.'</option>';
							}
						}
					}
				}
			}
		} else {
				dol_syslog("Error sql=".$sql.", error=".$this->error, LOG_ERR);
		}
		if ($opt == '<option value ="" selected></option>') {
			$opt = '<option value ="0" selected>'.$langs->trans('NoSituations').'</option>';
		}
		return $opt;
	}

	/**
	 *      Creates HTML units selector (code => label)
	 *
	 *      @param	string	$selected       Preselected Unit ID
	 *      @param  string	$htmlname       Select name
	 *      @param	int		$showempty		Add a nempty line
	 *      @param  string  $unit_type      Restrict to one given unit type
	 * 		@return	string                  HTML select
	 */
	public function selectUnits($selected = '', $htmlname = 'units', $showempty = 0, $unit_type = '')
	{
		global $langs;

		$langs->load('products');

		$return = '<select class="flat" id="'.$htmlname.'" name="'.$htmlname.'">';

		$sql = "SELECT rowid, label, code FROM ".$this->db->prefix()."c_units";
		$sql .= ' WHERE active > 0';
		if (!empty($unit_type)) {
			$sql .= " AND unit_type = '".$this->db->escape($unit_type)."'";
		}
		$sql .= " ORDER BY sortorder";

		$resql = $this->db->query($sql);
		if ($resql && $this->db->num_rows($resql) > 0) {
			if ($showempty) {
				$return .= '<option value="none"></option>';
			}

			while ($res = $this->db->fetch_object($resql)) {
				$unitLabel = $res->label;
				if (!empty($langs->tab_translate['unit'.$res->code])) {	// check if Translation is available before
					$unitLabel = $langs->trans('unit'.$res->code) != $res->label ? $langs->trans('unit'.$res->code) : $res->label;
				}

				if ($selected == $res->rowid) {
					$return .= '<option value="'.$res->rowid.'" selected>'.$unitLabel.'</option>';
				} else {
					$return .= '<option value="'.$res->rowid.'">'.$unitLabel.'</option>';
				}
			}
			$return .= '</select>';
		}
		return $return;
	}

	// phpcs:disable PEAR.NamingConventions.ValidFunctionName.ScopeNotCamelCaps
	/**
	 *  Return a HTML select list of bank accounts
	 *
	 *  @param	string	$selected           Id account pre-selected
	 *  @param  string	$htmlname           Name of select zone
	 *  @param  int		$status             Status of searched accounts (0=open, 1=closed, 2=both)
	 *  @param  string	$filtre             To filter list. This parameter must not come from input of users
	 *  @param  int		$useempty           1=Add an empty value in list, 2=Add an empty value in list only if there is more than 2 entries.
	 *  @param  string	$moreattrib         To add more attribute on select
	 *  @param	int		$showcurrency		Show currency in label
	 *  @param	string	$morecss			More CSS
	 *  @param	int		$nooutput			1=Return string, do not send to output
	 * 	@return	int							<0 if error, Num of bank account found if OK (0, 1, 2, ...)
	 */
	public function select_comptes($selected = '', $htmlname = 'accountid', $status = 0, $filtre = '', $useempty = 0, $moreattrib = '', $showcurrency = 0, $morecss = '', $nooutput = 0)
	{
		// phpcs:enable
		global $langs, $conf;

		$out = '';

		$langs->load("admin");
		$num = 0;

		$sql = "SELECT rowid, label, bank, clos as status, currency_code";
		$sql .= " FROM ".$this->db->prefix()."bank_account";
		$sql .= " WHERE entity IN (".getEntity('bank_account').")";
		if ($status != 2) {
			$sql .= " AND clos = ".(int) $status;
		}
		if ($filtre) {
			$sql .= " AND ".$filtre;
		}
		$sql .= " ORDER BY label";

		dol_syslog(get_class($this)."::select_comptes", LOG_DEBUG);
		$result = $this->db->query($sql);
		if ($result) {
			$num = $this->db->num_rows($result);
			$i = 0;
			if ($num) {
				$out .= '<select id="select'.$htmlname.'" class="flat selectbankaccount'.($morecss ? ' '.$morecss : '').'" name="'.$htmlname.'"'.($moreattrib ? ' '.$moreattrib : '').'>';
				if ($useempty == 1 || ($useempty == 2 && $num > 1)) {
					$out .= '<option value="-1">&nbsp;</option>';
				}

				while ($i < $num) {
					$obj = $this->db->fetch_object($result);
					if ($selected == $obj->rowid || ($useempty == 2 && $num == 1 && empty($selected))) {
						$out .= '<option value="'.$obj->rowid.'" data-currency-code="'.$obj->currency_code.'" selected>';
					} else {
						$out .= '<option value="'.$obj->rowid.'" data-currency-code="'.$obj->currency_code.'">';
					}
					$out .= trim($obj->label);
					if ($showcurrency) {
						$out .= ' ('.$obj->currency_code.')';
					}
					if ($status == 2 && $obj->status == 1) {
						$out .= ' ('.$langs->trans("Closed").')';
					}
					$out .= '</option>';
					$i++;
				}
				$out .= "</select>";
				$out .= ajax_combobox('select'.$htmlname);
			} else {
				if ($status == 0) {
					$out .= '<span class="opacitymedium">'.$langs->trans("NoActiveBankAccountDefined").'</span>';
				} else {
					$out .= '<span class="opacitymedium">'.$langs->trans("NoBankAccountFound").'</span>';
				}
			}
		} else {
			dol_print_error($this->db);
		}

		// Output or return
		if (empty($nooutput)) {
			print $out;
		} else {
			return $out;
		}

		return $num;
	}

	/**
	 *  Return a HTML select list of establishment
	 *
	 *  @param	string	$selected           Id establishment pre-selected
	 *  @param  string	$htmlname           Name of select zone
	 *  @param  int		$status             Status of searched establishment (0=open, 1=closed, 2=both)
	 *  @param  string	$filtre             To filter list. This parameter must not come from input of users
	 *  @param  int		$useempty           1=Add an empty value in list, 2=Add an empty value in list only if there is more than 2 entries.
	 *  @param  string	$moreattrib         To add more attribute on select
	 * 	@return	int							<0 if error, Num of establishment found if OK (0, 1, 2, ...)
	 */
	public function selectEstablishments($selected = '', $htmlname = 'entity', $status = 0, $filtre = '', $useempty = 0, $moreattrib = '')
	{
		global $langs, $conf;

		$langs->load("admin");
		$num = 0;

		$sql = "SELECT rowid, name, fk_country, status, entity";
		$sql .= " FROM ".$this->db->prefix()."establishment";
		$sql .= " WHERE 1=1";
		if ($status != 2) {
			$sql .= " AND status = ".(int) $status;
		}
		if ($filtre) {
			$sql .= " AND ".$filtre;
		}
		$sql .= " ORDER BY name";

		dol_syslog(get_class($this)."::select_establishment", LOG_DEBUG);
		$result = $this->db->query($sql);
		if ($result) {
			$num = $this->db->num_rows($result);
			$i = 0;
			if ($num) {
				print '<select id="select'.$htmlname.'" class="flat selectestablishment" name="'.$htmlname.'"'.($moreattrib ? ' '.$moreattrib : '').'>';
				if ($useempty == 1 || ($useempty == 2 && $num > 1)) {
					print '<option value="-1">&nbsp;</option>';
				}

				while ($i < $num) {
					$obj = $this->db->fetch_object($result);
					if ($selected == $obj->rowid) {
						print '<option value="'.$obj->rowid.'" selected>';
					} else {
						print '<option value="'.$obj->rowid.'">';
					}
					print trim($obj->name);
					if ($status == 2 && $obj->status == 1) {
						print ' ('.$langs->trans("Closed").')';
					}
					print '</option>';
					$i++;
				}
				print "</select>";
			} else {
				if ($status == 0) {
					print '<span class="opacitymedium">'.$langs->trans("NoActiveEstablishmentDefined").'</span>';
				} else {
					print '<span class="opacitymedium">'.$langs->trans("NoEstablishmentFound").'</span>';
				}
			}
		} else {
			dol_print_error($this->db);
		}
	}

	/**
	 *    Display form to select bank account
	 *
	 *    @param	string	$page        Page
	 *    @param    int		$selected    Id of bank account
	 *    @param    string	$htmlname    Name of select html field
	 *    @param    int		$addempty    1=Add an empty value in list, 2=Add an empty value in list only if there is more than 2 entries.
	 *    @return	void
	 */
	public function formSelectAccount($page, $selected = '', $htmlname = 'fk_account', $addempty = 0)
	{
		global $langs;
		if ($htmlname != "none") {
			print '<form method="POST" action="'.$page.'">';
			print '<input type="hidden" name="action" value="setbankaccount">';
			print '<input type="hidden" name="token" value="'.newToken().'">';
			print img_picto('', 'bank_account', 'class="pictofixedwidth"');
			$nbaccountfound = $this->select_comptes($selected, $htmlname, 0, '', $addempty);
			if ($nbaccountfound > 0) {
				print '<input type="submit" class="button smallpaddingimp valignmiddle" value="'.$langs->trans("Modify").'">';
			}
			print '</form>';
		} else {
			$langs->load('banks');

			if ($selected) {
				require_once DOL_DOCUMENT_ROOT.'/compta/bank/class/account.class.php';
				$bankstatic = new Account($this->db);
				$result = $bankstatic->fetch($selected);
				if ($result) {
					print $bankstatic->getNomUrl(1);
				}
			} else {
				print "&nbsp;";
			}
		}
	}

	// phpcs:disable PEAR.NamingConventions.ValidFunctionName.ScopeNotCamelCaps
	/**
	 *    Return list of categories having choosed type
	 *
	 *    @param	string|int	            $type				Type of category ('customer', 'supplier', 'contact', 'product', 'member'). Old mode (0, 1, 2, ...) is deprecated.
	 *    @param    string		            $selected    		Id of category preselected or 'auto' (autoselect category if there is only one element). Not used if $outputmode = 1.
	 *    @param    string		            $htmlname			HTML field name
	 *    @param    int			            $maxlength      	Maximum length for labels
	 *    @param    int|string|array    	$markafterid        Keep only or removed all categories including the leaf $markafterid in category tree (exclude) or Keep only of category is inside the leaf starting with this id.
	 *                                                          $markafterid can be an :
	 *                                                          - int (id of category)
	 *                                                          - string (categories ids seprated by comma)
	 *                                                          - array (list of categories ids)
	 *    @param	int			            $outputmode			0=HTML select string, 1=Array
	 *    @param	int			            $include			[=0] Removed or 1=Keep only
	 *    @param	string					$morecss			More CSS
	 *    @return	string|array
	 *    @see select_categories()
	 */
	public function select_all_categories($type, $selected = '', $htmlname = "parent", $maxlength = 64, $markafterid = 0, $outputmode = 0, $include = 0, $morecss = '')
	{
		// phpcs:enable
		global $conf, $langs;
		$langs->load("categories");

		include_once DOL_DOCUMENT_ROOT.'/categories/class/categorie.class.php';

		// For backward compatibility
		if (is_numeric($type)) {
			dol_syslog(__METHOD__.': using numeric value for parameter type is deprecated. Use string code instead.', LOG_WARNING);
		}

		if ($type === Categorie::TYPE_BANK_LINE) {
			// TODO Move this into common category feature
			$cate_arbo = array();
			$sql = "SELECT c.label, c.rowid";
			$sql .= " FROM ".$this->db->prefix()."bank_categ as c";
			$sql .= " WHERE entity = ".$conf->entity;
			$sql .= " ORDER BY c.label";
			$result = $this->db->query($sql);
			if ($result) {
				$num = $this->db->num_rows($result);
				$i = 0;
				while ($i < $num) {
					$objp = $this->db->fetch_object($result);
					if ($objp) {
						$cate_arbo[$objp->rowid] = array('id'=>$objp->rowid, 'fulllabel'=>$objp->label);
					}
					$i++;
				}
				$this->db->free($result);
			} else {
				dol_print_error($this->db);
			}
		} else {
			$cat = new Categorie($this->db);
			$cate_arbo = $cat->get_full_arbo($type, $markafterid, $include);
		}

		$output = '<select class="flat'.($morecss ? ' '.$morecss : '').'" name="'.$htmlname.'" id="'.$htmlname.'">';
		$outarray = array();
		if (is_array($cate_arbo)) {
			if (!count($cate_arbo)) {
				$output .= '<option value="-1" disabled>'.$langs->trans("NoCategoriesDefined").'</option>';
			} else {
				$output .= '<option value="-1">&nbsp;</option>';
				foreach ($cate_arbo as $key => $value) {
					if ($cate_arbo[$key]['id'] == $selected || ($selected === 'auto' && count($cate_arbo) == 1)) {
						$add = 'selected ';
					} else {
						$add = '';
					}
					$output .= '<option '.$add.'value="'.$cate_arbo[$key]['id'].'">'.dol_trunc($cate_arbo[$key]['fulllabel'], $maxlength, 'middle').'</option>';

					$outarray[$cate_arbo[$key]['id']] = $cate_arbo[$key]['fulllabel'];
				}
			}
		}
		$output .= '</select>';
		$output .= "\n";

		if ($outputmode) {
			return $outarray;
		}
		return $output;
	}

	// phpcs:disable PEAR.NamingConventions.ValidFunctionName.ScopeNotCamelCaps
	/**
	 *     Show a confirmation HTML form or AJAX popup
	 *
	 *     @param	string		$page        	   	Url of page to call if confirmation is OK
	 *     @param	string		$title       	   	Title
	 *     @param	string		$question    	   	Question
	 *     @param 	string		$action      	   	Action
	 *	   @param	array		$formquestion	   	An array with forms complementary inputs
	 * 	   @param	string		$selectedchoice		"" or "no" or "yes"
	 * 	   @param	int			$useajax		   	0=No, 1=Yes, 2=Yes but submit page with &confirm=no if choice is No, 'xxx'=preoutput confirm box with div id=dialog-confirm-xxx
	 *     @param	int			$height          	Force height of box
	 *     @param	int			$width				Force width of box
	 *     @return 	void
	 *     @deprecated
	 *     @see formconfirm()
	 */
	public function form_confirm($page, $title, $question, $action, $formquestion = '', $selectedchoice = "", $useajax = 0, $height = 170, $width = 500)
	{
		// phpcs:enable
		dol_syslog(__METHOD__.': using form_confirm is deprecated. Use formconfim instead.', LOG_WARNING);
		print $this->formconfirm($page, $title, $question, $action, $formquestion, $selectedchoice, $useajax, $height, $width);
	}

	/**
	 *     Show a confirmation HTML form or AJAX popup.
	 *     Easiest way to use this is with useajax=1.
	 *     If you use useajax='xxx', you must also add jquery code to trigger opening of box (with correct parameters)
	 *     just after calling this method. For example:
	 *       print '<script type="text/javascript">'."\n";
	 *       print 'jQuery(document).ready(function() {'."\n";
	 *       print 'jQuery(".xxxlink").click(function(e) { jQuery("#aparamid").val(jQuery(this).attr("rel")); jQuery("#dialog-confirm-xxx").dialog("open"); return false; });'."\n";
	 *       print '});'."\n";
	 *       print '</script>'."\n";
	 *
	 *     @param  	string			$page        	   	Url of page to call if confirmation is OK. Can contains parameters (param 'action' and 'confirm' will be reformated)
	 *     @param	string			$title       	   	Title
	 *     @param	string			$question    	   	Question
	 *     @param 	string			$action      	   	Action
	 *	   @param  	array|string	$formquestion	   	An array with complementary inputs to add into forms: array(array('label'=> ,'type'=> , 'size'=>, 'morecss'=>, 'moreattr'=>))
	 *													type can be 'hidden', 'text', 'password', 'checkbox', 'radio', 'date', 'select', 'multiselect', 'morecss', 'other' or 'onecolumn'...
	 * 	   @param  	string			$selectedchoice  	'' or 'no', or 'yes' or '1' or '0'
	 * 	   @param  	int|string		$useajax		   	0=No, 1=Yes, 2=Yes but submit page with &confirm=no if choice is No, 'xxx'=Yes and preoutput confirm box with div id=dialog-confirm-xxx
	 *     @param  	int|string		$height          	Force height of box (0 = auto)
	 *     @param	int				$width				Force width of box ('999' or '90%'). Ignored and forced to 90% on smartphones.
	 *     @param	int				$disableformtag		1=Disable form tag. Can be used if we are already inside a <form> section.
	 *     @param	string			$labelbuttonyes		Label for Yes
	 *     @param	string			$labelbuttonno		Label for No
	 *     @return 	string      		    			HTML ajax code if a confirm ajax popup is required, Pure HTML code if it's an html form
	 */
	public function formconfirm($page, $title, $question, $action, $formquestion = '', $selectedchoice = '', $useajax = 0, $height = 0, $width = 500, $disableformtag = 0, $labelbuttonyes = 'Yes', $labelbuttonno = 'No')
	{
		global $langs, $conf;

		$more = '<!-- formconfirm before calling page='.dol_escape_htmltag($page).' -->';
		$formconfirm = '';
		$inputok = array();
		$inputko = array();

		// Clean parameters
		$newselectedchoice = empty($selectedchoice) ? "no" : $selectedchoice;
		if ($conf->browser->layout == 'phone') {
			$width = '95%';
		}

		// Set height automatically if not defined
		if (empty($height)) {
			$height = 220;
			if (is_array($formquestion) && count($formquestion) > 2) {
				$height += ((count($formquestion) - 2) * 24);
			}
		}

		if (is_array($formquestion) && !empty($formquestion)) {
			// First add hidden fields and value
			foreach ($formquestion as $key => $input) {
				if (is_array($input) && !empty($input)) {
					if ($input['type'] == 'hidden') {
						$moreattr = (!empty($input['moreattr']) ? ' '.$input['moreattr'] : '');
						$morecss = (!empty($input['morecss']) ? ' '.$input['morecss'] : '');

						$more .= '<input type="hidden" id="'.dol_escape_htmltag($input['name']).'" name="'.dol_escape_htmltag($input['name']).'" value="'.dol_escape_htmltag($input['value']).'" class="'.$morecss.'"'.$moreattr.'>'."\n";
					}
				}
			}

			// Now add questions
			$moreonecolumn = '';
			$more .= '<div class="tagtable paddingtopbottomonly centpercent noborderspacing">'."\n";
			foreach ($formquestion as $key => $input) {
				if (is_array($input) && !empty($input)) {
					$size = (!empty($input['size']) ? ' size="'.$input['size'].'"' : '');	// deprecated. Use morecss instead.
					$moreattr = (!empty($input['moreattr']) ? ' '.$input['moreattr'] : '');
					$morecss = (!empty($input['morecss']) ? ' '.$input['morecss'] : '');

					if ($input['type'] == 'text') {
						$more .= '<div class="tagtr"><div class="tagtd'.(empty($input['tdclass']) ? '' : (' '.$input['tdclass'])).'">'.$input['label'].'</div><div class="tagtd"><input type="text" class="flat'.$morecss.'" id="'.dol_escape_htmltag($input['name']).'" name="'.dol_escape_htmltag($input['name']).'"'.$size.' value="'.$input['value'].'"'.$moreattr.' /></div></div>'."\n";
					} elseif ($input['type'] == 'password')	{
						$more .= '<div class="tagtr"><div class="tagtd'.(empty($input['tdclass']) ? '' : (' '.$input['tdclass'])).'">'.$input['label'].'</div><div class="tagtd"><input type="password" class="flat'.$morecss.'" id="'.dol_escape_htmltag($input['name']).'" name="'.dol_escape_htmltag($input['name']).'"'.$size.' value="'.$input['value'].'"'.$moreattr.' /></div></div>'."\n";
					} elseif ($input['type'] == 'textarea') {
						/*$more .= '<div class="tagtr"><div class="tagtd'.(empty($input['tdclass']) ? '' : (' '.$input['tdclass'])).'">'.$input['label'].'</div><div class="tagtd">';
						$more .= '<textarea name="'.$input['name'].'" class="'.$morecss.'"'.$moreattr.'>';
						$more .= $input['value'];
						$more .= '</textarea>';
						$more .= '</div></div>'."\n";*/
						$moreonecolumn .= '<div class="margintoponly">';
						$moreonecolumn .= $input['label'].'<br>';
						$moreonecolumn .= '<textarea name="'.dol_escape_htmltag($input['name']).'" id="'.dol_escape_htmltag($input['name']).'" class="'.$morecss.'"'.$moreattr.'>';
						$moreonecolumn .= $input['value'];
						$moreonecolumn .= '</textarea>';
						$moreonecolumn .= '</div>';
					} elseif (in_array($input['type'], ['select', 'multiselect'])) {
						if (empty($morecss)) {
							$morecss = 'minwidth100';
						}

						$show_empty = isset($input['select_show_empty']) ? $input['select_show_empty'] : 1;
						$key_in_label = isset($input['select_key_in_label']) ? $input['select_key_in_label'] : 0;
						$value_as_key = isset($input['select_value_as_key']) ? $input['select_value_as_key'] : 0;
						$translate = isset($input['select_translate']) ? $input['select_translate'] : 0;
						$maxlen = isset($input['select_maxlen']) ? $input['select_maxlen'] : 0;
						$disabled = isset($input['select_disabled']) ? $input['select_disabled'] : 0;
						$sort = isset($input['select_sort']) ? $input['select_sort'] : '';

						$more .= '<div class="tagtr"><div class="tagtd'.(empty($input['tdclass']) ? '' : (' '.$input['tdclass'])).'">';
						if (!empty($input['label'])) {
							$more .= $input['label'].'</div><div class="tagtd left">';
						}
						if ($input['type'] == 'select') {
							$more .= $this->selectarray($input['name'], $input['values'], $input['default'], $show_empty, $key_in_label, $value_as_key, $moreattr, $translate, $maxlen, $disabled, $sort, $morecss);
						} else {
							$more .= $this->multiselectarray($input['name'], $input['values'], is_array($input['default']) ? $input['default'] : [$input['default']], $key_in_label, $value_as_key, $morecss, $translate, $maxlen, $moreattr);
						}
						$more .= '</div></div>'."\n";
					} elseif ($input['type'] == 'checkbox') {
						$more .= '<div class="tagtr">';
						$more .= '<div class="tagtd'.(empty($input['tdclass']) ? '' : (' '.$input['tdclass'])).'">'.$input['label'].' </div><div class="tagtd">';
						$more .= '<input type="checkbox" class="flat'.$morecss.'" id="'.dol_escape_htmltag($input['name']).'" name="'.dol_escape_htmltag($input['name']).'"'.$moreattr;
						if (!is_bool($input['value']) && $input['value'] != 'false' && $input['value'] != '0' && $input['value'] != '') {
							$more .= ' checked';
						}
						if (is_bool($input['value']) && $input['value']) {
							$more .= ' checked';
						}
						if (isset($input['disabled'])) {
							$more .= ' disabled';
						}
						$more .= ' /></div>';
						$more .= '</div>'."\n";
					} elseif ($input['type'] == 'radio') {
						$i = 0;
						foreach ($input['values'] as $selkey => $selval) {
							$more .= '<div class="tagtr">';
							if ($i == 0) {
								$more .= '<div class="tagtd'.(empty($input['tdclass']) ? ' tdtop' : (' tdtop '.$input['tdclass'])).'">'.$input['label'].'</div>';
							} else {
								$more .= '<div clas="tagtd'.(empty($input['tdclass']) ? '' : (' "'.$input['tdclass'])).'">&nbsp;</div>';
							}
							$more .= '<div class="tagtd'.($i == 0 ? ' tdtop' : '').'"><input type="radio" class="flat'.$morecss.'" id="'.dol_escape_htmltag($input['name'].$selkey).'" name="'.dol_escape_htmltag($input['name']).'" value="'.$selkey.'"'.$moreattr;
							if ($input['disabled']) {
								$more .= ' disabled';
							}
							if (isset($input['default']) && $input['default'] === $selkey) {
								$more .= ' checked="checked"';
							}
							$more .= ' /> ';
							$more .= '<label for="'.dol_escape_htmltag($input['name'].$selkey).'" class="valignmiddle">'.$selval.'</label>';
							$more .= '</div></div>'."\n";
							$i++;
						}
					} elseif ($input['type'] == 'date') {
						$more .= '<div class="tagtr"><div class="tagtd'.(empty($input['tdclass']) ? '' : (' '.$input['tdclass'])).'">'.$input['label'].'</div>';
						$more .= '<div class="tagtd">';
						$addnowlink = (empty($input['datenow']) ? 0 : 1);
						$more .= $this->selectDate($input['value'], $input['name'], 0, 0, 0, '', 1, $addnowlink);
						$more .= '</div></div>'."\n";
						$formquestion[] = array('name'=>$input['name'].'day');
						$formquestion[] = array('name'=>$input['name'].'month');
						$formquestion[] = array('name'=>$input['name'].'year');
						$formquestion[] = array('name'=>$input['name'].'hour');
						$formquestion[] = array('name'=>$input['name'].'min');
					} elseif ($input['type'] == 'other') {
						$more .= '<div class="tagtr"><div class="tagtd'.(empty($input['tdclass']) ? '' : (' '.$input['tdclass'])).'">';
						if (!empty($input['label'])) {
							$more .= $input['label'].'</div><div class="tagtd">';
						}
						$more .= $input['value'];
						$more .= '</div></div>'."\n";
					} elseif ($input['type'] == 'onecolumn') {
						$moreonecolumn .= '<div class="margintoponly">';
						$moreonecolumn .= $input['value'];
						$moreonecolumn .= '</div>'."\n";
					} elseif ($input['type'] == 'hidden') {
						// Do nothing more, already added by a previous loop
					} elseif ($input['type'] == 'separator') {
						$more .= '<br>';
					} else {
						$more .= 'Error type '.$input['type'].' for the confirm box is not a supported type';
					}
				}
			}
			$more .= '</div>'."\n";
			$more .= $moreonecolumn;
		}

		// JQUERY method dialog is broken with smartphone, we use standard HTML.
		// Note: When using dol_use_jmobile or no js, you must also check code for button use a GET url with action=xxx and check that you also output the confirm code when action=xxx
		// See page product/card.php for example
		if (!empty($conf->dol_use_jmobile)) {
			$useajax = 0;
		}
		if (empty($conf->use_javascript_ajax)) {
			$useajax = 0;
		}

		if ($useajax) {
			$autoOpen = true;
			$dialogconfirm = 'dialog-confirm';
			$button = '';
			if (!is_numeric($useajax)) {
				$button = $useajax;
				$useajax = 1;
				$autoOpen = false;
				$dialogconfirm .= '-'.$button;
			}
			$pageyes = $page.(preg_match('/\?/', $page) ? '&' : '?').'action='.urlencode($action).'&confirm=yes';
			$pageno = ($useajax == 2 ? $page.(preg_match('/\?/', $page) ? '&' : '?').'action='.urlencode($action).'&confirm=no' : '');

			// Add input fields into list of fields to read during submit (inputok and inputko)
			if (is_array($formquestion)) {
				foreach ($formquestion as $key => $input) {
					//print "xx ".$key." rr ".is_array($input)."<br>\n";
					// Add name of fields to propagate with the GET when submitting the form with button OK.
					if (is_array($input) && isset($input['name'])) {
						if (strpos($input['name'], ',') > 0) {
							$inputok = array_merge($inputok, explode(',', $input['name']));
						} else {
							array_push($inputok, $input['name']);
						}
					}
					// Add name of fields to propagate with the GET when submitting the form with button KO.
					if (isset($input['inputko']) && $input['inputko'] == 1) {
						array_push($inputko, $input['name']);
					}
				}
			}

			// Show JQuery confirm box.
			$formconfirm .= '<div id="'.$dialogconfirm.'" title="'.dol_escape_htmltag($title).'" style="display: none;">';
			if (is_array($formquestion) && !empty($formquestion['text'])) {
				$formconfirm .= '<div class="confirmtext">'.$formquestion['text'].'</div>'."\n";
			}
			if (!empty($more)) {
				$formconfirm .= '<div class="confirmquestions">'.$more.'</div>'."\n";
			}
			$formconfirm .= ($question ? '<div class="confirmmessage">'.img_help('', '').' '.$question.'</div>' : '');
			$formconfirm .= '</div>'."\n";

			$formconfirm .= "\n<!-- begin code of popup for formconfirm page=".$page." -->\n";
			$formconfirm .= '<script type="text/javascript">'."\n";
			$formconfirm .= "/* Code for the jQuery('#dialogforpopup').dialog() */\n";
			$formconfirm .= 'jQuery(document).ready(function() {
            $(function() {
            	$( "#'.$dialogconfirm.'" ).dialog(
            	{
                    autoOpen: '.($autoOpen ? "true" : "false").',';
			if ($newselectedchoice == 'no') {
				$formconfirm .= '
						open: function() {
            				$(this).parent().find("button.ui-button:eq(2)").focus();
						},';
			}

			$formconfirm .= '
                    resizable: false,
                    height: "'.$height.'",
                    width: "'.$width.'",
                    modal: true,
                    closeOnEscape: false,
                    buttons: {
                        "'.dol_escape_js($langs->transnoentities($labelbuttonyes)).'": function() {
                        	var options = "&token='.urlencode(newToken()).'";
                        	var inputok = '.json_encode($inputok).';	/* List of fields into form */
                         	var pageyes = "'.dol_escape_js(!empty($pageyes) ? $pageyes : '').'";
                         	if (inputok.length>0) {
                         		$.each(inputok, function(i, inputname) {
                         			var more = "";
									var inputvalue;
                         			if ($("input[name=\'" + inputname + "\']").attr("type") == "radio") {
										inputvalue = $("input[name=\'" + inputname + "\']:checked").val();
									} else {
                         		    	if ($("#" + inputname).attr("type") == "checkbox") { more = ":checked"; }
                         				inputvalue = $("#" + inputname + more).val();
									}
                         			if (typeof inputvalue == "undefined") { inputvalue=""; }
									console.log("formconfirm check inputname="+inputname+" inputvalue="+inputvalue);
                         			options += "&" + inputname + "=" + encodeURIComponent(inputvalue);
                         		});
                         	}
                         	var urljump = pageyes + (pageyes.indexOf("?") < 0 ? "?" : "") + options;
            				if (pageyes.length > 0) { location.href = urljump; }
                            $(this).dialog("close");
                        },
                        "'.dol_escape_js($langs->transnoentities($labelbuttonno)).'": function() {
                        	var options = "&token='.urlencode(newToken()).'";
                         	var inputko = '.json_encode($inputko).';	/* List of fields into form */
                         	var pageno="'.dol_escape_js(!empty($pageno) ? $pageno : '').'";
                         	if (inputko.length>0) {
                         		$.each(inputko, function(i, inputname) {
                         			var more = "";
                         			if ($("#" + inputname).attr("type") == "checkbox") { more = ":checked"; }
                         			var inputvalue = $("#" + inputname + more).val();
                         			if (typeof inputvalue == "undefined") { inputvalue=""; }
                         			options += "&" + inputname + "=" + encodeURIComponent(inputvalue);
                         		});
                         	}
                         	var urljump=pageno + (pageno.indexOf("?") < 0 ? "?" : "") + options;
                         	//alert(urljump);
            				if (pageno.length > 0) { location.href = urljump; }
                            $(this).dialog("close");
                        }
                    }
                }
                );

            	var button = "'.$button.'";
            	if (button.length > 0) {
                	$( "#" + button ).click(function() {
                		$("#'.$dialogconfirm.'").dialog("open");
        			});
                }
            });
            });
            </script>';
			$formconfirm .= "<!-- end ajax formconfirm -->\n";
		} else {
			$formconfirm .= "\n<!-- begin formconfirm page=".dol_escape_htmltag($page)." -->\n";

			if (empty($disableformtag)) {
				$formconfirm .= '<form method="POST" action="'.$page.'" class="notoptoleftroright">'."\n";
			}

			$formconfirm .= '<input type="hidden" name="action" value="'.$action.'">'."\n";
			$formconfirm .= '<input type="hidden" name="token" value="'.newToken().'">'."\n";

			$formconfirm .= '<table class="valid centpercent">'."\n";

			// Line title
			$formconfirm .= '<tr class="validtitre"><td class="validtitre" colspan="2">';
			$formconfirm .= img_picto('', 'recent').' '.$title;
			$formconfirm .= '</td></tr>'."\n";

			// Line text
			if (is_array($formquestion) && !empty($formquestion['text'])) {
				$formconfirm .= '<tr class="valid"><td class="valid" colspan="2">'.$formquestion['text'].'</td></tr>'."\n";
			}

			// Line form fields
			if ($more) {
				$formconfirm .= '<tr class="valid"><td class="valid" colspan="2">'."\n";
				$formconfirm .= $more;
				$formconfirm .= '</td></tr>'."\n";
			}

			// Line with question
			$formconfirm .= '<tr class="valid">';
			$formconfirm .= '<td class="valid">'.$question.'</td>';
			$formconfirm .= '<td class="valid center">';
			$formconfirm .= $this->selectyesno("confirm", $newselectedchoice, 0, false, 0, 0, 'marginleftonly marginrightonly', $labelbuttonyes, $labelbuttonno);
			$formconfirm .= '<input class="button valignmiddle confirmvalidatebutton small" type="submit" value="'.$langs->trans("Validate").'">';
			$formconfirm .= '</td>';
			$formconfirm .= '</tr>'."\n";

			$formconfirm .= '</table>'."\n";

			if (empty($disableformtag)) {
				$formconfirm .= "</form>\n";
			}
			$formconfirm .= '<br>';

			if (!empty($conf->use_javascript_ajax)) {
				$formconfirm .= '<!-- code to disable button to avoid double clic -->';
				$formconfirm .= '<script type="text/javascript">'."\n";
				$formconfirm .= '
				$(document).ready(function () {
					$(".confirmvalidatebutton").on("click", function() {
						console.log("We click on button");
						$(this).attr("disabled", "disabled");
						setTimeout(\'$(".confirmvalidatebutton").removeAttr("disabled")\', 3000);
						//console.log($(this).closest("form"));
						$(this).closest("form").submit();
					});
				});
				';
				$formconfirm .= '</script>'."\n";
			}

			$formconfirm .= "<!-- end formconfirm -->\n";
		}

		return $formconfirm;
	}


	// phpcs:disable PEAR.NamingConventions.ValidFunctionName.ScopeNotCamelCaps
	/**
	 *    Show a form to select a project
	 *
	 *    @param	int		$page        		Page
	 *    @param	int		$socid       		Id third party (-1=all, 0=only projects not linked to a third party, id=projects not linked or linked to third party id)
	 *    @param    int		$selected    		Id pre-selected project
	 *    @param    string	$htmlname    		Name of select field
	 *    @param	int		$discard_closed		Discard closed projects (0=Keep,1=hide completely except $selected,2=Disable)
	 *    @param	int		$maxlength			Max length
	 *    @param	int		$forcefocus			Force focus on field (works with javascript only)
	 *    @param    int     $nooutput           No print is done. String is returned.
	 *    @return	string                      Return html content
	 */
	public function form_project($page, $socid, $selected = '', $htmlname = 'projectid', $discard_closed = 0, $maxlength = 20, $forcefocus = 0, $nooutput = 0)
	{
		// phpcs:enable
		global $langs;

		require_once DOL_DOCUMENT_ROOT.'/core/lib/project.lib.php';
		require_once DOL_DOCUMENT_ROOT.'/core/class/html.formprojet.class.php';

		$out = '';

		$formproject = new FormProjets($this->db);

		$langs->load("project");
		if ($htmlname != "none") {
			$out .= "\n";
			$out .= '<form method="post" action="'.$page.'">';
			$out .= '<input type="hidden" name="action" value="classin">';
			$out .= '<input type="hidden" name="token" value="'.newToken().'">';
			$out .= $formproject->select_projects($socid, $selected, $htmlname, $maxlength, 0, 1, $discard_closed, $forcefocus, 0, 0, '', 1);
			$out .= '<input type="submit" class="button smallpaddingimp" value="'.$langs->trans("Modify").'">';
			$out .= '</form>';
		} else {
			$out .= '<span class="project_head_block">';
			if ($selected) {
				$projet = new Project($this->db);
				$projet->fetch($selected);
				$out .= $projet->getNomUrl(1, '', 1);
			} else {
				$out .= "&nbsp;";
			}
			$out .= '</span>';
		}

		if (empty($nooutput)) {
			print $out;
			return '';
		}
		return $out;
	}

	// phpcs:disable PEAR.NamingConventions.ValidFunctionName.ScopeNotCamelCaps
	/**
	 *	Show a form to select payment conditions
	 *
	 *  @param	int		$page        		Page
	 *  @param  string	$selected    		Id condition pre-selectionne
	 *  @param  string	$htmlname    		Name of select html field
	 *	@param	int		$addempty			Add empty entry
	 *  @param	string	$type				Type ('direct-debit' or 'bank-transfer')
	 *  @param	int		$filtertype			If > 0, include payment terms with deposit percentage (for objects other than invoices and invoice templates)
	 * 	@param	string	$deposit_percent	< 0 : deposit_percent input makes no sense (for example, in list filters)
	 *										0 : use default deposit percentage from entry
	 *										> 0 : force deposit percentage (for example, from company object)
	 *  @return	void
	 */
	public function form_conditions_reglement($page, $selected = '', $htmlname = 'cond_reglement_id', $addempty = 0, $type = '', $filtertype = -1, $deposit_percent = -1)
	{
		// phpcs:enable
		global $langs;
		if ($htmlname != "none") {
			print '<form method="POST" action="'.$page.'">';
			print '<input type="hidden" name="action" value="setconditions">';
			print '<input type="hidden" name="token" value="'.newToken().'">';
			if ($type) {
				print '<input type="hidden" name="type" value="'.dol_escape_htmltag($type).'">';
			}
			$this->select_conditions_paiements($selected, $htmlname, $filtertype, $addempty, 0, '', $deposit_percent);
			print '<input type="submit" class="button valignmiddle smallpaddingimp" value="'.$langs->trans("Modify").'">';
			print '</form>';
		} else {
			if ($selected) {
				$this->load_cache_conditions_paiements();
				if (isset($this->cache_conditions_paiements[$selected])) {
					$label = $this->cache_conditions_paiements[$selected]['label'];

					if (! empty($this->cache_conditions_paiements[$selected]['deposit_percent'])) {
						$label = str_replace('__DEPOSIT_PERCENT__', $deposit_percent > 0 ? $deposit_percent : $this->cache_conditions_paiements[$selected]['deposit_percent'], $label);
					}

					print $label;
				} else {
					$langs->load('errors');
					print $langs->trans('ErrorNotInDictionaryPaymentConditions');
				}
			} else {
				print "&nbsp;";
			}
		}
	}

	// phpcs:disable PEAR.NamingConventions.ValidFunctionName.ScopeNotCamelCaps
	/**
	 *  Show a form to select a delivery delay
	 *
	 *  @param  int		$page        	Page
	 *  @param  string	$selected    	Id condition pre-selectionne
	 *  @param  string	$htmlname    	Name of select html field
	 *	@param	int		$addempty		Ajoute entree vide
	 *  @return	void
	 */
	public function form_availability($page, $selected = '', $htmlname = 'availability', $addempty = 0)
	{
		// phpcs:enable
		global $langs;
		if ($htmlname != "none") {
			print '<form method="post" action="'.$page.'">';
			print '<input type="hidden" name="action" value="setavailability">';
			print '<input type="hidden" name="token" value="'.newToken().'">';
			$this->selectAvailabilityDelay($selected, $htmlname, -1, $addempty);
			print '<input type="submit" name="modify" class="button smallpaddingimp" value="'.$langs->trans("Modify").'">';
			print '<input type="submit" name="cancel" class="button smallpaddingimp" value="'.$langs->trans("Cancel").'">';
			print '</form>';
		} else {
			if ($selected) {
				$this->load_cache_availability();
				print $this->cache_availability[$selected]['label'];
			} else {
				print "&nbsp;";
			}
		}
	}

	/**
	 *  Output HTML form to select list of input reason (events that triggered an object creation, like after sending an emailing, making an advert, ...)
	 *  List found into table c_input_reason loaded by loadCacheInputReason
	 *
	 *  @param  string	$page        	Page
	 *  @param  string	$selected    	Id condition pre-selectionne
	 *  @param  string	$htmlname    	Name of select html field
	 *  @param	int		$addempty		Add empty entry
	 *  @return	void
	 */
	public function formInputReason($page, $selected = '', $htmlname = 'demandreason', $addempty = 0)
	{
		global $langs;
		if ($htmlname != "none") {
			print '<form method="post" action="'.$page.'">';
			print '<input type="hidden" name="action" value="setdemandreason">';
			print '<input type="hidden" name="token" value="'.newToken().'">';
			$this->selectInputReason($selected, $htmlname, -1, $addempty);
			print '<input type="submit" class="button smallpaddingimp" value="'.$langs->trans("Modify").'">';
			print '</form>';
		} else {
			if ($selected) {
				$this->loadCacheInputReason();
				foreach ($this->cache_demand_reason as $key => $val) {
					if ($val['id'] == $selected) {
						print $val['label'];
						break;
					}
				}
			} else {
				print "&nbsp;";
			}
		}
	}

	// phpcs:disable PEAR.NamingConventions.ValidFunctionName.ScopeNotCamelCaps
	/**
	 *    Show a form + html select a date
	 *
	 *    @param	string		$page        	Page
	 *    @param	string		$selected    	Date preselected
	 *    @param    string		$htmlname    	Html name of date input fields or 'none'
	 *    @param    int			$displayhour 	Display hour selector
	 *    @param    int			$displaymin		Display minutes selector
	 *    @param	int			$nooutput		1=No print output, return string
	 *    @param	string		$type			'direct-debit' or 'bank-transfer'
	 *    @return	string
	 *    @see		selectDate()
	 */
	public function form_date($page, $selected, $htmlname, $displayhour = 0, $displaymin = 0, $nooutput = 0, $type = '')
	{
		// phpcs:enable
		global $langs;

		$ret = '';

		if ($htmlname != "none") {
			$ret .= '<form method="POST" action="'.$page.'" name="form'.$htmlname.'">';
			$ret .= '<input type="hidden" name="action" value="set'.$htmlname.'">';
			$ret .= '<input type="hidden" name="token" value="'.newToken().'">';
			if ($type) {
				$ret .= '<input type="hidden" name="type" value="'.dol_escape_htmltag($type).'">';
			}
			$ret .= '<table class="nobordernopadding">';
			$ret .= '<tr><td>';
			$ret .= $this->selectDate($selected, $htmlname, $displayhour, $displaymin, 1, 'form'.$htmlname, 1, 0);
			$ret .= '</td>';
			$ret .= '<td class="left"><input type="submit" class="button smallpaddingimp" value="'.$langs->trans("Modify").'"></td>';
			$ret .= '</tr></table></form>';
		} else {
			if ($displayhour) {
				$ret .= dol_print_date($selected, 'dayhour');
			} else {
				$ret .= dol_print_date($selected, 'day');
			}
		}

		if (empty($nooutput)) {
			print $ret;
		}
		return $ret;
	}


	// phpcs:disable PEAR.NamingConventions.ValidFunctionName.ScopeNotCamelCaps
	/**
	 *  Show a select form to choose a user
	 *
	 *  @param	string	$page        	Page
	 *  @param  string	$selected    	Id of user preselected
	 *  @param  string	$htmlname    	Name of input html field. If 'none', we just output the user link.
	 *  @param  array	$exclude		List of users id to exclude
	 *  @param  array	$include        List of users id to include
	 *  @return	void
	 */
	public function form_users($page, $selected = '', $htmlname = 'userid', $exclude = '', $include = '')
	{
		// phpcs:enable
		global $langs;

		if ($htmlname != "none") {
			print '<form method="POST" action="'.$page.'" name="form'.$htmlname.'">';
			print '<input type="hidden" name="action" value="set'.$htmlname.'">';
			print '<input type="hidden" name="token" value="'.newToken().'">';
			print $this->select_dolusers($selected, $htmlname, 1, $exclude, 0, $include);
			print '<input type="submit" class="button smallpaddingimp valignmiddle" value="'.$langs->trans("Modify").'">';
			print '</form>';
		} else {
			if ($selected) {
				require_once DOL_DOCUMENT_ROOT.'/user/class/user.class.php';
				$theuser = new User($this->db);
				$theuser->fetch($selected);
				print $theuser->getNomUrl(1);
			} else {
				print "&nbsp;";
			}
		}
	}


	// phpcs:disable PEAR.NamingConventions.ValidFunctionName.ScopeNotCamelCaps
	/**
	 *    Show form with payment mode
	 *
	 *    @param	string	$page        	Page
	 *    @param    int		$selected    	Id mode pre-selectionne
	 *    @param    string	$htmlname    	Name of select html field
	 *    @param  	string	$filtertype		To filter on field type in llx_c_paiement ('CRDT' or 'DBIT' or array('code'=>xx,'label'=>zz))
	 *    @param    int     $active         Active or not, -1 = all
	 *    @param   	int     $addempty       1=Add empty entry
	 *    @param	string	$type			Type ('direct-debit' or 'bank-transfer')
	 *    @return	void
	 */
	public function form_modes_reglement($page, $selected = '', $htmlname = 'mode_reglement_id', $filtertype = '', $active = 1, $addempty = 0, $type = '')
	{
		// phpcs:enable
		global $langs;
		if ($htmlname != "none") {
			print '<form method="POST" action="'.$page.'">';
			print '<input type="hidden" name="action" value="setmode">';
			print '<input type="hidden" name="token" value="'.newToken().'">';
			if ($type) {
				print '<input type="hidden" name="type" value="'.dol_escape_htmltag($type).'">';
			}
			print $this->select_types_paiements($selected, $htmlname, $filtertype, 0, $addempty, 0, 0, $active, '', 1);
			print '<input type="submit" class="button smallpaddingimp valignmiddle" value="'.$langs->trans("Modify").'">';
			print '</form>';
		} else {
			if ($selected) {
				$this->load_cache_types_paiements();
				print $this->cache_types_paiements[$selected]['label'];
			} else {
				print "&nbsp;";
			}
		}
	}

	/**
	 *    Show form with transport mode
	 *
	 *    @param	string	$page        	Page
	 *    @param    int		$selected    	Id mode pre-select
	 *    @param    string	$htmlname    	Name of select html field
	 *    @param    int     $active         Active or not, -1 = all
	 *    @param    int     $addempty       1=Add empty entry
	 *    @return	void
	 */
	public function formSelectTransportMode($page, $selected = '', $htmlname = 'transport_mode_id', $active = 1, $addempty = 0)
	{
		global $langs;
		if ($htmlname != "none") {
			print '<form method="POST" action="'.$page.'">';
			print '<input type="hidden" name="action" value="settransportmode">';
			print '<input type="hidden" name="token" value="'.newToken().'">';
			$this->selectTransportMode($selected, $htmlname, 0, $addempty, 0, 0, $active);
			print '<input type="submit" class="button smallpaddingimp valignmiddle" value="'.$langs->trans("Modify").'">';
			print '</form>';
		} else {
			if ($selected) {
				$this->load_cache_transport_mode();
				print $this->cache_transport_mode[$selected]['label'];
			} else {
				print "&nbsp;";
			}
		}
	}

	// phpcs:disable PEAR.NamingConventions.ValidFunctionName.ScopeNotCamelCaps
	/**
	 *    Show form with multicurrency code
	 *
	 *    @param	string	$page        	Page
	 *    @param    string	$selected    	code pre-selectionne
	 *    @param    string	$htmlname    	Name of select html field
	 *    @return	void
	 */
	public function form_multicurrency_code($page, $selected = '', $htmlname = 'multicurrency_code')
	{
		// phpcs:enable
		global $langs;
		if ($htmlname != "none") {
			print '<form method="POST" action="'.$page.'">';
			print '<input type="hidden" name="action" value="setmulticurrencycode">';
			print '<input type="hidden" name="token" value="'.newToken().'">';
			print $this->selectMultiCurrency($selected, $htmlname, 0);
			print '<input type="submit" class="button smallpaddingimp valignmiddle" value="'.$langs->trans("Modify").'">';
			print '</form>';
		} else {
			dol_include_once('/core/lib/company.lib.php');
			print !empty($selected) ? currency_name($selected, 1) : '&nbsp;';
		}
	}

	// phpcs:disable PEAR.NamingConventions.ValidFunctionName.ScopeNotCamelCaps
	/**
	 *    Show form with multicurrency rate
	 *
	 *    @param	string	$page        	Page
	 *    @param    double	$rate	    	Current rate
	 *    @param    string	$htmlname    	Name of select html field
	 *    @param    string  $currency       Currency code to explain the rate
	 *    @return	void
	 */
	public function form_multicurrency_rate($page, $rate = '', $htmlname = 'multicurrency_tx', $currency = '')
	{
		// phpcs:enable
		global $langs, $mysoc, $conf;

		if ($htmlname != "none") {
			print '<form method="POST" action="'.$page.'">';
			print '<input type="hidden" name="action" value="setmulticurrencyrate">';
			print '<input type="hidden" name="token" value="'.newToken().'">';
			print '<input type="text" class="maxwidth100" name="'.$htmlname.'" value="'.(!empty($rate) ? price(price2num($rate, 'CU')) : 1).'" /> ';
			print '<select name="calculation_mode">';
			print '<option value="1">Change '.$langs->trans("PriceUHT").' of lines</option>';
			print '<option value="2">Change '.$langs->trans("PriceUHTCurrency").' of lines</option>';
			print '</select> ';
			print '<input type="submit" class="button smallpaddingimp valignmiddle" value="'.$langs->trans("Modify").'">';
			print '</form>';
		} else {
			if (!empty($rate)) {
				print price($rate, 1, $langs, 1, 0);
				if ($currency && $rate != 1) {
					print ' &nbsp; ('.price($rate, 1, $langs, 1, 0).' '.$currency.' = 1 '.$conf->currency.')';
				}
			} else {
				print 1;
			}
		}
	}


	// phpcs:disable PEAR.NamingConventions.ValidFunctionName.ScopeNotCamelCaps
	/**
	 *	Show a select box with available absolute discounts
	 *
	 *  @param  string	$page        	Page URL where form is shown
	 *  @param  int		$selected    	Value pre-selected
	 *	@param  string	$htmlname    	Name of SELECT component. If 'none', not changeable. Example 'remise_id'.
	 *	@param	int		$socid			Third party id
	 * 	@param	float	$amount			Total amount available
	 * 	@param	string	$filter			SQL filter on discounts
	 * 	@param	int		$maxvalue		Max value for lines that can be selected
	 *  @param  string	$more           More string to add
	 *  @param  int     $hidelist       1=Hide list
	 *  @param	int		$discount_type	0 => customer discount, 1 => supplier discount
	 *  @return	void
	 */
	public function form_remise_dispo($page, $selected, $htmlname, $socid, $amount, $filter = '', $maxvalue = 0, $more = '', $hidelist = 0, $discount_type = 0)
	{
		// phpcs:enable
		global $conf, $langs;
		if ($htmlname != "none") {
			print '<form method="post" action="'.$page.'">';
			print '<input type="hidden" name="action" value="setabsolutediscount">';
			print '<input type="hidden" name="token" value="'.newToken().'">';
			print '<div class="inline-block">';
			if (!empty($discount_type)) {
				if (!empty($conf->global->FACTURE_DEPOSITS_ARE_JUST_PAYMENTS)) {
					if (!$filter || $filter == "fk_invoice_supplier_source IS NULL") {
						$translationKey = 'HasAbsoluteDiscountFromSupplier'; // If we want deposit to be substracted to payments only and not to total of final invoice
					} else {
						$translationKey = 'HasCreditNoteFromSupplier';
					}
				} else {
					if (!$filter || $filter == "fk_invoice_supplier_source IS NULL OR (description LIKE '(DEPOSIT)%' AND description NOT LIKE '(EXCESS PAID)%')") {
						$translationKey = 'HasAbsoluteDiscountFromSupplier';
					} else {
						$translationKey = 'HasCreditNoteFromSupplier';
					}
				}
			} else {
				if (!empty($conf->global->FACTURE_DEPOSITS_ARE_JUST_PAYMENTS)) {
					if (!$filter || $filter == "fk_facture_source IS NULL") {
						$translationKey = 'CompanyHasAbsoluteDiscount'; // If we want deposit to be substracted to payments only and not to total of final invoice
					} else {
						$translationKey = 'CompanyHasCreditNote';
					}
				} else {
					if (!$filter || $filter == "fk_facture_source IS NULL OR (description LIKE '(DEPOSIT)%' AND description NOT LIKE '(EXCESS RECEIVED)%')") {
						$translationKey = 'CompanyHasAbsoluteDiscount';
					} else {
						$translationKey = 'CompanyHasCreditNote';
					}
				}
			}
			print $langs->trans($translationKey, price($amount, 0, $langs, 0, 0, -1, $conf->currency));
			if (empty($hidelist)) {
				print ' ';
			}
			print '</div>';
			if (empty($hidelist)) {
				print '<div class="inline-block" style="padding-right: 10px">';
				$newfilter = 'discount_type='.intval($discount_type);
				if (!empty($discount_type)) {
					$newfilter .= ' AND fk_invoice_supplier IS NULL AND fk_invoice_supplier_line IS NULL'; // Supplier discounts available
				} else {
					$newfilter .= ' AND fk_facture IS NULL AND fk_facture_line IS NULL'; // Customer discounts available
				}
				if ($filter) {
					$newfilter .= ' AND ('.$filter.')';
				}
				// output the combo of discounts
				$nbqualifiedlines = $this->select_remises($selected, $htmlname, $newfilter, $socid, $maxvalue);
				if ($nbqualifiedlines > 0) {
					print ' &nbsp; <input type="submit" class="button smallpaddingimp" value="'.dol_escape_htmltag($langs->trans("UseLine")).'"';
					if (!empty($discount_type) && $filter && $filter != "fk_invoice_supplier_source IS NULL OR (description LIKE '(DEPOSIT)%' AND description NOT LIKE '(EXCESS PAID)%')") {
						print ' title="'.$langs->trans("UseCreditNoteInInvoicePayment").'"';
					}
					if (empty($discount_type) && $filter && $filter != "fk_facture_source IS NULL OR (description LIKE '(DEPOSIT)%' AND description NOT LIKE '(EXCESS RECEIVED)%')") {
						print ' title="'.$langs->trans("UseCreditNoteInInvoicePayment").'"';
					}

					print '>';
				}
				print '</div>';
			}
			if ($more) {
				print '<div class="inline-block">';
				print $more;
				print '</div>';
			}
			print '</form>';
		} else {
			if ($selected) {
				print $selected;
			} else {
				print "0";
			}
		}
	}


	// phpcs:disable PEAR.NamingConventions.ValidFunctionName.ScopeNotCamelCaps
	/**
	 *  Show forms to select a contact
	 *
	 *  @param	string		$page        	Page
	 *  @param	Societe		$societe		Filter on third party
	 *  @param    int			$selected    	Id contact pre-selectionne
	 *  @param    string		$htmlname    	Name of HTML select. If 'none', we just show contact link.
	 *  @return	void
	 */
	public function form_contacts($page, $societe, $selected = '', $htmlname = 'contactid')
	{
		// phpcs:enable
		global $langs, $conf;

		if ($htmlname != "none") {
			print '<form method="post" action="'.$page.'">';
			print '<input type="hidden" name="action" value="set_contact">';
			print '<input type="hidden" name="token" value="'.newToken().'">';
			print '<table class="nobordernopadding">';
			print '<tr><td>';
			print $this->selectcontacts($societe->id, $selected, $htmlname);
			$num = $this->num;
			if ($num == 0) {
				$addcontact = (!empty($conf->global->SOCIETE_ADDRESSES_MANAGEMENT) ? $langs->trans("AddContact") : $langs->trans("AddContactAddress"));
				print '<a href="'.DOL_URL_ROOT.'/contact/card.php?socid='.$societe->id.'&amp;action=create&amp;backtoreferer=1">'.$addcontact.'</a>';
			}
			print '</td>';
			print '<td class="left"><input type="submit" class="button smallpaddingimp" value="'.$langs->trans("Modify").'"></td>';
			print '</tr></table></form>';
		} else {
			if ($selected) {
				require_once DOL_DOCUMENT_ROOT.'/contact/class/contact.class.php';
				$contact = new Contact($this->db);
				$contact->fetch($selected);
				print $contact->getFullName($langs);
			} else {
				print "&nbsp;";
			}
		}
	}

	// phpcs:disable PEAR.NamingConventions.ValidFunctionName.ScopeNotCamelCaps
	/**
	 *  Output html select to select thirdparty
	 *
	 *  @param	string	$page       	Page
	 *  @param  string	$selected   	Id preselected
	 *  @param  string	$htmlname		Name of HTML select
	 *  @param  string	$filter         Optional filters criteras. Do not use a filter coming from input of users.
	 *	@param	int		$showempty		Add an empty field
	 * 	@param	int		$showtype		Show third party type in combolist (customer, prospect or supplier)
	 * 	@param	int		$forcecombo		Force to use combo box
	 *  @param	array	$events			Event options. Example: array(array('method'=>'getContacts', 'url'=>dol_buildpath('/core/ajax/contacts.php',1), 'htmlname'=>'contactid', 'params'=>array('add-customer-contact'=>'disabled')))
	 *  @param  int     $nooutput       No print output. Return it only.
	 *  @param	array	$excludeids		Exclude IDs from the select combo
	 *  @return	void|string
	 */
	public function form_thirdparty($page, $selected = '', $htmlname = 'socid', $filter = '', $showempty = 0, $showtype = 0, $forcecombo = 0, $events = array(), $nooutput = 0, $excludeids = array())
	{
		// phpcs:enable
		global $langs;

		$out = '';
		if ($htmlname != "none") {
			$out .= '<form method="post" action="'.$page.'">';
			$out .= '<input type="hidden" name="action" value="set_thirdparty">';
			$out .= '<input type="hidden" name="token" value="'.newToken().'">';
			$out .= $this->select_company($selected, $htmlname, $filter, $showempty, $showtype, $forcecombo, $events, 0, 'minwidth100', '', '', 1, array(), false, $excludeids);
			$out .= '<input type="submit" class="button smallpaddingimp valignmiddle" value="'.$langs->trans("Modify").'">';
			$out .= '</form>';
		} else {
			if ($selected) {
				require_once DOL_DOCUMENT_ROOT.'/societe/class/societe.class.php';
				$soc = new Societe($this->db);
				$soc->fetch($selected);
				$out .= $soc->getNomUrl($langs);
			} else {
				$out .= "&nbsp;";
			}
		}

		if ($nooutput) {
			return $out;
		} else {
			print $out;
		}
	}

	// phpcs:disable PEAR.NamingConventions.ValidFunctionName.ScopeNotCamelCaps
	/**
	 *    Retourne la liste des devises, dans la langue de l'utilisateur
	 *
	 *    @param	string	$selected    preselected currency code
	 *    @param    string	$htmlname    name of HTML select list
	 *    @deprecated
	 *    @return	void
	 */
	public function select_currency($selected = '', $htmlname = 'currency_id')
	{
		// phpcs:enable
		print $this->selectCurrency($selected, $htmlname);
	}

	/**
	 *  Retourne la liste des devises, dans la langue de l'utilisateur
	 *
	 *  @param	string	$selected   preselected currency code
	 *  @param  string	$htmlname   name of HTML select list
	 *  @param  string  $mode       0 = Add currency symbol into label, 1 = Add 3 letter iso code
	 *  @param	string	$useempty	'1'=Allow empty value
	 * 	@return	string
	 */
	public function selectCurrency($selected = '', $htmlname = 'currency_id', $mode = 0, $useempty = '')
	{
		global $conf, $langs, $user;

		$langs->loadCacheCurrencies('');

		$out = '';

		if ($selected == 'euro' || $selected == 'euros') {
			$selected = 'EUR'; // Pour compatibilite
		}

		$out .= '<select class="flat maxwidth200onsmartphone minwidth300" name="'.$htmlname.'" id="'.$htmlname.'">';
		if ($useempty) {
			$out .= '<option value="-1" selected></option>';
		}
		foreach ($langs->cache_currencies as $code_iso => $currency) {
			$labeltoshow = $currency['label'];
			if ($mode == 1) {
				$labeltoshow .= ' <span class="opacitymedium">('.$code_iso.')</span>';
			} else {
				$labeltoshow .= ' <span class="opacitymedium">('.$langs->getCurrencySymbol($code_iso).')</span>';
			}

			if ($selected && $selected == $code_iso) {
				$out .= '<option value="'.$code_iso.'" selected data-html="'.dol_escape_htmltag($labeltoshow).'">';
			} else {
				$out .= '<option value="'.$code_iso.'" data-html="'.dol_escape_htmltag($labeltoshow).'">';
			}
			$out .= $labeltoshow;
			$out .= '</option>';
		}
		$out .= '</select>';
		if ($user->admin) {
			$out .= info_admin($langs->trans("YouCanChangeValuesForThisListFromDictionarySetup"), 1);
		}

		// Make select dynamic
		include_once DOL_DOCUMENT_ROOT.'/core/lib/ajax.lib.php';
		$out .= ajax_combobox($htmlname);

		return $out;
	}

	/**
	 *	Return array of currencies in user language
	 *
	 *  @param	string	$selected   			Preselected currency code
	 *  @param  string	$htmlname   			Name of HTML select list
	 *  @param  integer	$useempty   			1=Add empty line
	 *  @param 	string 	$filter 				Optional filters criteras (example: 'code <> x', ' in (1,3)')
	 *  @param 	bool 	$excludeConfCurrency 	false = If company current currency not in table, we add it into list. Should always be available.
	 *  										true = we are in currency_rate update , we don't want to see conf->currency in select
	 *  @param	string	$morecss				More css
	 * 	@return	string
	 */
	public function selectMultiCurrency($selected = '', $htmlname = 'multicurrency_code', $useempty = 0, $filter = '', $excludeConfCurrency = false, $morecss = '')
	{
		global $conf, $langs;

		$langs->loadCacheCurrencies(''); // Load ->cache_currencies

		$TCurrency = array();

		$sql = "SELECT code FROM ".$this->db->prefix()."multicurrency";
		$sql .= " WHERE entity IN ('".getEntity('mutlicurrency')."')";
		if ($filter) {
			$sql .= " AND ".$filter;
		}
		$resql = $this->db->query($sql);
		if ($resql) {
			while ($obj = $this->db->fetch_object($resql)) {
				$TCurrency[$obj->code] = $obj->code;
			}
		}

		$out = '';
		$out .= '<select class="flat'.($morecss ? ' '.$morecss : '').'" name="'.$htmlname.'" id="'.$htmlname.'">';
		if ($useempty) {
			$out .= '<option value="">&nbsp;</option>';
		}
		// If company current currency not in table, we add it into list. Should always be available.
		if (!in_array($conf->currency, $TCurrency) && !$excludeConfCurrency) {
			$TCurrency[$conf->currency] = $conf->currency;
		}
		if (count($TCurrency) > 0) {
			foreach ($langs->cache_currencies as $code_iso => $currency) {
				if (isset($TCurrency[$code_iso])) {
					if (!empty($selected) && $selected == $code_iso) {
						$out .= '<option value="'.$code_iso.'" selected="selected">';
					} else {
						$out .= '<option value="'.$code_iso.'">';
					}

					$out .= $currency['label'];
					$out .= ' ('.$langs->getCurrencySymbol($code_iso).')';
					$out .= '</option>';
				}
			}
		}

		$out .= '</select>';

		// Make select dynamic
		include_once DOL_DOCUMENT_ROOT.'/core/lib/ajax.lib.php';
		$out .= ajax_combobox($htmlname);

		return $out;
	}

	// phpcs:disable PEAR.NamingConventions.ValidFunctionName.ScopeNotCamelCaps
	/**
	 *  Load into the cache vat rates of a country
	 *
	 *  @param	string	$country_code		Country code with quotes ("'CA'", or "'CA,IN,...'")
	 *  @return	int							Nb of loaded lines, 0 if already loaded, <0 if KO
	 */
	public function load_cache_vatrates($country_code)
	{
		// phpcs:enable
		global $langs;

		$num = count($this->cache_vatrates);
		if ($num > 0) {
			return $num; // Cache already loaded
		}

		dol_syslog(__METHOD__, LOG_DEBUG);

		$sql = "SELECT DISTINCT t.rowid, t.code, t.taux, t.localtax1, t.localtax1_type, t.localtax2, t.localtax2_type, t.recuperableonly";
		$sql .= " FROM ".$this->db->prefix()."c_tva as t, ".$this->db->prefix()."c_country as c";
		$sql .= " WHERE t.fk_pays = c.rowid";
		$sql .= " AND t.active > 0";
		$sql .= " AND c.code IN (".$this->db->sanitize($country_code, 1).")";
		$sql .= " ORDER BY t.code ASC, t.taux ASC, t.recuperableonly ASC";

		$resql = $this->db->query($sql);
		if ($resql) {
			$num = $this->db->num_rows($resql);
			if ($num) {
				for ($i = 0; $i < $num; $i++) {
					$obj = $this->db->fetch_object($resql);
					$this->cache_vatrates[$i]['rowid']	= $obj->rowid;
					$this->cache_vatrates[$i]['code'] = $obj->code;
					$this->cache_vatrates[$i]['txtva']	= $obj->taux;
					$this->cache_vatrates[$i]['nprtva'] = $obj->recuperableonly;
					$this->cache_vatrates[$i]['localtax1']	    = $obj->localtax1;
					$this->cache_vatrates[$i]['localtax1_type']	= $obj->localtax1_type;
					$this->cache_vatrates[$i]['localtax2']	    = $obj->localtax2;
					$this->cache_vatrates[$i]['localtax2_type']	= $obj->localtax1_type;

					$this->cache_vatrates[$i]['label'] = $obj->taux.'%'.($obj->code ? ' ('.$obj->code.')' : ''); // Label must contains only 0-9 , . % or *
					$this->cache_vatrates[$i]['labelallrates'] = $obj->taux.'/'.($obj->localtax1 ? $obj->localtax1 : '0').'/'.($obj->localtax2 ? $obj->localtax2 : '0').($obj->code ? ' ('.$obj->code.')' : ''); // Must never be used as key, only label
					$positiverates = '';
					if ($obj->taux) {
						$positiverates .= ($positiverates ? '/' : '').$obj->taux;
					}
					if ($obj->localtax1) {
						$positiverates .= ($positiverates ? '/' : '').$obj->localtax1;
					}
					if ($obj->localtax2) {
						$positiverates .= ($positiverates ? '/' : '').$obj->localtax2;
					}
					if (empty($positiverates)) {
						$positiverates = '0';
					}
					$this->cache_vatrates[$i]['labelpositiverates'] = $positiverates.($obj->code ? ' ('.$obj->code.')' : ''); // Must never be used as key, only label
				}

				return $num;
			} else {
				$this->error = '<span class="error">'.$langs->trans("ErrorNoVATRateDefinedForSellerCountry", $country_code).'</span>';
				return -1;
			}
		} else {
			$this->error = '<span class="error">'.$this->db->error().'</span>';
			return -2;
		}
	}

	// phpcs:disable PEAR.NamingConventions.ValidFunctionName.ScopeNotCamelCaps
	/**
	 *  Output an HTML select vat rate.
	 *  The name of this function should be selectVat. We keep bad name for compatibility purpose.
	 *
	 *  @param	string	      $htmlname           Name of HTML select field
	 *  @param  float|string  $selectedrate       Force preselected vat rate. Can be '8.5' or '8.5 (NOO)' for example. Use '' for no forcing.
	 *  @param  Societe	      $societe_vendeuse   Thirdparty seller
	 *  @param  Societe	      $societe_acheteuse  Thirdparty buyer
	 *  @param  int		      $idprod             Id product. O if unknown of NA.
	 *  @param  int		      $info_bits          Miscellaneous information on line (1 for NPR)
	 *  @param  int|string    $type               ''=Unknown, 0=Product, 1=Service (Used if idprod not defined)
	 *                  		                  Si vendeur non assujeti a TVA, TVA par defaut=0. Fin de regle.
	 *                  					      Si le (pays vendeur = pays acheteur) alors la TVA par defaut=TVA du produit vendu. Fin de regle.
	 *                  					      Si (vendeur et acheteur dans Communaute europeenne) et bien vendu = moyen de transports neuf (auto, bateau, avion), TVA par defaut=0 (La TVA doit etre paye par l'acheteur au centre d'impots de son pays et non au vendeur). Fin de regle.
	 *                                            Si vendeur et acheteur dans Communauté européenne et acheteur= particulier alors TVA par défaut=TVA du produit vendu. Fin de règle.
	 *                                            Si vendeur et acheteur dans Communauté européenne et acheteur= entreprise alors TVA par défaut=0. Fin de règle.
	 *                  					      Sinon la TVA proposee par defaut=0. Fin de regle.
	 *  @param	bool	     $options_only		  Return HTML options lines only (for ajax treatment)
	 *  @param  int          $mode                0=Use vat rate as key in combo list, 1=Add VAT code after vat rate into key, -1=Use id of vat line as key
	 *  @return	string
	 */
	public function load_tva($htmlname = 'tauxtva', $selectedrate = '', $societe_vendeuse = '', $societe_acheteuse = '', $idprod = 0, $info_bits = 0, $type = '', $options_only = false, $mode = 0)
	{
		// phpcs:enable
		global $langs, $conf, $mysoc;

		$langs->load('errors');

		$return = '';

		// Define defaultnpr, defaultttx and defaultcode
		$defaultnpr = ($info_bits & 0x01);
		$defaultnpr = (preg_match('/\*/', $selectedrate) ? 1 : $defaultnpr);
		$defaulttx = str_replace('*', '', $selectedrate);
		$defaultcode = '';
		$reg = array();
		if (preg_match('/\((.*)\)/', $defaulttx, $reg)) {
			$defaultcode = $reg[1];
			$defaulttx = preg_replace('/\s*\(.*\)/', '', $defaulttx);
		}
		//var_dump($selectedrate.'-'.$defaulttx.'-'.$defaultnpr.'-'.$defaultcode);

		// Check parameters
		if (is_object($societe_vendeuse) && !$societe_vendeuse->country_code) {
			if ($societe_vendeuse->id == $mysoc->id) {
				$return .= '<span class="error">'.$langs->trans("ErrorYourCountryIsNotDefined").'</span>';
			} else {
				$return .= '<span class="error">'.$langs->trans("ErrorSupplierCountryIsNotDefined").'</span>';
			}
			return $return;
		}

		//var_dump($societe_acheteuse);
		//print "name=$name, selectedrate=$selectedrate, seller=".$societe_vendeuse->country_code." buyer=".$societe_acheteuse->country_code." buyer is company=".$societe_acheteuse->isACompany()." idprod=$idprod, info_bits=$info_bits type=$type";
		//exit;

		// Define list of countries to use to search VAT rates to show
		// First we defined code_country to use to find list
		if (is_object($societe_vendeuse)) {
			$code_country = "'".$societe_vendeuse->country_code."'";
		} else {
			$code_country = "'".$mysoc->country_code."'"; // Pour compatibilite ascendente
		}
		if (!empty($conf->global->SERVICE_ARE_ECOMMERCE_200238EC)) {    // If option to have vat for end customer for services is on
			require_once DOL_DOCUMENT_ROOT.'/core/lib/company.lib.php';
			if (!isInEEC($societe_vendeuse) && (!is_object($societe_acheteuse) || (isInEEC($societe_acheteuse) && !$societe_acheteuse->isACompany()))) {
				// We also add the buyer
				if (is_numeric($type)) {
					if ($type == 1) { // We know product is a service
						$code_country .= ",'".$societe_acheteuse->country_code."'";
					}
				} elseif (!$idprod) {  // We don't know type of product
					$code_country .= ",'".$societe_acheteuse->country_code."'";
				} else {
					$prodstatic = new Product($this->db);
					$prodstatic->fetch($idprod);
					if ($prodstatic->type == Product::TYPE_SERVICE) {   // We know product is a service
						$code_country .= ",'".$societe_acheteuse->country_code."'";
					}
				}
			}
		}

		// Now we get list
		$num = $this->load_cache_vatrates($code_country); // If no vat defined, return -1 with message into this->error

		if ($num > 0) {
			// Definition du taux a pre-selectionner (si defaulttx non force et donc vaut -1 ou '')
			if ($defaulttx < 0 || dol_strlen($defaulttx) == 0) {
				$tmpthirdparty = new Societe($this->db);
				$defaulttx = get_default_tva($societe_vendeuse, (is_object($societe_acheteuse) ? $societe_acheteuse : $tmpthirdparty), $idprod);
				$defaultnpr = get_default_npr($societe_vendeuse, (is_object($societe_acheteuse) ? $societe_acheteuse : $tmpthirdparty), $idprod);
				if (preg_match('/\((.*)\)/', $defaulttx, $reg)) {
					$defaultcode = $reg[1];
					$defaulttx = preg_replace('/\s*\(.*\)/', '', $defaulttx);
				}
				if (empty($defaulttx)) {
					$defaultnpr = 0;
				}
			}

			// Si taux par defaut n'a pu etre determine, on prend dernier de la liste.
			// Comme ils sont tries par ordre croissant, dernier = plus eleve = taux courant
			if ($defaulttx < 0 || dol_strlen($defaulttx) == 0) {
				if (empty($conf->global->MAIN_VAT_DEFAULT_IF_AUTODETECT_FAILS)) {
					$defaulttx = $this->cache_vatrates[$num - 1]['txtva'];
				} else {
					$defaulttx = ($conf->global->MAIN_VAT_DEFAULT_IF_AUTODETECT_FAILS == 'none' ? '' : $conf->global->MAIN_VAT_DEFAULT_IF_AUTODETECT_FAILS);
				}
			}

			// Disabled if seller is not subject to VAT
			$disabled = false;
			$title = '';
			if (is_object($societe_vendeuse) && $societe_vendeuse->id == $mysoc->id && $societe_vendeuse->tva_assuj == "0") {
				// Override/enable VAT for expense report regardless of global setting - needed if expense report used for business expenses instead
				// of using supplier invoices (this is a very bad idea !)
				if (empty($conf->global->EXPENSEREPORT_OVERRIDE_VAT)) {
					$title = ' title="'.$langs->trans('VATIsNotUsed').'"';
					$disabled = true;
				}
			}

			if (!$options_only) {
				$return .= '<select class="flat minwidth75imp" id="'.$htmlname.'" name="'.$htmlname.'"'.($disabled ? ' disabled' : '').$title.'>';
			}

			$selectedfound = false;
			foreach ($this->cache_vatrates as $rate) {
				// Keep only 0 if seller is not subject to VAT
				if ($disabled && $rate['txtva'] != 0) {
					continue;
				}

				// Define key to use into select list
				$key = $rate['txtva'];
				$key .= $rate['nprtva'] ? '*' : '';
				if ($mode > 0 && $rate['code']) {
					$key .= ' ('.$rate['code'].')';
				}
				if ($mode < 0) {
					$key = $rate['rowid'];
				}

				$return .= '<option value="'.$key.'"';
				if (!$selectedfound) {
					if ($defaultcode) { // If defaultcode is defined, we used it in priority to select combo option instead of using rate+npr flag
						if ($defaultcode == $rate['code']) {
							$return .= ' selected';
							$selectedfound = true;
						}
					} elseif ($rate['txtva'] == $defaulttx && $rate['nprtva'] == $defaultnpr) {
						$return .= ' selected';
						$selectedfound = true;
					}
				}
				$return .= '>';
				//if (! empty($conf->global->MAIN_VAT_SHOW_POSITIVE_RATES))
				if ($mysoc->country_code == 'IN' || !empty($conf->global->MAIN_VAT_LABEL_IS_POSITIVE_RATES)) {
					$return .= $rate['labelpositiverates'];
				} else {
					$return .= vatrate($rate['label']);
				}
				//$return.=($rate['code']?' '.$rate['code']:'');
				$return .= (empty($rate['code']) && $rate['nprtva']) ? ' *' : ''; // We show the *  (old behaviour only if new vat code is not used)

				$return .= '</option>';
			}

			if (!$options_only) {
				$return .= '</select>';
			}
		} else {
			$return .= $this->error;
		}

		$this->num = $num;
		return $return;
	}


	// phpcs:disable PEAR.NamingConventions.ValidFunctionName.ScopeNotCamelCaps
	/**
	 *  Show a HTML widget to input a date or combo list for day, month, years and optionaly hours and minutes.
	 *  Fields are preselected with :
	 *            	- set_time date (must be a local PHP server timestamp or string date with format 'YYYY-MM-DD' or 'YYYY-MM-DD HH:MM')
	 *            	- local date in user area, if set_time is '' (so if set_time is '', output may differs when done from two different location)
	 *            	- Empty (fields empty), if set_time is -1 (in this case, parameter empty must also have value 1)
	 *
	 *	@param	integer	    $set_time 		Pre-selected date (must be a local PHP server timestamp), -1 to keep date not preselected, '' to use current date with 00:00 hour (Parameter 'empty' must be 0 or 2).
	 *	@param	string		$prefix			Prefix for fields name
	 *	@param	int			$h				1 or 2=Show also hours (2=hours on a new line), -1 has same effect but hour and minutes are prefilled with 23:59 if date is empty, 3 show hour always empty
	 *	@param	int			$m				1=Show also minutes, -1 has same effect but hour and minutes are prefilled with 23:59 if date is empty, 3 show minutes always empty
	 *	@param	int			$empty			0=Fields required, 1=Empty inputs are allowed, 2=Empty inputs are allowed for hours only
	 *	@param	string		$form_name 		Not used
	 *	@param	int			$d				1=Show days, month, years
	 * 	@param	int			$addnowlink		Add a link "Now"
	 * 	@param	int			$nooutput		Do not output html string but return it
	 * 	@param 	int			$disabled		Disable input fields
	 *  @param  int			$fullday        When a checkbox with this html name is on, hour and day are set with 00:00 or 23:59
	 *  @param	string		$addplusone		Add a link "+1 hour". Value must be name of another select_date field.
	 *  @param  datetime    $adddateof      Add a link "Date of invoice" using the following date.
	 *  @return	string|void					Nothing or string if nooutput is 1
	 *  @deprecated
	 *  @see    selectDate(), form_date(), select_month(), select_year(), select_dayofweek()
	 */
	public function select_date($set_time = '', $prefix = 're', $h = 0, $m = 0, $empty = 0, $form_name = "", $d = 1, $addnowlink = 0, $nooutput = 0, $disabled = 0, $fullday = '', $addplusone = '', $adddateof = '')
	{
		// phpcs:enable
		$retstring = $this->selectDate($set_time, $prefix, $h, $m, $empty, $form_name, $d, $addnowlink, $disabled, $fullday, $addplusone, $adddateof);
		if (!empty($nooutput)) {
			return $retstring;
		}
		print $retstring;
		return;
	}

	/**
	 *  Show 2 HTML widget to input a date or combo list for day, month, years and optionaly hours and minutes.
	 *  Fields are preselected with :
	 *              - set_time date (must be a local PHP server timestamp or string date with format 'YYYY-MM-DD' or 'YYYY-MM-DD HH:MM')
	 *              - local date in user area, if set_time is '' (so if set_time is '', output may differs when done from two different location)
	 *              - Empty (fields empty), if set_time is -1 (in this case, parameter empty must also have value 1)
	 *
	 *  @param  integer     $set_time       	Pre-selected date (must be a local PHP server timestamp), -1 to keep date not preselected, '' to use current date with 00:00 hour (Parameter 'empty' must be 0 or 2).
	 *  @param  integer     $set_time_end       Pre-selected date (must be a local PHP server timestamp), -1 to keep date not preselected, '' to use current date with 00:00 hour (Parameter 'empty' must be 0 or 2).
	 *  @param	string		$prefix				Prefix for fields name
	 *  @param	string		$empty				0=Fields required, 1=Empty inputs are allowed, 2=Empty inputs are allowed for hours only
	 *  @param	string		$forcenewline		Force new line between the 2 dates.
	 * 	@return string                   	    Html for selectDate
	 *  @see    form_date(), select_month(), select_year(), select_dayofweek()
	 */
	public function selectDateToDate($set_time = '', $set_time_end = '', $prefix = 're', $empty = 0, $forcenewline = 0)
	{
		global $langs;

		$ret = $this->selectDate($set_time, $prefix.'_start', 0, 0, $empty, '', 1, 0, 0, '', '', '', '', 1, '', $langs->trans("from"), 'tzuserrel');
		if ($forcenewline) {
			$ret .= '<br>';
		}
		$ret .= $this->selectDate($set_time_end, $prefix.'_end', 0, 0, $empty, '', 1, 0, 0, '', '', '', '', 1, '', $langs->trans("to"), 'tzuserrel');
		return $ret;
	}

	/**
	 *  Show a HTML widget to input a date or combo list for day, month, years and optionaly hours and minutes.
	 *  Fields are preselected with :
	 *              - set_time date (must be a local PHP server timestamp or string date with format 'YYYY-MM-DD' or 'YYYY-MM-DD HH:MM')
	 *              - local date in user area, if set_time is '' (so if set_time is '', output may differs when done from two different location)
	 *              - Empty (fields empty), if set_time is -1 (in this case, parameter empty must also have value 1)
	 *
	 *  @param  integer|string  $set_time       Pre-selected date (must be a local PHP server timestamp), -1 to keep date not preselected, '' to use current date with 00:00 hour (Parameter 'empty' must be 0 or 2).
	 *  @param	string			$prefix			Prefix for fields name
	 *  @param	int				$h				1 or 2=Show also hours (2=hours on a new line), -1 has same effect but hour and minutes are prefilled with 23:59 if date is empty, 3 show hour always empty
	 *	@param	int				$m				1=Show also minutes, -1 has same effect but hour and minutes are prefilled with 23:59 if date is empty, 3 show minutes always empty
	 *	@param	int				$empty			0=Fields required, 1=Empty inputs are allowed, 2=Empty inputs are allowed for hours only
	 *	@param	string			$form_name 		Not used
	 *	@param	int				$d				1=Show days, month, years
	 * 	@param	int				$addnowlink		Add a link "Now", 1 with server time, 2 with local computer time
	 * 	@param 	int				$disabled		Disable input fields
	 *  @param  int				$fullday        When a checkbox with id #fullday is checked, hours are set with 00:00 (if value if 'fulldaystart') or 23:59 (if value is 'fulldayend')
	 *  @param	string			$addplusone		Add a link "+1 hour". Value must be name of another selectDate field.
	 *  @param  datetime    	$adddateof      Add a link "Date of ..." using the following date. See also $labeladddateof for the label used.
	 *  @param  string      	$openinghours   Specify hour start and hour end for the select ex 8,20
	 *  @param  int         	$stepminutes    Specify step for minutes between 1 and 30
	 *  @param	string			$labeladddateof Label to use for the $adddateof parameter.
	 *  @param	string 			$placeholder    Placeholder
	 *  @param	mixed			$gm				'auto' (for backward compatibility, avoid this), 'gmt' or 'tzserver' or 'tzuserrel'
	 * 	@return string          	            Html for selectDate
	 *  @see    form_date(), select_month(), select_year(), select_dayofweek()
	 */
	public function selectDate($set_time = '', $prefix = 're', $h = 0, $m = 0, $empty = 0, $form_name = "", $d = 1, $addnowlink = 0, $disabled = 0, $fullday = '', $addplusone = '', $adddateof = '', $openinghours = '', $stepminutes = 1, $labeladddateof = '', $placeholder = '', $gm = 'auto')
	{
		global $conf, $langs;

		if ($gm === 'auto') {
			$gm = (empty($conf) ? 'tzserver' : $conf->tzuserinputkey);
		}

		$retstring = '';

		if ($prefix == '') {
			$prefix = 're';
		}
		if ($h == '') {
			$h = 0;
		}
		if ($m == '') {
			$m = 0;
		}
		$emptydate = 0;
		$emptyhours = 0;
		if ($stepminutes <= 0 || $stepminutes > 30) {
			$stepminutes = 1;
		}
		if ($empty == 1) {
			$emptydate = 1;
			$emptyhours = 1;
		}
		if ($empty == 2) {
			$emptydate = 0;
			$emptyhours = 1;
		}
		$orig_set_time = $set_time;

		if ($set_time === '' && $emptydate == 0) {
			include_once DOL_DOCUMENT_ROOT.'/core/lib/date.lib.php';
			if ($gm == 'tzuser' || $gm == 'tzuserrel') {
				$set_time = dol_now($gm);
			} else {
				$set_time = dol_now('tzuser') - (getServerTimeZoneInt('now') * 3600); // set_time must be relative to PHP server timezone
			}
		}

		// Analysis of the pre-selection date
		$reg = array();
		$shour = '';
		$smin = '';
		$ssec = '';
		if (preg_match('/^([0-9]+)\-([0-9]+)\-([0-9]+)\s?([0-9]+)?:?([0-9]+)?/', $set_time, $reg)) {	// deprecated usage
			// Date format 'YYYY-MM-DD' or 'YYYY-MM-DD HH:MM:SS'
			$syear	= (!empty($reg[1]) ? $reg[1] : '');
			$smonth = (!empty($reg[2]) ? $reg[2] : '');
			$sday	= (!empty($reg[3]) ? $reg[3] : '');
			$shour	= (!empty($reg[4]) ? $reg[4] : '');
			$smin	= (!empty($reg[5]) ? $reg[5] : '');
		} elseif (strval($set_time) != '' && $set_time != -1) {
			// set_time est un timestamps (0 possible)
			$syear = dol_print_date($set_time, "%Y", $gm);
			$smonth = dol_print_date($set_time, "%m", $gm);
			$sday = dol_print_date($set_time, "%d", $gm);
			if ($orig_set_time != '') {
				$shour = dol_print_date($set_time, "%H", $gm);
				$smin = dol_print_date($set_time, "%M", $gm);
				$ssec = dol_print_date($set_time, "%S", $gm);
			}
		} else {
			// Date est '' ou vaut -1
			$syear = '';
			$smonth = '';
			$sday = '';
			$shour = !isset($conf->global->MAIN_DEFAULT_DATE_HOUR) ? ($h == -1 ? '23' : '') : $conf->global->MAIN_DEFAULT_DATE_HOUR;
			$smin = !isset($conf->global->MAIN_DEFAULT_DATE_MIN) ? ($h == -1 ? '59' : '') : $conf->global->MAIN_DEFAULT_DATE_MIN;
			$ssec = !isset($conf->global->MAIN_DEFAULT_DATE_SEC) ? ($h == -1 ? '59' : '') : $conf->global->MAIN_DEFAULT_DATE_SEC;
		}
		if ($h == 3) {
			$shour = '';
		}
		if ($m == 3) {
			$smin = '';
		}

		$nowgmt = dol_now('gmt');
		//var_dump(dol_print_date($nowgmt, 'dayhourinputnoreduce', 'tzuserrel'));

		// You can set MAIN_POPUP_CALENDAR to 'eldy' or 'jquery'
		$usecalendar = 'combo';
		if (!empty($conf->use_javascript_ajax) && (empty($conf->global->MAIN_POPUP_CALENDAR) || $conf->global->MAIN_POPUP_CALENDAR != "none")) {
			$usecalendar = ((empty($conf->global->MAIN_POPUP_CALENDAR) || $conf->global->MAIN_POPUP_CALENDAR == 'eldy') ? 'jquery' : $conf->global->MAIN_POPUP_CALENDAR);
		}

		if ($d) {
			// Show date with popup
			if ($usecalendar != 'combo') {
				$formated_date = '';
				//print "e".$set_time." t ".$conf->format_date_short;
				if (strval($set_time) != '' && $set_time != -1) {
					//$formated_date=dol_print_date($set_time,$conf->format_date_short);
					$formated_date = dol_print_date($set_time, $langs->trans("FormatDateShortInput"), $gm); // FormatDateShortInput for dol_print_date / FormatDateShortJavaInput that is same for javascript
				}

				// Calendrier popup version eldy
				if ($usecalendar == "eldy") {
					// Input area to enter date manually
					$retstring .= '<input id="'.$prefix.'" name="'.$prefix.'" type="text" class="maxwidthdate" maxlength="11" value="'.$formated_date.'"';
					$retstring .= ($disabled ? ' disabled' : '');
					$retstring .= ' onChange="dpChangeDay(\''.$prefix.'\',\''.$langs->trans("FormatDateShortJavaInput").'\'); "'; // FormatDateShortInput for dol_print_date / FormatDateShortJavaInput that is same for javascript
					$retstring .= '>';

					// Icon calendar
					$retstringbuttom = '';
					if (!$disabled) {
						$retstringbuttom = '<button id="'.$prefix.'Button" type="button" class="dpInvisibleButtons"';
						$base = DOL_URL_ROOT.'/core/';
						$retstringbuttom .= ' onClick="showDP(\''.$base.'\',\''.$prefix.'\',\''.$langs->trans("FormatDateShortJavaInput").'\',\''.$langs->defaultlang.'\');"';
						$retstringbuttom .= '>'.img_object($langs->trans("SelectDate"), 'calendarday', 'class="datecallink"').'</button>';
					} else {
						$retstringbuttom = '<button id="'.$prefix.'Button" type="button" class="dpInvisibleButtons">'.img_object($langs->trans("Disabled"), 'calendarday', 'class="datecallink"').'</button>';
					}
					$retstring = $retstringbuttom.$retstring;

					$retstring .= '<input type="hidden" id="'.$prefix.'day"   name="'.$prefix.'day"   value="'.$sday.'">'."\n";
					$retstring .= '<input type="hidden" id="'.$prefix.'month" name="'.$prefix.'month" value="'.$smonth.'">'."\n";
					$retstring .= '<input type="hidden" id="'.$prefix.'year"  name="'.$prefix.'year"  value="'.$syear.'">'."\n";
				} elseif ($usecalendar == 'jquery') {
					if (!$disabled) {
						// Output javascript for datepicker
						$retstring .= "<script type='text/javascript'>";
						$retstring .= "$(function(){ $('#".$prefix."').datepicker({
							dateFormat: '".$langs->trans("FormatDateShortJQueryInput")."',
							autoclose: true,
							todayHighlight: true,";
						if (!empty($conf->dol_use_jmobile)) {
							$retstring .= "
								beforeShow: function (input, datePicker) {
									input.disabled = true;
								},
								onClose: function (dateText, datePicker) {
									this.disabled = false;
								},
								";
						}
						// Note: We don't need monthNames, monthNamesShort, dayNames, dayNamesShort, dayNamesMin, they are set globally on datepicker component in lib_head.js.php
						if (empty($conf->global->MAIN_POPUP_CALENDAR_ON_FOCUS)) {
							$retstring .= "
								showOn: 'button',	/* both has problem with autocompletion */
								buttonImage: '".DOL_URL_ROOT."/theme/".dol_escape_js($conf->theme)."/img/object_calendarday.png',
								buttonImageOnly: true";
						}
						$retstring .= "
							}) });";
						$retstring .= "</script>";
					}

					// Zone de saisie manuelle de la date
					$retstring .= '<div class="nowrap inline-block divfordateinput">';
					$retstring .= '<input id="'.$prefix.'" name="'.$prefix.'" type="text" class="maxwidthdate" maxlength="11" value="'.$formated_date.'"';
					$retstring .= ($disabled ? ' disabled' : '');
					$retstring .= ($placeholder ? ' placeholder="'.dol_escape_htmltag($placeholder).'"' : '');
					$retstring .= ' onChange="dpChangeDay(\''.dol_escape_js($prefix).'\',\''.dol_escape_js($langs->trans("FormatDateShortJavaInput")).'\'); "'; // FormatDateShortInput for dol_print_date / FormatDateShortJavaInput that is same for javascript
					$retstring .= '>';

					// Icone calendrier
					if (!$disabled) {
						/* Not required. Managed by option buttonImage of jquery
						$retstring.=img_object($langs->trans("SelectDate"),'calendarday','id="'.$prefix.'id" class="datecallink"');
						$retstring.="<script type='text/javascript'>";
						$retstring.="jQuery(document).ready(function() {";
						$retstring.='	jQuery("#'.$prefix.'id").click(function() {';
						$retstring.="    	jQuery('#".$prefix."').focus();";
						$retstring.='    });';
						$retstring.='});';
						$retstring.="</script>";*/
					} else {
						$retstringbutton = '<button id="'.$prefix.'Button" type="button" class="dpInvisibleButtons">'.img_object($langs->trans("Disabled"), 'calendarday', 'class="datecallink"').'</button>';
						$retsring = $retstringbutton.$retstring;
					}

					$retstring .= '</div>';
					$retstring .= '<input type="hidden" id="'.$prefix.'day"   name="'.$prefix.'day"   value="'.$sday.'">'."\n";
					$retstring .= '<input type="hidden" id="'.$prefix.'month" name="'.$prefix.'month" value="'.$smonth.'">'."\n";
					$retstring .= '<input type="hidden" id="'.$prefix.'year"  name="'.$prefix.'year"  value="'.$syear.'">'."\n";
				} else {
					$retstring .= "Bad value of MAIN_POPUP_CALENDAR";
				}
			} else {
				// Show date with combo selects
				// Day
				$retstring .= '<select'.($disabled ? ' disabled' : '').' class="flat valignmiddle maxwidth50imp" id="'.$prefix.'day" name="'.$prefix.'day">';

				if ($emptydate || $set_time == -1) {
					$retstring .= '<option value="0" selected>&nbsp;</option>';
				}

				for ($day = 1; $day <= 31; $day++) {
					$retstring .= '<option value="'.$day.'"'.($day == $sday ? ' selected' : '').'>'.$day.'</option>';
				}

				$retstring .= "</select>";

				$retstring .= '<select'.($disabled ? ' disabled' : '').' class="flat valignmiddle maxwidth75imp" id="'.$prefix.'month" name="'.$prefix.'month">';
				if ($emptydate || $set_time == -1) {
					$retstring .= '<option value="0" selected>&nbsp;</option>';
				}

				// Month
				for ($month = 1; $month <= 12; $month++) {
					$retstring .= '<option value="'.$month.'"'.($month == $smonth ? ' selected' : '').'>';
					$retstring .= dol_print_date(mktime(12, 0, 0, $month, 1, 2000), "%b");
					$retstring .= "</option>";
				}
				$retstring .= "</select>";

				// Year
				if ($emptydate || $set_time == -1) {
					$retstring .= '<input'.($disabled ? ' disabled' : '').' placeholder="'.dol_escape_htmltag($langs->trans("Year")).'" class="flat maxwidth50imp valignmiddle" type="number" min="0" max="3000" maxlength="4" id="'.$prefix.'year" name="'.$prefix.'year" value="'.$syear.'">';
				} else {
					$retstring .= '<select'.($disabled ? ' disabled' : '').' class="flat valignmiddle maxwidth75imp" id="'.$prefix.'year" name="'.$prefix.'year">';

					for ($year = $syear - 10; $year < $syear + 10; $year++) {
						$retstring .= '<option value="'.$year.'"'.($year == $syear ? ' selected' : '').'>'.$year.'</option>';
					}
					$retstring .= "</select>\n";
				}
			}
		}

		if ($d && $h) {
			$retstring .= ($h == 2 ? '<br>' : ' ');
			$retstring .= '<span class="nowraponall">';
		}

		if ($h) {
			$hourstart = 0;
			$hourend = 24;
			if ($openinghours != '') {
				$openinghours = explode(',', $openinghours);
				$hourstart = $openinghours[0];
				$hourend = $openinghours[1];
				if ($hourend < $hourstart) {
					$hourend = $hourstart;
				}
			}
			// Show hour
			$retstring .= '<select'.($disabled ? ' disabled' : '').' class="flat valignmiddle maxwidth50 '.($fullday ? $fullday.'hour' : '').'" id="'.$prefix.'hour" name="'.$prefix.'hour">';
			if ($emptyhours) {
				$retstring .= '<option value="-1">&nbsp;</option>';
			}
			for ($hour = $hourstart; $hour < $hourend; $hour++) {
				if (strlen($hour) < 2) {
					$hour = "0".$hour;
				}
				$retstring .= '<option value="'.$hour.'"'.(($hour == $shour) ? ' selected' : '').'>'.$hour;
				//$retstring .= (empty($conf->dol_optimize_smallscreen) ? '' : 'H');
				$retstring .= '</option>';
			}
			$retstring .= '</select>';
			//if ($m && empty($conf->dol_optimize_smallscreen)) $retstring .= ":";
			if ($m) {
				$retstring .= ":";
			}
		}

		if ($m) {
			// Show minutes
			$retstring .= '<select'.($disabled ? ' disabled' : '').' class="flat valignmiddle maxwidth50 '.($fullday ? $fullday.'min' : '').'" id="'.$prefix.'min" name="'.$prefix.'min">';
			if ($emptyhours) {
				$retstring .= '<option value="-1">&nbsp;</option>';
			}
			for ($min = 0; $min < 60; $min += $stepminutes) {
				if (strlen($min) < 2) {
					$min = "0".$min;
				}
				$retstring .= '<option value="'.$min.'"'.(($min == $smin) ? ' selected' : '').'>'.$min.(empty($conf->dol_optimize_smallscreen) ? '' : '').'</option>';
			}
			$retstring .= '</select>';

			$retstring .= '<input type="hidden" name="'.$prefix.'sec" value="'.$ssec.'">';
		}

		if ($d && $h) {
			$retstring .= '</span>';
		}

		// Add a "Now" link
		if ($conf->use_javascript_ajax && $addnowlink) {
			// Script which will be inserted in the onClick of the "Now" link
			$reset_scripts = "";
			if ($addnowlink == 2) { // local computer time
				// pad add leading 0 on numbers
				$reset_scripts .= "Number.prototype.pad = function(size) {
                        var s = String(this);
                        while (s.length < (size || 2)) {s = '0' + s;}
                        return s;
                    };
                    var d = new Date();";
			}

			// Generate the date part, depending on the use or not of the javascript calendar
			if ($addnowlink == 1) { // server time expressed in user time setup
				$reset_scripts .= 'jQuery(\'#'.$prefix.'\').val(\''.dol_print_date($nowgmt, 'day', 'tzuserrel').'\');';
				$reset_scripts .= 'jQuery(\'#'.$prefix.'day\').val(\''.dol_print_date($nowgmt, '%d', 'tzuserrel').'\');';
				$reset_scripts .= 'jQuery(\'#'.$prefix.'month\').val(\''.dol_print_date($nowgmt, '%m', 'tzuserrel').'\');';
				$reset_scripts .= 'jQuery(\'#'.$prefix.'year\').val(\''.dol_print_date($nowgmt, '%Y', 'tzuserrel').'\');';
			} elseif ($addnowlink == 2) {
				/* Disabled because the output does not use the string format defined by FormatDateShort key to forge the value into #prefix.
				 * This break application for foreign languages.
				$reset_scripts .= 'jQuery(\'#'.$prefix.'\').val(d.toLocaleDateString(\''.str_replace('_', '-', $langs->defaultlang).'\'));';
				$reset_scripts .= 'jQuery(\'#'.$prefix.'day\').val(d.getDate().pad());';
				$reset_scripts .= 'jQuery(\'#'.$prefix.'month\').val(parseInt(d.getMonth().pad()) + 1);';
				$reset_scripts .= 'jQuery(\'#'.$prefix.'year\').val(d.getFullYear());';
				*/
				$reset_scripts .= 'jQuery(\'#'.$prefix.'\').val(\''.dol_print_date($nowgmt, 'day', 'tzuserrel').'\');';
				$reset_scripts .= 'jQuery(\'#'.$prefix.'day\').val(\''.dol_print_date($nowgmt, '%d', 'tzuserrel').'\');';
				$reset_scripts .= 'jQuery(\'#'.$prefix.'month\').val(\''.dol_print_date($nowgmt, '%m', 'tzuserrel').'\');';
				$reset_scripts .= 'jQuery(\'#'.$prefix.'year\').val(\''.dol_print_date($nowgmt, '%Y', 'tzuserrel').'\');';
			}
			/*if ($usecalendar == "eldy")
			{
				$base=DOL_URL_ROOT.'/core/';
				$reset_scripts .= 'resetDP(\''.$base.'\',\''.$prefix.'\',\''.$langs->trans("FormatDateShortJavaInput").'\',\''.$langs->defaultlang.'\');';
			}
			else
			{
				$reset_scripts .= 'this.form.elements[\''.$prefix.'day\'].value=formatDate(new Date(), \'d\'); ';
				$reset_scripts .= 'this.form.elements[\''.$prefix.'month\'].value=formatDate(new Date(), \'M\'); ';
				$reset_scripts .= 'this.form.elements[\''.$prefix.'year\'].value=formatDate(new Date(), \'yyyy\'); ';
			}*/
			// Update the hour part
			if ($h) {
				if ($fullday) {
					$reset_scripts .= " if (jQuery('#fullday:checked').val() == null) {";
				}
				//$reset_scripts .= 'this.form.elements[\''.$prefix.'hour\'].value=formatDate(new Date(), \'HH\'); ';
				if ($addnowlink == 1) {
					$reset_scripts .= 'jQuery(\'#'.$prefix.'hour\').val(\''.dol_print_date($nowgmt, '%H', 'tzuserrel').'\');';
					$reset_scripts .= 'jQuery(\'#'.$prefix.'hour\').change();';
				} elseif ($addnowlink == 2) {
					$reset_scripts .= 'jQuery(\'#'.$prefix.'hour\').val(d.getHours().pad());';
					$reset_scripts .= 'jQuery(\'#'.$prefix.'hour\').change();';
				}

				if ($fullday) {
					$reset_scripts .= ' } ';
				}
			}
			// Update the minute part
			if ($m) {
				if ($fullday) {
					$reset_scripts .= " if (jQuery('#fullday:checked').val() == null) {";
				}
				//$reset_scripts .= 'this.form.elements[\''.$prefix.'min\'].value=formatDate(new Date(), \'mm\'); ';
				if ($addnowlink == 1) {
					$reset_scripts .= 'jQuery(\'#'.$prefix.'min\').val(\''.dol_print_date($nowgmt, '%M', 'tzuserrel').'\');';
					$reset_scripts .= 'jQuery(\'#'.$prefix.'min\').change();';
				} elseif ($addnowlink == 2) {
					$reset_scripts .= 'jQuery(\'#'.$prefix.'min\').val(d.getMinutes().pad());';
					$reset_scripts .= 'jQuery(\'#'.$prefix.'min\').change();';
				}
				if ($fullday) {
					$reset_scripts .= ' } ';
				}
			}
			// If reset_scripts is not empty, print the link with the reset_scripts in the onClick
			if ($reset_scripts && empty($conf->dol_optimize_smallscreen)) {
				$retstring .= ' <button class="dpInvisibleButtons datenowlink" id="'.$prefix.'ButtonNow" type="button" name="_useless" value="now" onClick="'.$reset_scripts.'">';
				$retstring .= $langs->trans("Now");
				$retstring .= '</button> ';
			}
		}

		// Add a "Plus one hour" link
		if ($conf->use_javascript_ajax && $addplusone) {
			// Script which will be inserted in the onClick of the "Add plusone" link
			$reset_scripts = "";

			// Generate the date part, depending on the use or not of the javascript calendar
			$reset_scripts .= 'jQuery(\'#'.$prefix.'\').val(\''.dol_print_date($nowgmt, 'dayinputnoreduce', 'tzuserrel').'\');';
			$reset_scripts .= 'jQuery(\'#'.$prefix.'day\').val(\''.dol_print_date($nowgmt, '%d', 'tzuserrel').'\');';
			$reset_scripts .= 'jQuery(\'#'.$prefix.'month\').val(\''.dol_print_date($nowgmt, '%m', 'tzuserrel').'\');';
			$reset_scripts .= 'jQuery(\'#'.$prefix.'year\').val(\''.dol_print_date($nowgmt, '%Y', 'tzuserrel').'\');';
			// Update the hour part
			if ($h) {
				if ($fullday) {
					$reset_scripts .= " if (jQuery('#fullday:checked').val() == null) {";
				}
				$reset_scripts .= 'jQuery(\'#'.$prefix.'hour\').val(\''.dol_print_date($nowgmt, '%H', 'tzuserrel').'\');';
				if ($fullday) {
					$reset_scripts .= ' } ';
				}
			}
			// Update the minute part
			if ($m) {
				if ($fullday) {
					$reset_scripts .= " if (jQuery('#fullday:checked').val() == null) {";
				}
				$reset_scripts .= 'jQuery(\'#'.$prefix.'min\').val(\''.dol_print_date($nowgmt, '%M', 'tzuserrel').'\');';
				if ($fullday) {
					$reset_scripts .= ' } ';
				}
			}
			// If reset_scripts is not empty, print the link with the reset_scripts in the onClick
			if ($reset_scripts && empty($conf->dol_optimize_smallscreen)) {
				$retstring .= ' <button class="dpInvisibleButtons datenowlink" id="'.$prefix.'ButtonPlusOne" type="button" name="_useless2" value="plusone" onClick="'.$reset_scripts.'">';
				$retstring .= $langs->trans("DateStartPlusOne");
				$retstring .= '</button> ';
			}
		}

		// Add a link to set data
		if ($conf->use_javascript_ajax && $adddateof) {
			$tmparray = dol_getdate($adddateof);
			if (empty($labeladddateof)) {
				$labeladddateof = $langs->trans("DateInvoice");
			}
			$retstring .= ' - <button class="dpInvisibleButtons datenowlink" id="dateofinvoice" type="button" name="_dateofinvoice" value="now" onclick="console.log(\'Click on now link\'); jQuery(\'#re\').val(\''.dol_print_date($adddateof, 'dayinputnoreduce').'\');jQuery(\'#reday\').val(\''.$tmparray['mday'].'\');jQuery(\'#remonth\').val(\''.$tmparray['mon'].'\');jQuery(\'#reyear\').val(\''.$tmparray['year'].'\');">'.$labeladddateof.'</a>';
		}

		return $retstring;
	}

	/**
	 * selectTypeDuration
	 *
	 * @param   string   	$prefix     	Prefix
	 * @param   string   	$selected   	Selected duration type
	 * @param	array		$excludetypes	Array of duration types to exclude. Example array('y', 'm')
	 * @return  string      	         	HTML select string
	 */
	public function selectTypeDuration($prefix, $selected = 'i', $excludetypes = array())
	{
		global $langs;

		$TDurationTypes = array(
			'y'=>$langs->trans('Years'),
			'm'=>$langs->trans('Month'),
			'w'=>$langs->trans('Weeks'),
			'd'=>$langs->trans('Days'),
			'h'=>$langs->trans('Hours'),
			'i'=>$langs->trans('Minutes')
		);

		// Removed undesired duration types
		foreach ($excludetypes as $value) {
			unset($TDurationTypes[$value]);
		}

		$retstring = '<select class="flat minwidth75 maxwidth100" id="select_'.$prefix.'type_duration" name="'.$prefix.'type_duration">';
		foreach ($TDurationTypes as $key => $typeduration) {
			$retstring .= '<option value="'.$key.'"';
			if ($key == $selected) {
				$retstring .= " selected";
			}
			$retstring .= ">".$typeduration."</option>";
		}
		$retstring .= "</select>";

		$retstring .= ajax_combobox('select_'.$prefix.'type_duration');

		return $retstring;
	}

	// phpcs:disable PEAR.NamingConventions.ValidFunctionName.ScopeNotCamelCaps
	/**
	 *  Function to show a form to select a duration on a page
	 *
	 *	@param	string		$prefix   		Prefix for input fields
	 *	@param  int			$iSecond  		Default preselected duration (number of seconds or '')
	 * 	@param	int			$disabled       Disable the combo box
	 * 	@param	string		$typehour		If 'select' then input hour and input min is a combo,
	 *						            	If 'text' input hour is in text and input min is a text,
	 *						            	If 'textselect' input hour is in text and input min is a combo
	 *  @param	integer		$minunderhours	If 1, show minutes selection under the hours
	 * 	@param	int			$nooutput		Do not output html string but return it
	 *  @return	string|void
	 */
	public function select_duration($prefix, $iSecond = '', $disabled = 0, $typehour = 'select', $minunderhours = 0, $nooutput = 0)
	{
		// phpcs:enable
		global $langs;

		$retstring = '<span class="nowraponall">';

		$hourSelected = 0;
		$minSelected = 0;

		// Hours
		if ($iSecond != '') {
			require_once DOL_DOCUMENT_ROOT.'/core/lib/date.lib.php';

			$hourSelected = convertSecondToTime($iSecond, 'allhour');
			$minSelected = convertSecondToTime($iSecond, 'min');
		}

		if ($typehour == 'select') {
			$retstring .= '<select class="flat" id="select_'.$prefix.'hour" name="'.$prefix.'hour"'.($disabled ? ' disabled' : '').'>';
			for ($hour = 0; $hour < 25; $hour++) {	// For a duration, we allow 24 hours
				$retstring .= '<option value="'.$hour.'"';
				if ($hourSelected == $hour) {
					$retstring .= " selected";
				}
				$retstring .= ">".$hour."</option>";
			}
			$retstring .= "</select>";
		} elseif ($typehour == 'text' || $typehour == 'textselect') {
			$retstring .= '<input placeholder="'.$langs->trans('HourShort').'" type="number" min="0" name="'.$prefix.'hour"'.($disabled ? ' disabled' : '').' class="flat maxwidth50 inputhour" value="'.(($hourSelected != '') ? ((int) $hourSelected) : '').'">';
		} else {
			return 'BadValueForParameterTypeHour';
		}

		if ($typehour != 'text') {
			$retstring .= ' '.$langs->trans('HourShort');
		} else {
			$retstring .= '<span class="">:</span>';
		}

		// Minutes
		if ($minunderhours) {
			$retstring .= '<br>';
		} else {
			$retstring .= '<span class="hideonsmartphone">&nbsp;</span>';
		}

		if ($typehour == 'select' || $typehour == 'textselect') {
			$retstring .= '<select class="flat" id="select_'.$prefix.'min" name="'.$prefix.'min"'.($disabled ? ' disabled' : '').'>';
			for ($min = 0; $min <= 55; $min = $min + 5) {
				$retstring .= '<option value="'.$min.'"';
				if ($minSelected == $min) {
					$retstring .= ' selected';
				}
				$retstring .= '>'.$min.'</option>';
			}
			$retstring .= "</select>";
		} elseif ($typehour == 'text') {
			$retstring .= '<input placeholder="'.$langs->trans('MinuteShort').'" type="number" min="0" name="'.$prefix.'min"'.($disabled ? ' disabled' : '').' class="flat maxwidth50 inputminute" value="'.(($minSelected != '') ? ((int) $minSelected) : '').'">';
		}

		if ($typehour != 'text') {
			$retstring .= ' '.$langs->trans('MinuteShort');
		}

		$retstring.="</span>";

		if (!empty($nooutput)) {
			return $retstring;
		}

		print $retstring;
		return;
	}

	/**
	 *  Return list of tickets in Ajax if Ajax activated or go to selectTicketsList
	 *
	 *  @param		int			$selected				Preselected tickets
	 *  @param		string		$htmlname				Name of HTML select field (must be unique in page).
	 *  @param  	string		$filtertype     		To add a filter
	 *  @param		int			$limit					Limit on number of returned lines
	 *  @param		int			$status					Ticket status
	 *  @param		string		$selected_input_value	Value of preselected input text (for use with ajax)
	 *  @param		int			$hidelabel				Hide label (0=no, 1=yes, 2=show search icon (before) and placeholder, 3 search icon after)
	 *  @param		array		$ajaxoptions			Options for ajax_autocompleter
	 *  @param      int			$socid					Thirdparty Id (to get also price dedicated to this customer)
	 *  @param		string		$showempty				'' to not show empty line. Translation key to show an empty line. '1' show empty line with no text.
	 * 	@param		int			$forcecombo				Force to use combo box
	 *  @param      string      $morecss                Add more css on select
	 *  @param 		array 		$selected_combinations 	Selected combinations. Format: array([attrid] => attrval, [...])
	 *  @param		string		$nooutput				No print, return the output into a string
	 *  @return		void|string
	 */
	public function selectTickets($selected = '', $htmlname = 'ticketid', $filtertype = '', $limit = 0, $status = 1, $selected_input_value = '', $hidelabel = 0, $ajaxoptions = array(), $socid = 0, $showempty = '1', $forcecombo = 0, $morecss = '', $selected_combinations = null, $nooutput = 0)
	{
		global $langs, $conf;

		$out = '';

		// check parameters
		if (is_null($ajaxoptions)) $ajaxoptions = array();

		if (!empty($conf->use_javascript_ajax) && !empty($conf->global->TICKET_USE_SEARCH_TO_SELECT)) {
			$placeholder = '';

			if ($selected && empty($selected_input_value)) {
				require_once DOL_DOCUMENT_ROOT.'/ticket/class/ticket.class.php';
				$tickettmpselect = new Ticket($this->db);
				$tickettmpselect->fetch($selected);
				$selected_input_value = $tickettmpselect->ref;
				unset($tickettmpselect);
			}

			$urloption = '';
			$out .= ajax_autocompleter($selected, $htmlname, DOL_URL_ROOT.'/ticket/ajax/tickets.php', $urloption, $conf->global->PRODUIT_USE_SEARCH_TO_SELECT, 1, $ajaxoptions);

			if (empty($hidelabel)) $out .= $langs->trans("RefOrLabel").' : ';
			elseif ($hidelabel > 1) {
				$placeholder = ' placeholder="'.$langs->trans("RefOrLabel").'"';
				if ($hidelabel == 2) {
					$out .= img_picto($langs->trans("Search"), 'search');
				}
			}
			$out .= '<input type="text" class="minwidth100" name="search_'.$htmlname.'" id="search_'.$htmlname.'" value="'.$selected_input_value.'"'.$placeholder.' '.(!empty($conf->global->PRODUCT_SEARCH_AUTOFOCUS) ? 'autofocus' : '').' />';
			if ($hidelabel == 3) {
				$out .= img_picto($langs->trans("Search"), 'search');
			}
		} else {
			$out .= $this->selectTicketsList($selected, $htmlname, $filtertype, $limit, $status, 0, $socid, $showempty, $forcecombo, $morecss);
		}

		if (empty($nooutput)) print $out;
		else return $out;
	}


	/**
	 *	Return list of tickets.
	 *  Called by selectTickets.
	 *
	 *	@param      int		$selected           Preselected ticket
	 *	@param      string	$htmlname           Name of select html
	 *  @param		string	$filtertype         Filter on ticket type
	 *	@param      int		$limit              Limit on number of returned lines
	 * 	@param      string	$filterkey          Filter on ticket ref or subject
	 *	@param		int		$status             Ticket status
	 *  @param      int		$outputmode         0=HTML select string, 1=Array
	 *  @param		string	$showempty		    '' to not show empty line. Translation key to show an empty line. '1' show empty line with no text.
	 * 	@param		int		$forcecombo		    Force to use combo box
	 *  @param      string  $morecss            Add more css on select
	 *  @return     array    				    Array of keys for json
	 */
	public function selectTicketsList($selected = '', $htmlname = 'ticketid', $filtertype = '', $limit = 20, $filterkey = '', $status = 1, $outputmode = 0, $showempty = '1', $forcecombo = 0, $morecss = '')
	{
		global $langs, $conf;

		$out = '';
		$outarray = array();

		$selectFields = " p.rowid, p.ref, p.message";

		$sql = "SELECT ";
		$sql .= $selectFields;
		$sql .= " FROM ".$this->db->prefix()."ticket as p";
		$sql .= ' WHERE p.entity IN ('.getEntity('ticket').')';

		// Add criteria on ref/label
		if ($filterkey != '') {
			$sql .= ' AND (';
			$prefix = empty($conf->global->TICKET_DONOTSEARCH_ANYWHERE) ? '%' : ''; // Can use index if PRODUCT_DONOTSEARCH_ANYWHERE is on
			// For natural search
			$scrit = explode(' ', $filterkey);
			$i = 0;
			if (count($scrit) > 1) $sql .= "(";
			foreach ($scrit as $crit) {
				if ($i > 0) $sql .= " AND ";
				$sql .= "(p.ref LIKE '".$this->db->escape($prefix.$crit)."%' OR p.subject LIKE '".$this->db->escape($prefix.$crit)."%'";
				$sql .= ")";
				$i++;
			}
			if (count($scrit) > 1) $sql .= ")";
			$sql .= ')';
		}

		$sql .= $this->db->plimit($limit, 0);

		// Build output string
		dol_syslog(get_class($this)."::selectTicketsList search tickets", LOG_DEBUG);
		$result = $this->db->query($sql);
		if ($result) {
			require_once DOL_DOCUMENT_ROOT.'/ticket/class/ticket.class.php';
			require_once DOL_DOCUMENT_ROOT.'/core/lib/ticket.lib.php';

			$num = $this->db->num_rows($result);

			$events = null;

			if (!$forcecombo) {
				include_once DOL_DOCUMENT_ROOT.'/core/lib/ajax.lib.php';
				$out .= ajax_combobox($htmlname, $events, $conf->global->TICKET_USE_SEARCH_TO_SELECT);
			}

			$out .= '<select class="flat'.($morecss ? ' '.$morecss : '').'" name="'.$htmlname.'" id="'.$htmlname.'">';

			$textifempty = '';
			// Do not use textifempty = ' ' or '&nbsp;' here, or search on key will search on ' key'.
			//if (! empty($conf->use_javascript_ajax) || $forcecombo) $textifempty='';
			if (!empty($conf->global->TICKET_USE_SEARCH_TO_SELECT)) {
				if ($showempty && !is_numeric($showempty)) $textifempty = $langs->trans($showempty);
				else $textifempty .= $langs->trans("All");
			} else {
				if ($showempty && !is_numeric($showempty)) $textifempty = $langs->trans($showempty);
			}
			if ($showempty) $out .= '<option value="0" selected>'.$textifempty.'</option>';

			$i = 0;
			while ($num && $i < $num) {
				$opt = '';
				$optJson = array();
				$objp = $this->db->fetch_object($result);

				$this->constructTicketListOption($objp, $opt, $optJson, $selected, $filterkey);
				// Add new entry
				// "key" value of json key array is used by jQuery automatically as selected value
				// "label" value of json key array is used by jQuery automatically as text for combo box
				$out .= $opt;
				array_push($outarray, $optJson);

				$i++;
			}

			$out .= '</select>';

			$this->db->free($result);

			if (empty($outputmode)) return $out;
			return $outarray;
		} else {
			dol_print_error($this->db);
		}
	}

	/**
	 * constructTicketListOption.
	 * This define value for &$opt and &$optJson.
	 *
	 * @param 	resource	$objp			    Result set of fetch
	 * @param 	string		$opt			    Option (var used for returned value in string option format)
	 * @param 	string		$optJson		    Option (var used for returned value in json format)
	 * @param 	string		$selected		    Preselected value
	 * @param   string      $filterkey          Filter key to highlight
	 * @return	void
	 */
	protected function constructTicketListOption(&$objp, &$opt, &$optJson, $selected, $filterkey = '')
	{
		$outkey = '';
		$outref = '';
		$outtype = '';

		$outkey = $objp->rowid;
		$outref = $objp->ref;
		$outtype = $objp->fk_product_type;

		$opt = '<option value="'.$objp->rowid.'"';
		$opt .= ($objp->rowid == $selected) ? ' selected' : '';
		$opt .= '>';
		$opt .= $objp->ref;
		$objRef = $objp->ref;
		if (!empty($filterkey) && $filterkey != '') $objRef = preg_replace('/('.preg_quote($filterkey, '/').')/i', '<strong>$1</strong>', $objRef, 1);

		$opt .= "</option>\n";
		$optJson = array('key'=>$outkey, 'value'=>$outref, 'type'=>$outtype);
	}

	/**
	 *  Return list of projects in Ajax if Ajax activated or go to selectTicketsList
	 *
	 *  @param		int			$selected				Preselected tickets
	 *  @param		string		$htmlname				Name of HTML select field (must be unique in page).
	 *  @param  	string		$filtertype     		To add a filter
	 *  @param		int			$limit					Limit on number of returned lines
	 *  @param		int			$status					Ticket status
	 *  @param		string		$selected_input_value	Value of preselected input text (for use with ajax)
	 *  @param		int			$hidelabel				Hide label (0=no, 1=yes, 2=show search icon (before) and placeholder, 3 search icon after)
	 *  @param		array		$ajaxoptions			Options for ajax_autocompleter
	 *  @param      int			$socid					Thirdparty Id (to get also price dedicated to this customer)
	 *  @param		string		$showempty				'' to not show empty line. Translation key to show an empty line. '1' show empty line with no text.
	 * 	@param		int			$forcecombo				Force to use combo box
	 *  @param      string      $morecss                Add more css on select
	 *  @param 		array 		$selected_combinations 	Selected combinations. Format: array([attrid] => attrval, [...])
	 *  @param		string		$nooutput				No print, return the output into a string
	 *  @return		void|string
	 */
	public function selectProjects($selected = '', $htmlname = 'projectid', $filtertype = '', $limit = 0, $status = 1, $selected_input_value = '', $hidelabel = 0, $ajaxoptions = array(), $socid = 0, $showempty = '1', $forcecombo = 0, $morecss = '', $selected_combinations = null, $nooutput = 0)
	{
		global $langs, $conf;

		$out = '';

		// check parameters
		if (is_null($ajaxoptions)) $ajaxoptions = array();

		if (!empty($conf->use_javascript_ajax) && !empty($conf->global->TICKET_USE_SEARCH_TO_SELECT)) {
			$placeholder = '';

			if ($selected && empty($selected_input_value)) {
				require_once DOL_DOCUMENT_ROOT.'/projet/class/project.class.php';
				$projecttmpselect = new Project($this->db);
				$projecttmpselect->fetch($selected);
				$selected_input_value = $projecttmpselect->ref;
				unset($projecttmpselect);
			}

			$out .= ajax_autocompleter($selected, $htmlname, DOL_URL_ROOT.'/projet/ajax/projects.php', $urloption, $conf->global->PRODUIT_USE_SEARCH_TO_SELECT, 1, $ajaxoptions);

			if (empty($hidelabel)) $out .= $langs->trans("RefOrLabel").' : ';
			elseif ($hidelabel > 1) {
				$placeholder = ' placeholder="'.$langs->trans("RefOrLabel").'"';
				if ($hidelabel == 2) {
					$out .= img_picto($langs->trans("Search"), 'search');
				}
			}
			$out .= '<input type="text" class="minwidth100" name="search_'.$htmlname.'" id="search_'.$htmlname.'" value="'.$selected_input_value.'"'.$placeholder.' '.(!empty($conf->global->PRODUCT_SEARCH_AUTOFOCUS) ? 'autofocus' : '').' />';
			if ($hidelabel == 3) {
				$out .= img_picto($langs->trans("Search"), 'search');
			}
		} else {
			$out .= $this->selectProjectsList($selected, $htmlname, $filtertype, $limit, $status, 0, $socid, $showempty, $forcecombo, $morecss);
		}

		if (empty($nooutput)) print $out;
		else return $out;
	}

	/**
	 *	Return list of projects.
	 *  Called by selectProjects.
	 *
	 *	@param      int		$selected           Preselected project
	 *	@param      string	$htmlname           Name of select html
	 *  @param		string	$filtertype         Filter on project type
	 *	@param      int		$limit              Limit on number of returned lines
	 * 	@param      string	$filterkey          Filter on project ref or subject
	 *	@param		int		$status             Ticket status
	 *  @param      int		$outputmode         0=HTML select string, 1=Array
	 *  @param		string	$showempty		    '' to not show empty line. Translation key to show an empty line. '1' show empty line with no text.
	 * 	@param		int		$forcecombo		    Force to use combo box
	 *  @param      string  $morecss            Add more css on select
	 *  @return     array    				    Array of keys for json
	 */
	public function selectProjectsList($selected = '', $htmlname = 'projectid', $filtertype = '', $limit = 20, $filterkey = '', $status = 1, $outputmode = 0, $showempty = '1', $forcecombo = 0, $morecss = '')
	{
		global $langs, $conf;

		$out = '';
		$outarray = array();

		$selectFields = " p.rowid, p.ref";

		$sql = "SELECT ";
		$sql .= $selectFields;
		$sql .= " FROM ".$this->db->prefix()."projet as p";
		$sql .= ' WHERE p.entity IN ('.getEntity('project').')';

		// Add criteria on ref/label
		if ($filterkey != '') {
			$sql .= ' AND (';
			$prefix = empty($conf->global->TICKET_DONOTSEARCH_ANYWHERE) ? '%' : ''; // Can use index if PRODUCT_DONOTSEARCH_ANYWHERE is on
			// For natural search
			$scrit = explode(' ', $filterkey);
			$i = 0;
			if (count($scrit) > 1) $sql .= "(";
			foreach ($scrit as $crit) {
				if ($i > 0) $sql .= " AND ";
				$sql .= "p.ref LIKE '".$this->db->escape($prefix.$crit)."%'";
				$sql .= "";
				$i++;
			}
			if (count($scrit) > 1) $sql .= ")";
			$sql .= ')';
		}

		$sql .= $this->db->plimit($limit, 0);

		// Build output string
		dol_syslog(get_class($this)."::selectProjectsList search projects", LOG_DEBUG);
		$result = $this->db->query($sql);
		if ($result) {
			require_once DOL_DOCUMENT_ROOT.'/projet/class/project.class.php';
			require_once DOL_DOCUMENT_ROOT.'/core/lib/project.lib.php';

			$num = $this->db->num_rows($result);

			$events = null;

			if (!$forcecombo) {
				include_once DOL_DOCUMENT_ROOT.'/core/lib/ajax.lib.php';
				$out .= ajax_combobox($htmlname, $events, $conf->global->PROJECT_USE_SEARCH_TO_SELECT);
			}

			$out .= '<select class="flat'.($morecss ? ' '.$morecss : '').'" name="'.$htmlname.'" id="'.$htmlname.'">';

			$textifempty = '';
			// Do not use textifempty = ' ' or '&nbsp;' here, or search on key will search on ' key'.
			//if (! empty($conf->use_javascript_ajax) || $forcecombo) $textifempty='';
			if (!empty($conf->global->PROJECT_USE_SEARCH_TO_SELECT)) {
				if ($showempty && !is_numeric($showempty)) $textifempty = $langs->trans($showempty);
				else $textifempty .= $langs->trans("All");
			} else {
				if ($showempty && !is_numeric($showempty)) $textifempty = $langs->trans($showempty);
			}
			if ($showempty) $out .= '<option value="0" selected>'.$textifempty.'</option>';

			$i = 0;
			while ($num && $i < $num) {
				$opt = '';
				$optJson = array();
				$objp = $this->db->fetch_object($result);

				$this->constructProjectListOption($objp, $opt, $optJson, $selected, $filterkey);
				// Add new entry
				// "key" value of json key array is used by jQuery automatically as selected value
				// "label" value of json key array is used by jQuery automatically as text for combo box
				$out .= $opt;
				array_push($outarray, $optJson);

				$i++;
			}

			$out .= '</select>';

			$this->db->free($result);

			if (empty($outputmode)) return $out;
			return $outarray;
		} else {
			dol_print_error($this->db);
		}
	}

	/**
	 * constructProjectListOption.
	 * This define value for &$opt and &$optJson.
	 *
	 * @param 	resource	$objp			    Result set of fetch
	 * @param 	string		$opt			    Option (var used for returned value in string option format)
	 * @param 	string		$optJson		    Option (var used for returned value in json format)
	 * @param 	string		$selected		    Preselected value
	 * @param   string      $filterkey          Filter key to highlight
	 * @return	void
	 */
	protected function constructProjectListOption(&$objp, &$opt, &$optJson, $selected, $filterkey = '')
	{
		$outkey = '';
		$outval = '';
		$outref = '';
		$outlabel = '';
		$outtype = '';

		$label = $objp->label;

		$outkey = $objp->rowid;
		$outref = $objp->ref;
		$outlabel = $objp->label;
		$outtype = $objp->fk_product_type;

		$opt = '<option value="'.$objp->rowid.'"';
		$opt .= ($objp->rowid == $selected) ? ' selected' : '';
		$opt .= '>';
		$opt .= $objp->ref;
		$objRef = $objp->ref;
		if (!empty($filterkey) && $filterkey != '') $objRef = preg_replace('/('.preg_quote($filterkey, '/').')/i', '<strong>$1</strong>', $objRef, 1);
		$outval .= $objRef;

		$opt .= "</option>\n";
		$optJson = array('key'=>$outkey, 'value'=>$outref, 'type'=>$outtype);
	}


	/**
	 *  Return list of members in Ajax if Ajax activated or go to selectTicketsList
	 *
	 *  @param		int			$selected				Preselected tickets
	 *  @param		string		$htmlname				Name of HTML select field (must be unique in page).
	 *  @param  	string		$filtertype     		To add a filter
	 *  @param		int			$limit					Limit on number of returned lines
	 *  @param		int			$status					Ticket status
	 *  @param		string		$selected_input_value	Value of preselected input text (for use with ajax)
	 *  @param		int			$hidelabel				Hide label (0=no, 1=yes, 2=show search icon before and placeholder, 3 search icon after)
	 *  @param		array		$ajaxoptions			Options for ajax_autocompleter
	 *  @param      int			$socid					Thirdparty Id (to get also price dedicated to this customer)
	 *  @param		string		$showempty				'' to not show empty line. Translation key to show an empty line. '1' show empty line with no text.
	 * 	@param		int			$forcecombo				Force to use combo box
	 *  @param      string      $morecss                Add more css on select
	 *  @param 		array 		$selected_combinations 	Selected combinations. Format: array([attrid] => attrval, [...])
	 *  @param		string		$nooutput				No print, return the output into a string
	 *  @return		void|string
	 */
	public function selectMembers($selected = '', $htmlname = 'adherentid', $filtertype = '', $limit = 0, $status = 1, $selected_input_value = '', $hidelabel = 0, $ajaxoptions = array(), $socid = 0, $showempty = '1', $forcecombo = 0, $morecss = '', $selected_combinations = null, $nooutput = 0)
	{
		global $langs, $conf;

		$out = '';

		// check parameters
		if (is_null($ajaxoptions)) $ajaxoptions = array();

		if (!empty($conf->use_javascript_ajax) && !empty($conf->global->TICKET_USE_SEARCH_TO_SELECT)) {
			$placeholder = '';
			$urloption = '';

			if ($selected && empty($selected_input_value)) {
				require_once DOL_DOCUMENT_ROOT.'/adherents/class/adherent.class.php';
				$adherenttmpselect = new Adherent($this->db);
				$adherenttmpselect->fetch($selected);
				$selected_input_value = $adherenttmpselect->ref;
				unset($adherenttmpselect);
			}

			$urloption = '';

			$out .= ajax_autocompleter($selected, $htmlname, DOL_URL_ROOT.'/adherents/ajax/adherents.php', $urloption, $conf->global->PRODUIT_USE_SEARCH_TO_SELECT, 1, $ajaxoptions);

			if (empty($hidelabel)) $out .= $langs->trans("RefOrLabel").' : ';
			elseif ($hidelabel > 1) {
				$placeholder = ' placeholder="'.$langs->trans("RefOrLabel").'"';
				if ($hidelabel == 2) {
					$out .= img_picto($langs->trans("Search"), 'search');
				}
			}
			$out .= '<input type="text" class="minwidth100" name="search_'.$htmlname.'" id="search_'.$htmlname.'" value="'.$selected_input_value.'"'.$placeholder.' '.(!empty($conf->global->PRODUCT_SEARCH_AUTOFOCUS) ? 'autofocus' : '').' />';
			if ($hidelabel == 3) {
				$out .= img_picto($langs->trans("Search"), 'search');
			}
		} else {
			$filterkey = '';

			$out .= $this->selectMembersList($selected, $htmlname, $filtertype, $limit, $filterkey, $status, 0, $showempty, $forcecombo, $morecss);
		}

		if (empty($nooutput)) print $out;
		else return $out;
	}

	/**
	 *	Return list of adherents.
	 *  Called by selectMembers.
	 *
	 *	@param      int		$selected           Preselected adherent
	 *	@param      string	$htmlname           Name of select html
	 *  @param		string	$filtertype         Filter on adherent type
	 *	@param      int		$limit              Limit on number of returned lines
	 * 	@param      string	$filterkey          Filter on member status
	 *	@param		int		$status             Member status
	 *  @param      int		$outputmode         0=HTML select string, 1=Array
	 *  @param		string	$showempty		    '' to not show empty line. Translation key to show an empty line. '1' show empty line with no text.
	 * 	@param		int		$forcecombo		    Force to use combo box
	 *  @param      string  $morecss            Add more css on select
	 *  @return     array    				    Array of keys for json
	 */
	public function selectMembersList($selected = '', $htmlname = 'adherentid', $filtertype = '', $limit = 20, $filterkey = '', $status = 1, $outputmode = 0, $showempty = '1', $forcecombo = 0, $morecss = '')
	{
		global $langs, $conf;

		$out = '';
		$outarray = array();

		$selectFields = " p.rowid, p.ref, p.firstname, p.lastname";

		$sql = "SELECT ";
		$sql .= $selectFields;
		$sql .= " FROM ".$this->db->prefix()."adherent as p";
		$sql .= ' WHERE p.entity IN ('.getEntity('adherent').')';

		// Add criteria on ref/label
		if ($filterkey != '') {
			$sql .= ' AND (';
			$prefix = empty($conf->global->MEMBER_DONOTSEARCH_ANYWHERE) ? '%' : ''; // Can use index if PRODUCT_DONOTSEARCH_ANYWHERE is on
			// For natural search
			$scrit = explode(' ', $filterkey);
			$i = 0;
			if (count($scrit) > 1) $sql .= "(";
			foreach ($scrit as $crit) {
				if ($i > 0) $sql .= " AND ";
				$sql .= "(p.firstname LIKE '".$this->db->escape($prefix.$crit)."%'";
				$sql .= " OR p.lastname LIKE '".$this->db->escape($prefix.$crit)."%')";
				$i++;
			}
			if (count($scrit) > 1) $sql .= ")";
			$sql .= ')';
		}
		if ($status != -1) {
			$sql .= ' AND statut = '.((int) $status);
		}
		$sql .= $this->db->plimit($limit, 0);

		// Build output string
		dol_syslog(get_class($this)."::selectMembersList search adherents", LOG_DEBUG);
		$result = $this->db->query($sql);
		if ($result) {
			require_once DOL_DOCUMENT_ROOT.'/adherents/class/adherent.class.php';
			require_once DOL_DOCUMENT_ROOT.'/core/lib/member.lib.php';

			$num = $this->db->num_rows($result);

			$events = null;

			if (!$forcecombo) {
				include_once DOL_DOCUMENT_ROOT.'/core/lib/ajax.lib.php';
				$out .= ajax_combobox($htmlname, $events, $conf->global->PROJECT_USE_SEARCH_TO_SELECT);
			}

			$out .= '<select class="flat'.($morecss ? ' '.$morecss : '').'" name="'.$htmlname.'" id="'.$htmlname.'">';

			$textifempty = '';
			// Do not use textifempty = ' ' or '&nbsp;' here, or search on key will search on ' key'.
			//if (! empty($conf->use_javascript_ajax) || $forcecombo) $textifempty='';
			if (!empty($conf->global->PROJECT_USE_SEARCH_TO_SELECT)) {
				if ($showempty && !is_numeric($showempty)) $textifempty = $langs->trans($showempty);
				else $textifempty .= $langs->trans("All");
			} else {
				if ($showempty && !is_numeric($showempty)) $textifempty = $langs->trans($showempty);
			}
			if ($showempty) {
				$out .= '<option value="-1" selected>'.$textifempty.'</option>';
			}

			$i = 0;
			while ($num && $i < $num) {
				$opt = '';
				$optJson = array();
				$objp = $this->db->fetch_object($result);

				$this->constructMemberListOption($objp, $opt, $optJson, $selected, $filterkey);

				// Add new entry
				// "key" value of json key array is used by jQuery automatically as selected value
				// "label" value of json key array is used by jQuery automatically as text for combo box
				$out .= $opt;
				array_push($outarray, $optJson);

				$i++;
			}

			$out .= '</select>';

			$this->db->free($result);

			if (empty($outputmode)) return $out;
			return $outarray;
		} else {
			dol_print_error($this->db);
		}
	}

	/**
	 * constructMemberListOption.
	 * This define value for &$opt and &$optJson.
	 *
	 * @param 	resource	$objp			    Result set of fetch
	 * @param 	string		$opt			    Option (var used for returned value in string option format)
	 * @param 	string		$optJson		    Option (var used for returned value in json format)
	 * @param 	string		$selected		    Preselected value
	 * @param   string      $filterkey          Filter key to highlight
	 * @return	void
	 */
	protected function constructMemberListOption(&$objp, &$opt, &$optJson, $selected, $filterkey = '')
	{
		$outkey = '';
		$outlabel = '';
		$outtype = '';

		$outkey = $objp->rowid;
		$outlabel = dolGetFirstLastname($objp->firstname, $objp->lastname);
		$outtype = $objp->fk_adherent_type;

		$opt = '<option value="'.$objp->rowid.'"';
		$opt .= ($objp->rowid == $selected) ? ' selected' : '';
		$opt .= '>';
		if (!empty($filterkey) && $filterkey != '') {
			$outlabel = preg_replace('/('.preg_quote($filterkey, '/').')/i', '<strong>$1</strong>', $outlabel, 1);
		}
		$opt .= $outlabel;
		$opt .= "</option>\n";

		$optJson = array('key'=>$outkey, 'value'=>$outlabel, 'type'=>$outtype);
	}

	/**
	 * Generic method to select a component from a combo list.
	 * Can use autocomplete with ajax after x key pressed or a full combo, depending on setup.
	 * This is the generic method that will replace all specific existing methods.
	 *
	 * @param 	string			$objectdesc			ObjectClass:PathToClass[:AddCreateButtonOrNot[:Filter[:Sortfield]]]
	 * @param	string			$htmlname			Name of HTML select component
	 * @param	int				$preselectedvalue	Preselected value (ID of element)
	 * @param	string			$showempty			''=empty values not allowed, 'string'=value show if we allow empty values (for example 'All', ...)
	 * @param	string			$searchkey			Search criteria
	 * @param	string			$placeholder		Place holder
	 * @param	string			$morecss			More CSS
	 * @param	string			$moreparams			More params provided to ajax call
	 * @param	int				$forcecombo			Force to load all values and output a standard combobox (with no beautification)
	 * @param	int				$disabled			1=Html component is disabled
	 * @param	string	        $selected_input_value	Value of preselected input text (for use with ajax)
	 * @return	string								Return HTML string
	 * @see selectForFormsList() select_thirdparty_list()
	 */
	public function selectForForms($objectdesc, $htmlname, $preselectedvalue, $showempty = '', $searchkey = '', $placeholder = '', $morecss = '', $moreparams = '', $forcecombo = 0, $disabled = 0, $selected_input_value = '')
	{
		global $conf, $user;

		$objecttmp = null;

		// Example of value for $objectdec:
		// Bom:bom/class/bom.class.php:0:t.status=1
		// Bom:bom/class/bom.class.php:0:t.status=1:ref
		// Bom:bom/class/bom.class.php:0:(t.status:=:1):ref
		$InfoFieldList = explode(":", $objectdesc, 4);
		$vartmp = (empty($InfoFieldList[3]) ? '' : $InfoFieldList[3]);
		$reg = array();
		if (preg_match('/^.*:(\w*)$/', $vartmp, $reg)) {
			$InfoFieldList[4] = $reg[1];	// take the sort field
		}
		$InfoFieldList[3] = preg_replace('/:\w*$/', '', $vartmp);	// take the filter field

		$classname = $InfoFieldList[0];
		$classpath = $InfoFieldList[1];
		$addcreatebuttonornot = empty($InfoFieldList[2]) ? 0 : $InfoFieldList[2];
		$filter = empty($InfoFieldList[3]) ? '' : $InfoFieldList[3];
		$sortfield = empty($InfoFieldList[4]) ? '' : $InfoFieldList[4];

		if (!empty($classpath)) {
			dol_include_once($classpath);

			if ($classname && class_exists($classname)) {
				$objecttmp = new $classname($this->db);
				// Make some replacement
				$sharedentities = getEntity(strtolower($classname));
				$objecttmp->filter = str_replace(
					array('__ENTITY__', '__SHARED_ENTITIES__', '__USER_ID__'),
					array($conf->entity, $sharedentities, $user->id),
					$filter
				);
			}
		}
		if (!is_object($objecttmp)) {
			dol_syslog('Error bad setup of type for field '.$InfoFieldList, LOG_WARNING);
			return 'Error bad setup of type for field '.join(',', $InfoFieldList);
		}

		//var_dump($objecttmp->filter);
		$prefixforautocompletemode = $objecttmp->element;
		if ($prefixforautocompletemode == 'societe') {
			$prefixforautocompletemode = 'company';
		}
		if ($prefixforautocompletemode == 'product') {
			$prefixforautocompletemode = 'produit';
		}
		$confkeyforautocompletemode = strtoupper($prefixforautocompletemode).'_USE_SEARCH_TO_SELECT'; // For example COMPANY_USE_SEARCH_TO_SELECT

		dol_syslog(get_class($this)."::selectForForms object->filter=".$objecttmp->filter, LOG_DEBUG);
		$out = '';
		if (!empty($conf->use_javascript_ajax) && !empty($conf->global->$confkeyforautocompletemode) && !$forcecombo) {
			// No immediate load of all database
			$placeholder = '';
			if ($preselectedvalue && empty($selected_input_value)) {
				$objecttmp->fetch($preselectedvalue);
				$selected_input_value = ($prefixforautocompletemode == 'company' ? $objecttmp->name : $objecttmp->ref);
				//unset($objecttmp);
			}

			$objectdesc = $classname.':'.$classpath.':'.$addcreatebuttonornot.':'.$filter;
			$urlforajaxcall = DOL_URL_ROOT.'/core/ajax/selectobject.php';

			// No immediate load of all database
			$urloption = 'htmlname='.urlencode($htmlname).'&outjson=1&objectdesc='.urlencode($objectdesc).'&filter='.urlencode($objecttmp->filter).($sortfield ? '&sortfield='.urlencode($sortfield) : '');
			// Activate the auto complete using ajax call.
			$out .= ajax_autocompleter($preselectedvalue, $htmlname, $urlforajaxcall, $urloption, $conf->global->$confkeyforautocompletemode, 0, array());
			$out .= '<style type="text/css">.ui-autocomplete { z-index: 1003; }</style>';
			$out .= '<input type="text" class="'.$morecss.'"'.($disabled ? ' disabled="disabled"' : '').' name="search_'.$htmlname.'" id="search_'.$htmlname.'" value="'.$selected_input_value.'"'.($placeholder ? ' placeholder="'.dol_escape_htmltag($placeholder).'"' : '') .' />';
		} else {
			// Immediate load of table record. Note: filter is inside $objecttmp->filter
			$out .= $this->selectForFormsList($objecttmp, $htmlname, $preselectedvalue, $showempty, $searchkey, $placeholder, $morecss, $moreparams, $forcecombo, 0, $disabled, $sortfield);
		}

		return $out;
	}

	/**
	 * Function to forge a SQL criteria
	 *
	 * @param  array    $matches       Array of found string by regex search. Example: "t.ref:like:'SO-%'" or "t.date_creation:<:'20160101'" or "t.nature:is:NULL"
	 * @return string                  Forged criteria. Example: "t.field like 'abc%'"
	 */
	protected static function forgeCriteriaCallback($matches)
	{
		global $db;

		//dol_syslog("Convert matches ".$matches[1]);
		if (empty($matches[1])) {
			return '';
		}
		$tmp = explode(':', $matches[1]);
		if (count($tmp) < 3) {
			return '';
		}

		$tmpescaped = $tmp[2];
		$regbis = array();
		if (preg_match('/^\'(.*)\'$/', $tmpescaped, $regbis)) {
			$tmpescaped = "'".$db->escape($regbis[1])."'";
		} else {
			$tmpescaped = $db->escape($tmpescaped);
		}
		return $db->escape($tmp[0]).' '.strtoupper($db->escape($tmp[1]))." ".$tmpescaped;
	}

	/**
	 * Output html form to select an object.
	 * Note, this function is called by selectForForms or by ajax selectobject.php
	 *
	 * @param 	Object			$objecttmp			Object to knwo the table to scan for combo.
	 * @param	string			$htmlname			Name of HTML select component
	 * @param	int				$preselectedvalue	Preselected value (ID of element)
	 * @param	string			$showempty			''=empty values not allowed, 'string'=value show if we allow empty values (for example 'All', ...)
	 * @param	string			$searchkey			Search value
	 * @param	string			$placeholder		Place holder
	 * @param	string			$morecss			More CSS
	 * @param	string			$moreparams			More params provided to ajax call
	 * @param	int				$forcecombo			Force to load all values and output a standard combobox (with no beautification)
	 * @param	int				$outputmode			0=HTML select string, 1=Array
	 * @param	int				$disabled			1=Html component is disabled
	 * @param	string			$sortfield			Sort field
	 * @return	string|array						Return HTML string
	 * @see selectForForms()
	 */
	public function selectForFormsList($objecttmp, $htmlname, $preselectedvalue, $showempty = '', $searchkey = '', $placeholder = '', $morecss = '', $moreparams = '', $forcecombo = 0, $outputmode = 0, $disabled = 0, $sortfield = '')
	{
		global $conf, $langs, $user, $hookmanager;

		//print "$objecttmp->filter, $htmlname, $preselectedvalue, $showempty = '', $searchkey = '', $placeholder = '', $morecss = '', $moreparams = '', $forcecombo = 0, $outputmode = 0, $disabled";

		$prefixforautocompletemode = $objecttmp->element;
		if ($prefixforautocompletemode == 'societe') {
			$prefixforautocompletemode = 'company';
		}
		$confkeyforautocompletemode = strtoupper($prefixforautocompletemode).'_USE_SEARCH_TO_SELECT'; // For example COMPANY_USE_SEARCH_TO_SELECT

		if (!empty($objecttmp->fields)) {	// For object that declare it, it is better to use declared fields (like societe, contact, ...)
			$tmpfieldstoshow = '';
			foreach ($objecttmp->fields as $key => $val) {
				if (!dol_eval($val['enabled'], 1, 1, '1')) {
					continue;
				}
				if (!empty($val['showoncombobox'])) {
					$tmpfieldstoshow .= ($tmpfieldstoshow ? ',' : '').'t.'.$key;
				}
			}
			if ($tmpfieldstoshow) {
				$fieldstoshow = $tmpfieldstoshow;
			}
		} else {
			// For backward compatibility
			$objecttmp->fields['ref'] = array('type'=>'varchar(30)', 'label'=>'Ref', 'showoncombobox'=>1);
		}

		if (empty($fieldstoshow)) {
			if (isset($objecttmp->fields['ref'])) {
				$fieldstoshow = 't.ref';
			} else {
				$langs->load("errors");
				$this->error = $langs->trans("ErrorNoFieldWithAttributeShowoncombobox");
				return $langs->trans('ErrorNoFieldWithAttributeShowoncombobox');
			}
		}

		$out = '';
		$outarray = array();
		$tmparray = array();

		$num = 0;

		// Search data
		$sql = "SELECT t.rowid, ".$fieldstoshow." FROM ".$this->db->prefix().$objecttmp->table_element." as t";
		if (isset($objecttmp->ismultientitymanaged)) {
			if (!is_numeric($objecttmp->ismultientitymanaged)) {
				$tmparray = explode('@', $objecttmp->ismultientitymanaged);
				$sql .= " INNER JOIN ".$this->db->prefix().$tmparray[1]." as parenttable ON parenttable.rowid = t.".$tmparray[0];
			}
			if ($objecttmp->ismultientitymanaged === 'fk_soc@societe') {
				if (empty($user->rights->societe->client->voir) && !$user->socid) {
					$sql .= ", ".$this->db->prefix()."societe_commerciaux as sc";
				}
			}
		}

		// Add where from hooks
		$parameters = array();
		$reshook = $hookmanager->executeHooks('selectForFormsListWhere', $parameters); // Note that $action and $object may have been modified by hook
		if (!empty($hookmanager->resPrint)) {
			$sql .= $hookmanager->resPrint;
		} else {
			$sql .= " WHERE 1=1";
			if (isset($objecttmp->ismultientitymanaged)) {
				if ($objecttmp->ismultientitymanaged == 1) {
					$sql .= " AND t.entity IN (".getEntity($objecttmp->table_element).")";
				}
				if (!is_numeric($objecttmp->ismultientitymanaged)) {
					$sql .= " AND parenttable.entity = t.".$tmparray[0];
				}
				if ($objecttmp->ismultientitymanaged == 1 && !empty($user->socid)) {
					if ($objecttmp->element == 'societe') {
						$sql .= " AND t.rowid = ".((int) $user->socid);
					} else {
						$sql .= " AND t.fk_soc = ".((int) $user->socid);
					}
				}
				if ($objecttmp->ismultientitymanaged === 'fk_soc@societe') {
					if (empty($user->rights->societe->client->voir) && !$user->socid) {
						$sql .= " AND t.rowid = sc.fk_soc AND sc.fk_user = ".((int) $user->id);
					}
				}
			}
			if ($searchkey != '') {
				$sql .= natural_search(explode(',', $fieldstoshow), $searchkey);
			}
			if ($objecttmp->filter) {	 // Syntax example "(t.ref:like:'SO-%') and (t.date_creation:<:'20160101')"
				/*if (! DolibarrApi::_checkFilters($objecttmp->filter))
				{
					throw new RestException(503, 'Error when validating parameter sqlfilters '.$objecttmp->filter);
				}*/
				$regexstring = '\(([^:\'\(\)]+:[^:\'\(\)]+:[^\(\)]+)\)';
				$sql .= " AND (".preg_replace_callback('/'.$regexstring.'/', 'Form::forgeCriteriaCallback', $objecttmp->filter).")";
			}
		}
		$sql .= $this->db->order($sortfield ? $sortfield : $fieldstoshow, "ASC");
		//$sql.=$this->db->plimit($limit, 0);
		//print $sql;

		// Build output string
		$resql = $this->db->query($sql);
		if ($resql) {
			// Construct $out and $outarray
			$out .= '<select id="'.$htmlname.'" class="flat'.($morecss ? ' '.$morecss : '').'"'.($disabled ? ' disabled="disabled"' : '').($moreparams ? ' '.$moreparams : '').' name="'.$htmlname.'">'."\n";

			// Warning: Do not use textifempty = ' ' or '&nbsp;' here, or search on key will search on ' key'. Seems it is no more true with selec2 v4
			$textifempty = '&nbsp;';

			//if (! empty($conf->use_javascript_ajax) || $forcecombo) $textifempty='';
			if (!empty($conf->global->$confkeyforautocompletemode)) {
				if ($showempty && !is_numeric($showempty)) {
					$textifempty = $langs->trans($showempty);
				} else {
					$textifempty .= $langs->trans("All");
				}
			}
			if ($showempty) {
				$out .= '<option value="-1">'.$textifempty.'</option>'."\n";
			}

			$num = $this->db->num_rows($resql);
			$i = 0;
			if ($num) {
				while ($i < $num) {
					$obj = $this->db->fetch_object($resql);
					$label = '';
					$tmparray = explode(',', $fieldstoshow);
					$oldvalueforshowoncombobox = 0;
					foreach ($tmparray as $key => $val) {
						$val = preg_replace('/t\./', '', $val);
						$label .= (($label && $obj->$val) ? ($oldvalueforshowoncombobox != $objecttmp->fields[$val]['showoncombobox'] ? ' - ' : ' ') : '');
						$label .= $obj->$val;
						$oldvalueforshowoncombobox = !empty($objecttmp->fields[$val]['showoncombobox']) ? $objecttmp->fields[$val]['showoncombobox'] : 0;
					}
					if (empty($outputmode)) {
						if ($preselectedvalue > 0 && $preselectedvalue == $obj->rowid) {
							$out .= '<option value="'.$obj->rowid.'" selected>'.$label.'</option>';
						} else {
							$out .= '<option value="'.$obj->rowid.'">'.$label.'</option>';
						}
					} else {
						array_push($outarray, array('key'=>$obj->rowid, 'value'=>$label, 'label'=>$label));
					}

					$i++;
					if (($i % 10) == 0) {
						$out .= "\n";
					}
				}
			}

			$out .= '</select>'."\n";

			if (!$forcecombo) {
				include_once DOL_DOCUMENT_ROOT.'/core/lib/ajax.lib.php';
				$out .= ajax_combobox($htmlname, null, (!empty($conf->global->$confkeyforautocompletemode) ? $conf->global->$confkeyforautocompletemode : 0));
			}
		} else {
			dol_print_error($this->db);
		}

		$this->result = array('nbofelement'=>$num);

		if ($outputmode) {
			return $outarray;
		}
		return $out;
	}


	/**
	 *	Return a HTML select string, built from an array of key+value.
	 *  Note: Do not apply langs->trans function on returned content, content may be entity encoded twice.
	 *
	 *	@param	string			$htmlname			Name of html select area. Must start with "multi" if this is a multiselect
	 *	@param	array			$array				Array like array(key => value) or array(key=>array('label'=>..., 'data-...'=>..., 'disabled'=>..., 'css'=>...))
	 *	@param	string|string[]	$id					Preselected key or preselected keys for multiselect. Use 'ifone' to autoselect record if there is only one record.
	 *	@param	int|string		$show_empty			0 no empty value allowed, 1 or string to add an empty value into list (If 1: key is -1 and value is '' or '&nbsp;', If placeholder string: key is -1 and value is the string), <0 to add an empty value with key that is this value.
	 *	@param	int				$key_in_label		1 to show key into label with format "[key] value"
	 *	@param	int				$value_as_key		1 to use value as key
	 *	@param  string			$moreparam			Add more parameters onto the select tag. For example 'style="width: 95%"' to avoid select2 component to go over parent container
	 *	@param  int				$translate			1=Translate and encode value
	 * 	@param	int				$maxlen				Length maximum for labels
	 * 	@param	int				$disabled			Html select box is disabled
	 *  @param	string			$sort				'ASC' or 'DESC' = Sort on label, '' or 'NONE' or 'POS' = Do not sort, we keep original order
	 *  @param	string			$morecss			Add more class to css styles
	 *  @param	int				$addjscombo			Add js combo
	 *  @param  string          $moreparamonempty	Add more param on the empty option line. Not used if show_empty not set
	 *  @param  int             $disablebademail	1=Check if a not valid email, 2=Check string '---', and if found into value, disable and colorize entry
	 *  @param  int             $nohtmlescape		No html escaping.
	 * 	@return	string								HTML select string.
	 *  @see multiselectarray(), selectArrayAjax(), selectArrayFilter()
	 */
	public static function selectarray($htmlname, $array, $id = '', $show_empty = 0, $key_in_label = 0, $value_as_key = 0, $moreparam = '', $translate = 0, $maxlen = 0, $disabled = 0, $sort = '', $morecss = '', $addjscombo = 1, $moreparamonempty = '', $disablebademail = 0, $nohtmlescape = 0)
	{
		global $conf, $langs;

		// Do we want a multiselect ?
		//$jsbeautify = 0;
		//if (preg_match('/^multi/',$htmlname)) $jsbeautify = 1;
		$jsbeautify = 1;

		if ($value_as_key) {
			$array = array_combine($array, $array);
		}

		$out = '';

		if ($addjscombo < 0) {
			if (empty($conf->global->MAIN_OPTIMIZEFORTEXTBROWSER)) {
				$addjscombo = 1;
			} else {
				$addjscombo = 0;
			}
		}

		$out .= '<select id="'.preg_replace('/^\./', '', $htmlname).'" '.($disabled ? 'disabled="disabled" ' : '').'class="flat '.(preg_replace('/^\./', '', $htmlname)).($morecss ? ' '.$morecss : '').'"';
		$out .= ' name="'.preg_replace('/^\./', '', $htmlname).'" '.($moreparam ? $moreparam : '');
		$out .= '>';

		if ($show_empty) {
			$textforempty = ' ';
			if (!empty($conf->use_javascript_ajax)) {
				$textforempty = '&nbsp;'; // If we use ajaxcombo, we need &nbsp; here to avoid to have an empty element that is too small.
			}
			if (!is_numeric($show_empty)) {
				$textforempty = $show_empty;
			}
			$out .= '<option class="optiongrey" '.($moreparamonempty ? $moreparamonempty.' ' : '').'value="'.($show_empty < 0 ? $show_empty : -1).'"'.($id == $show_empty ? ' selected' : '').'>'.$textforempty.'</option>'."\n";
		}

		if (is_array($array)) {
			// Translate
			if ($translate) {
				foreach ($array as $key => $value) {
					if (!is_array($value)) {
						$array[$key] = $langs->trans($value);
					} else {
						$array[$key]['label'] = $langs->trans($value['label']);
					}
				}
			}

			// Sort
			if ($sort == 'ASC') {
				asort($array);
			} elseif ($sort == 'DESC') {
				arsort($array);
			}

			foreach ($array as $key => $tmpvalue) {
				if (is_array($tmpvalue)) {
					$value = $tmpvalue['label'];
					$disabled = empty($tmpvalue['disabled']) ? '' : ' disabled';
					$style = empty($tmpvalue['css']) ? '' : ' class="'.$tmpvalue['css'].'"';
				} else {
					$value = $tmpvalue;
					$disabled = '';
					$style = '';
				}
				if (!empty($disablebademail)) {
					if (($disablebademail == 1 && !preg_match('/&lt;.+@.+&gt;/', $value))
						|| ($disablebademail == 2 && preg_match('/---/', $value))) {
						$disabled = ' disabled';
						$style = ' class="warning"';
					}
				}

				if ($key_in_label) {
					if (empty($nohtmlescape)) {
						$selectOptionValue = dol_escape_htmltag($key.' - '.($maxlen ?dol_trunc($value, $maxlen) : $value));
					} else {
						$selectOptionValue = $key.' - '.($maxlen ?dol_trunc($value, $maxlen) : $value);
					}
				} else {
					if (empty($nohtmlescape)) {
						$selectOptionValue = dol_escape_htmltag($maxlen ?dol_trunc($value, $maxlen) : $value);
					} else {
						$selectOptionValue = $maxlen ?dol_trunc($value, $maxlen) : $value;
					}
					if ($value == '' || $value == '-') {
						$selectOptionValue = '&nbsp;';
					}
				}

				$out .= '<option value="'.$key.'"';
				$out .= $style.$disabled;
				if (is_array($id)) {
					if (in_array($key, $id) && !$disabled) {
						$out .= ' selected'; // To preselect a value
					}
				} else {
					$id = (string) $id; // if $id = 0, then $id = '0'
					if ($id != '' && ($id == $key || ($id == 'ifone' && count($array) == 1)) && !$disabled) {
						$out .= ' selected'; // To preselect a value
					}
				}
				if ($nohtmlescape) {
					$out .= ' data-html="'.dol_escape_htmltag($selectOptionValue).'"';
				}
				if (is_array($tmpvalue)) {
					foreach ($tmpvalue as $keyforvalue => $valueforvalue) {
						if (preg_match('/^data-/', $keyforvalue)) {
							$out .= ' '.$keyforvalue.'="'.$valueforvalue.'"';
						}
					}
				}
				$out .= '>';
				//var_dump($selectOptionValue);
				$out .= $selectOptionValue;
				$out .= "</option>\n";
			}
		}

		$out .= "</select>";

		// Add code for jquery to use multiselect
		if ($addjscombo && $jsbeautify) {
			// Enhance with select2
			include_once DOL_DOCUMENT_ROOT.'/core/lib/ajax.lib.php';
			$out .= ajax_combobox($htmlname, array(), 0, 0, 'resolve', $show_empty < 0 ? (string) $show_empty : '-1');
		}

		return $out;
	}


	/**
	 *	Return a HTML select string, built from an array of key+value, but content returned into select come from an Ajax call of an URL.
	 *  Note: Do not apply langs->trans function on returned content of Ajax service, content may be entity encoded twice.
	 *
	 *	@param	string	$htmlname       		Name of html select area
	 *	@param	string	$url					Url. Must return a json_encode of array(key=>array('text'=>'A text', 'url'=>'An url'), ...)
	 *	@param	string	$id             		Preselected key
	 *	@param  string	$moreparam      		Add more parameters onto the select tag
	 *	@param  string	$moreparamtourl 		Add more parameters onto the Ajax called URL
	 * 	@param	int		$disabled				Html select box is disabled
	 *  @param	int		$minimumInputLength		Minimum Input Length
	 *  @param	string	$morecss				Add more class to css styles
	 *  @param  int     $callurlonselect        If set to 1, some code is added so an url return by the ajax is called when value is selected.
	 *  @param  string  $placeholder            String to use as placeholder
	 *  @param  integer $acceptdelayedhtml      1 = caller is requesting to have html js content not returned but saved into global $delayedhtmlcontent (so caller can show it at end of page to avoid flash FOUC effect)
	 * 	@return	string   						HTML select string
	 *  @see selectArrayFilter(), ajax_combobox() in ajax.lib.php
	 */
	public static function selectArrayAjax($htmlname, $url, $id = '', $moreparam = '', $moreparamtourl = '', $disabled = 0, $minimumInputLength = 1, $morecss = '', $callurlonselect = 0, $placeholder = '', $acceptdelayedhtml = 0)
	{
		global $conf, $langs;
		global $delayedhtmlcontent;	// Will be used later outside of this function

		// TODO Use an internal dolibarr component instead of select2
		if (empty($conf->global->MAIN_USE_JQUERY_MULTISELECT) && !defined('REQUIRE_JQUERY_MULTISELECT')) {
			return '';
		}

		$out = '<select type="text" class="'.$htmlname.($morecss ? ' '.$morecss : '').'" '.($moreparam ? $moreparam.' ' : '').'name="'.$htmlname.'"></select>';

		$outdelayed = '';
		if (!empty($conf->use_javascript_ajax)) {
			$tmpplugin = 'select2';
			$outdelayed = "\n".'<!-- JS CODE TO ENABLE '.$tmpplugin.' for id '.$htmlname.' -->
		    	<script>
		    	$(document).ready(function () {

	    	        '.($callurlonselect ? 'var saveRemoteData = [];' : '').'

	                $(".'.$htmlname.'").select2({
				    	ajax: {
					    	dir: "ltr",
					    	url: "'.$url.'",
					    	dataType: \'json\',
					    	delay: 250,
					    	data: function (params) {
					    		return {
							    	q: params.term, 	// search term
					    			page: params.page
					    		};
				    		},
				    		processResults: function (data) {
				    			// parse the results into the format expected by Select2.
				    			// since we are using custom formatting functions we do not need to alter the remote JSON data
				    			//console.log(data);
								saveRemoteData = data;
					    	    /* format json result for select2 */
					    	    result = []
					    	    $.each( data, function( key, value ) {
					    	       result.push({id: key, text: value.text});
	                            });
				    			//return {results:[{id:\'none\', text:\'aa\'}, {id:\'rrr\', text:\'Red\'},{id:\'bbb\', text:\'Search a into projects\'}], more:false}
				    			//console.log(result);
				    			return {results: result, more: false}
				    		},
				    		cache: true
				    	},
		 				language: select2arrayoflanguage,
						containerCssClass: \':all:\',					/* Line to add class of origin SELECT propagated to the new <span class="select2-selection...> tag */
					    placeholder: "'.dol_escape_js($placeholder).'",
				    	escapeMarkup: function (markup) { return markup; }, 	// let our custom formatter work
				    	minimumInputLength: '.$minimumInputLength.',
				        formatResult: function(result, container, query, escapeMarkup) {
	                        return escapeMarkup(result.text);
	                    },
				    });

	                '.($callurlonselect ? '
	                /* Code to execute a GET when we select a value */
	                $(".'.$htmlname.'").change(function() {
				    	var selected = $(".'.$htmlname.'").val();
	                	console.log("We select in selectArrayAjax the entry "+selected)
				        $(".'.$htmlname.'").val("");  /* reset visible combo value */
	    			    $.each( saveRemoteData, function( key, value ) {
	    				        if (key == selected)
	    			            {
	    			                 console.log("selectArrayAjax - Do a redirect to "+value.url)
	    			                 location.assign(value.url);
	    			            }
	                    });
	    			});' : '').'

	    	   });
		       </script>';
		}

		if ($acceptdelayedhtml) {
			$delayedhtmlcontent .= $outdelayed;
		} else {
			$out .= $outdelayed;
		}
		return $out;
	}

	/**
	 *  Return a HTML select string, built from an array of key+value, but content returned into select is defined into $array parameter.
	 *  Note: Do not apply langs->trans function on returned content of Ajax service, content may be entity encoded twice.
	 *
	 *  @param  string	$htmlname               Name of html select area
	 *	@param	array	$array					Array (key=>array('text'=>'A text', 'url'=>'An url'), ...)
	 *	@param	string	$id             		Preselected key
	 *	@param  string	$moreparam      		Add more parameters onto the select tag
	 *	@param	int		$disableFiltering		If set to 1, results are not filtered with searched string
	 * 	@param	int		$disabled				Html select box is disabled
	 *  @param	int		$minimumInputLength		Minimum Input Length
	 *  @param	string	$morecss				Add more class to css styles
	 *  @param  int     $callurlonselect        If set to 1, some code is added so an url return by the ajax is called when value is selected.
	 *  @param  string  $placeholder            String to use as placeholder
	 *  @param  integer $acceptdelayedhtml      1 = caller is requesting to have html js content not returned but saved into global $delayedhtmlcontent (so caller can show it at end of page to avoid flash FOUC effect)
	 *  @return	string   						HTML select string
	 *  @see selectArrayAjax(), ajax_combobox() in ajax.lib.php
	 */
	public static function selectArrayFilter($htmlname, $array, $id = '', $moreparam = '', $disableFiltering = 0, $disabled = 0, $minimumInputLength = 1, $morecss = '', $callurlonselect = 0, $placeholder = '', $acceptdelayedhtml = 0)
	{
		global $conf, $langs;
		global $delayedhtmlcontent;	// Will be used later outside of this function

		// TODO Use an internal dolibarr component instead of select2
		if (empty($conf->global->MAIN_USE_JQUERY_MULTISELECT) && !defined('REQUIRE_JQUERY_MULTISELECT')) {
			return '';
		}

		$out = '<select type="text" class="'.$htmlname.($morecss ? ' '.$morecss : '').'" '.($moreparam ? $moreparam.' ' : '').'name="'.$htmlname.'"><option></option></select>';

		$formattedarrayresult = array();

		foreach ($array as $key => $value) {
			$o = new stdClass();
			$o->id = $key;
			$o->text = $value['text'];
			$o->url = $value['url'];
			$formattedarrayresult[] = $o;
		}

		$outdelayed = '';
		if (!empty($conf->use_javascript_ajax)) {
			$tmpplugin = 'select2';
			$outdelayed = "\n".'<!-- JS CODE TO ENABLE '.$tmpplugin.' for id '.$htmlname.' -->
				<script>
				$(document).ready(function () {
					var data = '.json_encode($formattedarrayresult).';

					'.($callurlonselect ? 'var saveRemoteData = '.json_encode($array).';' : '').'

					$(".'.$htmlname.'").select2({
						data: data,
						language: select2arrayoflanguage,
						containerCssClass: \':all:\',					/* Line to add class of origin SELECT propagated to the new <span class="select2-selection...> tag */
						placeholder: "'.dol_escape_js($placeholder).'",
						escapeMarkup: function (markup) { return markup; }, 	// let our custom formatter work
						minimumInputLength: '.$minimumInputLength.',
						formatResult: function(result, container, query, escapeMarkup) {
							return escapeMarkup(result.text);
						},
						matcher: function (params, data) {

							if(! data.id) return null;';

			if ($callurlonselect) {
				$outdelayed .= '

							var urlBase = data.url;
							var separ = urlBase.indexOf("?") >= 0 ? "&" : "?";
							/* console.log("params.term="+params.term); */
							/* console.log("params.term encoded="+encodeURIComponent(params.term)); */
							saveRemoteData[data.id].url = urlBase + separ + "sall=" + encodeURIComponent(params.term.replace(/\"/g, ""));';
			}

			if (!$disableFiltering) {
				$outdelayed .= '

							if(data.text.match(new RegExp(params.term))) {
								return data;
							}

							return null;';
			} else {
				$outdelayed .= '

							return data;';
			}

			$outdelayed .= '
						}
					});

					'.($callurlonselect ? '
					/* Code to execute a GET when we select a value */
					$(".'.$htmlname.'").change(function() {
						var selected = $(".'.$htmlname.'").val();
						console.log("We select "+selected)

						$(".'.$htmlname.'").val("");  /* reset visible combo value */
						$.each( saveRemoteData, function( key, value ) {
							if (key == selected)
							{
								console.log("selectArrayFilter - Do a redirect to "+value.url)
								location.assign(value.url);
							}
						});
					});' : '').'

				});
				</script>';
		}

		if ($acceptdelayedhtml) {
			$delayedhtmlcontent .= $outdelayed;
		} else {
			$out .= $outdelayed;
		}
		return $out;
	}

	/**
	 *	Show a multiselect form from an array. WARNING: Use this only for short lists.
	 *
	 *	@param	string		$htmlname		Name of select
	 *	@param	array		$array			Array with key+value
	 *	@param	array		$selected		Array with key+value preselected
	 *	@param	int			$key_in_label   1 to show key like in "[key] value"
	 *	@param	int			$value_as_key   1 to use value as key
	 *	@param  string		$morecss        Add more css style
	 *	@param  int			$translate		Translate and encode value
	 *  @param	int|string	$width			Force width of select box. May be used only when using jquery couch. Example: 250, '95%'
	 *  @param	string		$moreattrib		Add more options on select component. Example: 'disabled'
	 *  @param	string		$elemtype		Type of element we show ('category', ...). Will execute a formating function on it. To use in readonly mode if js component support HTML formatting.
	 *  @param	string		$placeholder	String to use as placeholder
	 *  @param	int			$addjscombo		Add js combo
	 *	@return	string						HTML multiselect string
	 *  @see selectarray(), selectArrayAjax(), selectArrayFilter()
	 */
	public static function multiselectarray($htmlname, $array, $selected = array(), $key_in_label = 0, $value_as_key = 0, $morecss = '', $translate = 0, $width = 0, $moreattrib = '', $elemtype = '', $placeholder = '', $addjscombo = -1)
	{
		global $conf, $langs;

		$out = '';

		if ($addjscombo < 0) {
			if (empty($conf->global->MAIN_OPTIMIZEFORTEXTBROWSER)) {
				$addjscombo = 1;
			} else {
				$addjscombo = 0;
			}
		}

		// Try also magic suggest
		$out .= '<select id="'.$htmlname.'" class="multiselect'.($morecss ? ' '.$morecss : '').'" multiple name="'.$htmlname.'[]"'.($moreattrib ? ' '.$moreattrib : '').($width ? ' style="width: '.(preg_match('/%/', $width) ? $width : $width.'px').'"' : '').'>'."\n";
		if (is_array($array) && !empty($array)) {
			if ($value_as_key) {
				$array = array_combine($array, $array);
			}

			if (!empty($array)) {
				foreach ($array as $key => $value) {
					$newval = ($translate ? $langs->trans($value) : $value);
					$newval = ($key_in_label ? $key.' - '.$newval : $newval);

					$out .= '<option value="'.$key.'"';
					if (is_array($selected) && !empty($selected) && in_array((string) $key, $selected) && ((string) $key != '')) {
						$out .= ' selected';
					}
					$out .= ' data-html="'.dol_escape_htmltag($newval).'"';
					$out .= '>';
					$out .= dol_htmlentitiesbr($newval);
					$out .= '</option>'."\n";
				}
			}
		}
		$out .= '</select>'."\n";

		// Add code for jquery to use multiselect
		if (!empty($conf->use_javascript_ajax) && !empty($conf->global->MAIN_USE_JQUERY_MULTISELECT) || defined('REQUIRE_JQUERY_MULTISELECT')) {
			$out .= "\n".'<!-- JS CODE TO ENABLE select for id '.$htmlname.', addjscombo='.$addjscombo.' -->';
			$out .= "\n".'<script>'."\n";
			if ($addjscombo == 1) {
				$tmpplugin = empty($conf->global->MAIN_USE_JQUERY_MULTISELECT) ?constant('REQUIRE_JQUERY_MULTISELECT') : $conf->global->MAIN_USE_JQUERY_MULTISELECT;
				$out .= 'function formatResult(record, container) {'."\n";
				$out .= '	if ($(record.element).attr("data-html") != undefined) return htmlEntityDecodeJs($(record.element).attr("data-html"));		// If property html set, we decode html entities and use this'."\n";
				$out .= '	return record.text;';
				$out .= '};'."\n";
				$out .= 'function formatSelection(record) {'."\n";
				if ($elemtype == 'category') {
					$out .= 'return \'<span><img src="'.DOL_URL_ROOT.'/theme/eldy/img/object_category.png"> \'+record.text+\'</span>\';';
				} else {
					$out .= 'return record.text;';
				}
				$out .= '};'."\n";
				$out .= '$(document).ready(function () {
							$(\'#'.$htmlname.'\').'.$tmpplugin.'({';
				if ($placeholder) {
					$out .= '
								placeholder: {
								    id: \'-1\',
								    text: \''.dol_escape_js($placeholder).'\'
								  },';
				}
				$out .= '		dir: \'ltr\',
								// Specify format function for dropdown item
								formatResult: formatResult,
							 	templateResult: formatResult,		/* For 4.0 */
								escapeMarkup: function (markup) { return markup; }, 	// let our custom formatter work
								// Specify format function for selected item
								formatSelection: formatSelection,
							 	templateSelection: formatSelection		/* For 4.0 */
							});

							/* Add also morecss to the css .select2 that is after the #htmlname, for component that are show dynamically after load, because select2 set
								 the size only if component is not hidden by default on load */
							$(\'#'.$htmlname.' + .select2\').addClass(\''.$morecss.'\');
						});'."\n";
			} elseif ($addjscombo == 2 && !defined('DISABLE_MULTISELECT')) {
				// Add other js lib
				// TODO external lib multiselect/jquery.multi-select.js must have been loaded to use this multiselect plugin
				// ...
				$out .= 'console.log(\'addjscombo=2 for htmlname='.$htmlname.'\');';
				$out .= '$(document).ready(function () {
							$(\'#'.$htmlname.'\').multiSelect({
								containerHTML: \'<div class="multi-select-container">\',
								menuHTML: \'<div class="multi-select-menu">\',
								buttonHTML: \'<span class="multi-select-button '.$morecss.'">\',
								menuItemHTML: \'<label class="multi-select-menuitem">\',
								activeClass: \'multi-select-container--open\',
								noneText: \''.$placeholder.'\'
							});
						})';
			}
			$out .= '</script>';
		}

		return $out;
	}


	/**
	 *	Show a multiselect dropbox from an array. If a saved selection of fields exists for user (into $user->conf->MAIN_SELECTEDFIELDS_contextofpage), we use this one instead of default.
	 *
	 *	@param	string	$htmlname		Name of HTML field
	 *	@param	array	$array			Array with array of fields we could show. This array may be modified according to setup of user.
	 *  @param  string  $varpage        Id of context for page. Can be set by caller with $varpage=(empty($contextpage)?$_SERVER["PHP_SELF"]:$contextpage);
	 * 	@param	string	$pos       		Position colon on liste value 'left' or '' (meaning 'right').
	 *	@return	string					HTML multiselect string
	 *  @see selectarray()
	 */
	public static function multiSelectArrayWithCheckbox($htmlname, &$array, $varpage, $pos = '')
	{
		global $conf, $langs, $user, $extrafields;

		if (!empty($conf->global->MAIN_OPTIMIZEFORTEXTBROWSER)) {
			return '';
		}

		$tmpvar = "MAIN_SELECTEDFIELDS_".$varpage; // To get list of saved selected fields to show

		if (!empty($user->conf->$tmpvar)) {		// A list of fields was already customized for user
			$tmparray = explode(',', $user->conf->$tmpvar);
			foreach ($array as $key => $val) {
				//var_dump($key);
				//var_dump($tmparray);
				if (in_array($key, $tmparray)) {
					$array[$key]['checked'] = 1;
				} else {
					$array[$key]['checked'] = 0;
				}
			}
		} else {								// There is no list of fields already customized for user
			foreach ($array as $key => $val) {
				if (!empty($array[$key]['checked']) && $array[$key]['checked'] < 0) {
					$array[$key]['checked'] = 0;
				}
			}
		}

		$listoffieldsforselection = '';
		$listcheckedstring = '';

		foreach ($array as $key => $val) {
			// var_dump($val);
			// var_dump(array_key_exists('enabled', $val));
			// var_dump(!$val['enabled']);
			if (array_key_exists('enabled', $val) && isset($val['enabled']) && !$val['enabled']) {
				unset($array[$key]); // We don't want this field
				continue;
			}
			if (!empty($val['type']) && $val['type'] == 'separate') {
				// Field remains in array but we don't add it into $listoffieldsforselection
				//$listoffieldsforselection .= '<li>-----</li>';
				continue;
			}
			if ($val['label']) {
				if (!empty($val['langfile']) && is_object($langs)) {
					$langs->load($val['langfile']);
				}

				// Note: $val['checked'] <> 0 means we must show the field into the combo list
				$listoffieldsforselection .= '<li><input type="checkbox" id="checkbox'.$key.'" value="'.$key.'"'.((empty($val['checked']) || $val['checked'] == '-1') ? '' : ' checked="checked"').'/><label for="checkbox'.$key.'">'.dol_escape_htmltag($langs->trans($val['label'])).'</label></li>';
				$listcheckedstring .= (empty($val['checked']) ? '' : $key.',');
			}
		}

		$out = '<!-- Component multiSelectArrayWithCheckbox '.$htmlname.' -->

        <dl class="dropdown">
            <dt>
            <a href="#'.$htmlname.'">
              '.img_picto('', 'list').'
            </a>
            <input type="hidden" class="'.$htmlname.'" name="'.$htmlname.'" value="'.$listcheckedstring.'">
            </dt>
            <dd class="dropdowndd">
                <div class="multiselectcheckbox'.$htmlname.'">
                    <ul class="'.$htmlname.($pos == '1' ? 'left' : '').'">
                    '.$listoffieldsforselection.'
                    </ul>
                </div>
            </dd>
        </dl>

        <script type="text/javascript">
          jQuery(document).ready(function () {
              $(\'.multiselectcheckbox'.$htmlname.' input[type="checkbox"]\').on(\'click\', function () {
                  console.log("A new field was added/removed, we edit field input[name=formfilteraction]");

                  $("input:hidden[name=formfilteraction]").val(\'listafterchangingselectedfields\');	// Update field so we know we changed something on selected fields after POST

                  var title = $(this).val() + ",";
                  if ($(this).is(\':checked\')) {
                      $(\'.'.$htmlname.'\').val(title + $(\'.'.$htmlname.'\').val());
                  }
                  else {
                      $(\'.'.$htmlname.'\').val( $(\'.'.$htmlname.'\').val().replace(title, \'\') )
                  }
                  // Now, we submit page
                  //$(this).parents(\'form:first\').submit();
              });


           });
        </script>

        ';
		return $out;
	}

	/**
	 * 	Render list of categories linked to object with id $id and type $type
	 *
	 * 	@param		int		$id				Id of object
	 * 	@param		string	$type			Type of category ('member', 'customer', 'supplier', 'product', 'contact'). Old mode (0, 1, 2, ...) is deprecated.
	 *  @param		int		$rendermode		0=Default, use multiselect. 1=Emulate multiselect (recommended)
	 *  @param		int		$nolink			1=Do not add html links
	 * 	@return		string					String with categories
	 */
	public function showCategories($id, $type, $rendermode = 0, $nolink = 0)
	{
		include_once DOL_DOCUMENT_ROOT.'/categories/class/categorie.class.php';

		$cat = new Categorie($this->db);
		$categories = $cat->containing($id, $type);

		if ($rendermode == 1) {
			$toprint = array();
			foreach ($categories as $c) {
				$ways = $c->print_all_ways(' &gt;&gt; ', ($nolink ? 'none' : ''), 0, 1); // $ways[0] = "ccc2 >> ccc2a >> ccc2a1" with html formated text
				foreach ($ways as $way) {
					$toprint[] = '<li class="select2-search-choice-dolibarr noborderoncategories"'.($c->color ? ' style="background: #'.$c->color.';"' : ' style="background: #bbb"').'>'.$way.'</li>';
				}
			}
			return '<div class="select2-container-multi-dolibarr"><ul class="select2-choices-dolibarr">'.implode(' ', $toprint).'</ul></div>';
		}

		if ($rendermode == 0) {
			$arrayselected = array();
			$cate_arbo = $this->select_all_categories($type, '', 'parent', 64, 0, 1);
			foreach ($categories as $c) {
				$arrayselected[] = $c->id;
			}

			return $this->multiselectarray('categories', $cate_arbo, $arrayselected, '', 0, '', 0, '100%', 'disabled', 'category');
		}

		return 'ErrorBadValueForParameterRenderMode'; // Should not happened
	}

	/**
	 *  Show linked object block.
	 *
	 *  @param	CommonObject	$object		    				Object we want to show links to
	 *  @param  string          $morehtmlright  				More html to show on right of title
	 *  @param  array           $compatibleImportElementsList  	Array of compatibles elements object for "import from" action
	 *  @param	string			$title							Title
	 *  @return	int							      				<0 if KO, >=0 if OK
	 */
	public function showLinkedObjectBlock($object, $morehtmlright = '', $compatibleImportElementsList = false, $title = 'RelatedObjects')
	{
		global $conf, $langs, $hookmanager;
		global $bc, $action;

		$object->fetchObjectLinked();

		// Bypass the default method
		$hookmanager->initHooks(array('commonobject'));
		$parameters = array(
			'morehtmlright' => $morehtmlright,
			'compatibleImportElementsList' => &$compatibleImportElementsList,
		);
		$reshook = $hookmanager->executeHooks('showLinkedObjectBlock', $parameters, $object, $action); // Note that $action and $object may have been modified by hook

		if (empty($reshook)) {
			$nbofdifferenttypes = count($object->linkedObjects);

			print '<!-- showLinkedObjectBlock -->';
			print load_fiche_titre($langs->trans($title), $morehtmlright, '', 0, 0, 'showlinkedobjectblock');


			print '<div class="div-table-responsive-no-min">';
			print '<table class="noborder allwidth" data-block="showLinkedObject" data-element="'.$object->element.'"  data-elementid="'.$object->id.'"   >';

			print '<tr class="liste_titre">';
			print '<td>'.$langs->trans("Type").'</td>';
			print '<td>'.$langs->trans("Ref").'</td>';
			print '<td class="center"></td>';
			print '<td class="center">'.$langs->trans("Date").'</td>';
			print '<td class="right">'.$langs->trans("AmountHTShort").'</td>';
			print '<td class="right">'.$langs->trans("Status").'</td>';
			print '<td></td>';
			print '</tr>';

			$nboftypesoutput = 0;

			foreach ($object->linkedObjects as $objecttype => $objects) {
				$tplpath = $element = $subelement = $objecttype;

				// to display inport button on tpl
				$showImportButton = false;
				if (!empty($compatibleImportElementsList) && in_array($element, $compatibleImportElementsList)) {
					$showImportButton = true;
				}

				$regs = array();
				if ($objecttype != 'supplier_proposal' && preg_match('/^([^_]+)_([^_]+)/i', $objecttype, $regs)) {
					$element = $regs[1];
					$subelement = $regs[2];
					$tplpath = $element.'/'.$subelement;
				}
				$tplname = 'linkedobjectblock';

				// To work with non standard path
				if ($objecttype == 'facture') {
					$tplpath = 'compta/'.$element;
					if (!isModEnabled('facture')) {
						continue; // Do not show if module disabled
					}
				} elseif ($objecttype == 'facturerec') {
					$tplpath = 'compta/facture';
					$tplname = 'linkedobjectblockForRec';
					if (!isModEnabled('facture')) {
						continue; // Do not show if module disabled
					}
				} elseif ($objecttype == 'propal') {
					$tplpath = 'comm/'.$element;
					if (empty($conf->propal->enabled)) {
						continue; // Do not show if module disabled
					}
				} elseif ($objecttype == 'supplier_proposal') {
					if (empty($conf->supplier_proposal->enabled)) {
						continue; // Do not show if module disabled
					}
				} elseif ($objecttype == 'shipping' || $objecttype == 'shipment' || $objecttype == 'expedition') {
					$tplpath = 'expedition';
					if (empty($conf->expedition->enabled)) {
						continue; // Do not show if module disabled
					}
				} elseif ($objecttype == 'reception') {
					$tplpath = 'reception';
					if (empty($conf->reception->enabled)) {
						continue; // Do not show if module disabled
					}
				} elseif ($objecttype == 'delivery') {
					$tplpath = 'delivery';
					if (empty($conf->expedition->enabled)) {
						continue; // Do not show if module disabled
					}
				} elseif ($objecttype == 'ficheinter') {
					$tplpath = 'fichinter';
					if (empty($conf->ficheinter->enabled)) {
						continue; // Do not show if module disabled
					}
				} elseif ($objecttype == 'invoice_supplier') {
					$tplpath = 'fourn/facture';
				} elseif ($objecttype == 'order_supplier') {
					$tplpath = 'fourn/commande';
				} elseif ($objecttype == 'expensereport') {
					$tplpath = 'expensereport';
				} elseif ($objecttype == 'subscription') {
					$tplpath = 'adherents';
				} elseif ($objecttype == 'conferenceorbooth') {
					$tplpath = 'eventorganization';
				} elseif ($objecttype == 'conferenceorboothattendee') {
					$tplpath = 'eventorganization';
				} elseif ($objecttype == 'mo') {
					$tplpath = 'mrp';
					if (empty($conf->mrp->enabled)) {
						continue; // Do not show if module disabled
					}
				}

				global $linkedObjectBlock;
				$linkedObjectBlock = $objects;

				// Output template part (modules that overwrite templates must declare this into descriptor)
				$dirtpls = array_merge($conf->modules_parts['tpl'], array('/'.$tplpath.'/tpl'));
				foreach ($dirtpls as $reldir) {
					if ($nboftypesoutput == ($nbofdifferenttypes - 1)) {    // No more type to show after
						global $noMoreLinkedObjectBlockAfter;
						$noMoreLinkedObjectBlockAfter = 1;
					}

					$res = @include dol_buildpath($reldir.'/'.$tplname.'.tpl.php');
					if ($res) {
						$nboftypesoutput++;
						break;
					}
				}
			}

			if (!$nboftypesoutput) {
				print '<tr><td class="impair" colspan="7"><span class="opacitymedium">'.$langs->trans("None").'</span></td></tr>';
			}

			print '</table>';

			if (!empty($compatibleImportElementsList)) {
				$res = @include dol_buildpath('core/tpl/ajax/objectlinked_lineimport.tpl.php');
			}


			print '</div>';

			return $nbofdifferenttypes;
		}
	}

	/**
	 *  Show block with links to link to other objects.
	 *
	 *  @param	CommonObject	$object				Object we want to show links to
	 *  @param	array			$restrictlinksto	Restrict links to some elements, for exemple array('order') or array('supplier_order'). null or array() if no restriction.
	 *  @param	array			$excludelinksto		Do not show links of this type, for exemple array('order') or array('supplier_order'). null or array() if no exclusion.
	 *  @return	string								<0 if KO, >0 if OK
	 */
	public function showLinkToObjectBlock($object, $restrictlinksto = array(), $excludelinksto = array())
	{
		global $conf, $langs, $hookmanager;
		global $action;

		$linktoelem = '';
		$linktoelemlist = '';
		$listofidcompanytoscan = '';

		if (!is_object($object->thirdparty)) {
			$object->fetch_thirdparty();
		}

		$possiblelinks = array();
		if (is_object($object->thirdparty) && !empty($object->thirdparty->id) && $object->thirdparty->id > 0) {
			$listofidcompanytoscan = $object->thirdparty->id;
			if (($object->thirdparty->parent > 0) && !empty($conf->global->THIRDPARTY_INCLUDE_PARENT_IN_LINKTO)) {
				$listofidcompanytoscan .= ','.$object->thirdparty->parent;
			}
			if (($object->fk_project > 0) && !empty($conf->global->THIRDPARTY_INCLUDE_PROJECT_THIRDPARY_IN_LINKTO)) {
				include_once DOL_DOCUMENT_ROOT.'/projet/class/project.class.php';
				$tmpproject = new Project($this->db);
				$tmpproject->fetch($object->fk_project);
				if ($tmpproject->socid > 0 && ($tmpproject->socid != $object->thirdparty->id)) {
					$listofidcompanytoscan .= ','.$tmpproject->socid;
				}
				unset($tmpproject);
			}

			$possiblelinks = array(
				'propal'=>array(
					'enabled'=>isModEnabled('propal'),
					'perms'=>1,
					'label'=>'LinkToProposal',
					'sql'=>"SELECT s.rowid as socid, s.nom as name, s.client, t.rowid, t.ref, t.ref_client, t.total_ht FROM ".$this->db->prefix()."societe as s, ".$this->db->prefix()."propal as t WHERE t.fk_soc = s.rowid AND t.fk_soc IN (".$this->db->sanitize($listofidcompanytoscan).') AND t.entity IN ('.getEntity('propal').')'),
				'shipping'=>array(
					'enabled'=>isModEnabled('expedition'),
					'perms'=>1,
					'label'=>'LinkToExpedition',
					'sql'=>"SELECT s.rowid as socid, s.nom as name, s.client, t.rowid, t.ref FROM ".$this->db->prefix()."societe as s, ".$this->db->prefix()."expedition as t WHERE t.fk_soc = s.rowid AND t.fk_soc IN (".$this->db->sanitize($listofidcompanytoscan).') AND t.entity IN ('.getEntity('shipping').')'),
				'order'=>array(
					'enabled'=>isModEnabled('commande'),
					'perms'=>1,
					'label'=>'LinkToOrder',
					'sql'=>"SELECT s.rowid as socid, s.nom as name, s.client, t.rowid, t.ref, t.ref_client, t.total_ht FROM ".$this->db->prefix()."societe as s, ".$this->db->prefix()."commande as t WHERE t.fk_soc = s.rowid AND t.fk_soc IN (".$this->db->sanitize($listofidcompanytoscan).') AND t.entity IN ('.getEntity('commande').')'),
				'invoice'=>array(
					'enabled'=>isModEnabled('facture'),
					'perms'=>1,
					'label'=>'LinkToInvoice',
					'sql'=>"SELECT s.rowid as socid, s.nom as name, s.client, t.rowid, t.ref, t.ref_client, t.total_ht FROM ".$this->db->prefix()."societe as s, ".$this->db->prefix()."facture as t WHERE t.fk_soc = s.rowid AND t.fk_soc IN (".$this->db->sanitize($listofidcompanytoscan).') AND t.entity IN ('.getEntity('invoice').')'),
				'invoice_template'=>array(
					'enabled'=>isModEnabled('facture'),
					'perms'=>1,
					'label'=>'LinkToTemplateInvoice',
					'sql'=>"SELECT s.rowid as socid, s.nom as name, s.client, t.rowid, t.titre as ref, t.total_ht FROM ".$this->db->prefix()."societe as s, ".$this->db->prefix()."facture_rec as t WHERE t.fk_soc = s.rowid AND t.fk_soc IN (".$this->db->sanitize($listofidcompanytoscan).') AND t.entity IN ('.getEntity('invoice').')'),
				'contrat'=>array(
					'enabled'=>isModEnabled('contrat'),
					'perms'=>1,
					'label'=>'LinkToContract',
					'sql'=>"SELECT s.rowid as socid, s.nom as name, s.client, t.rowid, t.ref, t.ref_customer as ref_client, t.ref_supplier, SUM(td.total_ht) as total_ht
							FROM ".$this->db->prefix()."societe as s, ".$this->db->prefix()."contrat as t, ".$this->db->prefix()."contratdet as td WHERE t.fk_soc = s.rowid AND td.fk_contrat = t.rowid AND t.fk_soc IN (".$this->db->sanitize($listofidcompanytoscan).') AND t.entity IN ('.getEntity('contract').') GROUP BY s.rowid, s.nom, s.client, t.rowid, t.ref, t.ref_customer, t.ref_supplier'
				),
				'fichinter'=>array(
					'enabled'=>isModEnabled('ficheinter'),
					'perms'=>1,
					'label'=>'LinkToIntervention',
					'sql'=>"SELECT s.rowid as socid, s.nom as name, s.client, t.rowid, t.ref FROM ".$this->db->prefix()."societe as s, ".$this->db->prefix()."fichinter as t WHERE t.fk_soc = s.rowid AND t.fk_soc IN (".$this->db->sanitize($listofidcompanytoscan).') AND t.entity IN ('.getEntity('intervention').')'),
				'supplier_proposal'=>array(
					'enabled'=>(!empty($conf->supplier_proposal->enabled) ? $conf->supplier_proposal->enabled : 0),
					'perms'=>1,
					'label'=>'LinkToSupplierProposal',
					'sql'=>"SELECT s.rowid as socid, s.nom as name, s.client, t.rowid, t.ref, '' as ref_supplier, t.total_ht FROM ".$this->db->prefix()."societe as s, ".$this->db->prefix()."supplier_proposal as t WHERE t.fk_soc = s.rowid AND t.fk_soc IN (".$this->db->sanitize($listofidcompanytoscan).') AND t.entity IN ('.getEntity('supplier_proposal').')'),
				'order_supplier'=>array(
					'enabled'=>(!empty($conf->supplier_order->enabled) ? $conf->supplier_order->enabled : 0),
					'perms'=>1,
					'label'=>'LinkToSupplierOrder',
					'sql'=>"SELECT s.rowid as socid, s.nom as name, s.client, t.rowid, t.ref, t.ref_supplier, t.total_ht FROM ".$this->db->prefix()."societe as s, ".$this->db->prefix()."commande_fournisseur as t WHERE t.fk_soc = s.rowid AND t.fk_soc IN (".$this->db->sanitize($listofidcompanytoscan).') AND t.entity IN ('.getEntity('commande_fournisseur').')'),
				'invoice_supplier'=>array(
					'enabled'=>(!empty($conf->supplier_invoice->enabled) ? $conf->supplier_invoice->enabled : 0),
					'perms'=>1, 'label'=>'LinkToSupplierInvoice',
					'sql'=>"SELECT s.rowid as socid, s.nom as name, s.client, t.rowid, t.ref, t.ref_supplier, t.total_ht FROM ".$this->db->prefix()."societe as s, ".$this->db->prefix()."facture_fourn as t WHERE t.fk_soc = s.rowid AND t.fk_soc IN (".$this->db->sanitize($listofidcompanytoscan).') AND t.entity IN ('.getEntity('facture_fourn').')'),
				'ticket'=>array(
					'enabled'=>isModEnabled('ticket'),
					'perms'=>1,
					'label'=>'LinkToTicket',
					'sql'=>"SELECT s.rowid as socid, s.nom as name, s.client, t.rowid, t.ref, t.track_id, '0' as total_ht FROM ".$this->db->prefix()."societe as s, ".$this->db->prefix()."ticket as t WHERE t.fk_soc = s.rowid AND t.fk_soc IN (".$this->db->sanitize($listofidcompanytoscan).') AND t.entity IN ('.getEntity('ticket').')'),
				'mo'=>array(
					'enabled'=>isModEnabled('mrp'),
					'perms'=>1,
					'label'=>'LinkToMo',
					'sql'=>"SELECT s.rowid as socid, s.nom as name, s.client, t.rowid, t.ref, t.rowid, '0' as total_ht FROM ".$this->db->prefix()."societe as s INNER JOIN ".$this->db->prefix()."mrp_mo as t ON t.fk_soc = s.rowid  WHERE  t.fk_soc IN (".$this->db->sanitize($listofidcompanytoscan).') AND t.entity IN ('.getEntity('mo').')')
			);
		}

		if (!empty($listofidcompanytoscan)) {  // If empty, we don't have criteria to scan the object we can link to
			// Can complete the possiblelink array
			$hookmanager->initHooks(array('commonobject'));
			$parameters = array('listofidcompanytoscan' => $listofidcompanytoscan, 'possiblelinks' => $possiblelinks);
			$reshook = $hookmanager->executeHooks('showLinkToObjectBlock', $parameters, $object, $action); // Note that $action and $object may have been modified by hook
		}

		if (empty($reshook)) {
			if (is_array($hookmanager->resArray) && count($hookmanager->resArray)) {
				$possiblelinks = array_merge($possiblelinks, $hookmanager->resArray);
			}
		} elseif ($reshook > 0) {
			if (is_array($hookmanager->resArray) && count($hookmanager->resArray)) {
				$possiblelinks = $hookmanager->resArray;
			}
		}

		foreach ($possiblelinks as $key => $possiblelink) {
			$num = 0;

			if (empty($possiblelink['enabled'])) {
				continue;
			}

			if (!empty($possiblelink['perms']) && (empty($restrictlinksto) || in_array($key, $restrictlinksto)) && (empty($excludelinksto) || !in_array($key, $excludelinksto))) {
				print '<div id="'.$key.'list"'.(empty($conf->use_javascript_ajax) ? '' : ' style="display:none"').'>';

				if (!empty($conf->global->MAIN_LINK_BY_REF_IN_LINKTO)) {
					print '<br><form action="' . $_SERVER["PHP_SELF"] . '" method="POST" name="formlinkedbyref' . $key . '">';
					print '<input type="hidden" name="id" value="' . $object->id . '">';
					print '<input type="hidden" name="action" value="addlinkbyref">';
					print '<input type="hidden" name="token" value="'.newToken().'">';
					print '<input type="hidden" name="addlink" value="' . $key . '">';
					print '<table class="noborder">';
					print '<tr>';
					print '<td>' . $langs->trans("Ref") . '</td>';
					print '<td><input type="text" name="reftolinkto" value="' . dol_escape_htmltag(GETPOST('reftolinkto', 'alpha')) . '">&nbsp;<input type="submit" class="button valignmiddle" value="' . $langs->trans('ToLink') . '">&nbsp;<input type="submit" class="button" name="cancel" value="' . $langs->trans('Cancel') . '"></td>';
					print '</tr>';
					print '</table>';
					print '</form>';
				}

				$sql = $possiblelink['sql'];

				$resqllist = $this->db->query($sql);
				if ($resqllist) {
					$num = $this->db->num_rows($resqllist);
					$i = 0;

					print '<br>';
					print '<form action="'.$_SERVER["PHP_SELF"].'" method="POST" name="formlinked'.$key.'">';
					print '<input type="hidden" name="action" value="addlink">';
					print '<input type="hidden" name="token" value="'.newToken().'">';
					print '<input type="hidden" name="id" value="'.$object->id.'">';
					print '<input type="hidden" name="addlink" value="'.$key.'">';
					print '<table class="noborder">';
					print '<tr class="liste_titre">';
					print '<td class="nowrap"></td>';
					print '<td class="center">'.$langs->trans("Ref").'</td>';
					print '<td class="left">'.$langs->trans("RefCustomer").'</td>';
					print '<td class="right">'.$langs->trans("AmountHTShort").'</td>';
					print '<td class="left">'.$langs->trans("Company").'</td>';
					print '</tr>';
					while ($i < $num) {
						$objp = $this->db->fetch_object($resqllist);

						print '<tr class="oddeven">';
						print '<td class="left">';
						print '<input type="radio" name="idtolinkto" id="'.$key.'_'.$objp->rowid.'" value="'.$objp->rowid.'">';
						print '</td>';
						print '<td class="center"><label for="'.$key.'_'.$objp->rowid.'">'.$objp->ref.'</label></td>';
						print '<td>'.(!empty($objp->ref_client) ? $objp->ref_client : (!empty($objp->ref_supplier) ? $objp->ref_supplier : '')).'</td>';
						print '<td class="right">';
						if ($possiblelink['label'] == 'LinkToContract') {
							$form = new Form($this->db);
							print $form->textwithpicto('', $langs->trans("InformationOnLinkToContract")).' ';
						}
						print '<span class="amount">'.price($objp->total_ht).'</span>';
						print '</td>';
						print '<td>'.$objp->name.'</td>';
						print '</tr>';
						$i++;
					}
					print '</table>';
					print '<div class="center">';
					print '<input type="submit" class="button valignmiddle marginleftonly marginrightonly" value="'.$langs->trans('ToLink').'">';
					if (empty($conf->use_javascript_ajax)) {
						print '<input type="submit" class="button button-cancel marginleftonly marginrightonly" name="cancel" value="'.$langs->trans("Cancel").'"></div>';
					} else {
						print '<input type="submit"; onclick="javascript:jQuery(\'#'.$key.'list\').toggle(); return false;" class="button button-cancel marginleftonly marginrightonly" name="cancel" value="'.$langs->trans("Cancel").'"></div>';
					}
					print '</form>';
					$this->db->free($resqllist);
				} else {
					dol_print_error($this->db);
				}
				print '</div>';

				//$linktoelem.=($linktoelem?' &nbsp; ':'');
				if ($num > 0 || !empty($conf->global->MAIN_LINK_BY_REF_IN_LINKTO)) {
					$linktoelemlist .= '<li><a href="#linkto'.$key.'" class="linkto dropdowncloseonclick" rel="'.$key.'">'.$langs->trans($possiblelink['label']).' ('.$num.')</a></li>';
					// } else $linktoelem.=$langs->trans($possiblelink['label']);
				} else {
					$linktoelemlist .= '<li><span class="linktodisabled">'.$langs->trans($possiblelink['label']).' (0)</span></li>';
				}
			}
		}

		if ($linktoelemlist) {
			$linktoelem = '
    		<dl class="dropdown" id="linktoobjectname">
    		';
			if (!empty($conf->use_javascript_ajax)) {
				$linktoelem .= '<dt><a href="#linktoobjectname"><span class="fas fa-link paddingrightonly"></span>'.$langs->trans("LinkTo").'...</a></dt>';
			}
			$linktoelem .= '<dd>
    		<div class="multiselectlinkto">
    		<ul class="ulselectedfields">'.$linktoelemlist.'
    		</ul>
    		</div>
    		</dd>
    		</dl>';
		} else {
			$linktoelem = '';
		}

		if (!empty($conf->use_javascript_ajax)) {
			print '<!-- Add js to show linkto box -->
				<script>
				jQuery(document).ready(function() {
					jQuery(".linkto").click(function() {
						console.log("We choose to show/hide links for rel="+jQuery(this).attr(\'rel\')+" so #"+jQuery(this).attr(\'rel\')+"list");
					    jQuery("#"+jQuery(this).attr(\'rel\')+"list").toggle();
					});
				});
				</script>
		    ';
		}

		return $linktoelem;
	}

	/**
	 *	Return an html string with a select combo box to choose yes or no
	 *
	 *	@param	string		$htmlname		Name of html select field
	 *	@param	string		$value			Pre-selected value
	 *	@param	int			$option			0 return yes/no, 1 return 1/0
	 *	@param	bool		$disabled		true or false
	 *  @param	int      	$useempty		1=Add empty line
	 *  @param	int			$addjscombo		1=Add js beautifier on combo box
	 *  @param	string		$morecss		More CSS
	 *  @param	string		$labelyes		Label for Yes
	 *  @param	string		$labelno		Label for No
	 *  @return	string						See option
	 */
	public function selectyesno($htmlname, $value = '', $option = 0, $disabled = false, $useempty = 0, $addjscombo = 0, $morecss = '', $labelyes = 'Yes', $labelno = 'No')
	{
		global $langs;

		$yes = "yes";
		$no = "no";
		if ($option) {
			$yes = "1";
			$no = "0";
		}


		$disabled = ($disabled ? ' disabled' : '');

		$resultyesno = '<select class="flat width75'.($morecss ? ' '.$morecss : '').'" id="'.$htmlname.'" name="'.$htmlname.'"'.$disabled.'>'."\n";
		if ($useempty) {
			$resultyesno .= '<option value="-1"'.(($value < 0) ? ' selected' : '').'>&nbsp;</option>'."\n";
		}
		if (("$value" == 'yes') || ($value == 1)) {
			$resultyesno .= '<option value="'.$yes.'" selected>'.$langs->trans($labelyes).'</option>'."\n";
			$resultyesno .= '<option value="'.$no.'">'.$langs->trans($labelno).'</option>'."\n";
		} else {
			$selected = (($useempty && $value != '0' && $value != 'no') ? '' : ' selected');
			$resultyesno .= '<option value="'.$yes.'">'.$langs->trans($labelyes).'</option>'."\n";
			$resultyesno .= '<option value="'.$no.'"'.$selected.'>'.$langs->trans($labelno).'</option>'."\n";
		}
		$resultyesno .= '</select>'."\n";

		if ($addjscombo) {
			$resultyesno .= ajax_combobox($htmlname);
		}

		return $resultyesno;
	}

	// phpcs:disable PEAR.NamingConventions.ValidFunctionName.ScopeNotCamelCaps
	/**
	 *  Return list of export templates
	 *
	 *  @param	string	$selected          Id modele pre-selectionne
	 *  @param  string	$htmlname          Name of HTML select
	 *  @param  string	$type              Type of searched templates
	 *  @param  int		$useempty          Affiche valeur vide dans liste
	 *  @return	void
	 */
	public function select_export_model($selected = '', $htmlname = 'exportmodelid', $type = '', $useempty = 0)
	{
		// phpcs:enable
		$sql = "SELECT rowid, label";
		$sql .= " FROM ".$this->db->prefix()."export_model";
		$sql .= " WHERE type = '".$this->db->escape($type)."'";
		$sql .= " ORDER BY rowid";
		$result = $this->db->query($sql);
		if ($result) {
			print '<select class="flat" id="select_'.$htmlname.'" name="'.$htmlname.'">';
			if ($useempty) {
				print '<option value="-1">&nbsp;</option>';
			}

			$num = $this->db->num_rows($result);
			$i = 0;
			while ($i < $num) {
				$obj = $this->db->fetch_object($result);
				if ($selected == $obj->rowid) {
					print '<option value="'.$obj->rowid.'" selected>';
				} else {
					print '<option value="'.$obj->rowid.'">';
				}
				print $obj->label;
				print '</option>';
				$i++;
			}
			print "</select>";
		} else {
			dol_print_error($this->db);
		}
	}

	/**
	 *    Return a HTML area with the reference of object and a navigation bar for a business object
	 *    Note: To complete search with a particular filter on select, you can set $object->next_prev_filter set to define SQL criterias.
	 *
	 *    @param	object	$object			Object to show.
	 *    @param	string	$paramid   		Name of parameter to use to name the id into the URL next/previous link.
	 *    @param	string	$morehtml  		More html content to output just before the nav bar.
	 *    @param	int		$shownav	  	Show Condition (navigation is shown if value is 1).
	 *    @param	string	$fieldid   		Name of field id into database to use for select next and previous (we make the select max and min on this field compared to $object->ref). Use 'none' to disable next/prev.
	 *    @param	string	$fieldref   	Name of field ref of object (object->ref) to show or 'none' to not show ref.
	 *    @param	string	$morehtmlref  	More html to show after ref.
	 *    @param	string	$moreparam  	More param to add in nav link url. Must start with '&...'.
	 *	  @param	int		$nodbprefix		Do not include DB prefix to forge table name.
	 *	  @param	string	$morehtmlleft	More html code to show before ref.
	 *	  @param	string	$morehtmlstatus	More html code to show under navigation arrows (status place).
	 *	  @param	string	$morehtmlright	More html code to show after ref.
	 * 	  @return	string    				Portion HTML with ref + navigation buttons
	 */
	public function showrefnav($object, $paramid, $morehtml = '', $shownav = 1, $fieldid = 'rowid', $fieldref = 'ref', $morehtmlref = '', $moreparam = '', $nodbprefix = 0, $morehtmlleft = '', $morehtmlstatus = '', $morehtmlright = '')
	{
		global $conf, $langs, $hookmanager, $extralanguages;

		$ret = '';
		if (empty($fieldid)) {
			$fieldid = 'rowid';
		}
		if (empty($fieldref)) {
			$fieldref = 'ref';
		}

		// Preparing gender's display if there is one
		$addgendertxt = '';
		if (property_exists($object, 'gender') && !empty($object->gender)) {
			$addgendertxt = ' ';
			switch ($object->gender) {
				case 'man':
					$addgendertxt .= '<i class="fas fa-mars"></i>';
					break;
				case 'woman':
					$addgendertxt .= '<i class="fas fa-venus"></i>';
					break;
				case 'other':
					$addgendertxt .= '<i class="fas fa-transgender"></i>';
					break;
			}
		}

		/*
		$addadmin = '';
		if (property_exists($object, 'admin')) {
			if (!empty($conf->multicompany->enabled) && !empty($object->admin) && empty($object->entity)) {
				$addadmin .= img_picto($langs->trans("SuperAdministratorDesc"), "redstar", 'class="paddingleft"');
			} elseif (!empty($object->admin)) {
				$addadmin .= img_picto($langs->trans("AdministratorDesc"), "star", 'class="paddingleft"');
			}
		}*/

		// Add where from hooks
		if (is_object($hookmanager)) {
			$parameters = array('showrefnav' => true);
			$reshook = $hookmanager->executeHooks('printFieldListWhere', $parameters, $object); // Note that $action and $object may have been modified by hook
			$object->next_prev_filter .= $hookmanager->resPrint;
		}
		$previous_ref = $next_ref = '';
		if ($shownav) {
			//print "paramid=$paramid,morehtml=$morehtml,shownav=$shownav,$fieldid,$fieldref,$morehtmlref,$moreparam";
			$object->load_previous_next_ref((isset($object->next_prev_filter) ? $object->next_prev_filter : ''), $fieldid, $nodbprefix);

			$navurl = $_SERVER["PHP_SELF"];
			// Special case for project/task page
			if ($paramid == 'project_ref') {
				if (preg_match('/\/tasks\/(task|contact|note|document)\.php/', $navurl)) {     // TODO Remove this when nav with project_ref on task pages are ok
					$navurl = preg_replace('/\/tasks\/(task|contact|time|note|document)\.php/', '/tasks.php', $navurl);
					$paramid = 'ref';
				}
			}

			// accesskey is for Windows or Linux:  ALT + key for chrome, ALT + SHIFT + KEY for firefox
			// accesskey is for Mac:               CTRL + key for all browsers
			$stringforfirstkey = $langs->trans("KeyboardShortcut");
			if ($conf->browser->name == 'chrome') {
				$stringforfirstkey .= ' ALT +';
			} elseif ($conf->browser->name == 'firefox') {
				$stringforfirstkey .= ' ALT + SHIFT +';
			} else {
				$stringforfirstkey .= ' CTL +';
			}

			$previous_ref = $object->ref_previous ? '<a accesskey="p" title="'.$stringforfirstkey.' p" class="classfortooltip" href="'.$navurl.'?'.$paramid.'='.urlencode($object->ref_previous).$moreparam.'"><i class="fa fa-chevron-left"></i></a>' : '<span class="inactive"><i class="fa fa-chevron-left opacitymedium"></i></span>';
			$next_ref     = $object->ref_next ? '<a accesskey="n" title="'.$stringforfirstkey.' n" class="classfortooltip" href="'.$navurl.'?'.$paramid.'='.urlencode($object->ref_next).$moreparam.'"><i class="fa fa-chevron-right"></i></a>' : '<span class="inactive"><i class="fa fa-chevron-right opacitymedium"></i></span>';
		}

		//print "xx".$previous_ref."x".$next_ref;
		$ret .= '<!-- Start banner content --><div style="vertical-align: middle">';

		// Right part of banner
		if ($morehtmlright) {
			$ret .= '<div class="inline-block floatleft">'.$morehtmlright.'</div>';
		}

		if ($previous_ref || $next_ref || $morehtml) {
			$ret .= '<div class="pagination paginationref"><ul class="right">';
		}
		if ($morehtml) {
			$ret .= '<li class="noborder litext'.(($shownav && $previous_ref && $next_ref) ? ' clearbothonsmartphone' : '').'">'.$morehtml.'</li>';
		}
		if ($shownav && ($previous_ref || $next_ref)) {
			$ret .= '<li class="pagination">'.$previous_ref.'</li>';
			$ret .= '<li class="pagination">'.$next_ref.'</li>';
		}
		if ($previous_ref || $next_ref || $morehtml) {
			$ret .= '</ul></div>';
		}

		$parameters = array();
		$reshook = $hookmanager->executeHooks('moreHtmlStatus', $parameters, $object); // Note that $action and $object may have been modified by hook
		if (empty($reshook)) {
			$morehtmlstatus .= $hookmanager->resPrint;
		} else {
			$morehtmlstatus = $hookmanager->resPrint;
		}
		if ($morehtmlstatus) {
			$ret .= '<div class="statusref">'.$morehtmlstatus.'</div>';
		}

		$parameters = array();
		$reshook = $hookmanager->executeHooks('moreHtmlRef', $parameters, $object); // Note that $action and $object may have been modified by hook
		if (empty($reshook)) {
			$morehtmlref .= $hookmanager->resPrint;
		} elseif ($reshook > 0) {
			$morehtmlref = $hookmanager->resPrint;
		}

		// Left part of banner
		if ($morehtmlleft) {
			if ($conf->browser->layout == 'phone') {
				$ret .= '<!-- morehtmlleft --><div class="floatleft">'.$morehtmlleft.'</div>'; // class="center" to have photo in middle
			} else {
				$ret .= '<!-- morehtmlleft --><div class="inline-block floatleft">'.$morehtmlleft.'</div>';
			}
		}

		//if ($conf->browser->layout == 'phone') $ret.='<div class="clearboth"></div>';
		$ret .= '<div class="inline-block floatleft valignmiddle maxwidth750 marginbottomonly refid'.(($shownav && ($previous_ref || $next_ref)) ? ' refidpadding' : '').'">';

		// For thirdparty, contact, user, member, the ref is the id, so we show something else
		if ($object->element == 'societe') {
			$ret .= dol_htmlentities($object->name);

			// List of extra languages
			$arrayoflangcode = array();
			if (!empty($conf->global->PDF_USE_ALSO_LANGUAGE_CODE)) {
				$arrayoflangcode[] = $conf->global->PDF_USE_ALSO_LANGUAGE_CODE;
			}

			if (is_array($arrayoflangcode) && count($arrayoflangcode)) {
				if (!is_object($extralanguages)) {
					include_once DOL_DOCUMENT_ROOT.'/core/class/extralanguages.class.php';
					$extralanguages = new ExtraLanguages($this->db);
				}
				$extralanguages->fetch_name_extralanguages('societe');

				if (!empty($extralanguages->attributes['societe']['name'])) {
					$object->fetchValuesForExtraLanguages();

					$htmltext = '';
					// If there is extra languages
					foreach ($arrayoflangcode as $extralangcode) {
						$htmltext .= picto_from_langcode($extralangcode, 'class="pictoforlang paddingright"');
						if ($object->array_languages['name'][$extralangcode]) {
							$htmltext .= $object->array_languages['name'][$extralangcode];
						} else {
							$htmltext .= '<span class="opacitymedium">'.$langs->trans("SwitchInEditModeToAddTranslation").'</span>';
						}
					}
					$ret .= '<!-- Show translations of name -->'."\n";
					$ret .= $this->textwithpicto('', $htmltext, -1, 'language', 'opacitymedium paddingleft');
				}
			}
		} elseif ($object->element == 'member') {
			$ret .= $object->ref.'<br>';
			$fullname = $object->getFullName($langs);
			if ($object->morphy == 'mor' && $object->societe) {
				$ret .= dol_htmlentities($object->societe).((!empty($fullname) && $object->societe != $fullname) ? ' ('.dol_htmlentities($fullname).$addgendertxt.')' : '');
			} else {
				$ret .= dol_htmlentities($fullname).$addgendertxt.((!empty($object->societe) && $object->societe != $fullname) ? ' ('.dol_htmlentities($object->societe).')' : '');
			}
		} elseif (in_array($object->element, array('contact', 'user', 'usergroup'))) {
			$ret .= dol_htmlentities($object->getFullName($langs)).$addgendertxt;
		} elseif (in_array($object->element, array('action', 'agenda'))) {
			$ret .= $object->ref.'<br>'.$object->label;
		} elseif (in_array($object->element, array('adherent_type'))) {
			$ret .= $object->label;
		} elseif ($object->element == 'ecm_directories') {
			$ret .= '';
		} elseif ($fieldref != 'none') {
			$ret .= dol_htmlentities($object->$fieldref);
		}

		if ($morehtmlref) {
			// don't add a additional space, when "$morehtmlref" starts with a HTML div tag
			if (substr($morehtmlref, 0, 4) != '<div') {
				$ret .= ' ';
			}

			$ret .= $morehtmlref;
		}

		$ret .= '</div>';

		$ret .= '</div><!-- End banner content -->';

		return $ret;
	}


	/**
	 *  Return HTML code to output a barcode
	 *
	 *  @param	Object	$object			Object containing data to retrieve file name
	 * 	@param	int		$width			Width of photo
	 * 	@param	string	$morecss		More CSS on img of barcode
	 * 	@return string    				HTML code to output barcode
	 */
	public function showbarcode(&$object, $width = 100, $morecss = '')
	{
		global $conf;

		//Check if barcode is filled in the card
		if (empty($object->barcode)) {
			return '';
		}

		// Complete object if not complete
		if (empty($object->barcode_type_code) || empty($object->barcode_type_coder)) {
			$result = $object->fetch_barcode();
			//Check if fetch_barcode() failed
			if ($result < 1) {
				return '<!-- ErrorFetchBarcode -->';
			}
		}

		// Barcode image
		$url = DOL_URL_ROOT.'/viewimage.php?modulepart=barcode&generator='.urlencode($object->barcode_type_coder).'&code='.urlencode($object->barcode).'&encoding='.urlencode($object->barcode_type_code);
		$out = '<!-- url barcode = '.$url.' -->';
		$out .= '<img src="'.$url.'"'.($morecss ? ' class="'.$morecss.'"' : '').'>';
		return $out;
	}

	/**
	 *    	Return HTML code to output a photo
	 *
	 *    	@param	string		$modulepart			Key to define module concerned ('societe', 'userphoto', 'memberphoto')
	 *     	@param  object		$object				Object containing data to retrieve file name
	 * 		@param	int			$width				Width of photo
	 * 		@param	int			$height				Height of photo (auto if 0)
	 * 		@param	int			$caneditfield		Add edit fields
	 * 		@param	string		$cssclass			CSS name to use on img for photo
	 * 		@param	string		$imagesize		    'mini', 'small' or '' (original)
	 *      @param  int         $addlinktofullsize  Add link to fullsize image
	 *      @param  int         $cache              1=Accept to use image in cache
	 *      @param	string		$forcecapture		'', 'user' or 'environment'. Force parameter capture on HTML input file element to ask a smartphone to allow to open camera to take photo. Auto if ''.
	 *      @param	int			$noexternsourceoverwrite	No overwrite image with extern source (like 'gravatar' or other module)
	 * 	  	@return string    						HTML code to output photo
	 */
	public static function showphoto($modulepart, $object, $width = 100, $height = 0, $caneditfield = 0, $cssclass = 'photowithmargin', $imagesize = '', $addlinktofullsize = 1, $cache = 0, $forcecapture = '', $noexternsourceoverwrite = 0)
	{
		global $conf, $langs;

		$entity = (!empty($object->entity) ? $object->entity : $conf->entity);
		$id = (!empty($object->id) ? $object->id : $object->rowid);

		$ret = '';
		$dir = '';
		$file = '';
		$originalfile = '';
		$altfile = '';
		$email = '';
		$capture = '';
		if ($modulepart == 'societe') {
			$dir = $conf->societe->multidir_output[$entity];
			if (!empty($object->logo)) {
				if (dolIsAllowedForPreview($object->logo)) {
					if ((string) $imagesize == 'mini') {
						$file = get_exdir(0, 0, 0, 0, $object, 'thirdparty').'logos/'.getImageFileNameForSize($object->logo, '_mini'); // getImageFileNameForSize include the thumbs
					} elseif ((string) $imagesize == 'small') {
						$file = get_exdir(0, 0, 0, 0, $object, 'thirdparty').'logos/'.getImageFileNameForSize($object->logo, '_small');
					} else {
						$file = get_exdir(0, 0, 0, 0, $object, 'thirdparty').'logos/'.$object->logo;
					}
					$originalfile = get_exdir(0, 0, 0, 0, $object, 'thirdparty').'logos/'.$object->logo;
				}
			}
			$email = $object->email;
		} elseif ($modulepart == 'contact')	{
			$dir = $conf->societe->multidir_output[$entity].'/contact';
			if (!empty($object->photo)) {
				if (dolIsAllowedForPreview($object->photo)) {
					if ((string) $imagesize == 'mini') {
						$file = get_exdir(0, 0, 0, 0, $object, 'contact').'photos/'.getImageFileNameForSize($object->photo, '_mini');
					} elseif ((string) $imagesize == 'small') {
						$file = get_exdir(0, 0, 0, 0, $object, 'contact').'photos/'.getImageFileNameForSize($object->photo, '_small');
					} else {
						$file = get_exdir(0, 0, 0, 0, $object, 'contact').'photos/'.$object->photo;
					}
					$originalfile = get_exdir(0, 0, 0, 0, $object, 'contact').'photos/'.$object->photo;
				}
			}
			$email = $object->email;
			$capture = 'user';
		} elseif ($modulepart == 'userphoto') {
			$dir = $conf->user->dir_output;
			if (!empty($object->photo)) {
				if (dolIsAllowedForPreview($object->photo)) {
					if ((string) $imagesize == 'mini') {
						$file = get_exdir(0, 0, 0, 0, $object, 'user').'photos/'.getImageFileNameForSize($object->photo, '_mini');
					} elseif ((string) $imagesize == 'small') {
						$file = get_exdir(0, 0, 0, 0, $object, 'user').'photos/'.getImageFileNameForSize($object->photo, '_small');
					} else {
						$file = get_exdir(0, 0, 0, 0, $object, 'user').'photos/'.$object->photo;
					}
					$originalfile = get_exdir(0, 0, 0, 0, $object, 'user').'photos/'.$object->photo;
				}
			}
			if (!empty($conf->global->MAIN_OLD_IMAGE_LINKS)) {
				$altfile = $object->id.".jpg"; // For backward compatibility
			}
			$email = $object->email;
			$capture = 'user';
		} elseif ($modulepart == 'memberphoto')	{
			$dir = $conf->adherent->dir_output;
			if (!empty($object->photo)) {
				if (dolIsAllowedForPreview($object->photo)) {
					if ((string) $imagesize == 'mini') {
						$file = get_exdir(0, 0, 0, 0, $object, 'member').'photos/'.getImageFileNameForSize($object->photo, '_mini');
					} elseif ((string) $imagesize == 'small') {
						$file = get_exdir(0, 0, 0, 0, $object, 'member').'photos/'.getImageFileNameForSize($object->photo, '_small');
					} else {
						$file = get_exdir(0, 0, 0, 0, $object, 'member').'photos/'.$object->photo;
					}
					$originalfile = get_exdir(0, 0, 0, 0, $object, 'member').'photos/'.$object->photo;
				}
			}
			if (!empty($conf->global->MAIN_OLD_IMAGE_LINKS)) {
				$altfile = $object->id.".jpg"; // For backward compatibility
			}
			$email = $object->email;
			$capture = 'user';
		} else {
			// Generic case to show photos
			$dir = $conf->$modulepart->dir_output;
			if (!empty($object->photo)) {
				if (dolIsAllowedForPreview($object->photo)) {
					if ((string) $imagesize == 'mini') {
						$file = get_exdir($id, 2, 0, 0, $object, $modulepart).'photos/'.getImageFileNameForSize($object->photo, '_mini');
					} elseif ((string) $imagesize == 'small') {
						$file = get_exdir($id, 2, 0, 0, $object, $modulepart).'photos/'.getImageFileNameForSize($object->photo, '_small');
					} else {
						$file = get_exdir($id, 2, 0, 0, $object, $modulepart).'photos/'.$object->photo;
					}
					$originalfile = get_exdir($id, 2, 0, 0, $object, $modulepart).'photos/'.$object->photo;
				}
			}
			if (!empty($conf->global->MAIN_OLD_IMAGE_LINKS)) {
				$altfile = $object->id.".jpg"; // For backward compatibility
			}
			$email = $object->email;
		}

		if ($forcecapture) {
			$capture = $forcecapture;
		}

		if ($dir) {
			if ($file && file_exists($dir."/".$file)) {
				if ($addlinktofullsize) {
					$urladvanced = getAdvancedPreviewUrl($modulepart, $originalfile, 0, '&entity='.$entity);
					if ($urladvanced) {
						$ret .= '<a href="'.$urladvanced.'">';
					} else {
						$ret .= '<a href="'.DOL_URL_ROOT.'/viewimage.php?modulepart='.$modulepart.'&entity='.$entity.'&file='.urlencode($originalfile).'&cache='.$cache.'">';
					}
				}
				$ret .= '<img alt="Photo" class="photo'.$modulepart.($cssclass ? ' '.$cssclass : '').' photologo'.(preg_replace('/[^a-z]/i', '_', $file)).'" '.($width ? ' width="'.$width.'"' : '').($height ? ' height="'.$height.'"' : '').' src="'.DOL_URL_ROOT.'/viewimage.php?modulepart='.$modulepart.'&entity='.$entity.'&file='.urlencode($file).'&cache='.$cache.'">';
				if ($addlinktofullsize) {
					$ret .= '</a>';
				}
			} elseif ($altfile && file_exists($dir."/".$altfile)) {
				if ($addlinktofullsize) {
					$urladvanced = getAdvancedPreviewUrl($modulepart, $originalfile, 0, '&entity='.$entity);
					if ($urladvanced) {
						$ret .= '<a href="'.$urladvanced.'">';
					} else {
						$ret .= '<a href="'.DOL_URL_ROOT.'/viewimage.php?modulepart='.$modulepart.'&entity='.$entity.'&file='.urlencode($originalfile).'&cache='.$cache.'">';
					}
				}
				$ret .= '<img class="photo'.$modulepart.($cssclass ? ' '.$cssclass : '').'" alt="Photo alt" id="photologo'.(preg_replace('/[^a-z]/i', '_', $file)).'" class="'.$cssclass.'" '.($width ? ' width="'.$width.'"' : '').($height ? ' height="'.$height.'"' : '').' src="'.DOL_URL_ROOT.'/viewimage.php?modulepart='.$modulepart.'&entity='.$entity.'&file='.urlencode($altfile).'&cache='.$cache.'">';
				if ($addlinktofullsize) {
					$ret .= '</a>';
				}
			} else {
				$nophoto = '/public/theme/common/nophoto.png';
				$defaultimg = 'identicon';		// For gravatar
				if (in_array($modulepart, array('societe', 'userphoto', 'contact', 'memberphoto'))) {	// For modules that need a special image when photo not found
					if ($modulepart == 'societe' || ($modulepart == 'memberphoto' && strpos($object->morphy, 'mor')) !== false) {
						$nophoto = 'company';
					} else {
						$nophoto = '/public/theme/common/user_anonymous.png';
						if (!empty($object->gender) && $object->gender == 'man') {
							$nophoto = '/public/theme/common/user_man.png';
						}
						if (!empty($object->gender) && $object->gender == 'woman') {
							$nophoto = '/public/theme/common/user_woman.png';
						}
					}
				}

				if (!empty($conf->gravatar->enabled) && $email && empty($noexternsourceoverwrite)) {
					// see https://gravatar.com/site/implement/images/php/
					$ret .= '<!-- Put link to gravatar -->';
					$ret .= '<img class="photo'.$modulepart.($cssclass ? ' '.$cssclass : '').'" alt="" title="'.$email.' Gravatar avatar" '.($width ? ' width="'.$width.'"' : '').($height ? ' height="'.$height.'"' : '').' src="https://www.gravatar.com/avatar/'.md5(strtolower(trim($email))).'?s='.$width.'&d='.$defaultimg.'">'; // gravatar need md5 hash
				} else {
					if ($nophoto == 'company') {
						$ret .= '<div class="photo'.$modulepart.($cssclass ? ' '.$cssclass : '').'" alt="" '.($width ? ' width="'.$width.'"' : '').($height ? ' height="'.$height.'"' : '').'">'.img_picto('', 'company').'</div>';
					} else {
						$ret .= '<img class="photo'.$modulepart.($cssclass ? ' '.$cssclass : '').'" alt="" '.($width ? ' width="'.$width.'"' : '').($height ? ' height="'.$height.'"' : '').' src="'.DOL_URL_ROOT.$nophoto.'">';
					}
				}
			}

			if ($caneditfield) {
				if ($object->photo) {
					$ret .= "<br>\n";
				}
				$ret .= '<table class="nobordernopadding centpercent">';
				if ($object->photo) {
					$ret .= '<tr><td><input type="checkbox" class="flat photodelete" name="deletephoto" id="photodelete"> <label for="photodelete">'.$langs->trans("Delete").'</label><br><br></td></tr>';
				}
				$ret .= '<tr><td class="tdoverflow">';
				$maxfilesizearray = getMaxFileSizeArray();
				$maxmin = $maxfilesizearray['maxmin'];
				if ($maxmin > 0) {
					$ret .= '<input type="hidden" name="MAX_FILE_SIZE" value="'.($maxmin * 1024).'">';	// MAX_FILE_SIZE must precede the field type=file
				}
				$ret .= '<input type="file" class="flat maxwidth200onsmartphone" name="photo" id="photoinput" accept="image/*"'.($capture ? ' capture="'.$capture.'"' : '').'>';
				$ret .= '</td></tr>';
				$ret .= '</table>';
			}
		} else {
			dol_print_error('', 'Call of showphoto with wrong parameters modulepart='.$modulepart);
		}

		return $ret;
	}

	// phpcs:disable PEAR.NamingConventions.ValidFunctionName.ScopeNotCamelCaps
	/**
	 *	Return select list of groups
	 *
	 *  @param	string			$selected       Id group preselected
	 *  @param  string			$htmlname       Field name in form
	 *  @param  int				$show_empty     0=liste sans valeur nulle, 1=ajoute valeur inconnue
	 *  @param  string|array	$exclude        Array list of groups id to exclude
	 * 	@param	int				$disabled		If select list must be disabled
	 *  @param  string|array	$include        Array list of groups id to include
	 * 	@param	int				$enableonly		Array list of groups id to be enabled. All other must be disabled
	 * 	@param	string			$force_entity	'0' or Ids of environment to force
	 * 	@param	bool			$multiple		add [] in the name of element and add 'multiple' attribut (not working with ajax_autocompleter)
	 *  @param  string			$morecss		More css to add to html component
	 *  @return	string
	 *  @see select_dolusers()
	 */
	public function select_dolgroups($selected = '', $htmlname = 'groupid', $show_empty = 0, $exclude = '', $disabled = 0, $include = '', $enableonly = '', $force_entity = '0', $multiple = false, $morecss = '')
	{
		// phpcs:enable
		global $conf, $user, $langs;

		// Permettre l'exclusion de groupes
		$excludeGroups = null;
		if (is_array($exclude)) {
			$excludeGroups = implode(",", $exclude);
		}
		// Permettre l'inclusion de groupes
		$includeGroups = null;
		if (is_array($include)) {
			$includeGroups = implode(",", $include);
		}

		if (!is_array($selected)) {
			$selected = array($selected);
		}

		$out = '';

		// On recherche les groupes
		$sql = "SELECT ug.rowid, ug.nom as name";
		if (!empty($conf->multicompany->enabled) && $conf->entity == 1 && $user->admin && !$user->entity) {
			$sql .= ", e.label";
		}
		$sql .= " FROM ".$this->db->prefix()."usergroup as ug ";
		if (!empty($conf->multicompany->enabled) && $conf->entity == 1 && $user->admin && !$user->entity) {
			$sql .= " LEFT JOIN ".$this->db->prefix()."entity as e ON e.rowid=ug.entity";
			if ($force_entity) {
				$sql .= " WHERE ug.entity IN (0, ".$force_entity.")";
			} else {
				$sql .= " WHERE ug.entity IS NOT NULL";
			}
		} else {
			$sql .= " WHERE ug.entity IN (0, ".$conf->entity.")";
		}
		if (is_array($exclude) && $excludeGroups) {
			$sql .= " AND ug.rowid NOT IN (".$this->db->sanitize($excludeGroups).")";
		}
		if (is_array($include) && $includeGroups) {
			$sql .= " AND ug.rowid IN (".$this->db->sanitize($includeGroups).")";
		}
		$sql .= " ORDER BY ug.nom ASC";

		dol_syslog(get_class($this)."::select_dolgroups", LOG_DEBUG);
		$resql = $this->db->query($sql);
		if ($resql) {
			// Enhance with select2
			include_once DOL_DOCUMENT_ROOT.'/core/lib/ajax.lib.php';

			$out .= '<select class="flat minwidth200'.($morecss ? ' '.$morecss : '').'" id="'.$htmlname.'" name="'.$htmlname.($multiple ? '[]' : '').'" '.($multiple ? 'multiple' : '').' '.($disabled ? ' disabled' : '').'>';

			$num = $this->db->num_rows($resql);
			$i = 0;
			if ($num) {
				if ($show_empty && !$multiple) {
					$out .= '<option value="-1"'.(in_array(-1, $selected) ? ' selected' : '').'>&nbsp;</option>'."\n";
				}

				while ($i < $num) {
					$obj = $this->db->fetch_object($resql);
					$disableline = 0;
					if (is_array($enableonly) && count($enableonly) && !in_array($obj->rowid, $enableonly)) {
						$disableline = 1;
					}

					$out .= '<option value="'.$obj->rowid.'"';
					if ($disableline) {
						$out .= ' disabled';
					}
					if ((isset($selected[0]) && is_object($selected[0]) && $selected[0]->id == $obj->rowid) || ((!isset($selected[0]) || !is_object($selected[0])) && !empty($selected) && in_array($obj->rowid, $selected))) {
						$out .= ' selected';
					}
					$out .= '>';

					$out .= $obj->name;
					if (!empty($conf->multicompany->enabled) && empty($conf->global->MULTICOMPANY_TRANSVERSE_MODE) && $conf->entity == 1) {
						$out .= " (".$obj->label.")";
					}

					$out .= '</option>';
					$i++;
				}
			} else {
				if ($show_empty) {
					$out .= '<option value="-1"'.(in_array(-1, $selected) ? ' selected' : '').'></option>'."\n";
				}
				$out .= '<option value="" disabled>'.$langs->trans("NoUserGroupDefined").'</option>';
			}
			$out .= '</select>';

			$out .= ajax_combobox($htmlname);
		} else {
			dol_print_error($this->db);
		}

		return $out;
	}


	/**
	 *	Return HTML to show the search and clear seach button
	 *
	 *  @param	string	$pos       position colon on liste value left or right
	 *  @return	string
	 */
	public function showFilterButtons($pos = '')
	{
		$out = '<div class="nowraponall">';
		if ($pos == 'left') {
			$out .= '<button type="submit" class="liste_titre button_removefilter reposition" name="button_removefilter_x" value="x"><span class="fa fa-remove"></span></button>';
			$out .= '<button type="submit" class="liste_titre button_search reposition" name="button_search_x" value="x"><span class="fa fa-search"></span></button>';
		} else {
			$out .= '<button type="submit" class="liste_titre button_search reposition" name="button_search_x" value="x"><span class="fa fa-search"></span></button>';
			$out .= '<button type="submit" class="liste_titre button_removefilter reposition" name="button_removefilter_x" value="x"><span class="fa fa-remove"></span></button>';
		}
		$out .= '</div>';

		return $out;
	}

	/**
	 *	Return HTML to show the search and clear search button
	 *
	 *  @param  string  $cssclass                  CSS class
	 *  @param  int     $calljsfunction            0=default. 1=call function initCheckForSelect() after changing status of checkboxes
	 *  @param  string  $massactionname            Mass action button name that will launch an action on the selected items
	 *  @return	string
	 */
	public function showCheckAddButtons($cssclass = 'checkforaction', $calljsfunction = 0, $massactionname = "massaction")
	{
		global $conf, $langs;

		$out = '';

		if (!empty($conf->use_javascript_ajax)) {
			$out .= '<div class="inline-block checkallactions"><input type="checkbox" id="'.$cssclass.'s" name="'.$cssclass.'s" class="checkallactions"></div>';
		}
		$out .= '<script>
            $(document).ready(function() {
                $("#' . $cssclass.'s").click(function() {
                    if($(this).is(\':checked\')){
                        console.log("We check all '.$cssclass.' and trigger the change method");
                		$(".'.$cssclass.'").prop(\'checked\', true).trigger(\'change\');
                    }
                    else
                    {
                        console.log("We uncheck all");
                		$(".'.$cssclass.'").prop(\'checked\', false).trigger(\'change\');
                    }'."\n";
		if ($calljsfunction) {
			$out .= 'if (typeof initCheckForSelect == \'function\') { initCheckForSelect(0, "'.$massactionname.'", "'.$cssclass.'"); } else { console.log("No function initCheckForSelect found. Call won\'t be done."); }';
		}
		$out .= '         });
        	        $(".' . $cssclass.'").change(function() {
					$(this).closest("tr").toggleClass("highlight", this.checked);
				});
		 	});
    	</script>';

		return $out;
	}

	/**
	 *	Return HTML to show the search and clear seach button
	 *
	 *  @param	int  	$addcheckuncheckall        Add the check all/uncheck all checkbox (use javascript) and code to manage this
	 *  @param  string  $cssclass                  CSS class
	 *  @param  int     $calljsfunction            0=default. 1=call function initCheckForSelect() after changing status of checkboxes
	 *  @param  string  $massactionname            Mass action name
	 *  @return	string
	 */
	public function showFilterAndCheckAddButtons($addcheckuncheckall = 0, $cssclass = 'checkforaction', $calljsfunction = 0, $massactionname = "massaction")
	{
		$out = $this->showFilterButtons();
		if ($addcheckuncheckall) {
			$out .= $this->showCheckAddButtons($cssclass, $calljsfunction, $massactionname);
		}
		return $out;
	}

	/**
	 * Return HTML to show the select of expense categories
	 *
	 * @param	string	$selected              preselected category
	 * @param	string	$htmlname              name of HTML select list
	 * @param	integer	$useempty              1=Add empty line
	 * @param	array	$excludeid             id to exclude
	 * @param	string	$target                htmlname of target select to bind event
	 * @param	int		$default_selected      default category to select if fk_c_type_fees change = EX_KME
	 * @param	array	$params                param to give
	 * @param	int		$info_admin			   Show the tooltip help picto to setup list
	 * @return	string
	 */
	public function selectExpenseCategories($selected = '', $htmlname = 'fk_c_exp_tax_cat', $useempty = 0, $excludeid = array(), $target = '', $default_selected = 0, $params = array(), $info_admin = 1)
	{
		global $langs, $user;

		$out = '';
		$sql = "SELECT rowid, label FROM ".$this->db->prefix()."c_exp_tax_cat WHERE active = 1";
		$sql .= " AND entity IN (0,".getEntity('exp_tax_cat').")";
		if (!empty($excludeid)) {
			$sql .= " AND rowid NOT IN (".$this->db->sanitize(implode(',', $excludeid)).")";
		}
		$sql .= " ORDER BY label";

		$resql = $this->db->query($sql);
		if ($resql) {
			$out = '<select id="select_'.$htmlname.'" name="'.$htmlname.'" class="'.$htmlname.' flat minwidth75imp maxwidth200">';
			if ($useempty) {
				$out .= '<option value="0">&nbsp;</option>';
			}

			while ($obj = $this->db->fetch_object($resql)) {
				$out .= '<option '.($selected == $obj->rowid ? 'selected="selected"' : '').' value="'.$obj->rowid.'">'.$langs->trans($obj->label).'</option>';
			}
			$out .= '</select>';
			$out .= ajax_combobox('select_'.$htmlname);

			if (!empty($htmlname) && $user->admin && $info_admin) {
				$out .= ' '.info_admin($langs->trans("YouCanChangeValuesForThisListFromDictionarySetup"), 1);
			}

			if (!empty($target)) {
				$sql = "SELECT c.id FROM ".$this->db->prefix()."c_type_fees as c WHERE c.code = 'EX_KME' AND c.active = 1";
				$resql = $this->db->query($sql);
				if ($resql) {
					if ($this->db->num_rows($resql) > 0) {
						$obj = $this->db->fetch_object($resql);
						$out .= '<script>
							$(function() {
								$("select[name='.$target.']").on("change", function() {
									var current_val = $(this).val();
									if (current_val == '.$obj->id.') {';
						if (!empty($default_selected) || !empty($selected)) {
							$out .= '$("select[name='.$htmlname.']").val("'.($default_selected > 0 ? $default_selected : $selected).'");';
						}

						$out .= '
										$("select[name='.$htmlname.']").change();
									}
								});

								$("select[name='.$htmlname.']").change(function() {

									if ($("select[name='.$target.']").val() == '.$obj->id.') {
										// get price of kilometer to fill the unit price
										$.ajax({
											method: "POST",
											dataType: "json",
											data: { fk_c_exp_tax_cat: $(this).val(), token: \''.currentToken().'\' },
											url: "'.(DOL_URL_ROOT.'/expensereport/ajax/ajaxik.php?'.$params).'",
										}).done(function( data, textStatus, jqXHR ) {
											console.log(data);
											if (typeof data.up != "undefined") {
												$("input[name=value_unit]").val(data.up);
												$("select[name='.$htmlname.']").attr("title", data.title);
											} else {
												$("input[name=value_unit]").val("");
												$("select[name='.$htmlname.']").attr("title", "");
											}
										});
									}
								});
							});
						</script>';
					}
				}
			}
		} else {
			dol_print_error($this->db);
		}

		return $out;
	}

	/**
	 * Return HTML to show the select ranges of expense range
	 *
	 * @param	string	$selected    preselected category
	 * @param	string	$htmlname    name of HTML select list
	 * @param	integer	$useempty    1=Add empty line
	 * @return	string
	 */
	public function selectExpenseRanges($selected = '', $htmlname = 'fk_range', $useempty = 0)
	{
		global $conf, $langs;

		$out = '';
		$sql = "SELECT rowid, range_ik FROM ".$this->db->prefix()."c_exp_tax_range";
		$sql .= " WHERE entity = ".$conf->entity." AND active = 1";

		$resql = $this->db->query($sql);
		if ($resql) {
			$out = '<select id="select_'.$htmlname.'" name="'.$htmlname.'" class="'.$htmlname.' flat minwidth75imp">';
			if ($useempty) {
				$out .= '<option value="0"></option>';
			}

			while ($obj = $this->db->fetch_object($resql)) {
				$out .= '<option '.($selected == $obj->rowid ? 'selected="selected"' : '').' value="'.$obj->rowid.'">'.price($obj->range_ik, 0, $langs, 1, 0).'</option>';
			}
			$out .= '</select>';
		} else {
			dol_print_error($this->db);
		}

		return $out;
	}

	/**
	 * Return HTML to show a select of expense
	 *
	 * @param	string	$selected    preselected category
	 * @param	string	$htmlname    name of HTML select list
	 * @param	integer	$useempty    1=Add empty choice
	 * @param	integer	$allchoice   1=Add all choice
	 * @param	integer	$useid       0=use 'code' as key, 1=use 'id' as key
	 * @return	string
	 */
	public function selectExpense($selected = '', $htmlname = 'fk_c_type_fees', $useempty = 0, $allchoice = 1, $useid = 0)
	{
		global $langs;

		$out = '';
		$sql = "SELECT id, code, label FROM ".$this->db->prefix()."c_type_fees";
		$sql .= " WHERE active = 1";

		$resql = $this->db->query($sql);
		if ($resql) {
			$out = '<select id="select_'.$htmlname.'" name="'.$htmlname.'" class="'.$htmlname.' flat minwidth75imp">';
			if ($useempty) {
				$out .= '<option value="0"></option>';
			}
			if ($allchoice) {
				$out .= '<option value="-1">'.$langs->trans('AllExpenseReport').'</option>';
			}

			$field = 'code';
			if ($useid) {
				$field = 'id';
			}

			while ($obj = $this->db->fetch_object($resql)) {
				$key = $langs->trans($obj->code);
				$out .= '<option '.($selected == $obj->{$field} ? 'selected="selected"' : '').' value="'.$obj->{$field}.'">'.($key != $obj->code ? $key : $obj->label).'</option>';
			}
			$out .= '</select>';
		} else {
			dol_print_error($this->db);
		}

		return $out;
	}

	/**
	 *  Output a combo list with invoices qualified for a third party
	 *
	 *  @param	int		$socid      	Id third party (-1=all, 0=only projects not linked to a third party, id=projects not linked or linked to third party id)
	 *  @param  int		$selected   	Id invoice preselected
	 *  @param  string	$htmlname   	Name of HTML select
	 *	@param	int		$maxlength		Maximum length of label
	 *	@param	int		$option_only	Return only html options lines without the select tag
	 *	@param	string	$show_empty		Add an empty line ('1' or string to show for empty line)
	 *  @param	int		$discard_closed Discard closed projects (0=Keep,1=hide completely,2=Disable)
	 *  @param	int		$forcefocus		Force focus on field (works with javascript only)
	 *  @param	int		$disabled		Disabled
	 *  @param	string	$morecss        More css added to the select component
	 *  @param	string	$projectsListId ''=Automatic filter on project allowed. List of id=Filter on project ids.
	 *  @param	string	$showproject	'all' = Show project info, ''=Hide project info
	 *  @param	User	$usertofilter	User object to use for filtering
	 *	@return int         			Nbr of project if OK, <0 if KO
	 */
	public function selectInvoice($socid = -1, $selected = '', $htmlname = 'invoiceid', $maxlength = 24, $option_only = 0, $show_empty = '1', $discard_closed = 0, $forcefocus = 0, $disabled = 0, $morecss = 'maxwidth500', $projectsListId = '', $showproject = 'all', $usertofilter = null)
	{
		global $user, $conf, $langs;

		require_once DOL_DOCUMENT_ROOT.'/projet/class/project.class.php';

		if (is_null($usertofilter)) {
			$usertofilter = $user;
		}

		$out = '';

		$hideunselectables = false;
		if (!empty($conf->global->PROJECT_HIDE_UNSELECTABLES)) {
			$hideunselectables = true;
		}

		if (empty($projectsListId)) {
			if (empty($usertofilter->rights->projet->all->lire)) {
				$projectstatic = new Project($this->db);
				$projectsListId = $projectstatic->getProjectsAuthorizedForUser($usertofilter, 0, 1);
			}
		}

		// Search all projects
		$sql = "SELECT f.rowid, f.ref as fref, 'nolabel' as flabel, p.rowid as pid, f.ref,
            p.title, p.fk_soc, p.fk_statut, p.public,";
		$sql .= ' s.nom as name';
		$sql .= ' FROM '.$this->db->prefix().'projet as p';
		$sql .= ' LEFT JOIN '.$this->db->prefix().'societe as s ON s.rowid = p.fk_soc,';
		$sql .= ' '.$this->db->prefix().'facture as f';
		$sql .= " WHERE p.entity IN (".getEntity('project').")";
		$sql .= " AND f.fk_projet = p.rowid AND f.fk_statut=0"; //Brouillons seulement
		//if ($projectsListId) $sql.= " AND p.rowid IN (".$this->db->sanitize($projectsListId).")";
		//if ($socid == 0) $sql.= " AND (p.fk_soc=0 OR p.fk_soc IS NULL)";
		//if ($socid > 0)  $sql.= " AND (p.fk_soc=".((int) $socid)." OR p.fk_soc IS NULL)";
		$sql .= " ORDER BY p.ref, f.ref ASC";

		$resql = $this->db->query($sql);
		if ($resql) {
			// Use select2 selector
			if (!empty($conf->use_javascript_ajax)) {
				include_once DOL_DOCUMENT_ROOT.'/core/lib/ajax.lib.php';
				$comboenhancement = ajax_combobox($htmlname, '', 0, $forcefocus);
				$out .= $comboenhancement;
				$morecss = 'minwidth200imp maxwidth500';
			}

			if (empty($option_only)) {
				$out .= '<select class="valignmiddle flat'.($morecss ? ' '.$morecss : '').'"'.($disabled ? ' disabled="disabled"' : '').' id="'.$htmlname.'" name="'.$htmlname.'">';
			}
			if (!empty($show_empty)) {
				$out .= '<option value="0" class="optiongrey">';
				if (!is_numeric($show_empty)) {
					$out .= $show_empty;
				} else {
					$out .= '&nbsp;';
				}
				$out .= '</option>';
			}
			$num = $this->db->num_rows($resql);
			$i = 0;
			if ($num) {
				while ($i < $num) {
					$obj = $this->db->fetch_object($resql);
					// If we ask to filter on a company and user has no permission to see all companies and project is linked to another company, we hide project.
					if ($socid > 0 && (empty($obj->fk_soc) || $obj->fk_soc == $socid) && empty($usertofilter->rights->societe->lire)) {
						// Do nothing
					} else {
						if ($discard_closed == 1 && $obj->fk_statut == Project::STATUS_CLOSED) {
							$i++;
							continue;
						}

						$labeltoshow = '';

						if ($showproject == 'all') {
							$labeltoshow .= dol_trunc($obj->ref, 18); // Invoice ref
							if ($obj->name) {
								$labeltoshow .= ' - '.$obj->name; // Soc name
							}

							$disabled = 0;
							if ($obj->fk_statut == Project::STATUS_DRAFT) {
								$disabled = 1;
								$labeltoshow .= ' - '.$langs->trans("Draft");
							} elseif ($obj->fk_statut == Project::STATUS_CLOSED) {
								if ($discard_closed == 2) {
									$disabled = 1;
								}
								$labeltoshow .= ' - '.$langs->trans("Closed");
							} elseif ($socid > 0 && (!empty($obj->fk_soc) && $obj->fk_soc != $socid)) {
								$disabled = 1;
								$labeltoshow .= ' - '.$langs->trans("LinkedToAnotherCompany");
							}
						}

						if (!empty($selected) && $selected == $obj->rowid) {
							$out .= '<option value="'.$obj->rowid.'" selected';
							//if ($disabled) $out.=' disabled';						// with select2, field can't be preselected if disabled
							$out .= '>'.$labeltoshow.'</option>';
						} else {
							if ($hideunselectables && $disabled && ($selected != $obj->rowid)) {
								$resultat = '';
							} else {
								$resultat = '<option value="'.$obj->rowid.'"';
								if ($disabled) {
									$resultat .= ' disabled';
								}
								//if ($obj->public) $labeltoshow.=' ('.$langs->trans("Public").')';
								//else $labeltoshow.=' ('.$langs->trans("Private").')';
								$resultat .= '>';
								$resultat .= $labeltoshow;
								$resultat .= '</option>';
							}
							$out .= $resultat;
						}
					}
					$i++;
				}
			}
			if (empty($option_only)) {
				$out .= '</select>';
			}

			print $out;

			$this->db->free($resql);
			return $num;
		} else {
			dol_print_error($this->db);
			return -1;
		}
	}

	/**
	 *  Output a combo list with invoices qualified for a third party
	 *
	 * @param int $selected Id invoice preselected
	 * @param string $htmlname Name of HTML select
	 * @param int $maxlength Maximum length of label
	 * @param int $option_only Return only html options lines without the select tag
	 * @param string $show_empty Add an empty line ('1' or string to show for empty line)
	 * @param int $forcefocus Force focus on field (works with javascript only)
	 * @param int $disabled Disabled
	 * @param string $morecss More css added to the select component
	 * @return int                    Nbr of project if OK, <0 if KO
	 */
	public function selectInvoiceRec($selected = '', $htmlname = 'facrecid', $maxlength = 24, $option_only = 0, $show_empty = '1', $forcefocus = 0, $disabled = 0, $morecss = 'maxwidth500')
	{
		global $user, $conf, $langs;

		$out = '';

		dol_syslog('FactureRec::fetch', LOG_DEBUG);

		$sql = 'SELECT f.rowid, f.entity, f.titre as title, f.suspended, f.fk_soc';
		//$sql.= ', el.fk_source';
		$sql .= ' FROM ' . MAIN_DB_PREFIX . 'facture_rec as f';
		$sql .= " WHERE f.entity IN (" . getEntity('invoice') . ")";
		$sql .= " ORDER BY f.titre ASC";

		$resql = $this->db->query($sql);
		if ($resql) {
			// Use select2 selector
			if (!empty($conf->use_javascript_ajax)) {
				include_once DOL_DOCUMENT_ROOT . '/core/lib/ajax.lib.php';
				$comboenhancement = ajax_combobox($htmlname, '', 0, $forcefocus);
				$out .= $comboenhancement;
				$morecss = 'minwidth200imp maxwidth500';
			}

			if (empty($option_only)) {
				$out .= '<select class="valignmiddle flat' . ($morecss ? ' ' . $morecss : '') . '"' . ($disabled ? ' disabled="disabled"' : '') . ' id="' . $htmlname . '" name="' . $htmlname . '">';
			}
			if (!empty($show_empty)) {
				$out .= '<option value="0" class="optiongrey">';
				if (!is_numeric($show_empty)) {
					$out .= $show_empty;
				} else {
					$out .= '&nbsp;';
				}
				$out .= '</option>';
			}
			$num = $this->db->num_rows($resql);
			if ($num) {
				while ($obj = $this->db->fetch_object($resql)) {
					$labeltoshow = dol_trunc($obj->title, 18); // Invoice ref

					$disabled = 0;
					if (!empty($obj->suspended)) {
						$disabled = 1;
						$labeltoshow .= ' - ' . $langs->trans("Closed");
					}


					if (!empty($selected) && $selected == $obj->rowid) {
						$out .= '<option value="' . $obj->rowid . '" selected';
						//if ($disabled) $out.=' disabled';						// with select2, field can't be preselected if disabled
						$out .= '>' . $labeltoshow . '</option>';
					} else {
						if ($disabled && ($selected != $obj->rowid)) {
							$resultat = '';
						} else {
							$resultat = '<option value="' . $obj->rowid . '"';
							if ($disabled) {
								$resultat .= ' disabled';
							}
							$resultat .= '>';
							$resultat .= $labeltoshow;
							$resultat .= '</option>';
						}
						$out .= $resultat;
					}
				}
			}
			if (empty($option_only)) {
				$out .= '</select>';
			}

			print $out;

			$this->db->free($resql);
			return $num;
		} else {
			$this->errors[]=$this->db->lasterror;
			return -1;
		}
	}

	/**
	 * Output the component to make advanced search criteries
	 *
	 * @param	array		$arrayofcriterias			          Array of available search criterias. Example: array($object->element => $object->fields, 'otherfamily' => otherarrayoffields, ...)
	 * @param	array		$search_component_params	          Array of selected search criterias
	 * @param   array       $arrayofinputfieldsalreadyoutput      Array of input fields already inform. The component will not generate a hidden input field if it is in this list.
	 * @param	string		$search_component_params_hidden		  String with $search_component_params criterias
	 * @return	string									          HTML component for advanced search
	 */
	public function searchComponent($arrayofcriterias, $search_component_params, $arrayofinputfieldsalreadyoutput = array(), $search_component_params_hidden = '')
	{
		global $langs;

		$ret = '';

		$ret .= '<div class="divadvancedsearchfieldcomp inline-block">';
		//$ret .= '<button type="submit" class="liste_titre button_removefilter" name="button_removefilter_x" value="x"><span class="fa fa-remove"></span></button>';
		$ret .= '<a href="#" class="dropdownsearch-toggle unsetcolor">';
		$ret .= '<span class="fas fa-filter linkobject boxfilter pictofixedwidth" title="'.dol_escape_htmltag($langs->trans("Filters")).'" id="idsubimgproductdistribution"></span>';
		//$ret .= $langs->trans("Filters");
		$ret .= '</a>';

		$ret .= '<div class="divadvancedsearchfieldcompinput inline-block minwidth500 maxwidth300onsmartphone">';

		// Show select fields as tags.
		$ret .= '<div name="divsearch_component_params" class="noborderbottom search_component_params inline-block valignmiddle">';

		if ($search_component_params_hidden) {
			if (!preg_match('/^\(.*\)$/', $search_component_params_hidden)) {	// If $search_component_params_hidden does not start and end with ()
				$search_component_params_hidden .= '('.$search_component_params_hidden.')';
			}
			$errormessage = '';
			if (!dolCheckFilters($search_component_params_hidden, $errormessage)) {
				print 'ERROR in parsing search string';
			}
			$regexstring = '\(([^:\'\(\)]+:[^:\'\(\)]+:[^\(\)]+)\)';
			//var_dump($search_component_params_hidden);
			$htmltags = preg_replace_callback('/'.$regexstring.'/', 'dolForgeCriteriaCallback', $search_component_params_hidden);
			//var_dump($htmltags);
			$ret .= '<span class="marginleftonlyshort valignmiddle tagsearch"><span class="tagsearchdelete select2-selection__choice__remove">x</span> '.$htmltags.'</span>';
		}

		//$ret .= '<button type="submit" class="liste_titre button_search paddingleftonly" name="button_search_x" value="x"><span class="fa fa-search"></span></button>';

		//$ret .= search_component_params
		//$texttoshow = '<div class="opacitymedium inline-block search_component_searchtext">'.$langs->trans("Search").'</div>';
		//$ret .= '<div class="search_component inline-block valignmiddle">'.$texttoshow.'</div>';

		$show_search_component_params_hidden = 1;
		if ($show_search_component_params_hidden) {
			$ret .= '<input type="hidden" name="show_search_component_params_hidden" value="1">';
		}
		$ret .= "<!-- We store the full search string into this field. For example: (t.ref:like:'SO-%') and ((t.ref:like:'CO-%') or (t.ref:like:'AA%')) -->";
		$ret .= '<input type="hidden" name="search_component_params_hidden" value="'.dol_escape_htmltag($search_component_params_hidden).'">';
		// For compatibility with forms that show themself the search criteria in addition of this component, we output the fields
		foreach ($arrayofcriterias as $criterias) {
			foreach ($criterias as $criteriafamilykey => $criteriafamilyval) {
				if (in_array('search_'.$criteriafamilykey, $arrayofinputfieldsalreadyoutput)) {
					continue;
				}
				if (in_array($criteriafamilykey, array('rowid', 'ref_ext', 'entity', 'extraparams'))) {
					continue;
				}
				if (in_array($criteriafamilyval['type'], array('date', 'datetime', 'timestamp'))) {
					$ret .= '<input type="hidden" name="search_'.$criteriafamilykey.'_start">';
					$ret .= '<input type="hidden" name="search_'.$criteriafamilykey.'_startyear">';
					$ret .= '<input type="hidden" name="search_'.$criteriafamilykey.'_startmonth">';
					$ret .= '<input type="hidden" name="search_'.$criteriafamilykey.'_startday">';
					$ret .= '<input type="hidden" name="search_'.$criteriafamilykey.'_end">';
					$ret .= '<input type="hidden" name="search_'.$criteriafamilykey.'_endyear">';
					$ret .= '<input type="hidden" name="search_'.$criteriafamilykey.'_endmonth">';
					$ret .= '<input type="hidden" name="search_'.$criteriafamilykey.'_endday">';
				} else {
					$ret .= '<input type="hidden" name="search_'.$criteriafamilykey.'">';
				}
			}
		}

		$ret .= '</div>';

		$ret .= "<!-- Syntax of Generic filter string: t.ref:like:'SO-%', t.date_creation:<:'20160101', t.date_creation:<:'2016-01-01 12:30:00', t.nature:is:NULL, t.field2:isnot:NULL -->\n";
		$ret .= '<input type="text" placeholder="'.$langs->trans("Search").'" name="search_component_params_input" class="noborderbottom search_component_input" value="">';

		$ret .= '</div>';
		$ret .= '</div>';

		return $ret;
	}

	/**
	 * selectModelMail
	 *
	 * @param   string   $prefix     	Prefix
	 * @param   string   $modelType  	Model type
	 * @param	int		 $default	 	1=Show also Default mail template
	 * @param	int		 $addjscombo	Add js combobox
	 * @return  string               	HTML select string
	 */
	public function selectModelMail($prefix, $modelType = '', $default = 0, $addjscombo = 0)
	{
		global $langs, $user;

		$retstring = '';

		$TModels = array();

		include_once DOL_DOCUMENT_ROOT.'/core/class/html.formmail.class.php';
		$formmail = new FormMail($this->db);
		$result = $formmail->fetchAllEMailTemplate($modelType, $user, $langs);

		if ($default) {
			$TModels[0] = $langs->trans('DefaultMailModel');
		}
		if ($result > 0) {
			foreach ($formmail->lines_model as $model) {
				$TModels[$model->id] = $model->label;
			}
		}

		$retstring .= '<select class="flat" id="select_'.$prefix.'model_mail" name="'.$prefix.'model_mail">';

		foreach ($TModels as $id_model => $label_model) {
			$retstring .= '<option value="'.$id_model.'"';
			$retstring .= ">".$label_model."</option>";
		}

		$retstring .= "</select>";

		if ($addjscombo) {
			$retstring .= ajax_combobox('select_'.$prefix.'model_mail');
		}

		return $retstring;
	}

	/**
	 * Output the buttons to submit a creation/edit form
	 *
	 * @param   string  $save_label     	Alternative label for save button
	 * @param   string  $cancel_label   	Alternative label for cancel button
	 * @param   array   $morebuttons    	Add additional buttons between save and cancel
	 * @param   bool    $withoutdiv     	Option to remove enclosing centered div
	 * @param	string	$morecss			More CSS
	 * @param	string	$dol_openinpopup	If the button are shown in a context of a page shown inside a popup, we put here the string name of popup.
	 * @return 	string						Html code with the buttons
	 */
	public function buttonsSaveCancel($save_label = 'Save', $cancel_label = 'Cancel', $morebuttons = array(), $withoutdiv = 0, $morecss = '', $dol_openinpopup = '')
	{
		global $langs;

		$buttons = array();

		$save = array(
			'name' => 'save',
			'label_key' => $save_label,
		);

		if ($save_label == 'Create' || $save_label == 'Add' ) {
			$save['name'] = 'add';
		} elseif ($save_label == 'Modify') {
			$save['name'] = 'edit';
		}

		$cancel = array(
				'name' => 'cancel',
				'label_key' => 'Cancel',
		);

		!empty($save_label) ? $buttons[] = $save : '';

		if (!empty($morebuttons)) {
			$buttons[] = $morebuttons;
		}

		!empty($cancel_label) ? $buttons[] = $cancel : '';

		$retstring = $withoutdiv ? '': '<div class="center">';

		foreach ($buttons as $button) {
			$addclass = empty($button['addclass']) ? '' : $button['addclass'];
			$retstring .= '<input type="submit" class="button button-'.$button['name'].($morecss ? ' '.$morecss : '').' '.$addclass.'" name="'.$button['name'].'" value="'.dol_escape_htmltag($langs->trans($button['label_key'])).'">';
		}
		$retstring .= $withoutdiv ? '': '</div>';

		if ($dol_openinpopup) {
			$retstring .= '<!-- buttons are shown into a $dol_openinpopup='.$dol_openinpopup.' context, so we enable the close of dialog on cancel -->'."\n";
			$retstring .= '<script>';
			$retstring .= 'jQuery(".button-cancel").click(function(e) {
				e.preventDefault(); console.log(\'We click on cancel in iframe popup '.$dol_openinpopup.'\');
				window.parent.jQuery(\'#idfordialog'.$dol_openinpopup.'\').dialog(\'close\');
				 });';
			$retstring .= '</script>';
		}

		return $retstring;
	}
}<|MERGE_RESOLUTION|>--- conflicted
+++ resolved
@@ -3226,12 +3226,8 @@
 	public function select_produits_fournisseurs_list($socid, $selected = '', $htmlname = 'productid', $filtertype = '', $filtre = '', $filterkey = '', $statut = -1, $outputmode = 0, $limit = 100, $alsoproductwithnosupplierprice = 0, $morecss = '', $showstockinlist = 0, $placeholder = '')
 	{
 		// phpcs:enable
-<<<<<<< HEAD
-		global $langs, $conf, $db, $user, $hookmanager;
-=======
 		global $langs, $conf, $user;
 		global $hookmanager;
->>>>>>> f1ffb56f
 
 		$out = '';
 		$outarray = array();
@@ -3534,8 +3530,7 @@
 					$optstart .= ' disabled';
 				}
 				if (!empty($objp->idprodfournprice) && $objp->idprodfournprice > 0) {
-<<<<<<< HEAD
-					$optstart .= ' data-qty="'.$objp->quantity.'" data-up="'.$objp->unitprice.'" data-discount="'.$outdiscount.'"';
+					$optstart .= ' data-product-id="'.$objp->rowid.'" data-price-id="'.$objp->idprodfournprice.'" data-qty="'.$objp->quantity.'" data-up="'.$objp->unitprice.'" data-discount="'.$outdiscount.'" data-tvatx="'.$objp->tva_tx.'"';
 				}
 				$optstart .= ' data-description="'.dol_escape_htmltag($objp->description, 0, 1).'"';
 
@@ -3544,7 +3539,11 @@
 					'value' => $outref,
 					'label' => $outvallabel,
 					'qty' => $outqty,
-					'price_ht' => price2num($objp->unitprice, 'MU'),
+					'price_qty_ht' => price2num($objp->fprice, 'MU'),	// Keep higher resolution for price for the min qty
+					'price_unit_ht' => price2num($objp->unitprice, 'MU'),	// This is used to fill the Unit Price
+					'price_ht' => price2num($objp->unitprice, 'MU'),		// This is used to fill the Unit Price (for compatibility)
+					'tva_tx' => $objp->tva_tx,
+					'default_vat_code' => $objp->default_vat_code,
 					'discount' => $outdiscount,
 					'type' => $outtype,
 					'duration_value' => $outdurationvalue,
@@ -3552,16 +3551,6 @@
 					'disabled' => (empty($objp->idprodfournprice) ? true : false),
 					'description' => $objp->description
 				);
-=======
-					$opt .= ' data-product-id="'.$objp->rowid.'" data-price-id="'.$objp->idprodfournprice.'" data-qty="'.$objp->quantity.'" data-up="'.$objp->unitprice.'" data-discount="'.$outdiscount.'" data-tvatx="'.$objp->tva_tx.'"';
-				}
-				$opt .= ' data-description="'.dol_escape_htmltag($objp->description, 0, 1).'"';
-				$opt .= ' data-html="'.dol_escape_htmltag($optlabel).'"';
-				$opt .= '>';
-
-				$opt .= $optlabel;
-				$outval .= $outvallabel;
->>>>>>> f1ffb56f
 
 				$parameters = array(
 					'objp' => &$objp,
@@ -3572,35 +3561,13 @@
 				);
 				$reshook = $hookmanager->executeHooks('selectProduitsFournisseurListOption', $parameters, $this);
 
+
 				// Add new entry
 				// "key" value of json key array is used by jQuery automatically as selected value. Example: 'type' = product or service, 'price_ht' = unit price without tax
 				// "label" value of json key array is used by jQuery automatically as text for combo box
-<<<<<<< HEAD
-				$out .= $optstart . ' data-html="'.dol_escape_htmltag($optlabel).'">' . $optlabel . "</option>\n";
+				$out .= $optstart . ' data-html="'.dol_escape_htmltag($optlabel).'">' . $optlabel . "</option>\n";;
 				array_push($outarray, $outarrayentry);
 
-=======
-				$out .= $opt;
-				array_push(
-					$outarray,
-					array('key'=>$outkey,
-						'value'=>$outref,
-						'label'=>$outval,
-						'qty'=>$outqty,
-						'price_qty_ht'=>price2num($objp->fprice, 'MU'),	// Keep higher resolution for price for the min qty
-						'price_unit_ht'=>price2num($objp->unitprice, 'MU'),	// This is used to fill the Unit Price
-						'price_ht'=>price2num($objp->unitprice, 'MU'),		// This is used to fill the Unit Price (for compatibility)
-						'tva_tx'=>$objp->tva_tx,
-						'default_vat_code'=>$objp->default_vat_code,
-						'discount'=>$outdiscount,
-						'type'=>$outtype,
-						'duration_value'=>$outdurationvalue,
-						'duration_unit'=>$outdurationunit,
-						'disabled'=>(empty($objp->idprodfournprice) ? true : false),
-						'description'=>$objp->description
-					)
-				);
->>>>>>> f1ffb56f
 				// Exemple of var_dump $outarray
 				// array(1) {[0]=>array(6) {[key"]=>string(1) "2" ["value"]=>string(3) "ppp"
 				//           ["label"]=>string(76) "ppp (<strong>f</strong>ff2) - ppp - 20,00 Euros/1unité (20,00 Euros/unité)"
