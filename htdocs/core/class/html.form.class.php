<?php
/* Copyright (c) 2002-2007  Rodolphe Quiedeville    <rodolphe@quiedeville.org>
 * Copyright (C) 2004-2012  Laurent Destailleur     <eldy@users.sourceforge.net>
 * Copyright (C) 2004       Benoit Mortier          <benoit.mortier@opensides.be>
 * Copyright (C) 2004       Sebastien Di Cintio     <sdicintio@ressource-toi.org>
 * Copyright (C) 2004       Eric Seigne             <eric.seigne@ryxeo.com>
 * Copyright (C) 2005-2017  Regis Houssin           <regis.houssin@inodbox.com>
 * Copyright (C) 2006       Andre Cianfarani        <acianfa@free.fr>
 * Copyright (C) 2006       Marc Barilley/Ocebo     <marc@ocebo.com>
 * Copyright (C) 2007       Franky Van Liedekerke   <franky.van.liedekerker@telenet.be>
 * Copyright (C) 2007       Patrick Raguin          <patrick.raguin@gmail.com>
 * Copyright (C) 2010       Juanjo Menent           <jmenent@2byte.es>
 * Copyright (C) 2010-2021  Philippe Grand          <philippe.grand@atoo-net.com>
 * Copyright (C) 2011       Herve Prot              <herve.prot@symeos.com>
 * Copyright (C) 2012-2016  Marcos García           <marcosgdf@gmail.com>
 * Copyright (C) 2012       Cedric Salvador         <csalvador@gpcsolutions.fr>
 * Copyright (C) 2012-2015  Raphaël Doursenaud      <rdoursenaud@gpcsolutions.fr>
 * Copyright (C) 2014-2020  Alexandre Spangaro      <aspangaro@open-dsi.fr>
<<<<<<< HEAD
 * Copyright (C) 2018-2021  Ferran Marcet           <fmarcet@2byte.es>
=======
 * Copyright (C) 2018-2022  Ferran Marcet           <fmarcet@2byte.es>
>>>>>>> 95dc2558
 * Copyright (C) 2018-2021  Frédéric France         <frederic.france@netlogic.fr>
 * Copyright (C) 2018       Nicolas ZABOURI	        <info@inovea-conseil.com>
 * Copyright (C) 2018       Christophe Battarel     <christophe@altairis.fr>
 * Copyright (C) 2018       Josep Lluis Amador      <joseplluis@lliuretic.cat>
 *
 * This program is free software; you can redistribute it and/or modify
 * it under the terms of the GNU General Public License as published by
 * the Free Software Foundation; either version 3 of the License, or
 * (at your option) any later version.
 *
 * This program is distributed in the hope that it will be useful,
 * but WITHOUT ANY WARRANTY; without even the implied warranty of
 * MERCHANTABILITY or FITNESS FOR A PARTICULAR PURPOSE.  See the
 * GNU General Public License for more details.
 *
 * You should have received a copy of the GNU General Public License
 * along with this program. If not, see <https://www.gnu.org/licenses/>.
 */

/**
 *	\file       htdocs/core/class/html.form.class.php
 *  \ingroup    core
 *	\brief      File of class with all html predefined components
 */


/**
 *	Class to manage generation of HTML components
 *	Only common components must be here.
 *
 *  TODO Merge all function load_cache_* and loadCache* (except load_cache_vatrates) into one generic function loadCacheTable
 */
class Form
{
	/**
	 * @var DoliDB Database handler.
	 */
	public $db;

	/**
	 * @var string Error code (or message)
	 */
	public $error = '';

	/**
	 * @var string[]    Array of error strings
	 */
	public $errors = array();

	public $num;

	// Cache arrays
	public $cache_types_paiements = array();
	public $cache_conditions_paiements = array();
	public $cache_transport_mode = array();
	public $cache_availability = array();
	public $cache_demand_reason = array();
	public $cache_types_fees = array();
	public $cache_vatrates = array();


	/**
	 * Constructor
	 *
	 * @param		DoliDB		$db      Database handler
	 */
	public function __construct($db)
	{
		$this->db = $db;
	}

	/**
	 * Output key field for an editable field
	 *
	 * @param   string	$text			Text of label or key to translate
	 * @param   string	$htmlname		Name of select field ('edit' prefix will be added)
	 * @param   string	$preselected    Value to show/edit (not used in this function)
	 * @param	object	$object			Object
	 * @param	boolean	$perm			Permission to allow button to edit parameter. Set it to 0 to have a not edited field.
	 * @param	string	$typeofdata		Type of data ('string' by default, 'email', 'amount:99', 'numeric:99', 'text' or 'textarea:rows:cols', 'datepicker' ('day' do not work, don't know why), 'checkbox:ckeditor:dolibarr_zzz:width:height:savemethod:1:rows:cols', 'select;xxx[:class]'...)
	 * @param	string	$moreparam		More param to add on a href URL.
	 * @param   int     $fieldrequired  1 if we want to show field as mandatory using the "fieldrequired" CSS.
	 * @param   int     $notabletag     1=Do not output table tags but output a ':', 2=Do not output table tags and no ':', 3=Do not output table tags but output a ' '
	 * @param	string	$paramid		Key of parameter for id ('id', 'socid')
	 * @param	string	$help			Tooltip help
	 * @return	string					HTML edit field
	 */
	public function editfieldkey($text, $htmlname, $preselected, $object, $perm, $typeofdata = 'string', $moreparam = '', $fieldrequired = 0, $notabletag = 0, $paramid = 'id', $help = '')
	{
		global $conf, $langs;

		$ret = '';

		// TODO change for compatibility
		if (!empty($conf->global->MAIN_USE_JQUERY_JEDITABLE) && !preg_match('/^select;/', $typeofdata)) {
			if (!empty($perm)) {
				$tmp = explode(':', $typeofdata);
				$ret .= '<div class="editkey_'.$tmp[0].(!empty($tmp[1]) ? ' '.$tmp[1] : '').'" id="'.$htmlname.'">';
				if ($fieldrequired) {
					$ret .= '<span class="fieldrequired">';
				}
				if ($help) {
					$ret .= $this->textwithpicto($langs->trans($text), $help);
				} else {
					$ret .= $langs->trans($text);
				}
				if ($fieldrequired) {
					$ret .= '</span>';
				}
				$ret .= '</div>'."\n";
			} else {
				if ($fieldrequired) {
					$ret .= '<span class="fieldrequired">';
				}
				if ($help) {
					$ret .= $this->textwithpicto($langs->trans($text), $help);
				} else {
					$ret .= $langs->trans($text);
				}
				if ($fieldrequired) {
					$ret .= '</span>';
				}
			}
		} else {
			if (empty($notabletag) && $perm) {
				$ret .= '<table class="nobordernopadding centpercent"><tr><td class="nowrap">';
			}
			if ($fieldrequired) {
				$ret .= '<span class="fieldrequired">';
			}
			if ($help) {
				$ret .= $this->textwithpicto($langs->trans($text), $help);
			} else {
				$ret .= $langs->trans($text);
			}
			if ($fieldrequired) {
				$ret .= '</span>';
			}
			if (!empty($notabletag)) {
				$ret .= ' ';
			}
			if (empty($notabletag) && $perm) {
				$ret .= '</td>';
			}
			if (empty($notabletag) && $perm) {
				$ret .= '<td class="right">';
			}
			if ($htmlname && GETPOST('action', 'aZ09') != 'edit'.$htmlname && $perm) {
				$ret .= '<a class="editfielda" href="'.$_SERVER["PHP_SELF"].'?action=edit'.$htmlname.'&token='.newToken().'&'.$paramid.'='.$object->id.$moreparam.'">'.img_edit($langs->trans('Edit'), ($notabletag ? 0 : 1)).'</a>';
			}
			if (!empty($notabletag) && $notabletag == 1) {
				$ret .= ' : ';
			}
			if (!empty($notabletag) && $notabletag == 3) {
				$ret .= ' ';
			}
			if (empty($notabletag) && $perm) {
				$ret .= '</td>';
			}
			if (empty($notabletag) && $perm) {
				$ret .= '</tr></table>';
			}
		}

		return $ret;
	}

	/**
	 * Output value of a field for an editable field
	 *
	 * @param	string	$text			Text of label (not used in this function)
	 * @param	string	$htmlname		Name of select field
	 * @param	string	$value			Value to show/edit
	 * @param	object	$object			Object
	 * @param	boolean	$perm			Permission to allow button to edit parameter
	 * @param	string	$typeofdata		Type of data ('string' by default, 'email', 'amount:99', 'numeric:99', 'text' or 'textarea:rows:cols%', 'datepicker' ('day' do not work, don't know why), 'dayhour' or 'datepickerhour', 'ckeditor:dolibarr_zzz:width:height:savemethod:toolbarstartexpanded:rows:cols', 'select;xkey:xval,ykey:yval,...')
	 * @param	string	$editvalue		When in edit mode, use this value as $value instead of value (for example, you can provide here a formated price instead of numeric value). Use '' to use same than $value
	 * @param	object	$extObject		External object
	 * @param	mixed	$custommsg		String or Array of custom messages : eg array('success' => 'MyMessage', 'error' => 'MyMessage')
	 * @param	string	$moreparam		More param to add on the form action href URL
	 * @param   int     $notabletag     Do no output table tags
	 * @param	string	$formatfunc		Call a specific function to output field in view mode (For example: 'dol_print_email')
	 * @param	string	$paramid		Key of parameter for id ('id', 'socid')
	 * @return  string					HTML edit field
	 */
	public function editfieldval($text, $htmlname, $value, $object, $perm, $typeofdata = 'string', $editvalue = '', $extObject = null, $custommsg = null, $moreparam = '', $notabletag = 0, $formatfunc = '', $paramid = 'id')
	{
		global $conf, $langs;

		$ret = '';

		// Check parameters
		if (empty($typeofdata)) {
			return 'ErrorBadParameter';
		}

		// When option to edit inline is activated
		if (!empty($conf->global->MAIN_USE_JQUERY_JEDITABLE) && !preg_match('/^select;|day|datepicker|dayhour|datehourpicker/', $typeofdata)) { // TODO add jquery timepicker and support select
			$ret .= $this->editInPlace($object, $value, $htmlname, $perm, $typeofdata, $editvalue, $extObject, $custommsg);
		} else {
			$editmode = (GETPOST('action', 'aZ09') == 'edit'.$htmlname);
			if ($editmode) {
				$ret .= "\n";
				$ret .= '<form method="post" action="'.$_SERVER["PHP_SELF"].($moreparam ? '?'.$moreparam : '').'">';
				$ret .= '<input type="hidden" name="action" value="set'.$htmlname.'">';
				$ret .= '<input type="hidden" name="token" value="'.newToken().'">';
				$ret .= '<input type="hidden" name="'.$paramid.'" value="'.$object->id.'">';
				if (empty($notabletag)) {
					$ret .= '<table class="nobordernopadding centpercent">';
				}
				if (empty($notabletag)) {
					$ret .= '<tr><td>';
				}
				if (preg_match('/^(string|safehtmlstring|email)/', $typeofdata)) {
					$tmp = explode(':', $typeofdata);
					$ret .= '<input type="text" id="'.$htmlname.'" name="'.$htmlname.'" value="'.($editvalue ? $editvalue : $value).'"'.($tmp[1] ? ' size="'.$tmp[1].'"' : '').' autofocus>';
				} elseif (preg_match('/^(numeric|amount)/', $typeofdata)) {
					$tmp = explode(':', $typeofdata);
					$valuetoshow = price2num($editvalue ? $editvalue : $value);
<<<<<<< HEAD
					$ret .= '<input type="text" id="'.$htmlname.'" name="'.$htmlname.'" value="'.($valuetoshow != '' ?price($valuetoshow) : '').'"'.($tmp[1] ? ' size="'.$tmp[1].'"' : '').' autofocus>';
=======
					$ret .= '<input type="text" id="'.$htmlname.'" name="'.$htmlname.'" value="'.($valuetoshow != '' ? price($valuetoshow) : '').'"'.($tmp[1] ? ' size="'.$tmp[1].'"' : '').' autofocus>';
>>>>>>> 95dc2558
				} elseif (preg_match('/^(checkbox)/', $typeofdata)) {
					$tmp = explode(':', $typeofdata);
					$ret .= '<input type="checkbox" id="' . $htmlname . '" name="' . $htmlname . '" value="' . $value . '"' . ($tmp[1] ? $tmp[1] : '') . '/>';
				} elseif (preg_match('/^text/', $typeofdata) || preg_match('/^note/', $typeofdata)) {	// if wysiwyg is enabled $typeofdata = 'ckeditor'
					$tmp = explode(':', $typeofdata);
					$cols = $tmp[2];
					$morealt = '';
					if (preg_match('/%/', $cols)) {
						$morealt = ' style="width: '.$cols.'"';
						$cols = '';
					}

					$valuetoshow = ($editvalue ? $editvalue : $value);
					$ret .= '<textarea id="'.$htmlname.'" name="'.$htmlname.'" wrap="soft" rows="'.($tmp[1] ? $tmp[1] : '20').'"'.($cols ? ' cols="'.$cols.'"' : 'class="quatrevingtpercent"').$morealt.'" autofocus>';
					// textarea convert automatically entities chars into simple chars.
					// So we convert & into &amp; so a string like 'a &lt; <b>b</b><br>é<br>&lt;script&gt;alert('X');&lt;script&gt;' stay a correct html and is not converted by textarea component when wysiwig is off.
					$valuetoshow = str_replace('&', '&amp;', $valuetoshow);
					$ret .= dol_string_neverthesehtmltags($valuetoshow, array('textarea'));
					$ret .= '</textarea>';
				} elseif ($typeofdata == 'day' || $typeofdata == 'datepicker') {
					$ret .= $this->selectDate($value, $htmlname, 0, 0, 1, 'form'.$htmlname, 1, 0);
				} elseif ($typeofdata == 'dayhour' || $typeofdata == 'datehourpicker') {
					$ret .= $this->selectDate($value, $htmlname, 1, 1, 1, 'form'.$htmlname, 1, 0);
				} elseif (preg_match('/^select;/', $typeofdata)) {
					$arraydata = explode(',', preg_replace('/^select;/', '', $typeofdata));
					$arraylist = array();
					foreach ($arraydata as $val) {
						$tmp = explode(':', $val);
						$tmpkey = str_replace('|', ':', $tmp[0]);
						$arraylist[$tmpkey] = $tmp[1];
					}
					$ret .= $this->selectarray($htmlname, $arraylist, $value);
				} elseif (preg_match('/^ckeditor/', $typeofdata)) {
					$tmp = explode(':', $typeofdata); // Example: ckeditor:dolibarr_zzz:width:height:savemethod:toolbarstartexpanded:rows:cols:uselocalbrowser
					require_once DOL_DOCUMENT_ROOT.'/core/class/doleditor.class.php';
					$doleditor = new DolEditor($htmlname, ($editvalue ? $editvalue : $value), ($tmp[2] ? $tmp[2] : ''), ($tmp[3] ? $tmp[3] : '100'), ($tmp[1] ? $tmp[1] : 'dolibarr_notes'), 'In', ($tmp[5] ? $tmp[5] : 0), (isset($tmp[8]) ? ($tmp[8] ?true:false) : true), true, ($tmp[6] ? $tmp[6] : '20'), ($tmp[7] ? $tmp[7] : '100'));
					$ret .= $doleditor->Create(1);
				}
				if (empty($notabletag)) {
					$ret .= '</td>';
				}

				if (empty($notabletag)) {
					$ret .= '<td class="left">';
				}
				//else $ret.='<div class="clearboth"></div>';
				$ret .= '<input type="submit" class="smallpaddingimp button'.(empty($notabletag) ? '' : ' ').'" name="modify" value="'.$langs->trans("Modify").'">';
				if (preg_match('/ckeditor|textarea/', $typeofdata) && empty($notabletag)) {
					$ret .= '<br>'."\n";
				}
				$ret .= '<input type="submit" class="smallpaddingimp button button-cancel'.(empty($notabletag) ? '' : ' ').'" name="cancel" value="'.$langs->trans("Cancel").'">';
				if (empty($notabletag)) {
					$ret .= '</td>';
				}

				if (empty($notabletag)) {
					$ret .= '</tr></table>'."\n";
				}
				$ret .= '</form>'."\n";
			} else {
				if (preg_match('/^(email)/', $typeofdata)) {
					$ret .= dol_print_email($value, 0, 0, 0, 0, 1);
				} elseif (preg_match('/^(amount|numeric)/', $typeofdata)) {
					$ret .= ($value != '' ? price($value, '', $langs, 0, -1, -1, $conf->currency) : '');
				} elseif (preg_match('/^(checkbox)/', $typeofdata)) {
					$tmp = explode(':', $typeofdata);
					$ret .= '<input type="checkbox" disabled id="' . $htmlname . '" name="' . $htmlname . '" value="' . $value . '"' . ($tmp[1] ? $tmp[1] : '') . '/>';
				} elseif (preg_match('/^text/', $typeofdata) || preg_match('/^note/', $typeofdata)) {
					$ret .= dol_htmlentitiesbr($value);
				} elseif (preg_match('/^safehtmlstring/', $typeofdata)) {
					$ret .= dol_string_onlythesehtmltags($value);
				} elseif (preg_match('/^restricthtml/', $typeofdata)) {
					$ret .= dol_string_onlythesehtmltags($value);
				} elseif ($typeofdata == 'day' || $typeofdata == 'datepicker') {
					$ret .= '<span class="valuedate">'.dol_print_date($value, 'day').'</span>';
				} elseif ($typeofdata == 'dayhour' || $typeofdata == 'datehourpicker') {
					$ret .= '<span class="valuedate">'.dol_print_date($value, 'dayhour').'</span>';
				} elseif (preg_match('/^select;/', $typeofdata)) {
					$arraydata = explode(',', preg_replace('/^select;/', '', $typeofdata));
					$arraylist = array();
					foreach ($arraydata as $val) {
						$tmp = explode(':', $val);
						$arraylist[$tmp[0]] = $tmp[1];
					}
					$ret .= $arraylist[$value];
					if ($htmlname == 'fk_product_type') {
						if ($value == 0) {
							$ret = img_picto($langs->trans("Product"), 'product', 'class="paddingleftonly paddingrightonly colorgrey"').$ret;
						} else {
							$ret = img_picto($langs->trans("Service"), 'service', 'class="paddingleftonly paddingrightonly colorgrey"').$ret;
						}
					}
				} elseif (preg_match('/^ckeditor/', $typeofdata)) {
					$tmpcontent = dol_htmlentitiesbr($value);
					if (!empty($conf->global->MAIN_DISABLE_NOTES_TAB)) {
						$firstline = preg_replace('/<br>.*/', '', $tmpcontent);
						$firstline = preg_replace('/[\n\r].*/', '', $firstline);
						$tmpcontent = $firstline.((strlen($firstline) != strlen($tmpcontent)) ? '...' : '');
					}
					// We dont use dol_escape_htmltag to get the html formating active, but this need we must also
					// clean data from some dangerous html
					$ret .= dol_string_onlythesehtmltags(dol_htmlentitiesbr($tmpcontent));
				} else {
					$ret .= dol_escape_htmltag($value);
				}

				if ($formatfunc && method_exists($object, $formatfunc)) {
					$ret = $object->$formatfunc($ret);
				}
			}
		}
		return $ret;
	}

	/**
	 * Output edit in place form
	 *
	 * @param   string	$fieldname		Name of the field
	 * @param	object	$object			Object
	 * @param	boolean	$perm			Permission to allow button to edit parameter. Set it to 0 to have a not edited field.
	 * @param	string	$typeofdata		Type of data ('string' by default, 'email', 'amount:99', 'numeric:99', 'text' or 'textarea:rows:cols', 'datepicker' ('day' do not work, don't know why), 'ckeditor:dolibarr_zzz:width:height:savemethod:1:rows:cols', 'select;xxx[:class]'...)
	 * @param	string	$check			Same coe than $check parameter of GETPOST()
	 * @param	string	$morecss		More CSS
	 * @return	string   		      	HTML code for the edit of alternative language
	 */
	public function widgetForTranslation($fieldname, $object, $perm, $typeofdata = 'string', $check = '', $morecss = '')
	{
		global $conf, $langs, $extralanguages;

		$result = '';

		// List of extra languages
		$arrayoflangcode = array();
		if (!empty($conf->global->PDF_USE_ALSO_LANGUAGE_CODE)) {
			$arrayoflangcode[] = $conf->global->PDF_USE_ALSO_LANGUAGE_CODE;
		}

		if (is_array($arrayoflangcode) && count($arrayoflangcode)) {
			if (!is_object($extralanguages)) {
				include_once DOL_DOCUMENT_ROOT.'/core/class/extralanguages.class.php';
				$extralanguages = new ExtraLanguages($this->db);
			}
			$extralanguages->fetch_name_extralanguages('societe');

			if (!is_array($extralanguages->attributes[$object->element]) || empty($extralanguages->attributes[$object->element][$fieldname])) {
				return ''; // No extralang field to show
			}

			$result .= '<!-- Widget for translation -->'."\n";
			$result .= '<div class="inline-block paddingleft image-'.$object->element.'-'.$fieldname.'">';
			$s = img_picto($langs->trans("ShowOtherLanguages"), 'language', '', false, 0, 0, '', 'fa-15 editfieldlang');
			$result .= $s;
			$result .= '</div>';

			$result .= '<div class="inline-block hidden field-'.$object->element.'-'.$fieldname.'">';

			$resultforextrlang = '';
			foreach ($arrayoflangcode as $langcode) {
				$valuetoshow = GETPOSTISSET('field-'.$object->element."-".$fieldname."-".$langcode) ? GETPOST('field-'.$object->element.'-'.$fieldname."-".$langcode, $check) : '';
				if (empty($valuetoshow)) {
					$object->fetchValuesForExtraLanguages();
					//var_dump($object->array_languages);
					$valuetoshow = $object->array_languages[$fieldname][$langcode];
				}

				$s = picto_from_langcode($langcode, 'class="pictoforlang paddingright"');
				$resultforextrlang .= $s;

				// TODO Use the showInputField() method of ExtraLanguages object
				if ($typeofdata == 'textarea') {
					$resultforextrlang .= '<textarea name="field-'.$object->element."-".$fieldname."-".$langcode.'" id="'.$fieldname."-".$langcode.'" class="'.$morecss.'" rows="'.ROWS_2.'" wrap="soft">';
					$resultforextrlang .= $valuetoshow;
					$resultforextrlang .= '</textarea>';
				} else {
					$resultforextrlang .= '<input type="text" class="inputfieldforlang '.($morecss ? ' '.$morecss : '').'" name="field-'.$object->element.'-'.$fieldname.'-'.$langcode.'" value="'.$valuetoshow.'">';
				}
			}
			$result .= $resultforextrlang;

			$result .= '</div>';
			$result .= '<script>$(".image-'.$object->element.'-'.$fieldname.'").click(function() { console.log("Toggle lang widget"); jQuery(".field-'.$object->element.'-'.$fieldname.'").toggle(); });</script>';
		}

		return $result;
	}

	/**
	 * Output edit in place form
	 *
	 * @param	object	$object			Object
	 * @param	string	$value			Value to show/edit
	 * @param	string	$htmlname		DIV ID (field name)
	 * @param	int		$condition		Condition to edit
	 * @param	string	$inputType		Type of input ('string', 'numeric', 'datepicker' ('day' do not work, don't know why), 'textarea:rows:cols', 'ckeditor:dolibarr_zzz:width:height:?:1:rows:cols', 'select:loadmethod:savemethod:buttononly')
	 * @param	string	$editvalue		When in edit mode, use this value as $value instead of value
	 * @param	object	$extObject		External object
	 * @param	mixed	$custommsg		String or Array of custom messages : eg array('success' => 'MyMessage', 'error' => 'MyMessage')
	 * @return	string   		      	HTML edit in place
	 */
	protected function editInPlace($object, $value, $htmlname, $condition, $inputType = 'textarea', $editvalue = null, $extObject = null, $custommsg = null)
	{
		global $conf;

		$out = '';

		// Check parameters
		if (preg_match('/^text/', $inputType)) {
			$value = dol_nl2br($value);
		} elseif (preg_match('/^numeric/', $inputType)) {
			$value = price($value);
		} elseif ($inputType == 'day' || $inputType == 'datepicker') {
			$value = dol_print_date($value, 'day');
		}

		if ($condition) {
			$element = false;
			$table_element = false;
			$fk_element		= false;
			$loadmethod		= false;
			$savemethod		= false;
			$ext_element	= false;
			$button_only	= false;
			$inputOption = '';

			if (is_object($object)) {
				$element = $object->element;
				$table_element = $object->table_element;
				$fk_element = $object->id;
			}

			if (is_object($extObject)) {
				$ext_element = $extObject->element;
			}

			if (preg_match('/^(string|email|numeric)/', $inputType)) {
				$tmp = explode(':', $inputType);
				$inputType = $tmp[0];
				if (!empty($tmp[1])) {
					$inputOption = $tmp[1];
				}
				if (!empty($tmp[2])) {
					$savemethod = $tmp[2];
				}
				$out .= '<input id="width_'.$htmlname.'" value="'.$inputOption.'" type="hidden"/>'."\n";
			} elseif ((preg_match('/^day$/', $inputType)) || (preg_match('/^datepicker/', $inputType)) || (preg_match('/^datehourpicker/', $inputType))) {
				$tmp = explode(':', $inputType);
				$inputType = $tmp[0];
				if (!empty($tmp[1])) {
					$inputOption = $tmp[1];
				}
				if (!empty($tmp[2])) {
					$savemethod = $tmp[2];
				}

				$out .= '<input id="timestamp" type="hidden"/>'."\n"; // Use for timestamp format
			} elseif (preg_match('/^(select|autocomplete)/', $inputType)) {
				$tmp = explode(':', $inputType);
				$inputType = $tmp[0];
				$loadmethod = $tmp[1];
				if (!empty($tmp[2])) {
					$savemethod = $tmp[2];
				}
				if (!empty($tmp[3])) {
					$button_only = true;
				}
			} elseif (preg_match('/^textarea/', $inputType)) {
				$tmp = explode(':', $inputType);
				$inputType = $tmp[0];
				$rows = (empty($tmp[1]) ? '8' : $tmp[1]);
				$cols = (empty($tmp[2]) ? '80' : $tmp[2]);
			} elseif (preg_match('/^ckeditor/', $inputType)) {
				$tmp = explode(':', $inputType);
				$inputType = $tmp[0];
				$toolbar = $tmp[1];
				if (!empty($tmp[2])) {
					$width = $tmp[2];
				}
				if (!empty($tmp[3])) {
					$heigth = $tmp[3];
				}
				if (!empty($tmp[4])) {
					$savemethod = $tmp[4];
				}

				if (!empty($conf->fckeditor->enabled)) {
					$out .= '<input id="ckeditor_toolbar" value="'.$toolbar.'" type="hidden"/>'."\n";
				} else {
					$inputType = 'textarea';
				}
			}

			$out .= '<input id="element_'.$htmlname.'" value="'.$element.'" type="hidden"/>'."\n";
			$out .= '<input id="table_element_'.$htmlname.'" value="'.$table_element.'" type="hidden"/>'."\n";
			$out .= '<input id="fk_element_'.$htmlname.'" value="'.$fk_element.'" type="hidden"/>'."\n";
			$out .= '<input id="loadmethod_'.$htmlname.'" value="'.$loadmethod.'" type="hidden"/>'."\n";
			if (!empty($savemethod)) {
				$out .= '<input id="savemethod_'.$htmlname.'" value="'.$savemethod.'" type="hidden"/>'."\n";
			}
			if (!empty($ext_element)) {
				$out .= '<input id="ext_element_'.$htmlname.'" value="'.$ext_element.'" type="hidden"/>'."\n";
			}
			if (!empty($custommsg)) {
				if (is_array($custommsg)) {
					if (!empty($custommsg['success'])) {
						$out .= '<input id="successmsg_'.$htmlname.'" value="'.$custommsg['success'].'" type="hidden"/>'."\n";
					}
					if (!empty($custommsg['error'])) {
						$out .= '<input id="errormsg_'.$htmlname.'" value="'.$custommsg['error'].'" type="hidden"/>'."\n";
					}
				} else {
					$out .= '<input id="successmsg_'.$htmlname.'" value="'.$custommsg.'" type="hidden"/>'."\n";
				}
			}
			if ($inputType == 'textarea') {
				$out .= '<input id="textarea_'.$htmlname.'_rows" value="'.$rows.'" type="hidden"/>'."\n";
				$out .= '<input id="textarea_'.$htmlname.'_cols" value="'.$cols.'" type="hidden"/>'."\n";
			}
			$out .= '<span id="viewval_'.$htmlname.'" class="viewval_'.$inputType.($button_only ? ' inactive' : ' active').'">'.$value.'</span>'."\n";
			$out .= '<span id="editval_'.$htmlname.'" class="editval_'.$inputType.($button_only ? ' inactive' : ' active').' hideobject">'.(!empty($editvalue) ? $editvalue : $value).'</span>'."\n";
		} else {
			$out = $value;
		}

		return $out;
	}

	/**
	 *	Show a text and picto with tooltip on text or picto.
	 *  Can be called by an instancied $form->textwithtooltip or by a static call Form::textwithtooltip
	 *
	 *	@param	string		$text				Text to show
	 *	@param	string		$htmltext			HTML content of tooltip. Must be HTML/UTF8 encoded.
	 *	@param	int			$tooltipon			1=tooltip on text, 2=tooltip on image, 3=tooltip sur les 2
	 *	@param	int			$direction			-1=image is before, 0=no image, 1=image is after
	 *	@param	string		$img				Html code for image (use img_xxx() function to get it)
	 *	@param	string		$extracss			Add a CSS style to td tags
	 *	@param	int			$notabs				0=Include table and tr tags, 1=Do not include table and tr tags, 2=use div, 3=use span
	 *	@param	string		$incbefore			Include code before the text
	 *	@param	int			$noencodehtmltext	Do not encode into html entity the htmltext
	 *  @param  string      $tooltiptrigger		''=Tooltip on hover, 'abc'=Tooltip on click (abc is a unique key)
	 *  @param	int			$forcenowrap		Force no wrap between text and picto (works with notabs=2 only)
	 *	@return	string							Code html du tooltip (texte+picto)
	 *	@see	textwithpicto() Use thisfunction if you can.
	 */
	public function textwithtooltip($text, $htmltext, $tooltipon = 1, $direction = 0, $img = '', $extracss = '', $notabs = 3, $incbefore = '', $noencodehtmltext = 0, $tooltiptrigger = '', $forcenowrap = 0)
	{
		if ($incbefore) {
			$text = $incbefore.$text;
		}
		if (!$htmltext) {
			return $text;
		}
		$direction = (int) $direction;	// For backward compatibility when $direction was set to '' instead of 0

		$tag = 'td';
		if ($notabs == 2) {
			$tag = 'div';
		}
		if ($notabs == 3) {
			$tag = 'span';
		}
		// Sanitize tooltip
		$htmltext = str_replace(array("\r", "\n"), '', $htmltext);

		$extrastyle = '';
		if ($direction < 0) {
			$extracss = ($extracss ? $extracss.' ' : '').($notabs != 3 ? 'inline-block' : '');
			$extrastyle = 'padding: 0px; padding-left: 3px !important;';
		}
		if ($direction > 0) {
			$extracss = ($extracss ? $extracss.' ' : '').($notabs != 3 ? 'inline-block' : '');
			$extrastyle = 'padding: 0px; padding-right: 3px !important;';
		}

		$classfortooltip = 'classfortooltip';

		$s = '';
		$textfordialog = '';

		if ($tooltiptrigger == '') {
			$htmltext = str_replace('"', '&quot;', $htmltext);
		} else {
			$classfortooltip = 'classfortooltiponclick';
			$textfordialog .= '<div style="display: none;" id="idfortooltiponclick_'.$tooltiptrigger.'" class="classfortooltiponclicktext">'.$htmltext.'</div>';
		}
		if ($tooltipon == 2 || $tooltipon == 3) {
			$paramfortooltipimg = ' class="'.$classfortooltip.($notabs != 3 ? ' inline-block' : '').($extracss ? ' '.$extracss : '').'" style="padding: 0px;'.($extrastyle ? ' '.$extrastyle : '').'"';
			if ($tooltiptrigger == '') {
				$paramfortooltipimg .= ' title="'.($noencodehtmltext ? $htmltext : dol_escape_htmltag($htmltext, 1)).'"'; // Attribut to put on img tag to store tooltip
			} else {
				$paramfortooltipimg .= ' dolid="'.$tooltiptrigger.'"';
			}
		} else {
			$paramfortooltipimg = ($extracss ? ' class="'.$extracss.'"' : '').($extrastyle ? ' style="'.$extrastyle.'"' : ''); // Attribut to put on td text tag
		}
		if ($tooltipon == 1 || $tooltipon == 3) {
			$paramfortooltiptd = ' class="'.($tooltipon == 3 ? 'cursorpointer ' : '').$classfortooltip.' inline-block'.($extracss ? ' '.$extracss : '').'" style="padding: 0px;'.($extrastyle ? ' '.$extrastyle : '').'" ';
			if ($tooltiptrigger == '') {
				$paramfortooltiptd .= ' title="'.($noencodehtmltext ? $htmltext : dol_escape_htmltag($htmltext, 1)).'"'; // Attribut to put on td tag to store tooltip
			} else {
				$paramfortooltiptd .= ' dolid="'.$tooltiptrigger.'"';
			}
		} else {
			$paramfortooltiptd = ($extracss ? ' class="'.$extracss.'"' : '').($extrastyle ? ' style="'.$extrastyle.'"' : ''); // Attribut to put on td text tag
		}
		if (empty($notabs)) {
			$s .= '<table class="nobordernopadding"><tr style="height: auto;">';
		} elseif ($notabs == 2) {
			$s .= '<div class="inline-block'.($forcenowrap ? ' nowrap' : '').'">';
		}
		// Define value if value is before
		if ($direction < 0) {
			$s .= '<'.$tag.$paramfortooltipimg;
			if ($tag == 'td') {
				$s .= ' class=valigntop" width="14"';
			}
			$s .= '>'.$textfordialog.$img.'</'.$tag.'>';
		}
		// Use another method to help avoid having a space in value in order to use this value with jquery
		// Define label
		if ((string) $text != '') {
			$s .= '<'.$tag.$paramfortooltiptd.'>'.$text.'</'.$tag.'>';
		}
		// Define value if value is after
		if ($direction > 0) {
			$s .= '<'.$tag.$paramfortooltipimg;
			if ($tag == 'td') {
				$s .= ' class="valignmiddle" width="14"';
			}
			$s .= '>'.$textfordialog.$img.'</'.$tag.'>';
		}
		if (empty($notabs)) {
			$s .= '</tr></table>';
		} elseif ($notabs == 2) {
			$s .= '</div>';
		}

		return $s;
	}

	/**
	 *	Show a text with a picto and a tooltip on picto
	 *
	 *	@param	string	$text				Text to show
	 *	@param  string	$htmltext	     	Content of tooltip
	 *	@param	int		$direction			1=Icon is after text, -1=Icon is before text, 0=no icon
	 * 	@param	string	$type				Type of picto ('info', 'infoclickable', 'help', 'helpclickable', 'warning', 'superadmin', 'mypicto@mymodule', ...) or image filepath or 'none'
	 *  @param  string	$extracss           Add a CSS style to td, div or span tag
	 *  @param  int		$noencodehtmltext   Do not encode into html entity the htmltext
	 *  @param	int		$notabs				0=Include table and tr tags, 1=Do not include table and tr tags, 2=use div, 3=use span
	 *  @param  string  $tooltiptrigger     ''=Tooltip on hover, 'abc'=Tooltip on click (abc is a unique key, clickable link is on image or on link if param $type='none' or on both if $type='xxxclickable')
	 *  @param	int		$forcenowrap		Force no wrap between text and picto (works with notabs=2 only)
	 * 	@return	string						HTML code of text, picto, tooltip
	 */
	public function textwithpicto($text, $htmltext, $direction = 1, $type = 'help', $extracss = '', $noencodehtmltext = 0, $notabs = 3, $tooltiptrigger = '', $forcenowrap = 0)
	{
		global $conf, $langs;

		$alt = '';
		if ($tooltiptrigger) {
			$alt = $langs->transnoentitiesnoconv("ClickToShowHelp");
		}

		//For backwards compatibility
		if ($type == '0') {
			$type = 'info';
		} elseif ($type == '1') {
			$type = 'help';
		}

		// If info or help with no javascript, show only text
		if (empty($conf->use_javascript_ajax)) {
			if ($type == 'info' || $type == 'infoclickable' || $type == 'help' || $type == 'helpclickable') {
				return $text;
			} else {
				$alt = $htmltext;
				$htmltext = '';
			}
		}

		// If info or help with smartphone, show only text (tooltip hover can't works)
		if (!empty($conf->dol_no_mouse_hover) && empty($tooltiptrigger)) {
			if ($type == 'info' || $type == 'infoclickable' || $type == 'help' || $type == 'helpclickable') {
				return $text;
			}
		}
		// If info or help with smartphone, show only text (tooltip on click does not works with dialog on smaprtphone)
		//if (! empty($conf->dol_no_mouse_hover) && ! empty($tooltiptrigger))
		//{
		//if ($type == 'info' || $type == 'help') return '<a href="'..'">'.$text.''</a>';
		//}

		$img = '';
		if ($type == 'info') {
			$img = img_help(0, $alt);
		} elseif ($type == 'help') {
			$img = img_help(($tooltiptrigger != '' ? 2 : 1), $alt);
		} elseif ($type == 'helpclickable') {
			$img = img_help(($tooltiptrigger != '' ? 2 : 1), $alt);
		} elseif ($type == 'superadmin') {
			$img = img_picto($alt, 'redstar');
		} elseif ($type == 'admin') {
			$img = img_picto($alt, 'star');
		} elseif ($type == 'warning') {
			$img = img_warning($alt);
		} elseif ($type != 'none') {
			$img = img_picto($alt, $type); // $type can be an image path
		}

		return $this->textwithtooltip($text, $htmltext, ((($tooltiptrigger && !$img) || strpos($type, 'clickable')) ? 3 : 2), $direction, $img, $extracss, $notabs, '', $noencodehtmltext, $tooltiptrigger, $forcenowrap);
	}

	/**
	 * Generate select HTML to choose massaction
	 *
	 * @param	string	$selected		Value auto selected when at least one record is selected. Not a preselected value. Use '0' by default.
	 * @param	array	$arrayofaction	array('code'=>'label', ...). The code is the key stored into the GETPOST('massaction') when submitting action.
	 * @param   int     $alwaysvisible  1=select button always visible
	 * @param   string  $name     		Name for massaction
	 * @param   string  $cssclass 		CSS class used to check for select
	 * @return	string|void				Select list
	 */
	public function selectMassAction($selected, $arrayofaction, $alwaysvisible = 0, $name = 'massaction', $cssclass = 'checkforselect')
	{
		global $conf, $langs, $hookmanager;


		$disabled = 0;
		$ret = '<div class="centpercent center">';
		$ret .= '<select class="flat'.(empty($conf->use_javascript_ajax) ? '' : ' hideobject').' '.$name.' '.$name.'select valignmiddle alignstart" id="'.$name.'" name="'.$name.'"'.($disabled ? ' disabled="disabled"' : '').'>';

		// Complete list with data from external modules. THe module can use $_SERVER['PHP_SELF'] to know on which page we are, or use the $parameters['currentcontext'] completed by executeHooks.
		$parameters = array();
		$reshook = $hookmanager->executeHooks('addMoreMassActions', $parameters); // Note that $action and $object may have been modified by hook
		// check if there is a mass action
		if (count($arrayofaction) == 0 && empty($hookmanager->resPrint)) {
			return;
		}
		if (empty($reshook)) {
			$ret .= '<option value="0"'.($disabled ? ' disabled="disabled"' : '').'>-- '.$langs->trans("SelectAction").' --</option>';
			foreach ($arrayofaction as $code => $label) {
				$ret .= '<option value="'.$code.'"'.($disabled ? ' disabled="disabled"' : '').' data-html="'.dol_escape_htmltag($label).'">'.$label.'</option>';
			}
		}
		$ret .= $hookmanager->resPrint;

		$ret .= '</select>';

		if (empty($conf->dol_optimize_smallscreen)) {
			$ret .= ajax_combobox('.'.$name.'select');
		}

		// Warning: if you set submit button to disabled, post using 'Enter' will no more work if there is no another input submit. So we add a hidden button
		$ret .= '<input type="submit" name="confirmmassactioninvisible" style="display: none" tabindex="-1">'; // Hidden button BEFORE so it is the one used when we submit with ENTER.
		$ret .= '<input type="submit" disabled name="confirmmassaction"'.(empty($conf->use_javascript_ajax) ? '' : ' style="display: none"').' class="button smallpaddingimp'.(empty($conf->use_javascript_ajax) ? '' : ' hideobject').' '.$name.' '.$name.'confirmed" value="'.dol_escape_htmltag($langs->trans("Confirm")).'">';
		$ret .= '</div>';

		if (!empty($conf->use_javascript_ajax)) {
			$ret .= '<!-- JS CODE TO ENABLE mass action select -->
    		<script>
                        function initCheckForSelect(mode, name, cssclass)	/* mode is 0 during init of page or click all, 1 when we click on 1 checkboxi, "name" refers to the class of the massaction button, "cssclass" to the class of the checkfor select boxes */
        		{
        			atleastoneselected=0;
                                jQuery("."+cssclass).each(function( index ) {
    	  				/* console.log( index + ": " + $( this ).text() ); */
    	  				if ($(this).is(\':checked\')) atleastoneselected++;
    	  			});

					console.log("initCheckForSelect mode="+mode+" name="+name+" cssclass="+cssclass+" atleastoneselected="+atleastoneselected);

    	  			if (atleastoneselected || '.$alwaysvisible.')
    	  			{
                                    jQuery("."+name).show();
        			    '.($selected ? 'if (atleastoneselected) { jQuery("."+name+"select").val("'.$selected.'").trigger(\'change\'); jQuery("."+name+"confirmed").prop(\'disabled\', false); }' : '').'
        			    '.($selected ? 'if (! atleastoneselected) { jQuery("."+name+"select").val("0").trigger(\'change\'); jQuery("."+name+"confirmed").prop(\'disabled\', true); } ' : '').'
    	  			}
    	  			else
    	  			{
                                    jQuery("."+name).hide();
                                    jQuery("."+name+"other").hide();
    	            }
        		}

        	jQuery(document).ready(function () {
                    initCheckForSelect(0, "' . $name.'", "'.$cssclass.'");
                    jQuery(".' . $cssclass.'").click(function() {
                        initCheckForSelect(1, "'.$name.'", "'.$cssclass.'");
                    });
                        jQuery(".' . $name.'select").change(function() {
        			var massaction = $( this ).val();
        			var urlform = $( this ).closest("form").attr("action").replace("#show_files","");
        			if (massaction == "builddoc")
                    {
                        urlform = urlform + "#show_files";
    	            }
        			$( this ).closest("form").attr("action", urlform);
                    console.log("we select a mass action name='.$name.' massaction="+massaction+" - "+urlform);
        	        /* Warning: if you set submit button to disabled, post using Enter will no more work if there is no other button */
        			if ($(this).val() != \'0\')
    	  			{
                                        jQuery(".' . $name.'confirmed").prop(\'disabled\', false);
										jQuery(".' . $name.'other").hide();	/* To disable if another div was open */
                                        jQuery(".' . $name.'"+massaction).show();
    	  			}
    	  			else
    	  			{
                                        jQuery(".' . $name.'confirmed").prop(\'disabled\', true);
										jQuery(".' . $name.'other").hide();	/* To disable any div open */
    	  			}
    	        });
        	});
    		</script>
        	';
		}

		return $ret;
	}

	// phpcs:disable PEAR.NamingConventions.ValidFunctionName.ScopeNotCamelCaps
	/**
	 *  Return combo list of activated countries, into language of user
	 *
	 *  @param	string	$selected       		Id or Code or Label of preselected country
	 *  @param  string	$htmlname       		Name of html select object
	 *  @param  string	$htmloption     		More html options on select object
	 *  @param	integer	$maxlength				Max length for labels (0=no limit)
	 *  @param	string	$morecss				More css class
	 *  @param	string	$usecodeaskey			''=Use id as key (default), 'code3'=Use code on 3 alpha as key, 'code2"=Use code on 2 alpha as key
	 *  @param	int		$showempty				Show empty choice
	 *  @param	int		$disablefavorites		1=Disable favorites,
	 *  @param	int		$addspecialentries		1=Add dedicated entries for group of countries (like 'European Economic Community', ...)
	 *  @param	array	$exclude_country_code	Array of country code (iso2) to exclude
	 *  @param	int		$hideflags				Hide flags
	 *  @return string           				HTML string with select
	 */
	public function select_country($selected = '', $htmlname = 'country_id', $htmloption = '', $maxlength = 0, $morecss = 'minwidth300', $usecodeaskey = '', $showempty = 1, $disablefavorites = 0, $addspecialentries = 0, $exclude_country_code = array(), $hideflags = 0)
	{
		// phpcs:enable
		global $conf, $langs, $mysoc;

		$langs->load("dict");

		$out = '';
		$countryArray = array();
		$favorite = array();
		$label = array();
		$atleastonefavorite = 0;

		$sql = "SELECT rowid, code as code_iso, code_iso as code_iso3, label, favorite, eec";
<<<<<<< HEAD
		$sql .= " FROM ".MAIN_DB_PREFIX."c_country";
=======
		$sql .= " FROM ".$this->db->prefix()."c_country";
>>>>>>> 95dc2558
		$sql .= " WHERE active > 0";
		//$sql.= " ORDER BY code ASC";

		dol_syslog(get_class($this)."::select_country", LOG_DEBUG);
		$resql = $this->db->query($sql);
		if ($resql) {
			$out .= '<select id="select'.$htmlname.'" class="flat maxwidth200onsmartphone selectcountry'.($morecss ? ' '.$morecss : '').'" name="'.$htmlname.'" '.$htmloption.'>';
			$num = $this->db->num_rows($resql);
			$i = 0;
			if ($num) {
				while ($i < $num) {
					$obj = $this->db->fetch_object($resql);

					$countryArray[$i]['rowid'] = $obj->rowid;
					$countryArray[$i]['code_iso'] = $obj->code_iso;
					$countryArray[$i]['code_iso3'] 	= $obj->code_iso3;
					$countryArray[$i]['label'] = ($obj->code_iso && $langs->transnoentitiesnoconv("Country".$obj->code_iso) != "Country".$obj->code_iso ? $langs->transnoentitiesnoconv("Country".$obj->code_iso) : ($obj->label != '-' ? $obj->label : ''));
					$countryArray[$i]['favorite'] = $obj->favorite;
					$countryArray[$i]['eec'] = $obj->eec;
					$favorite[$i] = $obj->favorite;
					$label[$i] = dol_string_unaccent($countryArray[$i]['label']);
					$i++;
				}

				if (empty($disablefavorites)) {
					array_multisort($favorite, SORT_DESC, $label, SORT_ASC, $countryArray);
				} else {
					$countryArray = dol_sort_array($countryArray, 'label');
				}

				if ($showempty) {
					$out .= '<option value="">&nbsp;</option>'."\n";
				}

				if ($addspecialentries) {	// Add dedicated entries for groups of countries
					//if ($showempty) $out.= '<option value="" disabled class="selectoptiondisabledwhite">--------------</option>';
					$out .= '<option value="special_allnotme"'.($selected == 'special_allnotme' ? ' selected' : '').'>'.$langs->trans("CountriesExceptMe", $langs->transnoentitiesnoconv("Country".$mysoc->country_code)).'</option>';
					$out .= '<option value="special_eec"'.($selected == 'special_eec' ? ' selected' : '').'>'.$langs->trans("CountriesInEEC").'</option>';
					if ($mysoc->isInEEC()) {
						$out .= '<option value="special_eecnotme"'.($selected == 'special_eecnotme' ? ' selected' : '').'>'.$langs->trans("CountriesInEECExceptMe", $langs->transnoentitiesnoconv("Country".$mysoc->country_code)).'</option>';
					}
					$out .= '<option value="special_noteec"'.($selected == 'special_noteec' ? ' selected' : '').'>'.$langs->trans("CountriesNotInEEC").'</option>';
					$out .= '<option value="" disabled class="selectoptiondisabledwhite">------------</option>';
				}

				foreach ($countryArray as $row) {
					//if (empty($showempty) && empty($row['rowid'])) continue;
					if (empty($row['rowid'])) {
						continue;
					}
					if (is_array($exclude_country_code) && count($exclude_country_code) && in_array($row['code_iso'], $exclude_country_code)) {
						continue; // exclude some countries
					}

					if (empty($disablefavorites) && $row['favorite'] && $row['code_iso']) {
						$atleastonefavorite++;
					}
					if (empty($row['favorite']) && $atleastonefavorite) {
						$atleastonefavorite = 0;
						$out .= '<option value="" disabled class="selectoptiondisabledwhite">------------</option>';
					}

					$labeltoshow = '';
					if ($row['label']) {
						$labeltoshow .= dol_trunc($row['label'], $maxlength, 'middle');
					} else {
						$labeltoshow .= '&nbsp;';
					}
					if ($row['code_iso']) {
						$labeltoshow .= ' <span class="opacitymedium">('.$row['code_iso'].')</span>';
						if (empty($hideflags)) {
							$tmpflag = picto_from_langcode($row['code_iso'], 'class="saturatemedium paddingrightonly"', 1);
							$labeltoshow = $tmpflag.' '.$labeltoshow;
						}
					}

					if ($selected && $selected != '-1' && ($selected == $row['rowid'] || $selected == $row['code_iso'] || $selected == $row['code_iso3'] || $selected == $row['label'])) {
						$out .= '<option value="'.($usecodeaskey ? ($usecodeaskey == 'code2' ? $row['code_iso'] : $row['code_iso3']) : $row['rowid']).'" selected data-html="'.dol_escape_htmltag($labeltoshow).'" data-eec="'.((int) $row['eec']).'">';
					} else {
						$out .= '<option value="'.($usecodeaskey ? ($usecodeaskey == 'code2' ? $row['code_iso'] : $row['code_iso3']) : $row['rowid']).'" data-html="'.dol_escape_htmltag($labeltoshow).'" data-eec="'.((int) $row['eec']).'">';
					}
					$out .= $labeltoshow;
					$out .= '</option>'."\n";
				}
			}
			$out .= '</select>';
		} else {
			dol_print_error($this->db);
		}

		// Make select dynamic
		include_once DOL_DOCUMENT_ROOT.'/core/lib/ajax.lib.php';
		$out .= ajax_combobox('select'.$htmlname, array(), 0, 0, 'resolve');

		return $out;
	}

	// phpcs:disable PEAR.NamingConventions.ValidFunctionName.ScopeNotCamelCaps
	/**
	 *  Return select list of incoterms
	 *
	 *  @param	string	$selected       		Id or Code of preselected incoterm
	 *  @param	string	$location_incoterms     Value of input location
	 *  @param	string	$page       			Defined the form action
	 *  @param  string	$htmlname       		Name of html select object
	 *  @param  string	$htmloption     		Options html on select object
	 * 	@param	int		$forcecombo				Force to load all values and output a standard combobox (with no beautification)
	 *  @param	array	$events					Event options to run on change. Example: array(array('method'=>'getContacts', 'url'=>dol_buildpath('/core/ajax/contacts.php',1), 'htmlname'=>'contactid', 'params'=>array('add-customer-contact'=>'disabled')))
	 *  @return string           				HTML string with select and input
	 */
	public function select_incoterms($selected = '', $location_incoterms = '', $page = '', $htmlname = 'incoterm_id', $htmloption = '', $forcecombo = 1, $events = array())
	{
		// phpcs:enable
		global $conf, $langs;

		$langs->load("dict");

		$out = '';
		$moreattrib = '';
		$incotermArray = array();

		$sql = "SELECT rowid, code";
		$sql .= " FROM ".$this->db->prefix()."c_incoterms";
		$sql .= " WHERE active > 0";
		$sql .= " ORDER BY code ASC";

		dol_syslog(get_class($this)."::select_incoterm", LOG_DEBUG);
		$resql = $this->db->query($sql);
		if ($resql) {
			if ($conf->use_javascript_ajax && !$forcecombo) {
				include_once DOL_DOCUMENT_ROOT.'/core/lib/ajax.lib.php';
				$out .= ajax_combobox($htmlname, $events);
			}

			if (!empty($page)) {
				$out .= '<form method="post" action="'.$page.'">';
				$out .= '<input type="hidden" name="action" value="set_incoterms">';
				$out .= '<input type="hidden" name="token" value="'.newToken().'">';
			}

			$out .= '<select id="'.$htmlname.'" class="flat selectincoterm width75" name="'.$htmlname.'" '.$htmloption.'>';
			$out .= '<option value="0">&nbsp;</option>';
			$num = $this->db->num_rows($resql);
			$i = 0;
			if ($num) {
				$foundselected = false;

				while ($i < $num) {
					$obj = $this->db->fetch_object($resql);
					$incotermArray[$i]['rowid'] = $obj->rowid;
					$incotermArray[$i]['code'] = $obj->code;
					$i++;
				}

				foreach ($incotermArray as $row) {
					if ($selected && ($selected == $row['rowid'] || $selected == $row['code'])) {
						$out .= '<option value="'.$row['rowid'].'" selected>';
					} else {
						$out .= '<option value="'.$row['rowid'].'">';
					}

					if ($row['code']) {
						$out .= $row['code'];
					}

					$out .= '</option>';
				}
			}
			$out .= '</select>';

			if ($conf->use_javascript_ajax && empty($disableautocomplete)) {
				$out .= ajax_multiautocompleter('location_incoterms', '', DOL_URL_ROOT.'/core/ajax/locationincoterms.php')."\n";
				$moreattrib .= ' autocomplete="off"';
			}
			$out .= '<input id="location_incoterms" class="maxwidthonsmartphone type="text" name="location_incoterms" value="'.$location_incoterms.'">'."\n";

			if (!empty($page)) {
				$out .= '<input type="submit" class="button valignmiddle smallpaddingimp nomargintop nomarginbottom" value="'.$langs->trans("Modify").'"></form>';
			}
		} else {
			dol_print_error($this->db);
		}

		return $out;
	}

	// phpcs:disable PEAR.NamingConventions.ValidFunctionName.ScopeNotCamelCaps
	/**
	 *	Return list of types of lines (product or service)
	 * 	Example: 0=product, 1=service, 9=other (for external module)
	 *
	 *	@param  string	$selected       Preselected type
	 *	@param  string	$htmlname       Name of field in html form
	 * 	@param	int		$showempty		Add an empty field
	 * 	@param	int		$hidetext		Do not show label 'Type' before combo box (used only if there is at least 2 choices to select)
	 * 	@param	integer	$forceall		1=Force to show products and services in combo list, whatever are activated modules, 0=No force, 2=Force to show only Products, 3=Force to show only services, -1=Force none (and set hidden field to 'service')
	 *  @return	void
	 */
	public function select_type_of_lines($selected = '', $htmlname = 'type', $showempty = 0, $hidetext = 0, $forceall = 0)
	{
		// phpcs:enable
		global $langs, $conf;

		// If product & services are enabled or both disabled.
		if ($forceall == 1 || (empty($forceall) && !empty($conf->product->enabled) && !empty($conf->service->enabled))
			|| (empty($forceall) && empty($conf->product->enabled) && empty($conf->service->enabled))) {
			if (empty($hidetext)) {
				print $langs->trans("Type").': ';
			}
			print '<select class="flat" id="select_'.$htmlname.'" name="'.$htmlname.'">';
			if ($showempty) {
				print '<option value="-1"';
				if ($selected == -1) {
					print ' selected';
				}
				print '>&nbsp;</option>';
			}

			print '<option value="0"';
			if (0 == $selected || ($selected == -1 && getDolGlobalString('MAIN_FREE_PRODUCT_CHECKED_BY_DEFAULT') == 'product')) {
				print ' selected';
			}
			print '>'.$langs->trans("Product");

			print '<option value="1"';
			if (1 == $selected || ($selected == -1 && getDolGlobalString('MAIN_FREE_PRODUCT_CHECKED_BY_DEFAULT') == 'service')) {
				print ' selected';
			}
			print '>'.$langs->trans("Service");

			print '</select>';
			print ajax_combobox('select_'.$htmlname);
			//if ($user->admin) print info_admin($langs->trans("YouCanChangeValuesForThisListFromDictionarySetup"),1);
		}
		if ((empty($forceall) && empty($conf->product->enabled) && !empty($conf->service->enabled)) || $forceall == 3) {
			print $langs->trans("Service");
			print '<input type="hidden" name="'.$htmlname.'" value="1">';
		}
		if ((empty($forceall) && !empty($conf->product->enabled) && empty($conf->service->enabled)) || $forceall == 2) {
			print $langs->trans("Product");
			print '<input type="hidden" name="'.$htmlname.'" value="0">';
		}
		if ($forceall < 0) {	// This should happened only for contracts when both predefined product and service are disabled.
			print '<input type="hidden" name="'.$htmlname.'" value="1">'; // By default we set on service for contract. If CONTRACT_SUPPORT_PRODUCTS is set, forceall should be 1 not -1
		}
	}

	// phpcs:disable PEAR.NamingConventions.ValidFunctionName.ScopeNotCamelCaps
	/**
	 *	Load into cache cache_types_fees, array of types of fees
	 *
	 *	@return     int             Nb of lines loaded, <0 if KO
	 */
	public function load_cache_types_fees()
	{
		// phpcs:enable
		global $langs;

		$num = count($this->cache_types_fees);
		if ($num > 0) {
			return 0; // Cache already loaded
		}

		dol_syslog(__METHOD__, LOG_DEBUG);

		$langs->load("trips");

		$sql = "SELECT c.code, c.label";
		$sql .= " FROM ".$this->db->prefix()."c_type_fees as c";
		$sql .= " WHERE active > 0";

		$resql = $this->db->query($sql);
		if ($resql) {
			$num = $this->db->num_rows($resql);
			$i = 0;

			while ($i < $num) {
				$obj = $this->db->fetch_object($resql);

				// Si traduction existe, on l'utilise, sinon on prend le libelle par defaut
				$label = ($obj->code != $langs->trans($obj->code) ? $langs->trans($obj->code) : $langs->trans($obj->label));
				$this->cache_types_fees[$obj->code] = $label;
				$i++;
			}

			asort($this->cache_types_fees);

			return $num;
		} else {
			dol_print_error($this->db);
			return -1;
		}
	}

	// phpcs:disable PEAR.NamingConventions.ValidFunctionName.ScopeNotCamelCaps
	/**
	 *	Return list of types of notes
	 *
	 *	@param	string		$selected		Preselected type
	 *	@param  string		$htmlname		Name of field in form
	 * 	@param	int			$showempty		Add an empty field
	 * 	@return	void
	 */
	public function select_type_fees($selected = '', $htmlname = 'type', $showempty = 0)
	{
		// phpcs:enable
		global $user, $langs;

		dol_syslog(__METHOD__." selected=".$selected.", htmlname=".$htmlname, LOG_DEBUG);

		$this->load_cache_types_fees();

		print '<select id="select_'.$htmlname.'" class="flat" name="'.$htmlname.'">';
		if ($showempty) {
			print '<option value="-1"';
			if ($selected == -1) {
				print ' selected';
			}
			print '>&nbsp;</option>';
		}

		foreach ($this->cache_types_fees as $key => $value) {
			print '<option value="'.$key.'"';
			if ($key == $selected) {
				print ' selected';
			}
			print '>';
			print $value;
			print '</option>';
		}

		print '</select>';
		if ($user->admin) {
			print info_admin($langs->trans("YouCanChangeValuesForThisListFromDictionarySetup"), 1);
		}
	}


	// phpcs:disable PEAR.NamingConventions.ValidFunctionName.ScopeNotCamelCaps
	/**
	 *  Output html form to select a third party
	 *
	 *	@param	string	$selected       		Preselected type
	 *	@param  string	$htmlname       		Name of field in form
	 *  @param  string	$filter         		Optional filters criteras. WARNING: To avoid SQL injection, only few chars [.a-z0-9 =<>] are allowed here (example: 's.rowid <> x', 's.client IN (1,3)')
	 *	@param	string	$showempty				Add an empty field (Can be '1' or text key to use on empty line like 'SelectThirdParty')
	 * 	@param	int		$showtype				Show third party type in combolist (customer, prospect or supplier)
	 * 	@param	int		$forcecombo				Force to load all values and output a standard combobox (with no beautification)
	 *  @param	array	$events					Ajax event options to run on change. Example: array(array('method'=>'getContacts', 'url'=>dol_buildpath('/core/ajax/contacts.php',1), 'htmlname'=>'contactid', 'params'=>array('add-customer-contact'=>'disabled')))
	 *	@param	int		$limit					Maximum number of elements
	 *  @param	string	$morecss				Add more css styles to the SELECT component
	 *	@param  string	$moreparam      		Add more parameters onto the select tag. For example 'style="width: 95%"' to avoid select2 component to go over parent container
	 *	@param	string	$selected_input_value	Value of preselected input text (for use with ajax)
	 *  @param	int		$hidelabel				Hide label (0=no, 1=yes, 2=show search icon (before) and placeholder, 3 search icon after)
	 *  @param	array	$ajaxoptions			Options for ajax_autocompleter
	 * 	@param  bool	$multiple				add [] in the name of element and add 'multiple' attribut (not working with ajax_autocompleter)
	 *  @param	array	$excludeids				Exclude IDs from the select combo
	 * 	@return	string							HTML string with select box for thirdparty.
	 */
	public function select_company($selected = '', $htmlname = 'socid', $filter = '', $showempty = '', $showtype = 0, $forcecombo = 0, $events = array(), $limit = 0, $morecss = 'minwidth100', $moreparam = '', $selected_input_value = '', $hidelabel = 1, $ajaxoptions = array(), $multiple = false, $excludeids = array())
	{
		// phpcs:enable
		global $conf, $user, $langs;

		$out = '';

		if (!empty($conf->use_javascript_ajax) && !empty($conf->global->COMPANY_USE_SEARCH_TO_SELECT) && !$forcecombo) {
			if (is_null($ajaxoptions)) {
				$ajaxoptions = array();
			}
<<<<<<< HEAD
=======

			require_once DOL_DOCUMENT_ROOT . '/core/lib/ajax.lib.php';

>>>>>>> 95dc2558
			// No immediate load of all database
			$placeholder = '';
			if ($selected && empty($selected_input_value)) {
				require_once DOL_DOCUMENT_ROOT.'/societe/class/societe.class.php';
				$societetmp = new Societe($this->db);
				$societetmp->fetch($selected);
				$selected_input_value = $societetmp->name;
				unset($societetmp);
			}

			// mode 1
			$urloption = 'htmlname='.urlencode($htmlname).'&outjson=1&filter='.urlencode($filter).(empty($excludeids) ? '' : '&excludeids='.join(',', $excludeids)).($showtype ? '&showtype='.urlencode($showtype) : '');
			$out .= ajax_autocompleter($selected, $htmlname, DOL_URL_ROOT.'/societe/ajax/company.php', $urloption, $conf->global->COMPANY_USE_SEARCH_TO_SELECT, 0, $ajaxoptions);

			$out .= '<style type="text/css">.ui-autocomplete { z-index: 1003; }</style>';
			if (empty($hidelabel)) {
				print $langs->trans("RefOrLabel").' : ';
			} elseif ($hidelabel > 1) {
				$placeholder = $langs->trans("RefOrLabel");
				if ($hidelabel == 2) {
					$out .= img_picto($langs->trans("Search"), 'search');
				}
			}
			$out .= '<input type="text" class="'.$morecss.'" name="search_'.$htmlname.'" id="search_'.$htmlname.'" value="'.$selected_input_value.'"'.($placeholder ? ' placeholder="'.dol_escape_htmltag($placeholder).'"' : '').' '.(!empty($conf->global->THIRDPARTY_SEARCH_AUTOFOCUS) ? 'autofocus' : '').' />';
			if ($hidelabel == 3) {
				$out .= img_picto($langs->trans("Search"), 'search');
			}
		} else {
			// Immediate load of all database
			$out .= $this->select_thirdparty_list($selected, $htmlname, $filter, $showempty, $showtype, $forcecombo, $events, '', 0, $limit, $morecss, $moreparam, $multiple, $excludeids);
		}

		return $out;
	}

	// phpcs:disable PEAR.NamingConventions.ValidFunctionName.ScopeNotCamelCaps
	/**
	 *  Output html form to select a third party.
	 *  Note, you must use the select_company to get the component to select a third party. This function must only be called by select_company.
	 *
	 *	@param	string	$selected       Preselected type
	 *	@param  string	$htmlname       Name of field in form
	 *  @param  string	$filter         Optional filters criteras (example: 's.rowid NOT IN (x)', 's.client IN (1,3)'). Do not use a filter coming from input of users.
	 *	@param	string	$showempty		Add an empty field (Can be '1' or text to use on empty line like 'SelectThirdParty')
	 * 	@param	int		$showtype		Show third party type in combolist (customer, prospect or supplier)
	 * 	@param	int		$forcecombo		Force to use standard HTML select component without beautification
	 *  @param	array	$events			Event options. Example: array(array('method'=>'getContacts', 'url'=>dol_buildpath('/core/ajax/contacts.php',1), 'htmlname'=>'contactid', 'params'=>array('add-customer-contact'=>'disabled')))
	 *  @param	string	$filterkey		Filter on key value
	 *  @param	int		$outputmode		0=HTML select string, 1=Array
	 *  @param	int		$limit			Limit number of answers
	 *  @param	string	$morecss		Add more css styles to the SELECT component
	 *	@param  string	$moreparam      Add more parameters onto the select tag. For example 'style="width: 95%"' to avoid select2 component to go over parent container
	 *	@param  bool	$multiple       add [] in the name of element and add 'multiple' attribut
	 *  @param	array	$excludeids		Exclude IDs from the select combo
	 * 	@return	string					HTML string with
	 */
	public function select_thirdparty_list($selected = '', $htmlname = 'socid', $filter = '', $showempty = '', $showtype = 0, $forcecombo = 0, $events = array(), $filterkey = '', $outputmode = 0, $limit = 0, $morecss = 'minwidth100', $moreparam = '', $multiple = false, $excludeids = array())
	{
		// phpcs:enable
		global $conf, $user, $langs;
		global $hookmanager;

		$out = '';
		$num = 0;
		$outarray = array();

		if ($selected === '') {
			$selected = array();
		} elseif (!is_array($selected)) {
			$selected = array($selected);
		}

		// Clean $filter that may contains sql conditions so sql code
		if (function_exists('testSqlAndScriptInject')) {
			if (testSqlAndScriptInject($filter, 3) > 0) {
				$filter = '';
			}
		}

		// We search companies
		$sql = "SELECT s.rowid, s.nom as name, s.name_alias, s.tva_intra, s.client, s.fournisseur, s.code_client, s.code_fournisseur";
		if (!empty($conf->global->COMPANY_SHOW_ADDRESS_SELECTLIST)) {
			$sql .= ", s.address, s.zip, s.town";
			$sql .= ", dictp.code as country_code";
		}
		$sql .= " FROM ".$this->db->prefix()."societe as s";
		if (!empty($conf->global->COMPANY_SHOW_ADDRESS_SELECTLIST)) {
			$sql .= " LEFT JOIN ".$this->db->prefix()."c_country as dictp ON dictp.rowid = s.fk_pays";
		}
		if (empty($user->rights->societe->client->voir) && !$user->socid) {
			$sql .= ", ".$this->db->prefix()."societe_commerciaux as sc";
		}
		$sql .= " WHERE s.entity IN (".getEntity('societe').")";
		if (!empty($user->socid)) {
			$sql .= " AND s.rowid = ".((int) $user->socid);
		}
		if ($filter) {
			$sql .= " AND (".$filter.")";
		}
		if (empty($user->rights->societe->client->voir) && !$user->socid) {
			$sql .= " AND s.rowid = sc.fk_soc AND sc.fk_user = ".((int) $user->id);
		}
		if (!empty($conf->global->COMPANY_HIDE_INACTIVE_IN_COMBOBOX)) {
			$sql .= " AND s.status <> 0";
		}
		if (!empty($excludeids)) {
<<<<<<< HEAD
			$sql .= " AND rowid NOT IN (".$this->db->sanitize(join(',', $excludeids)).")";
		}
=======
			$sql .= " AND s.rowid NOT IN (".$this->db->sanitize(join(',', $excludeids)).")";
		}
		// Add where from hooks
		$parameters = array();
		$reshook = $hookmanager->executeHooks('selectThirdpartyListWhere', $parameters); // Note that $action and $object may have been modified by hook
		$sql .= $hookmanager->resPrint;
>>>>>>> 95dc2558
		// Add criteria
		if ($filterkey && $filterkey != '') {
			$sql .= " AND (";
			$prefix = empty($conf->global->COMPANY_DONOTSEARCH_ANYWHERE) ? '%' : ''; // Can use index if COMPANY_DONOTSEARCH_ANYWHERE is on
			// For natural search
			$scrit = explode(' ', $filterkey);
			$i = 0;
			if (count($scrit) > 1) {
				$sql .= "(";
			}
			foreach ($scrit as $crit) {
				if ($i > 0) {
					$sql .= " AND ";
				}
				$sql .= "(s.nom LIKE '".$this->db->escape($prefix.$crit)."%')";
				$i++;
			}
			if (count($scrit) > 1) {
				$sql .= ")";
			}
			if (!empty($conf->barcode->enabled)) {
				$sql .= " OR s.barcode LIKE '".$this->db->escape($prefix.$filterkey)."%'";
			}
			$sql .= " OR s.code_client LIKE '".$this->db->escape($prefix.$filterkey)."%' OR s.code_fournisseur LIKE '".$this->db->escape($prefix.$filterkey)."%'";
			$sql .= " OR s.name_alias LIKE '".$this->db->escape($prefix.$filterkey)."%' OR s.tva_intra LIKE '".$this->db->escape($prefix.$filterkey)."%'";
			$sql .= ")";
		}
		$sql .= $this->db->order("nom", "ASC");
		$sql .= $this->db->plimit($limit, 0);

		// Build output string
		dol_syslog(get_class($this)."::select_thirdparty_list", LOG_DEBUG);
		$resql = $this->db->query($sql);
		if ($resql) {
			if (!$forcecombo) {
				include_once DOL_DOCUMENT_ROOT.'/core/lib/ajax.lib.php';
				$out .= ajax_combobox($htmlname, $events, getDolGlobalString("COMPANY_USE_SEARCH_TO_SELECT"));
			}

			// Construct $out and $outarray
			$out .= '<select id="'.$htmlname.'" class="flat'.($morecss ? ' '.$morecss : '').'"'.($moreparam ? ' '.$moreparam : '').' name="'.$htmlname.($multiple ? '[]' : '').'" '.($multiple ? 'multiple' : '').'>'."\n";

			$textifempty = (($showempty && !is_numeric($showempty)) ? $langs->trans($showempty) : '');
			if (!empty($conf->global->COMPANY_USE_SEARCH_TO_SELECT)) {
				// Do not use textifempty = ' ' or '&nbsp;' here, or search on key will search on ' key'.
				//if (! empty($conf->use_javascript_ajax) || $forcecombo) $textifempty='';
				if ($showempty && !is_numeric($showempty)) {
					$textifempty = $langs->trans($showempty);
				} else {
					$textifempty .= $langs->trans("All");
				}
			}
			if ($showempty) {
				$out .= '<option value="-1" data-html="'.dol_escape_htmltag('<span class="opacitymedium">'.($textifempty ? $textifempty : '&nbsp;').'</span>').'">'.$textifempty.'</option>'."\n";
			}

			$num = $this->db->num_rows($resql);
			$i = 0;
			if ($num) {
				while ($i < $num) {
					$obj = $this->db->fetch_object($resql);
					$label = '';
					if ($conf->global->SOCIETE_ADD_REF_IN_LIST) {
						if (($obj->client) && (!empty($obj->code_client))) {
							$label = $obj->code_client.' - ';
						}
						if (($obj->fournisseur) && (!empty($obj->code_fournisseur))) {
							$label .= $obj->code_fournisseur.' - ';
						}
						$label .= ' '.$obj->name;
					} else {
						$label = $obj->name;
					}

					if (!empty($obj->name_alias)) {
						$label .= ' ('.$obj->name_alias.')';
					}

					if (!empty($conf->global->SOCIETE_SHOW_VAT_IN_LIST) && !empty($obj->tva_intra)) {
						$label .= ' - '.$obj->tva_intra.'';
					}

					if ($showtype) {
						if ($obj->client || $obj->fournisseur) {
							$label .= ' (';
						}
						if ($obj->client == 1 || $obj->client == 3) {
							$label .= $langs->trans("Customer");
						}
						if ($obj->client == 2 || $obj->client == 3) {
							$label .= ($obj->client == 3 ? ', ' : '').$langs->trans("Prospect");
						}
						if ($obj->fournisseur) {
							$label .= ($obj->client ? ', ' : '').$langs->trans("Supplier");
						}
						if ($obj->client || $obj->fournisseur) {
							$label .= ')';
						}
					}

					if (!empty($conf->global->COMPANY_SHOW_ADDRESS_SELECTLIST)) {
						$label .= ($obj->address ? ' - '.$obj->address : '').($obj->zip ? ' - '.$obj->zip : '').($obj->town ? ' '.$obj->town : '');
						if (!empty($obj->country_code)) {
							$label .= ', '.$langs->trans('Country'.$obj->country_code);
						}
					}

					if (empty($outputmode)) {
						if (in_array($obj->rowid, $selected)) {
							$out .= '<option value="'.$obj->rowid.'" selected>'.$label.'</option>';
						} else {
							$out .= '<option value="'.$obj->rowid.'">'.$label.'</option>';
						}
					} else {
						array_push($outarray, array('key'=>$obj->rowid, 'value'=>$label, 'label'=>$label));
					}

					$i++;
					if (($i % 10) == 0) {
						$out .= "\n";
					}
				}
			}
			$out .= '</select>'."\n";
		} else {
			dol_print_error($this->db);
		}

		$this->result = array('nbofthirdparties'=>$num);

		if ($outputmode) {
			return $outarray;
		}
		return $out;
	}


	// phpcs:disable PEAR.NamingConventions.ValidFunctionName.ScopeNotCamelCaps
	/**
	 *  Return HTML combo list of absolute discounts
	 *
	 *  @param	string	$selected       Id remise fixe pre-selectionnee
	 *  @param  string	$htmlname       Nom champ formulaire
	 *  @param  string	$filter         Criteres optionnels de filtre
	 *  @param	int		$socid			Id of thirdparty
	 *  @param	int		$maxvalue		Max value for lines that can be selected
	 *  @return	int						Return number of qualifed lines in list
	 */
	public function select_remises($selected, $htmlname, $filter, $socid, $maxvalue = 0)
	{
		// phpcs:enable
		global $langs, $conf;

		// On recherche les remises
		$sql = "SELECT re.rowid, re.amount_ht, re.amount_tva, re.amount_ttc,";
		$sql .= " re.description, re.fk_facture_source";
		$sql .= " FROM ".$this->db->prefix()."societe_remise_except as re";
		$sql .= " WHERE re.fk_soc = ".(int) $socid;
		$sql .= " AND re.entity = ".$conf->entity;
		if ($filter) {
			$sql .= " AND ".$filter;
		}
		$sql .= " ORDER BY re.description ASC";

		dol_syslog(get_class($this)."::select_remises", LOG_DEBUG);
		$resql = $this->db->query($sql);
		if ($resql) {
			print '<select id="select_'.$htmlname.'" class="flat maxwidthonsmartphone" name="'.$htmlname.'">';
			$num = $this->db->num_rows($resql);

			$qualifiedlines = $num;

			$i = 0;
			if ($num) {
				print '<option value="0">&nbsp;</option>';
				while ($i < $num) {
					$obj = $this->db->fetch_object($resql);
					$desc = dol_trunc($obj->description, 40);
					if (preg_match('/\(CREDIT_NOTE\)/', $desc)) {
						$desc = preg_replace('/\(CREDIT_NOTE\)/', $langs->trans("CreditNote"), $desc);
					}
					if (preg_match('/\(DEPOSIT\)/', $desc)) {
						$desc = preg_replace('/\(DEPOSIT\)/', $langs->trans("Deposit"), $desc);
					}
					if (preg_match('/\(EXCESS RECEIVED\)/', $desc)) {
						$desc = preg_replace('/\(EXCESS RECEIVED\)/', $langs->trans("ExcessReceived"), $desc);
					}
					if (preg_match('/\(EXCESS PAID\)/', $desc)) {
						$desc = preg_replace('/\(EXCESS PAID\)/', $langs->trans("ExcessPaid"), $desc);
					}

					$selectstring = '';
					if ($selected > 0 && $selected == $obj->rowid) {
						$selectstring = ' selected';
					}

					$disabled = '';
					if ($maxvalue > 0 && $obj->amount_ttc > $maxvalue) {
						$qualifiedlines--;
						$disabled = ' disabled';
					}

					if (!empty($conf->global->MAIN_SHOW_FACNUMBER_IN_DISCOUNT_LIST) && !empty($obj->fk_facture_source)) {
						$tmpfac = new Facture($this->db);
						if ($tmpfac->fetch($obj->fk_facture_source) > 0) {
							$desc = $desc.' - '.$tmpfac->ref;
						}
					}

					print '<option value="'.$obj->rowid.'"'.$selectstring.$disabled.'>'.$desc.' ('.price($obj->amount_ht).' '.$langs->trans("HT").' - '.price($obj->amount_ttc).' '.$langs->trans("TTC").')</option>';
					$i++;
				}
			}
			print '</select>';
			return $qualifiedlines;
		} else {
			dol_print_error($this->db);
			return -1;
		}
	}

	// phpcs:disable PEAR.NamingConventions.ValidFunctionName.ScopeNotCamelCaps
	/**
	 *  Return list of all contacts (for a third party or all)
	 *
	 *  @param	int		$socid      	Id ot third party or 0 for all
	 *  @param  string	$selected   	Id contact pre-selectionne
	 *  @param  string	$htmlname  	    Name of HTML field ('none' for a not editable field)
	 *  @param  int		$showempty      0=no empty value, 1=add an empty value, 2=add line 'Internal' (used by user edit), 3=add an empty value only if more than one record into list
	 *  @param  string	$exclude        List of contacts id to exclude
	 *  @param	string	$limitto		Disable answers that are not id in this array list
	 *  @param	integer	$showfunction   Add function into label
	 *  @param	string	$morecss		Add more class to class style
	 *  @param	integer	$showsoc	    Add company into label
	 *  @param	int		$forcecombo		Force to use combo box
	 *  @param	array	$events			Event options. Example: array(array('method'=>'getContacts', 'url'=>dol_buildpath('/core/ajax/contacts.php',1), 'htmlname'=>'contactid', 'params'=>array('add-customer-contact'=>'disabled')))
	 *  @param	bool	$options_only	Return options only (for ajax treatment)
	 *  @param	string	$moreparam		Add more parameters onto the select tag. For example 'style="width: 95%"' to avoid select2 component to go over parent container
	 *  @param	string	$htmlid			Html id to use instead of htmlname
	 *  @return	int						<0 if KO, Nb of contact in list if OK
	 *  @deprecated						You can use selectcontacts directly (warning order of param was changed)
	 */
	public function select_contacts($socid, $selected = '', $htmlname = 'contactid', $showempty = 0, $exclude = '', $limitto = '', $showfunction = 0, $morecss = '', $showsoc = 0, $forcecombo = 0, $events = array(), $options_only = false, $moreparam = '', $htmlid = '')
	{
		// phpcs:enable
		print $this->selectcontacts($socid, $selected, $htmlname, $showempty, $exclude, $limitto, $showfunction, $morecss, $options_only, $showsoc, $forcecombo, $events, $moreparam, $htmlid);
		return $this->num;
	}

	/**
	 *	Return HTML code of the SELECT of list of all contacts (for a third party or all).
	 *  This also set the number of contacts found into $this->num
	 *
	 * @since 9.0 Add afterSelectContactOptions hook
	 *
	 *	@param	int			$socid      	Id ot third party or 0 for all or -1 for empty list
	 *	@param  array|int	$selected   	Array of ID of pre-selected contact id
	 *	@param  string		$htmlname  	    Name of HTML field ('none' for a not editable field)
	 *	@param  int			$showempty     	0=no empty value, 1=add an empty value, 2=add line 'Internal' (used by user edit), 3=add an empty value only if more than one record into list
	 *	@param  string		$exclude        List of contacts id to exclude
	 *	@param	string		$limitto		Disable answers that are not id in this array list
	 *	@param	integer		$showfunction   Add function into label
	 *	@param	string		$morecss		Add more class to class style
	 *	@param	bool		$options_only	Return options only (for ajax treatment)
	 *	@param	integer		$showsoc	    Add company into label
	 * 	@param	int			$forcecombo		Force to use combo box (so no ajax beautify effect)
	 *  @param	array		$events			Event options. Example: array(array('method'=>'getContacts', 'url'=>dol_buildpath('/core/ajax/contacts.php',1), 'htmlname'=>'contactid', 'params'=>array('add-customer-contact'=>'disabled')))
	 *  @param	string		$moreparam		Add more parameters onto the select tag. For example 'style="width: 95%"' to avoid select2 component to go over parent container
	 *  @param	string		$htmlid			Html id to use instead of htmlname
	 *  @param	bool		$multiple		add [] in the name of element and add 'multiple' attribut
	 *  @param	integer		$disableifempty Set tag 'disabled' on select if there is no choice
	 *	@return	 int|string					<0 if KO, HTML with select string if OK.
	 */
	public function selectcontacts($socid, $selected = '', $htmlname = 'contactid', $showempty = 0, $exclude = '', $limitto = '', $showfunction = 0, $morecss = '', $options_only = false, $showsoc = 0, $forcecombo = 0, $events = array(), $moreparam = '', $htmlid = '', $multiple = false, $disableifempty = 0)
	{
		global $conf, $langs, $hookmanager, $action;

		$langs->load('companies');

		if (empty($htmlid)) {
			$htmlid = $htmlname;
		}
		$num = 0;

		if ($selected === '') {
			$selected = array();
		} elseif (!is_array($selected)) {
			$selected = array($selected);
		}
		$out = '';

		if (!is_object($hookmanager)) {
			include_once DOL_DOCUMENT_ROOT.'/core/class/hookmanager.class.php';
			$hookmanager = new HookManager($this->db);
		}

		// We search third parties
		$sql = "SELECT sp.rowid, sp.lastname, sp.statut, sp.firstname, sp.poste, sp.email, sp.phone, sp.phone_perso, sp.phone_mobile, sp.town AS contact_town";
		if ($showsoc > 0 || !empty($conf->global->CONTACT_SHOW_EMAIL_PHONE_TOWN_SELECTLIST)) {
			$sql .= ", s.nom as company, s.town AS company_town";
		}
		$sql .= " FROM ".$this->db->prefix()."socpeople as sp";
		if ($showsoc > 0 || !empty($conf->global->CONTACT_SHOW_EMAIL_PHONE_TOWN_SELECTLIST)) {
			$sql .= " LEFT OUTER JOIN  ".$this->db->prefix()."societe as s ON s.rowid=sp.fk_soc";
		}
		$sql .= " WHERE sp.entity IN (".getEntity('contact').")";
		if ($socid > 0 || $socid == -1) {
			$sql .= " AND sp.fk_soc = ".((int) $socid);
		}
		if (!empty($conf->global->CONTACT_HIDE_INACTIVE_IN_COMBOBOX)) {
			$sql .= " AND sp.statut <> 0";
		}
		// Add where from hooks
		$parameters = array();
		$reshook = $hookmanager->executeHooks('selectContactListWhere', $parameters); // Note that $action and $object may have been modified by hook
		$sql .= $hookmanager->resPrint;
		$sql .= " ORDER BY sp.lastname ASC";

		dol_syslog(get_class($this)."::selectcontacts", LOG_DEBUG);
		$resql = $this->db->query($sql);
		if ($resql) {
			$num = $this->db->num_rows($resql);

			if ($htmlname != 'none' && !$options_only) {
				$out .= '<select class="flat'.($morecss ? ' '.$morecss : '').'" id="'.$htmlid.'" name="'.$htmlname.(($num || empty($disableifempty)) ? '' : ' disabled').($multiple ? '[]' : '').'" '.($multiple ? 'multiple' : '').' '.(!empty($moreparam) ? $moreparam : '').'>';
			}

			if ($showempty && ! is_numeric($showempty)) {
				$textforempty = $showempty;
				$out .= '<option class="optiongrey" value="-1"'.(in_array(-1, $selected) ? ' selected' : '').'>'.$textforempty.'</option>';
			} else {
				if (($showempty == 1 || ($showempty == 3 && $num > 1)) && ! $multiple) {
					$out .= '<option value="0"'.(in_array(0, $selected) ? ' selected' : '').'>&nbsp;</option>';
				}
				if ($showempty == 2) {
					$out .= '<option value="0"'.(in_array(0, $selected) ? ' selected' : '').'>-- '.$langs->trans("Internal").' --</option>';
				}
			}

			$i = 0;
			if ($num) {
				include_once DOL_DOCUMENT_ROOT.'/contact/class/contact.class.php';
				$contactstatic = new Contact($this->db);

				while ($i < $num) {
					$obj = $this->db->fetch_object($resql);

					// Set email (or phones) and town extended infos
					$extendedInfos = '';
					if (!empty($conf->global->CONTACT_SHOW_EMAIL_PHONE_TOWN_SELECTLIST)) {
						$extendedInfos = array();
						$email = trim($obj->email);
						if (!empty($email)) {
							$extendedInfos[] = $email;
						} else {
							$phone = trim($obj->phone);
							$phone_perso = trim($obj->phone_perso);
							$phone_mobile = trim($obj->phone_mobile);
							if (!empty($phone)) {
								$extendedInfos[] = $phone;
							}
							if (!empty($phone_perso)) {
								$extendedInfos[] = $phone_perso;
							}
							if (!empty($phone_mobile)) {
								$extendedInfos[] = $phone_mobile;
							}
						}
						$contact_town = trim($obj->contact_town);
						$company_town = trim($obj->company_town);
						if (!empty($contact_town)) {
							$extendedInfos[] = $contact_town;
						} elseif (!empty($company_town)) {
							$extendedInfos[] = $company_town;
						}
						$extendedInfos = implode(' - ', $extendedInfos);
						if (!empty($extendedInfos)) {
							$extendedInfos = ' - '.$extendedInfos;
						}
					}

					$contactstatic->id = $obj->rowid;
					$contactstatic->lastname = $obj->lastname;
					$contactstatic->firstname = $obj->firstname;
					if ($obj->statut == 1) {
						if ($htmlname != 'none') {
							$disabled = 0;
							if (is_array($exclude) && count($exclude) && in_array($obj->rowid, $exclude)) {
								$disabled = 1;
							}
							if (is_array($limitto) && count($limitto) && !in_array($obj->rowid, $limitto)) {
								$disabled = 1;
							}
							if (!empty($selected) && in_array($obj->rowid, $selected)) {
								$out .= '<option value="'.$obj->rowid.'"';
								if ($disabled) {
									$out .= ' disabled';
								}
								$out .= ' selected>';
								$out .= $contactstatic->getFullName($langs).$extendedInfos;
								if ($showfunction && $obj->poste) {
									$out .= ' ('.$obj->poste.')';
								}
								if (($showsoc > 0) && $obj->company) {
									$out .= ' - ('.$obj->company.')';
								}
								$out .= '</option>';
							} else {
								$out .= '<option value="'.$obj->rowid.'"';
								if ($disabled) {
									$out .= ' disabled';
								}
								$out .= '>';
								$out .= $contactstatic->getFullName($langs).$extendedInfos;
								if ($showfunction && $obj->poste) {
									$out .= ' ('.$obj->poste.')';
								}
								if (($showsoc > 0) && $obj->company) {
									$out .= ' - ('.$obj->company.')';
								}
								$out .= '</option>';
							}
						} else {
							if (in_array($obj->rowid, $selected)) {
								$out .= $contactstatic->getFullName($langs).$extendedInfos;
								if ($showfunction && $obj->poste) {
									$out .= ' ('.$obj->poste.')';
								}
								if (($showsoc > 0) && $obj->company) {
									$out .= ' - ('.$obj->company.')';
								}
							}
						}
					}
					$i++;
				}
			} else {
				$labeltoshow = ($socid != -1) ? ($langs->trans($socid ? "NoContactDefinedForThirdParty" : "NoContactDefined")) : $langs->trans('SelectAThirdPartyFirst');
				$out .= '<option class="disabled" value="-1"'.(($showempty == 2 || $multiple) ? '' : ' selected').' disabled="disabled">';
				$out .= $labeltoshow;
				$out .= '</option>';
			}

			$parameters = array(
				'socid'=>$socid,
				'htmlname'=>$htmlname,
				'resql'=>$resql,
				'out'=>&$out,
				'showfunction'=>$showfunction,
				'showsoc'=>$showsoc,
			);

			$reshook = $hookmanager->executeHooks('afterSelectContactOptions', $parameters, $this, $action); // Note that $action and $object may have been modified by some hooks

			if ($htmlname != 'none' && !$options_only) {
				$out .= '</select>';
			}

			if ($conf->use_javascript_ajax && !$forcecombo && !$options_only) {
				include_once DOL_DOCUMENT_ROOT.'/core/lib/ajax.lib.php';
				$out .= ajax_combobox($htmlid, $events, getDolGlobalString("CONTACT_USE_SEARCH_TO_SELECT"));
			}

			$this->num = $num;
			return $out;
		} else {
			dol_print_error($this->db);
			return -1;
		}
	}

	// phpcs:disable PEAR.NamingConventions.ValidFunctionName.ScopeNotCamelCaps
	/**
	 *	Return the HTML select list of users
	 *
	 *  @param	string			$selected       Id user preselected
	 *  @param  string			$htmlname       Field name in form
	 *  @param  int				$show_empty     0=liste sans valeur nulle, 1=ajoute valeur inconnue
	 *  @param  array			$exclude        Array list of users id to exclude
	 * 	@param	int				$disabled		If select list must be disabled
	 *  @param  array|string	$include        Array list of users id to include. User '' for all users or 'hierarchy' to have only supervised users or 'hierarchyme' to have supervised + me
	 * 	@param	int				$enableonly		Array list of users id to be enabled. All other must be disabled
	 *  @param	string			$force_entity	'0' or Ids of environment to force
	 * 	@return	void
	 *  @deprecated		Use select_dolusers instead
	 *  @see select_dolusers()
	 */
	public function select_users($selected = '', $htmlname = 'userid', $show_empty = 0, $exclude = null, $disabled = 0, $include = '', $enableonly = '', $force_entity = '0')
	{
		// phpcs:enable
		print $this->select_dolusers($selected, $htmlname, $show_empty, $exclude, $disabled, $include, $enableonly, $force_entity);
	}

	// phpcs:disable PEAR.NamingConventions.ValidFunctionName.ScopeNotCamelCaps
	/**
	 *	Return select list of users
	 *
	 *  @param	string			$selected       User id or user object of user preselected. If 0 or < -2, we use id of current user. If -1, keep unselected (if empty is allowed)
	 *  @param  string			$htmlname       Field name in form
	 *  @param  int|string		$show_empty     0=list with no empty value, 1=add also an empty value into list
	 *  @param  array			$exclude        Array list of users id to exclude
	 * 	@param	int				$disabled		If select list must be disabled
	 *  @param  array|string	$include        Array list of users id to include. User '' for all users or 'hierarchy' to have only supervised users or 'hierarchyme' to have supervised + me
	 * 	@param	array			$enableonly		Array list of users id to be enabled. If defined, it means that others will be disabled
	 *  @param	string			$force_entity	'0' or Ids of environment to force
	 *  @param	int				$maxlength		Maximum length of string into list (0=no limit)
	 *  @param	int				$showstatus		0=show user status only if status is disabled, 1=always show user status into label, -1=never show user status
	 *  @param	string			$morefilter		Add more filters into sql request (Example: 'employee = 1'). This value must not come from user input.
	 *  @param	integer			$show_every		0=default list, 1=add also a value "Everybody" at beginning of list
	 *  @param	string			$enableonlytext	If option $enableonlytext is set, we use this text to explain into label why record is disabled. Not used if enableonly is empty.
	 *  @param	string			$morecss		More css
	 *  @param  int     		$noactive       Show only active users (this will also happened whatever is this option if USER_HIDE_INACTIVE_IN_COMBOBOX is on).
	 *  @param  int				$outputmode     0=HTML select string, 1=Array
	 *  @param  bool			$multiple       add [] in the name of element and add 'multiple' attribut
	 * 	@return	string							HTML select string
	 *  @see select_dolgroups()
	 */
	public function select_dolusers($selected = '', $htmlname = 'userid', $show_empty = 0, $exclude = null, $disabled = 0, $include = '', $enableonly = '', $force_entity = '0', $maxlength = 0, $showstatus = 0, $morefilter = '', $show_every = 0, $enableonlytext = '', $morecss = '', $noactive = 0, $outputmode = 0, $multiple = false)
	{
		// phpcs:enable
		global $conf, $user, $langs, $hookmanager;

		// If no preselected user defined, we take current user
		if ((is_numeric($selected) && ($selected < -2 || empty($selected))) && empty($conf->global->SOCIETE_DISABLE_DEFAULT_SALESREPRESENTATIVE)) {
			$selected = $user->id;
		}

		if ($selected === '') {
			$selected = array();
		} elseif (!is_array($selected)) {
			$selected = array($selected);
		}

		$excludeUsers = null;
		$includeUsers = null;

		// Permettre l'exclusion d'utilisateurs
		if (is_array($exclude)) {
			$excludeUsers = implode(",", $exclude);
		}
		// Permettre l'inclusion d'utilisateurs
		if (is_array($include)) {
			$includeUsers = implode(",", $include);
		} elseif ($include == 'hierarchy') {
			// Build list includeUsers to have only hierarchy
			$includeUsers = implode(",", $user->getAllChildIds(0));
		} elseif ($include == 'hierarchyme') {
			// Build list includeUsers to have only hierarchy and current user
			$includeUsers = implode(",", $user->getAllChildIds(1));
		}

		$out = '';
		$outarray = array();

		// Forge request to select users
		$sql = "SELECT DISTINCT u.rowid, u.lastname as lastname, u.firstname, u.statut as status, u.login, u.admin, u.entity, u.photo";
		if (!empty($conf->multicompany->enabled) && $conf->entity == 1 && $user->admin && !$user->entity) {
			$sql .= ", e.label";
		}
		$sql .= " FROM ".$this->db->prefix()."user as u";
		if (!empty($conf->multicompany->enabled) && $conf->entity == 1 && $user->admin && !$user->entity) {
			$sql .= " LEFT JOIN ".$this->db->prefix()."entity as e ON e.rowid = u.entity";
			if ($force_entity) {
<<<<<<< HEAD
				$sql .= " WHERE u.entity IN (0, ".$force_entity.")";
=======
				$sql .= " WHERE u.entity IN (0, ".$this->db->sanitize($force_entity).")";
>>>>>>> 95dc2558
			} else {
				$sql .= " WHERE u.entity IS NOT NULL";
			}
		} else {
			if (!empty($conf->multicompany->enabled) && !empty($conf->global->MULTICOMPANY_TRANSVERSE_MODE)) {
				$sql .= " LEFT JOIN ".$this->db->prefix()."usergroup_user as ug";
				$sql .= " ON ug.fk_user = u.rowid";
				$sql .= " WHERE ug.entity = ".$conf->entity;
			} else {
				$sql .= " WHERE u.entity IN (0, ".$conf->entity.")";
			}
		}
		if (!empty($user->socid)) {
			$sql .= " AND u.fk_soc = ".((int) $user->socid);
		}
		if (is_array($exclude) && $excludeUsers) {
			$sql .= " AND u.rowid NOT IN (".$this->db->sanitize($excludeUsers).")";
		}
		if ($includeUsers) {
			$sql .= " AND u.rowid IN (".$this->db->sanitize($includeUsers).")";
		}
		if (!empty($conf->global->USER_HIDE_INACTIVE_IN_COMBOBOX) || $noactive) {
			$sql .= " AND u.statut <> 0";
		}
		if (!empty($morefilter)) {
			$sql .= " ".$morefilter;
		}

		//Add hook to filter on user (for exemple on usergroup define in custom modules)
		$reshook = $hookmanager->executeHooks('addSQLWhereFilterOnSelectUsers', array(), $this, $action);
		if (!empty($reshook)) {
			$sql .= $hookmanager->resPrint;
		}

		if (empty($conf->global->MAIN_FIRSTNAME_NAME_POSITION)) {	// MAIN_FIRSTNAME_NAME_POSITION is 0 means firstname+lastname
			$sql .= " ORDER BY u.statut DESC, u.firstname ASC, u.lastname ASC";
		} else {
			$sql .= " ORDER BY u.statut DESC, u.lastname ASC, u.firstname ASC";
		}

		dol_syslog(get_class($this)."::select_dolusers", LOG_DEBUG);

		$resql = $this->db->query($sql);
		if ($resql) {
			$num = $this->db->num_rows($resql);
			$i = 0;
			if ($num) {
				// do not use maxwidthonsmartphone by default. Set it by caller so auto size to 100% will work when not defined
				$out .= '<select class="flat'.($morecss ? ' '.$morecss : ' minwidth200').'" id="'.$htmlname.'" name="'.$htmlname.($multiple ? '[]' : '').'" '.($multiple ? 'multiple' : '').' '.($disabled ? ' disabled' : '').'>';
				if ($show_empty && !$multiple) {
					$textforempty = ' ';
					if (!empty($conf->use_javascript_ajax)) {
						$textforempty = '&nbsp;'; // If we use ajaxcombo, we need &nbsp; here to avoid to have an empty element that is too small.
					}
					if (!is_numeric($show_empty)) {
						$textforempty = $show_empty;
					}
					$out .= '<option class="optiongrey" value="'.($show_empty < 0 ? $show_empty : -1).'"'.((empty($selected) || in_array(-1, $selected)) ? ' selected' : '').'>'.$textforempty.'</option>'."\n";
				}
				if ($show_every) {
					$out .= '<option value="-2"'.((in_array(-2, $selected)) ? ' selected' : '').'>-- '.$langs->trans("Everybody").' --</option>'."\n";
				}

				$userstatic = new User($this->db);

				while ($i < $num) {
					$obj = $this->db->fetch_object($resql);

					$userstatic->id = $obj->rowid;
					$userstatic->lastname = $obj->lastname;
					$userstatic->firstname = $obj->firstname;
					$userstatic->photo = $obj->photo;
					$userstatic->statut = $obj->status;
					$userstatic->entity = $obj->entity;
					$userstatic->admin = $obj->admin;

					$disableline = '';
					if (is_array($enableonly) && count($enableonly) && !in_array($obj->rowid, $enableonly)) {
						$disableline = ($enableonlytext ? $enableonlytext : '1');
					}

					$labeltoshow = '';

					// $fullNameMode is 0=Lastname+Firstname (MAIN_FIRSTNAME_NAME_POSITION=1), 1=Firstname+Lastname (MAIN_FIRSTNAME_NAME_POSITION=0)
					$fullNameMode = 0;
					if (empty($conf->global->MAIN_FIRSTNAME_NAME_POSITION)) {
						$fullNameMode = 1; //Firstname+lastname
					}
					$labeltoshow .= $userstatic->getFullName($langs, $fullNameMode, -1, $maxlength);
					if (empty($obj->firstname) && empty($obj->lastname)) {
						$labeltoshow .= $obj->login;
					}

					// Complete name with more info
					$moreinfo = '';
					if (!empty($conf->global->MAIN_SHOW_LOGIN)) {
						$moreinfo .= ($moreinfo ? ' - ' : ' (').$obj->login;
					}
					if ($showstatus >= 0) {
						if ($obj->status == 1 && $showstatus == 1) {
							$moreinfo .= ($moreinfo ? ' - ' : ' (').$langs->trans('Enabled');
						}
						if ($obj->status == 0 && $showstatus == 1) {
							$moreinfo .= ($moreinfo ? ' - ' : ' (').$langs->trans('Disabled');
						}
					}
					if (!empty($conf->multicompany->enabled) && empty($conf->global->MULTICOMPANY_TRANSVERSE_MODE) && $conf->entity == 1 && $user->admin && !$user->entity) {
						if (!$obj->entity) {
							$moreinfo .= ($moreinfo ? ' - ' : ' (').$langs->trans("AllEntities");
						} else {
							if ($obj->entity != $conf->entity) {
								$moreinfo .= ($moreinfo ? ' - ' : ' (').($obj->label ? $obj->label : $langs->trans("EntityNameNotDefined"));
							}
						}
					}
					$moreinfo .= ($moreinfo ? ')' : '');
					if ($disableline && $disableline != '1') {
						$moreinfo .= ' - '.$disableline; // This is text from $enableonlytext parameter
					}
					$labeltoshow .= $moreinfo;

					$out .= '<option value="'.$obj->rowid.'"';
					if ($disableline) {
						$out .= ' disabled';
					}
					if ((is_object($selected) && $selected->id == $obj->rowid) || (!is_object($selected) && in_array($obj->rowid, $selected))) {
						$out .= ' selected';
					}
					$out .= ' data-html="';
					$outhtml = '';
					// if (!empty($obj->photo)) {
					$outhtml .= $userstatic->getNomUrl(-3, '', 0, 1, 24, 1, 'login', '', 1).' ';
					// }
					if ($showstatus >= 0 && $obj->status == 0) {
						$outhtml .= '<strike class="opacitymediumxxx">';
					}
					$outhtml .= $labeltoshow;
					if ($showstatus >= 0 && $obj->status == 0) {
						$outhtml .= '</strike>';
					}
					$out .= dol_escape_htmltag($outhtml);
					$out .= '">';
					$out .= $labeltoshow;
					$out .= '</option>';

					$outarray[$userstatic->id] = $userstatic->getFullName($langs, $fullNameMode, -1, $maxlength).$moreinfo;

					$i++;
				}
			} else {
				$out .= '<select class="flat" id="'.$htmlname.'" name="'.$htmlname.'" disabled>';
				$out .= '<option value="">'.$langs->trans("None").'</option>';
			}
			$out .= '</select>';

			if ($num) {
				// Enhance with select2
				include_once DOL_DOCUMENT_ROOT.'/core/lib/ajax.lib.php';
				$out .= ajax_combobox($htmlname);
			}
		} else {
			dol_print_error($this->db);
		}

		if ($outputmode) {
			return $outarray;
		}

		return $out;
	}


	// phpcs:disable PEAR.NamingConventions.ValidFunctionName.ScopeNotCamelCaps
	/**
	 *	Return select list of users. Selected users are stored into session.
	 *  List of users are provided into $_SESSION['assignedtouser'].
	 *
	 *  @param  string	$action         Value for $action
	 *  @param  string	$htmlname       Field name in form
	 *  @param  int		$show_empty     0=list without the empty value, 1=add empty value
	 *  @param  array	$exclude        Array list of users id to exclude
	 * 	@param	int		$disabled		If select list must be disabled
	 *  @param  array	$include        Array list of users id to include or 'hierarchy' to have only supervised users
	 * 	@param	array	$enableonly		Array list of users id to be enabled. All other must be disabled
	 *  @param	int		$force_entity	'0' or Ids of environment to force
	 *  @param	int		$maxlength		Maximum length of string into list (0=no limit)
	 *  @param	int		$showstatus		0=show user status only if status is disabled, 1=always show user status into label, -1=never show user status
	 *  @param	string	$morefilter		Add more filters into sql request
	 *  @param	int		$showproperties		Show properties of each attendees
	 *  @param	array	$listofuserid		Array with properties of each user
	 *  @param	array	$listofcontactid	Array with properties of each contact
	 *  @param	array	$listofotherid		Array with properties of each other contact
	 * 	@return	string					HTML select string
	 *  @see select_dolgroups()
	 */
	public function select_dolusers_forevent($action = '', $htmlname = 'userid', $show_empty = 0, $exclude = null, $disabled = 0, $include = '', $enableonly = '', $force_entity = '0', $maxlength = 0, $showstatus = 0, $morefilter = '', $showproperties = 0, $listofuserid = array(), $listofcontactid = array(), $listofotherid = array())
	{
		// phpcs:enable
		global $conf, $user, $langs;

		$userstatic = new User($this->db);
		$out = '';


		$assignedtouser = array();
		if (!empty($_SESSION['assignedtouser'])) {
			$assignedtouser = json_decode($_SESSION['assignedtouser'], true);
		}
		$nbassignetouser = count($assignedtouser);

		//if ($nbassignetouser && $action != 'view') $out .= '<br>';
		if ($nbassignetouser) {
			$out .= '<ul class="attendees">';
		}
		$i = 0;
		$ownerid = 0;
		foreach ($assignedtouser as $key => $value) {
			if ($value['id'] == $ownerid) {
				continue;
			}

			$out .= '<li>';
			$userstatic->fetch($value['id']);
			$out .= $userstatic->getNomUrl(-1);
			if ($i == 0) {
				$ownerid = $value['id'];
				$out .= ' ('.$langs->trans("Owner").')';
			}
			if ($nbassignetouser > 1 && $action != 'view') {
				$out .= ' <input type="image" style="border: 0px;" src="'.img_picto($langs->trans("Remove"), 'delete', '', 0, 1).'" value="'.$userstatic->id.'" class="removedassigned reposition" id="removedassigned_'.$userstatic->id.'" name="removedassigned_'.$userstatic->id.'">';
			}
			// Show my availability
			if ($showproperties) {
				if ($ownerid == $value['id'] && is_array($listofuserid) && count($listofuserid) && in_array($ownerid, array_keys($listofuserid))) {
					$out .= '<div class="myavailability inline-block">';
					$out .= '<span class="hideonsmartphone">&nbsp;-&nbsp;<span class="opacitymedium">'.$langs->trans("Availability").':</span>  </span><input id="transparency" class="paddingrightonly" '.($action == 'view' ? 'disabled' : '').' type="checkbox" name="transparency"'.($listofuserid[$ownerid]['transparency'] ? ' checked' : '').'><label for="transparency">'.$langs->trans("Busy").'</label>';
					$out .= '</div>';
				}
			}
			//$out.=' '.($value['mandatory']?$langs->trans("Mandatory"):$langs->trans("Optional"));
			//$out.=' '.($value['transparency']?$langs->trans("Busy"):$langs->trans("NotBusy"));

			$out .= '</li>';
			$i++;
		}
		if ($nbassignetouser) {
			$out .= '</ul>';
		}

		// Method with no ajax
		if ($action != 'view') {
			$out .= '<input type="hidden" class="removedassignedhidden" name="removedassigned" value="">';
			$out .= '<script type="text/javascript">jQuery(document).ready(function () {';
			$out .= 'jQuery(".removedassigned").click(function() { jQuery(".removedassignedhidden").val(jQuery(this).val()); });';
			$out .= 'jQuery(".assignedtouser").change(function() { console.log(jQuery(".assignedtouser option:selected").val());';
			$out .= ' if (jQuery(".assignedtouser option:selected").val() > 0) { jQuery("#'.$action.'assignedtouser").attr("disabled", false); }';
			$out .= ' else { jQuery("#'.$action.'assignedtouser").attr("disabled", true); }';
			$out .= '});';
			$out .= '})</script>';
			$out .= $this->select_dolusers('', $htmlname, $show_empty, $exclude, $disabled, $include, $enableonly, $force_entity, $maxlength, $showstatus, $morefilter);
			$out .= ' <input type="submit" disabled class="button valignmiddle smallpaddingimp reposition" id="'.$action.'assignedtouser" name="'.$action.'assignedtouser" value="'.dol_escape_htmltag($langs->trans("Add")).'">';
			$out .= '<br>';
		}

		return $out;
	}


	// phpcs:disable PEAR.NamingConventions.ValidFunctionName.ScopeNotCamelCaps
	/**
	 *  Return list of products for customer in Ajax if Ajax activated or go to select_produits_list
	 *
	 *  @param		int			$selected				Preselected products
	 *  @param		string		$htmlname				Name of HTML select field (must be unique in page).
	 *  @param		int|string	$filtertype				Filter on product type (''=nofilter, 0=product, 1=service)
	 *  @param		int			$limit					Limit on number of returned lines
	 *  @param		int			$price_level			Level of price to show
	 *  @param		int			$status					Sell status -1=Return all products, 0=Products not on sell, 1=Products on sell
	 *  @param		int			$finished				2=all, 1=finished, 0=raw material
	 *  @param		string		$selected_input_value	Value of preselected input text (for use with ajax)
	 *  @param		int			$hidelabel				Hide label (0=no, 1=yes, 2=show search icon (before) and placeholder, 3 search icon after)
	 *  @param		array		$ajaxoptions			Options for ajax_autocompleter
	 *  @param      int			$socid					Thirdparty Id (to get also price dedicated to this customer)
	 *  @param		string		$showempty				'' to not show empty line. Translation key to show an empty line. '1' show empty line with no text.
	 * 	@param		int			$forcecombo				Force to use combo box
	 *  @param      string      $morecss                Add more css on select
	 *  @param      int         $hidepriceinlabel       1=Hide prices in label
	 *  @param      string      $warehouseStatus        Warehouse status filter to count the quantity in stock. Following comma separated filter options can be used
	 *										            'warehouseopen' = count products from open warehouses,
	 *										            'warehouseclosed' = count products from closed warehouses,
	 *										            'warehouseinternal' = count products from warehouses for internal correct/transfer only
	 *  @param 		array 		$selected_combinations 	Selected combinations. Format: array([attrid] => attrval, [...])
	 *  @param		string		$nooutput				No print, return the output into a string
	 *  @param		int			$status_purchase		Purchase status -1=Return all products, 0=Products not on purchase, 1=Products on purchase
	 *  @return		void|string
	 */
	public function select_produits($selected = '', $htmlname = 'productid', $filtertype = '', $limit = 0, $price_level = 0, $status = 1, $finished = 2, $selected_input_value = '', $hidelabel = 0, $ajaxoptions = array(), $socid = 0, $showempty = '1', $forcecombo = 0, $morecss = '', $hidepriceinlabel = 0, $warehouseStatus = '', $selected_combinations = null, $nooutput = 0, $status_purchase = -1)
	{
		// phpcs:enable
		global $langs, $conf;

		$out = '';

		// check parameters
		$price_level = (!empty($price_level) ? $price_level : 0);
		if (is_null($ajaxoptions)) {
			$ajaxoptions = array();
		}

		if (strval($filtertype) === '' && (!empty($conf->product->enabled) || !empty($conf->service->enabled))) {
			if (!empty($conf->product->enabled) && empty($conf->service->enabled)) {
				$filtertype = '0';
			} elseif (empty($conf->product->enabled) && !empty($conf->service->enabled)) {
				$filtertype = '1';
			}
		}

		if (!empty($conf->use_javascript_ajax) && !empty($conf->global->PRODUIT_USE_SEARCH_TO_SELECT)) {
			$placeholder = '';

			if ($selected && empty($selected_input_value)) {
				require_once DOL_DOCUMENT_ROOT.'/product/class/product.class.php';
				$producttmpselect = new Product($this->db);
				$producttmpselect->fetch($selected);
				$selected_input_value = $producttmpselect->ref;
				unset($producttmpselect);
			}
			// handle case where product or service module is disabled + no filter specified
			if ($filtertype == '') {
				if (empty($conf->product->enabled)) { // when product module is disabled, show services only
					$filtertype = 1;
				} elseif (empty($conf->service->enabled)) { // when service module is disabled, show products only
					$filtertype = 0;
				}
			}
			// mode=1 means customers products
			$urloption = 'htmlname='.$htmlname.'&outjson=1&price_level='.$price_level.'&type='.$filtertype.'&mode=1&status='.$status.'&status_purchase='.$status_purchase.'&finished='.$finished.'&hidepriceinlabel='.$hidepriceinlabel.'&warehousestatus='.$warehouseStatus;
			//Price by customer
			if (!empty($conf->global->PRODUIT_CUSTOMER_PRICES) && !empty($socid)) {
				$urloption .= '&socid='.$socid;
			}
			$out .= ajax_autocompleter($selected, $htmlname, DOL_URL_ROOT.'/product/ajax/products.php', $urloption, $conf->global->PRODUIT_USE_SEARCH_TO_SELECT, 1, $ajaxoptions);

			if (!empty($conf->variants->enabled) && is_array($selected_combinations)) {
				// Code to automatically insert with javascript the select of attributes under the select of product
				// when a parent of variant has been selected.
				$out .= '
				<!-- script to auto show attributes select tags if a variant was selected -->
				<script>
					// auto show attributes fields
					selected = '.json_encode($selected_combinations).';
					combvalues = {};

					jQuery(document).ready(function () {

						jQuery("input[name=\'prod_entry_mode\']").change(function () {
							if (jQuery(this).val() == \'free\') {
								jQuery(\'div#attributes_box\').empty();
							}
						});

						jQuery("input#'.$htmlname.'").change(function () {

							if (!jQuery(this).val()) {
								jQuery(\'div#attributes_box\').empty();
								return;
							}

							console.log("A change has started. We get variants fields to inject html select");

							jQuery.getJSON("'.DOL_URL_ROOT.'/variants/ajax/getCombinations.php", {
								id: jQuery(this).val()
							}, function (data) {
								jQuery(\'div#attributes_box\').empty();

								jQuery.each(data, function (key, val) {

									combvalues[val.id] = val.values;

									var span = jQuery(document.createElement(\'div\')).css({
										\'display\': \'table-row\'
									});

									span.append(
										jQuery(document.createElement(\'div\')).text(val.label).css({
											\'font-weight\': \'bold\',
											\'display\': \'table-cell\'
										})
									);

									var html = jQuery(document.createElement(\'select\')).attr(\'name\', \'combinations[\' + val.id + \']\').css({
										\'margin-left\': \'15px\',
										\'white-space\': \'pre\'
									}).append(
										jQuery(document.createElement(\'option\')).val(\'\')
									);

									jQuery.each(combvalues[val.id], function (key, val) {
										var tag = jQuery(document.createElement(\'option\')).val(val.id).html(val.value);

										if (selected[val.fk_product_attribute] == val.id) {
											tag.attr(\'selected\', \'selected\');
										}

										html.append(tag);
									});

									span.append(html);
									jQuery(\'div#attributes_box\').append(span);
								});
							})
						});

						'.($selected ? 'jQuery("input#'.$htmlname.'").change();' : '').'
					});
				</script>
                ';
			}

			if (empty($hidelabel)) {
				$out .= $langs->trans("RefOrLabel").' : ';
			} elseif ($hidelabel > 1) {
				$placeholder = ' placeholder="'.$langs->trans("RefOrLabel").'"';
				if ($hidelabel == 2) {
					$out .= img_picto($langs->trans("Search"), 'search');
				}
			}
			$out .= '<input type="text" class="minwidth100'.($morecss ? ' '.$morecss : '').'" name="search_'.$htmlname.'" id="search_'.$htmlname.'" value="'.$selected_input_value.'"'.$placeholder.' '.(!empty($conf->global->PRODUCT_SEARCH_AUTOFOCUS) ? 'autofocus' : '').' />';
			if ($hidelabel == 3) {
				$out .= img_picto($langs->trans("Search"), 'search');
			}
		} else {
			$out .= $this->select_produits_list($selected, $htmlname, $filtertype, $limit, $price_level, '', $status, $finished, 0, $socid, $showempty, $forcecombo, $morecss, $hidepriceinlabel, $warehouseStatus, $status_purchase);
		}

		if (empty($nooutput)) {
			print $out;
		} else {
			return $out;
		}
	}

	// phpcs:disable PEAR.NamingConventions.ValidFunctionName.ScopeNotCamelCaps

	/**
	 *  Return list of BOM for customer in Ajax if Ajax activated or go to select_produits_list
	 *
	 * @param int $selected Preselected BOM id
	 * @param string $htmlname Name of HTML select field (must be unique in page).
	 * @param int $limit Limit on number of returned lines
	 * @param int $status Sell status -1=Return all bom, 0=Draft BOM, 1=Validated BOM
	 * @param int $type type of the BOM (-1=Return all BOM, 0=Return disassemble BOM, 1=Return manufacturing BOM)
	 * @param string $showempty '' to not show empty line. Translation key to show an empty line. '1' show empty line with no text.
	 * @param string $morecss Add more css on select
	 * @param string $nooutput No print, return the output into a string
	 * @param int $forcecombo Force to use combo box
	 * @return        void|string
	 */
	public function select_bom($selected = '', $htmlname = 'bom_id', $limit = 0, $status = 1, $type = 1, $showempty = '1', $morecss = '', $nooutput = '', $forcecombo = 0)
	{
		// phpcs:enable
		global $conf, $user, $langs, $db;

		require_once DOL_DOCUMENT_ROOT.'/product/class/product.class.php';

		$error = 0;
		$out = '';

		if (!$forcecombo) {
			include_once DOL_DOCUMENT_ROOT.'/core/lib/ajax.lib.php';
			$out .= ajax_combobox($htmlname, $events, getDolGlobalInt("PRODUIT_USE_SEARCH_TO_SELECT"));
		}

		$out .= '<select class="flat'.($morecss ? ' '.$morecss : '').'" name="'.$htmlname.'" id="'.$htmlname.'">';

		$sql = 'SELECT b.rowid, b.ref, b.label, b.fk_product';
		$sql.= ' FROM '.MAIN_DB_PREFIX.'bom_bom as b';
		$sql.= ' WHERE b.entity IN ('.getEntity('bom').')';
		if (!empty($status)) $sql.= ' AND status = '. (int) $status;
		if (!empty($type)) $sql.= ' AND status = '. (int) $type;
		if (!empty($limit)) $sql.= 'LIMIT '. (int) $limit;
		$resql = $db->query($sql);
		if ($resql) {
			if ($showempty)	{
				$out .= '<option value="-1"';
				if (empty($selected)) $out .= ' selected';
				$out .= '>&nbsp;</option>';
			}
			while ($obj = $db->fetch_object($resql)) {
				$product = new Product($db);
				$res = $product->fetch($obj->fk_product);
				if ($obj->rowid == $selected) $out .= '<option value="'.$obj->rowid.'" selected>'.$obj->ref.' - '. $product->label .' - '.$obj->label.'</option>';
				$out .= '<option value="'.$obj->rowid.'">'.$obj->ref.' - '.$product->label .' - '. $obj->label.'</option>';
			}
		} else {
			$error++;
			dol_print_error($db);
		}
		if (empty($nooutput)) {
			print $out;
		} else {
			return $out;
		}
	}

	// phpcs:disable PEAR.NamingConventions.ValidFunctionName.ScopeNotCamelCaps
	/**
	 *	Return list of products for a customer.
	 *  Called by select_produits.
	 *
	 *	@param      int		$selected           Preselected product
	 *	@param      string	$htmlname           Name of select html
	 *  @param		string	$filtertype         Filter on product type (''=nofilter, 0=product, 1=service)
	 *	@param      int		$limit              Limit on number of returned lines
	 *	@param      int		$price_level        Level of price to show
	 * 	@param      string	$filterkey          Filter on product
	 *	@param		int		$status             -1=Return all products, 0=Products not on sell, 1=Products on sell
	 *  @param      int		$finished           Filter on finished field: 2=No filter
	 *  @param      int		$outputmode         0=HTML select string, 1=Array
	 *  @param      int		$socid     		    Thirdparty Id (to get also price dedicated to this customer)
	 *  @param		string	$showempty		    '' to not show empty line. Translation key to show an empty line. '1' show empty line with no text.
	 * 	@param		int		$forcecombo		    Force to use combo box
	 *  @param      string  $morecss            Add more css on select
	 *  @param      int     $hidepriceinlabel   1=Hide prices in label
	 *  @param      string  $warehouseStatus    Warehouse status filter to group/count stock. Following comma separated filter options can be used.
	 *										    'warehouseopen' = count products from open warehouses,
	 *										    'warehouseclosed' = count products from closed warehouses,
	 *										    'warehouseinternal' = count products from warehouses for internal correct/transfer only
	 *  @param		int		$status_purchase	Purchase status -1=Return all products, 0=Products not on purchase, 1=Products on purchase
	 *  @return     array    				    Array of keys for json
	 */
	public function select_produits_list($selected = '', $htmlname = 'productid', $filtertype = '', $limit = 20, $price_level = 0, $filterkey = '', $status = 1, $finished = 2, $outputmode = 0, $socid = 0, $showempty = '1', $forcecombo = 0, $morecss = '', $hidepriceinlabel = 0, $warehouseStatus = '', $status_purchase = -1)
	{
		// phpcs:enable
		global $langs, $conf;
		global $hookmanager;

		$out = '';
		$outarray = array();

		// Units
		if (!empty($conf->global->PRODUCT_USE_UNITS)) {
			$langs->load('other');
		}

		$warehouseStatusArray = array();
		if (!empty($warehouseStatus)) {
			require_once DOL_DOCUMENT_ROOT.'/product/stock/class/entrepot.class.php';
			if (preg_match('/warehouseclosed/', $warehouseStatus)) {
				$warehouseStatusArray[] = Entrepot::STATUS_CLOSED;
			}
			if (preg_match('/warehouseopen/', $warehouseStatus)) {
				$warehouseStatusArray[] = Entrepot::STATUS_OPEN_ALL;
			}
			if (preg_match('/warehouseinternal/', $warehouseStatus)) {
				$warehouseStatusArray[] = Entrepot::STATUS_OPEN_INTERNAL;
			}
		}

		$selectFields = " p.rowid, p.ref, p.label, p.description, p.barcode, p.fk_country, p.fk_product_type, p.price, p.price_ttc, p.price_base_type, p.tva_tx, p.default_vat_code, p.duration, p.fk_price_expression";
		if (count($warehouseStatusArray)) {
			$selectFieldsGrouped = ", sum(".$this->db->ifsql("e.statut IS NULL", "0", "ps.reel").") as stock"; // e.statut is null if there is no record in stock
		} else {
			$selectFieldsGrouped = ", ".$this->db->ifsql("p.stock IS NULL", 0, "p.stock")." AS stock";
		}

		$sql = "SELECT ";
		$sql .= $selectFields.$selectFieldsGrouped;

		if (!empty($conf->global->PRODUCT_SORT_BY_CATEGORY)) {
			//Product category
			$sql .= ", (SELECT ".$this->db->prefix()."categorie_product.fk_categorie
						FROM ".$this->db->prefix()."categorie_product
						WHERE ".$this->db->prefix()."categorie_product.fk_product=p.rowid
						LIMIT 1
				) AS categorie_product_id ";
		}

		//Price by customer
		if (!empty($conf->global->PRODUIT_CUSTOMER_PRICES) && !empty($socid)) {
			$sql .= ', pcp.rowid as idprodcustprice, pcp.price as custprice, pcp.price_ttc as custprice_ttc,';
			$sql .= ' pcp.price_base_type as custprice_base_type, pcp.tva_tx as custtva_tx, pcp.default_vat_code as custdefault_vat_code, pcp.ref_customer as custref';
			$selectFields .= ", idprodcustprice, custprice, custprice_ttc, custprice_base_type, custtva_tx, custdefault_vat_code, custref";
		}
		// Units
		if (!empty($conf->global->PRODUCT_USE_UNITS)) {
			$sql .= ", u.label as unit_long, u.short_label as unit_short, p.weight, p.weight_units, p.length, p.length_units, p.width, p.width_units, p.height, p.height_units, p.surface, p.surface_units, p.volume, p.volume_units";
			$selectFields .= ', unit_long, unit_short, p.weight, p.weight_units, p.length, p.length_units, p.width, p.width_units, p.height, p.height_units, p.surface, p.surface_units, p.volume, p.volume_units';
		}

		// Multilang : we add translation
		if (!empty($conf->global->MAIN_MULTILANGS)) {
			$sql .= ", pl.label as label_translated";
			$sql .= ", pl.description as description_translated";
			$selectFields .= ", label_translated";
			$selectFields .= ", description_translated";
		}
		// Price by quantity
		if (!empty($conf->global->PRODUIT_CUSTOMER_PRICES_BY_QTY) || !empty($conf->global->PRODUIT_CUSTOMER_PRICES_BY_QTY_MULTIPRICES)) {
			$sql .= ", (SELECT pp.rowid FROM ".$this->db->prefix()."product_price as pp WHERE pp.fk_product = p.rowid";
			if ($price_level >= 1 && !empty($conf->global->PRODUIT_CUSTOMER_PRICES_BY_QTY_MULTIPRICES)) {
				$sql .= " AND price_level = ".((int) $price_level);
			}
			$sql .= " ORDER BY date_price";
			$sql .= " DESC LIMIT 1) as price_rowid";
			$sql .= ", (SELECT pp.price_by_qty FROM ".$this->db->prefix()."product_price as pp WHERE pp.fk_product = p.rowid"; // price_by_qty is 1 if some prices by qty exists in subtable
			if ($price_level >= 1 && !empty($conf->global->PRODUIT_CUSTOMER_PRICES_BY_QTY_MULTIPRICES)) {
				$sql .= " AND price_level = ".((int) $price_level);
			}
			$sql .= " ORDER BY date_price";
			$sql .= " DESC LIMIT 1) as price_by_qty";
			$selectFields .= ", price_rowid, price_by_qty";
		}
		$sql .= " FROM ".$this->db->prefix()."product as p";
		if (count($warehouseStatusArray)) {
			$sql .= " LEFT JOIN ".$this->db->prefix()."product_stock as ps on ps.fk_product = p.rowid";
			$sql .= " LEFT JOIN ".$this->db->prefix()."entrepot as e on ps.fk_entrepot = e.rowid AND e.entity IN (".getEntity('stock').")";
			$sql .= ' AND e.statut IN ('.$this->db->sanitize($this->db->escape(implode(',', $warehouseStatusArray))).')'; // Return line if product is inside the selected stock. If not, an empty line will be returned so we will count 0.
		}

		// include search in supplier ref
		if (!empty($conf->global->MAIN_SEARCH_PRODUCT_BY_FOURN_REF)) {
			$sql .= " LEFT JOIN ".$this->db->prefix()."product_fournisseur_price as pfp ON p.rowid = pfp.fk_product";
		}

		//Price by customer
		if (!empty($conf->global->PRODUIT_CUSTOMER_PRICES) && !empty($socid)) {
			$sql .= " LEFT JOIN  ".$this->db->prefix()."product_customer_price as pcp ON pcp.fk_soc=".((int) $socid)." AND pcp.fk_product=p.rowid";
		}
		// Units
		if (!empty($conf->global->PRODUCT_USE_UNITS)) {
			$sql .= " LEFT JOIN ".$this->db->prefix()."c_units u ON u.rowid = p.fk_unit";
		}
		// Multilang : we add translation
		if (!empty($conf->global->MAIN_MULTILANGS)) {
			$sql .= " LEFT JOIN ".$this->db->prefix()."product_lang as pl ON pl.fk_product = p.rowid ";
			if (!empty($conf->global->PRODUIT_TEXTS_IN_THIRDPARTY_LANGUAGE) && !empty($socid)) {
				require_once DOL_DOCUMENT_ROOT.'/societe/class/societe.class.php';
				$soc = new Societe($this->db);
				$result = $soc->fetch($socid);
				if ($result > 0 && !empty($soc->default_lang)) {
					$sql .= " AND pl.lang = '".$this->db->escape($soc->default_lang)."'";
				} else {
					$sql .= " AND pl.lang = '".$this->db->escape($langs->getDefaultLang())."'";
				}
			} else {
				$sql .= " AND pl.lang = '".$this->db->escape($langs->getDefaultLang())."'";
			}
		}

		if (!empty($conf->global->PRODUIT_ATTRIBUTES_HIDECHILD)) {
			$sql .= " LEFT JOIN ".$this->db->prefix()."product_attribute_combination pac ON pac.fk_product_child = p.rowid";
		}

		$sql .= ' WHERE p.entity IN ('.getEntity('product').')';

		if (!empty($conf->global->PRODUIT_ATTRIBUTES_HIDECHILD)) {
			$sql .= " AND pac.rowid IS NULL";
		}

		if ($finished == 0) {
			$sql .= " AND p.finished = ".((int) $finished);
		} elseif ($finished == 1) {
			$sql .= " AND p.finished = ".((int) $finished);
			if ($status >= 0) {
				$sql .= " AND p.tosell = ".((int) $status);
			}
		} elseif ($status >= 0) {
			$sql .= " AND p.tosell = ".((int) $status);
		}
		if ($status_purchase >= 0) {
			$sql .= " AND p.tobuy = ".((int) $status_purchase);
		}
		// Filter by product type
		if (strval($filtertype) != '') {
			$sql .= " AND p.fk_product_type = ".((int) $filtertype);
		} elseif (empty($conf->product->enabled)) { // when product module is disabled, show services only
			$sql .= " AND p.fk_product_type = 1";
		} elseif (empty($conf->service->enabled)) { // when service module is disabled, show products only
			$sql .= " AND p.fk_product_type = 0";
		}
		// Add where from hooks
		$parameters = array();
		$reshook = $hookmanager->executeHooks('selectProductsListWhere', $parameters); // Note that $action and $object may have been modified by hook
		$sql .= $hookmanager->resPrint;
		// Add criteria on ref/label
		if ($filterkey != '') {
			$sql .= ' AND (';
			$prefix = empty($conf->global->PRODUCT_DONOTSEARCH_ANYWHERE) ? '%' : ''; // Can use index if PRODUCT_DONOTSEARCH_ANYWHERE is on
			// For natural search
			$scrit = explode(' ', $filterkey);
			$i = 0;
			if (count($scrit) > 1) {
				$sql .= "(";
			}
			foreach ($scrit as $crit) {
				if ($i > 0) {
					$sql .= " AND ";
				}
				$sql .= "(p.ref LIKE '".$this->db->escape($prefix.$crit)."%' OR p.label LIKE '".$this->db->escape($prefix.$crit)."%'";
				if (!empty($conf->global->MAIN_MULTILANGS)) {
					$sql .= " OR pl.label LIKE '".$this->db->escape($prefix.$crit)."%'";
				}
				if (!empty($conf->global->PRODUIT_CUSTOMER_PRICES) && ! empty($socid)) {
					$sql .= " OR pcp.ref_customer LIKE '".$this->db->escape($prefix.$crit)."%'";
				}
				if (!empty($conf->global->PRODUCT_AJAX_SEARCH_ON_DESCRIPTION)) {
					$sql .= " OR p.description LIKE '".$this->db->escape($prefix.$crit)."%'";
					if (!empty($conf->global->MAIN_MULTILANGS)) {
						$sql .= " OR pl.description LIKE '".$this->db->escape($prefix.$crit)."%'";
					}
				}
				if (!empty($conf->global->MAIN_SEARCH_PRODUCT_BY_FOURN_REF)) {
					$sql .= " OR pfp.ref_fourn LIKE '".$this->db->escape($prefix.$crit)."%'";
				}
				$sql .= ")";
				$i++;
			}
			if (count($scrit) > 1) {
				$sql .= ")";
			}
			if (!empty($conf->barcode->enabled)) {
				$sql .= " OR p.barcode LIKE '".$this->db->escape($prefix.$filterkey)."%'";
			}
			$sql .= ')';
		}
		if (count($warehouseStatusArray)) {
			$sql .= " GROUP BY ".$selectFields;
		}

		//Sort by category
		if (!empty($conf->global->PRODUCT_SORT_BY_CATEGORY)) {
			$sql .= " ORDER BY categorie_product_id ";
			//ASC OR DESC order
			($conf->global->PRODUCT_SORT_BY_CATEGORY == 1) ? $sql .= "ASC" : $sql .= "DESC";
		} else {
			$sql .= $this->db->order("p.ref");
		}

		$sql .= $this->db->plimit($limit, 0);

		// Build output string
		dol_syslog(get_class($this)."::select_produits_list search products", LOG_DEBUG);
		$result = $this->db->query($sql);
		if ($result) {
			require_once DOL_DOCUMENT_ROOT.'/product/class/product.class.php';
			require_once DOL_DOCUMENT_ROOT.'/product/dynamic_price/class/price_parser.class.php';
			require_once DOL_DOCUMENT_ROOT.'/core/lib/product.lib.php';

			$num = $this->db->num_rows($result);

			$events = null;

			if (!$forcecombo) {
				include_once DOL_DOCUMENT_ROOT.'/core/lib/ajax.lib.php';
				$out .= ajax_combobox($htmlname, $events, getDolGlobalInt("PRODUIT_USE_SEARCH_TO_SELECT"));
			}

			$out .= '<select class="flat'.($morecss ? ' '.$morecss : '').'" name="'.$htmlname.'" id="'.$htmlname.'">';

			$textifempty = '';
			// Do not use textifempty = ' ' or '&nbsp;' here, or search on key will search on ' key'.
			//if (! empty($conf->use_javascript_ajax) || $forcecombo) $textifempty='';
			if (!empty($conf->global->PRODUIT_USE_SEARCH_TO_SELECT)) {
				if ($showempty && !is_numeric($showempty)) {
					$textifempty = $langs->trans($showempty);
				} else {
					$textifempty .= $langs->trans("All");
				}
			} else {
				if ($showempty && !is_numeric($showempty)) {
					$textifempty = $langs->trans($showempty);
				}
			}
			if ($showempty) {
<<<<<<< HEAD
				$out .= '<option value="0" selected>'.($textifempty ? $textifempty : '&nbsp;').'</option>';
=======
				$out .= '<option value="-1" selected>'.($textifempty ? $textifempty : '&nbsp;').'</option>';
>>>>>>> 95dc2558
			}

			$i = 0;
			while ($num && $i < $num) {
				$opt = '';
				$optJson = array();
				$objp = $this->db->fetch_object($result);

				if ((!empty($conf->global->PRODUIT_CUSTOMER_PRICES_BY_QTY) || !empty($conf->global->PRODUIT_CUSTOMER_PRICES_BY_QTY_MULTIPRICES)) && !empty($objp->price_by_qty) && $objp->price_by_qty == 1) { // Price by quantity will return many prices for the same product
					$sql = "SELECT rowid, quantity, price, unitprice, remise_percent, remise, price_base_type";
					$sql .= " FROM ".$this->db->prefix()."product_price_by_qty";
					$sql .= " WHERE fk_product_price = ".((int) $objp->price_rowid);
					$sql .= " ORDER BY quantity ASC";

					dol_syslog(get_class($this)."::select_produits_list search prices by qty", LOG_DEBUG);
					$result2 = $this->db->query($sql);
					if ($result2) {
						$nb_prices = $this->db->num_rows($result2);
						$j = 0;
						while ($nb_prices && $j < $nb_prices) {
							$objp2 = $this->db->fetch_object($result2);

							$objp->price_by_qty_rowid = $objp2->rowid;
							$objp->price_by_qty_price_base_type = $objp2->price_base_type;
							$objp->price_by_qty_quantity = $objp2->quantity;
							$objp->price_by_qty_unitprice = $objp2->unitprice;
							$objp->price_by_qty_remise_percent = $objp2->remise_percent;
							// For backward compatibility
							$objp->quantity = $objp2->quantity;
							$objp->price = $objp2->price;
							$objp->unitprice = $objp2->unitprice;
							$objp->remise_percent = $objp2->remise_percent;
							$objp->remise = $objp2->remise;

							//$objp->tva_tx is not overwritten by $objp2 value
							//$objp->default_vat_code is not overwritten by $objp2 value

							$this->constructProductListOption($objp, $opt, $optJson, 0, $selected, $hidepriceinlabel, $filterkey);

							$j++;

							// Add new entry
							// "key" value of json key array is used by jQuery automatically as selected value
							// "label" value of json key array is used by jQuery automatically as text for combo box
							$out .= $opt;
							array_push($outarray, $optJson);
						}
					}
				} else {
					if (!empty($conf->dynamicprices->enabled) && !empty($objp->fk_price_expression)) {
						$price_product = new Product($this->db);
						$price_product->fetch($objp->rowid, '', '', 1);
						$priceparser = new PriceParser($this->db);
						$price_result = $priceparser->parseProduct($price_product);
						if ($price_result >= 0) {
							$objp->price = $price_result;
							$objp->unitprice = $price_result;
							//Calculate the VAT
							$objp->price_ttc = price2num($objp->price) * (1 + ($objp->tva_tx / 100));
							$objp->price_ttc = price2num($objp->price_ttc, 'MU');
						}
					}

					$this->constructProductListOption($objp, $opt, $optJson, $price_level, $selected, $hidepriceinlabel, $filterkey);
					// Add new entry
					// "key" value of json key array is used by jQuery automatically as selected value
					// "label" value of json key array is used by jQuery automatically as text for combo box
					$out .= $opt;
					array_push($outarray, $optJson);
				}

				$i++;
			}

			$out .= '</select>';

			$this->db->free($result);

			if (empty($outputmode)) {
				return $out;
			}
			return $outarray;
		} else {
			dol_print_error($this->db);
		}
	}

	/**
	 * Function to forge the string with OPTIONs of SELECT.
	 * This define value for &$opt and &$optJson.
	 * This function is called by select_produits_list().
	 *
	 * @param 	resource	$objp			    Resultset of fetch
	 * @param 	string		$opt			    Option (var used for returned value in string option format)
	 * @param 	string		$optJson		    Option (var used for returned value in json format)
	 * @param 	int			$price_level	    Price level
	 * @param 	string		$selected		    Preselected value
	 * @param   int         $hidepriceinlabel   Hide price in label
	 * @param   string      $filterkey          Filter key to highlight
	 * @param	int			$novirtualstock 	Do not load virtual stock, even if slow option STOCK_SHOW_VIRTUAL_STOCK_IN_PRODUCTS_COMBO is on.
	 * @return	void
	 */
	protected function constructProductListOption(&$objp, &$opt, &$optJson, $price_level, $selected, $hidepriceinlabel = 0, $filterkey = '', $novirtualstock = 0)
	{
		global $langs, $conf, $user;

		$outkey = '';
		$outval = '';
		$outref = '';
		$outlabel = '';
		$outlabel_translated = '';
		$outdesc = '';
		$outdesc_translated = '';
		$outbarcode = '';
		$outorigin = '';
		$outtype = '';
		$outprice_ht = '';
		$outprice_ttc = '';
		$outpricebasetype = '';
		$outtva_tx = '';
		$outdefault_vat_code = '';
		$outqty = 1;
		$outdiscount = 0;

		$maxlengtharticle = (empty($conf->global->PRODUCT_MAX_LENGTH_COMBO) ? 48 : $conf->global->PRODUCT_MAX_LENGTH_COMBO);

		$label = $objp->label;
		if (!empty($objp->label_translated)) {
			$label = $objp->label_translated;
		}
		if (!empty($filterkey) && $filterkey != '') {
			$label = preg_replace('/('.preg_quote($filterkey, '/').')/i', '<strong>$1</strong>', $label, 1);
		}

		$outkey = $objp->rowid;
		$outref = $objp->ref;
		$outrefcust = empty($objp->custref) ? '' : $objp->custref;
		$outlabel = $objp->label;
		$outdesc = $objp->description;
		if (!empty($conf->global->MAIN_MULTILANGS)) {
			$outlabel_translated = $objp->label_translated;
			$outdesc_translated = $objp->description_translated;
		}
		$outbarcode = $objp->barcode;
		$outorigin = $objp->fk_country;
		$outpbq = empty($objp->price_by_qty_rowid) ? '' : $objp->price_by_qty_rowid;

		$outtype = $objp->fk_product_type;
		$outdurationvalue = $outtype == Product::TYPE_SERVICE ?substr($objp->duration, 0, dol_strlen($objp->duration) - 1) : '';
		$outdurationunit = $outtype == Product::TYPE_SERVICE ?substr($objp->duration, -1) : '';

		if ($outorigin && !empty($conf->global->PRODUCT_SHOW_ORIGIN_IN_COMBO)) {
			require_once DOL_DOCUMENT_ROOT.'/core/lib/company.lib.php';
		}

		// Units
		$outvalUnits = '';
		if (!empty($conf->global->PRODUCT_USE_UNITS)) {
			if (!empty($objp->unit_short)) {
				$outvalUnits .= ' - '.$objp->unit_short;
			}
		}
		if (!empty($conf->global->PRODUCT_SHOW_DIMENSIONS_IN_COMBO)) {
			if (!empty($objp->weight) && $objp->weight_units !== null) {
				$unitToShow = showDimensionInBestUnit($objp->weight, $objp->weight_units, 'weight', $langs);
				$outvalUnits .= ' - '.$unitToShow;
			}
			if ((!empty($objp->length) || !empty($objp->width) || !empty($objp->height)) && $objp->length_units !== null) {
				$unitToShow = $objp->length.' x '.$objp->width.' x '.$objp->height.' '.measuringUnitString(0, 'size', $objp->length_units);
				$outvalUnits .= ' - '.$unitToShow;
			}
			if (!empty($objp->surface) && $objp->surface_units !== null) {
				$unitToShow = showDimensionInBestUnit($objp->surface, $objp->surface_units, 'surface', $langs);
				$outvalUnits .= ' - '.$unitToShow;
			}
			if (!empty($objp->volume) && $objp->volume_units !== null) {
				$unitToShow = showDimensionInBestUnit($objp->volume, $objp->volume_units, 'volume', $langs);
				$outvalUnits .= ' - '.$unitToShow;
			}
		}
		if ($outdurationvalue && $outdurationunit) {
			$da = array(
				'h' => $langs->trans('Hour'),
				'd' => $langs->trans('Day'),
				'w' => $langs->trans('Week'),
				'm' => $langs->trans('Month'),
				'y' => $langs->trans('Year')
			);
			if (isset($da[$outdurationunit])) {
				$outvalUnits .= ' - '.$outdurationvalue.' '.$langs->transnoentities($da[$outdurationunit].($outdurationvalue > 1 ? 's' : ''));
			}
		}

		$opt = '<option value="'.$objp->rowid.'"';
		$opt .= ($objp->rowid == $selected) ? ' selected' : '';
		if (!empty($objp->price_by_qty_rowid) && $objp->price_by_qty_rowid > 0) {
			$opt .= ' pbq="'.$objp->price_by_qty_rowid.'" data-pbq="'.$objp->price_by_qty_rowid.'" data-pbqup="'.$objp->price_by_qty_unitprice.'" data-pbqbase="'.$objp->price_by_qty_price_base_type.'" data-pbqqty="'.$objp->price_by_qty_quantity.'" data-pbqpercent="'.$objp->price_by_qty_remise_percent.'"';
		}
		if (!empty($conf->stock->enabled) && isset($objp->stock) && ($objp->fk_product_type == Product::TYPE_PRODUCT || !empty($conf->global->STOCK_SUPPORTS_SERVICES))) {
			if (!empty($user->rights->stock->lire)) {
				if ($objp->stock > 0) {
					$opt .= ' class="product_line_stock_ok"';
				} elseif ($objp->stock <= 0) {
					$opt .= ' class="product_line_stock_too_low"';
				}
			}
		}
		if (!empty($conf->global->PRODUIT_TEXTS_IN_THIRDPARTY_LANGUAGE)) {
			$opt .= ' data-labeltrans="'.$outlabel_translated.'"';
			$opt .= ' data-desctrans="'.dol_escape_htmltag($outdesc_translated).'"';
		}
		$opt .= '>';
		$opt .= $objp->ref;
		if (! empty($objp->custref)) {
			$opt.= ' (' . $objp->custref . ')';
		}
		if ($outbarcode) {
			$opt .= ' ('.$outbarcode.')';
		}
		$opt .= ' - '.dol_trunc($label, $maxlengtharticle);
		if ($outorigin && !empty($conf->global->PRODUCT_SHOW_ORIGIN_IN_COMBO)) {
			$opt .= ' ('.getCountry($outorigin, 1).')';
		}

		$objRef = $objp->ref;
		if (! empty($objp->custref)) {
			$objRef .= ' (' . $objp->custref . ')';
		}
		if (!empty($filterkey) && $filterkey != '') {
			$objRef = preg_replace('/('.preg_quote($filterkey, '/').')/i', '<strong>$1</strong>', $objRef, 1);
		}
		$outval .= $objRef;
		if ($outbarcode) {
			$outval .= ' ('.$outbarcode.')';
		}
		$outval .= ' - '.dol_trunc($label, $maxlengtharticle);
		if ($outorigin && !empty($conf->global->PRODUCT_SHOW_ORIGIN_IN_COMBO)) {
			$outval .= ' ('.getCountry($outorigin, 1).')';
		}

		// Units
		$opt .= $outvalUnits;
		$outval .= $outvalUnits;

		$found = 0;

		// Multiprice
		// If we need a particular price level (from 1 to n)
		if (empty($hidepriceinlabel) && $price_level >= 1 && (!empty($conf->global->PRODUIT_MULTIPRICES) || !empty($conf->global->PRODUIT_CUSTOMER_PRICES_BY_QTY_MULTIPRICES))) {
			$sql = "SELECT price, price_ttc, price_base_type, tva_tx, default_vat_code";
			$sql .= " FROM ".$this->db->prefix()."product_price";
			$sql .= " WHERE fk_product = ".((int) $objp->rowid);
			$sql .= " AND entity IN (".getEntity('productprice').")";
			$sql .= " AND price_level = ".((int) $price_level);
			$sql .= " ORDER BY date_price DESC, rowid DESC"; // Warning DESC must be both on date_price and rowid.
			$sql .= " LIMIT 1";

			dol_syslog(get_class($this).'::constructProductListOption search price for product '.$objp->rowid.' AND level '.$price_level.'', LOG_DEBUG);
			$result2 = $this->db->query($sql);
			if ($result2) {
				$objp2 = $this->db->fetch_object($result2);
				if ($objp2) {
					$found = 1;
					if ($objp2->price_base_type == 'HT') {
						$opt .= ' - '.price($objp2->price, 1, $langs, 0, 0, -1, $conf->currency).' '.$langs->trans("HT");
						$outval .= ' - '.price($objp2->price, 0, $langs, 0, 0, -1, $conf->currency).' '.$langs->transnoentities("HT");
					} else {
						$opt .= ' - '.price($objp2->price_ttc, 1, $langs, 0, 0, -1, $conf->currency).' '.$langs->trans("TTC");
						$outval .= ' - '.price($objp2->price_ttc, 0, $langs, 0, 0, -1, $conf->currency).' '.$langs->transnoentities("TTC");
					}
					$outprice_ht = price($objp2->price);
					$outprice_ttc = price($objp2->price_ttc);
					$outpricebasetype = $objp2->price_base_type;
					if (!empty($conf->global->PRODUIT_MULTIPRICES_USE_VAT_PER_LEVEL)) {  // using this option is a bug. kept for backward compatibility
						$outtva_tx = $objp2->tva_tx;						// We use the vat rate on line of multiprice
						$outdefault_vat_code = $objp2->default_vat_code;	// We use the vat code on line of multiprice
					} else {
						$outtva_tx = $objp->tva_tx;							// We use the vat rate of product, not the one on line of multiprice
						$outdefault_vat_code = $objp->default_vat_code;		// We use the vat code or product, not the one on line of multiprice
					}
				}
			} else {
				dol_print_error($this->db);
			}
		}

		// Price by quantity
		if (empty($hidepriceinlabel) && !empty($objp->quantity) && $objp->quantity >= 1 && (!empty($conf->global->PRODUIT_CUSTOMER_PRICES_BY_QTY) || !empty($conf->global->PRODUIT_CUSTOMER_PRICES_BY_QTY_MULTIPRICES))) {
			$found = 1;
			$outqty = $objp->quantity;
			$outdiscount = $objp->remise_percent;
			if ($objp->quantity == 1) {
				$opt .= ' - '.price($objp->unitprice, 1, $langs, 0, 0, -1, $conf->currency)."/";
				$outval .= ' - '.price($objp->unitprice, 0, $langs, 0, 0, -1, $conf->currency)."/";
				$opt .= $langs->trans("Unit"); // Do not use strtolower because it breaks utf8 encoding
				$outval .= $langs->transnoentities("Unit");
			} else {
				$opt .= ' - '.price($objp->price, 1, $langs, 0, 0, -1, $conf->currency)."/".$objp->quantity;
				$outval .= ' - '.price($objp->price, 0, $langs, 0, 0, -1, $conf->currency)."/".$objp->quantity;
				$opt .= $langs->trans("Units"); // Do not use strtolower because it breaks utf8 encoding
				$outval .= $langs->transnoentities("Units");
			}

			$outprice_ht = price($objp->unitprice);
			$outprice_ttc = price($objp->unitprice * (1 + ($objp->tva_tx / 100)));
			$outpricebasetype = $objp->price_base_type;
			$outtva_tx = $objp->tva_tx;							// This value is the value on product when constructProductListOption is called by select_produits_list even if other field $objp-> are from table price_by_qty
			$outdefault_vat_code = $objp->default_vat_code;		// This value is the value on product when constructProductListOption is called by select_produits_list even if other field $objp-> are from table price_by_qty
		}
		if (empty($hidepriceinlabel) && !empty($objp->quantity) && $objp->quantity >= 1) {
			$opt .= " (".price($objp->unitprice, 1, $langs, 0, 0, -1, $conf->currency)."/".$langs->trans("Unit").")"; // Do not use strtolower because it breaks utf8 encoding
			$outval .= " (".price($objp->unitprice, 0, $langs, 0, 0, -1, $conf->currency)."/".$langs->transnoentities("Unit").")"; // Do not use strtolower because it breaks utf8 encoding
		}
		if (empty($hidepriceinlabel) && !empty($objp->remise_percent) && $objp->remise_percent >= 1) {
			$opt .= " - ".$langs->trans("Discount")." : ".vatrate($objp->remise_percent).' %';
			$outval .= " - ".$langs->transnoentities("Discount")." : ".vatrate($objp->remise_percent).' %';
		}

		// Price by customer
		if (empty($hidepriceinlabel) && !empty($conf->global->PRODUIT_CUSTOMER_PRICES)) {
			if (!empty($objp->idprodcustprice)) {
				$found = 1;

				if ($objp->custprice_base_type == 'HT') {
					$opt .= ' - '.price($objp->custprice, 1, $langs, 0, 0, -1, $conf->currency).' '.$langs->trans("HT");
					$outval .= ' - '.price($objp->custprice, 0, $langs, 0, 0, -1, $conf->currency).' '.$langs->transnoentities("HT");
				} else {
					$opt .= ' - '.price($objp->custprice_ttc, 1, $langs, 0, 0, -1, $conf->currency).' '.$langs->trans("TTC");
					$outval .= ' - '.price($objp->custprice_ttc, 0, $langs, 0, 0, -1, $conf->currency).' '.$langs->transnoentities("TTC");
				}

				$outprice_ht = price($objp->custprice);
				$outprice_ttc = price($objp->custprice_ttc);
				$outpricebasetype = $objp->custprice_base_type;
				$outtva_tx = $objp->custtva_tx;
				$outdefault_vat_code = $objp->custdefault_vat_code;
			}
		}

		// If level no defined or multiprice not found, we used the default price
		if (empty($hidepriceinlabel) && !$found) {
			if ($objp->price_base_type == 'HT') {
				$opt .= ' - '.price($objp->price, 1, $langs, 0, 0, -1, $conf->currency).' '.$langs->trans("HT");
				$outval .= ' - '.price($objp->price, 0, $langs, 0, 0, -1, $conf->currency).' '.$langs->transnoentities("HT");
			} else {
				$opt .= ' - '.price($objp->price_ttc, 1, $langs, 0, 0, -1, $conf->currency).' '.$langs->trans("TTC");
				$outval .= ' - '.price($objp->price_ttc, 0, $langs, 0, 0, -1, $conf->currency).' '.$langs->transnoentities("TTC");
			}
			$outprice_ht = price($objp->price);
			$outprice_ttc = price($objp->price_ttc);
			$outpricebasetype = $objp->price_base_type;
			$outtva_tx = $objp->tva_tx;
			$outdefault_vat_code = $objp->default_vat_code;
		}

		if (!empty($conf->stock->enabled) && isset($objp->stock) && ($objp->fk_product_type == Product::TYPE_PRODUCT || !empty($conf->global->STOCK_SUPPORTS_SERVICES))) {
			if (!empty($user->rights->stock->lire)) {
				$opt .= ' - '.$langs->trans("Stock").': '.price(price2num($objp->stock, 'MS'));

				if ($objp->stock > 0) {
					$outval .= ' - <span class="product_line_stock_ok">';
				} elseif ($objp->stock <= 0) {
					$outval .= ' - <span class="product_line_stock_too_low">';
				}
				$outval .= $langs->transnoentities("Stock").': '.price(price2num($objp->stock, 'MS'));
				$outval .= '</span>';
				if (empty($novirtualstock) && !empty($conf->global->STOCK_SHOW_VIRTUAL_STOCK_IN_PRODUCTS_COMBO)) {  // Warning, this option may slow down combo list generation
					$langs->load("stocks");

					$tmpproduct = new Product($this->db);
					$tmpproduct->fetch($objp->rowid, '', '', '', 1, 1, 1); // Load product without lang and prices arrays (we just need to make ->virtual_stock() after)
					$tmpproduct->load_virtual_stock();
					$virtualstock = $tmpproduct->stock_theorique;

					$opt .= ' - '.$langs->trans("VirtualStock").':'.$virtualstock;

					$outval .= ' - '.$langs->transnoentities("VirtualStock").':';
					if ($virtualstock > 0) {
						$outval .= '<span class="product_line_stock_ok">';
					} elseif ($virtualstock <= 0) {
						$outval .= '<span class="product_line_stock_too_low">';
					}
					$outval .= $virtualstock;
					$outval .= '</span>';

					unset($tmpproduct);
				}
			}
		}

		$opt .= "</option>\n";
		$optJson = array(
			'key'=>$outkey,
			'value'=>$outref,
			'label'=>$outval,
			'label2'=>$outlabel,
			'desc'=>$outdesc,
			'type'=>$outtype,
			'price_ht'=>price2num($outprice_ht),
			'price_ttc'=>price2num($outprice_ttc),
			'pricebasetype'=>$outpricebasetype,
			'tva_tx'=>$outtva_tx,
			'default_vat_code'=>$outdefault_vat_code,
			'qty'=>$outqty,
			'discount'=>$outdiscount,
			'duration_value'=>$outdurationvalue,
			'duration_unit'=>$outdurationunit,
			'pbq'=>$outpbq,
			'labeltrans'=>$outlabel_translated,
			'desctrans'=>$outdesc_translated,
			'ref_customer'=>$outrefcust
		);
	}

	// phpcs:disable PEAR.NamingConventions.ValidFunctionName.ScopeNotCamelCaps
	/**
	 *	Return list of products for customer (in Ajax if Ajax activated or go to select_produits_fournisseurs_list)
	 *
	 *	@param	int		$socid			Id third party
	 *	@param  string	$selected       Preselected product
	 *	@param  string	$htmlname       Name of HTML Select
	 *  @param	string	$filtertype     Filter on product type (''=nofilter, 0=product, 1=service)
	 *	@param  string	$filtre			For a SQL filter
	 *	@param	array	$ajaxoptions	Options for ajax_autocompleter
	 *  @param	int		$hidelabel		Hide label (0=no, 1=yes)
	 *  @param  int     $alsoproductwithnosupplierprice    1=Add also product without supplier prices
	 *  @param	string	$morecss		More CSS
	 *  @param	string	$placeholder	Placeholder
	 *	@return	void
	 */
	public function select_produits_fournisseurs($socid, $selected = '', $htmlname = 'productid', $filtertype = '', $filtre = '', $ajaxoptions = array(), $hidelabel = 0, $alsoproductwithnosupplierprice = 0, $morecss = '', $placeholder = '')
	{
		// phpcs:enable
		global $langs, $conf;
		global $price_level, $status, $finished;

		if (!isset($status)) {
			$status = 1;
		}

		$selected_input_value = '';
		if (!empty($conf->use_javascript_ajax) && !empty($conf->global->PRODUIT_USE_SEARCH_TO_SELECT)) {
			if ($selected > 0) {
				require_once DOL_DOCUMENT_ROOT.'/product/class/product.class.php';
				$producttmpselect = new Product($this->db);
				$producttmpselect->fetch($selected);
				$selected_input_value = $producttmpselect->ref;
				unset($producttmpselect);
			}

			// mode=2 means suppliers products
			$urloption = ($socid > 0 ? 'socid='.$socid.'&' : '').'htmlname='.$htmlname.'&outjson=1&price_level='.$price_level.'&type='.$filtertype.'&mode=2&status='.$status.'&finished='.$finished.'&alsoproductwithnosupplierprice='.$alsoproductwithnosupplierprice;
			print ajax_autocompleter($selected, $htmlname, DOL_URL_ROOT.'/product/ajax/products.php', $urloption, $conf->global->PRODUIT_USE_SEARCH_TO_SELECT, 0, $ajaxoptions);
			print ($hidelabel ? '' : $langs->trans("RefOrLabel").' : ').'<input type="text" class="minwidth300" name="search_'.$htmlname.'" id="search_'.$htmlname.'" value="'.$selected_input_value.'"'.($placeholder ? ' placeholder="'.$placeholder.'"' : '').'>';
		} else {
			print $this->select_produits_fournisseurs_list($socid, $selected, $htmlname, $filtertype, $filtre, '', $status, 0, 0, $alsoproductwithnosupplierprice, $morecss, 0, $placeholder);
		}
	}

	// phpcs:disable PEAR.NamingConventions.ValidFunctionName.ScopeNotCamelCaps
	/**
	 *	Return list of suppliers products
	 *
	 *	@param	int		$socid   			Id of supplier thirdparty (0 = no filter)
	 *	@param  int		$selected       	Product price pre-selected (must be 'id' in product_fournisseur_price or 'idprod_IDPROD')
	 *	@param  string	$htmlname       	Name of HTML select
	 *  @param	string	$filtertype     	Filter on product type (''=nofilter, 0=product, 1=service)
	 *	@param  string	$filtre         	Generic filter. Data must not come from user input.
	 *	@param  string	$filterkey      	Filter of produdts
	 *  @param  int		$statut         	-1=Return all products, 0=Products not on buy, 1=Products on buy
	 *  @param  int		$outputmode     	0=HTML select string, 1=Array
	 *  @param  int     $limit          	Limit of line number
	 *  @param  int     $alsoproductwithnosupplierprice    1=Add also product without supplier prices
	 *  @param	string	$morecss			Add more CSS
	 *  @param	int		$showstockinlist	Show stock information (slower).
	 *  @param	string	$placeholder		Placeholder
	 *  @return array           			Array of keys for json
	 */
	public function select_produits_fournisseurs_list($socid, $selected = '', $htmlname = 'productid', $filtertype = '', $filtre = '', $filterkey = '', $statut = -1, $outputmode = 0, $limit = 100, $alsoproductwithnosupplierprice = 0, $morecss = '', $showstockinlist = 0, $placeholder = '')
	{
		// phpcs:enable
		global $langs, $conf, $user;
		global $hookmanager;

		$out = '';
		$outarray = array();

		$maxlengtharticle = (empty($conf->global->PRODUCT_MAX_LENGTH_COMBO) ? 48 : $conf->global->PRODUCT_MAX_LENGTH_COMBO);

		$langs->load('stocks');
		// Units
		if (!empty($conf->global->PRODUCT_USE_UNITS)) {
			$langs->load('other');
		}

		$sql = "SELECT p.rowid, p.ref, p.label, p.price, p.duration, p.fk_product_type, p.stock,";
		$sql .= " pfp.ref_fourn, pfp.rowid as idprodfournprice, pfp.price as fprice, pfp.quantity, pfp.remise_percent, pfp.remise, pfp.unitprice,";
		$sql .= " pfp.fk_supplier_price_expression, pfp.fk_product, pfp.tva_tx, pfp.default_vat_code, pfp.fk_soc, s.nom as name,";
		$sql .= " pfp.supplier_reputation";
		// if we use supplier description of the products
		if (!empty($conf->global->PRODUIT_FOURN_TEXTS)) {
			$sql .= " ,pfp.desc_fourn as description";
		} else {
			$sql .= " ,p.description";
		}
		// Units
		if (!empty($conf->global->PRODUCT_USE_UNITS)) {
			$sql .= ", u.label as unit_long, u.short_label as unit_short, p.weight, p.weight_units, p.length, p.length_units, p.width, p.width_units, p.height, p.height_units, p.surface, p.surface_units, p.volume, p.volume_units";
		}
		if (!empty($conf->barcode->enabled)) {
			$sql .= ", pfp.barcode";
		}
		$sql .= " FROM ".$this->db->prefix()."product as p";
		$sql .= " LEFT JOIN ".$this->db->prefix()."product_fournisseur_price as pfp ON ( p.rowid = pfp.fk_product AND pfp.entity IN (".getEntity('product').") )";
		if ($socid > 0) {
			$sql .= " AND pfp.fk_soc = ".((int) $socid);
		}
		$sql .= " LEFT JOIN ".$this->db->prefix()."societe as s ON pfp.fk_soc = s.rowid";
		// Units
		if (!empty($conf->global->PRODUCT_USE_UNITS)) {
			$sql .= " LEFT JOIN ".$this->db->prefix()."c_units u ON u.rowid = p.fk_unit";
		}
		$sql .= " WHERE p.entity IN (".getEntity('product').")";
		if ($statut != -1) {
			$sql .= " AND p.tobuy = ".((int) $statut);
		}
		if (strval($filtertype) != '') {
			$sql .= " AND p.fk_product_type = ".((int) $filtertype);
		}
		if (!empty($filtre)) {
			$sql .= " ".$filtre;
		}
		// Add where from hooks
		$parameters = array();
		$reshook = $hookmanager->executeHooks('selectSuppliersProductsListWhere', $parameters); // Note that $action and $object may have been modified by hook
		$sql .= $hookmanager->resPrint;
		// Add criteria on ref/label
		if ($filterkey != '') {
			$sql .= ' AND (';
			$prefix = empty($conf->global->PRODUCT_DONOTSEARCH_ANYWHERE) ? '%' : ''; // Can use index if PRODUCT_DONOTSEARCH_ANYWHERE is on
			// For natural search
			$scrit = explode(' ', $filterkey);
			$i = 0;
			if (count($scrit) > 1) {
				$sql .= "(";
			}
			foreach ($scrit as $crit) {
				if ($i > 0) {
					$sql .= " AND ";
				}
				$sql .= "(pfp.ref_fourn LIKE '".$this->db->escape($prefix.$crit)."%' OR p.ref LIKE '".$this->db->escape($prefix.$crit)."%' OR p.label LIKE '".$this->db->escape($prefix.$crit)."%'";
				if (!empty($conf->global->PRODUIT_FOURN_TEXTS)) {
					$sql .= " OR pfp.desc_fourn LIKE '".$this->db->escape($prefix.$crit)."%'";
				}
				$sql .= ")";
				$i++;
			}
			if (count($scrit) > 1) {
				$sql .= ")";
			}
			if (!empty($conf->barcode->enabled)) {
				$sql .= " OR p.barcode LIKE '".$this->db->escape($prefix.$filterkey)."%'";
				$sql .= " OR pfp.barcode LIKE '".$this->db->escape($prefix.$filterkey)."%'";
			}
			$sql .= ')';
		}
		$sql .= " ORDER BY pfp.ref_fourn DESC, pfp.quantity ASC";
		$sql .= $this->db->plimit($limit, 0);

		// Build output string

		dol_syslog(get_class($this)."::select_produits_fournisseurs_list", LOG_DEBUG);
		$result = $this->db->query($sql);
		if ($result) {
			require_once DOL_DOCUMENT_ROOT.'/product/dynamic_price/class/price_parser.class.php';
			require_once DOL_DOCUMENT_ROOT.'/core/lib/product.lib.php';

			$num = $this->db->num_rows($result);

			//$out.='<select class="flat" id="select'.$htmlname.'" name="'.$htmlname.'">';	// remove select to have id same with combo and ajax
			$out .= '<select class="flat '.($morecss ? ' '.$morecss : '').'" id="'.$htmlname.'" name="'.$htmlname.'">';
			if (!$selected) {
				$out .= '<option value="-1" selected>'.($placeholder ? $placeholder : '&nbsp;').'</option>';
			} else {
				$out .= '<option value="-1">'.($placeholder ? $placeholder : '&nbsp;').'</option>';
			}

			$i = 0;
			while ($i < $num) {
				$objp = $this->db->fetch_object($result);

				$outkey = $objp->idprodfournprice; // id in table of price
				if (!$outkey && $alsoproductwithnosupplierprice) {
					$outkey = 'idprod_'.$objp->rowid; // id of product
				}

				$outref = $objp->ref;
				$outval = '';
				$outbarcode = $objp->barcode;
				$outqty = 1;
				$outdiscount = 0;
				$outtype = $objp->fk_product_type;
				$outdurationvalue = $outtype == Product::TYPE_SERVICE ?substr($objp->duration, 0, dol_strlen($objp->duration) - 1) : '';
				$outdurationunit = $outtype == Product::TYPE_SERVICE ?substr($objp->duration, -1) : '';

				// Units
				$outvalUnits = '';
				if (!empty($conf->global->PRODUCT_USE_UNITS)) {
					if (!empty($objp->unit_short)) {
						$outvalUnits .= ' - '.$objp->unit_short;
					}
					if (!empty($objp->weight) && $objp->weight_units !== null) {
						$unitToShow = showDimensionInBestUnit($objp->weight, $objp->weight_units, 'weight', $langs);
						$outvalUnits .= ' - '.$unitToShow;
					}
					if ((!empty($objp->length) || !empty($objp->width) || !empty($objp->height)) && $objp->length_units !== null) {
						$unitToShow = $objp->length.' x '.$objp->width.' x '.$objp->height.' '.measuringUnitString(0, 'size', $objp->length_units);
						$outvalUnits .= ' - '.$unitToShow;
					}
					if (!empty($objp->surface) && $objp->surface_units !== null) {
						$unitToShow = showDimensionInBestUnit($objp->surface, $objp->surface_units, 'surface', $langs);
						$outvalUnits .= ' - '.$unitToShow;
					}
					if (!empty($objp->volume) && $objp->volume_units !== null) {
						$unitToShow = showDimensionInBestUnit($objp->volume, $objp->volume_units, 'volume', $langs);
						$outvalUnits .= ' - '.$unitToShow;
					}
					if ($outdurationvalue && $outdurationunit) {
						$da = array(
							'h' => $langs->trans('Hour'),
							'd' => $langs->trans('Day'),
							'w' => $langs->trans('Week'),
							'm' => $langs->trans('Month'),
							'y' => $langs->trans('Year')
						);
						if (isset($da[$outdurationunit])) {
							$outvalUnits .= ' - '.$outdurationvalue.' '.$langs->transnoentities($da[$outdurationunit].($outdurationvalue > 1 ? 's' : ''));
						}
					}
				}

				$objRef = $objp->ref;
				if ($filterkey && $filterkey != '') {
					$objRef = preg_replace('/('.preg_quote($filterkey, '/').')/i', '<strong>$1</strong>', $objRef, 1);
				}
				$objRefFourn = $objp->ref_fourn;
				if ($filterkey && $filterkey != '') {
					$objRefFourn = preg_replace('/('.preg_quote($filterkey, '/').')/i', '<strong>$1</strong>', $objRefFourn, 1);
				}
				$label = $objp->label;
				if ($filterkey && $filterkey != '') {
					$label = preg_replace('/('.preg_quote($filterkey, '/').')/i', '<strong>$1</strong>', $label, 1);
				}

				$optlabel = $objp->ref;
				if (!empty($objp->idprodfournprice) && ($objp->ref != $objp->ref_fourn)) {
					$optlabel .= ' <span class="opacitymedium">('.$objp->ref_fourn.')</span>';
				}
				if (!empty($conf->barcode->enabled) && !empty($objp->barcode)) {
					$optlabel .= ' ('.$outbarcode.')';
				}
				$optlabel .= ' - '.dol_trunc($label, $maxlengtharticle);

				$outvallabel = $objRef;
				if (!empty($objp->idprodfournprice) && ($objp->ref != $objp->ref_fourn)) {
					$outvallabel .= ' ('.$objRefFourn.')';
				}
				if (!empty($conf->barcode->enabled) && !empty($objp->barcode)) {
					$outvallabel .= ' ('.$outbarcode.')';
				}
				$outvallabel .= ' - '.dol_trunc($label, $maxlengtharticle);

				// Units
				$optlabel .= $outvalUnits;
				$outvallabel .= $outvalUnits;

				if (!empty($objp->idprodfournprice)) {
					$outqty = $objp->quantity;
					$outdiscount = $objp->remise_percent;
					if (!empty($conf->dynamicprices->enabled) && !empty($objp->fk_supplier_price_expression)) {
						$prod_supplier = new ProductFournisseur($this->db);
						$prod_supplier->product_fourn_price_id = $objp->idprodfournprice;
						$prod_supplier->id = $objp->fk_product;
						$prod_supplier->fourn_qty = $objp->quantity;
						$prod_supplier->fourn_tva_tx = $objp->tva_tx;
						$prod_supplier->fk_supplier_price_expression = $objp->fk_supplier_price_expression;
						$priceparser = new PriceParser($this->db);
						$price_result = $priceparser->parseProductSupplier($prod_supplier);
						if ($price_result >= 0) {
							$objp->fprice = $price_result;
							if ($objp->quantity >= 1) {
								$objp->unitprice = $objp->fprice / $objp->quantity; // Replace dynamically unitprice
							}
						}
					}
					if ($objp->quantity == 1) {
						$optlabel .= ' - '.price($objp->fprice * (!empty($conf->global->DISPLAY_DISCOUNTED_SUPPLIER_PRICE) ? (1 - $objp->remise_percent / 100) : 1), 1, $langs, 0, 0, -1, $conf->currency)."/";
						$outvallabel .= ' - '.price($objp->fprice * (!empty($conf->global->DISPLAY_DISCOUNTED_SUPPLIER_PRICE) ? (1 - $objp->remise_percent / 100) : 1), 0, $langs, 0, 0, -1, $conf->currency)."/";
						$optlabel .= $langs->trans("Unit"); // Do not use strtolower because it breaks utf8 encoding
						$outvallabel .= $langs->transnoentities("Unit");
					} else {
						$optlabel .= ' - '.price($objp->fprice * (!empty($conf->global->DISPLAY_DISCOUNTED_SUPPLIER_PRICE) ? (1 - $objp->remise_percent / 100) : 1), 1, $langs, 0, 0, -1, $conf->currency)."/".$objp->quantity;
						$outvallabel .= ' - '.price($objp->fprice * (!empty($conf->global->DISPLAY_DISCOUNTED_SUPPLIER_PRICE) ? (1 - $objp->remise_percent / 100) : 1), 0, $langs, 0, 0, -1, $conf->currency)."/".$objp->quantity;
						$optlabel .= ' '.$langs->trans("Units"); // Do not use strtolower because it breaks utf8 encoding
						$outvallabel .= ' '.$langs->transnoentities("Units");
					}

					if ($objp->quantity > 1) {
						$optlabel .= " (".price($objp->unitprice * (!empty($conf->global->DISPLAY_DISCOUNTED_SUPPLIER_PRICE) ? (1 - $objp->remise_percent / 100) : 1), 1, $langs, 0, 0, -1, $conf->currency)."/".$langs->trans("Unit").")"; // Do not use strtolower because it breaks utf8 encoding
						$outvallabel .= " (".price($objp->unitprice * (!empty($conf->global->DISPLAY_DISCOUNTED_SUPPLIER_PRICE) ? (1 - $objp->remise_percent / 100) : 1), 0, $langs, 0, 0, -1, $conf->currency)."/".$langs->transnoentities("Unit").")"; // Do not use strtolower because it breaks utf8 encoding
					}
					if ($objp->remise_percent >= 1) {
						$optlabel .= " - ".$langs->trans("Discount")." : ".vatrate($objp->remise_percent).' %';
						$outvallabel .= " - ".$langs->transnoentities("Discount")." : ".vatrate($objp->remise_percent).' %';
					}
					if ($objp->duration) {
						$optlabel .= " - ".$objp->duration;
						$outvallabel .= " - ".$objp->duration;
					}
					if (!$socid) {
						$optlabel .= " - ".dol_trunc($objp->name, 8);
						$outvallabel .= " - ".dol_trunc($objp->name, 8);
					}
					if ($objp->supplier_reputation) {
						//TODO dictionary
						$reputations = array(''=>$langs->trans('Standard'), 'FAVORITE'=>$langs->trans('Favorite'), 'NOTTHGOOD'=>$langs->trans('NotTheGoodQualitySupplier'), 'DONOTORDER'=>$langs->trans('DoNotOrderThisProductToThisSupplier'));

						$optlabel .= " - ".$reputations[$objp->supplier_reputation];
						$outvallabel .= " - ".$reputations[$objp->supplier_reputation];
					}
				} else {
					if (empty($alsoproductwithnosupplierprice)) {     // No supplier price defined for couple product/supplier
						$optlabel .= " - <span class='opacitymedium'>".$langs->trans("NoPriceDefinedForThisSupplier").'</span>';
						$outvallabel .= ' - '.$langs->transnoentities("NoPriceDefinedForThisSupplier");
					} else // No supplier price defined for product, even on other suppliers
					{
						$optlabel .= " - <span class='opacitymedium'>".$langs->trans("NoPriceDefinedForThisSupplier").'</span>';
						$outvallabel .= ' - '.$langs->transnoentities("NoPriceDefinedForThisSupplier");
					}
				}

				if (!empty($conf->stock->enabled) && $showstockinlist && isset($objp->stock) && ($objp->fk_product_type == Product::TYPE_PRODUCT || !empty($conf->global->STOCK_SUPPORTS_SERVICES))) {
					$novirtualstock = ($showstockinlist == 2);

					if (!empty($user->rights->stock->lire)) {
						$outvallabel .= ' - '.$langs->trans("Stock").': '.price(price2num($objp->stock, 'MS'));

						if ($objp->stock > 0) {
							$optlabel .= ' - <span class="product_line_stock_ok">';
						} elseif ($objp->stock <= 0) {
							$optlabel .= ' - <span class="product_line_stock_too_low">';
						}
						$optlabel .= $langs->transnoentities("Stock").':'.price(price2num($objp->stock, 'MS'));
						$optlabel .= '</span>';
						if (empty($novirtualstock) && !empty($conf->global->STOCK_SHOW_VIRTUAL_STOCK_IN_PRODUCTS_COMBO)) {  // Warning, this option may slow down combo list generation
							$langs->load("stocks");

							$tmpproduct = new Product($this->db);
							$tmpproduct->fetch($objp->rowid, '', '', '', 1, 1, 1); // Load product without lang and prices arrays (we just need to make ->virtual_stock() after)
							$tmpproduct->load_virtual_stock();
							$virtualstock = $tmpproduct->stock_theorique;

							$outvallabel .= ' - '.$langs->trans("VirtualStock").':'.$virtualstock;

							$optlabel .= ' - '.$langs->transnoentities("VirtualStock").':';
							if ($virtualstock > 0) {
								$optlabel .= '<span class="product_line_stock_ok">';
							} elseif ($virtualstock <= 0) {
								$optlabel .= '<span class="product_line_stock_too_low">';
							}
							$optlabel .= $virtualstock;
							$optlabel .= '</span>';

							unset($tmpproduct);
						}
					}
				}

				$opt = '<option value="'.$outkey.'"';
				if ($selected && $selected == $objp->idprodfournprice) {
					$opt .= ' selected';
				}
				if (empty($objp->idprodfournprice) && empty($alsoproductwithnosupplierprice)) {
					$opt .= ' disabled';
				}
				if (!empty($objp->idprodfournprice) && $objp->idprodfournprice > 0) {
					$opt .= ' data-product-id="'.$objp->rowid.'" data-price-id="'.$objp->idprodfournprice.'" data-qty="'.$objp->quantity.'" data-up="'.$objp->unitprice.'" data-discount="'.$outdiscount.'"';
				}
				$opt .= ' data-description="'.dol_escape_htmltag($objp->description, 0, 1).'"';
				$opt .= ' data-html="'.dol_escape_htmltag($optlabel).'"';
				$opt .= '>';

				$opt .= $optlabel;
				$outval .= $outvallabel;

				$opt .= "</option>\n";

				// Add new entry
				// "key" value of json key array is used by jQuery automatically as selected value. Example: 'type' = product or service, 'price_ht' = unit price without tax
				// "label" value of json key array is used by jQuery automatically as text for combo box
				$out .= $opt;
				array_push(
					$outarray,
					array('key'=>$outkey,
						'value'=>$outref,
						'label'=>$outval,
						'qty'=>$outqty,
						'price_qty_ht'=>price2num($objp->fprice, 'MU'),	// Keep higher resolution for price for the min qty
						'price_unit_ht'=>price2num($objp->unitprice, 'MU'),	// This is used to fill the Unit Price
						'price_ht'=>price2num($objp->unitprice, 'MU'),		// This is used to fill the Unit Price (for compatibility)
						'tva_tx'=>$objp->tva_tx,
						'default_vat_code'=>$objp->default_vat_code,
						'discount'=>$outdiscount,
						'type'=>$outtype,
						'duration_value'=>$outdurationvalue,
						'duration_unit'=>$outdurationunit,
						'disabled'=>(empty($objp->idprodfournprice) ? true : false),
						'description'=>$objp->description
					)
				);
				// Exemple of var_dump $outarray
				// array(1) {[0]=>array(6) {[key"]=>string(1) "2" ["value"]=>string(3) "ppp"
				//           ["label"]=>string(76) "ppp (<strong>f</strong>ff2) - ppp - 20,00 Euros/1unité (20,00 Euros/unité)"
				//      	 ["qty"]=>string(1) "1" ["discount"]=>string(1) "0" ["disabled"]=>bool(false)
				//}
				//var_dump($outval); var_dump(utf8_check($outval)); var_dump(json_encode($outval));
				//$outval=array('label'=>'ppp (<strong>f</strong>ff2) - ppp - 20,00 Euros/ Unité (20,00 Euros/unité)');
				//var_dump($outval); var_dump(utf8_check($outval)); var_dump(json_encode($outval));

				$i++;
			}
			$out .= '</select>';

			$this->db->free($result);

			include_once DOL_DOCUMENT_ROOT.'/core/lib/ajax.lib.php';
			$out .= ajax_combobox($htmlname);

			if (empty($outputmode)) {
				return $out;
			}
			return $outarray;
		} else {
			dol_print_error($this->db);
		}
	}

	// phpcs:disable PEAR.NamingConventions.ValidFunctionName.ScopeNotCamelCaps
	/**
	 *	Return list of suppliers prices for a product
	 *
	 *  @param	    int		$productid       	Id of product
	 *  @param      string	$htmlname        	Name of HTML field
	 *  @param      int		$selected_supplier  Pre-selected supplier if more than 1 result
	 *  @return	    string
	 */
	public function select_product_fourn_price($productid, $htmlname = 'productfournpriceid', $selected_supplier = '')
	{
		// phpcs:enable
		global $langs, $conf;

		$langs->load('stocks');

		$sql = "SELECT p.rowid, p.ref, p.label, p.price, p.duration, pfp.fk_soc,";
		$sql .= " pfp.ref_fourn, pfp.rowid as idprodfournprice, pfp.price as fprice, pfp.remise_percent, pfp.quantity, pfp.unitprice,";
		$sql .= " pfp.fk_supplier_price_expression, pfp.fk_product, pfp.tva_tx, s.nom as name";
		$sql .= " FROM ".$this->db->prefix()."product as p";
		$sql .= " LEFT JOIN ".$this->db->prefix()."product_fournisseur_price as pfp ON p.rowid = pfp.fk_product";
		$sql .= " LEFT JOIN ".$this->db->prefix()."societe as s ON pfp.fk_soc = s.rowid";
		$sql .= " WHERE pfp.entity IN (".getEntity('productsupplierprice').")";
		$sql .= " AND p.tobuy = 1";
		$sql .= " AND s.fournisseur = 1";
		$sql .= " AND p.rowid = ".((int) $productid);
		$sql .= " ORDER BY s.nom, pfp.ref_fourn DESC";

		dol_syslog(get_class($this)."::select_product_fourn_price", LOG_DEBUG);
		$result = $this->db->query($sql);

		if ($result) {
			$num = $this->db->num_rows($result);

			$form = '<select class="flat" id="select_'.$htmlname.'" name="'.$htmlname.'">';

			if (!$num) {
				$form .= '<option value="0">-- '.$langs->trans("NoSupplierPriceDefinedForThisProduct").' --</option>';
			} else {
				require_once DOL_DOCUMENT_ROOT.'/product/dynamic_price/class/price_parser.class.php';
				$form .= '<option value="0">&nbsp;</option>';

				$i = 0;
				while ($i < $num) {
					$objp = $this->db->fetch_object($result);

					$opt = '<option value="'.$objp->idprodfournprice.'"';
					//if there is only one supplier, preselect it
					if ($num == 1 || ($selected_supplier > 0 && $objp->fk_soc == $selected_supplier)) {
						$opt .= ' selected';
					}
					$opt .= '>'.$objp->name.' - '.$objp->ref_fourn.' - ';

					if (!empty($conf->dynamicprices->enabled) && !empty($objp->fk_supplier_price_expression)) {
						$prod_supplier = new ProductFournisseur($this->db);
						$prod_supplier->product_fourn_price_id = $objp->idprodfournprice;
						$prod_supplier->id = $productid;
						$prod_supplier->fourn_qty = $objp->quantity;
						$prod_supplier->fourn_tva_tx = $objp->tva_tx;
						$prod_supplier->fk_supplier_price_expression = $objp->fk_supplier_price_expression;
						$priceparser = new PriceParser($this->db);
						$price_result = $priceparser->parseProductSupplier($prod_supplier);
						if ($price_result >= 0) {
							$objp->fprice = $price_result;
							if ($objp->quantity >= 1) {
								$objp->unitprice = $objp->fprice / $objp->quantity;
							}
						}
					}
					if ($objp->quantity == 1) {
						$opt .= price($objp->fprice * (!empty($conf->global->DISPLAY_DISCOUNTED_SUPPLIER_PRICE) ? (1 - $objp->remise_percent / 100) : 1), 1, $langs, 0, 0, -1, $conf->currency)."/";
					}

					$opt .= $objp->quantity.' ';

					if ($objp->quantity == 1) {
						$opt .= $langs->trans("Unit");
					} else {
						$opt .= $langs->trans("Units");
					}
					if ($objp->quantity > 1) {
						$opt .= " - ";
						$opt .= price($objp->unitprice * (!empty($conf->global->DISPLAY_DISCOUNTED_SUPPLIER_PRICE) ? (1 - $objp->remise_percent / 100) : 1), 1, $langs, 0, 0, -1, $conf->currency)."/".$langs->trans("Unit");
					}
					if ($objp->duration) {
						$opt .= " - ".$objp->duration;
					}
					$opt .= "</option>\n";

					$form .= $opt;
					$i++;
				}
			}

			$form .= '</select>';
			$this->db->free($result);
			return $form;
		} else {
			dol_print_error($this->db);
		}
	}

	// phpcs:disable PEAR.NamingConventions.ValidFunctionName.ScopeNotCamelCaps
	/**
	 *    Return list of delivery address
	 *
	 *    @param    string	$selected          	Id contact pre-selectionn
	 *    @param    int		$socid				Id of company
	 *    @param    string	$htmlname          	Name of HTML field
	 *    @param    int		$showempty         	Add an empty field
	 *    @return	integer|null
	 */
	public function select_address($selected, $socid, $htmlname = 'address_id', $showempty = 0)
	{
		// phpcs:enable
		// looking for users
		$sql = "SELECT a.rowid, a.label";
<<<<<<< HEAD
		$sql .= " FROM ".MAIN_DB_PREFIX."societe_address as a";
=======
		$sql .= " FROM ".$this->db->prefix()."societe_address as a";
>>>>>>> 95dc2558
		$sql .= " WHERE a.fk_soc = ".((int) $socid);
		$sql .= " ORDER BY a.label ASC";

		dol_syslog(get_class($this)."::select_address", LOG_DEBUG);
		$resql = $this->db->query($sql);
		if ($resql) {
			print '<select class="flat" id="select_'.$htmlname.'" name="'.$htmlname.'">';
			if ($showempty) {
				print '<option value="0">&nbsp;</option>';
			}
			$num = $this->db->num_rows($resql);
			$i = 0;
			if ($num) {
				while ($i < $num) {
					$obj = $this->db->fetch_object($resql);

					if ($selected && $selected == $obj->rowid) {
						print '<option value="'.$obj->rowid.'" selected>'.$obj->label.'</option>';
					} else {
						print '<option value="'.$obj->rowid.'">'.$obj->label.'</option>';
					}
					$i++;
				}
			}
			print '</select>';
			return $num;
		} else {
			dol_print_error($this->db);
		}
	}


	// phpcs:disable PEAR.NamingConventions.ValidFunctionName.ScopeNotCamelCaps
	/**
	 *      Load into cache list of payment terms
	 *
	 *      @return     int             Nb of lines loaded, <0 if KO
	 */
	public function load_cache_conditions_paiements()
	{
		// phpcs:enable
		global $langs;

		$num = count($this->cache_conditions_paiements);
		if ($num > 0) {
			return 0; // Cache already loaded
		}

		dol_syslog(__METHOD__, LOG_DEBUG);

		$sql = "SELECT rowid, code, libelle as label";
		$sql .= " FROM ".$this->db->prefix().'c_payment_term';
		$sql .= " WHERE entity IN (".getEntity('c_payment_term').")";
		$sql .= " AND active > 0";
		$sql .= " ORDER BY sortorder";

		$resql = $this->db->query($sql);
		if ($resql) {
			$num = $this->db->num_rows($resql);
			$i = 0;
			while ($i < $num) {
				$obj = $this->db->fetch_object($resql);

				// Si traduction existe, on l'utilise, sinon on prend le libelle par defaut
				$label = ($langs->trans("PaymentConditionShort".$obj->code) != ("PaymentConditionShort".$obj->code) ? $langs->trans("PaymentConditionShort".$obj->code) : ($obj->label != '-' ? $obj->label : ''));
				$this->cache_conditions_paiements[$obj->rowid]['code'] = $obj->code;
				$this->cache_conditions_paiements[$obj->rowid]['label'] = $label;
				$i++;
			}

			//$this->cache_conditions_paiements=dol_sort_array($this->cache_conditions_paiements, 'label', 'asc', 0, 0, 1);		// We use the field sortorder of table

			return $num;
		} else {
			dol_print_error($this->db);
			return -1;
		}
	}

	// phpcs:disable PEAR.NamingConventions.ValidFunctionName.ScopeNotCamelCaps
	/**
	 *      Load int a cache property th elist of possible delivery delays.
	 *
	 *      @return     int             Nb of lines loaded, <0 if KO
	 */
	public function load_cache_availability()
	{
		// phpcs:enable
		global $langs;

		$num = count($this->cache_availability);	// TODO Use $conf->cache['availability'] instead of $this->cache_availability
		if ($num > 0) {
			return 0; // Cache already loaded
		}

		dol_syslog(__METHOD__, LOG_DEBUG);

		$langs->load('propal');

		$sql = "SELECT rowid, code, label, position";
		$sql .= " FROM ".$this->db->prefix().'c_availability';
		$sql .= " WHERE active > 0";

		$resql = $this->db->query($sql);
		if ($resql) {
			$num = $this->db->num_rows($resql);
			$i = 0;
			while ($i < $num) {
				$obj = $this->db->fetch_object($resql);

				// Si traduction existe, on l'utilise, sinon on prend le libelle par defaut
				$label = ($langs->trans("AvailabilityType".$obj->code) != ("AvailabilityType".$obj->code) ? $langs->trans("AvailabilityType".$obj->code) : ($obj->label != '-' ? $obj->label : ''));
				$this->cache_availability[$obj->rowid]['code'] = $obj->code;
				$this->cache_availability[$obj->rowid]['label'] = $label;
				$this->cache_availability[$obj->rowid]['position'] = $obj->position;
				$i++;
			}

			$this->cache_availability = dol_sort_array($this->cache_availability, 'position', 'asc', 0, 0, 1);

			return $num;
		} else {
			dol_print_error($this->db);
			return -1;
		}
	}

	/**
	 *      Retourne la liste des types de delais de livraison possibles
	 *
	 *      @param	int		$selected       Id du type de delais pre-selectionne
	 *      @param  string	$htmlname       Nom de la zone select
	 *      @param  string	$filtertype     To add a filter
	 *		@param	int		$addempty		Add empty entry
	 * 		@param	string	$morecss		More CSS
	 *		@return	void
	 */
	public function selectAvailabilityDelay($selected = '', $htmlname = 'availid', $filtertype = '', $addempty = 0, $morecss = '')
	{
		global $langs, $user;

		$this->load_cache_availability();

		dol_syslog(__METHOD__." selected=".$selected.", htmlname=".$htmlname, LOG_DEBUG);

		print '<select id="'.$htmlname.'" class="flat'.($morecss ? ' '.$morecss : '').'" name="'.$htmlname.'">';
		if ($addempty) {
			print '<option value="0">&nbsp;</option>';
		}
		foreach ($this->cache_availability as $id => $arrayavailability) {
			if ($selected == $id) {
				print '<option value="'.$id.'" selected>';
			} else {
				print '<option value="'.$id.'">';
			}
			print dol_escape_htmltag($arrayavailability['label']);
			print '</option>';
		}
		print '</select>';
		if ($user->admin) {
			print info_admin($langs->trans("YouCanChangeValuesForThisListFromDictionarySetup"), 1);
		}
		print ajax_combobox($htmlname);
	}

	/**
	 *      Load into cache cache_demand_reason, array of input reasons
	 *
	 *      @return     int             Nb of lines loaded, <0 if KO
	 */
	public function loadCacheInputReason()
	{
		global $langs;

		$num = count($this->cache_demand_reason);	// TODO Use $conf->cache['input_reason'] instead of $this->cache_demand_reason
		if ($num > 0) {
			return 0; // Cache already loaded
		}

		$sql = "SELECT rowid, code, label";
		$sql .= " FROM ".$this->db->prefix().'c_input_reason';
		$sql .= " WHERE active > 0";

		$resql = $this->db->query($sql);
		if ($resql) {
			$num = $this->db->num_rows($resql);
			$i = 0;
			$tmparray = array();
			while ($i < $num) {
				$obj = $this->db->fetch_object($resql);

				// Si traduction existe, on l'utilise, sinon on prend le libelle par defaut
				$label = ($obj->label != '-' ? $obj->label : '');
				if ($langs->trans("DemandReasonType".$obj->code) != ("DemandReasonType".$obj->code)) {
					$label = $langs->trans("DemandReasonType".$obj->code); // So translation key DemandReasonTypeSRC_XXX will work
				}
				if ($langs->trans($obj->code) != $obj->code) {
					$label = $langs->trans($obj->code); // So translation key SRC_XXX will work
				}

				$tmparray[$obj->rowid]['id']   = $obj->rowid;
				$tmparray[$obj->rowid]['code'] = $obj->code;
				$tmparray[$obj->rowid]['label'] = $label;
				$i++;
			}

			$this->cache_demand_reason = dol_sort_array($tmparray, 'label', 'asc', 0, 0, 1);

			unset($tmparray);
			return $num;
		} else {
			dol_print_error($this->db);
			return -1;
		}
	}

	/**
	 *	Return list of input reason (events that triggered an object creation, like after sending an emailing, making an advert, ...)
	 *  List found into table c_input_reason loaded by loadCacheInputReason
	 *
	 *  @param	int		$selected        Id or code of type origin to select by default
	 *  @param  string	$htmlname        Nom de la zone select
	 *  @param  string	$exclude         To exclude a code value (Example: SRC_PROP)
	 *	@param	int		$addempty		 Add an empty entry
	 *  @param  string	$morecss		 Add more css to the HTML select component
	 *  @param	int		$notooltip		 Do not show the tooltip for admin
	 *	@return	void
	 */
	public function selectInputReason($selected = '', $htmlname = 'demandreasonid', $exclude = '', $addempty = 0, $morecss = '', $notooltip = 0)
	{
		global $langs, $user;

		$this->loadCacheInputReason();

		print '<select class="flat'.($morecss ? ' '.$morecss : '').'" id="select_'.$htmlname.'" name="'.$htmlname.'">';
		if ($addempty) {
			print '<option value="0"'.(empty($selected) ? ' selected' : '').'>&nbsp;</option>';
		}
		foreach ($this->cache_demand_reason as $id => $arraydemandreason) {
			if ($arraydemandreason['code'] == $exclude) {
				continue;
			}

			if ($selected && ($selected == $arraydemandreason['id'] || $selected == $arraydemandreason['code'])) {
				print '<option value="'.$arraydemandreason['id'].'" selected>';
			} else {
				print '<option value="'.$arraydemandreason['id'].'">';
			}
			$label = $arraydemandreason['label']; // Translation of label was already done into the ->loadCacheInputReason
			print $langs->trans($label);
			print '</option>';
		}
		print '</select>';
		if ($user->admin && empty($notooltip)) {
			print info_admin($langs->trans("YouCanChangeValuesForThisListFromDictionarySetup"), 1);
		}
		print ajax_combobox('select_'.$htmlname);
	}

	// phpcs:disable PEAR.NamingConventions.ValidFunctionName.ScopeNotCamelCaps
	/**
	 *      Charge dans cache la liste des types de paiements possibles
	 *
	 *      @return     int                 Nb of lines loaded, <0 if KO
	 */
	public function load_cache_types_paiements()
	{
		// phpcs:enable
		global $langs;

		$num = count($this->cache_types_paiements);		// TODO Use $conf->cache['payment_mode'] instead of $this->cache_types_paiements
		if ($num > 0) {
			return $num; // Cache already loaded
		}

		dol_syslog(__METHOD__, LOG_DEBUG);

		$this->cache_types_paiements = array();

		$sql = "SELECT id, code, libelle as label, type, active";
		$sql .= " FROM ".$this->db->prefix()."c_paiement";
		$sql .= " WHERE entity IN (".getEntity('c_paiement').")";

		$resql = $this->db->query($sql);
		if ($resql) {
			$num = $this->db->num_rows($resql);
			$i = 0;
			while ($i < $num) {
				$obj = $this->db->fetch_object($resql);

				// Si traduction existe, on l'utilise, sinon on prend le libelle par defaut
				$label = ($langs->transnoentitiesnoconv("PaymentTypeShort".$obj->code) != ("PaymentTypeShort".$obj->code) ? $langs->transnoentitiesnoconv("PaymentTypeShort".$obj->code) : ($obj->label != '-' ? $obj->label : ''));
				$this->cache_types_paiements[$obj->id]['id'] = $obj->id;
				$this->cache_types_paiements[$obj->id]['code'] = $obj->code;
				$this->cache_types_paiements[$obj->id]['label'] = $label;
				$this->cache_types_paiements[$obj->id]['type'] = $obj->type;
				$this->cache_types_paiements[$obj->id]['active'] = $obj->active;
				$i++;
			}

			$this->cache_types_paiements = dol_sort_array($this->cache_types_paiements, 'label', 'asc', 0, 0, 1);

			return $num;
		} else {
			dol_print_error($this->db);
			return -1;
		}
	}


	// phpcs:disable PEAR.NamingConventions.ValidFunctionName.ScopeNotCamelCaps
	/**
	 *      print list of payment modes.
	 *      Constant MAIN_DEFAULT_PAYMENT_TERM_ID can used to set default value but scope is all application, probably not what you want.
	 *      See instead to force the default value by the caller.
	 *
	 *      @param	int		$selected		Id of payment term to preselect by default
	 *      @param	string	$htmlname		Nom de la zone select
	 *      @param	int		$filtertype		Not used
	 *		@param	int		$addempty		Add an empty entry
	 * 		@param	int		$noinfoadmin	0=Add admin info, 1=Disable admin info
	 * 		@param	string	$morecss		Add more CSS on select tag
	 *		@return	void
	 */
	public function select_conditions_paiements($selected = 0, $htmlname = 'condid', $filtertype = -1, $addempty = 0, $noinfoadmin = 0, $morecss = '')
	{
		// phpcs:enable
		print $this->getSelectConditionsPaiements($selected, $htmlname, $filtertype, $addempty, $noinfoadmin, $morecss);
	}


	/**
	 *      Return list of payment modes.
	 *      Constant MAIN_DEFAULT_PAYMENT_TERM_ID can used to set default value but scope is all application, probably not what you want.
	 *      See instead to force the default value by the caller.
	 *
	 *      @param	int		$selected		Id of payment term to preselect by default
	 *      @param	string	$htmlname		Nom de la zone select
	 *      @param	int		$filtertype		Not used
	 *		@param	int		$addempty		Add an empty entry
	 * 		@param	int		$noinfoadmin	0=Add admin info, 1=Disable admin info
	 * 		@param	string	$morecss		Add more CSS on select tag
	 *		@return	void
	 */
	public function getSelectConditionsPaiements($selected = 0, $htmlname = 'condid', $filtertype = -1, $addempty = 0, $noinfoadmin = 0, $morecss = '')
	{

		global $langs, $user, $conf;
		$out = '';
		dol_syslog(__METHOD__." selected=".$selected.", htmlname=".$htmlname, LOG_DEBUG);

		$this->load_cache_conditions_paiements();

		// Set default value if not already set by caller
		if (empty($selected) && !empty($conf->global->MAIN_DEFAULT_PAYMENT_TERM_ID)) {
			$selected = $conf->global->MAIN_DEFAULT_PAYMENT_TERM_ID;
		}

		$out.=  '<select id="'.$htmlname.'" class="flat selectpaymentterms'.($morecss ? ' '.$morecss : '').'" name="'.$htmlname.'">';
		if ($addempty) {
			$out.=  '<option value="0">&nbsp;</option>';
		}
		foreach ($this->cache_conditions_paiements as $id => $arrayconditions) {
			if ($selected == $id) {
				$out.=  '<option value="'.$id.'" selected>';
			} else {
				$out.=  '<option value="'.$id.'">';
			}
			$out.=  $arrayconditions['label'];
			$out.=  '</option>';
		}
		$out.=  '</select>';
		if ($user->admin && empty($noinfoadmin)) {
			$out.=  info_admin($langs->trans("YouCanChangeValuesForThisListFromDictionarySetup"), 1);
		}
		$out.=  ajax_combobox($htmlname);
		return $out;
	}


	// phpcs:disable PEAR.NamingConventions.ValidFunctionName.ScopeNotCamelCaps
	/**
	 *      Return list of payment methods
	 *      Constant MAIN_DEFAULT_PAYMENT_TYPE_ID can used to set default value but scope is all application, probably not what you want.
	 *
	 *      @param	string	$selected       Id or code or preselected payment mode
	 *      @param  string	$htmlname       Name of select field
	 *      @param  string	$filtertype     To filter on field type in llx_c_paiement ('CRDT' or 'DBIT' or array('code'=>xx,'label'=>zz))
	 *      @param  int		$format         0=id+label, 1=code+code, 2=code+label, 3=id+code
	 *      @param  int		$empty			1=can be empty, 0 otherwise
	 * 		@param	int		$noadmininfo	0=Add admin info, 1=Disable admin info
	 *      @param  int		$maxlength      Max length of label
	 *      @param  int     $active         Active or not, -1 = all
	 *      @param  string  $morecss        Add more CSS on select tag
	 *      @param	int		$nooutput		1=Return string, do not send to output
	 * 		@return	void
	 */
	public function select_types_paiements($selected = '', $htmlname = 'paiementtype', $filtertype = '', $format = 0, $empty = 1, $noadmininfo = 0, $maxlength = 0, $active = 1, $morecss = '', $nooutput = 0)
	{
		// phpcs:enable
		global $langs, $user, $conf;

		$out = '';

		dol_syslog(__METHOD__." ".$selected.", ".$htmlname.", ".$filtertype.", ".$format, LOG_DEBUG);

		$filterarray = array();
		if ($filtertype == 'CRDT') {
			$filterarray = array(0, 2, 3);
		} elseif ($filtertype == 'DBIT') {
			$filterarray = array(1, 2, 3);
		} elseif ($filtertype != '' && $filtertype != '-1') {
			$filterarray = explode(',', $filtertype);
		}

		$this->load_cache_types_paiements();

		// Set default value if not already set by caller
		if (empty($selected) && !empty($conf->global->MAIN_DEFAULT_PAYMENT_TYPE_ID)) {
			$selected = $conf->global->MAIN_DEFAULT_PAYMENT_TYPE_ID;
		}

		$out .= '<select id="select'.$htmlname.'" class="flat selectpaymenttypes'.($morecss ? ' '.$morecss : '').'" name="'.$htmlname.'">';
		if ($empty) {
			$out .= '<option value="">&nbsp;</option>';
		}
		foreach ($this->cache_types_paiements as $id => $arraytypes) {
			// If not good status
			if ($active >= 0 && $arraytypes['active'] != $active) {
				continue;
			}

			// On passe si on a demande de filtrer sur des modes de paiments particuliers
			if (count($filterarray) && !in_array($arraytypes['type'], $filterarray)) {
				continue;
			}

			// We discard empty line if showempty is on because an empty line has already been output.
			if ($empty && empty($arraytypes['code'])) {
				continue;
			}

			if ($format == 0) {
				$out .= '<option value="'.$id.'"';
			} elseif ($format == 1) {
				$out .= '<option value="'.$arraytypes['code'].'"';
			} elseif ($format == 2) {
				$out .= '<option value="'.$arraytypes['code'].'"';
			} elseif ($format == 3) {
				$out .= '<option value="'.$id.'"';
			}
			// Print attribute selected or not
			if ($format == 1 || $format == 2) {
				if ($selected == $arraytypes['code']) {
					$out .= ' selected';
				}
			} else {
				if ($selected == $id) {
					$out .= ' selected';
				}
			}
			$out .= '>';
			if ($format == 0) {
				$value = ($maxlength ?dol_trunc($arraytypes['label'], $maxlength) : $arraytypes['label']);
			} elseif ($format == 1) {
				$value = $arraytypes['code'];
			} elseif ($format == 2) {
				$value = ($maxlength ?dol_trunc($arraytypes['label'], $maxlength) : $arraytypes['label']);
			} elseif ($format == 3) {
				$value = $arraytypes['code'];
			}
			$out .= $value ? $value : '&nbsp;';
			$out .= '</option>';
		}
		$out .= '</select>';
		if ($user->admin && !$noadmininfo) {
			$out .= info_admin($langs->trans("YouCanChangeValuesForThisListFromDictionarySetup"), 1);
		}
		$out .= ajax_combobox('select'.$htmlname);

		if (empty($nooutput)) {
			print $out;
		} else {
			return $out;
		}
	}


	/**
	 *  Selection HT or TTC
	 *
	 *  @param	string	$selected       Id pre-selectionne
	 *  @param  string	$htmlname       Nom de la zone select
	 *  @param	string	$addjscombo		Add js combo
	 * 	@return	string					Code of HTML select to chose tax or not
	 */
	public function selectPriceBaseType($selected = '', $htmlname = 'price_base_type', $addjscombo = 0)
	{
		global $langs;

		$return = '<select class="flat maxwidth100" id="select_'.$htmlname.'" name="'.$htmlname.'">';
		$options = array(
			'HT'=>$langs->trans("HT"),
			'TTC'=>$langs->trans("TTC")
		);
		foreach ($options as $id => $value) {
			if ($selected == $id) {
				$return .= '<option value="'.$id.'" selected>'.$value;
			} else {
				$return .= '<option value="'.$id.'">'.$value;
			}
			$return .= '</option>';
		}
		$return .= '</select>';
		if ($addjscombo) {
			$return .= ajax_combobox('select_'.$htmlname);
		}

		return $return;
	}

	// phpcs:disable PEAR.NamingConventions.ValidFunctionName.ScopeNotCamelCaps
	/**
	 *      Load in cache list of transport mode
	 *
	 *      @return     int                 Nb of lines loaded, <0 if KO
	 */
	public function load_cache_transport_mode()
	{
		// phpcs:enable
		global $langs;

		$num = count($this->cache_transport_mode);		// TODO Use $conf->cache['payment_mode'] instead of $this->cache_transport_mode
		if ($num > 0) {
			return $num; // Cache already loaded
		}

		dol_syslog(__METHOD__, LOG_DEBUG);

		$this->cache_transport_mode = array();

		$sql = "SELECT rowid, code, label, active";
		$sql .= " FROM ".$this->db->prefix()."c_transport_mode";
		$sql .= " WHERE entity IN (".getEntity('c_transport_mode').")";

		$resql = $this->db->query($sql);
		if ($resql) {
			$num = $this->db->num_rows($resql);
			$i = 0;
			while ($i < $num) {
				$obj = $this->db->fetch_object($resql);

				// If traduction exist, we use it else we take the default label
				$label = ($langs->transnoentitiesnoconv("PaymentTypeShort".$obj->code) != ("PaymentTypeShort".$obj->code) ? $langs->transnoentitiesnoconv("PaymentTypeShort".$obj->code) : ($obj->label != '-' ? $obj->label : ''));
				$this->cache_transport_mode[$obj->rowid]['rowid'] = $obj->rowid;
				$this->cache_transport_mode[$obj->rowid]['code'] = $obj->code;
				$this->cache_transport_mode[$obj->rowid]['label'] = $label;
				$this->cache_transport_mode[$obj->rowid]['active'] = $obj->active;
				$i++;
			}

			$this->cache_transport_mode = dol_sort_array($this->cache_transport_mode, 'label', 'asc', 0, 0, 1);

			return $num;
		} else {
			dol_print_error($this->db);
			return -1;
		}
	}

	/**
	 *      Return list of transport mode for intracomm report
	 *
	 *      @param	string	$selected       Id of the transport mode pre-selected
	 *      @param  string	$htmlname       Name of the select field
	 *      @param  int		$format         0=id+label, 1=code+code, 2=code+label, 3=id+code
	 *      @param  int		$empty			1=can be empty, 0 else
	 *      @param	int		$noadmininfo	0=Add admin info, 1=Disable admin info
	 *      @param  int		$maxlength      Max length of label
	 *      @param  int     $active         Active or not, -1 = all
	 *      @param  string  $morecss        Add more CSS on select tag
	 * 		@return	void
	 */
	public function selectTransportMode($selected = '', $htmlname = 'transportmode', $format = 0, $empty = 1, $noadmininfo = 0, $maxlength = 0, $active = 1, $morecss = '')
	{
		global $langs, $user;

		dol_syslog(__METHOD__." ".$selected.", ".$htmlname.", ".$format, LOG_DEBUG);

		$this->load_cache_transport_mode();

		print '<select id="select'.$htmlname.'" class="flat selectmodetransport'.($morecss ? ' '.$morecss : '').'" name="'.$htmlname.'">';
		if ($empty) {
			print '<option value="">&nbsp;</option>';
		}
		foreach ($this->cache_transport_mode as $id => $arraytypes) {
			// If not good status
			if ($active >= 0 && $arraytypes['active'] != $active) {
				continue;
			}

			// We discard empty line if showempty is on because an empty line has already been output.
			if ($empty && empty($arraytypes['code'])) {
				continue;
			}

			if ($format == 0) {
				print '<option value="'.$id.'"';
			} elseif ($format == 1) {
				print '<option value="'.$arraytypes['code'].'"';
			} elseif ($format == 2) {
				print '<option value="'.$arraytypes['code'].'"';
			} elseif ($format == 3) {
				print '<option value="'.$id.'"';
			}
			// If text is selected, we compare with code, else with id
			if (preg_match('/[a-z]/i', $selected) && $selected == $arraytypes['code']) {
				print ' selected';
			} elseif ($selected == $id) {
				print ' selected';
			}
			print '>';
			if ($format == 0) {
				$value = ($maxlength ?dol_trunc($arraytypes['label'], $maxlength) : $arraytypes['label']);
			} elseif ($format == 1) {
				$value = $arraytypes['code'];
			} elseif ($format == 2) {
				$value = ($maxlength ?dol_trunc($arraytypes['label'], $maxlength) : $arraytypes['label']);
			} elseif ($format == 3) {
				$value = $arraytypes['code'];
			}
			print $value ? $value : '&nbsp;';
			print '</option>';
		}
		print '</select>';
		if ($user->admin && !$noadmininfo) {
			print info_admin($langs->trans("YouCanChangeValuesForThisListFromDictionarySetup"), 1);
		}
	}

	/**
	 *  Return a HTML select list of shipping mode
	 *
<<<<<<< HEAD
	 *  @param	string	$selected          Id shipping mode pre-selected
	 *  @param  string	$htmlname          Name of select zone
	 *  @param  string	$filtre            To filter list. This parameter must not come from input of users
	 *  @param  int		$useempty          1=Add an empty value in list, 2=Add an empty value in list only if there is more than 2 entries.
	 *  @param  string	$moreattrib        To add more attribute on select
=======
	 *  @param	string	$selected           Id shipping mode pre-selected
	 *  @param  string	$htmlname           Name of select zone
	 *  @param  string	$filtre             To filter list. This parameter must not come from input of users
	 *  @param  int		$useempty           1=Add an empty value in list, 2=Add an empty value in list only if there is more than 2 entries.
	 *  @param  string	$moreattrib         To add more attribute on select
>>>>>>> 95dc2558
	 *	@param	int		$noinfoadmin		0=Add admin info, 1=Disable admin info
	 *  @param	string	$morecss			More CSS
	 * 	@return	void
	 */
	public function selectShippingMethod($selected = '', $htmlname = 'shipping_method_id', $filtre = '', $useempty = 0, $moreattrib = '', $noinfoadmin = 0, $morecss = '')
	{
		global $langs, $conf, $user;

		$langs->load("admin");
		$langs->load("deliveries");

		$sql = "SELECT rowid, code, libelle as label";
		$sql .= " FROM ".$this->db->prefix()."c_shipment_mode";
		$sql .= " WHERE active > 0";
		if ($filtre) {
			$sql .= " AND ".$filtre;
		}
		$sql .= " ORDER BY libelle ASC";

		dol_syslog(get_class($this)."::selectShippingMode", LOG_DEBUG);
		$result = $this->db->query($sql);
		if ($result) {
			$num = $this->db->num_rows($result);
			$i = 0;
			if ($num) {
				print '<select id="select'.$htmlname.'" class="flat selectshippingmethod'.($morecss ? ' '.$morecss : '').'" name="'.$htmlname.'"'.($moreattrib ? ' '.$moreattrib : '').'>';
				if ($useempty == 1 || ($useempty == 2 && $num > 1)) {
					print '<option value="-1">&nbsp;</option>';
				}
				while ($i < $num) {
					$obj = $this->db->fetch_object($result);
					if ($selected == $obj->rowid) {
						print '<option value="'.$obj->rowid.'" selected>';
					} else {
						print '<option value="'.$obj->rowid.'">';
					}
					print ($langs->trans("SendingMethod".strtoupper($obj->code)) != "SendingMethod".strtoupper($obj->code)) ? $langs->trans("SendingMethod".strtoupper($obj->code)) : $obj->label;
					print '</option>';
					$i++;
				}
				print "</select>";
				if ($user->admin  && empty($noinfoadmin)) {
					print info_admin($langs->trans("YouCanChangeValuesForThisListFromDictionarySetup"), 1);
				}

				print ajax_combobox('select'.$htmlname);
			} else {
				print $langs->trans("NoShippingMethodDefined");
			}
		} else {
			dol_print_error($this->db);
		}
	}

	/**
	 *    Display form to select shipping mode
	 *
	 *    @param	string	$page        Page
	 *    @param    int		$selected    Id of shipping mode
	 *    @param    string	$htmlname    Name of select html field
	 *    @param    int		$addempty    1=Add an empty value in list, 2=Add an empty value in list only if there is more than 2 entries.
	 *    @return	void
	 */
	public function formSelectShippingMethod($page, $selected = '', $htmlname = 'shipping_method_id', $addempty = 0)
	{
		global $langs;

		$langs->load("deliveries");

		if ($htmlname != "none") {
			print '<form method="POST" action="'.$page.'">';
			print '<input type="hidden" name="action" value="setshippingmethod">';
			print '<input type="hidden" name="token" value="'.newToken().'">';
			$this->selectShippingMethod($selected, $htmlname, '', $addempty);
			print '<input type="submit" class="button valignmiddle" value="'.$langs->trans("Modify").'">';
			print '</form>';
		} else {
			if ($selected) {
				$code = $langs->getLabelFromKey($this->db, $selected, 'c_shipment_mode', 'rowid', 'code');
				print $langs->trans("SendingMethod".strtoupper($code));
			} else {
				print "&nbsp;";
			}
		}
	}

	/**
	 * Creates HTML last in cycle situation invoices selector
	 *
	 * @param     string  $selected   		Preselected ID
	 * @param     int     $socid      		Company ID
	 *
	 * @return    string                     HTML select
	 */
	public function selectSituationInvoices($selected = '', $socid = 0)
	{
		global $langs;

		$langs->load('bills');

		$opt = '<option value="" selected></option>';
		$sql = "SELECT rowid, ref, situation_cycle_ref, situation_counter, situation_final, fk_soc";
		$sql .= ' FROM '.$this->db->prefix().'facture';
		$sql .= ' WHERE entity IN ('.getEntity('invoice').')';
		$sql .= ' AND situation_counter >= 1';
		$sql .= ' AND fk_soc = '.(int) $socid;
		$sql .= ' AND type <> 2';
		$sql .= ' ORDER by situation_cycle_ref, situation_counter desc';
		$resql = $this->db->query($sql);

		if ($resql && $this->db->num_rows($resql) > 0) {
			// Last seen cycle
			$ref = 0;
			while ($obj = $this->db->fetch_object($resql)) {
				//Same cycle ?
				if ($obj->situation_cycle_ref != $ref) {
					// Just seen this cycle
					$ref = $obj->situation_cycle_ref;
					//not final ?
					if ($obj->situation_final != 1) {
						//Not prov?
						if (substr($obj->ref, 1, 4) != 'PROV') {
							if ($selected == $obj->rowid) {
								$opt .= '<option value="'.$obj->rowid.'" selected>'.$obj->ref.'</option>';
							} else {
								$opt .= '<option value="'.$obj->rowid.'">'.$obj->ref.'</option>';
							}
						}
					}
				}
			}
		} else {
				dol_syslog("Error sql=".$sql.", error=".$this->error, LOG_ERR);
		}
		if ($opt == '<option value ="" selected></option>') {
			$opt = '<option value ="0" selected>'.$langs->trans('NoSituations').'</option>';
		}
		return $opt;
	}

	/**
	 *      Creates HTML units selector (code => label)
	 *
	 *      @param	string	$selected       Preselected Unit ID
	 *      @param  string	$htmlname       Select name
	 *      @param	int		$showempty		Add a nempty line
	 *      @param  string  $unit_type      Restrict to one given unit type
	 * 		@return	string                  HTML select
	 */
	public function selectUnits($selected = '', $htmlname = 'units', $showempty = 0, $unit_type = '')
	{
		global $langs;

		$langs->load('products');

		$return = '<select class="flat" id="'.$htmlname.'" name="'.$htmlname.'">';

		$sql = "SELECT rowid, label, code FROM ".$this->db->prefix()."c_units";
		$sql .= ' WHERE active > 0';
		if (!empty($unit_type)) {
			$sql .= " AND unit_type = '".$this->db->escape($unit_type)."'";
		}
		$sql .= " ORDER BY sortorder";

		$resql = $this->db->query($sql);
		if ($resql && $this->db->num_rows($resql) > 0) {
			if ($showempty) {
				$return .= '<option value="none"></option>';
			}

			while ($res = $this->db->fetch_object($resql)) {
				$unitLabel = $res->label;
				if (!empty($langs->tab_translate['unit'.$res->code])) {	// check if Translation is available before
					$unitLabel = $langs->trans('unit'.$res->code) != $res->label ? $langs->trans('unit'.$res->code) : $res->label;
				}

				if ($selected == $res->rowid) {
					$return .= '<option value="'.$res->rowid.'" selected>'.$unitLabel.'</option>';
				} else {
					$return .= '<option value="'.$res->rowid.'">'.$unitLabel.'</option>';
				}
			}
			$return .= '</select>';
		}
		return $return;
	}

	// phpcs:disable PEAR.NamingConventions.ValidFunctionName.ScopeNotCamelCaps
	/**
	 *  Return a HTML select list of bank accounts
	 *
	 *  @param	string	$selected           Id account pre-selected
	 *  @param  string	$htmlname           Name of select zone
	 *  @param  int		$status             Status of searched accounts (0=open, 1=closed, 2=both)
	 *  @param  string	$filtre             To filter list. This parameter must not come from input of users
	 *  @param  int		$useempty           1=Add an empty value in list, 2=Add an empty value in list only if there is more than 2 entries.
	 *  @param  string	$moreattrib         To add more attribute on select
	 *  @param	int		$showcurrency		Show currency in label
	 *  @param	string	$morecss			More CSS
	 *  @param	int		$nooutput			1=Return string, do not send to output
	 * 	@return	int							<0 if error, Num of bank account found if OK (0, 1, 2, ...)
	 */
	public function select_comptes($selected = '', $htmlname = 'accountid', $status = 0, $filtre = '', $useempty = 0, $moreattrib = '', $showcurrency = 0, $morecss = '', $nooutput = 0)
	{
		// phpcs:enable
		global $langs, $conf;

		$out = '';

		$langs->load("admin");
		$num = 0;

		$sql = "SELECT rowid, label, bank, clos as status, currency_code";
		$sql .= " FROM ".$this->db->prefix()."bank_account";
		$sql .= " WHERE entity IN (".getEntity('bank_account').")";
		if ($status != 2) {
			$sql .= " AND clos = ".(int) $status;
		}
		if ($filtre) {
			$sql .= " AND ".$filtre;
		}
		$sql .= " ORDER BY label";

		dol_syslog(get_class($this)."::select_comptes", LOG_DEBUG);
		$result = $this->db->query($sql);
		if ($result) {
			$num = $this->db->num_rows($result);
			$i = 0;
			if ($num) {
				$out .= '<select id="select'.$htmlname.'" class="flat selectbankaccount'.($morecss ? ' '.$morecss : '').'" name="'.$htmlname.'"'.($moreattrib ? ' '.$moreattrib : '').'>';
				if ($useempty == 1 || ($useempty == 2 && $num > 1)) {
					$out .= '<option value="-1">&nbsp;</option>';
				}

				while ($i < $num) {
					$obj = $this->db->fetch_object($result);
					if ($selected == $obj->rowid || ($useempty == 2 && $num == 1 && empty($selected))) {
						$out .= '<option value="'.$obj->rowid.'" data-currency-code="'.$obj->currency_code.'" selected>';
					} else {
						$out .= '<option value="'.$obj->rowid.'" data-currency-code="'.$obj->currency_code.'">';
					}
					$out .= trim($obj->label);
					if ($showcurrency) {
						$out .= ' ('.$obj->currency_code.')';
					}
					if ($status == 2 && $obj->status == 1) {
						$out .= ' ('.$langs->trans("Closed").')';
					}
					$out .= '</option>';
					$i++;
				}
				$out .= "</select>";
				$out .= ajax_combobox('select'.$htmlname);
			} else {
				if ($status == 0) {
					$out .= '<span class="opacitymedium">'.$langs->trans("NoActiveBankAccountDefined").'</span>';
				} else {
					$out .= '<span class="opacitymedium">'.$langs->trans("NoBankAccountFound").'</span>';
				}
			}
		} else {
			dol_print_error($this->db);
		}

		// Output or return
		if (empty($nooutput)) {
			print $out;
		} else {
			return $out;
		}

		return $num;
	}

	/**
	 *  Return a HTML select list of establishment
	 *
	 *  @param	string	$selected           Id establishment pre-selected
	 *  @param  string	$htmlname           Name of select zone
	 *  @param  int		$status             Status of searched establishment (0=open, 1=closed, 2=both)
	 *  @param  string	$filtre             To filter list. This parameter must not come from input of users
	 *  @param  int		$useempty           1=Add an empty value in list, 2=Add an empty value in list only if there is more than 2 entries.
	 *  @param  string	$moreattrib         To add more attribute on select
	 * 	@return	int							<0 if error, Num of establishment found if OK (0, 1, 2, ...)
	 */
	public function selectEstablishments($selected = '', $htmlname = 'entity', $status = 0, $filtre = '', $useempty = 0, $moreattrib = '')
	{
		global $langs, $conf;

		$langs->load("admin");
		$num = 0;

		$sql = "SELECT rowid, name, fk_country, status, entity";
		$sql .= " FROM ".$this->db->prefix()."establishment";
		$sql .= " WHERE 1=1";
		if ($status != 2) {
			$sql .= " AND status = ".(int) $status;
		}
		if ($filtre) {
			$sql .= " AND ".$filtre;
		}
		$sql .= " ORDER BY name";

		dol_syslog(get_class($this)."::select_establishment", LOG_DEBUG);
		$result = $this->db->query($sql);
		if ($result) {
			$num = $this->db->num_rows($result);
			$i = 0;
			if ($num) {
				print '<select id="select'.$htmlname.'" class="flat selectestablishment" name="'.$htmlname.'"'.($moreattrib ? ' '.$moreattrib : '').'>';
				if ($useempty == 1 || ($useempty == 2 && $num > 1)) {
					print '<option value="-1">&nbsp;</option>';
				}

				while ($i < $num) {
					$obj = $this->db->fetch_object($result);
					if ($selected == $obj->rowid) {
						print '<option value="'.$obj->rowid.'" selected>';
					} else {
						print '<option value="'.$obj->rowid.'">';
					}
					print trim($obj->name);
					if ($status == 2 && $obj->status == 1) {
						print ' ('.$langs->trans("Closed").')';
					}
					print '</option>';
					$i++;
				}
				print "</select>";
			} else {
				if ($status == 0) {
					print '<span class="opacitymedium">'.$langs->trans("NoActiveEstablishmentDefined").'</span>';
				} else {
					print '<span class="opacitymedium">'.$langs->trans("NoEstablishmentFound").'</span>';
				}
			}
		} else {
			dol_print_error($this->db);
		}
	}

	/**
	 *    Display form to select bank account
	 *
	 *    @param	string	$page        Page
	 *    @param    int		$selected    Id of bank account
	 *    @param    string	$htmlname    Name of select html field
	 *    @param    int		$addempty    1=Add an empty value in list, 2=Add an empty value in list only if there is more than 2 entries.
	 *    @return	void
	 */
	public function formSelectAccount($page, $selected = '', $htmlname = 'fk_account', $addempty = 0)
	{
		global $langs;
		if ($htmlname != "none") {
			print '<form method="POST" action="'.$page.'">';
			print '<input type="hidden" name="action" value="setbankaccount">';
			print '<input type="hidden" name="token" value="'.newToken().'">';
			print img_picto('', 'bank_account', 'class="pictofixedwidth"');
			$nbaccountfound = $this->select_comptes($selected, $htmlname, 0, '', $addempty);
			if ($nbaccountfound > 0) {
				print '<input type="submit" class="button valignmiddle" value="'.$langs->trans("Modify").'">';
			}
			print '</form>';
		} else {
			$langs->load('banks');

			if ($selected) {
				require_once DOL_DOCUMENT_ROOT.'/compta/bank/class/account.class.php';
				$bankstatic = new Account($this->db);
				$result = $bankstatic->fetch($selected);
				if ($result) {
					print $bankstatic->getNomUrl(1);
				}
			} else {
				print "&nbsp;";
			}
		}
	}

	// phpcs:disable PEAR.NamingConventions.ValidFunctionName.ScopeNotCamelCaps
	/**
	 *    Return list of categories having choosed type
	 *
	 *    @param	string|int	            $type				Type of category ('customer', 'supplier', 'contact', 'product', 'member'). Old mode (0, 1, 2, ...) is deprecated.
	 *    @param    string		            $selected    		Id of category preselected or 'auto' (autoselect category if there is only one element). Not used if $outputmode = 1.
	 *    @param    string		            $htmlname			HTML field name
	 *    @param    int			            $maxlength      	Maximum length for labels
	 *    @param    int|string|array    	$markafterid        Keep only or removed all categories including the leaf $markafterid in category tree (exclude) or Keep only of category is inside the leaf starting with this id.
	 *                                                          $markafterid can be an :
	 *                                                          - int (id of category)
	 *                                                          - string (categories ids seprated by comma)
	 *                                                          - array (list of categories ids)
	 *    @param	int			            $outputmode			0=HTML select string, 1=Array
	 *    @param	int			            $include			[=0] Removed or 1=Keep only
	 *    @param	string					$morecss			More CSS
	 *    @return	string
	 *    @see select_categories()
	 */
	public function select_all_categories($type, $selected = '', $htmlname = "parent", $maxlength = 64, $markafterid = 0, $outputmode = 0, $include = 0, $morecss = '')
	{
		// phpcs:enable
		global $conf, $langs;
		$langs->load("categories");

		include_once DOL_DOCUMENT_ROOT.'/categories/class/categorie.class.php';

		// For backward compatibility
		if (is_numeric($type)) {
			dol_syslog(__METHOD__.': using numeric value for parameter type is deprecated. Use string code instead.', LOG_WARNING);
		}

		if ($type === Categorie::TYPE_BANK_LINE) {
			// TODO Move this into common category feature
			$cate_arbo = array();
			$sql = "SELECT c.label, c.rowid";
			$sql .= " FROM ".$this->db->prefix()."bank_categ as c";
			$sql .= " WHERE entity = ".$conf->entity;
			$sql .= " ORDER BY c.label";
			$result = $this->db->query($sql);
			if ($result) {
				$num = $this->db->num_rows($result);
				$i = 0;
				while ($i < $num) {
					$objp = $this->db->fetch_object($result);
					if ($objp) {
						$cate_arbo[$objp->rowid] = array('id'=>$objp->rowid, 'fulllabel'=>$objp->label);
					}
					$i++;
				}
				$this->db->free($result);
			} else {
				dol_print_error($this->db);
			}
		} else {
			$cat = new Categorie($this->db);
			$cate_arbo = $cat->get_full_arbo($type, $markafterid, $include);
		}

		$output = '<select class="flat'.($morecss ? ' '.$morecss : '').'" name="'.$htmlname.'" id="'.$htmlname.'">';
		$outarray = array();
		if (is_array($cate_arbo)) {
			if (!count($cate_arbo)) {
				$output .= '<option value="-1" disabled>'.$langs->trans("NoCategoriesDefined").'</option>';
			} else {
				$output .= '<option value="-1">&nbsp;</option>';
				foreach ($cate_arbo as $key => $value) {
					if ($cate_arbo[$key]['id'] == $selected || ($selected === 'auto' && count($cate_arbo) == 1)) {
						$add = 'selected ';
					} else {
						$add = '';
					}
					$output .= '<option '.$add.'value="'.$cate_arbo[$key]['id'].'">'.dol_trunc($cate_arbo[$key]['fulllabel'], $maxlength, 'middle').'</option>';

					$outarray[$cate_arbo[$key]['id']] = $cate_arbo[$key]['fulllabel'];
				}
			}
		}
		$output .= '</select>';
		$output .= "\n";

		if ($outputmode) {
			return $outarray;
		}
		return $output;
	}

	// phpcs:disable PEAR.NamingConventions.ValidFunctionName.ScopeNotCamelCaps
	/**
	 *     Show a confirmation HTML form or AJAX popup
	 *
	 *     @param	string		$page        	   	Url of page to call if confirmation is OK
	 *     @param	string		$title       	   	Title
	 *     @param	string		$question    	   	Question
	 *     @param 	string		$action      	   	Action
	 *	   @param	array		$formquestion	   	An array with forms complementary inputs
	 * 	   @param	string		$selectedchoice		"" or "no" or "yes"
	 * 	   @param	int			$useajax		   	0=No, 1=Yes, 2=Yes but submit page with &confirm=no if choice is No, 'xxx'=preoutput confirm box with div id=dialog-confirm-xxx
	 *     @param	int			$height          	Force height of box
	 *     @param	int			$width				Force width of box
	 *     @return 	void
	 *     @deprecated
	 *     @see formconfirm()
	 */
	public function form_confirm($page, $title, $question, $action, $formquestion = '', $selectedchoice = "", $useajax = 0, $height = 170, $width = 500)
	{
		// phpcs:enable
		dol_syslog(__METHOD__.': using form_confirm is deprecated. Use formconfim instead.', LOG_WARNING);
		print $this->formconfirm($page, $title, $question, $action, $formquestion, $selectedchoice, $useajax, $height, $width);
	}

	/**
	 *     Show a confirmation HTML form or AJAX popup.
	 *     Easiest way to use this is with useajax=1.
	 *     If you use useajax='xxx', you must also add jquery code to trigger opening of box (with correct parameters)
	 *     just after calling this method. For example:
	 *       print '<script type="text/javascript">'."\n";
	 *       print 'jQuery(document).ready(function() {'."\n";
	 *       print 'jQuery(".xxxlink").click(function(e) { jQuery("#aparamid").val(jQuery(this).attr("rel")); jQuery("#dialog-confirm-xxx").dialog("open"); return false; });'."\n";
	 *       print '});'."\n";
	 *       print '</script>'."\n";
	 *
	 *     @param  	string			$page        	   	Url of page to call if confirmation is OK. Can contains parameters (param 'action' and 'confirm' will be reformated)
	 *     @param	string			$title       	   	Title
	 *     @param	string			$question    	   	Question
	 *     @param 	string			$action      	   	Action
	 *	   @param  	array|string	$formquestion	   	An array with complementary inputs to add into forms: array(array('label'=> ,'type'=> , 'size'=>, 'morecss'=>, 'moreattr'=>))
	 *													type can be 'hidden', 'text', 'password', 'checkbox', 'radio', 'date', 'morecss', 'other' or 'onecolumn'...
	 * 	   @param  	string			$selectedchoice  	'' or 'no', or 'yes' or '1' or '0'
	 * 	   @param  	int|string		$useajax		   	0=No, 1=Yes, 2=Yes but submit page with &confirm=no if choice is No, 'xxx'=Yes and preoutput confirm box with div id=dialog-confirm-xxx
	 *     @param  	int|string		$height          	Force height of box (0 = auto)
	 *     @param	int				$width				Force width of box ('999' or '90%'). Ignored and forced to 90% on smartphones.
	 *     @param	int				$disableformtag		1=Disable form tag. Can be used if we are already inside a <form> section.
	 *     @return 	string      		    			HTML ajax code if a confirm ajax popup is required, Pure HTML code if it's an html form
	 */
	public function formconfirm($page, $title, $question, $action, $formquestion = '', $selectedchoice = '', $useajax = 0, $height = 0, $width = 500, $disableformtag = 0)
	{
		global $langs, $conf;

		$more = '<!-- formconfirm before calling page='.dol_escape_htmltag($page).' -->';
		$formconfirm = '';
		$inputok = array();
		$inputko = array();

		// Clean parameters
		$newselectedchoice = empty($selectedchoice) ? "no" : $selectedchoice;
		if ($conf->browser->layout == 'phone') {
			$width = '95%';
		}

		// Set height automatically if not defined
		if (empty($height)) {
			$height = 220;
			if (is_array($formquestion) && count($formquestion) > 2) {
				$height += ((count($formquestion) - 2) * 24);
			}
		}

		if (is_array($formquestion) && !empty($formquestion)) {
			// First add hidden fields and value
			foreach ($formquestion as $key => $input) {
				if (is_array($input) && !empty($input)) {
					if ($input['type'] == 'hidden') {
						$more .= '<input type="hidden" id="'.dol_escape_htmltag($input['name']).'" name="'.dol_escape_htmltag($input['name']).'" value="'.dol_escape_htmltag($input['value']).'">'."\n";
					}
				}
			}

			// Now add questions
			$moreonecolumn = '';
			$more .= '<div class="tagtable paddingtopbottomonly centpercent noborderspacing">'."\n";
			foreach ($formquestion as $key => $input) {
				if (is_array($input) && !empty($input)) {
					$size = (!empty($input['size']) ? ' size="'.$input['size'].'"' : '');	// deprecated. Use morecss instead.
					$moreattr = (!empty($input['moreattr']) ? ' '.$input['moreattr'] : '');
					$morecss = (!empty($input['morecss']) ? ' '.$input['morecss'] : '');

					if ($input['type'] == 'text') {
						$more .= '<div class="tagtr"><div class="tagtd'.(empty($input['tdclass']) ? '' : (' '.$input['tdclass'])).'">'.$input['label'].'</div><div class="tagtd"><input type="text" class="flat'.$morecss.'" id="'.dol_escape_htmltag($input['name']).'" name="'.dol_escape_htmltag($input['name']).'"'.$size.' value="'.$input['value'].'"'.$moreattr.' /></div></div>'."\n";
					} elseif ($input['type'] == 'password')	{
						$more .= '<div class="tagtr"><div class="tagtd'.(empty($input['tdclass']) ? '' : (' '.$input['tdclass'])).'">'.$input['label'].'</div><div class="tagtd"><input type="password" class="flat'.$morecss.'" id="'.dol_escape_htmltag($input['name']).'" name="'.dol_escape_htmltag($input['name']).'"'.$size.' value="'.$input['value'].'"'.$moreattr.' /></div></div>'."\n";
					} elseif ($input['type'] == 'textarea') {
						/*$more .= '<div class="tagtr"><div class="tagtd'.(empty($input['tdclass']) ? '' : (' '.$input['tdclass'])).'">'.$input['label'].'</div><div class="tagtd">';
						$more .= '<textarea name="'.$input['name'].'" class="'.$morecss.'"'.$moreattr.'>';
						$more .= $input['value'];
						$more .= '</textarea>';
						$more .= '</div></div>'."\n";*/
						$moreonecolumn .= '<div class="margintoponly">';
						$moreonecolumn .= $input['label'].'<br>';
						$moreonecolumn .= '<textarea name="'.dol_escape_htmltag($input['name']).'" id="'.dol_escape_htmltag($input['name']).'" class="'.$morecss.'"'.$moreattr.'>';
						$moreonecolumn .= $input['value'];
						$moreonecolumn .= '</textarea>';
						$moreonecolumn .= '</div>';
					} elseif ($input['type'] == 'select') {
						if (empty($morecss)) {
							$morecss = 'minwidth100';
						}

						$show_empty = isset($input['select_show_empty']) ? $input['select_show_empty'] : 1;
						$key_in_label = isset($input['select_key_in_label']) ? $input['select_key_in_label'] : 0;
						$value_as_key = isset($input['select_value_as_key']) ? $input['select_value_as_key'] : 0;
						$translate = isset($input['select_translate']) ? $input['select_translate'] : 0;
						$maxlen = isset($input['select_maxlen']) ? $input['select_maxlen'] : 0;
						$disabled = isset($input['select_disabled']) ? $input['select_disabled'] : 0;
						$sort = isset($input['select_sort']) ? $input['select_sort'] : '';

						$more .= '<div class="tagtr"><div class="tagtd'.(empty($input['tdclass']) ? '' : (' '.$input['tdclass'])).'">';
						if (!empty($input['label'])) {
							$more .= $input['label'].'</div><div class="tagtd left">';
						}
						$more .= $this->selectarray($input['name'], $input['values'], $input['default'], $show_empty, $key_in_label, $value_as_key, $moreattr, $translate, $maxlen, $disabled, $sort, $morecss);
						$more .= '</div></div>'."\n";
					} elseif ($input['type'] == 'checkbox') {
						$more .= '<div class="tagtr">';
						$more .= '<div class="tagtd'.(empty($input['tdclass']) ? '' : (' '.$input['tdclass'])).'">'.$input['label'].' </div><div class="tagtd">';
						$more .= '<input type="checkbox" class="flat'.$morecss.'" id="'.dol_escape_htmltag($input['name']).'" name="'.dol_escape_htmltag($input['name']).'"'.$moreattr;
						if (!is_bool($input['value']) && $input['value'] != 'false' && $input['value'] != '0' && $input['value'] != '') {
							$more .= ' checked';
						}
						if (is_bool($input['value']) && $input['value']) {
							$more .= ' checked';
						}
						if (isset($input['disabled'])) {
							$more .= ' disabled';
						}
						$more .= ' /></div>';
						$more .= '</div>'."\n";
					} elseif ($input['type'] == 'radio') {
						$i = 0;
						foreach ($input['values'] as $selkey => $selval) {
							$more .= '<div class="tagtr">';
							if ($i == 0) {
								$more .= '<div class="tagtd'.(empty($input['tdclass']) ? ' tdtop' : (' tdtop '.$input['tdclass'])).'">'.$input['label'].'</div>';
							} else {
								$more .= '<div clas="tagtd'.(empty($input['tdclass']) ? '' : (' "'.$input['tdclass'])).'">&nbsp;</div>';
							}
							$more .= '<div class="tagtd'.($i == 0 ? ' tdtop' : '').'"><input type="radio" class="flat'.$morecss.'" id="'.dol_escape_htmltag($input['name'].$selkey).'" name="'.dol_escape_htmltag($input['name']).'" value="'.$selkey.'"'.$moreattr;
							if ($input['disabled']) {
								$more .= ' disabled';
							}
							if (isset($input['default']) && $input['default'] === $selkey) {
								$more .= ' checked="checked"';
							}
							$more .= ' /> ';
							$more .= '<label for="'.dol_escape_htmltag($input['name'].$selkey).'">'.$selval.'</label>';
							$more .= '</div></div>'."\n";
							$i++;
						}
					} elseif ($input['type'] == 'date') {
						$more .= '<div class="tagtr"><div class="tagtd'.(empty($input['tdclass']) ? '' : (' '.$input['tdclass'])).'">'.$input['label'].'</div>';
						$more .= '<div class="tagtd">';
						$addnowlink = (empty($input['datenow']) ? 0 : 1);
						$more .= $this->selectDate($input['value'], $input['name'], 0, 0, 0, '', 1, $addnowlink);
						$more .= '</div></div>'."\n";
						$formquestion[] = array('name'=>$input['name'].'day');
						$formquestion[] = array('name'=>$input['name'].'month');
						$formquestion[] = array('name'=>$input['name'].'year');
						$formquestion[] = array('name'=>$input['name'].'hour');
						$formquestion[] = array('name'=>$input['name'].'min');
					} elseif ($input['type'] == 'other') {
						$more .= '<div class="tagtr"><div class="tagtd'.(empty($input['tdclass']) ? '' : (' '.$input['tdclass'])).'">';
						if (!empty($input['label'])) {
							$more .= $input['label'].'</div><div class="tagtd">';
						}
						$more .= $input['value'];
						$more .= '</div></div>'."\n";
					} elseif ($input['type'] == 'onecolumn') {
						$moreonecolumn .= '<div class="margintoponly">';
						$moreonecolumn .= $input['value'];
						$moreonecolumn .= '</div>'."\n";
					} elseif ($input['type'] == 'hidden') {
						// Do nothing more, already added by a previous loop
					} elseif ($input['type'] == 'separator') {
						$more .= '<br>';
					} else {
						$more .= 'Error type '.$input['type'].' for the confirm box is not a supported type';
					}
				}
			}
			$more .= '</div>'."\n";
			$more .= $moreonecolumn;
		}

		// JQUERY method dialog is broken with smartphone, we use standard HTML.
		// Note: When using dol_use_jmobile or no js, you must also check code for button use a GET url with action=xxx and check that you also output the confirm code when action=xxx
		// See page product/card.php for example
		if (!empty($conf->dol_use_jmobile)) {
			$useajax = 0;
		}
		if (empty($conf->use_javascript_ajax)) {
			$useajax = 0;
		}

		if ($useajax) {
			$autoOpen = true;
			$dialogconfirm = 'dialog-confirm';
			$button = '';
			if (!is_numeric($useajax)) {
				$button = $useajax;
				$useajax = 1;
				$autoOpen = false;
				$dialogconfirm .= '-'.$button;
			}
			$pageyes = $page.(preg_match('/\?/', $page) ? '&' : '?').'action='.$action.'&confirm=yes';
			$pageno = ($useajax == 2 ? $page.(preg_match('/\?/', $page) ? '&' : '?').'confirm=no' : '');

			// Add input fields into list of fields to read during submit (inputok and inputko)
			if (is_array($formquestion)) {
				foreach ($formquestion as $key => $input) {
					//print "xx ".$key." rr ".is_array($input)."<br>\n";
					// Add name of fields to propagate with the GET when submitting the form with button OK.
					if (is_array($input) && isset($input['name'])) {
						if (strpos($input['name'], ',') > 0) {
							$inputok = array_merge($inputok, explode(',', $input['name']));
						} else {
							array_push($inputok, $input['name']);
						}
					}
					// Add name of fields to propagate with the GET when submitting the form with button KO.
					if (isset($input['inputko']) && $input['inputko'] == 1) {
						array_push($inputko, $input['name']);
					}
				}
			}

			// Show JQuery confirm box.
			$formconfirm .= '<div id="'.$dialogconfirm.'" title="'.dol_escape_htmltag($title).'" style="display: none;">';
			if (is_array($formquestion) && !empty($formquestion['text'])) {
				$formconfirm .= '<div class="confirmtext">'.$formquestion['text'].'</div>'."\n";
			}
			if (!empty($more)) {
				$formconfirm .= '<div class="confirmquestions">'.$more.'</div>'."\n";
			}
			$formconfirm .= ($question ? '<div class="confirmmessage">'.img_help('', '').' '.$question.'</div>' : '');
			$formconfirm .= '</div>'."\n";

			$formconfirm .= "\n<!-- begin code of popup for formconfirm page=".$page." -->\n";
			$formconfirm .= '<script type="text/javascript">'."\n";
			$formconfirm .= "/* Code for the jQuery('#dialogforpopup').dialog() */\n";
			$formconfirm .= 'jQuery(document).ready(function() {
            $(function() {
            	$( "#'.$dialogconfirm.'" ).dialog(
            	{
                    autoOpen: '.($autoOpen ? "true" : "false").',';
			if ($newselectedchoice == 'no') {
				$formconfirm .= '
						open: function() {
            				$(this).parent().find("button.ui-button:eq(2)").focus();
						},';
			}
			$formconfirm .= '
                    resizable: false,
                    height: "'.$height.'",
                    width: "'.$width.'",
                    modal: true,
                    closeOnEscape: false,
                    buttons: {
                        "'.dol_escape_js($langs->transnoentities("Yes")).'": function() {
                        	var options = "&token='.urlencode(newToken()).'";
                        	var inputok = '.json_encode($inputok).';	/* List of fields into form */
                         	var pageyes = "'.dol_escape_js(!empty($pageyes) ? $pageyes : '').'";
                         	if (inputok.length>0) {
                         		$.each(inputok, function(i, inputname) {
                         			var more = "";
									var inputvalue;
                         			if ($("input[name=\'" + inputname + "\']").attr("type") == "radio") {
										inputvalue = $("input[name=\'" + inputname + "\']:checked").val();
									} else {
                         		    	if ($("#" + inputname).attr("type") == "checkbox") { more = ":checked"; }
                         				inputvalue = $("#" + inputname + more).val();
									}
                         			if (typeof inputvalue == "undefined") { inputvalue=""; }
									console.log("formconfirm check inputname="+inputname+" inputvalue="+inputvalue);
                         			options += "&" + inputname + "=" + encodeURIComponent(inputvalue);
                         		});
                         	}
                         	var urljump = pageyes + (pageyes.indexOf("?") < 0 ? "?" : "") + options;
            				if (pageyes.length > 0) { location.href = urljump; }
                            $(this).dialog("close");
                        },
                        "'.dol_escape_js($langs->transnoentities("No")).'": function() {
                        	var options = "&token='.urlencode(newToken()).'";
                         	var inputko = '.json_encode($inputko).';	/* List of fields into form */
                         	var pageno="'.dol_escape_js(!empty($pageno) ? $pageno : '').'";
                         	if (inputko.length>0) {
                         		$.each(inputko, function(i, inputname) {
                         			var more = "";
                         			if ($("#" + inputname).attr("type") == "checkbox") { more = ":checked"; }
                         			var inputvalue = $("#" + inputname + more).val();
                         			if (typeof inputvalue == "undefined") { inputvalue=""; }
                         			options += "&" + inputname + "=" + encodeURIComponent(inputvalue);
                         		});
                         	}
                         	var urljump=pageno + (pageno.indexOf("?") < 0 ? "?" : "") + options;
                         	//alert(urljump);
            				if (pageno.length > 0) { location.href = urljump; }
                            $(this).dialog("close");
                        }
                    }
                }
                );

            	var button = "'.$button.'";
            	if (button.length > 0) {
                	$( "#" + button ).click(function() {
                		$("#'.$dialogconfirm.'").dialog("open");
        			});
                }
            });
            });
            </script>';
			$formconfirm .= "<!-- end ajax formconfirm -->\n";
		} else {
			$formconfirm .= "\n<!-- begin formconfirm page=".dol_escape_htmltag($page)." -->\n";

			if (empty($disableformtag)) {
				$formconfirm .= '<form method="POST" action="'.$page.'" class="notoptoleftroright">'."\n";
			}

			$formconfirm .= '<input type="hidden" name="action" value="'.$action.'">'."\n";
			$formconfirm .= '<input type="hidden" name="token" value="'.newToken().'">'."\n";

			$formconfirm .= '<table class="valid centpercent">'."\n";

			// Line title
			$formconfirm .= '<tr class="validtitre"><td class="validtitre" colspan="2">';
			$formconfirm .= img_picto('', 'recent').' '.$title;
			$formconfirm .= '</td></tr>'."\n";

			// Line text
			if (is_array($formquestion) && !empty($formquestion['text'])) {
				$formconfirm .= '<tr class="valid"><td class="valid" colspan="2">'.$formquestion['text'].'</td></tr>'."\n";
			}

			// Line form fields
			if ($more) {
				$formconfirm .= '<tr class="valid"><td class="valid" colspan="2">'."\n";
				$formconfirm .= $more;
				$formconfirm .= '</td></tr>'."\n";
			}

			// Line with question
			$formconfirm .= '<tr class="valid">';
			$formconfirm .= '<td class="valid">'.$question.'</td>';
			$formconfirm .= '<td class="valid center">';
			$formconfirm .= $this->selectyesno("confirm", $newselectedchoice, 0, false, 0, 0, 'marginleftonly marginrightonly');
			$formconfirm .= '<input class="button valignmiddle confirmvalidatebutton small" type="submit" value="'.$langs->trans("Validate").'">';
			$formconfirm .= '</td>';
			$formconfirm .= '</tr>'."\n";

			$formconfirm .= '</table>'."\n";

			if (empty($disableformtag)) {
				$formconfirm .= "</form>\n";
			}
			$formconfirm .= '<br>';

			if (!empty($conf->use_javascript_ajax)) {
				$formconfirm .= '<!-- code to disable button to avoid double clic -->';
				$formconfirm .= '<script type="text/javascript">'."\n";
				$formconfirm .= '
				$(document).ready(function () {
					$(".confirmvalidatebutton").on("click", function() {
						console.log("We click on button");
						$(this).attr("disabled", "disabled");
						setTimeout(\'$(".confirmvalidatebutton").removeAttr("disabled")\', 3000);
						//console.log($(this).closest("form"));
						$(this).closest("form").submit();
					});
				});
				';
				$formconfirm .= '</script>'."\n";
			}

			$formconfirm .= "<!-- end formconfirm -->\n";
		}

		return $formconfirm;
	}


	// phpcs:disable PEAR.NamingConventions.ValidFunctionName.ScopeNotCamelCaps
	/**
	 *    Show a form to select a project
	 *
	 *    @param	int		$page        		Page
	 *    @param	int		$socid       		Id third party (-1=all, 0=only projects not linked to a third party, id=projects not linked or linked to third party id)
	 *    @param    int		$selected    		Id pre-selected project
	 *    @param    string	$htmlname    		Name of select field
	 *    @param	int		$discard_closed		Discard closed projects (0=Keep,1=hide completely except $selected,2=Disable)
	 *    @param	int		$maxlength			Max length
	 *    @param	int		$forcefocus			Force focus on field (works with javascript only)
	 *    @param    int     $nooutput           No print is done. String is returned.
	 *    @return	string                      Return html content
	 */
	public function form_project($page, $socid, $selected = '', $htmlname = 'projectid', $discard_closed = 0, $maxlength = 20, $forcefocus = 0, $nooutput = 0)
	{
		// phpcs:enable
		global $langs;

		require_once DOL_DOCUMENT_ROOT.'/core/lib/project.lib.php';
		require_once DOL_DOCUMENT_ROOT.'/core/class/html.formprojet.class.php';

		$out = '';

		$formproject = new FormProjets($this->db);

		$langs->load("project");
		if ($htmlname != "none") {
			$out .= "\n";
			$out .= '<form method="post" action="'.$page.'">';
			$out .= '<input type="hidden" name="action" value="classin">';
			$out .= '<input type="hidden" name="token" value="'.newToken().'">';
			$out .= $formproject->select_projects($socid, $selected, $htmlname, $maxlength, 0, 1, $discard_closed, $forcefocus, 0, 0, '', 1);
			$out .= '<input type="submit" class="button smallpaddingimp" value="'.$langs->trans("Modify").'">';
			$out .= '</form>';
		} else {
			$out .= '<span class="project_head_block">';
			if ($selected) {
				$projet = new Project($this->db);
				$projet->fetch($selected);
				$out .= $projet->getNomUrl(1, '', 1);
			} else {
				$out .= "&nbsp;";
			}
			$out .= '</span>';
		}

		if (empty($nooutput)) {
			print $out;
			return '';
		}
		return $out;
	}

	// phpcs:disable PEAR.NamingConventions.ValidFunctionName.ScopeNotCamelCaps
	/**
	 *	Show a form to select payment conditions
	 *
	 *  @param	int		$page        	Page
	 *  @param  string	$selected    	Id condition pre-selectionne
	 *  @param  string	$htmlname    	Name of select html field
	 *	@param	int		$addempty		Add empty entry
	 *  @param	string	$type			Type ('direct-debit' or 'bank-transfer')
	 *  @return	void
	 */
	public function form_conditions_reglement($page, $selected = '', $htmlname = 'cond_reglement_id', $addempty = 0, $type = '')
	{
		// phpcs:enable
		global $langs;
		if ($htmlname != "none") {
			print '<form method="POST" action="'.$page.'">';
			print '<input type="hidden" name="action" value="setconditions">';
			print '<input type="hidden" name="token" value="'.newToken().'">';
			if ($type) {
				print '<input type="hidden" name="type" value="'.dol_escape_htmltag($type).'">';
			}
			$this->select_conditions_paiements($selected, $htmlname, -1, $addempty, 0, '');
			print '<input type="submit" class="button valignmiddle smallpaddingimp" value="'.$langs->trans("Modify").'">';
			print '</form>';
		} else {
			if ($selected) {
				$this->load_cache_conditions_paiements();
				if (isset($this->cache_conditions_paiements[$selected])) {
					print $this->cache_conditions_paiements[$selected]['label'];
				} else {
					$langs->load('errors');
					print $langs->trans('ErrorNotInDictionaryPaymentConditions');
				}
			} else {
				print "&nbsp;";
			}
		}
	}

	// phpcs:disable PEAR.NamingConventions.ValidFunctionName.ScopeNotCamelCaps
	/**
	 *  Show a form to select a delivery delay
	 *
	 *  @param  int		$page        	Page
	 *  @param  string	$selected    	Id condition pre-selectionne
	 *  @param  string	$htmlname    	Name of select html field
	 *	@param	int		$addempty		Ajoute entree vide
	 *  @return	void
	 */
	public function form_availability($page, $selected = '', $htmlname = 'availability', $addempty = 0)
	{
		// phpcs:enable
		global $langs;
		if ($htmlname != "none") {
			print '<form method="post" action="'.$page.'">';
			print '<input type="hidden" name="action" value="setavailability">';
			print '<input type="hidden" name="token" value="'.newToken().'">';
			$this->selectAvailabilityDelay($selected, $htmlname, -1, $addempty);
			print '<input type="submit" name="modify" class="button smallpaddingimp" value="'.$langs->trans("Modify").'">';
			print '<input type="submit" name="cancel" class="button smallpaddingimp" value="'.$langs->trans("Cancel").'">';
			print '</form>';
		} else {
			if ($selected) {
				$this->load_cache_availability();
				print $this->cache_availability[$selected]['label'];
			} else {
				print "&nbsp;";
			}
		}
	}

	/**
	 *  Output HTML form to select list of input reason (events that triggered an object creation, like after sending an emailing, making an advert, ...)
	 *  List found into table c_input_reason loaded by loadCacheInputReason
	 *
	 *  @param  string	$page        	Page
	 *  @param  string	$selected    	Id condition pre-selectionne
	 *  @param  string	$htmlname    	Name of select html field
	 *  @param	int		$addempty		Add empty entry
	 *  @return	void
	 */
	public function formInputReason($page, $selected = '', $htmlname = 'demandreason', $addempty = 0)
	{
		global $langs;
		if ($htmlname != "none") {
			print '<form method="post" action="'.$page.'">';
			print '<input type="hidden" name="action" value="setdemandreason">';
			print '<input type="hidden" name="token" value="'.newToken().'">';
			$this->selectInputReason($selected, $htmlname, -1, $addempty);
			print '<input type="submit" class="button smallpaddingimp" value="'.$langs->trans("Modify").'">';
			print '</form>';
		} else {
			if ($selected) {
				$this->loadCacheInputReason();
				foreach ($this->cache_demand_reason as $key => $val) {
					if ($val['id'] == $selected) {
						print $val['label'];
						break;
					}
				}
			} else {
				print "&nbsp;";
			}
		}
	}

	// phpcs:disable PEAR.NamingConventions.ValidFunctionName.ScopeNotCamelCaps
	/**
	 *    Show a form + html select a date
	 *
	 *    @param	string		$page        	Page
	 *    @param	string		$selected    	Date preselected
	 *    @param    string		$htmlname    	Html name of date input fields or 'none'
	 *    @param    int			$displayhour 	Display hour selector
	 *    @param    int			$displaymin		Display minutes selector
	 *    @param	int			$nooutput		1=No print output, return string
	 *    @param	string		$type			'direct-debit' or 'bank-transfer'
	 *    @return	string
	 *    @see		selectDate()
	 */
	public function form_date($page, $selected, $htmlname, $displayhour = 0, $displaymin = 0, $nooutput = 0, $type = '')
	{
		// phpcs:enable
		global $langs;

		$ret = '';

		if ($htmlname != "none") {
			$ret .= '<form method="POST" action="'.$page.'" name="form'.$htmlname.'">';
			$ret .= '<input type="hidden" name="action" value="set'.$htmlname.'">';
			$ret .= '<input type="hidden" name="token" value="'.newToken().'">';
			if ($type) {
				$ret .= '<input type="hidden" name="type" value="'.dol_escape_htmltag($type).'">';
			}
			$ret .= '<table class="nobordernopadding">';
			$ret .= '<tr><td>';
			$ret .= $this->selectDate($selected, $htmlname, $displayhour, $displaymin, 1, 'form'.$htmlname, 1, 0);
			$ret .= '</td>';
			$ret .= '<td class="left"><input type="submit" class="button smallpaddingimp" value="'.$langs->trans("Modify").'"></td>';
			$ret .= '</tr></table></form>';
		} else {
			if ($displayhour) {
				$ret .= dol_print_date($selected, 'dayhour');
			} else {
				$ret .= dol_print_date($selected, 'day');
			}
		}

		if (empty($nooutput)) {
			print $ret;
		}
		return $ret;
	}


	// phpcs:disable PEAR.NamingConventions.ValidFunctionName.ScopeNotCamelCaps
	/**
	 *  Show a select form to choose a user
	 *
	 *  @param	string	$page        	Page
	 *  @param  string	$selected    	Id of user preselected
	 *  @param  string	$htmlname    	Name of input html field. If 'none', we just output the user link.
	 *  @param  array	$exclude		List of users id to exclude
	 *  @param  array	$include        List of users id to include
	 *  @return	void
	 */
	public function form_users($page, $selected = '', $htmlname = 'userid', $exclude = '', $include = '')
	{
		// phpcs:enable
		global $langs;

		if ($htmlname != "none") {
			print '<form method="POST" action="'.$page.'" name="form'.$htmlname.'">';
			print '<input type="hidden" name="action" value="set'.$htmlname.'">';
			print '<input type="hidden" name="token" value="'.newToken().'">';
			print $this->select_dolusers($selected, $htmlname, 1, $exclude, 0, $include);
			print '<input type="submit" class="button smallpaddingimp valignmiddle" value="'.$langs->trans("Modify").'">';
			print '</form>';
		} else {
			if ($selected) {
				require_once DOL_DOCUMENT_ROOT.'/user/class/user.class.php';
				$theuser = new User($this->db);
				$theuser->fetch($selected);
				print $theuser->getNomUrl(1);
			} else {
				print "&nbsp;";
			}
		}
	}


	// phpcs:disable PEAR.NamingConventions.ValidFunctionName.ScopeNotCamelCaps
	/**
	 *    Show form with payment mode
	 *
	 *    @param	string	$page        	Page
	 *    @param    int		$selected    	Id mode pre-selectionne
	 *    @param    string	$htmlname    	Name of select html field
	 *    @param  	string	$filtertype		To filter on field type in llx_c_paiement ('CRDT' or 'DBIT' or array('code'=>xx,'label'=>zz))
	 *    @param    int     $active         Active or not, -1 = all
	 *    @param   	int     $addempty       1=Add empty entry
	 *    @param	string	$type			Type ('direct-debit' or 'bank-transfer')
	 *    @return	void
	 */
	public function form_modes_reglement($page, $selected = '', $htmlname = 'mode_reglement_id', $filtertype = '', $active = 1, $addempty = 0, $type = '')
	{
		// phpcs:enable
		global $langs;
		if ($htmlname != "none") {
			print '<form method="POST" action="'.$page.'">';
			print '<input type="hidden" name="action" value="setmode">';
			print '<input type="hidden" name="token" value="'.newToken().'">';
			if ($type) {
				print '<input type="hidden" name="type" value="'.dol_escape_htmltag($type).'">';
			}
			print $this->select_types_paiements($selected, $htmlname, $filtertype, 0, $addempty, 0, 0, $active, '', 1);
			print '<input type="submit" class="button smallpaddingimp valignmiddle" value="'.$langs->trans("Modify").'">';
			print '</form>';
		} else {
			if ($selected) {
				$this->load_cache_types_paiements();
				print $this->cache_types_paiements[$selected]['label'];
			} else {
				print "&nbsp;";
			}
		}
	}

	/**
	 *    Show form with transport mode
	 *
	 *    @param	string	$page        	Page
	 *    @param    int		$selected    	Id mode pre-select
	 *    @param    string	$htmlname    	Name of select html field
	 *    @param    int     $active         Active or not, -1 = all
	 *    @param    int     $addempty       1=Add empty entry
	 *    @return	void
	 */
	public function formSelectTransportMode($page, $selected = '', $htmlname = 'transport_mode_id', $active = 1, $addempty = 0)
	{
		global $langs;
		if ($htmlname != "none") {
			print '<form method="POST" action="'.$page.'">';
			print '<input type="hidden" name="action" value="settransportmode">';
			print '<input type="hidden" name="token" value="'.newToken().'">';
			$this->selectTransportMode($selected, $htmlname, 0, $addempty, 0, 0, $active);
			print '<input type="submit" class="button smallpaddingimp valignmiddle" value="'.$langs->trans("Modify").'">';
			print '</form>';
		} else {
			if ($selected) {
				$this->load_cache_transport_mode();
				print $this->cache_transport_mode[$selected]['label'];
			} else {
				print "&nbsp;";
			}
		}
	}

	// phpcs:disable PEAR.NamingConventions.ValidFunctionName.ScopeNotCamelCaps
	/**
	 *    Show form with multicurrency code
	 *
	 *    @param	string	$page        	Page
	 *    @param    string	$selected    	code pre-selectionne
	 *    @param    string	$htmlname    	Name of select html field
	 *    @return	void
	 */
	public function form_multicurrency_code($page, $selected = '', $htmlname = 'multicurrency_code')
	{
		// phpcs:enable
		global $langs;
		if ($htmlname != "none") {
			print '<form method="POST" action="'.$page.'">';
			print '<input type="hidden" name="action" value="setmulticurrencycode">';
			print '<input type="hidden" name="token" value="'.newToken().'">';
			print $this->selectMultiCurrency($selected, $htmlname, 0);
			print '<input type="submit" class="button smallpaddingimp valignmiddle" value="'.$langs->trans("Modify").'">';
			print '</form>';
		} else {
			dol_include_once('/core/lib/company.lib.php');
			print !empty($selected) ? currency_name($selected, 1) : '&nbsp;';
		}
	}

	// phpcs:disable PEAR.NamingConventions.ValidFunctionName.ScopeNotCamelCaps
	/**
	 *    Show form with multicurrency rate
	 *
	 *    @param	string	$page        	Page
	 *    @param    double	$rate	    	Current rate
	 *    @param    string	$htmlname    	Name of select html field
	 *    @param    string  $currency       Currency code to explain the rate
	 *    @return	void
	 */
	public function form_multicurrency_rate($page, $rate = '', $htmlname = 'multicurrency_tx', $currency = '')
	{
		// phpcs:enable
		global $langs, $mysoc, $conf;

		if ($htmlname != "none") {
			print '<form method="POST" action="'.$page.'">';
			print '<input type="hidden" name="action" value="setmulticurrencyrate">';
			print '<input type="hidden" name="token" value="'.newToken().'">';
			print '<input type="text" class="maxwidth100" name="'.$htmlname.'" value="'.(!empty($rate) ? price(price2num($rate, 'CU')) : 1).'" /> ';
			print '<select name="calculation_mode">';
			print '<option value="1">Change '.$langs->trans("PriceUHT").' of lines</option>';
			print '<option value="2">Change '.$langs->trans("PriceUHTCurrency").' of lines</option>';
			print '</select> ';
			print '<input type="submit" class="button smallpaddingimp valignmiddle" value="'.$langs->trans("Modify").'">';
			print '</form>';
		} else {
			if (!empty($rate)) {
				print price($rate, 1, $langs, 1, 0);
				if ($currency && $rate != 1) {
					print ' &nbsp; ('.price($rate, 1, $langs, 1, 0).' '.$currency.' = 1 '.$conf->currency.')';
				}
			} else {
				print 1;
			}
		}
	}


	// phpcs:disable PEAR.NamingConventions.ValidFunctionName.ScopeNotCamelCaps
	/**
	 *	Show a select box with available absolute discounts
	 *
	 *  @param  string	$page        	Page URL where form is shown
	 *  @param  int		$selected    	Value pre-selected
	 *	@param  string	$htmlname    	Name of SELECT component. If 'none', not changeable. Example 'remise_id'.
	 *	@param	int		$socid			Third party id
	 * 	@param	float	$amount			Total amount available
	 * 	@param	string	$filter			SQL filter on discounts
	 * 	@param	int		$maxvalue		Max value for lines that can be selected
	 *  @param  string	$more           More string to add
	 *  @param  int     $hidelist       1=Hide list
	 *  @param	int		$discount_type	0 => customer discount, 1 => supplier discount
	 *  @return	void
	 */
	public function form_remise_dispo($page, $selected, $htmlname, $socid, $amount, $filter = '', $maxvalue = 0, $more = '', $hidelist = 0, $discount_type = 0)
	{
		// phpcs:enable
		global $conf, $langs;
		if ($htmlname != "none") {
			print '<form method="post" action="'.$page.'">';
			print '<input type="hidden" name="action" value="setabsolutediscount">';
			print '<input type="hidden" name="token" value="'.newToken().'">';
			print '<div class="inline-block">';
			if (!empty($discount_type)) {
				if (!empty($conf->global->FACTURE_DEPOSITS_ARE_JUST_PAYMENTS)) {
					if (!$filter || $filter == "fk_invoice_supplier_source IS NULL") {
						$translationKey = 'HasAbsoluteDiscountFromSupplier'; // If we want deposit to be substracted to payments only and not to total of final invoice
					} else {
						$translationKey = 'HasCreditNoteFromSupplier';
					}
				} else {
					if (!$filter || $filter == "fk_invoice_supplier_source IS NULL OR (description LIKE '(DEPOSIT)%' AND description NOT LIKE '(EXCESS PAID)%')") {
						$translationKey = 'HasAbsoluteDiscountFromSupplier';
					} else {
						$translationKey = 'HasCreditNoteFromSupplier';
					}
				}
			} else {
				if (!empty($conf->global->FACTURE_DEPOSITS_ARE_JUST_PAYMENTS)) {
					if (!$filter || $filter == "fk_facture_source IS NULL") {
						$translationKey = 'CompanyHasAbsoluteDiscount'; // If we want deposit to be substracted to payments only and not to total of final invoice
					} else {
						$translationKey = 'CompanyHasCreditNote';
					}
				} else {
					if (!$filter || $filter == "fk_facture_source IS NULL OR (description LIKE '(DEPOSIT)%' AND description NOT LIKE '(EXCESS RECEIVED)%')") {
						$translationKey = 'CompanyHasAbsoluteDiscount';
					} else {
						$translationKey = 'CompanyHasCreditNote';
					}
				}
			}
			print $langs->trans($translationKey, price($amount, 0, $langs, 0, 0, -1, $conf->currency));
			if (empty($hidelist)) {
				print ' ';
			}
			print '</div>';
			if (empty($hidelist)) {
				print '<div class="inline-block" style="padding-right: 10px">';
				$newfilter = 'discount_type='.intval($discount_type);
				if (!empty($discount_type)) {
					$newfilter .= ' AND fk_invoice_supplier IS NULL AND fk_invoice_supplier_line IS NULL'; // Supplier discounts available
				} else {
					$newfilter .= ' AND fk_facture IS NULL AND fk_facture_line IS NULL'; // Customer discounts available
				}
				if ($filter) {
					$newfilter .= ' AND ('.$filter.')';
				}
				$nbqualifiedlines = $this->select_remises($selected, $htmlname, $newfilter, $socid, $maxvalue);
				if ($nbqualifiedlines > 0) {
					print ' &nbsp; <input type="submit" class="button smallpaddingimp" value="'.dol_escape_htmltag($langs->trans("UseLine")).'"';
					if (!empty($discount_type) && $filter && $filter != "fk_invoice_supplier_source IS NULL OR (description LIKE '(DEPOSIT)%' AND description NOT LIKE '(EXCESS PAID)%')") {
						print ' title="'.$langs->trans("UseCreditNoteInInvoicePayment").'"';
					}
					if (empty($discount_type) && $filter && $filter != "fk_facture_source IS NULL OR (description LIKE '(DEPOSIT)%' AND description NOT LIKE '(EXCESS RECEIVED)%')") {
						print ' title="'.$langs->trans("UseCreditNoteInInvoicePayment").'"';
					}

					print '>';
				}
				print '</div>';
			}
			if ($more) {
				print '<div class="inline-block">';
				print $more;
				print '</div>';
			}
			print '</form>';
		} else {
			if ($selected) {
				print $selected;
			} else {
				print "0";
			}
		}
	}


	// phpcs:disable PEAR.NamingConventions.ValidFunctionName.ScopeNotCamelCaps
	/**
	 *  Show forms to select a contact
	 *
	 *  @param	string		$page        	Page
	 *  @param	Societe		$societe		Filter on third party
	 *  @param    int			$selected    	Id contact pre-selectionne
	 *  @param    string		$htmlname    	Name of HTML select. If 'none', we just show contact link.
	 *  @return	void
	 */
	public function form_contacts($page, $societe, $selected = '', $htmlname = 'contactid')
	{
		// phpcs:enable
		global $langs, $conf;

		if ($htmlname != "none") {
			print '<form method="post" action="'.$page.'">';
			print '<input type="hidden" name="action" value="set_contact">';
			print '<input type="hidden" name="token" value="'.newToken().'">';
			print '<table class="nobordernopadding">';
			print '<tr><td>';
			print $this->selectcontacts($societe->id, $selected, $htmlname);
			$num = $this->num;
			if ($num == 0) {
				$addcontact = (!empty($conf->global->SOCIETE_ADDRESSES_MANAGEMENT) ? $langs->trans("AddContact") : $langs->trans("AddContactAddress"));
				print '<a href="'.DOL_URL_ROOT.'/contact/card.php?socid='.$societe->id.'&amp;action=create&amp;backtoreferer=1">'.$addcontact.'</a>';
			}
			print '</td>';
			print '<td class="left"><input type="submit" class="button smallpaddingimp" value="'.$langs->trans("Modify").'"></td>';
			print '</tr></table></form>';
		} else {
			if ($selected) {
				require_once DOL_DOCUMENT_ROOT.'/contact/class/contact.class.php';
				$contact = new Contact($this->db);
				$contact->fetch($selected);
				print $contact->getFullName($langs);
			} else {
				print "&nbsp;";
			}
		}
	}

	// phpcs:disable PEAR.NamingConventions.ValidFunctionName.ScopeNotCamelCaps
	/**
	 *  Output html select to select thirdparty
	 *
	 *  @param	string	$page       	Page
	 *  @param  string	$selected   	Id preselected
	 *  @param  string	$htmlname		Name of HTML select
	 *  @param  string	$filter         Optional filters criteras. Do not use a filter coming from input of users.
	 *	@param	int		$showempty		Add an empty field
	 * 	@param	int		$showtype		Show third party type in combolist (customer, prospect or supplier)
	 * 	@param	int		$forcecombo		Force to use combo box
	 *  @param	array	$events			Event options. Example: array(array('method'=>'getContacts', 'url'=>dol_buildpath('/core/ajax/contacts.php',1), 'htmlname'=>'contactid', 'params'=>array('add-customer-contact'=>'disabled')))
	 *  @param  int     $nooutput       No print output. Return it only.
	 *  @param	array	$excludeids		Exclude IDs from the select combo
	 *  @return	void|string
	 */
	public function form_thirdparty($page, $selected = '', $htmlname = 'socid', $filter = '', $showempty = 0, $showtype = 0, $forcecombo = 0, $events = array(), $nooutput = 0, $excludeids = array())
	{
		// phpcs:enable
		global $langs;

		$out = '';
		if ($htmlname != "none") {
			$out .= '<form method="post" action="'.$page.'">';
			$out .= '<input type="hidden" name="action" value="set_thirdparty">';
			$out .= '<input type="hidden" name="token" value="'.newToken().'">';
			$out .= $this->select_company($selected, $htmlname, $filter, $showempty, $showtype, $forcecombo, $events, 0, 'minwidth100', '', '', 1, array(), false, $excludeids);
			$out .= '<input type="submit" class="button smallpaddingimp valignmiddle" value="'.$langs->trans("Modify").'">';
			$out .= '</form>';
		} else {
			if ($selected) {
				require_once DOL_DOCUMENT_ROOT.'/societe/class/societe.class.php';
				$soc = new Societe($this->db);
				$soc->fetch($selected);
				$out .= $soc->getNomUrl($langs);
			} else {
				$out .= "&nbsp;";
			}
		}

		if ($nooutput) {
			return $out;
		} else {
			print $out;
		}
	}

	// phpcs:disable PEAR.NamingConventions.ValidFunctionName.ScopeNotCamelCaps
	/**
	 *    Retourne la liste des devises, dans la langue de l'utilisateur
	 *
	 *    @param	string	$selected    preselected currency code
	 *    @param    string	$htmlname    name of HTML select list
	 *    @deprecated
	 *    @return	void
	 */
	public function select_currency($selected = '', $htmlname = 'currency_id')
	{
		// phpcs:enable
		print $this->selectCurrency($selected, $htmlname);
	}

	/**
	 *  Retourne la liste des devises, dans la langue de l'utilisateur
	 *
	 *  @param	string	$selected    preselected currency code
	 *  @param  string	$htmlname    name of HTML select list
	 *  @param  string  $mode        0 = Add currency symbol into label, 1 = Add 3 letter iso code
	 * 	@return	string
	 */
	public function selectCurrency($selected = '', $htmlname = 'currency_id', $mode = 0)
	{
		global $conf, $langs, $user;

		$langs->loadCacheCurrencies('');

		$out = '';

		if ($selected == 'euro' || $selected == 'euros') {
			$selected = 'EUR'; // Pour compatibilite
		}

		$out .= '<select class="flat maxwidth200onsmartphone minwidth300" name="'.$htmlname.'" id="'.$htmlname.'">';
		foreach ($langs->cache_currencies as $code_iso => $currency) {
			$labeltoshow = $currency['label'];
			if ($mode == 1) {
				$labeltoshow .= ' <span class="opacitymedium">('.$code_iso.')</span>';
			} else {
				$labeltoshow .= ' <span class="opacitymedium">('.$langs->getCurrencySymbol($code_iso).')</span>';
			}

			if ($selected && $selected == $code_iso) {
				$out .= '<option value="'.$code_iso.'" selected data-html="'.dol_escape_htmltag($labeltoshow).'">';
			} else {
				$out .= '<option value="'.$code_iso.'" data-html="'.dol_escape_htmltag($labeltoshow).'">';
			}
			$out .= $labeltoshow;
			$out .= '</option>';
		}
		$out .= '</select>';
		if ($user->admin) {
			$out .= info_admin($langs->trans("YouCanChangeValuesForThisListFromDictionarySetup"), 1);
		}

		// Make select dynamic
		include_once DOL_DOCUMENT_ROOT.'/core/lib/ajax.lib.php';
		$out .= ajax_combobox($htmlname);

		return $out;
	}

	/**
	 *	Return array of currencies in user language
	 *
	 *  @param	string	$selected    preselected currency code
	 *  @param  string	$htmlname    name of HTML select list
	 *  @param  integer	$useempty    1=Add empty line
	 *  @param string $filter Optional filters criteras (example: 'code <> x', ' in (1,3)')
	 *  @param bool $excludeConfCurrency false  = If company current currency not in table, we add it into list. Should always be available.  true = we are in currency_rate update , we don't want to see conf->currency in select
	 * 	@return	string
	 */
	public function selectMultiCurrency($selected = '', $htmlname = 'multicurrency_code', $useempty = 0, $filter = '', $excludeConfCurrency = false)
	{
		global $conf, $langs;

		$langs->loadCacheCurrencies(''); // Load ->cache_currencies

		$TCurrency = array();

		$sql = "SELECT code FROM ".$this->db->prefix()."multicurrency";
		$sql .= " WHERE entity IN ('".getEntity('mutlicurrency')."')";
		if ($filter) {
			$sql .= " AND ".$filter;
		}
		$resql = $this->db->query($sql);
		if ($resql) {
			while ($obj = $this->db->fetch_object($resql)) {
				$TCurrency[$obj->code] = $obj->code;
			}
		}

		$out = '';
		$out .= '<select class="flat" name="'.$htmlname.'" id="'.$htmlname.'">';
		if ($useempty) {
			$out .= '<option value="">&nbsp;</option>';
		}
		// If company current currency not in table, we add it into list. Should always be available.
		if (!in_array($conf->currency, $TCurrency) && !$excludeConfCurrency) {
			$TCurrency[$conf->currency] = $conf->currency;
		}
		if (count($TCurrency) > 0) {
			foreach ($langs->cache_currencies as $code_iso => $currency) {
				if (isset($TCurrency[$code_iso])) {
					if (!empty($selected) && $selected == $code_iso) {
						$out .= '<option value="'.$code_iso.'" selected="selected">';
					} else {
						$out .= '<option value="'.$code_iso.'">';
					}

					$out .= $currency['label'];
					$out .= ' ('.$langs->getCurrencySymbol($code_iso).')';
					$out .= '</option>';
				}
			}
		}

		$out .= '</select>';
		// Make select dynamic
		include_once DOL_DOCUMENT_ROOT.'/core/lib/ajax.lib.php';
		$out .= ajax_combobox($htmlname);

		return $out;
	}

	// phpcs:disable PEAR.NamingConventions.ValidFunctionName.ScopeNotCamelCaps
	/**
	 *  Load into the cache vat rates of a country
	 *
	 *  @param	string	$country_code		Country code with quotes ("'CA'", or "'CA,IN,...'")
	 *  @return	int							Nb of loaded lines, 0 if already loaded, <0 if KO
	 */
	public function load_cache_vatrates($country_code)
	{
		// phpcs:enable
		global $langs;

		$num = count($this->cache_vatrates);
		if ($num > 0) {
			return $num; // Cache already loaded
		}

		dol_syslog(__METHOD__, LOG_DEBUG);

		$sql = "SELECT DISTINCT t.rowid, t.code, t.taux, t.localtax1, t.localtax1_type, t.localtax2, t.localtax2_type, t.recuperableonly";
		$sql .= " FROM ".$this->db->prefix()."c_tva as t, ".$this->db->prefix()."c_country as c";
		$sql .= " WHERE t.fk_pays = c.rowid";
		$sql .= " AND t.active > 0";
		$sql .= " AND c.code IN (".$this->db->sanitize($country_code, 1).")";
		$sql .= " ORDER BY t.code ASC, t.taux ASC, t.recuperableonly ASC";

		$resql = $this->db->query($sql);
		if ($resql) {
			$num = $this->db->num_rows($resql);
			if ($num) {
				for ($i = 0; $i < $num; $i++) {
					$obj = $this->db->fetch_object($resql);
					$this->cache_vatrates[$i]['rowid']	= $obj->rowid;
					$this->cache_vatrates[$i]['code'] = $obj->code;
					$this->cache_vatrates[$i]['txtva']	= $obj->taux;
					$this->cache_vatrates[$i]['nprtva'] = $obj->recuperableonly;
					$this->cache_vatrates[$i]['localtax1']	    = $obj->localtax1;
					$this->cache_vatrates[$i]['localtax1_type']	= $obj->localtax1_type;
					$this->cache_vatrates[$i]['localtax2']	    = $obj->localtax2;
					$this->cache_vatrates[$i]['localtax2_type']	= $obj->localtax1_type;

					$this->cache_vatrates[$i]['label'] = $obj->taux.'%'.($obj->code ? ' ('.$obj->code.')' : ''); // Label must contains only 0-9 , . % or *
					$this->cache_vatrates[$i]['labelallrates'] = $obj->taux.'/'.($obj->localtax1 ? $obj->localtax1 : '0').'/'.($obj->localtax2 ? $obj->localtax2 : '0').($obj->code ? ' ('.$obj->code.')' : ''); // Must never be used as key, only label
					$positiverates = '';
					if ($obj->taux) {
						$positiverates .= ($positiverates ? '/' : '').$obj->taux;
					}
					if ($obj->localtax1) {
						$positiverates .= ($positiverates ? '/' : '').$obj->localtax1;
					}
					if ($obj->localtax2) {
						$positiverates .= ($positiverates ? '/' : '').$obj->localtax2;
					}
					if (empty($positiverates)) {
						$positiverates = '0';
					}
					$this->cache_vatrates[$i]['labelpositiverates'] = $positiverates.($obj->code ? ' ('.$obj->code.')' : ''); // Must never be used as key, only label
				}

				return $num;
			} else {
				$this->error = '<span class="error">'.$langs->trans("ErrorNoVATRateDefinedForSellerCountry", $country_code).'</span>';
				return -1;
			}
		} else {
			$this->error = '<span class="error">'.$this->db->error().'</span>';
			return -2;
		}
	}

	// phpcs:disable PEAR.NamingConventions.ValidFunctionName.ScopeNotCamelCaps
	/**
	 *  Output an HTML select vat rate.
	 *  The name of this function should be selectVat. We keep bad name for compatibility purpose.
	 *
	 *  @param	string	      $htmlname           Name of HTML select field
	 *  @param  float|string  $selectedrate       Force preselected vat rate. Can be '8.5' or '8.5 (NOO)' for example. Use '' for no forcing.
	 *  @param  Societe	      $societe_vendeuse   Thirdparty seller
	 *  @param  Societe	      $societe_acheteuse  Thirdparty buyer
	 *  @param  int		      $idprod             Id product. O if unknown of NA.
	 *  @param  int		      $info_bits          Miscellaneous information on line (1 for NPR)
	 *  @param  int|string    $type               ''=Unknown, 0=Product, 1=Service (Used if idprod not defined)
	 *                  		                  Si vendeur non assujeti a TVA, TVA par defaut=0. Fin de regle.
	 *                  					      Si le (pays vendeur = pays acheteur) alors la TVA par defaut=TVA du produit vendu. Fin de regle.
	 *                  					      Si (vendeur et acheteur dans Communaute europeenne) et bien vendu = moyen de transports neuf (auto, bateau, avion), TVA par defaut=0 (La TVA doit etre paye par l'acheteur au centre d'impots de son pays et non au vendeur). Fin de regle.
	 *                                            Si vendeur et acheteur dans Communauté européenne et acheteur= particulier alors TVA par défaut=TVA du produit vendu. Fin de règle.
	 *                                            Si vendeur et acheteur dans Communauté européenne et acheteur= entreprise alors TVA par défaut=0. Fin de règle.
	 *                  					      Sinon la TVA proposee par defaut=0. Fin de regle.
	 *  @param	bool	     $options_only		  Return HTML options lines only (for ajax treatment)
	 *  @param  int          $mode                0=Use vat rate as key in combo list, 1=Add VAT code after vat rate into key, -1=Use id of vat line as key
	 *  @return	string
	 */
	public function load_tva($htmlname = 'tauxtva', $selectedrate = '', $societe_vendeuse = '', $societe_acheteuse = '', $idprod = 0, $info_bits = 0, $type = '', $options_only = false, $mode = 0)
	{
		// phpcs:enable
		global $langs, $conf, $mysoc;

		$langs->load('errors');

		$return = '';

		// Define defaultnpr, defaultttx and defaultcode
		$defaultnpr = ($info_bits & 0x01);
		$defaultnpr = (preg_match('/\*/', $selectedrate) ? 1 : $defaultnpr);
		$defaulttx = str_replace('*', '', $selectedrate);
		$defaultcode = '';
		$reg = array();
		if (preg_match('/\((.*)\)/', $defaulttx, $reg)) {
			$defaultcode = $reg[1];
			$defaulttx = preg_replace('/\s*\(.*\)/', '', $defaulttx);
		}
		//var_dump($selectedrate.'-'.$defaulttx.'-'.$defaultnpr.'-'.$defaultcode);

		// Check parameters
		if (is_object($societe_vendeuse) && !$societe_vendeuse->country_code) {
			if ($societe_vendeuse->id == $mysoc->id) {
				$return .= '<span class="error">'.$langs->trans("ErrorYourCountryIsNotDefined").'</span>';
			} else {
				$return .= '<span class="error">'.$langs->trans("ErrorSupplierCountryIsNotDefined").'</span>';
			}
			return $return;
		}

		//var_dump($societe_acheteuse);
		//print "name=$name, selectedrate=$selectedrate, seller=".$societe_vendeuse->country_code." buyer=".$societe_acheteuse->country_code." buyer is company=".$societe_acheteuse->isACompany()." idprod=$idprod, info_bits=$info_bits type=$type";
		//exit;

		// Define list of countries to use to search VAT rates to show
		// First we defined code_country to use to find list
		if (is_object($societe_vendeuse)) {
			$code_country = "'".$societe_vendeuse->country_code."'";
		} else {
			$code_country = "'".$mysoc->country_code."'"; // Pour compatibilite ascendente
		}
		if (!empty($conf->global->SERVICE_ARE_ECOMMERCE_200238EC)) {    // If option to have vat for end customer for services is on
			require_once DOL_DOCUMENT_ROOT.'/core/lib/company.lib.php';
			if (!isInEEC($societe_vendeuse) && (!is_object($societe_acheteuse) || (isInEEC($societe_acheteuse) && !$societe_acheteuse->isACompany()))) {
				// We also add the buyer
				if (is_numeric($type)) {
					if ($type == 1) { // We know product is a service
						$code_country .= ",'".$societe_acheteuse->country_code."'";
					}
				} elseif (!$idprod) {  // We don't know type of product
					$code_country .= ",'".$societe_acheteuse->country_code."'";
				} else {
					$prodstatic = new Product($this->db);
					$prodstatic->fetch($idprod);
					if ($prodstatic->type == Product::TYPE_SERVICE) {   // We know product is a service
						$code_country .= ",'".$societe_acheteuse->country_code."'";
					}
				}
			}
		}

		// Now we get list
		$num = $this->load_cache_vatrates($code_country); // If no vat defined, return -1 with message into this->error

		if ($num > 0) {
			// Definition du taux a pre-selectionner (si defaulttx non force et donc vaut -1 ou '')
			if ($defaulttx < 0 || dol_strlen($defaulttx) == 0) {
				$tmpthirdparty = new Societe($this->db);
				$defaulttx = get_default_tva($societe_vendeuse, (is_object($societe_acheteuse) ? $societe_acheteuse : $tmpthirdparty), $idprod);
				$defaultnpr = get_default_npr($societe_vendeuse, (is_object($societe_acheteuse) ? $societe_acheteuse : $tmpthirdparty), $idprod);
				if (preg_match('/\((.*)\)/', $defaulttx, $reg)) {
					$defaultcode = $reg[1];
					$defaulttx = preg_replace('/\s*\(.*\)/', '', $defaulttx);
				}
				if (empty($defaulttx)) {
					$defaultnpr = 0;
				}
			}

			// Si taux par defaut n'a pu etre determine, on prend dernier de la liste.
			// Comme ils sont tries par ordre croissant, dernier = plus eleve = taux courant
			if ($defaulttx < 0 || dol_strlen($defaulttx) == 0) {
				if (empty($conf->global->MAIN_VAT_DEFAULT_IF_AUTODETECT_FAILS)) {
					$defaulttx = $this->cache_vatrates[$num - 1]['txtva'];
				} else {
					$defaulttx = ($conf->global->MAIN_VAT_DEFAULT_IF_AUTODETECT_FAILS == 'none' ? '' : $conf->global->MAIN_VAT_DEFAULT_IF_AUTODETECT_FAILS);
				}
			}

			// Disabled if seller is not subject to VAT
			$disabled = false;
			$title = '';
			if (is_object($societe_vendeuse) && $societe_vendeuse->id == $mysoc->id && $societe_vendeuse->tva_assuj == "0") {
				// Override/enable VAT for expense report regardless of global setting - needed if expense report used for business expenses instead
				// of using supplier invoices (this is a very bad idea !)
				if (empty($conf->global->EXPENSEREPORT_OVERRIDE_VAT)) {
					$title = ' title="'.$langs->trans('VATIsNotUsed').'"';
					$disabled = true;
				}
			}

			if (!$options_only) {
				$return .= '<select class="flat minwidth75imp" id="'.$htmlname.'" name="'.$htmlname.'"'.($disabled ? ' disabled' : '').$title.'>';
			}

			$selectedfound = false;
			foreach ($this->cache_vatrates as $rate) {
				// Keep only 0 if seller is not subject to VAT
				if ($disabled && $rate['txtva'] != 0) {
					continue;
				}

				// Define key to use into select list
				$key = $rate['txtva'];
				$key .= $rate['nprtva'] ? '*' : '';
				if ($mode > 0 && $rate['code']) {
					$key .= ' ('.$rate['code'].')';
				}
				if ($mode < 0) {
					$key = $rate['rowid'];
				}

				$return .= '<option value="'.$key.'"';
				if (!$selectedfound) {
					if ($defaultcode) { // If defaultcode is defined, we used it in priority to select combo option instead of using rate+npr flag
						if ($defaultcode == $rate['code']) {
							$return .= ' selected';
							$selectedfound = true;
						}
					} elseif ($rate['txtva'] == $defaulttx && $rate['nprtva'] == $defaultnpr) {
						$return .= ' selected';
						$selectedfound = true;
					}
				}
				$return .= '>';
				//if (! empty($conf->global->MAIN_VAT_SHOW_POSITIVE_RATES))
				if ($mysoc->country_code == 'IN' || !empty($conf->global->MAIN_VAT_LABEL_IS_POSITIVE_RATES)) {
					$return .= $rate['labelpositiverates'];
				} else {
					$return .= vatrate($rate['label']);
				}
				//$return.=($rate['code']?' '.$rate['code']:'');
				$return .= (empty($rate['code']) && $rate['nprtva']) ? ' *' : ''; // We show the *  (old behaviour only if new vat code is not used)

				$return .= '</option>';
			}

			if (!$options_only) {
				$return .= '</select>';
			}
		} else {
			$return .= $this->error;
		}

		$this->num = $num;
		return $return;
	}


	// phpcs:disable PEAR.NamingConventions.ValidFunctionName.ScopeNotCamelCaps
	/**
	 *  Show a HTML widget to input a date or combo list for day, month, years and optionaly hours and minutes.
	 *  Fields are preselected with :
	 *            	- set_time date (must be a local PHP server timestamp or string date with format 'YYYY-MM-DD' or 'YYYY-MM-DD HH:MM')
	 *            	- local date in user area, if set_time is '' (so if set_time is '', output may differs when done from two different location)
	 *            	- Empty (fields empty), if set_time is -1 (in this case, parameter empty must also have value 1)
	 *
	 *	@param	integer	    $set_time 		Pre-selected date (must be a local PHP server timestamp), -1 to keep date not preselected, '' to use current date with 00:00 hour (Parameter 'empty' must be 0 or 2).
	 *	@param	string		$prefix			Prefix for fields name
	 *	@param	int			$h				1 or 2=Show also hours (2=hours on a new line), -1 has same effect but hour and minutes are prefilled with 23:59 if date is empty, 3 show hour always empty
	 *	@param	int			$m				1=Show also minutes, -1 has same effect but hour and minutes are prefilled with 23:59 if date is empty, 3 show minutes always empty
	 *	@param	int			$empty			0=Fields required, 1=Empty inputs are allowed, 2=Empty inputs are allowed for hours only
	 *	@param	string		$form_name 		Not used
	 *	@param	int			$d				1=Show days, month, years
	 * 	@param	int			$addnowlink		Add a link "Now"
	 * 	@param	int			$nooutput		Do not output html string but return it
	 * 	@param 	int			$disabled		Disable input fields
	 *  @param  int			$fullday        When a checkbox with this html name is on, hour and day are set with 00:00 or 23:59
	 *  @param	string		$addplusone		Add a link "+1 hour". Value must be name of another select_date field.
	 *  @param  datetime    $adddateof      Add a link "Date of invoice" using the following date.
	 *  @return	string|void					Nothing or string if nooutput is 1
	 *  @deprecated
	 *  @see    selectDate(), form_date(), select_month(), select_year(), select_dayofweek()
	 */
	public function select_date($set_time = '', $prefix = 're', $h = 0, $m = 0, $empty = 0, $form_name = "", $d = 1, $addnowlink = 0, $nooutput = 0, $disabled = 0, $fullday = '', $addplusone = '', $adddateof = '')
	{
		// phpcs:enable
		$retstring = $this->selectDate($set_time, $prefix, $h, $m, $empty, $form_name, $d, $addnowlink, $disabled, $fullday, $addplusone, $adddateof);
		if (!empty($nooutput)) {
			return $retstring;
		}
		print $retstring;
		return;
	}

	/**
	 *  Show 2 HTML widget to input a date or combo list for day, month, years and optionaly hours and minutes.
	 *  Fields are preselected with :
	 *              - set_time date (must be a local PHP server timestamp or string date with format 'YYYY-MM-DD' or 'YYYY-MM-DD HH:MM')
	 *              - local date in user area, if set_time is '' (so if set_time is '', output may differs when done from two different location)
	 *              - Empty (fields empty), if set_time is -1 (in this case, parameter empty must also have value 1)
	 *
	 *  @param  integer     $set_time       Pre-selected date (must be a local PHP server timestamp), -1 to keep date not preselected, '' to use current date with 00:00 hour (Parameter 'empty' must be 0 or 2).
	 *  @param  integer     $set_time_end       Pre-selected date (must be a local PHP server timestamp), -1 to keep date not preselected, '' to use current date with 00:00 hour (Parameter 'empty' must be 0 or 2).
	 *  @param	string		$prefix			Prefix for fields name
	 *  @param	string		$empty			0=Fields required, 1=Empty inputs are allowed, 2=Empty inputs are allowed for hours only
	 * 	@return string                      Html for selectDate
	 *  @see    form_date(), select_month(), select_year(), select_dayofweek()
	 */
	public function selectDateToDate($set_time = '', $set_time_end = '', $prefix = 're', $empty = 0)
	{
		global $langs;

		$ret = $this->selectDate($set_time, $prefix.'_start', 0, 0, $empty, '', 1, 0, 0, '', '', '', '', 1, '', $langs->trans("from"), 'tzuserrel');
		$ret .= '<br>';
		$ret .= $this->selectDate($set_time_end, $prefix.'_end', 0, 0, $empty, '', 1, 0, 0, '', '', '', '', 1, '', $langs->trans("to"), 'tzuserrel');
		return $ret;
	}

	/**
	 *  Show a HTML widget to input a date or combo list for day, month, years and optionaly hours and minutes.
	 *  Fields are preselected with :
	 *              - set_time date (must be a local PHP server timestamp or string date with format 'YYYY-MM-DD' or 'YYYY-MM-DD HH:MM')
	 *              - local date in user area, if set_time is '' (so if set_time is '', output may differs when done from two different location)
	 *              - Empty (fields empty), if set_time is -1 (in this case, parameter empty must also have value 1)
	 *
	 *  @param  integer     $set_time       Pre-selected date (must be a local PHP server timestamp), -1 to keep date not preselected, '' to use current date with 00:00 hour (Parameter 'empty' must be 0 or 2).
	 *  @param	string		$prefix			Prefix for fields name
	 *  @param	int			$h				1 or 2=Show also hours (2=hours on a new line), -1 has same effect but hour and minutes are prefilled with 23:59 if date is empty, 3 show hour always empty
	 *	@param	int			$m				1=Show also minutes, -1 has same effect but hour and minutes are prefilled with 23:59 if date is empty, 3 show minutes always empty
	 *	@param	int			$empty			0=Fields required, 1=Empty inputs are allowed, 2=Empty inputs are allowed for hours only
	 *	@param	string		$form_name 		Not used
	 *	@param	int			$d				1=Show days, month, years
	 * 	@param	int			$addnowlink		Add a link "Now", 1 with server time, 2 with local computer time
	 * 	@param 	int			$disabled		Disable input fields
	 *  @param  int			$fullday        When a checkbox with id #fullday is checked, hours are set with 00:00 (if value if 'fulldaystart') or 23:59 (if value is 'fulldayend')
	 *  @param	string		$addplusone		Add a link "+1 hour". Value must be name of another selectDate field.
	 *  @param  datetime    $adddateof      Add a link "Date of ..." using the following date. See also $labeladddateof for the label used.
	 *  @param  string      $openinghours   Specify hour start and hour end for the select ex 8,20
	 *  @param  int         $stepminutes    Specify step for minutes between 1 and 30
	 *  @param	string		$labeladddateof Label to use for the $adddateof parameter.
	 *  @param	string 		$placeholder    Placeholder
	 *  @param	mixed		$gm				'auto' (for backward compatibility, avoid this), 'gmt' or 'tzserver' or 'tzuserrel'
	 * 	@return string                      Html for selectDate
	 *  @see    form_date(), select_month(), select_year(), select_dayofweek()
	 */
	public function selectDate($set_time = '', $prefix = 're', $h = 0, $m = 0, $empty = 0, $form_name = "", $d = 1, $addnowlink = 0, $disabled = 0, $fullday = '', $addplusone = '', $adddateof = '', $openinghours = '', $stepminutes = 1, $labeladddateof = '', $placeholder = '', $gm = 'auto')
	{
		global $conf, $langs;

		if ($gm === 'auto') {
			$gm = (empty($conf) ? 'tzserver' : $conf->tzuserinputkey);
		}

		$retstring = '';

		if ($prefix == '') {
			$prefix = 're';
		}
		if ($h == '') {
			$h = 0;
		}
		if ($m == '') {
			$m = 0;
		}
		$emptydate = 0;
		$emptyhours = 0;
		if ($stepminutes <= 0 || $stepminutes > 30) {
			$stepminutes = 1;
		}
		if ($empty == 1) {
			$emptydate = 1;
			$emptyhours = 1;
		}
		if ($empty == 2) {
			$emptydate = 0;
			$emptyhours = 1;
		}
		$orig_set_time = $set_time;

		if ($set_time === '' && $emptydate == 0) {
			include_once DOL_DOCUMENT_ROOT.'/core/lib/date.lib.php';
			if ($gm == 'tzuser' || $gm == 'tzuserrel') {
				$set_time = dol_now($gm);
			} else {
				$set_time = dol_now('tzuser') - (getServerTimeZoneInt('now') * 3600); // set_time must be relative to PHP server timezone
			}
		}

		// Analysis of the pre-selection date
		$reg = array();
		if (preg_match('/^([0-9]+)\-([0-9]+)\-([0-9]+)\s?([0-9]+)?:?([0-9]+)?/', $set_time, $reg)) {	// deprecated usage
			// Date format 'YYYY-MM-DD' or 'YYYY-MM-DD HH:MM:SS'
			$syear	= (!empty($reg[1]) ? $reg[1] : '');
			$smonth = (!empty($reg[2]) ? $reg[2] : '');
			$sday	= (!empty($reg[3]) ? $reg[3] : '');
			$shour	= (!empty($reg[4]) ? $reg[4] : '');
			$smin	= (!empty($reg[5]) ? $reg[5] : '');
		} elseif (strval($set_time) != '' && $set_time != -1) {
			// set_time est un timestamps (0 possible)
			$syear = dol_print_date($set_time, "%Y", $gm);
			$smonth = dol_print_date($set_time, "%m", $gm);
			$sday = dol_print_date($set_time, "%d", $gm);
			if ($orig_set_time != '') {
				$shour = dol_print_date($set_time, "%H", $gm);
				$smin = dol_print_date($set_time, "%M", $gm);
				$ssec = dol_print_date($set_time, "%S", $gm);
			} else {
				$shour = '';
				$smin = '';
				$ssec = '';
			}
		} else {
			// Date est '' ou vaut -1
			$syear = '';
			$smonth = '';
			$sday = '';
			$shour = !isset($conf->global->MAIN_DEFAULT_DATE_HOUR) ? ($h == -1 ? '23' : '') : $conf->global->MAIN_DEFAULT_DATE_HOUR;
			$smin = !isset($conf->global->MAIN_DEFAULT_DATE_MIN) ? ($h == -1 ? '59' : '') : $conf->global->MAIN_DEFAULT_DATE_MIN;
			$ssec = !isset($conf->global->MAIN_DEFAULT_DATE_SEC) ? ($h == -1 ? '59' : '') : $conf->global->MAIN_DEFAULT_DATE_SEC;
		}
		if ($h == 3) {
			$shour = '';
		}
		if ($m == 3) {
			$smin = '';
		}

		$nowgmt = dol_now('gmt');
		//var_dump(dol_print_date($nowgmt, 'dayhourinputnoreduce', 'tzuserrel'));

		// You can set MAIN_POPUP_CALENDAR to 'eldy' or 'jquery'
		$usecalendar = 'combo';
		if (!empty($conf->use_javascript_ajax) && (empty($conf->global->MAIN_POPUP_CALENDAR) || $conf->global->MAIN_POPUP_CALENDAR != "none")) {
			$usecalendar = ((empty($conf->global->MAIN_POPUP_CALENDAR) || $conf->global->MAIN_POPUP_CALENDAR == 'eldy') ? 'jquery' : $conf->global->MAIN_POPUP_CALENDAR);
		}

		if ($d) {
			// Show date with popup
			if ($usecalendar != 'combo') {
				$formated_date = '';
				//print "e".$set_time." t ".$conf->format_date_short;
				if (strval($set_time) != '' && $set_time != -1) {
					//$formated_date=dol_print_date($set_time,$conf->format_date_short);
					$formated_date = dol_print_date($set_time, $langs->trans("FormatDateShortInput"), $gm); // FormatDateShortInput for dol_print_date / FormatDateShortJavaInput that is same for javascript
				}

				// Calendrier popup version eldy
				if ($usecalendar == "eldy") {
					// Input area to enter date manually
					$retstring .= '<input id="'.$prefix.'" name="'.$prefix.'" type="text" class="maxwidthdate" maxlength="11" value="'.$formated_date.'"';
					$retstring .= ($disabled ? ' disabled' : '');
					$retstring .= ' onChange="dpChangeDay(\''.$prefix.'\',\''.$langs->trans("FormatDateShortJavaInput").'\'); "'; // FormatDateShortInput for dol_print_date / FormatDateShortJavaInput that is same for javascript
					$retstring .= '>';

					// Icon calendar
					$retstringbuttom = '';
					if (!$disabled) {
						$retstringbuttom = '<button id="'.$prefix.'Button" type="button" class="dpInvisibleButtons"';
						$base = DOL_URL_ROOT.'/core/';
						$retstringbuttom .= ' onClick="showDP(\''.$base.'\',\''.$prefix.'\',\''.$langs->trans("FormatDateShortJavaInput").'\',\''.$langs->defaultlang.'\');"';
						$retstringbuttom .= '>'.img_object($langs->trans("SelectDate"), 'calendarday', 'class="datecallink"').'</button>';
					} else {
						$retstringbuttom = '<button id="'.$prefix.'Button" type="button" class="dpInvisibleButtons">'.img_object($langs->trans("Disabled"), 'calendarday', 'class="datecallink"').'</button>';
					}
					$retstring = $retstringbuttom.$retstring;

					$retstring .= '<input type="hidden" id="'.$prefix.'day"   name="'.$prefix.'day"   value="'.$sday.'">'."\n";
					$retstring .= '<input type="hidden" id="'.$prefix.'month" name="'.$prefix.'month" value="'.$smonth.'">'."\n";
					$retstring .= '<input type="hidden" id="'.$prefix.'year"  name="'.$prefix.'year"  value="'.$syear.'">'."\n";
				} elseif ($usecalendar == 'jquery') {
					if (!$disabled) {
						// Output javascript for datepicker
						$retstring .= "<script type='text/javascript'>";
						$retstring .= "$(function(){ $('#".$prefix."').datepicker({
							dateFormat: '".$langs->trans("FormatDateShortJQueryInput")."',
							autoclose: true,
							todayHighlight: true,";
						if (!empty($conf->dol_use_jmobile)) {
							$retstring .= "
								beforeShow: function (input, datePicker) {
									input.disabled = true;
								},
								onClose: function (dateText, datePicker) {
									this.disabled = false;
								},
								";
						}
						// Note: We don't need monthNames, monthNamesShort, dayNames, dayNamesShort, dayNamesMin, they are set globally on datepicker component in lib_head.js.php
						if (empty($conf->global->MAIN_POPUP_CALENDAR_ON_FOCUS)) {
							$retstring .= "
								showOn: 'button',	/* both has problem with autocompletion */
								buttonImage: '".DOL_URL_ROOT."/theme/".dol_escape_js($conf->theme)."/img/object_calendarday.png',
								buttonImageOnly: true";
						}
						$retstring .= "
							}) });";
						$retstring .= "</script>";
					}

					// Zone de saisie manuelle de la date
					$retstring .= '<div class="nowrap inline-block divfordateinput">';
					$retstring .= '<input id="'.$prefix.'" name="'.$prefix.'" type="text" class="maxwidthdate" maxlength="11" value="'.$formated_date.'"';
					$retstring .= ($disabled ? ' disabled' : '');
					$retstring .= ($placeholder ? ' placeholder="'.dol_escape_htmltag($placeholder).'"' : '');
					$retstring .= ' onChange="dpChangeDay(\''.dol_escape_js($prefix).'\',\''.dol_escape_js($langs->trans("FormatDateShortJavaInput")).'\'); "'; // FormatDateShortInput for dol_print_date / FormatDateShortJavaInput that is same for javascript
					$retstring .= '>';

					// Icone calendrier
					if (!$disabled) {
						/* Not required. Managed by option buttonImage of jquery
						$retstring.=img_object($langs->trans("SelectDate"),'calendarday','id="'.$prefix.'id" class="datecallink"');
						$retstring.="<script type='text/javascript'>";
						$retstring.="jQuery(document).ready(function() {";
						$retstring.='	jQuery("#'.$prefix.'id").click(function() {';
						$retstring.="    	jQuery('#".$prefix."').focus();";
						$retstring.='    });';
						$retstring.='});';
						$retstring.="</script>";*/
					} else {
						$retstringbutton = '<button id="'.$prefix.'Button" type="button" class="dpInvisibleButtons">'.img_object($langs->trans("Disabled"), 'calendarday', 'class="datecallink"').'</button>';
						$retsring = $retstringbutton.$retstring;
					}

					$retstring .= '</div>';
					$retstring .= '<input type="hidden" id="'.$prefix.'day"   name="'.$prefix.'day"   value="'.$sday.'">'."\n";
					$retstring .= '<input type="hidden" id="'.$prefix.'month" name="'.$prefix.'month" value="'.$smonth.'">'."\n";
					$retstring .= '<input type="hidden" id="'.$prefix.'year"  name="'.$prefix.'year"  value="'.$syear.'">'."\n";
				} else {
					$retstring .= "Bad value of MAIN_POPUP_CALENDAR";
				}
			} else {
				// Show date with combo selects
				// Day
				$retstring .= '<select'.($disabled ? ' disabled' : '').' class="flat valignmiddle maxwidth50imp" id="'.$prefix.'day" name="'.$prefix.'day">';

				if ($emptydate || $set_time == -1) {
					$retstring .= '<option value="0" selected>&nbsp;</option>';
				}

				for ($day = 1; $day <= 31; $day++) {
					$retstring .= '<option value="'.$day.'"'.($day == $sday ? ' selected' : '').'>'.$day.'</option>';
				}

				$retstring .= "</select>";

				$retstring .= '<select'.($disabled ? ' disabled' : '').' class="flat valignmiddle maxwidth75imp" id="'.$prefix.'month" name="'.$prefix.'month">';
				if ($emptydate || $set_time == -1) {
					$retstring .= '<option value="0" selected>&nbsp;</option>';
				}

				// Month
				for ($month = 1; $month <= 12; $month++) {
					$retstring .= '<option value="'.$month.'"'.($month == $smonth ? ' selected' : '').'>';
					$retstring .= dol_print_date(mktime(12, 0, 0, $month, 1, 2000), "%b");
					$retstring .= "</option>";
				}
				$retstring .= "</select>";

				// Year
				if ($emptydate || $set_time == -1) {
					$retstring .= '<input'.($disabled ? ' disabled' : '').' placeholder="'.dol_escape_htmltag($langs->trans("Year")).'" class="flat maxwidth50imp valignmiddle" type="number" min="0" max="3000" maxlength="4" id="'.$prefix.'year" name="'.$prefix.'year" value="'.$syear.'">';
				} else {
					$retstring .= '<select'.($disabled ? ' disabled' : '').' class="flat valignmiddle maxwidth75imp" id="'.$prefix.'year" name="'.$prefix.'year">';

					for ($year = $syear - 10; $year < $syear + 10; $year++) {
						$retstring .= '<option value="'.$year.'"'.($year == $syear ? ' selected' : '').'>'.$year.'</option>';
					}
					$retstring .= "</select>\n";
				}
			}
		}

		if ($d && $h) {
			$retstring .= ($h == 2 ? '<br>' : ' ');
			$retstring .= '<span class="nowraponall">';
		}

		if ($h) {
			$hourstart = 0;
			$hourend = 24;
			if ($openinghours != '') {
				$openinghours = explode(',', $openinghours);
				$hourstart = $openinghours[0];
				$hourend = $openinghours[1];
				if ($hourend < $hourstart) {
					$hourend = $hourstart;
				}
			}
			// Show hour
			$retstring .= '<select'.($disabled ? ' disabled' : '').' class="flat valignmiddle maxwidth50 '.($fullday ? $fullday.'hour' : '').'" id="'.$prefix.'hour" name="'.$prefix.'hour">';
			if ($emptyhours) {
				$retstring .= '<option value="-1">&nbsp;</option>';
			}
			for ($hour = $hourstart; $hour < $hourend; $hour++) {
				if (strlen($hour) < 2) {
					$hour = "0".$hour;
				}
				$retstring .= '<option value="'.$hour.'"'.(($hour == $shour) ? ' selected' : '').'>'.$hour;
				//$retstring .= (empty($conf->dol_optimize_smallscreen) ? '' : 'H');
				$retstring .= '</option>';
			}
			$retstring .= '</select>';
			//if ($m && empty($conf->dol_optimize_smallscreen)) $retstring .= ":";
			if ($m) {
				$retstring .= ":";
			}
		}

		if ($m) {
			// Show minutes
			$retstring .= '<select'.($disabled ? ' disabled' : '').' class="flat valignmiddle maxwidth50 '.($fullday ? $fullday.'min' : '').'" id="'.$prefix.'min" name="'.$prefix.'min">';
			if ($emptyhours) {
				$retstring .= '<option value="-1">&nbsp;</option>';
			}
			for ($min = 0; $min < 60; $min += $stepminutes) {
				if (strlen($min) < 2) {
					$min = "0".$min;
				}
				$retstring .= '<option value="'.$min.'"'.(($min == $smin) ? ' selected' : '').'>'.$min.(empty($conf->dol_optimize_smallscreen) ? '' : '').'</option>';
			}
			$retstring .= '</select>';

			$retstring .= '<input type="hidden" name="'.$prefix.'sec" value="'.$ssec.'">';
		}

		if ($d && $h) {
			$retstring .= '</span>';
		}

		// Add a "Now" link
		if ($conf->use_javascript_ajax && $addnowlink) {
			// Script which will be inserted in the onClick of the "Now" link
			$reset_scripts = "";
			if ($addnowlink == 2) { // local computer time
				// pad add leading 0 on numbers
				$reset_scripts .= "Number.prototype.pad = function(size) {
                        var s = String(this);
                        while (s.length < (size || 2)) {s = '0' + s;}
                        return s;
                    };
                    var d = new Date();";
			}

			// Generate the date part, depending on the use or not of the javascript calendar
			if ($addnowlink == 1) { // server time expressed in user time setup
				$reset_scripts .= 'jQuery(\'#'.$prefix.'\').val(\''.dol_print_date($nowgmt, 'day', 'tzuserrel').'\');';
				$reset_scripts .= 'jQuery(\'#'.$prefix.'day\').val(\''.dol_print_date($nowgmt, '%d', 'tzuserrel').'\');';
				$reset_scripts .= 'jQuery(\'#'.$prefix.'month\').val(\''.dol_print_date($nowgmt, '%m', 'tzuserrel').'\');';
				$reset_scripts .= 'jQuery(\'#'.$prefix.'year\').val(\''.dol_print_date($nowgmt, '%Y', 'tzuserrel').'\');';
			} elseif ($addnowlink == 2) {
				/* Disabled because the output does not use the string format defined by FormatDateShort key to forge the value into #prefix.
				 * This break application for foreign languages.
				$reset_scripts .= 'jQuery(\'#'.$prefix.'\').val(d.toLocaleDateString(\''.str_replace('_', '-', $langs->defaultlang).'\'));';
				$reset_scripts .= 'jQuery(\'#'.$prefix.'day\').val(d.getDate().pad());';
				$reset_scripts .= 'jQuery(\'#'.$prefix.'month\').val(parseInt(d.getMonth().pad()) + 1);';
				$reset_scripts .= 'jQuery(\'#'.$prefix.'year\').val(d.getFullYear());';
				*/
				$reset_scripts .= 'jQuery(\'#'.$prefix.'\').val(\''.dol_print_date($nowgmt, 'day', 'tzuserrel').'\');';
				$reset_scripts .= 'jQuery(\'#'.$prefix.'day\').val(\''.dol_print_date($nowgmt, '%d', 'tzuserrel').'\');';
				$reset_scripts .= 'jQuery(\'#'.$prefix.'month\').val(\''.dol_print_date($nowgmt, '%m', 'tzuserrel').'\');';
				$reset_scripts .= 'jQuery(\'#'.$prefix.'year\').val(\''.dol_print_date($nowgmt, '%Y', 'tzuserrel').'\');';
			}
			/*if ($usecalendar == "eldy")
			{
				$base=DOL_URL_ROOT.'/core/';
				$reset_scripts .= 'resetDP(\''.$base.'\',\''.$prefix.'\',\''.$langs->trans("FormatDateShortJavaInput").'\',\''.$langs->defaultlang.'\');';
			}
			else
			{
				$reset_scripts .= 'this.form.elements[\''.$prefix.'day\'].value=formatDate(new Date(), \'d\'); ';
				$reset_scripts .= 'this.form.elements[\''.$prefix.'month\'].value=formatDate(new Date(), \'M\'); ';
				$reset_scripts .= 'this.form.elements[\''.$prefix.'year\'].value=formatDate(new Date(), \'yyyy\'); ';
			}*/
			// Update the hour part
			if ($h) {
				if ($fullday) {
					$reset_scripts .= " if (jQuery('#fullday:checked').val() == null) {";
				}
				//$reset_scripts .= 'this.form.elements[\''.$prefix.'hour\'].value=formatDate(new Date(), \'HH\'); ';
				if ($addnowlink == 1) {
					$reset_scripts .= 'jQuery(\'#'.$prefix.'hour\').val(\''.dol_print_date($nowgmt, '%H', 'tzuserrel').'\');';
					$reset_scripts .= 'jQuery(\'#'.$prefix.'hour\').change();';
				} elseif ($addnowlink == 2) {
					$reset_scripts .= 'jQuery(\'#'.$prefix.'hour\').val(d.getHours().pad());';
					$reset_scripts .= 'jQuery(\'#'.$prefix.'hour\').change();';
				}

				if ($fullday) {
					$reset_scripts .= ' } ';
				}
			}
			// Update the minute part
			if ($m) {
				if ($fullday) {
					$reset_scripts .= " if (jQuery('#fullday:checked').val() == null) {";
				}
				//$reset_scripts .= 'this.form.elements[\''.$prefix.'min\'].value=formatDate(new Date(), \'mm\'); ';
				if ($addnowlink == 1) {
					$reset_scripts .= 'jQuery(\'#'.$prefix.'min\').val(\''.dol_print_date($nowgmt, '%M', 'tzuserrel').'\');';
					$reset_scripts .= 'jQuery(\'#'.$prefix.'min\').change();';
				} elseif ($addnowlink == 2) {
					$reset_scripts .= 'jQuery(\'#'.$prefix.'min\').val(d.getMinutes().pad());';
					$reset_scripts .= 'jQuery(\'#'.$prefix.'min\').change();';
				}
				if ($fullday) {
					$reset_scripts .= ' } ';
				}
			}
			// If reset_scripts is not empty, print the link with the reset_scripts in the onClick
			if ($reset_scripts && empty($conf->dol_optimize_smallscreen)) {
				$retstring .= ' <button class="dpInvisibleButtons datenowlink" id="'.$prefix.'ButtonNow" type="button" name="_useless" value="now" onClick="'.$reset_scripts.'">';
				$retstring .= $langs->trans("Now");
				$retstring .= '</button> ';
			}
		}

		// Add a "Plus one hour" link
		if ($conf->use_javascript_ajax && $addplusone) {
			// Script which will be inserted in the onClick of the "Add plusone" link
			$reset_scripts = "";

			// Generate the date part, depending on the use or not of the javascript calendar
			$reset_scripts .= 'jQuery(\'#'.$prefix.'\').val(\''.dol_print_date($nowgmt, 'dayinputnoreduce', 'tzuserrel').'\');';
			$reset_scripts .= 'jQuery(\'#'.$prefix.'day\').val(\''.dol_print_date($nowgmt, '%d', 'tzuserrel').'\');';
			$reset_scripts .= 'jQuery(\'#'.$prefix.'month\').val(\''.dol_print_date($nowgmt, '%m', 'tzuserrel').'\');';
			$reset_scripts .= 'jQuery(\'#'.$prefix.'year\').val(\''.dol_print_date($nowgmt, '%Y', 'tzuserrel').'\');';
			// Update the hour part
			if ($h) {
				if ($fullday) {
					$reset_scripts .= " if (jQuery('#fullday:checked').val() == null) {";
				}
				$reset_scripts .= 'jQuery(\'#'.$prefix.'hour\').val(\''.dol_print_date($nowgmt, '%H', 'tzuserrel').'\');';
				if ($fullday) {
					$reset_scripts .= ' } ';
				}
			}
			// Update the minute part
			if ($m) {
				if ($fullday) {
					$reset_scripts .= " if (jQuery('#fullday:checked').val() == null) {";
				}
				$reset_scripts .= 'jQuery(\'#'.$prefix.'min\').val(\''.dol_print_date($nowgmt, '%M', 'tzuserrel').'\');';
				if ($fullday) {
					$reset_scripts .= ' } ';
				}
			}
			// If reset_scripts is not empty, print the link with the reset_scripts in the onClick
			if ($reset_scripts && empty($conf->dol_optimize_smallscreen)) {
				$retstring .= ' <button class="dpInvisibleButtons datenowlink" id="'.$prefix.'ButtonPlusOne" type="button" name="_useless2" value="plusone" onClick="'.$reset_scripts.'">';
				$retstring .= $langs->trans("DateStartPlusOne");
				$retstring .= '</button> ';
			}
		}

		// Add a link to set data
		if ($conf->use_javascript_ajax && $adddateof) {
			$tmparray = dol_getdate($adddateof);
			if (empty($labeladddateof)) {
				$labeladddateof = $langs->trans("DateInvoice");
			}
			$retstring .= ' - <button class="dpInvisibleButtons datenowlink" id="dateofinvoice" type="button" name="_dateofinvoice" value="now" onclick="console.log(\'Click on now link\'); jQuery(\'#re\').val(\''.dol_print_date($adddateof, 'dayinputnoreduce').'\');jQuery(\'#reday\').val(\''.$tmparray['mday'].'\');jQuery(\'#remonth\').val(\''.$tmparray['mon'].'\');jQuery(\'#reyear\').val(\''.$tmparray['year'].'\');">'.$labeladddateof.'</a>';
		}

		return $retstring;
	}

	/**
	 * selectTypeDuration
	 *
	 * @param   string   	$prefix     	Prefix
	 * @param   string   	$selected   	Selected duration type
	 * @param	array		$excludetypes	Array of duration types to exclude. Example array('y', 'm')
	 * @return  string      	         	HTML select string
	 */
	public function selectTypeDuration($prefix, $selected = 'i', $excludetypes = array())
	{
		global $langs;

		$TDurationTypes = array(
			'y'=>$langs->trans('Years'),
			'm'=>$langs->trans('Month'),
			'w'=>$langs->trans('Weeks'),
			'd'=>$langs->trans('Days'),
			'h'=>$langs->trans('Hours'),
			'i'=>$langs->trans('Minutes')
		);

		// Removed undesired duration types
		foreach ($excludetypes as $value) {
			unset($TDurationTypes[$value]);
		}

		$retstring = '<select class="flat minwidth75 maxwidth100" id="select_'.$prefix.'type_duration" name="'.$prefix.'type_duration">';
		foreach ($TDurationTypes as $key => $typeduration) {
			$retstring .= '<option value="'.$key.'"';
			if ($key == $selected) {
				$retstring .= " selected";
			}
			$retstring .= ">".$typeduration."</option>";
		}
		$retstring .= "</select>";

		$retstring .= ajax_combobox('select_'.$prefix.'type_duration');

		return $retstring;
	}

	// phpcs:disable PEAR.NamingConventions.ValidFunctionName.ScopeNotCamelCaps
	/**
	 *  Function to show a form to select a duration on a page
	 *
	 *	@param	string		$prefix   		Prefix for input fields
	 *	@param  int			$iSecond  		Default preselected duration (number of seconds or '')
	 * 	@param	int			$disabled       Disable the combo box
	 * 	@param	string		$typehour		If 'select' then input hour and input min is a combo,
	 *						            	If 'text' input hour is in text and input min is a text,
	 *						            	If 'textselect' input hour is in text and input min is a combo
	 *  @param	integer		$minunderhours	If 1, show minutes selection under the hours
	 * 	@param	int			$nooutput		Do not output html string but return it
	 *  @return	string|void
	 */
	public function select_duration($prefix, $iSecond = '', $disabled = 0, $typehour = 'select', $minunderhours = 0, $nooutput = 0)
	{
		// phpcs:enable
		global $langs;

		$retstring = '<span class="nowraponall">';

		$hourSelected = 0;
		$minSelected = 0;

		// Hours
		if ($iSecond != '') {
			require_once DOL_DOCUMENT_ROOT.'/core/lib/date.lib.php';

			$hourSelected = convertSecondToTime($iSecond, 'allhour');
			$minSelected = convertSecondToTime($iSecond, 'min');
		}

		if ($typehour == 'select') {
			$retstring .= '<select class="flat" id="select_'.$prefix.'hour" name="'.$prefix.'hour"'.($disabled ? ' disabled' : '').'>';
			for ($hour = 0; $hour < 25; $hour++) {	// For a duration, we allow 24 hours
				$retstring .= '<option value="'.$hour.'"';
				if ($hourSelected == $hour) {
					$retstring .= " selected";
				}
				$retstring .= ">".$hour."</option>";
			}
			$retstring .= "</select>";
		} elseif ($typehour == 'text' || $typehour == 'textselect') {
			$retstring .= '<input placeholder="'.$langs->trans('HourShort').'" type="number" min="0" name="'.$prefix.'hour"'.($disabled ? ' disabled' : '').' class="flat maxwidth50 inputhour" value="'.(($hourSelected != '') ? ((int) $hourSelected) : '').'">';
		} else {
			return 'BadValueForParameterTypeHour';
		}

		if ($typehour != 'text') {
			$retstring .= ' '.$langs->trans('HourShort');
		} else {
			$retstring .= '<span class="">:</span>';
		}

		// Minutes
		if ($minunderhours) {
			$retstring .= '<br>';
		} else {
			$retstring .= '<span class="hideonsmartphone">&nbsp;</span>';
		}

		if ($typehour == 'select' || $typehour == 'textselect') {
			$retstring .= '<select class="flat" id="select_'.$prefix.'min" name="'.$prefix.'min"'.($disabled ? ' disabled' : '').'>';
			for ($min = 0; $min <= 55; $min = $min + 5) {
				$retstring .= '<option value="'.$min.'"';
				if ($minSelected == $min) {
					$retstring .= ' selected';
				}
				$retstring .= '>'.$min.'</option>';
			}
			$retstring .= "</select>";
		} elseif ($typehour == 'text') {
			$retstring .= '<input placeholder="'.$langs->trans('MinuteShort').'" type="number" min="0" name="'.$prefix.'min"'.($disabled ? ' disabled' : '').' class="flat maxwidth50 inputminute" value="'.(($minSelected != '') ? ((int) $minSelected) : '').'">';
		}

		if ($typehour != 'text') {
			$retstring .= ' '.$langs->trans('MinuteShort');
		}

		$retstring.="</span>";

		if (!empty($nooutput)) {
			return $retstring;
		}

		print $retstring;
		return;
	}

	/**
	 *  Return list of tickets in Ajax if Ajax activated or go to selectTicketsList
	 *
	 *  @param		int			$selected				Preselected tickets
	 *  @param		string		$htmlname				Name of HTML select field (must be unique in page).
	 *  @param  	string		$filtertype     		To add a filter
	 *  @param		int			$limit					Limit on number of returned lines
	 *  @param		int			$status					Ticket status
	 *  @param		string		$selected_input_value	Value of preselected input text (for use with ajax)
	 *  @param		int			$hidelabel				Hide label (0=no, 1=yes, 2=show search icon (before) and placeholder, 3 search icon after)
	 *  @param		array		$ajaxoptions			Options for ajax_autocompleter
	 *  @param      int			$socid					Thirdparty Id (to get also price dedicated to this customer)
	 *  @param		string		$showempty				'' to not show empty line. Translation key to show an empty line. '1' show empty line with no text.
	 * 	@param		int			$forcecombo				Force to use combo box
	 *  @param      string      $morecss                Add more css on select
	 *  @param 		array 		$selected_combinations 	Selected combinations. Format: array([attrid] => attrval, [...])
	 *  @param		string		$nooutput				No print, return the output into a string
	 *  @return		void|string
	 */
	public function selectTickets($selected = '', $htmlname = 'ticketid', $filtertype = '', $limit = 0, $status = 1, $selected_input_value = '', $hidelabel = 0, $ajaxoptions = array(), $socid = 0, $showempty = '1', $forcecombo = 0, $morecss = '', $selected_combinations = null, $nooutput = 0)
	{
		global $langs, $conf;

		$out = '';

		// check parameters
		if (is_null($ajaxoptions)) $ajaxoptions = array();

		if (!empty($conf->use_javascript_ajax) && !empty($conf->global->TICKET_USE_SEARCH_TO_SELECT)) {
			$placeholder = '';

			if ($selected && empty($selected_input_value)) {
				require_once DOL_DOCUMENT_ROOT.'/ticket/class/ticket.class.php';
				$tickettmpselect = new Ticket($this->db);
				$tickettmpselect->fetch($selected);
				$selected_input_value = $tickettmpselect->ref;
				unset($tickettmpselect);
			}

			$out .= ajax_autocompleter($selected, $htmlname, DOL_URL_ROOT.'/ticket/ajax/tickets.php', $urloption, $conf->global->PRODUIT_USE_SEARCH_TO_SELECT, 1, $ajaxoptions);

			if (empty($hidelabel)) $out .= $langs->trans("RefOrLabel").' : ';
			elseif ($hidelabel > 1) {
				$placeholder = ' placeholder="'.$langs->trans("RefOrLabel").'"';
				if ($hidelabel == 2) {
					$out .= img_picto($langs->trans("Search"), 'search');
				}
			}
			$out .= '<input type="text" class="minwidth100" name="search_'.$htmlname.'" id="search_'.$htmlname.'" value="'.$selected_input_value.'"'.$placeholder.' '.(!empty($conf->global->PRODUCT_SEARCH_AUTOFOCUS) ? 'autofocus' : '').' />';
			if ($hidelabel == 3) {
				$out .= img_picto($langs->trans("Search"), 'search');
			}
		} else {
			$out .= $this->selectTicketsList($selected, $htmlname, $filtertype, $limit, $status, 0, $socid, $showempty, $forcecombo, $morecss);
		}

		if (empty($nooutput)) print $out;
		else return $out;
	}


	/**
	 *	Return list of tickets.
	 *  Called by selectTickets.
	 *
	 *	@param      int		$selected           Preselected ticket
	 *	@param      string	$htmlname           Name of select html
	 *  @param		string	$filtertype         Filter on ticket type
	 *	@param      int		$limit              Limit on number of returned lines
	 * 	@param      string	$filterkey          Filter on ticket ref or subject
	 *	@param		int		$status             Ticket status
	 *  @param      int		$outputmode         0=HTML select string, 1=Array
	 *  @param		string	$showempty		    '' to not show empty line. Translation key to show an empty line. '1' show empty line with no text.
	 * 	@param		int		$forcecombo		    Force to use combo box
	 *  @param      string  $morecss            Add more css on select
	 *  @return     array    				    Array of keys for json
	 */
	public function selectTicketsList($selected = '', $htmlname = 'ticketid', $filtertype = '', $limit = 20, $filterkey = '', $status = 1, $outputmode = 0, $showempty = '1', $forcecombo = 0, $morecss = '')
	{
		global $langs, $conf;

		$out = '';
		$outarray = array();

		$selectFields = " p.rowid, p.ref, p.message";

		$sql = "SELECT ";
		$sql .= $selectFields;
		$sql .= " FROM ".$this->db->prefix()."ticket as p";
		$sql .= ' WHERE p.entity IN ('.getEntity('ticket').')';

		// Add criteria on ref/label
		if ($filterkey != '') {
			$sql .= ' AND (';
			$prefix = empty($conf->global->TICKET_DONOTSEARCH_ANYWHERE) ? '%' : ''; // Can use index if PRODUCT_DONOTSEARCH_ANYWHERE is on
			// For natural search
			$scrit = explode(' ', $filterkey);
			$i = 0;
			if (count($scrit) > 1) $sql .= "(";
			foreach ($scrit as $crit) {
				if ($i > 0) $sql .= " AND ";
				$sql .= "(p.ref LIKE '".$this->db->escape($prefix.$crit)."%' OR p.subject LIKE '".$this->db->escape($prefix.$crit)."%'";
				$sql .= ")";
				$i++;
			}
			if (count($scrit) > 1) $sql .= ")";
			$sql .= ')';
		}

		$sql .= $this->db->plimit($limit, 0);

		// Build output string
		dol_syslog(get_class($this)."::selectTicketsList search tickets", LOG_DEBUG);
		$result = $this->db->query($sql);
		if ($result) {
			require_once DOL_DOCUMENT_ROOT.'/ticket/class/ticket.class.php';
			require_once DOL_DOCUMENT_ROOT.'/core/lib/ticket.lib.php';

			$num = $this->db->num_rows($result);

			$events = null;

			if (!$forcecombo) {
				include_once DOL_DOCUMENT_ROOT.'/core/lib/ajax.lib.php';
				$out .= ajax_combobox($htmlname, $events, $conf->global->TICKET_USE_SEARCH_TO_SELECT);
			}

			$out .= '<select class="flat'.($morecss ? ' '.$morecss : '').'" name="'.$htmlname.'" id="'.$htmlname.'">';

			$textifempty = '';
			// Do not use textifempty = ' ' or '&nbsp;' here, or search on key will search on ' key'.
			//if (! empty($conf->use_javascript_ajax) || $forcecombo) $textifempty='';
			if (!empty($conf->global->TICKET_USE_SEARCH_TO_SELECT)) {
				if ($showempty && !is_numeric($showempty)) $textifempty = $langs->trans($showempty);
				else $textifempty .= $langs->trans("All");
			} else {
				if ($showempty && !is_numeric($showempty)) $textifempty = $langs->trans($showempty);
			}
			if ($showempty) $out .= '<option value="0" selected>'.$textifempty.'</option>';

			$i = 0;
			while ($num && $i < $num) {
				$opt = '';
				$optJson = array();
				$objp = $this->db->fetch_object($result);

				$this->constructTicketListOption($objp, $opt, $optJson, $selected, $filterkey);
				// Add new entry
				// "key" value of json key array is used by jQuery automatically as selected value
				// "label" value of json key array is used by jQuery automatically as text for combo box
				$out .= $opt;
				array_push($outarray, $optJson);

				$i++;
			}

			$out .= '</select>';

			$this->db->free($result);

			if (empty($outputmode)) return $out;
			return $outarray;
		} else {
			dol_print_error($this->db);
		}
	}

	/**
	 * constructTicketListOption.
	 * This define value for &$opt and &$optJson.
	 *
	 * @param 	resource	$objp			    Result set of fetch
	 * @param 	string		$opt			    Option (var used for returned value in string option format)
	 * @param 	string		$optJson		    Option (var used for returned value in json format)
	 * @param 	string		$selected		    Preselected value
	 * @param   string      $filterkey          Filter key to highlight
	 * @return	void
	 */
	protected function constructTicketListOption(&$objp, &$opt, &$optJson, $selected, $filterkey = '')
	{
		$outkey = '';
		$outval = '';
		$outref = '';
		$outlabel = '';
		$outtype = '';

		$label = $objp->label;

		$outkey = $objp->rowid;
		$outref = $objp->ref;
		$outlabel = $objp->label;
		$outtype = $objp->fk_product_type;

		$opt = '<option value="'.$objp->rowid.'"';
		$opt .= ($objp->rowid == $selected) ? ' selected' : '';
		$opt .= '>';
		$opt .= $objp->ref;
		$objRef = $objp->ref;
		if (!empty($filterkey) && $filterkey != '') $objRef = preg_replace('/('.preg_quote($filterkey, '/').')/i', '<strong>$1</strong>', $objRef, 1);
		$outval .= $objRef;

		$opt .= "</option>\n";
		$optJson = array('key'=>$outkey, 'value'=>$outref, 'type'=>$outtypem);
	}

	/**
	 *  Return list of projects in Ajax if Ajax activated or go to selectTicketsList
	 *
	 *  @param		int			$selected				Preselected tickets
	 *  @param		string		$htmlname				Name of HTML select field (must be unique in page).
	 *  @param  	string		$filtertype     		To add a filter
	 *  @param		int			$limit					Limit on number of returned lines
	 *  @param		int			$status					Ticket status
	 *  @param		string		$selected_input_value	Value of preselected input text (for use with ajax)
	 *  @param		int			$hidelabel				Hide label (0=no, 1=yes, 2=show search icon (before) and placeholder, 3 search icon after)
	 *  @param		array		$ajaxoptions			Options for ajax_autocompleter
	 *  @param      int			$socid					Thirdparty Id (to get also price dedicated to this customer)
	 *  @param		string		$showempty				'' to not show empty line. Translation key to show an empty line. '1' show empty line with no text.
	 * 	@param		int			$forcecombo				Force to use combo box
	 *  @param      string      $morecss                Add more css on select
	 *  @param 		array 		$selected_combinations 	Selected combinations. Format: array([attrid] => attrval, [...])
	 *  @param		string		$nooutput				No print, return the output into a string
	 *  @return		void|string
	 */
	public function selectProjects($selected = '', $htmlname = 'projectid', $filtertype = '', $limit = 0, $status = 1, $selected_input_value = '', $hidelabel = 0, $ajaxoptions = array(), $socid = 0, $showempty = '1', $forcecombo = 0, $morecss = '', $selected_combinations = null, $nooutput = 0)
	{
		global $langs, $conf;

		$out = '';

		// check parameters
		if (is_null($ajaxoptions)) $ajaxoptions = array();

		if (!empty($conf->use_javascript_ajax) && !empty($conf->global->TICKET_USE_SEARCH_TO_SELECT)) {
			$placeholder = '';

			if ($selected && empty($selected_input_value)) {
				require_once DOL_DOCUMENT_ROOT.'/projet/class/project.class.php';
				$projecttmpselect = new Project($this->db);
				$projecttmpselect->fetch($selected);
				$selected_input_value = $projecttmpselect->ref;
				unset($projecttmpselect);
			}

			$out .= ajax_autocompleter($selected, $htmlname, DOL_URL_ROOT.'/projet/ajax/projects.php', $urloption, $conf->global->PRODUIT_USE_SEARCH_TO_SELECT, 1, $ajaxoptions);

			if (empty($hidelabel)) $out .= $langs->trans("RefOrLabel").' : ';
			elseif ($hidelabel > 1) {
				$placeholder = ' placeholder="'.$langs->trans("RefOrLabel").'"';
				if ($hidelabel == 2) {
					$out .= img_picto($langs->trans("Search"), 'search');
				}
			}
			$out .= '<input type="text" class="minwidth100" name="search_'.$htmlname.'" id="search_'.$htmlname.'" value="'.$selected_input_value.'"'.$placeholder.' '.(!empty($conf->global->PRODUCT_SEARCH_AUTOFOCUS) ? 'autofocus' : '').' />';
			if ($hidelabel == 3) {
				$out .= img_picto($langs->trans("Search"), 'search');
			}
		} else {
			$out .= $this->selectProjectsList($selected, $htmlname, $filtertype, $limit, $status, 0, $socid, $showempty, $forcecombo, $morecss);
		}

		if (empty($nooutput)) print $out;
		else return $out;
	}

	/**
	 *	Return list of projects.
	 *  Called by selectProjects.
	 *
	 *	@param      int		$selected           Preselected project
	 *	@param      string	$htmlname           Name of select html
	 *  @param		string	$filtertype         Filter on project type
	 *	@param      int		$limit              Limit on number of returned lines
	 * 	@param      string	$filterkey          Filter on project ref or subject
	 *	@param		int		$status             Ticket status
	 *  @param      int		$outputmode         0=HTML select string, 1=Array
	 *  @param		string	$showempty		    '' to not show empty line. Translation key to show an empty line. '1' show empty line with no text.
	 * 	@param		int		$forcecombo		    Force to use combo box
	 *  @param      string  $morecss            Add more css on select
	 *  @return     array    				    Array of keys for json
	 */
	public function selectProjectsList($selected = '', $htmlname = 'projectid', $filtertype = '', $limit = 20, $filterkey = '', $status = 1, $outputmode = 0, $showempty = '1', $forcecombo = 0, $morecss = '')
	{
		global $langs, $conf;

		$out = '';
		$outarray = array();

		$selectFields = " p.rowid, p.ref";

		$sql = "SELECT ";
		$sql .= $selectFields;
		$sql .= " FROM ".$this->db->prefix()."projet as p";
		$sql .= ' WHERE p.entity IN ('.getEntity('project').')';

		// Add criteria on ref/label
		if ($filterkey != '') {
			$sql .= ' AND (';
			$prefix = empty($conf->global->TICKET_DONOTSEARCH_ANYWHERE) ? '%' : ''; // Can use index if PRODUCT_DONOTSEARCH_ANYWHERE is on
			// For natural search
			$scrit = explode(' ', $filterkey);
			$i = 0;
			if (count($scrit) > 1) $sql .= "(";
			foreach ($scrit as $crit) {
				if ($i > 0) $sql .= " AND ";
				$sql .= "p.ref LIKE '".$this->db->escape($prefix.$crit)."%'";
				$sql .= "";
				$i++;
			}
			if (count($scrit) > 1) $sql .= ")";
			$sql .= ')';
		}

		$sql .= $this->db->plimit($limit, 0);

		// Build output string
		dol_syslog(get_class($this)."::selectProjectsList search projects", LOG_DEBUG);
		$result = $this->db->query($sql);
		if ($result) {
			require_once DOL_DOCUMENT_ROOT.'/projet/class/project.class.php';
			require_once DOL_DOCUMENT_ROOT.'/core/lib/project.lib.php';

			$num = $this->db->num_rows($result);

			$events = null;

			if (!$forcecombo) {
				include_once DOL_DOCUMENT_ROOT.'/core/lib/ajax.lib.php';
				$out .= ajax_combobox($htmlname, $events, $conf->global->PROJECT_USE_SEARCH_TO_SELECT);
			}

			$out .= '<select class="flat'.($morecss ? ' '.$morecss : '').'" name="'.$htmlname.'" id="'.$htmlname.'">';

			$textifempty = '';
			// Do not use textifempty = ' ' or '&nbsp;' here, or search on key will search on ' key'.
			//if (! empty($conf->use_javascript_ajax) || $forcecombo) $textifempty='';
			if (!empty($conf->global->PROJECT_USE_SEARCH_TO_SELECT)) {
				if ($showempty && !is_numeric($showempty)) $textifempty = $langs->trans($showempty);
				else $textifempty .= $langs->trans("All");
			} else {
				if ($showempty && !is_numeric($showempty)) $textifempty = $langs->trans($showempty);
			}
			if ($showempty) $out .= '<option value="0" selected>'.$textifempty.'</option>';

			$i = 0;
			while ($num && $i < $num) {
				$opt = '';
				$optJson = array();
				$objp = $this->db->fetch_object($result);

				$this->constructProjectListOption($objp, $opt, $optJson, $selected, $filterkey);
				// Add new entry
				// "key" value of json key array is used by jQuery automatically as selected value
				// "label" value of json key array is used by jQuery automatically as text for combo box
				$out .= $opt;
				array_push($outarray, $optJson);

				$i++;
			}

			$out .= '</select>';

			$this->db->free($result);

			if (empty($outputmode)) return $out;
			return $outarray;
		} else {
			dol_print_error($this->db);
		}
	}

	/**
	 * constructProjectListOption.
	 * This define value for &$opt and &$optJson.
	 *
	 * @param 	resource	$objp			    Result set of fetch
	 * @param 	string		$opt			    Option (var used for returned value in string option format)
	 * @param 	string		$optJson		    Option (var used for returned value in json format)
	 * @param 	string		$selected		    Preselected value
	 * @param   string      $filterkey          Filter key to highlight
	 * @return	void
	 */
	protected function constructProjectListOption(&$objp, &$opt, &$optJson, $selected, $filterkey = '')
	{
		$outkey = '';
		$outval = '';
		$outref = '';
		$outlabel = '';
		$outtype = '';

		$label = $objp->label;

		$outkey = $objp->rowid;
		$outref = $objp->ref;
		$outlabel = $objp->label;
		$outtype = $objp->fk_product_type;

		$opt = '<option value="'.$objp->rowid.'"';
		$opt .= ($objp->rowid == $selected) ? ' selected' : '';
		$opt .= '>';
		$opt .= $objp->ref;
		$objRef = $objp->ref;
		if (!empty($filterkey) && $filterkey != '') $objRef = preg_replace('/('.preg_quote($filterkey, '/').')/i', '<strong>$1</strong>', $objRef, 1);
		$outval .= $objRef;

		$opt .= "</option>\n";
		$optJson = array('key'=>$outkey, 'value'=>$outref, 'type'=>$outtype);
	}


	/**
	 *  Return list of members in Ajax if Ajax activated or go to selectTicketsList
	 *
	 *  @param		int			$selected				Preselected tickets
	 *  @param		string		$htmlname				Name of HTML select field (must be unique in page).
	 *  @param  	string		$filtertype     		To add a filter
	 *  @param		int			$limit					Limit on number of returned lines
	 *  @param		int			$status					Ticket status
	 *  @param		string		$selected_input_value	Value of preselected input text (for use with ajax)
	 *  @param		int			$hidelabel				Hide label (0=no, 1=yes, 2=show search icon (before) and placeholder, 3 search icon after)
	 *  @param		array		$ajaxoptions			Options for ajax_autocompleter
	 *  @param      int			$socid					Thirdparty Id (to get also price dedicated to this customer)
	 *  @param		string		$showempty				'' to not show empty line. Translation key to show an empty line. '1' show empty line with no text.
	 * 	@param		int			$forcecombo				Force to use combo box
	 *  @param      string      $morecss                Add more css on select
	 *  @param 		array 		$selected_combinations 	Selected combinations. Format: array([attrid] => attrval, [...])
	 *  @param		string		$nooutput				No print, return the output into a string
	 *  @return		void|string
	 */
	public function selectMembers($selected = '', $htmlname = 'adherentid', $filtertype = '', $limit = 0, $status = 1, $selected_input_value = '', $hidelabel = 0, $ajaxoptions = array(), $socid = 0, $showempty = '1', $forcecombo = 0, $morecss = '', $selected_combinations = null, $nooutput = 0)
	{
		global $langs, $conf;

		$out = '';

		// check parameters
		if (is_null($ajaxoptions)) $ajaxoptions = array();

		if (!empty($conf->use_javascript_ajax) && !empty($conf->global->TICKET_USE_SEARCH_TO_SELECT)) {
			$placeholder = '';

			if ($selected && empty($selected_input_value)) {
				require_once DOL_DOCUMENT_ROOT.'/adherents/class/adherent.class.php';
				$adherenttmpselect = new Member($this->db);
				$adherenttmpselect->fetch($selected);
				$selected_input_value = $adherenttmpselect->ref;
				unset($adherenttmpselect);
			}

			$out .= ajax_autocompleter($selected, $htmlname, DOL_URL_ROOT.'/adherents/ajax/adherents.php', $urloption, $conf->global->PRODUIT_USE_SEARCH_TO_SELECT, 1, $ajaxoptions);

			if (empty($hidelabel)) $out .= $langs->trans("RefOrLabel").' : ';
			elseif ($hidelabel > 1) {
				$placeholder = ' placeholder="'.$langs->trans("RefOrLabel").'"';
				if ($hidelabel == 2) {
					$out .= img_picto($langs->trans("Search"), 'search');
				}
			}
			$out .= '<input type="text" class="minwidth100" name="search_'.$htmlname.'" id="search_'.$htmlname.'" value="'.$selected_input_value.'"'.$placeholder.' '.(!empty($conf->global->PRODUCT_SEARCH_AUTOFOCUS) ? 'autofocus' : '').' />';
			if ($hidelabel == 3) {
				$out .= img_picto($langs->trans("Search"), 'search');
			}
		} else {
			$out .= $this->selectMembersList($selected, $htmlname, $filtertype, $limit, $status, 0, $socid, $showempty, $forcecombo, $morecss);
		}

		if (empty($nooutput)) print $out;
		else return $out;
	}

	/**
	 *	Return list of adherents.
	 *  Called by selectMembers.
	 *
	 *	@param      int		$selected           Preselected adherent
	 *	@param      string	$htmlname           Name of select html
	 *  @param		string	$filtertype         Filter on adherent type
	 *	@param      int		$limit              Limit on number of returned lines
	 * 	@param      string	$filterkey          Filter on adherent ref or subject
	 *	@param		int		$status             Ticket status
	 *  @param      int		$outputmode         0=HTML select string, 1=Array
	 *  @param		string	$showempty		    '' to not show empty line. Translation key to show an empty line. '1' show empty line with no text.
	 * 	@param		int		$forcecombo		    Force to use combo box
	 *  @param      string  $morecss            Add more css on select
	 *  @return     array    				    Array of keys for json
	 */
	public function selectMembersList($selected = '', $htmlname = 'adherentid', $filtertype = '', $limit = 20, $filterkey = '', $status = 1, $outputmode = 0, $showempty = '1', $forcecombo = 0, $morecss = '')
	{
		global $langs, $conf;

		$out = '';
		$outarray = array();

		$selectFields = " p.rowid, p.ref";

		$sql = "SELECT ";
		$sql .= $selectFields;
		$sql .= " FROM ".$this->db->prefix()."adherent as p";
		$sql .= ' WHERE p.entity IN ('.getEntity('adherent').')';

		// Add criteria on ref/label
		if ($filterkey != '') {
			$sql .= ' AND (';
			$prefix = empty($conf->global->TICKET_DONOTSEARCH_ANYWHERE) ? '%' : ''; // Can use index if PRODUCT_DONOTSEARCH_ANYWHERE is on
			// For natural search
			$scrit = explode(' ', $filterkey);
			$i = 0;
			if (count($scrit) > 1) $sql .= "(";
			foreach ($scrit as $crit) {
				if ($i > 0) $sql .= " AND ";
				$sql .= "p.ref LIKE '".$this->db->escape($prefix.$crit)."%'";
				$sql .= "";
				$i++;
			}
			if (count($scrit) > 1) $sql .= ")";
			$sql .= ')';
		}

		$sql .= $this->db->plimit($limit, 0);

		// Build output string
		dol_syslog(get_class($this)."::selectMembersList search adherents", LOG_DEBUG);
		$result = $this->db->query($sql);
		if ($result) {
			require_once DOL_DOCUMENT_ROOT.'/adherents/class/adherent.class.php';
			require_once DOL_DOCUMENT_ROOT.'/core/lib/member.lib.php';

			$num = $this->db->num_rows($result);

			$events = null;

			if (!$forcecombo) {
				include_once DOL_DOCUMENT_ROOT.'/core/lib/ajax.lib.php';
				$out .= ajax_combobox($htmlname, $events, $conf->global->PROJECT_USE_SEARCH_TO_SELECT);
			}

			$out .= '<select class="flat'.($morecss ? ' '.$morecss : '').'" name="'.$htmlname.'" id="'.$htmlname.'">';

			$textifempty = '';
			// Do not use textifempty = ' ' or '&nbsp;' here, or search on key will search on ' key'.
			//if (! empty($conf->use_javascript_ajax) || $forcecombo) $textifempty='';
			if (!empty($conf->global->PROJECT_USE_SEARCH_TO_SELECT)) {
				if ($showempty && !is_numeric($showempty)) $textifempty = $langs->trans($showempty);
				else $textifempty .= $langs->trans("All");
			} else {
				if ($showempty && !is_numeric($showempty)) $textifempty = $langs->trans($showempty);
			}
			if ($showempty) $out .= '<option value="0" selected>'.$textifempty.'</option>';

			$i = 0;
			while ($num && $i < $num) {
				$opt = '';
				$optJson = array();
				$objp = $this->db->fetch_object($result);

				$this->constructMemberListOption($objp, $opt, $optJson, $selected, $filterkey);
				// Add new entry
				// "key" value of json key array is used by jQuery automatically as selected value
				// "label" value of json key array is used by jQuery automatically as text for combo box
				$out .= $opt;
				array_push($outarray, $optJson);

				$i++;
			}

			$out .= '</select>';

			$this->db->free($result);

			if (empty($outputmode)) return $out;
			return $outarray;
		} else {
			dol_print_error($this->db);
		}
	}

	/**
	 * constructMemberListOption.
	 * This define value for &$opt and &$optJson.
	 *
	 * @param 	resource	$objp			    Result set of fetch
	 * @param 	string		$opt			    Option (var used for returned value in string option format)
	 * @param 	string		$optJson		    Option (var used for returned value in json format)
	 * @param 	string		$selected		    Preselected value
	 * @param   string      $filterkey          Filter key to highlight
	 * @return	void
	 */
	protected function constructMemberListOption(&$objp, &$opt, &$optJson, $selected, $filterkey = '')
	{
		$outkey = '';
		$outval = '';
		$outref = '';
		$outlabel = '';
		$outtype = '';

		$label = $objp->label;

		$outkey = $objp->rowid;
		$outref = $objp->ref;
		$outlabel = $objp->label;
		$outtype = $objp->fk_product_type;

		$opt = '<option value="'.$objp->rowid.'"';
		$opt .= ($objp->rowid == $selected) ? ' selected' : '';
		$opt .= '>';
		$opt .= $objp->ref;
		$objRef = $objp->ref;
		if (!empty($filterkey) && $filterkey != '') $objRef = preg_replace('/('.preg_quote($filterkey, '/').')/i', '<strong>$1</strong>', $objRef, 1);
		$outval .= $objRef;

		$opt .= "</option>\n";
		$optJson = array('key'=>$outkey, 'value'=>$outref, 'type'=>$outtype);
	}

	/**
	 * Generic method to select a component from a combo list.
	 * Can use autocomplete with ajax after x key pressed or a full combo, depending on setup.
	 * This is the generic method that will replace all specific existing methods.
	 *
	 * @param 	string			$objectdesc			ObjectClass:PathToClass[:AddCreateButtonOrNot[:Filter[:Sortfield]]]
	 * @param	string			$htmlname			Name of HTML select component
	 * @param	int				$preselectedvalue	Preselected value (ID of element)
	 * @param	string			$showempty			''=empty values not allowed, 'string'=value show if we allow empty values (for example 'All', ...)
	 * @param	string			$searchkey			Search criteria
	 * @param	string			$placeholder		Place holder
	 * @param	string			$morecss			More CSS
	 * @param	string			$moreparams			More params provided to ajax call
	 * @param	int				$forcecombo			Force to load all values and output a standard combobox (with no beautification)
	 * @param	int				$disabled			1=Html component is disabled
	 * @param	string	        $selected_input_value	Value of preselected input text (for use with ajax)
	 * @return	string								Return HTML string
	 * @see selectForFormsList() select_thirdparty_list()
	 */
	public function selectForForms($objectdesc, $htmlname, $preselectedvalue, $showempty = '', $searchkey = '', $placeholder = '', $morecss = '', $moreparams = '', $forcecombo = 0, $disabled = 0, $selected_input_value = '')
	{
		global $conf, $user;

		$objecttmp = null;

		// Example of value for $objectdec:
		// Bom:bom/class/bom.class.php:0:t.status=1
		// Bom:bom/class/bom.class.php:0:t.status=1:ref
		// Bom:bom/class/bom.class.php:0:(t.status:=:1):ref
		$InfoFieldList = explode(":", $objectdesc, 4);
		$vartmp = $InfoFieldList[3];
		$reg = array();
		if (preg_match('/^.*:(\w*)$/', $vartmp, $reg)) {
			$InfoFieldList[4] = $reg[1];	// take the sort field
		}
		$InfoFieldList[3] = preg_replace('/:\w*$/', '', $vartmp);	// take the filter field

		$classname = $InfoFieldList[0];
		$classpath = $InfoFieldList[1];
		$addcreatebuttonornot = empty($InfoFieldList[2]) ? 0 : $InfoFieldList[2];
		$filter = empty($InfoFieldList[3]) ? '' : $InfoFieldList[3];
		$sortfield = empty($InfoFieldList[4]) ? '' : $InfoFieldList[4];

		if (!empty($classpath)) {
			dol_include_once($classpath);

			if ($classname && class_exists($classname)) {
				$objecttmp = new $classname($this->db);
				// Make some replacement
				$sharedentities = getEntity(strtolower($classname));
				$objecttmp->filter = str_replace(
					array('__ENTITY__', '__SHARED_ENTITIES__', '__USER_ID__'),
					array($conf->entity, $sharedentities, $user->id),
					$filter
				);
			}
		}
		if (!is_object($objecttmp)) {
			dol_syslog('Error bad setup of type for field '.$InfoFieldList, LOG_WARNING);
			return 'Error bad setup of type for field '.join(',', $InfoFieldList);
		}

		//var_dump($objecttmp->filter);
		$prefixforautocompletemode = $objecttmp->element;
		if ($prefixforautocompletemode == 'societe') {
			$prefixforautocompletemode = 'company';
		}
		if ($prefixforautocompletemode == 'product') {
			$prefixforautocompletemode = 'produit';
		}
		$confkeyforautocompletemode = strtoupper($prefixforautocompletemode).'_USE_SEARCH_TO_SELECT'; // For example COMPANY_USE_SEARCH_TO_SELECT

		dol_syslog(get_class($this)."::selectForForms object->filter=".$objecttmp->filter, LOG_DEBUG);
		$out = '';
		if (!empty($conf->use_javascript_ajax) && !empty($conf->global->$confkeyforautocompletemode) && !$forcecombo) {
			// No immediate load of all database
			$placeholder = '';
			if ($preselectedvalue && empty($selected_input_value)) {
				$objecttmp->fetch($preselectedvalue);
				$selected_input_value = ($prefixforautocompletemode == 'company' ? $objecttmp->name : $objecttmp->ref);
				//unset($objecttmp);
			}

			$objectdesc = $classname.':'.$classpath.':'.$addcreatebuttonornot.':'.$filter;
			$urlforajaxcall = DOL_URL_ROOT.'/core/ajax/selectobject.php';

			// No immediate load of all database
			$urloption = 'htmlname='.urlencode($htmlname).'&outjson=1&objectdesc='.urlencode($objectdesc).'&filter='.urlencode($objecttmp->filter).($sortfield ? '&sortfield='.urlencode($sortfield) : '');
			// Activate the auto complete using ajax call.
			$out .= ajax_autocompleter($preselectedvalue, $htmlname, $urlforajaxcall, $urloption, $conf->global->$confkeyforautocompletemode, 0, array());
			$out .= '<style type="text/css">.ui-autocomplete { z-index: 1003; }</style>';
			$out .= '<input type="text" class="'.$morecss.'"'.($disabled ? ' disabled="disabled"' : '').' name="search_'.$htmlname.'" id="search_'.$htmlname.'" value="'.$selected_input_value.'"'.($placeholder ? ' placeholder="'.dol_escape_htmltag($placeholder).'"' : '') .' />';
		} else {
			// Immediate load of table record. Note: filter is inside $objecttmp->filter
			$out .= $this->selectForFormsList($objecttmp, $htmlname, $preselectedvalue, $showempty, $searchkey, $placeholder, $morecss, $moreparams, $forcecombo, 0, $disabled, $sortfield);
		}

		return $out;
	}

	/**
	 * Function to forge a SQL criteria
	 *
	 * @param  array    $matches       Array of found string by regex search. Example: "t.ref:like:'SO-%'" or "t.date_creation:<:'20160101'" or "t.nature:is:NULL"
	 * @return string                  Forged criteria. Example: "t.field like 'abc%'"
	 */
	protected static function forgeCriteriaCallback($matches)
	{
		global $db;

		//dol_syslog("Convert matches ".$matches[1]);
		if (empty($matches[1])) {
			return '';
		}
		$tmp = explode(':', $matches[1]);
		if (count($tmp) < 3) {
			return '';
		}

		$tmpescaped = $tmp[2];
		$regbis = array();
		if (preg_match('/^\'(.*)\'$/', $tmpescaped, $regbis)) {
			$tmpescaped = "'".$db->escape($regbis[1])."'";
		} else {
			$tmpescaped = $db->escape($tmpescaped);
		}
		return $db->escape($tmp[0]).' '.strtoupper($db->escape($tmp[1]))." ".$tmpescaped;
	}

	/**
	 * Output html form to select an object.
	 * Note, this function is called by selectForForms or by ajax selectobject.php
	 *
	 * @param 	Object			$objecttmp			Object to knwo the table to scan for combo.
	 * @param	string			$htmlname			Name of HTML select component
	 * @param	int				$preselectedvalue	Preselected value (ID of element)
	 * @param	string			$showempty			''=empty values not allowed, 'string'=value show if we allow empty values (for example 'All', ...)
	 * @param	string			$searchkey			Search value
	 * @param	string			$placeholder		Place holder
	 * @param	string			$morecss			More CSS
	 * @param	string			$moreparams			More params provided to ajax call
	 * @param	int				$forcecombo			Force to load all values and output a standard combobox (with no beautification)
	 * @param	int				$outputmode			0=HTML select string, 1=Array
	 * @param	int				$disabled			1=Html component is disabled
	 * @param	string			$sortfield			Sort field
	 * @return	string|array						Return HTML string
	 * @see selectForForms()
	 */
	public function selectForFormsList($objecttmp, $htmlname, $preselectedvalue, $showempty = '', $searchkey = '', $placeholder = '', $morecss = '', $moreparams = '', $forcecombo = 0, $outputmode = 0, $disabled = 0, $sortfield = '')
	{
		global $conf, $langs, $user, $hookmanager;

		//print "$objecttmp->filter, $htmlname, $preselectedvalue, $showempty = '', $searchkey = '', $placeholder = '', $morecss = '', $moreparams = '', $forcecombo = 0, $outputmode = 0, $disabled";

		$prefixforautocompletemode = $objecttmp->element;
		if ($prefixforautocompletemode == 'societe') {
			$prefixforautocompletemode = 'company';
		}
		$confkeyforautocompletemode = strtoupper($prefixforautocompletemode).'_USE_SEARCH_TO_SELECT'; // For example COMPANY_USE_SEARCH_TO_SELECT

		if (!empty($objecttmp->fields)) {	// For object that declare it, it is better to use declared fields (like societe, contact, ...)
			$tmpfieldstoshow = '';
			foreach ($objecttmp->fields as $key => $val) {
				if (!dol_eval($val['enabled'], 1, 1, 1, '1')) {
					continue;
				}
				if (!empty($val['showoncombobox'])) {
					$tmpfieldstoshow .= ($tmpfieldstoshow ? ',' : '').'t.'.$key;
				}
			}
			if ($tmpfieldstoshow) {
				$fieldstoshow = $tmpfieldstoshow;
			}
		} else {
			// For backward compatibility
			$objecttmp->fields['ref'] = array('type'=>'varchar(30)', 'label'=>'Ref', 'showoncombobox'=>1);
		}

		if (empty($fieldstoshow)) {
			if (isset($objecttmp->fields['ref'])) {
				$fieldstoshow = 't.ref';
			} else {
				$langs->load("errors");
				$this->error = $langs->trans("ErrorNoFieldWithAttributeShowoncombobox");
				return $langs->trans('ErrorNoFieldWithAttributeShowoncombobox');
			}
		}

		$out = '';
		$outarray = array();

		$num = 0;

		// Search data
		$sql = "SELECT t.rowid, ".$fieldstoshow." FROM ".$this->db->prefix().$objecttmp->table_element." as t";
		if (isset($objecttmp->ismultientitymanaged)) {
			if (!is_numeric($objecttmp->ismultientitymanaged)) {
				$tmparray = explode('@', $objecttmp->ismultientitymanaged);
				$sql .= " INNER JOIN ".$this->db->prefix().$tmparray[1]." as parenttable ON parenttable.rowid = t.".$tmparray[0];
			}
			if ($objecttmp->ismultientitymanaged === 'fk_soc@societe') {
				if (empty($user->rights->societe->client->voir) && !$user->socid) {
					$sql .= ", ".$this->db->prefix()."societe_commerciaux as sc";
				}
			}
		}

		// Add where from hooks
		$parameters = array();
		$reshook = $hookmanager->executeHooks('selectForFormsListWhere', $parameters); // Note that $action and $object may have been modified by hook
		if (!empty($hookmanager->resPrint)) {
			$sql .= $hookmanager->resPrint;
		} else {
			$sql .= " WHERE 1=1";
			if (isset($objecttmp->ismultientitymanaged)) {
				if ($objecttmp->ismultientitymanaged == 1) {
					$sql .= " AND t.entity IN (".getEntity($objecttmp->table_element).")";
				}
				if (!is_numeric($objecttmp->ismultientitymanaged)) {
					$sql .= " AND parenttable.entity = t.".$tmparray[0];
				}
				if ($objecttmp->ismultientitymanaged == 1 && !empty($user->socid)) {
					if ($objecttmp->element == 'societe') {
						$sql .= " AND t.rowid = ".((int) $user->socid);
					} else {
						$sql .= " AND t.fk_soc = ".((int) $user->socid);
					}
				}
				if ($objecttmp->ismultientitymanaged === 'fk_soc@societe') {
					if (empty($user->rights->societe->client->voir) && !$user->socid) {
						$sql .= " AND t.rowid = sc.fk_soc AND sc.fk_user = ".((int) $user->id);
					}
				}
			}
			if ($searchkey != '') {
				$sql .= natural_search(explode(',', $fieldstoshow), $searchkey);
			}
			if ($objecttmp->filter) {	 // Syntax example "(t.ref:like:'SO-%') and (t.date_creation:<:'20160101')"
				/*if (! DolibarrApi::_checkFilters($objecttmp->filter))
				{
					throw new RestException(503, 'Error when validating parameter sqlfilters '.$objecttmp->filter);
				}*/
				$regexstring = '\(([^:\'\(\)]+:[^:\'\(\)]+:[^\(\)]+)\)';
				$sql .= " AND (".preg_replace_callback('/'.$regexstring.'/', 'Form::forgeCriteriaCallback', $objecttmp->filter).")";
			}
		}
		$sql .= $this->db->order($sortfield ? $sortfield : $fieldstoshow, "ASC");
		//$sql.=$this->db->plimit($limit, 0);
		//print $sql;

		// Build output string
		$resql = $this->db->query($sql);
		if ($resql) {
			// Construct $out and $outarray
			$out .= '<select id="'.$htmlname.'" class="flat'.($morecss ? ' '.$morecss : '').'"'.($disabled ? ' disabled="disabled"' : '').($moreparams ? ' '.$moreparams : '').' name="'.$htmlname.'">'."\n";

			// Warning: Do not use textifempty = ' ' or '&nbsp;' here, or search on key will search on ' key'. Seems it is no more true with selec2 v4
			$textifempty = '&nbsp;';

			//if (! empty($conf->use_javascript_ajax) || $forcecombo) $textifempty='';
			if (!empty($conf->global->$confkeyforautocompletemode)) {
				if ($showempty && !is_numeric($showempty)) {
					$textifempty = $langs->trans($showempty);
				} else {
					$textifempty .= $langs->trans("All");
				}
			}
			if ($showempty) {
				$out .= '<option value="-1">'.$textifempty.'</option>'."\n";
			}

			$num = $this->db->num_rows($resql);
			$i = 0;
			if ($num) {
				while ($i < $num) {
					$obj = $this->db->fetch_object($resql);
					$label = '';
					$tmparray = explode(',', $fieldstoshow);
					$oldvalueforshowoncombobox = 0;
					foreach ($tmparray as $key => $val) {
						$val = preg_replace('/t\./', '', $val);
						$label .= (($label && $obj->$val) ? ($oldvalueforshowoncombobox != $objecttmp->fields[$val]['showoncombobox'] ? ' - ' : ' ') : '');
						$label .= $obj->$val;
						$oldvalueforshowoncombobox = $objecttmp->fields[$val]['showoncombobox'];
					}
					if (empty($outputmode)) {
						if ($preselectedvalue > 0 && $preselectedvalue == $obj->rowid) {
							$out .= '<option value="'.$obj->rowid.'" selected>'.$label.'</option>';
						} else {
							$out .= '<option value="'.$obj->rowid.'">'.$label.'</option>';
						}
					} else {
						array_push($outarray, array('key'=>$obj->rowid, 'value'=>$label, 'label'=>$label));
					}

					$i++;
					if (($i % 10) == 0) {
						$out .= "\n";
					}
				}
			}

			$out .= '</select>'."\n";

			if (!$forcecombo) {
				include_once DOL_DOCUMENT_ROOT.'/core/lib/ajax.lib.php';
				$out .= ajax_combobox($htmlname, null, (!empty($conf->global->$confkeyforautocompletemode) ? $conf->global->$confkeyforautocompletemode : 0));
			}
		} else {
			dol_print_error($this->db);
		}

		$this->result = array('nbofelement'=>$num);

		if ($outputmode) {
			return $outarray;
		}
		return $out;
	}


	/**
	 *	Return a HTML select string, built from an array of key+value.
	 *  Note: Do not apply langs->trans function on returned content, content may be entity encoded twice.
	 *
	 *	@param	string			$htmlname			Name of html select area. Must start with "multi" if this is a multiselect
	 *	@param	array			$array				Array like array(key => value) or array(key=>array('label'=>..., 'data-...'=>..., 'disabled'=>..., 'css'=>...))
	 *	@param	string|string[]	$id					Preselected key or preselected keys for multiselect
	 *	@param	int|string		$show_empty			0 no empty value allowed, 1 or string to add an empty value into list (If 1: key is -1 and value is '' or '&nbsp;', If placeholder string: key is -1 and value is the string), <0 to add an empty value with key that is this value.
	 *	@param	int				$key_in_label		1 to show key into label with format "[key] value"
	 *	@param	int				$value_as_key		1 to use value as key
	 *	@param  string			$moreparam			Add more parameters onto the select tag. For example 'style="width: 95%"' to avoid select2 component to go over parent container
	 *	@param  int				$translate			1=Translate and encode value
	 * 	@param	int				$maxlen				Length maximum for labels
	 * 	@param	int				$disabled			Html select box is disabled
	 *  @param	string			$sort				'ASC' or 'DESC' = Sort on label, '' or 'NONE' or 'POS' = Do not sort, we keep original order
	 *  @param	string			$morecss			Add more class to css styles
	 *  @param	int				$addjscombo			Add js combo
	 *  @param  string          $moreparamonempty	Add more param on the empty option line. Not used if show_empty not set
	 *  @param  int             $disablebademail	1=Check if a not valid email, 2=Check string '---', and if found into value, disable and colorize entry
	 *  @param  int             $nohtmlescape		No html escaping.
	 * 	@return	string								HTML select string.
	 *  @see multiselectarray(), selectArrayAjax(), selectArrayFilter()
	 */
	public static function selectarray($htmlname, $array, $id = '', $show_empty = 0, $key_in_label = 0, $value_as_key = 0, $moreparam = '', $translate = 0, $maxlen = 0, $disabled = 0, $sort = '', $morecss = '', $addjscombo = 1, $moreparamonempty = '', $disablebademail = 0, $nohtmlescape = 0)
	{
		global $conf, $langs;

		// Do we want a multiselect ?
		//$jsbeautify = 0;
		//if (preg_match('/^multi/',$htmlname)) $jsbeautify = 1;
		$jsbeautify = 1;

		if ($value_as_key) {
			$array = array_combine($array, $array);
		}

		$out = '';

		if ($addjscombo < 0) {
			if (empty($conf->global->MAIN_OPTIMIZEFORTEXTBROWSER)) {
				$addjscombo = 1;
			} else {
				$addjscombo = 0;
			}
		}

		// Add code for jquery to use multiselect
		if ($addjscombo && $jsbeautify) {
			// Enhance with select2
			include_once DOL_DOCUMENT_ROOT.'/core/lib/ajax.lib.php';
			$out .= ajax_combobox($htmlname, array(), 0, 0, 'resolve', $show_empty < 0 ? (string) $show_empty : '-1');
		}

		$out .= '<select id="'.preg_replace('/^\./', '', $htmlname).'" '.($disabled ? 'disabled="disabled" ' : '').'class="flat '.(preg_replace('/^\./', '', $htmlname)).($morecss ? ' '.$morecss : '').'"';
		$out .= ' name="'.preg_replace('/^\./', '', $htmlname).'" '.($moreparam ? $moreparam : '');
		$out .= '>';

		if ($show_empty) {
			$textforempty = ' ';
			if (!empty($conf->use_javascript_ajax)) {
				$textforempty = '&nbsp;'; // If we use ajaxcombo, we need &nbsp; here to avoid to have an empty element that is too small.
			}
			if (!is_numeric($show_empty)) {
				$textforempty = $show_empty;
			}
			$out .= '<option class="optiongrey" '.($moreparamonempty ? $moreparamonempty.' ' : '').'value="'.($show_empty < 0 ? $show_empty : -1).'"'.($id == $show_empty ? ' selected' : '').'>'.$textforempty.'</option>'."\n";
		}

		if (is_array($array)) {
			// Translate
			if ($translate) {
				foreach ($array as $key => $value) {
					if (!is_array($value)) {
						$array[$key] = $langs->trans($value);
					} else {
						$array[$key]['label'] = $langs->trans($value['label']);
					}
				}
			}

			// Sort
			if ($sort == 'ASC') {
				asort($array);
			} elseif ($sort == 'DESC') {
				arsort($array);
			}

			foreach ($array as $key => $tmpvalue) {
				if (is_array($tmpvalue)) {
					$value = $tmpvalue['label'];
					$disabled = empty($tmpvalue['disabled']) ? '' : ' disabled';
					$style = empty($tmpvalue['css']) ? ' class="'.$tmpvalue['css'].'"' : '';
				} else {
					$value = $tmpvalue;
					$disabled = '';
					$style = '';
				}
				if (!empty($disablebademail)) {
					if (($disablebademail == 1 && !preg_match('/&lt;.+@.+&gt;/', $value))
						|| ($disablebademail == 2 && preg_match('/---/', $value))) {
						$disabled = ' disabled';
						$style = ' class="warning"';
					}
				}

				if ($key_in_label) {
					if (empty($nohtmlescape)) {
						$selectOptionValue = dol_escape_htmltag($key.' - '.($maxlen ?dol_trunc($value, $maxlen) : $value));
					} else {
						$selectOptionValue = $key.' - '.($maxlen ?dol_trunc($value, $maxlen) : $value);
					}
				} else {
					if (empty($nohtmlescape)) {
						$selectOptionValue = dol_escape_htmltag($maxlen ?dol_trunc($value, $maxlen) : $value);
					} else {
						$selectOptionValue = $maxlen ?dol_trunc($value, $maxlen) : $value;
					}
					if ($value == '' || $value == '-') {
						$selectOptionValue = '&nbsp;';
					}
				}

				$out .= '<option value="'.$key.'"';
				$out .= $style.$disabled;
				if (is_array($id)) {
					if (in_array($key, $id) && !$disabled) {
						$out .= ' selected'; // To preselect a value
					}
				} else {
					$id = (string) $id; // if $id = 0, then $id = '0'
					if ($id != '' && $id == $key && !$disabled) {
						$out .= ' selected'; // To preselect a value
					}
				}
				if ($nohtmlescape) {
					$out .= ' data-html="'.dol_escape_htmltag($selectOptionValue).'"';
				}
				if (is_array($tmpvalue)) {
					foreach ($tmpvalue as $keyforvalue => $valueforvalue) {
						if (preg_match('/^data-/', $keyforvalue)) {
							$out .= ' '.$keyforvalue.'="'.$valueforvalue.'"';
						}
					}
				}
				$out .= '>';
				//var_dump($selectOptionValue);
				$out .= $selectOptionValue;
				$out .= "</option>\n";
			}
		}

		$out .= "</select>";
		return $out;
	}


	/**
	 *	Return a HTML select string, built from an array of key+value, but content returned into select come from an Ajax call of an URL.
	 *  Note: Do not apply langs->trans function on returned content of Ajax service, content may be entity encoded twice.
	 *
	 *	@param	string	$htmlname       		Name of html select area
	 *	@param	string	$url					Url. Must return a json_encode of array(key=>array('text'=>'A text', 'url'=>'An url'), ...)
	 *	@param	string	$id             		Preselected key
	 *	@param  string	$moreparam      		Add more parameters onto the select tag
	 *	@param  string	$moreparamtourl 		Add more parameters onto the Ajax called URL
	 * 	@param	int		$disabled				Html select box is disabled
	 *  @param	int		$minimumInputLength		Minimum Input Length
	 *  @param	string	$morecss				Add more class to css styles
	 *  @param  int     $callurlonselect        If set to 1, some code is added so an url return by the ajax is called when value is selected.
	 *  @param  string  $placeholder            String to use as placeholder
	 *  @param  integer $acceptdelayedhtml      1 = caller is requesting to have html js content not returned but saved into global $delayedhtmlcontent (so caller can show it at end of page to avoid flash FOUC effect)
	 * 	@return	string   						HTML select string
	 *  @see selectArrayFilter(), ajax_combobox() in ajax.lib.php
	 */
	public static function selectArrayAjax($htmlname, $url, $id = '', $moreparam = '', $moreparamtourl = '', $disabled = 0, $minimumInputLength = 1, $morecss = '', $callurlonselect = 0, $placeholder = '', $acceptdelayedhtml = 0)
	{
		global $conf, $langs;
		global $delayedhtmlcontent;	// Will be used later outside of this function

		// TODO Use an internal dolibarr component instead of select2
		if (empty($conf->global->MAIN_USE_JQUERY_MULTISELECT) && !defined('REQUIRE_JQUERY_MULTISELECT')) {
			return '';
		}

		$out = '<select type="text" class="'.$htmlname.($morecss ? ' '.$morecss : '').'" '.($moreparam ? $moreparam.' ' : '').'name="'.$htmlname.'"></select>';

		$outdelayed = '';
		if (!empty($conf->use_javascript_ajax)) {
			$tmpplugin = 'select2';
			$outdelayed = "\n".'<!-- JS CODE TO ENABLE '.$tmpplugin.' for id '.$htmlname.' -->
		    	<script>
		    	$(document).ready(function () {

	    	        '.($callurlonselect ? 'var saveRemoteData = [];' : '').'

	                $(".'.$htmlname.'").select2({
				    	ajax: {
					    	dir: "ltr",
					    	url: "'.$url.'",
					    	dataType: \'json\',
					    	delay: 250,
					    	data: function (params) {
					    		return {
							    	q: params.term, 	// search term
					    			page: params.page
					    		};
				    		},
				    		processResults: function (data) {
				    			// parse the results into the format expected by Select2.
				    			// since we are using custom formatting functions we do not need to alter the remote JSON data
				    			//console.log(data);
								saveRemoteData = data;
					    	    /* format json result for select2 */
					    	    result = []
					    	    $.each( data, function( key, value ) {
					    	       result.push({id: key, text: value.text});
	                            });
				    			//return {results:[{id:\'none\', text:\'aa\'}, {id:\'rrr\', text:\'Red\'},{id:\'bbb\', text:\'Search a into projects\'}], more:false}
				    			//console.log(result);
				    			return {results: result, more: false}
				    		},
				    		cache: true
				    	},
		 				language: select2arrayoflanguage,
						containerCssClass: \':all:\',					/* Line to add class of origin SELECT propagated to the new <span class="select2-selection...> tag */
					    placeholder: "'.dol_escape_js($placeholder).'",
				    	escapeMarkup: function (markup) { return markup; }, 	// let our custom formatter work
				    	minimumInputLength: '.$minimumInputLength.',
				        formatResult: function(result, container, query, escapeMarkup) {
	                        return escapeMarkup(result.text);
	                    },
				    });

	                '.($callurlonselect ? '
	                /* Code to execute a GET when we select a value */
	                $(".'.$htmlname.'").change(function() {
				    	var selected = $(".'.$htmlname.'").val();
	                	console.log("We select in selectArrayAjax the entry "+selected)
				        $(".'.$htmlname.'").val("");  /* reset visible combo value */
	    			    $.each( saveRemoteData, function( key, value ) {
	    				        if (key == selected)
	    			            {
	    			                 console.log("selectArrayAjax - Do a redirect to "+value.url)
	    			                 location.assign(value.url);
	    			            }
	                    });
	    			});' : '').'

	    	   });
		       </script>';
		}

		if ($acceptdelayedhtml) {
			$delayedhtmlcontent .= $outdelayed;
		} else {
			$out .= $outdelayed;
		}
		return $out;
	}

	/**
	 *  Return a HTML select string, built from an array of key+value, but content returned into select is defined into $array parameter.
	 *  Note: Do not apply langs->trans function on returned content of Ajax service, content may be entity encoded twice.
	 *
	 *  @param  string	$htmlname               Name of html select area
	 *	@param	array	$array					Array (key=>array('text'=>'A text', 'url'=>'An url'), ...)
	 *	@param	string	$id             		Preselected key
	 *	@param  string	$moreparam      		Add more parameters onto the select tag
	 *	@param	int		$disableFiltering		If set to 1, results are not filtered with searched string
	 * 	@param	int		$disabled				Html select box is disabled
	 *  @param	int		$minimumInputLength		Minimum Input Length
	 *  @param	string	$morecss				Add more class to css styles
	 *  @param  int     $callurlonselect        If set to 1, some code is added so an url return by the ajax is called when value is selected.
	 *  @param  string  $placeholder            String to use as placeholder
	 *  @param  integer $acceptdelayedhtml      1 = caller is requesting to have html js content not returned but saved into global $delayedhtmlcontent (so caller can show it at end of page to avoid flash FOUC effect)
	 *  @return	string   						HTML select string
	 *  @see selectArrayAjax(), ajax_combobox() in ajax.lib.php
	 */
	public static function selectArrayFilter($htmlname, $array, $id = '', $moreparam = '', $disableFiltering = 0, $disabled = 0, $minimumInputLength = 1, $morecss = '', $callurlonselect = 0, $placeholder = '', $acceptdelayedhtml = 0)
	{
		global $conf, $langs;
		global $delayedhtmlcontent;	// Will be used later outside of this function

		// TODO Use an internal dolibarr component instead of select2
		if (empty($conf->global->MAIN_USE_JQUERY_MULTISELECT) && !defined('REQUIRE_JQUERY_MULTISELECT')) {
			return '';
		}

		$out = '<select type="text" class="'.$htmlname.($morecss ? ' '.$morecss : '').'" '.($moreparam ? $moreparam.' ' : '').'name="'.$htmlname.'"><option></option></select>';

		$formattedarrayresult = array();

		foreach ($array as $key => $value) {
			$o = new stdClass();
			$o->id = $key;
			$o->text = $value['text'];
			$o->url = $value['url'];
			$formattedarrayresult[] = $o;
		}

		$outdelayed = '';
		if (!empty($conf->use_javascript_ajax)) {
			$tmpplugin = 'select2';
			$outdelayed = "\n".'<!-- JS CODE TO ENABLE '.$tmpplugin.' for id '.$htmlname.' -->
				<script>
				$(document).ready(function () {
					var data = '.json_encode($formattedarrayresult).';

					'.($callurlonselect ? 'var saveRemoteData = '.json_encode($array).';' : '').'

					$(".'.$htmlname.'").select2({
						data: data,
						language: select2arrayoflanguage,
						containerCssClass: \':all:\',					/* Line to add class of origin SELECT propagated to the new <span class="select2-selection...> tag */
						placeholder: "'.dol_escape_js($placeholder).'",
						escapeMarkup: function (markup) { return markup; }, 	// let our custom formatter work
						minimumInputLength: '.$minimumInputLength.',
						formatResult: function(result, container, query, escapeMarkup) {
							return escapeMarkup(result.text);
						},
						matcher: function (params, data) {

							if(! data.id) return null;';

			if ($callurlonselect) {
				$outdelayed .= '

							var urlBase = data.url;
							var separ = urlBase.indexOf("?") >= 0 ? "&" : "?";
							/* console.log("params.term="+params.term); */
							/* console.log("params.term encoded="+encodeURIComponent(params.term)); */
							saveRemoteData[data.id].url = urlBase + separ + "sall=" + encodeURIComponent(params.term.replace(/\"/g, ""));';
			}

			if (!$disableFiltering) {
				$outdelayed .= '

							if(data.text.match(new RegExp(params.term))) {
								return data;
							}

							return null;';
			} else {
				$outdelayed .= '

							return data;';
			}

			$outdelayed .= '
						}
					});

					'.($callurlonselect ? '
					/* Code to execute a GET when we select a value */
					$(".'.$htmlname.'").change(function() {
						var selected = $(".'.$htmlname.'").val();
						console.log("We select "+selected)

						$(".'.$htmlname.'").val("");  /* reset visible combo value */
						$.each( saveRemoteData, function( key, value ) {
							if (key == selected)
							{
								console.log("selectArrayFilter - Do a redirect to "+value.url)
								location.assign(value.url);
							}
						});
					});' : '').'

				});
				</script>';
		}

		if ($acceptdelayedhtml) {
			$delayedhtmlcontent .= $outdelayed;
		} else {
			$out .= $outdelayed;
		}
		return $out;
	}

	/**
	 *	Show a multiselect form from an array. WARNING: Use this only for short lists.
	 *
	 *	@param	string		$htmlname		Name of select
	 *	@param	array		$array			Array with key+value
	 *	@param	array		$selected		Array with key+value preselected
	 *	@param	int			$key_in_label   1 to show key like in "[key] value"
	 *	@param	int			$value_as_key   1 to use value as key
	 *	@param  string		$morecss        Add more css style
	 *	@param  int			$translate		Translate and encode value
	 *  @param	int|string	$width			Force width of select box. May be used only when using jquery couch. Example: 250, '95%'
	 *  @param	string		$moreattrib		Add more options on select component. Example: 'disabled'
	 *  @param	string		$elemtype		Type of element we show ('category', ...). Will execute a formating function on it. To use in readonly mode if js component support HTML formatting.
	 *  @param	string		$placeholder	String to use as placeholder
	 *  @param	int			$addjscombo		Add js combo
	 *	@return	string						HTML multiselect string
	 *  @see selectarray(), selectArrayAjax(), selectArrayFilter()
	 */
	public static function multiselectarray($htmlname, $array, $selected = array(), $key_in_label = 0, $value_as_key = 0, $morecss = '', $translate = 0, $width = 0, $moreattrib = '', $elemtype = '', $placeholder = '', $addjscombo = -1)
	{
		global $conf, $langs;

		$out = '';

		if ($addjscombo < 0) {
			if (empty($conf->global->MAIN_OPTIMIZEFORTEXTBROWSER)) {
				$addjscombo = 1;
			} else {
				$addjscombo = 0;
			}
		}

		// Try also magic suggest
		$out .= '<select id="'.$htmlname.'" class="multiselect'.($morecss ? ' '.$morecss : '').'" multiple name="'.$htmlname.'[]"'.($moreattrib ? ' '.$moreattrib : '').($width ? ' style="width: '.(preg_match('/%/', $width) ? $width : $width.'px').'"' : '').'>'."\n";
		if (is_array($array) && !empty($array)) {
			if ($value_as_key) {
				$array = array_combine($array, $array);
			}

			if (!empty($array)) {
				foreach ($array as $key => $value) {
					$newval = ($translate ? $langs->trans($value) : $value);
					$newval = ($key_in_label ? $key.' - '.$newval : $newval);

					$out .= '<option value="'.$key.'"';
					if (is_array($selected) && !empty($selected) && in_array((string) $key, $selected) && ((string) $key != '')) {
						$out .= ' selected';
					}
					$out .= ' data-html="'.dol_escape_htmltag($newval).'"';
					$out .= '>';
					$out .= dol_htmlentitiesbr($newval);
					$out .= '</option>'."\n";
				}
			}
		}
		$out .= '</select>'."\n";

		// Add code for jquery to use multiselect
		if (!empty($conf->use_javascript_ajax) && !empty($conf->global->MAIN_USE_JQUERY_MULTISELECT) || defined('REQUIRE_JQUERY_MULTISELECT')) {
			$out .= "\n".'<!-- JS CODE TO ENABLE select for id '.$htmlname.', addjscombo='.$addjscombo.' -->';
			$out .= "\n".'<script>'."\n";
			if ($addjscombo == 1) {
				$tmpplugin = empty($conf->global->MAIN_USE_JQUERY_MULTISELECT) ?constant('REQUIRE_JQUERY_MULTISELECT') : $conf->global->MAIN_USE_JQUERY_MULTISELECT;
				$out .= 'function formatResult(record, container) {'."\n";
				$out .= '	if ($(record.element).attr("data-html") != undefined) return htmlEntityDecodeJs($(record.element).attr("data-html"));		// If property html set, we decode html entities and use this'."\n";
				$out .= '	return record.text;';
				$out .= '};'."\n";
				$out .= 'function formatSelection(record) {'."\n";
				if ($elemtype == 'category') {
					$out .= 'return \'<span><img src="'.DOL_URL_ROOT.'/theme/eldy/img/object_category.png"> \'+record.text+\'</span>\';';
				} else {
					$out .= 'return record.text;';
				}
				$out .= '};'."\n";
				$out .= '$(document).ready(function () {
							$(\'#'.$htmlname.'\').'.$tmpplugin.'({';
				if ($placeholder) {
					$out .= '
								placeholder: {
								    id: \'-1\',
								    text: \''.dol_escape_js($placeholder).'\'
								  },';
				}
				$out .= '		dir: \'ltr\',
								// Specify format function for dropdown item
								formatResult: formatResult,
							 	templateResult: formatResult,		/* For 4.0 */
								escapeMarkup: function (markup) { return markup; }, 	// let our custom formatter work
								// Specify format function for selected item
								formatSelection: formatSelection,
							 	templateSelection: formatSelection		/* For 4.0 */
							});

							/* Add also morecss to the css .select2 that is after the #htmlname, for component that are show dynamically after load, because select2 set
								 the size only if component is not hidden by default on load */
							$(\'#'.$htmlname.' + .select2\').addClass(\''.$morecss.'\');
						});'."\n";
			} elseif ($addjscombo == 2 && !defined('DISABLE_MULTISELECT')) {
				// Add other js lib
				// TODO external lib multiselect/jquery.multi-select.js must have been loaded to use this multiselect plugin
				// ...
				$out .= 'console.log(\'addjscombo=2 for htmlname='.$htmlname.'\');';
				$out .= '$(document).ready(function () {
							$(\'#'.$htmlname.'\').multiSelect({
								containerHTML: \'<div class="multi-select-container">\',
								menuHTML: \'<div class="multi-select-menu">\',
								buttonHTML: \'<span class="multi-select-button '.$morecss.'">\',
								menuItemHTML: \'<label class="multi-select-menuitem">\',
								activeClass: \'multi-select-container--open\',
								noneText: \''.$placeholder.'\'
							});
						})';
			}
			$out .= '</script>';
		}

		return $out;
	}


	/**
	 *	Show a multiselect dropbox from an array. If a saved selection of fields exists for user (into $user->conf->MAIN_SELECTEDFIELDS_contextofpage), we use this one instead of default.
	 *
	 *	@param	string	$htmlname		Name of HTML field
	 *	@param	array	$array			Array with array of fields we could show. This array may be modified according to setup of user.
	 *  @param  string  $varpage        Id of context for page. Can be set by caller with $varpage=(empty($contextpage)?$_SERVER["PHP_SELF"]:$contextpage);
	 *	@return	string					HTML multiselect string
	 *  @see selectarray()
	 */
	public static function multiSelectArrayWithCheckbox($htmlname, &$array, $varpage)
	{
		global $conf, $langs, $user, $extrafields;

		if (!empty($conf->global->MAIN_OPTIMIZEFORTEXTBROWSER)) {
			return '';
		}

		$tmpvar = "MAIN_SELECTEDFIELDS_".$varpage; // To get list of saved selected fields to show

		if (!empty($user->conf->$tmpvar)) {		// A list of fields was already customized for user
			$tmparray = explode(',', $user->conf->$tmpvar);
			foreach ($array as $key => $val) {
				//var_dump($key);
				//var_dump($tmparray);
				if (in_array($key, $tmparray)) {
					$array[$key]['checked'] = 1;
				} else {
					$array[$key]['checked'] = 0;
				}
			}
		} else {								// There is no list of fields already customized for user
			foreach ($array as $key => $val) {
<<<<<<< HEAD
				if ($array[$key]['checked'] < 0) {
=======
				if (!empty($array[$key]['checked']) && $array[$key]['checked'] < 0) {
>>>>>>> 95dc2558
					$array[$key]['checked'] = 0;
				}
			}
		}

		$listoffieldsforselection = '';
		$listcheckedstring = '';

		foreach ($array as $key => $val) {
			/* var_dump($val);
			var_dump(array_key_exists('enabled', $val));
			var_dump(!$val['enabled']);*/
			if (array_key_exists('enabled', $val) && isset($val['enabled']) && !$val['enabled']) {
				unset($array[$key]); // We don't want this field
				continue;
			}
			if (!empty($val['type']) && $val['type'] == 'separate') {
				// Field remains in array but we don't add it into $listoffieldsforselection
				//$listoffieldsforselection .= '<li>-----</li>';
				continue;
			}
			if ($val['label']) {
				if (!empty($val['langfile']) && is_object($langs)) {
					$langs->load($val['langfile']);
				}

				// Note: $val['checked'] <> 0 means we must show the field into the combo list
<<<<<<< HEAD
				$lis .= '<li><input type="checkbox" id="checkbox'.$key.'" value="'.$key.'"'.((empty($val['checked']) && $val['checked'] != '-1') ? '' : ' checked="checked"').'/><label for="checkbox'.$key.'">'.dol_escape_htmltag($langs->trans($val['label'])).'</label></li>';
=======
				$listoffieldsforselection .= '<li><input type="checkbox" id="checkbox'.$key.'" value="'.$key.'"'.((empty($val['checked']) || $val['checked'] == '-1') ? '' : ' checked="checked"').'/><label for="checkbox'.$key.'">'.dol_escape_htmltag($langs->trans($val['label'])).'</label></li>';
>>>>>>> 95dc2558
				$listcheckedstring .= (empty($val['checked']) ? '' : $key.',');
			}
		}

		$out = '<!-- Component multiSelectArrayWithCheckbox '.$htmlname.' -->

        <dl class="dropdown">
            <dt>
            <a href="#'.$htmlname.'">
              '.img_picto('', 'list').'
            </a>
            <input type="hidden" class="'.$htmlname.'" name="'.$htmlname.'" value="'.$listcheckedstring.'">
            </dt>
            <dd class="dropdowndd">
                <div class="multiselectcheckbox'.$htmlname.'">
                    <ul class="ul'.$htmlname.'">
                    '.$listoffieldsforselection.'
                    </ul>
                </div>
            </dd>
        </dl>

        <script type="text/javascript">
          jQuery(document).ready(function () {
              $(\'.multiselectcheckbox'.$htmlname.' input[type="checkbox"]\').on(\'click\', function () {
                  console.log("A new field was added/removed, we edit field input[name=formfilteraction]");

                  $("input:hidden[name=formfilteraction]").val(\'listafterchangingselectedfields\');	// Update field so we know we changed something on selected fields after POST

                  var title = $(this).val() + ",";
                  if ($(this).is(\':checked\')) {
                      $(\'.'.$htmlname.'\').val(title + $(\'.'.$htmlname.'\').val());
                  }
                  else {
                      $(\'.'.$htmlname.'\').val( $(\'.'.$htmlname.'\').val().replace(title, \'\') )
                  }
                  // Now, we submit page
                  //$(this).parents(\'form:first\').submit();
              });


           });
        </script>

        ';
		return $out;
	}

	/**
	 * 	Render list of categories linked to object with id $id and type $type
	 *
	 * 	@param		int		$id				Id of object
	 * 	@param		string	$type			Type of category ('member', 'customer', 'supplier', 'product', 'contact'). Old mode (0, 1, 2, ...) is deprecated.
	 *  @param		int		$rendermode		0=Default, use multiselect. 1=Emulate multiselect (recommended)
	 *  @param		int		$nolink			1=Do not add html links
	 * 	@return		string					String with categories
	 */
	public function showCategories($id, $type, $rendermode = 0, $nolink = 0)
	{
		include_once DOL_DOCUMENT_ROOT.'/categories/class/categorie.class.php';

		$cat = new Categorie($this->db);
		$categories = $cat->containing($id, $type);

		if ($rendermode == 1) {
			$toprint = array();
			foreach ($categories as $c) {
				$ways = $c->print_all_ways(' &gt;&gt; ', ($nolink ? 'none' : ''), 0, 1); // $ways[0] = "ccc2 >> ccc2a >> ccc2a1" with html formated text
				foreach ($ways as $way) {
					$toprint[] = '<li class="select2-search-choice-dolibarr noborderoncategories"'.($c->color ? ' style="background: #'.$c->color.';"' : ' style="background: #bbb"').'>'.$way.'</li>';
				}
			}
			return '<div class="select2-container-multi-dolibarr"><ul class="select2-choices-dolibarr">'.implode(' ', $toprint).'</ul></div>';
		}

		if ($rendermode == 0) {
			$arrayselected = array();
			$cate_arbo = $this->select_all_categories($type, '', 'parent', 64, 0, 1);
			foreach ($categories as $c) {
				$arrayselected[] = $c->id;
			}

			return $this->multiselectarray('categories', $cate_arbo, $arrayselected, '', 0, '', 0, '100%', 'disabled', 'category');
		}

		return 'ErrorBadValueForParameterRenderMode'; // Should not happened
	}

	/**
	 *  Show linked object block.
	 *
	 *  @param	CommonObject	$object		      Object we want to show links to
	 *  @param  string          $morehtmlright    More html to show on right of title
	 *  @param  array           $compatibleImportElementsList  Array of compatibles elements object for "import from" action
	 *  @return	int							      <0 if KO, >=0 if OK
	 */
	public function showLinkedObjectBlock($object, $morehtmlright = '', $compatibleImportElementsList = false)
	{
		global $conf, $langs, $hookmanager;
		global $bc, $action;

		$object->fetchObjectLinked();

		// Bypass the default method
		$hookmanager->initHooks(array('commonobject'));
		$parameters = array(
			'morehtmlright' => $morehtmlright,
			'compatibleImportElementsList' => &$compatibleImportElementsList,
		);
		$reshook = $hookmanager->executeHooks('showLinkedObjectBlock', $parameters, $object, $action); // Note that $action and $object may have been modified by hook

		if (empty($reshook)) {
			$nbofdifferenttypes = count($object->linkedObjects);

			print '<!-- showLinkedObjectBlock -->';
			print load_fiche_titre($langs->trans('RelatedObjects'), $morehtmlright, '', 0, 0, 'showlinkedobjectblock');


			print '<div class="div-table-responsive-no-min">';
			print '<table class="noborder allwidth" data-block="showLinkedObject" data-element="'.$object->element.'"  data-elementid="'.$object->id.'"   >';

			print '<tr class="liste_titre">';
			print '<td>'.$langs->trans("Type").'</td>';
			print '<td>'.$langs->trans("Ref").'</td>';
			print '<td class="center"></td>';
			print '<td class="center">'.$langs->trans("Date").'</td>';
			print '<td class="right">'.$langs->trans("AmountHTShort").'</td>';
			print '<td class="right">'.$langs->trans("Status").'</td>';
			print '<td></td>';
			print '</tr>';

			$nboftypesoutput = 0;

			foreach ($object->linkedObjects as $objecttype => $objects) {
				$tplpath = $element = $subelement = $objecttype;

				// to display inport button on tpl
				$showImportButton = false;
				if (!empty($compatibleImportElementsList) && in_array($element, $compatibleImportElementsList)) {
					$showImportButton = true;
				}

				$regs = array();
				if ($objecttype != 'supplier_proposal' && preg_match('/^([^_]+)_([^_]+)/i', $objecttype, $regs)) {
					$element = $regs[1];
					$subelement = $regs[2];
					$tplpath = $element.'/'.$subelement;
				}
				$tplname = 'linkedobjectblock';

				// To work with non standard path
				if ($objecttype == 'facture') {
					$tplpath = 'compta/'.$element;
					if (empty($conf->facture->enabled)) {
						continue; // Do not show if module disabled
					}
				} elseif ($objecttype == 'facturerec') {
					$tplpath = 'compta/facture';
					$tplname = 'linkedobjectblockForRec';
					if (empty($conf->facture->enabled)) {
						continue; // Do not show if module disabled
					}
				} elseif ($objecttype == 'propal') {
					$tplpath = 'comm/'.$element;
					if (empty($conf->propal->enabled)) {
						continue; // Do not show if module disabled
					}
				} elseif ($objecttype == 'supplier_proposal') {
					if (empty($conf->supplier_proposal->enabled)) {
						continue; // Do not show if module disabled
					}
				} elseif ($objecttype == 'shipping' || $objecttype == 'shipment') {
					$tplpath = 'expedition';
					if (empty($conf->expedition->enabled)) {
						continue; // Do not show if module disabled
					}
				} elseif ($objecttype == 'reception') {
					$tplpath = 'reception';
					if (empty($conf->reception->enabled)) {
						continue; // Do not show if module disabled
					}
				} elseif ($objecttype == 'delivery') {
					$tplpath = 'delivery';
					if (empty($conf->expedition->enabled)) {
						continue; // Do not show if module disabled
					}
				} elseif ($objecttype == 'mo') {
					$tplpath = 'mrp/mo';
					if (empty($conf->mrp->enabled)) {
						continue; // Do not show if module disabled
					}
				} elseif ($objecttype == 'ficheinter') {
					$tplpath = 'fichinter';
					if (empty($conf->ficheinter->enabled)) {
						continue; // Do not show if module disabled
					}
				} elseif ($objecttype == 'invoice_supplier') {
					$tplpath = 'fourn/facture';
				} elseif ($objecttype == 'order_supplier') {
					$tplpath = 'fourn/commande';
				} elseif ($objecttype == 'expensereport') {
					$tplpath = 'expensereport';
				} elseif ($objecttype == 'subscription') {
					$tplpath = 'adherents';
				} elseif ($objecttype == 'conferenceorbooth') {
					$tplpath = 'eventorganization';
				} elseif ($objecttype == 'conferenceorboothattendee') {
					$tplpath = 'eventorganization';
				} elseif ($objecttype == 'mo') {
					$tplpath = 'mrp';
					if (empty($conf->mrp->enabled)) {
						continue; // Do not show if module disabled
					}
				}

				global $linkedObjectBlock;
				$linkedObjectBlock = $objects;

				// Output template part (modules that overwrite templates must declare this into descriptor)
				$dirtpls = array_merge($conf->modules_parts['tpl'], array('/'.$tplpath.'/tpl'));
				foreach ($dirtpls as $reldir) {
					if ($nboftypesoutput == ($nbofdifferenttypes - 1)) {    // No more type to show after
						global $noMoreLinkedObjectBlockAfter;
						$noMoreLinkedObjectBlockAfter = 1;
					}

					$res = @include dol_buildpath($reldir.'/'.$tplname.'.tpl.php');
					if ($res) {
						$nboftypesoutput++;
						break;
					}
				}
			}

			if (!$nboftypesoutput) {
				print '<tr><td class="impair" colspan="7"><span class="opacitymedium">'.$langs->trans("None").'</span></td></tr>';
			}

			print '</table>';

			if (!empty($compatibleImportElementsList)) {
				$res = @include dol_buildpath('core/tpl/ajax/objectlinked_lineimport.tpl.php');
			}


			print '</div>';

			return $nbofdifferenttypes;
		}
	}

	/**
	 *  Show block with links to link to other objects.
	 *
	 *  @param	CommonObject	$object				Object we want to show links to
	 *  @param	array			$restrictlinksto	Restrict links to some elements, for exemple array('order') or array('supplier_order'). null or array() if no restriction.
	 *  @param	array			$excludelinksto		Do not show links of this type, for exemple array('order') or array('supplier_order'). null or array() if no exclusion.
	 *  @return	string								<0 if KO, >0 if OK
	 */
	public function showLinkToObjectBlock($object, $restrictlinksto = array(), $excludelinksto = array())
	{
		global $conf, $langs, $hookmanager;
		global $bc, $action;

		$linktoelem = '';
		$linktoelemlist = '';
		$listofidcompanytoscan = '';

		if (!is_object($object->thirdparty)) {
			$object->fetch_thirdparty();
		}

		$possiblelinks = array();
		if (is_object($object->thirdparty) && !empty($object->thirdparty->id) && $object->thirdparty->id > 0) {
			$listofidcompanytoscan = $object->thirdparty->id;
			if (($object->thirdparty->parent > 0) && !empty($conf->global->THIRDPARTY_INCLUDE_PARENT_IN_LINKTO)) {
				$listofidcompanytoscan .= ','.$object->thirdparty->parent;
			}
			if (($object->fk_project > 0) && !empty($conf->global->THIRDPARTY_INCLUDE_PROJECT_THIRDPARY_IN_LINKTO)) {
				include_once DOL_DOCUMENT_ROOT.'/projet/class/project.class.php';
				$tmpproject = new Project($this->db);
				$tmpproject->fetch($object->fk_project);
				if ($tmpproject->socid > 0 && ($tmpproject->socid != $object->thirdparty->id)) {
					$listofidcompanytoscan .= ','.$tmpproject->socid;
				}
				unset($tmpproject);
			}

			$possiblelinks = array(
<<<<<<< HEAD
				'propal'=>array('enabled'=>$conf->propal->enabled, 'perms'=>1, 'label'=>'LinkToProposal', 'sql'=>"SELECT s.rowid as socid, s.nom as name, s.client, t.rowid, t.ref, t.ref_client, t.total_ht FROM ".MAIN_DB_PREFIX."societe as s, ".MAIN_DB_PREFIX."propal as t WHERE t.fk_soc = s.rowid AND t.fk_soc IN (".$this->db->sanitize($listofidcompanytoscan).') AND t.entity IN ('.getEntity('propal').')'),
				'order'=>array('enabled'=>$conf->commande->enabled, 'perms'=>1, 'label'=>'LinkToOrder', 'sql'=>"SELECT s.rowid as socid, s.nom as name, s.client, t.rowid, t.ref, t.ref_client, t.total_ht FROM ".MAIN_DB_PREFIX."societe as s, ".MAIN_DB_PREFIX."commande as t WHERE t.fk_soc = s.rowid AND t.fk_soc IN (".$this->db->sanitize($listofidcompanytoscan).') AND t.entity IN ('.getEntity('commande').')'),
				'invoice'=>array('enabled'=>$conf->facture->enabled, 'perms'=>1, 'label'=>'LinkToInvoice', 'sql'=>"SELECT s.rowid as socid, s.nom as name, s.client, t.rowid, t.ref, t.ref_client, t.total_ht FROM ".MAIN_DB_PREFIX."societe as s, ".MAIN_DB_PREFIX."facture as t WHERE t.fk_soc = s.rowid AND t.fk_soc IN (".$this->db->sanitize($listofidcompanytoscan).') AND t.entity IN ('.getEntity('invoice').')'),
				'invoice_template'=>array('enabled'=>$conf->facture->enabled, 'perms'=>1, 'label'=>'LinkToTemplateInvoice', 'sql'=>"SELECT s.rowid as socid, s.nom as name, s.client, t.rowid, t.titre as ref, t.total_ht FROM ".MAIN_DB_PREFIX."societe as s, ".MAIN_DB_PREFIX."facture_rec as t WHERE t.fk_soc = s.rowid AND t.fk_soc IN (".$this->db->sanitize($listofidcompanytoscan).') AND t.entity IN ('.getEntity('invoice').')'),
				'contrat'=>array('enabled'=>$conf->contrat->enabled, 'perms'=>1, 'label'=>'LinkToContract',
								'sql'=>"SELECT s.rowid as socid, s.nom as name, s.client, t.rowid, t.ref, t.ref_customer as ref_client, t.ref_supplier, SUM(td.total_ht) as total_ht FROM ".MAIN_DB_PREFIX."societe as s, ".MAIN_DB_PREFIX."contrat as t, ".MAIN_DB_PREFIX."contratdet as td WHERE t.fk_soc = s.rowid AND td.fk_contrat = t.rowid AND t.fk_soc IN (".$this->db->sanitize($listofidcompanytoscan).') AND t.entity IN ('.getEntity('contract').')'),
				'fichinter'=>array('enabled'=>$conf->ficheinter->enabled, 'perms'=>1, 'label'=>'LinkToIntervention', 'sql'=>"SELECT s.rowid as socid, s.nom as name, s.client, t.rowid, t.ref FROM ".MAIN_DB_PREFIX."societe as s, ".MAIN_DB_PREFIX."fichinter as t WHERE t.fk_soc = s.rowid AND t.fk_soc IN (".$this->db->sanitize($listofidcompanytoscan).') AND t.entity IN ('.getEntity('intervention').')'),
				'supplier_proposal'=>array('enabled'=>$conf->supplier_proposal->enabled, 'perms'=>1, 'label'=>'LinkToSupplierProposal', 'sql'=>"SELECT s.rowid as socid, s.nom as name, s.client, t.rowid, t.ref, '' as ref_supplier, t.total_ht FROM ".MAIN_DB_PREFIX."societe as s, ".MAIN_DB_PREFIX."supplier_proposal as t WHERE t.fk_soc = s.rowid AND t.fk_soc IN (".$this->db->sanitize($listofidcompanytoscan).') AND t.entity IN ('.getEntity('supplier_proposal').')'),
				'order_supplier'=>array('enabled'=>$conf->supplier_order->enabled, 'perms'=>1, 'label'=>'LinkToSupplierOrder', 'sql'=>"SELECT s.rowid as socid, s.nom as name, s.client, t.rowid, t.ref, t.ref_supplier, t.total_ht FROM ".MAIN_DB_PREFIX."societe as s, ".MAIN_DB_PREFIX."commande_fournisseur as t WHERE t.fk_soc = s.rowid AND t.fk_soc IN (".$this->db->sanitize($listofidcompanytoscan).') AND t.entity IN ('.getEntity('commande_fournisseur').')'),
				'invoice_supplier'=>array('enabled'=>$conf->supplier_invoice->enabled, 'perms'=>1, 'label'=>'LinkToSupplierInvoice', 'sql'=>"SELECT s.rowid as socid, s.nom as name, s.client, t.rowid, t.ref, t.ref_supplier, t.total_ht FROM ".MAIN_DB_PREFIX."societe as s, ".MAIN_DB_PREFIX."facture_fourn as t WHERE t.fk_soc = s.rowid AND t.fk_soc IN (".$this->db->sanitize($listofidcompanytoscan).') AND t.entity IN ('.getEntity('facture_fourn').')'),
				'ticket'=>array('enabled'=>$conf->ticket->enabled, 'perms'=>1, 'label'=>'LinkToTicket', 'sql'=>"SELECT s.rowid as socid, s.nom as name, s.client, t.rowid, t.ref, t.track_id, '0' as total_ht FROM ".MAIN_DB_PREFIX."societe as s, ".MAIN_DB_PREFIX."ticket as t WHERE t.fk_soc = s.rowid AND t.fk_soc IN (".$this->db->sanitize($listofidcompanytoscan).') AND t.entity IN ('.getEntity('ticket').')')
=======
				'propal'=>array('enabled'=>$conf->propal->enabled, 'perms'=>1, 'label'=>'LinkToProposal', 'sql'=>"SELECT s.rowid as socid, s.nom as name, s.client, t.rowid, t.ref, t.ref_client, t.total_ht FROM ".$this->db->prefix()."societe as s, ".$this->db->prefix()."propal as t WHERE t.fk_soc = s.rowid AND t.fk_soc IN (".$this->db->sanitize($listofidcompanytoscan).') AND t.entity IN ('.getEntity('propal').')'),
				'order'=>array('enabled'=>$conf->commande->enabled, 'perms'=>1, 'label'=>'LinkToOrder', 'sql'=>"SELECT s.rowid as socid, s.nom as name, s.client, t.rowid, t.ref, t.ref_client, t.total_ht FROM ".$this->db->prefix()."societe as s, ".$this->db->prefix()."commande as t WHERE t.fk_soc = s.rowid AND t.fk_soc IN (".$this->db->sanitize($listofidcompanytoscan).') AND t.entity IN ('.getEntity('commande').')'),
				'invoice'=>array('enabled'=>$conf->facture->enabled, 'perms'=>1, 'label'=>'LinkToInvoice', 'sql'=>"SELECT s.rowid as socid, s.nom as name, s.client, t.rowid, t.ref, t.ref_client, t.total_ht FROM ".$this->db->prefix()."societe as s, ".$this->db->prefix()."facture as t WHERE t.fk_soc = s.rowid AND t.fk_soc IN (".$this->db->sanitize($listofidcompanytoscan).') AND t.entity IN ('.getEntity('invoice').')'),
				'invoice_template'=>array('enabled'=>$conf->facture->enabled, 'perms'=>1, 'label'=>'LinkToTemplateInvoice', 'sql'=>"SELECT s.rowid as socid, s.nom as name, s.client, t.rowid, t.titre as ref, t.total_ht FROM ".$this->db->prefix()."societe as s, ".$this->db->prefix()."facture_rec as t WHERE t.fk_soc = s.rowid AND t.fk_soc IN (".$this->db->sanitize($listofidcompanytoscan).') AND t.entity IN ('.getEntity('invoice').')'),
				'contrat'=>array(
					'enabled'=>$conf->contrat->enabled,
					'perms'=>1,
					'label'=>'LinkToContract',
					'sql'=>"SELECT s.rowid as socid, s.nom as name, s.client, t.rowid, t.ref, t.ref_customer as ref_client, t.ref_supplier, SUM(td.total_ht) as total_ht
							FROM ".$this->db->prefix()."societe as s, ".$this->db->prefix()."contrat as t, ".$this->db->prefix()."contratdet as td WHERE t.fk_soc = s.rowid AND td.fk_contrat = t.rowid AND t.fk_soc IN (".$this->db->sanitize($listofidcompanytoscan).') AND t.entity IN ('.getEntity('contract').') GROUP BY s.rowid, s.nom, s.client, t.rowid, t.ref, t.ref_customer, t.ref_supplier'
				),
				'fichinter'=>array('enabled'=>!empty($conf->ficheinter->enabled) ? $conf->ficheinter->enabled : 0, 'perms'=>1, 'label'=>'LinkToIntervention', 'sql'=>"SELECT s.rowid as socid, s.nom as name, s.client, t.rowid, t.ref FROM ".$this->db->prefix()."societe as s, ".$this->db->prefix()."fichinter as t WHERE t.fk_soc = s.rowid AND t.fk_soc IN (".$this->db->sanitize($listofidcompanytoscan).') AND t.entity IN ('.getEntity('intervention').')'),
				'supplier_proposal'=>array('enabled'=>$conf->supplier_proposal->enabled, 'perms'=>1, 'label'=>'LinkToSupplierProposal', 'sql'=>"SELECT s.rowid as socid, s.nom as name, s.client, t.rowid, t.ref, '' as ref_supplier, t.total_ht FROM ".$this->db->prefix()."societe as s, ".$this->db->prefix()."supplier_proposal as t WHERE t.fk_soc = s.rowid AND t.fk_soc IN (".$this->db->sanitize($listofidcompanytoscan).') AND t.entity IN ('.getEntity('supplier_proposal').')'),
				'order_supplier'=>array('enabled'=>$conf->supplier_order->enabled, 'perms'=>1, 'label'=>'LinkToSupplierOrder', 'sql'=>"SELECT s.rowid as socid, s.nom as name, s.client, t.rowid, t.ref, t.ref_supplier, t.total_ht FROM ".$this->db->prefix()."societe as s, ".$this->db->prefix()."commande_fournisseur as t WHERE t.fk_soc = s.rowid AND t.fk_soc IN (".$this->db->sanitize($listofidcompanytoscan).') AND t.entity IN ('.getEntity('commande_fournisseur').')'),
				'invoice_supplier'=>array('enabled'=>$conf->supplier_invoice->enabled, 'perms'=>1, 'label'=>'LinkToSupplierInvoice', 'sql'=>"SELECT s.rowid as socid, s.nom as name, s.client, t.rowid, t.ref, t.ref_supplier, t.total_ht FROM ".$this->db->prefix()."societe as s, ".$this->db->prefix()."facture_fourn as t WHERE t.fk_soc = s.rowid AND t.fk_soc IN (".$this->db->sanitize($listofidcompanytoscan).') AND t.entity IN ('.getEntity('facture_fourn').')'),
				'ticket'=>array('enabled'=>$conf->ticket->enabled, 'perms'=>1, 'label'=>'LinkToTicket', 'sql'=>"SELECT s.rowid as socid, s.nom as name, s.client, t.rowid, t.ref, t.track_id, '0' as total_ht FROM ".$this->db->prefix()."societe as s, ".$this->db->prefix()."ticket as t WHERE t.fk_soc = s.rowid AND t.fk_soc IN (".$this->db->sanitize($listofidcompanytoscan).') AND t.entity IN ('.getEntity('ticket').')'),
				'mo'=>array('enabled'=>$conf->mrp->enabled, 'perms'=>1, 'label'=>'LinkToMo', 'sql'=>"SELECT s.rowid as socid, s.nom as name, s.client, t.rowid, t.ref, t.rowid, '0' as total_ht FROM ".$this->db->prefix()."societe as s INNER JOIN ".$this->db->prefix()."mrp_mo as t ON t.fk_soc = s.rowid  WHERE  t.fk_soc IN (".$this->db->sanitize($listofidcompanytoscan).') AND t.entity IN ('.getEntity('mo').')')
>>>>>>> 95dc2558
			);
		}

		// Can complete the possiblelink array
		$hookmanager->initHooks(array('commonobject'));
		$parameters = array('listofidcompanytoscan' => $listofidcompanytoscan);

		if (!empty($listofidcompanytoscan)) {  // If empty, we don't have criteria to scan the object we can link to
			$reshook = $hookmanager->executeHooks('showLinkToObjectBlock', $parameters, $object, $action); // Note that $action and $object may have been modified by hook
		}

		if (empty($reshook)) {
			if (is_array($hookmanager->resArray) && count($hookmanager->resArray)) {
				$possiblelinks = array_merge($possiblelinks, $hookmanager->resArray);
			}
		} elseif ($reshook > 0) {
			if (is_array($hookmanager->resArray) && count($hookmanager->resArray)) {
				$possiblelinks = $hookmanager->resArray;
			}
		}

		foreach ($possiblelinks as $key => $possiblelink) {
			$num = 0;

			if (empty($possiblelink['enabled'])) {
				continue;
			}

			if (!empty($possiblelink['perms']) && (empty($restrictlinksto) || in_array($key, $restrictlinksto)) && (empty($excludelinksto) || !in_array($key, $excludelinksto))) {
				print '<div id="'.$key.'list"'.(empty($conf->use_javascript_ajax) ? '' : ' style="display:none"').'>';

				if (!empty($conf->global->MAIN_LINK_BY_REF_IN_LINKTO)) {
					print '<br><form action="' . $_SERVER["PHP_SELF"] . '" method="POST" name="formlinkedbyref' . $key . '">';
					print '<input type="hidden" name="id" value="' . $object->id . '">';
					print '<input type="hidden" name="action" value="addlinkbyref">';
					print '<input type="hidden" name="token" value="'.newToken().'">';
					print '<input type="hidden" name="addlink" value="' . $key . '">';
					print '<table class="noborder">';
					print '<tr>';
					print '<td>' . $langs->trans("Ref") . '</td>';
					print '<td><input type="text" name="reftolinkto" value="' . dol_escape_htmltag(GETPOST('reftolinkto', 'alpha')) . '">&nbsp;<input type="submit" class="button valignmiddle" value="' . $langs->trans('ToLink') . '">&nbsp;<input type="submit" class="button" name="cancel" value="' . $langs->trans('Cancel') . '"></td>';
					print '</tr>';
					print '</table>';
					print '</form>';
				}

				$sql = $possiblelink['sql'];

				$resqllist = $this->db->query($sql);
				if ($resqllist) {
					$num = $this->db->num_rows($resqllist);
					$i = 0;

					print '<br>';
					print '<form action="'.$_SERVER["PHP_SELF"].'" method="POST" name="formlinked'.$key.'">';
					print '<input type="hidden" name="action" value="addlink">';
					print '<input type="hidden" name="token" value="'.newToken().'">';
					print '<input type="hidden" name="id" value="'.$object->id.'">';
					print '<input type="hidden" name="addlink" value="'.$key.'">';
					print '<table class="noborder">';
					print '<tr class="liste_titre">';
					print '<td class="nowrap"></td>';
					print '<td class="center">'.$langs->trans("Ref").'</td>';
					print '<td class="left">'.$langs->trans("RefCustomer").'</td>';
					print '<td class="right">'.$langs->trans("AmountHTShort").'</td>';
					print '<td class="left">'.$langs->trans("Company").'</td>';
					print '</tr>';
					while ($i < $num) {
						$objp = $this->db->fetch_object($resqllist);

						print '<tr class="oddeven">';
						print '<td class="left">';
						print '<input type="radio" name="idtolinkto" id="'.$key.'_'.$objp->rowid.'" value="'.$objp->rowid.'">';
						print '</td>';
						print '<td class="center"><label for="'.$key.'_'.$objp->rowid.'">'.$objp->ref.'</label></td>';
<<<<<<< HEAD
						print '<td>'.(!empty($objp->ref_client) ? $objp->ref_client : $objp->ref_supplier).'</td>';
=======
						print '<td>'.(!empty($objp->ref_client) ? $objp->ref_client : (!empty($objp->ref_supplier) ? $objp->ref_supplier : '')).'</td>';
>>>>>>> 95dc2558
						print '<td class="right">';
						if ($possiblelink['label'] == 'LinkToContract') {
							$form = new Form($this->db);
							print $form->textwithpicto('', $langs->trans("InformationOnLinkToContract")).' ';
						}
						print '<span class="amount">'.price($objp->total_ht).'</span>';
						print '</td>';
						print '<td>'.$objp->name.'</td>';
						print '</tr>';
						$i++;
					}
					print '</table>';
					print '<div class="center">';
					print '<input type="submit" class="button valignmiddle marginleftonly marginrightonly" value="'.$langs->trans('ToLink').'">';
					if (empty($conf->use_javascript_ajax)) {
						print '<input type="submit" class="button button-cancel marginleftonly marginrightonly" name="cancel" value="'.$langs->trans("Cancel").'"></div>';
					} else {
						print '<input type="submit"; onclick="javascript:jQuery(\'#'.$key.'list\').toggle(); return false;" class="button button-cancel marginleftonly marginrightonly" name="cancel" value="'.$langs->trans("Cancel").'"></div>';
					}
					print '</form>';
					$this->db->free($resqllist);
				} else {
					dol_print_error($this->db);
				}
				print '</div>';

				//$linktoelem.=($linktoelem?' &nbsp; ':'');
				if ($num > 0 || !empty($conf->global->MAIN_LINK_BY_REF_IN_LINKTO)) {
					$linktoelemlist .= '<li><a href="#linkto'.$key.'" class="linkto dropdowncloseonclick" rel="'.$key.'">'.$langs->trans($possiblelink['label']).' ('.$num.')</a></li>';
					// } else $linktoelem.=$langs->trans($possiblelink['label']);
				} else {
					$linktoelemlist .= '<li><span class="linktodisabled">'.$langs->trans($possiblelink['label']).' (0)</span></li>';
				}
			}
		}

		if ($linktoelemlist) {
			$linktoelem = '
    		<dl class="dropdown" id="linktoobjectname">
    		';
			if (!empty($conf->use_javascript_ajax)) {
				$linktoelem .= '<dt><a href="#linktoobjectname"><span class="fas fa-link paddingrightonly"></span>'.$langs->trans("LinkTo").'...</a></dt>';
			}
			$linktoelem .= '<dd>
    		<div class="multiselectlinkto">
    		<ul class="ulselectedfields">'.$linktoelemlist.'
    		</ul>
    		</div>
    		</dd>
    		</dl>';
		} else {
			$linktoelem = '';
		}

		if (!empty($conf->use_javascript_ajax)) {
			print '<!-- Add js to show linkto box -->
				<script>
				jQuery(document).ready(function() {
					jQuery(".linkto").click(function() {
						console.log("We choose to show/hide links for rel="+jQuery(this).attr(\'rel\')+" so #"+jQuery(this).attr(\'rel\')+"list");
					    jQuery("#"+jQuery(this).attr(\'rel\')+"list").toggle();
					});
				});
				</script>
		    ';
		}

		return $linktoelem;
	}

	/**
	 *	Return an html string with a select combo box to choose yes or no
	 *
	 *	@param	string		$htmlname		Name of html select field
	 *	@param	string		$value			Pre-selected value
	 *	@param	int			$option			0 return yes/no, 1 return 1/0
	 *	@param	bool		$disabled		true or false
	 *  @param	int      	$useempty		1=Add empty line
	 *  @param	int			$addjscombo		1=Add js beautifier on combo box
	 *  @param	string		$morecss		More CSS
	 *	@return	string						See option
	 */
	public function selectyesno($htmlname, $value = '', $option = 0, $disabled = false, $useempty = 0, $addjscombo = 0, $morecss = '')
	{
		global $langs;

		$yes = "yes";
		$no = "no";
		if ($option) {
			$yes = "1";
			$no = "0";
		}

		$disabled = ($disabled ? ' disabled' : '');

		$resultyesno = '<select class="flat width75'.($morecss ? ' '.$morecss : '').'" id="'.$htmlname.'" name="'.$htmlname.'"'.$disabled.'>'."\n";
		if ($useempty) {
			$resultyesno .= '<option value="-1"'.(($value < 0) ? ' selected' : '').'>&nbsp;</option>'."\n";
		}
		if (("$value" == 'yes') || ($value == 1)) {
			$resultyesno .= '<option value="'.$yes.'" selected>'.$langs->trans("Yes").'</option>'."\n";
			$resultyesno .= '<option value="'.$no.'">'.$langs->trans("No").'</option>'."\n";
		} else {
			$selected = (($useempty && $value != '0' && $value != 'no') ? '' : ' selected');
			$resultyesno .= '<option value="'.$yes.'">'.$langs->trans("Yes").'</option>'."\n";
			$resultyesno .= '<option value="'.$no.'"'.$selected.'>'.$langs->trans("No").'</option>'."\n";
		}
		$resultyesno .= '</select>'."\n";

		if ($addjscombo) {
			$resultyesno .= ajax_combobox($htmlname);
		}

		return $resultyesno;
	}

	// phpcs:disable PEAR.NamingConventions.ValidFunctionName.ScopeNotCamelCaps
	/**
	 *  Return list of export templates
	 *
	 *  @param	string	$selected          Id modele pre-selectionne
	 *  @param  string	$htmlname          Name of HTML select
	 *  @param  string	$type              Type of searched templates
	 *  @param  int		$useempty          Affiche valeur vide dans liste
	 *  @return	void
	 */
	public function select_export_model($selected = '', $htmlname = 'exportmodelid', $type = '', $useempty = 0)
	{
		// phpcs:enable
		$sql = "SELECT rowid, label";
		$sql .= " FROM ".$this->db->prefix()."export_model";
		$sql .= " WHERE type = '".$this->db->escape($type)."'";
		$sql .= " ORDER BY rowid";
		$result = $this->db->query($sql);
		if ($result) {
			print '<select class="flat" id="select_'.$htmlname.'" name="'.$htmlname.'">';
			if ($useempty) {
				print '<option value="-1">&nbsp;</option>';
			}

			$num = $this->db->num_rows($result);
			$i = 0;
			while ($i < $num) {
				$obj = $this->db->fetch_object($result);
				if ($selected == $obj->rowid) {
					print '<option value="'.$obj->rowid.'" selected>';
				} else {
					print '<option value="'.$obj->rowid.'">';
				}
				print $obj->label;
				print '</option>';
				$i++;
			}
			print "</select>";
		} else {
			dol_print_error($this->db);
		}
	}

	/**
	 *    Return a HTML area with the reference of object and a navigation bar for a business object
	 *    Note: To complete search with a particular filter on select, you can set $object->next_prev_filter set to define SQL criterias.
	 *
	 *    @param	object	$object			Object to show.
	 *    @param	string	$paramid   		Name of parameter to use to name the id into the URL next/previous link.
	 *    @param	string	$morehtml  		More html content to output just before the nav bar.
	 *    @param	int		$shownav	  	Show Condition (navigation is shown if value is 1).
	 *    @param	string	$fieldid   		Name of field id into database to use for select next and previous (we make the select max and min on this field compared to $object->ref). Use 'none' to disable next/prev.
	 *    @param	string	$fieldref   	Name of field ref of object (object->ref) to show or 'none' to not show ref.
	 *    @param	string	$morehtmlref  	More html to show after ref.
	 *    @param	string	$moreparam  	More param to add in nav link url. Must start with '&...'.
	 *	  @param	int		$nodbprefix		Do not include DB prefix to forge table name.
	 *	  @param	string	$morehtmlleft	More html code to show before ref.
	 *	  @param	string	$morehtmlstatus	More html code to show under navigation arrows (status place).
	 *	  @param	string	$morehtmlright	More html code to show after ref.
	 * 	  @return	string    				Portion HTML with ref + navigation buttons
	 */
	public function showrefnav($object, $paramid, $morehtml = '', $shownav = 1, $fieldid = 'rowid', $fieldref = 'ref', $morehtmlref = '', $moreparam = '', $nodbprefix = 0, $morehtmlleft = '', $morehtmlstatus = '', $morehtmlright = '')
	{
		global $conf, $langs, $hookmanager, $extralanguages;

		$ret = '';
		if (empty($fieldid)) {
			$fieldid = 'rowid';
		}
		if (empty($fieldref)) {
			$fieldref = 'ref';
		}

		// Preparing gender's display if there is one
		$addgendertxt = '';
<<<<<<< HEAD
		if (!empty($object->gender)) {
=======
		if (property_exists($object, 'gender') && !empty($object->gender)) {
>>>>>>> 95dc2558
			$addgendertxt = ' ';
			switch ($object->gender) {
				case 'man':
					$addgendertxt .= '<i class="fas fa-mars"></i>';
					break;
				case 'woman':
					$addgendertxt .= '<i class="fas fa-venus"></i>';
					break;
				case 'other':
					$addgendertxt .= '<i class="fas fa-genderless"></i>';
					break;
			}
		}
<<<<<<< HEAD
=======
		/*
		$addadmin = '';
		if (property_exists($object, 'admin')) {
			if (!empty($conf->multicompany->enabled) && !empty($object->admin) && empty($object->entity)) {
				$addadmin .= img_picto($langs->trans("SuperAdministratorDesc"), "redstar", 'class="paddingleft"');
			} elseif (!empty($object->admin)) {
				$addadmin .= img_picto($langs->trans("AdministratorDesc"), "star", 'class="paddingleft"');
			}
		}*/
>>>>>>> 95dc2558

		// Add where from hooks
		if (is_object($hookmanager)) {
			$parameters = array();
			$reshook = $hookmanager->executeHooks('printFieldListWhere', $parameters, $object); // Note that $action and $object may have been modified by hook
			$object->next_prev_filter .= $hookmanager->resPrint;
		}
		$previous_ref = $next_ref = '';
		if ($shownav) {
			//print "paramid=$paramid,morehtml=$morehtml,shownav=$shownav,$fieldid,$fieldref,$morehtmlref,$moreparam";
			$object->load_previous_next_ref((isset($object->next_prev_filter) ? $object->next_prev_filter : ''), $fieldid, $nodbprefix);

			$navurl = $_SERVER["PHP_SELF"];
			// Special case for project/task page
			if ($paramid == 'project_ref') {
				if (preg_match('/\/tasks\/(task|contact|note|document)\.php/', $navurl)) {     // TODO Remove this when nav with project_ref on task pages are ok
					$navurl = preg_replace('/\/tasks\/(task|contact|time|note|document)\.php/', '/tasks.php', $navurl);
					$paramid = 'ref';
				}
			}

			// accesskey is for Windows or Linux:  ALT + key for chrome, ALT + SHIFT + KEY for firefox
			// accesskey is for Mac:               CTRL + key for all browsers
			$stringforfirstkey = $langs->trans("KeyboardShortcut");
			if ($conf->browser->name == 'chrome') {
				$stringforfirstkey .= ' ALT +';
			} elseif ($conf->browser->name == 'firefox') {
				$stringforfirstkey .= ' ALT + SHIFT +';
			} else {
				$stringforfirstkey .= ' CTL +';
			}

			$previous_ref = $object->ref_previous ? '<a accesskey="p" title="'.$stringforfirstkey.' p" class="classfortooltip" href="'.$navurl.'?'.$paramid.'='.urlencode($object->ref_previous).$moreparam.'"><i class="fa fa-chevron-left"></i></a>' : '<span class="inactive"><i class="fa fa-chevron-left opacitymedium"></i></span>';
			$next_ref     = $object->ref_next ? '<a accesskey="n" title="'.$stringforfirstkey.' n" class="classfortooltip" href="'.$navurl.'?'.$paramid.'='.urlencode($object->ref_next).$moreparam.'"><i class="fa fa-chevron-right"></i></a>' : '<span class="inactive"><i class="fa fa-chevron-right opacitymedium"></i></span>';
		}

		//print "xx".$previous_ref."x".$next_ref;
		$ret .= '<!-- Start banner content --><div style="vertical-align: middle">';

		// Right part of banner
		if ($morehtmlright) {
			$ret .= '<div class="inline-block floatleft">'.$morehtmlright.'</div>';
		}

		if ($previous_ref || $next_ref || $morehtml) {
			$ret .= '<div class="pagination paginationref"><ul class="right">';
		}
		if ($morehtml) {
			$ret .= '<li class="noborder litext'.(($shownav && $previous_ref && $next_ref) ? ' clearbothonsmartphone' : '').'">'.$morehtml.'</li>';
		}
		if ($shownav && ($previous_ref || $next_ref)) {
			$ret .= '<li class="pagination">'.$previous_ref.'</li>';
			$ret .= '<li class="pagination">'.$next_ref.'</li>';
		}
		if ($previous_ref || $next_ref || $morehtml) {
			$ret .= '</ul></div>';
		}

		$parameters = array();
		$reshook = $hookmanager->executeHooks('moreHtmlStatus', $parameters, $object); // Note that $action and $object may have been modified by hook
		if (empty($reshook)) {
			$morehtmlstatus .= $hookmanager->resPrint;
		} else {
			$morehtmlstatus = $hookmanager->resPrint;
		}
		if ($morehtmlstatus) {
			$ret .= '<div class="statusref">'.$morehtmlstatus.'</div>';
		}

		$parameters = array();
		$reshook = $hookmanager->executeHooks('moreHtmlRef', $parameters, $object); // Note that $action and $object may have been modified by hook
		if (empty($reshook)) {
			$morehtmlref .= $hookmanager->resPrint;
		} elseif ($reshook > 0) {
			$morehtmlref = $hookmanager->resPrint;
		}

		// Left part of banner
		if ($morehtmlleft) {
			if ($conf->browser->layout == 'phone') {
				$ret .= '<!-- morehtmlleft --><div class="floatleft">'.$morehtmlleft.'</div>'; // class="center" to have photo in middle
			} else {
				$ret .= '<!-- morehtmlleft --><div class="inline-block floatleft">'.$morehtmlleft.'</div>';
			}
		}

		//if ($conf->browser->layout == 'phone') $ret.='<div class="clearboth"></div>';
		$ret .= '<div class="inline-block floatleft valignmiddle maxwidth750 marginbottomonly refid'.(($shownav && ($previous_ref || $next_ref)) ? ' refidpadding' : '').'">';

		// For thirdparty, contact, user, member, the ref is the id, so we show something else
		if ($object->element == 'societe') {
			$ret .= dol_htmlentities($object->name);

			// List of extra languages
			$arrayoflangcode = array();
			if (!empty($conf->global->PDF_USE_ALSO_LANGUAGE_CODE)) {
				$arrayoflangcode[] = $conf->global->PDF_USE_ALSO_LANGUAGE_CODE;
			}

			if (is_array($arrayoflangcode) && count($arrayoflangcode)) {
				if (!is_object($extralanguages)) {
					include_once DOL_DOCUMENT_ROOT.'/core/class/extralanguages.class.php';
					$extralanguages = new ExtraLanguages($this->db);
				}
				$extralanguages->fetch_name_extralanguages('societe');

				if (!empty($extralanguages->attributes['societe']['name'])) {
					$object->fetchValuesForExtraLanguages();

					$htmltext = '';
					// If there is extra languages
					foreach ($arrayoflangcode as $extralangcode) {
						$htmltext .= picto_from_langcode($extralangcode, 'class="pictoforlang paddingright"');
						if ($object->array_languages['name'][$extralangcode]) {
							$htmltext .= $object->array_languages['name'][$extralangcode];
						} else {
							$htmltext .= '<span class="opacitymedium">'.$langs->trans("SwitchInEditModeToAddTranslation").'</span>';
						}
					}
					$ret .= '<!-- Show translations of name -->'."\n";
					$ret .= $this->textwithpicto('', $htmltext, -1, 'language', 'opacitymedium paddingleft');
				}
			}
		} elseif ($object->element == 'member') {
			$ret .= $object->ref.'<br>';
			$fullname = $object->getFullName($langs);
			if ($object->morphy == 'mor' && $object->societe) {
				$ret .= dol_htmlentities($object->societe).((!empty($fullname) && $object->societe != $fullname) ? ' ('.dol_htmlentities($fullname).$addgendertxt.')' : '');
			} else {
				$ret .= dol_htmlentities($fullname).$addgendertxt.((!empty($object->societe) && $object->societe != $fullname) ? ' ('.dol_htmlentities($object->societe).')' : '');
			}
		} elseif (in_array($object->element, array('contact', 'user', 'usergroup'))) {
			$ret .= dol_htmlentities($object->getFullName($langs)).$addgendertxt;
		} elseif (in_array($object->element, array('action', 'agenda'))) {
			$ret .= $object->ref.'<br>'.$object->label;
		} elseif (in_array($object->element, array('adherent_type'))) {
			$ret .= $object->label;
		} elseif ($object->element == 'ecm_directories') {
			$ret .= '';
		} elseif ($fieldref != 'none') {
			$ret .= dol_htmlentities($object->$fieldref);
		}

		if ($morehtmlref) {
			// don't add a additional space, when "$morehtmlref" starts with a HTML div tag
			if (substr($morehtmlref, 0, 4) != '<div') {
				$ret .= ' ';
			}

			$ret .= $morehtmlref;
		}

		$ret .= '</div>';

		$ret .= '</div><!-- End banner content -->';

		return $ret;
	}


	/**
	 *  Return HTML code to output a barcode
	 *
	 *  @param	Object	$object			Object containing data to retrieve file name
	 * 	@param	int		$width			Width of photo
	 * 	@param	string	$morecss		More CSS on img of barcode
	 * 	@return string    				HTML code to output barcode
	 */
	public function showbarcode(&$object, $width = 100, $morecss = '')
	{
		global $conf;

		//Check if barcode is filled in the card
		if (empty($object->barcode)) {
			return '';
		}

		// Complete object if not complete
		if (empty($object->barcode_type_code) || empty($object->barcode_type_coder)) {
			$result = $object->fetch_barcode();
			//Check if fetch_barcode() failed
			if ($result < 1) {
				return '<!-- ErrorFetchBarcode -->';
			}
		}

		// Barcode image
		$url = DOL_URL_ROOT.'/viewimage.php?modulepart=barcode&generator='.urlencode($object->barcode_type_coder).'&code='.urlencode($object->barcode).'&encoding='.urlencode($object->barcode_type_code);
		$out = '<!-- url barcode = '.$url.' -->';
		$out .= '<img src="'.$url.'"'.($morecss ? ' class="'.$morecss.'"' : '').'>';
		return $out;
	}

	/**
	 *    	Return HTML code to output a photo
	 *
	 *    	@param	string		$modulepart			Key to define module concerned ('societe', 'userphoto', 'memberphoto')
	 *     	@param  object		$object				Object containing data to retrieve file name
	 * 		@param	int			$width				Width of photo
	 * 		@param	int			$height				Height of photo (auto if 0)
	 * 		@param	int			$caneditfield		Add edit fields
	 * 		@param	string		$cssclass			CSS name to use on img for photo
	 * 		@param	string		$imagesize		    'mini', 'small' or '' (original)
	 *      @param  int         $addlinktofullsize  Add link to fullsize image
	 *      @param  int         $cache              1=Accept to use image in cache
	 *      @param	string		$forcecapture		'', 'user' or 'environment'. Force parameter capture on HTML input file element to ask a smartphone to allow to open camera to take photo. Auto if ''.
	 *      @param	int			$noexternsourceoverwrite	No overwrite image with extern source (like 'gravatar' or other module)
	 * 	  	@return string    						HTML code to output photo
	 */
	public static function showphoto($modulepart, $object, $width = 100, $height = 0, $caneditfield = 0, $cssclass = 'photowithmargin', $imagesize = '', $addlinktofullsize = 1, $cache = 0, $forcecapture = '', $noexternsourceoverwrite = 0)
	{
		global $conf, $langs;

		$entity = (!empty($object->entity) ? $object->entity : $conf->entity);
		$id = (!empty($object->id) ? $object->id : $object->rowid);

		$ret = '';
		$dir = '';
		$file = '';
		$originalfile = '';
		$altfile = '';
		$email = '';
		$capture = '';
		if ($modulepart == 'societe') {
			$dir = $conf->societe->multidir_output[$entity];
			if (!empty($object->logo)) {
				if (dolIsAllowedForPreview($object->logo)) {
					if ((string) $imagesize == 'mini') {
						$file = get_exdir(0, 0, 0, 0, $object, 'thirdparty').'logos/'.getImageFileNameForSize($object->logo, '_mini'); // getImageFileNameForSize include the thumbs
					} elseif ((string) $imagesize == 'small') {
						$file = get_exdir(0, 0, 0, 0, $object, 'thirdparty').'logos/'.getImageFileNameForSize($object->logo, '_small');
					} else {
						$file = get_exdir(0, 0, 0, 0, $object, 'thirdparty').'logos/'.$object->logo;
					}
					$originalfile = get_exdir(0, 0, 0, 0, $object, 'thirdparty').'logos/'.$object->logo;
				}
			}
			$email = $object->email;
		} elseif ($modulepart == 'contact')	{
			$dir = $conf->societe->multidir_output[$entity].'/contact';
			if (!empty($object->photo)) {
				if (dolIsAllowedForPreview($object->photo)) {
					if ((string) $imagesize == 'mini') {
						$file = get_exdir(0, 0, 0, 0, $object, 'contact').'photos/'.getImageFileNameForSize($object->photo, '_mini');
					} elseif ((string) $imagesize == 'small') {
						$file = get_exdir(0, 0, 0, 0, $object, 'contact').'photos/'.getImageFileNameForSize($object->photo, '_small');
					} else {
						$file = get_exdir(0, 0, 0, 0, $object, 'contact').'photos/'.$object->photo;
					}
					$originalfile = get_exdir(0, 0, 0, 0, $object, 'contact').'photos/'.$object->photo;
				}
			}
			$email = $object->email;
			$capture = 'user';
		} elseif ($modulepart == 'userphoto') {
			$dir = $conf->user->dir_output;
			if (!empty($object->photo)) {
				if (dolIsAllowedForPreview($object->photo)) {
					if ((string) $imagesize == 'mini') {
						$file = get_exdir(0, 0, 0, 0, $object, 'user').'photos/'.getImageFileNameForSize($object->photo, '_mini');
					} elseif ((string) $imagesize == 'small') {
						$file = get_exdir(0, 0, 0, 0, $object, 'user').'photos/'.getImageFileNameForSize($object->photo, '_small');
					} else {
						$file = get_exdir(0, 0, 0, 0, $object, 'user').'photos/'.$object->photo;
					}
					$originalfile = get_exdir(0, 0, 0, 0, $object, 'user').'photos/'.$object->photo;
				}
			}
			if (!empty($conf->global->MAIN_OLD_IMAGE_LINKS)) {
				$altfile = $object->id.".jpg"; // For backward compatibility
			}
			$email = $object->email;
			$capture = 'user';
		} elseif ($modulepart == 'memberphoto')	{
			$dir = $conf->adherent->dir_output;
			if (!empty($object->photo)) {
				if (dolIsAllowedForPreview($object->photo)) {
					if ((string) $imagesize == 'mini') {
						$file = get_exdir(0, 0, 0, 0, $object, 'member').'photos/'.getImageFileNameForSize($object->photo, '_mini');
					} elseif ((string) $imagesize == 'small') {
						$file = get_exdir(0, 0, 0, 0, $object, 'member').'photos/'.getImageFileNameForSize($object->photo, '_small');
					} else {
						$file = get_exdir(0, 0, 0, 0, $object, 'member').'photos/'.$object->photo;
					}
					$originalfile = get_exdir(0, 0, 0, 0, $object, 'member').'photos/'.$object->photo;
				}
			}
			if (!empty($conf->global->MAIN_OLD_IMAGE_LINKS)) {
				$altfile = $object->id.".jpg"; // For backward compatibility
			}
			$email = $object->email;
			$capture = 'user';
		} else {
			// Generic case to show photos
			$dir = $conf->$modulepart->dir_output;
			if (!empty($object->photo)) {
				if (dolIsAllowedForPreview($object->photo)) {
					if ((string) $imagesize == 'mini') {
						$file = get_exdir($id, 2, 0, 0, $object, $modulepart).'photos/'.getImageFileNameForSize($object->photo, '_mini');
					} elseif ((string) $imagesize == 'small') {
						$file = get_exdir($id, 2, 0, 0, $object, $modulepart).'photos/'.getImageFileNameForSize($object->photo, '_small');
					} else {
						$file = get_exdir($id, 2, 0, 0, $object, $modulepart).'photos/'.$object->photo;
					}
					$originalfile = get_exdir($id, 2, 0, 0, $object, $modulepart).'photos/'.$object->photo;
				}
			}
			if (!empty($conf->global->MAIN_OLD_IMAGE_LINKS)) {
				$altfile = $object->id.".jpg"; // For backward compatibility
			}
			$email = $object->email;
		}

		if ($forcecapture) {
			$capture = $forcecapture;
		}

		if ($dir) {
			if ($file && file_exists($dir."/".$file)) {
				if ($addlinktofullsize) {
					$urladvanced = getAdvancedPreviewUrl($modulepart, $originalfile, 0, '&entity='.$entity);
					if ($urladvanced) {
						$ret .= '<a href="'.$urladvanced.'">';
					} else {
						$ret .= '<a href="'.DOL_URL_ROOT.'/viewimage.php?modulepart='.$modulepart.'&entity='.$entity.'&file='.urlencode($originalfile).'&cache='.$cache.'">';
					}
				}
				$ret .= '<img alt="Photo" class="photo'.$modulepart.($cssclass ? ' '.$cssclass : '').' photologo'.(preg_replace('/[^a-z]/i', '_', $file)).'" '.($width ? ' width="'.$width.'"' : '').($height ? ' height="'.$height.'"' : '').' src="'.DOL_URL_ROOT.'/viewimage.php?modulepart='.$modulepart.'&entity='.$entity.'&file='.urlencode($file).'&cache='.$cache.'">';
				if ($addlinktofullsize) {
					$ret .= '</a>';
				}
			} elseif ($altfile && file_exists($dir."/".$altfile)) {
				if ($addlinktofullsize) {
					$urladvanced = getAdvancedPreviewUrl($modulepart, $originalfile, 0, '&entity='.$entity);
					if ($urladvanced) {
						$ret .= '<a href="'.$urladvanced.'">';
					} else {
						$ret .= '<a href="'.DOL_URL_ROOT.'/viewimage.php?modulepart='.$modulepart.'&entity='.$entity.'&file='.urlencode($originalfile).'&cache='.$cache.'">';
					}
				}
				$ret .= '<img class="photo'.$modulepart.($cssclass ? ' '.$cssclass : '').'" alt="Photo alt" id="photologo'.(preg_replace('/[^a-z]/i', '_', $file)).'" class="'.$cssclass.'" '.($width ? ' width="'.$width.'"' : '').($height ? ' height="'.$height.'"' : '').' src="'.DOL_URL_ROOT.'/viewimage.php?modulepart='.$modulepart.'&entity='.$entity.'&file='.urlencode($altfile).'&cache='.$cache.'">';
				if ($addlinktofullsize) {
					$ret .= '</a>';
				}
			} else {
				$nophoto = '/public/theme/common/nophoto.png';
				$defaultimg = 'identicon';		// For gravatar
				if (in_array($modulepart, array('societe', 'userphoto', 'contact', 'memberphoto'))) {	// For modules that need a special image when photo not found
					if ($modulepart == 'societe' || ($modulepart == 'memberphoto' && strpos($object->morphy, 'mor')) !== false) {
						$nophoto = 'company';
					} else {
						$nophoto = '/public/theme/common/user_anonymous.png';
						if (!empty($object->gender) && $object->gender == 'man') {
							$nophoto = '/public/theme/common/user_man.png';
						}
						if (!empty($object->gender) && $object->gender == 'woman') {
							$nophoto = '/public/theme/common/user_woman.png';
						}
					}
				}

				if (!empty($conf->gravatar->enabled) && $email && empty($noexternsourceoverwrite)) {
					// see https://gravatar.com/site/implement/images/php/
					$ret .= '<!-- Put link to gravatar -->';
					$ret .= '<img class="photo'.$modulepart.($cssclass ? ' '.$cssclass : '').'" alt="Gravatar avatar" title="'.$email.' Gravatar avatar" '.($width ? ' width="'.$width.'"' : '').($height ? ' height="'.$height.'"' : '').' src="https://www.gravatar.com/avatar/'.md5(strtolower(trim($email))).'?s='.$width.'&d='.$defaultimg.'">'; // gravatar need md5 hash
				} else {
					if ($nophoto == 'company') {
						$ret .= '<div class="photo'.$modulepart.($cssclass ? ' '.$cssclass : '').'" alt="No photo" '.($width ? ' width="'.$width.'"' : '').($height ? ' height="'.$height.'"' : '').'">'.img_picto('', 'company').'</div>';
					} else {
						$ret .= '<img class="photo'.$modulepart.($cssclass ? ' '.$cssclass : '').'" alt="No photo" '.($width ? ' width="'.$width.'"' : '').($height ? ' height="'.$height.'"' : '').' src="'.DOL_URL_ROOT.$nophoto.'">';
					}
				}
			}

			if ($caneditfield) {
				if ($object->photo) {
					$ret .= "<br>\n";
				}
				$ret .= '<table class="nobordernopadding centpercent">';
				if ($object->photo) {
					$ret .= '<tr><td><input type="checkbox" class="flat photodelete" name="deletephoto" id="photodelete"> <label for="photodelete">'.$langs->trans("Delete").'</label><br><br></td></tr>';
				}
				$ret .= '<tr><td class="tdoverflow"><input type="file" class="flat maxwidth200onsmartphone" name="photo" id="photoinput" accept="image/*"'.($capture ? ' capture="'.$capture.'"' : '').'></td></tr>';
				$ret .= '</table>';
			}
		} else {
			dol_print_error('', 'Call of showphoto with wrong parameters modulepart='.$modulepart);
		}

		return $ret;
	}

	// phpcs:disable PEAR.NamingConventions.ValidFunctionName.ScopeNotCamelCaps
	/**
	 *	Return select list of groups
	 *
	 *  @param	string	$selected       Id group preselected
	 *  @param  string	$htmlname       Field name in form
	 *  @param  int		$show_empty     0=liste sans valeur nulle, 1=ajoute valeur inconnue
	 *  @param  string	$exclude        Array list of groups id to exclude
	 * 	@param	int		$disabled		If select list must be disabled
	 *  @param  string	$include        Array list of groups id to include
	 * 	@param	int		$enableonly		Array list of groups id to be enabled. All other must be disabled
	 * 	@param	string	$force_entity	'0' or Ids of environment to force
	 * 	@param	bool	$multiple		add [] in the name of element and add 'multiple' attribut (not working with ajax_autocompleter)
	 *  @param  string	$morecss		More css to add to html component
	 *  @return	string
	 *  @see select_dolusers()
	 */
	public function select_dolgroups($selected = '', $htmlname = 'groupid', $show_empty = 0, $exclude = '', $disabled = 0, $include = '', $enableonly = '', $force_entity = '0', $multiple = false, $morecss = '')
	{
		// phpcs:enable
		global $conf, $user, $langs;

		// Permettre l'exclusion de groupes
		if (is_array($exclude)) {
			$excludeGroups = implode(",", $exclude);
		}
		// Permettre l'inclusion de groupes
		if (is_array($include)) {
			$includeGroups = implode(",", $include);
		}

		if (!is_array($selected)) {
			$selected = array($selected);
		}

		$out = '';

		// On recherche les groupes
		$sql = "SELECT ug.rowid, ug.nom as name";
		if (!empty($conf->multicompany->enabled) && $conf->entity == 1 && $user->admin && !$user->entity) {
			$sql .= ", e.label";
		}
		$sql .= " FROM ".$this->db->prefix()."usergroup as ug ";
		if (!empty($conf->multicompany->enabled) && $conf->entity == 1 && $user->admin && !$user->entity) {
			$sql .= " LEFT JOIN ".$this->db->prefix()."entity as e ON e.rowid=ug.entity";
			if ($force_entity) {
				$sql .= " WHERE ug.entity IN (0, ".$force_entity.")";
			} else {
				$sql .= " WHERE ug.entity IS NOT NULL";
			}
		} else {
			$sql .= " WHERE ug.entity IN (0, ".$conf->entity.")";
		}
		if (is_array($exclude) && $excludeGroups) {
			$sql .= " AND ug.rowid NOT IN (".$this->db->sanitize($excludeGroups).")";
		}
		if (is_array($include) && $includeGroups) {
			$sql .= " AND ug.rowid IN (".$this->db->sanitize($includeGroups).")";
		}
		$sql .= " ORDER BY ug.nom ASC";

		dol_syslog(get_class($this)."::select_dolgroups", LOG_DEBUG);
		$resql = $this->db->query($sql);
		if ($resql) {
			// Enhance with select2
			include_once DOL_DOCUMENT_ROOT.'/core/lib/ajax.lib.php';
			$out .= ajax_combobox($htmlname);

			$out .= '<select class="flat minwidth200'.($morecss ? ' '.$morecss : '').'" id="'.$htmlname.'" name="'.$htmlname.($multiple ? '[]' : '').'" '.($multiple ? 'multiple' : '').' '.($disabled ? ' disabled' : '').'>';

			$num = $this->db->num_rows($resql);
			$i = 0;
			if ($num) {
				if ($show_empty && !$multiple) {
					$out .= '<option value="-1"'.(in_array(-1, $selected) ? ' selected' : '').'>&nbsp;</option>'."\n";
				}

				while ($i < $num) {
					$obj = $this->db->fetch_object($resql);
					$disableline = 0;
					if (is_array($enableonly) && count($enableonly) && !in_array($obj->rowid, $enableonly)) {
						$disableline = 1;
					}

					$out .= '<option value="'.$obj->rowid.'"';
					if ($disableline) {
						$out .= ' disabled';
					}
					if ((is_object($selected[0]) && $selected[0]->id == $obj->rowid) || (!is_object($selected[0]) && in_array($obj->rowid, $selected))) {
						$out .= ' selected';
					}
					$out .= '>';

					$out .= $obj->name;
					if (!empty($conf->multicompany->enabled) && empty($conf->global->MULTICOMPANY_TRANSVERSE_MODE) && $conf->entity == 1) {
						$out .= " (".$obj->label.")";
					}

					$out .= '</option>';
					$i++;
				}
			} else {
				if ($show_empty) {
					$out .= '<option value="-1"'.(in_array(-1, $selected) ? ' selected' : '').'></option>'."\n";
				}
				$out .= '<option value="" disabled>'.$langs->trans("NoUserGroupDefined").'</option>';
			}
			$out .= '</select>';
		} else {
			dol_print_error($this->db);
		}

		return $out;
	}


	/**
	 *	Return HTML to show the search and clear seach button
	 *
	 *  @return	string
	 */
	public function showFilterButtons()
	{
		$out = '<div class="nowraponall">';
		$out .= '<button type="submit" class="liste_titre button_search reposition" name="button_search_x" value="x"><span class="fa fa-search"></span></button>';
		$out .= '<button type="submit" class="liste_titre button_removefilter reposition" name="button_removefilter_x" value="x"><span class="fa fa-remove"></span></button>';
		$out .= '</div>';

		return $out;
	}

	/**
	 *	Return HTML to show the search and clear search button
	 *
	 *  @param  string  $cssclass                  CSS class
	 *  @param  int     $calljsfunction            0=default. 1=call function initCheckForSelect() after changing status of checkboxes
	 *  @param  string  $massactionname            Mass action button name that will launch an action on the selected items
	 *  @return	string
	 */
	public function showCheckAddButtons($cssclass = 'checkforaction', $calljsfunction = 0, $massactionname = "massaction")
	{
		global $conf, $langs;

		$out = '';

		if (!empty($conf->use_javascript_ajax)) {
			$out .= '<div class="inline-block checkallactions"><input type="checkbox" id="'.$cssclass.'s" name="'.$cssclass.'s" class="checkallactions"></div>';
		}
		$out .= '<script>
            $(document).ready(function() {
                $("#' . $cssclass.'s").click(function() {
                    if($(this).is(\':checked\')){
                        console.log("We check all '.$cssclass.' and trigger the change method");
                		$(".'.$cssclass.'").prop(\'checked\', true).trigger(\'change\');
                    }
                    else
                    {
                        console.log("We uncheck all");
                		$(".'.$cssclass.'").prop(\'checked\', false).trigger(\'change\');
                    }'."\n";
		if ($calljsfunction) {
			$out .= 'if (typeof initCheckForSelect == \'function\') { initCheckForSelect(0, "'.$massactionname.'", "'.$cssclass.'"); } else { console.log("No function initCheckForSelect found. Call won\'t be done."); }';
		}
		$out .= '         });
        	        $(".' . $cssclass.'").change(function() {
					$(this).closest("tr").toggleClass("highlight", this.checked);
				});
		 	});
    	</script>';

		return $out;
	}

	/**
	 *	Return HTML to show the search and clear seach button
	 *
	 *  @param	int  	$addcheckuncheckall        Add the check all/uncheck all checkbox (use javascript) and code to manage this
	 *  @param  string  $cssclass                  CSS class
	 *  @param  int     $calljsfunction            0=default. 1=call function initCheckForSelect() after changing status of checkboxes
	 *  @param  string  $massactionname            Mass action name
	 *  @return	string
	 */
	public function showFilterAndCheckAddButtons($addcheckuncheckall = 0, $cssclass = 'checkforaction', $calljsfunction = 0, $massactionname = "massaction")
	{
		$out = $this->showFilterButtons();
		if ($addcheckuncheckall) {
			$out .= $this->showCheckAddButtons($cssclass, $calljsfunction, $massactionname);
		}
		return $out;
	}

	/**
	 * Return HTML to show the select of expense categories
	 *
	 * @param	string	$selected              preselected category
	 * @param	string	$htmlname              name of HTML select list
	 * @param	integer	$useempty              1=Add empty line
	 * @param	array	$excludeid             id to exclude
	 * @param	string	$target                htmlname of target select to bind event
	 * @param	int		$default_selected      default category to select if fk_c_type_fees change = EX_KME
	 * @param	array	$params                param to give
	 * @param	int		$info_admin			   Show the tooltip help picto to setup list
	 * @return	string
	 */
	public function selectExpenseCategories($selected = '', $htmlname = 'fk_c_exp_tax_cat', $useempty = 0, $excludeid = array(), $target = '', $default_selected = 0, $params = array(), $info_admin = 1)
	{
		global $langs, $user;

		$out = '';
		$sql = "SELECT rowid, label FROM ".$this->db->prefix()."c_exp_tax_cat WHERE active = 1";
		$sql .= " AND entity IN (0,".getEntity('exp_tax_cat').")";
		if (!empty($excludeid)) {
<<<<<<< HEAD
			$sql .= ' AND rowid NOT IN ('.$this->db->sanitize(implode(',', $excludeid)).')';
=======
			$sql .= " AND rowid NOT IN (".$this->db->sanitize(implode(',', $excludeid)).")";
>>>>>>> 95dc2558
		}
		$sql .= " ORDER BY label";

		$resql = $this->db->query($sql);
		if ($resql) {
			$out = '<select id="select_'.$htmlname.'" name="'.$htmlname.'" class="'.$htmlname.' flat minwidth75imp maxwidth200">';
			if ($useempty) {
				$out .= '<option value="0">&nbsp;</option>';
			}

			while ($obj = $this->db->fetch_object($resql)) {
				$out .= '<option '.($selected == $obj->rowid ? 'selected="selected"' : '').' value="'.$obj->rowid.'">'.$langs->trans($obj->label).'</option>';
			}
			$out .= '</select>';
			$out .= ajax_combobox('select_'.$htmlname);

			if (!empty($htmlname) && $user->admin && $info_admin) {
				$out .= ' '.info_admin($langs->trans("YouCanChangeValuesForThisListFromDictionarySetup"), 1);
			}

			if (!empty($target)) {
				$sql = "SELECT c.id FROM ".$this->db->prefix()."c_type_fees as c WHERE c.code = 'EX_KME' AND c.active = 1";
				$resql = $this->db->query($sql);
				if ($resql) {
					if ($this->db->num_rows($resql) > 0) {
						$obj = $this->db->fetch_object($resql);
						$out .= '<script>
							$(function() {
								$("select[name='.$target.']").on("change", function() {
									var current_val = $(this).val();
									if (current_val == '.$obj->id.') {';
						if (!empty($default_selected) || !empty($selected)) {
							$out .= '$("select[name='.$htmlname.']").val("'.($default_selected > 0 ? $default_selected : $selected).'");';
						}

						$out .= '
										$("select[name='.$htmlname.']").change();
									}
								});

								$("select[name='.$htmlname.']").change(function() {

									if ($("select[name='.$target.']").val() == '.$obj->id.') {
										// get price of kilometer to fill the unit price
										$.ajax({
											method: "POST",
											dataType: "json",
											data: { fk_c_exp_tax_cat: $(this).val(), token: \''.currentToken().'\' },
											url: "'.(DOL_URL_ROOT.'/expensereport/ajax/ajaxik.php?'.$params).'",
										}).done(function( data, textStatus, jqXHR ) {
											console.log(data);
											if (typeof data.up != "undefined") {
												$("input[name=value_unit]").val(data.up);
												$("select[name='.$htmlname.']").attr("title", data.title);
											} else {
												$("input[name=value_unit]").val("");
												$("select[name='.$htmlname.']").attr("title", "");
											}
										});
									}
								});
							});
						</script>';
					}
				}
			}
		} else {
			dol_print_error($this->db);
		}

		return $out;
	}

	/**
	 * Return HTML to show the select ranges of expense range
	 *
	 * @param	string	$selected    preselected category
	 * @param	string	$htmlname    name of HTML select list
	 * @param	integer	$useempty    1=Add empty line
	 * @return	string
	 */
	public function selectExpenseRanges($selected = '', $htmlname = 'fk_range', $useempty = 0)
	{
		global $conf, $langs;

		$out = '';
		$sql = "SELECT rowid, range_ik FROM ".$this->db->prefix()."c_exp_tax_range";
		$sql .= " WHERE entity = ".$conf->entity." AND active = 1";

		$resql = $this->db->query($sql);
		if ($resql) {
			$out = '<select id="select_'.$htmlname.'" name="'.$htmlname.'" class="'.$htmlname.' flat minwidth75imp">';
			if ($useempty) {
				$out .= '<option value="0"></option>';
			}

			while ($obj = $this->db->fetch_object($resql)) {
				$out .= '<option '.($selected == $obj->rowid ? 'selected="selected"' : '').' value="'.$obj->rowid.'">'.price($obj->range_ik, 0, $langs, 1, 0).'</option>';
			}
			$out .= '</select>';
		} else {
			dol_print_error($this->db);
		}

		return $out;
	}

	/**
	 * Return HTML to show a select of expense
	 *
	 * @param	string	$selected    preselected category
	 * @param	string	$htmlname    name of HTML select list
	 * @param	integer	$useempty    1=Add empty choice
	 * @param	integer	$allchoice   1=Add all choice
	 * @param	integer	$useid       0=use 'code' as key, 1=use 'id' as key
	 * @return	string
	 */
	public function selectExpense($selected = '', $htmlname = 'fk_c_type_fees', $useempty = 0, $allchoice = 1, $useid = 0)
	{
		global $langs;

		$out = '';
		$sql = "SELECT id, code, label FROM ".$this->db->prefix()."c_type_fees";
		$sql .= " WHERE active = 1";

		$resql = $this->db->query($sql);
		if ($resql) {
			$out = '<select id="select_'.$htmlname.'" name="'.$htmlname.'" class="'.$htmlname.' flat minwidth75imp">';
			if ($useempty) {
				$out .= '<option value="0"></option>';
			}
			if ($allchoice) {
				$out .= '<option value="-1">'.$langs->trans('AllExpenseReport').'</option>';
			}

			$field = 'code';
			if ($useid) {
				$field = 'id';
			}

			while ($obj = $this->db->fetch_object($resql)) {
				$key = $langs->trans($obj->code);
				$out .= '<option '.($selected == $obj->{$field} ? 'selected="selected"' : '').' value="'.$obj->{$field}.'">'.($key != $obj->code ? $key : $obj->label).'</option>';
			}
			$out .= '</select>';
		} else {
			dol_print_error($this->db);
		}

		return $out;
	}

	/**
	 *  Output a combo list with invoices qualified for a third party
	 *
	 *  @param	int		$socid      	Id third party (-1=all, 0=only projects not linked to a third party, id=projects not linked or linked to third party id)
	 *  @param  int		$selected   	Id invoice preselected
	 *  @param  string	$htmlname   	Name of HTML select
	 *	@param	int		$maxlength		Maximum length of label
	 *	@param	int		$option_only	Return only html options lines without the select tag
	 *	@param	string	$show_empty		Add an empty line ('1' or string to show for empty line)
	 *  @param	int		$discard_closed Discard closed projects (0=Keep,1=hide completely,2=Disable)
	 *  @param	int		$forcefocus		Force focus on field (works with javascript only)
	 *  @param	int		$disabled		Disabled
	 *  @param	string	$morecss        More css added to the select component
	 *  @param	string	$projectsListId ''=Automatic filter on project allowed. List of id=Filter on project ids.
	 *  @param	string	$showproject	'all' = Show project info, ''=Hide project info
	 *  @param	User	$usertofilter	User object to use for filtering
	 *	@return int         			Nbr of project if OK, <0 if KO
	 */
	public function selectInvoice($socid = -1, $selected = '', $htmlname = 'invoiceid', $maxlength = 24, $option_only = 0, $show_empty = '1', $discard_closed = 0, $forcefocus = 0, $disabled = 0, $morecss = 'maxwidth500', $projectsListId = '', $showproject = 'all', $usertofilter = null)
	{
		global $user, $conf, $langs;

		require_once DOL_DOCUMENT_ROOT.'/projet/class/project.class.php';

		if (is_null($usertofilter)) {
			$usertofilter = $user;
		}

		$out = '';

		$hideunselectables = false;
		if (!empty($conf->global->PROJECT_HIDE_UNSELECTABLES)) {
			$hideunselectables = true;
		}

		if (empty($projectsListId)) {
			if (empty($usertofilter->rights->projet->all->lire)) {
				$projectstatic = new Project($this->db);
				$projectsListId = $projectstatic->getProjectsAuthorizedForUser($usertofilter, 0, 1);
			}
		}

		// Search all projects
		$sql = "SELECT f.rowid, f.ref as fref, 'nolabel' as flabel, p.rowid as pid, f.ref,
            p.title, p.fk_soc, p.fk_statut, p.public,";
		$sql .= ' s.nom as name';
		$sql .= ' FROM '.$this->db->prefix().'projet as p';
		$sql .= ' LEFT JOIN '.$this->db->prefix().'societe as s ON s.rowid = p.fk_soc,';
		$sql .= ' '.$this->db->prefix().'facture as f';
		$sql .= " WHERE p.entity IN (".getEntity('project').")";
		$sql .= " AND f.fk_projet = p.rowid AND f.fk_statut=0"; //Brouillons seulement
		//if ($projectsListId) $sql.= " AND p.rowid IN (".$this->db->sanitize($projectsListId).")";
		//if ($socid == 0) $sql.= " AND (p.fk_soc=0 OR p.fk_soc IS NULL)";
		//if ($socid > 0)  $sql.= " AND (p.fk_soc=".((int) $socid)." OR p.fk_soc IS NULL)";
		$sql .= " ORDER BY p.ref, f.ref ASC";

		$resql = $this->db->query($sql);
		if ($resql) {
			// Use select2 selector
			if (!empty($conf->use_javascript_ajax)) {
				include_once DOL_DOCUMENT_ROOT.'/core/lib/ajax.lib.php';
				$comboenhancement = ajax_combobox($htmlname, '', 0, $forcefocus);
				$out .= $comboenhancement;
				$morecss = 'minwidth200imp maxwidth500';
			}

			if (empty($option_only)) {
				$out .= '<select class="valignmiddle flat'.($morecss ? ' '.$morecss : '').'"'.($disabled ? ' disabled="disabled"' : '').' id="'.$htmlname.'" name="'.$htmlname.'">';
			}
			if (!empty($show_empty)) {
				$out .= '<option value="0" class="optiongrey">';
				if (!is_numeric($show_empty)) {
					$out .= $show_empty;
				} else {
					$out .= '&nbsp;';
				}
				$out .= '</option>';
			}
			$num = $this->db->num_rows($resql);
			$i = 0;
			if ($num) {
				while ($i < $num) {
					$obj = $this->db->fetch_object($resql);
					// If we ask to filter on a company and user has no permission to see all companies and project is linked to another company, we hide project.
					if ($socid > 0 && (empty($obj->fk_soc) || $obj->fk_soc == $socid) && empty($usertofilter->rights->societe->lire)) {
						// Do nothing
					} else {
						if ($discard_closed == 1 && $obj->fk_statut == Project::STATUS_CLOSED) {
							$i++;
							continue;
						}

						$labeltoshow = '';

						if ($showproject == 'all') {
							$labeltoshow .= dol_trunc($obj->ref, 18); // Invoice ref
							if ($obj->name) {
								$labeltoshow .= ' - '.$obj->name; // Soc name
							}

							$disabled = 0;
							if ($obj->fk_statut == Project::STATUS_DRAFT) {
								$disabled = 1;
								$labeltoshow .= ' - '.$langs->trans("Draft");
							} elseif ($obj->fk_statut == Project::STATUS_CLOSED) {
								if ($discard_closed == 2) {
									$disabled = 1;
								}
								$labeltoshow .= ' - '.$langs->trans("Closed");
							} elseif ($socid > 0 && (!empty($obj->fk_soc) && $obj->fk_soc != $socid)) {
								$disabled = 1;
								$labeltoshow .= ' - '.$langs->trans("LinkedToAnotherCompany");
							}
						}

						if (!empty($selected) && $selected == $obj->rowid) {
							$out .= '<option value="'.$obj->rowid.'" selected';
							//if ($disabled) $out.=' disabled';						// with select2, field can't be preselected if disabled
							$out .= '>'.$labeltoshow.'</option>';
						} else {
							if ($hideunselectables && $disabled && ($selected != $obj->rowid)) {
								$resultat = '';
							} else {
								$resultat = '<option value="'.$obj->rowid.'"';
								if ($disabled) {
									$resultat .= ' disabled';
								}
								//if ($obj->public) $labeltoshow.=' ('.$langs->trans("Public").')';
								//else $labeltoshow.=' ('.$langs->trans("Private").')';
								$resultat .= '>';
								$resultat .= $labeltoshow;
								$resultat .= '</option>';
							}
							$out .= $resultat;
						}
					}
					$i++;
				}
			}
			if (empty($option_only)) {
				$out .= '</select>';
			}

			print $out;

			$this->db->free($resql);
			return $num;
		} else {
			dol_print_error($this->db);
			return -1;
		}
	}

	/**
	 * Output the component to make advanced search criteries
	 *
	 * @param	array		$arrayofcriterias			          Array of available search criterias. Example: array($object->element => $object->fields, 'otherfamily' => otherarrayoffields, ...)
	 * @param	array		$search_component_params	          Array of selected search criterias
	 * @param   array       $arrayofinputfieldsalreadyoutput      Array of input fields already inform. The component will not generate a hidden input field if it is in this list.
	 * @param	string		$search_component_params_hidden		  String with $search_component_params criterias
	 * @return	string									          HTML component for advanced search
	 */
	public function searchComponent($arrayofcriterias, $search_component_params, $arrayofinputfieldsalreadyoutput = array(), $search_component_params_hidden = '')
	{
		global $langs;

		$ret = '';

		$ret .= '<div class="divadvancedsearchfieldcomp inline-block">';
		//$ret .= '<button type="submit" class="liste_titre button_removefilter" name="button_removefilter_x" value="x"><span class="fa fa-remove"></span></button>';
		$ret .= '<a href="#" class="dropdownsearch-toggle unsetcolor">';
		$ret .= '<span class="fas fa-filter linkobject boxfilter pictofixedwidth" title="'.dol_escape_htmltag($langs->trans("Filters")).'" id="idsubimgproductdistribution"></span>';
		//$ret .= $langs->trans("Filters");
		$ret .= '</a>';

		$ret .= '<div class="divadvancedsearchfieldcompinput inline-block minwidth500 maxwidth300onsmartphone">';

		// Show select fields as tags.
		$ret .= '<div name="divsearch_component_params" class="noborderbottom search_component_params inline-block valignmiddle">';

		if ($search_component_params_hidden) {
			if (!preg_match('/^\(.*\)$/', $search_component_params_hidden)) {	// If $search_component_params_hidden does not start and end with ()
				$search_component_params_hidden .= '('.$search_component_params_hidden.')';
			}
			$errormessage = '';
			if (!dolCheckFilters($search_component_params_hidden, $errormessage)) {
				print 'ERROR in parsing search string';
			}
			$regexstring = '\(([^:\'\(\)]+:[^:\'\(\)]+:[^\(\)]+)\)';
			//var_dump($search_component_params_hidden);
			$htmltags = preg_replace_callback('/'.$regexstring.'/', 'dolForgeCriteriaCallback', $search_component_params_hidden);
			//var_dump($htmltags);
			$ret .= '<span class="marginleftonlyshort valignmiddle tagsearch"><span class="tagsearchdelete select2-selection__choice__remove">x</span> '.$htmltags.'</span>';
		}

		//$ret .= '<button type="submit" class="liste_titre button_search paddingleftonly" name="button_search_x" value="x"><span class="fa fa-search"></span></button>';

		//$ret .= search_component_params
		//$texttoshow = '<div class="opacitymedium inline-block search_component_searchtext">'.$langs->trans("Search").'</div>';
		//$ret .= '<div class="search_component inline-block valignmiddle">'.$texttoshow.'</div>';

		$show_search_component_params_hidden = 1;
		if ($show_search_component_params_hidden) {
			$ret .= '<input type="hidden" name="show_search_component_params_hidden" value="1">';
		}
		$ret .= "<!-- We store the full search string into this field. For example: (t.ref:like:'SO-%') and ((t.ref:like:'CO-%') or (t.ref:like:'AA%')) -->";
		$ret .= '<input type="hidden" name="search_component_params_hidden" value="'.dol_escape_htmltag($search_component_params_hidden).'">';
		// For compatibility with forms that show themself the search criteria in addition of this component, we output the fields
		foreach ($arrayofcriterias as $criterias) {
			foreach ($criterias as $criteriafamilykey => $criteriafamilyval) {
				if (in_array('search_'.$criteriafamilykey, $arrayofinputfieldsalreadyoutput)) {
					continue;
				}
				if (in_array($criteriafamilykey, array('rowid', 'ref_ext', 'entity', 'extraparams'))) {
					continue;
				}
				if (in_array($criteriafamilyval['type'], array('date', 'datetime', 'timestamp'))) {
					$ret .= '<input type="hidden" name="search_'.$criteriafamilykey.'_start">';
					$ret .= '<input type="hidden" name="search_'.$criteriafamilykey.'_startyear">';
					$ret .= '<input type="hidden" name="search_'.$criteriafamilykey.'_startmonth">';
					$ret .= '<input type="hidden" name="search_'.$criteriafamilykey.'_startday">';
					$ret .= '<input type="hidden" name="search_'.$criteriafamilykey.'_end">';
					$ret .= '<input type="hidden" name="search_'.$criteriafamilykey.'_endyear">';
					$ret .= '<input type="hidden" name="search_'.$criteriafamilykey.'_endmonth">';
					$ret .= '<input type="hidden" name="search_'.$criteriafamilykey.'_endday">';
				} else {
					$ret .= '<input type="hidden" name="search_'.$criteriafamilykey.'">';
				}
			}
		}

		$ret .= '</div>';

		$ret .= "<!-- Syntax of Generic filter string: t.ref:like:'SO-%', t.date_creation:<:'20160101', t.date_creation:<:'2016-01-01 12:30:00', t.nature:is:NULL, t.field2:isnot:NULL -->\n";
		$ret .= '<input type="text" placeholder="'.$langs->trans("Search").'" name="search_component_params_input" class="noborderbottom search_component_input" value="">';

		$ret .= '</div>';
		$ret .= '</div>';

		return $ret;
	}

	/**
	 * selectModelMail
	 *
	 * @param   string   $prefix     	Prefix
	 * @param   string   $modelType  	Model type
	 * @param	int		 $default	 	1=Show also Default mail template
	 * @param	int		 $addjscombo	Add js combobox
	 * @return  string               	HTML select string
	 */
	public function selectModelMail($prefix, $modelType = '', $default = 0, $addjscombo = 0)
	{
		global $langs, $user;

		$retstring = '';

		$TModels = array();

		include_once DOL_DOCUMENT_ROOT.'/core/class/html.formmail.class.php';
		$formmail = new FormMail($this->db);
		$result = $formmail->fetchAllEMailTemplate($modelType, $user, $langs);

		if ($default) {
			$TModels[0] = $langs->trans('DefaultMailModel');
		}
		if ($result > 0) {
			foreach ($formmail->lines_model as $model) {
				$TModels[$model->id] = $model->label;
			}
		}

		$retstring .= '<select class="flat" id="select_'.$prefix.'model_mail" name="'.$prefix.'model_mail">';

		foreach ($TModels as $id_model => $label_model) {
			$retstring .= '<option value="'.$id_model.'"';
			$retstring .= ">".$label_model."</option>";
		}

		$retstring .= "</select>";

		if ($addjscombo) {
			$retstring .= ajax_combobox('select_'.$prefix.'model_mail');
		}

		return $retstring;
	}

	/**
	 * Output the buttons to submit a creation/edit form
	 *
	 * @param   string  $save_label     Alternative label for save button
	 * @param   string  $cancel_label   Alternative label for cancel button
	 * @param   array   $morebuttons    Add additional buttons between save and cancel
	 * @param   bool    $withoutdiv     Option to remove enclosing centered div
	 * @param	string	$morecss		More CSS
	 * @return 	string					Html code with the buttons
	 */
	public function buttonsSaveCancel($save_label = 'Save', $cancel_label = 'Cancel', $morebuttons = array(), $withoutdiv = 0, $morecss = '')
	{
		global $langs;

		$buttons = array();

		$save = array(
			'name' => 'save',
			'label_key' => $save_label,
		);

		if ($save_label == 'Create' || $save_label == 'Add' ) {
			$save['name'] = 'add';
		} elseif ($save_label == 'Modify') {
			$save['name'] = 'edit';
		}

		$cancel = array(
				'name' => 'cancel',
				'label_key' => 'Cancel',
		);

		!empty($save_label) ? $buttons[] = $save : '';

		if (!empty($morebuttons)) {
			$buttons[] = $morebuttons;
		}

		!empty($cancel_label) ? $buttons[] = $cancel : '';

		$retstring = $withoutdiv ? '': '<div class="center">';

		foreach ($buttons as $button) {
			$addclass = empty($button['addclass']) ? '' : $button['addclass'];
			$retstring .= '<input type="submit" class="button button-'.$button['name'].($morecss ? ' '.$morecss : '').' '.$addclass.'" name="'.$button['name'].'" value="'.dol_escape_htmltag($langs->trans($button['label_key'])).'">';
		}
		$retstring .= $withoutdiv ? '': '</div>';

		return $retstring;
	}
}<|MERGE_RESOLUTION|>--- conflicted
+++ resolved
@@ -16,11 +16,7 @@
  * Copyright (C) 2012       Cedric Salvador         <csalvador@gpcsolutions.fr>
  * Copyright (C) 2012-2015  Raphaël Doursenaud      <rdoursenaud@gpcsolutions.fr>
  * Copyright (C) 2014-2020  Alexandre Spangaro      <aspangaro@open-dsi.fr>
-<<<<<<< HEAD
- * Copyright (C) 2018-2021  Ferran Marcet           <fmarcet@2byte.es>
-=======
  * Copyright (C) 2018-2022  Ferran Marcet           <fmarcet@2byte.es>
->>>>>>> 95dc2558
  * Copyright (C) 2018-2021  Frédéric France         <frederic.france@netlogic.fr>
  * Copyright (C) 2018       Nicolas ZABOURI	        <info@inovea-conseil.com>
  * Copyright (C) 2018       Christophe Battarel     <christophe@altairis.fr>
@@ -240,11 +236,7 @@
 				} elseif (preg_match('/^(numeric|amount)/', $typeofdata)) {
 					$tmp = explode(':', $typeofdata);
 					$valuetoshow = price2num($editvalue ? $editvalue : $value);
-<<<<<<< HEAD
-					$ret .= '<input type="text" id="'.$htmlname.'" name="'.$htmlname.'" value="'.($valuetoshow != '' ?price($valuetoshow) : '').'"'.($tmp[1] ? ' size="'.$tmp[1].'"' : '').' autofocus>';
-=======
 					$ret .= '<input type="text" id="'.$htmlname.'" name="'.$htmlname.'" value="'.($valuetoshow != '' ? price($valuetoshow) : '').'"'.($tmp[1] ? ' size="'.$tmp[1].'"' : '').' autofocus>';
->>>>>>> 95dc2558
 				} elseif (preg_match('/^(checkbox)/', $typeofdata)) {
 					$tmp = explode(':', $typeofdata);
 					$ret .= '<input type="checkbox" id="' . $htmlname . '" name="' . $htmlname . '" value="' . $value . '"' . ($tmp[1] ? $tmp[1] : '') . '/>';
@@ -894,11 +886,7 @@
 		$atleastonefavorite = 0;
 
 		$sql = "SELECT rowid, code as code_iso, code_iso as code_iso3, label, favorite, eec";
-<<<<<<< HEAD
-		$sql .= " FROM ".MAIN_DB_PREFIX."c_country";
-=======
 		$sql .= " FROM ".$this->db->prefix()."c_country";
->>>>>>> 95dc2558
 		$sql .= " WHERE active > 0";
 		//$sql.= " ORDER BY code ASC";
 
@@ -1269,12 +1257,9 @@
 			if (is_null($ajaxoptions)) {
 				$ajaxoptions = array();
 			}
-<<<<<<< HEAD
-=======
 
 			require_once DOL_DOCUMENT_ROOT . '/core/lib/ajax.lib.php';
 
->>>>>>> 95dc2558
 			// No immediate load of all database
 			$placeholder = '';
 			if ($selected && empty($selected_input_value)) {
@@ -1381,17 +1366,12 @@
 			$sql .= " AND s.status <> 0";
 		}
 		if (!empty($excludeids)) {
-<<<<<<< HEAD
-			$sql .= " AND rowid NOT IN (".$this->db->sanitize(join(',', $excludeids)).")";
-		}
-=======
 			$sql .= " AND s.rowid NOT IN (".$this->db->sanitize(join(',', $excludeids)).")";
 		}
 		// Add where from hooks
 		$parameters = array();
 		$reshook = $hookmanager->executeHooks('selectThirdpartyListWhere', $parameters); // Note that $action and $object may have been modified by hook
 		$sql .= $hookmanager->resPrint;
->>>>>>> 95dc2558
 		// Add criteria
 		if ($filterkey && $filterkey != '') {
 			$sql .= " AND (";
@@ -1955,11 +1935,7 @@
 		if (!empty($conf->multicompany->enabled) && $conf->entity == 1 && $user->admin && !$user->entity) {
 			$sql .= " LEFT JOIN ".$this->db->prefix()."entity as e ON e.rowid = u.entity";
 			if ($force_entity) {
-<<<<<<< HEAD
-				$sql .= " WHERE u.entity IN (0, ".$force_entity.")";
-=======
 				$sql .= " WHERE u.entity IN (0, ".$this->db->sanitize($force_entity).")";
->>>>>>> 95dc2558
 			} else {
 				$sql .= " WHERE u.entity IS NOT NULL";
 			}
@@ -2735,11 +2711,7 @@
 				}
 			}
 			if ($showempty) {
-<<<<<<< HEAD
-				$out .= '<option value="0" selected>'.($textifempty ? $textifempty : '&nbsp;').'</option>';
-=======
 				$out .= '<option value="-1" selected>'.($textifempty ? $textifempty : '&nbsp;').'</option>';
->>>>>>> 95dc2558
 			}
 
 			$i = 0;
@@ -3704,11 +3676,7 @@
 		// phpcs:enable
 		// looking for users
 		$sql = "SELECT a.rowid, a.label";
-<<<<<<< HEAD
-		$sql .= " FROM ".MAIN_DB_PREFIX."societe_address as a";
-=======
 		$sql .= " FROM ".$this->db->prefix()."societe_address as a";
->>>>>>> 95dc2558
 		$sql .= " WHERE a.fk_soc = ".((int) $socid);
 		$sql .= " ORDER BY a.label ASC";
 
@@ -4352,19 +4320,11 @@
 	/**
 	 *  Return a HTML select list of shipping mode
 	 *
-<<<<<<< HEAD
-	 *  @param	string	$selected          Id shipping mode pre-selected
-	 *  @param  string	$htmlname          Name of select zone
-	 *  @param  string	$filtre            To filter list. This parameter must not come from input of users
-	 *  @param  int		$useempty          1=Add an empty value in list, 2=Add an empty value in list only if there is more than 2 entries.
-	 *  @param  string	$moreattrib        To add more attribute on select
-=======
 	 *  @param	string	$selected           Id shipping mode pre-selected
 	 *  @param  string	$htmlname           Name of select zone
 	 *  @param  string	$filtre             To filter list. This parameter must not come from input of users
 	 *  @param  int		$useempty           1=Add an empty value in list, 2=Add an empty value in list only if there is more than 2 entries.
 	 *  @param  string	$moreattrib         To add more attribute on select
->>>>>>> 95dc2558
 	 *	@param	int		$noinfoadmin		0=Add admin info, 1=Disable admin info
 	 *  @param	string	$morecss			More CSS
 	 * 	@return	void
@@ -8276,11 +8236,7 @@
 			}
 		} else {								// There is no list of fields already customized for user
 			foreach ($array as $key => $val) {
-<<<<<<< HEAD
-				if ($array[$key]['checked'] < 0) {
-=======
 				if (!empty($array[$key]['checked']) && $array[$key]['checked'] < 0) {
->>>>>>> 95dc2558
 					$array[$key]['checked'] = 0;
 				}
 			}
@@ -8308,11 +8264,7 @@
 				}
 
 				// Note: $val['checked'] <> 0 means we must show the field into the combo list
-<<<<<<< HEAD
-				$lis .= '<li><input type="checkbox" id="checkbox'.$key.'" value="'.$key.'"'.((empty($val['checked']) && $val['checked'] != '-1') ? '' : ' checked="checked"').'/><label for="checkbox'.$key.'">'.dol_escape_htmltag($langs->trans($val['label'])).'</label></li>';
-=======
 				$listoffieldsforselection .= '<li><input type="checkbox" id="checkbox'.$key.'" value="'.$key.'"'.((empty($val['checked']) || $val['checked'] == '-1') ? '' : ' checked="checked"').'/><label for="checkbox'.$key.'">'.dol_escape_htmltag($langs->trans($val['label'])).'</label></li>';
->>>>>>> 95dc2558
 				$listcheckedstring .= (empty($val['checked']) ? '' : $key.',');
 			}
 		}
@@ -8602,19 +8554,6 @@
 			}
 
 			$possiblelinks = array(
-<<<<<<< HEAD
-				'propal'=>array('enabled'=>$conf->propal->enabled, 'perms'=>1, 'label'=>'LinkToProposal', 'sql'=>"SELECT s.rowid as socid, s.nom as name, s.client, t.rowid, t.ref, t.ref_client, t.total_ht FROM ".MAIN_DB_PREFIX."societe as s, ".MAIN_DB_PREFIX."propal as t WHERE t.fk_soc = s.rowid AND t.fk_soc IN (".$this->db->sanitize($listofidcompanytoscan).') AND t.entity IN ('.getEntity('propal').')'),
-				'order'=>array('enabled'=>$conf->commande->enabled, 'perms'=>1, 'label'=>'LinkToOrder', 'sql'=>"SELECT s.rowid as socid, s.nom as name, s.client, t.rowid, t.ref, t.ref_client, t.total_ht FROM ".MAIN_DB_PREFIX."societe as s, ".MAIN_DB_PREFIX."commande as t WHERE t.fk_soc = s.rowid AND t.fk_soc IN (".$this->db->sanitize($listofidcompanytoscan).') AND t.entity IN ('.getEntity('commande').')'),
-				'invoice'=>array('enabled'=>$conf->facture->enabled, 'perms'=>1, 'label'=>'LinkToInvoice', 'sql'=>"SELECT s.rowid as socid, s.nom as name, s.client, t.rowid, t.ref, t.ref_client, t.total_ht FROM ".MAIN_DB_PREFIX."societe as s, ".MAIN_DB_PREFIX."facture as t WHERE t.fk_soc = s.rowid AND t.fk_soc IN (".$this->db->sanitize($listofidcompanytoscan).') AND t.entity IN ('.getEntity('invoice').')'),
-				'invoice_template'=>array('enabled'=>$conf->facture->enabled, 'perms'=>1, 'label'=>'LinkToTemplateInvoice', 'sql'=>"SELECT s.rowid as socid, s.nom as name, s.client, t.rowid, t.titre as ref, t.total_ht FROM ".MAIN_DB_PREFIX."societe as s, ".MAIN_DB_PREFIX."facture_rec as t WHERE t.fk_soc = s.rowid AND t.fk_soc IN (".$this->db->sanitize($listofidcompanytoscan).') AND t.entity IN ('.getEntity('invoice').')'),
-				'contrat'=>array('enabled'=>$conf->contrat->enabled, 'perms'=>1, 'label'=>'LinkToContract',
-								'sql'=>"SELECT s.rowid as socid, s.nom as name, s.client, t.rowid, t.ref, t.ref_customer as ref_client, t.ref_supplier, SUM(td.total_ht) as total_ht FROM ".MAIN_DB_PREFIX."societe as s, ".MAIN_DB_PREFIX."contrat as t, ".MAIN_DB_PREFIX."contratdet as td WHERE t.fk_soc = s.rowid AND td.fk_contrat = t.rowid AND t.fk_soc IN (".$this->db->sanitize($listofidcompanytoscan).') AND t.entity IN ('.getEntity('contract').')'),
-				'fichinter'=>array('enabled'=>$conf->ficheinter->enabled, 'perms'=>1, 'label'=>'LinkToIntervention', 'sql'=>"SELECT s.rowid as socid, s.nom as name, s.client, t.rowid, t.ref FROM ".MAIN_DB_PREFIX."societe as s, ".MAIN_DB_PREFIX."fichinter as t WHERE t.fk_soc = s.rowid AND t.fk_soc IN (".$this->db->sanitize($listofidcompanytoscan).') AND t.entity IN ('.getEntity('intervention').')'),
-				'supplier_proposal'=>array('enabled'=>$conf->supplier_proposal->enabled, 'perms'=>1, 'label'=>'LinkToSupplierProposal', 'sql'=>"SELECT s.rowid as socid, s.nom as name, s.client, t.rowid, t.ref, '' as ref_supplier, t.total_ht FROM ".MAIN_DB_PREFIX."societe as s, ".MAIN_DB_PREFIX."supplier_proposal as t WHERE t.fk_soc = s.rowid AND t.fk_soc IN (".$this->db->sanitize($listofidcompanytoscan).') AND t.entity IN ('.getEntity('supplier_proposal').')'),
-				'order_supplier'=>array('enabled'=>$conf->supplier_order->enabled, 'perms'=>1, 'label'=>'LinkToSupplierOrder', 'sql'=>"SELECT s.rowid as socid, s.nom as name, s.client, t.rowid, t.ref, t.ref_supplier, t.total_ht FROM ".MAIN_DB_PREFIX."societe as s, ".MAIN_DB_PREFIX."commande_fournisseur as t WHERE t.fk_soc = s.rowid AND t.fk_soc IN (".$this->db->sanitize($listofidcompanytoscan).') AND t.entity IN ('.getEntity('commande_fournisseur').')'),
-				'invoice_supplier'=>array('enabled'=>$conf->supplier_invoice->enabled, 'perms'=>1, 'label'=>'LinkToSupplierInvoice', 'sql'=>"SELECT s.rowid as socid, s.nom as name, s.client, t.rowid, t.ref, t.ref_supplier, t.total_ht FROM ".MAIN_DB_PREFIX."societe as s, ".MAIN_DB_PREFIX."facture_fourn as t WHERE t.fk_soc = s.rowid AND t.fk_soc IN (".$this->db->sanitize($listofidcompanytoscan).') AND t.entity IN ('.getEntity('facture_fourn').')'),
-				'ticket'=>array('enabled'=>$conf->ticket->enabled, 'perms'=>1, 'label'=>'LinkToTicket', 'sql'=>"SELECT s.rowid as socid, s.nom as name, s.client, t.rowid, t.ref, t.track_id, '0' as total_ht FROM ".MAIN_DB_PREFIX."societe as s, ".MAIN_DB_PREFIX."ticket as t WHERE t.fk_soc = s.rowid AND t.fk_soc IN (".$this->db->sanitize($listofidcompanytoscan).') AND t.entity IN ('.getEntity('ticket').')')
-=======
 				'propal'=>array('enabled'=>$conf->propal->enabled, 'perms'=>1, 'label'=>'LinkToProposal', 'sql'=>"SELECT s.rowid as socid, s.nom as name, s.client, t.rowid, t.ref, t.ref_client, t.total_ht FROM ".$this->db->prefix()."societe as s, ".$this->db->prefix()."propal as t WHERE t.fk_soc = s.rowid AND t.fk_soc IN (".$this->db->sanitize($listofidcompanytoscan).') AND t.entity IN ('.getEntity('propal').')'),
 				'order'=>array('enabled'=>$conf->commande->enabled, 'perms'=>1, 'label'=>'LinkToOrder', 'sql'=>"SELECT s.rowid as socid, s.nom as name, s.client, t.rowid, t.ref, t.ref_client, t.total_ht FROM ".$this->db->prefix()."societe as s, ".$this->db->prefix()."commande as t WHERE t.fk_soc = s.rowid AND t.fk_soc IN (".$this->db->sanitize($listofidcompanytoscan).') AND t.entity IN ('.getEntity('commande').')'),
 				'invoice'=>array('enabled'=>$conf->facture->enabled, 'perms'=>1, 'label'=>'LinkToInvoice', 'sql'=>"SELECT s.rowid as socid, s.nom as name, s.client, t.rowid, t.ref, t.ref_client, t.total_ht FROM ".$this->db->prefix()."societe as s, ".$this->db->prefix()."facture as t WHERE t.fk_soc = s.rowid AND t.fk_soc IN (".$this->db->sanitize($listofidcompanytoscan).') AND t.entity IN ('.getEntity('invoice').')'),
@@ -8632,7 +8571,6 @@
 				'invoice_supplier'=>array('enabled'=>$conf->supplier_invoice->enabled, 'perms'=>1, 'label'=>'LinkToSupplierInvoice', 'sql'=>"SELECT s.rowid as socid, s.nom as name, s.client, t.rowid, t.ref, t.ref_supplier, t.total_ht FROM ".$this->db->prefix()."societe as s, ".$this->db->prefix()."facture_fourn as t WHERE t.fk_soc = s.rowid AND t.fk_soc IN (".$this->db->sanitize($listofidcompanytoscan).') AND t.entity IN ('.getEntity('facture_fourn').')'),
 				'ticket'=>array('enabled'=>$conf->ticket->enabled, 'perms'=>1, 'label'=>'LinkToTicket', 'sql'=>"SELECT s.rowid as socid, s.nom as name, s.client, t.rowid, t.ref, t.track_id, '0' as total_ht FROM ".$this->db->prefix()."societe as s, ".$this->db->prefix()."ticket as t WHERE t.fk_soc = s.rowid AND t.fk_soc IN (".$this->db->sanitize($listofidcompanytoscan).') AND t.entity IN ('.getEntity('ticket').')'),
 				'mo'=>array('enabled'=>$conf->mrp->enabled, 'perms'=>1, 'label'=>'LinkToMo', 'sql'=>"SELECT s.rowid as socid, s.nom as name, s.client, t.rowid, t.ref, t.rowid, '0' as total_ht FROM ".$this->db->prefix()."societe as s INNER JOIN ".$this->db->prefix()."mrp_mo as t ON t.fk_soc = s.rowid  WHERE  t.fk_soc IN (".$this->db->sanitize($listofidcompanytoscan).') AND t.entity IN ('.getEntity('mo').')')
->>>>>>> 95dc2558
 			);
 		}
 
@@ -8708,11 +8646,7 @@
 						print '<input type="radio" name="idtolinkto" id="'.$key.'_'.$objp->rowid.'" value="'.$objp->rowid.'">';
 						print '</td>';
 						print '<td class="center"><label for="'.$key.'_'.$objp->rowid.'">'.$objp->ref.'</label></td>';
-<<<<<<< HEAD
-						print '<td>'.(!empty($objp->ref_client) ? $objp->ref_client : $objp->ref_supplier).'</td>';
-=======
 						print '<td>'.(!empty($objp->ref_client) ? $objp->ref_client : (!empty($objp->ref_supplier) ? $objp->ref_supplier : '')).'</td>';
->>>>>>> 95dc2558
 						print '<td class="right">';
 						if ($possiblelink['label'] == 'LinkToContract') {
 							$form = new Form($this->db);
@@ -8904,11 +8838,7 @@
 
 		// Preparing gender's display if there is one
 		$addgendertxt = '';
-<<<<<<< HEAD
-		if (!empty($object->gender)) {
-=======
 		if (property_exists($object, 'gender') && !empty($object->gender)) {
->>>>>>> 95dc2558
 			$addgendertxt = ' ';
 			switch ($object->gender) {
 				case 'man':
@@ -8922,8 +8852,6 @@
 					break;
 			}
 		}
-<<<<<<< HEAD
-=======
 		/*
 		$addadmin = '';
 		if (property_exists($object, 'admin')) {
@@ -8933,7 +8861,6 @@
 				$addadmin .= img_picto($langs->trans("AdministratorDesc"), "star", 'class="paddingleft"');
 			}
 		}*/
->>>>>>> 95dc2558
 
 		// Add where from hooks
 		if (is_object($hookmanager)) {
@@ -9066,7 +8993,7 @@
 				$ret .= dol_htmlentities($fullname).$addgendertxt.((!empty($object->societe) && $object->societe != $fullname) ? ' ('.dol_htmlentities($object->societe).')' : '');
 			}
 		} elseif (in_array($object->element, array('contact', 'user', 'usergroup'))) {
-			$ret .= dol_htmlentities($object->getFullName($langs)).$addgendertxt;
+			$ret .= dol_htmlentities($object->getFullName($langs));
 		} elseif (in_array($object->element, array('action', 'agenda'))) {
 			$ret .= $object->ref.'<br>'.$object->label;
 		} elseif (in_array($object->element, array('adherent_type'))) {
@@ -9538,11 +9465,7 @@
 		$sql = "SELECT rowid, label FROM ".$this->db->prefix()."c_exp_tax_cat WHERE active = 1";
 		$sql .= " AND entity IN (0,".getEntity('exp_tax_cat').")";
 		if (!empty($excludeid)) {
-<<<<<<< HEAD
-			$sql .= ' AND rowid NOT IN ('.$this->db->sanitize(implode(',', $excludeid)).')';
-=======
 			$sql .= " AND rowid NOT IN (".$this->db->sanitize(implode(',', $excludeid)).")";
->>>>>>> 95dc2558
 		}
 		$sql .= " ORDER BY label";
 
