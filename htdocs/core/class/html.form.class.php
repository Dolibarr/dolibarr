<?php
/* Copyright (c) 2002-2007  Rodolphe Quiedeville    <rodolphe@quiedeville.org>
 * Copyright (C) 2004-2012  Laurent Destailleur     <eldy@users.sourceforge.net>
 * Copyright (C) 2004       Benoit Mortier          <benoit.mortier@opensides.be>
 * Copyright (C) 2004       Sebastien Di Cintio     <sdicintio@ressource-toi.org>
 * Copyright (C) 2004       Eric Seigne             <eric.seigne@ryxeo.com>
 * Copyright (C) 2005-2017  Regis Houssin           <regis.houssin@inodbox.com>
 * Copyright (C) 2006       Andre Cianfarani        <acianfa@free.fr>
 * Copyright (C) 2006       Marc Barilley/Ocebo     <marc@ocebo.com>
 * Copyright (C) 2007       Franky Van Liedekerke   <franky.van.liedekerker@telenet.be>
 * Copyright (C) 2007       Patrick Raguin          <patrick.raguin@gmail.com>
 * Copyright (C) 2010       Juanjo Menent           <jmenent@2byte.es>
 * Copyright (C) 2010-2019  Philippe Grand          <philippe.grand@atoo-net.com>
 * Copyright (C) 2011       Herve Prot              <herve.prot@symeos.com>
 * Copyright (C) 2012-2016  Marcos García           <marcosgdf@gmail.com>
 * Copyright (C) 2012       Cedric Salvador         <csalvador@gpcsolutions.fr>
 * Copyright (C) 2012-2015  Raphaël Doursenaud      <rdoursenaud@gpcsolutions.fr>
 * Copyright (C) 2014       Alexandre Spangaro      <aspangaro.dolibarr@gmail.com>
 * Copyright (C) 2018       Ferran Marcet           <fmarcet@2byte.es>
 * Copyright (C) 2018       Frédéric France         <frederic.france@netlogic.fr>
 * Copyright (C) 2018       Nicolas ZABOURI	        <info@inovea-conseil.com>
 * Copyright (C) 2018       Christophe Battarel     <christophe@altairis.fr>
 * Copyright (C) 2018       Josep Lluis Amador      <joseplluis@lliuretic.cat>
 *
 * This program is free software; you can redistribute it and/or modify
 * it under the terms of the GNU General Public License as published by
 * the Free Software Foundation; either version 3 of the License, or
 * (at your option) any later version.
 *
 * This program is distributed in the hope that it will be useful,
 * but WITHOUT ANY WARRANTY; without even the implied warranty of
 * MERCHANTABILITY or FITNESS FOR A PARTICULAR PURPOSE.  See the
 * GNU General Public License for more details.
 *
 * You should have received a copy of the GNU General Public License
 * along with this program. If not, see <http://www.gnu.org/licenses/>.
 */

/**
 *	\file       htdocs/core/class/html.form.class.php
 *  \ingroup    core
 *	\brief      File of class with all html predefined components
 */


/**
 *	Class to manage generation of HTML components
 *	Only common components must be here.
 *
 *  TODO Merge all function load_cache_* and loadCache* (except load_cache_vatrates) into one generic function loadCacheTable
 */
class Form
{
	/**
     * @var DoliDB Database handler.
     */
    public $db;

	/**
	 * @var string Error code (or message)
	 */
	public $error='';

    /**
     * @var string[]    Array of error strings
     */
    public $errors = array();

	public $num;

	// Cache arrays
	public $cache_types_paiements=array();
	public $cache_conditions_paiements=array();
	public $cache_availability=array();
	public $cache_demand_reason=array();
	public $cache_types_fees=array();
	public $cache_vatrates=array();


	/**
	 * Constructor
	 *
	 * @param		DoliDB		$db      Database handler
	 */
	public function __construct($db)
	{
		$this->db = $db;
	}

	/**
	 * Output key field for an editable field
	 *
	 * @param   string	$text			Text of label or key to translate
	 * @param   string	$htmlname		Name of select field ('edit' prefix will be added)
	 * @param   string	$preselected    Value to show/edit (not used in this function)
	 * @param	object	$object			Object
	 * @param	boolean	$perm			Permission to allow button to edit parameter. Set it to 0 to have a not edited field.
	 * @param	string	$typeofdata		Type of data ('string' by default, 'email', 'amount:99', 'numeric:99', 'text' or 'textarea:rows:cols', 'datepicker' ('day' do not work, don't know why), 'ckeditor:dolibarr_zzz:width:height:savemethod:1:rows:cols', 'select;xxx[:class]'...)
	 * @param	string	$moreparam		More param to add on a href URL.
	 * @param   int     $fieldrequired  1 if we want to show field as mandatory using the "fieldrequired" CSS.
	 * @param   int     $notabletag     1=Do not output table tags but output a ':', 2=Do not output table tags and no ':', 3=Do not output table tags but output a ' '
	 * @param	string	$paramid		Key of parameter for id ('id', 'socid')
	 * @return	string					HTML edit field
	 */
	function editfieldkey($text, $htmlname, $preselected, $object, $perm, $typeofdata='string', $moreparam='', $fieldrequired=0, $notabletag=0, $paramid='id')
	{
		global $conf,$langs;

		$ret='';

		// TODO change for compatibility
		if (! empty($conf->global->MAIN_USE_JQUERY_JEDITABLE) && ! preg_match('/^select;/',$typeofdata))
		{
			if (! empty($perm))
			{
				$tmp=explode(':',$typeofdata);
				$ret.= '<div class="editkey_'.$tmp[0].(! empty($tmp[1]) ? ' '.$tmp[1] : '').'" id="'.$htmlname.'">';
				if ($fieldrequired) $ret.='<span class="fieldrequired">';
				$ret.= $langs->trans($text);
				if ($fieldrequired) $ret.='</span>';
				$ret.= '</div>'."\n";
			}
			else
			{
				if ($fieldrequired) $ret.='<span class="fieldrequired">';
				$ret.= $langs->trans($text);
				if ($fieldrequired) $ret.='</span>';
			}
		}
		else
		{
			if (empty($notabletag) && GETPOST('action','aZ09') != 'edit'.$htmlname && $perm) $ret.='<table class="nobordernopadding centpercent"><tr><td class="nowrap">';
			if ($fieldrequired) $ret.='<span class="fieldrequired">';
			$ret.=$langs->trans($text);
			if ($fieldrequired) $ret.='</span>';
			if (! empty($notabletag)) $ret.=' ';
			if (empty($notabletag) && GETPOST('action','aZ09') != 'edit'.$htmlname && $perm) $ret.='</td>';
			if (empty($notabletag) && GETPOST('action','aZ09') != 'edit'.$htmlname && $perm) $ret.='<td class="right">';
			if ($htmlname && GETPOST('action','aZ09') != 'edit'.$htmlname && $perm) $ret.='<a href="'.$_SERVER["PHP_SELF"].'?action=edit'.$htmlname.'&amp;'.$paramid.'='.$object->id.$moreparam.'">'.img_edit($langs->trans('Edit'), ($notabletag ? 0 : 1)).'</a>';
			if (! empty($notabletag) && $notabletag == 1) $ret.=' : ';
			if (! empty($notabletag) && $notabletag == 3) $ret.=' ';
			if (empty($notabletag) && GETPOST('action','aZ09') != 'edit'.$htmlname && $perm) $ret.='</td>';
			if (empty($notabletag) && GETPOST('action','aZ09') != 'edit'.$htmlname && $perm) $ret.='</tr></table>';
		}

		return $ret;
	}

	/**
	 * Output value of a field for an editable field
	 *
	 * @param	string	$text			Text of label (not used in this function)
	 * @param	string	$htmlname		Name of select field
	 * @param	string	$value			Value to show/edit
	 * @param	object	$object			Object
	 * @param	boolean	$perm			Permission to allow button to edit parameter
	 * @param	string	$typeofdata		Type of data ('string' by default, 'email', 'amount:99', 'numeric:99', 'text' or 'textarea:rows:cols%', 'datepicker' ('day' do not work, don't know why), 'dayhour' or 'datepickerhour', 'ckeditor:dolibarr_zzz:width:height:savemethod:toolbarstartexpanded:rows:cols', 'select:xxx'...)
	 * @param	string	$editvalue		When in edit mode, use this value as $value instead of value (for example, you can provide here a formated price instead of value). Use '' to use same than $value
	 * @param	object	$extObject		External object
	 * @param	mixed	$custommsg		String or Array of custom messages : eg array('success' => 'MyMessage', 'error' => 'MyMessage')
	 * @param	string	$moreparam		More param to add on the form action href URL
	 * @param   int     $notabletag     Do no output table tags
	 * @param	string	$formatfunc		Call a specific function to output field
	 * @param	string	$paramid		Key of parameter for id ('id', 'socid')
	 * @return  string					HTML edit field
	 */
	function editfieldval($text, $htmlname, $value, $object, $perm, $typeofdata='string', $editvalue='', $extObject=null, $custommsg=null, $moreparam='', $notabletag=0, $formatfunc='', $paramid='id')
	{
		global $conf,$langs,$db;

		$ret='';

		// Check parameters
		if (empty($typeofdata)) return 'ErrorBadParameter';

		// When option to edit inline is activated
		if (! empty($conf->global->MAIN_USE_JQUERY_JEDITABLE) && ! preg_match('/^select;|datehourpicker/',$typeofdata)) // TODO add jquery timepicker
		{
			$ret.=$this->editInPlace($object, $value, $htmlname, $perm, $typeofdata, $editvalue, $extObject, $custommsg);
		}
		else
		{
			if (GETPOST('action','aZ09') == 'edit'.$htmlname)
			{
				$ret.="\n";
				$ret.='<form method="post" action="'.$_SERVER["PHP_SELF"].($moreparam?'?'.$moreparam:'').'">';
				$ret.='<input type="hidden" name="action" value="set'.$htmlname.'">';
				$ret.='<input type="hidden" name="token" value="'.$_SESSION['newtoken'].'">';
				$ret.='<input type="hidden" name="'.$paramid.'" value="'.$object->id.'">';
				if (empty($notabletag)) $ret.='<table class="nobordernopadding centpercent" cellpadding="0" cellspacing="0">';
				if (empty($notabletag)) $ret.='<tr><td>';
				if (preg_match('/^(string|email)/',$typeofdata))
				{
					$tmp=explode(':',$typeofdata);
					$ret.='<input type="text" id="'.$htmlname.'" name="'.$htmlname.'" value="'.($editvalue?$editvalue:$value).'"'.($tmp[1]?' size="'.$tmp[1].'"':'').'>';
				}
				else if (preg_match('/^(numeric|amount)/',$typeofdata))
				{
					$tmp=explode(':',$typeofdata);
					$valuetoshow=price2num($editvalue?$editvalue:$value);
					$ret.='<input type="text" id="'.$htmlname.'" name="'.$htmlname.'" value="'.($valuetoshow!=''?price($valuetoshow):'').'"'.($tmp[1]?' size="'.$tmp[1].'"':'').'>';
				}
				else if (preg_match('/^text/',$typeofdata) || preg_match('/^note/',$typeofdata))
				{
					$tmp=explode(':',$typeofdata);
					$cols=$tmp[2];
					$morealt='';
					if (preg_match('/%/',$cols))
					{
						$morealt=' style="width: '.$cols.'"';
						$cols='';
					}

					$valuetoshow = ($editvalue?$editvalue:$value);

					$ret.='<textarea id="'.$htmlname.'" name="'.$htmlname.'" wrap="soft" rows="'.($tmp[1]?$tmp[1]:'20').'"'.($cols?' cols="'.$cols.'"':'class="quatrevingtpercent"').$morealt.'">';
					$ret.=dol_string_neverthesehtmltags($valuetoshow, array('textarea'));
					$ret.='</textarea>';
				}
				else if ($typeofdata == 'day' || $typeofdata == 'datepicker')
				{
					$ret.=$this->selectDate($value,$htmlname,0,0,1,'form'.$htmlname,1,0);
				}
				else if ($typeofdata == 'dayhour' || $typeofdata == 'datehourpicker')
				{
					$ret.=$this->selectDate($value,$htmlname,1,1,1,'form'.$htmlname,1,0);
				}
				else if (preg_match('/^select;/',$typeofdata))
				{
					 $arraydata=explode(',',preg_replace('/^select;/','',$typeofdata));
					 foreach($arraydata as $val)
					 {
						 $tmp=explode(':',$val);
						 $arraylist[$tmp[0]]=$tmp[1];
					 }
					 $ret.=$this->selectarray($htmlname,$arraylist,$value);
				}
				else if (preg_match('/^ckeditor/',$typeofdata))
				{
					$tmp=explode(':',$typeofdata);		// Example: ckeditor:dolibarr_zzz:width:height:savemethod:toolbarstartexpanded:rows:cols
					require_once DOL_DOCUMENT_ROOT.'/core/class/doleditor.class.php';
					$doleditor=new DolEditor($htmlname, ($editvalue?$editvalue:$value), ($tmp[2]?$tmp[2]:''), ($tmp[3]?$tmp[3]:'100'), ($tmp[1]?$tmp[1]:'dolibarr_notes'), 'In', ($tmp[5]?$tmp[5]:0), true, true, ($tmp[6]?$tmp[6]:'20'), ($tmp[7]?$tmp[7]:'100'));
					$ret.=$doleditor->Create(1);
				}
				if (empty($notabletag)) $ret.='</td>';

				if (empty($notabletag)) $ret.='<td class="left">';
				//else $ret.='<div class="clearboth"></div>';
			   	$ret.='<input type="submit" class="button'.(empty($notabletag)?'':' ').'" name="modify" value="'.$langs->trans("Modify").'">';
			   	if (preg_match('/ckeditor|textarea/',$typeofdata) && empty($notabletag)) $ret.='<br>'."\n";
			   	$ret.='<input type="submit" class="button'.(empty($notabletag)?'':' ').'" name="cancel" value="'.$langs->trans("Cancel").'">';
			   	if (empty($notabletag)) $ret.='</td>';

			   	if (empty($notabletag)) $ret.='</tr></table>'."\n";
				$ret.='</form>'."\n";
			}
			else
			{
				if (preg_match('/^(email)/',$typeofdata))              $ret.=dol_print_email($value,0,0,0,0,1);
				elseif (preg_match('/^(amount|numeric)/',$typeofdata)) $ret.=($value != '' ? price($value,'',$langs,0,-1,-1,$conf->currency) : '');
				elseif (preg_match('/^text/',$typeofdata) || preg_match('/^note/',$typeofdata))  $ret.=dol_htmlentitiesbr($value);
				elseif ($typeofdata == 'day' || $typeofdata == 'datepicker') $ret.=dol_print_date($value,'day');
				elseif ($typeofdata == 'dayhour' || $typeofdata == 'datehourpicker') $ret.=dol_print_date($value,'dayhour');
				else if (preg_match('/^select;/',$typeofdata))
				{
					$arraydata=explode(',',preg_replace('/^select;/','',$typeofdata));
					foreach($arraydata as $val)
					{
						$tmp=explode(':',$val);
						$arraylist[$tmp[0]]=$tmp[1];
					}
					$ret.=$arraylist[$value];
				}
				else if (preg_match('/^ckeditor/',$typeofdata))
				{
					$tmpcontent=dol_htmlentitiesbr($value);
					if (! empty($conf->global->MAIN_DISABLE_NOTES_TAB))
					{
						$firstline=preg_replace('/<br>.*/','',$tmpcontent);
						$firstline=preg_replace('/[\n\r].*/','',$firstline);
						$tmpcontent=$firstline.((strlen($firstline) != strlen($tmpcontent))?'...':'');
					}
					$ret.=$tmpcontent;
				}
				else $ret.=$value;

				if ($formatfunc && method_exists($object, $formatfunc))
				{
					$ret=$object->$formatfunc($ret);
				}
			}
		}
		return $ret;
	}

	/**
	 * Output edit in place form
	 *
	 * @param	object	$object			Object
	 * @param	string	$value			Value to show/edit
	 * @param	string	$htmlname		DIV ID (field name)
	 * @param	int		$condition		Condition to edit
	 * @param	string	$inputType		Type of input ('string', 'numeric', 'datepicker' ('day' do not work, don't know why), 'textarea:rows:cols', 'ckeditor:dolibarr_zzz:width:height:?:1:rows:cols', 'select:xxx')
	 * @param	string	$editvalue		When in edit mode, use this value as $value instead of value
	 * @param	object	$extObject		External object
	 * @param	mixed	$custommsg		String or Array of custom messages : eg array('success' => 'MyMessage', 'error' => 'MyMessage')
	 * @return	string   		      	HTML edit in place
	 */
	private function editInPlace($object, $value, $htmlname, $condition, $inputType='textarea', $editvalue=null, $extObject=null, $custommsg=null)
	{
		global $conf;

		$out='';

		// Check parameters
		if (preg_match('/^text/',$inputType)) $value = dol_nl2br($value);
		else if (preg_match('/^numeric/',$inputType)) $value = price($value);
		else if ($inputType == 'day' || $inputType == 'datepicker') $value = dol_print_date($value, 'day');

		if ($condition)
		{
			$element		= false;
			$table_element	= false;
			$fk_element		= false;
			$loadmethod		= false;
			$savemethod		= false;
			$ext_element	= false;
			$button_only	= false;
			$inputOption    = '';

			if (is_object($object))
			{
				$element = $object->element;
				$table_element = $object->table_element;
				$fk_element = $object->id;
			}

			if (is_object($extObject))
			{
				$ext_element = $extObject->element;
			}

			if (preg_match('/^(string|email|numeric)/',$inputType))
			{
				$tmp=explode(':',$inputType);
				$inputType=$tmp[0];
				if (! empty($tmp[1])) $inputOption=$tmp[1];
				if (! empty($tmp[2])) $savemethod=$tmp[2];
				$out.= '<input id="width_'.$htmlname.'" value="'.$inputOption.'" type="hidden"/>'."\n";
			}
			else if ((preg_match('/^day$/',$inputType)) || (preg_match('/^datepicker/',$inputType)) || (preg_match('/^datehourpicker/',$inputType)))
			{
				$tmp=explode(':',$inputType);
				$inputType=$tmp[0];
				if (! empty($tmp[1])) $inputOption=$tmp[1];
				if (! empty($tmp[2])) $savemethod=$tmp[2];

				$out.= '<input id="timestamp" type="hidden"/>'."\n"; // Use for timestamp format
			}
			else if (preg_match('/^(select|autocomplete)/',$inputType))
			{
				$tmp=explode(':',$inputType);
				$inputType=$tmp[0]; $loadmethod=$tmp[1];
				if (! empty($tmp[2])) $savemethod=$tmp[2];
				if (! empty($tmp[3])) $button_only=true;
			}
			else if (preg_match('/^textarea/',$inputType))
			{
				$tmp=explode(':',$inputType);
				$inputType=$tmp[0];
				$rows=(empty($tmp[1])?'8':$tmp[1]);
				$cols=(empty($tmp[2])?'80':$tmp[2]);
			}
			else if (preg_match('/^ckeditor/',$inputType))
			{
				$tmp=explode(':',$inputType);
				$inputType=$tmp[0]; $toolbar=$tmp[1];
				if (! empty($tmp[2])) $width=$tmp[2];
				if (! empty($tmp[3])) $heigth=$tmp[3];
				if (! empty($tmp[4])) $savemethod=$tmp[4];

				if (! empty($conf->fckeditor->enabled))
				{
					$out.= '<input id="ckeditor_toolbar" value="'.$toolbar.'" type="hidden"/>'."\n";
				}
				else
				{
					$inputType = 'textarea';
				}
			}

			$out.= '<input id="element_'.$htmlname.'" value="'.$element.'" type="hidden"/>'."\n";
			$out.= '<input id="table_element_'.$htmlname.'" value="'.$table_element.'" type="hidden"/>'."\n";
			$out.= '<input id="fk_element_'.$htmlname.'" value="'.$fk_element.'" type="hidden"/>'."\n";
			$out.= '<input id="loadmethod_'.$htmlname.'" value="'.$loadmethod.'" type="hidden"/>'."\n";
			if (! empty($savemethod))	$out.= '<input id="savemethod_'.$htmlname.'" value="'.$savemethod.'" type="hidden"/>'."\n";
			if (! empty($ext_element))	$out.= '<input id="ext_element_'.$htmlname.'" value="'.$ext_element.'" type="hidden"/>'."\n";
			if (! empty($custommsg))
			{
				if (is_array($custommsg))
				{
					if (!empty($custommsg['success']))
						$out.= '<input id="successmsg_'.$htmlname.'" value="'.$custommsg['success'].'" type="hidden"/>'."\n";
					if (!empty($custommsg['error']))
						$out.= '<input id="errormsg_'.$htmlname.'" value="'.$custommsg['error'].'" type="hidden"/>'."\n";
				}
				else
					$out.= '<input id="successmsg_'.$htmlname.'" value="'.$custommsg.'" type="hidden"/>'."\n";
			}
			if ($inputType == 'textarea') {
				$out.= '<input id="textarea_'.$htmlname.'_rows" value="'.$rows.'" type="hidden"/>'."\n";
				$out.= '<input id="textarea_'.$htmlname.'_cols" value="'.$cols.'" type="hidden"/>'."\n";
			}
			$out.= '<span id="viewval_'.$htmlname.'" class="viewval_'.$inputType.($button_only ? ' inactive' : ' active').'">'.$value.'</span>'."\n";
			$out.= '<span id="editval_'.$htmlname.'" class="editval_'.$inputType.($button_only ? ' inactive' : ' active').' hideobject">'.(! empty($editvalue) ? $editvalue : $value).'</span>'."\n";
		}
		else
		{
			$out = $value;
		}

		return $out;
	}

	/**
	 *	Show a text and picto with tooltip on text or picto.
	 *  Can be called by an instancied $form->textwithtooltip or by a static call Form::textwithtooltip
	 *
	 *	@param	string		$text				Text to show
	 *	@param	string		$htmltext			HTML content of tooltip. Must be HTML/UTF8 encoded.
	 *	@param	int			$tooltipon			1=tooltip on text, 2=tooltip on image, 3=tooltip sur les 2
	 *	@param	int			$direction			-1=image is before, 0=no image, 1=image is after
	 *	@param	string		$img				Html code for image (use img_xxx() function to get it)
	 *	@param	string		$extracss			Add a CSS style to td tags
	 *	@param	int			$notabs				0=Include table and tr tags, 1=Do not include table and tr tags, 2=use div, 3=use span
	 *	@param	string		$incbefore			Include code before the text
	 *	@param	int			$noencodehtmltext	Do not encode into html entity the htmltext
	 *  @param  string      $tooltiptrigger		''=Tooltip on hover, 'abc'=Tooltip on click (abc is a unique key)
	 *  @param	int			$forcenowrap		Force no wrap between text and picto (works with notabs=2 only)
	 *	@return	string							Code html du tooltip (texte+picto)
	 *	@see	Use function textwithpicto if you can.
	 *  TODO Move this as static as soon as everybody use textwithpicto or @Form::textwithtooltip
	 */
	function textwithtooltip($text, $htmltext, $tooltipon = 1, $direction = 0, $img = '', $extracss = '', $notabs = 2, $incbefore = '', $noencodehtmltext = 0, $tooltiptrigger='', $forcenowrap=0)
	{
		global $conf;

		if ($incbefore) $text = $incbefore.$text;
		if (! $htmltext) return $text;

		$tag='td';
		if ($notabs == 2) $tag='div';
		if ($notabs == 3) $tag='span';
		// Sanitize tooltip
		//$htmltext=str_replace("\\","\\\\",$htmltext);
		$htmltext=str_replace("\r","",$htmltext);
		$htmltext=str_replace("\n","",$htmltext);

		$extrastyle='';
		if ($direction < 0) { $extracss=($extracss?$extracss.' ':'').'inline-block'; $extrastyle='padding: 0px; padding-left: 3px !important;'; }
		if ($direction > 0) { $extracss=($extracss?$extracss.' ':'').'inline-block'; $extrastyle='padding: 0px; padding-right: 3px !important;'; }

		$classfortooltip='classfortooltip';

		$s='';$textfordialog='';

		if ($tooltiptrigger == '')
		{
			$htmltext=str_replace('"',"&quot;",$htmltext);
		}
		else
		{
			$classfortooltip='classfortooltiponclick';
			$textfordialog.='<div style="display: none;" id="idfortooltiponclick_'.$tooltiptrigger.'" class="classfortooltiponclicktext">'.$htmltext.'</div>';
		}
		if ($tooltipon == 2 || $tooltipon == 3)
		{
			$paramfortooltipimg=' class="'.$classfortooltip.' inline-block'.($extracss?' '.$extracss:'').'" style="padding: 0px;'.($extrastyle?' '.$extrastyle:'').'"';
			if ($tooltiptrigger == '') $paramfortooltipimg.=' title="'.($noencodehtmltext?$htmltext:dol_escape_htmltag($htmltext,1)).'"'; // Attribut to put on img tag to store tooltip
			else $paramfortooltipimg.=' dolid="'.$tooltiptrigger.'"';
		}
		else $paramfortooltipimg =($extracss?' class="'.$extracss.'"':'').($extrastyle?' style="'.$extrastyle.'"':''); // Attribut to put on td text tag
		if ($tooltipon == 1 || $tooltipon == 3)
		{
			$paramfortooltiptd=' class="'.($tooltipon == 3 ? 'cursorpointer ' : '').$classfortooltip.' inline-block'.($extracss?' '.$extracss:'').'" style="padding: 0px;'.($extrastyle?' '.$extrastyle:'').'" ';
			if ($tooltiptrigger == '') $paramfortooltiptd.=' title="'.($noencodehtmltext?$htmltext:dol_escape_htmltag($htmltext,1)).'"'; // Attribut to put on td tag to store tooltip
			else $paramfortooltiptd.=' dolid="'.$tooltiptrigger.'"';
		}
		else $paramfortooltiptd =($extracss?' class="'.$extracss.'"':'').($extrastyle?' style="'.$extrastyle.'"':''); // Attribut to put on td text tag
		if (empty($notabs)) $s.='<table class="nobordernopadding"><tr style="height: auto;">';
		elseif ($notabs == 2) $s.='<div class="inline-block'.($forcenowrap?' nowrap':'').'">';
		// Define value if value is before
		if ($direction < 0) {
			$s.='<'.$tag.$paramfortooltipimg;
			if ($tag == 'td') {
				$s .= ' class=valigntop" width="14"';
			}
			$s.= '>'.$textfordialog.$img.'</'.$tag.'>';
		}
		// Use another method to help avoid having a space in value in order to use this value with jquery
		// Define label
		if ((string) $text != '') $s.='<'.$tag.$paramfortooltiptd.'>'.$text.'</'.$tag.'>';
		// Define value if value is after
		if ($direction > 0) {
			$s.='<'.$tag.$paramfortooltipimg;
			if ($tag == 'td') $s .= ' class="valignmiddle" width="14"';
			$s.= '>'.$textfordialog.$img.'</'.$tag.'>';
		}
		if (empty($notabs)) $s.='</tr></table>';
		elseif ($notabs == 2) $s.='</div>';

		return $s;
	}

	/**
	 *	Show a text with a picto and a tooltip on picto
	 *
	 *	@param	string	$text				Text to show
	 *	@param  string	$htmltext	     	Content of tooltip
	 *	@param	int		$direction			1=Icon is after text, -1=Icon is before text, 0=no icon
	 * 	@param	string	$type				Type of picto ('info', 'help', 'warning', 'superadmin', 'mypicto@mymodule', ...) or image filepath
	 *  @param  string	$extracss           Add a CSS style to td, div or span tag
	 *  @param  int		$noencodehtmltext   Do not encode into html entity the htmltext
	 *  @param	int		$notabs				0=Include table and tr tags, 1=Do not include table and tr tags, 2=use div, 3=use span
	 *  @param  string  $tooltiptrigger     ''=Tooltip on hover, 'abc'=Tooltip on click (abc is a unique key)
	 *  @param	int		$forcenowrap		Force no wrap between text and picto (works with notabs=2 only)
	 * 	@return	string						HTML code of text, picto, tooltip
	 */
	function textwithpicto($text, $htmltext, $direction = 1, $type = 'help', $extracss = '', $noencodehtmltext = 0, $notabs = 2, $tooltiptrigger='', $forcenowrap=0)
	{
		global $conf, $langs;

		$alt = '';
		if ($tooltiptrigger) $alt=$langs->transnoentitiesnoconv("ClickToShowHelp");

		//For backwards compatibility
		if ($type == '0') $type = 'info';
		elseif ($type == '1') $type = 'help';

		// If info or help with no javascript, show only text
		if (empty($conf->use_javascript_ajax))
		{
			if ($type == 'info' || $type == 'help')	return $text;
			else
			{
				$alt = $htmltext;
				$htmltext = '';
			}
		}

		// If info or help with smartphone, show only text (tooltip hover can't works)
		if (! empty($conf->dol_no_mouse_hover) && empty($tooltiptrigger))
		{
			if ($type == 'info' || $type == 'help') return $text;
		}
		// If info or help with smartphone, show only text (tooltip on lick does not works with dialog on smaprtphone)
		if (! empty($conf->dol_no_mouse_hover) && ! empty($tooltiptrigger))
		{
			if ($type == 'info' || $type == 'help') return $text;
		}

		if ($type == 'info') $img = img_help(0, $alt);
		elseif ($type == 'help') $img = img_help(($tooltiptrigger != '' ? 2 : 1), $alt);
		elseif ($type == 'superadmin') $img = img_picto($alt, 'redstar');
		elseif ($type == 'admin') $img = img_picto($alt, 'star');
		elseif ($type == 'warning') $img = img_warning($alt);
		else $img = img_picto($alt, $type);

		return $this->textwithtooltip($text, $htmltext, (($tooltiptrigger && ! $img)?3:2), $direction, $img, $extracss, $notabs, '', $noencodehtmltext, $tooltiptrigger, $forcenowrap);
	}

	/**
	 * Generate select HTML to choose massaction
	 *
	 * @param	string	$selected		Value auto selected when at least one record is selected. Not a preselected value. Use '0' by default.
	 * @param	int		$arrayofaction	array('code'=>'label', ...). The code is the key stored into the GETPOST('massaction') when submitting action.
	 * @param   int     $alwaysvisible  1=select button always visible
	 * @return	string					Select list
	 */
	function selectMassAction($selected, $arrayofaction, $alwaysvisible=0)
	{
		global $conf,$langs,$hookmanager;

		if (count($arrayofaction) == 0) return;

		$disabled=0;
		$ret='<div class="centpercent center">';
		$ret.='<select class="flat'.(empty($conf->use_javascript_ajax)?'':' hideobject').' massaction massactionselect" name="massaction"'.($disabled?' disabled="disabled"':'').'>';

		// Complete list with data from external modules. THe module can use $_SERVER['PHP_SELF'] to know on which page we are, or use the $parameters['currentcontext'] completed by executeHooks.
		$parameters=array();
		$reshook=$hookmanager->executeHooks('addMoreMassActions',$parameters);    // Note that $action and $object may have been modified by hook
		if (empty($reshook))
		{
			$ret.='<option value="0"'.($disabled?' disabled="disabled"':'').'>-- '.$langs->trans("SelectAction").' --</option>';
			foreach($arrayofaction as $code => $label)
			{
				$ret.='<option value="'.$code.'"'.($disabled?' disabled="disabled"':'').'>'.$label.'</option>';
			}
		}
		$ret.=$hookmanager->resPrint;

		$ret.='</select>';
		// Warning: if you set submit button to disabled, post using 'Enter' will no more work if there is no another input submit. So we add a hidden button
		$ret.='<input type="submit" name="confirmmassactioninvisible" style="display: none" tabindex="-1">';	// Hidden button BEFORE so it is the one used when we submit with ENTER.
		$ret.='<input type="submit" disabled name="confirmmassaction" class="button'.(empty($conf->use_javascript_ajax)?'':' hideobject').' massaction massactionconfirmed" value="'.dol_escape_htmltag($langs->trans("Confirm")).'">';
		$ret.='</div>';

		if (! empty($conf->use_javascript_ajax))
		{
			$ret.='<!-- JS CODE TO ENABLE mass action select -->
    		<script>
        		function initCheckForSelect(mode)	/* mode is 0 during init of page or click all, 1 when we click on 1 checkbox */
        		{
        			atleastoneselected=0;
    	    		jQuery(".checkforselect").each(function( index ) {
    	  				/* console.log( index + ": " + $( this ).text() ); */
    	  				if ($(this).is(\':checked\')) atleastoneselected++;
    	  			});
					console.log("initCheckForSelect mode="+mode+" atleastoneselected="+atleastoneselected);
    	  			if (atleastoneselected || '.$alwaysvisible.')
    	  			{
    	  				jQuery(".massaction").show();
        			    '.($selected ? 'if (atleastoneselected) { jQuery(".massactionselect").val("'.$selected.'"); jQuery(".massactionconfirmed").prop(\'disabled\', false); }' : '').'
        			    '.($selected ? 'if (! atleastoneselected) { jQuery(".massactionselect").val("0"); jQuery(".massactionconfirmed").prop(\'disabled\', true); } ' : '').'
    	  			}
    	  			else
    	  			{
    	  				jQuery(".massaction").hide();
    	            }
        		}

        	jQuery(document).ready(function () {
        		initCheckForSelect(0);
        		jQuery(".checkforselect").click(function() {
        			initCheckForSelect(1);
    	  		});
    	  		jQuery(".massactionselect").change(function() {
        			var massaction = $( this ).val();
        			var urlform = $( this ).closest("form").attr("action").replace("#show_files","");
        			if (massaction == "builddoc")
                    {
                        urlform = urlform + "#show_files";
    	            }
        			$( this ).closest("form").attr("action", urlform);
                    console.log("we select a mass action "+massaction+" - "+urlform);
        	        /* Warning: if you set submit button to disabled, post using Enter will no more work if there is no other button */
        			if ($(this).val() != \'0\')
    	  			{
    	  				jQuery(".massactionconfirmed").prop(\'disabled\', false);
    	  			}
    	  			else
    	  			{
    	  				jQuery(".massactionconfirmed").prop(\'disabled\', true);
    	  			}
    	        });
        	});
    		</script>
        	';
		}

		return $ret;
	}

    // phpcs:disable PEAR.NamingConventions.ValidFunctionName.NotCamelCaps
	/**
	 *  Return combo list of activated countries, into language of user
	 *
	 *  @param	string	$selected       	Id or Code or Label of preselected country
	 *  @param  string	$htmlname       	Name of html select object
	 *  @param  string	$htmloption     	Options html on select object
	 *  @param	integer	$maxlength			Max length for labels (0=no limit)
	 *  @param	string	$morecss			More css class
	 *  @param	string	$usecodeaskey		''=Use id as key (default), 'code3'=Use code on 3 alpha as key, 'code2"=Use code on 2 alpha as key
	 *  @param	int		$showempty			Show empty choice
	 *  @param	int		$disablefavorites	1=Disable favorites,
	 *  @param	int		$addspecialentries	1=Add dedicated entries for group of countries (like 'European Economic Community', ...)
	 *  @return string           			HTML string with select
	 */
	function select_country($selected='', $htmlname='country_id', $htmloption='', $maxlength=0, $morecss='minwidth300', $usecodeaskey='', $showempty=1, $disablefavorites=0, $addspecialentries=0)
	{
        // phpcs:enable
		global $conf,$langs,$mysoc;

		$langs->load("dict");

		$out='';
		$countryArray=array();
		$favorite=array();
		$label=array();
		$atleastonefavorite=0;

		$sql = "SELECT rowid, code as code_iso, code_iso as code_iso3, label, favorite";
		$sql.= " FROM ".MAIN_DB_PREFIX."c_country";
		$sql.= " WHERE active > 0";
		//$sql.= " ORDER BY code ASC";

		dol_syslog(get_class($this)."::select_country", LOG_DEBUG);
		$resql=$this->db->query($sql);
		if ($resql)
		{
			$out.= '<select id="select'.$htmlname.'" class="flat maxwidth200onsmartphone selectcountry'.($morecss?' '.$morecss:'').'" name="'.$htmlname.'" '.$htmloption.'>';
			$num = $this->db->num_rows($resql);
			$i = 0;
			if ($num)
			{
				$foundselected=false;

				while ($i < $num)
				{
					$obj = $this->db->fetch_object($resql);
					$countryArray[$i]['rowid'] 		= $obj->rowid;
					$countryArray[$i]['code_iso'] 	= $obj->code_iso;
					$countryArray[$i]['code_iso3'] 	= $obj->code_iso3;
					$countryArray[$i]['label']		= ($obj->code_iso && $langs->transnoentitiesnoconv("Country".$obj->code_iso)!="Country".$obj->code_iso?$langs->transnoentitiesnoconv("Country".$obj->code_iso):($obj->label!='-'?$obj->label:''));
					$countryArray[$i]['favorite']   = $obj->favorite;
					$favorite[$i]					= $obj->favorite;
					$label[$i] = dol_string_unaccent($countryArray[$i]['label']);
					$i++;
				}

				if (empty($disablefavorites)) array_multisort($favorite, SORT_DESC, $label, SORT_ASC, $countryArray);
				else $countryArray = dol_sort_array($countryArray, 'label');

				if ($showempty)
				{
					$out.='<option value="">&nbsp;</option>'."\n";
				}

				if ($addspecialentries)	// Add dedicated entries for groups of countries
				{
					//if ($showempty) $out.= '<option value="" disabled class="selectoptiondisabledwhite">--------------</option>';
					$out.= '<option value="special_allnotme"'.($selected == 'special_allnotme' ? ' selected' : '').'>'.$langs->trans("CountriesExceptMe", $langs->transnoentitiesnoconv("Country".$mysoc->country_code)).'</option>';
					$out.= '<option value="special_eec"'.($selected == 'special_eec' ? ' selected' : '').'>'.$langs->trans("CountriesInEEC").'</option>';
					if ($mysoc->isInEEC()) $out.= '<option value="special_eecnotme"'.($selected == 'special_eecnotme' ? ' selected' : '').'>'.$langs->trans("CountriesInEECExceptMe", $langs->transnoentitiesnoconv("Country".$mysoc->country_code)).'</option>';
					$out.= '<option value="special_noteec"'.($selected == 'special_noteec' ? ' selected' : '').'>'.$langs->trans("CountriesNotInEEC").'</option>';
					$out.= '<option value="" disabled class="selectoptiondisabledwhite">--------------</option>';
				}

				foreach ($countryArray as $row)
				{
					//if (empty($showempty) && empty($row['rowid'])) continue;
					if (empty($row['rowid'])) continue;

					if (empty($disablefavorites) && $row['favorite'] && $row['code_iso']) $atleastonefavorite++;
					if (empty($row['favorite']) && $atleastonefavorite)
					{
						$atleastonefavorite=0;
						$out.= '<option value="" disabled class="selectoptiondisabledwhite">--------------</option>';
					}
					if ($selected && $selected != '-1' && ($selected == $row['rowid'] || $selected == $row['code_iso'] || $selected == $row['code_iso3'] || $selected == $row['label']) )
					{
						$foundselected=true;
						$out.= '<option value="'.($usecodeaskey?($usecodeaskey=='code2'?$row['code_iso']:$row['code_iso3']):$row['rowid']).'" selected>';
					}
					else
					{
						$out.= '<option value="'.($usecodeaskey?($usecodeaskey=='code2'?$row['code_iso']:$row['code_iso3']):$row['rowid']).'">';
					}
					if ($row['label']) $out.= dol_trunc($row['label'],$maxlength,'middle');
					else $out.= '&nbsp;';
					if ($row['code_iso']) $out.= ' ('.$row['code_iso'] . ')';
					$out.= '</option>';
				}
			}
			$out.= '</select>';
		}
		else
		{
			dol_print_error($this->db);
		}

		// Make select dynamic
		include_once DOL_DOCUMENT_ROOT . '/core/lib/ajax.lib.php';
		$out .= ajax_combobox('select'.$htmlname);

		return $out;
	}

    // phpcs:disable PEAR.NamingConventions.ValidFunctionName.NotCamelCaps
	/**
	 *  Return select list of incoterms
	 *
	 *  @param	string	$selected       		Id or Code of preselected incoterm
	 *  @param	string	$location_incoterms     Value of input location
	 *  @param	string	$page       			Defined the form action
	 *  @param  string	$htmlname       		Name of html select object
	 *  @param  string	$htmloption     		Options html on select object
	 * 	@param	int		$forcecombo				Force to load all values and output a standard combobox (with no beautification)
	 *  @param	array	$events					Event options to run on change. Example: array(array('method'=>'getContacts', 'url'=>dol_buildpath('/core/ajax/contacts.php',1), 'htmlname'=>'contactid', 'params'=>array('add-customer-contact'=>'disabled')))
	 *  @return string           				HTML string with select and input
	 */
	function select_incoterms($selected='', $location_incoterms='', $page='', $htmlname='incoterm_id', $htmloption='', $forcecombo=1, $events=array())
	{
        // phpcs:enable
		global $conf,$langs;

		$langs->load("dict");

		$out='';
		$incotermArray=array();

		$sql = "SELECT rowid, code";
		$sql.= " FROM ".MAIN_DB_PREFIX."c_incoterms";
		$sql.= " WHERE active > 0";
		$sql.= " ORDER BY code ASC";

		dol_syslog(get_class($this)."::select_incoterm", LOG_DEBUG);
		$resql=$this->db->query($sql);
		if ($resql)
		{
			if ($conf->use_javascript_ajax && ! $forcecombo)
			{
				include_once DOL_DOCUMENT_ROOT . '/core/lib/ajax.lib.php';
				$out .= ajax_combobox($htmlname, $events);
			}

			if (!empty($page))
			{
				$out .= '<form method="post" action="'.$page.'">';
				$out .= '<input type="hidden" name="action" value="set_incoterms">';
				$out .= '<input type="hidden" name="token" value="'.$_SESSION['newtoken'].'">';
			}

			$out.= '<select id="'.$htmlname.'" class="flat selectincoterm minwidth100imp noenlargeonsmartphone" name="'.$htmlname.'" '.$htmloption.'>';
			$out.= '<option value="0">&nbsp;</option>';
			$num = $this->db->num_rows($resql);
			$i = 0;
			if ($num)
			{
				$foundselected=false;

				while ($i < $num)
				{
					$obj = $this->db->fetch_object($resql);
					$incotermArray[$i]['rowid'] = $obj->rowid;
					$incotermArray[$i]['code'] = $obj->code;
					$i++;
				}

				foreach ($incotermArray as $row)
				{
					if ($selected && ($selected == $row['rowid'] || $selected == $row['code']))
					{
						$out.= '<option value="'.$row['rowid'].'" selected>';
					}
					else
					{
						$out.= '<option value="'.$row['rowid'].'">';
					}

					if ($row['code']) $out.= $row['code'];

					$out.= '</option>';
				}
			}
			$out.= '</select>';

			$out .= '<input id="location_incoterms" class="maxwidth100onsmartphone" name="location_incoterms" value="'.$location_incoterms.'">';

			if (!empty($page))
			{
				$out .= '<input type="submit" class="button valignmiddle" value="'.$langs->trans("Modify").'"></form>';
			}
		}
		else
		{
			dol_print_error($this->db);
		}

		return $out;
	}

    // phpcs:disable PEAR.NamingConventions.ValidFunctionName.NotCamelCaps
	/**
	 *	Return list of types of lines (product or service)
	 * 	Example: 0=product, 1=service, 9=other (for external module)
	 *
	 *	@param  string	$selected       Preselected type
	 *	@param  string	$htmlname       Name of field in html form
	 * 	@param	int		$showempty		Add an empty field
	 * 	@param	int		$hidetext		Do not show label 'Type' before combo box (used only if there is at least 2 choices to select)
	 * 	@param	integer	$forceall		1=Force to show products and services in combo list, whatever are activated modules, 0=No force, 2=Force to show only Products, 3=Force to show only services, -1=Force none (and set hidden field to 'service')
	 *  @return	void
	 */
	function select_type_of_lines($selected='',$htmlname='type',$showempty=0,$hidetext=0,$forceall=0)
	{
        // phpcs:enable
		global $db,$langs,$user,$conf;

		// If product & services are enabled or both disabled.
		if ($forceall == 1 || (empty($forceall) && ! empty($conf->product->enabled) && ! empty($conf->service->enabled))
		|| (empty($forceall) && empty($conf->product->enabled) && empty($conf->service->enabled)) )
		{
			if (empty($hidetext)) print $langs->trans("Type").': ';
			print '<select class="flat" id="select_'.$htmlname.'" name="'.$htmlname.'">';
			if ($showempty)
			{
				print '<option value="-1"';
				if ($selected == -1) print ' selected';
				print '>&nbsp;</option>';
			}

			print '<option value="0"';
			if (0 == $selected) print ' selected';
			print '>'.$langs->trans("Product");

			print '<option value="1"';
			if (1 == $selected) print ' selected';
			print '>'.$langs->trans("Service");

			print '</select>';
			//if ($user->admin) print info_admin($langs->trans("YouCanChangeValuesForThisListFromDictionarySetup"),1);
		}
		if ((empty($forceall) && empty($conf->product->enabled) && ! empty($conf->service->enabled)) || $forceall == 3)
		{
			print $langs->trans("Service");
			print '<input type="hidden" name="'.$htmlname.'" value="1">';
		}
		if ((empty($forceall) && ! empty($conf->product->enabled) && empty($conf->service->enabled)) || $forceall == 2)
		{
			print $langs->trans("Product");
			print '<input type="hidden" name="'.$htmlname.'" value="0">';
		}
		if ($forceall < 0)	// This should happened only for contracts when both predefined product and service are disabled.
		{
			print '<input type="hidden" name="'.$htmlname.'" value="1">';	// By default we set on service for contract. If CONTRACT_SUPPORT_PRODUCTS is set, forceall should be 1 not -1
		}
	}

    // phpcs:disable PEAR.NamingConventions.ValidFunctionName.NotCamelCaps
	/**
	 *	Load into cache cache_types_fees, array of types of fees
	 *
	 *	@return     int             Nb of lines loaded, <0 if KO
	 */
	function load_cache_types_fees()
	{
        // phpcs:enable
		global $langs;

		$num = count($this->cache_types_fees);
		if ($num > 0) return 0;    // Cache already loaded

		dol_syslog(__METHOD__, LOG_DEBUG);

		$langs->load("trips");

		$sql = "SELECT c.code, c.label";
		$sql.= " FROM ".MAIN_DB_PREFIX."c_type_fees as c";
		$sql.= " WHERE active > 0";

		$resql=$this->db->query($sql);
		if ($resql)
		{
			$num = $this->db->num_rows($resql);
			$i = 0;

			while ($i < $num)
			{
				$obj = $this->db->fetch_object($resql);

				// Si traduction existe, on l'utilise, sinon on prend le libelle par defaut
				$label=($obj->code != $langs->trans($obj->code) ? $langs->trans($obj->code) : $langs->trans($obj->label));
				$this->cache_types_fees[$obj->code] = $label;
				$i++;
			}

			asort($this->cache_types_fees);

			return $num;
		}
		else
		{
			dol_print_error($this->db);
			return -1;
		}
	}

    // phpcs:disable PEAR.NamingConventions.ValidFunctionName.NotCamelCaps
	/**
	 *	Return list of types of notes
	 *
	 *	@param	string		$selected		Preselected type
	 *	@param  string		$htmlname		Name of field in form
	 * 	@param	int			$showempty		Add an empty field
	 * 	@return	void
	 */
	function select_type_fees($selected='',$htmlname='type',$showempty=0)
	{
        // phpcs:enable
		global $user, $langs;

		dol_syslog(__METHOD__." selected=".$selected.", htmlname=".$htmlname, LOG_DEBUG);

		$this->load_cache_types_fees();

		print '<select id="select_'.$htmlname.'" class="flat" name="'.$htmlname.'">';
		if ($showempty)
		{
			print '<option value="-1"';
			if ($selected == -1) print ' selected';
			print '>&nbsp;</option>';
		}

		foreach($this->cache_types_fees as $key => $value)
		{
			print '<option value="'.$key.'"';
			if ($key == $selected) print ' selected';
			print '>';
			print $value;
			print '</option>';
		}

		print '</select>';
		if ($user->admin) print info_admin($langs->trans("YouCanChangeValuesForThisListFromDictionarySetup"),1);
	}


    // phpcs:disable PEAR.NamingConventions.ValidFunctionName.NotCamelCaps
	/**
	 *  Return HTML code to select a company.
	 *
	 *  @param		int			$selected				Preselected products
	 *  @param		string		$htmlname				Name of HTML select field (must be unique in page)
	 *  @param		int			$filter					Filter on thirdparty
	 *  @param		int			$limit					Limit on number of returned lines
	 *  @param		array		$ajaxoptions			Options for ajax_autocompleter
	 * 	@param		int			$forcecombo				Force to load all values and output a standard combobox (with no beautification)
	 *  @return		string								Return select box for thirdparty.
	 *  @deprecated	3.8 Use select_company instead. For exemple $form->select_thirdparty(GETPOST('socid'),'socid','',0) => $form->select_company(GETPOST('socid'),'socid','',1,0,0,array(),0)
	 */
	function select_thirdparty($selected='', $htmlname='socid', $filter='', $limit=20, $ajaxoptions=array(), $forcecombo=0)
	{
        // phpcs:enable
   		return $this->select_thirdparty_list($selected,$htmlname,$filter,1,0,$forcecombo,array(),'',0, $limit);
	}

    // phpcs:disable PEAR.NamingConventions.ValidFunctionName.NotCamelCaps
	/**
	 *  Output html form to select a third party
	 *
	 *	@param	string	$selected       		Preselected type
	 *	@param  string	$htmlname       		Name of field in form
	 *  @param  string	$filter         		optional filters criteras (example: 's.rowid <> x', 's.client IN (1,3)')
	 *	@param	string	$showempty				Add an empty field (Can be '1' or text key to use on empty line like 'SelectThirdParty')
	 * 	@param	int		$showtype				Show third party type in combolist (customer, prospect or supplier)
	 * 	@param	int		$forcecombo				Force to load all values and output a standard combobox (with no beautification)
	 *  @param	array	$events					Ajax event options to run on change. Example: array(array('method'=>'getContacts', 'url'=>dol_buildpath('/core/ajax/contacts.php',1), 'htmlname'=>'contactid', 'params'=>array('add-customer-contact'=>'disabled')))
	 *	@param	int		$limit					Maximum number of elements
	 *  @param	string	$morecss				Add more css styles to the SELECT component
	 *	@param  string	$moreparam      		Add more parameters onto the select tag. For example 'style="width: 95%"' to avoid select2 component to go over parent container
	 *	@param	string	$selected_input_value	Value of preselected input text (for use with ajax)
	 *  @param	int		$hidelabel				Hide label (0=no, 1=yes, 2=show search icon (before) and placeholder, 3 search icon after)
	 *  @param	array	$ajaxoptions			Options for ajax_autocompleter
	 * 	@param  bool	$multiple				add [] in the name of element and add 'multiple' attribut (not working with ajax_autocompleter)
	 * 	@return	string							HTML string with select box for thirdparty.
	 */
	function select_company($selected='', $htmlname='socid', $filter='', $showempty='', $showtype=0, $forcecombo=0, $events=array(), $limit=0, $morecss='minwidth100', $moreparam='', $selected_input_value='', $hidelabel=1, $ajaxoptions=array(), $multiple=false)
	{
        // phpcs:enable
		global $conf,$user,$langs;

		$out='';

		if (! empty($conf->use_javascript_ajax) && ! empty($conf->global->COMPANY_USE_SEARCH_TO_SELECT) && ! $forcecombo)
		{
			// No immediate load of all database
			$placeholder='';
			if ($selected && empty($selected_input_value))
			{
				require_once DOL_DOCUMENT_ROOT.'/societe/class/societe.class.php';
				$societetmp = new Societe($this->db);
				$societetmp->fetch($selected);
				$selected_input_value=$societetmp->name;
				unset($societetmp);
			}
			// mode 1
			$urloption='htmlname='.$htmlname.'&outjson=1&filter='.$filter.($showtype?'&showtype='.$showtype:'');
			$out.=  ajax_autocompleter($selected, $htmlname, DOL_URL_ROOT.'/societe/ajax/company.php', $urloption, $conf->global->COMPANY_USE_SEARCH_TO_SELECT, 0, $ajaxoptions);
			$out.='<style type="text/css">.ui-autocomplete { z-index: 250; }</style>';
			if (empty($hidelabel)) print $langs->trans("RefOrLabel").' : ';
			else if ($hidelabel > 1) {
				$placeholder=' placeholder="'.$langs->trans("RefOrLabel").'"';
				if ($hidelabel == 2) {
					$out.=  img_picto($langs->trans("Search"), 'search');
				}
			}
			$out.= '<input type="text" class="'.$morecss.'" name="search_'.$htmlname.'" id="search_'.$htmlname.'" value="'.$selected_input_value.'"'.$placeholder.' '.(!empty($conf->global->THIRDPARTY_SEARCH_AUTOFOCUS) ? 'autofocus' : '').' />';
			if ($hidelabel == 3) {
				$out.=  img_picto($langs->trans("Search"), 'search');
			}
		}
		else
		{
			// Immediate load of all database
			$out.=$this->select_thirdparty_list($selected, $htmlname, $filter, $showempty, $showtype, $forcecombo, $events, '', 0, $limit, $morecss, $moreparam, $multiple);
		}

		return $out;
	}

    // phpcs:disable PEAR.NamingConventions.ValidFunctionName.NotCamelCaps
	/**
	 *  Output html form to select a third party.
	 *  Note, you must use the select_company to get the component to select a third party. This function must only be called by select_company.
	 *
	 *	@param	string	$selected       Preselected type
	 *	@param  string	$htmlname       Name of field in form
	 *  @param  string	$filter         Optional filters criteras (example: 's.rowid <> x', 's.client in (1,3)')
	 *	@param	string	$showempty		Add an empty field (Can be '1' or text to use on empty line like 'SelectThirdParty')
	 * 	@param	int		$showtype		Show third party type in combolist (customer, prospect or supplier)
	 * 	@param	int		$forcecombo		Force to use standard HTML select component without beautification
	 *  @param	array	$events			Event options. Example: array(array('method'=>'getContacts', 'url'=>dol_buildpath('/core/ajax/contacts.php',1), 'htmlname'=>'contactid', 'params'=>array('add-customer-contact'=>'disabled')))
	 *  @param	string	$filterkey		Filter on key value
	 *  @param	int		$outputmode		0=HTML select string, 1=Array
	 *  @param	int		$limit			Limit number of answers
	 *  @param	string	$morecss		Add more css styles to the SELECT component
	 *	@param  string	$moreparam      Add more parameters onto the select tag. For example 'style="width: 95%"' to avoid select2 component to go over parent container
	 *	@param  bool	$multiple       add [] in the name of element and add 'multiple' attribut
	 * 	@return	string					HTML string with
	 */
	function select_thirdparty_list($selected='',$htmlname='socid',$filter='',$showempty='', $showtype=0, $forcecombo=0, $events=array(), $filterkey='', $outputmode=0, $limit=0, $morecss='minwidth100', $moreparam='', $multiple=false)
	{
        // phpcs:enable
		global $conf,$user,$langs;

		$out='';
		$num=0;
		$outarray=array();

		if ($selected === '') $selected = array();
		else if (!is_array($selected)) $selected = array($selected);

		// Clean $filter that may contains sql conditions so sql code
		if (function_exists('testSqlAndScriptInject')) {
			if (testSqlAndScriptInject($filter, 3)>0) {
				$filter ='';
			}
		}

		// On recherche les societes
		$sql = "SELECT s.rowid, s.nom as name, s.name_alias, s.client, s.fournisseur, s.code_client, s.code_fournisseur";

		if ($conf->global->COMPANY_SHOW_ADDRESS_SELECTLIST) {
			$sql .= ", s.address, s.zip, s.town";
		 	$sql .= ", dictp.code as country_code";
		}

		$sql.= " FROM (".MAIN_DB_PREFIX ."societe as s";
		if (!$user->rights->societe->client->voir && !$user->socid) $sql .= ", ".MAIN_DB_PREFIX."societe_commerciaux as sc";
		$sql.= " )";
		if ($conf->global->COMPANY_SHOW_ADDRESS_SELECTLIST) {
			$sql.= " LEFT OUTER JOIN ".MAIN_DB_PREFIX."c_country as dictp ON dictp.rowid=s.fk_pays";
		}
		$sql.= " WHERE s.entity IN (".getEntity('societe').")";
		if (! empty($user->socid)) $sql.= " AND s.rowid = ".$user->socid;
		if ($filter) $sql.= " AND (".$filter.")";
		if (!$user->rights->societe->client->voir && !$user->socid) $sql.= " AND s.rowid = sc.fk_soc AND sc.fk_user = " .$user->id;
		if (! empty($conf->global->COMPANY_HIDE_INACTIVE_IN_COMBOBOX)) $sql.= " AND s.status <> 0";
		// Add criteria
		if ($filterkey && $filterkey != '')
		{
			$sql.=" AND (";
			$prefix=empty($conf->global->COMPANY_DONOTSEARCH_ANYWHERE)?'%':'';	// Can use index if COMPANY_DONOTSEARCH_ANYWHERE is on
			// For natural search
			$scrit = explode(' ', $filterkey);
			$i=0;
			if (count($scrit) > 1) $sql.="(";
			foreach ($scrit as $crit) {
				if ($i > 0) $sql.=" AND ";
				$sql.="(s.nom LIKE '".$this->db->escape($prefix.$crit)."%')";
				$i++;
			}
			if (count($scrit) > 1) $sql.=")";
			if (! empty($conf->barcode->enabled))
			{
				$sql .= " OR s.barcode LIKE '".$this->db->escape($prefix.$filterkey)."%'";
			}
			$sql.= " OR s.code_client LIKE '".$this->db->escape($prefix.$filterkey)."%' OR s.code_fournisseur LIKE '".$this->db->escape($prefix.$filterkey)."%'";
			$sql.=")";
		}
		$sql.=$this->db->order("nom","ASC");
		$sql.=$this->db->plimit($limit, 0);

		// Build output string
		dol_syslog(get_class($this)."::select_thirdparty_list", LOG_DEBUG);
		$resql=$this->db->query($sql);
		if ($resql)
		{
		   	if (! $forcecombo)
			{
				include_once DOL_DOCUMENT_ROOT . '/core/lib/ajax.lib.php';
				$out .= ajax_combobox($htmlname, $events, $conf->global->COMPANY_USE_SEARCH_TO_SELECT);
			}

			// Construct $out and $outarray
			$out.= '<select id="'.$htmlname.'" class="flat'.($morecss?' '.$morecss:'').'"'.($moreparam?' '.$moreparam:'').' name="'.$htmlname.($multiple ? '[]' : '').'" '.($multiple ? 'multiple' : '').'>'."\n";

			$textifempty='';
			// Do not use textifempty = ' ' or '&nbsp;' here, or search on key will search on ' key'.
			//if (! empty($conf->use_javascript_ajax) || $forcecombo) $textifempty='';
			if (! empty($conf->global->COMPANY_USE_SEARCH_TO_SELECT))
			{
				if ($showempty && ! is_numeric($showempty)) $textifempty=$langs->trans($showempty);
				else $textifempty.=$langs->trans("All");
			}
			if ($showempty) $out.= '<option value="-1">'.$textifempty.'</option>'."\n";

			$num = $this->db->num_rows($resql);
			$i = 0;
			if ($num)
			{
				while ($i < $num)
				{
					$obj = $this->db->fetch_object($resql);
					$label='';
					if ($conf->global->SOCIETE_ADD_REF_IN_LIST) {
						if (($obj->client) && (!empty($obj->code_client))) {
							$label = $obj->code_client. ' - ';
						}
						if (($obj->fournisseur) && (!empty($obj->code_fournisseur))) {
							$label .= $obj->code_fournisseur. ' - ';
						}
						$label.=' '.$obj->name;
					}
					else
					{
						$label=$obj->name;
					}

					if(!empty($obj->name_alias)) {
						$label.=' ('.$obj->name_alias.')';
					}

					if ($showtype)
					{
						if ($obj->client || $obj->fournisseur) $label.=' (';
						if ($obj->client == 1 || $obj->client == 3) $label.=$langs->trans("Customer");
						if ($obj->client == 2 || $obj->client == 3) $label.=($obj->client==3?', ':'').$langs->trans("Prospect");
						if ($obj->fournisseur) $label.=($obj->client?', ':'').$langs->trans("Supplier");
						if ($obj->client || $obj->fournisseur) $label.=')';
					}

					if ($conf->global->COMPANY_SHOW_ADDRESS_SELECTLIST) {
						$label.='-'.$obj->address.'-'. $obj->zip.' '. $obj->town;
						if (!empty($obj->country_code)) {
							$label.= ' '. $langs->trans('Country'.$obj->country_code);
						}
					}

					if (empty($outputmode))
					{
						if (in_array($obj->rowid,$selected))
						{
							$out.= '<option value="'.$obj->rowid.'" selected>'.$label.'</option>';
						}
						else
						{
							$out.= '<option value="'.$obj->rowid.'">'.$label.'</option>';
						}
					}
					else
					{
						array_push($outarray, array('key'=>$obj->rowid, 'value'=>$label, 'label'=>$label));
					}

					$i++;
					if (($i % 10) == 0) $out.="\n";
				}
			}
			$out.= '</select>'."\n";
		}
		else
		{
			dol_print_error($this->db);
		}

		$this->result=array('nbofthirdparties'=>$num);

		if ($outputmode) return $outarray;
		return $out;
	}


    // phpcs:disable PEAR.NamingConventions.ValidFunctionName.NotCamelCaps
	/**
	 *    	Return HTML combo list of absolute discounts
	 *
	 *    	@param	string	$selected       Id remise fixe pre-selectionnee
	 *    	@param  string	$htmlname       Nom champ formulaire
	 *    	@param  string	$filter         Criteres optionnels de filtre
	 * 		@param	int		$socid			Id of thirdparty
	 * 		@param	int		$maxvalue		Max value for lines that can be selected
	 * 		@return	int						Return number of qualifed lines in list
	 */
	function select_remises($selected, $htmlname, $filter, $socid, $maxvalue=0)
	{
        // phpcs:enable
		global $langs,$conf;

		// On recherche les remises
		$sql = "SELECT re.rowid, re.amount_ht, re.amount_tva, re.amount_ttc,";
		$sql.= " re.description, re.fk_facture_source";
		$sql.= " FROM ".MAIN_DB_PREFIX ."societe_remise_except as re";
		$sql.= " WHERE re.fk_soc = ".(int) $socid;
		$sql.= " AND re.entity = " . $conf->entity;
		if ($filter) $sql.= " AND ".$filter;
		$sql.= " ORDER BY re.description ASC";

		dol_syslog(get_class($this)."::select_remises", LOG_DEBUG);
		$resql=$this->db->query($sql);
		if ($resql)
		{
			print '<select id="select_'.$htmlname.'" class="flat maxwidthonsmartphone" name="'.$htmlname.'">';
			$num = $this->db->num_rows($resql);

			$qualifiedlines=$num;

			$i = 0;
			if ($num)
			{
				print '<option value="0">&nbsp;</option>';
				while ($i < $num)
				{
					$obj = $this->db->fetch_object($resql);
					$desc=dol_trunc($obj->description,40);
					if (preg_match('/\(CREDIT_NOTE\)/', $desc)) $desc=preg_replace('/\(CREDIT_NOTE\)/', $langs->trans("CreditNote"), $desc);
					if (preg_match('/\(DEPOSIT\)/', $desc)) $desc=preg_replace('/\(DEPOSIT\)/', $langs->trans("Deposit"), $desc);
					if (preg_match('/\(EXCESS RECEIVED\)/', $desc)) $desc=preg_replace('/\(EXCESS RECEIVED\)/', $langs->trans("ExcessReceived"), $desc);
					if (preg_match('/\(EXCESS PAID\)/', $desc)) $desc=preg_replace('/\(EXCESS PAID\)/', $langs->trans("ExcessPaid"), $desc);

					$selectstring='';
					if ($selected > 0 && $selected == $obj->rowid) $selectstring=' selected';

					$disabled='';
					if ($maxvalue > 0 && $obj->amount_ttc > $maxvalue)
					{
						$qualifiedlines--;
						$disabled=' disabled';
					}

					if (!empty($conf->global->MAIN_SHOW_FACNUMBER_IN_DISCOUNT_LIST) && !empty($obj->fk_facture_source))
					{
						$tmpfac = new Facture($this->db);
						if ($tmpfac->fetch($obj->fk_facture_source) > 0) $desc=$desc.' - '.$tmpfac->ref;
					}

					print '<option value="'.$obj->rowid.'"'.$selectstring.$disabled.'>'.$desc.' ('.price($obj->amount_ht).' '.$langs->trans("HT").' - '.price($obj->amount_ttc).' '.$langs->trans("TTC").')</option>';
					$i++;
				}
			}
			print '</select>';
			return $qualifiedlines;
		}
		else
		{
			dol_print_error($this->db);
			return -1;
		}
	}

    // phpcs:disable PEAR.NamingConventions.ValidFunctionName.NotCamelCaps
	/**
	 *	Return list of all contacts (for a third party or all)
	 *
	 *	@param	int		$socid      	Id ot third party or 0 for all
	 *	@param  string	$selected   	Id contact pre-selectionne
	 *	@param  string	$htmlname  	    Name of HTML field ('none' for a not editable field)
	 *	@param  int		$showempty      0=no empty value, 1=add an empty value, 2=add line 'Internal' (used by user edit), 3=add an empty value only if more than one record into list
	 *	@param  string	$exclude        List of contacts id to exclude
	 *	@param	string	$limitto		Disable answers that are not id in this array list
	 *	@param	integer	$showfunction   Add function into label
	 *	@param	string	$moreclass		Add more class to class style
	 *	@param	integer	$showsoc	    Add company into label
	 * 	@param	int		$forcecombo		Force to use combo box
	 *  @param	array	$events			Event options. Example: array(array('method'=>'getContacts', 'url'=>dol_buildpath('/core/ajax/contacts.php',1), 'htmlname'=>'contactid', 'params'=>array('add-customer-contact'=>'disabled')))
	 *  @param	bool	$options_only	Return options only (for ajax treatment)
	 *  @param	string	$moreparam		Add more parameters onto the select tag. For example 'style="width: 95%"' to avoid select2 component to go over parent container
	 *  @param	string	$htmlid			Html id to use instead of htmlname
	 *	@return	int						<0 if KO, Nb of contact in list if OK
	 *  @deprected						You can use selectcontacts directly (warning order of param was changed)
	 */
	function select_contacts($socid,$selected='',$htmlname='contactid',$showempty=0,$exclude='',$limitto='',$showfunction=0, $moreclass='', $showsoc=0, $forcecombo=0, $events=array(), $options_only=false, $moreparam='', $htmlid='')
	{
        // phpcs:enable
		print $this->selectcontacts($socid,$selected,$htmlname,$showempty,$exclude,$limitto,$showfunction, $moreclass, $options_only, $showsoc, $forcecombo, $events, $moreparam, $htmlid);
		return $this->num;
	}

	/**
	 *	Return HTML code of the SELECT of list of all contacts (for a third party or all).
	 *  This also set the number of contacts found into $this->num
	 *
	 * @since 9.0 Add afterSelectContactOptions hook
	 *
	 *	@param	int			$socid      	Id ot third party or 0 for all or -1 for empty list
	 *	@param  array|int	$selected   	Array of ID of pre-selected contact id
	 *	@param  string		$htmlname  	    Name of HTML field ('none' for a not editable field)
	 *	@param  int			$showempty     	0=no empty value, 1=add an empty value, 2=add line 'Internal' (used by user edit), 3=add an empty value only if more than one record into list
	 *	@param  string		$exclude        List of contacts id to exclude
	 *	@param	string		$limitto		Disable answers that are not id in this array list
	 *	@param	integer		$showfunction   Add function into label
	 *	@param	string		$moreclass		Add more class to class style
	 *	@param	bool		$options_only	Return options only (for ajax treatment)
	 *	@param	integer		$showsoc	    Add company into label
	 * 	@param	int			$forcecombo		Force to use combo box (so no ajax beautify effect)
	 *  @param	array		$events			Event options. Example: array(array('method'=>'getContacts', 'url'=>dol_buildpath('/core/ajax/contacts.php',1), 'htmlname'=>'contactid', 'params'=>array('add-customer-contact'=>'disabled')))
	 *  @param	string		$moreparam		Add more parameters onto the select tag. For example 'style="width: 95%"' to avoid select2 component to go over parent container
	 *  @param	string		$htmlid			Html id to use instead of htmlname
	 *  @param	bool		$multiple		add [] in the name of element and add 'multiple' attribut
	 *	@return	 int						<0 if KO, Nb of contact in list if OK
	 */
	function selectcontacts($socid, $selected='', $htmlname='contactid', $showempty=0, $exclude='', $limitto='', $showfunction=0, $moreclass='', $options_only=false, $showsoc=0, $forcecombo=0, $events=array(), $moreparam='', $htmlid='', $multiple=false)
	{
		global $conf,$langs,$hookmanager,$action;

		$langs->load('companies');

		if (empty($htmlid)) $htmlid = $htmlname;

		if ($selected === '') $selected = array();
		else if (!is_array($selected)) $selected = array($selected);
		$out='';

		if (! is_object($hookmanager))
		{
			include_once DOL_DOCUMENT_ROOT.'/core/class/hookmanager.class.php';
			$hookmanager=new HookManager($this->db);
		}

		// We search third parties
		$sql = "SELECT sp.rowid, sp.lastname, sp.statut, sp.firstname, sp.poste";
		if ($showsoc > 0) $sql.= " , s.nom as company";
		$sql.= " FROM ".MAIN_DB_PREFIX ."socpeople as sp";
		if ($showsoc > 0) $sql.= " LEFT OUTER JOIN  ".MAIN_DB_PREFIX ."societe as s ON s.rowid=sp.fk_soc";
		$sql.= " WHERE sp.entity IN (".getEntity('socpeople').")";
		if ($socid > 0 || $socid == -1) $sql.= " AND sp.fk_soc=".$socid;
		if (! empty($conf->global->CONTACT_HIDE_INACTIVE_IN_COMBOBOX)) $sql.= " AND sp.statut <> 0";
		$sql.= " ORDER BY sp.lastname ASC";

		dol_syslog(get_class($this)."::select_contacts", LOG_DEBUG);
		$resql=$this->db->query($sql);
		if ($resql)
		{
			$num=$this->db->num_rows($resql);

			if ($conf->use_javascript_ajax && ! $forcecombo && ! $options_only)
			{
				include_once DOL_DOCUMENT_ROOT . '/core/lib/ajax.lib.php';
				$out .= ajax_combobox($htmlid, $events, $conf->global->CONTACT_USE_SEARCH_TO_SELECT);
			}

			if ($htmlname != 'none' && ! $options_only) $out.= '<select class="flat'.($moreclass?' '.$moreclass:'').'" id="'.$htmlid.'" name="'.$htmlname.($multiple ? '[]' : '').'" '.($multiple ? 'multiple' : '').' '.(!empty($moreparam) ? $moreparam : '').'>';
			if (($showempty == 1 || ($showempty == 3 && $num > 1)) && !$multiple) $out.= '<option value="0"'.(in_array(0,$selected)?' selected':'').'>&nbsp;</option>';
			if ($showempty == 2) $out.= '<option value="0"'.(in_array(0,$selected)?' selected':'').'>'.$langs->trans("Internal").'</option>';

			$num = $this->db->num_rows($resql);
			$i = 0;
			if ($num)
			{
				include_once DOL_DOCUMENT_ROOT.'/contact/class/contact.class.php';
				$contactstatic=new Contact($this->db);

				while ($i < $num)
				{
					$obj = $this->db->fetch_object($resql);

					$contactstatic->id=$obj->rowid;
					$contactstatic->lastname=$obj->lastname;
					$contactstatic->firstname=$obj->firstname;
					if ($obj->statut == 1){
					if ($htmlname != 'none')
					{
						$disabled=0;
						if (is_array($exclude) && count($exclude) && in_array($obj->rowid,$exclude)) $disabled=1;
						if (is_array($limitto) && count($limitto) && ! in_array($obj->rowid,$limitto)) $disabled=1;
						if (!empty($selected) && in_array($obj->rowid, $selected))
						{
							$out.= '<option value="'.$obj->rowid.'"';
							if ($disabled) $out.= ' disabled';
							$out.= ' selected>';
							$out.= $contactstatic->getFullName($langs);
							if ($showfunction && $obj->poste) $out.= ' ('.$obj->poste.')';
							if (($showsoc > 0) && $obj->company) $out.= ' - ('.$obj->company.')';
							$out.= '</option>';
						}
						else
						{
							$out.= '<option value="'.$obj->rowid.'"';
							if ($disabled) $out.= ' disabled';
							$out.= '>';
							$out.= $contactstatic->getFullName($langs);
							if ($showfunction && $obj->poste) $out.= ' ('.$obj->poste.')';
							if (($showsoc > 0) && $obj->company) $out.= ' - ('.$obj->company.')';
							$out.= '</option>';
						}
					}
					else
					{
						if (in_array($obj->rowid, $selected))
						{
							$out.= $contactstatic->getFullName($langs);
							if ($showfunction && $obj->poste) $out.= ' ('.$obj->poste.')';
							if (($showsoc > 0) && $obj->company) $out.= ' - ('.$obj->company.')';
						}
					}
				}
					$i++;
				}
			}
			else
			{
				$out.= '<option value="-1"'.(($showempty==2 || $multiple) ? '' : ' selected').' disabled>';
				$out.= ($socid != -1) ? ($langs->trans($socid?"NoContactDefinedForThirdParty":"NoContactDefined")) : $langs->trans('SelectAThirdPartyFirst');
				$out.= '</option>';
			}

			$parameters = array(
				'socid'=>$socid,
				'htmlname'=>$htmlname,
				'resql'=>$resql,
				'out'=>&$out,
				'showfunction'=>$showfunction,
				'showsoc'=>$showsoc,
			);

			$reshook = $hookmanager->executeHooks( 'afterSelectContactOptions', $parameters, $this, $action );    // Note that $action and $object may have been modified by some hooks

			if ($htmlname != 'none' && ! $options_only)
			{
				$out.= '</select>';
			}

			$this->num = $num;
			return $out;
		}
		else
		{
			dol_print_error($this->db);
			return -1;
		}
	}

    // phpcs:disable PEAR.NamingConventions.ValidFunctionName.NotCamelCaps
	/**
	 *	Return select list of users
	 *
	 *  @param	string	$selected       Id user preselected
	 *  @param  string	$htmlname       Field name in form
	 *  @param  int		$show_empty     0=liste sans valeur nulle, 1=ajoute valeur inconnue
	 *  @param  array	$exclude        Array list of users id to exclude
	 * 	@param	int		$disabled		If select list must be disabled
	 *  @param  array	$include        Array list of users id to include
	 * 	@param	int		$enableonly		Array list of users id to be enabled. All other must be disabled
	 *  @param	string	$force_entity	'0' or Ids of environment to force
	 * 	@return	void
	 *  @deprecated		Use select_dolusers instead
	 *  @see select_dolusers()
	 */
	function select_users($selected='',$htmlname='userid',$show_empty=0,$exclude=null,$disabled=0,$include='',$enableonly='',$force_entity='0')
	{
        // phpcs:enable
		print $this->select_dolusers($selected,$htmlname,$show_empty,$exclude,$disabled,$include,$enableonly,$force_entity);
	}

    // phpcs:disable PEAR.NamingConventions.ValidFunctionName.NotCamelCaps
	/**
	 *	Return select list of users
	 *
	 *  @param	string	$selected       User id or user object of user preselected. If 0 or < -2, we use id of current user. If -1, keep unselected (if empty is allowed)
	 *  @param  string	$htmlname       Field name in form
	 *  @param  int		$show_empty     0=list with no empty value, 1=add also an empty value into list
	 *  @param  array	$exclude        Array list of users id to exclude
	 * 	@param	int		$disabled		If select list must be disabled
	 *  @param  array|string	$include        Array list of users id to include or 'hierarchy' to have only supervised users or 'hierarchyme' to have supervised + me
	 * 	@param	array	$enableonly		Array list of users id to be enabled. If defined, it means that others will be disabled
	 *  @param	string	$force_entity	'0' or Ids of environment to force
	 *  @param	int		$maxlength		Maximum length of string into list (0=no limit)
	 *  @param	int		$showstatus		0=show user status only if status is disabled, 1=always show user status into label, -1=never show user status
	 *  @param	string	$morefilter		Add more filters into sql request (Example: 'employee = 1')
	 *  @param	integer	$show_every		0=default list, 1=add also a value "Everybody" at beginning of list
	 *  @param	string	$enableonlytext	If option $enableonlytext is set, we use this text to explain into label why record is disabled. Not used if enableonly is empty.
	 *  @param	string	$morecss		More css
	 *  @param  int     $noactive       Show only active users (this will also happened whatever is this option if USER_HIDE_INACTIVE_IN_COMBOBOX is on).
	 *  @param  int		$outputmode     0=HTML select string, 1=Array
	 *  @param  bool	$multiple       add [] in the name of element and add 'multiple' attribut
	 * 	@return	string					HTML select string
	 *  @see select_dolgroups
	 */
	function select_dolusers($selected='', $htmlname='userid', $show_empty=0, $exclude=null, $disabled=0, $include='', $enableonly='', $force_entity='0', $maxlength=0, $showstatus=0, $morefilter='', $show_every=0, $enableonlytext='', $morecss='', $noactive=0, $outputmode=0, $multiple=false)
	{
        // phpcs:enable
		global $conf,$user,$langs;

		// If no preselected user defined, we take current user
		if ((is_numeric($selected) && ($selected < -2 || empty($selected))) && empty($conf->global->SOCIETE_DISABLE_DEFAULT_SALESREPRESENTATIVE)) $selected=$user->id;

		if ($selected === '') $selected = array();
		else if (!is_array($selected)) $selected = array($selected);

		$excludeUsers=null;
		$includeUsers=null;

		// Permettre l'exclusion d'utilisateurs
		if (is_array($exclude))	$excludeUsers = implode(",",$exclude);
		// Permettre l'inclusion d'utilisateurs
		if (is_array($include))	$includeUsers = implode(",",$include);
		else if ($include == 'hierarchy')
		{
			// Build list includeUsers to have only hierarchy
			$includeUsers = implode(",",$user->getAllChildIds(0));
		}
		else if ($include == 'hierarchyme')
		{
			// Build list includeUsers to have only hierarchy and current user
			$includeUsers = implode(",",$user->getAllChildIds(1));
		}

		$out='';
		$outarray = array();

		// Forge request to select users
		$sql = "SELECT DISTINCT u.rowid, u.lastname as lastname, u.firstname, u.statut, u.login, u.admin, u.entity";
		if (! empty($conf->multicompany->enabled) && $conf->entity == 1 && $user->admin && ! $user->entity)
		{
			$sql.= ", e.label";
		}
		$sql.= " FROM ".MAIN_DB_PREFIX ."user as u";
		if (! empty($conf->multicompany->enabled) && $conf->entity == 1 && $user->admin && ! $user->entity)
		{
			$sql.= " LEFT JOIN ".MAIN_DB_PREFIX ."entity as e ON e.rowid=u.entity";
			if ($force_entity) $sql.= " WHERE u.entity IN (0,".$force_entity.")";
			else $sql.= " WHERE u.entity IS NOT NULL";
		}
		else
		{
			if (! empty($conf->global->MULTICOMPANY_TRANSVERSE_MODE))
			{
				$sql.= " LEFT JOIN ".MAIN_DB_PREFIX."usergroup_user as ug";
				$sql.= " ON ug.fk_user = u.rowid";
				$sql.= " WHERE ug.entity = ".$conf->entity;
			}
			else
			{
				$sql.= " WHERE u.entity IN (0,".$conf->entity.")";
			}
		}
		if (! empty($user->societe_id)) $sql.= " AND u.fk_soc = ".$user->societe_id;
		if (is_array($exclude) && $excludeUsers) $sql.= " AND u.rowid NOT IN (".$excludeUsers.")";
		if ($includeUsers) $sql.= " AND u.rowid IN (".$includeUsers.")";
		if (! empty($conf->global->USER_HIDE_INACTIVE_IN_COMBOBOX) || $noactive) $sql.= " AND u.statut <> 0";
		if (! empty($morefilter)) $sql.=" ".$morefilter;

		if (empty($conf->global->MAIN_FIRSTNAME_NAME_POSITION))	// MAIN_FIRSTNAME_NAME_POSITION is 0 means firstname+lastname
		{
			$sql.= " ORDER BY u.firstname ASC";
		}
		else
		{
			$sql.= " ORDER BY u.lastname ASC";
		}

		dol_syslog(get_class($this)."::select_dolusers", LOG_DEBUG);
		$resql=$this->db->query($sql);
		if ($resql)
		{
			$num = $this->db->num_rows($resql);
			$i = 0;
			if ($num)
			{
		   		// Enhance with select2
				include_once DOL_DOCUMENT_ROOT . '/core/lib/ajax.lib.php';
				$out .= ajax_combobox($htmlname);

				// do not use maxwidthonsmartphone by default. Set it by caller so auto size to 100% will work when not defined
				$out.= '<select class="flat'.($morecss?' minwidth100 '.$morecss:' minwidth200').'" id="'.$htmlname.'" name="'.$htmlname.($multiple ? '[]' : '').'" '.($multiple ? 'multiple' : '').' '.($disabled?' disabled':'').'>';
				if ($show_empty && !$multiple) $out.= '<option value="-1"'.((empty($selected) || in_array(-1,$selected))?' selected':'').'>&nbsp;</option>'."\n";
				if ($show_every) $out.= '<option value="-2"'.((in_array(-2,$selected))?' selected':'').'>-- '.$langs->trans("Everybody").' --</option>'."\n";

				$userstatic=new User($this->db);

				while ($i < $num)
				{
					$obj = $this->db->fetch_object($resql);

					$userstatic->id=$obj->rowid;
					$userstatic->lastname=$obj->lastname;
					$userstatic->firstname=$obj->firstname;

					$disableline='';
					if (is_array($enableonly) && count($enableonly) && ! in_array($obj->rowid,$enableonly)) $disableline=($enableonlytext?$enableonlytext:'1');

					if ((is_object($selected) && $selected->id == $obj->rowid) || (! is_object($selected) && in_array($obj->rowid,$selected) ))
					{
						$out.= '<option value="'.$obj->rowid.'"';
						if ($disableline) $out.= ' disabled';
						$out.= ' selected>';
					}
					else
					{
						$out.= '<option value="'.$obj->rowid.'"';
						if ($disableline) $out.= ' disabled';
						$out.= '>';
					}

					// $fullNameMode is 0=Lastname+Firstname (MAIN_FIRSTNAME_NAME_POSITION=1), 1=Firstname+Lastname (MAIN_FIRSTNAME_NAME_POSITION=0)
					$fullNameMode = 0;
					if (empty($conf->global->MAIN_FIRSTNAME_NAME_POSITION))
					{
						$fullNameMode = 1; //Firstname+lastname
					}
					$out.= $userstatic->getFullName($langs, $fullNameMode, -1, $maxlength);

					// Complete name with more info
					$moreinfo=0;
					if (! empty($conf->global->MAIN_SHOW_LOGIN))
					{
						$out.= ($moreinfo?' - ':' (').$obj->login;
						$moreinfo++;
					}
					if ($showstatus >= 0)
					{
						if ($obj->statut == 1 && $showstatus == 1)
						{
							$out.=($moreinfo?' - ':' (').$langs->trans('Enabled');
							$moreinfo++;
						}
						if ($obj->statut == 0)
						{
							$out.=($moreinfo?' - ':' (').$langs->trans('Disabled');
							$moreinfo++;
						}
					}
					if (! empty($conf->multicompany->enabled) && empty($conf->global->MULTICOMPANY_TRANSVERSE_MODE) && $conf->entity == 1 && $user->admin && ! $user->entity)
					{
						if (! $obj->entity)
						{
							$out.=($moreinfo?' - ':' (').$langs->trans("AllEntities");
							$moreinfo++;
						}
						else
						{
							$out.=($moreinfo?' - ':' (').($obj->label?$obj->label:$langs->trans("EntityNameNotDefined"));
							$moreinfo++;
					 	}
					}
					$out.=($moreinfo?')':'');
					if ($disableline && $disableline != '1')
					{
						$out.=' - '.$disableline;	// This is text from $enableonlytext parameter
					}
					$out.= '</option>';
					$outarray[$userstatic->id] = $userstatic->getFullName($langs, $fullNameMode, -1, $maxlength);

					$i++;
				}
			}
			else
			{
				$out.= '<select class="flat" id="'.$htmlname.'" name="'.$htmlname.'" disabled>';
				$out.= '<option value="">'.$langs->trans("None").'</option>';
			}
			$out.= '</select>';
		}
		else
		{
			dol_print_error($this->db);
		}

		if ($outputmode) return $outarray;
		return $out;
	}


    // phpcs:disable PEAR.NamingConventions.ValidFunctionName.NotCamelCaps
	/**
	 *	Return select list of users. Selected users are stored into session.
	 *  List of users are provided into $_SESSION['assignedtouser'].
	 *
	 *  @param  string	$action         Value for $action
	 *  @param  string	$htmlname       Field name in form
	 *  @param  int		$show_empty     0=list without the empty value, 1=add empty value
	 *  @param  array	$exclude        Array list of users id to exclude
	 * 	@param	int		$disabled		If select list must be disabled
	 *  @param  array	$include        Array list of users id to include or 'hierarchy' to have only supervised users
	 * 	@param	array	$enableonly		Array list of users id to be enabled. All other must be disabled
	 *  @param	int		$force_entity	'0' or Ids of environment to force
	 *  @param	int		$maxlength		Maximum length of string into list (0=no limit)
	 *  @param	int		$showstatus		0=show user status only if status is disabled, 1=always show user status into label, -1=never show user status
	 *  @param	string	$morefilter		Add more filters into sql request
	 *  @param	int		$showproperties		Show properties of each attendees
	 *  @param	array	$listofuserid		Array with properties of each user
	 *  @param	array	$listofcontactid	Array with properties of each contact
	 *  @param	array	$listofotherid		Array with properties of each other contact
	 * 	@return	string					HTML select string
	 *  @see select_dolgroups
	 */
	function select_dolusers_forevent($action='', $htmlname='userid', $show_empty=0, $exclude=null, $disabled=0, $include='', $enableonly='', $force_entity='0', $maxlength=0, $showstatus=0, $morefilter='', $showproperties=0, $listofuserid=array(), $listofcontactid=array(), $listofotherid=array())
	{
        // phpcs:enable
		global $conf, $user, $langs;

		$userstatic=new User($this->db);
		$out='';

		// Method with no ajax
		//$out.='<form method="POST" action="'.$_SERVER["PHP_SELF"].'">';
		if ($action == 'view')
		{
			$out.='';
		}
		else
		{
			$out.='<input type="hidden" class="removedassignedhidden" name="removedassigned" value="">';
			$out.='<script type="text/javascript" language="javascript">jQuery(document).ready(function () {    jQuery(".removedassigned").click(function() {        jQuery(".removedassignedhidden").val(jQuery(this).val());    });})</script>';
			$out.=$this->select_dolusers('', $htmlname, $show_empty, $exclude, $disabled, $include, $enableonly, $force_entity, $maxlength, $showstatus, $morefilter);
			$out.=' <input type="submit" class="button valignmiddle" name="'.$action.'assignedtouser" value="'.dol_escape_htmltag($langs->trans("Add")).'">';
			$out.='<br>';
		}
		$assignedtouser=array();
		if (!empty($_SESSION['assignedtouser']))
		{
			$assignedtouser=json_decode($_SESSION['assignedtouser'], true);
		}
		$nbassignetouser=count($assignedtouser);

		if ($nbassignetouser && $action != 'view') $out.='<br>';
		if ($nbassignetouser) $out.='<ul class="attendees">';
		$i=0; $ownerid=0;
		foreach($assignedtouser as $key => $value)
		{
			if ($value['id'] == $ownerid) continue;

			$out.='<li>';
			$userstatic->fetch($value['id']);
			$out.= $userstatic->getNomUrl(-1);
			if ($i == 0) { $ownerid = $value['id']; $out.=' ('.$langs->trans("Owner").')'; }
			if ($nbassignetouser > 1 && $action != 'view')
			{
				$out.=' <input type="image" style="border: 0px;" src="'.img_picto($langs->trans("Remove"), 'delete', '', 0, 1).'" value="'.$userstatic->id.'" class="removedassigned" id="removedassigned_'.$userstatic->id.'" name="removedassigned_'.$userstatic->id.'">';
			}
			// Show my availability
			if ($showproperties)
			{
				if ($ownerid == $value['id'] && is_array($listofuserid) && count($listofuserid) && in_array($ownerid, array_keys($listofuserid)))
				{
					$out.='<div class="myavailability inline-block">';
					$out.='&nbsp;-&nbsp;<span class="opacitymedium">'.$langs->trans("Availability").':</span>  <input id="transparency" class="marginleftonly marginrightonly" '.($action == 'view'?'disabled':'').' type="checkbox" name="transparency"'.($listofuserid[$ownerid]['transparency']?' checked':'').'>'.$langs->trans("Busy");
					$out.='</div>';
				}
			}
			//$out.=' '.($value['mandatory']?$langs->trans("Mandatory"):$langs->trans("Optional"));
			//$out.=' '.($value['transparency']?$langs->trans("Busy"):$langs->trans("NotBusy"));

			$out.='</li>';
			$i++;
		}
		if ($nbassignetouser) $out.='</ul>';

		//$out.='</form>';
		return $out;
	}


    // phpcs:disable PEAR.NamingConventions.ValidFunctionName.NotCamelCaps
	/**
	 *  Return list of products for customer in Ajax if Ajax activated or go to select_produits_list
	 *
	 *  @param		int			$selected				Preselected products
	 *  @param		string		$htmlname				Name of HTML select field (must be unique in page)
	 *  @param		int			$filtertype				Filter on product type (''=nofilter, 0=product, 1=service)
	 *  @param		int			$limit					Limit on number of returned lines
	 *  @param		int			$price_level			Level of price to show
	 *  @param		int			$status					Sell status -1=Return all products, 0=Products not on sell, 1=Products on sell
	 *  @param		int			$finished				2=all, 1=finished, 0=raw material
	 *  @param		string		$selected_input_value	Value of preselected input text (for use with ajax)
	 *  @param		int			$hidelabel				Hide label (0=no, 1=yes, 2=show search icon (before) and placeholder, 3 search icon after)
	 *  @param		array		$ajaxoptions			Options for ajax_autocompleter
	 *  @param      int			$socid					Thirdparty Id (to get also price dedicated to this customer)
	 *  @param		string		$showempty				'' to not show empty line. Translation key to show an empty line. '1' show empty line with no text.
	 * 	@param		int			$forcecombo				Force to use combo box
	 *  @param      string      $morecss                Add more css on select
	 *  @param      int         $hidepriceinlabel       1=Hide prices in label
	 *  @param      string      $warehouseStatus        warehouse status filter, following comma separated filter options can be used
	 *										            'warehouseopen' = select products from open warehouses,
	 *										            'warehouseclosed' = select products from closed warehouses,
	 *										            'warehouseinternal' = select products from warehouses for internal correct/transfer only
	 *  @param 		array 		$selected_combinations 	Selected combinations. Format: array([attrid] => attrval, [...])
	 *  @return		void
	 */
	function select_produits($selected='', $htmlname='productid', $filtertype='', $limit=20, $price_level=0, $status=1, $finished=2, $selected_input_value='', $hidelabel=0, $ajaxoptions=array(), $socid=0, $showempty='1', $forcecombo=0, $morecss='', $hidepriceinlabel=0, $warehouseStatus='', $selected_combinations = array())
	{
        // phpcs:enable
		global $langs,$conf;

		$price_level = (! empty($price_level) ? $price_level : 0);

		if (! empty($conf->use_javascript_ajax) && ! empty($conf->global->PRODUIT_USE_SEARCH_TO_SELECT))
		{
			$placeholder='';

			if ($selected && empty($selected_input_value))
			{
				require_once DOL_DOCUMENT_ROOT.'/product/class/product.class.php';
				$producttmpselect = new Product($this->db);
				$producttmpselect->fetch($selected);
				$selected_input_value=$producttmpselect->ref;
				unset($producttmpselect);
			}
			// mode=1 means customers products
			$urloption='htmlname='.$htmlname.'&outjson=1&price_level='.$price_level.'&type='.$filtertype.'&mode=1&status='.$status.'&finished='.$finished.'&hidepriceinlabel='.$hidepriceinlabel.'&warehousestatus='.$warehouseStatus;
			//Price by customer
			if (! empty($conf->global->PRODUIT_CUSTOMER_PRICES) && !empty($socid)) {
				$urloption.='&socid='.$socid;
			}
			print ajax_autocompleter($selected, $htmlname, DOL_URL_ROOT.'/product/ajax/products.php', $urloption, $conf->global->PRODUIT_USE_SEARCH_TO_SELECT, 0, $ajaxoptions);

			if (!empty($conf->variants->enabled)) {
				?>
				<script>

					selected = <?php echo json_encode($selected_combinations) ?>;
					combvalues = {};

					jQuery(document).ready(function () {

						jQuery("input[name='prod_entry_mode']").change(function () {
							if (jQuery(this).val() == 'free') {
								jQuery('div#attributes_box').empty();
							}
						});

						jQuery("input#<?php echo $htmlname ?>").change(function () {

							if (!jQuery(this).val()) {
								jQuery('div#attributes_box').empty();
								return;
							}

							jQuery.getJSON("<?php echo dol_buildpath('/variants/ajax/getCombinations.php', 2) ?>", {
								id: jQuery(this).val()
							}, function (data) {
								jQuery('div#attributes_box').empty();

								jQuery.each(data, function (key, val) {

									combvalues[val.id] = val.values;

									var span = jQuery(document.createElement('div')).css({
										'display': 'table-row'
									});

									span.append(
										jQuery(document.createElement('div')).text(val.label).css({
											'font-weight': 'bold',
											'display': 'table-cell',
											'text-align': 'right'
										})
									);

									var html = jQuery(document.createElement('select')).attr('name', 'combinations[' + val.id + ']').css({
										'margin-left': '15px',
										'white-space': 'pre'
									}).append(
										jQuery(document.createElement('option')).val('')
									);

									jQuery.each(combvalues[val.id], function (key, val) {
										var tag = jQuery(document.createElement('option')).val(val.id).html(val.value);

										if (selected[val.fk_product_attribute] == val.id) {
											tag.attr('selected', 'selected');
										}

										html.append(tag);
									});

									span.append(html);
									jQuery('div#attributes_box').append(span);
								});
							})
						});

						<?php if ($selected): ?>
						jQuery("input#<?php echo $htmlname ?>").change();
						<?php endif ?>
					});
				</script>
                <?php
			}
			if (empty($hidelabel)) print $langs->trans("RefOrLabel").' : ';
			else if ($hidelabel > 1) {
				$placeholder=' placeholder="'.$langs->trans("RefOrLabel").'"';
				if ($hidelabel == 2) {
					print img_picto($langs->trans("Search"), 'search');
				}
			}
			print '<input type="text" class="minwidth100" name="search_'.$htmlname.'" id="search_'.$htmlname.'" value="'.$selected_input_value.'"'.$placeholder.' '.(!empty($conf->global->PRODUCT_SEARCH_AUTOFOCUS) ? 'autofocus' : '').' />';
			if ($hidelabel == 3) {
				print img_picto($langs->trans("Search"), 'search');
			}
		}
		else
		{
			print $this->select_produits_list($selected,$htmlname,$filtertype,$limit,$price_level,'',$status,$finished,0,$socid,$showempty,$forcecombo,$morecss,$hidepriceinlabel, $warehouseStatus);
		}
	}

    // phpcs:disable PEAR.NamingConventions.ValidFunctionName.NotCamelCaps
	/**
	 *	Return list of products for a customer
	 *
	 *	@param      int		$selected           Preselected product
	 *	@param      string	$htmlname           Name of select html
	 *  @param		string	$filtertype         Filter on product type (''=nofilter, 0=product, 1=service)
	 *	@param      int		$limit              Limit on number of returned lines
	 *	@param      int		$price_level        Level of price to show
	 * 	@param      string	$filterkey          Filter on product
	 *	@param		int		$status             -1=Return all products, 0=Products not on sell, 1=Products on sell
	 *  @param      int		$finished           Filter on finished field: 2=No filter
	 *  @param      int		$outputmode         0=HTML select string, 1=Array
	 *  @param      int		$socid     		    Thirdparty Id (to get also price dedicated to this customer)
	 *  @param		string	$showempty		    '' to not show empty line. Translation key to show an empty line. '1' show empty line with no text.
	 * 	@param		int		$forcecombo		    Force to use combo box
	 *  @param      string  $morecss            Add more css on select
	 *  @param      int     $hidepriceinlabel   1=Hide prices in label
	 *  @param      string  $warehouseStatus    warehouse status filter, following comma separated filter options can be used
	 *										    'warehouseopen' = select products from open warehouses,
	 *										    'warehouseclosed' = select products from closed warehouses,
	 *										    'warehouseinternal' = select products from warehouses for internal correct/transfer only
	 *  @return     array    				    Array of keys for json
	 */
	function select_produits_list($selected='',$htmlname='productid',$filtertype='',$limit=20,$price_level=0,$filterkey='',$status=1,$finished=2,$outputmode=0,$socid=0,$showempty='1',$forcecombo=0,$morecss='',$hidepriceinlabel=0, $warehouseStatus='')
	{
        // phpcs:enable
		global $langs,$conf,$user,$db;

		$out='';
		$outarray=array();

		$warehouseStatusArray = array();
		if (! empty($warehouseStatus))
		{
			require_once DOL_DOCUMENT_ROOT.'/product/stock/class/entrepot.class.php';
			if (preg_match('/warehouseclosed/', $warehouseStatus))
			{
				$warehouseStatusArray[] = Entrepot::STATUS_CLOSED;
			}
			if (preg_match('/warehouseopen/', $warehouseStatus))
			{
				$warehouseStatusArray[] = Entrepot::STATUS_OPEN_ALL;
			}
			if (preg_match('/warehouseinternal/', $warehouseStatus))
			{
				$warehouseStatusArray[] = Entrepot::STATUS_OPEN_INTERNAL;
			}
		}

		$selectFields = " p.rowid, p.label, p.ref, p.description, p.barcode, p.fk_product_type, p.price, p.price_ttc, p.price_base_type, p.tva_tx, p.duration, p.fk_price_expression";
		(count($warehouseStatusArray)) ? $selectFieldsGrouped = ", sum(ps.reel) as stock" : $selectFieldsGrouped = ", p.stock";

		$sql = "SELECT ";
		$sql.= $selectFields . $selectFieldsGrouped;

		if (! empty($conf->global->PRODUCT_SORT_BY_CATEGORY))
		{
			//Product category
			$sql.= ", (SELECT ".MAIN_DB_PREFIX."categorie_product.fk_categorie
						FROM ".MAIN_DB_PREFIX."categorie_product
						WHERE ".MAIN_DB_PREFIX."categorie_product.fk_product=p.rowid
						LIMIT 1
				) AS categorie_product_id ";
		}

		//Price by customer
		if (! empty($conf->global->PRODUIT_CUSTOMER_PRICES) && !empty($socid))
		{
			$sql.=', pcp.rowid as idprodcustprice, pcp.price as custprice, pcp.price_ttc as custprice_ttc,';
			$sql.=' pcp.price_base_type as custprice_base_type, pcp.tva_tx as custtva_tx';
			$selectFields.= ", idprodcustprice, custprice, custprice_ttc, custprice_base_type, custtva_tx";
		}

		// Multilang : we add translation
		if (! empty($conf->global->MAIN_MULTILANGS))
		{
			$sql.= ", pl.label as label_translated";
			$selectFields.= ", label_translated";
		}
		// Price by quantity
		if (! empty($conf->global->PRODUIT_CUSTOMER_PRICES_BY_QTY) || !empty($conf->global->PRODUIT_CUSTOMER_PRICES_BY_QTY_MULTIPRICES))
		{
			$sql.= ", (SELECT pp.rowid FROM ".MAIN_DB_PREFIX."product_price as pp WHERE pp.fk_product = p.rowid";
			if ($price_level >= 1 && !empty($conf->global->PRODUIT_CUSTOMER_PRICES_BY_QTY_MULTIPRICES)) $sql.= " AND price_level=".$price_level;
			$sql.= " ORDER BY date_price";
			$sql.= " DESC LIMIT 1) as price_rowid";
			$sql.= ", (SELECT pp.price_by_qty FROM ".MAIN_DB_PREFIX."product_price as pp WHERE pp.fk_product = p.rowid";	// price_by_qty is 1 if some prices by qty exists in subtable
			if ($price_level >= 1 && !empty($conf->global->PRODUIT_CUSTOMER_PRICES_BY_QTY_MULTIPRICES)) $sql.= " AND price_level=".$price_level;
			$sql.= " ORDER BY date_price";
			$sql.= " DESC LIMIT 1) as price_by_qty";
			$selectFields.= ", price_rowid, price_by_qty";
		}
		$sql.= " FROM ".MAIN_DB_PREFIX."product as p";
		if (count($warehouseStatusArray))
		{
			$sql.= " LEFT JOIN ".MAIN_DB_PREFIX."product_stock as ps on ps.fk_product = p.rowid";
			$sql.= " LEFT JOIN ".MAIN_DB_PREFIX."entrepot as e on ps.fk_entrepot = e.rowid";
		}

		// include search in supplier ref
		if(!empty($conf->global->MAIN_SEARCH_PRODUCT_BY_FOURN_REF))
		{
            $sql.= " LEFT JOIN ".MAIN_DB_PREFIX."product_fournisseur_price as pfp ON p.rowid = pfp.fk_product";
		}

		//Price by customer
		if (! empty($conf->global->PRODUIT_CUSTOMER_PRICES) && !empty($socid)) {
			$sql.=" LEFT JOIN  ".MAIN_DB_PREFIX."product_customer_price as pcp ON pcp.fk_soc=".$socid." AND pcp.fk_product=p.rowid";
		}
		// Multilang : we add translation
		if (! empty($conf->global->MAIN_MULTILANGS))
		{
			$sql.= " LEFT JOIN ".MAIN_DB_PREFIX."product_lang as pl ON pl.fk_product = p.rowid AND pl.lang='". $langs->getDefaultLang() ."'";
		}

		if (!empty($conf->global->PRODUIT_ATTRIBUTES_HIDECHILD)) {
			$sql .= " LEFT JOIN ".MAIN_DB_PREFIX."product_attribute_combination pac ON pac.fk_product_child = p.rowid";
		}

		$sql.= ' WHERE p.entity IN ('.getEntity('product').')';
		if (count($warehouseStatusArray))
		{
			$sql.= ' AND (p.fk_product_type = 1 OR e.statut IN ('.$this->db->escape(implode(',',$warehouseStatusArray)).'))';
		}

		if (!empty($conf->global->PRODUIT_ATTRIBUTES_HIDECHILD)) {
			$sql .= " AND pac.rowid IS NULL";
		}

		if ($finished == 0)
		{
			$sql.= " AND p.finished = ".$finished;
		}
		elseif ($finished == 1)
		{
			$sql.= " AND p.finished = ".$finished;
			if ($status >= 0)  $sql.= " AND p.tosell = ".$status;
		}
		elseif ($status >= 0)
		{
			$sql.= " AND p.tosell = ".$status;
		}
		if (strval($filtertype) != '') $sql.=" AND p.fk_product_type=".$filtertype;
		// Add criteria on ref/label
		if ($filterkey != '')
		{
			$sql.=' AND (';
			$prefix=empty($conf->global->PRODUCT_DONOTSEARCH_ANYWHERE)?'%':'';	// Can use index if PRODUCT_DONOTSEARCH_ANYWHERE is on
			// For natural search
			$scrit = explode(' ', $filterkey);
			$i=0;
			if (count($scrit) > 1) $sql.="(";
			foreach ($scrit as $crit)
			{
				if ($i > 0) $sql.=" AND ";
				$sql.="(p.ref LIKE '".$db->escape($prefix.$crit)."%' OR p.label LIKE '".$db->escape($prefix.$crit)."%'";
				if (! empty($conf->global->MAIN_MULTILANGS)) $sql.=" OR pl.label LIKE '".$db->escape($prefix.$crit)."%'";
				if (!empty($conf->global->PRODUCT_AJAX_SEARCH_ON_DESCRIPTION))
				{
					$sql.=" OR p.description LIKE '".$db->escape($prefix.$crit)."%'";
					if (! empty($conf->global->MAIN_MULTILANGS)) $sql.=" OR pl.description LIKE '".$db->escape($prefix.$crit)."%'";
				}
				if (! empty($conf->global->MAIN_SEARCH_PRODUCT_BY_FOURN_REF)) $sql.=" OR pfp.ref_fourn LIKE '".$db->escape($prefix.$crit)."%'";
				$sql.=")";
				$i++;
			}
			if (count($scrit) > 1) $sql.=")";
		  	if (! empty($conf->barcode->enabled)) $sql.= " OR p.barcode LIKE '".$db->escape($prefix.$filterkey)."%'";
			$sql.=')';
		}
		if (count($warehouseStatusArray))
		{
			$sql.= ' GROUP BY'.$selectFields;
		}

		//Sort by category
		if(! empty($conf->global->PRODUCT_SORT_BY_CATEGORY))
		{
			$sql .= " ORDER BY categorie_product_id ";
			//ASC OR DESC order
			($conf->global->PRODUCT_SORT_BY_CATEGORY == 1) ? $sql .="ASC" : $sql .="DESC";
		}
		else
		{
			$sql.= $db->order("p.ref");
		}

		$sql.= $db->plimit($limit, 0);

		// Build output string
		dol_syslog(get_class($this)."::select_produits_list search product", LOG_DEBUG);
		$result=$this->db->query($sql);
		if ($result)
		{
			require_once DOL_DOCUMENT_ROOT.'/product/class/product.class.php';
			require_once DOL_DOCUMENT_ROOT.'/product/dynamic_price/class/price_parser.class.php';
			$num = $this->db->num_rows($result);

			$events=null;

			if (! $forcecombo)
			{
				include_once DOL_DOCUMENT_ROOT . '/core/lib/ajax.lib.php';
				$out .= ajax_combobox($htmlname, $events, $conf->global->PRODUIT_USE_SEARCH_TO_SELECT);
			}

			$out.='<select class="flat'.($morecss?' '.$morecss:'').'" name="'.$htmlname.'" id="'.$htmlname.'">';

			$textifempty='';
			// Do not use textifempty = ' ' or '&nbsp;' here, or search on key will search on ' key'.
			//if (! empty($conf->use_javascript_ajax) || $forcecombo) $textifempty='';
			if (! empty($conf->global->PRODUIT_USE_SEARCH_TO_SELECT))
			{
				if ($showempty && ! is_numeric($showempty)) $textifempty=$langs->trans($showempty);
				else $textifempty.=$langs->trans("All");
			}
			if ($showempty) $out.='<option value="0" selected>'.$textifempty.'</option>';

			$i = 0;
			while ($num && $i < $num)
			{
				$opt = '';
				$optJson = array();
				$objp = $this->db->fetch_object($result);

				if ((!empty($conf->global->PRODUIT_CUSTOMER_PRICES_BY_QTY) || !empty($conf->global->PRODUIT_CUSTOMER_PRICES_BY_QTY_MULTIPRICES)) && !empty($objp->price_by_qty) && $objp->price_by_qty == 1)
				{ // Price by quantity will return many prices for the same product
					$sql = "SELECT rowid, quantity, price, unitprice, remise_percent, remise, price_base_type";
					$sql.= " FROM ".MAIN_DB_PREFIX."product_price_by_qty";
					$sql.= " WHERE fk_product_price=".$objp->price_rowid;
					$sql.= " ORDER BY quantity ASC";

					dol_syslog(get_class($this)."::select_produits_list search price by qty", LOG_DEBUG);
					$result2 = $this->db->query($sql);
					if ($result2)
					{
						$nb_prices = $this->db->num_rows($result2);
						$j = 0;
						while ($nb_prices && $j < $nb_prices) {
							$objp2 = $this->db->fetch_object($result2);

							$objp->price_by_qty_rowid = $objp2->rowid;
							$objp->price_by_qty_price_base_type = $objp2->price_base_type;
							$objp->price_by_qty_quantity = $objp2->quantity;
							$objp->price_by_qty_unitprice = $objp2->unitprice;
							$objp->price_by_qty_remise_percent = $objp2->remise_percent;
							// For backward compatibility
							$objp->quantity = $objp2->quantity;
							$objp->price = $objp2->price;
							$objp->unitprice = $objp2->unitprice;
							$objp->remise_percent = $objp2->remise_percent;
							$objp->remise = $objp2->remise;

							$this->constructProductListOption($objp, $opt, $optJson, 0, $selected, $hidepriceinlabel);

							$j++;

							// Add new entry
							// "key" value of json key array is used by jQuery automatically as selected value
							// "label" value of json key array is used by jQuery automatically as text for combo box
							$out.=$opt;
							array_push($outarray, $optJson);
						}
					}
				}
				else
				{
					if (!empty($conf->dynamicprices->enabled) && !empty($objp->fk_price_expression)) {
						$price_product = new Product($this->db);
						$price_product->fetch($objp->rowid, '', '', 1);
						$priceparser = new PriceParser($this->db);
						$price_result = $priceparser->parseProduct($price_product);
						if ($price_result >= 0) {
							$objp->price = $price_result;
							$objp->unitprice = $price_result;
							//Calculate the VAT
							$objp->price_ttc = price2num($objp->price) * (1 + ($objp->tva_tx / 100));
							$objp->price_ttc = price2num($objp->price_ttc,'MU');
						}
					}
					$this->constructProductListOption($objp, $opt, $optJson, $price_level, $selected, $hidepriceinlabel);
					// Add new entry
					// "key" value of json key array is used by jQuery automatically as selected value
					// "label" value of json key array is used by jQuery automatically as text for combo box
					$out.=$opt;
					array_push($outarray, $optJson);
				}

				$i++;
			}

			$out.='</select>';

			$this->db->free($result);

			if (empty($outputmode)) return $out;
			return $outarray;
		}
		else
		{
			dol_print_error($db);
		}
	}

	/**
	 * constructProductListOption
	 *
	 * @param 	resultset	$objp			    Resultset of fetch
	 * @param 	string		$opt			    Option (var used for returned value in string option format)
	 * @param 	string		$optJson		    Option (var used for returned value in json format)
	 * @param 	int			$price_level	    Price level
	 * @param 	string		$selected		    Preselected value
	 * @param   int         $hidepriceinlabel   Hide price in label
	 * @return	void
	 */
	private function constructProductListOption(&$objp, &$opt, &$optJson, $price_level, $selected, $hidepriceinlabel=0)
	{
		global $langs,$conf,$user,$db;

		$outkey='';
		$outval='';
		$outref='';
		$outlabel='';
		$outdesc='';
		$outbarcode='';
		$outtype='';
		$outprice_ht='';
		$outprice_ttc='';
		$outpricebasetype='';
		$outtva_tx='';
		$outqty=1;
		$outdiscount=0;

		$maxlengtharticle=(empty($conf->global->PRODUCT_MAX_LENGTH_COMBO)?48:$conf->global->PRODUCT_MAX_LENGTH_COMBO);

		$label=$objp->label;
		if (! empty($objp->label_translated)) $label=$objp->label_translated;
		if (! empty($filterkey) && $filterkey != '') $label=preg_replace('/('.preg_quote($filterkey).')/i','<strong>$1</strong>',$label,1);

		$outkey=$objp->rowid;
		$outref=$objp->ref;
		$outlabel=$objp->label;
		$outdesc=$objp->description;
		$outbarcode=$objp->barcode;

		$outtype=$objp->fk_product_type;
		$outdurationvalue=$outtype == Product::TYPE_SERVICE?substr($objp->duration,0,dol_strlen($objp->duration)-1):'';
		$outdurationunit=$outtype == Product::TYPE_SERVICE?substr($objp->duration,-1):'';

		$opt = '<option value="'.$objp->rowid.'"';
		$opt.= ($objp->rowid == $selected)?' selected':'';
		if (!empty($objp->price_by_qty_rowid) && $objp->price_by_qty_rowid > 0)
		{
			$opt.= ' pbq="'.$objp->price_by_qty_rowid.'" data-pbq="'.$objp->price_by_qty_rowid.'" data-pbqqty="'.$objp->price_by_qty_quantity.'" data-pbqpercent="'.$objp->price_by_qty_remise_percent.'"';
		}
		if (! empty($conf->stock->enabled) && $objp->fk_product_type == 0 && isset($objp->stock))
		{
			if ($objp->stock > 0) $opt.= ' class="product_line_stock_ok"';
			else if ($objp->stock <= 0) $opt.= ' class="product_line_stock_too_low"';
		}
		$opt.= '>';
		$opt.= $objp->ref;
		if ($outbarcode) $opt.=' ('.$outbarcode.')';
		$opt.=' - '.dol_trunc($label,$maxlengtharticle);

		$objRef = $objp->ref;
		if (! empty($filterkey) && $filterkey != '') $objRef=preg_replace('/('.preg_quote($filterkey).')/i','<strong>$1</strong>',$objRef,1);
		$outval.=$objRef;
		if ($outbarcode) $outval.=' ('.$outbarcode.')';
		$outval.=' - '.dol_trunc($label,$maxlengtharticle);

		$found=0;

		// Multiprice
		// If we need a particular price level (from 1 to 6)
		if (empty($hidepriceinlabel) && $price_level >= 1 && (! empty($conf->global->PRODUIT_MULTIPRICES) || ! empty($conf->global->PRODUIT_CUSTOMER_PRICES_BY_QTY_MULTIPRICES)))
		{
			$sql = "SELECT price, price_ttc, price_base_type, tva_tx";
			$sql.= " FROM ".MAIN_DB_PREFIX."product_price";
			$sql.= " WHERE fk_product='".$objp->rowid."'";
			$sql.= " AND entity IN (".getEntity('productprice').")";
			$sql.= " AND price_level=".$price_level;
			$sql.= " ORDER BY date_price DESC, rowid DESC"; // Warning DESC must be both on date_price and rowid.
			$sql.= " LIMIT 1";

			dol_syslog(get_class($this).'::constructProductListOption search price for level '.$price_level.'', LOG_DEBUG);
			$result2 = $this->db->query($sql);
			if ($result2)
			{
				$objp2 = $this->db->fetch_object($result2);
				if ($objp2)
				{
					$found=1;
					if ($objp2->price_base_type == 'HT')
					{
						$opt.= ' - '.price($objp2->price,1,$langs,0,0,-1,$conf->currency).' '.$langs->trans("HT");
						$outval.= ' - '.price($objp2->price,0,$langs,0,0,-1,$conf->currency).' '.$langs->transnoentities("HT");
					}
					else
					{
						$opt.= ' - '.price($objp2->price_ttc,1,$langs,0,0,-1,$conf->currency).' '.$langs->trans("TTC");
						$outval.= ' - '.price($objp2->price_ttc,0,$langs,0,0,-1,$conf->currency).' '.$langs->transnoentities("TTC");
					}
					$outprice_ht=price($objp2->price);
					$outprice_ttc=price($objp2->price_ttc);
					$outpricebasetype=$objp2->price_base_type;
					$outtva_tx=$objp2->tva_tx;
				}
			}
			else
			{
				dol_print_error($this->db);
			}
		}

		// Price by quantity
		if (empty($hidepriceinlabel) && !empty($objp->quantity) && $objp->quantity >= 1 && (! empty($conf->global->PRODUIT_CUSTOMER_PRICES_BY_QTY) || !empty($conf->global->PRODUIT_CUSTOMER_PRICES_BY_QTY_MULTIPRICES)))
		{
			$found = 1;
			$outqty=$objp->quantity;
			$outdiscount=$objp->remise_percent;
			if ($objp->quantity == 1)
			{
				$opt.= ' - '.price($objp->unitprice,1,$langs,0,0,-1,$conf->currency)."/";
				$outval.= ' - '.price($objp->unitprice,0,$langs,0,0,-1,$conf->currency)."/";
				$opt.= $langs->trans("Unit");	// Do not use strtolower because it breaks utf8 encoding
				$outval.=$langs->transnoentities("Unit");
			}
			else
			{
				$opt.= ' - '.price($objp->price,1,$langs,0,0,-1,$conf->currency)."/".$objp->quantity;
				$outval.= ' - '.price($objp->price,0,$langs,0,0,-1,$conf->currency)."/".$objp->quantity;
				$opt.= $langs->trans("Units");	// Do not use strtolower because it breaks utf8 encoding
				$outval.=$langs->transnoentities("Units");
			}

			$outprice_ht=price($objp->unitprice);
			$outprice_ttc=price($objp->unitprice * (1 + ($objp->tva_tx / 100)));
			$outpricebasetype=$objp->price_base_type;
			$outtva_tx=$objp->tva_tx;
		}
		if (empty($hidepriceinlabel) && !empty($objp->quantity) && $objp->quantity >= 1)
		{
			$opt.=" (".price($objp->unitprice,1,$langs,0,0,-1,$conf->currency)."/".$langs->trans("Unit").")";	// Do not use strtolower because it breaks utf8 encoding
			$outval.=" (".price($objp->unitprice,0,$langs,0,0,-1,$conf->currency)."/".$langs->transnoentities("Unit").")";	// Do not use strtolower because it breaks utf8 encoding
		}
		if (empty($hidepriceinlabel) && !empty($objp->remise_percent) && $objp->remise_percent >= 1)
		{
			$opt.=" - ".$langs->trans("Discount")." : ".vatrate($objp->remise_percent).' %';
			$outval.=" - ".$langs->transnoentities("Discount")." : ".vatrate($objp->remise_percent).' %';
		}

		// Price by customer
		if (empty($hidepriceinlabel) && !empty($conf->global->PRODUIT_CUSTOMER_PRICES))
		{
			if (!empty($objp->idprodcustprice))
			{
				$found = 1;

				if ($objp->custprice_base_type == 'HT')
				{
					$opt.= ' - '.price($objp->custprice,1,$langs,0,0,-1,$conf->currency).' '.$langs->trans("HT");
					$outval.= ' - '.price($objp->custprice,0,$langs,0,0,-1,$conf->currency).' '.$langs->transnoentities("HT");
				}
				else
				{
					$opt.= ' - '.price($objp->custprice_ttc,1,$langs,0,0,-1,$conf->currency).' '.$langs->trans("TTC");
					$outval.= ' - '.price($objp->custprice_ttc,0,$langs,0,0,-1,$conf->currency).' '.$langs->transnoentities("TTC");
				}

				$outprice_ht=price($objp->custprice);
				$outprice_ttc=price($objp->custprice_ttc);
				$outpricebasetype=$objp->custprice_base_type;
				$outtva_tx=$objp->custtva_tx;
			}
		}

		// If level no defined or multiprice not found, we used the default price
		if (empty($hidepriceinlabel) && ! $found)
		{
			if ($objp->price_base_type == 'HT')
			{
				$opt.= ' - '.price($objp->price,1,$langs,0,0,-1,$conf->currency).' '.$langs->trans("HT");
				$outval.= ' - '.price($objp->price,0,$langs,0,0,-1,$conf->currency).' '.$langs->transnoentities("HT");
			}
			else
			{
				$opt.= ' - '.price($objp->price_ttc,1,$langs,0,0,-1,$conf->currency).' '.$langs->trans("TTC");
				$outval.= ' - '.price($objp->price_ttc,0,$langs,0,0,-1,$conf->currency).' '.$langs->transnoentities("TTC");
			}
			$outprice_ht=price($objp->price);
			$outprice_ttc=price($objp->price_ttc);
			$outpricebasetype=$objp->price_base_type;
			$outtva_tx=$objp->tva_tx;
		}

		if (! empty($conf->stock->enabled) && isset($objp->stock) && $objp->fk_product_type == 0)
		{
			$opt.= ' - '.$langs->trans("Stock").':'.$objp->stock;

			if ($objp->stock > 0) {
				$outval.= ' - <span class="product_line_stock_ok">'.$langs->transnoentities("Stock").':'.$objp->stock.'</span>';
			}elseif ($objp->stock <= 0) {
				$outval.= ' - <span class="product_line_stock_too_low">'.$langs->transnoentities("Stock").':'.$objp->stock.'</span>';
			}
		}

		if ($outdurationvalue && $outdurationunit)
		{
			$da=array("h"=>$langs->trans("Hour"),"d"=>$langs->trans("Day"),"w"=>$langs->trans("Week"),"m"=>$langs->trans("Month"),"y"=>$langs->trans("Year"));
			if (isset($da[$outdurationunit]))
			{
				$key = $da[$outdurationunit].($outdurationvalue > 1?'s':'');
				$opt.= ' - '.$outdurationvalue.' '.$langs->trans($key);
				$outval.=' - '.$outdurationvalue.' '.$langs->transnoentities($key);
			}
		}

		$opt.= "</option>\n";
		$optJson = array('key'=>$outkey, 'value'=>$outref, 'label'=>$outval, 'label2'=>$outlabel, 'desc'=>$outdesc, 'type'=>$outtype, 'price_ht'=>$outprice_ht, 'price_ttc'=>$outprice_ttc, 'pricebasetype'=>$outpricebasetype, 'tva_tx'=>$outtva_tx, 'qty'=>$outqty, 'discount'=>$outdiscount, 'duration_value'=>$outdurationvalue, 'duration_unit'=>$outdurationunit);
	}

    // phpcs:disable PEAR.NamingConventions.ValidFunctionName.NotCamelCaps
	/**
	 *	Return list of products for customer (in Ajax if Ajax activated or go to select_produits_fournisseurs_list)
	 *
	 *	@param	int		$socid			Id third party
	 *	@param  string	$selected       Preselected product
	 *	@param  string	$htmlname       Name of HTML Select
	 *  @param	string	$filtertype     Filter on product type (''=nofilter, 0=product, 1=service)
	 *	@param  string	$filtre			For a SQL filter
	 *	@param	array	$ajaxoptions	Options for ajax_autocompleter
	 *  @param	int		$hidelabel		Hide label (0=no, 1=yes)
	 *  @param  int     $alsoproductwithnosupplierprice    1=Add also product without supplier prices
	 *  @param	string	$morecss		More CSS
	 *	@return	void
	 */
	function select_produits_fournisseurs($socid, $selected='', $htmlname='productid', $filtertype='', $filtre='', $ajaxoptions=array(), $hidelabel=0, $alsoproductwithnosupplierprice=0, $morecss='')
	{
        // phpcs:enable
		global $langs,$conf;
		global $price_level, $status, $finished;

		$selected_input_value='';
		if (! empty($conf->use_javascript_ajax) && ! empty($conf->global->PRODUIT_USE_SEARCH_TO_SELECT))
		{
			if ($selected > 0)
			{
				require_once DOL_DOCUMENT_ROOT.'/product/class/product.class.php';
				$producttmpselect = new Product($this->db);
				$producttmpselect->fetch($selected);
				$selected_input_value=$producttmpselect->ref;
				unset($producttmpselect);
			}

			// mode=2 means suppliers products
			$urloption=($socid > 0?'socid='.$socid.'&':'').'htmlname='.$htmlname.'&outjson=1&price_level='.$price_level.'&type='.$filtertype.'&mode=2&status='.$status.'&finished='.$finished.'&alsoproductwithnosupplierprice='.$alsoproductwithnosupplierprice;
			print ajax_autocompleter($selected, $htmlname, DOL_URL_ROOT.'/product/ajax/products.php', $urloption, $conf->global->PRODUIT_USE_SEARCH_TO_SELECT, 0, $ajaxoptions);
			print ($hidelabel?'':$langs->trans("RefOrLabel").' : ').'<input type="text" size="20" name="search_'.$htmlname.'" id="search_'.$htmlname.'" value="'.$selected_input_value.'">';
		}
		else
		{
			print $this->select_produits_fournisseurs_list($socid, $selected, $htmlname, $filtertype, $filtre, '', -1, 0, 0, $alsoproductwithnosupplierprice, $morecss);
		}
	}

    // phpcs:disable PEAR.NamingConventions.ValidFunctionName.NotCamelCaps
	/**
	 *	Return list of suppliers products
	 *
	 *	@param	int		$socid   		Id societe fournisseur (0 pour aucun filtre)
	 *	@param  int		$selected       Product price pre-selected (must be 'id' in product_fournisseur_price or 'idprod_IDPROD')
	 *	@param  string	$htmlname       Nom de la zone select
	 *  @param	string	$filtertype     Filter on product type (''=nofilter, 0=product, 1=service)
	 *	@param  string	$filtre         Pour filtre sql
	 *	@param  string	$filterkey      Filtre des produits
	 *  @param  int		$statut         -1=Return all products, 0=Products not on sell, 1=Products on sell (not used here, a filter on tobuy is already hard coded in request)
	 *  @param  int		$outputmode     0=HTML select string, 1=Array
	 *  @param  int     $limit          Limit of line number
	 *  @param  int     $alsoproductwithnosupplierprice    1=Add also product without supplier prices
	 *  @param	string	$morecss		Add more CSS
	 *  @return array           		Array of keys for json
	 */
	function select_produits_fournisseurs_list($socid,$selected='',$htmlname='productid',$filtertype='',$filtre='',$filterkey='',$statut=-1,$outputmode=0,$limit=100,$alsoproductwithnosupplierprice=0,$morecss='')
	{
        // phpcs:enable
		global $langs,$conf,$db;

		$out='';
		$outarray=array();

		$langs->load('stocks');

		$sql = "SELECT p.rowid, p.label, p.ref, p.price, p.duration, p.fk_product_type,";
		$sql.= " pfp.ref_fourn, pfp.rowid as idprodfournprice, pfp.price as fprice, pfp.quantity, pfp.remise_percent, pfp.remise, pfp.unitprice,";
		$sql.= " pfp.fk_supplier_price_expression, pfp.fk_product, pfp.tva_tx, pfp.fk_soc, s.nom as name,";
		$sql.= " pfp.supplier_reputation";
		$sql.= " FROM ".MAIN_DB_PREFIX."product as p";
		$sql.= " LEFT JOIN ".MAIN_DB_PREFIX."product_fournisseur_price as pfp ON p.rowid = pfp.fk_product";
		if ($socid) $sql.= " AND pfp.fk_soc = ".$socid;
		$sql.= " LEFT JOIN ".MAIN_DB_PREFIX."societe as s ON pfp.fk_soc = s.rowid";
		$sql.= " WHERE p.entity IN (".getEntity('product').")";
		$sql.= " AND p.tobuy = 1";
		if (strval($filtertype) != '') $sql.=" AND p.fk_product_type=".$this->db->escape($filtertype);
		if (! empty($filtre)) $sql.=" ".$filtre;
		// Add criteria on ref/label
		if ($filterkey != '')
		{
			$sql.=' AND (';
			$prefix=empty($conf->global->PRODUCT_DONOTSEARCH_ANYWHERE)?'%':'';	// Can use index if PRODUCT_DONOTSEARCH_ANYWHERE is on
			// For natural search
			$scrit = explode(' ', $filterkey);
			$i=0;
			if (count($scrit) > 1) $sql.="(";
			foreach ($scrit as $crit)
			{
				if ($i > 0) $sql.=" AND ";
				$sql.="(pfp.ref_fourn LIKE '".$this->db->escape($prefix.$crit)."%' OR p.ref LIKE '".$this->db->escape($prefix.$crit)."%' OR p.label LIKE '".$this->db->escape($prefix.$crit)."%')";
				$i++;
			}
			if (count($scrit) > 1) $sql.=")";
			if (! empty($conf->barcode->enabled)) $sql.= " OR p.barcode LIKE '".$this->db->escape($prefix.$filterkey)."%'";
			$sql.=')';
		}
		$sql.= " ORDER BY pfp.ref_fourn DESC, pfp.quantity ASC";
		$sql.= $db->plimit($limit, 0);

		// Build output string

		dol_syslog(get_class($this)."::select_produits_fournisseurs_list", LOG_DEBUG);
		$result=$this->db->query($sql);
		if ($result)
		{
			require_once DOL_DOCUMENT_ROOT.'/product/dynamic_price/class/price_parser.class.php';

			$num = $this->db->num_rows($result);

			//$out.='<select class="flat" id="select'.$htmlname.'" name="'.$htmlname.'">';	// remove select to have id same with combo and ajax
			$out.='<select class="flat maxwidthonsmartphone'.($morecss?' '.$morecss:'').'" id="'.$htmlname.'" name="'.$htmlname.'">';
			if (! $selected) $out.='<option value="0" selected>&nbsp;</option>';
			else $out.='<option value="0">&nbsp;</option>';

			$i = 0;
			while ($i < $num)
			{
				$objp = $this->db->fetch_object($result);

				$outkey=$objp->idprodfournprice;                                                    // id in table of price
				if (! $outkey && $alsoproductwithnosupplierprice) $outkey='idprod_'.$objp->rowid;   // id of product

				$outref=$objp->ref;
				$outval='';
				$outqty=1;
				$outdiscount=0;
				$outtype=$objp->fk_product_type;
				$outdurationvalue=$outtype == Product::TYPE_SERVICE?substr($objp->duration,0,dol_strlen($objp->duration)-1):'';
				$outdurationunit=$outtype == Product::TYPE_SERVICE?substr($objp->duration,-1):'';

				$opt = '<option value="'.$outkey.'"';
				if ($selected && $selected == $objp->idprodfournprice) $opt.= ' selected';
				if (empty($objp->idprodfournprice) && empty($alsoproductwithnosupplierprice)) $opt.=' disabled';
				if (!empty($objp->idprodfournprice) && $objp->idprodfournprice > 0)
				{
					$opt.= ' pbq="'.$objp->idprodfournprice.'" data-pbq="'.$objp->idprodfournprice.'" data-pbqqty="'.$objp->quantity.'" data-pbqpercent="'.$objp->remise_percent.'"';
				}
				$opt.= '>';

				$objRef = $objp->ref;
				if ($filterkey && $filterkey != '') $objRef=preg_replace('/('.preg_quote($filterkey).')/i','<strong>$1</strong>',$objRef,1);
				$objRefFourn = $objp->ref_fourn;
				if ($filterkey && $filterkey != '') $objRefFourn=preg_replace('/('.preg_quote($filterkey).')/i','<strong>$1</strong>',$objRefFourn,1);
				$label = $objp->label;
				if ($filterkey && $filterkey != '') $label=preg_replace('/('.preg_quote($filterkey).')/i','<strong>$1</strong>',$label,1);

				$opt.=$objp->ref;
				if (! empty($objp->idprodfournprice) && ($objp->ref != $objp->ref_fourn))
					$opt.=' ('.$objp->ref_fourn.')';
				$opt.=' - ';
				$outval.=$objRef;
				if (! empty($objp->idprodfournprice) && ($objp->ref != $objp->ref_fourn))
					$outval.=' ('.$objRefFourn.')';
				$outval.=' - ';
				$opt.=dol_trunc($label, 72).' - ';
				$outval.=dol_trunc($label, 72).' - ';

				if (! empty($objp->idprodfournprice))
				{
					$outqty=$objp->quantity;
					$outdiscount=$objp->remise_percent;
					if (!empty($conf->dynamicprices->enabled) && !empty($objp->fk_supplier_price_expression)) {
						$prod_supplier = new ProductFournisseur($this->db);
						$prod_supplier->product_fourn_price_id = $objp->idprodfournprice;
						$prod_supplier->id = $objp->fk_product;
						$prod_supplier->fourn_qty = $objp->quantity;
						$prod_supplier->fourn_tva_tx = $objp->tva_tx;
						$prod_supplier->fk_supplier_price_expression = $objp->fk_supplier_price_expression;
						$priceparser = new PriceParser($this->db);
						$price_result = $priceparser->parseProductSupplier($prod_supplier);
						if ($price_result >= 0) {
							$objp->fprice = $price_result;
							if ($objp->quantity >= 1)
							{
								$objp->unitprice = $objp->fprice / $objp->quantity;
							}
						}
					}
					if ($objp->quantity == 1)
					{
						$opt.= price($objp->fprice,1,$langs,0,0,-1,$conf->currency)."/";
						$outval.= price($objp->fprice,0,$langs,0,0,-1,$conf->currency)."/";
						$opt.= $langs->trans("Unit");	// Do not use strtolower because it breaks utf8 encoding
						$outval.=$langs->transnoentities("Unit");
					}
					else
					{
						$opt.= price($objp->fprice,1,$langs,0,0,-1,$conf->currency)."/".$objp->quantity;
						$outval.= price($objp->fprice,0,$langs,0,0,-1,$conf->currency)."/".$objp->quantity;
						$opt.= ' '.$langs->trans("Units");	// Do not use strtolower because it breaks utf8 encoding
						$outval.= ' '.$langs->transnoentities("Units");
					}

					if ($objp->quantity >= 1)
					{
						$opt.=" (".price($objp->unitprice,1,$langs,0,0,-1,$conf->currency)."/".$langs->trans("Unit").")";	// Do not use strtolower because it breaks utf8 encoding
						$outval.=" (".price($objp->unitprice,0,$langs,0,0,-1,$conf->currency)."/".$langs->transnoentities("Unit").")";	// Do not use strtolower because it breaks utf8 encoding
					}
					if ($objp->remise_percent >= 1)
					{
						$opt.=" - ".$langs->trans("Discount")." : ".vatrate($objp->remise_percent).' %';
						$outval.=" - ".$langs->transnoentities("Discount")." : ".vatrate($objp->remise_percent).' %';
					}
					if ($objp->duration)
					{
						$opt .= " - ".$objp->duration;
						$outval.=" - ".$objp->duration;
					}
					if (! $socid)
					{
						$opt .= " - ".dol_trunc($objp->name,8);
						$outval.=" - ".dol_trunc($objp->name,8);
					}
					if ($objp->supplier_reputation)
					{
						//TODO dictionary
						$reputations=array(''=>$langs->trans('Standard'),'FAVORITE'=>$langs->trans('Favorite'),'NOTTHGOOD'=>$langs->trans('NotTheGoodQualitySupplier'), 'DONOTORDER'=>$langs->trans('DoNotOrderThisProductToThisSupplier'));

						$opt .= " - ".$reputations[$objp->supplier_reputation];
						$outval.=" - ".$reputations[$objp->supplier_reputation];
					}
				}
				else
				{
					if (empty($alsoproductwithnosupplierprice))     // No supplier price defined for couple product/supplier
					{
						$opt.= $langs->trans("NoPriceDefinedForThisSupplier");
						$outval.=$langs->transnoentities("NoPriceDefinedForThisSupplier");
					}
					else                                            // No supplier price defined for product, even on other suppliers
					{
						$opt.= $langs->trans("NoPriceDefinedForThisSupplier");
						$outval.=$langs->transnoentities("NoPriceDefinedForThisSupplier");
					}
				}
				$opt .= "</option>\n";


				// Add new entry
				// "key" value of json key array is used by jQuery automatically as selected value
				// "label" value of json key array is used by jQuery automatically as text for combo box
				$out.=$opt;
				array_push($outarray, array('key'=>$outkey, 'value'=>$outref, 'label'=>$outval, 'qty'=>$outqty, 'discount'=>$outdiscount, 'type'=>$outtype, 'duration_value'=>$outdurationvalue, 'duration_unit'=>$outdurationunit, 'disabled'=>(empty($objp->idprodfournprice)?true:false)));
				// Exemple of var_dump $outarray
				// array(1) {[0]=>array(6) {[key"]=>string(1) "2" ["value"]=>string(3) "ppp"
				//           ["label"]=>string(76) "ppp (<strong>f</strong>ff2) - ppp - 20,00 Euros/1unité (20,00 Euros/unité)"
				//      	 ["qty"]=>string(1) "1" ["discount"]=>string(1) "0" ["disabled"]=>bool(false)
				//}
				//var_dump($outval); var_dump(utf8_check($outval)); var_dump(json_encode($outval));
				//$outval=array('label'=>'ppp (<strong>f</strong>ff2) - ppp - 20,00 Euros/ Unité (20,00 Euros/unité)');
				//var_dump($outval); var_dump(utf8_check($outval)); var_dump(json_encode($outval));

				$i++;
			}
			$out.='</select>';

			$this->db->free($result);

			include_once DOL_DOCUMENT_ROOT . '/core/lib/ajax.lib.php';
			$out.=ajax_combobox($htmlname);

			if (empty($outputmode)) return $out;
			return $outarray;
		}
		else
		{
			dol_print_error($this->db);
		}
	}

    // phpcs:disable PEAR.NamingConventions.ValidFunctionName.NotCamelCaps
	/**
	 *	Return list of suppliers prices for a product
	 *
	 *  @param	    int		$productid       	Id of product
	 *  @param      string	$htmlname        	Name of HTML field
	 *  @param      int		$selected_supplier  Pre-selected supplier if more than 1 result
	 *  @return	    void
	 */
	function select_product_fourn_price($productid, $htmlname='productfournpriceid', $selected_supplier='')
	{
        // phpcs:enable
		global $langs,$conf;

		$langs->load('stocks');

		$sql = "SELECT p.rowid, p.label, p.ref, p.price, p.duration, pfp.fk_soc,";
		$sql.= " pfp.ref_fourn, pfp.rowid as idprodfournprice, pfp.price as fprice, pfp.quantity, pfp.unitprice,";
		$sql.= " pfp.fk_supplier_price_expression, pfp.fk_product, pfp.tva_tx, s.nom as name";
		$sql.= " FROM ".MAIN_DB_PREFIX."product as p";
		$sql.= " LEFT JOIN ".MAIN_DB_PREFIX."product_fournisseur_price as pfp ON p.rowid = pfp.fk_product";
		$sql.= " LEFT JOIN ".MAIN_DB_PREFIX."societe as s ON pfp.fk_soc = s.rowid";
		$sql.= " WHERE pfp.entity IN (".getEntity('productsupplierprice').")";
		$sql.= " AND p.tobuy = 1";
		$sql.= " AND s.fournisseur = 1";
		$sql.= " AND p.rowid = ".$productid;
		$sql.= " ORDER BY s.nom, pfp.ref_fourn DESC";

		dol_syslog(get_class($this)."::select_product_fourn_price", LOG_DEBUG);
		$result=$this->db->query($sql);

		if ($result)
		{
			$num = $this->db->num_rows($result);

			$form = '<select class="flat" id="select_'.$htmlname.'" name="'.$htmlname.'">';

			if (! $num)
			{
				$form.= '<option value="0">-- '.$langs->trans("NoSupplierPriceDefinedForThisProduct").' --</option>';
			}
			else
			{
				require_once DOL_DOCUMENT_ROOT.'/product/dynamic_price/class/price_parser.class.php';
				$form.= '<option value="0">&nbsp;</option>';

				$i = 0;
				while ($i < $num)
				{
					$objp = $this->db->fetch_object($result);

					$opt = '<option value="'.$objp->idprodfournprice.'"';
					//if there is only one supplier, preselect it
					if($num == 1 || ($selected_supplier > 0 && $objp->fk_soc == $selected_supplier)) {
						$opt .= ' selected';
					}
					$opt.= '>'.$objp->name.' - '.$objp->ref_fourn.' - ';

					if (!empty($conf->dynamicprices->enabled) && !empty($objp->fk_supplier_price_expression)) {
						$prod_supplier = new ProductFournisseur($this->db);
						$prod_supplier->product_fourn_price_id = $objp->idprodfournprice;
						$prod_supplier->id = $productid;
						$prod_supplier->fourn_qty = $objp->quantity;
						$prod_supplier->fourn_tva_tx = $objp->tva_tx;
						$prod_supplier->fk_supplier_price_expression = $objp->fk_supplier_price_expression;
						$priceparser = new PriceParser($this->db);
						$price_result = $priceparser->parseProductSupplier($prod_supplier);
						if ($price_result >= 0) {
							$objp->fprice = $price_result;
							if ($objp->quantity >= 1)
							{
								$objp->unitprice = $objp->fprice / $objp->quantity;
							}
						}
					}
					if ($objp->quantity == 1)
					{
						$opt.= price($objp->fprice,1,$langs,0,0,-1,$conf->currency)."/";
					}

					$opt.= $objp->quantity.' ';

					if ($objp->quantity == 1)
					{
						$opt.= $langs->trans("Unit");
					}
					else
					{
						$opt.= $langs->trans("Units");
					}
					if ($objp->quantity > 1)
					{
						$opt.=" - ";
						$opt.= price($objp->unitprice,1,$langs,0,0,-1,$conf->currency)."/".$langs->trans("Unit");
					}
					if ($objp->duration) $opt .= " - ".$objp->duration;
					$opt .= "</option>\n";

					$form.= $opt;
					$i++;
				}
			}

			$form.= '</select>';
			$this->db->free($result);
			return $form;
		}
		else
		{
			dol_print_error($this->db);
		}
	}

    // phpcs:disable PEAR.NamingConventions.ValidFunctionName.NotCamelCaps
	/**
	 *    Return list of delivery address
	 *
	 *    @param    string	$selected          	Id contact pre-selectionn
	 *    @param    int		$socid				Id of company
	 *    @param    string	$htmlname          	Name of HTML field
	 *    @param    int		$showempty         	Add an empty field
	 *    @return	integer|null
	 */
	function select_address($selected, $socid, $htmlname='address_id',$showempty=0)
	{
        // phpcs:enable
		// looking for users
		$sql = "SELECT a.rowid, a.label";
		$sql .= " FROM ".MAIN_DB_PREFIX ."societe_address as a";
		$sql .= " WHERE a.fk_soc = ".$socid;
		$sql .= " ORDER BY a.label ASC";

		dol_syslog(get_class($this)."::select_address", LOG_DEBUG);
		$resql=$this->db->query($sql);
		if ($resql)
		{
			print '<select class="flat" id="select_'.$htmlname.'" name="'.$htmlname.'">';
			if ($showempty) print '<option value="0">&nbsp;</option>';
			$num = $this->db->num_rows($resql);
			$i = 0;
			if ($num)
			{
				while ($i < $num)
				{
					$obj = $this->db->fetch_object($resql);

					if ($selected && $selected == $obj->rowid)
					{
						print '<option value="'.$obj->rowid.'" selected>'.$obj->label.'</option>';
					}
					else
					{
						print '<option value="'.$obj->rowid.'">'.$obj->label.'</option>';
					}
					$i++;
				}
			}
			print '</select>';
			return $num;
		}
		else
		{
			dol_print_error($this->db);
		}
	}


    // phpcs:disable PEAR.NamingConventions.ValidFunctionName.NotCamelCaps
	/**
	 *      Load into cache list of payment terms
	 *
	 *      @return     int             Nb of lines loaded, <0 if KO
	 */
	function load_cache_conditions_paiements()
	{
        // phpcs:enable
		global $langs;

		$num = count($this->cache_conditions_paiements);
		if ($num > 0) return 0;    // Cache already loaded

		dol_syslog(__METHOD__, LOG_DEBUG);

		$sql = "SELECT rowid, code, libelle as label";
		$sql.= " FROM ".MAIN_DB_PREFIX.'c_payment_term';
		$sql.= " WHERE entity IN (".getEntity('c_payment_term').")";
		$sql.= " AND active > 0";
		$sql.= " ORDER BY sortorder";

		$resql = $this->db->query($sql);
		if ($resql)
		{
			$num = $this->db->num_rows($resql);
			$i = 0;
			while ($i < $num)
			{
				$obj = $this->db->fetch_object($resql);

				// Si traduction existe, on l'utilise, sinon on prend le libelle par defaut
				$label=($langs->trans("PaymentConditionShort".$obj->code)!=("PaymentConditionShort".$obj->code)?$langs->trans("PaymentConditionShort".$obj->code):($obj->label!='-'?$obj->label:''));
				$this->cache_conditions_paiements[$obj->rowid]['code'] =$obj->code;
				$this->cache_conditions_paiements[$obj->rowid]['label']=$label;
				$i++;
			}

			//$this->cache_conditions_paiements=dol_sort_array($this->cache_conditions_paiements, 'label', 'asc', 0, 0, 1);		// We use the field sortorder of table

			return $num;
		}
		else
		{
			dol_print_error($this->db);
			return -1;
		}
	}

    // phpcs:disable PEAR.NamingConventions.ValidFunctionName.NotCamelCaps
	/**
	 *      Charge dans cache la liste des délais de livraison possibles
	 *
	 *      @return     int             Nb of lines loaded, <0 if KO
	 */
	function load_cache_availability()
	{
        // phpcs:enable
		global $langs;

		$num = count($this->cache_availability);
		if ($num > 0) return 0;    // Cache already loaded

		dol_syslog(__METHOD__, LOG_DEBUG);

		$langs->load('propal');

		$sql = "SELECT rowid, code, label";
		$sql.= " FROM ".MAIN_DB_PREFIX.'c_availability';
		$sql.= " WHERE active > 0";

		$resql = $this->db->query($sql);
		if ($resql)
		{
			$num = $this->db->num_rows($resql);
			$i = 0;
			while ($i < $num)
			{
				$obj = $this->db->fetch_object($resql);

				// Si traduction existe, on l'utilise, sinon on prend le libelle par defaut
				$label=($langs->trans("AvailabilityType".$obj->code)!=("AvailabilityType".$obj->code)?$langs->trans("AvailabilityType".$obj->code):($obj->label!='-'?$obj->label:''));
				$this->cache_availability[$obj->rowid]['code'] =$obj->code;
				$this->cache_availability[$obj->rowid]['label']=$label;
				$i++;
			}

			$this->cache_availability = dol_sort_array($this->cache_availability, 'label', 'asc', 0, 0, 1);

			return $num;
		}
		else
		{
			dol_print_error($this->db);
			return -1;
		}
	}

	/**
	 *      Retourne la liste des types de delais de livraison possibles
	 *
	 *      @param	int		$selected        Id du type de delais pre-selectionne
	 *      @param  string	$htmlname        Nom de la zone select
	 *      @param  string	$filtertype      To add a filter
	 *		@param	int		$addempty		Add empty entry
	 *		@return	void
	 */
	function selectAvailabilityDelay($selected='',$htmlname='availid',$filtertype='',$addempty=0)
	{
		global $langs,$user;

		$this->load_cache_availability();

		dol_syslog(__METHOD__." selected=".$selected.", htmlname=".$htmlname, LOG_DEBUG);

		print '<select id="'.$htmlname.'" class="flat" name="'.$htmlname.'">';
		if ($addempty) print '<option value="0">&nbsp;</option>';
		foreach($this->cache_availability as $id => $arrayavailability)
		{
			if ($selected == $id)
			{
				print '<option value="'.$id.'" selected>';
			}
			else
			{
				print '<option value="'.$id.'">';
			}
			print $arrayavailability['label'];
			print '</option>';
		}
		print '</select>';
		if ($user->admin) print info_admin($langs->trans("YouCanChangeValuesForThisListFromDictionarySetup"),1);
	}

	/**
	 *      Load into cache cache_demand_reason, array of input reasons
	 *
	 *      @return     int             Nb of lines loaded, <0 if KO
	 */
	function loadCacheInputReason()
	{
		global $langs;

		$num = count($this->cache_demand_reason);
		if ($num > 0) return 0;    // Cache already loaded

		$sql = "SELECT rowid, code, label";
		$sql.= " FROM ".MAIN_DB_PREFIX.'c_input_reason';
		$sql.= " WHERE active > 0";

		$resql = $this->db->query($sql);
		if ($resql)
		{
			$num = $this->db->num_rows($resql);
			$i = 0;
			$tmparray=array();
			while ($i < $num)
			{
				$obj = $this->db->fetch_object($resql);

				// Si traduction existe, on l'utilise, sinon on prend le libelle par defaut
				$label=($obj->label!='-'?$obj->label:'');
				if ($langs->trans("DemandReasonType".$obj->code) != ("DemandReasonType".$obj->code)) $label = $langs->trans("DemandReasonType".$obj->code); // So translation key DemandReasonTypeSRC_XXX will work
				if ($langs->trans($obj->code) != $obj->code) $label=$langs->trans($obj->code);																// So translation key SRC_XXX will work

				$tmparray[$obj->rowid]['id']   =$obj->rowid;
				$tmparray[$obj->rowid]['code'] =$obj->code;
				$tmparray[$obj->rowid]['label']=$label;
				$i++;
			}

			$this->cache_demand_reason=dol_sort_array($tmparray, 'label', 'asc', 0, 0, 1);

			unset($tmparray);
			return $num;
		}
		else
		{
			dol_print_error($this->db);
			return -1;
		}
	}

	/**
	 *	Return list of input reason (events that triggered an object creation, like after sending an emailing, making an advert, ...)
	 *  List found into table c_input_reason loaded by loadCacheInputReason
	 *
	 *  @param	int		$selected        Id or code of type origin to select by default
	 *  @param  string	$htmlname        Nom de la zone select
	 *  @param  string	$exclude         To exclude a code value (Example: SRC_PROP)
	 *	@param	int		$addempty		 Add an empty entry
	 *	@return	void
	 */
	function selectInputReason($selected='',$htmlname='demandreasonid',$exclude='',$addempty=0)
	{
		global $langs,$user;

		$this->loadCacheInputReason();

		print '<select class="flat" id="select_'.$htmlname.'" name="'.$htmlname.'">';
		if ($addempty) print '<option value="0"'.(empty($selected)?' selected':'').'>&nbsp;</option>';
		foreach($this->cache_demand_reason as $id => $arraydemandreason)
		{
			if ($arraydemandreason['code']==$exclude) continue;

			if ($selected && ($selected == $arraydemandreason['id'] || $selected == $arraydemandreason['code']))
			{
				print '<option value="'.$arraydemandreason['id'].'" selected>';
			}
			else
			{
				print '<option value="'.$arraydemandreason['id'].'">';
			}
			$label=$arraydemandreason['label'];	// Translation of label was already done into the ->loadCacheInputReason
			print $langs->trans($label);
			print '</option>';
		}
		print '</select>';
		if ($user->admin) print info_admin($langs->trans("YouCanChangeValuesForThisListFromDictionarySetup"),1);
	}

    // phpcs:disable PEAR.NamingConventions.ValidFunctionName.NotCamelCaps
	/**
	 *      Charge dans cache la liste des types de paiements possibles
	 *
	 *      @return     int                 Nb of lines loaded, <0 if KO
	 */
	function load_cache_types_paiements()
	{
        // phpcs:enable
		global $langs;

		$num=count($this->cache_types_paiements);
		if ($num > 0) return $num;    // Cache already loaded

		dol_syslog(__METHOD__, LOG_DEBUG);

		$this->cache_types_paiements = array();

		$sql = "SELECT id, code, libelle as label, type, active";
		$sql.= " FROM ".MAIN_DB_PREFIX."c_paiement";
		$sql.= " WHERE entity IN (".getEntity('c_paiement').")";
		//if ($active >= 0) $sql.= " AND active = ".$active;

		$resql = $this->db->query($sql);
		if ($resql)
		{
			$num = $this->db->num_rows($resql);
			$i = 0;
			while ($i < $num)
			{
				$obj = $this->db->fetch_object($resql);

				// Si traduction existe, on l'utilise, sinon on prend le libelle par defaut
				$label=($langs->transnoentitiesnoconv("PaymentTypeShort".$obj->code)!=("PaymentTypeShort".$obj->code)?$langs->transnoentitiesnoconv("PaymentTypeShort".$obj->code):($obj->label!='-'?$obj->label:''));
				$this->cache_types_paiements[$obj->id]['id'] =$obj->id;
				$this->cache_types_paiements[$obj->id]['code'] =$obj->code;
				$this->cache_types_paiements[$obj->id]['label']=$label;
				$this->cache_types_paiements[$obj->id]['type'] =$obj->type;
				$this->cache_types_paiements[$obj->id]['active'] =$obj->active;
				$i++;
			}

			$this->cache_types_paiements = dol_sort_array($this->cache_types_paiements, 'label', 'asc', 0, 0, 1);

			return $num;
		}
		else
		{
			dol_print_error($this->db);
			return -1;
		}
	}


    // phpcs:disable PEAR.NamingConventions.ValidFunctionName.NotCamelCaps
	/**
	 *      Return list of payment modes.
	 *      Constant MAIN_DEFAULT_PAYMENT_TERM_ID can used to set default value but scope is all application, probably not what you want.
	 *      See instead to force the default value by the caller.
	 *
	 *      @param	int		$selected		Id of payment term to preselect by default
	 *      @param	string	$htmlname		Nom de la zone select
	 *      @param	int		$filtertype		Not used
	 *		@param	int		$addempty		Add an empty entry
	 * 		@param	int		$noinfoadmin		0=Add admin info, 1=Disable admin info
	 * 		@param	string	$morecss			Add more CSS on select tag
	 *		@return	void
	 */
	function select_conditions_paiements($selected=0, $htmlname='condid', $filtertype=-1, $addempty=0, $noinfoadmin=0, $morecss='')
	{
        // phpcs:enable
		global $langs, $user, $conf;

		dol_syslog(__METHOD__." selected=".$selected.", htmlname=".$htmlname, LOG_DEBUG);

		$this->load_cache_conditions_paiements();

		// Set default value if not already set by caller
		if (empty($selected) && ! empty($conf->global->MAIN_DEFAULT_PAYMENT_TERM_ID)) $selected = $conf->global->MAIN_DEFAULT_PAYMENT_TERM_ID;

		print '<select id="'.$htmlname.'" class="flat selectpaymentterms'.($morecss?' '.$morecss:'').'" name="'.$htmlname.'">';
		if ($addempty) print '<option value="0">&nbsp;</option>';
		foreach($this->cache_conditions_paiements as $id => $arrayconditions)
		{
			if ($selected == $id)
			{
				print '<option value="'.$id.'" selected>';
			}
			else
			{
				print '<option value="'.$id.'">';
			}
			print $arrayconditions['label'];
			print '</option>';
		}
		print '</select>';
		if ($user->admin && empty($noinfoadmin)) print info_admin($langs->trans("YouCanChangeValuesForThisListFromDictionarySetup"),1);
	}


    // phpcs:disable PEAR.NamingConventions.ValidFunctionName.NotCamelCaps
	/**
	 *      Return list of payment methods
	 *
	 *      @param	string	$selected       Id du mode de paiement pre-selectionne
	 *      @param  string	$htmlname       Nom de la zone select
	 *      @param  string	$filtertype     To filter on field type in llx_c_paiement ('CRDT' or 'DBIT' or array('code'=>xx,'label'=>zz))
	 *      @param  int		$format         0=id+libelle, 1=code+code, 2=code+libelle, 3=id+code
	 *      @param  int		$empty			1=peut etre vide, 0 sinon
	 * 		@param	int		$noadmininfo	0=Add admin info, 1=Disable admin info
	 *      @param  int		$maxlength      Max length of label
	 *      @param  int     $active         Active or not, -1 = all
	 *      @param  string  $morecss        Add more CSS on select tag
	 * 		@return	void
	 */
	function select_types_paiements($selected='', $htmlname='paiementtype', $filtertype='', $format=0, $empty=1, $noadmininfo=0, $maxlength=0, $active=1, $morecss='')
	{
        // phpcs:enable
		global $langs,$user;

		dol_syslog(__METHOD__." ".$selected.", ".$htmlname.", ".$filtertype.", ".$format, LOG_DEBUG);

		$filterarray=array();
		if ($filtertype == 'CRDT')  	$filterarray=array(0,2,3);
		elseif ($filtertype == 'DBIT') 	$filterarray=array(1,2,3);
		elseif ($filtertype != '' && $filtertype != '-1') $filterarray=explode(',',$filtertype);

		$this->load_cache_types_paiements();

		print '<select id="select'.$htmlname.'" class="flat selectpaymenttypes'.($morecss?' '.$morecss:'').'" name="'.$htmlname.'">';
		if ($empty) print '<option value="">&nbsp;</option>';
		foreach($this->cache_types_paiements as $id => $arraytypes)
		{
			// If not good status
			if ($active >= 0 && $arraytypes['active'] != $active) continue;

			// On passe si on a demande de filtrer sur des modes de paiments particuliers
			if (count($filterarray) && ! in_array($arraytypes['type'],$filterarray)) continue;

			// We discard empty line if showempty is on because an empty line has already been output.
			if ($empty && empty($arraytypes['code'])) continue;

			if ($format == 0) print '<option value="'.$id.'"';
			elseif ($format == 1) print '<option value="'.$arraytypes['code'].'"';
			elseif ($format == 2) print '<option value="'.$arraytypes['code'].'"';
			elseif ($format == 3) print '<option value="'.$id.'"';
			// Si selected est text, on compare avec code, sinon avec id
			if (preg_match('/[a-z]/i', $selected) && $selected == $arraytypes['code']) print ' selected';
			elseif ($selected == $id) print ' selected';
			print '>';
			if ($format == 0) $value=($maxlength?dol_trunc($arraytypes['label'],$maxlength):$arraytypes['label']);
			elseif ($format == 1) $value=$arraytypes['code'];
			elseif ($format == 2) $value=($maxlength?dol_trunc($arraytypes['label'],$maxlength):$arraytypes['label']);
			elseif ($format == 3) $value=$arraytypes['code'];
			print $value?$value:'&nbsp;';
			print '</option>';
		}
		print '</select>';
		if ($user->admin && ! $noadmininfo) print info_admin($langs->trans("YouCanChangeValuesForThisListFromDictionarySetup"),1);
	}


	/**
	 *  Selection HT or TTC
	 *
	 *  @param	string	$selected       Id pre-selectionne
	 *  @param  string	$htmlname       Nom de la zone select
	 * 	@return	string					Code of HTML select to chose tax or not
	 */
	function selectPriceBaseType($selected='',$htmlname='price_base_type')
	{
		global $langs;

		$return='';

		$return.= '<select class="flat" id="select_'.$htmlname.'" name="'.$htmlname.'">';
		$options = array(
			'HT'=>$langs->trans("HT"),
			'TTC'=>$langs->trans("TTC")
		);
		foreach($options as $id => $value)
		{
			if ($selected == $id)
			{
				$return.= '<option value="'.$id.'" selected>'.$value;
			}
			else
			{
				$return.= '<option value="'.$id.'">'.$value;
			}
			$return.= '</option>';
		}
		$return.= '</select>';

		return $return;
	}

	/**
	 *  Return a HTML select list of shipping mode
	 *
	 *  @param	string	$selected          Id shipping mode pre-selected
	 *  @param  string	$htmlname          Name of select zone
	 *  @param  string	$filtre            To filter list
	 *  @param  int		$useempty          1=Add an empty value in list, 2=Add an empty value in list only if there is more than 2 entries.
	 *  @param  string	$moreattrib        To add more attribute on select
	 * 	@return	void
	 */
	function selectShippingMethod($selected='',$htmlname='shipping_method_id',$filtre='',$useempty=0,$moreattrib='')
	{
		global $langs, $conf, $user;

		$langs->load("admin");
		$langs->load("deliveries");

		$sql = "SELECT rowid, code, libelle as label";
		$sql.= " FROM ".MAIN_DB_PREFIX."c_shipment_mode";
		$sql.= " WHERE active > 0";
		if ($filtre) $sql.=" AND ".$filtre;
		$sql.= " ORDER BY libelle ASC";

		dol_syslog(get_class($this)."::selectShippingMode", LOG_DEBUG);
		$result = $this->db->query($sql);
		if ($result) {
			$num = $this->db->num_rows($result);
			$i = 0;
			if ($num) {
				print '<select id="select'.$htmlname.'" class="flat selectshippingmethod" name="'.$htmlname.'"'.($moreattrib?' '.$moreattrib:'').'>';
				if ($useempty == 1 || ($useempty == 2 && $num > 1)) {
					print '<option value="-1">&nbsp;</option>';
				}
				while ($i < $num) {
					$obj = $this->db->fetch_object($result);
					if ($selected == $obj->rowid) {
						print '<option value="'.$obj->rowid.'" selected>';
					} else {
						print '<option value="'.$obj->rowid.'">';
					}
					print ($langs->trans("SendingMethod".strtoupper($obj->code)) != "SendingMethod".strtoupper($obj->code)) ? $langs->trans("SendingMethod".strtoupper($obj->code)) : $obj->label;
					print '</option>';
					$i++;
				}
				print "</select>";
				if ($user->admin) print info_admin($langs->trans("YouCanChangeValuesForThisListFromDictionarySetup"),1);
			} else {
				print $langs->trans("NoShippingMethodDefined");
			}
		} else {
			dol_print_error($this->db);
		}
	}

	/**
	 *    Display form to select shipping mode
	 *
	 *    @param	string	$page        Page
	 *    @param    int		$selected    Id of shipping mode
	 *    @param    string	$htmlname    Name of select html field
	 *    @param    int		$addempty    1=Add an empty value in list, 2=Add an empty value in list only if there is more than 2 entries.
	 *    @return	void
	 */
	function formSelectShippingMethod($page, $selected='', $htmlname='shipping_method_id', $addempty=0)
	{
		global $langs, $db;

		$langs->load("deliveries");

		if ($htmlname != "none") {
			print '<form method="POST" action="'.$page.'">';
			print '<input type="hidden" name="action" value="setshippingmethod">';
			print '<input type="hidden" name="token" value="'.$_SESSION['newtoken'].'">';
			$this->selectShippingMethod($selected, $htmlname, '', $addempty);
			print '<input type="submit" class="button valignmiddle" value="'.$langs->trans("Modify").'">';
			print '</form>';
		} else {
			if ($selected) {
				$code=$langs->getLabelFromKey($db, $selected, 'c_shipment_mode', 'rowid', 'code');
				print $langs->trans("SendingMethod".strtoupper($code));
			} else {
				print "&nbsp;";
			}
		}
	}

	/**
	 * Creates HTML last in cycle situation invoices selector
	 *
	 * @param     string  $selected   		Preselected ID
	 * @param     int     $socid      		Company ID
	 *
	 * @return    string                     HTML select
	 */
	function selectSituationInvoices($selected = '', $socid = 0)
	{
		global $langs;

		$langs->load('bills');

		$opt = '<option value ="" selected></option>';
		$sql = 'SELECT rowid, ref, situation_cycle_ref, situation_counter, situation_final, fk_soc FROM ' . MAIN_DB_PREFIX . 'facture WHERE situation_counter>=1';
		$sql.= ' ORDER by situation_cycle_ref, situation_counter desc';
		$resql = $this->db->query($sql);
		if ($resql && $this->db->num_rows($resql) > 0) {
			// Last seen cycle
			$ref = 0;
			while ($obj = $this->db->fetch_object($resql)){
				//Same company ?
			    if ($socid == $obj->fk_soc) {
					//Same cycle ?
			        if ($obj->situation_cycle_ref != $ref) {
						// Just seen this cycle
			            $ref = $obj->situation_cycle_ref;
						//not final ?
			            if ($obj->situation_final != 1) {
							//Not prov?
			                if (substr($obj->ref, 1, 4) != 'PROV') {
			                    if ($selected == $obj->rowid) {
			                        $opt .= '<option value="' . $obj->rowid . '" selected>' . $obj->ref . '</option>';
								} else {
								    $opt .= '<option value="' . $obj->rowid . '">' . $obj->ref . '</option>';
								}
							}
						}
					}
				}
			}
		}
		else
		{
				dol_syslog("Error sql=" . $sql . ", error=" . $this->error, LOG_ERR);
		}
		if ($opt == '<option value ="" selected></option>')
		{
			$opt = '<option value ="0" selected>' . $langs->trans('NoSituations') . '</option>';
		}
		return $opt;
	}

	/**
	 *      Creates HTML units selector (code => label)
	 *
	 *      @param	string	$selected       Preselected Unit ID
	 *      @param  string	$htmlname       Select name
	 *      @param	int		$showempty		Add a nempty line
	 * 		@return	string                  HTML select
	 */
	function selectUnits($selected = '', $htmlname = 'units', $showempty=0)
	{
		global $langs;

		$langs->load('products');

		$return= '<select class="flat" id="'.$htmlname.'" name="'.$htmlname.'">';

		$sql = 'SELECT rowid, label, code from '.MAIN_DB_PREFIX.'c_units';
		$sql.= ' WHERE active > 0';

		$resql = $this->db->query($sql);
		if($resql && $this->db->num_rows($resql) > 0)
		{
			if ($showempty) $return .= '<option value="none"></option>';

			while($res = $this->db->fetch_object($resql))
			{
			    $unitLabel = $res->label;
			    if (! empty($langs->tab_translate['unit'.$res->code]))	// check if Translation is available before
			    {
			        $unitLabel = $langs->trans('unit'.$res->code)!=$res->label?$langs->trans('unit'.$res->code):$res->label;
			    }

				if ($selected == $res->rowid)
				{
				    $return.='<option value="'.$res->rowid.'" selected>'.$unitLabel.'</option>';
				}
				else
				{
				    $return.='<option value="'.$res->rowid.'">'.$unitLabel.'</option>';
				}
			}
			$return.='</select>';
		}
		return $return;
	}

    // phpcs:disable PEAR.NamingConventions.ValidFunctionName.NotCamelCaps
	/**
	 *  Return a HTML select list of bank accounts
	 *
	 *  @param	string	$selected           Id account pre-selected
	 *  @param  string	$htmlname           Name of select zone
	 *  @param  int		$statut             Status of searched accounts (0=open, 1=closed, 2=both)
	 *  @param  string	$filtre             To filter list
	 *  @param  int		$useempty           1=Add an empty value in list, 2=Add an empty value in list only if there is more than 2 entries.
	 *  @param  string	$moreattrib         To add more attribute on select
	 *  @param	int		$showcurrency		Show currency in label
	 * 	@return	int							<0 if error, Num of bank account found if OK (0, 1, 2, ...)
	 */
	function select_comptes($selected='',$htmlname='accountid',$statut=0,$filtre='',$useempty=0,$moreattrib='',$showcurrency=0)
	{
        // phpcs:enable
		global $langs, $conf;

		$langs->load("admin");
		$num = 0;

		$sql = "SELECT rowid, label, bank, clos as status, currency_code";
		$sql.= " FROM ".MAIN_DB_PREFIX."bank_account";
		$sql.= " WHERE entity IN (".getEntity('bank_account').")";
		if ($statut != 2) $sql.= " AND clos = '".$statut."'";
		if ($filtre) $sql.=" AND ".$filtre;
		$sql.= " ORDER BY label";

		dol_syslog(get_class($this)."::select_comptes", LOG_DEBUG);
		$result = $this->db->query($sql);
		if ($result)
		{
			$num = $this->db->num_rows($result);
			$i = 0;
			if ($num)
			{
				print '<select id="select'.$htmlname.'" class="flat selectbankaccount" name="'.$htmlname.'"'.($moreattrib?' '.$moreattrib:'').'>';
				if ($useempty == 1 || ($useempty == 2 && $num > 1))
				{
					print '<option value="-1">&nbsp;</option>';
				}

				while ($i < $num)
				{
					$obj = $this->db->fetch_object($result);
					if ($selected == $obj->rowid)
					{
						print '<option value="'.$obj->rowid.'" selected>';
					}
					else
					{
						print '<option value="'.$obj->rowid.'">';
					}
					print trim($obj->label);
					if ($showcurrency) print ' ('.$obj->currency_code.')';
					if ($statut == 2 && $obj->status == 1) print ' ('.$langs->trans("Closed").')';
					print '</option>';
					$i++;
				}
				print "</select>";
			}
			else
			{
				if ($statut == 0) print '<span class="opacitymedium">'.$langs->trans("NoActiveBankAccountDefined").'</span>';
				else print '<span class="opacitymedium">'.$langs->trans("NoBankAccountFound").'</span>';
			}
		}
		else {
			dol_print_error($this->db);
		}

		return $num;
	}

	/**
	 *    Display form to select bank account
	 *
	 *    @param	string	$page        Page
	 *    @param    int		$selected    Id of bank account
	 *    @param    string	$htmlname    Name of select html field
	 *    @param    int		$addempty    1=Add an empty value in list, 2=Add an empty value in list only if there is more than 2 entries.
	 *    @return	void
	 */
	function formSelectAccount($page, $selected='', $htmlname='fk_account', $addempty=0)
	{
		global $langs;
		if ($htmlname != "none") {
			print '<form method="POST" action="'.$page.'">';
			print '<input type="hidden" name="action" value="setbankaccount">';
			print '<input type="hidden" name="token" value="'.$_SESSION['newtoken'].'">';
			$nbaccountfound = $this->select_comptes($selected, $htmlname, 0, '', $addempty);
			if ($nbaccountfound > 0) print '<input type="submit" class="button valignmiddle" value="'.$langs->trans("Modify").'">';
			print '</form>';
		} else {

			$langs->load('banks');

			if ($selected) {
				require_once DOL_DOCUMENT_ROOT .'/compta/bank/class/account.class.php';
				$bankstatic=new Account($this->db);
				$result = $bankstatic->fetch($selected);
				if ($result) print $bankstatic->getNomUrl(1);
			} else {
				print "&nbsp;";
			}
		}
	}

    // phpcs:disable PEAR.NamingConventions.ValidFunctionName.NotCamelCaps
	/**
	 *    Return list of categories having choosed type
	 *
	 *    @param	string|int	$type				Type of category ('customer', 'supplier', 'contact', 'product', 'member'). Old mode (0, 1, 2, ...) is deprecated.
	 *    @param    string		$selected    		Id of category preselected or 'auto' (autoselect category if there is only one element)
	 *    @param    string		$htmlname			HTML field name
	 *    @param    int			$maxlength      	Maximum length for labels
	 *    @param    int			$excludeafterid 	Exclude all categories after this leaf in category tree.
	 *    @param	int			$outputmode			0=HTML select string, 1=Array
	 *    @return	string
	 *    @see select_categories
	 */
	function select_all_categories($type, $selected='', $htmlname="parent", $maxlength=64, $excludeafterid=0, $outputmode=0)
	{
        // phpcs:enable
		global $conf, $langs;
		$langs->load("categories");

		include_once DOL_DOCUMENT_ROOT.'/categories/class/categorie.class.php';

		// For backward compatibility
		if (is_numeric($type))
		{
			dol_syslog(__METHOD__ . ': using numeric value for parameter type is deprecated. Use string code instead.', LOG_WARNING);
		}

		if ($type === Categorie::TYPE_BANK_LINE)
		{
			// TODO Move this into common category feature
			$categids=array();
			$sql = "SELECT c.label, c.rowid";
			$sql.= " FROM ".MAIN_DB_PREFIX."bank_categ as c";
			$sql.= " WHERE entity = ".$conf->entity;
			$sql.= " ORDER BY c.label";
			$result = $this->db->query($sql);
			if ($result)
			{
				$num = $this->db->num_rows($result);
				$i = 0;
				while ($i < $num)
				{
					$objp = $this->db->fetch_object($result);
					if ($objp) $cate_arbo[$objp->rowid]=array('id'=>$objp->rowid, 'fulllabel'=>$objp->label);
					$i++;
				}
				$this->db->free($result);
			}
			else dol_print_error($this->db);
		}
		else
		{
			$cat = new Categorie($this->db);
			$cate_arbo = $cat->get_full_arbo($type, $excludeafterid);
		}

		$output = '<select class="flat" name="'.$htmlname.'" id="'.$htmlname.'">';
		$outarray=array();
		if (is_array($cate_arbo))
		{
			if (! count($cate_arbo)) $output.= '<option value="-1" disabled>'.$langs->trans("NoCategoriesDefined").'</option>';
			else
			{
				$output.= '<option value="-1">&nbsp;</option>';
				foreach($cate_arbo as $key => $value)
				{
					if ($cate_arbo[$key]['id'] == $selected || ($selected == 'auto' && count($cate_arbo) == 1))
					{
						$add = 'selected ';
					}
					else
					{
						$add = '';
					}
					$output.= '<option '.$add.'value="'.$cate_arbo[$key]['id'].'">'.dol_trunc($cate_arbo[$key]['fulllabel'],$maxlength,'middle').'</option>';

					$outarray[$cate_arbo[$key]['id']] = $cate_arbo[$key]['fulllabel'];
				}
			}
		}
		$output.= '</select>';
		$output.= "\n";

		if ($outputmode) return $outarray;
		return $output;
	}

    // phpcs:disable PEAR.NamingConventions.ValidFunctionName.NotCamelCaps
	/**
	 *     Show a confirmation HTML form or AJAX popup
	 *
	 *     @param	string		$page        	   	Url of page to call if confirmation is OK
	 *     @param	string		$title       	   	Title
	 *     @param	string		$question    	   	Question
	 *     @param 	string		$action      	   	Action
	 *	   @param	array		$formquestion	   	An array with forms complementary inputs
	 * 	   @param	string		$selectedchoice		"" or "no" or "yes"
	 * 	   @param	int			$useajax		   	0=No, 1=Yes, 2=Yes but submit page with &confirm=no if choice is No, 'xxx'=preoutput confirm box with div id=dialog-confirm-xxx
	 *     @param	int			$height          	Force height of box
	 *     @param	int			$width				Force width of box
	 *     @return 	void
	 *     @deprecated
	 *     @see formconfirm()
	 */
	function form_confirm($page, $title, $question, $action, $formquestion='', $selectedchoice="", $useajax=0, $height=170, $width=500)
	{
        // phpcs:enable
        dol_syslog(__METHOD__ . ': using form_confirm is deprecated. Use formconfim instead.', LOG_WARNING);
		print $this->formconfirm($page, $title, $question, $action, $formquestion, $selectedchoice, $useajax, $height, $width);
	}

	/**
	 *     Show a confirmation HTML form or AJAX popup.
	 *     Easiest way to use this is with useajax=1.
	 *     If you use useajax='xxx', you must also add jquery code to trigger opening of box (with correct parameters)
	 *     just after calling this method. For example:
	 *       print '<script type="text/javascript">'."\n";
	 *       print 'jQuery(document).ready(function() {'."\n";
	 *       print 'jQuery(".xxxlink").click(function(e) { jQuery("#aparamid").val(jQuery(this).attr("rel")); jQuery("#dialog-confirm-xxx").dialog("open"); return false; });'."\n";
	 *       print '});'."\n";
	 *       print '</script>'."\n";
	 *
	 *     @param  	string		$page        	   	Url of page to call if confirmation is OK. Can contains paramaters (param 'action' and 'confirm' will be reformated)
	 *     @param	string		$title       	   	Title
	 *     @param	string		$question    	   	Question
	 *     @param 	string		$action      	   	Action
	 *	   @param  	array		$formquestion	   	An array with complementary inputs to add into forms: array(array('label'=> ,'type'=> , ))
	 *												type can be 'hidden', 'text', 'password', 'checkbox', 'radio', 'date', 'morecss', ...
	 * 	   @param  	string		$selectedchoice  	'' or 'no', or 'yes' or '1' or '0'
	 * 	   @param  	int			$useajax		   	0=No, 1=Yes, 2=Yes but submit page with &confirm=no if choice is No, 'xxx'=Yes and preoutput confirm box with div id=dialog-confirm-xxx
	 *     @param  	int			$height          	Force height of box
	 *     @param	int			$width				Force width of box ('999' or '90%'). Ignored and forced to 90% on smartphones.
	 *     @param	int			$disableformtag		1=Disable form tag. Can be used if we are already inside a <form> section.
	 *     @return 	string      	    			HTML ajax code if a confirm ajax popup is required, Pure HTML code if it's an html form
	 */
	function formconfirm($page, $title, $question, $action, $formquestion='', $selectedchoice='', $useajax=0, $height=210, $width=500, $disableformtag=0)
	{
		global $langs,$conf;
		global $useglobalvars;

		$more='';
		$formconfirm='';
		$inputok=array();
		$inputko=array();

		// Clean parameters
		$newselectedchoice=empty($selectedchoice)?"no":$selectedchoice;
		if ($conf->browser->layout == 'phone') $width='95%';

		if (is_array($formquestion) && ! empty($formquestion))
		{
			// First add hidden fields and value
			foreach ($formquestion as $key => $input)
			{
				if (is_array($input) && ! empty($input))
				{
					if ($input['type'] == 'hidden')
					{
						$more.='<input type="hidden" id="'.$input['name'].'" name="'.$input['name'].'" value="'.dol_escape_htmltag($input['value']).'">'."\n";
					}
				}
			}

			// Now add questions
			$more.='<table class="paddingtopbottomonly centpercent">'."\n";
			if (! empty($formquestion['text'])) $more.='<tr><td colspan="2">'.$formquestion['text'].'</td></tr>'."\n";
			foreach ($formquestion as $key => $input)
			{
				if (is_array($input) && ! empty($input))
				{
					$size=(! empty($input['size'])?' size="'.$input['size'].'"':'');
					$moreattr=(! empty($input['moreattr'])?' '.$input['moreattr']:'');
					$morecss=(! empty($input['morecss'])?' '.$input['morecss']:'');

					if ($input['type'] == 'text')
					{
						$more.='<tr><td'.(empty($input['tdclass'])?'':(' class="'.$input['tdclass'].'"')).'>'.$input['label'].'</td><td class="left"><input type="text" class="flat'.$morecss.'" id="'.$input['name'].'" name="'.$input['name'].'"'.$size.' value="'.$input['value'].'"'.$moreattr.' /></td></tr>'."\n";
					}
					elseif ($input['type'] == 'password')
					{
						$more.='<tr><td'.(empty($input['tdclass'])?'':(' class="'.$input['tdclass'].'"')).'>'.$input['label'].'</td><td class="left"><input type="password" class="flat'.$morecss.'" id="'.$input['name'].'" name="'.$input['name'].'"'.$size.' value="'.$input['value'].'"'.$moreattr.' /></td></tr>'."\n";
					}
					elseif ($input['type'] == 'select')
					{
						$more.='<tr><td'.(empty($input['tdclass'])?'':(' class="'.$input['tdclass'].'"')).'>';
						if (! empty($input['label'])) $more.=$input['label'].'</td><td class="tdtop left>';
						$more.=$this->selectarray($input['name'],$input['values'],$input['default'],1,0,0,$moreattr,0,0,0,'',$morecss);
						$more.='</td></tr>'."\n";
					}
					elseif ($input['type'] == 'checkbox')
					{
						$more.='<tr>';
						$more.='<td'.(empty($input['tdclass'])?'':(' class="'.$input['tdclass'].'"')).'>'.$input['label'].' </td><td class="left">';
						$more.='<input type="checkbox" class="flat'.$morecss.'" id="'.$input['name'].'" name="'.$input['name'].'"'.$moreattr;
						if (! is_bool($input['value']) && $input['value'] != 'false' && $input['value'] != '0') $more.=' checked';
						if (is_bool($input['value']) && $input['value']) $more.=' checked';
						if (isset($input['disabled'])) $more.=' disabled';
						$more.=' /></td>';
						$more.='</tr>'."\n";
					}
					elseif ($input['type'] == 'radio')
					{
						$i=0;
						foreach($input['values'] as $selkey => $selval)
						{
							$more.='<tr>';
							if ($i==0) $more.='<td'.(empty($input['tdclass'])?' class="tdtop"':(' class="tdtop '.$input['tdclass'].'"')).'>'.$input['label'].'</td>';
							else $more.='<td'.(empty($input['tdclass'])?'':(' class="'.$input['tdclass'].'"')).'>&nbsp;</td>';
							$more.='<td><input type="radio" class="flat'.$morecss.'" id="'.$input['name'].'" name="'.$input['name'].'" value="'.$selkey.'"'.$moreattr;
							if ($input['disabled']) $more.=' disabled';
							$more.=' /> ';
							$more.=$selval;
							$more.='</td></tr>'."\n";
							$i++;
						}
					}
					elseif ($input['type'] == 'date')
					{
						$more.='<tr><td'.(empty($input['tdclass'])?'':(' class="'.$input['tdclass'].'"')).'>'.$input['label'].'</td>';
						$more.='<td class="left">';
						$more.=$this->selectDate($input['value'],$input['name'],0,0,0,'',1,0);
						$more.='</td></tr>'."\n";
						$formquestion[] = array('name'=>$input['name'].'day');
						$formquestion[] = array('name'=>$input['name'].'month');
						$formquestion[] = array('name'=>$input['name'].'year');
						$formquestion[] = array('name'=>$input['name'].'hour');
						$formquestion[] = array('name'=>$input['name'].'min');
					}
					elseif ($input['type'] == 'other')
					{
						$more.='<tr><td'.(empty($input['tdclass'])?'':(' class="'.$input['tdclass'].'"')).'>';
						if (! empty($input['label'])) $more.=$input['label'].'</td><td class="left">';
						$more.=$input['value'];
						$more.='</td></tr>'."\n";
					}

					elseif ($input['type'] == 'onecolumn')
					{
						$more.='<tr><td colspan="2" class="left">';
						$more.=$input['value'];
						$more.='</td></tr>'."\n";
					}
				}
			}
			$more.='</table>'."\n";
		}

		// JQUI method dialog is broken with jmobile, we use standard HTML.
		// Note: When using dol_use_jmobile or no js, you must also check code for button use a GET url with action=xxx and check that you also output the confirm code when action=xxx
		// See page product/card.php for example
		if (! empty($conf->dol_use_jmobile)) $useajax=0;
		if (empty($conf->use_javascript_ajax)) $useajax=0;

		if ($useajax)
		{
			$autoOpen=true;
			$dialogconfirm='dialog-confirm';
			$button='';
			if (! is_numeric($useajax))
			{
				$button=$useajax;
				$useajax=1;
				$autoOpen=false;
				$dialogconfirm.='-'.$button;
			}
			$pageyes=$page.(preg_match('/\?/',$page)?'&':'?').'action='.$action.'&confirm=yes';
			$pageno=($useajax == 2 ? $page.(preg_match('/\?/',$page)?'&':'?').'confirm=no':'');
			// Add input fields into list of fields to read during submit (inputok and inputko)
			if (is_array($formquestion))
			{
				foreach ($formquestion as $key => $input)
				{
					//print "xx ".$key." rr ".is_array($input)."<br>\n";
					if (is_array($input) && isset($input['name'])) array_push($inputok,$input['name']);
					if (isset($input['inputko']) && $input['inputko'] == 1) array_push($inputko,$input['name']);
				}
			}
			// Show JQuery confirm box. Note that global var $useglobalvars is used inside this template
			$formconfirm.= '<div id="'.$dialogconfirm.'" title="'.dol_escape_htmltag($title).'" style="display: none;">';
			if (! empty($more)) {
				$formconfirm.= '<div class="confirmquestions">'.$more.'</div>';
			}
			$formconfirm.= ($question ? '<div class="confirmmessage">'.img_help('','').' '.$question . '</div>': '');
			$formconfirm.= '</div>'."\n";

			$formconfirm.= "\n<!-- begin ajax formconfirm page=".$page." -->\n";
			$formconfirm.= '<script type="text/javascript">'."\n";
			$formconfirm.= 'jQuery(document).ready(function() {
            $(function() {
            	$( "#'.$dialogconfirm.'" ).dialog(
            	{
                    autoOpen: '.($autoOpen ? "true" : "false").',';
			if ($newselectedchoice == 'no')
			{
				$formconfirm.='
						open: function() {
            				$(this).parent().find("button.ui-button:eq(2)").focus();
						},';
			}
			$formconfirm.='
                    resizable: false,
                    height: "'.$height.'",
                    width: "'.$width.'",
                    modal: true,
                    closeOnEscape: false,
                    buttons: {
                        "'.dol_escape_js($langs->transnoentities("Yes")).'": function() {
                        	var options = "&token='.urlencode($_SESSION['newtoken']).'";
                        	var inputok = '.json_encode($inputok).';
                         	var pageyes = "'.dol_escape_js(! empty($pageyes)?$pageyes:'').'";
                         	if (inputok.length>0) {
                         		$.each(inputok, function(i, inputname) {
                         			var more = "";
                         			if ($("#" + inputname).attr("type") == "checkbox") { more = ":checked"; }
                         		    if ($("#" + inputname).attr("type") == "radio") { more = ":checked"; }
                         			var inputvalue = $("#" + inputname + more).val();
                         			if (typeof inputvalue == "undefined") { inputvalue=""; }
                         			options += "&" + inputname + "=" + encodeURIComponent(inputvalue);
                         		});
                         	}
                         	var urljump = pageyes + (pageyes.indexOf("?") < 0 ? "?" : "") + options;
                         	//alert(urljump);
            				if (pageyes.length > 0) { location.href = urljump; }
                            $(this).dialog("close");
                        },
                        "'.dol_escape_js($langs->transnoentities("No")).'": function() {
                        	var options = "&token='.urlencode($_SESSION['newtoken']).'";
                         	var inputko = '.json_encode($inputko).';
                         	var pageno="'.dol_escape_js(! empty($pageno)?$pageno:'').'";
                         	if (inputko.length>0) {
                         		$.each(inputko, function(i, inputname) {
                         			var more = "";
                         			if ($("#" + inputname).attr("type") == "checkbox") { more = ":checked"; }
                         			var inputvalue = $("#" + inputname + more).val();
                         			if (typeof inputvalue == "undefined") { inputvalue=""; }
                         			options += "&" + inputname + "=" + encodeURIComponent(inputvalue);
                         		});
                         	}
                         	var urljump=pageno + (pageno.indexOf("?") < 0 ? "?" : "") + options;
                         	//alert(urljump);
            				if (pageno.length > 0) { location.href = urljump; }
                            $(this).dialog("close");
                        }
                    }
                }
                );

            	var button = "'.$button.'";
            	if (button.length > 0) {
                	$( "#" + button ).click(function() {
                		$("#'.$dialogconfirm.'").dialog("open");
        			});
                }
            });
            });
            </script>';
			$formconfirm.= "<!-- end ajax formconfirm -->\n";
		}
		else
		{
			$formconfirm.= "\n<!-- begin formconfirm page=".$page." -->\n";

			if (empty($disableformtag)) $formconfirm.= '<form method="POST" action="'.$page.'" class="notoptoleftroright">'."\n";

			$formconfirm.= '<input type="hidden" name="action" value="'.$action.'">'."\n";
			$formconfirm.= '<input type="hidden" name="token" value="'.$_SESSION['newtoken'].'">'."\n";

			$formconfirm.= '<table class="valid centpercent">'."\n";

			// Line title
			$formconfirm.= '<tr class="validtitre"><td class="validtitre" colspan="3">'.img_picto('','recent').' '.$title.'</td></tr>'."\n";

			// Line form fields
			if ($more)
			{
				$formconfirm.='<tr class="valid"><td class="valid" colspan="3">'."\n";
				$formconfirm.=$more;
				$formconfirm.='</td></tr>'."\n";
			}

			// Line with question
			$formconfirm.= '<tr class="valid">';
			$formconfirm.= '<td class="valid">'.$question.'</td>';
			$formconfirm.= '<td class="valid">';
			$formconfirm.= $this->selectyesno("confirm",$newselectedchoice);
			$formconfirm.= '</td>';
			$formconfirm.= '<td class="valid center"><input class="button valignmiddle" type="submit" value="'.$langs->trans("Validate").'"></td>';
			$formconfirm.= '</tr>'."\n";

			$formconfirm.= '</table>'."\n";

			if (empty($disableformtag)) $formconfirm.= "</form>\n";
			$formconfirm.= '<br>';

			$formconfirm.= "<!-- end formconfirm -->\n";
		}

		return $formconfirm;
	}


    // phpcs:disable PEAR.NamingConventions.ValidFunctionName.NotCamelCaps
	/**
	 *    Show a form to select a project
	 *
	 *    @param	int		$page        		Page
	 *    @param	int		$socid       		Id third party (-1=all, 0=only projects not linked to a third party, id=projects not linked or linked to third party id)
	 *    @param    int		$selected    		Id pre-selected project
	 *    @param    string	$htmlname    		Name of select field
	 *    @param	int		$discard_closed		Discard closed projects (0=Keep,1=hide completely except $selected,2=Disable)
	 *    @param	int		$maxlength			Max length
	 *    @param	int		$forcefocus			Force focus on field (works with javascript only)
	 *    @param    int     $nooutput           No print is done. String is returned.
	 *    @return	string                      Return html content
	 */
	function form_project($page, $socid, $selected='', $htmlname='projectid', $discard_closed=0, $maxlength=20, $forcefocus=0, $nooutput=0)
	{
        // phpcs:enable
		global $langs;

		require_once DOL_DOCUMENT_ROOT.'/core/lib/project.lib.php';
		require_once DOL_DOCUMENT_ROOT.'/core/class/html.formprojet.class.php';

		$out='';

		$formproject=new FormProjets($this->db);

		$langs->load("project");
		if ($htmlname != "none")
		{
			$out.="\n";
			$out.='<form method="post" action="'.$page.'">';
			$out.='<input type="hidden" name="action" value="classin">';
			$out.='<input type="hidden" name="token" value="'.$_SESSION['newtoken'].'">';
			$out.=$formproject->select_projects($socid, $selected, $htmlname, $maxlength, 0, 1, $discard_closed, $forcefocus, 0, 0, '', 1);
			$out.='<input type="submit" class="button" value="'.$langs->trans("Modify").'">';
			$out.='</form>';
		}
		else
		{
			if ($selected)
			{
				$projet = new Project($this->db);
				$projet->fetch($selected);
				//print '<a href="'.DOL_URL_ROOT.'/projet/card.php?id='.$selected.'">'.$projet->title.'</a>';
				$out.=$projet->getNomUrl(0,'',1);
			}
			else
			{
				$out.="&nbsp;";
			}
		}

		if (empty($nooutput))
		{
			print $out;
			return '';
		}
		return $out;
	}

    // phpcs:disable PEAR.NamingConventions.ValidFunctionName.NotCamelCaps
	/**
	 *	Show a form to select payment conditions
	 *
	 *  @param	int		$page        	Page
	 *  @param  string	$selected    	Id condition pre-selectionne
	 *  @param  string	$htmlname    	Name of select html field
	 *	@param	int		$addempty		Add empty entry
	 *  @return	void
	 */
	function form_conditions_reglement($page, $selected='', $htmlname='cond_reglement_id', $addempty=0)
	{
        // phpcs:enable
		global $langs;
		if ($htmlname != "none")
		{
			print '<form method="post" action="'.$page.'">';
			print '<input type="hidden" name="action" value="setconditions">';
			print '<input type="hidden" name="token" value="'.$_SESSION['newtoken'].'">';
			$this->select_conditions_paiements($selected,$htmlname,-1,$addempty);
			print '<input type="submit" class="button valignmiddle" value="'.$langs->trans("Modify").'">';
			print '</form>';
		}
		else
		{
			if ($selected)
			{
				$this->load_cache_conditions_paiements();
				print $this->cache_conditions_paiements[$selected]['label'];
			} else {
				print "&nbsp;";
			}
		}
	}

    // phpcs:disable PEAR.NamingConventions.ValidFunctionName.NotCamelCaps
	/**
	 *  Show a form to select a delivery delay
	 *
	 *  @param  int		$page        	Page
	 *  @param  string	$selected    	Id condition pre-selectionne
	 *  @param  string	$htmlname    	Name of select html field
	 *	@param	int		$addempty		Ajoute entree vide
	 *  @return	void
	 */
	function form_availability($page, $selected='', $htmlname='availability', $addempty=0)
	{
        // phpcs:enable
		global $langs;
		if ($htmlname != "none")
		{
			print '<form method="post" action="'.$page.'">';
			print '<input type="hidden" name="action" value="setavailability">';
			print '<input type="hidden" name="token" value="'.$_SESSION['newtoken'].'">';
			$this->selectAvailabilityDelay($selected,$htmlname,-1,$addempty);
			print '<input type="submit" class="button" value="'.$langs->trans("Modify").'">';
			print '</form>';
		}
		else
		{
			if ($selected)
			{
				$this->load_cache_availability();
				print $this->cache_availability[$selected]['label'];
			} else {
				print "&nbsp;";
			}
		}
	}

	/**
	 *	Output HTML form to select list of input reason (events that triggered an object creation, like after sending an emailing, making an advert, ...)
	 *  List found into table c_input_reason loaded by loadCacheInputReason
	 *
	 *  @param  string	$page        	Page
	 *  @param  string	$selected    	Id condition pre-selectionne
	 *  @param  string	$htmlname    	Name of select html field
	 *	@param	int		$addempty		Add empty entry
	 *  @return	void
	 */
	function formInputReason($page, $selected='', $htmlname='demandreason', $addempty=0)
	{
		global $langs;
		if ($htmlname != "none")
		{
			print '<form method="post" action="'.$page.'">';
			print '<input type="hidden" name="action" value="setdemandreason">';
			print '<input type="hidden" name="token" value="'.$_SESSION['newtoken'].'">';
			$this->selectInputReason($selected,$htmlname,-1,$addempty);
			print '<input type="submit" class="button" value="'.$langs->trans("Modify").'">';
			print '</form>';
		}
		else
		{
			if ($selected)
			{
				$this->loadCacheInputReason();
				foreach ($this->cache_demand_reason as $key => $val)
				{
					if ($val['id'] == $selected)
					{
						print $val['label'];
						break;
					}
				}
			} else {
				print "&nbsp;";
			}
		}
	}

    // phpcs:disable PEAR.NamingConventions.ValidFunctionName.NotCamelCaps
	/**
	 *    Show a form + html select a date
	 *
	 *    @param	string		$page        	Page
	 *    @param	string		$selected    	Date preselected
	 *    @param    string		$htmlname    	Html name of date input fields or 'none'
	 *    @param    int			$displayhour 	Display hour selector
	 *    @param    int			$displaymin		Display minutes selector
	 *    @param	int			$nooutput		1=No print output, return string
	 *    @return	string
	 *    @see		selectDate
	 */
	function form_date($page, $selected, $htmlname, $displayhour=0, $displaymin=0, $nooutput=0)
	{
        // phpcs:enable
		global $langs;

		$ret='';

		if ($htmlname != "none")
		{
			$ret.='<form method="post" action="'.$page.'" name="form'.$htmlname.'">';
			$ret.='<input type="hidden" name="action" value="set'.$htmlname.'">';
			$ret.='<input type="hidden" name="token" value="'.$_SESSION['newtoken'].'">';
			$ret.='<table class="nobordernopadding" cellpadding="0" cellspacing="0">';
			$ret.='<tr><td>';
			$ret.=$this->selectDate($selected,$htmlname,$displayhour,$displaymin,1,'form'.$htmlname,1,0);
			$ret.='</td>';
			$ret.='<td class="left"><input type="submit" class="button" value="'.$langs->trans("Modify").'"></td>';
			$ret.='</tr></table></form>';
		}
		else
		{
			if ($displayhour) $ret.=dol_print_date($selected,'dayhour');
			else $ret.=dol_print_date($selected,'day');
		}

		if (empty($nooutput)) print $ret;
		return $ret;
	}


    // phpcs:disable PEAR.NamingConventions.ValidFunctionName.NotCamelCaps
	/**
	 *  Show a select form to choose a user
	 *
	 *  @param	string	$page        	Page
	 *  @param  string	$selected    	Id of user preselected
	 *  @param  string	$htmlname    	Name of input html field. If 'none', we just output the user link.
	 *  @param  array	$exclude		List of users id to exclude
	 *  @param  array	$include        List of users id to include
	 *  @return	void
	 */
	function form_users($page, $selected='', $htmlname='userid', $exclude='', $include='')
	{
        // phpcs:enable
		global $langs;

		if ($htmlname != "none")
		{
			print '<form method="POST" action="'.$page.'" name="form'.$htmlname.'">';
			print '<input type="hidden" name="action" value="set'.$htmlname.'">';
			print '<input type="hidden" name="token" value="'.$_SESSION['newtoken'].'">';
			print $this->select_dolusers($selected,$htmlname,1,$exclude,0,$include);
			print '<input type="submit" class="button valignmiddle" value="'.$langs->trans("Modify").'">';
			print '</form>';
		}
		else
		{
			if ($selected)
			{
				require_once DOL_DOCUMENT_ROOT .'/user/class/user.class.php';
				$theuser=new User($this->db);
				$theuser->fetch($selected);
				print $theuser->getNomUrl(1);
			} else {
				print "&nbsp;";
			}
		}
	}


    // phpcs:disable PEAR.NamingConventions.ValidFunctionName.NotCamelCaps
	/**
	 *    Show form with payment mode
	 *
	 *    @param	string	$page        	Page
	 *    @param    int		$selected    	Id mode pre-selectionne
	 *    @param    string	$htmlname    	Name of select html field
	 *    @param  	string	$filtertype		To filter on field type in llx_c_paiement (array('code'=>xx,'label'=>zz))
	 *    @param    int     $active         Active or not, -1 = all
	 *    @param   int     $addempty       1=Add empty entry
	 *    @return	void
	 */
	function form_modes_reglement($page, $selected='', $htmlname='mode_reglement_id', $filtertype='', $active=1, $addempty=0)
	{
        // phpcs:enable
		global $langs;
		if ($htmlname != "none")
		{
			print '<form method="POST" action="'.$page.'">';
			print '<input type="hidden" name="action" value="setmode">';
			print '<input type="hidden" name="token" value="'.$_SESSION['newtoken'].'">';
			$this->select_types_paiements($selected, $htmlname, $filtertype, 0, $addempty, 0, 0, $active);
			print '<input type="submit" class="button valignmiddle" value="'.$langs->trans("Modify").'">';
			print '</form>';
		}
		else
		{
			if ($selected)
			{
				$this->load_cache_types_paiements();
				print $this->cache_types_paiements[$selected]['label'];
			} else {
				print "&nbsp;";
			}
		}
	}

    // phpcs:disable PEAR.NamingConventions.ValidFunctionName.NotCamelCaps
	/**
	 *    Show form with multicurrency code
	 *
	 *    @param	string	$page        	Page
	 *    @param    string	$selected    	code pre-selectionne
	 *    @param    string	$htmlname    	Name of select html field
	 *    @return	void
	 */
	function form_multicurrency_code($page, $selected='', $htmlname='multicurrency_code')
	{
        // phpcs:enable
		global $langs;
		if ($htmlname != "none")
		{
			print '<form method="POST" action="'.$page.'">';
			print '<input type="hidden" name="action" value="setmulticurrencycode">';
			print '<input type="hidden" name="token" value="'.$_SESSION['newtoken'].'">';
			print $this->selectMultiCurrency($selected, $htmlname, 0);
			print '<input type="submit" class="button valignmiddle" value="'.$langs->trans("Modify").'">';
			print '</form>';
		}
		else
		{
			dol_include_once('/core/lib/company.lib.php');
			print !empty($selected) ? currency_name($selected,1) : '&nbsp;';
		}
	}

    // phpcs:disable PEAR.NamingConventions.ValidFunctionName.NotCamelCaps
	/**
	 *    Show form with multicurrency rate
	 *
	 *    @param	string	$page        	Page
	 *    @param    double	$rate	    	Current rate
	 *    @param    string	$htmlname    	Name of select html field
	 *    @param    string  $currency       Currency code to explain the rate
	 *    @return	void
	 */
	function form_multicurrency_rate($page, $rate='', $htmlname='multicurrency_tx', $currency='')
	{
        // phpcs:enable
		global $langs, $mysoc, $conf;

		if ($htmlname != "none")
		{
			print '<form method="POST" action="'.$page.'">';
			print '<input type="hidden" name="action" value="setmulticurrencyrate">';
			print '<input type="hidden" name="token" value="'.$_SESSION['newtoken'].'">';
			print '<input type="text" name="'.$htmlname.'" value="'.(!empty($rate) ? price($rate) : 1).'" size="10" /> ';
			print '<select name="calculation_mode">';
			print '<option value="1">'.$currency.' > '.$conf->currency.'</option>';
			print '<option value="2">'.$conf->currency.' > '.$currency.'</option>';
			print '</select> ';
			print '<input type="submit" class="button valignmiddle" value="'.$langs->trans("Modify").'">';
			print '</form>';
		}
		else
		{
			if (! empty($rate))
			{
				print price($rate, 1, $langs, 1, 0);
				if ($currency && $rate != 1) print ' &nbsp; ('.price($rate, 1, $langs, 1, 0).' '.$currency.' = 1 '.$conf->currency.')';
			}
			else
			{
				print 1;
			}
		}
	}


    // phpcs:disable PEAR.NamingConventions.ValidFunctionName.NotCamelCaps
	/**
	 *	Show a select box with available absolute discounts
	 *
	 *  @param  string	$page        	Page URL where form is shown
	 *  @param  int		$selected    	Value pre-selected
	 *	@param  string	$htmlname    	Name of SELECT component. If 'none', not changeable. Example 'remise_id'.
	 *	@param	int		$socid			Third party id
	 * 	@param	float	$amount			Total amount available
	 * 	@param	string	$filter			SQL filter on discounts
	 * 	@param	int		$maxvalue		Max value for lines that can be selected
	 *  @param  string	$more           More string to add
	 *  @param  int     $hidelist       1=Hide list
	 *  @param	int		$discount_type	0 => customer discount, 1 => supplier discount
	 *  @return	void
	 */
	function form_remise_dispo($page, $selected, $htmlname, $socid, $amount, $filter='', $maxvalue=0, $more='', $hidelist=0, $discount_type=0)
	{
        // phpcs:enable
		global $conf,$langs;
		if ($htmlname != "none")
		{
			print '<form method="post" action="'.$page.'">';
			print '<input type="hidden" name="action" value="setabsolutediscount">';
			print '<input type="hidden" name="token" value="'.$_SESSION['newtoken'].'">';
			print '<div class="inline-block">';
			if(! empty($discount_type)) {
				if (! empty($conf->global->FACTURE_DEPOSITS_ARE_JUST_PAYMENTS))
				{
					if (! $filter || $filter=="fk_invoice_supplier_source IS NULL") $translationKey = 'HasAbsoluteDiscountFromSupplier';    // If we want deposit to be substracted to payments only and not to total of final invoice
					else $translationKey = 'HasCreditNoteFromSupplier';
				}
				else
				{
					if (! $filter || $filter=="fk_invoice_supplier_source IS NULL OR (description LIKE '(DEPOSIT)%' AND description NOT LIKE '(EXCESS PAID)%')") $translationKey = 'HasAbsoluteDiscountFromSupplier';
					else $translationKey = 'HasCreditNoteFromSupplier';
				}
			} else {
				if (! empty($conf->global->FACTURE_DEPOSITS_ARE_JUST_PAYMENTS))
				{
					if (! $filter || $filter=="fk_facture_source IS NULL") $translationKey = 'CompanyHasAbsoluteDiscount';    // If we want deposit to be substracted to payments only and not to total of final invoice
					else $translationKey = 'CompanyHasCreditNote';
				}
				else
				{
					if (! $filter || $filter=="fk_facture_source IS NULL OR (description LIKE '(DEPOSIT)%' AND description NOT LIKE '(EXCESS RECEIVED)%')") $translationKey = 'CompanyHasAbsoluteDiscount';
					else $translationKey = 'CompanyHasCreditNote';
				}
			}
			print $langs->trans($translationKey,price($amount,0,$langs,0,0,-1,$conf->currency));
			if (empty($hidelist)) print ': ';
			print '</div>';
			if (empty($hidelist))
			{
				print '<div class="inline-block" style="padding-right: 10px">';
				$newfilter = 'discount_type='.intval($discount_type);
				if(! empty($discount_type)) {
					$newfilter.= ' AND fk_invoice_supplier IS NULL AND fk_invoice_supplier_line IS NULL'; // Supplier discounts available
				} else {
					$newfilter.= ' AND fk_facture IS NULL AND fk_facture_line IS NULL'; // Customer discounts available
				}
				if ($filter) $newfilter.=' AND ('.$filter.')';
				$nbqualifiedlines=$this->select_remises($selected,$htmlname,$newfilter,$socid,$maxvalue);
				if ($nbqualifiedlines > 0)
				{
					print ' &nbsp; <input type="submit" class="button" value="'.dol_escape_htmltag($langs->trans("UseLine")).'"';
					if(! empty($discount_type) && $filter && $filter != "fk_invoice_supplier_source IS NULL OR (description LIKE '(DEPOSIT)%' AND description NOT LIKE '(EXCESS PAID)%')")
						print ' title="'.$langs->trans("UseCreditNoteInInvoicePayment").'"';
					if(empty($discount_type) && $filter && $filter != "fk_facture_source IS NULL OR (description LIKE '(DEPOSIT)%' AND description NOT LIKE '(EXCESS RECEIVED)%')")
						print ' title="'.$langs->trans("UseCreditNoteInInvoicePayment").'"';

					print '>';
				}
				print '</div>';
			}
			if ($more)
			{
				print '<div class="inline-block">';
				print $more;
				print '</div>';
			}
			print '</form>';
		}
		else
		{
			if ($selected)
			{
				print $selected;
			}
			else
			{
				print "0";
			}
		}
	}


    // phpcs:disable PEAR.NamingConventions.ValidFunctionName.NotCamelCaps
	/**
	 *    Show forms to select a contact
	 *
	 *    @param	string		$page        	Page
	 *    @param	Societe		$societe		Filter on third party
	 *    @param    int			$selected    	Id contact pre-selectionne
	 *    @param    string		$htmlname    	Name of HTML select. If 'none', we just show contact link.
	 *    @return	void
	 */
	function form_contacts($page, $societe, $selected='', $htmlname='contactid')
	{
        // phpcs:enable
		global $langs, $conf;

		if ($htmlname != "none")
		{
			print '<form method="post" action="'.$page.'">';
			print '<input type="hidden" name="action" value="set_contact">';
			print '<input type="hidden" name="token" value="'.$_SESSION['newtoken'].'">';
			print '<table class="nobordernopadding" cellpadding="0" cellspacing="0">';
			print '<tr><td>';
			$num=$this->select_contacts($societe->id, $selected, $htmlname);
			if ($num==0)
			{
				$addcontact = (! empty($conf->global->SOCIETE_ADDRESSES_MANAGEMENT) ? $langs->trans("AddContact") : $langs->trans("AddContactAddress"));
				print '<a href="'.DOL_URL_ROOT.'/contact/card.php?socid='.$societe->id.'&amp;action=create&amp;backtoreferer=1">'.$addcontact.'</a>';
			}
			print '</td>';
			print '<td class="left"><input type="submit" class="button" value="'.$langs->trans("Modify").'"></td>';
			print '</tr></table></form>';
		}
		else
		{
			if ($selected)
			{
				require_once DOL_DOCUMENT_ROOT .'/contact/class/contact.class.php';
				$contact=new Contact($this->db);
				$contact->fetch($selected);
				print $contact->getFullName($langs);
			} else {
				print "&nbsp;";
			}
		}
	}

    // phpcs:disable PEAR.NamingConventions.ValidFunctionName.NotCamelCaps
	/**
	 *  Output html select to select thirdparty
	 *
	 *  @param	string	$page       	Page
	 *  @param  string	$selected   	Id preselected
	 *  @param  string	$htmlname		Name of HTML select
	 *  @param  string	$filter         optional filters criteras
	 *	@param	int		$showempty		Add an empty field
	 * 	@param	int		$showtype		Show third party type in combolist (customer, prospect or supplier)
	 * 	@param	int		$forcecombo		Force to use combo box
	 *  @param	array	$events			Event options. Example: array(array('method'=>'getContacts', 'url'=>dol_buildpath('/core/ajax/contacts.php',1), 'htmlname'=>'contactid', 'params'=>array('add-customer-contact'=>'disabled')))
	 *  @param  int     $nooutput       No print output. Return it only.
	 *  @return	void
	 */
	function form_thirdparty($page, $selected='', $htmlname='socid', $filter='',$showempty=0, $showtype=0, $forcecombo=0, $events=array(), $nooutput=0)
	{
        // phpcs:enable
		global $langs;

		$out = '';
		if ($htmlname != "none")
		{
			$out.='<form method="post" action="'.$page.'">';
			$out.= '<input type="hidden" name="action" value="set_thirdparty">';
			$out.= '<input type="hidden" name="token" value="'.$_SESSION['newtoken'].'">';
			$out.= $this->select_company($selected, $htmlname, $filter, $showempty, $showtype, $forcecombo, $events);
			$out.= '<input type="submit" class="button valignmiddle" value="'.$langs->trans("Modify").'">';
			$out.= '</form>';
		}
		else
		{
			if ($selected)
			{
				require_once DOL_DOCUMENT_ROOT .'/societe/class/societe.class.php';
				$soc = new Societe($this->db);
				$soc->fetch($selected);
				$out.= $soc->getNomUrl($langs);
			}
			else
			{
				$out.= "&nbsp;";
			}
		}

		if ($nooutput) return $out;
		else print $out;
	}

    // phpcs:disable PEAR.NamingConventions.ValidFunctionName.NotCamelCaps
	/**
	 *    Retourne la liste des devises, dans la langue de l'utilisateur
	 *
	 *    @param	string	$selected    preselected currency code
	 *    @param    string	$htmlname    name of HTML select list
     *    @deprecated
	 *    @return	void
	 */
	function select_currency($selected='',$htmlname='currency_id')
	{
        // phpcs:enable
		print $this->selectCurrency($selected,$htmlname);
	}

	/**
	 *  Retourne la liste des devises, dans la langue de l'utilisateur
	 *
	 *  @param	string	$selected    preselected currency code
	 *  @param  string	$htmlname    name of HTML select list
	 * 	@return	string
	 */
	function selectCurrency($selected='',$htmlname='currency_id')
	{
		global $conf,$langs,$user;

		$langs->loadCacheCurrencies('');

		$out='';

		if ($selected=='euro' || $selected=='euros') $selected='EUR';   // Pour compatibilite

		$out.= '<select class="flat maxwidth200onsmartphone minwidth300" name="'.$htmlname.'" id="'.$htmlname.'">';
		foreach ($langs->cache_currencies as $code_iso => $currency)
		{
			if ($selected && $selected == $code_iso)
			{
				$out.= '<option value="'.$code_iso.'" selected>';
			}
			else
			{
				$out.= '<option value="'.$code_iso.'">';
			}
			$out.= $currency['label'];
			$out.= ' ('.$langs->getCurrencySymbol($code_iso).')';
			$out.= '</option>';
		}
		$out.= '</select>';
		if ($user->admin) $out.= info_admin($langs->trans("YouCanChangeValuesForThisListFromDictionarySetup"),1);

		// Make select dynamic
		include_once DOL_DOCUMENT_ROOT . '/core/lib/ajax.lib.php';
		$out .= ajax_combobox($htmlname);

		return $out;
	}

	/**
	 *	Return array of currencies in user language
	 *
	 *  @param	string	$selected    preselected currency code
	 *  @param  string	$htmlname    name of HTML select list
	 *  @param  integer	$useempty    1=Add empty line
	 * 	@return	string
	 */
	function selectMultiCurrency($selected='', $htmlname='multicurrency_code', $useempty=0)
	{
		global $db,$conf,$langs,$user;

		$langs->loadCacheCurrencies('');        // Load ->cache_currencies

		$TCurrency = array();

		$sql = 'SELECT code FROM '.MAIN_DB_PREFIX.'multicurrency';
		$sql.= " WHERE entity IN ('".getEntity('mutlicurrency')."')";
		$resql = $db->query($sql);
		if ($resql)
		{
			while ($obj = $db->fetch_object($resql)) $TCurrency[$obj->code] = $obj->code;
		}

		$out='';
		$out.= '<select class="flat" name="'.$htmlname.'" id="'.$htmlname.'">';
		if ($useempty) $out .= '<option value=""></option>';
		// If company current currency not in table, we add it into list. Should always be available.
		if (! in_array($conf->currency, $TCurrency))
		{
			$TCurrency[$conf->currency] = $conf->currency;
		}
		if (count($TCurrency) > 0)
		{
			foreach ($langs->cache_currencies as $code_iso => $currency)
			{
				if (isset($TCurrency[$code_iso]))
				{
					if (!empty($selected) && $selected == $code_iso) $out.= '<option value="'.$code_iso.'" selected="selected">';
					else $out.= '<option value="'.$code_iso.'">';

					$out.= $currency['label'];
					$out.= ' ('.$langs->getCurrencySymbol($code_iso).')';
					$out.= '</option>';
				}
			}
		}

		$out.= '</select>';
		// Make select dynamic
		include_once DOL_DOCUMENT_ROOT . '/core/lib/ajax.lib.php';
		$out.= ajax_combobox($htmlname);

		return $out;
	}

    // phpcs:disable PEAR.NamingConventions.ValidFunctionName.NotCamelCaps
	/**
	 *	Load into the cache vat rates of a country
	 *
	 *	@param	string	$country_code		Country code with quotes ("'CA'", or "'CA,IN,...'")
	 *	@return	int							Nb of loaded lines, 0 if already loaded, <0 if KO
	 */
	function load_cache_vatrates($country_code)
	{
        // phpcs:enable
		global $langs;

		$num = count($this->cache_vatrates);
		if ($num > 0) return $num;    // Cache already loaded

		dol_syslog(__METHOD__, LOG_DEBUG);

		$sql  = "SELECT DISTINCT t.rowid, t.code, t.taux, t.localtax1, t.localtax1_type, t.localtax2, t.localtax2_type, t.recuperableonly";
		$sql.= " FROM ".MAIN_DB_PREFIX."c_tva as t, ".MAIN_DB_PREFIX."c_country as c";
		$sql.= " WHERE t.fk_pays = c.rowid";
		$sql.= " AND t.active > 0";
		$sql.= " AND c.code IN (".$country_code.")";
		$sql.= " ORDER BY t.code ASC, t.taux ASC, t.recuperableonly ASC";

		$resql=$this->db->query($sql);
		if ($resql)
		{
			$num = $this->db->num_rows($resql);
			if ($num)
			{
				for ($i = 0; $i < $num; $i++)
				{
					$obj = $this->db->fetch_object($resql);
					$this->cache_vatrates[$i]['rowid']	= $obj->rowid;
					$this->cache_vatrates[$i]['code']	= $obj->code;
					$this->cache_vatrates[$i]['txtva']	= $obj->taux;
					$this->cache_vatrates[$i]['nprtva']	= $obj->recuperableonly;
					$this->cache_vatrates[$i]['localtax1']	    = $obj->localtax1;
					$this->cache_vatrates[$i]['localtax1_type']	= $obj->localtax1_type;
					$this->cache_vatrates[$i]['localtax2']	    = $obj->localtax2;
					$this->cache_vatrates[$i]['localtax2_type']	= $obj->localtax1_type;

					$this->cache_vatrates[$i]['label']	= $obj->taux.'%'.($obj->code?' ('.$obj->code.')':'');   // Label must contains only 0-9 , . % or *
					$this->cache_vatrates[$i]['labelallrates'] = $obj->taux.'/'.($obj->localtax1?$obj->localtax1:'0').'/'.($obj->localtax2?$obj->localtax2:'0').($obj->code?' ('.$obj->code.')':'');	// Must never be used as key, only label
					$positiverates='';
					if ($obj->taux) $positiverates.=($positiverates?'/':'').$obj->taux;
					if ($obj->localtax1) $positiverates.=($positiverates?'/':'').$obj->localtax1;
					if ($obj->localtax2) $positiverates.=($positiverates?'/':'').$obj->localtax2;
					if (empty($positiverates)) $positiverates='0';
					$this->cache_vatrates[$i]['labelpositiverates'] = $positiverates.($obj->code?' ('.$obj->code.')':'');	// Must never be used as key, only label
				}

				return $num;
			}
			else
			{
				$this->error = '<font class="error">'.$langs->trans("ErrorNoVATRateDefinedForSellerCountry",$country_code).'</font>';
				return -1;
			}
		}
		else
		{
			$this->error = '<font class="error">'.$this->db->error().'</font>';
			return -2;
		}
	}

    // phpcs:disable PEAR.NamingConventions.ValidFunctionName.NotCamelCaps
	/**
	 *  Output an HTML select vat rate.
	 *  The name of this function should be selectVat. We keep bad name for compatibility purpose.
	 *
	 *  @param	string	      $htmlname           Name of HTML select field
	 *  @param  float|string  $selectedrate       Force preselected vat rate. Can be '8.5' or '8.5 (NOO)' for example. Use '' for no forcing.
	 *  @param  Societe	      $societe_vendeuse   Thirdparty seller
	 *  @param  Societe	      $societe_acheteuse  Thirdparty buyer
	 *  @param  int		      $idprod             Id product. O if unknown of NA.
	 *  @param  int		      $info_bits          Miscellaneous information on line (1 for NPR)
	 *  @param  int|string    $type               ''=Unknown, 0=Product, 1=Service (Used if idprod not defined)
	 *                  		                  Si vendeur non assujeti a TVA, TVA par defaut=0. Fin de regle.
	 *                  					      Si le (pays vendeur = pays acheteur) alors la TVA par defaut=TVA du produit vendu. Fin de regle.
	 *                  					      Si (vendeur et acheteur dans Communaute europeenne) et bien vendu = moyen de transports neuf (auto, bateau, avion), TVA par defaut=0 (La TVA doit etre paye par l'acheteur au centre d'impots de son pays et non au vendeur). Fin de regle.
	 *                                            Si vendeur et acheteur dans Communauté européenne et acheteur= particulier alors TVA par défaut=TVA du produit vendu. Fin de règle.
	 *                                            Si vendeur et acheteur dans Communauté européenne et acheteur= entreprise alors TVA par défaut=0. Fin de règle.
	 *                  					      Sinon la TVA proposee par defaut=0. Fin de regle.
	 *  @param	bool	     $options_only		  Return HTML options lines only (for ajax treatment)
	 *  @param  int          $mode                0=Use vat rate as key in combo list, 1=Add VAT code after vat rate into key, -1=Use id of vat line as key
	 *  @return	string
	 */
	function load_tva($htmlname='tauxtva', $selectedrate='', $societe_vendeuse='', $societe_acheteuse='', $idprod=0, $info_bits=0, $type='', $options_only=false, $mode=0)
	{
        // phpcs:enable
		global $langs,$conf,$mysoc;

		$langs->load('errors');

		$return='';

		// Define defaultnpr, defaultttx and defaultcode
		$defaultnpr=($info_bits & 0x01);
		$defaultnpr=(preg_match('/\*/',$selectedrate) ? 1 : $defaultnpr);
		$defaulttx=str_replace('*','',$selectedrate);
		$defaultcode='';
		if (preg_match('/\((.*)\)/', $defaulttx, $reg))
		{
			$defaultcode=$reg[1];
			$defaulttx=preg_replace('/\s*\(.*\)/','',$defaulttx);
		}
		//var_dump($selectedrate.'-'.$defaulttx.'-'.$defaultnpr.'-'.$defaultcode);

		// Check parameters
		if (is_object($societe_vendeuse) && ! $societe_vendeuse->country_code)
		{
			if ($societe_vendeuse->id == $mysoc->id)
			{
				$return.= '<font class="error">'.$langs->trans("ErrorYourCountryIsNotDefined").'</div>';
			}
			else
			{
				$return.= '<font class="error">'.$langs->trans("ErrorSupplierCountryIsNotDefined").'</div>';
			}
			return $return;
		}

		//var_dump($societe_acheteuse);
		//print "name=$name, selectedrate=$selectedrate, seller=".$societe_vendeuse->country_code." buyer=".$societe_acheteuse->country_code." buyer is company=".$societe_acheteuse->isACompany()." idprod=$idprod, info_bits=$info_bits type=$type";
		//exit;

		// Define list of countries to use to search VAT rates to show
		// First we defined code_country to use to find list
		if (is_object($societe_vendeuse))
		{
			$code_country="'".$societe_vendeuse->country_code."'";
		}
		else
		{
			$code_country="'".$mysoc->country_code."'";   // Pour compatibilite ascendente
		}
		if (! empty($conf->global->SERVICE_ARE_ECOMMERCE_200238EC))    // If option to have vat for end customer for services is on
		{
			require_once DOL_DOCUMENT_ROOT.'/core/lib/company.lib.php';
			if (! isInEEC($societe_vendeuse) && (! is_object($societe_acheteuse) || (isInEEC($societe_acheteuse) && ! $societe_acheteuse->isACompany())))
			{
				// We also add the buyer
				if (is_numeric($type))
				{
					if ($type == 1) // We know product is a service
					{
						$code_country.=",'".$societe_acheteuse->country_code."'";
					}
				}
				else if (! $idprod)  // We don't know type of product
				{
					$code_country.=",'".$societe_acheteuse->country_code."'";
				}
				else
				{
					$prodstatic=new Product($this->db);
					$prodstatic->fetch($idprod);
					if ($prodstatic->type == Product::TYPE_SERVICE)   // We know product is a service
					{
						$code_country.=",'".$societe_acheteuse->country_code."'";
					}
				}
			}
		}

		// Now we get list
		$num = $this->load_cache_vatrates($code_country);   // If no vat defined, return -1 with message into this->error

		if ($num > 0)
		{
			// Definition du taux a pre-selectionner (si defaulttx non force et donc vaut -1 ou '')
			if ($defaulttx < 0 || dol_strlen($defaulttx) == 0)
			{
				$tmpthirdparty=new Societe($this->db);
				$defaulttx=get_default_tva($societe_vendeuse, (is_object($societe_acheteuse)?$societe_acheteuse:$tmpthirdparty), $idprod);
				$defaultnpr=get_default_npr($societe_vendeuse, (is_object($societe_acheteuse)?$societe_acheteuse:$tmpthirdparty), $idprod);
		        if (preg_match('/\((.*)\)/', $defaulttx, $reg)) {
			        $defaultcode=$reg[1];
			        $defaulttx=preg_replace('/\s*\(.*\)/','',$defaulttx);
		        }
				if (empty($defaulttx)) $defaultnpr=0;
			}

			// Si taux par defaut n'a pu etre determine, on prend dernier de la liste.
			// Comme ils sont tries par ordre croissant, dernier = plus eleve = taux courant
			if ($defaulttx < 0 || dol_strlen($defaulttx) == 0)
			{
				if (empty($conf->global->MAIN_VAT_DEFAULT_IF_AUTODETECT_FAILS)) $defaulttx = $this->cache_vatrates[$num-1]['txtva'];
				else $defaulttx=($conf->global->MAIN_VAT_DEFAULT_IF_AUTODETECT_FAILS == 'none' ? '' : $conf->global->MAIN_VAT_DEFAULT_IF_AUTODETECT_FAILS);
			}

			// Disabled if seller is not subject to VAT
			$disabled=false; $title='';
			if (is_object($societe_vendeuse) && $societe_vendeuse->id == $mysoc->id && $societe_vendeuse->tva_assuj == "0")
			{
				// Override/enable VAT for expense report regardless of global setting - needed if expense report used for business expenses
				if (empty($conf->global->OVERRIDE_VAT_FOR_EXPENSE_REPORT))
				{
					$title=' title="'.$langs->trans('VATIsNotUsed').'"';
					$disabled=true;
				}
			}

			if (! $options_only) $return.= '<select class="flat minwidth75imp" id="'.$htmlname.'" name="'.$htmlname.'"'.($disabled?' disabled':'').$title.'>';

			$selectedfound=false;
			foreach ($this->cache_vatrates as $rate)
			{
				// Keep only 0 if seller is not subject to VAT
				if ($disabled && $rate['txtva'] != 0) continue;

				// Define key to use into select list
				$key = $rate['txtva'];
				$key.= $rate['nprtva'] ? '*': '';
				if ($mode > 0 && $rate['code']) $key.=' ('.$rate['code'].')';
				if ($mode < 0) $key = $rate['rowid'];

				$return.= '<option value="'.$key.'"';
				if (! $selectedfound)
				{
					if ($defaultcode) // If defaultcode is defined, we used it in priority to select combo option instead of using rate+npr flag
					{
						if ($defaultcode == $rate['code'])
						{
							$return.= ' selected';
							$selectedfound=true;
						}
					}
					elseif ($rate['txtva'] == $defaulttx && $rate['nprtva'] == $defaultnpr)
			   		{
			   			$return.= ' selected';
			   			$selectedfound=true;
					}
				}
				$return.= '>';
				//if (! empty($conf->global->MAIN_VAT_SHOW_POSITIVE_RATES))
				if ($mysoc->country_code == 'IN' || ! empty($conf->global->MAIN_VAT_LABEL_IS_POSITIVE_RATES))
				{
					$return.= $rate['labelpositiverates'];
				}
				else
				{
					$return.= vatrate($rate['label']);
				}
				//$return.=($rate['code']?' '.$rate['code']:'');
				$return.= (empty($rate['code']) && $rate['nprtva']) ? ' *': '';         // We show the *  (old behaviour only if new vat code is not used)

				$return.= '</option>';
			}

			if (! $options_only) $return.= '</select>';
		}
		else
		{
			$return.= $this->error;
		}

		$this->num = $num;
		return $return;
	}


    // phpcs:disable PEAR.NamingConventions.ValidFunctionName.NotCamelCaps
    /**
     *  Show a HTML widget to input a date or combo list for day, month, years and optionaly hours and minutes.
	 *  Fields are preselected with :
	 *            	- set_time date (must be a local PHP server timestamp or string date with format 'YYYY-MM-DD' or 'YYYY-MM-DD HH:MM')
	 *            	- local date in user area, if set_time is '' (so if set_time is '', output may differs when done from two different location)
	 *            	- Empty (fields empty), if set_time is -1 (in this case, parameter empty must also have value 1)
	 *
	 *	@param	timestamp	$set_time 		Pre-selected date (must be a local PHP server timestamp), -1 to keep date not preselected, '' to use current date with 00:00 hour (Parameter 'empty' must be 0 or 2).
	 *	@param	string		$prefix			Prefix for fields name
	 *	@param	int			$h				1 or 2=Show also hours (2=hours on a new line), -1 has same effect but hour and minutes are prefilled with 23:59 if date is empty, 3 show hour always empty
	 *	@param	int			$m				1=Show also minutes, -1 has same effect but hour and minutes are prefilled with 23:59 if date is empty, 3 show minutes always empty
	 *	@param	int			$empty			0=Fields required, 1=Empty inputs are allowed, 2=Empty inputs are allowed for hours only
	 *	@param	string		$form_name 		Not used
	 *	@param	int			$d				1=Show days, month, years
	 * 	@param	int			$addnowlink		Add a link "Now"
	 * 	@param	int			$nooutput		Do not output html string but return it
	 * 	@param 	int			$disabled		Disable input fields
	 *  @param  int			$fullday        When a checkbox with this html name is on, hour and day are set with 00:00 or 23:59
	 *  @param	string		$addplusone		Add a link "+1 hour". Value must be name of another select_date field.
	 *  @param  datetime    $adddateof      Add a link "Date of invoice" using the following date.
	 *  @return	string|void					Nothing or string if nooutput is 1
     *  @deprecated
	 *  @see    form_date, select_month, select_year, select_dayofweek
	 */
    function select_date($set_time='', $prefix='re', $h=0, $m=0, $empty=0, $form_name="", $d=1, $addnowlink=0, $nooutput=0, $disabled=0, $fullday='', $addplusone='', $adddateof='')
    {
        // phpcs:enable
        $retstring = $this->selectDate($set_time, $prefix, $h, $m, $empty, $form_name, $d, $addnowlink, $disabled, $fullday, $addplusone, $adddateof);
        if (! empty($nooutput)) {
            return $retstring;
        }
        print $retstring;
        return;
    }

    /**
     *  Show a HTML widget to input a date or combo list for day, month, years and optionaly hours and minutes.
	 *  Fields are preselected with :
	 *              - set_time date (must be a local PHP server timestamp or string date with format 'YYYY-MM-DD' or 'YYYY-MM-DD HH:MM')
	 *              - local date in user area, if set_time is '' (so if set_time is '', output may differs when done from two different location)
	 *              - Empty (fields empty), if set_time is -1 (in this case, parameter empty must also have value 1)
	 *
	 *  @param  timestamp   $set_time       Pre-selected date (must be a local PHP server timestamp), -1 to keep date not preselected, '' to use current date with 00:00 hour (Parameter 'empty' must be 0 or 2).
	 *  @param	string		$prefix			Prefix for fields name
	 *  @param	int			$h				1 or 2=Show also hours (2=hours on a new line), -1 has same effect but hour and minutes are prefilled with 23:59 if date is empty, 3 show hour always empty
	 *	@param	int			$m				1=Show also minutes, -1 has same effect but hour and minutes are prefilled with 23:59 if date is empty, 3 show minutes always empty
	 *	@param	int			$empty			0=Fields required, 1=Empty inputs are allowed, 2=Empty inputs are allowed for hours only
	 *	@param	string		$form_name 		Not used
	 *	@param	int			$d				1=Show days, month, years
	 * 	@param	int			$addnowlink		Add a link "Now"
	 * 	@param 	int			$disabled		Disable input fields
	 *  @param  int			$fullday        When a checkbox with this html name is on, hour and day are set with 00:00 or 23:59
	 *  @param	string		$addplusone		Add a link "+1 hour". Value must be name of another selectDate field.
	 *  @param  datetime    $adddateof      Add a link "Date of invoice" using the following date.
	 * 	@return string                      Html for selectDate
	 *  @see    form_date, select_month, select_year, select_dayofweek
	 */
	function selectDate($set_time='', $prefix='re', $h=0, $m=0, $empty=0, $form_name="", $d=1, $addnowlink=0, $disabled=0, $fullday='', $addplusone='', $adddateof='')
	{
		global $conf,$langs;

		$retstring='';

		if ($prefix=='') $prefix='re';
		if ($h == '') $h=0;
		if ($m == '') $m=0;
		$emptydate=0;
		$emptyhours=0;
		if ($empty == 1) { $emptydate=1; $emptyhours=1; }
		if ($empty == 2) { $emptydate=0; $emptyhours=1; }
		$orig_set_time=$set_time;

		if ($set_time === '' && $emptydate == 0)
		{
			include_once DOL_DOCUMENT_ROOT.'/core/lib/date.lib.php';
			$set_time = dol_now('tzuser')-(getServerTimeZoneInt('now')*3600); // set_time must be relative to PHP server timezone
		}

		// Analysis of the pre-selection date
		if (preg_match('/^([0-9]+)\-([0-9]+)\-([0-9]+)\s?([0-9]+)?:?([0-9]+)?/',$set_time,$reg))	// deprecated usage
		{
			// Date format 'YYYY-MM-DD' or 'YYYY-MM-DD HH:MM:SS'
			$syear	= (! empty($reg[1])?$reg[1]:'');
			$smonth	= (! empty($reg[2])?$reg[2]:'');
			$sday	= (! empty($reg[3])?$reg[3]:'');
			$shour	= (! empty($reg[4])?$reg[4]:'');
			$smin	= (! empty($reg[5])?$reg[5]:'');
		}
		elseif (strval($set_time) != '' && $set_time != -1)
		{
			// set_time est un timestamps (0 possible)
			$syear = dol_print_date($set_time, "%Y");
			$smonth = dol_print_date($set_time, "%m");
			$sday = dol_print_date($set_time, "%d");
			if ($orig_set_time != '')
			{
				$shour = dol_print_date($set_time, "%H");
				$smin = dol_print_date($set_time, "%M");
				$ssec = dol_print_date($set_time, "%S");
			}
			else
			{
				$shour = '';
				$smin = '';
				$ssec = '';
			}
		}
		else
		{
			// Date est '' ou vaut -1
			$syear = '';
			$smonth = '';
			$sday = '';
			$shour = !isset($conf->global->MAIN_DEFAULT_DATE_HOUR) ? ($h == -1 ? '23' : '') : $conf->global->MAIN_DEFAULT_DATE_HOUR;
			$smin = !isset($conf->global->MAIN_DEFAULT_DATE_MIN) ? ($h == -1 ? '59' : '') : $conf->global->MAIN_DEFAULT_DATE_MIN;
			$ssec = !isset($conf->global->MAIN_DEFAULT_DATE_SEC) ? ($h == -1 ? '59' : '') : $conf->global->MAIN_DEFAULT_DATE_SEC;
		}
		if ($h == 3) $shour = '';
		if ($m == 3) $smin = '';

		// You can set MAIN_POPUP_CALENDAR to 'eldy' or 'jquery'
		$usecalendar='combo';
		if (! empty($conf->use_javascript_ajax) && (empty($conf->global->MAIN_POPUP_CALENDAR) || $conf->global->MAIN_POPUP_CALENDAR != "none")) {
			$usecalendar = ((empty($conf->global->MAIN_POPUP_CALENDAR) || $conf->global->MAIN_POPUP_CALENDAR == 'eldy')?'jquery':$conf->global->MAIN_POPUP_CALENDAR);
		}

		if ($d)
		{
			// Show date with popup
			if ($usecalendar != 'combo')
			{
				$formated_date='';
				//print "e".$set_time." t ".$conf->format_date_short;
				if (strval($set_time) != '' && $set_time != -1)
				{
					//$formated_date=dol_print_date($set_time,$conf->format_date_short);
					$formated_date=dol_print_date($set_time,$langs->trans("FormatDateShortInput"));  // FormatDateShortInput for dol_print_date / FormatDateShortJavaInput that is same for javascript
				}

				// Calendrier popup version eldy
				if ($usecalendar == "eldy")
				{
					// Zone de saisie manuelle de la date
					$retstring.='<input id="'.$prefix.'" name="'.$prefix.'" type="text" class="maxwidth75" maxlength="11" value="'.$formated_date.'"';
					$retstring.=($disabled?' disabled':'');
					$retstring.=' onChange="dpChangeDay(\''.$prefix.'\',\''.$langs->trans("FormatDateShortJavaInput").'\'); "';  // FormatDateShortInput for dol_print_date / FormatDateShortJavaInput that is same for javascript
					$retstring.='>';

					// Icone calendrier
					if (! $disabled)
					{
						$retstring.='<button id="'.$prefix.'Button" type="button" class="dpInvisibleButtons"';
						$base=DOL_URL_ROOT.'/core/';
						$retstring.=' onClick="showDP(\''.$base.'\',\''.$prefix.'\',\''.$langs->trans("FormatDateShortJavaInput").'\',\''.$langs->defaultlang.'\');"';
						$retstring.='>'.img_object($langs->trans("SelectDate"),'calendarday','class="datecallink"').'</button>';
					}
					else $retstring.='<button id="'.$prefix.'Button" type="button" class="dpInvisibleButtons">'.img_object($langs->trans("Disabled"),'calendarday','class="datecallink"').'</button>';

					$retstring.='<input type="hidden" id="'.$prefix.'day"   name="'.$prefix.'day"   value="'.$sday.'">'."\n";
					$retstring.='<input type="hidden" id="'.$prefix.'month" name="'.$prefix.'month" value="'.$smonth.'">'."\n";
					$retstring.='<input type="hidden" id="'.$prefix.'year"  name="'.$prefix.'year"  value="'.$syear.'">'."\n";
				}
				elseif ($usecalendar == 'jquery')
				{
					if (! $disabled)
					{
						// Output javascript for datepicker
						$retstring.="<script type='text/javascript'>";
						$retstring.="$(function(){ $('#".$prefix."').datepicker({
							dateFormat: '".$langs->trans("FormatDateShortJQueryInput")."',
							autoclose: true,
							todayHighlight: true,";
							if (! empty($conf->dol_use_jmobile))
							{
								$retstring.="
								beforeShow: function (input, datePicker) {
									input.disabled = true;
								},
								onClose: function (dateText, datePicker) {
									this.disabled = false;
								},
								";
							}
							// Note: We don't need monthNames, monthNamesShort, dayNames, dayNamesShort, dayNamesMin, they are set globally on datepicker component in lib_head.js.php
							if (empty($conf->global->MAIN_POPUP_CALENDAR_ON_FOCUS))
							{
							$retstring.="
								showOn: 'button',
								buttonImage: '".DOL_URL_ROOT."/theme/".$conf->theme."/img/object_calendarday.png',
								buttonImageOnly: true";
							}
							$retstring.="
							}) });";
						$retstring.="</script>";
					}

					// Zone de saisie manuelle de la date
					$retstring.='<div class="nowrap inline-block">';
					$retstring.='<input id="'.$prefix.'" name="'.$prefix.'" type="text" class="maxwidth75" maxlength="11" value="'.$formated_date.'"';
					$retstring.=($disabled?' disabled':'');
					$retstring.=' onChange="dpChangeDay(\''.$prefix.'\',\''.$langs->trans("FormatDateShortJavaInput").'\'); "';  // FormatDateShortInput for dol_print_date / FormatDateShortJavaInput that is same for javascript
					$retstring.='>';

					// Icone calendrier
					if (! $disabled)
					{
						/* Not required. Managed by option buttonImage of jquery
                		$retstring.=img_object($langs->trans("SelectDate"),'calendarday','id="'.$prefix.'id" class="datecallink"');
                		$retstring.="<script type='text/javascript'>";
                		$retstring.="jQuery(document).ready(function() {";
                		$retstring.='	jQuery("#'.$prefix.'id").click(function() {';
                		$retstring.="    	jQuery('#".$prefix."').focus();";
                		$retstring.='    });';
                		$retstring.='});';
                		$retstring.="</script>";*/
					}
					else
					{
						$retstring.='<button id="'.$prefix.'Button" type="button" class="dpInvisibleButtons">'.img_object($langs->trans("Disabled"),'calendarday','class="datecallink"').'</button>';
					}

					$retstring.='</div>';
					$retstring.='<input type="hidden" id="'.$prefix.'day"   name="'.$prefix.'day"   value="'.$sday.'">'."\n";
					$retstring.='<input type="hidden" id="'.$prefix.'month" name="'.$prefix.'month" value="'.$smonth.'">'."\n";
					$retstring.='<input type="hidden" id="'.$prefix.'year"  name="'.$prefix.'year"  value="'.$syear.'">'."\n";
				}
				else
				{
					$retstring.="Bad value of MAIN_POPUP_CALENDAR";
				}
			}
			// Show date with combo selects
			else
			{
				//$retstring.='<div class="inline-block">';
				// Day
				$retstring.='<select'.($disabled?' disabled':'').' class="flat valignmiddle maxwidth50imp" id="'.$prefix.'day" name="'.$prefix.'day">';

				if ($emptydate || $set_time == -1)
				{
					$retstring.='<option value="0" selected>&nbsp;</option>';
				}

				for ($day = 1 ; $day <= 31; $day++)
				{
					$retstring.='<option value="'.$day.'"'.($day == $sday ? ' selected':'').'>'.$day.'</option>';
				}

				$retstring.="</select>";

				$retstring.='<select'.($disabled?' disabled':'').' class="flat valignmiddle maxwidth75imp" id="'.$prefix.'month" name="'.$prefix.'month">';
				if ($emptydate || $set_time == -1)
				{
					$retstring.='<option value="0" selected>&nbsp;</option>';
				}

				// Month
				for ($month = 1 ; $month <= 12 ; $month++)
				{
					$retstring.='<option value="'.$month.'"'.($month == $smonth?' selected':'').'>';
					$retstring.=dol_print_date(mktime(12,0,0,$month,1,2000),"%b");
					$retstring.="</option>";
				}
				$retstring.="</select>";

				// Year
				if ($emptydate || $set_time == -1)
				{
					$retstring.='<input'.($disabled?' disabled':'').' placeholder="'.dol_escape_htmltag($langs->trans("Year")).'" class="flat maxwidth50imp valignmiddle" type="number" min="0" max="3000" maxlength="4" id="'.$prefix.'year" name="'.$prefix.'year" value="'.$syear.'">';
				}
				else
				{
					$retstring.='<select'.($disabled?' disabled':'').' class="flat valignmiddle maxwidth75imp" id="'.$prefix.'year" name="'.$prefix.'year">';

					for ($year = $syear - 10; $year < $syear + 10 ; $year++)
					{
						$retstring.='<option value="'.$year.'"'.($year == $syear ? ' selected':'').'>'.$year.'</option>';
					}
					$retstring.="</select>\n";
				}
				//$retstring.='</div>';
			}
		}

		if ($d && $h) $retstring.=($h==2?'<br>':' ');

		if ($h)
		{
			// Show hour
			$retstring.='<select'.($disabled?' disabled':'').' class="flat valignmiddle maxwidth50 '.($fullday?$fullday.'hour':'').'" id="'.$prefix.'hour" name="'.$prefix.'hour">';
			if ($emptyhours) $retstring.='<option value="-1">&nbsp;</option>';
			for ($hour = 0; $hour < 24; $hour++)
			{
				if (strlen($hour) < 2) $hour = "0" . $hour;
				$retstring.='<option value="'.$hour.'"'.(($hour == $shour)?' selected':'').'>'.$hour.(empty($conf->dol_optimize_smallscreen)?'':'H').'</option>';
			}
			$retstring.='</select>';
			if ($m && empty($conf->dol_optimize_smallscreen)) $retstring.=":";
		}

		if ($m)
		{
			// Show minutes
			$retstring.='<select'.($disabled?' disabled':'').' class="flat valignmiddle maxwidth50 '.($fullday?$fullday.'min':'').'" id="'.$prefix.'min" name="'.$prefix.'min">';
			if ($emptyhours) $retstring.='<option value="-1">&nbsp;</option>';
			for ($min = 0; $min < 60 ; $min++)
			{
				if (strlen($min) < 2) $min = "0" . $min;
				$retstring.='<option value="'.$min.'"'.(($min == $smin)?' selected':'').'>'.$min.(empty($conf->dol_optimize_smallscreen)?'':'').'</option>';
			}
			$retstring.='</select>';

			$retstring.='<input type="hidden" name="'.$prefix.'sec" value="'.$ssec.'">';
		}

		// Add a "Now" link
		if ($conf->use_javascript_ajax && $addnowlink)
		{
			// Script which will be inserted in the onClick of the "Now" link
			$reset_scripts = "";

			// Generate the date part, depending on the use or not of the javascript calendar
			$reset_scripts .= 'jQuery(\'#'.$prefix.'\').val(\''.dol_print_date(dol_now(),'day').'\');';
			$reset_scripts .= 'jQuery(\'#'.$prefix.'day\').val(\''.dol_print_date(dol_now(),'%d').'\');';
			$reset_scripts .= 'jQuery(\'#'.$prefix.'month\').val(\''.dol_print_date(dol_now(),'%m').'\');';
			$reset_scripts .= 'jQuery(\'#'.$prefix.'year\').val(\''.dol_print_date(dol_now(),'%Y').'\');';
			/*if ($usecalendar == "eldy")
            {
                $base=DOL_URL_ROOT.'/core/';
                $reset_scripts .= 'resetDP(\''.$base.'\',\''.$prefix.'\',\''.$langs->trans("FormatDateShortJavaInput").'\',\''.$langs->defaultlang.'\');';
            }
            else
            {
                $reset_scripts .= 'this.form.elements[\''.$prefix.'day\'].value=formatDate(new Date(), \'d\'); ';
                $reset_scripts .= 'this.form.elements[\''.$prefix.'month\'].value=formatDate(new Date(), \'M\'); ';
                $reset_scripts .= 'this.form.elements[\''.$prefix.'year\'].value=formatDate(new Date(), \'yyyy\'); ';
            }*/
			// Update the hour part
			if ($h)
			{
				if ($fullday) $reset_scripts .= " if (jQuery('#fullday:checked').val() == null) {";
				//$reset_scripts .= 'this.form.elements[\''.$prefix.'hour\'].value=formatDate(new Date(), \'HH\'); ';
				$reset_scripts .= 'jQuery(\'#'.$prefix.'hour\').val(\''.dol_print_date(dol_now(),'%H').'\');';
				if ($fullday) $reset_scripts .= ' } ';
			}
			// Update the minute part
			if ($m)
			{
				if ($fullday) $reset_scripts .= " if (jQuery('#fullday:checked').val() == null) {";
				//$reset_scripts .= 'this.form.elements[\''.$prefix.'min\'].value=formatDate(new Date(), \'mm\'); ';
				$reset_scripts .= 'jQuery(\'#'.$prefix.'min\').val(\''.dol_print_date(dol_now(),'%M').'\');';
				if ($fullday) $reset_scripts .= ' } ';
			}
			// If reset_scripts is not empty, print the link with the reset_scripts in the onClick
			if ($reset_scripts && empty($conf->dol_optimize_smallscreen))
			{
				$retstring.=' <button class="dpInvisibleButtons datenowlink" id="'.$prefix.'ButtonNow" type="button" name="_useless" value="now" onClick="'.$reset_scripts.'">';
				$retstring.=$langs->trans("Now");
				$retstring.='</button> ';
			}
		}

		// Add a "Plus one hour" link
		if ($conf->use_javascript_ajax && $addplusone)
		{
			// Script which will be inserted in the onClick of the "Add plusone" link
			$reset_scripts = "";

			// Generate the date part, depending on the use or not of the javascript calendar
			$reset_scripts .= 'jQuery(\'#'.$prefix.'\').val(\''.dol_print_date(dol_now(),'day').'\');';
			$reset_scripts .= 'jQuery(\'#'.$prefix.'day\').val(\''.dol_print_date(dol_now(),'%d').'\');';
			$reset_scripts .= 'jQuery(\'#'.$prefix.'month\').val(\''.dol_print_date(dol_now(),'%m').'\');';
			$reset_scripts .= 'jQuery(\'#'.$prefix.'year\').val(\''.dol_print_date(dol_now(),'%Y').'\');';
			// Update the hour part
			if ($h)
			{
				if ($fullday) $reset_scripts .= " if (jQuery('#fullday:checked').val() == null) {";
				$reset_scripts .= 'jQuery(\'#'.$prefix.'hour\').val(\''.dol_print_date(dol_now(),'%H').'\');';
				if ($fullday) $reset_scripts .= ' } ';
			}
			// Update the minute part
			if ($m)
			{
				if ($fullday) $reset_scripts .= " if (jQuery('#fullday:checked').val() == null) {";
				$reset_scripts .= 'jQuery(\'#'.$prefix.'min\').val(\''.dol_print_date(dol_now(),'%M').'\');';
				if ($fullday) $reset_scripts .= ' } ';
			}
			// If reset_scripts is not empty, print the link with the reset_scripts in the onClick
			if ($reset_scripts && empty($conf->dol_optimize_smallscreen))
			{
				$retstring.=' <button class="dpInvisibleButtons datenowlink" id="'.$prefix.'ButtonPlusOne" type="button" name="_useless2" value="plusone" onClick="'.$reset_scripts.'">';
				$retstring.=$langs->trans("DateStartPlusOne");
				$retstring.='</button> ';
			}
		}

		// Add a "Plus one hour" link
		if ($conf->use_javascript_ajax && $adddateof)
		{
			$tmparray=dol_getdate($adddateof);
			$retstring.=' - <button class="dpInvisibleButtons datenowlink" id="dateofinvoice" type="button" name="_dateofinvoice" value="now" onclick="jQuery(\'#re\').val(\''.dol_print_date($adddateof,'day').'\');jQuery(\'#reday\').val(\''.$tmparray['mday'].'\');jQuery(\'#remonth\').val(\''.$tmparray['mon'].'\');jQuery(\'#reyear\').val(\''.$tmparray['year'].'\');">'.$langs->trans("DateInvoice").'</a>';
		}

		return $retstring;
	}

    // phpcs:disable PEAR.NamingConventions.ValidFunctionName.NotCamelCaps
	/**
	 *	Function to show a form to select a duration on a page
	 *
	 *	@param	string	$prefix   		Prefix for input fields
	 *	@param  int	$iSecond  		    Default preselected duration (number of seconds or '')
	 * 	@param	int	$disabled           Disable the combo box
	 * 	@param	string	$typehour		If 'select' then input hour and input min is a combo,
	 *						            if 'text' input hour is in text and input min is a text,
	 *						            if 'textselect' input hour is in text and input min is a combo
	 *  @param	integer	$minunderhours	If 1, show minutes selection under the hours
	 * 	@param	int	$nooutput		    Do not output html string but return it
	 *  @return	string|void
	 */
	function select_duration($prefix, $iSecond='', $disabled=0, $typehour='select', $minunderhours=0, $nooutput=0)
	{
        // phpcs:enable
		global $langs;

		$retstring='';

		$hourSelected=0; $minSelected=0;

		// Hours
		if ($iSecond != '')
		{
			require_once DOL_DOCUMENT_ROOT.'/core/lib/date.lib.php';

			$hourSelected = convertSecondToTime($iSecond,'allhour');
			$minSelected = convertSecondToTime($iSecond,'min');
		}

		if ($typehour=='select' )
		{
			$retstring.='<select class="flat" id="select_'.$prefix.'hour" name="'.$prefix.'hour"'.($disabled?' disabled':'').'>';
			for ($hour = 0; $hour < 25; $hour++)	// For a duration, we allow 24 hours
			{
				$retstring.='<option value="'.$hour.'"';
				if ($hourSelected == $hour)
				{
					$retstring.=" selected";
				}
				$retstring.=">".$hour."</option>";
			}
			$retstring.="</select>";
		}
		elseif ($typehour=='text' || $typehour=='textselect')
		{
			$retstring.='<input placeholder="'.$langs->trans('HourShort').'" type="number" min="0" size="1" name="'.$prefix.'hour"'.($disabled?' disabled':'').' class="flat maxwidth50 inputhour" value="'.(($hourSelected != '')?((int) $hourSelected):'').'">';
		}
		else return 'BadValueForParameterTypeHour';

		if ($typehour!='text') $retstring.=' '.$langs->trans('HourShort');
		else $retstring.='<span class="hideonsmartphone">:</span>';

		// Minutes
		if ($minunderhours) $retstring.='<br>';
		else $retstring.='<span class="hideonsmartphone">&nbsp;</span>';

		if ($typehour=='select' || $typehour=='textselect')
		{
			$retstring.='<select class="flat" id="select_'.$prefix.'min" name="'.$prefix.'min"'.($disabled?' disabled':'').'>';
			for ($min = 0; $min <= 55; $min=$min+5)
			{
				$retstring.='<option value="'.$min.'"';
				if ($minSelected == $min) $retstring.=' selected';
				$retstring.='>'.$min.'</option>';
			}
			$retstring.="</select>";
		}
		elseif ($typehour=='text' )
		{
			$retstring.='<input placeholder="'.$langs->trans('MinuteShort').'" type="number" min="0" size="1" name="'.$prefix.'min"'.($disabled?' disabled':'').' class="flat maxwidth50 inputminute" value="'.(($minSelected != '')?((int) $minSelected):'').'">';
		}

		if ($typehour!='text') $retstring.=' '.$langs->trans('MinuteShort');

		//$retstring.="&nbsp;";

		if (! empty($nooutput)) return $retstring;

		print $retstring;
		return;
	}


	/**
	 * Generic method to select a component from a combo list.
	 * This is the generic method that will replace all specific existing methods.
	 *
	 * @param 	string			$objectdesc			Objectclassname:Objectclasspath
	 * @param	string			$htmlname			Name of HTML select component
	 * @param	int				$preselectedvalue	Preselected value (ID of element)
	 * @param	string			$showempty			''=empty values not allowed, 'string'=value show if we allow empty values (for example 'All', ...)
	 * @param	string			$searchkey			Search criteria
	 * @param	string			$placeholder		Place holder
	 * @param	string			$morecss			More CSS
	 * @param	string			$moreparams			More params provided to ajax call
	 * @param	int				$forcecombo			Force to load all values and output a standard combobox (with no beautification)
	 * @return	string								Return HTML string
	 * @see selectForFormsList select_thirdparty
	 */
	function selectForForms($objectdesc, $htmlname, $preselectedvalue, $showempty='', $searchkey='', $placeholder='', $morecss='', $moreparams='', $forcecombo=0)
	{
		global $conf, $user;

		$objecttmp = null;

		$InfoFieldList = explode(":", $objectdesc);
		$classname=$InfoFieldList[0];
		$classpath=$InfoFieldList[1];
		if (! empty($classpath))
		{
			dol_include_once($classpath);
			if ($classname && class_exists($classname))
			{
				$objecttmp = new $classname($this->db);
			}
		}
		if (! is_object($objecttmp))
		{
			dol_syslog('Error bad setup of type for field '.$InfoFieldList, LOG_WARNING);
			return 'Error bad setup of type for field '.join(',', $InfoFieldList);
		}

		$prefixforautocompletemode=$objecttmp->element;
		if ($prefixforautocompletemode == 'societe') $prefixforautocompletemode='company';
		$confkeyforautocompletemode=strtoupper($prefixforautocompletemode).'_USE_SEARCH_TO_SELECT';	// For example COMPANY_USE_SEARCH_TO_SELECT

		dol_syslog(get_class($this)."::selectForForms", LOG_DEBUG);

		$out='';
		if (! empty($conf->use_javascript_ajax) && ! empty($conf->global->$confkeyforautocompletemode) && ! $forcecombo)
		{
			$objectdesc=$classname.':'.$classpath;
			$urlforajaxcall = DOL_URL_ROOT.'/core/ajax/selectobject.php';
			//if ($objecttmp->element == 'societe') $urlforajaxcall = DOL_URL_ROOT.'/societe/ajax/company.php';

			// No immediate load of all database
			$urloption='htmlname='.$htmlname.'&outjson=1&objectdesc='.$objectdesc.($moreparams?$moreparams:'');
			// Activate the auto complete using ajax call.
			$out.=  ajax_autocompleter($preselectedvalue, $htmlname, $urlforajaxcall, $urloption, $conf->global->$confkeyforautocompletemode, 0, array());
			$out.= '<style type="text/css">.ui-autocomplete { z-index: 250; }</style>';
			if ($placeholder) $placeholder=' placeholder="'.$placeholder.'"';
			$out.= '<input type="text" class="'.$morecss.'" name="search_'.$htmlname.'" id="search_'.$htmlname.'" value="'.$preselectedvalue.'"'.$placeholder.' />';
		}
		else
		{
			// Immediate load of all database
			$out.=$this->selectForFormsList($objecttmp, $htmlname, $preselectedvalue, $showempty, $searchkey, $placeholder, $morecss, $moreparams, $forcecombo);
		}

		return $out;
	}

	/**
	 * Output html form to select an object.
	 * Note, this function is called by selectForForms or by ajax selectobject.php
	 *
	 * @param 	Object			$objecttmp			Object
	 * @param	string			$htmlname			Name of HTML select component
	 * @param	int				$preselectedvalue	Preselected value (ID of element)
	 * @param	string			$showempty			''=empty values not allowed, 'string'=value show if we allow empty values (for example 'All', ...)
	 * @param	string			$searchkey			Search value
	 * @param	string			$placeholder		Place holder
	 * @param	string			$morecss			More CSS
	 * @param	string			$moreparams			More params provided to ajax call
	 * @param	int				$forcecombo			Force to load all values and output a standard combobox (with no beautification)
	 * @param	int				$outputmode			0=HTML select string, 1=Array
	 * @return	string								Return HTML string
	 * @see selectForForms
	 */
	function selectForFormsList($objecttmp, $htmlname, $preselectedvalue, $showempty='', $searchkey='', $placeholder='', $morecss='', $moreparams='', $forcecombo=0, $outputmode=0)
	{
		global $conf, $langs, $user;

		$prefixforautocompletemode=$objecttmp->element;
		if ($prefixforautocompletemode == 'societe') $prefixforautocompletemode='company';
		$confkeyforautocompletemode=strtoupper($prefixforautocompletemode).'_USE_SEARCH_TO_SELECT';	// For example COMPANY_USE_SEARCH_TO_SELECT

		$fieldstoshow='t.ref';
		if (! empty($objecttmp->fields))	// For object that declare it, it is better to use declared fields ( like societe, contact, ...)
		{
			$tmpfieldstoshow='';
			foreach($objecttmp->fields as $key => $val)
			{
				if ($val['showoncombobox']) $tmpfieldstoshow.=($tmpfieldstoshow?',':'').'t.'.$key;
			}
			if ($tmpfieldstoshow) $fieldstoshow = $tmpfieldstoshow;
		}

		$out='';
		$outarray=array();

		$num=0;

		// Search data
		$sql = "SELECT t.rowid, ".$fieldstoshow." FROM ".MAIN_DB_PREFIX .$objecttmp->table_element." as t";
		if ($objecttmp->ismultientitymanaged == 2)
			if (!$user->rights->societe->client->voir && !$user->societe_id) $sql .= ", ".MAIN_DB_PREFIX."societe_commerciaux as sc";
		$sql.= " WHERE 1=1";
		if(! empty($objecttmp->ismultientitymanaged)) $sql.= " AND t.entity IN (".getEntity($objecttmp->table_element).")";
		if ($objecttmp->ismultientitymanaged == 1 && ! empty($user->societe_id))
		{
			if ($objecttmp->element == 'societe') $sql.= " AND t.rowid = ".$user->societe_id;
				else $sql.= " AND t.fk_soc = ".$user->societe_id;
		}
		if ($searchkey != '') $sql.=natural_search(explode(',',$fieldstoshow), $searchkey);
		if ($objecttmp->ismultientitymanaged == 2)
			if (!$user->rights->societe->client->voir && !$user->societe_id) $sql.= " AND t.rowid = sc.fk_soc AND sc.fk_user = " .$user->id;
		$sql.=$this->db->order($fieldstoshow,"ASC");
		//$sql.=$this->db->plimit($limit, 0);

		// Build output string
		$resql=$this->db->query($sql);
		if ($resql)
		{
			if (! $forcecombo)
			{
				include_once DOL_DOCUMENT_ROOT . '/core/lib/ajax.lib.php';
				$out .= ajax_combobox($htmlname, null, $conf->global->$confkeyforautocompletemode);
			}

			// Construct $out and $outarray
			$out.= '<select id="'.$htmlname.'" class="flat'.($morecss?' '.$morecss:'').'"'.($moreparams?' '.$moreparams:'').' name="'.$htmlname.'">'."\n";

			// Warning: Do not use textifempty = ' ' or '&nbsp;' here, or search on key will search on ' key'. Seems it is no more true with selec2 v4
			$textifempty='&nbsp;';

			//if (! empty($conf->use_javascript_ajax) || $forcecombo) $textifempty='';
			if (! empty($conf->global->$confkeyforautocompletemode))
			{
				if ($showempty && ! is_numeric($showempty)) $textifempty=$langs->trans($showempty);
				else $textifempty.=$langs->trans("All");
			}
			if ($showempty) $out.= '<option value="-1">'.$textifempty.'</option>'."\n";

			$num = $this->db->num_rows($resql);
			$i = 0;
			if ($num)
			{
				while ($i < $num)
				{
					$obj = $this->db->fetch_object($resql);
					$label='';
					$tmparray=explode(',', $fieldstoshow);
					foreach($tmparray as $key => $val)
					{
						$val = preg_replace('/t\./','',$val);
						$label .= (($label && $obj->$val)?' - ':'').$obj->$val;
					}
					if (empty($outputmode))
					{
						if ($preselectedvalue > 0 && $preselectedvalue == $obj->rowid)
						{
							$out.= '<option value="'.$obj->rowid.'" selected>'.$label.'</option>';
						}
						else
						{
							$out.= '<option value="'.$obj->rowid.'">'.$label.'</option>';
						}
					}
					else
					{
						array_push($outarray, array('key'=>$obj->rowid, 'value'=>$label, 'label'=>$label));
					}

					$i++;
					if (($i % 10) == 0) $out.="\n";
				}
			}

			$out.= '</select>'."\n";
		}
		else
		{
			dol_print_error($this->db);
		}

		$this->result=array('nbofelement'=>$num);

		if ($outputmode) return $outarray;
		return $out;
	}


	/**
	 *	Return a HTML select string, built from an array of key+value.
	 *  Note: Do not apply langs->trans function on returned content, content may be entity encoded twice.
	 *
	 *	@param	string			$htmlname			Name of html select area. Must start with "multi" if this is a multiselect
	 *	@param	array			$array				Array (key => value)
	 *	@param	string|string[]	$id					Preselected key or preselected keys for multiselect
	 *	@param	int|string		$show_empty			0 no empty value allowed, 1 or string to add an empty value into list (key is -1 and value is '' or '&nbsp;' if 1, key is -1 and value is text if string), <0 to add an empty value with key that is this value.
	 *	@param	int				$key_in_label		1 to show key into label with format "[key] value"
	 *	@param	int				$value_as_key		1 to use value as key
	 *	@param  string			$moreparam			Add more parameters onto the select tag. For example 'style="width: 95%"' to avoid select2 component to go over parent container
	 *	@param  int				$translate			1=Translate and encode value
	 * 	@param	int				$maxlen				Length maximum for labels
	 * 	@param	int				$disabled			Html select box is disabled
	 *  @param	string			$sort				'ASC' or 'DESC' = Sort on label, '' or 'NONE' or 'POS' = Do not sort, we keep original order
	 *  @param	string			$morecss			Add more class to css styles
	 *  @param	int				$addjscombo			Add js combo
	 *  @param  string          $moreparamonempty	Add more param on the empty option line. Not used if show_empty not set
	 *  @param  int             $disablebademail	Check if an email is found into value and if not disable and colorize entry
	 *  @param  int             $nohtmlescape		No html escaping.
	 * 	@return	string								HTML select string.
	 *  @see multiselectarray, selectArrayAjax, selectArrayFilter
	 */
	static function selectarray($htmlname, $array, $id='', $show_empty=0, $key_in_label=0, $value_as_key=0, $moreparam='', $translate=0, $maxlen=0, $disabled=0, $sort='', $morecss='', $addjscombo=0, $moreparamonempty='',$disablebademail=0, $nohtmlescape=0)
	{
		global $conf, $langs;

		// Do we want a multiselect ?
		//$jsbeautify = 0;
		//if (preg_match('/^multi/',$htmlname)) $jsbeautify = 1;
		$jsbeautify = 1;

		if ($value_as_key) $array=array_combine($array, $array);

		$out='';

		// Add code for jquery to use multiselect
		if ($addjscombo && $jsbeautify)
		{
			$minLengthToAutocomplete=0;
			$tmpplugin=empty($conf->global->MAIN_USE_JQUERY_MULTISELECT)?(constant('REQUIRE_JQUERY_MULTISELECT')?constant('REQUIRE_JQUERY_MULTISELECT'):'select2'):$conf->global->MAIN_USE_JQUERY_MULTISELECT;

			// Enhance with select2
			include_once DOL_DOCUMENT_ROOT . '/core/lib/ajax.lib.php';
			$out .= ajax_combobox($htmlname);
		}

		$out.='<select id="'.preg_replace('/^\./','',$htmlname).'" '.($disabled?'disabled ':'').'class="flat '.(preg_replace('/^\./','',$htmlname)).($morecss?' '.$morecss:'').'"';
		$out.=' name="'.preg_replace('/^\./','',$htmlname).'" '.($moreparam?$moreparam:'');
		$out.='>';

		if ($show_empty)
		{
			$textforempty=' ';
			if (! empty($conf->use_javascript_ajax)) $textforempty='&nbsp;';	// If we use ajaxcombo, we need &nbsp; here to avoid to have an empty element that is too small.
			if (! is_numeric($show_empty)) $textforempty=$show_empty;
			$out.='<option class="optiongrey" '.($moreparamonempty?$moreparamonempty.' ':'').'value="'.($show_empty < 0 ? $show_empty : -1).'"'.($id == $show_empty ?' selected':'').'>'.$textforempty.'</option>'."\n";
		}

		if (is_array($array))
		{
			// Translate
			if ($translate)
			{
				foreach($array as $key => $value)
				{
					$array[$key]=$langs->trans($value);
				}
			}

			// Sort
			if ($sort == 'ASC') asort($array);
			elseif ($sort == 'DESC') arsort($array);

			foreach($array as $key => $value)
			{
				$disabled=''; $style='';
				if (! empty($disablebademail))
				{
					if (! preg_match('/&lt;.+@.+&gt;/', $value))
					{
						//$value=preg_replace('/'.preg_quote($a,'/').'/', $b, $value);
						$disabled=' disabled';
						$style=' class="warning"';
					}
				}

				if ($key_in_label)
				{
					if (empty($nohtmlescape)) $selectOptionValue = dol_escape_htmltag($key.' - '.($maxlen?dol_trunc($value,$maxlen):$value));
					else $selectOptionValue = $key.' - '.($maxlen?dol_trunc($value,$maxlen):$value);
				}
				else
				{
					if (empty($nohtmlescape)) $selectOptionValue = dol_escape_htmltag($maxlen?dol_trunc($value,$maxlen):$value);
					else $selectOptionValue = $maxlen?dol_trunc($value,$maxlen):$value;
					if ($value == '' || $value == '-') $selectOptionValue='&nbsp;';
				}

				$out.='<option value="'.$key.'"';
				$out.=$style.$disabled;
				if ($id != '' && $id == $key && ! $disabled) $out.=' selected';		// To preselect a value
				if ($nohtmlescape) $out.=' data-html="'.dol_escape_htmltag($selectOptionValue).'"';
				$out.='>';
				//var_dump($selectOptionValue);
				$out.=$selectOptionValue;
				$out.="</option>\n";
			}
		}

		$out.="</select>";
		return $out;
	}


	/**
	 *	Return a HTML select string, built from an array of key+value, but content returned into select come from an Ajax call of an URL.
	 *  Note: Do not apply langs->trans function on returned content of Ajax service, content may be entity encoded twice.
	 *
	 *	@param	string	$htmlname       		Name of html select area
	 *	@param	string	$url					Url. Must return a json_encode of array(key=>array('text'=>'A text', 'url'=>'An url'), ...)
	 *	@param	string	$id             		Preselected key
	 *	@param  string	$moreparam      		Add more parameters onto the select tag
	 *	@param  string	$moreparamtourl 		Add more parameters onto the Ajax called URL
	 * 	@param	int		$disabled				Html select box is disabled
	 *  @param	int		$minimumInputLength		Minimum Input Length
	 *  @param	string	$morecss				Add more class to css styles
	 *  @param  int     $callurlonselect        If set to 1, some code is added so an url return by the ajax is called when value is selected.
	 *  @param  string  $placeholder            String to use as placeholder
	 *  @param  integer $acceptdelayedhtml      1 = caller is requesting to have html js content not returned but saved into global $delayedhtmlcontent (so caller can show it at end of page to avoid flash FOUC effect)
	 * 	@return	string   						HTML select string
	 *  @see selectArrayFilter, ajax_combobox in ajax.lib.php
	 */
	static function selectArrayAjax($htmlname, $url, $id='', $moreparam='', $moreparamtourl='', $disabled=0, $minimumInputLength=1, $morecss='', $callurlonselect=0, $placeholder='', $acceptdelayedhtml=0)
	{
		global $conf, $langs;
		global $delayedhtmlcontent;

		// TODO Use an internal dolibarr component instead of select2
		if (empty($conf->global->MAIN_USE_JQUERY_MULTISELECT) && ! defined('REQUIRE_JQUERY_MULTISELECT')) return '';

		$out='<select type="text" class="'.$htmlname.($morecss?' '.$morecss:'').'" '.($moreparam?$moreparam.' ':'').'name="'.$htmlname.'"></select>';

		$tmpplugin='select2';
		$outdelayed="\n".'<!-- JS CODE TO ENABLE '.$tmpplugin.' for id '.$htmlname.' -->
	    	<script>
	    	$(document).ready(function () {

    	        '.($callurlonselect ? 'var saveRemoteData = [];':'').'

                $(".'.$htmlname.'").select2({
			    	ajax: {
				    	dir: "ltr",
				    	url: "'.$url.'",
				    	dataType: \'json\',
				    	delay: 250,
				    	data: function (params) {
				    		return {
						    	q: params.term, 	// search term
				    			page: params.page
				    		};
			    		},
			    		processResults: function (data) {
			    			// parse the results into the format expected by Select2.
			    			// since we are using custom formatting functions we do not need to alter the remote JSON data
			    			//console.log(data);
							saveRemoteData = data;
				    	    /* format json result for select2 */
				    	    result = []
				    	    $.each( data, function( key, value ) {
				    	       result.push({id: key, text: value.text});
                            });
			    			//return {results:[{id:\'none\', text:\'aa\'}, {id:\'rrr\', text:\'Red\'},{id:\'bbb\', text:\'Search a into projects\'}], more:false}
			    			//console.log(result);
			    			return {results: result, more: false}
			    		},
			    		cache: true
			    	},
	 				language: select2arrayoflanguage,
					containerCssClass: \':all:\',					/* Line to add class of origin SELECT propagated to the new <span class="select2-selection...> tag */
				    placeholder: "'.dol_escape_js($placeholder).'",
			    	escapeMarkup: function (markup) { return markup; }, 	// let our custom formatter work
			    	minimumInputLength: '.$minimumInputLength.',
			        formatResult: function(result, container, query, escapeMarkup) {
                        return escapeMarkup(result.text);
                    },
			    });

                '.($callurlonselect ? '
                /* Code to execute a GET when we select a value */
                $(".'.$htmlname.'").change(function() {
			    	var selected = $(".'.$htmlname.'").val();
                	console.log("We select in selectArrayAjax the entry "+selected)
			        $(".'.$htmlname.'").val("");  /* reset visible combo value */
    			    $.each( saveRemoteData, function( key, value ) {
    				        if (key == selected)
    			            {
    			                 console.log("selectArrayAjax - Do a redirect to "+value.url)
    			                 location.assign(value.url);
    			            }
                    });
    			});' : '' ) . '

    	   });
	       </script>';

		if ($acceptdelayedhtml)
		{
			$delayedhtmlcontent.=$outdelayed;
		}
		else
		{
			$out.=$outdelayed;
		}
		return $out;
	}

	/**
	 *	Return a HTML select string, built from an array of key+value, but content returned into select is defined into $array parameter.
	 *  Note: Do not apply langs->trans function on returned content of Ajax service, content may be entity encoded twice.
	 *
	 *	@param	string	$htmlname       		Name of html select area
	 *	@param	string	$array					Array (key=>array('text'=>'A text', 'url'=>'An url'), ...)
	 *	@param	string	$id             		Preselected key
	 *	@param  string	$moreparam      		Add more parameters onto the select tag
	 *	@param	int		$disableFiltering		If set to 1, results are not filtered with searched string
	 * 	@param	int		$disabled				Html select box is disabled
	 *  @param	int		$minimumInputLength		Minimum Input Length
	 *  @param	string	$morecss				Add more class to css styles
	 *  @param  int     $callurlonselect        If set to 1, some code is added so an url return by the ajax is called when value is selected.
	 *  @param  string  $placeholder            String to use as placeholder
	 *  @param  integer $acceptdelayedhtml      1 = caller is requesting to have html js content not returned but saved into global $delayedhtmlcontent (so caller can show it at end of page to avoid flash FOUC effect)
	 * 	@return	string   						HTML select string
	 *  @see selectArrayAjax, ajax_combobox in ajax.lib.php
	 */
	static function selectArrayFilter($htmlname, $array, $id='', $moreparam='', $disableFiltering=0, $disabled=0, $minimumInputLength=1, $morecss='', $callurlonselect=0, $placeholder='', $acceptdelayedhtml=0)
	{
		global $conf, $langs;
		global $delayedhtmlcontent;

		// TODO Use an internal dolibarr component instead of select2
		if (empty($conf->global->MAIN_USE_JQUERY_MULTISELECT) && ! defined('REQUIRE_JQUERY_MULTISELECT')) return '';

		$out='<select type="text" class="'.$htmlname.($morecss?' '.$morecss:'').'" '.($moreparam?$moreparam.' ':'').'name="'.$htmlname.'"><option></option></select>';

		$formattedarrayresult = array();

		foreach($array as $key => $value) {
			$o = new stdClass();
			$o->id = $key;
			$o->text = $value['text'];
			$o->url = $value['url'];
			$formattedarrayresult[] = $o;
		}

		$tmpplugin='select2';
		$outdelayed="\n".'<!-- JS CODE TO ENABLE '.$tmpplugin.' for id '.$htmlname.' -->
			<script>
			$(document).ready(function () {
				var data = '.json_encode($formattedarrayresult).';

				'.($callurlonselect ? 'var saveRemoteData = '.json_encode($array).';':'').'

				$(".'.$htmlname.'").select2({
					data: data,
					language: select2arrayoflanguage,
					containerCssClass: \':all:\',					/* Line to add class of origin SELECT propagated to the new <span class="select2-selection...> tag */
					placeholder: "'.dol_escape_js($placeholder).'",
					escapeMarkup: function (markup) { return markup; }, 	// let our custom formatter work
					minimumInputLength: '.$minimumInputLength.',
					formatResult: function(result, container, query, escapeMarkup) {
						return escapeMarkup(result.text);
					},
					matcher: function (params, data) {

						if(! data.id) return null;';

		if($callurlonselect) {
			$outdelayed.='

						var urlBase = data.url;
						var separ = urlBase.indexOf("?") >= 0 ? "&" : "?";
						/* console.log("params.term="+params.term); */
						/* console.log("params.term encoded="+encodeURIComponent(params.term)); */
						saveRemoteData[data.id].url = urlBase + separ + "sall=" + encodeURIComponent(params.term);';
		}

		if(! $disableFiltering) {
			$outdelayed.='

						if(data.text.match(new RegExp(params.term))) {
							return data;
						}

						return null;';
		} else {
			$outdelayed.='

						return data;';
		}

		$outdelayed.='
					}
				});

				'.($callurlonselect ? '
				/* Code to execute a GET when we select a value */
				$(".'.$htmlname.'").change(function() {
					var selected = $(".'.$htmlname.'").val();
					console.log("We select "+selected)

					$(".'.$htmlname.'").val("");  /* reset visible combo value */
					$.each( saveRemoteData, function( key, value ) {
						if (key == selected)
						{
							console.log("selectArrayAjax - Do a redirect to "+value.url)
							location.assign(value.url);
						}
					});
				});' : '' ) . '

			});
			</script>';

		if ($acceptdelayedhtml)
		{
			$delayedhtmlcontent.=$outdelayed;
		}
		else
		{
			$out.=$outdelayed;
		}
		return $out;
	}

	/**
	 *	Show a multiselect form from an array.
	 *
	 *	@param	string	$htmlname		Name of select
	 *	@param	array	$array			Array with key+value
	 *	@param	array	$selected		Array with key+value preselected
	 *	@param	int		$key_in_label   1 pour afficher la key dans la valeur "[key] value"
	 *	@param	int		$value_as_key   1 to use value as key
	 *	@param  string	$morecss        Add more css style
	 *	@param  int		$translate		Translate and encode value
	 *  @param	int		$width			Force width of select box. May be used only when using jquery couch. Example: 250, 95%
	 *  @param	string	$moreattrib		Add more options on select component. Example: 'disabled'
	 *  @param	string	$elemtype		Type of element we show ('category', ...)
	 *  @param	string	$placeholder	String to use as placeholder
	 *  @param	int		$addjscombo		Add js combo
	 *	@return	string					HTML multiselect string
	 *  @see selectarray, selectArrayAjax, selectArrayFilter
	 */
	static function multiselectarray($htmlname, $array, $selected=array(), $key_in_label=0, $value_as_key=0, $morecss='', $translate=0, $width=0, $moreattrib='', $elemtype='', $placeholder='', $addjscombo=-1)
	{
		global $conf, $langs;

		$out = '';

		if ($addjscombo < 0) {
		    if (empty($conf->global->MAIN_OPTIMIZEFORTEXTBROWSER)) $addjscombo = 1;
		    else $addjscombo = 0;
		}

		// Add code for jquery to use multiselect
		if (! empty($conf->global->MAIN_USE_JQUERY_MULTISELECT) || defined('REQUIRE_JQUERY_MULTISELECT'))
		{
			$out.="\n".'<!-- JS CODE TO ENABLE '.$tmpplugin.' for id '.$htmlname.' -->
						<script>'."\n";
			if ($addjscombo == 1)
			{
				$tmpplugin=empty($conf->global->MAIN_USE_JQUERY_MULTISELECT)?constant('REQUIRE_JQUERY_MULTISELECT'):$conf->global->MAIN_USE_JQUERY_MULTISELECT;
				$out.=	'function formatResult(record) {'."\n";
				if ($elemtype == 'category')
				{
					$out.='	//return \'<span><img src="'.DOL_URL_ROOT.'/theme/eldy/img/object_category.png'.'"> <a href="'.DOL_URL_ROOT.'/categories/viewcat.php?type=0&id=\'+record.id+\'">\'+record.text+\'</a></span>\';
									  	return \'<span><img src="'.DOL_URL_ROOT.'/theme/eldy/img/object_category.png'.'"> \'+record.text+\'</span>\';';
				}
				else
				{
					$out.='return record.text;';
				}
				$out.=	'};'."\n";
				$out.=	'function formatSelection(record) {'."\n";
				if ($elemtype == 'category')
				{
					$out.='	//return \'<span><img src="'.DOL_URL_ROOT.'/theme/eldy/img/object_category.png'.'"> <a href="'.DOL_URL_ROOT.'/categories/viewcat.php?type=0&id=\'+record.id+\'">\'+record.text+\'</a></span>\';
									  	return \'<span><img src="'.DOL_URL_ROOT.'/theme/eldy/img/object_category.png'.'"> \'+record.text+\'</span>\';';
				}
				else
				{
					$out.='return record.text;';
				}
				$out.=	'};'."\n";
				$out.=	'$(document).ready(function () {
							$(\'#'.$htmlname.'\').'.$tmpplugin.'({
								dir: \'ltr\',
								// Specify format function for dropdown item
								formatResult: formatResult,
							 	templateResult: formatResult,		/* For 4.0 */
								// Specify format function for selected item
								formatSelection: formatSelection,
							 	templateResult: formatSelection		/* For 4.0 */
							});
						});'."\n";
			}
			elseif ($addjscombo == 2)
			{
				// Add other js lib
				// ...
				$out.= '$(document).ready(function () {
							$(\'#'.$htmlname.'\').multiSelect({
								containerHTML: \'<div class="multi-select-container">\',
								menuHTML: \'<div class="multi-select-menu">\',
								buttonHTML: \'<span class="multi-select-button '.$morecss.'">\',
								menuItemHTML: \'<label class="multi-select-menuitem">\',
								activeClass: \'multi-select-container--open\',
								noneText: \''.$placeholder.'\'
							});
						})';
			}
			$out.=	'</script>';
		}

		// Try also magic suggest

		$out .= '<select id="'.$htmlname.'" class="multiselect'.($morecss?' '.$morecss:'').'" multiple name="'.$htmlname.'[]"'.($moreattrib?' '.$moreattrib:'').($width?' style="width: '.(preg_match('/%/',$width)?$width:$width.'px').'"':'').'>'."\n";
		if (is_array($array) && ! empty($array))
		{
			if ($value_as_key) $array=array_combine($array, $array);

			if (! empty($array))
			{
				foreach ($array as $key => $value)
				{
					$out.= '<option value="'.$key.'"';
					if (is_array($selected) && ! empty($selected) && in_array($key, $selected) && !empty($key))
					{
						$out.= ' selected';
					}
					$out.= '>';

					$newval = ($translate ? $langs->trans($value) : $value);
					$newval = ($key_in_label ? $key.' - '.$newval : $newval);
					$out.= dol_htmlentitiesbr($newval);
					$out.= '</option>'."\n";
				}
			}
		}
		$out.= '</select>'."\n";

		return $out;
	}


	/**
	 *	Show a multiselect dropbox from an array.
	 *
	 *	@param	string	$htmlname		Name of HTML field
	 *	@param	array	$array			Array with array of fields we could show. This array may be modified according to setup of user.
	 *  @param  string  $varpage        Id of context for page. Can be set by caller with $varpage=(empty($contextpage)?$_SERVER["PHP_SELF"]:$contextpage);
	 *	@return	string					HTML multiselect string
	 *  @see selectarray
	 */
	static function multiSelectArrayWithCheckbox($htmlname, &$array, $varpage)
	{
		global $conf,$langs,$user;

		if (! empty($conf->global->MAIN_OPTIMIZEFORTEXTBROWSER)) return '';

		$tmpvar="MAIN_SELECTEDFIELDS_".$varpage;
		if (! empty($user->conf->$tmpvar))
		{
			$tmparray=explode(',', $user->conf->$tmpvar);
			foreach($array as $key => $val)
			{
				//var_dump($key);
				//var_dump($tmparray);
				if (in_array($key, $tmparray)) $array[$key]['checked']=1;
				else $array[$key]['checked']=0;
			}
		}
		//var_dump($array);

		$lis='';
		$listcheckedstring='';

		foreach($array as $key => $val)
		{
		   /* var_dump($val);
            var_dump(array_key_exists('enabled', $val));
            var_dump(!$val['enabled']);*/
		   if (array_key_exists('enabled', $val) && isset($val['enabled']) && ! $val['enabled'])
		   {
			   unset($array[$key]);     // We don't want this field
			   continue;
		   }
		   if ($val['label'])
		   {
		   	$lis.='<li><input type="checkbox" id="checkbox'.$key.'" value="'.$key.'"'.(empty($val['checked'])?'':' checked="checked"').'/><label for="checkbox'.$key.'">'.dol_escape_htmltag($langs->trans($val['label'])).'</label></li>';
			   $listcheckedstring.=(empty($val['checked'])?'':$key.',');
		   }
		}

		$out ='<!-- Component multiSelectArrayWithCheckbox '.$htmlname.' -->

        <dl class="dropdown">
            <dt>
            <a href="#">
              '.img_picto('','list').'
            </a>
            <input type="hidden" class="'.$htmlname.'" name="'.$htmlname.'" value="'.$listcheckedstring.'">
            </dt>
            <dd class="dropdowndd">
                <div class="multiselectcheckbox'.$htmlname.'">
                    <ul class="ul'.$htmlname.'">
                    '.$lis.'
                    </ul>
                </div>
            </dd>
        </dl>

        <script type="text/javascript">
          jQuery(document).ready(function () {
              $(\'.multiselectcheckbox'.$htmlname.' input[type="checkbox"]\').on(\'click\', function () {
                  console.log("A new field was added/removed")
                  $("input:hidden[name=formfilteraction]").val(\'listafterchangingselectedfields\')
                  var title = $(this).val() + ",";
                  if ($(this).is(\':checked\')) {
                      $(\'.'.$htmlname.'\').val(title + $(\'.'.$htmlname.'\').val());
                  }
                  else {
                      $(\'.'.$htmlname.'\').val( $(\'.'.$htmlname.'\').val().replace(title, \'\') )
                  }
                  // Now, we submit page
                  $(this).parents(\'form:first\').submit();
              });
           });
        </script>

        ';
		return $out;
	}

	/**
	 * 	Render list of categories linked to object with id $id and type $type
	 *
	 * 	@param		int		$id				Id of object
	 * 	@param		string	$type			Type of category ('member', 'customer', 'supplier', 'product', 'contact'). Old mode (0, 1, 2, ...) is deprecated.
	 *  @param		int		$rendermode		0=Default, use multiselect. 1=Emulate multiselect (recommended)
	 * 	@return		string					String with categories
	 */
	function showCategories($id, $type, $rendermode=0)
	{
		global $db;

		include_once DOL_DOCUMENT_ROOT.'/categories/class/categorie.class.php';

		$cat = new Categorie($db);
		$categories = $cat->containing($id, $type);

		if ($rendermode == 1)
		{
			$toprint = array();
			foreach($categories as $c)
			{
				$ways = $c->print_all_ways();       // $ways[0] = "ccc2 >> ccc2a >> ccc2a1" with html formated text
				foreach($ways as $way)
				{
					$toprint[] = '<li class="select2-search-choice-dolibarr noborderoncategories"'.($c->color?' style="background: #'.$c->color.';"':' style="background: #aaa"').'>'.img_object('','category').' '.$way.'</li>';
				}
			}
			return '<div class="select2-container-multi-dolibarr" style="width: 90%;"><ul class="select2-choices-dolibarr">'.implode(' ', $toprint).'</ul></div>';
		}

		if ($rendermode == 0)
		{
			$cate_arbo = $this->select_all_categories($type, '', 'parent', 64, 0, 1);
			foreach($categories as $c) {
				$arrayselected[] = $c->id;
			}

			return $this->multiselectarray('categories', $cate_arbo, $arrayselected, '', 0, '', 0, '100%', 'disabled', 'category');
		}

		return 'ErrorBadValueForParameterRenderMode';	// Should not happened
	}


	/**
	 *  Show linked object block.
	 *
	 *  @param	CommonObject	$object		      Object we want to show links to
	 *  @param  string          $morehtmlright    More html to show on right of title
	 *  @param  array           $compatibleImportElementsList  Array of compatibles elements object for "import from" action
	 *  @return	int							      <0 if KO, >=0 if OK
	 */
	function showLinkedObjectBlock($object, $morehtmlright='',$compatibleImportElementsList=false)
	{
		global $conf,$langs,$hookmanager;
		global $bc;

		$object->fetchObjectLinked();

		// Bypass the default method
		$hookmanager->initHooks(array('commonobject'));
		$parameters=array(
			'morehtmlright' => $morehtmlright,
		    'compatibleImportElementsList' => &$compatibleImportElementsList,
		);
		$reshook=$hookmanager->executeHooks('showLinkedObjectBlock',$parameters,$object,$action);    // Note that $action and $object may have been modified by hook

		if (empty($reshook))
		{
			$nbofdifferenttypes = count($object->linkedObjects);

			print '<!-- showLinkedObjectBlock -->';
			print load_fiche_titre($langs->trans('RelatedObjects'), $morehtmlright, '', 0, 0, 'showlinkedobjectblock');


			print '<div class="div-table-responsive-no-min">';
			print '<table class="noborder allwidth" data-block="showLinkedObject" data-element="'.$object->element.'"  data-elementid="'.$object->id.'"   >';

			print '<tr class="liste_titre">';
			print '<td>'.$langs->trans("Type").'</td>';
			print '<td>'.$langs->trans("Ref").'</td>';
			print '<td class="center"></td>';
			print '<td class="center">'.$langs->trans("Date").'</td>';
			print '<td class="right">'.$langs->trans("AmountHTShort").'</td>';
			print '<td class="right">'.$langs->trans("Status").'</td>';
			print '<td></td>';
			print '</tr>';

			$nboftypesoutput=0;

			foreach($object->linkedObjects as $objecttype => $objects)
			{
				$tplpath = $element = $subelement = $objecttype;

				// to display inport button on tpl
				$showImportButton=false;
				if(!empty($compatibleImportElementsList) && in_array($element,$compatibleImportElementsList)){
				    $showImportButton=true;
				}

				if ($objecttype != 'supplier_proposal' && preg_match('/^([^_]+)_([^_]+)/i',$objecttype,$regs))
				{
					$element = $regs[1];
					$subelement = $regs[2];
					$tplpath = $element.'/'.$subelement;
				}
				$tplname='linkedobjectblock';

				// To work with non standard path
				if ($objecttype == 'facture')          {
					$tplpath = 'compta/'.$element;
					if (empty($conf->facture->enabled)) continue;	// Do not show if module disabled
				}
				else if ($objecttype == 'facturerec')          {
					$tplpath = 'compta/facture';
					$tplname = 'linkedobjectblockForRec';
					if (empty($conf->facture->enabled)) continue;	// Do not show if module disabled
				}
				else if ($objecttype == 'propal')           {
					$tplpath = 'comm/'.$element;
					if (empty($conf->propal->enabled)) continue;	// Do not show if module disabled
				}
				else if ($objecttype == 'supplier_proposal')           {
					if (empty($conf->supplier_proposal->enabled)) continue;	// Do not show if module disabled
				}
				else if ($objecttype == 'shipping' || $objecttype == 'shipment') {
					$tplpath = 'expedition';
					if (empty($conf->expedition->enabled)) continue;	// Do not show if module disabled
				}
        		else if ($objecttype == 'reception') {
        			$tplpath = 'reception';
        			if (empty($conf->reception->enabled)) continue;	// Do not show if module disabled
        		}
				else if ($objecttype == 'delivery')         {
					$tplpath = 'livraison';
					if (empty($conf->expedition->enabled)) continue;	// Do not show if module disabled
				}
				else if ($objecttype == 'invoice_supplier') {
					$tplpath = 'fourn/facture';
				}
				else if ($objecttype == 'order_supplier')   {
					$tplpath = 'fourn/commande';
				}
				else if ($objecttype == 'expensereport')   {
					$tplpath = 'expensereport';
				}
				else if ($objecttype == 'subscription')   {
					$tplpath = 'adherents';
				}

				global $linkedObjectBlock;
				$linkedObjectBlock = $objects;


				// Output template part (modules that overwrite templates must declare this into descriptor)
				$dirtpls=array_merge($conf->modules_parts['tpl'],array('/'.$tplpath.'/tpl'));
				foreach($dirtpls as $reldir)
				{
					if ($nboftypesoutput == ($nbofdifferenttypes - 1))    // No more type to show after
					{
						global $noMoreLinkedObjectBlockAfter;
						$noMoreLinkedObjectBlockAfter=1;
					}

					$res=@include dol_buildpath($reldir.'/'.$tplname.'.tpl.php');
					if ($res)
					{
						$nboftypesoutput++;
						break;
					}
				}
			}

			if (! $nboftypesoutput)
			{
				print '<tr><td class="impair opacitymedium" colspan="7">'.$langs->trans("None").'</td></tr>';
			}

			print '</table>';

			if(!empty($compatibleImportElementsList))
			{
			    $res=@include dol_buildpath('core/tpl/ajax/objectlinked_lineimport.tpl.php');
			}


			print '</div>';

			return $nbofdifferenttypes;
		}
	}

	/**
	 *  Show block with links to link to other objects.
	 *
	 *  @param	CommonObject	$object				Object we want to show links to
	 *  @param	array			$restrictlinksto	Restrict links to some elements, for exemple array('order') or array('supplier_order'). null or array() if no restriction.
	 *  @param	array			$excludelinksto		Do not show links of this type, for exemple array('order') or array('supplier_order'). null or array() if no exclusion.
	 *  @return	string								<0 if KO, >0 if OK
	 */
	function showLinkToObjectBlock($object, $restrictlinksto=array(), $excludelinksto=array())
	{
		global $conf, $langs, $hookmanager;
		global $bc;

		$linktoelem='';
		$linktoelemlist='';
		$listofidcompanytoscan='';

		if (! is_object($object->thirdparty)) $object->fetch_thirdparty();

		$possiblelinks=array();
		if (is_object($object->thirdparty) && ! empty($object->thirdparty->id) && $object->thirdparty->id > 0)
		{
			$listofidcompanytoscan=$object->thirdparty->id;
			if (($object->thirdparty->parent > 0) && ! empty($conf->global->THIRDPARTY_INCLUDE_PARENT_IN_LINKTO)) $listofidcompanytoscan.=','.$object->thirdparty->parent;
			if (($object->fk_project > 0) && ! empty($conf->global->THIRDPARTY_INCLUDE_PROJECT_THIRDPARY_IN_LINKTO))
			{
				include_once DOL_DOCUMENT_ROOT.'/projet/class/project.class.php';
				$tmpproject=new Project($this->db);
				$tmpproject->fetch($object->fk_project);
				if ($tmpproject->socid > 0 && ($tmpproject->socid != $object->thirdparty->id)) $listofidcompanytoscan.=','.$tmpproject->socid;
				unset($tmpproject);
			}

			$possiblelinks=array(
				'propal'=>array('enabled'=>$conf->propal->enabled, 'perms'=>1, 'label'=>'LinkToProposal', 'sql'=>"SELECT s.rowid as socid, s.nom as name, s.client, t.rowid, t.ref, t.ref_client, t.total_ht FROM ".MAIN_DB_PREFIX."societe as s, ".MAIN_DB_PREFIX."propal as t WHERE t.fk_soc = s.rowid AND t.fk_soc IN (".$listofidcompanytoscan.') AND t.entity IN ('.getEntity('propal').')'),
				'order'=>array('enabled'=>$conf->commande->enabled, 'perms'=>1, 'label'=>'LinkToOrder', 'sql'=>"SELECT s.rowid as socid, s.nom as name, s.client, t.rowid, t.ref, t.ref_client, t.total_ht FROM ".MAIN_DB_PREFIX."societe as s, ".MAIN_DB_PREFIX."commande as t WHERE t.fk_soc = s.rowid AND t.fk_soc IN (".$listofidcompanytoscan.') AND t.entity IN ('.getEntity('commande').')'),
				'invoice'=>array('enabled'=>$conf->facture->enabled, 'perms'=>1, 'label'=>'LinkToInvoice', 'sql'=>"SELECT s.rowid as socid, s.nom as name, s.client, t.rowid, t.ref, t.ref_client, t.total as total_ht FROM ".MAIN_DB_PREFIX."societe as s, ".MAIN_DB_PREFIX."facture as t WHERE t.fk_soc = s.rowid AND t.fk_soc IN (".$listofidcompanytoscan.') AND t.entity IN ('.getEntity('invoice').')'),
				'invoice_template'=>array('enabled'=>$conf->facture->enabled, 'perms'=>1, 'label'=>'LinkToTemplateInvoice', 'sql'=>"SELECT s.rowid as socid, s.nom as name, s.client, t.rowid, t.titre as ref, t.total as total_ht FROM ".MAIN_DB_PREFIX."societe as s, ".MAIN_DB_PREFIX."facture_rec as t WHERE t.fk_soc = s.rowid AND t.fk_soc IN (".$listofidcompanytoscan.') AND t.entity IN ('.getEntity('invoice').')'),
				'contrat'=>array('enabled'=>$conf->contrat->enabled , 'perms'=>1, 'label'=>'LinkToContract', 'sql'=>"SELECT s.rowid as socid, s.nom as name, s.client, t.rowid, t.ref, t.ref_supplier, '' as total_ht FROM ".MAIN_DB_PREFIX."societe as s, ".MAIN_DB_PREFIX."contrat as t WHERE t.fk_soc = s.rowid AND t.fk_soc IN (".$listofidcompanytoscan.') AND t.entity IN ('.getEntity('contract').')'),
				'fichinter'=>array('enabled'=>$conf->ficheinter->enabled, 'perms'=>1, 'label'=>'LinkToIntervention', 'sql'=>"SELECT s.rowid as socid, s.nom as name, s.client, t.rowid, t.ref FROM ".MAIN_DB_PREFIX."societe as s, ".MAIN_DB_PREFIX."fichinter as t WHERE t.fk_soc = s.rowid AND t.fk_soc IN (".$listofidcompanytoscan.') AND t.entity IN ('.getEntity('intervention').')'),
				'supplier_proposal'=>array('enabled'=>$conf->supplier_proposal->enabled , 'perms'=>1, 'label'=>'LinkToSupplierProposal', 'sql'=>"SELECT s.rowid as socid, s.nom as name, s.client, t.rowid, t.ref, '' as ref_supplier, t.total_ht FROM ".MAIN_DB_PREFIX."societe as s, ".MAIN_DB_PREFIX."supplier_proposal as t WHERE t.fk_soc = s.rowid AND t.fk_soc IN (".$listofidcompanytoscan.') AND t.entity IN ('.getEntity('supplier_proposal').')'),
				'order_supplier'=>array('enabled'=>$conf->supplier_order->enabled , 'perms'=>1, 'label'=>'LinkToSupplierOrder', 'sql'=>"SELECT s.rowid as socid, s.nom as name, s.client, t.rowid, t.ref, t.ref_supplier, t.total_ht FROM ".MAIN_DB_PREFIX."societe as s, ".MAIN_DB_PREFIX."commande_fournisseur as t WHERE t.fk_soc = s.rowid AND t.fk_soc IN (".$listofidcompanytoscan.') AND t.entity IN ('.getEntity('commande_fournisseur').')'),
				'invoice_supplier'=>array('enabled'=>$conf->supplier_invoice->enabled , 'perms'=>1, 'label'=>'LinkToSupplierInvoice', 'sql'=>"SELECT s.rowid as socid, s.nom as name, s.client, t.rowid, t.ref, t.ref_supplier, t.total_ht FROM ".MAIN_DB_PREFIX."societe as s, ".MAIN_DB_PREFIX."facture_fourn as t WHERE t.fk_soc = s.rowid AND t.fk_soc IN (".$listofidcompanytoscan.') AND t.entity IN ('.getEntity('facture_fourn').')')
			);
		}

		global $action;

		// Can complete the possiblelink array
		$hookmanager->initHooks(array('commonobject'));
		$parameters=array('listofidcompanytoscan' => $listofidcompanytoscan);
		$reshook=$hookmanager->executeHooks('showLinkToObjectBlock',$parameters,$object,$action);    // Note that $action and $object may have been modified by hook

		if (empty($reshook))
		{
			if (is_array($hookmanager->resArray) && count($hookmanager->resArray))
			{
				$possiblelinks=array_merge($possiblelinks, $hookmanager->resArray);
			}
		}
		else if ($reshook > 0)
		{
			if (is_array($hookmanager->resArray) && count($hookmanager->resArray))
			{
				$possiblelinks=$hookmanager->resArray;
			}
		}

		foreach($possiblelinks as $key => $possiblelink)
		{
			$num = 0;

			if (empty($possiblelink['enabled'])) continue;

			if (! empty($possiblelink['perms']) && (empty($restrictlinksto) || in_array($key, $restrictlinksto)) && (empty($excludelinksto) || ! in_array($key, $excludelinksto)))
			{
				print '<div id="'.$key.'list"'.(empty($conf->use_javascript_ajax)?'':' style="display:none"').'>';
				$sql = $possiblelink['sql'];

				$resqllist = $this->db->query($sql);
				if ($resqllist)
				{
					$num = $this->db->num_rows($resqllist);
					$i = 0;

					print '<br>';
					print '<form action="'.$_SERVER["PHP_SELF"].'" method="POST" name="formlinked'.$key.'">';
					print '<input type="hidden" name="action" value="addlink">';
					print '<input type="hidden" name="token" value="'.$_SESSION['newtoken'].'">';
					print '<input type="hidden" name="id" value="'.$object->id.'">';
					print '<input type="hidden" name="addlink" value="'.$key.'">';
					print '<table class="noborder">';
					print '<tr class="liste_titre">';
					print '<td class="nowrap"></td>';
<<<<<<< HEAD
					print '<td class="center">' . $langs->trans("Ref") . '</td>';
					print '<td class="left">' . $langs->trans("RefCustomer") . '</td>';
					print '<td class="right">' . $langs->trans("AmountHTShort") . '</td>';
=======
					print '<td align="center">' . $langs->trans("Ref") . '</td>';
					print '<td class="left">' . $langs->trans("RefCustomer") . '</td>';
					print '<td align="right">' . $langs->trans("AmountHTShort") . '</td>';
>>>>>>> b1a4e3ab
					print '<td class="left">' . $langs->trans("Company") . '</td>';
					print '</tr>';
					while ($i < $num)
					{
						$objp = $this->db->fetch_object($resqllist);

						print '<tr class="oddeven">';
						print '<td aling="left">';
						print '<input type="radio" name="idtolinkto" value=' . $objp->rowid . '>';
						print '</td>';
						print '<td class="center">' . $objp->ref . '</td>';
						print '<td>' . $objp->ref_client . '</td>';
						print '<td class="right">' . price($objp->total_ht) . '</td>';
						print '<td>' . $objp->name . '</td>';
						print '</tr>';
						$i++;
					}
					print '</table>';
					print '<div class="center"><input type="submit" class="button valignmiddle" value="' . $langs->trans('ToLink') . '">&nbsp;&nbsp;&nbsp;&nbsp;&nbsp;<input type="submit" class="button" name="cancel" value="' . $langs->trans('Cancel') . '"></div>';

					print '</form>';
					$this->db->free($resqllist);
				} else {
					dol_print_error($this->db);
				}
				print '</div>';
				if ($num > 0)
				{
				}

				//$linktoelem.=($linktoelem?' &nbsp; ':'');
				if ($num > 0) $linktoelemlist.='<li><a href="#linkto'.$key.'" class="linkto dropdowncloseonclick" rel="'.$key.'">' . $langs->trans($possiblelink['label']) .' ('.$num.')</a></li>';
				//else $linktoelem.=$langs->trans($possiblelink['label']);
				else $linktoelemlist.='<li><span class="linktodisabled">' . $langs->trans($possiblelink['label']) . ' (0)</span></li>';
			}
		}

		if ($linktoelemlist)
		{
			$linktoelem='
    		<dl class="dropdown" id="linktoobjectname">
    		';
			if (! empty($conf->use_javascript_ajax)) $linktoelem.='<dt><a href="#linktoobjectname">'.$langs->trans("LinkTo").'...</a></dt>';
			$linktoelem.='<dd>
    		<div class="multiselectlinkto">
    		<ul class="ulselectedfields">'.$linktoelemlist.'
    		</ul>
    		</div>
    		</dd>
    		</dl>';
		}
		else
		{
			$linktoelem='';
		}

		if (! empty($conf->use_javascript_ajax))
		{
		  print '<!-- Add js to show linkto box -->
				<script>
				jQuery(document).ready(function() {
					jQuery(".linkto").click(function() {
						console.log("We choose to show/hide link for rel="+jQuery(this).attr(\'rel\'));
					    jQuery("#"+jQuery(this).attr(\'rel\')+"list").toggle();
						jQuery(this).toggle();
					});
				});
				</script>
		  ';
		}

		return $linktoelem;
	}

	/**
	 *	Return an html string with a select combo box to choose yes or no
	 *
	 *	@param	string		$htmlname		Name of html select field
	 *	@param	string		$value			Pre-selected value
	 *	@param	int			$option			0 return yes/no, 1 return 1/0
	 *	@param	bool		$disabled		true or false
	 *  @param	int      	$useempty		1=Add empty line
	 *	@return	string						See option
	 */
	function selectyesno($htmlname, $value='', $option=0, $disabled=false, $useempty=0)
	{
		global $langs;

		$yes="yes"; $no="no";
		if ($option)
		{
			$yes="1";
			$no="0";
		}

		$disabled = ($disabled ? ' disabled' : '');

		$resultyesno = '<select class="flat width75" id="'.$htmlname.'" name="'.$htmlname.'"'.$disabled.'>'."\n";
		if ($useempty) $resultyesno .= '<option value="-1"'.(($value < 0)?' selected':'').'>&nbsp;</option>'."\n";
		if (("$value" == 'yes') || ($value == 1))
		{
			$resultyesno .= '<option value="'.$yes.'" selected>'.$langs->trans("Yes").'</option>'."\n";
			$resultyesno .= '<option value="'.$no.'">'.$langs->trans("No").'</option>'."\n";
		}
		else
	   {
	   		$selected=(($useempty && $value != '0' && $value != 'no')?'':' selected');
			$resultyesno .= '<option value="'.$yes.'">'.$langs->trans("Yes").'</option>'."\n";
			$resultyesno .= '<option value="'.$no.'"'.$selected.'>'.$langs->trans("No").'</option>'."\n";
		}
		$resultyesno .= '</select>'."\n";
		return $resultyesno;
	}



    // phpcs:disable PEAR.NamingConventions.ValidFunctionName.NotCamelCaps
	/**
	 *  Return list of export templates
	 *
	 *  @param	string	$selected          Id modele pre-selectionne
	 *  @param  string	$htmlname          Name of HTML select
	 *  @param  string	$type              Type of searched templates
	 *  @param  int		$useempty          Affiche valeur vide dans liste
	 *  @return	void
	 */
	function select_export_model($selected='',$htmlname='exportmodelid',$type='',$useempty=0)
	{
        // phpcs:enable
		$sql = "SELECT rowid, label";
		$sql.= " FROM ".MAIN_DB_PREFIX."export_model";
		$sql.= " WHERE type = '".$type."'";
		$sql.= " ORDER BY rowid";
		$result = $this->db->query($sql);
		if ($result)
		{
			print '<select class="flat" id="select_'.$htmlname.'" name="'.$htmlname.'">';
			if ($useempty)
			{
				print '<option value="-1">&nbsp;</option>';
			}

			$num = $this->db->num_rows($result);
			$i = 0;
			while ($i < $num)
			{
				$obj = $this->db->fetch_object($result);
				if ($selected == $obj->rowid)
				{
					print '<option value="'.$obj->rowid.'" selected>';
				}
				else
				{
					print '<option value="'.$obj->rowid.'">';
				}
				print $obj->label;
				print '</option>';
				$i++;
			}
			print "</select>";
		}
		else {
			dol_print_error($this->db);
		}
	}

	/**
	 *    Return a HTML area with the reference of object and a navigation bar for a business object
	 *    Note: To complete search with a particular filter on select, you can set $object->next_prev_filter set to define SQL criterias.
	 *
	 *    @param	object	$object			Object to show.
	 *    @param	string	$paramid   		Name of parameter to use to name the id into the URL next/previous link.
	 *    @param	string	$morehtml  		More html content to output just before the nav bar.
	 *    @param	int		$shownav	  	Show Condition (navigation is shown if value is 1).
	 *    @param	string	$fieldid   		Name of field id into database to use for select next and previous (we make the select max and min on this field compared to $object->ref). Use 'none' to disable next/prev.
	 *    @param	string	$fieldref   	Name of field ref of object (object->ref) to show or 'none' to not show ref.
	 *    @param	string	$morehtmlref  	More html to show after ref.
	 *    @param	string	$moreparam  	More param to add in nav link url. Must start with '&...'.
	 *	  @param	int		$nodbprefix		Do not include DB prefix to forge table name.
	 *	  @param	string	$morehtmlleft	More html code to show before ref.
	 *	  @param	string	$morehtmlstatus	More html code to show under navigation arrows (status place).
	 *	  @param	string	$morehtmlright	More html code to show after ref.
	 * 	  @return	string    				Portion HTML with ref + navigation buttons
	 */
	function showrefnav($object,$paramid,$morehtml='',$shownav=1,$fieldid='rowid',$fieldref='ref',$morehtmlref='',$moreparam='',$nodbprefix=0,$morehtmlleft='',$morehtmlstatus='',$morehtmlright='')
	{
		global $langs,$conf,$hookmanager;

		$ret='';
		if (empty($fieldid))  $fieldid='rowid';
		if (empty($fieldref)) $fieldref='ref';

		// Add where from hooks
		if (is_object($hookmanager))
		{
			$parameters=array();
			$reshook=$hookmanager->executeHooks('printFieldListWhere',$parameters, $object);    // Note that $action and $object may have been modified by hook
			$object->next_prev_filter.=$hookmanager->resPrint;
		}
		$previous_ref = $next_ref = '';
		if ($shownav)
		{
			//print "paramid=$paramid,morehtml=$morehtml,shownav=$shownav,$fieldid,$fieldref,$morehtmlref,$moreparam";
			$object->load_previous_next_ref((isset($object->next_prev_filter)?$object->next_prev_filter:''), $fieldid, $nodbprefix);

			$navurl = $_SERVER["PHP_SELF"];
			// Special case for project/task page
			if ($paramid == 'project_ref')
			{
			    if (preg_match('/\/tasks\/(task|contact|note|document)\.php/', $navurl))     // TODO Remove this when nav with project_ref on task pages are ok
			    {
				    $navurl = preg_replace('/\/tasks\/(task|contact|time|note|document)\.php/', '/tasks.php', $navurl);
    				$paramid='ref';
			    }
			}

			// accesskey is for Windows or Linux:  ALT + key for chrome, ALT + SHIFT + KEY for firefox
			// accesskey is for Mac:               CTRL + key for all browsers
			$stringforfirstkey = $langs->trans("KeyboardShortcut");
			if ($conf->browser->name == 'chrome')
			{
				$stringforfirstkey .= ' ALT +';
			}
			elseif ($conf->browser->name == 'firefox')
			{
				$stringforfirstkey .= ' ALT + SHIFT +';
			}
			else
			{
				$stringforfirstkey .= ' CTL +';
			}

			$previous_ref = $object->ref_previous?'<a accesskey="p" title="'.$stringforfirstkey.' p" class="classfortooltip" href="'.$navurl.'?'.$paramid.'='.urlencode($object->ref_previous).$moreparam.'"><i class="fa fa-chevron-left"></i></a>':'<span class="inactive"><i class="fa fa-chevron-left opacitymedium"></i></span>';
			$next_ref     = $object->ref_next?'<a accesskey="n" title="'.$stringforfirstkey.' n" class="classfortooltip" href="'.$navurl.'?'.$paramid.'='.urlencode($object->ref_next).$moreparam.'"><i class="fa fa-chevron-right"></i></a>':'<span class="inactive"><i class="fa fa-chevron-right opacitymedium"></i></span>';
		}

		//print "xx".$previous_ref."x".$next_ref;
		$ret.='<!-- Start banner content --><div style="vertical-align: middle">';

		// Right part of banner
		if ($morehtmlright) $ret.='<div class="inline-block floatleft">'.$morehtmlright.'</div>';

		if ($previous_ref || $next_ref || $morehtml)
		{
			$ret.='<div class="pagination paginationref"><ul class="right">';
		}
		if ($morehtml)
		{
			$ret.='<li class="noborder litext">'.$morehtml.'</li>';
		}
		if ($shownav && ($previous_ref || $next_ref))
		{
			$ret.='<li class="pagination">'.$previous_ref.'</li>';
			$ret.='<li class="pagination">'.$next_ref.'</li>';
		}
		if ($previous_ref || $next_ref || $morehtml)
		{
			$ret.='</ul></div>';
		}

		$parameters=array();
		$reshook=$hookmanager->executeHooks('moreHtmlStatus',$parameters, $object);    // Note that $action and $object may have been modified by hook
		if (empty($reshook)) $morehtmlstatus.=$hookmanager->resPrint;
		else $morehtmlstatus=$hookmanager->resPrint;
		if ($morehtmlstatus) $ret.='<div class="statusref">'.$morehtmlstatus.'</div>';

		$parameters = array();
		$reshook = $hookmanager->executeHooks('moreHtmlRef', $parameters, $object); // Note that $action and $object may have been modified by hook
		if (empty($reshook)) $morehtmlref.=$hookmanager->resPrint;
		elseif ($reshook > 0) $morehtmlref=$hookmanager->resPrint;

		// Left part of banner
		if ($morehtmlleft)
		{
			if ($conf->browser->layout == 'phone') $ret.='<div class="floatleft">'.$morehtmlleft.'</div>';    // class="center" to have photo in middle
			else $ret.='<div class="inline-block floatleft">'.$morehtmlleft.'</div>';
		}

		//if ($conf->browser->layout == 'phone') $ret.='<div class="clearboth"></div>';
		$ret.='<div class="inline-block floatleft valignmiddle refid'.(($shownav && ($previous_ref || $next_ref))?' refidpadding':'').'">';

		// For thirdparty, contact, user, member, the ref is the id, so we show something else
		if ($object->element == 'societe')
		{
			$ret.=dol_htmlentities($object->name);
		}
		else if ($object->element == 'member')
		{
			$ret.=$object->ref.'<br>';
			$fullname=$object->getFullName($langs);
			if ($object->morphy == 'mor' && $object->societe) {
				$ret.= dol_htmlentities($object->societe) . ((! empty($fullname) && $object->societe != $fullname)?' ('.dol_htmlentities($fullname).')':'');
			} else {
				$ret.= dol_htmlentities($fullname) . ((! empty($object->societe) && $object->societe != $fullname)?' ('.dol_htmlentities($object->societe).')':'');
			}
		}
		else if (in_array($object->element, array('contact', 'user', 'usergroup')))
		{
			$ret.=dol_htmlentities($object->getFullName($langs));
		}
		else if (in_array($object->element, array('action', 'agenda')))
		{
			$ret.=$object->ref.'<br>'.$object->label;
		}
		else if (in_array($object->element, array('adherent_type')))
		{
			$ret.=$object->label;
		}
		else if ($object->element == 'ecm_directories')
		{
			$ret.='';
		}
		else if ($fieldref != 'none') $ret.=dol_htmlentities($object->$fieldref);


		if ($morehtmlref)
		{
			$ret.=' '.$morehtmlref;
		}
		$ret.='</div>';

		$ret.='</div><!-- End banner content -->';

		return $ret;
	}


	/**
	 *    	Return HTML code to output a barcode
	 *
	 *     	@param	Object	$object		Object containing data to retrieve file name
	 * 		@param	int		$width			Width of photo
	 * 	  	@return string    				HTML code to output barcode
	 */
	function showbarcode(&$object,$width=100)
	{
		global $conf;

		//Check if barcode is filled in the card
		if (empty($object->barcode)) return '';

		// Complete object if not complete
		if (empty($object->barcode_type_code) || empty($object->barcode_type_coder))
		{
			$result = $object->fetch_barcode();
			//Check if fetch_barcode() failed
			if ($result < 1) return '<!-- ErrorFetchBarcode -->';
		}

		// Barcode image
		$url=DOL_URL_ROOT.'/viewimage.php?modulepart=barcode&generator='.urlencode($object->barcode_type_coder).'&code='.urlencode($object->barcode).'&encoding='.urlencode($object->barcode_type_code);
		$out ='<!-- url barcode = '.$url.' -->';
		$out.='<img src="'.$url.'">';
		return $out;
	}

	/**
	 *    	Return HTML code to output a photo
	 *
	 *    	@param	string		$modulepart			Key to define module concerned ('societe', 'userphoto', 'memberphoto')
	 *     	@param  object		$object				Object containing data to retrieve file name
	 * 		@param	int			$width				Width of photo
	 * 		@param	int			$height				Height of photo (auto if 0)
	 * 		@param	int			$caneditfield		Add edit fields
	 * 		@param	string		$cssclass			CSS name to use on img for photo
	 * 		@param	string		$imagesize		    'mini', 'small' or '' (original)
	 *      @param  int         $addlinktofullsize  Add link to fullsize image
	 *      @param  int         $cache              1=Accept to use image in cache
	 *      @param	string		$forcecapture		Force parameter capture on HTML input file element to ask a smartphone to allow to open camera to take photo. Auto if empty.
	 * 	  	@return string    						HTML code to output photo
	 */
	static function showphoto($modulepart, $object, $width=100, $height=0, $caneditfield=0, $cssclass='photowithmargin', $imagesize='', $addlinktofullsize=1, $cache=0, $forcecapture='')
	{
		global $conf,$langs;

		$entity = (! empty($object->entity) ? $object->entity : $conf->entity);
		$id = (! empty($object->id) ? $object->id : $object->rowid);

		$ret='';$dir='';$file='';$originalfile='';$altfile='';$email='';$capture='';
		if ($modulepart=='societe')
		{
			$dir=$conf->societe->multidir_output[$entity];
			if (! empty($object->logo))
			{
				if ((string) $imagesize == 'mini') $file=get_exdir(0, 0, 0, 0, $object, 'thirdparty').'/logos/'.getImageFileNameForSize($object->logo, '_mini');             // getImageFileNameForSize include the thumbs
				else if ((string) $imagesize == 'small') $file=get_exdir(0, 0, 0, 0, $object, 'thirdparty').'/logos/'.getImageFileNameForSize($object->logo, '_small');
				else $file=get_exdir(0, 0, 0, 0, $object, 'thirdparty').'/logos/'.$object->logo;
				$originalfile=get_exdir(0, 0, 0, 0, $object, 'thirdparty').'/logos/'.$object->logo;
			}
			$email=$object->email;
		}
		else if ($modulepart=='contact')
		{
			$dir=$conf->societe->multidir_output[$entity].'/contact';
			if (! empty($object->photo))
			{
				if ((string) $imagesize == 'mini') $file=get_exdir(0, 0, 0, 0, $object, 'contact').'/photos/'.getImageFileNameForSize($object->photo, '_mini');
				else if ((string) $imagesize == 'small') $file=get_exdir(0, 0, 0, 0, $object, 'contact').'/photos/'.getImageFileNameForSize($object->photo, '_small');
				else $file=get_exdir(0, 0, 0, 0, $object, 'contact').'/photos/'.$object->photo;
				$originalfile=get_exdir(0, 0, 0, 0, $object, 'contact').'/photos/'.$object->photo;
			}
			$email=$object->email;
			$capture='user';
		}
		else if ($modulepart=='userphoto')
		{
			$dir=$conf->user->dir_output;
			if (! empty($object->photo))
			{
				if ((string) $imagesize == 'mini') $file=get_exdir(0, 0, 0, 0, $object, 'user').$object->id.'/'.getImageFileNameForSize($object->photo, '_mini');
				else if ((string) $imagesize == 'small') $file=get_exdir(0, 0, 0, 0, $object, 'user').$object->id.'/'.getImageFileNameForSize($object->photo, '_small');
				else $file=get_exdir(0, 0, 0, 0, $object, 'user').'/'.$object->id.'/'.$object->photo;
				$originalfile=get_exdir(0, 0, 0, 0, $object, 'user').'/'.$object->id.'/'.$object->photo;
			}
			if (! empty($conf->global->MAIN_OLD_IMAGE_LINKS)) $altfile=$object->id.".jpg";	// For backward compatibility
			$email=$object->email;
			$capture='user';
		}
		else if ($modulepart=='memberphoto')
		{
			$dir=$conf->adherent->dir_output;
			if (! empty($object->photo))
			{
				if ((string) $imagesize == 'mini') $file=get_exdir(0, 0, 0, 0, $object, 'member').'photos/'.getImageFileNameForSize($object->photo, '_mini');
				else if ((string) $imagesize == 'small') $file=get_exdir(0, 0, 0, 0, $object, 'member').'photos/'.getImageFileNameForSize($object->photo, '_small');
				else $file=get_exdir(0, 0, 0, 0, $object, 'member').'photos/'.$object->photo;
				$originalfile=get_exdir(0, 0, 0, 0, $object, 'member').'photos/'.$object->photo;
			}
			if (! empty($conf->global->MAIN_OLD_IMAGE_LINKS)) $altfile=$object->id.".jpg";	// For backward compatibility
			$email=$object->email;
			$capture='user';
		}
		else
		{
			// Generic case to show photos
			$dir=$conf->$modulepart->dir_output;
			if (! empty($object->photo))
			{
				if ((string) $imagesize == 'mini') $file=get_exdir($id, 2, 0, 0, $object, $modulepart).'photos/'.getImageFileNameForSize($object->photo, '_mini');
				else if ((string) $imagesize == 'small') $file=get_exdir($id, 2, 0, 0, $object, $modulepart).'photos/'.getImageFileNameForSize($object->photo, '_small');
				else $file=get_exdir($id, 2, 0, 0, $object, $modulepart).'photos/'.$object->photo;
				$originalfile=get_exdir($id, 2, 0, 0, $object, $modulepart).'photos/'.$object->photo;
			}
			if (! empty($conf->global->MAIN_OLD_IMAGE_LINKS)) $altfile=$object->id.".jpg";	// For backward compatibility
			$email=$object->email;
		}

		if ($forcecapture) $capture = $forcecapture;

		if ($dir)
		{
			if ($file && file_exists($dir."/".$file))
			{
				if ($addlinktofullsize)
				{
					$urladvanced=getAdvancedPreviewUrl($modulepart, $originalfile, 0, '&entity='.$entity);
					if ($urladvanced) $ret.='<a href="'.$urladvanced.'">';
					else $ret.='<a href="'.DOL_URL_ROOT.'/viewimage.php?modulepart='.$modulepart.'&entity='.$entity.'&file='.urlencode($originalfile).'&cache='.$cache.'">';
				}
				$ret.='<img class="photo'.$modulepart.($cssclass?' '.$cssclass:'').'" alt="Photo" id="photologo'.(preg_replace('/[^a-z]/i','_',$file)).'" '.($width?' width="'.$width.'"':'').($height?' height="'.$height.'"':'').' src="'.DOL_URL_ROOT.'/viewimage.php?modulepart='.$modulepart.'&entity='.$entity.'&file='.urlencode($file).'&cache='.$cache.'">';
				if ($addlinktofullsize) $ret.='</a>';
			}
			else if ($altfile && file_exists($dir."/".$altfile))
			{
				if ($addlinktofullsize)
				{
					$urladvanced=getAdvancedPreviewUrl($modulepart, $originalfile, 0, '&entity='.$entity);
					if ($urladvanced) $ret.='<a href="'.$urladvanced.'">';
					else $ret.='<a href="'.DOL_URL_ROOT.'/viewimage.php?modulepart='.$modulepart.'&entity='.$entity.'&file='.urlencode($originalfile).'&cache='.$cache.'">';
				}
				$ret.='<img class="photo'.$modulepart.($cssclass?' '.$cssclass:'').'" alt="Photo alt" id="photologo'.(preg_replace('/[^a-z]/i','_',$file)).'" class="'.$cssclass.'" '.($width?' width="'.$width.'"':'').($height?' height="'.$height.'"':'').' src="'.DOL_URL_ROOT.'/viewimage.php?modulepart='.$modulepart.'&entity='.$entity.'&file='.urlencode($altfile).'&cache='.$cache.'">';
				if ($addlinktofullsize) $ret.='</a>';
			}
			else
			{
				$nophoto='/public/theme/common/nophoto.png';
				if (in_array($modulepart,array('userphoto','contact')))	// For module that are "physical" users
				{
					$nophoto='/public/theme/common/user_anonymous.png';
					if ($object->gender == 'man') $nophoto='/public/theme/common/user_man.png';
					if ($object->gender == 'woman') $nophoto='/public/theme/common/user_woman.png';
				}

				if (! empty($conf->gravatar->enabled) && $email)
				{
					/**
					 * @see https://gravatar.com/site/implement/images/php/
					 */
					global $dolibarr_main_url_root;
					$ret.='<!-- Put link to gravatar -->';
					//$defaultimg=urlencode(dol_buildpath($nophoto,3));
					$defaultimg='mm';
					$ret.='<img class="photo'.$modulepart.($cssclass?' '.$cssclass:'').'" alt="Gravatar avatar" title="'.$email.' Gravatar avatar" '.($width?' width="'.$width.'"':'').($height?' height="'.$height.'"':'').' src="https://www.gravatar.com/avatar/'.dol_hash(strtolower(trim($email)),3).'?s='.$width.'&d='.$defaultimg.'">';	// gravatar need md5 hash
				}
				else
				{
					$ret.='<img class="photo'.$modulepart.($cssclass?' '.$cssclass:'').'" alt="No photo" '.($width?' width="'.$width.'"':'').($height?' height="'.$height.'"':'').' src="'.DOL_URL_ROOT.$nophoto.'">';
				}
			}

			if ($caneditfield)
			{
				if ($object->photo) $ret.="<br>\n";
				$ret.='<table class="nobordernopadding centpercent">';
				if ($object->photo) $ret.='<tr><td><input type="checkbox" class="flat photodelete" name="deletephoto" id="photodelete"> '.$langs->trans("Delete").'<br><br></td></tr>';
				$ret.='<tr><td class="tdoverflow"><input type="file" class="flat maxwidth200onsmartphone" name="photo" id="photoinput"'.($capture?' capture="'.$capture.'"':'').'></td></tr>';
				$ret.='</table>';
			}
		}
		else dol_print_error('','Call of showphoto with wrong parameters modulepart='.$modulepart);

		return $ret;
	}

    // phpcs:disable PEAR.NamingConventions.ValidFunctionName.NotCamelCaps
	/**
	 *	Return select list of groups
	 *
	 *  @param	string	$selected       Id group preselected
	 *  @param  string	$htmlname       Field name in form
	 *  @param  int		$show_empty     0=liste sans valeur nulle, 1=ajoute valeur inconnue
	 *  @param  string	$exclude        Array list of groups id to exclude
	 * 	@param	int		$disabled		If select list must be disabled
	 *  @param  string	$include        Array list of groups id to include
	 * 	@param	int		$enableonly		Array list of groups id to be enabled. All other must be disabled
	 * 	@param	string	$force_entity	'0' or Ids of environment to force
	 * 	@param	bool	$multiple		add [] in the name of element and add 'multiple' attribut (not working with ajax_autocompleter)
	 *  @return	string
	 *  @see select_dolusers
	 */
	function select_dolgroups($selected='', $htmlname='groupid', $show_empty=0, $exclude='', $disabled=0, $include='', $enableonly='', $force_entity='0', $multiple=false)
	{
        // phpcs:enable
		global $conf,$user,$langs;

		// Permettre l'exclusion de groupes
		if (is_array($exclude))	$excludeGroups = implode("','",$exclude);
		// Permettre l'inclusion de groupes
		if (is_array($include))	$includeGroups = implode("','",$include);

		if (!is_array($selected)) $selected = array($selected);

		$out='';

		// On recherche les groupes
		$sql = "SELECT ug.rowid, ug.nom as name";
		if (! empty($conf->multicompany->enabled) && $conf->entity == 1 && $user->admin && ! $user->entity)
		{
			$sql.= ", e.label";
		}
		$sql.= " FROM ".MAIN_DB_PREFIX."usergroup as ug ";
		if (! empty($conf->multicompany->enabled) && $conf->entity == 1 && $user->admin && ! $user->entity)
		{
			$sql.= " LEFT JOIN ".MAIN_DB_PREFIX."entity as e ON e.rowid=ug.entity";
			if ($force_entity) $sql.= " WHERE ug.entity IN (0,".$force_entity.")";
			else $sql.= " WHERE ug.entity IS NOT NULL";
		}
		else
		{
			$sql.= " WHERE ug.entity IN (0,".$conf->entity.")";
		}
		if (is_array($exclude) && $excludeGroups) $sql.= " AND ug.rowid NOT IN ('".$excludeGroups."')";
		if (is_array($include) && $includeGroups) $sql.= " AND ug.rowid IN ('".$includeGroups."')";
		$sql.= " ORDER BY ug.nom ASC";

		dol_syslog(get_class($this)."::select_dolgroups", LOG_DEBUG);
		$resql=$this->db->query($sql);
		if ($resql)
		{
			// Enhance with select2
			include_once DOL_DOCUMENT_ROOT . '/core/lib/ajax.lib.php';
		   	$out .= ajax_combobox($htmlname);

			$out.= '<select class="flat minwidth200" id="'.$htmlname.'" name="'.$htmlname.($multiple ? '[]' : '').'" '.($multiple ? 'multiple' : '').' '.($disabled?' disabled':'').'>';

			$num = $this->db->num_rows($resql);
			$i = 0;
			if ($num)
			{
				if ($show_empty && !$multiple) $out.= '<option value="-1"'.(in_array(-1,$selected)?' selected':'').'>&nbsp;</option>'."\n";

				while ($i < $num)
				{
					$obj = $this->db->fetch_object($resql);
					$disableline=0;
					if (is_array($enableonly) && count($enableonly) && ! in_array($obj->rowid,$enableonly)) $disableline=1;

					$out.= '<option value="'.$obj->rowid.'"';
					if ($disableline) $out.= ' disabled';
					if ((is_object($selected[0]) && $selected[0]->id == $obj->rowid) || (! is_object($selected[0]) && in_array($obj->rowid,$selected) ))
					{
						$out.= ' selected';
					}
					$out.= '>';

					$out.= $obj->name;
					if (! empty($conf->multicompany->enabled) && empty($conf->global->MULTICOMPANY_TRANSVERSE_MODE) && $conf->entity == 1)
					{
						$out.= " (".$obj->label.")";
					}

					$out.= '</option>';
					$i++;
				}
			}
			else
			{
				if ($show_empty) $out.= '<option value="-1"'.(in_array(-1,$selected)?' selected':'').'></option>'."\n";
				$out.= '<option value="" disabled>'.$langs->trans("NoUserGroupDefined").'</option>';
			}
			$out.= '</select>';
		}
		else
		{
			dol_print_error($this->db);
		}

		return $out;
	}


	/**
	 *	Return HTML to show the search and clear seach button
	 *
	 *  @return	string
	 */
	function showFilterButtons()
	{
		global $conf, $langs;

		$out='<div class="nowrap">';
		$out.='<input type="image" class="liste_titre" name="button_search" src="'.img_picto($langs->trans("Search"),'search.png','','',1).'" value="'.dol_escape_htmltag($langs->trans("Search")).'" title="'.dol_escape_htmltag($langs->trans("Search")).'">';
		$out.='<input type="image" class="liste_titre" name="button_removefilter" src="'.img_picto($langs->trans("Search"),'searchclear.png','','',1).'" value="'.dol_escape_htmltag($langs->trans("RemoveFilter")).'" title="'.dol_escape_htmltag($langs->trans("RemoveFilter")).'">';
		$out.='</div>';

		return $out;
	}

	/**
	 *	Return HTML to show the search and clear seach button
	 *
	 *  @param  string  $cssclass                  CSS class
	 *  @param  int     $calljsfunction            0=default. 1=call function initCheckForSelect() after changing status of checkboxes
	 *  @return	string
	 */
	function showCheckAddButtons($cssclass='checkforaction', $calljsfunction=0)
	{
		global $conf, $langs;

		$out='';
		if (! empty($conf->use_javascript_ajax)) $out.='<div class="inline-block checkallactions"><input type="checkbox" id="checkallactions" name="checkallactions" class="checkallactions"></div>';
		$out.='<script>
            $(document).ready(function() {
            	$("#checkallactions").click(function() {
                    if($(this).is(\':checked\')){
                        console.log("We check all");
                		$(".'.$cssclass.'").prop(\'checked\', true).trigger(\'change\');
                    }
                    else
                    {
                        console.log("We uncheck all");
                		$(".'.$cssclass.'").prop(\'checked\', false).trigger(\'change\');
                    }'."\n";
		if ($calljsfunction) $out.='if (typeof initCheckForSelect == \'function\') { initCheckForSelect(0); } else { console.log("No function initCheckForSelect found. Call won\'t be done."); }';
		$out.='         });

        	$(".checkforselect").change(function() {
				$(this).closest("tr").toggleClass("highlight", this.checked);
			});

 	});
    </script>';

		return $out;
	}

	/**
	 *	Return HTML to show the search and clear seach button
	 *
	 *  @param	int  	$addcheckuncheckall        Add the check all/uncheck all checkbox (use javascript) and code to manage this
	 *  @param  string  $cssclass                  CSS class
	 *  @param  int     $calljsfunction            0=default. 1=call function initCheckForSelect() after changing status of checkboxes
	 *  @return	string
	 */
	function showFilterAndCheckAddButtons($addcheckuncheckall=0, $cssclass='checkforaction', $calljsfunction=0)
	{
		$out.=$this->showFilterButtons();
		if ($addcheckuncheckall)
		{
			$out.=$this->showCheckAddButtons($cssclass, $calljsfunction);
		}
		return $out;
	}

	/**
	 * Return HTML to show the select of expense categories
	 *
	 * @param	string	$selected              preselected category
	 * @param	string	$htmlname              name of HTML select list
	 * @param	integer	$useempty              1=Add empty line
	 * @param	array	$excludeid             id to exclude
	 * @param	string	$target                htmlname of target select to bind event
	 * @param	int		$default_selected      default category to select if fk_c_type_fees change = EX_KME
	 * @param	array	$params                param to give
	 * @return	string
	 */
	function selectExpenseCategories($selected='', $htmlname='fk_c_exp_tax_cat', $useempty=0, $excludeid=array(), $target='', $default_selected=0, $params=array())
	{
		global $db, $conf, $langs, $user;

		$sql = 'SELECT rowid, label FROM '.MAIN_DB_PREFIX.'c_exp_tax_cat WHERE active = 1';
		$sql.= ' AND entity IN (0,'.getEntity('exp_tax_cat').')';
		if (!empty($excludeid)) $sql.= ' AND rowid NOT IN ('.implode(',', $excludeid).')';
		$sql.= ' ORDER BY label';

		$resql = $db->query($sql);
		if ($resql)
		{
			$out = '<select id="select_'.$htmlname.'" name="'.$htmlname.'" class="'.$htmlname.' flat minwidth75imp">';
			if ($useempty) $out.= '<option value="0">&nbsp;</option>';

			while ($obj = $db->fetch_object($resql))
			{
				$out.= '<option '.($selected == $obj->rowid ? 'selected="selected"' : '').' value="'.$obj->rowid.'">'.$langs->trans($obj->label).'</option>';
			}
			$out.= '</select>';
			if (! empty($htmlname) && $user->admin) $out .= ' '.info_admin($langs->trans("YouCanChangeValuesForThisListFromDictionarySetup"),1);

			if (!empty($target))
			{
				$sql = "SELECT c.id FROM ".MAIN_DB_PREFIX."c_type_fees as c WHERE c.code = 'EX_KME' AND c.active = 1";
				$resql = $db->query($sql);
				if ($resql)
				{
					if ($db->num_rows($resql) > 0)
					{
						$obj = $db->fetch_object($resql);
						$out.= '<script>
							$(function() {
								$("select[name='.$target.']").on("change", function() {
									var current_val = $(this).val();
									if (current_val == '.$obj->id.') {';
						if (!empty($default_selected) || !empty($selected)) $out.= '$("select[name='.$htmlname.']").val("'.($default_selected > 0 ? $default_selected : $selected).'");';

						$out.= '
										$("select[name='.$htmlname.']").change();
									}
								});

								$("select[name='.$htmlname.']").change(function() {

									if ($("select[name='.$target.']").val() == '.$obj->id.') {
										// get price of kilometer to fill the unit price
										var data = '.json_encode($params).';
										data.fk_c_exp_tax_cat = $(this).val();

										$.ajax({
											method: "POST",
											dataType: "json",
											data: data,
											url: "'.(DOL_URL_ROOT.'/expensereport/ajax/ajaxik.php').'",
										}).done(function( data, textStatus, jqXHR ) {
											console.log(data);
											if (typeof data.up != "undefined") {
												$("input[name=value_unit]").val(data.up);
												$("select[name='.$htmlname.']").attr("title", data.title);
											} else {
												$("input[name=value_unit]").val("");
												$("select[name='.$htmlname.']").attr("title", "");
											}
										});
									}
								});
							});
						</script>';
					}
				}
			}
		}
		else
		{
			dol_print_error($db);
		}

		return $out;
	}

	/**
	 * Return HTML to show the select ranges of expense range
	 *
	 * @param	string	$selected    preselected category
	 * @param	string	$htmlname    name of HTML select list
	 * @param	integer	$useempty    1=Add empty line
	 * @return	string
	 */
	function selectExpenseRanges($selected='', $htmlname='fk_range', $useempty=0)
	{
		global $db,$conf,$langs;

		$sql = 'SELECT rowid, range_ik FROM '.MAIN_DB_PREFIX.'c_exp_tax_range';
		$sql.= ' WHERE entity = '.$conf->entity.' AND active = 1';

		$resql = $db->query($sql);
		if ($resql)
		{
			$out = '<select id="select_'.$htmlname.'" name="'.$htmlname.'" class="'.$htmlname.' flat minwidth75imp">';
			if ($useempty) $out.= '<option value="0"></option>';

			while ($obj = $db->fetch_object($resql))
			{
				$out.= '<option '.($selected == $obj->rowid ? 'selected="selected"' : '').' value="'.$obj->rowid.'">'.price($obj->range_ik, 0, $langs, 1, 0).'</option>';
			}
			$out.= '</select>';
		}
		else
		{
			dol_print_error($db);
		}

		return $out;
	}

	/**
	 * Return HTML to show a select of expense
	 *
	 * @param	string	$selected    preselected category
	 * @param	string	$htmlname    name of HTML select list
	 * @param	integer	$useempty    1=Add empty choice
	 * @param	integer	$allchoice   1=Add all choice
	 * @param	integer	$useid       0=use 'code' as key, 1=use 'id' as key
	 * @return	string
	 */
	function selectExpense($selected='', $htmlname='fk_c_type_fees', $useempty=0, $allchoice=1, $useid=0)
	{
		global $db,$langs;

		$sql = 'SELECT id, code, label FROM '.MAIN_DB_PREFIX.'c_type_fees';
		$sql.= ' WHERE active = 1';

		$resql = $db->query($sql);
		if ($resql)
		{
			$out = '<select id="select_'.$htmlname.'" name="'.$htmlname.'" class="'.$htmlname.' flat minwidth75imp">';
			if ($useempty) $out.= '<option value="0"></option>';
			if ($allchoice) $out.= '<option value="-1">'.$langs->trans('AllExpenseReport').'</option>';

			$field = 'code';
			if ($useid) $field = 'id';

			while ($obj = $db->fetch_object($resql))
			{
				$key = $langs->trans($obj->code);
				$out.= '<option '.($selected == $obj->{$field} ? 'selected="selected"' : '').' value="'.$obj->{$field}.'">'.($key != $obj->code ? $key : $obj->label).'</option>';
			}
			$out.= '</select>';
		}
		else
		{
			dol_print_error($db);
		}

		return $out;
	}
}<|MERGE_RESOLUTION|>--- conflicted
+++ resolved
@@ -6542,15 +6542,9 @@
 					print '<table class="noborder">';
 					print '<tr class="liste_titre">';
 					print '<td class="nowrap"></td>';
-<<<<<<< HEAD
 					print '<td class="center">' . $langs->trans("Ref") . '</td>';
 					print '<td class="left">' . $langs->trans("RefCustomer") . '</td>';
 					print '<td class="right">' . $langs->trans("AmountHTShort") . '</td>';
-=======
-					print '<td align="center">' . $langs->trans("Ref") . '</td>';
-					print '<td class="left">' . $langs->trans("RefCustomer") . '</td>';
-					print '<td align="right">' . $langs->trans("AmountHTShort") . '</td>';
->>>>>>> b1a4e3ab
 					print '<td class="left">' . $langs->trans("Company") . '</td>';
 					print '</tr>';
 					while ($i < $num)
