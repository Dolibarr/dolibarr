<?php
/* Copyright (c) 2002-2007 Rodolphe Quiedeville  <rodolphe@quiedeville.org>
 * Copyright (C) 2004-2012 Laurent Destailleur   <eldy@users.sourceforge.net>
 * Copyright (C) 2004      Benoit Mortier        <benoit.mortier@opensides.be>
 * Copyright (C) 2004      Sebastien Di Cintio   <sdicintio@ressource-toi.org>
 * Copyright (C) 2004      Eric Seigne           <eric.seigne@ryxeo.com>
 * Copyright (C) 2005-2014 Regis Houssin         <regis.houssin@capnetworks.com>
 * Copyright (C) 2006      Andre Cianfarani      <acianfa@free.fr>
 * Copyright (C) 2006      Marc Barilley/Ocebo   <marc@ocebo.com>
 * Copyright (C) 2007      Franky Van Liedekerke <franky.van.liedekerker@telenet.be>
 * Copyright (C) 2007      Patrick Raguin        <patrick.raguin@gmail.com>
 * Copyright (C) 2010      Juanjo Menent         <jmenent@2byte.es>
 * Copyright (C) 2010-2014 Philippe Grand        <philippe.grand@atoo-net.com>
 * Copyright (C) 2011      Herve Prot            <herve.prot@symeos.com>
 * Copyright (C) 2012      Marcos García         <marcosgdf@gmail.com>
 * Copyright (C) 2013      Raphaël Doursenaud    <rdoursenaud@gpcsolutions.fr>
 * Copyright (C) 2014      Alexandre Spangaro    <alexandre.spangaro@gmail.com>
 *
 * This program is free software; you can redistribute it and/or modify
 * it under the terms of the GNU General Public License as published by
 * the Free Software Foundation; either version 3 of the License, or
 * (at your option) any later version.
 *
 * This program is distributed in the hope that it will be useful,
 * but WITHOUT ANY WARRANTY; without even the implied warranty of
 * MERCHANTABILITY or FITNESS FOR A PARTICULAR PURPOSE.  See the
 * GNU General Public License for more details.
 *
 * You should have received a copy of the GNU General Public License
 * along with this program. If not, see <http://www.gnu.org/licenses/>.
 */

/**
 *	\file       htdocs/core/class/html.form.class.php
 *  \ingroup    core
 *	\brief      File of class with all html predefined components
 */


/**
 *	Class to manage generation of HTML components
 *	Only common components must be here.
 */
class Form
{
    var $db;
    var $error;
    var $num;

    // Cache arrays
    var $cache_types_paiements=array();
    var $cache_conditions_paiements=array();
    var $cache_availability=array();
    var $cache_demand_reason=array();
    var $cache_types_fees=array();
    var $cache_vatrates=array();

    var $tva_taux_value;
    var $tva_taux_libelle;


    /**
     * Constructor
     *
     * @param		DoliDB		$db      Database handler
     */
    public function __construct($db)
    {
        $this->db = $db;
    }

    /**
     * Output key field for an editable field
     *
     * @param   string	$text			Text of label or key to translate
     * @param   string	$htmlname		Name of select field
     * @param   string	$preselected	Name of Value to show/edit (not used in this function)
     * @param	object	$object			Object
     * @param	boolean	$perm			Permission to allow button to edit parameter
     * @param	string	$typeofdata		Type of data ('string' by default, 'email', 'numeric:99', 'text' or 'textarea:rows:cols', 'day' or 'datepicker', 'ckeditor:dolibarr_zzz:width:height:savemethod:1:rows:cols', 'select;xxx[:class]'...)
     * @param	string	$moreparam		More param to add on a href URL
     * @return	string					HTML edit field
     */
    function editfieldkey($text, $htmlname, $preselected, $object, $perm, $typeofdata='string', $moreparam='')
    {
        global $conf,$langs;

        $ret='';

        // TODO change for compatibility
        if (! empty($conf->global->MAIN_USE_JQUERY_JEDITABLE) && ! preg_match('/^select;/',$typeofdata))
        {
            if (! empty($perm))
            {
                $tmp=explode(':',$typeofdata);
                $ret.= '<div class="editkey_'.$tmp[0].(! empty($tmp[1]) ? ' '.$tmp[1] : '').'" id="'.$htmlname.'">';
                $ret.= $langs->trans($text);
                $ret.= '</div>'."\n";
            }
            else
            {
                $ret.= $langs->trans($text);
            }
        }
        else
        {
            $ret.='<table class="nobordernopadding" width="100%"><tr><td class="nowrap">';
            $ret.=$langs->trans($text);
            $ret.='</td>';
            if (GETPOST('action') != 'edit'.$htmlname && $perm) $ret.='<td align="right"><a href="'.$_SERVER["PHP_SELF"].'?action=edit'.$htmlname.'&amp;id='.$object->id.$moreparam.'">'.img_edit($langs->trans('Edit'),1).'</a></td>';
            $ret.='</tr></table>';
        }

        return $ret;
    }

    /**
     * Output val field for an editable field
     *
     * @param	string	$text			Text of label (not used in this function)
     * @param	string	$htmlname		Name of select field
     * @param	string	$value			Value to show/edit
     * @param	object	$object			Object
     * @param	boolean	$perm			Permission to allow button to edit parameter
     * @param	string	$typeofdata		Type of data ('string' by default, 'amount', 'email', 'numeric:99', 'text' or 'textarea:rows:cols', 'day' or 'datepicker', 'ckeditor:dolibarr_zzz:width:height:savemethod:toolbarstartexpanded:rows:cols', 'select:xxx'...)
     * @param	string	$editvalue		When in edit mode, use this value as $value instead of value (for example, you can provide here a formated price instead of value). Use '' to use same than $value
     * @param	object	$extObject		External object
     * @param	mixed	$custommsg		String or Array of custom messages : eg array('success' => 'MyMessage', 'error' => 'MyMessage')
     * @param	string	$moreparam		More param to add on a href URL
     * @return  string					HTML edit field
     */
    function editfieldval($text, $htmlname, $value, $object, $perm, $typeofdata='string', $editvalue='', $extObject=null, $custommsg=null, $moreparam='')
    {
        global $conf,$langs,$db;

        $ret='';

        // Check parameters
        if (empty($typeofdata)) return 'ErrorBadParameter';

        // When option to edit inline is activated
        if (! empty($conf->global->MAIN_USE_JQUERY_JEDITABLE) && ! preg_match('/^select;|datehourpicker/',$typeofdata)) // TODO add jquery timepicker
        {
            $ret.=$this->editInPlace($object, $value, $htmlname, $perm, $typeofdata, $editvalue, $extObject, $custommsg);
        }
        else
        {
            if (GETPOST('action') == 'edit'.$htmlname)
            {
                $ret.="\n";
                $ret.='<form method="post" action="'.$_SERVER["PHP_SELF"].($moreparam?'?'.$moreparam:'').'">';
                $ret.='<input type="hidden" name="action" value="set'.$htmlname.'">';
                $ret.='<input type="hidden" name="token" value="'.$_SESSION['newtoken'].'">';
                $ret.='<input type="hidden" name="id" value="'.$object->id.'">';
                $ret.='<table class="nobordernopadding" cellpadding="0" cellspacing="0">';
                $ret.='<tr><td>';
                if (preg_match('/^(string|email|numeric|amount)/',$typeofdata))
                {
                    $tmp=explode(':',$typeofdata);
                    $ret.='<input type="text" id="'.$htmlname.'" name="'.$htmlname.'" value="'.($editvalue?$editvalue:$value).'"'.($tmp[1]?' size="'.$tmp[1].'"':'').'>';
                }
                else if (preg_match('/^text/',$typeofdata) || preg_match('/^note/',$typeofdata))
                {
                    $tmp=explode(':',$typeofdata);
                    $ret.='<textarea id="'.$htmlname.'" name="'.$htmlname.'" wrap="soft" rows="'.($tmp[1]?$tmp[1]:'20').'" cols="'.($tmp[2]?$tmp[2]:'100').'">'.($editvalue?$editvalue:$value).'</textarea>';
                }
                else if ($typeofdata == 'day' || $typeofdata == 'datepicker')
                {
                    $ret.=$this->form_date($_SERVER['PHP_SELF'].'?id='.$object->id,$value,$htmlname);
                }
                else if ($typeofdata == 'datehourpicker')
                {
                	$ret.=$this->form_date($_SERVER['PHP_SELF'].'?id='.$object->id,$value,$htmlname,1,1);
                }
                else if (preg_match('/^select;/',$typeofdata))
                {
                     $arraydata=explode(',',preg_replace('/^select;/','',$typeofdata));
                     foreach($arraydata as $val)
                     {
                         $tmp=explode(':',$val);
                         $arraylist[$tmp[0]]=$tmp[1];
                     }
                     $ret.=$this->selectarray($htmlname,$arraylist,$value);
                }
                else if (preg_match('/^ckeditor/',$typeofdata))
                {
                    $tmp=explode(':',$typeofdata);
                    require_once DOL_DOCUMENT_ROOT.'/core/class/doleditor.class.php';
                    $doleditor=new DolEditor($htmlname, ($editvalue?$editvalue:$value), ($tmp[2]?$tmp[2]:''), ($tmp[3]?$tmp[3]:'100'), ($tmp[1]?$tmp[1]:'dolibarr_notes'), 'In', ($tmp[5]?$tmp[5]:0), true, true, ($tmp[6]?$tmp[6]:'20'), ($tmp[7]?$tmp[7]:'100'));
                    $ret.=$doleditor->Create(1);
                }
                $ret.='</td>';
                if ($typeofdata != 'day' && $typeofdata != 'datepicker' && $typeofdata != 'datehourpicker')
                {
                	$ret.='<td align="left">';
                	$ret.='<input type="submit" class="button" name="modify" value="'.$langs->trans("Modify").'">';
                	if (preg_match('/ckeditor|textarea/',$typeofdata)) $ret.='<br>'."\n";
                	$ret.='<input type="submit" class="button" name="cancel" value="'.$langs->trans("Cancel").'">';
                	$ret.='</td>';
                }
                $ret.='</tr></table>'."\n";
                $ret.='</form>'."\n";
            }
            else
			{
				if ($typeofdata == 'email')   $ret.=dol_print_email($value,0,0,0,0,1);
                elseif ($typeofdata == 'amount')   $ret.=($value != '' ? price($value,'',$langs,0,0,-1,$conf->currency) : '');
                elseif (preg_match('/^text/',$typeofdata) || preg_match('/^note/',$typeofdata))  $ret.=dol_htmlentitiesbr($value);
                elseif ($typeofdata == 'day' || $typeofdata == 'datepicker') $ret.=dol_print_date($value,'day');
                elseif ($typeofdata == 'datehourpicker') $ret.=dol_print_date($value,'dayhour');
                else if (preg_match('/^select;/',$typeofdata))
                {
                    $arraydata=explode(',',preg_replace('/^select;/','',$typeofdata));
                    foreach($arraydata as $val)
                    {
                        $tmp=explode(':',$val);
                        $arraylist[$tmp[0]]=$tmp[1];
                    }
                    $ret.=$arraylist[$value];
                }
                else if (preg_match('/^ckeditor/',$typeofdata))
                {
                    $tmpcontent=dol_htmlentitiesbr($value);
                    if (! empty($conf->global->MAIN_DISABLE_NOTES_TAB))
                    {
                        $firstline=preg_replace('/<br>.*/','',$tmpcontent);
                        $firstline=preg_replace('/[\n\r].*/','',$firstline);
                        $tmpcontent=$firstline.((strlen($firstline) != strlen($tmpcontent))?'...':'');
                    }
                    $ret.=$tmpcontent;
                }
                else $ret.=$value;
            }
        }
        return $ret;
    }

    /**
     * Output edit in place form
     *
     * @param	object	$object			Object
     * @param	string	$value			Value to show/edit
     * @param	string	$htmlname		DIV ID (field name)
     * @param	int		$condition		Condition to edit
     * @param	string	$inputType		Type of input ('numeric', 'datepicker', 'textarea:rows:cols', 'ckeditor:dolibarr_zzz:width:height:?:1:rows:cols', 'select:xxx')
     * @param	string	$editvalue		When in edit mode, use this value as $value instead of value
     * @param	object	$extObject		External object
     * @param	mixed	$custommsg		String or Array of custom messages : eg array('success' => 'MyMessage', 'error' => 'MyMessage')
     * @return	string   		      	HTML edit in place
     */
    private function editInPlace($object, $value, $htmlname, $condition, $inputType='textarea', $editvalue=null, $extObject=null, $custommsg=null)
    {
        global $conf;

        $out='';

        // Check parameters
        if ($inputType == 'textarea') $value = dol_nl2br($value);
        else if (preg_match('/^numeric/',$inputType)) $value = price($value);
        else if ($inputType == 'datepicker') $value = dol_print_date($value, 'day');

        if ($condition)
        {
            $element		= false;
            $table_element	= false;
            $fk_element		= false;
            $loadmethod		= false;
            $savemethod		= false;
            $ext_element	= false;
            $button_only	= false;

            if (is_object($object))
            {
                $element = $object->element;
                $table_element = $object->table_element;
                $fk_element = $object->id;
            }

            if (is_object($extObject))
            {
                $ext_element = $extObject->element;
            }

            if (preg_match('/^(string|email|numeric)/',$inputType))
            {
                $tmp=explode(':',$inputType);
                $inputType=$tmp[0];
                if (! empty($tmp[1])) $inputOption=$tmp[1];
                if (! empty($tmp[2])) $savemethod=$tmp[2];
            }
            else if ((preg_match('/^datepicker/',$inputType)) || (preg_match('/^datehourpicker/',$inputType)))
            {
                $tmp=explode(':',$inputType);
                $inputType=$tmp[0];
                if (! empty($tmp[1])) $inputOption=$tmp[1];
                if (! empty($tmp[2])) $savemethod=$tmp[2];

                $out.= '<input id="timestamp" type="hidden"/>'."\n"; // Use for timestamp format
            }
            else if (preg_match('/^(select|autocomplete)/',$inputType))
            {
                $tmp=explode(':',$inputType);
                $inputType=$tmp[0]; $loadmethod=$tmp[1];
                if (! empty($tmp[2])) $savemethod=$tmp[2];
                if (! empty($tmp[3])) $button_only=true;
            }
            else if (preg_match('/^textarea/',$inputType))
            {
            	$tmp=explode(':',$inputType);
            	$inputType=$tmp[0];
            	$rows=(empty($tmp[1])?'8':$tmp[1]);
            	$cols=(empty($tmp[2])?'80':$tmp[2]);
            }
            else if (preg_match('/^ckeditor/',$inputType))
            {
                $tmp=explode(':',$inputType);
                $inputType=$tmp[0]; $toolbar=$tmp[1];
                if (! empty($tmp[2])) $width=$tmp[2];
                if (! empty($tmp[3])) $heigth=$tmp[3];
                if (! empty($tmp[4])) $savemethod=$tmp[4];

                if (! empty($conf->fckeditor->enabled))
                {
                    $out.= '<input id="ckeditor_toolbar" value="'.$toolbar.'" type="hidden"/>'."\n";
                }
                else
                {
                    $inputType = 'textarea';
                }
            }

            $out.= '<input id="element_'.$htmlname.'" value="'.$element.'" type="hidden"/>'."\n";
            $out.= '<input id="table_element_'.$htmlname.'" value="'.$table_element.'" type="hidden"/>'."\n";
            $out.= '<input id="fk_element_'.$htmlname.'" value="'.$fk_element.'" type="hidden"/>'."\n";
            $out.= '<input id="loadmethod_'.$htmlname.'" value="'.$loadmethod.'" type="hidden"/>'."\n";
            if (! empty($savemethod))	$out.= '<input id="savemethod_'.$htmlname.'" value="'.$savemethod.'" type="hidden"/>'."\n";
            if (! empty($ext_element))	$out.= '<input id="ext_element_'.$htmlname.'" value="'.$ext_element.'" type="hidden"/>'."\n";
            if (! empty($custommsg))
            {
            	if (is_array($custommsg))
            	{
            		if (!empty($custommsg['success']))
            			$out.= '<input id="successmsg_'.$htmlname.'" value="'.$custommsg['success'].'" type="hidden"/>'."\n";
            		if (!empty($custommsg['error']))
            			$out.= '<input id="errormsg_'.$htmlname.'" value="'.$custommsg['error'].'" type="hidden"/>'."\n";
            	}
            	else
            		$out.= '<input id="successmsg_'.$htmlname.'" value="'.$custommsg.'" type="hidden"/>'."\n";
            }
            if ($inputType == 'textarea') {
            	$out.= '<input id="textarea_'.$htmlname.'_rows" value="'.$rows.'" type="hidden"/>'."\n";
            	$out.= '<input id="textarea_'.$htmlname.'_cols" value="'.$cols.'" type="hidden"/>'."\n";
            }

            $out.= '<span id="viewval_'.$htmlname.'" class="viewval_'.$inputType.($button_only ? ' inactive' : ' active').'">'.$value.'</span>'."\n";
            $out.= '<span id="editval_'.$htmlname.'" class="editval_'.$inputType.($button_only ? ' inactive' : ' active').' hideobject">'.(! empty($editvalue) ? $editvalue : $value).'</span>'."\n";
        }
        else
        {
            $out = $value;
        }

        return $out;
    }

    /**
     *	Show a text and picto with tooltip on text or picto
     *
     *	@param	string		$text				Text to show
     *	@param	string		$htmltext			HTML content of tooltip. Must be HTML/UTF8 encoded.
     *	@param	int			$tooltipon			1=tooltip on text, 2=tooltip on image, 3=tooltip sur les 2
     *	@param	int			$direction			-1=image is before, 0=no image, 1=image is after
     *	@param	string		$img				Html code for image (use img_xxx() function to get it)
     *	@param	string		$extracss			Add a CSS style to td tags
     *	@param	int			$notabs				0=Include table and tr tags, 1=Do not include table and tr tags, 2=use div, 3=use span
     *	@param	string		$incbefore			Include code before the text
     *	@param	int			$noencodehtmltext	Do not encode into html entity the htmltext
     *	@return	string							Code html du tooltip (texte+picto)
     *	@see	Use function textwithpicto if you can.
     */
    function textwithtooltip($text, $htmltext, $tooltipon = 1, $direction = 0, $img = '', $extracss = '', $notabs = 0, $incbefore = '', $noencodehtmltext = 0)
    {
        global $conf;

        if ($incbefore) $text = $incbefore.$text;
        if (! $htmltext) return $text;

        $tag='td';
        if ($notabs == 2) $tag='div';
        if ($notabs == 3) $tag='span';
        // Sanitize tooltip
        $htmltext=str_replace("\\","\\\\",$htmltext);
        $htmltext=str_replace("\r","",$htmltext);
        $htmltext=str_replace("\n","",$htmltext);

        $htmltext=str_replace('"',"&quot;",$htmltext);
        if ($tooltipon == 2 || $tooltipon == 3) $paramfortooltipimg=' class="classfortooltip'.($extracss?' '.$extracss:'').'" title="'.($noencodehtmltext?$htmltext:dol_escape_htmltag($htmltext,1)).'"'; // Attribut to put on td img tag to store tooltip
        else $paramfortooltipimg =($extracss?' class="'.$extracss.'"':''); // Attribut to put on td text tag
        if ($tooltipon == 1 || $tooltipon == 3) $paramfortooltiptd=' class="classfortooltip'.($extracss?' '.$extracss:'').'" title="'.($noencodehtmltext?$htmltext:dol_escape_htmltag($htmltext,1)).'"'; // Attribut to put on td tag to store tooltip
        else $paramfortooltiptd =($extracss?' class="'.$extracss.'"':''); // Attribut to put on td text tag
        $s="";
        if (empty($notabs))	$s.='<table class="nobordernopadding" summary=""><tr>';
        if ($direction < 0)	$s.='<'.$tag.$paramfortooltipimg.' valign="top" width="14">'.$img.'</'.$tag.'>';
        // Use another method to help avoid having a space in value in order to use this value with jquery
        // TODO add this in css
        //if ($text != '')	$s.='<'.$tag.$paramfortooltiptd.'>'.(($direction < 0)?'&nbsp;':'').$text.(($direction > 0)?'&nbsp;':'').'</'.$tag.'>';
        $paramfortooltiptd.= (($direction < 0)?' style="padding-left: 3px !important;"':'');
        $paramfortooltiptd.= (($direction > 0)?' style="padding-right: 3px !important;"':'');
        if ((string) $text != '')	$s.='<'.$tag.$paramfortooltiptd.'>'.$text.'</'.$tag.'>';
        if ($direction > 0)	$s.='<'.$tag.$paramfortooltipimg.' valign="top" width="14">'.$img.'</'.$tag.'>';
        if (empty($notabs))	$s.='</tr></table>';

        return $s;
    }

    /**
     *	Show a text with a picto and a tooltip on picto
     *
     *	@param	string	$text				Text to show
     *	@param  string	$htmltext	     	Content of tooltip
     *	@param	int		$direction			1=Icon is after text, -1=Icon is before text, 0=no icon
     * 	@param	string	$type				Type of picto (info, help, warning, superadmin...)
     *  @param  string	$extracss           Add a CSS style to td tags
     *  @param  int		$noencodehtmltext   Do not encode into html entity the htmltext
     *  @param	int		$notabs				0=Include table and tr tags, 1=Do not include table and tr tags, 2=use div, 3=use span
     * 	@return	string						HTML code of text, picto, tooltip
     */
    function textwithpicto($text, $htmltext, $direction = 1, $type = 'help', $extracss = '', $noencodehtmltext = 0, $notabs = 0)
    {
        global $conf;

        $alt = '';

        //For backwards compatibility
        if ($type == '0') $type = 'info';
        elseif ($type == '1') $type = 'help';

        // If info or help with no javascript, show only text
        if (empty($conf->use_javascript_ajax))
        {
            if ($type == 'info' || $type == 'help')	return $text;
            else
            {
                $alt = $htmltext;
                $htmltext = '';
            }
        }

        // If info or help with smartphone, show only text (tooltip can't works)
        if (! empty($conf->dol_no_mouse_hover))
        {
            if ($type == 'info' || $type == 'help') return $text;
        }

        if ($type == 'info') $img = img_help(0, $alt);
        elseif ($type == 'help') $img = img_help(1, $alt);
        elseif ($type == 'superadmin') $img = img_picto($alt, 'redstar');
        elseif ($type == 'admin') $img = img_picto($alt, 'star');
        elseif ($type == 'warning') $img = img_warning($alt);

        return $this->textwithtooltip($text, $htmltext, 2, $direction, $img, $extracss, $notabs, '', $noencodehtmltext);
    }

    /**
     *  Return combo list of activated countries, into language of user
     *
     *  @param	string	$selected       Id or Code or Label of preselected country
     *  @param  string	$htmlname       Name of html select object
     *  @param  string	$htmloption     Options html on select object
     *  @param	string	$maxlength		Max length for labels (0=no limit)
     *  @return string           		HTML string with select
     */
    function select_country($selected='',$htmlname='country_id',$htmloption='',$maxlength=0)
    {
        global $conf,$langs;

        $langs->load("dict");

        $out='';
        $countryArray=array();
		$favorite=array();
        $label=array();
		$atleastonefavorite=0;

        $sql = "SELECT rowid, code as code_iso, code_iso as code_iso3, label, favorite";
        $sql.= " FROM ".MAIN_DB_PREFIX."c_country";
        $sql.= " WHERE active = 1";
        //$sql.= " ORDER BY code ASC";

        dol_syslog(get_class($this)."::select_country", LOG_DEBUG);
        $resql=$this->db->query($sql);
        if ($resql)
        {
            $out.= '<select id="select'.$htmlname.'" class="flat selectcountry" name="'.$htmlname.'" '.$htmloption.'>';
            $num = $this->db->num_rows($resql);
            $i = 0;
            if ($num)
            {
                $foundselected=false;

                while ($i < $num)
                {
                    $obj = $this->db->fetch_object($resql);
                    $countryArray[$i]['rowid'] 		= $obj->rowid;
                    $countryArray[$i]['code_iso'] 	= $obj->code_iso;
                    $countryArray[$i]['code_iso3'] 	= $obj->code_iso3;
                    $countryArray[$i]['label']		= ($obj->code_iso && $langs->transnoentitiesnoconv("Country".$obj->code_iso)!="Country".$obj->code_iso?$langs->transnoentitiesnoconv("Country".$obj->code_iso):($obj->label!='-'?$obj->label:''));
                    $countryArray[$i]['favorite']   = $obj->favorite;
                    $favorite[$i]					= $obj->favorite;
					$label[$i] = dol_string_unaccent($countryArray[$i]['label']);
                    $i++;
                }

                array_multisort($favorite, SORT_DESC, $label, SORT_ASC, $countryArray);

                foreach ($countryArray as $row)
                {
                	if ($row['favorite'] && $row['code_iso']) $atleastonefavorite++;
					if (empty($row['favorite']) && $atleastonefavorite)
					{
						$atleastonefavorite=0;
						$out.= '<option value="" disabled="disabled">----------------------</option>';
					}
                    if ($selected && $selected != '-1' && ($selected == $row['rowid'] || $selected == $row['code_iso'] || $selected == $row['code_iso3'] || $selected == $row['label']) )
                    {
                        $foundselected=true;
                        $out.= '<option value="'.$row['rowid'].'" selected="selected">';
                    }
                    else
					{
                        $out.= '<option value="'.$row['rowid'].'">';
                    }
                    $out.= dol_trunc($row['label'],$maxlength,'middle');
                    if ($row['code_iso']) $out.= ' ('.$row['code_iso'] . ')';
                    $out.= '</option>';
                }
            }
            $out.= '</select>';
        }
        else
		{
            dol_print_error($this->db);
        }

        return $out;
    }

    /**
     *	Return list of types of lines (product or service)
     * 	Example: 0=product, 1=service, 9=other (for external module)
     *
     *	@param  string	$selected       Preselected type
     *	@param  string	$htmlname       Name of field in html form
     * 	@param	int		$showempty		Add an empty field
     * 	@param	int		$hidetext		Do not show label 'Type' before combo box (used only if there is at least 2 choices to select)
     * 	@param	string	$forceall		1=Force to show products and services in combo list, whatever are activated modules, 0=No force, -1=Force none (and set hidden field to 'service')
     *  @return	void
     */
    function select_type_of_lines($selected='',$htmlname='type',$showempty=0,$hidetext=0,$forceall=0)
    {
        global $db,$langs,$user,$conf;

        // If product & services are enabled or both disabled.
        if ($forceall > 0 || (empty($forceall) && ! empty($conf->product->enabled) && ! empty($conf->service->enabled))
        || (empty($forceall) && empty($conf->product->enabled) && empty($conf->service->enabled)) )
        {
            if (empty($hidetext)) print $langs->trans("Type").': ';
            print '<select class="flat" id="select_'.$htmlname.'" name="'.$htmlname.'">';
            if ($showempty)
            {
                print '<option value="-1"';
                if ($selected == -1) print ' selected="selected"';
                print '>&nbsp;</option>';
            }

            print '<option value="0"';
            if (0 == $selected) print ' selected="selected"';
            print '>'.$langs->trans("Product");

            print '<option value="1"';
            if (1 == $selected) print ' selected="selected"';
            print '>'.$langs->trans("Service");

            print '</select>';
            //if ($user->admin) print info_admin($langs->trans("YouCanChangeValuesForThisListFromDictionarySetup"),1);
        }
        if (empty($forceall) && empty($conf->product->enabled) && ! empty($conf->service->enabled))
        {
        	print $langs->trans("Service");
            print '<input type="hidden" name="'.$htmlname.'" value="1">';
        }
        if (empty($forceall) && ! empty($conf->product->enabled) && empty($conf->service->enabled))
        {
        	print $langs->trans("Product");
            print '<input type="hidden" name="'.$htmlname.'" value="0">';
        }
		if ($forceall < 0)	// This should happened only for contracts when both predefined product and service are disabled.
		{
            print '<input type="hidden" name="'.$htmlname.'" value="1">';	// By default we set on service for contract. If CONTRACT_SUPPORT_PRODUCTS is set, forceall should be 1 not -1
		}
    }

    /**
     *	Load into cache cache_types_fees, array of types of fees
     *
     *	@return     int             Nb of lines loaded, 0 if already loaded, <0 if ko
     *	TODO move in DAO class
     */
    function load_cache_types_fees()
    {
        global $langs;

        $langs->load("trips");

        if (count($this->cache_types_fees)) return 0;    // Cache already load

        $sql = "SELECT c.code, c.label";
        $sql.= " FROM ".MAIN_DB_PREFIX."c_type_fees as c";
        //$sql.= " ORDER BY c.label ASC";				  // No sort here, sort must be done after translation

        dol_syslog(get_class($this).'::load_cache_types_fees', LOG_DEBUG);
        $resql=$this->db->query($sql);
        if ($resql)
        {
            $num = $this->db->num_rows($resql);
            $i = 0;

            while ($i < $num)
            {
                $obj = $this->db->fetch_object($resql);

                // Si traduction existe, on l'utilise, sinon on prend le libelle par defaut
                $label=($obj->code != $langs->trans($obj->code) ? $langs->trans($obj->code) : $langs->trans($obj->label));
                $this->cache_types_fees[$obj->code] = $label;
                $i++;
            }

			asort($this->cache_types_fees);

            return $num;
        }
        else
        {
            dol_print_error($this->db);
            return -1;
        }
    }

    /**
     *	Return list of types of notes
     *
     *	@param	string		$selected		Preselected type
     *	@param  string		$htmlname		Name of field in form
     * 	@param	int			$showempty		Add an empty field
     * 	@return	void
     */
    function select_type_fees($selected='',$htmlname='type',$showempty=0)
    {
        global $user, $langs;

        dol_syslog(get_class($this)."::select_type_fees ".$selected.", ".$htmlname, LOG_DEBUG);

        $this->load_cache_types_fees();

        print '<select class="flat" name="'.$htmlname.'">';
        if ($showempty)
        {
            print '<option value="-1"';
            if ($selected == -1) print ' selected="selected"';
            print '>&nbsp;</option>';
        }

        foreach($this->cache_types_fees as $key => $value)
        {
            print '<option value="'.$key.'"';
            if ($key == $selected) print ' selected="selected"';
            print '>';
            print $value;
            print '</option>';
        }

        print '</select>';
        if ($user->admin) print info_admin($langs->trans("YouCanChangeValuesForThisListFromDictionarySetup"),1);
    }


    /**
     *  Return HTML code to select a company.
     *
     *  @param		int			$selected				Preselected products
     *  @param		string		$htmlname				Name of HTML select field (must be unique in page)
     *  @param		int			$filter					Filter on thirdparty
     *  @param		int			$limit					Limit on number of returned lines
     *  @param		array		$ajaxoptions			Options for ajax_autocompleter
     * 	@param		int			$forcecombo				Force to use combo box
     *  @return		string								Return select box for thirdparty.
     */
    function select_thirdparty($selected='', $htmlname='socid', $filter='', $limit=20, $ajaxoptions=array(), $forcecombo=0)
    {
    	global $langs,$conf;

    	$out='';

    	/* TODO Use ajax_autocompleter like for products (not finished)
    	if (! empty($conf->use_javascript_ajax) && ! empty($conf->global->COMPANY_USE_SEARCH_TO_SELECT) && ! $forcecombo)
    	{
    		$placeholder='';

    		if ($selected && empty($selected_input_value))
    		{
    			require_once DOL_DOCUMENT_ROOT.'/societe/ajaxcompanies.php';
    			$societe = new Societe($this->db);
    			$societe->fetch($selected);
    			$selected_input_value=$societe->ref;
    		}
    		// mode=1 means customers products
    		$urloption='htmlname='.$htmlname.'&outjson=1&price_level='.$price_level.'&type='.$filtertype.'&mode=1&status='.$status.'&finished='.$finished;
    		print ajax_autocompleter($selected, $htmlname, DOL_URL_ROOT.'/societe/ajax/company.php', $urloption, $conf->global->COMPANY_USE_SEARCH_TO_SELECT, 0, $ajaxoptions);
    		if (empty($hidelabel)) print $langs->trans("RefOrLabel").' : ';
    		else if ($hidelabel > 1) {
    			if (! empty($conf->global->MAIN_HTML5_PLACEHOLDER)) $placeholder=' placeholder="'.$langs->trans("RefOrLabel").'"';
    			else $placeholder=' title="'.$langs->trans("RefOrLabel").'"';
    			if ($hidelabel == 2) {
    				print img_picto($langs->trans("Search"), 'search');
    			}
    		}
    		print '<input type="text" size="20" name="search_'.$htmlname.'" id="search_'.$htmlname.'" value="'.$selected_input_value.'"'.$placeholder.' />';
    		if ($hidelabel == 3) {
    			print img_picto($langs->trans("Search"), 'search');
    		}
    	}
    	else
    	{*/
    		$out.=$this->select_thirdparty_list($selected,$htmlname,$filter,1,0,$forcecombo,array(),'',0,$limit);
    	//}

    	return $out;
    }

    /**
     *  Output html form to select a third party
     *
     *	@param	string	$selected       Preselected type
     *	@param  string	$htmlname       Name of field in form
     *  @param  string	$filter         optional filters criteras (example: 's.rowid <> x')
     *	@param	int		$showempty		Add an empty field
     * 	@param	int		$showtype		Show third party type in combolist (customer, prospect or supplier)
     * 	@param	int		$forcecombo		Force to use combo box
     *  @param	array	$events			Event options to run on change. Example: array(array('method'=>'getContacts', 'url'=>dol_buildpath('/core/ajax/contacts.php',1), 'htmlname'=>'contactid', 'params'=>array('add-customer-contact'=>'disabled')))
     *	@param	int		$limit			Maximum number of elements
     * 	@return	string					HTML string with
	 *  @deprecated						Use select_thirdparty instead
     */
    function select_company($selected='', $htmlname='socid', $filter='', $showempty=0, $showtype=0, $forcecombo=0, $events=array(), $limit=0)
    {
		return $this->select_thirdparty_list($selected, $htmlname, $filter, $showempty, $showtype, $forcecombo, $events, '', 0, $limit);
    }

    /**
     *  Output html form to select a third party
     *
     *	@param	string	$selected       Preselected type
     *	@param  string	$htmlname       Name of field in form
     *  @param  string	$filter         optional filters criteras (example: 's.rowid <> x')
     *	@param	int		$showempty		Add an empty field
     * 	@param	int		$showtype		Show third party type in combolist (customer, prospect or supplier)
     * 	@param	int		$forcecombo		Force to use combo box
     *  @param	array	$events			Event options. Example: array(array('method'=>'getContacts', 'url'=>dol_buildpath('/core/ajax/contacts.php',1), 'htmlname'=>'contactid', 'params'=>array('add-customer-contact'=>'disabled')))
     *  @param	string	$filterkey		Filter on key value
     *  @param	int		$outputmode		0=HTML select string, 1=Array
     *  @param	int		$limit			Limit number of answers
     * 	@return	string					HTML string with
     */
    function select_thirdparty_list($selected='',$htmlname='socid',$filter='',$showempty=0, $showtype=0, $forcecombo=0, $events=array(), $filterkey='', $outputmode=0, $limit=0)
    {
        global $conf,$user,$langs;

        $out=''; $num=0;
        $outarray=array();

        // On recherche les societes
        $sql = "SELECT s.rowid, s.nom as name, s.client, s.fournisseur, s.code_client, s.code_fournisseur";
        $sql.= " FROM ".MAIN_DB_PREFIX ."societe as s";
        if (!$user->rights->societe->client->voir && !$user->societe_id) $sql .= ", ".MAIN_DB_PREFIX."societe_commerciaux as sc";
        $sql.= " WHERE s.entity IN (".getEntity('societe', 1).")";
        if (! empty($user->societe_id)) $sql.= " AND s.rowid = ".$user->societe_id;
        if ($filter) $sql.= " AND (".$filter.")";
        if (!$user->rights->societe->client->voir && !$user->societe_id) $sql.= " AND s.rowid = sc.fk_soc AND sc.fk_user = " .$user->id;
        if (! empty($conf->global->COMPANY_HIDE_INACTIVE_IN_COMBOBOX)) $sql.= " AND s.status<>0 ";
        // Add criteria
        if ($filterkey && $filterkey != '')
        {
			$sql.=" AND (";
        	if (! empty($conf->global->COMPANY_DONOTSEARCH_ANYWHERE))   // Can use index
        	{
        		$sql.="(s.name LIKE '".$this->db->escape($filterkey)."%')";
        	}
        	else
        	{
        		// For natural search
        		$scrit = explode(' ', $filterkey);
        		foreach ($scrit as $crit) {
        			$sql.=" AND (s.name LIKE '%".$this->db->escape($crit)."%')";
        		}
        	}
        	if (! empty($conf->barcode->enabled))
        	{
        		$sql .= " OR s.barcode LIKE '".$this->db->escape($filterkey)."%'";
        	}
        	$sql.=")";
        }
        $sql.=$this->db->order("nom","ASC");
		if ($limit > 0) $sql.=$this->db->plimit($limit);

        dol_syslog(get_class($this)."::select_thirdparty_list", LOG_DEBUG);
        $resql=$this->db->query($sql);
        if ($resql)
        {
            if (! empty($conf->use_javascript_ajax))
            {
            	if (! empty($conf->global->COMPANY_USE_SEARCH_TO_SELECT) && ! $forcecombo)
	            {
					include_once DOL_DOCUMENT_ROOT . '/core/lib/ajax.lib.php';
	            	$out.= ajax_combobox($htmlname, $events, $conf->global->COMPANY_USE_SEARCH_TO_SELECT);
	            }
	            else
				{
					if (! $forcecombo)
					{
						$out.='
						<script type="text/javascript">
	        				$(document).ready(function () {
	        					$(\'#'.$htmlname.'\').select2({
	        						width: \'resolve\',
	        						minimumInputLength: 0,
	        				});
	        			});
	        		    </script>';
					}
										
					if (count($events))		// Add management of event
					{
						$out.='<script type="text/javascript">
								$(document).ready(function() {
									jQuery("#'.$htmlname.'").change(function () {
										var obj = '.json_encode($events).';
							   			$.each(obj, function(key,values) {
						    				if (values.method.length) {
						    					runJsCodeForEvent'.$htmlname.'(values);
						    				}
										});
									});

								function runJsCodeForEvent'.$htmlname.'(obj) {
									var id = $("#'.$htmlname.'").val();
									var method = obj.method;
									var url = obj.url;
									var htmlname = obj.htmlname;
									var showempty = obj.showempty;
						    		$.getJSON(url,
											{
												action: method,
												id: id,
												htmlname: htmlname,
												showempty: showempty
											},
											function(response) {
												$.each(obj.params, function(key,action) {
													if (key.length) {
														var num = response.num;
														if (num > 0) {
															$("#" + key).removeAttr(action);
														} else {
															$("#" + key).attr(action, action);
														}
													}
												});
												$("select#" + htmlname).html(response.value);
												if (response.num) {
													var selecthtml_str = response.value;
													var selecthtml_dom=$.parseHTML(selecthtml_str);
													$("#inputautocomplete"+htmlname).val(selecthtml_dom[0][0].innerHTML);
												} else {
													$("#inputautocomplete"+htmlname).val("");
												}
												$("select#" + htmlname).change();	/* Trigger event change */
											});
								}
							})
							</script>';
					}
	            }
            }

            // Construct $out and $outarray
            $out.= '<select id="'.$htmlname.'" class="flat" name="'.$htmlname.'">'."\n";

            $textifempty='';
            // Do not use textempty = ' ' or '&nbsp;' here, or search on key will search on ' key'.
            //$textifempty=' ';
            //if (! empty($conf->use_javascript_ajax) || $forcecombo) $textifempty='';
            if ($showempty) $out.= '<option value="-1">'.$textifempty.'</option>'."\n";

            $num = $this->db->num_rows($resql);
            $i = 0;
            if ($num)
            {
                while ($i < $num)
                {
                    $obj = $this->db->fetch_object($resql);
                    $label='';
                    if ($conf->global->SOCIETE_ADD_REF_IN_LIST) {
                    	if (($obj->client) && (!empty($obj->code_client))) {
                    		$label = $obj->code_client. ' - ';
                    	}
                    	if (($obj->fournisseur) && (!empty($obj->code_fournisseur))) {
                    		$label .= $obj->code_fournisseur. ' - ';
                    	}
                    	$label.=' '.$obj->name;
                    }
                    else
                    {
                    	$label=$obj->name;
                    }

                    if ($showtype)
                    {
                        if ($obj->client || $obj->fournisseur) $label.=' (';
                        if ($obj->client == 1 || $obj->client == 3) $label.=$langs->trans("Customer");
                        if ($obj->client == 2 || $obj->client == 3) $label.=($obj->client==3?', ':'').$langs->trans("Prospect");
                        if ($obj->fournisseur) $label.=($obj->client?', ':'').$langs->trans("Supplier");
                        if ($obj->client || $obj->fournisseur) $label.=')';
                    }
                    if ($selected > 0 && $selected == $obj->rowid)
                    {
                        $out.= '<option value="'.$obj->rowid.'" selected="selected">'.$label.'</option>';
                    }
                    else
					{
                        $out.= '<option value="'.$obj->rowid.'">'.$label.'</option>';
                    }

                    array_push($outarray, array('key'=>$obj->rowid, 'value'=>$obj->name, 'label'=>$obj->name));

                    $i++;
                    if (($i % 10) == 0) $out.="\n";
                }
            }
            $out.= '</select>'."\n";
        }
        else
        {
            dol_print_error($this->db);
        }

        $this->result=array('nbofthirdparties'=>$num);

        if ($outputmode) return $outarray;
        return $out;
    }


    /**
     *    	Return HTML combo list of absolute discounts
     *
     *    	@param	string	$selected       Id remise fixe pre-selectionnee
     *    	@param  string	$htmlname       Nom champ formulaire
     *    	@param  string	$filter         Criteres optionnels de filtre
     * 		@param	int		$socid			Id of thirdparty
     * 		@param	int		$maxvalue		Max value for lines that can be selected
     * 		@return	int						Return number of qualifed lines in list
     */
    function select_remises($selected, $htmlname, $filter, $socid, $maxvalue=0)
    {
        global $langs,$conf;

        // On recherche les remises
        $sql = "SELECT re.rowid, re.amount_ht, re.amount_tva, re.amount_ttc,";
        $sql.= " re.description, re.fk_facture_source";
        $sql.= " FROM ".MAIN_DB_PREFIX ."societe_remise_except as re";
        $sql.= " WHERE fk_soc = ".$socid;
        if ($filter) $sql.= " AND ".$filter;
        $sql.= " ORDER BY re.description ASC";

        dol_syslog(get_class($this)."::select_remises", LOG_DEBUG);
        $resql=$this->db->query($sql);
        if ($resql)
        {
            print '<select class="flat" name="'.$htmlname.'">';
            $num = $this->db->num_rows($resql);

            $qualifiedlines=$num;

            $i = 0;
            if ($num)
            {
                print '<option value="0">&nbsp;</option>';
                while ($i < $num)
                {
                    $obj = $this->db->fetch_object($resql);
                    $desc=dol_trunc($obj->description,40);
                    if ($desc=='(CREDIT_NOTE)') $desc=$langs->trans("CreditNote");
                    if ($desc=='(DEPOSIT)')     $desc=$langs->trans("Deposit");

                    $selectstring='';
                    if ($selected > 0 && $selected == $obj->rowid) $selectstring=' selected="selected"';

                    $disabled='';
                    if ($maxvalue > 0 && $obj->amount_ttc > $maxvalue)
                    {
                        $qualifiedlines--;
                        $disabled=' disabled="disabled"';
                    }

                    print '<option value="'.$obj->rowid.'"'.$selectstring.$disabled.'>'.$desc.' ('.price($obj->amount_ht).' '.$langs->trans("HT").' - '.price($obj->amount_ttc).' '.$langs->trans("TTC").')</option>';
                    $i++;
                }
            }
            print '</select>';
            return $qualifiedlines;
        }
        else
        {
            dol_print_error($this->db);
            return -1;
        }
    }

    /**
     *	Return list of all contacts (for a third party or all)
     *
     *	@param	int		$socid      	Id ot third party or 0 for all
     *	@param  string	$selected   	Id contact pre-selectionne
     *	@param  string	$htmlname  	    Name of HTML field ('none' for a not editable field)
     *	@param  int		$showempty      0=no empty value, 1=add an empty value
     *	@param  string	$exclude        List of contacts id to exclude
     *	@param	string	$limitto		Disable answers that are not id in this array list
     *	@param	string	$showfunction   Add function into label
     *	@param	string	$moreclass		Add more class to class style
     *	@param	string	$showsoc	    Add company into label
     * 	@param	int		$forcecombo		Force to use combo box
     *  @param	array	$events			Event options. Example: array(array('method'=>'getContacts', 'url'=>dol_buildpath('/core/ajax/contacts.php',1), 'htmlname'=>'contactid', 'params'=>array('add-customer-contact'=>'disabled')))
     *  @param	bool	$options_only	Return options only (for ajax treatment)
     *	@return	int						<0 if KO, Nb of contact in list if OK
     */
    function select_contacts($socid,$selected='',$htmlname='contactid',$showempty=0,$exclude='',$limitto='',$showfunction=0, $moreclass='', $showsoc=0, $forcecombo=0, $events=array(), $options_only=false)
    {
    	print $this->selectcontacts($socid,$selected,$htmlname,$showempty,$exclude,$limitto,$showfunction, $moreclass, $options_only, $showsoc, $forcecombo, $events);
    	return $this->num;
    }

    /**
     *	Return list of all contacts (for a third party or all)
     *
     *	@param	int		$socid      	Id ot third party or 0 for all
     *	@param  string	$selected   	Id contact pre-selectionne
     *	@param  string	$htmlname  	    Name of HTML field ('none' for a not editable field)
     *	@param  int		$showempty     	0=no empty value, 1=add an empty value, 2=add line 'Internal' (used by user edit)
     *	@param  string	$exclude        List of contacts id to exclude
     *	@param	string	$limitto		Disable answers that are not id in this array list
     *	@param	string	$showfunction   Add function into label
     *	@param	string	$moreclass		Add more class to class style
     *	@param	bool	$options_only	Return options only (for ajax treatment)
     *	@param	string	$showsoc	    Add company into label
     * 	@param	int		$forcecombo		Force to use combo box
     *  @param	array	$events			Event options. Example: array(array('method'=>'getContacts', 'url'=>dol_buildpath('/core/ajax/contacts.php',1), 'htmlname'=>'contactid', 'params'=>array('add-customer-contact'=>'disabled')))
     *	@return	 int					<0 if KO, Nb of contact in list if OK
     */
    function selectcontacts($socid,$selected='',$htmlname='contactid',$showempty=0,$exclude='',$limitto='',$showfunction=0, $moreclass='', $options_only=false, $showsoc=0, $forcecombo=0, $events=array())
    {
        global $conf,$langs;

        $langs->load('companies');

        $out='';

        // On recherche les societes
        $sql = "SELECT sp.rowid, sp.lastname, sp.statut, sp.firstname, sp.poste";
        if ($showsoc > 0) $sql.= " , s.nom as company";
        $sql.= " FROM ".MAIN_DB_PREFIX ."socpeople as sp";
        if ($showsoc > 0) $sql.= " LEFT OUTER JOIN  ".MAIN_DB_PREFIX ."societe as s ON s.rowid=sp.fk_soc";
        $sql.= " WHERE sp.entity IN (".getEntity('societe', 1).")";
        if ($socid > 0) $sql.= " AND sp.fk_soc=".$socid;
        if (! empty($conf->global->CONTACT_HIDE_INACTIVE_IN_COMBOBOX)) $sql.= " AND sp.statut<>0";
        $sql.= " ORDER BY sp.lastname ASC";

        dol_syslog(get_class($this)."::select_contacts", LOG_DEBUG);
        $resql=$this->db->query($sql);
        if ($resql)
        {
            $num=$this->db->num_rows($resql);

            if ($conf->use_javascript_ajax && ! $forcecombo && ! $options_only)
            {
				include_once DOL_DOCUMENT_ROOT . '/core/lib/ajax.lib.php';
            	$out.= ajax_combobox($htmlname, $events, $conf->global->CONTACT_USE_SEARCH_TO_SELECT);
            }

            if ($htmlname != 'none' || $options_only) $out.= '<select class="flat'.($moreclass?' '.$moreclass:'').'" id="'.$htmlname.'" name="'.$htmlname.'">';
            if ($showempty == 1) $out.= '<option value="0"'.($selected=='0'?' selected="selected"':'').'></option>';
            if ($showempty == 2) $out.= '<option value="0"'.($selected=='0'?' selected="selected"':'').'>'.$langs->trans("Internal").'</option>';
            $num = $this->db->num_rows($resql);
            $i = 0;
            if ($num)
            {
                include_once DOL_DOCUMENT_ROOT.'/contact/class/contact.class.php';
                $contactstatic=new Contact($this->db);

                while ($i < $num)
                {
                    $obj = $this->db->fetch_object($resql);

                    $contactstatic->id=$obj->rowid;
                    $contactstatic->lastname=$obj->lastname;
                    $contactstatic->firstname=$obj->firstname;
					if ($obj->statut == 1){
                    if ($htmlname != 'none')
                    {
                        $disabled=0;
                        if (is_array($exclude) && count($exclude) && in_array($obj->rowid,$exclude)) $disabled=1;
                        if (is_array($limitto) && count($limitto) && ! in_array($obj->rowid,$limitto)) $disabled=1;
                        if ($selected && $selected == $obj->rowid)
                        {
                            $out.= '<option value="'.$obj->rowid.'"';
                            if ($disabled) $out.= ' disabled="disabled"';
                            $out.= ' selected="selected">';
                            $out.= $contactstatic->getFullName($langs);
                            if ($showfunction && $obj->poste) $out.= ' ('.$obj->poste.')';
                            if (($showsoc > 0) && $obj->company) $out.= ' - ('.$obj->company.')';
                            $out.= '</option>';
                        }
                        else
                        {
                            $out.= '<option value="'.$obj->rowid.'"';
                            if ($disabled) $out.= ' disabled="disabled"';
                            $out.= '>';
                            $out.= $contactstatic->getFullName($langs);
                            if ($showfunction && $obj->poste) $out.= ' ('.$obj->poste.')';
                            if (($showsoc > 0) && $obj->company) $out.= ' - ('.$obj->company.')';
                            $out.= '</option>';
                        }
                    }
                    else
					{
                        if ($selected == $obj->rowid)
                        {
                            $out.= $contactstatic->getFullName($langs);
                            if ($showfunction && $obj->poste) $out.= ' ('.$obj->poste.')';
                            if (($showsoc > 0) && $obj->company) $out.= ' - ('.$obj->company.')';
                        }
                    }
				}
                    $i++;
                }
            }
            else
			{
            	$out.= '<option value="-1"'.($showempty==2?'':' selected="selected"').' disabled="disabled">'.$langs->trans($socid?"NoContactDefinedForThirdParty":"NoContactDefined").'</option>';
            }
            if ($htmlname != 'none' || $options_only)
            {
                $out.= '</select>';
            }

            $this->num = $num;
            return $out;
        }
        else
        {
            dol_print_error($this->db);
            return -1;
        }
    }

    /**
     *	Return select list of users
     *
     *  @param	string	$selected       Id user preselected
     *  @param  string	$htmlname       Field name in form
     *  @param  int		$show_empty     0=liste sans valeur nulle, 1=ajoute valeur inconnue
     *  @param  array	$exclude        Array list of users id to exclude
     * 	@param	int		$disabled		If select list must be disabled
     *  @param  array	$include        Array list of users id to include
     * 	@param	int		$enableonly		Array list of users id to be enabled. All other must be disabled
     *  @param	int		$force_entity	0 or Id of environment to force
     * 	@return	void
     *  @deprecated
     */
    function select_users($selected='',$htmlname='userid',$show_empty=0,$exclude='',$disabled=0,$include='',$enableonly='',$force_entity=0)
    {
        print $this->select_dolusers($selected,$htmlname,$show_empty,$exclude,$disabled,$include,$enableonly,$force_entity);
    }

    /**
     *	Return select list of users
     *
     *  @param	string	$selected       User id or user object of user preselected. If -1, we use id of current user.
     *  @param  string	$htmlname       Field name in form
     *  @param  int		$show_empty     0=liste sans valeur nulle, 1=ajoute valeur inconnue
     *  @param  array	$exclude        Array list of users id to exclude
     * 	@param	int		$disabled		If select list must be disabled
     *  @param  array	$include        Array list of users id to include or 'hierarchy' to have only supervised users
     * 	@param	array	$enableonly		Array list of users id to be enabled. All other must be disabled
     *  @param	int		$force_entity	0 or Id of environment to force
     *  @param	int		$maxlength		Maximum length of string into list (0=no limit)
     *  @param	int		$showstatus		0=show user status only if status is disabled, 1=always show user status into label, -1=never show user status
     *  @param	string	$morefilter		Add more filters into sql request
     * 	@return	string					HTML select string
     *  @see select_dolgroups
     */
    function select_dolusers($selected='', $htmlname='userid', $show_empty=0, $exclude='', $disabled=0, $include='', $enableonly='', $force_entity=0, $maxlength=0, $showstatus=0, $morefilter='')
    {
        global $conf,$user,$langs;

        // If no preselected user defined, we take current user
        if ((is_numeric($selected) && ($selected < -1 || empty($selected))) && empty($conf->global->SOCIETE_DISABLE_DEFAULT_SALESREPRESENTATIVE)) $selected=$user->id;

        $excludeUsers=null;
        $includeUsers=null;

        // Permettre l'exclusion d'utilisateurs
        if (is_array($exclude))	$excludeUsers = implode("','",$exclude);
        // Permettre l'inclusion d'utilisateurs
        if (is_array($include))	$includeUsers = implode("','",$include);
		else if ($include == 'hierarchy')
		{
			// Build list includeUsers to have only hierarchy
			$userid=$user->id;
			$include=array();
			if (empty($user->users) || ! is_array($user->users)) $user->get_full_tree();
			foreach($user->users as $key => $val)
			{
				if (preg_match('/_'.$userid.'/',$val['fullpath'])) $include[]=$val['id'];
			}
			$includeUsers = implode("','",$include);
			//var_dump($includeUsers);exit;
			//var_dump($user->users);exit;
		}

        $out='';

        // On recherche les utilisateurs
        $sql = "SELECT DISTINCT u.rowid, u.lastname as lastname, u.firstname, u.statut, u.login, u.admin, u.entity";
        if (! empty($conf->multicompany->enabled) && $conf->entity == 1 && $user->admin && ! $user->entity)
        {
            $sql.= ", e.label";
        }
        $sql.= " FROM ".MAIN_DB_PREFIX ."user as u";
        if (! empty($conf->multicompany->enabled) && $conf->entity == 1 && $user->admin && ! $user->entity)
        {
            $sql.= " LEFT JOIN ".MAIN_DB_PREFIX ."entity as e ON e.rowid=u.entity";
            if ($force_entity) $sql.= " WHERE u.entity IN (0,".$force_entity.")";
            else $sql.= " WHERE u.entity IS NOT NULL";
        }
        else
        {
        	if (! empty($conf->multicompany->transverse_mode))
        	{
        		$sql.= ", ".MAIN_DB_PREFIX."usergroup_user as ug";
        		$sql.= " WHERE ug.fk_user = u.rowid";
        		$sql.= " AND ug.entity = ".$conf->entity;
        	}
        	else
        	{
        		$sql.= " WHERE u.entity IN (0,".$conf->entity.")";
        	}
        }
        if (! empty($user->societe_id)) $sql.= " AND u.fk_societe = ".$user->societe_id;
        if (is_array($exclude) && $excludeUsers) $sql.= " AND u.rowid NOT IN ('".$excludeUsers."')";
        if (is_array($include) && $includeUsers) $sql.= " AND u.rowid IN ('".$includeUsers."')";
        if (! empty($conf->global->USER_HIDE_INACTIVE_IN_COMBOBOX)) $sql.= " AND u.statut <> 0";
        if (! empty($morefilter)) $sql.=$morefilter;
        $sql.= " ORDER BY u.lastname ASC";

        dol_syslog(get_class($this)."::select_dolusers", LOG_DEBUG);
        $resql=$this->db->query($sql);
        if ($resql)
        {
            $num = $this->db->num_rows($resql);
            $i = 0;
            if ($num)
            {
                $out.= '<select class="flat" id="'.$htmlname.'" name="'.$htmlname.'"'.($disabled?' disabled="disabled"':'').'>';
                if ($show_empty) $out.= '<option value="-1"'.((empty($selected) || $selected==-1)?' selected="selected"':'').'>&nbsp;</option>'."\n";

                $userstatic=new User($this->db);

                while ($i < $num)
                {
                    $obj = $this->db->fetch_object($resql);

                    $userstatic->id=$obj->rowid;
                    $userstatic->lastname=$obj->lastname;
                    $userstatic->firstname=$obj->firstname;

                    $disableline=0;
                    if (is_array($enableonly) && count($enableonly) && ! in_array($obj->rowid,$enableonly)) $disableline=1;

                    if ((is_object($selected) && $selected->id == $obj->rowid) || (! is_object($selected) && $selected == $obj->rowid))
                    {
                        $out.= '<option value="'.$obj->rowid.'"';
                        if ($disableline) $out.= ' disabled="disabled"';
                        $out.= ' selected="selected">';
                    }
                    else
                    {
                        $out.= '<option value="'.$obj->rowid.'"';
                        if ($disableline) $out.= ' disabled="disabled"';
                        $out.= '>';
                    }

                    $out.= $userstatic->getFullName($langs, 0, 0, $maxlength);
                    // Complete name with more info
                    $moreinfo=0;
                    if (! empty($conf->global->MAIN_SHOW_LOGIN))
                    {
                    	$out.= ($moreinfo?' - ':' (').$obj->login;
                    	$moreinfo++;
                    }
                    if ($showstatus >= 0)
                    {
                    	if ($obj->statut == 1 && $showstatus == 1)
                    	{
                    		$out.=($moreinfo?' - ':' (').$langs->trans('Enabled');
                    		$moreinfo++;
                    	}
						if ($obj->statut == 0)
						{
							$out.=($moreinfo?' - ':' (').$langs->trans('Disabled');
							$moreinfo++;
						}
					}
                    if (! empty($conf->multicompany->enabled) && empty($conf->multicompany->transverse_mode) && $conf->entity == 1 && $user->admin && ! $user->entity)
                    {
                        if ($obj->admin && ! $obj->entity)
                        {
                        	$out.=($moreinfo?' - ':' (').$langs->trans("AllEntities");
                        	$moreinfo++;
                        }
                        else
                     {
                        	$out.=($moreinfo?' - ':' (').$obj->label;
                        	$moreinfo++;
                     	}
                    }
					$out.=($moreinfo?')':'');
                    $out.= '</option>';

                    $i++;
                }
            }
            else
            {
                $out.= '<select class="flat" id="'.$htmlname.'" name="'.$htmlname.'" disabled="disabled">';
                $out.= '<option value="">'.$langs->trans("None").'</option>';
            }
            $out.= '</select>';
            
           	$out.= '<script type="text/javascript">
						$(document).ready(function() {

						$(\'#'.$htmlname.'\').select2({
							width: \'resolve\',
							minimumInputLength: 0
						});
           			})
           		   </script>';
        }
        else
        {
            dol_print_error($this->db);
        }

        return $out;
    }


    /**
     *	Return select list of users. Selected users are stored into session.
     *  List of users are provided into $_SESSION['assignedtouser'].
     *
     *  @param  string	$action         Value for $action
     *  @param  string	$htmlname       Field name in form
     *  @param  int		$show_empty     0=liste sans valeur nulle, 1=ajoute valeur inconnue
     *  @param  array	$exclude        Array list of users id to exclude
     * 	@param	int		$disabled		If select list must be disabled
     *  @param  array	$include        Array list of users id to include or 'hierarchy' to have only supervised users
     * 	@param	array	$enableonly		Array list of users id to be enabled. All other must be disabled
     *  @param	int		$force_entity	0 or Id of environment to force
     *  @param	int		$maxlength		Maximum length of string into list (0=no limit)
     *  @param	int		$showstatus		0=show user status only if status is disabled, 1=always show user status into label, -1=never show user status
     *  @param	string	$morefilter		Add more filters into sql request
     * 	@return	string					HTML select string
     *  @see select_dolgroups
     */
    function select_dolusers_forevent($action='', $htmlname='userid', $show_empty=0, $exclude='', $disabled=0, $include='', $enableonly='', $force_entity=0, $maxlength=0, $showstatus=0, $morefilter='')
    {
        global $conf,$user,$langs;

        $userstatic=new User($this->db);
		$out='';

        // Method with no ajax
        //$out.='<form method="POST" action="'.$_SERVER["PHP_SELF"].'">';
        if ($action == 'view')
        {
			$out.='';
        }
		else
		{
			$out.='<input type="hidden" class="removedassignedhidden" name="removedassigned" value="">';
			$out.='<script type="text/javascript" language="javascript">jQuery(document).ready(function () {    jQuery(".removedassigned").click(function() {        jQuery(".removedassignedhidden").val(jQuery(this).val());    });})</script>';
			$out.=$this->select_dolusers('', $htmlname, $show_empty, $exclude, $disabled, $include, $enableonly, $force_entity, $maxlength, $showstatus, $morefilter);
			$out.='<input type="submit" class="button" name="'.$action.'assignedtouser" value="'.dol_escape_htmltag($langs->trans("Add")).'">';
		}
		$assignedtouser=array();
		if (!empty($_SESSION['assignedtouser']))
		{
			$assignedtouser=dol_json_decode($_SESSION['assignedtouser'], true);
		}
		$nbassignetouser=count($assignedtouser);

		if ($nbassignetouser && $action != 'view') $out.='<br>';
		$i=0; $ownerid=0;
		foreach($assignedtouser as $key => $value)
		{
			if ($value['id'] == $ownerid) continue;
			$userstatic->fetch($value['id']);
			$out.=$userstatic->getNomUrl(1);
			if ($i == 0) { $ownerid = $value['id']; $out.=' ('.$langs->trans("Owner").')'; }
			if ($nbassignetouser > 1 && $action != 'view') $out.=' <input type="image" style="border: 0px;" src="'.img_picto($langs->trans("Remove"), 'delete', '', 0, 1).'" value="'.$userstatic->id.'" class="removedassigned" id="removedassigned_'.$userstatic->id.'" name="removedassigned_'.$userstatic->id.'">';
			//$out.=' '.($value['mandatory']?$langs->trans("Mandatory"):$langs->trans("Optional"));
			//$out.=' '.($value['transparency']?$langs->trans("Busy"):$langs->trans("NotBusy"));
			$out.='<br>';
			$i++;
		}

		//$out.='</form>';
        return $out;
    }


    /**
     *  Return list of products for customer in Ajax if Ajax activated or go to select_produits_list
     *
     *  @param		int			$selected				Preselected products
     *  @param		string		$htmlname				Name of HTML select field (must be unique in page)
     *  @param		int			$filtertype				Filter on product type (''=nofilter, 0=product, 1=service)
     *  @param		int			$limit					Limit on number of returned lines
     *  @param		int			$price_level			Level of price to show
     *  @param		int			$status					-1=Return all products, 0=Products not on sell, 1=Products on sell
     *  @param		int			$finished				2=all, 1=finished, 0=raw material
     *  @param		string		$selected_input_value	Value of preselected input text (with ajax)
     *  @param		int			$hidelabel				Hide label (0=no, 1=yes, 2=show search icon (before) and placeholder, 3 search icon after)
     *  @param		array		$ajaxoptions			Options for ajax_autocompleter
     *  @param      int			$socid					Thirdparty Id
     *  @return		void
     */
    function select_produits($selected='', $htmlname='productid', $filtertype='', $limit=20, $price_level=0, $status=1, $finished=2, $selected_input_value='', $hidelabel=0, $ajaxoptions=array(),$socid=0)
    {
        global $langs,$conf;

        $price_level = (! empty($price_level) ? $price_level : 0);

        if (! empty($conf->use_javascript_ajax) && ! empty($conf->global->PRODUIT_USE_SEARCH_TO_SELECT))
        {
        	$placeholder='';

            if ($selected && empty($selected_input_value))
            {
                require_once DOL_DOCUMENT_ROOT.'/product/class/product.class.php';
                $product = new Product($this->db);
                $product->fetch($selected);
                $selected_input_value=$product->ref;
            }
            // mode=1 means customers products
            $urloption='htmlname='.$htmlname.'&outjson=1&price_level='.$price_level.'&type='.$filtertype.'&mode=1&status='.$status.'&finished='.$finished;
            //Price by customer
            if (! empty($conf->global->PRODUIT_CUSTOMER_PRICES) && !empty($socid)) {
            	$urloption.='&socid='.$socid;
            }
            print ajax_autocompleter($selected, $htmlname, DOL_URL_ROOT.'/product/ajax/products.php', $urloption, $conf->global->PRODUIT_USE_SEARCH_TO_SELECT, 0, $ajaxoptions);
            if (empty($hidelabel)) print $langs->trans("RefOrLabel").' : ';
            else if ($hidelabel > 1) {
            	if (! empty($conf->global->MAIN_HTML5_PLACEHOLDER)) $placeholder=' placeholder="'.$langs->trans("RefOrLabel").'"';
            	else $placeholder=' title="'.$langs->trans("RefOrLabel").'"';
            	if ($hidelabel == 2) {
            		print img_picto($langs->trans("Search"), 'search');
            	}
            }
            print '<input type="text" size="20" name="search_'.$htmlname.'" id="search_'.$htmlname.'" value="'.$selected_input_value.'"'.$placeholder.' />';
            if ($hidelabel == 3) {
            	print img_picto($langs->trans("Search"), 'search');
            }
        }
        else
		{
            print $this->select_produits_list($selected,$htmlname,$filtertype,$limit,$price_level,'',$status,$finished,0,$socid);
        }
    }

    /**
     *	Return list of products for a customer
     *
     *	@param      int		$selected       Preselected product
     *	@param      string	$htmlname       Name of select html
     *  @param		string	$filtertype     Filter on product type (''=nofilter, 0=product, 1=service)
     *	@param      int		$limit          Limit on number of returned lines
     *	@param      int		$price_level    Level of price to show
     * 	@param      string	$filterkey      Filter on product
     *	@param		int		$status         -1=Return all products, 0=Products not on sell, 1=Products on sell
     *  @param      int		$finished       Filter on finished field: 2=No filter
     *  @param      int		$outputmode     0=HTML select string, 1=Array
     *  @param      int		$socid     		Thirdparty Id
     *  @return     array    				Array of keys for json
     */
    function select_produits_list($selected='',$htmlname='productid',$filtertype='',$limit=20,$price_level=0,$filterkey='',$status=1,$finished=2,$outputmode=0,$socid=0)
    {
        global $langs,$conf,$user,$db;

        $out='';
        $outarray=array();

        $sql = "SELECT ";
        $sql.= " p.rowid, p.label, p.ref, p.description, p.fk_product_type, p.price, p.price_ttc, p.price_base_type, p.tva_tx, p.duration, p.stock";

        //Price by customer
        if (! empty($conf->global->PRODUIT_CUSTOMER_PRICES) && !empty($socid)) {
        	$sql.=' ,pcp.rowid as idprodcustprice, pcp.price as custprice, pcp.price_ttc as custprice_ttc,';
        	$sql.=' pcp.price_base_type as custprice_base_type, pcp.tva_tx as custtva_tx';
        }

        // Multilang : we add translation
        if (! empty($conf->global->MAIN_MULTILANGS))
        {
            $sql.= ", pl.label as label_translated";
        }
		// Price by quantity
		if (! empty($conf->global->PRODUIT_CUSTOMER_PRICES_BY_QTY))
		{
			$sql.= ", (SELECT pp.rowid FROM ".MAIN_DB_PREFIX."product_price as pp WHERE pp.fk_product = p.rowid";
			if ($price_level >= 1 && !empty($conf->global->PRODUIT_MULTIPRICES)) $sql.= " AND price_level=".$price_level;
			$sql.= " ORDER BY date_price";
			$sql.= " DESC LIMIT 1) as price_rowid";
			$sql.= ", (SELECT pp.price_by_qty FROM ".MAIN_DB_PREFIX."product_price as pp WHERE pp.fk_product = p.rowid";
			if ($price_level >= 1 && !empty($conf->global->PRODUIT_MULTIPRICES)) $sql.= " AND price_level=".$price_level;
			$sql.= " ORDER BY date_price";
			$sql.= " DESC LIMIT 1) as price_by_qty";
		}
        $sql.= " FROM ".MAIN_DB_PREFIX."product as p";
        //Price by customer
        if (! empty($conf->global->PRODUIT_CUSTOMER_PRICES) && !empty($socid)) {
        	$sql.=" LEFT JOIN  ".MAIN_DB_PREFIX."product_customer_price as pcp ON pcp.fk_soc=".$socid." AND pcp.fk_product=p.rowid";
        }
        // Multilang : we add translation
        if (! empty($conf->global->MAIN_MULTILANGS))
        {
            $sql.= " LEFT JOIN ".MAIN_DB_PREFIX."product_lang as pl ON pl.fk_product = p.rowid AND pl.lang='". $langs->getDefaultLang() ."'";
        }
        $sql.= ' WHERE p.entity IN ('.getEntity('product', 1).')';
        if ($finished == 0)
        {
            $sql.= " AND p.finished = ".$finished;
        }
        elseif ($finished == 1)
        {
            $sql.= " AND p.finished = ".$finished;
            if ($status >= 0)  $sql.= " AND p.tosell = ".$status;
        }
        elseif ($status >= 0)
        {
            $sql.= " AND p.tosell = ".$status;
        }
        if (strval($filtertype) != '') $sql.=" AND p.fk_product_type=".$filtertype;
        // Add criteria on ref/label
        if ($filterkey != '')
        {
        	$sql.=' AND (';
        	$prefix=empty($conf->global->PRODUCT_DONOTSEARCH_ANYWHERE)?'%':'';	// Can use index if PRODUCT_DONOTSEARCH_ANYWHERE is on
            // For natural search
            $scrit = explode(' ', $filterkey);
            $i=0;
            if (count($scrit) > 1) $sql.="(";
            foreach ($scrit as $crit)
            {
            	if ($i > 0) $sql.=" AND ";
                $sql.="(p.ref LIKE '".$prefix.$crit."%' OR p.label LIKE '".$prefix.$crit."%'";
                if (! empty($conf->global->MAIN_MULTILANGS)) $sql.=" OR pl.label LIKE '".$prefix.$crit."%'";
                $sql.=")";
                $i++;
            }
            if (count($scrit) > 1) $sql.=")";
          	if (! empty($conf->barcode->enabled)) $sql.= " OR p.barcode LIKE '".$prefix.$filterkey."%'";
        	$sql.=')';
        }
        $sql.= $db->order("p.ref");
        $sql.= $db->plimit($limit);

        // Build output string
        dol_syslog(get_class($this)."::select_produits_list search product", LOG_DEBUG);
        $result=$this->db->query($sql);
        if ($result)
        {
            $num = $this->db->num_rows($result);

            $out.='<select class="flat" name="'.$htmlname.'" id="'.$htmlname.'">';
            $out.='<option value="0" selected="selected">&nbsp;</option>';

            $i = 0;
            while ($num && $i < $num)
            {
            	$opt = '';
				$optJson = array();
				$objp = $this->db->fetch_object($result);

				if (!empty($objp->price_by_qty) && $objp->price_by_qty == 1 && !empty($conf->global->PRODUIT_CUSTOMER_PRICES_BY_QTY))
				{ // Price by quantity will return many prices for the same product
					$sql = "SELECT rowid, quantity, price, unitprice, remise_percent, remise";
					$sql.= " FROM ".MAIN_DB_PREFIX."product_price_by_qty";
					$sql.= " WHERE fk_product_price=".$objp->price_rowid;
					$sql.= " ORDER BY quantity ASC";

					dol_syslog(get_class($this)."::select_produits_list search price by qty", LOG_DEBUG);
					$result2 = $this->db->query($sql);
					if ($result2)
					{
						$nb_prices = $this->db->num_rows($result2);
						$j = 0;
						while ($nb_prices && $j < $nb_prices) {
							$objp2 = $this->db->fetch_object($result2);

							$objp->quantity = $objp2->quantity;
							$objp->price = $objp2->price;
							$objp->unitprice = $objp2->unitprice;
							$objp->remise_percent = $objp2->remise_percent;
							$objp->remise = $objp2->remise;
							$objp->price_by_qty_rowid = $objp2->rowid;

							$this->constructProductListOption($objp, $opt, $optJson, 0, $selected);

							$j++;

							// Add new entry
							// "key" value of json key array is used by jQuery automatically as selected value
							// "label" value of json key array is used by jQuery automatically as text for combo box
							$out.=$opt;
							array_push($outarray, $optJson);
						}
					}
				}
				else
				{
					$this->constructProductListOption($objp, $opt, $optJson, $price_level, $selected);
					// Add new entry
					// "key" value of json key array is used by jQuery automatically as selected value
					// "label" value of json key array is used by jQuery automatically as text for combo box
					$out.=$opt;
					array_push($outarray, $optJson);
				}

                $i++;
            }

            $out.='</select>';

            $this->db->free($result);

            if (empty($outputmode)) return $out;
            return $outarray;
        }
        else
		{
            dol_print_error($db);
        }
    }

    /**
     * constructProductListOption
     *
     * @param 	resultset	$objp			Resultset of fetch
     * @param 	string		$opt			Option
     * @param 	string		$optJson		Option
     * @param 	int			$price_level	Price level
     * @param 	string		$selected		Preselected value
     * @return	void
     */
	private function constructProductListOption(&$objp, &$opt, &$optJson, $price_level, $selected)
	{
		global $langs,$conf,$user,$db;

        $outkey='';
        $outval='';
        $outref='';
        $outlabel='';
        $outdesc='';
        $outtype='';
        $outprice_ht='';
        $outprice_ttc='';
        $outpricebasetype='';
        $outtva_tx='';
		$outqty=1;
		$outdiscount=0;

		$maxlengtharticle=(empty($conf->global->PRODUCT_MAX_LENGTH_COMBO)?48:$conf->global->PRODUCT_MAX_LENGTH_COMBO);

        $label=$objp->label;
        if (! empty($objp->label_translated)) $label=$objp->label_translated;
        if (! empty($filterkey) && $filterkey != '') $label=preg_replace('/('.preg_quote($filterkey).')/i','<strong>$1</strong>',$label,1);

        $outkey=$objp->rowid;
        $outref=$objp->ref;
        $outlabel=$objp->label;
        $outdesc=$objp->description;
        $outtype=$objp->fk_product_type;

        $opt = '<option value="'.$objp->rowid.'"';
        $opt.= ($objp->rowid == $selected)?' selected="selected"':'';
		$opt.= (!empty($objp->price_by_qty_rowid) && $objp->price_by_qty_rowid > 0)?' pbq="'.$objp->price_by_qty_rowid.'"':'';
        if (! empty($conf->stock->enabled) && $objp->fk_product_type == 0 && isset($objp->stock))
        {
			if ($objp->stock > 0) $opt.= ' class="product_line_stock_ok"';
			else if ($objp->stock <= 0) $opt.= ' class="product_line_stock_too_low"';
        }
        $opt.= '>';
<<<<<<< HEAD
        $opt.= $objp->ref.' - '.dol_trunc($label, 99, '', '', 1).' - ';

        $objRef = $objp->ref;
        if (! empty($filterkey) && $filterkey != '') $objRef=preg_replace('/('.preg_quote($filterkey).')/i','<strong>$1</strong>',$objRef,1);
        $outval.=$objRef.' - '.dol_trunc($label, 99, '', '', 1).' - ';
=======
        $opt.= $objp->ref.' - '.dol_trunc($label,$maxlengtharticle).' - ';

        $objRef = $objp->ref;
        if (! empty($filterkey) && $filterkey != '') $objRef=preg_replace('/('.preg_quote($filterkey).')/i','<strong>$1</strong>',$objRef,1);
        $outval.=$objRef.' - '.dol_trunc($label,$maxlengtharticle).' - ';
>>>>>>> 3ee2ced2

        $found=0;

        // Multiprice
        if ($price_level >= 1 && $conf->global->PRODUIT_MULTIPRICES)		// If we need a particular price level (from 1 to 6)
        {
            $sql = "SELECT price, price_ttc, price_base_type, tva_tx";
            $sql.= " FROM ".MAIN_DB_PREFIX."product_price";
            $sql.= " WHERE fk_product='".$objp->rowid."'";
            $sql.= " AND entity IN (".getEntity('productprice', 1).")";
            $sql.= " AND price_level=".$price_level;
            $sql.= " ORDER BY date_price";
            $sql.= " DESC LIMIT 1";

            dol_syslog(get_class($this).'::constructProductListOption search price for level '.$price_level.'', LOG_DEBUG);
            $result2 = $this->db->query($sql);
            if ($result2)
            {
                $objp2 = $this->db->fetch_object($result2);
                if ($objp2)
                {
                    $found=1;
                    if ($objp2->price_base_type == 'HT')
                    {
                        $opt.= price($objp2->price,1,$langs,0,0,-1,$conf->currency).' '.$langs->trans("HT");
                        $outval.= price($objp2->price,0,$langs,0,0,-1,$conf->currency).' '.$langs->transnoentities("HT");
                    }
                    else
                    {
                        $opt.= price($objp2->price_ttc,1,$langs,0,0,-1,$conf->currency).' '.$langs->trans("TTC");
                        $outval.= price($objp2->price_ttc,0,$langs,0,0,-1,$conf->currency).' '.$langs->transnoentities("TTC");
                    }
                    $outprice_ht=price($objp2->price);
                    $outprice_ttc=price($objp2->price_ttc);
                    $outpricebasetype=$objp2->price_base_type;
                    $outtva_tx=$objp2->tva_tx;
                }
            }
            else
            {
                dol_print_error($this->db);
            }
        }

		// Price by quantity
		if (!empty($objp->quantity) && $objp->quantity >= 1 && $conf->global->PRODUIT_CUSTOMER_PRICES_BY_QTY)
		{
			$found = 1;
			$outqty=$objp->quantity;
			$outdiscount=$objp->remise_percent;
			if ($objp->quantity == 1)
			{
				$opt.= price($objp->unitprice,1,$langs,0,0,-1,$conf->currency)."/";
				$outval.= price($objp->unitprice,0,$langs,0,0,-1,$conf->currency)."/";
				$opt.= $langs->trans("Unit");	// Do not use strtolower because it breaks utf8 encoding
				$outval.=$langs->transnoentities("Unit");
			}
			else
			{
				$opt.= price($objp->price,1,$langs,0,0,-1,$conf->currency)."/".$objp->quantity;
				$outval.= price($objp->price,0,$langs,0,0,-1,$conf->currency)."/".$objp->quantity;
				$opt.= $langs->trans("Units");	// Do not use strtolower because it breaks utf8 encoding
				$outval.=$langs->transnoentities("Units");
			}

			$outprice_ht=price($objp->unitprice);
            $outprice_ttc=price($objp->unitprice * (1 + ($objp->tva_tx / 100)));
            $outpricebasetype=$objp->price_base_type;
            $outtva_tx=$objp->tva_tx;
		}
		if (!empty($objp->quantity) && $objp->quantity >= 1)
		{
			$opt.=" (".price($objp->unitprice,1,$langs,0,0,-1,$conf->currency)."/".$langs->trans("Unit").")";	// Do not use strtolower because it breaks utf8 encoding
			$outval.=" (".price($objp->unitprice,0,$langs,0,0,-1,$conf->currency)."/".$langs->transnoentities("Unit").")";	// Do not use strtolower because it breaks utf8 encoding
		}
		if (!empty($objp->remise_percent) && $objp->remise_percent >= 1)
		{
			$opt.=" - ".$langs->trans("Discount")." : ".vatrate($objp->remise_percent).' %';
			$outval.=" - ".$langs->transnoentities("Discount")." : ".vatrate($objp->remise_percent).' %';
		}

		//Price by customer
		if (!empty($conf->global->PRODUIT_CUSTOMER_PRICES)) {
			if (!empty($objp->idprodcustprice)) {
				$found = 1;

				if ($objp->custprice_base_type == 'HT')
				{
					$opt.= price($objp->custprice,1,$langs,0,0,-1,$conf->currency).' '.$langs->trans("HT");
					$outval.= price($objp->custprice,0,$langs,0,0,-1,$conf->currency).' '.$langs->transnoentities("HT");
				}
				else
				{
					$opt.= price($objp->custprice_ttc,1,$langs,0,0,-1,$conf->currency).' '.$langs->trans("TTC");
					$outval.= price($objp->custprice_ttc,0,$langs,0,0,-1,$conf->currency).' '.$langs->transnoentities("TTC");
				}

				$outprice_ht=price($objp->custprice);
				$outprice_ttc=price($objp->custprice_ttc);
				$outpricebasetype=$objp->custprice_base_type;
				$outtva_tx=$objp->custtva_tx;
			}
		}

        // If level no defined or multiprice not found, we used the default price
        if (! $found)
        {
            if ($objp->price_base_type == 'HT')
            {
                $opt.= price($objp->price,1,$langs,0,0,-1,$conf->currency).' '.$langs->trans("HT");
                $outval.= price($objp->price,0,$langs,0,0,-1,$conf->currency).' '.$langs->transnoentities("HT");
            }
            else
            {
                $opt.= price($objp->price_ttc,1,$langs,0,0,-1,$conf->currency).' '.$langs->trans("TTC");
                $outval.= price($objp->price_ttc,0,$langs,0,0,-1,$conf->currency).' '.$langs->transnoentities("TTC");
            }
            $outprice_ht=price($objp->price);
            $outprice_ttc=price($objp->price_ttc);
            $outpricebasetype=$objp->price_base_type;
            $outtva_tx=$objp->tva_tx;
        }

        if (! empty($conf->stock->enabled) && isset($objp->stock) && $objp->fk_product_type == 0)
        {
            $opt.= ' - '.$langs->trans("Stock").':'.$objp->stock;
            $outval.=' - '.$langs->transnoentities("Stock").':'.$objp->stock;
        }

        if ($objp->duration)
        {
            $duration_value = substr($objp->duration,0,dol_strlen($objp->duration)-1);
            $duration_unit = substr($objp->duration,-1);
            if ($duration_value > 1)
            {
                $dur=array("h"=>$langs->trans("Hours"),"d"=>$langs->trans("Days"),"w"=>$langs->trans("Weeks"),"m"=>$langs->trans("Months"),"y"=>$langs->trans("Years"));
            }
            else
            {
                $dur=array("h"=>$langs->trans("Hour"),"d"=>$langs->trans("Day"),"w"=>$langs->trans("Week"),"m"=>$langs->trans("Month"),"y"=>$langs->trans("Year"));
            }
            $opt.= ' - '.$duration_value.' '.$langs->trans($dur[$duration_unit]);
            $outval.=' - '.$duration_value.' '.$langs->transnoentities($dur[$duration_unit]);
        }

        $opt.= "</option>\n";
		$optJson = array('key'=>$outkey, 'value'=>$outref, 'label'=>$outval, 'label2'=>$outlabel, 'desc'=>$outdesc, 'type'=>$outtype, 'price_ht'=>$outprice_ht, 'price_ttc'=>$outprice_ttc, 'pricebasetype'=>$outpricebasetype, 'tva_tx'=>$outtva_tx, 'qty'=>$outqty, 'discount'=>$outdiscount);
	}

    /**
     *	Return list of products for customer (in Ajax if Ajax activated or go to select_produits_fournisseurs_list)
     *
     *	@param	int		$socid			Id third party
     *	@param  string	$selected       Preselected product
     *	@param  string	$htmlname       Name of HTML Select
     *  @param	string	$filtertype     Filter on product type (''=nofilter, 0=product, 1=service)
     *	@param  string	$filtre			For a SQL filter
     *	@param	array	$ajaxoptions	Options for ajax_autocompleter
	 *  @param	int		$hidelabel		Hide label (0=no, 1=yes)
     *	@return	void
     */
    function select_produits_fournisseurs($socid, $selected='', $htmlname='productid', $filtertype='', $filtre='', $ajaxoptions=array(), $hidelabel=0)
    {
        global $langs,$conf;
        global $price_level, $status, $finished;

        if (! empty($conf->use_javascript_ajax) && ! empty($conf->global->PRODUIT_USE_SEARCH_TO_SELECT))
        {
            // mode=2 means suppliers products
            $urloption=($socid > 0?'socid='.$socid.'&':'').'htmlname='.$htmlname.'&outjson=1&price_level='.$price_level.'&type='.$filtertype.'&mode=2&status='.$status.'&finished='.$finished;
            print ajax_autocompleter('', $htmlname, DOL_URL_ROOT.'/product/ajax/products.php', $urloption, $conf->global->PRODUIT_USE_SEARCH_TO_SELECT, 0, $ajaxoptions);
            print ($hidelabel?'':$langs->trans("RefOrLabel").' : ').'<input type="text" size="20" name="search_'.$htmlname.'" id="search_'.$htmlname.'">';
        }
        else
        {
            print $this->select_produits_fournisseurs_list($socid,$selected,$htmlname,$filtertype,$filtre,'',-1,0);
        }
    }

    /**
     *	Return list of suppliers products
     *
     *	@param	int		$socid   		Id societe fournisseur (0 pour aucun filtre)
     *	@param  int		$selected       Produit pre-selectionne
     *	@param  string	$htmlname       Nom de la zone select
     *  @param	string	$filtertype     Filter on product type (''=nofilter, 0=product, 1=service)
     *	@param  string	$filtre         Pour filtre sql
     *	@param  string	$filterkey      Filtre des produits
     *  @param  int		$statut         -1=Return all products, 0=Products not on sell, 1=Products on sell
     *  @param  int		$outputmode     0=HTML select string, 1=Array
     *  @param  int     $limit          Limit of line number
     *  @return array           		Array of keys for json
     */
    function select_produits_fournisseurs_list($socid,$selected='',$htmlname='productid',$filtertype='',$filtre='',$filterkey='',$statut=-1,$outputmode=0,$limit=100)
    {
        global $langs,$conf,$db;

        $out='';
        $outarray=array();

        $langs->load('stocks');

        $sql = "SELECT p.rowid, p.label, p.ref, p.price, p.duration,";
        $sql.= " pfp.ref_fourn, pfp.rowid as idprodfournprice, pfp.price as fprice, pfp.quantity, pfp.remise_percent, pfp.remise, pfp.unitprice,";
        $sql.= " pfp.fk_price_expression, pfp.fk_product, pfp.tva_tx, s.nom as name";
        $sql.= " FROM ".MAIN_DB_PREFIX."product as p";
        $sql.= " LEFT JOIN ".MAIN_DB_PREFIX."product_fournisseur_price as pfp ON p.rowid = pfp.fk_product";
        if ($socid) $sql.= " AND pfp.fk_soc = ".$socid;
        $sql.= " LEFT JOIN ".MAIN_DB_PREFIX."societe as s ON pfp.fk_soc = s.rowid";
        $sql.= " WHERE p.entity IN (".getEntity('product', 1).")";
        $sql.= " AND p.tobuy = 1";
        if (strval($filtertype) != '') $sql.=" AND p.fk_product_type=".$filtertype;
        if (! empty($filtre)) $sql.=" ".$filtre;
        // Add criteria on ref/label
        if ($filterkey != '')
        {
        	$sql.=' AND (';
        	$prefix=empty($conf->global->PRODUCT_DONOTSEARCH_ANYWHERE)?'%':'';	// Can use index if PRODUCT_DONOTSEARCH_ANYWHERE is on
        	// For natural search
        	$scrit = explode(' ', $filterkey);
        	$i=0;
        	if (count($scrit) > 1) $sql.="(";
        	foreach ($scrit as $crit)
        	{
        		if ($i > 0) $sql.=" AND ";
        		$sql.="(pfp.ref_fourn LIKE '".$prefix.$crit."%' OR p.ref LIKE '".$prefix.$crit."%' OR p.label LIKE '".$prefix.$crit."%')";
        		$i++;
        	}
        	if (count($scrit) > 1) $sql.=")";
        	if (! empty($conf->barcode->enabled)) $sql.= " OR p.barcode LIKE '".$prefix.$filterkey."%'";
        	$sql.=')';
        }
        $sql.= " ORDER BY pfp.ref_fourn DESC, pfp.quantity ASC";
        $sql.= $db->plimit($limit);

        // Build output string

        dol_syslog(get_class($this)."::select_produits_fournisseurs_list", LOG_DEBUG);
        $result=$this->db->query($sql);
        if ($result)
        {
            require_once DOL_DOCUMENT_ROOT.'/product/class/priceparser.class.php';

            $num = $this->db->num_rows($result);

            //$out.='<select class="flat" id="select'.$htmlname.'" name="'.$htmlname.'">';	// remove select to have id same with combo and ajax
            $out.='<select class="flat" id="'.$htmlname.'" name="'.$htmlname.'">';
            if (! $selected) $out.='<option value="0" selected="selected">&nbsp;</option>';
            else $out.='<option value="0">&nbsp;</option>';

            $i = 0;
            while ($i < $num)
            {
                $objp = $this->db->fetch_object($result);

                $outkey=$objp->idprodfournprice;
                $outref=$objp->ref;
                $outval='';
                $outqty=1;
				$outdiscount=0;

                $opt = '<option value="'.$objp->idprodfournprice.'"';
                if ($selected && $selected == $objp->idprodfournprice) $opt.= ' selected="selected"';
                if (empty($objp->idprodfournprice)) $opt.=' disabled="disabled"';
                $opt.= '>';

                $objRef = $objp->ref;
                if ($filterkey && $filterkey != '') $objRef=preg_replace('/('.preg_quote($filterkey).')/i','<strong>$1</strong>',$objRef,1);
                $objRefFourn = $objp->ref_fourn;
                if ($filterkey && $filterkey != '') $objRefFourn=preg_replace('/('.preg_quote($filterkey).')/i','<strong>$1</strong>',$objRefFourn,1);
                $label = $objp->label;
                if ($filterkey && $filterkey != '') $label=preg_replace('/('.preg_quote($filterkey).')/i','<strong>$1</strong>',$label,1);

                $opt.=$objp->ref;
                if (! empty($objp->idprodfournprice)) $opt.=' ('.$objp->ref_fourn.')';
                $opt.=' - ';
                $outval.=$objRef;
                if (! empty($objp->idprodfournprice)) $outval.=' ('.$objRefFourn.')';
                $outval.=' - ';
                $opt.=dol_trunc($label, 72).' - ';
                $outval.=dol_trunc($label, 72).' - ';

                if (! empty($objp->idprodfournprice))
                {
                    $outqty=$objp->quantity;
					$outdiscount=$objp->remise_percent;
                    if (!empty($objp->fk_price_expression)) {
                        $priceparser = new PriceParser($this->db);
                        $price_result = $priceparser->parseProductSupplier($objp->fk_product, $objp->fk_price_expression, $objp->quantity, $objp->tva_tx);
                        if ($price_result >= 0) {
                            $objp->fprice = $price_result;
                            if ($objp->quantity >= 1)
                            {
                                $objp->unitprice = $objp->fprice / $objp->quantity;
                            }
                        }
                    }
                    if ($objp->quantity == 1)
                    {
	                    $opt.= price($objp->fprice,1,$langs,0,0,-1,$conf->currency)."/";
                    	$outval.= price($objp->fprice,0,$langs,0,0,-1,$conf->currency)."/";
                    	$opt.= $langs->trans("Unit");	// Do not use strtolower because it breaks utf8 encoding
                        $outval.=$langs->transnoentities("Unit");
                    }
                    else
                    {
    	                $opt.= price($objp->fprice,1,$langs,0,0,-1,$conf->currency)."/".$objp->quantity;
	                    $outval.= price($objp->fprice,0,$langs,0,0,-1,$conf->currency)."/".$objp->quantity;
                    	$opt.= ' '.$langs->trans("Units");	// Do not use strtolower because it breaks utf8 encoding
                        $outval.= ' '.$langs->transnoentities("Units");
                    }

                    if ($objp->quantity >= 1)
                    {
                        $opt.=" (".price($objp->unitprice,1,$langs,0,0,-1,$conf->currency)."/".$langs->trans("Unit").")";	// Do not use strtolower because it breaks utf8 encoding
                        $outval.=" (".price($objp->unitprice,0,$langs,0,0,-1,$conf->currency)."/".$langs->transnoentities("Unit").")";	// Do not use strtolower because it breaks utf8 encoding
                    }
					if ($objp->remise_percent >= 1)
                    {
                        $opt.=" - ".$langs->trans("Discount")." : ".vatrate($objp->remise_percent).' %';
                        $outval.=" - ".$langs->transnoentities("Discount")." : ".vatrate($objp->remise_percent).' %';
                    }
                    if ($objp->duration)
                    {
                        $opt .= " - ".$objp->duration;
                        $outval.=" - ".$objp->duration;
                    }
                    if (! $socid)
                    {
                        $opt .= " - ".dol_trunc($objp->name,8);
                        $outval.=" - ".dol_trunc($objp->name,8);
                    }
                }
                else
                {
                    $opt.= $langs->trans("NoPriceDefinedForThisSupplier");
                    $outval.=$langs->transnoentities("NoPriceDefinedForThisSupplier");
                }
                $opt .= "</option>\n";


                // Add new entry
                // "key" value of json key array is used by jQuery automatically as selected value
                // "label" value of json key array is used by jQuery automatically as text for combo box
                $out.=$opt;
                array_push($outarray, array('key'=>$outkey, 'value'=>$outref, 'label'=>$outval, 'qty'=>$outqty, 'discount'=>$outdiscount, 'disabled'=>(empty($objp->idprodfournprice)?true:false)));
				// Exemple of var_dump $outarray
				// array(1) {[0]=>array(6) {[key"]=>string(1) "2" ["value"]=>string(3) "ppp"
				//           ["label"]=>string(76) "ppp (<strong>f</strong>ff2) - ppp - 20,00 Euros/1unité (20,00 Euros/unité)"
				//      	 ["qty"]=>string(1) "1" ["discount"]=>string(1) "0" ["disabled"]=>bool(false)
                //}
                //var_dump($outval); var_dump(utf8_check($outval)); var_dump(json_encode($outval));
                //$outval=array('label'=>'ppp (<strong>f</strong>ff2) - ppp - 20,00 Euros/ Unité (20,00 Euros/unité)');
                //var_dump($outval); var_dump(utf8_check($outval)); var_dump(json_encode($outval));

                $i++;
            }
            $out.='</select>';

            $this->db->free($result);

            if (empty($outputmode)) return $out;
            return $outarray;
        }
        else
        {
            dol_print_error($this->db);
        }
    }

    /**
     *	Return list of suppliers prices for a product
     *
     *  @param		int		$productid       Id of product
     *  @param      string	$htmlname        Name of HTML field
     *  @return		void
     */
    function select_product_fourn_price($productid,$htmlname='productfournpriceid')
    {
        global $langs,$conf;

        $langs->load('stocks');

        $sql = "SELECT p.rowid, p.label, p.ref, p.price, p.duration,";
        $sql.= " pfp.ref_fourn, pfp.rowid as idprodfournprice, pfp.price as fprice, pfp.quantity, pfp.unitprice,";
        $sql.= " pfp.fk_price_expression, pfp.fk_product, pfp.tva_tx, s.nom as name";
        $sql.= " FROM ".MAIN_DB_PREFIX."product as p";
        $sql.= " LEFT JOIN ".MAIN_DB_PREFIX."product_fournisseur_price as pfp ON p.rowid = pfp.fk_product";
        $sql.= " LEFT JOIN ".MAIN_DB_PREFIX."societe as s ON pfp.fk_soc = s.rowid";
        $sql.= " WHERE p.entity IN (".getEntity('product', 1).")";
        $sql.= " AND p.tobuy = 1";
        $sql.= " AND s.fournisseur = 1";
        $sql.= " AND p.rowid = ".$productid;
        $sql.= " ORDER BY s.nom, pfp.ref_fourn DESC";

        dol_syslog(get_class($this)."::select_product_fourn_price", LOG_DEBUG);
        $result=$this->db->query($sql);

        if ($result)
        {
            $num = $this->db->num_rows($result);

            $form = '<select class="flat" name="'.$htmlname.'">';

            if (! $num)
            {
                $form.= '<option value="0">-- '.$langs->trans("NoSupplierPriceDefinedForThisProduct").' --</option>';
            }
            else
            {
                require_once DOL_DOCUMENT_ROOT.'/product/class/priceparser.class.php';
                $form.= '<option value="0">&nbsp;</option>';

                $i = 0;
                while ($i < $num)
                {
                    $objp = $this->db->fetch_object($result);

                    $opt = '<option value="'.$objp->idprodfournprice.'"';
                    //if there is only one supplier, preselect it
                    if($num == 1) {
                        $opt .= ' selected="selected"';
                    }
                    $opt.= '>'.$objp->name.' - '.$objp->ref_fourn.' - ';

                    if (!empty($objp->fk_price_expression)) {
                        $priceparser = new PriceParser($this->db);
                        $price_result = $priceparser->parseProductSupplier($objp->fk_product, $objp->fk_price_expression, $objp->quantity, $objp->tva_tx);
                        if ($price_result >= 0) {
                            $objp->fprice = $price_result;
                            if ($objp->quantity >= 1)
                            {
                                $objp->unitprice = $objp->fprice / $objp->quantity;
                            }
                        }
                    }
                    if ($objp->quantity == 1)
                    {
                        $opt.= price($objp->fprice,1,$langs,0,0,-1,$conf->currency)."/";
                    }

                    $opt.= $objp->quantity.' ';

                    if ($objp->quantity == 1)
                    {
                        $opt.= $langs->trans("Unit");
                    }
                    else
                    {
                        $opt.= $langs->trans("Units");
                    }
                    if ($objp->quantity > 1)
                    {
                        $opt.=" - ";
                        $opt.= price($objp->unitprice,1,$langs,0,0,-1,$conf->currency)."/".$langs->trans("Unit");
                    }
                    if ($objp->duration) $opt .= " - ".$objp->duration;
                    $opt .= "</option>\n";

                    $form.= $opt;
                    $i++;
                }
                $form.= '</select>';

                $this->db->free($result);
            }
            return $form;
        }
        else
        {
            dol_print_error($this->db);
        }
    }

    /**
     *    Return list of delivery address
     *
     *    @param    string	$selected          	Id contact pre-selectionn
     *    @param    int		$socid				Id of company
     *    @param    string	$htmlname          	Name of HTML field
     *    @param    int		$showempty         	Add an empty field
     *    @return	void
     */
    function select_address($selected, $socid, $htmlname='address_id',$showempty=0)
    {
        // On recherche les utilisateurs
        $sql = "SELECT a.rowid, a.label";
        $sql .= " FROM ".MAIN_DB_PREFIX ."societe_address as a";
        $sql .= " WHERE a.fk_soc = ".$socid;
        $sql .= " ORDER BY a.label ASC";

        dol_syslog(get_class($this)."::select_address", LOG_DEBUG);
        $resql=$this->db->query($sql);
        if ($resql)
        {
            print '<select class="flat" name="'.$htmlname.'">';
            if ($showempty) print '<option value="0">&nbsp;</option>';
            $num = $this->db->num_rows($resql);
            $i = 0;
            if ($num)
            {
                while ($i < $num)
                {
                    $obj = $this->db->fetch_object($resql);

                    if ($selected && $selected == $obj->rowid)
                    {
                        print '<option value="'.$obj->rowid.'" selected="selected">'.$obj->label.'</option>';
                    }
                    else
                    {
                        print '<option value="'.$obj->rowid.'">'.$obj->label.'</option>';
                    }
                    $i++;
                }
            }
            print '</select>';
            return $num;
        }
        else
        {
            dol_print_error($this->db);
        }
    }


    /**
     *      Charge dans cache la liste des conditions de paiements possibles
     *
     *      @return     int             Nb lignes chargees, 0 si deja chargees, <0 si ko
     */
    function load_cache_conditions_paiements()
    {
        global $langs;

        if (count($this->cache_conditions_paiements)) return 0;    // Cache deja charge

        $sql = "SELECT rowid, code, libelle";
        $sql.= " FROM ".MAIN_DB_PREFIX.'c_payment_term';
        $sql.= " WHERE active=1";
        $sql.= " ORDER BY sortorder";
        dol_syslog(get_class($this).'::load_cache_conditions_paiements', LOG_DEBUG);
        $resql = $this->db->query($sql);
        if ($resql)
        {
            $num = $this->db->num_rows($resql);
            $i = 0;
            while ($i < $num)
            {
                $obj = $this->db->fetch_object($resql);

                // Si traduction existe, on l'utilise, sinon on prend le libelle par defaut
                $libelle=($langs->trans("PaymentConditionShort".$obj->code)!=("PaymentConditionShort".$obj->code)?$langs->trans("PaymentConditionShort".$obj->code):($obj->libelle!='-'?$obj->libelle:''));
                $this->cache_conditions_paiements[$obj->rowid]['code'] =$obj->code;
                $this->cache_conditions_paiements[$obj->rowid]['label']=$libelle;
                $i++;
            }
            return 1;
        }
        else {
            dol_print_error($this->db);
            return -1;
        }
    }

    /**
     *      Charge dans cache la liste des délais de livraison possibles
     *
     *      @return     int             Nb lignes chargees, 0 si deja chargees, <0 si ko
     */
    function load_cache_availability()
    {
        global $langs;

        if (count($this->cache_availability)) return 0;    // Cache deja charge

        $sql = "SELECT rowid, code, label";
        $sql.= " FROM ".MAIN_DB_PREFIX.'c_availability';
        $sql.= " WHERE active=1";
        $sql.= " ORDER BY rowid";
        dol_syslog(get_class($this).'::load_cache_availability', LOG_DEBUG);
        $resql = $this->db->query($sql);
        if ($resql)
        {
            $num = $this->db->num_rows($resql);
            $i = 0;
            while ($i < $num)
            {
                $obj = $this->db->fetch_object($resql);

                // Si traduction existe, on l'utilise, sinon on prend le libelle par defaut
                $label=($langs->trans("AvailabilityType".$obj->code)!=("AvailabilityType".$obj->code)?$langs->trans("AvailabilityType".$obj->code):($obj->label!='-'?$obj->label:''));
                $this->cache_availability[$obj->rowid]['code'] =$obj->code;
                $this->cache_availability[$obj->rowid]['label']=$label;
                $i++;
            }
            return 1;
        }
        else {
            dol_print_error($this->db);
            return -1;
        }
    }

    /**
     *      Retourne la liste des types de delais de livraison possibles
     *
     *      @param	int		$selected        Id du type de delais pre-selectionne
     *      @param  string	$htmlname        Nom de la zone select
     *      @param  string	$filtertype      To add a filter
     *		@param	int		$addempty		Add empty entry
     *		@return	void
     */
    function selectAvailabilityDelay($selected='',$htmlname='availid',$filtertype='',$addempty=0)
    {
        global $langs,$user;

        $this->load_cache_availability();

        print '<select class="flat" name="'.$htmlname.'">';
        if ($addempty) print '<option value="0">&nbsp;</option>';
        foreach($this->cache_availability as $id => $arrayavailability)
        {
            if ($selected == $id)
            {
                print '<option value="'.$id.'" selected="selected">';
            }
            else
            {
                print '<option value="'.$id.'">';
            }
            print $arrayavailability['label'];
            print '</option>';
        }
        print '</select>';
        if ($user->admin) print info_admin($langs->trans("YouCanChangeValuesForThisListFromDictionarySetup"),1);
    }

    /**
     *      Load into cache cache_demand_reason, array of input reasons
     *
     *      @return     int             Nb of lines loaded, 0 if already loaded, <0 if ko
     */
    function loadCacheInputReason()
    {
        global $langs;

        if (count($this->cache_demand_reason)) return 0;    // Cache already loaded

        $sql = "SELECT rowid, code, label";
        $sql.= " FROM ".MAIN_DB_PREFIX.'c_input_reason';
        $sql.= " WHERE active=1";
        $sql.= " ORDER BY rowid";
        dol_syslog(get_class($this)."::loadCacheInputReason", LOG_DEBUG);
        $resql = $this->db->query($sql);
        if ($resql)
        {
            $num = $this->db->num_rows($resql);
            $i = 0;
            $tmparray=array();
            while ($i < $num)
            {
                $obj = $this->db->fetch_object($resql);

                // Si traduction existe, on l'utilise, sinon on prend le libelle par defaut
                $label=($langs->trans("DemandReasonType".$obj->code)!=("DemandReasonType".$obj->code)?$langs->trans("DemandReasonType".$obj->code):($obj->label!='-'?$obj->label:''));
                $tmparray[$obj->rowid]['id']   =$obj->rowid;
                $tmparray[$obj->rowid]['code'] =$obj->code;
                $tmparray[$obj->rowid]['label']=$label;
                $i++;
            }
            $this->cache_demand_reason=dol_sort_array($tmparray, 'label', 'asc');

            unset($tmparray);
            return 1;
        }
        else {
            dol_print_error($this->db);
            return -1;
        }
    }

    /**
	 *	Return list of input reason (events that triggered an object creation, like after sending an emailing, making an advert, ...)
	 *  List found into table c_input_reason loaded by loadCacheInputReason
     *
     *  @param	int		$selected        Id or code of type origin to select by default
     *  @param  string	$htmlname        Nom de la zone select
     *  @param  string	$exclude         To exclude a code value (Example: SRC_PROP)
     *	@param	int		$addempty		 Add an empty entry
     *	@return	void
     */
    function selectInputReason($selected='',$htmlname='demandreasonid',$exclude='',$addempty=0)
    {
        global $langs,$user;

        $this->loadCacheInputReason();

        print '<select class="flat" name="'.$htmlname.'">';
        if ($addempty) print '<option value="0"'.(empty($selected)?' selected="selected"':'').'>&nbsp;</option>';
        foreach($this->cache_demand_reason as $id => $arraydemandreason)
        {
            if ($arraydemandreason['code']==$exclude) continue;

            if ($selected && ($selected == $arraydemandreason['id'] || $selected == $arraydemandreason['code']))
            {
                print '<option value="'.$arraydemandreason['id'].'" selected="selected">';
            }
            else
            {
                print '<option value="'.$arraydemandreason['id'].'">';
            }
            print $arraydemandreason['label'];
            print '</option>';
        }
        print '</select>';
        if ($user->admin) print info_admin($langs->trans("YouCanChangeValuesForThisListFromDictionarySetup"),1);
    }

    /**
     *      Charge dans cache la liste des types de paiements possibles
     *
     *      @return     int             Nb lignes chargees, 0 si deja chargees, <0 si ko
     */
    function load_cache_types_paiements()
    {
        global $langs;

        if (count($this->cache_types_paiements)) return 0;    // Cache deja charge

        $sql = "SELECT id, code, libelle, type";
        $sql.= " FROM ".MAIN_DB_PREFIX."c_paiement";
        $sql.= " WHERE active > 0";
        $sql.= " ORDER BY id";
        dol_syslog(get_class($this)."::load_cache_types_paiements", LOG_DEBUG);
        $resql = $this->db->query($sql);
        if ($resql)
        {
            $num = $this->db->num_rows($resql);
            $i = 0;
            while ($i < $num)
            {
                $obj = $this->db->fetch_object($resql);

                // Si traduction existe, on l'utilise, sinon on prend le libelle par defaut
                $libelle=($langs->trans("PaymentTypeShort".$obj->code)!=("PaymentTypeShort".$obj->code)?$langs->trans("PaymentTypeShort".$obj->code):($obj->libelle!='-'?$obj->libelle:''));
                $this->cache_types_paiements[$obj->id]['code'] =$obj->code;
                $this->cache_types_paiements[$obj->id]['label']=$libelle;
                $this->cache_types_paiements[$obj->id]['type'] =$obj->type;
                $i++;
            }
            return $num;
        }
        else
        {
            dol_print_error($this->db);
            return -1;
        }
    }


    /**
     *      Retourne la liste des types de paiements possibles
     *
     *      @param	string	$selected        Id du type de paiement pre-selectionne
     *      @param  string	$htmlname        Nom de la zone select
     *      @param  string	$filtertype      Pour filtre
     *		@param	int		$addempty		Ajoute entree vide
     *		@return	void
     */
    function select_conditions_paiements($selected='',$htmlname='condid',$filtertype=-1,$addempty=0)
    {
        global $langs,$user;

        $this->load_cache_conditions_paiements();

        print '<select class="flat" name="'.$htmlname.'">';
        if ($addempty) print '<option value="0">&nbsp;</option>';
        foreach($this->cache_conditions_paiements as $id => $arrayconditions)
        {
            if ($selected == $id)
            {
                print '<option value="'.$id.'" selected="selected">';
            }
            else
            {
                print '<option value="'.$id.'">';
            }
            print $arrayconditions['label'];
            print '</option>';
        }
        print '</select>';
        if ($user->admin) print info_admin($langs->trans("YouCanChangeValuesForThisListFromDictionarySetup"),1);
    }


    /**
     *      Return list of payment methods
     *
     *      @param	string	$selected       Id du mode de paiement pre-selectionne
     *      @param  string	$htmlname       Nom de la zone select
     *      @param  string	$filtertype     To filter on field type in llx_c_paiement (array('code'=>xx,'label'=>zz))
     *      @param  int		$format         0=id+libelle, 1=code+code, 2=code+libelle, 3=id+code
     *      @param  int		$empty			1=peut etre vide, 0 sinon
     * 		@param	int		$noadmininfo	0=Add admin info, 1=Disable admin info
     *      @param  int		$maxlength      Max length of label
     * 		@return	void
     */
    function select_types_paiements($selected='',$htmlname='paiementtype',$filtertype='',$format=0, $empty=0, $noadmininfo=0,$maxlength=0)
    {
        global $langs,$user;

        dol_syslog(get_class($this)."::select_type_paiements ".$selected.", ".$htmlname.", ".$filtertype.", ".$format,LOG_DEBUG);

        $filterarray=array();
        if ($filtertype == 'CRDT')  	$filterarray=array(0,2,3);
        elseif ($filtertype == 'DBIT') 	$filterarray=array(1,2,3);
        elseif ($filtertype != '' && $filtertype != '-1') $filterarray=explode(',',$filtertype);

        $this->load_cache_types_paiements();

        print '<select id="select'.$htmlname.'" class="flat selectpaymenttypes" name="'.$htmlname.'">';
        if ($empty) print '<option value="">&nbsp;</option>';
        foreach($this->cache_types_paiements as $id => $arraytypes)
        {
            // On passe si on a demande de filtrer sur des modes de paiments particuliers
            if (count($filterarray) && ! in_array($arraytypes['type'],$filterarray)) continue;

            // We discard empty line if showempty is on because an empty line has already been output.
            if ($empty && empty($arraytypes['code'])) continue;

            if ($format == 0) print '<option value="'.$id.'"';
            if ($format == 1) print '<option value="'.$arraytypes['code'].'"';
            if ($format == 2) print '<option value="'.$arraytypes['code'].'"';
            if ($format == 3) print '<option value="'.$id.'"';
            // Si selected est text, on compare avec code, sinon avec id
            if (preg_match('/[a-z]/i', $selected) && $selected == $arraytypes['code']) print ' selected="selected"';
            elseif ($selected == $id) print ' selected="selected"';
            print '>';
            if ($format == 0) $value=($maxlength?dol_trunc($arraytypes['label'],$maxlength):$arraytypes['label']);
            if ($format == 1) $value=$arraytypes['code'];
            if ($format == 2) $value=($maxlength?dol_trunc($arraytypes['label'],$maxlength):$arraytypes['label']);
            if ($format == 3) $value=$arraytypes['code'];
            print $value?$value:'&nbsp;';
            print '</option>';
        }
        print '</select>';
        if ($user->admin && ! $noadmininfo) print info_admin($langs->trans("YouCanChangeValuesForThisListFromDictionarySetup"),1);
    }


    /**
     *      Selection HT or TTC
     *
     *      @param	string	$selected        Id pre-selectionne
     *      @param  string	$htmlname        Nom de la zone select
     * 		@return	void
     */
    function select_PriceBaseType($selected='',$htmlname='price_base_type')
    {
        print $this->load_PriceBaseType($selected,$htmlname);
    }


    /**
     *      Selection HT or TTC
     *
     *      @param	string	$selected        Id pre-selectionne
     *      @param  string	$htmlname        Nom de la zone select
     * 		@return	void
     */
    function load_PriceBaseType($selected='',$htmlname='price_base_type')
    {
        global $langs;

        $return='';

        $return.= '<select class="flat" name="'.$htmlname.'">';
        $options = array(
			'HT'=>$langs->trans("HT"),
			'TTC'=>$langs->trans("TTC")
        );
        foreach($options as $id => $value)
        {
            if ($selected == $id)
            {
                $return.= '<option value="'.$id.'" selected="selected">'.$value;
            }
            else
            {
                $return.= '<option value="'.$id.'">'.$value;
            }
            $return.= '</option>';
        }
        $return.= '</select>';

        return $return;
    }

    /**
     *  Return a HTML select list of shipping mode
     *
     *  @param	string	$selected          Id shipping mode pre-selected
     *  @param  string	$htmlname          Name of select zone
     *  @param  string	$filtre            To filter list
     *  @param  int		$useempty          1=Add an empty value in list, 2=Add an empty value in list only if there is more than 2 entries.
     *  @param  string	$moreattrib        To add more attribute on select
     * 	@return	void
     */
    function selectShippingMethod($selected='',$htmlname='shipping_method_id',$filtre='',$useempty=0,$moreattrib='')
    {
        global $langs, $conf, $user;

        $langs->load("admin");
        $langs->load("deliveries");

        $sql = "SELECT rowid, code, libelle";
        $sql.= " FROM ".MAIN_DB_PREFIX."c_shipment_mode";
        $sql.= " WHERE active = 1";
        if ($filtre) $sql.=" AND ".$filtre;
        $sql.= " ORDER BY libelle ASC";

        dol_syslog(get_class($this)."::selectShippingMode", LOG_DEBUG);
        $result = $this->db->query($sql);
        if ($result) {
            $num = $this->db->num_rows($result);
            $i = 0;
            if ($num) {
                print '<select id="select'.$htmlname.'" class="flat selectshippingmethod" name="'.$htmlname.'"'.($moreattrib?' '.$moreattrib:'').'>';
                if ($useempty == 1 || ($useempty == 2 && $num > 1)) {
                    print '<option value="-1">&nbsp;</option>';
                }
                while ($i < $num) {
                    $obj = $this->db->fetch_object($result);
                    if ($selected == $obj->rowid) {
                        print '<option value="'.$obj->rowid.'" selected="selected">';
                    } else {
                        print '<option value="'.$obj->rowid.'">';
                    }
                    print $langs->trans("SendingMethod".strtoupper($obj->code));
                    print '</option>';
                    $i++;
                }
                print "</select>";
                if ($user->admin) print info_admin($langs->trans("YouCanChangeValuesForThisListFromDictionarySetup"),1);
            } else {
                print $langs->trans("NoShippingMethodDefined");
            }
        } else {
            dol_print_error($this->db);
        }
    }

    /**
     *    Display form to select shipping mode
     *
     *    @param	string	$page        Page
     *    @param    int		$selected    Id of shipping mode
     *    @param    string	$htmlname    Name of select html field
     *    @param    int		$addempty    1=Add an empty value in list, 2=Add an empty value in list only if there is more than 2 entries.
     *    @return	void
     */
    function formSelectShippingMethod($page, $selected='', $htmlname='shipping_method_id', $addempty=0)
    {
        global $langs, $db;

        $langs->load("deliveries");

        if ($htmlname != "none") {
            print '<form method="POST" action="'.$page.'">';
            print '<input type="hidden" name="action" value="setshippingmethod">';
            print '<input type="hidden" name="token" value="'.$_SESSION['newtoken'].'">';
            print '<table class="nobordernopadding" cellpadding="0" cellspacing="0">';
            print '<tr><td>';
            $this->selectShippingMethod($selected, $htmlname, '', $addempty);
            print '</td>';
            print '<td align="left"><input type="submit" class="button" value="'.$langs->trans("Modify").'"></td>';
            print '</tr></table></form>';
        } else {
            if ($selected) {
                $code=$langs->getLabelFromKey($db, $selected, 'c_shipment_mode', 'rowid', 'code');
                print $langs->trans("SendingMethod".strtoupper($code));
            } else {
                print "&nbsp;";
            }
        }
    }

    /**
     *  Return a HTML select list of bank accounts
     *
     *  @param	string	$selected          Id account pre-selected
     *  @param  string	$htmlname          Name of select zone
     *  @param  int		$statut            Status of searched accounts (0=open, 1=closed, 2=both)
     *  @param  string	$filtre            To filter list
     *  @param  int		$useempty          1=Add an empty value in list, 2=Add an empty value in list only if there is more than 2 entries.
     *  @param  string	$moreattrib        To add more attribute on select
     * 	@return	void
     */
    function select_comptes($selected='',$htmlname='accountid',$statut=0,$filtre='',$useempty=0,$moreattrib='')
    {
        global $langs, $conf;

        $langs->load("admin");

        $sql = "SELECT rowid, label, bank, clos as status";
        $sql.= " FROM ".MAIN_DB_PREFIX."bank_account";
        $sql.= " WHERE entity IN (".getEntity('bank_account', 1).")";
        if ($statut != 2) $sql.= " AND clos = '".$statut."'";
        if ($filtre) $sql.=" AND ".$filtre;
        $sql.= " ORDER BY label";

        dol_syslog(get_class($this)."::select_comptes", LOG_DEBUG);
        $result = $this->db->query($sql);
        if ($result)
        {
            $num = $this->db->num_rows($result);
            $i = 0;
            if ($num)
            {
                print '<select id="select'.$htmlname.'" class="flat selectbankaccount" name="'.$htmlname.'"'.($moreattrib?' '.$moreattrib:'').'>';
                if ($useempty == 1 || ($useempty == 2 && $num > 1))
                {
                    print '<option value="-1">&nbsp;</option>';
                }

                while ($i < $num)
                {
                    $obj = $this->db->fetch_object($result);
                    if ($selected == $obj->rowid)
                    {
                        print '<option value="'.$obj->rowid.'" selected="selected">';
                    }
                    else
                    {
                        print '<option value="'.$obj->rowid.'">';
                    }
                    print $obj->label;
                    if ($statut == 2 && $obj->status == 1) print ' ('.$langs->trans("Closed").')';
                    print '</option>';
                    $i++;
                }
                print "</select>";
            }
            else
            {
                print $langs->trans("NoActiveBankAccountDefined");
            }
        }
        else {
            dol_print_error($this->db);
        }
    }

    /**
     *    Display form to select bank account
     *
     *    @param	string	$page        Page
     *    @param    int		$selected    Id of bank account
     *    @param    string	$htmlname    Name of select html field
     *    @param    int		$addempty    1=Add an empty value in list, 2=Add an empty value in list only if there is more than 2 entries.
     *    @return	void
     */
    function formSelectAccount($page, $selected='', $htmlname='fk_account', $addempty=0)
    {
        global $langs;
        if ($htmlname != "none") {
            print '<form method="POST" action="'.$page.'">';
            print '<input type="hidden" name="action" value="setbankaccount">';
            print '<input type="hidden" name="token" value="'.$_SESSION['newtoken'].'">';
            print '<table class="nobordernopadding" cellpadding="0" cellspacing="0">';
            print '<tr><td>';
            $this->select_comptes($selected, $htmlname, 0, '', $addempty);
            print '</td>';
            print '<td align="left"><input type="submit" class="button" value="'.$langs->trans("Modify").'"></td>';
            print '</tr></table></form>';
        } else {
            if ($selected) {
                require_once DOL_DOCUMENT_ROOT .'/compta/bank/class/account.class.php';
                $bankstatic=new Account($this->db);
                $bankstatic->fetch($selected);
                print $this->textwithpicto($bankstatic->label,$langs->trans("AccountCurrency").'&nbsp;'.$bankstatic->currency_code);
            } else {
                print "&nbsp;";
            }
        }
    }

    /**
     *    Return list of categories having choosed type
     *
     *    @param	int		$type				Type de categories (0=product, 1=supplier, 2=customer, 3=member)
     *    @param    string	$selected    		Id of category preselected or 'auto' (autoselect category if there is only one element)
     *    @param    string	$htmlname			HTML field name
     *    @param    int		$maxlength      	Maximum length for labels
     *    @param    int		$excludeafterid 	Exclude all categories after this leaf in category tree.
     *    @return	void
     *    @see select_categories
     */
    function select_all_categories($type, $selected='', $htmlname="parent", $maxlength=64, $excludeafterid=0)
    {
        global $langs;
        $langs->load("categories");

        $cat = new Categorie($this->db);
        $cate_arbo = $cat->get_full_arbo($type,$excludeafterid);

        $output = '<select class="flat" name="'.$htmlname.'">';
        if (is_array($cate_arbo))
        {
            if (! count($cate_arbo)) $output.= '<option value="-1" disabled="disabled">'.$langs->trans("NoCategoriesDefined").'</option>';
            else
            {
                $output.= '<option value="-1">&nbsp;</option>';
                foreach($cate_arbo as $key => $value)
                {
                    if ($cate_arbo[$key]['id'] == $selected || ($selected == 'auto' && count($cate_arbo) == 1))
                    {
                        $add = 'selected="selected" ';
                    }
                    else
                    {
                        $add = '';
                    }
                    $output.= '<option '.$add.'value="'.$cate_arbo[$key]['id'].'">'.dol_trunc($cate_arbo[$key]['fulllabel'],$maxlength,'middle').'</option>';
                }
            }
        }
        $output.= '</select>';
        $output.= "\n";
        return $output;
    }

    /**
     *     Show a confirmation HTML form or AJAX popup
     *
     *     @param	string		$page        	   	Url of page to call if confirmation is OK
     *     @param	string		$title       	   	Title
     *     @param	string		$question    	   	Question
     *     @param 	string		$action      	   	Action
     *	   @param	array		$formquestion	   	An array with forms complementary inputs
     * 	   @param	string		$selectedchoice		"" or "no" or "yes"
     * 	   @param	int			$useajax		   	0=No, 1=Yes, 2=Yes but submit page with &confirm=no if choice is No, 'xxx'=preoutput confirm box with div id=dialog-confirm-xxx
     *     @param	int			$height          	Force height of box
     *     @param	int			$width				Force width of box
     *     @return 	void
     *     @deprecated
     */
    function form_confirm($page, $title, $question, $action, $formquestion='', $selectedchoice="", $useajax=0, $height=170, $width=500)
    {
        print $this->formconfirm($page, $title, $question, $action, $formquestion, $selectedchoice, $useajax, $height, $width);
    }

    /**
     *     Show a confirmation HTML form or AJAX popup.
     *     Easiest way to use this is with useajax=1.
     *     If you use useajax='xxx', you must also add jquery code to trigger opening of box (with correct parameters)
     *     just after calling this method. For example:
     *       print '<script type="text/javascript">'."\n";
     *       print 'jQuery(document).ready(function() {'."\n";
     *       print 'jQuery(".xxxlink").click(function(e) { jQuery("#aparamid").val(jQuery(this).attr("rel")); jQuery("#dialog-confirm-xxx").dialog("open"); return false; });'."\n";
     *       print '});'."\n";
     *       print '</script>'."\n";
     *
     *     @param  	string		$page        	   	Url of page to call if confirmation is OK
     *     @param	string		$title       	   	Title
     *     @param	string		$question    	   	Question
     *     @param 	string		$action      	   	Action
     *	   @param  	array		$formquestion	   	An array with complementary inputs to add into forms: array(array('label'=> ,'type'=> , ))
     * 	   @param  	string		$selectedchoice  	"" or "no" or "yes"
     * 	   @param  	int			$useajax		   	0=No, 1=Yes, 2=Yes but submit page with &confirm=no if choice is No, 'xxx'=Yes and preoutput confirm box with div id=dialog-confirm-xxx
     *     @param  	int			$height          	Force height of box
     *     @param	int			$width				Force width of bow
     *     @return 	string      	    			HTML ajax code if a confirm ajax popup is required, Pure HTML code if it's an html form
     */
    function formconfirm($page, $title, $question, $action, $formquestion='', $selectedchoice="", $useajax=0, $height=170, $width=500)
    {
        global $langs,$conf;
        global $useglobalvars;

        $more='';
        $formconfirm='';
        $inputok=array();
        $inputko=array();

        // Clean parameters
        $newselectedchoice=empty($selectedchoice)?"no":$selectedchoice;

        if (is_array($formquestion) && ! empty($formquestion))
        {
        	// First add hidden fields and value
        	foreach ($formquestion as $key => $input)
            {
                if (is_array($input) && ! empty($input))
                {
                	if ($input['type'] == 'hidden')
                    {
                        $more.='<input type="hidden" id="'.$input['name'].'" name="'.$input['name'].'" value="'.dol_escape_htmltag($input['value']).'">'."\n";
                    }
                }
            }

        	// Now add questions
            $more.='<table class="paddingrightonly" width="100%">'."\n";
            $more.='<tr><td colspan="3" valign="top">'.(! empty($formquestion['text'])?$formquestion['text']:'').'</td></tr>'."\n";
            foreach ($formquestion as $key => $input)
            {
                if (is_array($input) && ! empty($input))
                {
                	$size=(! empty($input['size'])?' size="'.$input['size'].'"':'');

                    if ($input['type'] == 'text')
                    {
                        $more.='<tr><td valign="top">'.$input['label'].'</td><td valign="top" colspan="2" align="left"><input type="text" class="flat" id="'.$input['name'].'" name="'.$input['name'].'"'.$size.' value="'.$input['value'].'" /></td></tr>'."\n";
                    }
                    else if ($input['type'] == 'password')
                    {
                        $more.='<tr><td valign="top">'.$input['label'].'</td><td valign="top" colspan="2" align="left"><input type="password" class="flat" id="'.$input['name'].'" name="'.$input['name'].'"'.$size.' value="'.$input['value'].'" /></td></tr>'."\n";
                    }
                    else if ($input['type'] == 'select')
                    {
                        $more.='<tr><td valign="top">';
                        if (! empty($input['label'])) $more.=$input['label'].'</td><td valign="top" colspan="2" align="left">';
                        $more.=$this->selectarray($input['name'],$input['values'],$input['default'],1);
                        $more.='</td></tr>'."\n";
                    }
                    else if ($input['type'] == 'checkbox')
                    {
                        $more.='<tr>';
                        $more.='<td valign="top">'.$input['label'].' </td><td valign="top" align="left">';
                        $more.='<input type="checkbox" class="flat" id="'.$input['name'].'" name="'.$input['name'].'"';
                        if (! is_bool($input['value']) && $input['value'] != 'false') $more.=' checked="checked"';
                        if (is_bool($input['value']) && $input['value']) $more.=' checked="checked"';
                        if (isset($input['disabled'])) $more.=' disabled="disabled"';
                        $more.=' /></td>';
                        $more.='<td valign="top" align="left">&nbsp;</td>';
                        $more.='</tr>'."\n";
                    }
                    else if ($input['type'] == 'radio')
                    {
                        $i=0;
                        foreach($input['values'] as $selkey => $selval)
                        {
                            $more.='<tr>';
                            if ($i==0) $more.='<td valign="top">'.$input['label'].'</td>';
                            else $more.='<td>&nbsp;</td>';
                            $more.='<td valign="top" width="20"><input type="radio" class="flat" id="'.$input['name'].'" name="'.$input['name'].'" value="'.$selkey.'"';
                            if ($input['disabled']) $more.=' disabled="disabled"';
                            $more.=' /></td>';
                            $more.='<td valign="top" align="left">';
                            $more.=$selval;
                            $more.='</td></tr>'."\n";
                            $i++;
                        }
                    }
                    else if ($input['type'] == 'other')
                    {
                        $more.='<tr><td valign="top">';
                        if (! empty($input['label'])) $more.=$input['label'].'</td><td valign="top" colspan="2" align="left">';
                        $more.=$input['value'];
                        $more.='</td></tr>'."\n";
                    }
                }
            }
            $more.='</table>'."\n";
        }

		// JQUI method dialog is broken with jmobile, we use standard HTML.
		// Note: When using dol_use_jmobile or no js, you must also check code for button use a GET url with action=xxx and check that you also output the confirm code when action=xxx
		// See page product/card.php for example
        if (! empty($conf->dol_use_jmobile)) $useajax=0;
		if (empty($conf->use_javascript_ajax)) $useajax=0;

        if ($useajax)
        {
            $autoOpen=true;
            $dialogconfirm='dialog-confirm';
            $button='';
            if (! is_numeric($useajax))
            {
                $button=$useajax;
                $useajax=1;
                $autoOpen=false;
                $dialogconfirm.='-'.$button;
            }
            $pageyes=$page.(preg_match('/\?/',$page)?'&':'?').'action='.$action.'&confirm=yes';
            $pageno=($useajax == 2 ? $page.(preg_match('/\?/',$page)?'&':'?').'confirm=no':'');
            // Add input fields into list of fields to read during submit (inputok and inputko)
            if (is_array($formquestion))
            {
                foreach ($formquestion as $key => $input)
                {
                    if (isset($input['name'])) array_push($inputok,$input['name']);
                    if (isset($input['inputko']) && $input['inputko'] == 1) array_push($inputko,$input['name']);
                }
            }

			// Show JQuery confirm box. Note that global var $useglobalvars is used inside this template
            $formconfirm.= '<div id="'.$dialogconfirm.'" title="'.dol_escape_htmltag($title).'" style="display: none;">';
            if (! empty($more)) {
            	$formconfirm.= '<div>'.$more.'</div>';
            }
            $formconfirm.= img_help('','').' '.$question;
            $formconfirm.= '</div>'."\n";

            $formconfirm.= "\n<!-- begin ajax form_confirm page=".$page." -->\n";
            $formconfirm.= '<script type="text/javascript">'."\n";
            $formconfirm.='
            $(function() {
            	$( "#'.$dialogconfirm.'" ).dialog({
                    autoOpen: '.($autoOpen ? "true" : "false").',';
            		if ($newselectedchoice == 'no')
            		{
						$formconfirm.='
						open: function() {
            				$(this).parent().find("button.ui-button:eq(1)").focus();
						},';
            		}
        			$formconfirm.='
                    resizable: false,
                    height: "'.$height.'",
                    width: "'.$width.'",
                    modal: true,
                    closeOnEscape: false,
                    buttons: {
                        "'.dol_escape_js($langs->transnoentities("Yes")).'": function() {
                        	var options="";
                        	var inputok = '.json_encode($inputok).';
                         	var pageyes = "'.dol_escape_js(! empty($pageyes)?$pageyes:'').'";
                         	if (inputok.length>0) {
                         		$.each(inputok, function(i, inputname) {
                         			var more = "";
                         			if ($("#" + inputname).attr("type") == "checkbox") { more = ":checked"; }
                         		    if ($("#" + inputname).attr("type") == "radio") { more = ":checked"; }
                         			var inputvalue = $("#" + inputname + more).val();
                         			if (typeof inputvalue == "undefined") { inputvalue=""; }
                         			options += "&" + inputname + "=" + inputvalue;
                         		});
                         	}
                         	var urljump = pageyes + (pageyes.indexOf("?") < 0 ? "?" : "") + options;
                         	//alert(urljump);
            				if (pageyes.length > 0) { location.href = urljump; }
                            $(this).dialog("close");
                        },
                        "'.dol_escape_js($langs->transnoentities("No")).'": function() {
                        	var options = "";
                         	var inputko = '.json_encode($inputko).';
                         	var pageno="'.dol_escape_js(! empty($pageno)?$pageno:'').'";
                         	if (inputko.length>0) {
                         		$.each(inputko, function(i, inputname) {
                         			var more = "";
                         			if ($("#" + inputname).attr("type") == "checkbox") { more = ":checked"; }
                         			var inputvalue = $("#" + inputname + more).val();
                         			if (typeof inputvalue == "undefined") { inputvalue=""; }
                         			options += "&" + inputname + "=" + inputvalue;
                         		});
                         	}
                         	var urljump=pageno + (pageno.indexOf("?") < 0 ? "?" : "") + options;
                         	//alert(urljump);
            				if (pageno.length > 0) { location.href = urljump; }
                            $(this).dialog("close");
                        }
                    }
                });

            	var button = "'.$button.'";
            	if (button.length > 0) {
                	$( "#" + button ).click(function() {
                		$("#'.$dialogconfirm.'").dialog("open");
        			});
                }
            });
            </script>';
            $formconfirm.= "<!-- end ajax form_confirm -->\n";
        }
        else
        {
        	$formconfirm.= "\n<!-- begin form_confirm page=".$page." -->\n";

            $formconfirm.= '<form method="POST" action="'.$page.'" class="notoptoleftroright">'."\n";
            $formconfirm.= '<input type="hidden" name="action" value="'.$action.'">'."\n";
            $formconfirm.= '<input type="hidden" name="token" value="'.$_SESSION['newtoken'].'">'."\n";

            $formconfirm.= '<table width="100%" class="valid">'."\n";

            // Line title
            $formconfirm.= '<tr class="validtitre"><td class="validtitre" colspan="3">'.img_picto('','recent').' '.$title.'</td></tr>'."\n";

            // Line form fields
            if ($more)
            {
                $formconfirm.='<tr class="valid"><td class="valid" colspan="3">'."\n";
                $formconfirm.=$more;
                $formconfirm.='</td></tr>'."\n";
            }

            // Line with question
            $formconfirm.= '<tr class="valid">';
            $formconfirm.= '<td class="valid">'.$question.'</td>';
            $formconfirm.= '<td class="valid">';
            $formconfirm.= $this->selectyesno("confirm",$newselectedchoice);
            $formconfirm.= '</td>';
            $formconfirm.= '<td class="valid" align="center"><input class="button" type="submit" value="'.$langs->trans("Validate").'"></td>';
            $formconfirm.= '</tr>'."\n";

            $formconfirm.= '</table>'."\n";

            $formconfirm.= "</form>\n";
            $formconfirm.= '<br>';

            $formconfirm.= "<!-- end form_confirm -->\n";
        }

        return $formconfirm;
    }


    /**
     *    Show a form to select a project
     *
     *    @param	int		$page        		Page
     *    @param	int		$socid       		Id third party (-1=all, 0=only projects not linked to a third party, id=projects not linked or linked to third party id)
     *    @param    int		$selected    		Id pre-selected project
     *    @param    string	$htmlname    		Name of select field
     *    @param	int		$discard_closed		Hide all closed projects
     *    @return	void
     */
    function form_project($page, $socid, $selected='', $htmlname='projectid', $discard_closed=0)
    {
        global $langs;

        require_once DOL_DOCUMENT_ROOT.'/core/lib/project.lib.php';
        require_once DOL_DOCUMENT_ROOT.'/core/class/html.formprojet.class.php';

        $formproject=new FormProjets($this->db);

        $langs->load("project");
        if ($htmlname != "none")
        {
            print '<form method="post" action="'.$page.'">';
            print '<input type="hidden" name="action" value="classin">';
            print '<input type="hidden" name="token" value="'.$_SESSION['newtoken'].'">';
            print '<table class="nobordernopadding" cellpadding="0" cellspacing="0">';
            print '<tr><td>';
            $formproject->select_projects($socid,$selected,$htmlname,20,0,1,$discard_closed);
            print '</td>';
            print '<td align="left"><input type="submit" class="button" value="'.$langs->trans("Modify").'"></td>';
            print '</tr></table></form>';
        }
        else
        {
            if ($selected)
            {
                $projet = new Project($this->db);
                $projet->fetch($selected);
                //print '<a href="'.DOL_URL_ROOT.'/projet/card.php?id='.$selected.'">'.$projet->title.'</a>';
                print $projet->getNomUrl(0,'',1);
            }
            else
            {
                print "&nbsp;";
            }
        }
    }

    /**
     *	Show a form to select payment conditions
     *
     *  @param	int		$page        	Page
     *  @param  string	$selected    	Id condition pre-selectionne
     *  @param  string	$htmlname    	Name of select html field
     *	@param	int		$addempty		Add empty entry
     *  @return	void
     */
    function form_conditions_reglement($page, $selected='', $htmlname='cond_reglement_id', $addempty=0)
    {
        global $langs;
        if ($htmlname != "none")
        {
            print '<form method="post" action="'.$page.'">';
            print '<input type="hidden" name="action" value="setconditions">';
            print '<input type="hidden" name="token" value="'.$_SESSION['newtoken'].'">';
            print '<table class="nobordernopadding" cellpadding="0" cellspacing="0">';
            print '<tr><td>';
            $this->select_conditions_paiements($selected,$htmlname,-1,$addempty);
            print '</td>';
            print '<td align="left"><input type="submit" class="button" value="'.$langs->trans("Modify").'"></td>';
            print '</tr></table></form>';
        }
        else
        {
            if ($selected)
            {
                $this->load_cache_conditions_paiements();
                print $this->cache_conditions_paiements[$selected]['label'];
            } else {
                print "&nbsp;";
            }
        }
    }

    /**
     *  Show a form to select a delivery delay
     *
     *  @param  int		$page        	Page
     *  @param  string	$selected    	Id condition pre-selectionne
     *  @param  string	$htmlname    	Name of select html field
     *	@param	int		$addempty		Ajoute entree vide
     *  @return	void
     */
    function form_availability($page, $selected='', $htmlname='availability', $addempty=0)
    {
        global $langs;
        if ($htmlname != "none")
        {
            print '<form method="post" action="'.$page.'">';
            print '<input type="hidden" name="action" value="setavailability">';
            print '<input type="hidden" name="token" value="'.$_SESSION['newtoken'].'">';
            print '<table class="nobordernopadding" cellpadding="0" cellspacing="0">';
            print '<tr><td>';
            $this->selectAvailabilityDelay($selected,$htmlname,-1,$addempty);
            print '</td>';
            print '<td align="left"><input type="submit" class="button" value="'.$langs->trans("Modify").'"></td>';
            print '</tr></table></form>';
        }
        else
        {
            if ($selected)
            {
                $this->load_cache_availability();
                print $this->cache_availability[$selected]['label'];
            } else {
                print "&nbsp;";
            }
        }
    }

    /**
	 *	Output HTML form to select list of input reason (events that triggered an object creation, like after sending an emailing, making an advert, ...)
	 *  List found into table c_input_reason loaded by loadCacheInputReason
     *
     *  @param  string	$page        	Page
     *  @param  string	$selected    	Id condition pre-selectionne
     *  @param  string	$htmlname    	Name of select html field
     *	@param	int		$addempty		Add empty entry
     *  @return	void
     */
    function formInputReason($page, $selected='', $htmlname='demandreason', $addempty=0)
    {
        global $langs;
        if ($htmlname != "none")
        {
            print '<form method="post" action="'.$page.'">';
            print '<input type="hidden" name="action" value="setdemandreason">';
            print '<input type="hidden" name="token" value="'.$_SESSION['newtoken'].'">';
            print '<table class="nobordernopadding" cellpadding="0" cellspacing="0">';
            print '<tr><td>';
            $this->selectInputReason($selected,$htmlname,-1,$addempty);
            print '</td>';
            print '<td align="left"><input type="submit" class="button" value="'.$langs->trans("Modify").'"></td>';
            print '</tr></table></form>';
        }
        else
        {
            if ($selected)
            {
                $this->loadCacheInputReason();
                foreach ($this->cache_demand_reason as $key => $val)
                {
                    if ($val['id'] == $selected)
                    {
                        print $val['label'];
                        break;
                    }
                }
            } else {
                print "&nbsp;";
            }
        }
    }

    /**
     *    Show a form + html select a date
     *
     *    @param	string		$page        Page
     *    @param	string		$selected    Date preselected
     *    @param    string		$htmlname    Html name of date input fields or 'none'
     *    @param    int			$displayhour Display hour selector
     *    @param    int			$displaymin	 Display minutes selector
     *    @return	void
     *    @see		select_date
     */
    function form_date($page, $selected, $htmlname, $displayhour=0, $displaymin=0)
    {
        global $langs;

        if ($htmlname != "none")
        {
            print '<form method="post" action="'.$page.'" name="form'.$htmlname.'">';
            print '<input type="hidden" name="action" value="set'.$htmlname.'">';
            print '<input type="hidden" name="token" value="'.$_SESSION['newtoken'].'">';
            print '<table class="nobordernopadding" cellpadding="0" cellspacing="0">';
            print '<tr><td>';
            print $this->select_date($selected,$htmlname,$displayhour,$displaymin,1,'form'.$htmlname);
            print '</td>';
            print '<td align="left"><input type="submit" class="button" value="'.$langs->trans("Modify").'"></td>';
            print '</tr></table></form>';
        }
        else
        {
            if ($selected)
            {
                $this->load_cache_types_paiements();
                print $this->cache_types_paiements[$selected]['label'];
            } else {
                print "&nbsp;";
            }
        }
    }


    /**
     *  Show a select form to choose a user
     *
     *  @param	string	$page        	Page
     *  @param  string	$selected    	Id of user preselected
     *  @param  string	$htmlname    	Name of input html field
     *  @param  array	$exclude         List of users id to exclude
     *  @param  array	$include         List of users id to include
     *  @return	void
     */
    function form_users($page, $selected='', $htmlname='userid', $exclude='', $include='')
    {
        global $langs;

        if ($htmlname != "none")
        {
            print '<form method="POST" action="'.$page.'" name="form'.$htmlname.'">';
            print '<input type="hidden" name="action" value="set'.$htmlname.'">';
            print '<input type="hidden" name="token" value="'.$_SESSION['newtoken'].'">';
            print '<table class="nobordernopadding" cellpadding="0" cellspacing="0">';
            print '<tr><td>';
            print $this->select_users($selected,$htmlname,1,$exclude,0,$include);
            print '</td>';
            print '<td align="left"><input type="submit" class="button" value="'.$langs->trans("Modify").'"></td>';
            print '</tr></table></form>';
        }
        else
        {
            if ($selected)
            {
                require_once DOL_DOCUMENT_ROOT .'/user/class/user.class.php';
                //$this->load_cache_contacts();
                //print $this->cache_contacts[$selected];
                $theuser=new User($this->db);
                $theuser->fetch($selected);
                print $theuser->getNomUrl(1);
            } else {
                print "&nbsp;";
            }
        }
    }


    /**
     *    Affiche formulaire de selection des modes de reglement
     *
     *    @param	string	$page        	Page
     *    @param    int		$selected    	Id mode pre-selectionne
     *    @param    string	$htmlname    	Name of select html field
     *    @param  	string	$filtertype		To filter on field type in llx_c_paiement (array('code'=>xx,'label'=>zz))
     *    @return	void
     */
    function form_modes_reglement($page, $selected='', $htmlname='mode_reglement_id', $filtertype='')
    {
        global $langs;
        if ($htmlname != "none")
        {
            print '<form method="POST" action="'.$page.'">';
            print '<input type="hidden" name="action" value="setmode">';
            print '<input type="hidden" name="token" value="'.$_SESSION['newtoken'].'">';
            print '<table class="nobordernopadding" cellpadding="0" cellspacing="0">';
            print '<tr><td>';
            $this->select_types_paiements($selected,$htmlname,$filtertype);
            print '</td>';
            print '<td align="left"><input type="submit" class="button" value="'.$langs->trans("Modify").'"></td>';
            print '</tr></table></form>';
        }
        else
        {
            if ($selected)
            {
                $this->load_cache_types_paiements();
                print $this->cache_types_paiements[$selected]['label'];
            } else {
                print "&nbsp;";
            }
        }
    }


    /**
     *	Show a select box with available absolute discounts
     *
     *  @param  string	$page        	Page URL where form is shown
     *  @param  int		$selected    	Value pre-selected
     *	@param  string	$htmlname    	Nom du formulaire select. Si 'none', non modifiable. Example 'remise_id'.
     *	@param	int		$socid			Third party id
     * 	@param	float	$amount			Total amount available
     * 	@param	string	$filter			SQL filter on discounts
     * 	@param	int		$maxvalue		Max value for lines that can be selected
     *  @param  string	$more           More string to add
     *  @return	void
     */
    function form_remise_dispo($page, $selected, $htmlname, $socid, $amount, $filter='', $maxvalue=0, $more='')
    {
        global $conf,$langs;
        if ($htmlname != "none")
        {
            print '<form method="post" action="'.$page.'">';
            print '<input type="hidden" name="action" value="setabsolutediscount">';
            print '<input type="hidden" name="token" value="'.$_SESSION['newtoken'].'">';
            print '<table class="nobordernopadding" cellpadding="0" cellspacing="0">';
            print '<tr><td class="nowrap">';
            if (! empty($conf->global->FACTURE_DEPOSITS_ARE_JUST_PAYMENTS))
            {
                if (! $filter || $filter=="fk_facture_source IS NULL") print $langs->trans("CompanyHasAbsoluteDiscount",price($amount,0,$langs,0,0,-1,$conf->currency)).': ';    // If we want deposit to be substracted to payments only and not to total of final invoice
                else print $langs->trans("CompanyHasCreditNote",price($amount,0,$langs,0,0,-1,$conf->currency)).': ';
            }
            else
            {
                if (! $filter || $filter=="fk_facture_source IS NULL OR (fk_facture_source IS NOT NULL AND description='(DEPOSIT)')") print $langs->trans("CompanyHasAbsoluteDiscount",price($amount,0,$langs,0,0,-1,$conf->currency)).': ';
                else print $langs->trans("CompanyHasCreditNote",price($amount,0,$langs,0,0,-1,$conf->currency)).': ';
            }
            $newfilter='fk_facture IS NULL AND fk_facture_line IS NULL';	// Remises disponibles
            if ($filter) $newfilter.=' AND ('.$filter.')';
            $nbqualifiedlines=$this->select_remises($selected,$htmlname,$newfilter,$socid,$maxvalue);
            print '</td>';
            print '<td class="nowrap">';
            if ($nbqualifiedlines > 0)
            {
                print ' &nbsp; <input type="submit" class="button" value="'.dol_escape_htmltag($langs->trans("UseLine")).'"';
                if ($filter && $filter != "fk_facture_source IS NULL OR (fk_facture_source IS NOT NULL AND description='(DEPOSIT)')") print ' title="'.$langs->trans("UseCreditNoteInInvoicePayment").'"';
                print '>';
            }
            if ($more) print $more;
            print '</td>';
            print '</tr></table></form>';
        }
        else
        {
            if ($selected)
            {
                print $selected;
            }
            else
            {
                print "0";
            }
        }
    }


    /**
     *    Affiche formulaire de selection des contacts
     *
     *    @param	string	$page        	Page
     *    @param	Societe	$societe		Third party
     *    @param    int		$selected    	Id contact pre-selectionne
     *    @param    string	$htmlname    	Nom du formulaire select
     *    @return	void
     */
    function form_contacts($page, $societe, $selected='', $htmlname='contactid')
    {
        global $langs, $conf;

        if ($htmlname != "none")
        {
            print '<form method="post" action="'.$page.'">';
            print '<input type="hidden" name="action" value="set_contact">';
            print '<input type="hidden" name="token" value="'.$_SESSION['newtoken'].'">';
            print '<table class="nobordernopadding" cellpadding="0" cellspacing="0">';
            print '<tr><td>';
            $num=$this->select_contacts($societe->id, $selected, $htmlname);
            if ($num==0)
            {
            	$addcontact = (! empty($conf->global->SOCIETE_ADDRESSES_MANAGEMENT) ? $langs->trans("AddContact") : $langs->trans("AddContactAddress"));
                print '<font class="error">Cette societe n\'a pas de contact, veuillez en cr�er un avant de faire votre proposition commerciale</font><br>';
                print '<a href="'.DOL_URL_ROOT.'/contact/card.php?socid='.$societe->id.'&amp;action=create&amp;backtoreferer=1">'.$addcontact.'</a>';
            }
            print '</td>';
            print '<td align="left"><input type="submit" class="button" value="'.$langs->trans("Modify").'"></td>';
            print '</tr></table></form>';
        }
        else
        {
            if ($selected)
            {
                require_once DOL_DOCUMENT_ROOT .'/contact/class/contact.class.php';
                //$this->load_cache_contacts();
                //print $this->cache_contacts[$selected];
                $contact=new Contact($this->db);
                $contact->fetch($selected);
                print $contact->getFullName($langs);
            } else {
                print "&nbsp;";
            }
        }
    }

    /**
     *  Output html select to select thirdparty
     *
     *  @param	string	$page       	Page
     *  @param  string	$selected   	Id preselected
     *  @param  string	$htmlname		Name of HTML select
     *  @param  string	$filter         optional filters criteras
     *	@param	int		$showempty		Add an empty field
     * 	@param	int		$showtype		Show third party type in combolist (customer, prospect or supplier)
     * 	@param	int		$forcecombo		Force to use combo box
     *  @param	array	$events			Event options. Example: array(array('method'=>'getContacts', 'url'=>dol_buildpath('/core/ajax/contacts.php',1), 'htmlname'=>'contactid', 'params'=>array('add-customer-contact'=>'disabled')))
     *  @return	void
     */
    function form_thirdparty($page, $selected='', $htmlname='socid', $filter='',$showempty=0, $showtype=0, $forcecombo=0, $events=array())
    {
        global $langs;

        if ($htmlname != "none")
        {
            print '<form method="post" action="'.$page.'">';
            print '<input type="hidden" name="action" value="set_thirdparty">';
            print '<input type="hidden" name="token" value="'.$_SESSION['newtoken'].'">';
            print '<table class="nobordernopadding" cellpadding="0" cellspacing="0">';
            print '<tr><td>';
            print $this->select_company($selected, $htmlname, $filter, $showempty, $showtype, $forcecombo, $events);
            print '</td>';
            print '<td align="left"><input type="submit" class="button" value="'.$langs->trans("Modify").'"></td>';
            print '</tr></table></form>';
        }
        else
        {
            if ($selected)
            {
                require_once DOL_DOCUMENT_ROOT .'/societe/class/societe.class.php';
                $soc = new Societe($this->db);
                $soc->fetch($selected);
                print $soc->getNomUrl($langs);
            }
            else
            {
                print "&nbsp;";
            }
        }
    }

    /**
     *    Retourne la liste des devises, dans la langue de l'utilisateur
     *
     *    @param	string	$selected    preselected currency code
     *    @param    string	$htmlname    name of HTML select list
     *    @return	void
     */
    function select_currency($selected='',$htmlname='currency_id')
    {
        print $this->selectcurrency($selected,$htmlname);
    }

    /**
     *  Retourne la liste des devises, dans la langue de l'utilisateur
     *
     *  @param	string	$selected    preselected currency code
     *  @param  string	$htmlname    name of HTML select list
     * 	@return	void
     */
    function selectCurrency($selected='',$htmlname='currency_id')
    {
        global $conf,$langs,$user;

        $langs->loadCacheCurrencies('');

        $out='';

        if ($selected=='euro' || $selected=='euros') $selected='EUR';   // Pour compatibilite

        $out.= '<select class="flat" name="'.$htmlname.'" id="'.$htmlname.'">';
        foreach ($langs->cache_currencies as $code_iso => $currency)
        {
        	if ($selected && $selected == $code_iso)
        	{
        		$out.= '<option value="'.$code_iso.'" selected="selected">';
        	}
        	else
        	{
        		$out.= '<option value="'.$code_iso.'">';
        	}
        	$out.= $currency['label'];
        	$out.= ' ('.$langs->getCurrencySymbol($code_iso).')';
        	$out.= '</option>';
        }
        $out.= '</select>';
        if ($user->admin) $out.= info_admin($langs->trans("YouCanChangeValuesForThisListFromDictionarySetup"),1);
        return $out;
    }


    /**
     *	Load into the cache vat rates of a country
     *
     *	@param	string	$country_code		Country code
     *	@return	int							Nb of loaded lines, 0 if already loaded, <0 if KO
     */
    function load_cache_vatrates($country_code)
    {
    	global $langs;

    	$num = count($this->cache_vatrates);
    	if ($num > 0) return $num;    // Cache deja charge

    	$sql  = "SELECT DISTINCT t.taux, t.recuperableonly";
    	$sql.= " FROM ".MAIN_DB_PREFIX."c_tva as t, ".MAIN_DB_PREFIX."c_country as c";
    	$sql.= " WHERE t.fk_pays = c.rowid";
    	$sql.= " AND t.active = 1";
    	$sql.= " AND c.code IN (".$country_code.")";
    	$sql.= " ORDER BY t.taux ASC, t.recuperableonly ASC";

    	$resql=$this->db->query($sql);
    	if ($resql)
    	{
    		$num = $this->db->num_rows($resql);
    		if ($num)
    		{
    			for ($i = 0; $i < $num; $i++)
    			{
    				$obj = $this->db->fetch_object($resql);
    				$this->cache_vatrates[$i]['txtva']	= $obj->taux;
    				$this->cache_vatrates[$i]['libtva']	= $obj->taux.'%';
    				$this->cache_vatrates[$i]['nprtva']	= $obj->recuperableonly;
    			}

    			return $num;
    		}
    		else
    		{
    			$this->error = '<font class="error">'.$langs->trans("ErrorNoVATRateDefinedForSellerCountry",$country_code).'</font>';
    			return -1;
    		}
    	}
    	else
    	{
    		$this->error = '<font class="error">'.$this->db->error().'</font>';
    		return -2;
    	}
    }

    /**
     *  Output an HTML select vat rate
     *
     *  @param	string	$htmlname           Nom champ html
     *  @param  float	$selectedrate       Forcage du taux tva pre-selectionne. Mettre '' pour aucun forcage.
     *  @param  Societe	$societe_vendeuse   Objet societe vendeuse
     *  @param  Societe	$societe_acheteuse  Objet societe acheteuse
     *  @param  int		$idprod             Id product
     *  @param  int		$info_bits          Miscellaneous information on line (1 for NPR)
     *  @param  int		$type               ''=Unknown, 0=Product, 1=Service (Used if idprod not defined)
     *                  					Si vendeur non assujeti a TVA, TVA par defaut=0. Fin de regle.
     *                  					Si le (pays vendeur = pays acheteur) alors la TVA par defaut=TVA du produit vendu. Fin de regle.
     *                  					Si (vendeur et acheteur dans Communaute europeenne) et bien vendu = moyen de transports neuf (auto, bateau, avion), TVA par defaut=0 (La TVA doit etre paye par l'acheteur au centre d'impots de son pays et non au vendeur). Fin de regle.
	 *                                      Si vendeur et acheteur dans Communauté européenne et acheteur= particulier alors TVA par défaut=TVA du produit vendu. Fin de règle.
	 *                                      Si vendeur et acheteur dans Communauté européenne et acheteur= entreprise alors TVA par défaut=0. Fin de règle.
     *                  					Sinon la TVA proposee par defaut=0. Fin de regle.
     *  @param	bool	$options_only		Return options only (for ajax treatment)
     *  @return	void
     */
    function load_tva($htmlname='tauxtva', $selectedrate='', $societe_vendeuse='', $societe_acheteuse='', $idprod=0, $info_bits=0, $type='', $options_only=false)
    {
        global $langs,$conf,$mysoc;

        $return='';
        $txtva=array();
        $libtva=array();
        $nprtva=array();

        // Define defaultnpr and defaultttx
        $defaultnpr=($info_bits & 0x01);
        $defaultnpr=(preg_match('/\*/',$selectedrate) ? 1 : $defaultnpr);
        $defaulttx=str_replace('*','',$selectedrate);

        // Check parameters
        if (is_object($societe_vendeuse) && ! $societe_vendeuse->country_code)
        {
            if ($societe_vendeuse->id == $mysoc->id)
            {
                $return.= '<font class="error">'.$langs->trans("ErrorYourCountryIsNotDefined").'</div>';
            }
            else
            {
                $return.= '<font class="error">'.$langs->trans("ErrorSupplierCountryIsNotDefined").'</div>';
            }
            return $return;
        }

        //var_dump($societe_acheteuse);
        //print "name=$name, selectedrate=$selectedrate, seller=".$societe_vendeuse->country_code." buyer=".$societe_acheteuse->country_code." buyer is company=".$societe_acheteuse->isACompany()." idprod=$idprod, info_bits=$info_bits type=$type";
        //exit;

        // Define list of countries to use to search VAT rates to show
        // First we defined code_country to use to find list
        if (is_object($societe_vendeuse))
        {
            $code_country="'".$societe_vendeuse->country_code."'";
        }
        else
       {
            $code_country="'".$mysoc->country_code."'";   // Pour compatibilite ascendente
        }
        if (! empty($conf->global->SERVICE_ARE_ECOMMERCE_200238EC))    // If option to have vat for end customer for services is on
        {
            if (! $societe_vendeuse->isInEEC() && (! is_object($societe_acheteuse) || ($societe_acheteuse->isInEEC() && ! $societe_acheteuse->isACompany())))
            {
                // We also add the buyer
                if (is_numeric($type))
                {
                    if ($type == 1) // We know product is a service
                    {
                        $code_country.=",'".$societe_acheteuse->country_code."'";
                    }
                }
                else if (! $idprod)  // We don't know type of product
                {
                    $code_country.=",'".$societe_acheteuse->country_code."'";
                }
                else
                {
                    $prodstatic=new Product($this->db);
                    $prodstatic->fetch($idprod);
                    if ($prodstatic->type == 1)   // We know product is a service
                    {
                        $code_country.=",'".$societe_acheteuse->country_code."'";
                    }
                }
            }
        }

        // Now we get list
        $num = $this->load_cache_vatrates($code_country);
        if ($num > 0)
        {
        	// Definition du taux a pre-selectionner (si defaulttx non force et donc vaut -1 ou '')
        	if ($defaulttx < 0 || dol_strlen($defaulttx) == 0)
        	{
        		$defaulttx=get_default_tva($societe_vendeuse,$societe_acheteuse,$idprod);
        		$defaultnpr=get_default_npr($societe_vendeuse,$societe_acheteuse,$idprod);
        	}

        	// Si taux par defaut n'a pu etre determine, on prend dernier de la liste.
        	// Comme ils sont tries par ordre croissant, dernier = plus eleve = taux courant
        	if ($defaulttx < 0 || dol_strlen($defaulttx) == 0)
        	{
        		if (empty($conf->global->MAIN_VAT_DEFAULT_IF_AUTODETECT_FAILS)) $defaulttx = $this->cache_vatrates[$num-1]['txtva'];
        		else $defaulttx=$conf->global->MAIN_VAT_DEFAULT_IF_AUTODETECT_FAILS;
        	}

        	// Disabled if seller is not subject to VAT
        	$disabled=false; $title='';
        	if (is_object($societe_vendeuse) && $societe_vendeuse->id == $mysoc->id && $societe_vendeuse->tva_assuj == "0")
        	{
        		$title=' title="'.$langs->trans('VATIsNotUsed').'"';
        		$disabled=true;
        	}

        	if (! $options_only) $return.= '<select class="flat" id="'.$htmlname.'" name="'.$htmlname.'"'.($disabled?' disabled="disabled"':'').$title.'>';

        	foreach ($this->cache_vatrates as $rate)
        	{
        		// Keep only 0 if seller is not subject to VAT
        		if ($disabled && $rate['txtva'] != 0) continue;

        		$return.= '<option value="'.$rate['txtva'];
        		$return.= $rate['nprtva'] ? '*': '';
        		$return.= '"';
        		if ($rate['txtva'] == $defaulttx && $rate['nprtva'] == $defaultnpr)
        		{
        			$return.= ' selected="selected"';
        		}
        		$return.= '>'.vatrate($rate['libtva']);
        		$return.= $rate['nprtva'] ? ' *': '';
        		$return.= '</option>';

        		$this->tva_taux_value[]		= $rate['txtva'];
        		$this->tva_taux_libelle[]	= $rate['libtva'];
        		$this->tva_taux_npr[]		= $rate['nprtva'];
        	}

        	if (! $options_only) $return.= '</select>';
        }
        else
        {
            $return.= $this->error;
        }

        $this->num = $num;
        return $return;
    }


    /**
     *	Show a HTML widget to input a date or combo list for day, month, years and optionaly hours and minutes.
     *  Fields are preselected with :
     *            	- set_time date (must be a local PHP server timestamp or string date with format 'YYYY-MM-DD' or 'YYYY-MM-DD HH:MM')
     *            	- local date in user area, if set_time is '' (so if set_time is '', output may differs when done from two different location)
     *            	- Empty (fields empty), if set_time is -1 (in this case, parameter empty must also have value 1)
     *
     *	@param	timestamp	$set_time 		Pre-selected date (must be a local PHP server timestamp), -1 to keep date not preselected, '' to use current date.
     *	@param	string		$prefix			Prefix for fields name
     *	@param	int			$h				1=Show also hours
     *	@param	int			$m				1=Show also minutes
     *	@param	int			$empty			0=Fields required, 1=Empty input is allowed
     *	@param	string		$form_name 		Not used
     *	@param	int			$d				1=Show days, month, years
     * 	@param	int			$addnowbutton	Add a button "Now"
     * 	@param	int			$nooutput		Do not output html string but return it
     * 	@param 	int			$disabled		Disable input fields
     *  @param  int			$fullday        When a checkbox with this html name is on, hour and day are set with 00:00 or 23:59
     * 	@return	mixed						Nothing or string if nooutput is 1
     *  @see	form_date
     */
    function select_date($set_time='', $prefix='re', $h=0, $m=0, $empty=0, $form_name="", $d=1, $addnowbutton=0, $nooutput=0, $disabled=0, $fullday='')
    {
        global $conf,$langs;

        $retstring='';

        if($prefix=='') $prefix='re';
        if($h == '') $h=0;
        if($m == '') $m=0;
        if($empty == '') $empty=0;

        if ($set_time === '' && $empty == 0)
        {
        	include_once DOL_DOCUMENT_ROOT.'/core/lib/date.lib.php';
        	$set_time = dol_now('tzuser')-(getServerTimeZoneInt('now')*3600); // set_time must be relative to PHP server timezone
        }

        // Analysis of the pre-selection date
        if (preg_match('/^([0-9]+)\-([0-9]+)\-([0-9]+)\s?([0-9]+)?:?([0-9]+)?/',$set_time,$reg))
        {
            // Date format 'YYYY-MM-DD' or 'YYYY-MM-DD HH:MM:SS'
            $syear	= (! empty($reg[1])?$reg[1]:'');
            $smonth	= (! empty($reg[2])?$reg[2]:'');
            $sday	= (! empty($reg[3])?$reg[3]:'');
            $shour	= (! empty($reg[4])?$reg[4]:'');
            $smin	= (! empty($reg[5])?$reg[5]:'');
        }
        elseif (strval($set_time) != '' && $set_time != -1)
        {
            // set_time est un timestamps (0 possible)
            $syear = dol_print_date($set_time, "%Y");
            $smonth = dol_print_date($set_time, "%m");
            $sday = dol_print_date($set_time, "%d");
            $shour = dol_print_date($set_time, "%H");
            $smin = dol_print_date($set_time, "%M");
        }
        else
        {
            // Date est '' ou vaut -1
            $syear = '';
            $smonth = '';
            $sday = '';
            $shour = '';
            $smin = '';
        }

        $usecalendar='combo';
        if (! empty($conf->use_javascript_ajax) && (empty($conf->global->MAIN_POPUP_CALENDAR) || $conf->global->MAIN_POPUP_CALENDAR != "none")) $usecalendar=empty($conf->global->MAIN_POPUP_CALENDAR)?'eldy':$conf->global->MAIN_POPUP_CALENDAR;
		if ($conf->browser->phone) $usecalendar='combo';

        if ($d)
        {
            // Show date with popup
            if ($usecalendar != 'combo')
            {
            	$formated_date='';
                //print "e".$set_time." t ".$conf->format_date_short;
                if (strval($set_time) != '' && $set_time != -1)
                {
                    //$formated_date=dol_print_date($set_time,$conf->format_date_short);
                    $formated_date=dol_print_date($set_time,$langs->trans("FormatDateShortInput"));  // FormatDateShortInput for dol_print_date / FormatDateShortJavaInput that is same for javascript
                }

                // Calendrier popup version eldy
                if ($usecalendar == "eldy")
                {
                    // Zone de saisie manuelle de la date
                    $retstring.='<input id="'.$prefix.'" name="'.$prefix.'" type="text" size="9" maxlength="11" value="'.$formated_date.'"';
                    $retstring.=($disabled?' disabled="disabled"':'');
                    $retstring.=' onChange="dpChangeDay(\''.$prefix.'\',\''.$langs->trans("FormatDateShortJavaInput").'\'); "';  // FormatDateShortInput for dol_print_date / FormatDateShortJavaInput that is same for javascript
                    $retstring.='>';

                    // Icone calendrier
                    if (! $disabled)
                    {
                        $retstring.='<button id="'.$prefix.'Button" type="button" class="dpInvisibleButtons"';
                        $base=DOL_URL_ROOT.'/core/';
                        $retstring.=' onClick="showDP(\''.$base.'\',\''.$prefix.'\',\''.$langs->trans("FormatDateShortJavaInput").'\',\''.$langs->defaultlang.'\');">'.img_object($langs->trans("SelectDate"),'calendarday','class="datecallink"').'</button>';
                    }
                    else $retstring.='<button id="'.$prefix.'Button" type="button" class="dpInvisibleButtons">'.img_object($langs->trans("Disabled"),'calendarday','class="datecallink"').'</button>';

                    $retstring.='<input type="hidden" id="'.$prefix.'day"   name="'.$prefix.'day"   value="'.$sday.'">'."\n";
                    $retstring.='<input type="hidden" id="'.$prefix.'month" name="'.$prefix.'month" value="'.$smonth.'">'."\n";
                    $retstring.='<input type="hidden" id="'.$prefix.'year"  name="'.$prefix.'year"  value="'.$syear.'">'."\n";
                }
                else
                {
                    print "Bad value of MAIN_POPUP_CALENDAR";
                }
            }
            // Show date with combo selects
            else
			{
                // Day
                $retstring.='<select'.($disabled?' disabled="disabled"':'').' class="flat" name="'.$prefix.'day">';

                if ($empty || $set_time == -1)
                {
                    $retstring.='<option value="0" selected="selected">&nbsp;</option>';
                }

                for ($day = 1 ; $day <= 31; $day++)
                {
                    $retstring.='<option value="'.$day.'"'.($day == $sday ? ' selected="selected"':'').'>'.$day.'</option>';
                }

                $retstring.="</select>";

                $retstring.='<select'.($disabled?' disabled="disabled"':'').' class="flat" name="'.$prefix.'month">';
                if ($empty || $set_time == -1)
                {
                    $retstring.='<option value="0" selected="selected">&nbsp;</option>';
                }

                // Month
                for ($month = 1 ; $month <= 12 ; $month++)
                {
                    $retstring.='<option value="'.$month.'"'.($month == $smonth?' selected="selected"':'').'>';
                    $retstring.=dol_print_date(mktime(12,0,0,$month,1,2000),"%b");
                    $retstring.="</option>";
                }
                $retstring.="</select>";

                // Year
                if ($empty || $set_time == -1)
                {
                    $retstring.='<input'.($disabled?' disabled="disabled"':'').' placeholder="'.dol_escape_htmltag($langs->trans("Year")).'" class="flat" type="text" size="3" maxlength="4" name="'.$prefix.'year" value="'.$syear.'">';
                }
                else
                {
                    $retstring.='<select'.($disabled?' disabled="disabled"':'').' class="flat" name="'.$prefix.'year">';

                    for ($year = $syear - 5; $year < $syear + 10 ; $year++)
                    {
                        $retstring.='<option value="'.$year.'"'.($year == $syear ? ' selected="true"':'').'>'.$year.'</option>';
                    }
                    $retstring.="</select>\n";
                }
            }
        }

        if ($d && $h) $retstring.='&nbsp;';

        if ($h)
        {
            // Show hour
            $retstring.='<select'.($disabled?' disabled="disabled"':'').' class="flat '.($fullday?$fullday.'hour':'').'" name="'.$prefix.'hour">';
            if ($empty) $retstring.='<option value="-1">&nbsp;</option>';
            for ($hour = 0; $hour < 24; $hour++)
            {
                if (strlen($hour) < 2) $hour = "0" . $hour;
                $retstring.='<option value="'.$hour.'"'.(($hour == $shour)?' selected="true"':'').'>'.$hour.(empty($conf->dol_optimize_smallscreen)?'':'H').'</option>';
            }
            $retstring.='</select>';
            if (empty($conf->dol_optimize_smallscreen)) $retstring.=":";
        }

        if ($m)
        {
            // Show minutes
            $retstring.='<select'.($disabled?' disabled="disabled"':'').' class="flat '.($fullday?$fullday.'min':'').'" name="'.$prefix.'min">';
            if ($empty) $retstring.='<option value="-1">&nbsp;</option>';
            for ($min = 0; $min < 60 ; $min++)
            {
                if (strlen($min) < 2) $min = "0" . $min;
                $retstring.='<option value="'.$min.'"'.(($min == $smin)?' selected="true"':'').'>'.$min.(empty($conf->dol_optimize_smallscreen)?'':'').'</option>';
            }
            $retstring.='</select>';
        }

        // Add a "Now" button
        if ($conf->use_javascript_ajax && $addnowbutton)
        {
            // Script which will be inserted in the OnClick of the "Now" button
            $reset_scripts = "";

            // Generate the date part, depending on the use or not of the javascript calendar
            if ($usecalendar == "eldy")
            {
                $base=DOL_URL_ROOT.'/core/';
                $reset_scripts .= 'resetDP(\''.$base.'\',\''.$prefix.'\',\''.$langs->trans("FormatDateShortJavaInput").'\',\''.$langs->defaultlang.'\');';
            }
            else
            {
                $reset_scripts .= 'this.form.elements[\''.$prefix.'day\'].value=formatDate(new Date(), \'d\'); ';
                $reset_scripts .= 'this.form.elements[\''.$prefix.'month\'].value=formatDate(new Date(), \'M\'); ';
                $reset_scripts .= 'this.form.elements[\''.$prefix.'year\'].value=formatDate(new Date(), \'yyyy\'); ';
            }
            // Generate the hour part
            if ($h)
            {
                if ($fullday) $reset_scripts .= " if (jQuery('#fullday:checked').val() == null) {";
                $reset_scripts .= 'this.form.elements[\''.$prefix.'hour\'].value=formatDate(new Date(), \'HH\'); ';
                if ($fullday) $reset_scripts .= ' } ';
            }
            // Generate the minute part
            if ($m)
            {
                if ($fullday) $reset_scripts .= " if (jQuery('#fullday:checked').val() == null) {";
                $reset_scripts .= 'this.form.elements[\''.$prefix.'min\'].value=formatDate(new Date(), \'mm\'); ';
                if ($fullday) $reset_scripts .= ' } ';
            }
            // If reset_scripts is not empty, print the button with the reset_scripts in OnClick
            if ($reset_scripts && empty($conf->dol_optimize_smallscreen))
            {
                $retstring.=' <button class="dpInvisibleButtons datenowlink" id="'.$prefix.'ButtonNow" type="button" name="_useless" value="Now" onClick="'.$reset_scripts.'">';
                $retstring.=$langs->trans("Now");
                $retstring.='</button> ';
            }
        }

        if (! empty($nooutput)) return $retstring;

        print $retstring;
        return;
    }

    /**
     *	Function to show a form to select a duration on a page
     *
     *	@param	string	$prefix   		Prefix
     *	@param  int		$iSecond  		Default preselected duration (number of seconds)
     * 	@param	int		$disabled		Disable the combo box
     * 	@param	string	$typehour		If 'select' then input hour and input min is a combo, if 'text' input hour is in text and input min is a combo
     *  @param	string	$minunderhours	If 1, show minutes selection under the hours
     *  @return	void
     */
    function select_duration($prefix, $iSecond='', $disabled=0, $typehour='select', $minunderhours=0)
    {
    	global $langs;

    	$hourSelected=0; $minSelected=0;
        if ($iSecond)
        {
            require_once DOL_DOCUMENT_ROOT.'/core/lib/date.lib.php';

            $hourSelected = convertSecondToTime($iSecond,'allhour');
            $minSelected = convertSecondToTime($iSecond,'min');
        }

        if ($typehour=='select')
        {
	        print '<select class="flat" name="'.$prefix.'hour"'.($disabled?' disabled="disabled"':'').'>';
	        for ($hour = 0; $hour < 25; $hour++)	// For a duration, we allow 24 hours
	        {
	            print '<option value="'.$hour.'"';
	            if ($hourSelected == $hour)
	            {
	                print " selected=\"true\"";
	            }
	            print ">".$hour."</option>";
	        }
	        print "</select>";
        }
        elseif ($typehour=='text')
        {
        	print '<input type="text" size="3" name="'.$prefix.'hour"'.($disabled?' disabled="disabled"':'').' class="flat" value="'.((int) $hourSelected).'">';
        }
        print ' '.$langs->trans('HourShort');

        if ($minunderhours) print '<br>';
        else print "&nbsp;";

        print '<select class="flat" name="'.$prefix.'min"'.($disabled?' disabled="disabled"':'').'>';
        for ($min = 0; $min <= 55; $min=$min+5)
        {
            print '<option value="'.$min.'"';
            if ($minSelected == $min) print ' selected="selected"';
            print '>'.$min.'</option>';
        }
        print "</select>";
        print ' '.$langs->trans('MinuteShort'). "&nbsp;";
    }


    /**
     *	Return a HTML select string, built from an array of key+value.
     *  Note: Do not use returned string into a langs->trans function, content may be entity encoded twice.
     *
     *	@param	string	$htmlname       Name of html select area
     *	@param	array	$array          Array with key+value
     *	@param	string	$id             Preselected key
     *	@param	int		$show_empty     0 no empty value allowed, 1 to add an empty value into list (value is '' or '&nbsp;').
     *	@param	int		$key_in_label   1 pour afficher la key dans la valeur "[key] value"
     *	@param	int		$value_as_key   1 to use value as key
     *	@param  string	$moreparam      Add more parameters onto the select tag
     *	@param  int		$translate		Translate and encode value
     * 	@param	int		$maxlen			Length maximum for labels
     * 	@param	int		$disabled		Html select box is disabled
     *  @param	int		$sort			'ASC' or 'DESC' = Sort on label, '' or 'NONE' = Do not sort
     *  @param	string	$morecss		Add more class to css styles
     *  @param	int		$addjscombo		Add js combo
     * 	@return	string					HTML select string.
     *  @see multiselectarray
     */
    static function selectarray($htmlname, $array, $id='', $show_empty=0, $key_in_label=0, $value_as_key=0, $moreparam='', $translate=0, $maxlen=0, $disabled=0, $sort='', $morecss='', $addjscombo=0)
    {
        global $conf, $langs;

        if ($value_as_key) $array=array_combine($array, $array);

        $out='';

        // Add code for jquery to use multiselect
        if ($addjscombo && empty($conf->dol_use_jmobile) && (! empty($conf->global->MAIN_USE_JQUERY_MULTISELECT) || defined('REQUIRE_JQUERY_MULTISELECT')))
        {
        	$tmpplugin=empty($conf->global->MAIN_USE_JQUERY_MULTISELECT)?constant('REQUIRE_JQUERY_MULTISELECT'):$conf->global->MAIN_USE_JQUERY_MULTISELECT;
        	$out.='<!-- JS CODE TO ENABLE '.$tmpplugin.' for id '.$htmlname.' -->
        			<script type="text/javascript">
        				$(document).ready(function () {
        					$(\'#'.$htmlname.'\').'.$tmpplugin.'({
        					width: \'off\',
        					minimumInputLength: 0
        				});
        			});
        		   </script>';
        }

        $out.='<select id="'.$htmlname.'" '.($disabled?'disabled="disabled" ':'').'class="flat'.($morecss?' '.$morecss:'').'" name="'.$htmlname.'" '.($moreparam?$moreparam:'').'>';

        if ($show_empty)
        {
        	$textforempty=' ';
        	if (! empty($conf->use_javascript_ajax)) $textforempty='&nbsp;';	// If we use ajaxcombo, we need &nbsp; here to avoid to have an empty element that is too small.
            $out.='<option value="-1"'.($id==-1?' selected="selected"':'').'>'.$textforempty.'</option>'."\n";
        }

        if (is_array($array))
        {
        	// Translate
        	if ($translate)
        	{
	        	foreach($array as $key => $value) $array[$key]=$langs->trans($value);
        	}

        	// Sort
			if ($sort == 'ASC') asort($array);
			elseif ($sort == 'DESC') arsort($array);

            foreach($array as $key => $value)
            {
                $out.='<option value="'.$key.'"';
                if ($id != '' && $id == $key) $out.=' selected="selected"';		// To preselect a value
                $out.='>';

                if ($key_in_label)
                {
                    $selectOptionValue = dol_escape_htmltag($key.' - '.($maxlen?dol_trunc($value,$maxlen):$value));
                }
                else
                {
                    $selectOptionValue = dol_escape_htmltag($maxlen?dol_trunc($value,$maxlen):$value);
                    if ($value == '' || $value == '-') $selectOptionValue='&nbsp;';
                }
                $out.=$selectOptionValue;
                $out.="</option>\n";
            }
        }

        $out.="</select>";
        return $out;
    }

    /**
     *	Show a multiselect form from an array.
     *
     *	@param	string	$htmlname		Name of select
     *	@param	array	$array			Array with key+value
     *	@param	array	$selected		Array with key+value preselected
     *	@param	int		$key_in_label   1 pour afficher la key dans la valeur "[key] value"
     *	@param	int		$value_as_key   1 to use value as key
     *	@param  string	$option         Valeur de l'option en fonction du type choisi
     *	@param  int		$translate		Translate and encode value
     *  @param	int		$width			Force width of select box. May be used only when using jquery couch.
     *	@return	string					HTML multiselect string
     *  @see selectarray
     */
    static function multiselectarray($htmlname, $array, $selected=array(), $key_in_label=0, $value_as_key=0, $option='', $translate=0, $width=0)
    {
    	global $conf, $langs;

    	// Add code for jquery to use multiselect
    	if (! empty($conf->global->MAIN_USE_JQUERY_MULTISELECT) || defined('REQUIRE_JQUERY_MULTISELECT'))
    	{
    		$tmpplugin=empty($conf->global->MAIN_USE_JQUERY_MULTISELECT)?constant('REQUIRE_JQUERY_MULTISELECT'):$conf->global->MAIN_USE_JQUERY_MULTISELECT;
   			print '<!-- JS CODE TO ENABLE '.$tmpplugin.' for id '.$htmlname.' -->
    			<script type="text/javascript">
	    			$(document).ready(function () {
    					$(\'#'.$htmlname.'\').'.$tmpplugin.'({
    					});
    				});
    			</script>';
    	}

    	// Try also magic suggest

    	// Add data-role="none" to diable jmobile decoration
    	$out = '<select data-role="none" id="'.$htmlname.'" class="multiselect" multiple="multiple" name="'.$htmlname.'[]"'.$option.($width?' style="width: '.$width.'px"':'').'>'."\n";
    	if (is_array($array) && ! empty($array))
    	{
    		if ($value_as_key) $array=array_combine($array, $array);

    		if (! empty($array))
    		{
    			foreach ($array as $key => $value)
    			{
    				$out.= '<option value="'.$key.'"';
    				if (is_array($selected) && ! empty($selected) && in_array($key, $selected))
    				{
    					$out.= ' selected="selected"';
    				}
    				$out.= '>';

    				$newval = ($translate ? $langs->trans($value) : $value);
    				$newval = ($key_in_label ? $key.' - '.$newval : $newval);
    				$out.= dol_htmlentitiesbr($newval);
    				$out.= '</option>'."\n";
    			}
    		}
    	}
    	$out.= '</select>'."\n";

    	return $out;
    }


    /**
     *	Return an html string with a select combo box to choose yes or no
     *
     *	@param	string		$htmlname		Name of html select field
     *	@param	string		$value			Pre-selected value
     *	@param	int			$option			0 return yes/no, 1 return 1/0
     *	@param	bool		$disabled		true or false
     *  @param	useempty	$useempty		1=Add empty line
     *	@return	mixed						See option
     */
    function selectyesno($htmlname,$value='',$option=0,$disabled=false,$useempty='')
    {
        global $langs;

        $yes="yes"; $no="no";
        if ($option)
        {
            $yes="1";
            $no="0";
        }

        $disabled = ($disabled ? ' disabled="disabled"' : '');

        $resultyesno = '<select class="flat" id="'.$htmlname.'" name="'.$htmlname.'"'.$disabled.'>'."\n";
        if ($useempty) $resultyesno .= '<option value="-1"'.(($value < 0)?' selected="selected"':'').'></option>'."\n";
        if (("$value" == 'yes') || ($value == 1))
        {
            $resultyesno .= '<option value="'.$yes.'" selected="selected">'.$langs->trans("Yes").'</option>'."\n";
            $resultyesno .= '<option value="'.$no.'">'.$langs->trans("No").'</option>'."\n";
        }
        else
       {
       		$selected=($useempty?'':' selected="selected"');
            $resultyesno .= '<option value="'.$yes.'">'.$langs->trans("Yes").'</option>'."\n";
            $resultyesno .= '<option value="'.$no.'"'.$selected.'>'.$langs->trans("No").'</option>'."\n";
        }
        $resultyesno .= '</select>'."\n";
        return $resultyesno;
    }



    /**
     *  Return list of export templates
     *
     *  @param	string	$selected          Id modele pre-selectionne
     *  @param  string	$htmlname          Name of HTML select
     *  @param  string	$type              Type of searched templates
     *  @param  int		$useempty          Affiche valeur vide dans liste
     *  @return	void
     */
    function select_export_model($selected='',$htmlname='exportmodelid',$type='',$useempty=0)
    {

        $sql = "SELECT rowid, label";
        $sql.= " FROM ".MAIN_DB_PREFIX."export_model";
        $sql.= " WHERE type = '".$type."'";
        $sql.= " ORDER BY rowid";
        $result = $this->db->query($sql);
        if ($result)
        {
            print '<select class="flat" name="'.$htmlname.'">';
            if ($useempty)
            {
                print '<option value="-1">&nbsp;</option>';
            }

            $num = $this->db->num_rows($result);
            $i = 0;
            while ($i < $num)
            {
                $obj = $this->db->fetch_object($result);
                if ($selected == $obj->rowid)
                {
                    print '<option value="'.$obj->rowid.'" selected="selected">';
                }
                else
                {
                    print '<option value="'.$obj->rowid.'">';
                }
                print $obj->label;
                print '</option>';
                $i++;
            }
            print "</select>";
        }
        else {
            dol_print_error($this->db);
        }
    }

    /**
     *    Return a HTML area with the reference of object and a navigation bar for a business object
     *    To add a particular filter on select, you must set $object->next_prev_filter to SQL criteria.
     *
     *    @param	object	$object			Object to show
     *    @param   string	$paramid   		Name of parameter to use to name the id into the URL link
     *    @param   string	$morehtml  		More html content to output just before the nav bar
     *    @param	int		$shownav	  	Show Condition (navigation is shown if value is 1)
     *    @param   string	$fieldid   		Nom du champ en base a utiliser pour select next et previous
     *    @param   string	$fieldref   	Nom du champ objet ref (object->ref) a utiliser pour select next et previous
     *    @param   string	$morehtmlref  	Code html supplementaire a afficher apres ref
     *    @param   string	$moreparam  	More param to add in nav link url.
     *	  @param	int		$nodbprefix		Do not include DB prefix to forge table name
     * 	  @return  tring    				Portion HTML avec ref + boutons nav
     */
    function showrefnav($object,$paramid,$morehtml='',$shownav=1,$fieldid='rowid',$fieldref='ref',$morehtmlref='',$moreparam='',$nodbprefix=0)
    {
    	global $langs,$conf;

        $ret='';
        if (empty($fieldid))  $fieldid='rowid';
        if (empty($fieldref)) $fieldref='ref';

        //print "paramid=$paramid,morehtml=$morehtml,shownav=$shownav,$fieldid,$fieldref,$morehtmlref,$moreparam";
        $object->load_previous_next_ref((isset($object->next_prev_filter)?$object->next_prev_filter:''),$fieldid,$nodbprefix);

        $previous_ref = $object->ref_previous?'<a data-role="button" data-icon="arrow-l" data-iconpos="left" href="'.$_SERVER["PHP_SELF"].'?'.$paramid.'='.urlencode($object->ref_previous).$moreparam.'">'.(empty($conf->dol_use_jmobile)?img_picto($langs->trans("Previous"),'previous.png'):'&nbsp;').'</a>':'';
        $next_ref     = $object->ref_next?'<a data-role="button" data-icon="arrow-r" data-iconpos="right" href="'.$_SERVER["PHP_SELF"].'?'.$paramid.'='.urlencode($object->ref_next).$moreparam.'">'.(empty($conf->dol_use_jmobile)?img_picto($langs->trans("Next"),'next.png'):'&nbsp;').'</a>':'';

        //print "xx".$previous_ref."x".$next_ref;
        if ($previous_ref || $next_ref || $morehtml) {
            $ret.='<table class="nobordernopadding" width="100%"><tr class="nobordernopadding"><td class="nobordernopadding">';
        }

        $ret.=dol_htmlentities($object->$fieldref);
        if ($morehtmlref)
        {
            $ret.=' '.$morehtmlref;
        }

        if ($morehtml)
        {
            $ret.='</td><td class="paddingrightonly" align="right">'.$morehtml;
        }
        if ($shownav && ($previous_ref || $next_ref))
        {
            $ret.='</td><td class="nobordernopadding" align="center" width="20">'.$previous_ref.'</td>';
            $ret.='<td class="nobordernopadding" align="center" width="20">'.$next_ref;
        }
        if ($previous_ref || $next_ref || $morehtml)
        {
            $ret.='</td></tr></table>';
        }
        return $ret;
    }


    /**
     *    	Return HTML code to output a barcode
     *
     *     	@param	Object	$object		Object containing data to retrieve file name
     * 		@param	int		$width			Width of photo
     * 	  	@return string    				HTML code to output barcode
     */
    function showbarcode(&$object,$width=100)
    {
        global $conf;

        //Check if barcode is filled in the card
        if (empty($object->barcode)) return '';

        // Complete object if not complete
        if (empty($object->barcode_type_code) || empty($object->barcode_type_coder))
        {
        	$result = $object->fetch_barcode();
            //Check if fetch_barcode() failed
        	if ($result < 1) return '<!-- ErrorFetchBarcode -->';
        }

        // Barcode image
        $url=DOL_URL_ROOT.'/viewimage.php?modulepart=barcode&generator='.urlencode($object->barcode_type_coder).'&code='.urlencode($object->barcode).'&encoding='.urlencode($object->barcode_type_code);
        $out ='<!-- url barcode = '.$url.' -->';
        $out.='<img src="'.$url.'">';
        return $out;
    }

    /**
     *    	Return HTML code to output a photo
     *
     *    	@param	string		$modulepart		Key to define module concerned ('societe', 'userphoto', 'memberphoto')
     *     	@param  Object		$object			Object containing data to retrieve file name
     * 		@param	int			$width			Width of photo
     * 	  	@return string    					HTML code to output photo
     */
    function showphoto($modulepart,$object,$width=100)
    {
        global $conf;

        $entity = (! empty($object->entity) ? $object->entity : $conf->entity);
        $id = (! empty($object->id) ? $object->id : $object->rowid);

        $ret='';$dir='';$file='';$altfile='';$email='';

        if ($modulepart=='societe')
        {
            $dir=$conf->societe->multidir_output[$entity];
            $smallfile=$object->logo;
            $smallfile=preg_replace('/(\.png|\.gif|\.jpg|\.jpeg|\.bmp)/i','_small\\1',$smallfile);
            if ($object->logo) $file=$id.'/logos/thumbs/'.$smallfile;
        }
        else if ($modulepart=='userphoto')
        {
            $dir=$conf->user->dir_output;
            if ($object->photo) $file=get_exdir($id, 2).$object->photo;
            if (! empty($conf->global->MAIN_OLD_IMAGE_LINKS)) $altfile=$object->id.".jpg";	// For backward compatibility
            $email=$object->email;
        }
        else if ($modulepart=='memberphoto')
        {
            $dir=$conf->adherent->dir_output;
            if ($object->photo) $file=get_exdir($id, 2).'photos/'.$object->photo;
            if (! empty($conf->global->MAIN_OLD_IMAGE_LINKS)) $altfile=$object->id.".jpg";	// For backward compatibility
            $email=$object->email;
        }else {
        	$dir=$conf->$modulepart->dir_output;
        	if ($object->photo) $file=get_exdir($id, 2).'photos/'.$object->photo;
        	if (! empty($conf->global->MAIN_OLD_IMAGE_LINKS)) $altfile=$object->id.".jpg";	// For backward compatibility
        	$email=$object->email;
        }

        if ($dir)
        {
            $cache='0';
            if ($file && file_exists($dir."/".$file))
            {
                // TODO Link to large image
                $ret.='<a href="'.DOL_URL_ROOT.'/viewimage.php?modulepart='.$modulepart.'&entity='.$entity.'&file='.urlencode($file).'&cache='.$cache.'">';
                $ret.='<img alt="Photo" id="photologo'.(preg_replace('/[^a-z]/i','_',$file)).'" class="photologo" border="0" width="'.$width.'" src="'.DOL_URL_ROOT.'/viewimage.php?modulepart='.$modulepart.'&entity='.$entity.'&file='.urlencode($file).'&cache='.$cache.'">';
                $ret.='</a>';
            }
            else if ($altfile && file_exists($dir."/".$altfile))
            {
                $ret.='<a href="'.DOL_URL_ROOT.'/viewimage.php?modulepart='.$modulepart.'&entity='.$entity.'&file='.urlencode($file).'&cache='.$cache.'">';
                $ret.='<img alt="Photo alt" id="photologo'.(preg_replace('/[^a-z]/i','_',$file)).'" class="photologo" border="0" width="'.$width.'" src="'.DOL_URL_ROOT.'/viewimage.php?modulepart='.$modulepart.'&entity='.$entity.'&file='.urlencode($altfile).'&cache='.$cache.'">';
                $ret.='</a>';
            }
            else
            {
                if (! empty($conf->gravatar->enabled) && $email)
                {
                    global $dolibarr_main_url_root;
                    $ret.='<!-- Put link to gravatar -->';
                    $ret.='<img alt="Photo found on Gravatar" title="Photo Gravatar.com - email '.$email.'" border="0" width="'.$width.'" src="http://www.gravatar.com/avatar/'.dol_hash($email,3).'?s='.$width.'&d='.urlencode(dol_buildpath('/theme/common/nophoto.jpg',2)).'">';	// gravatar need md5 hash
                }
                else
                {
                    $ret.='<img alt="No photo" border="0" width="'.$width.'" src="'.DOL_URL_ROOT.'/theme/common/nophoto.jpg">';
                }
            }
        }
        else dol_print_error('','Call of showphoto with wrong parameters');

        return $ret;
    }

    /**
     *	Return select list of groups
     *
     *  @param	string	$selected       Id group preselected
     *  @param  string	$htmlname       Field name in form
     *  @param  int		$show_empty     0=liste sans valeur nulle, 1=ajoute valeur inconnue
     *  @param  string	$exclude        Array list of groups id to exclude
     * 	@param	int		$disabled		If select list must be disabled
     *  @param  string	$include        Array list of groups id to include
     * 	@param	int		$enableonly		Array list of groups id to be enabled. All other must be disabled
     * 	@param	int		$force_entity	0 or Id of environment to force
     *  @return	void
     *  @see select_dolusers
     */
    function select_dolgroups($selected='', $htmlname='groupid', $show_empty=0, $exclude='', $disabled=0, $include='', $enableonly='', $force_entity=0)
    {
        global $conf,$user,$langs;

        // Permettre l'exclusion de groupes
        if (is_array($exclude))	$excludeGroups = implode("','",$exclude);
        // Permettre l'inclusion de groupes
        if (is_array($include))	$includeGroups = implode("','",$include);

        $out='';

        // On recherche les groupes
        $sql = "SELECT ug.rowid, ug.nom as name";
        if (! empty($conf->multicompany->enabled) && $conf->entity == 1 && $user->admin && ! $user->entity)
        {
            $sql.= ", e.label";
        }
        $sql.= " FROM ".MAIN_DB_PREFIX."usergroup as ug ";
        if (! empty($conf->multicompany->enabled) && $conf->entity == 1 && $user->admin && ! $user->entity)
        {
            $sql.= " LEFT JOIN ".MAIN_DB_PREFIX."entity as e ON e.rowid=ug.entity";
            if ($force_entity) $sql.= " WHERE ug.entity IN (0,".$force_entity.")";
            else $sql.= " WHERE ug.entity IS NOT NULL";
        }
        else
        {
            $sql.= " WHERE ug.entity IN (0,".$conf->entity.")";
        }
        if (is_array($exclude) && $excludeGroups) $sql.= " AND ug.rowid NOT IN ('".$excludeGroups."')";
        if (is_array($include) && $includeGroups) $sql.= " AND ug.rowid IN ('".$includeGroups."')";
        $sql.= " ORDER BY ug.nom ASC";

        dol_syslog(get_class($this)."::select_dolgroups", LOG_DEBUG);
        $resql=$this->db->query($sql);
        if ($resql)
        {
            $num = $this->db->num_rows($resql);
            $i = 0;
            if ($num)
            {
                $out.= '<select class="flat" id="'.$htmlname.'" name="'.$htmlname.'"'.($disabled?' disabled="disabled"':'').'>';
                if ($show_empty) $out.= '<option value="-1"'.($selected==-1?' selected="selected"':'').'>&nbsp;</option>'."\n";

                while ($i < $num)
                {
                    $obj = $this->db->fetch_object($resql);
                    $disableline=0;
                    if (is_array($enableonly) && count($enableonly) && ! in_array($obj->rowid,$enableonly)) $disableline=1;

                    $out.= '<option value="'.$obj->rowid.'"';
                    if ($disableline) $out.= ' disabled="disabled"';
                    if ((is_object($selected) && $selected->id == $obj->rowid) || (! is_object($selected) && $selected == $obj->rowid))
                    {
                        $out.= ' selected="selected"';
                    }
                    $out.= '>';

                    $out.= $obj->name;
                    if (! empty($conf->multicompany->enabled) && empty($conf->multicompany->transverse_mode) && $conf->entity == 1)
                    {
                        $out.= " (".$obj->label.")";
                    }

                    $out.= '</option>';
                    $i++;
                }
            }
            else
            {
                $out.= '<select class="flat" name="'.$htmlname.'" disabled="disabled">';
                $out.= '<option value="">'.$langs->trans("None").'</option>';
            }
            $out.= '</select>';
        }
        else
        {
            dol_print_error($this->db);
        }

        return $out;
    }

}
<|MERGE_RESOLUTION|>--- conflicted
+++ resolved
@@ -837,7 +837,7 @@
 	        			});
 	        		    </script>';
 					}
-										
+
 					if (count($events))		// Add management of event
 					{
 						$out.='<script type="text/javascript">
@@ -1355,7 +1355,7 @@
                 $out.= '<option value="">'.$langs->trans("None").'</option>';
             }
             $out.= '</select>';
-            
+
            	$out.= '<script type="text/javascript">
 						$(document).ready(function() {
 
@@ -1722,19 +1722,11 @@
 			else if ($objp->stock <= 0) $opt.= ' class="product_line_stock_too_low"';
         }
         $opt.= '>';
-<<<<<<< HEAD
-        $opt.= $objp->ref.' - '.dol_trunc($label, 99, '', '', 1).' - ';
-
-        $objRef = $objp->ref;
-        if (! empty($filterkey) && $filterkey != '') $objRef=preg_replace('/('.preg_quote($filterkey).')/i','<strong>$1</strong>',$objRef,1);
-        $outval.=$objRef.' - '.dol_trunc($label, 99, '', '', 1).' - ';
-=======
         $opt.= $objp->ref.' - '.dol_trunc($label,$maxlengtharticle).' - ';
 
         $objRef = $objp->ref;
         if (! empty($filterkey) && $filterkey != '') $objRef=preg_replace('/('.preg_quote($filterkey).')/i','<strong>$1</strong>',$objRef,1);
         $outval.=$objRef.' - '.dol_trunc($label,$maxlengtharticle).' - ';
->>>>>>> 3ee2ced2
 
         $found=0;
 
