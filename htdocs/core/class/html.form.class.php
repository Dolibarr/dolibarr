--- conflicted
+++ resolved
@@ -31,11 +31,7 @@
  *	\file       htdocs/core/class/html.form.class.php
  *  \ingroup    core
  *	\brief      File of class with all html predefined components
-<<<<<<< HEAD
- *	\version	$Id: html.form.class.php,v 1.194 2011/08/04 21:46:51 eldy Exp $
-=======
  *	\version	$Id: html.form.class.php,v 1.205 2011/08/24 14:01:21 hregis Exp $
->>>>>>> 19bde3ab
  */
 
 
@@ -2571,18 +2567,11 @@
     }
 
 /**
-<<<<<<< HEAD
-     *    \brief      Affiche formulaire de selection des tiers
-     *    \param      page        Page
-     *    \param      selected    Id contact pre-selectionne
-     *    \param      htmlname    Nom du formulaire select
-=======
      *    Affiche formulaire de selection des tiers
      *
      *    @param      page        Page
      *    @param      selected    Id contact pre-selectionne
      *    @param      htmlname    Nom du formulaire select
->>>>>>> 19bde3ab
      */
     function form_thirdparty($page, $selected='', $htmlname='socid')
     {
