--- conflicted
+++ resolved
@@ -307,11 +307,7 @@
 	 * @param	mixed	$custommsg		String or Array of custom messages : eg array('success' => 'MyMessage', 'error' => 'MyMessage')
 	 * @return	string   		      	HTML edit in place
 	 */
-<<<<<<< HEAD
-	private function editInPlace($object, $value, $htmlname, $condition, $inputType = 'textarea', $editvalue = null, $extObject = null, $custommsg = null)
-=======
 	protected function editInPlace($object, $value, $htmlname, $condition, $inputType = 'textarea', $editvalue = null, $extObject = null, $custommsg = null)
->>>>>>> 12e6dabc
 	{
 		global $conf;
 
@@ -2366,11 +2362,7 @@
 	 * @param   string      $filterkey          Filter key to highlight
 	 * @return	void
 	 */
-<<<<<<< HEAD
-	private function constructProductListOption(&$objp, &$opt, &$optJson, $price_level, $selected, $hidepriceinlabel = 0, $filterkey = '')
-=======
 	protected function constructProductListOption(&$objp, &$opt, &$optJson, $price_level, $selected, $hidepriceinlabel = 0, $filterkey = '')
->>>>>>> 12e6dabc
 	{
 		global $langs, $conf, $user, $db;
 
@@ -5248,11 +5240,7 @@
 	 * 	@return string                      Html for selectDate
 	 *  @see    form_date(), select_month(), select_year(), select_dayofweek()
 	 */
-<<<<<<< HEAD
     public function selectDate($set_time = '', $prefix = 're', $h = 0, $m = 0, $empty = 0, $form_name = "", $d = 1, $addnowlink = 0, $disabled = 0, $fullday = '', $addplusone = '', $adddateof = '', $openinghours = '', $stepminutes = 1)
-=======
-    public function selectDate($set_time = '', $prefix = 're', $h = 0, $m = 0, $empty = 0, $form_name = "", $d = 1, $addnowlink = 0, $disabled = 0, $fullday = '', $addplusone = '', $adddateof = '')
->>>>>>> 12e6dabc
 	{
 		global $conf,$langs;
 
