--- conflicted
+++ resolved
@@ -497,18 +497,9 @@
 	{
 		$error = 0;
 
-<<<<<<< HEAD
-		if (isset($_REQUEST['_method']) && $_REQUEST['_method'] === 'DELETE') {
-			return $this->delete($_REQUEST['file']);
-		}
-		//var_dump($_FILES);
-
-		$upload = isset($_FILES[$this->options['param_name']]) ?
-		$_FILES[$this->options['param_name']] : null;
-=======
 		$upload = isset($_FILES[$this->options['param_name']]) ? $_FILES[$this->options['param_name']] : null;
->>>>>>> ac6b230a
-		$info = array();
+
+    $info = array();
 		if ($upload && is_array($upload['tmp_name'])) {
 			// param_name is an array identifier like "files[]",
 			// $_FILES is a multi-dimensional array:
