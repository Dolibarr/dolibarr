<?php
<<<<<<< HEAD
/* Copyright (C) 2011-2022	Regis Houssin		<regis.houssin@inodbox.com>
 * Copyright (C) 2011-2023	Laurent Destailleur	<eldy@users.sourceforge.net>
=======
/* Copyright (C) 2011-2022	Regis Houssin			<regis.houssin@inodbox.com>
 * Copyright (C) 2011-2023	Laurent Destailleur		<eldy@users.sourceforge.net>
 * Copyright (C) 2024		Frédéric France			<frederic.france@free.fr>
>>>>>>> cc80841a
 *
 * This program is free software; you can redistribute it and/or modify
 * it under the terms of the GNU General Public License as published by
 * the Free Software Foundation; either version 3 of the License, or
 * (at your option) any later version.
 *
 * This program is distributed in the hope that it will be useful,
 * but WITHOUT ANY WARRANTY; without even the implied warranty of
 * MERCHANTABILITY or FITNESS FOR A PARTICULAR PURPOSE.  See the
 * GNU General Public License for more details.
 *
 * You should have received a copy of the GNU General Public License
 * along with this program. If not, see <https://www.gnu.org/licenses/>.
 */

/**
 *       \file      htdocs/core/class/fileupload.class.php
 *       \brief     File to return the ajax response of core/ajax/fileupload.php for common file upload.
 *       			Security is check by the ajax component.
<<<<<<< HEAD
 *       			For large files, see flowjs-server.php
=======
 *       			For large files upload, see flowjs-server.php
>>>>>>> cc80841a
 */

require_once DOL_DOCUMENT_ROOT.'/core/lib/files.lib.php';
require_once DOL_DOCUMENT_ROOT.'/core/lib/images.lib.php';


/**
 *	This class is used to manage file upload using ajax
 */
class FileUpload
{
	public $options;
	protected $fk_element;

	/**
	 * @var string object element
	 */
	protected $element;

	/**
	 * Constructor.
	 * This set ->$options
	 *
	 * @param array		$options		Options array
	 * @param int		$fk_element		ID of element
	 * @param string	$element		Code of element
	 */
	public function __construct($options = null, $fk_element = null, $element = null)
	{
		global $db;
		global $hookmanager;

		$hookmanager->initHooks(array('fileupload'));

		$element_prop = getElementProperties($element);
		//var_dump($element_prop);

		$this->fk_element = $fk_element;
		$this->element = $element;

		$pathname = str_replace('/class', '', $element_prop['classpath']);
		$filename = dol_sanitizeFileName($element_prop['classfile']);
		$dir_output = dol_sanitizePathName($element_prop['dir_output']);
<<<<<<< HEAD

		//print 'fileupload.class.php: element='.$element.' pathname='.$pathname.' filename='.$filename.' dir_output='.$dir_output."\n";

=======

		//print 'fileupload.class.php: element='.$element.' pathname='.$pathname.' filename='.$filename.' dir_output='.$dir_output."\n";

>>>>>>> cc80841a
		if (empty($dir_output)) {
			setEventMessage('The element '.$element.' is not supported for uploading file. dir_output is unknown.', 'errors');
			throw new Exception('The element '.$element.' is not supported for uploading file. dir_output is unknown.');
		}

		// If pathname and filename are null then we can still upload files if we have specified upload_dir on $options
		if ($pathname !== null && $filename !== null) {
			// Get object from its id and type
			$object = fetchObjectByElement($fk_element, $element);

			$object_ref = dol_sanitizeFileName($object->ref);

			// Special cases to forge $object_ref used to forge $upload_dir
			if ($element == 'invoice_supplier') {
				$object_ref = get_exdir($object->id, 2, 0, 0, $object, 'invoice_supplier').$object_ref;
			} elseif ($element == 'project_task') {
				$parentForeignKey = 'fk_project';
				$parentClass = 'Project';
				$parentElement = 'projet';
				$parentObject = 'project';

				dol_include_once('/'.$parentElement.'/class/'.$parentObject.'.class.php');
				$parent = new $parentClass($db);
				$parent->fetch($object->$parentForeignKey);
				if (!empty($parent->socid)) {
					$parent->fetch_thirdparty();
				}
				$object->$parentObject = clone $parent;

				$object_ref = dol_sanitizeFileName($object->project->ref).'/'.$object_ref;
			}
		}

		$this->options = array(
			'script_url' => $_SERVER['PHP_SELF'],
			'upload_dir' => $dir_output.'/'.$object_ref.'/',
			'upload_url' => DOL_URL_ROOT.'/document.php?modulepart='.$element.'&attachment=1&file=/'.$object_ref.'/',
			'param_name' => 'files',
			// Set the following option to 'POST', if your server does not support
			// DELETE requests. This is a parameter sent to the client:
			'delete_type' => 'DELETE',
			// The php.ini settings upload_max_filesize and post_max_size
			// take precedence over the following max_file_size setting:
			'max_file_size' => null,
			'min_file_size' => 1,
			'accept_file_types' => '/.+$/i',
			// The maximum number of files for the upload directory:
			'max_number_of_files' => null,
			// Image resolution restrictions:
			'max_width' => null,
			'max_height' => null,
			'min_width' => 1,
			'min_height' => 1,
			// Set the following option to false to enable resumable uploads:
			'discard_aborted_uploads' => true,
			'image_versions' => array(
				// Uncomment the following version to restrict the size of
				// uploaded images. You can also add additional versions with
				// their own upload directories:
				/*
				'large' => array(
						'upload_dir' => dirname($_SERVER['SCRIPT_FILENAME']).'/files/',
						'upload_url' => $this->getFullUrl().'/files/',
						'max_width' => 1920,
						'max_height' => 1200,
						'jpeg_quality' => 95
				),
				*/
				'thumbnail' => array(
					'upload_dir' => $dir_output.'/'.$object_ref.'/thumbs/',
					'upload_url' => DOL_URL_ROOT.'/document.php?modulepart='.urlencode($element).'&attachment=1&file='.urlencode('/'.$object_ref.'/thumbs/'),
					'max_width' => 80,
					'max_height' => 80
				)
			)
		);

		global $action;

		$hookmanager->executeHooks(
			'overrideUploadOptions',
			array(
				'options' => &$options,
				'element' => $element
			),
			$object,
			$action
		);

		if ($options) {
			$this->options = array_replace_recursive($this->options, $options);
		}

<<<<<<< HEAD
		// At this point we should have a valid upload_dir in options
		//if ($pathname === null && $filename === null) { // OR or AND???
		if ($pathname === null || $filename === null) {
=======
		// At this point we should have a valid upload_dir in this->options
		if (empty($pathname) || empty($filename)) {
>>>>>>> cc80841a
			if (!array_key_exists("upload_dir", $this->options)) {
				setEventMessage('If $fk_element = null or $element = null you must specify upload_dir on $options', 'errors');
				throw new Exception('If $fk_element = null or $element = null you must specify upload_dir on $options');
			} elseif (!is_dir($this->options['upload_dir'])) {
				setEventMessage('The directory '.$this->options['upload_dir'].' doesn\'t exists', 'errors');
				throw new Exception('The directory '.$this->options['upload_dir'].' doesn\'t exists');
			} elseif (!is_writable($this->options['upload_dir'])) {
				setEventMessage('The directory '.$this->options['upload_dir'].' is not writable', 'errors');
				throw new Exception('The directory '.$this->options['upload_dir'].' is not writable');
			}
		}
	}

	/**
	 *	Return full URL
	 *
	 *	@return	string			URL
	 */
	protected function getFullUrl()
	{
		$https = !empty($_SERVER['HTTPS']) && $_SERVER['HTTPS'] !== 'off';
		return
		($https ? 'https://' : 'http://').
		(!empty($_SERVER['REMOTE_USER']) ? $_SERVER['REMOTE_USER'].'@' : '').
		(isset($_SERVER['HTTP_HOST']) ? $_SERVER['HTTP_HOST'] : ($_SERVER['SERVER_NAME'].
				($https && $_SERVER['SERVER_PORT'] === 443 ||
						$_SERVER['SERVER_PORT'] === 80 ? '' : ':'.$_SERVER['SERVER_PORT']))).
						substr($_SERVER['SCRIPT_NAME'], 0, strrpos($_SERVER['SCRIPT_NAME'], '/'));
	}

	/**
	 * Set delete url
	 *
	 * @param 	object	$file		Filename
	 * @return	void
	 */
	protected function setFileDeleteUrl($file)
	{
		$file->delete_url = $this->options['script_url'].'?file='.urlencode((string) ($file->name)).'&fk_element='.urlencode((string) ($this->fk_element)).'&element='.urlencode((string) ($this->element));
		$file->delete_type = $this->options['delete_type'];
		if ($file->delete_type !== 'DELETE') {
			$file->delete_url .= '&_method=DELETE';
		}
	}

	/**
	 * getFileObject
	 *
	 * @param	string		$file_name		Filename
	 * @return 	stdClass|null
	 */
	protected function getFileObject($file_name)
	{
		$file_path = $this->options['upload_dir'].dol_sanitizeFileName($file_name);

		if (dol_is_file($file_path) && $file_name[0] !== '.') {
			$file = new stdClass();
			$file->name = $file_name;
			$file->mime = dol_mimetype($file_name, '', 2);
			$file->size = filesize($file_path);
			$file->url = $this->options['upload_url'].urlencode($file->name);

			foreach ($this->options['image_versions'] as $version => $options) {
				if (dol_is_file($options['upload_dir'].$file_name)) {
					$tmp = explode('.', $file->name);

					// We save the path of mini file into file->... (seems not used)
					$keyforfile = $version.'_url';
					$file->$keyforfile = $options['upload_url'].urlencode($tmp[0].'_mini.'.$tmp[1]);
				}
			}
			$this->setFileDeleteUrl($file);
			return $file;
		}
		return null;
	}

	/**
	 * getFileObjects
	 *
	 * @return	array	Array of objects
	 */
	protected function getFileObjects()
	{
		return array_values(array_filter(array_map(array($this, 'getFileObject'), scandir($this->options['upload_dir']))));
	}

	/**
	 *  Create thumbs of a file uploaded.
	 *
	 *  @param	string	$file_name		Filename
	 *  @param	string	$options 		is array('max_width', 'max_height')
	 *  @return	boolean
	 */
	protected function createScaledImage($file_name, $options)
	{
		global $maxwidthmini, $maxheightmini, $maxwidthsmall, $maxheightsmall;

		$file_path = $this->options['upload_dir'].$file_name;
		$new_file_path = $options['upload_dir'].$file_name;

		if (dol_mkdir($options['upload_dir']) >= 0) {
			list($img_width, $img_height) = @getimagesize($file_path);
			if (!$img_width || !$img_height) {
				return false;
			}

			$res = vignette($file_path, $maxwidthmini, $maxheightmini, '_mini'); // We don't use ->addThumbs here because there is no object
			if (preg_match('/error/i', $res)) {
				return false;
			}

			$res = vignette($file_path, $maxwidthsmall, $maxheightsmall, '_small'); // We don't use ->addThumbs here because there is no object
			if (preg_match('/error/i', $res)) {
				return false;
			}

			return true;
		} else {
			return false;
		}
	}

	/**
	 * Make validation on an uploaded file
	 *
	 * @param 	string	$uploaded_file		Upload file
	 * @param 	object	$file				File
	 * @param 	string	$error				Error
	 * @param	string	$index				Index
	 * @return  boolean                     True if OK, False if KO
	 */
	protected function validate($uploaded_file, $file, $error, $index)
	{
		if ($error) {
			$file->error = $error;
			return false;
		}
		if (!$file->name) {
			$file->error = 'missingFileName';
			return false;
		}
		if (!preg_match($this->options['accept_file_types'], $file->name)) {
			$file->error = 'acceptFileTypes';
			return false;
		}
		if ($uploaded_file && is_uploaded_file($uploaded_file)) {
			$file_size = dol_filesize($uploaded_file);
		} else {
			$file_size = $_SERVER['CONTENT_LENGTH'];
		}
		if ($this->options['max_file_size'] && (
			$file_size > $this->options['max_file_size'] ||
				$file->size > $this->options['max_file_size']
		)
		) {
			$file->error = 'maxFileSize';
			return false;
		}
		if ($this->options['min_file_size'] &&
				$file_size < $this->options['min_file_size']) {
			$file->error = 'minFileSize';
			return false;
		}
		if (is_numeric($this->options['max_number_of_files']) && (
			count($this->getFileObjects()) >= $this->options['max_number_of_files']
		)
		) {
			$file->error = 'maxNumberOfFiles';
			return false;
		}
		list($img_width, $img_height) = @getimagesize($uploaded_file);
		if (is_numeric($img_width)) {
			if ($this->options['max_width'] && $img_width > $this->options['max_width'] ||
					$this->options['max_height'] && $img_height > $this->options['max_height']) {
				$file->error = 'maxResolution';
				return false;
			}
			if ($this->options['min_width'] && $img_width < $this->options['min_width'] ||
					$this->options['min_height'] && $img_height < $this->options['min_height']) {
				$file->error = 'minResolution';
				return false;
			}
		}
		return true;
	}

	/**
	 * Enter description here ...
	 *
	 * @param 	int		$matches		???
	 * @return	string					???
	 */
	protected function upcountNameCallback($matches)
	{
		$index = isset($matches[1]) ? intval($matches[1]) + 1 : 1;
		$ext = isset($matches[2]) ? $matches[2] : '';
		return ' ('.$index.')'.$ext;
	}

	/**
	 * Enter description here ...
	 *
	 * @param 	string		$name		???
	 * @return	string					???
	 */
	protected function upcountName($name)
	{
		return preg_replace_callback('/(?:(?: \(([\d]+)\))?(\.[^.]+))?$/', array($this, 'upcountNameCallback'), $name, 1);
	}

	/**
	 * trimFileName
	 *
	 * @param 	string $name		Filename
	 * @param 	string $type		???
	 * @param 	string $index		???
	 * @return	string
	 */
	protected function trimFileName($name, $type, $index)
	{
		// Remove path information and dots around the filename, to prevent uploading
		// into different directories or replacing hidden system files.
		$file_name = basename(dol_sanitizeFileName($name));
		// Add missing file extension for known image types:
		$matches = array();
		if (strpos($file_name, '.') === false && preg_match('/^image\/(gif|jpe?g|png)/', $type, $matches)) {
			$file_name .= '.'.$matches[1];
		}
		if ($this->options['discard_aborted_uploads']) {
			while (dol_is_file($this->options['upload_dir'].$file_name)) {
				$file_name = $this->upcountName($file_name);
			}
		}
		return $file_name;
	}

	/**
	 * handleFileUpload.
	 * Validate data, move the uploaded file then create the thumbs if this is an image.
	 *
	 * @param 	string		$uploaded_file		Upload file
	 * @param 	string		$name				Name
	 * @param 	int			$size				Size
	 * @param 	string		$type				Type
	 * @param 	string		$error				Error
	 * @param	string		$index				Index
	 * @return stdClass|null
	 */
	protected function handleFileUpload($uploaded_file, $name, $size, $type, $error, $index)
	{
		$file = new stdClass();
		$file->name = $this->trimFileName($name, $type, $index);
		$file->mime = dol_mimetype($file->name, '', 2);
		$file->size = intval($size);
		$file->type = $type;

		// Sanitize to avoid stream execution when calling file_size(). Not that this is a second security because
		// most streams are already disabled by stream_wrapper_unregister() in filefunc.inc.php
		$uploaded_file = preg_replace('/\s*(http|ftp)s?:/i', '', $uploaded_file);
		$uploaded_file = realpath($uploaded_file);	// A hack to be sure the file point to an existing file on disk (and is not a SSRF attack)

		$validate = $this->validate($uploaded_file, $file, $error, $index);

		if ($validate) {
			if (dol_mkdir($this->options['upload_dir']) >= 0) {
				$file_path = dol_sanitizePathName($this->options['upload_dir']).dol_sanitizeFileName($file->name);
				$append_file = !$this->options['discard_aborted_uploads'] && dol_is_file($file_path) && $file->size > dol_filesize($file_path);

				clearstatcache();

				if ($uploaded_file && is_uploaded_file($uploaded_file)) {
					// multipart/formdata uploads (POST method uploads)
					if ($append_file) {
						file_put_contents($file_path, fopen($uploaded_file, 'r'), FILE_APPEND);
					} else {
						$result = dol_move_uploaded_file($uploaded_file, $file_path, 1, 0, 0, 0, 'userfile');
					}
				} else {
					// Non-multipart uploads (PUT method support)
					file_put_contents($file_path, fopen('php://input', 'r'), $append_file ? FILE_APPEND : 0);
				}
				$file_size = dol_filesize($file_path);
				if ($file_size === $file->size) {
					$file->url = $this->options['upload_url'].urlencode($file->name);
					foreach ($this->options['image_versions'] as $version => $options) {
						if ($this->createScaledImage($file->name, $options)) {	// Creation of thumbs mini and small is ok
							$tmp = explode('.', $file->name);

							// We save the path of mini file into file->... (seems not used)
							$keyforfile = $version.'_url';
							$file->$keyforfile = $options['upload_url'].urlencode($tmp[0].'_mini.'.$tmp[1]);
						}
					}
				} elseif ($this->options['discard_aborted_uploads']) {
					unlink($file_path);
					$file->error = 'abort';
				}
				$file->size = $file_size;
				$this->setFileDeleteUrl($file);
			} else {
				$file->error = 'failedtocreatedestdir';
			}
		} else {
			// should not happen
		}

		return $file;
	}

	/**
	 * Output data
	 *
	 * @return	void
	 */
	/*public function get()
	{
		$file_name = isset($_REQUEST['file']) ? basename(stripslashes($_REQUEST['file'])) : null;
		if ($file_name) {
			$info = $this->getFileObject($file_name);
		} else {
			$info = $this->getFileObjects();
		}

		header('Content-type: application/json');
		echo json_encode($info);
	}
	*/

	/**
	 * Output data
	 *
	 * @return	int			0 if OK, nb of error if errors
	 */
	public function post()
	{
		$error = 0;

		$upload = isset($_FILES[$this->options['param_name']]) ? $_FILES[$this->options['param_name']] : null;

		$info = array();
		if ($upload && is_array($upload['tmp_name'])) {
			// param_name is an array identifier like "files[]",
			// $_FILES is a multi-dimensional array:
			foreach ($upload['tmp_name'] as $index => $value) {
				$tmpres = $this->handleFileUpload(
					$upload['tmp_name'][$index],
					isset($_SERVER['HTTP_X_FILE_NAME']) ? $_SERVER['HTTP_X_FILE_NAME'] : $upload['name'][$index],
					isset($_SERVER['HTTP_X_FILE_SIZE']) ? $_SERVER['HTTP_X_FILE_SIZE'] : $upload['size'][$index],
					isset($_SERVER['HTTP_X_FILE_TYPE']) ? $_SERVER['HTTP_X_FILE_TYPE'] : $upload['type'][$index],
					$upload['error'][$index],
					$index
				);
				if (!empty($tmpres->error)) {
					$error++;
				}
				$info[] = $tmpres;
			}
		} elseif ($upload || isset($_SERVER['HTTP_X_FILE_NAME'])) {
			// param_name is a single object identifier like "file",
			// $_FILES is a one-dimensional array:
			$tmpres = $this->handleFileUpload(
				isset($upload['tmp_name']) ? $upload['tmp_name'] : null,
				isset($_SERVER['HTTP_X_FILE_NAME']) ? $_SERVER['HTTP_X_FILE_NAME'] : (isset($upload['name']) ? $upload['name'] : null),
				isset($_SERVER['HTTP_X_FILE_SIZE']) ? $_SERVER['HTTP_X_FILE_SIZE'] : (isset($upload['size']) ? $upload['size'] : null),
				isset($_SERVER['HTTP_X_FILE_TYPE']) ? $_SERVER['HTTP_X_FILE_TYPE'] : (isset($upload['type']) ? $upload['type'] : null),
				isset($upload['error']) ? $upload['error'] : null,
				'0'
			);
			if (!empty($tmpres->error)) {
				$error++;
			}
			$info[] = $tmpres;
		}

		header('Vary: Accept');
		$json = json_encode($info);

		/* disabled. Param redirect seems not used
		$redirect = isset($_REQUEST['redirect']) ? stripslashes($_REQUEST['redirect']) : null;
		if ($redirect) {
			header('Location: '.sprintf($redirect, urlencode($json)));
			return;
		}
		*/

		if (isset($_SERVER['HTTP_ACCEPT']) && (strpos($_SERVER['HTTP_ACCEPT'], 'application/json') !== false)) {
			header('Content-type: application/json');
		} else {
			header('Content-type: text/plain');
		}
		echo $json;

		return $error;
	}

	/**
	 * Delete uploaded file
	 *
	 * @param	string	$file	File
	 * @return	int
	 */
	/*
	public function delete($file)
	{
		$file_name = $file ? basename($file) : null;
		$file_path = $this->options['upload_dir'].dol_sanitizeFileName($file_name);
		$success = dol_is_file($file_path) && $file_name[0] !== '.' && unlink($file_path);
		if ($success) {
			foreach ($this->options['image_versions'] as $version => $options) {
				$file = $options['upload_dir'].$file_name;
				if (dol_is_file($file)) {
					unlink($file);
				}
			}
		}
		// Return result in json format
		header('Content-type: application/json');
		echo json_encode($success);

		return 0;
	}
	*/
}<|MERGE_RESOLUTION|>--- conflicted
+++ resolved
@@ -1,12 +1,7 @@
 <?php
-<<<<<<< HEAD
-/* Copyright (C) 2011-2022	Regis Houssin		<regis.houssin@inodbox.com>
- * Copyright (C) 2011-2023	Laurent Destailleur	<eldy@users.sourceforge.net>
-=======
 /* Copyright (C) 2011-2022	Regis Houssin			<regis.houssin@inodbox.com>
  * Copyright (C) 2011-2023	Laurent Destailleur		<eldy@users.sourceforge.net>
  * Copyright (C) 2024		Frédéric France			<frederic.france@free.fr>
->>>>>>> cc80841a
  *
  * This program is free software; you can redistribute it and/or modify
  * it under the terms of the GNU General Public License as published by
@@ -26,11 +21,7 @@
  *       \file      htdocs/core/class/fileupload.class.php
  *       \brief     File to return the ajax response of core/ajax/fileupload.php for common file upload.
  *       			Security is check by the ajax component.
-<<<<<<< HEAD
- *       			For large files, see flowjs-server.php
-=======
  *       			For large files upload, see flowjs-server.php
->>>>>>> cc80841a
  */
 
 require_once DOL_DOCUMENT_ROOT.'/core/lib/files.lib.php';
@@ -74,15 +65,9 @@
 		$pathname = str_replace('/class', '', $element_prop['classpath']);
 		$filename = dol_sanitizeFileName($element_prop['classfile']);
 		$dir_output = dol_sanitizePathName($element_prop['dir_output']);
-<<<<<<< HEAD
 
 		//print 'fileupload.class.php: element='.$element.' pathname='.$pathname.' filename='.$filename.' dir_output='.$dir_output."\n";
 
-=======
-
-		//print 'fileupload.class.php: element='.$element.' pathname='.$pathname.' filename='.$filename.' dir_output='.$dir_output."\n";
-
->>>>>>> cc80841a
 		if (empty($dir_output)) {
 			setEventMessage('The element '.$element.' is not supported for uploading file. dir_output is unknown.', 'errors');
 			throw new Exception('The element '.$element.' is not supported for uploading file. dir_output is unknown.');
@@ -176,14 +161,8 @@
 			$this->options = array_replace_recursive($this->options, $options);
 		}
 
-<<<<<<< HEAD
-		// At this point we should have a valid upload_dir in options
-		//if ($pathname === null && $filename === null) { // OR or AND???
-		if ($pathname === null || $filename === null) {
-=======
 		// At this point we should have a valid upload_dir in this->options
 		if (empty($pathname) || empty($filename)) {
->>>>>>> cc80841a
 			if (!array_key_exists("upload_dir", $this->options)) {
 				setEventMessage('If $fk_element = null or $element = null you must specify upload_dir on $options', 'errors');
 				throw new Exception('If $fk_element = null or $element = null you must specify upload_dir on $options');
