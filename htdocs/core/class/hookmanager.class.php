<?php
/* Copyright (C) 2010-2016 Laurent Destailleur  <eldy@users.sourceforge.net>
 * Copyright (C) 2010-2014 Regis Houssin        <regis.houssin@inodbox.com>
 * Copyright (C) 2010-2011 Juanjo Menent        <jmenent@2byte.es>
 *
 * This program is free software; you can redistribute it and/or modify
 * it under the terms of the GNU General Public License as published by
 * the Free Software Foundation; either version 3 of the License, or
 * (at your option) any later version.
 *
 * This program is distributed in the hope that it will be useful,
 * but WITHOUT ANY WARRANTY; without even the implied warranty of
 * MERCHANTABILITY or FITNESS FOR A PARTICULAR PURPOSE.  See the
 * GNU General Public License for more details.
 *
 * You should have received a copy of the GNU General Public License
 * along with this program. If not, see <https://www.gnu.org/licenses/>.
 */

/**
 *	\file       htdocs/core/class/hookmanager.class.php
 *	\ingroup    core
 *	\brief      File of class to manage hooks
 */


/**
 *	Class to manage hooks
 */
class HookManager
{
	/**
	 * @var DoliDB Database handler.
	 */
	public $db;

	/**
	 * @var string Error code (or message)
	 */
	public $error = '';

	/**
	 * @var string[] Error codes (or messages)
	 */
	public $errors = array();

	// Context hookmanager was created for ('thirdpartycard', 'thirdpartydao', ...)
	public $contextarray = array();

	// Array with instantiated classes
	public $hooks = array();

	// Array result
	public $resArray = array();
	// Printable result
	public $resPrint = '';
	// Nb of qualified hook ran
	public $resNbOfHooks = 0;

	/**
	 * Constructor
	 *
	 * @param	DoliDB		$db		Database handler
	 */
	public function __construct($db)
	{
		$this->db = $db;
	}


	/**
	 *	Init array $this->hooks with instantiated action controlers.
	 *  First, a hook is declared by a module by adding a constant MAIN_MODULE_MYMODULENAME_HOOKS with value 'nameofcontext1:nameofcontext2:...' into $this->const of module descriptor file.
	 *  This makes $conf->hooks_modules loaded with an entry ('modulename'=>array(nameofcontext1,nameofcontext2,...))
	 *  When initHooks function is called, with initHooks(list_of_contexts), an array $this->hooks is defined with instance of controler
	 *  class found into file /mymodule/class/actions_mymodule.class.php (if module has declared the context as a managed context).
	 *  Then when a hook executeHooks('aMethod'...) is called, the method aMethod found into class will be executed.
	 *
	 *	@param	string[]	$arraycontext	    Array list of searched hooks tab/features. For example: 'thirdpartycard' (for hook methods into page card thirdparty), 'thirdpartydao' (for hook methods into Societe), ...
	 *	@return	int							    Always 1
	 */
	public function initHooks($arraycontext)
	{
		global $conf;

		// Test if there is hooks to manage
		if (!is_array($conf->modules_parts['hooks']) || empty($conf->modules_parts['hooks'])) {
			return;
		}

		// For backward compatibility
		if (!is_array($arraycontext)) {
			$arraycontext = array($arraycontext);
		}

		$this->contextarray = array_unique(array_merge($arraycontext, $this->contextarray)); // All contexts are concatenated

		$arraytolog = array();
		foreach ($conf->modules_parts['hooks'] as $module => $hooks) {	// Loop on each module that brings hooks
			if (empty($conf->$module->enabled)) {
				continue;
			}

			//dol_syslog(get_class($this).'::initHooks module='.$module.' arraycontext='.join(',',$arraycontext));
			foreach ($arraycontext as $context) {
				if (is_array($hooks)) {
					$arrayhooks = $hooks; // New system
				} else {
					$arrayhooks = explode(':', $hooks); // Old system (for backward compatibility)
				}

				if (in_array($context, $arrayhooks) || in_array('all', $arrayhooks)) {    // We instantiate action class only if initialized hook is handled by module
					// Include actions class overwriting hooks
					if (empty($this->hooks[$context][$module]) || !is_object($this->hooks[$context][$module])) {	// If set to an object value, class was already loaded
						$path = '/'.$module.'/class/';
						$actionfile = 'actions_'.$module.'.class.php';

						$arraytolog[] = 'context='.$context.'-path='.$path.$actionfile;
						$resaction = dol_include_once($path.$actionfile);
						if ($resaction) {
							$controlclassname = 'Actions'.ucfirst($module);
							$actionInstance = new $controlclassname($this->db);
							$priority = empty($actionInstance->priority) ? 50 : $actionInstance->priority;
							$this->hooks[$context][$priority.':'.$module] = $actionInstance;
						}
					}
				}
			}
		}
		if (count($arraytolog) > 0) {
			dol_syslog(get_class($this)."::initHooks Loading hooks: ".join(', ', $arraytolog), LOG_DEBUG);
		}

		if (!empty($this->hooks[$context])) {
			ksort($this->hooks[$context], SORT_NATURAL);
		}

		return 1;
	}

	/**
	 *  Execute hooks (if they were initialized) for the given method
	 *
	 *  @param		string	$method			Name of method hooked ('doActions', 'printSearchForm', 'showInputField', ...)
	 *  @param		array	$parameters		Array of parameters
	 *  @param		Object	$object			Object to use hooks on
	 *  @param		string	$action			Action code on calling page ('create', 'edit', 'view', 'add', 'update', 'delete'...)
	 *  @return		mixed					For 'addreplace' hooks (doActions, formConfirm, formObjectOptions, pdf_xxx,...): 	Return 0 if we want to keep standard actions, >0 if we want to stop/replace standard actions, <0 if KO. Things to print are returned into ->resprints and set into ->resPrint. Things to return are returned into ->results by hook and set into ->resArray for caller.
	 *                                      For 'output' hooks (printLeftBlock, formAddObjectLine, formBuilddocOptions, ...):	Return 0, <0 if KO. Things to print are returned into ->resprints and set into ->resPrint. Things to return are returned into ->results by hook and set into ->resArray for caller.
	 *                                      All types can also return some values into an array ->results that will be finaly merged into this->resArray for caller.
	 *                                      $this->error or this->errors are also defined by class called by this function if error.
	 */
	public function executeHooks($method, $parameters = array(), &$object = '', &$action = '')
	{
		if (!is_array($this->hooks) || empty($this->hooks)) {
			return 0; // No hook available, do nothing.
		}

		$parameters['context'] = join(':', $this->contextarray);
		//dol_syslog(get_class($this).'::executeHooks method='.$method." action=".$action." context=".$parameters['context']);

		// Define type of hook ('output' or 'addreplace').
		// TODO Remove hooks with type 'output'. All hooks must be converted into 'addreplace' hooks.
		$hooktype = 'output';
		if (in_array(
			$method,
			array(
				'addCalendarChoice',
				'addCalendarView',
				'addMoreActionsButtons',
				'addMoreMassActions',
				'addSearchEntry',
				'addStatisticLine',
				'addSectionECMAuto',
				'createDictionaryFieldlist',
				'editDictionaryFieldlist',
				'getFormMail',
				'deleteFile',
				'doActions',
				'doMassActions',
				'formatEvent',
				'formConfirm',
				'formCreateThirdpartyOptions',
				'formObjectOptions',
				'formattachOptions',
				'formBuilddocLineOptions',
				'formatNotificationMessage',
				'formConfirm',
				'getAccessForbiddenMessage',
				'getDirList',
				'getFormMail',
				'getFormatedCustomerRef',
				'getFormatedSupplierRef',
				'getIdProfUrl',
				'getInputIdProf',
				'moveUploadedFile',
				'moreHtmlStatus',
				'pdf_build_address',
				'pdf_writelinedesc',
				'pdf_getlinenum',
				'pdf_getlineref',
				'pdf_getlineref_supplier',
				'pdf_getlinevatrate',
				'pdf_getlineupexcltax',
				'pdf_getlineupwithtax',
				'pdf_getlineqty',
				'pdf_getlineqty_asked',
				'pdf_getlineqty_shipped',
				'pdf_getlineqty_keeptoship',
				'pdf_getlineunit',
				'pdf_getlineremisepercent',
				'pdf_getlineprogress',
				'pdf_getlinetotalexcltax',
				'pdf_getlinetotalwithtax',
				'paymentsupplierinvoices',
				'printAddress',
				'printEmail',
				'printSearchForm',
				'printTabsHead',
				'printObjectLine',
				'printObjectSubLine',
				'restrictedArea',
				'sendMail',
				'sendMailAfter',
				'showOptionals',
				'showLinkToObjectBlock',
				'setContentSecurityPolicy',
				'setHtmlTitle',
				'completeTabsHead'
				)
		)) {
			$hooktype = 'addreplace';
		}

		// Init return properties
		$this->resPrint = '';
		$this->resArray = array();
		$this->resNbOfHooks = 0;

		// Loop on each hook to qualify modules that have declared context
		$modulealreadyexecuted = array();
		$resaction = 0;
		$error = 0;
		foreach ($this->hooks as $context => $modules) {    // $this->hooks is an array with context as key and value is an array of modules that handle this context
			if (!empty($modules)) {
				// Loop on each active hooks of module for this context
				foreach ($modules as $module => $actionclassinstance) {
					$module = preg_replace('/^\d+:/', '', $module);
					//print "Before hook ".get_class($actionclassinstance)." method=".$method." module=".$module." hooktype=".$hooktype." results=".count($actionclassinstance->results)." resprints=".count($actionclassinstance->resprints)." resaction=".$resaction."<br>\n";

					// test to avoid running twice a hook, when a module implements several active contexts
					if (in_array($module, $modulealreadyexecuted)) {
						continue;
					}

					// jump to next module/class if method does not exist
					if (!method_exists($actionclassinstance, $method)) {
						continue;
					}

					$this->resNbOfHooks++;

					$modulealreadyexecuted[$module] = $module; // Use the $currentcontext in method to avoid running twice

					// Clean class (an error may have been set from a previous call of another method for same module/hook)
					$actionclassinstance->error = 0;
					$actionclassinstance->errors = array();

					dol_syslog(get_class($this)."::executeHooks Qualified hook found (hooktype=".$hooktype."). We call method ".get_class($actionclassinstance).'->'.$method.", context=".$context.", module=".$module.", action=".$action.((is_object($object) && property_exists($object, 'id')) ? ', objectid='.$object->id : ''), LOG_DEBUG);

					// Add current context to avoid method execution in bad context, you can add this test in your method : eg if($currentcontext != 'formfile') return;
					$parameters['currentcontext'] = $context;
					// Hooks that must return int (hooks with type 'addreplace')
<<<<<<< HEAD
					if ($hooktype == 'addreplace') {
						$resaction += $actionclassinstance->$method($parameters, $object, $action, $this); // $object and $action can be changed by method ($object->id during creation for example or $action to go back to other action for example)
						if ($resaction < 0 || !empty($actionclassinstance->error) || (!empty($actionclassinstance->errors) && count($actionclassinstance->errors) > 0)) {
=======
					if ($hooktype == 'addreplace')
					{
						$resactiontmp = $actionclassinstance->$method($parameters, $object, $action, $this); // $object and $action can be changed by method ($object->id during creation for example or $action to go back to other action for example)
						$resaction += $resactiontmp;

						if ($resactiontmp < 0 || !empty($actionclassinstance->error) || (!empty($actionclassinstance->errors) && count($actionclassinstance->errors) > 0)) {
>>>>>>> 7a589921
							$error++;
							$this->error = $actionclassinstance->error;
							$this->errors = array_merge($this->errors, (array) $actionclassinstance->errors);
							dol_syslog("Error on hook module=".$module.", method ".$method.", class ".get_class($actionclassinstance).", hooktype=".$hooktype.(empty($this->error) ? '' : " ".$this->error).(empty($this->errors) ? '' : " ".join(",", $this->errors)), LOG_ERR);
						}

						if (isset($actionclassinstance->results) && is_array($actionclassinstance->results)) {
<<<<<<< HEAD
							$this->resArray = array_merge($this->resArray, $actionclassinstance->results);
						}
						if (!empty($actionclassinstance->resprints)) {
							$this->resPrint .= $actionclassinstance->resprints;
						}
					} else {
						// Generic hooks that return a string or array (printLeftBlock, formAddObjectLine, formBuilddocOptions, ...)
=======
							if ($resactiontmp > 0) {
								$this->resArray = $actionclassinstance->results;
							} else {
								$this->resArray = array_merge($this->resArray, $actionclassinstance->results);
							}
						}
						if (!empty($actionclassinstance->resprints)) {
							if ($resactiontmp > 0) {
								$this->resPrint = $actionclassinstance->resprints;
							} else {
								$this->resPrint .= $actionclassinstance->resprints;
							}
						}
					}
					// Generic hooks that return a string or array (printLeftBlock, formAddObjectLine, formBuilddocOptions, ...)
					else {
>>>>>>> 7a589921
						// TODO. this test should be done into the method of hook by returning nothing
						if (is_array($parameters) && !empty($parameters['special_code']) && $parameters['special_code'] > 3 && $parameters['special_code'] != $actionclassinstance->module_number) {
							continue;
						}

						//dol_syslog("Call method ".$method." of class ".get_class($actionclassinstance).", module=".$module.", hooktype=".$hooktype, LOG_DEBUG);
						$resaction = $actionclassinstance->$method($parameters, $object, $action, $this); // $object and $action can be changed by method ($object->id during creation for example or $action to go back to other action for example)

						if (!empty($actionclassinstance->results) && is_array($actionclassinstance->results)) {
							$this->resArray = array_merge($this->resArray, $actionclassinstance->results);
						}
						if (!empty($actionclassinstance->resprints)) {
							$this->resPrint .= $actionclassinstance->resprints;
						}
						if (is_numeric($resaction) && $resaction < 0) {
							$error++;
							$this->error = $actionclassinstance->error;
							$this->errors = array_merge($this->errors, (array) $actionclassinstance->errors);
							dol_syslog("Error on hook module=".$module.", method ".$method.", class ".get_class($actionclassinstance).", hooktype=".$hooktype.(empty($this->error) ? '' : " ".$this->error).(empty($this->errors) ? '' : " ".join(",", $this->errors)), LOG_ERR);
						}
						// TODO dead code to remove (do not enable this, but fix hook instead): result must not be a string but an int. you must use $actionclassinstance->resprints to return a string
						if (!is_array($resaction) && !is_numeric($resaction)) {
							dol_syslog('Error: Bug into hook '.$method.' of module class '.get_class($actionclassinstance).'. Method must not return a string but an int (0=OK, 1=Replace, -1=KO) and set string into ->resprints', LOG_ERR);
							if (empty($actionclassinstance->resprints)) {
								$this->resPrint .= $resaction;
								$resaction = 0;
							}
						}
					}

					//print "After hook  ".get_class($actionclassinstance)." method=".$method." hooktype=".$hooktype." results=".count($actionclassinstance->results)." resprints=".count($actionclassinstance->resprints)." resaction=".$resaction."<br>\n";

					unset($actionclassinstance->results);
					unset($actionclassinstance->resprints);
				}
			}
		}

		return ($error ? -1 : $resaction);
	}
}<|MERGE_RESOLUTION|>--- conflicted
+++ resolved
@@ -271,18 +271,11 @@
 					// Add current context to avoid method execution in bad context, you can add this test in your method : eg if($currentcontext != 'formfile') return;
 					$parameters['currentcontext'] = $context;
 					// Hooks that must return int (hooks with type 'addreplace')
-<<<<<<< HEAD
 					if ($hooktype == 'addreplace') {
-						$resaction += $actionclassinstance->$method($parameters, $object, $action, $this); // $object and $action can be changed by method ($object->id during creation for example or $action to go back to other action for example)
-						if ($resaction < 0 || !empty($actionclassinstance->error) || (!empty($actionclassinstance->errors) && count($actionclassinstance->errors) > 0)) {
-=======
-					if ($hooktype == 'addreplace')
-					{
 						$resactiontmp = $actionclassinstance->$method($parameters, $object, $action, $this); // $object and $action can be changed by method ($object->id during creation for example or $action to go back to other action for example)
 						$resaction += $resactiontmp;
 
 						if ($resactiontmp < 0 || !empty($actionclassinstance->error) || (!empty($actionclassinstance->errors) && count($actionclassinstance->errors) > 0)) {
->>>>>>> 7a589921
 							$error++;
 							$this->error = $actionclassinstance->error;
 							$this->errors = array_merge($this->errors, (array) $actionclassinstance->errors);
@@ -290,15 +283,6 @@
 						}
 
 						if (isset($actionclassinstance->results) && is_array($actionclassinstance->results)) {
-<<<<<<< HEAD
-							$this->resArray = array_merge($this->resArray, $actionclassinstance->results);
-						}
-						if (!empty($actionclassinstance->resprints)) {
-							$this->resPrint .= $actionclassinstance->resprints;
-						}
-					} else {
-						// Generic hooks that return a string or array (printLeftBlock, formAddObjectLine, formBuilddocOptions, ...)
-=======
 							if ($resactiontmp > 0) {
 								$this->resArray = $actionclassinstance->results;
 							} else {
@@ -315,7 +299,6 @@
 					}
 					// Generic hooks that return a string or array (printLeftBlock, formAddObjectLine, formBuilddocOptions, ...)
 					else {
->>>>>>> 7a589921
 						// TODO. this test should be done into the method of hook by returning nothing
 						if (is_array($parameters) && !empty($parameters['special_code']) && $parameters['special_code'] > 3 && $parameters['special_code'] != $actionclassinstance->module_number) {
 							continue;
