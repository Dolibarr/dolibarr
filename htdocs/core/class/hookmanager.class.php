<?php
/* Copyright (C) 2010-2016 Laurent Destailleur  <eldy@users.sourceforge.net>
 * Copyright (C) 2010-2014 Regis Houssin        <regis.houssin@inodbox.com>
 * Copyright (C) 2010-2011 Juanjo Menent        <jmenent@2byte.es>
 *
 * This program is free software; you can redistribute it and/or modify
 * it under the terms of the GNU General Public License as published by
 * the Free Software Foundation; either version 3 of the License, or
 * (at your option) any later version.
 *
 * This program is distributed in the hope that it will be useful,
 * but WITHOUT ANY WARRANTY; without even the implied warranty of
 * MERCHANTABILITY or FITNESS FOR A PARTICULAR PURPOSE.  See the
 * GNU General Public License for more details.
 *
 * You should have received a copy of the GNU General Public License
 * along with this program. If not, see <https://www.gnu.org/licenses/>.
 */

/**
 *	\file       htdocs/core/class/hookmanager.class.php
 *	\ingroup    core
 *	\brief      File of class to manage hooks
 */


/**
 *	Class to manage hooks
 */
class HookManager
{
	/**
     * @var DoliDB Database handler.
     */
    public $db;

	/**
	 * @var string Error code (or message)
	 */
	public $error = '';

	/**
	 * @var string[] Error codes (or messages)
	 */
	public $errors = array();

    // Context hookmanager was created for ('thirdpartycard', 'thirdpartydao', ...)
    public $contextarray = array();

	// Array with instantiated classes
    public $hooks = array();

	// Array result
    public $resArray = array();
	// Printable result
    public $resPrint = '';
	// Nb of qualified hook ran
    public $resNbOfHooks = 0;

	/**
	 * Constructor
	 *
	 * @param	DoliDB		$db		Database handler
	 */
	public function __construct($db)
	{
		$this->db = $db;
	}


	/**
	 *	Init array $this->hooks with instantiated action controlers.
	 *  First, a hook is declared by a module by adding a constant MAIN_MODULE_MYMODULENAME_HOOKS with value 'nameofcontext1:nameofcontext2:...' into $this->const of module descriptor file.
	 *  This makes $conf->hooks_modules loaded with an entry ('modulename'=>array(nameofcontext1,nameofcontext2,...))
	 *  When initHooks function is called, with initHooks(list_of_contexts), an array $this->hooks is defined with instance of controler
	 *  class found into file /mymodule/class/actions_mymodule.class.php (if module has declared the context as a managed context).
	 *  Then when a hook executeHooks('aMethod'...) is called, the method aMethod found into class will be executed.
	 *
	 *	@param	string[]	$arraycontext	    Array list of searched hooks tab/features. For example: 'thirdpartycard' (for hook methods into page card thirdparty), 'thirdpartydao' (for hook methods into Societe), ...
	 *	@return	int							    Always 1
	 */
	public function initHooks($arraycontext)
	{
		global $conf;

		// Test if there is hooks to manage
        if (!is_array($conf->modules_parts['hooks']) || empty($conf->modules_parts['hooks'])) return;

        // For backward compatibility
		if (!is_array($arraycontext)) $arraycontext = array($arraycontext);

		$this->contextarray = array_unique(array_merge($arraycontext, $this->contextarray)); // All contexts are concatenated

		$arraytolog = array();
		foreach ($conf->modules_parts['hooks'] as $module => $hooks)	// Loop on each module that brings hooks
		{
			if (empty($conf->$module->enabled)) continue;

			//dol_syslog(get_class($this).'::initHooks module='.$module.' arraycontext='.join(',',$arraycontext));
			foreach ($arraycontext as $context)
			{
				if (is_array($hooks)) $arrayhooks = $hooks; // New system
				else $arrayhooks = explode(':', $hooks); // Old system (for backward compatibility)

				if (in_array($context, $arrayhooks) || in_array('all', $arrayhooks))    // We instantiate action class only if initialized hook is handled by module
				{
					// Include actions class overwriting hooks
<<<<<<< HEAD
					if (!is_object($this->hooks[$context][$module]))	// If set, class was already loaded
=======
					if (empty($this->hooks[$context][$module]) || !is_object($this->hooks[$context][$module]))	// If set to an object value, class was already loaded
>>>>>>> 1b5bcacc
					{
						$path = '/'.$module.'/class/';
						$actionfile = 'actions_'.$module.'.class.php';

						$arraytolog[] = 'context='.$context.'-path='.$path.$actionfile;
						$resaction = dol_include_once($path.$actionfile);
						if ($resaction)
						{
							$controlclassname = 'Actions'.ucfirst($module);
							$actionInstance = new $controlclassname($this->db);
							$this->hooks[$context][$module] = $actionInstance;
						}
					}
				}
			}
		}
		if (count($arraytolog) > 0)
		{
			dol_syslog(get_class($this)."::initHooks Loading hooks: ".join(', ', $arraytolog), LOG_DEBUG);
		}

		return 1;
	}

    /**
     *  Execute hooks (if they were initialized) for the given method
     *
     *  @param		string	$method			Name of method hooked ('doActions', 'printSearchForm', 'showInputField', ...)
     *  @param		array	$parameters		Array of parameters
     *  @param		Object	$object			Object to use hooks on
     *  @param		string	$action			Action code on calling page ('create', 'edit', 'view', 'add', 'update', 'delete'...)
     *  @return		mixed					For 'addreplace' hooks (doActions,formObjectOptions,pdf_xxx,...):  					Return 0 if we want to keep standard actions, >0 if we want to stop/replace standard actions, <0 if KO. Things to print are returned into ->resprints and set into ->resPrint. Things to return are returned into ->results by hook and set into ->resArray for caller.
     *                                      For 'output' hooks (printLeftBlock, formAddObjectLine, formBuilddocOptions, ...):	Return 0, <0 if KO. Things to print are returned into ->resprints and set into ->resPrint. Things to return are returned into ->results by hook and set into ->resArray for caller.
     *                                      All types can also return some values into an array ->results that will be finaly merged into this->resArray for caller.
     *                                      $this->error or this->errors are also defined by class called by this function if error.
     */
	public function executeHooks($method, $parameters = array(), &$object = '', &$action = '')
	{
<<<<<<< HEAD
        if (!is_array($this->hooks) || empty($this->hooks)) return '';
=======
        if (! is_array($this->hooks) || empty($this->hooks)) return 0;
>>>>>>> 1b5bcacc

        $parameters['context'] = join(':', $this->contextarray);
        //dol_syslog(get_class($this).'::executeHooks method='.$method." action=".$action." context=".$parameters['context']);

        // Define type of hook ('output' or 'addreplace'). Type 'returnvalue' is deprecated because a 'addreplace' hook can also return resPrint and resArray).
        $hooktype = 'output';
        if (in_array(
			$method,
			array(
				'addCalendarChoice',
				'addMoreActionsButtons',
				'addMoreMassActions',
				'addSearchEntry',
				'addStatisticLine',
				'createDictionaryFieldlist',
				'editDictionaryFieldlist',
				'getFormMail',
				'deleteFile',
				'doActions',
				'doMassActions',
				'formatEvent',
				'formConfirm',
				'formCreateThirdpartyOptions',
				'formObjectOptions',
				'formattachOptions',
				'formBuilddocLineOptions',
				'formatNotificationMessage',
				'getAccessForbiddenMessage',
				'getDirList',
				'getFormMail',
				'getFormatedCustomerRef',
			    'getFormatedSupplierRef',
				'getIdProfUrl',
				'getInputIdProf',
				'moveUploadedFile',
				'moreHtmlStatus',
				'pdf_build_address',
				'pdf_writelinedesc',
			    'pdf_getlinenum',
			    'pdf_getlineref',
			    'pdf_getlineref_supplier',
			    'pdf_getlinevatrate',
			    'pdf_getlineupexcltax',
			    'pdf_getlineupwithtax',
			    'pdf_getlineqty',
			    'pdf_getlineqty_asked',
			    'pdf_getlineqty_shipped',
			    'pdf_getlineqty_keeptoship',
			    'pdf_getlineunit',
			    'pdf_getlineremisepercent',
			    'pdf_getlineprogress',
			    'pdf_getlinetotalexcltax',
			    'pdf_getlinetotalwithtax',
				'paymentsupplierinvoices',
				'printAddress',
				'printEmail',
				'printSearchForm',
				'printTabsHead',
				'printObjectLine',
				'printObjectSubLine',
				'restrictedArea',
				'sendMail',
				'sendMailAfter',
				'showLinkToObjectBlock',
				'setContentSecurityPolicy',
				'setHtmlTitle',
                'completeTabsHead'
				)
			)) $hooktype = 'addreplace';

        if ($method == 'insertExtraFields') {
            $hooktype = 'returnvalue'; // @deprecated. TODO Remove all code with "executeHooks('insertExtraFields'" as soon as there is a trigger available.
            dol_syslog("Warning: The hook 'insertExtraFields' is deprecated and must not be used. Use instead trigger on CRUD event (ask it to dev team if not implemented)", LOG_WARNING);
        }

        // Init return properties
        $this->resPrint = ''; $this->resArray = array(); $this->resNbOfHooks = 0;

        // Loop on each hook to qualify modules that have declared context
        $modulealreadyexecuted = array();
        $resaction = 0; $error = 0; $result = '';
        foreach ($this->hooks as $context => $modules)    // $this->hooks is an array with context as key and value is an array of modules that handle this context
        {
            if (!empty($modules))
            {
                foreach ($modules as $module => $actionclassinstance)
                {
                	//print "Before hook ".get_class($actionclassinstance)." method=".$method." hooktype=".$hooktype." results=".count($actionclassinstance->results)." resprints=".count($actionclassinstance->resprints)." resaction=".$resaction." result=".$result."<br>\n";

                    // test to avoid running twice a hook, when a module implements several active contexts
                    if (in_array($module, $modulealreadyexecuted)) continue;

                	// jump to next module/class if method does not exist
                    if (!method_exists($actionclassinstance, $method)) continue;

                    $this->resNbOfHooks++;

                    $modulealreadyexecuted[$module] = $module; // Use the $currentcontext in method to avoid running twice

                    // Clean class (an error may have been set from a previous call of another method for same module/hook)
                    $actionclassinstance->error = 0;
                    $actionclassinstance->errors = array();

                    dol_syslog(get_class($this)."::executeHooks Qualified hook found (hooktype=".$hooktype."). We call method ".$method." of class ".get_class($actionclassinstance).", module=".$module.", action=".$action." context=".$context, LOG_DEBUG);

                    // Add current context to avoid method execution in bad context, you can add this test in your method : eg if($currentcontext != 'formfile') return;
                    $parameters['currentcontext'] = $context;
                    // Hooks that must return int (hooks with type 'addreplace')
                    if ($hooktype == 'addreplace')
                    {
                    	$resaction += $actionclassinstance->$method($parameters, $object, $action, $this); // $object and $action can be changed by method ($object->id during creation for example or $action to go back to other action for example)
                    	if ($resaction < 0 || !empty($actionclassinstance->error) || (!empty($actionclassinstance->errors) && count($actionclassinstance->errors) > 0))
                    	{
                    		$error++;
                    		$this->error = $actionclassinstance->error; $this->errors = array_merge($this->errors, (array) $actionclassinstance->errors);
                    		dol_syslog("Error on hook module=".$module.", method ".$method.", class ".get_class($actionclassinstance).", hooktype=".$hooktype.(empty($this->error) ? '' : " ".$this->error).(empty($this->errors) ? '' : " ".join(",", $this->errors)), LOG_ERR);
                    	}

                    	if (isset($actionclassinstance->results) && is_array($actionclassinstance->results))  $this->resArray = array_merge($this->resArray, $actionclassinstance->results);
                    	if (!empty($actionclassinstance->resprints)) $this->resPrint .= $actionclassinstance->resprints;
                    }
                    // Generic hooks that return a string or array (printLeftBlock, formAddObjectLine, formBuilddocOptions, ...)
                    else
					{
                    	// TODO. this test should be done into the method of hook by returning nothing
                    	if (is_array($parameters) && !empty($parameters['special_code']) && $parameters['special_code'] > 3 && $parameters['special_code'] != $actionclassinstance->module_number) continue;

                    	//dol_syslog("Call method ".$method." of class ".get_class($actionclassinstance).", module=".$module.", hooktype=".$hooktype, LOG_DEBUG);
                    	$resaction = $actionclassinstance->$method($parameters, $object, $action, $this); // $object and $action can be changed by method ($object->id during creation for example or $action to go back to other action for example)

                    	if (!empty($actionclassinstance->results) && is_array($actionclassinstance->results)) $this->resArray = array_merge($this->resArray, $actionclassinstance->results);
                    	if (!empty($actionclassinstance->resprints)) $this->resPrint .= $actionclassinstance->resprints;
                    	if (is_numeric($resaction) && $resaction < 0)
                    	{
                    	    $error++;
                    	    $this->error = $actionclassinstance->error; $this->errors = array_merge($this->errors, (array) $actionclassinstance->errors);
                    	    dol_syslog("Error on hook module=".$module.", method ".$method.", class ".get_class($actionclassinstance).", hooktype=".$hooktype.(empty($this->error) ? '' : " ".$this->error).(empty($this->errors) ? '' : " ".join(",", $this->errors)), LOG_ERR);
                    	}
                    	// TODO dead code to remove (do not enable this, but fix hook instead): result must not be a string but an int. you must use $actionclassinstance->resprints to return a string
                    	if (!is_array($resaction) && !is_numeric($resaction))
                    	{
                    		dol_syslog('Error: Bug into hook '.$method.' of module class '.get_class($actionclassinstance).'. Method must not return a string but an int (0=OK, 1=Replace, -1=KO) and set string into ->resprints', LOG_ERR);
                    		if (empty($actionclassinstance->resprints)) { $this->resPrint .= $resaction; $resaction = 0; }
                    	}
                    }

                    //print "After hook  ".get_class($actionclassinstance)." method=".$method." hooktype=".$hooktype." results=".count($actionclassinstance->results)." resprints=".count($actionclassinstance->resprints)." resaction=".$resaction." result=".$result."<br>\n";

                    unset($actionclassinstance->results);
                    unset($actionclassinstance->resprints);
                }
            }
        }

        return ($error ?-1 : $resaction);
	}
}<|MERGE_RESOLUTION|>--- conflicted
+++ resolved
@@ -105,11 +105,7 @@
 				if (in_array($context, $arrayhooks) || in_array('all', $arrayhooks))    // We instantiate action class only if initialized hook is handled by module
 				{
 					// Include actions class overwriting hooks
-<<<<<<< HEAD
-					if (!is_object($this->hooks[$context][$module]))	// If set, class was already loaded
-=======
 					if (empty($this->hooks[$context][$module]) || !is_object($this->hooks[$context][$module]))	// If set to an object value, class was already loaded
->>>>>>> 1b5bcacc
 					{
 						$path = '/'.$module.'/class/';
 						$actionfile = 'actions_'.$module.'.class.php';
@@ -148,11 +144,7 @@
      */
 	public function executeHooks($method, $parameters = array(), &$object = '', &$action = '')
 	{
-<<<<<<< HEAD
         if (!is_array($this->hooks) || empty($this->hooks)) return '';
-=======
-        if (! is_array($this->hooks) || empty($this->hooks)) return 0;
->>>>>>> 1b5bcacc
 
         $parameters['context'] = join(':', $this->contextarray);
         //dol_syslog(get_class($this).'::executeHooks method='.$method." action=".$action." context=".$parameters['context']);
