--- conflicted
+++ resolved
@@ -143,12 +143,8 @@
             {
                 foreach($modules as $module => $actionclassinstance)
                 {
-<<<<<<< HEAD
                 	//print "Before hook ".get_class($actionclassinstance)." method=".$method." results=".count($actionclassinstance->results)." resprints=".count($actionclassinstance->resprints)." result=".$result." resaction=".$resaction."<br>\n";
-=======
-                	//print "Before hook ".get_class($actionclassinstance)." method=".$method." results=".count($actionclassinstance->results)." resprints=".count($actionclassinstance->resprints)." result=".$result." resaction=".$resaction."<br>\n";
->>>>>>> 32244743
-                	 
+
                 	//print 'class='.get_class($actionclassinstance).' method='.$method.' action='.$action;
                 	// jump to next class if method does not exists
                     if (! method_exists($actionclassinstance,$method)) continue;
@@ -192,17 +188,10 @@
                     	if (! is_array($result) && ! is_numeric($result)) $this->resPrint.=$result;
                     }
 
-<<<<<<< HEAD
-                    $actionclassinstance->results='';
-                    $actionclassinstance->resprints='';
-                    
-                    //print "After hook  ".get_class($actionclassinstance)." method=".$method." results=".count($actionclassinstance->results)." resprints=".count($actionclassinstance->resprints)." result=".$result." resaction=".$resaction."<br>\n";
-=======
                     //print "After hook  ".get_class($actionclassinstance)." method=".$method." results=".count($actionclassinstance->results)." resprints=".count($actionclassinstance->resprints)." result=".$result." resaction=".$resaction."<br>\n";
 
                     unset($actionclassinstance->results);
                     unset($actionclassinstance->resprints);
->>>>>>> 32244743
                 }
             }
         }
