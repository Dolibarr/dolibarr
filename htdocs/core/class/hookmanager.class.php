<?php
/* Copyright (C) 2010-2012 Laurent Destailleur  <eldy@users.sourceforge.net>
 * Copyright (C) 2010-2012 Regis Houssin        <regis.houssin@capnetworks.com>
 * Copyright (C) 2010-2011 Juanjo Menent        <jmenent@2byte.es>
 *
 * This program is free software; you can redistribute it and/or modify
 * it under the terms of the GNU General Public License as published by
 * the Free Software Foundation; either version 3 of the License, or
 * (at your option) any later version.
 *
 * This program is distributed in the hope that it will be useful,
 * but WITHOUT ANY WARRANTY; without even the implied warranty of
 * MERCHANTABILITY or FITNESS FOR A PARTICULAR PURPOSE.  See the
 * GNU General Public License for more details.
 *
 * You should have received a copy of the GNU General Public License
 * along with this program. If not, see <http://www.gnu.org/licenses/>.
 */

/**
 *	\file       htdocs/core/class/hookmanager.class.php
 *	\ingroup    core
 *	\brief      File of class to manage hooks
 */


/**
 *	Class to manage hooks
 */
class HookManager
{
	var $db;
	var $error;
	var $errors=array();

    // Context hookmanager was created for ('thirdpartycard', 'thirdpartydao', ...)
    var $contextarray=array();

	// Array with instantiated classes
	var $hooks=array();

	// Array result
	var $resArray=array();
<<<<<<< HEAD
	// Printable result (int, string)
	var $resPrint;
=======
	// Printable result
	var $resPrint='';
>>>>>>> d2152a83

	/**
	 * Constructor
	 *
	 * @param	DoliDB		$db		Handler acces base de donnees
	 */
	function __construct($db)
	{
		$this->db = $db;
	}


	/**
	 *	Init array this->hooks with instantiated action controlers.
	 *  First, a hook is declared by a module by adding a constant MAIN_MODULE_MYMODULENAME_HOOKS
	 *  with value 'nameofcontext1:nameofcontext2:...' into $this->const of module descriptor file.
	 *  This make conf->hooks_modules loaded with an entry ('modulename'=>array(nameofcontext1,nameofcontext2,...))
	 *  When initHooks function is called, with initHooks(list_of_contexts), an array this->hooks is defined with instance of controler
	 *  class found into file /mymodule/class/actions_mymodule.class.php (if module has declared the context as a managed context).
	 *  Then when a hook is executeHook('aMethod'...) is called, the method aMethod found into class will be executed.
	 *
	 *	@param	array	$arraycontext	    Array list of searched hooks tab/features. For example: 'thirdpartycard' (for hook methods into page card thirdparty), 'thirdpartydao' (for hook methods into Societe), ...
	 *	@return	int							Always 1
	 */
	function initHooks($arraycontext)
	{
		global $conf;

		// Test if there is hooks to manage
        if (! is_array($conf->modules_parts['hooks']) || empty($conf->modules_parts['hooks'])) return;

        // For backward compatibility
		if (! is_array($arraycontext)) $arraycontext=array($arraycontext);

		$this->contextarray=array_unique(array_merge($arraycontext,$this->contextarray));    // All contexts are concatenated

		foreach($conf->modules_parts['hooks'] as $module => $hooks)
		{
			if ($conf->$module->enabled)
			{
				foreach($arraycontext as $context)
				{
				    if (is_array($hooks)) $arrayhooks=$hooks;    // New system
				    else $arrayhooks=explode(':',$hooks);        // Old system (for backward compatibility)

					if (in_array($context,$arrayhooks))    // We instantiate action class only if hook is required
					{
						$path 		= '/'.$module.'/class/';
						$actionfile = 'actions_'.$module.'.class.php';
						$pathroot	= '';

						// Include actions class overwriting hooks
						$resaction=dol_include_once($path.$actionfile);
						if ($resaction)
						{
    						$controlclassname = 'Actions'.ucfirst($module);
    						$actionInstance = new $controlclassname($this->db);
    						$this->hooks[$context][$module] = $actionInstance;
						}
					}
				}
			}
		}
		return 1;
	}

    /**
     * 		Execute hooks (if they were initialized) for the given method
     *
     * 		@param		string	$method			Name of method hooked ('doActions', 'printSearchForm', 'showInputField', ...)
     * 	    @param		array	$parameters		Array of parameters
     * 		@param		Object	&$object		Object to use hooks on
     * 	    @param		string	&$action		Action code on calling page ('create', 'edit', 'view', 'add', 'update', 'delete'...)
     * 		@return		mixed					For doActions,formObjectOptions:    Return 0 if we want to keep standard actions, >0 if if want to stop standard actions, <0 means KO.
     * 											For printSearchForm,printLeftBlock,printTopRightMenu,formAddObjectLine,...: Return HTML string. TODO Must always return an int and things to print into ->resprints.
     *                                          Can also return some values into an array ->results.
     * 											$this->error or this->errors are also defined by class called by this function if error.
     */
	function executeHooks($method, $parameters=false, &$object='', &$action='')
	{
        if (! is_array($this->hooks) || empty($this->hooks)) return '';

        $parameters['context']=join(':',$this->contextarray);
        dol_syslog(get_class($this).'::executeHooks method='.$method." action=".$action." context=".$parameters['context']);

        // Loop on each hook to qualify modules that declared context
        $modulealreadyexecuted=array();
        $resaction=0; $error=0;
		$this->resPrint=''; $this->resArray=array();
        foreach($this->hooks as $modules)    // this->hooks is an array with context as key and value is an array of modules that handle this context
        {
            if (! empty($modules))
            {
                foreach($modules as $module => $actionclassinstance)
                {
                	//print 'class='.get_class($actionclassinstance).' method='.$method.' action='.$action;

                	// jump to next class if method does not exists
                    if (! method_exists($actionclassinstance,$method)) continue;
                	// test to avoid to run twice a hook, when a module implements several active contexts
                    if (in_array($module,$modulealreadyexecuted)) continue;
                    $modulealreadyexecuted[$module]=$module;

                    // Hooks that return int
                    if (($method == 'doActions' || $method == 'formObjectOptions'))
                    {
                    	$resaction+=$actionclassinstance->$method($parameters, $object, $action, $this); // $object and $action can be changed by method ($object->id during creation for example or $action to go back to other action for example)
                    	if ($resaction < 0 || ! empty($actionclassinstance->error) || (! empty($actionclassinstance->errors) && count($actionclassinstance->errors) > 0))
                    	{
                    		$error++;
                    		$this->error=$actionclassinstance->error; $this->errors=array_merge($this->errors, (array) $actionclassinstance->errors);
                    		// TODO remove this. Change must be inside the method if required
                    		if ($method == 'doActions')
                    		{
                    			if ($action=='add')    $action='create';
                    			if ($action=='update') $action='edit';
                    		}
                    	}
                    }
                    // Generic hooks that return a string (printSearchForm, printLeftBlock, printTopRightMenu, formAddObjectLine, formBuilddocOptions, ...)
                    else
                    {
                    	// TODO. this should be done into the method by returning nothing
                    	if (is_array($parameters) && ! empty($parameters['special_code']) && $parameters['special_code'] > 3 && $parameters['special_code'] != $actionclassinstance->module_number) continue;

                    	$result = $actionclassinstance->$method($parameters, $object, $action, $this);

                    	if (is_array($actionclassinstance->results))  $this->resArray =array_merge($this->resArray, $actionclassinstance->results);
                    	if (! empty($actionclassinstance->resprints)) $this->resPrint.=$actionclassinstance->resprints;

                    	// TODO. remove this. array result must be set into $actionclassinstance->results
                    	if (is_array($result)) $this->resArray = array_merge($this->resArray, $result);
                    	// TODO. remove this. result must not be a string. we must use $actionclassinstance->resprint to return a string
                    	if (! is_array($result) && ! is_numeric($result)) $this->resPrint.=$result;
                    }
                }
            }
        }

        if ($method != 'doActions' && $method != 'formObjectOptions') return $this->resPrint;	// TODO remove this. When there is something to print, ->resPrint is filled.
        return ($error?-1:$resaction);
	}

}

?><|MERGE_RESOLUTION|>--- conflicted
+++ resolved
@@ -41,13 +41,8 @@
 
 	// Array result
 	var $resArray=array();
-<<<<<<< HEAD
-	// Printable result (int, string)
-	var $resPrint;
-=======
 	// Printable result
 	var $resPrint='';
->>>>>>> d2152a83
 
 	/**
 	 * Constructor
