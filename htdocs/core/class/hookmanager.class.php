--- conflicted
+++ resolved
@@ -208,12 +208,7 @@
                 	// jump to next module/class if method does not exist
                     if (! method_exists($actionclassinstance,$method)) continue;
 
-<<<<<<< HEAD
                     $this->resNbOfHooks++;
-=======
-                    // test to avoid running twice a hook, when a module implements several active contexts
-                    if (in_array($module,$modulealreadyexecuted)) continue;
->>>>>>> 985a9ed8
 
                     dol_syslog(get_class($this).'::executeHooks a qualified hook was found for method='.$method.' module='.$module." action=".$action." context=".$context);
 
