<?php
/* Copyright (C) 2010-2012 Laurent Destailleur  <eldy@users.sourceforge.net>
 * Copyright (C) 2010-2014 Regis Houssin        <regis.houssin@capnetworks.com>
 * Copyright (C) 2010-2011 Juanjo Menent        <jmenent@2byte.es>
 *
 * This program is free software; you can redistribute it and/or modify
 * it under the terms of the GNU General Public License as published by
 * the Free Software Foundation; either version 3 of the License, or
 * (at your option) any later version.
 *
 * This program is distributed in the hope that it will be useful,
 * but WITHOUT ANY WARRANTY; without even the implied warranty of
 * MERCHANTABILITY or FITNESS FOR A PARTICULAR PURPOSE.  See the
 * GNU General Public License for more details.
 *
 * You should have received a copy of the GNU General Public License
 * along with this program. If not, see <http://www.gnu.org/licenses/>.
 */

/**
 *	\file       htdocs/core/class/hookmanager.class.php
 *	\ingroup    core
 *	\brief      File of class to manage hooks
 */


/**
 *	Class to manage hooks
 */
class HookManager
{
	var $db;
	var $error;
	var $errors=array();

    // Context hookmanager was created for ('thirdpartycard', 'thirdpartydao', ...)
    var $contextarray=array();

	// Array with instantiated classes
	var $hooks=array();

	// Array result
	var $resArray=array();
	// Printable result
	var $resPrint='';

	/**
	 * Constructor
	 *
	 * @param	DoliDB		$db		Database handler
	 */
	function __construct($db)
	{
		$this->db = $db;
	}


	/**
	 *	Init array $this->hooks with instantiated action controlers.
	 *  First, a hook is declared by a module by adding a constant MAIN_MODULE_MYMODULENAME_HOOKS
	 *  with value 'nameofcontext1:nameofcontext2:...' into $this->const of module descriptor file.
	 *  This makes $conf->hooks_modules loaded with an entry ('modulename'=>array(nameofcontext1,nameofcontext2,...))
	 *  When initHooks function is called, with initHooks(list_of_contexts), an array $this->hooks is defined with instance of controler
	 *  class found into file /mymodule/class/actions_mymodule.class.php (if module has declared the context as a managed context).
	 *  Then when a hook executeHooks('aMethod'...) is called, the method aMethod found into class will be executed.
	 *
	 *	@param	array	$arraycontext	    Array list of searched hooks tab/features. For example: 'thirdpartycard' (for hook methods into page card thirdparty), 'thirdpartydao' (for hook methods into Societe), ...
	 *	@return	int							Always 1
	 */
	function initHooks($arraycontext)
	{
		global $conf;

		// Test if there is hooks to manage
        if (! is_array($conf->modules_parts['hooks']) || empty($conf->modules_parts['hooks'])) return;

        // For backward compatibility
		if (! is_array($arraycontext)) $arraycontext=array($arraycontext);

		$this->contextarray=array_unique(array_merge($arraycontext,$this->contextarray));    // All contexts are concatenated

		foreach($conf->modules_parts['hooks'] as $module => $hooks)
		{
			if ($conf->$module->enabled)
			{
				foreach($arraycontext as $context)
				{
				    if (is_array($hooks)) $arrayhooks=$hooks;    // New system
				    else $arrayhooks=explode(':',$hooks);        // Old system (for backward compatibility)

					if (in_array($context,$arrayhooks))    // We instantiate action class only if hook is required
					{
						$path 		= '/'.$module.'/class/';
						$actionfile = 'actions_'.$module.'.class.php';
						$pathroot	= '';

						// Include actions class overwriting hooks
						dol_syslog('Loading hook:' . $actionfile, LOG_INFO);
						$resaction=dol_include_once($path.$actionfile);
						if ($resaction)
						{
    						$controlclassname = 'Actions'.ucfirst($module);
    						$actionInstance = new $controlclassname($this->db);
    						$this->hooks[$context][$module] = $actionInstance;
						}
					}
				}
			}
		}
		return 1;
	}

    /**
     * 		Execute hooks (if they were initialized) for the given method
     *
     * 		@param		string	$method			Name of method hooked ('doActions', 'printSearchForm', 'showInputField', ...)
     * 	    @param		array	$parameters		Array of parameters
     * 		@param		Object	$object			Object to use hooks on
     * 	    @param		string	$action			Action code on calling page ('create', 'edit', 'view', 'add', 'update', 'delete'...)
     * 		@return		mixed					For 'addreplace hooks (doActions,formObjectOptions,pdf_xxx,...):  					Return 0 if we want to keep standard actions, >0 if we want to stop standard actions, <0 if KO. Things to print are returned into ->resprints and set into ->resPrint. Things to return are returned into ->results and set into ->resArray.
     * 											For 'output' hooks (printLeftBlock, formAddObjectLine, formBuilddocOptions, ...):	Return 0, <0 if KO. Things to print are returned into ->resprints and set into ->resPrint. Things to return are returned into ->results and set into ->resArray.
     *                                          All types can also return some values into an array ->results.
     * 											$this->error or this->errors are also defined by class called by this function if error.
     */
	function executeHooks($method, $parameters=false, &$object='', &$action='')
	{
        if (! is_array($this->hooks) || empty($this->hooks)) return '';

        $parameters['context']=join(':',$this->contextarray);
        dol_syslog(get_class($this).'::executeHooks method='.$method." action=".$action." context=".$parameters['context']);

        // Define type of hook ('output' or 'addreplace'. 'returnvalue' is deprecated because a 'addreplace' hook can also return resPrint and resArray).
        $hooktype='output';
		if (in_array(
			$method,
			array(
				'addMoreActionsButtons',
				'addStatisticLine',
				'deleteFile',
				'doActions',
				'formCreateThirdpartyOptions',
				'formObjectOptions',
				'formattachOptions',
				'formBuilddocLineOptions',
				'moveUploadedFile',
				'pdf_writelinedesc',
			    'pdf_getlinenum',
			    'pdf_getlineref',
			    'pdf_getlineref_supplier',
			    'pdf_getlinevatrate',
			    'pdf_getlineupexcltax',
			    'pdf_getlineupwithtax',
			    'pdf_getlineqty',
			    'pdf_getlineqty_asked',
			    'pdf_getlineqty_shipped',
			    'pdf_getlineqty_keeptoship',
			    'pdf_getlineunit',
			    'pdf_getlineremisepercent',
			    'pdf_getlineprogress',
			    'pdf_getlinetotalexcltax',
			    'pdf_getlinetotalwithtax',
				'paymentsupplierinvoices',
				'printAddress',
				'printSearchForm',
				'formatEvent',
<<<<<<< HEAD
                'addCalendarChoice',
                'printObjectLine',
                'printObjectSubLine'
=======
				'addCalendarChoice',
				'createDictionaryFieldList',
				'editDictionaryFieldlist'
>>>>>>> 758b8e1f
				)
			)) $hooktype='addreplace';
        // Deprecated hook types ('returnvalue')
        //if (preg_match('/^pdf_/',$method) && $method != 'pdf_writelinedesc') $hooktype='returnvalue';		// pdf_xxx except pdf_writelinedesc are 'returnvalue' hooks. When there is 2 hooks of this type, only last one win. TODO Move them into 'output' or 'addreplace' hooks.
        if ($method == 'insertExtraFields')
        {
        	$hooktype='returnvalue';	// deprecated. TODO Remove all code with "executeHooks('insertExtraFields'" as soon as there is a trigger available.
        	dol_syslog("Warning: The hook 'insertExtraFields' is deprecated and must not be used. Use instead trigger on CRUD event (ask it to dev team if not implemented)", LOG_WARNING);
        }

        // Loop on each hook to qualify modules that have declared context
        $modulealreadyexecuted=array();
        $resaction=0; $error=0; $result='';
		$this->resPrint=''; $this->resArray=array();
        foreach($this->hooks as $context => $modules)    // $this->hooks is an array with context as key and value is an array of modules that handle this context
        {
            if (! empty($modules))
            {
                foreach($modules as $module => $actionclassinstance)
                {
                	//print "Before hook ".get_class($actionclassinstance)." method=".$method." hooktype=".$hooktype." results=".count($actionclassinstance->results)." resprints=".count($actionclassinstance->resprints)." resaction=".$resaction." result=".$result."<br>\n";

                	// jump to next module/class if method does not exist
                    if (! method_exists($actionclassinstance,$method)) continue;

                    // test to avoid running twice a hook, when a module implements several active contexts
                    if (in_array($module,$modulealreadyexecuted)) continue;
                    $modulealreadyexecuted[$module]=$module; // Use the $currentcontext in method to avoid running twice

                    // Clean class (an error may have been set from a previous call of another method for same module/hook)
                    $actionclassinstance->error=0;
                    $actionclassinstance->errors=array();

                    // Add current context to avoid method execution in bad context, you can add this test in your method : eg if($currentcontext != 'formfile') return;
                    $parameters['currentcontext'] = $context;
                    // Hooks that must return int (hooks with type 'addreplace')
                    if ($hooktype == 'addreplace')
                    {
                    	dol_syslog("Call method ".$method." of class ".get_class($actionclassinstance).", module=".$module.", hooktype=".$hooktype, LOG_DEBUG);
                    	$resaction += $actionclassinstance->$method($parameters, $object, $action, $this); // $object and $action can be changed by method ($object->id during creation for example or $action to go back to other action for example)
                    	if ($resaction < 0 || ! empty($actionclassinstance->error) || (! empty($actionclassinstance->errors) && count($actionclassinstance->errors) > 0))
                    	{
                    		$error++;
                    		$this->error=$actionclassinstance->error; $this->errors=array_merge($this->errors, (array) $actionclassinstance->errors);
                    		dol_syslog("Error on hook module=".$module.", method ".$method.", class ".get_class($actionclassinstance).", hooktype=".$hooktype.(empty($this->error)?'':" ".$this->error).(empty($this->errors)?'':" ".join(",",$this->errors)), LOG_ERR);
                    	}

                    	if (isset($actionclassinstance->results) && is_array($actionclassinstance->results))  $this->resArray =array_merge($this->resArray, $actionclassinstance->results);
                    	if (! empty($actionclassinstance->resprints)) $this->resPrint.=$actionclassinstance->resprints;
                    }
                    // Generic hooks that return a string or array (printLeftBlock, formAddObjectLine, formBuilddocOptions, ...)
                    else
					{
                    	// TODO. this should be done into the method of hook by returning nothing
                    	if (is_array($parameters) && ! empty($parameters['special_code']) && $parameters['special_code'] > 3 && $parameters['special_code'] != $actionclassinstance->module_number) continue;

                    	//dol_syslog("Call method ".$method." of class ".get_class($actionclassinstance).", module=".$module.", hooktype=".$hooktype, LOG_DEBUG);
                    	$result = $actionclassinstance->$method($parameters, $object, $action, $this); // $object and $action can be changed by method ($object->id during creation for example or $action to go back to other action for example)

                    	if (! empty($actionclassinstance->results) && is_array($actionclassinstance->results)) $this->resArray =array_merge($this->resArray, $actionclassinstance->results);
                    	if (! empty($actionclassinstance->resprints)) $this->resPrint.=$actionclassinstance->resprints;
                    	// TODO dead code to remove (do not enable this, but fix hook instead): result must not be a string. we must use $actionclassinstance->resprints to return a string
                    	if (! is_array($result) && ! is_numeric($result))
                    	{
                    		dol_syslog('Error: Bug into hook '.$method.' of module class '.get_class($actionclassinstance).'. Method must not return a string but an int (0=OK, 1=Replace, -1=KO) and set string into ->resprints', LOG_ERR);
                    		if (empty($actionclassinstance->resprints)) { $this->resPrint.=$result; $result=0; }
                    	}
                    }

                    //print "After hook  ".get_class($actionclassinstance)." method=".$method." hooktype=".$hooktype." results=".count($actionclassinstance->results)." resprints=".count($actionclassinstance->resprints)." resaction=".$resaction." result=".$result."<br>\n";

                    unset($actionclassinstance->results);
                    unset($actionclassinstance->resprints);
                }
            }
        }

        // TODO remove this. When there is something to print for an output hook, ->resPrint is filled.
        //if ($hooktype == 'output') return $this->resPrint;
		//if ($hooktype == 'returnvalue') return $result;
        return ($error?-1:$resaction);
	}

}
<|MERGE_RESOLUTION|>--- conflicted
+++ resolved
@@ -163,15 +163,11 @@
 				'printAddress',
 				'printSearchForm',
 				'formatEvent',
-<<<<<<< HEAD
                 'addCalendarChoice',
                 'printObjectLine',
-                'printObjectSubLine'
-=======
-				'addCalendarChoice',
+                'printObjectSubLine',
 				'createDictionaryFieldList',
 				'editDictionaryFieldlist'
->>>>>>> 758b8e1f
 				)
 			)) $hooktype='addreplace';
         // Deprecated hook types ('returnvalue')
