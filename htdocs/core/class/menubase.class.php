--- conflicted
+++ resolved
@@ -293,11 +293,7 @@
 				dol_syslog(get_class($this)."::create", LOG_DEBUG);
 				$resql = $this->db->query($sql);
 				if ($resql) {
-<<<<<<< HEAD
-					$this->id = $this->db->last_insert_id(MAIN_DB_PREFIX."menu");
-=======
 					$this->id = $this->db->last_insert_id($this->db->prefix()."menu");
->>>>>>> 95dc2558
 					dol_syslog(get_class($this)."::create record added has rowid=".((int) $this->id), LOG_DEBUG);
 
 					return $this->id;
@@ -413,11 +409,7 @@
 		$sql .= " t.enabled,";
 		$sql .= " t.usertype as user,";
 		$sql .= " t.tms";
-<<<<<<< HEAD
-		$sql .= " FROM ".MAIN_DB_PREFIX."menu as t";
-=======
 		$sql .= " FROM ".$this->db->prefix()."menu as t";
->>>>>>> 95dc2558
 		$sql .= " WHERE t.rowid = ".((int) $id);
 
 		dol_syslog(get_class($this)."::fetch", LOG_DEBUG);
@@ -468,11 +460,7 @@
 	{
 		//global $conf, $langs;
 
-<<<<<<< HEAD
-		$sql = "DELETE FROM ".MAIN_DB_PREFIX."menu";
-=======
 		$sql = "DELETE FROM ".$this->db->prefix()."menu";
->>>>>>> 95dc2558
 		$sql .= " WHERE rowid=".((int) $this->id);
 
 		dol_syslog(get_class($this)."::delete", LOG_DEBUG);
