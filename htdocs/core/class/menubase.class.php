<?php
/* Copyright (C) 2007-2009	Laurent Destailleur	<eldy@users.sourceforge.net>
 * Copyright (C) 2009-2012	Regis Houssin		<regis.houssin@inodbox.com>
 * Copyright (C) 2018-2019  Frédéric France     <frederic.france@netlogic.fr>
 *
 * This program is free software; you can redistribute it and/or modify
 * it under the terms of the GNU General Public License as published by
 * the Free Software Foundation; either version 3 of the License, or
 * (at your option) any later version.
 *
 * This program is distributed in the hope that it will be useful,
 * but WITHOUT ANY WARRANTY; without even the implied warranty of
 * MERCHANTABILITY or FITNESS FOR A PARTICULAR PURPOSE.  See the
 * GNU General Public License for more details.
 *
 * You should have received a copy of the GNU General Public License
 * along with this program. If not, see <https://www.gnu.org/licenses/>.
 */

/**
 *  \file       htdocs/core/class/menubase.class.php
 *  \ingroup    core
 *  \brief      File of class to manage dynamic menu entries
 */


/**
 *  Class to manage menu entries
 */
class Menubase
{
	/**
	 * @var DoliDB Database handler.
	 */
	public $db;

	/**
	 * @var string Error code (or message)
	 */
	public $error;

	/**
	 * @var string[] Error codes (or messages)
	 */
	public $errors = array();

	/**
	 * @var int ID
	 */
	public $id;

	/**
	 * @var string Menu handler
	 */
	public $menu_handler;

	/**
	 * @var string Module name if record is added by a module
	 */
	public $module;

	/**
	 * @var string Menu top or left
	 */
	public $type;

	/**
	 * @var string Name family/module for top menu (home, companies, ...)
	 */
	public $mainmenu;

	/**
	 * @var int 0 or Id of mother menu line, or -1 if we use fk_mainmenu and fk_leftmenu
	 */
	public $fk_menu;

	/**
	 * @var string fk_mainmenu
	 */
	public $fk_mainmenu;

	/**
	 * @var string fk_leftmenu
	 */
	public $fk_leftmenu;

	/**
	 * @var int Sort order of entry
	 */
	public $position;

	/**
	 * @var string Relative (or absolute) url to go
	 */
	public $url;

	/**
	 * @var string Target of Url link
	 */
	public $target;

	/**
	 * @var string Key for menu translation
	 * @deprecated
	 * @see $title
	 */
	public $titre;

	/**
	 * @var string Key for menu translation
	 */
	public $title;

	/**
	 * @var string Prefix
	 */
	public $prefix;

	/**
	 * @var string Lang file to load for translation
	 */
	public $langs;

	/**
	 * @var string Not used
	 * @deprecated
	 */
	public $level;

	/**
	 * @var string Name family/module for left menu (setup, info, ...)
	 */
	public $leftmenu;

	/**
	 * @var string Condition to show enabled or disabled
	 */
	public $perms;

	/**
	 * @var string Condition to show or hide
	 */
	public $enabled;

	/**
	 * @var int 0 if menu for all users, 1 for external only, 2 for internal only
	 */
	public $user;

	/**
	 * @var int timestamp
	 */
	public $tms;


	/**
	 *  Constructor
	 *
	 *  @param		DoliDB		$db 		    Database handler
	 *  @param     	string		$menu_handler	Menu handler
	 */
	public function __construct($db, $menu_handler = '')
	{
		$this->db = $db;
		$this->menu_handler = $menu_handler;
		return 1;
	}


	/**
	 *  Create menu entry into database
	 *
	 *  @param      User	$user       User that create
	 *  @return     int      			<0 if KO, Id of record if OK
	 */
	public function create($user = null)
	{
		global $conf, $langs;

<<<<<<< HEAD
        // Clean parameters
        $this->menu_handler = trim($this->menu_handler);
        $this->module = trim($this->module);
        $this->type = trim($this->type);
        $this->mainmenu = trim($this->mainmenu);
        $this->leftmenu = trim($this->leftmenu);
        $this->fk_menu = (int) $this->fk_menu; // If -1, fk_mainmenu and fk_leftmenu must be defined
        $this->fk_mainmenu = trim($this->fk_mainmenu);
        $this->fk_leftmenu = trim($this->fk_leftmenu);
        $this->position = (int) $this->position;
        $this->url = trim($this->url);
        $this->target = trim($this->target);
        $this->titre = trim($this->titre);
        $this->langs = trim($this->langs);
        $this->perms = trim($this->perms);
        $this->enabled = trim($this->enabled);
        $this->user = (int) $this->user;
        $this->entity = (isset($this->entity) ? (int) $this->entity : $conf->entity);
        if (empty($this->position)) $this->position = 0;
        if (!$this->level) $this->level = 0;
=======
		// Clean parameters
		if (!isset($this->enabled)) {
			$this->enabled = '1';
		}
		$this->menu_handler = trim($this->menu_handler);
		$this->module = trim($this->module);
		$this->type = trim($this->type);
		$this->mainmenu = trim($this->mainmenu);
		$this->leftmenu = trim($this->leftmenu);
		$this->fk_menu = (int) $this->fk_menu; // If -1, fk_mainmenu and fk_leftmenu must be defined
		$this->fk_mainmenu = trim($this->fk_mainmenu);
		$this->fk_leftmenu = trim($this->fk_leftmenu);
		$this->position = (int) $this->position;
		$this->url = trim($this->url);
		$this->target = trim($this->target);
		$this->title = trim($this->title);
		$this->langs = trim($this->langs);
		$this->perms = trim($this->perms);
		$this->enabled = trim($this->enabled);
		$this->user = (int) $this->user;
<<<<<<< HEAD
		if (empty($this->position)) $this->position = 0;
		if (!$this->level) $this->level = 0;
>>>>>>> branch 'develop' of git@github.com:Dolibarr/dolibarr.git
=======
		if (empty($this->position)) {
			$this->position = 0;
		}
		if (!$this->level) {
			$this->level = 0;
		}
>>>>>>> 2f0040e9

		// Check parameters
		if (empty($this->menu_handler)) {
			return -1;
		}

		// For PGSQL, we must first found the max rowid and use it as rowid in insert because postgresql
		// may use an already used value because its internal cursor does not increase when we do
		// an insert with a forced id.
		if (in_array($this->db->type, array('pgsql'))) {
			$sql = "SELECT MAX(rowid) as maxrowid FROM ".$this->db->prefix()."menu";
			$resqlrowid = $this->db->query($sql);
			if ($resqlrowid) {
				$obj = $this->db->fetch_object($resqlrowid);
				$maxrowid = $obj->maxrowid;

				// Max rowid can be empty if there is no record yet
				if (empty($maxrowid)) {
					$maxrowid = 1;
				}

				$sql = "SELECT setval('".$this->db->prefix()."menu_rowid_seq', ".($maxrowid).")";
				//print $sql; exit;
				$resqlrowidset = $this->db->query($sql);
				if (!$resqlrowidset) {
					dol_print_error($this->db);
				}
			} else {
				dol_print_error($this->db);
			}
		}

<<<<<<< HEAD
        // Check that entry does not exists yet on key menu_handler-fk_menu-position-url-entity, to avoid errors with postgresql
        $sql = "SELECT count(*)";
        $sql .= " FROM ".MAIN_DB_PREFIX."menu";
        $sql .= " WHERE menu_handler = '".$this->db->escape($this->menu_handler)."'";
        $sql .= " AND fk_menu = ".((int) $this->fk_menu);
        $sql .= " AND position = ".((int) $this->position);
        $sql .= " AND url = '".$this->db->escape($this->url)."'";
        $sql .= " AND entity = ".$this->entity;
=======
		// Check that entry does not exists yet on key menu_handler-fk_menu-position-url-entity, to avoid errors with postgresql
		$sql = "SELECT count(*)";
		$sql .= " FROM ".$this->db->prefix()."menu";
		$sql .= " WHERE menu_handler = '".$this->db->escape($this->menu_handler)."'";
		$sql .= " AND fk_menu = ".((int) $this->fk_menu);
		$sql .= " AND position = ".((int) $this->position);
		$sql .= " AND url = '".$this->db->escape($this->url)."'";
		$sql .= " AND entity = ".$conf->entity;
>>>>>>> 2f0040e9

		$result = $this->db->query($sql);
		if ($result) {
			$row = $this->db->fetch_row($result);

<<<<<<< HEAD
        	if ($row[0] == 0)   // If not found
        	{
		        // Insert request
		        $sql = "INSERT INTO ".MAIN_DB_PREFIX."menu(";
		        $sql .= "menu_handler,";
		        $sql .= "entity,";
		        $sql .= "module,";
		        $sql .= "type,";
		        $sql .= "mainmenu,";
		        $sql .= "leftmenu,";
		        $sql .= "fk_menu,";
		        $sql .= "fk_mainmenu,";
		        $sql .= "fk_leftmenu,";
		        $sql .= "position,";
		        $sql .= "url,";
		        $sql .= "target,";
		        $sql .= "titre,";
		        $sql .= "langs,";
		        $sql .= "perms,";
		        $sql .= "enabled,";
		        $sql .= "usertype";
		        $sql .= ") VALUES (";
		        $sql .= " '".$this->db->escape($this->menu_handler)."',";
		        $sql .= " '".$this->db->escape($this->entity)."',";
		        $sql .= " '".$this->db->escape($this->module)."',";
		        $sql .= " '".$this->db->escape($this->type)."',";
		        $sql .= " ".($this->mainmenu ? "'".$this->db->escape($this->mainmenu)."'" : "''").","; // Can't be null
		        $sql .= " ".($this->leftmenu ? "'".$this->db->escape($this->leftmenu)."'" : "null").",";
		        $sql .= " ".((int) $this->fk_menu).",";
		        $sql .= " ".($this->fk_mainmenu ? "'".$this->db->escape($this->fk_mainmenu)."'" : "null").",";
		        $sql .= " ".($this->fk_leftmenu ? "'".$this->db->escape($this->fk_leftmenu)."'" : "null").",";
		        $sql .= " ".((int) $this->position).",";
		        $sql .= " '".$this->db->escape($this->url)."',";
		        $sql .= " '".$this->db->escape($this->target)."',";
		        $sql .= " '".$this->db->escape($this->titre)."',";
		        $sql .= " '".$this->db->escape($this->langs)."',";
		        $sql .= " '".$this->db->escape($this->perms)."',";
		        $sql .= " '".$this->db->escape($this->enabled)."',";
		        $sql .= " '".$this->db->escape($this->user)."'";
		        $sql .= ")";
=======
			if ($row[0] == 0) {   // If not found
				// Insert request
				$sql = "INSERT INTO ".$this->db->prefix()."menu(";
				$sql .= "menu_handler,";
				$sql .= "entity,";
				$sql .= "module,";
				$sql .= "type,";
				$sql .= "mainmenu,";
				$sql .= "leftmenu,";
				$sql .= "fk_menu,";
				$sql .= "fk_mainmenu,";
				$sql .= "fk_leftmenu,";
				$sql .= "position,";
				$sql .= "url,";
				$sql .= "target,";
				$sql .= "titre,";
				$sql .= "prefix,";
				$sql .= "langs,";
				$sql .= "perms,";
				$sql .= "enabled,";
				$sql .= "usertype";
				$sql .= ") VALUES (";
				$sql .= " '".$this->db->escape($this->menu_handler)."',";
				$sql .= " '".$this->db->escape($conf->entity)."',";
				$sql .= " '".$this->db->escape($this->module)."',";
				$sql .= " '".$this->db->escape($this->type)."',";
				$sql .= " ".($this->mainmenu ? "'".$this->db->escape($this->mainmenu)."'" : "''").","; // Can't be null
				$sql .= " ".($this->leftmenu ? "'".$this->db->escape($this->leftmenu)."'" : "null").",";
				$sql .= " ".((int) $this->fk_menu).",";
				$sql .= " ".($this->fk_mainmenu ? "'".$this->db->escape($this->fk_mainmenu)."'" : "null").",";
				$sql .= " ".($this->fk_leftmenu ? "'".$this->db->escape($this->fk_leftmenu)."'" : "null").",";
				$sql .= " ".((int) $this->position).",";
				$sql .= " '".$this->db->escape($this->url)."',";
				$sql .= " '".$this->db->escape($this->target)."',";
				$sql .= " '".$this->db->escape($this->title)."',";
				$sql .= " '".$this->db->escape($this->prefix)."',";
				$sql .= " '".$this->db->escape($this->langs)."',";
				$sql .= " '".$this->db->escape($this->perms)."',";
				$sql .= " '".$this->db->escape($this->enabled)."',";
				$sql .= " '".$this->db->escape($this->user)."'";
				$sql .= ")";
>>>>>>> 2f0040e9

				dol_syslog(get_class($this)."::create", LOG_DEBUG);
				$resql = $this->db->query($sql);
				if ($resql) {
					$this->id = $this->db->last_insert_id($this->db->prefix()."menu");
					dol_syslog(get_class($this)."::create record added has rowid=".((int) $this->id), LOG_DEBUG);

					return $this->id;
				} else {
					$this->error = "Error ".$this->db->lasterror();
					return -1;
				}
			} else {
				dol_syslog(get_class($this)."::create menu entry already exists", LOG_WARNING);
				$this->error = 'Error Menu entry already exists';
				return 0;
			}
		} else {
			return -1;
		}
	}

	/**
	 *  Update menu entry into database.
	 *
	 *  @param	User	$user        	User that modify
	 *  @param  int		$notrigger	    0=no, 1=yes (no update trigger)
	 *  @return int 		        	<0 if KO, >0 if OK
	 */
	public function update($user = null, $notrigger = 0)
	{
		//global $conf, $langs;

		// Clean parameters
		$this->rowid = trim($this->rowid);
		$this->menu_handler = trim($this->menu_handler);
		$this->module = trim($this->module);
		$this->type = trim($this->type);
		$this->mainmenu = trim($this->mainmenu);
		$this->leftmenu = trim($this->leftmenu);
		$this->fk_menu = (int) $this->fk_menu;
		$this->fk_mainmenu = trim($this->fk_mainmenu);
		$this->fk_leftmenu = trim($this->fk_leftmenu);
		$this->position = (int) $this->position;
		$this->url = trim($this->url);
		$this->target = trim($this->target);
		$this->title = trim($this->title);
		$this->prefix = trim($this->prefix);
		$this->langs = trim($this->langs);
		$this->perms = trim($this->perms);
		$this->enabled = trim($this->enabled);
		$this->user = (int) $this->user;

		// Check parameters
		// Put here code to add control on parameters values

		// Update request
		$sql = "UPDATE ".$this->db->prefix()."menu SET";
		$sql .= " menu_handler='".$this->db->escape($this->menu_handler)."',";
		$sql .= " module='".$this->db->escape($this->module)."',";
		$sql .= " type='".$this->db->escape($this->type)."',";
		$sql .= " mainmenu='".$this->db->escape($this->mainmenu)."',";
		$sql .= " leftmenu='".$this->db->escape($this->leftmenu)."',";
		$sql .= " fk_menu=".((int) $this->fk_menu).",";
		$sql .= " fk_mainmenu=".($this->fk_mainmenu ? "'".$this->db->escape($this->fk_mainmenu)."'" : "null").",";
		$sql .= " fk_leftmenu=".($this->fk_leftmenu ? "'".$this->db->escape($this->fk_leftmenu)."'" : "null").",";
		$sql .= " position=".($this->position > 0 ? ((int) $this->position) : 0).",";
		$sql .= " url='".$this->db->escape($this->url)."',";
		$sql .= " target='".$this->db->escape($this->target)."',";
		$sql .= " titre='".$this->db->escape($this->title)."',";
		$sql .= " prefix='".$this->db->escape($this->prefix)."',";
		$sql .= " langs='".$this->db->escape($this->langs)."',";
		$sql .= " perms='".$this->db->escape($this->perms)."',";
		$sql .= " enabled='".$this->db->escape($this->enabled)."',";
		$sql .= " usertype='".$this->db->escape($this->user)."'";
		$sql .= " WHERE rowid=".((int) $this->id);

		dol_syslog(get_class($this)."::update", LOG_DEBUG);
		$resql = $this->db->query($sql);
		if (!$resql) {
			$this->error = "Error ".$this->db->lasterror();
			return -1;
		}

		return 1;
	}


	/**
	 *   Load object in memory from database
	 *
	 *   @param		int		$id         Id object
	 *   @param		User    $user       User that load
	 *   @return	int         		<0 if KO, >0 if OK
	 */
	public function fetch($id, $user = null)
	{
		//global $langs;

		$sql = "SELECT";
		$sql .= " t.rowid,";
		$sql .= " t.menu_handler,";
		$sql .= " t.entity,";
		$sql .= " t.module,";
		$sql .= " t.type,";
		$sql .= " t.mainmenu,";
		$sql .= " t.leftmenu,";
		$sql .= " t.fk_menu,";
		$sql .= " t.fk_mainmenu,";
		$sql .= " t.fk_leftmenu,";
		$sql .= " t.position,";
		$sql .= " t.url,";
		$sql .= " t.target,";
		$sql .= " t.titre as title,";
		$sql .= " t.prefix,";
		$sql .= " t.langs,";
		$sql .= " t.perms,";
		$sql .= " t.enabled,";
		$sql .= " t.usertype as user,";
		$sql .= " t.tms";
		$sql .= " FROM ".$this->db->prefix()."menu as t";
		$sql .= " WHERE t.rowid = ".((int) $id);

		dol_syslog(get_class($this)."::fetch", LOG_DEBUG);
		$resql = $this->db->query($sql);
		if ($resql) {
			if ($this->db->num_rows($resql)) {
				$obj = $this->db->fetch_object($resql);

				$this->id = $obj->rowid;

				$this->menu_handler = $obj->menu_handler;
				$this->entity = $obj->entity;
				$this->module = $obj->module;
				$this->type = $obj->type;
				$this->mainmenu = $obj->mainmenu;
				$this->leftmenu = $obj->leftmenu;
				$this->fk_menu = $obj->fk_menu;
				$this->fk_mainmenu = $obj->fk_mainmenu;
				$this->fk_leftmenu = $obj->fk_leftmenu;
				$this->position = $obj->position;
				$this->url = $obj->url;
				$this->target = $obj->target;
				$this->title = $obj->title;
				$this->prefix = $obj->prefix;
				$this->langs = $obj->langs;
				$this->perms = $obj->perms;
				$this->enabled = str_replace("\"", "'", $obj->enabled);
				$this->user = $obj->user;
				$this->tms = $this->db->jdate($obj->tms);
			}
			$this->db->free($resql);

			return 1;
		} else {
			$this->error = "Error ".$this->db->lasterror();
			return -1;
		}
	}


	/**
	 *  Delete object in database
	 *
	 *	@param	User	$user       User that delete
	 *	@return	int					<0 if KO, >0 if OK
	 */
	public function delete($user)
	{
		//global $conf, $langs;

		$sql = "DELETE FROM ".$this->db->prefix()."menu";
		$sql .= " WHERE rowid=".((int) $this->id);

		dol_syslog(get_class($this)."::delete", LOG_DEBUG);
		$resql = $this->db->query($sql);
		if (!$resql) {
			$this->error = "Error ".$this->db->lasterror();
			return -1;
		}

		return 1;
	}


	/**
	 *  Initialise an instance with random values.
	 *  Used to build previews or test instances.
	 *	id must be 0 if object instance is a specimen.
	 *
	 *  @return	void
	 */
	public function initAsSpecimen()
	{
		$this->id = 0;

		$this->menu_handler = 'all';
		$this->module = 'specimen';
		$this->type = 'top';
		$this->mainmenu = '';
		$this->fk_menu = '0';
		$this->position = '';
		$this->url = 'http://dummy';
		$this->target = '';
		$this->title = 'Specimen menu';
		$this->langs = '';
		$this->leftmenu = '';
		$this->perms = '';
		$this->enabled = '';
		$this->user = '';
		$this->tms = '';
	}


	/**
	 *	Load tabMenu array with top menu entries found into database.
	 *
	 * 	@param	string	$mymainmenu		Value for mainmenu to filter menu to load (always '')
	 * 	@param	string	$myleftmenu		Value for leftmenu to filter menu to load (always '')
	 * 	@param	int		$type_user		0=Menu for backoffice, 1=Menu for front office
	 * 	@param	string	$menu_handler	Filter on name of menu_handler used (auguria, eldy...)
	 * 	@param  array	$tabMenu       If array with menu entries already loaded, we put this array here (in most cases, it's empty)
	 * 	@return	array					Return array with menu entries for top menu
	 */
	public function menuTopCharger($mymainmenu, $myleftmenu, $type_user, $menu_handler, &$tabMenu)
	{
		global $langs, $user, $conf; // To export to dol_eval function
		global $mainmenu, $leftmenu; // To export to dol_eval function

		$mainmenu = $mymainmenu; // To export to dol_eval function
		$leftmenu = $myleftmenu; // To export to dol_eval function

		$newTabMenu = array();
		foreach ($tabMenu as $val) {
			if ($val['type'] == 'top') {
				$newTabMenu[] = $val;
			}
		}

		return $newTabMenu;
	}

	/**
	 * 	Load entries found from database (and stored into $tabMenu) in $this->newmenu array.
	 *  Warning: Entries in $tabMenu must have child after parent
	 *
	 * 	@param	Menu	$newmenu        Menu array to complete (in most cases, it's empty, may be already initialized with some menu manager like eldy)
	 * 	@param	string	$mymainmenu		Value for mainmenu to filter menu to load (often $_SESSION["mainmenu"])
	 * 	@param	string	$myleftmenu		Value for leftmenu to filter menu to load (always '')
	 * 	@param	int		$type_user		0=Menu for backoffice, 1=Menu for front office
	 * 	@param	string	$menu_handler	Filter on name of menu_handler used (auguria, eldy...)
	 * 	@param  array	$tabMenu       Array with menu entries already loaded
	 * 	@return Menu    		       	Menu array for particular mainmenu value or full tabArray
	 */
	public function menuLeftCharger($newmenu, $mymainmenu, $myleftmenu, $type_user, $menu_handler, &$tabMenu)
	{
		global $langs, $user, $conf; // To export to dol_eval function
		global $mainmenu, $leftmenu; // To export to dol_eval function

		$mainmenu = $mymainmenu; // To export to dol_eval function
		$leftmenu = $myleftmenu; // To export to dol_eval function

		// Detect what is top mainmenu id
		$menutopid = '';
		foreach ($tabMenu as $key => $val) {
			// Define menutopid of mainmenu
			if (empty($menutopid) && $val['type'] == 'top' && $val['mainmenu'] == $mainmenu) {
				$menutopid = $val['rowid'];
				break;
			}
		}

		// We initialize newmenu with first already found menu entries
		$this->newmenu = $newmenu;

		// Now complete $this->newmenu->list to add entries found into $tabMenu that are childs of mainmenu=$menutopid, using the fk_menu link that is int (old method)
		$this->recur($tabMenu, $menutopid, 1);

		// Now complete $this->newmenu->list when fk_menu value is -1 (left menu added by modules with no top menu)
		foreach ($tabMenu as $key => $val) {
			if ($val['fk_menu'] == -1 && $val['fk_mainmenu'] == $mainmenu) {    // We found a menu entry not linked to parent with good mainmenu
				//print 'Try to add menu (current is mainmenu='.$mainmenu.' leftmenu='.$leftmenu.') for '.join(',',$val).' fk_mainmenu='.$val['fk_mainmenu'].' fk_leftmenu='.$val['fk_leftmenu'].'<br>';
				//var_dump($this->newmenu->liste);exit;

				if (empty($val['fk_leftmenu'])) {
					$this->newmenu->add($val['url'], $val['titre'], 0, $val['perms'], $val['target'], $val['mainmenu'], $val['leftmenu'], $val['position'], '', '', '', $val['prefix']);
					//var_dump($this->newmenu->liste);
				} else {
					// Search first menu with this couple (mainmenu,leftmenu)=(fk_mainmenu,fk_leftmenu)
					$searchlastsub = 0;
					$lastid = 0;
					$nextid = 0;
					$found = 0;
					foreach ($this->newmenu->liste as $keyparent => $valparent) {
						//var_dump($valparent);
						if ($searchlastsub) {    // If we started to search for last submenu
							if ($valparent['level'] >= $searchlastsub) {
								$lastid = $keyparent;
							}
							if ($valparent['level'] < $searchlastsub) {
								$nextid = $keyparent;
								break;
							}
						}
						if ($valparent['mainmenu'] == $val['fk_mainmenu'] && $valparent['leftmenu'] == $val['fk_leftmenu']) {
							//print "We found parent: keyparent='.$keyparent.' - level=".$valparent['level'].' - '.join(',',$valparent).'<br>';
							// Now we look to find last subelement of this parent (we add at end)
							$searchlastsub = ($valparent['level'] + 1);
							$lastid = $keyparent;
							$found = 1;
						}
					}
					//print 'We must insert menu entry between entry '.$lastid.' and '.$nextid.'<br>';
					if ($found) {
						$this->newmenu->insert($lastid, $val['url'], $val['titre'], $searchlastsub, $val['perms'], $val['target'], $val['mainmenu'], $val['leftmenu'], $val['position'], '', '', '', $val['prefix']);
					} else {
						dol_syslog("Error. Modules ".$val['module']." has defined a menu entry with a parent='fk_mainmenu=".$val['fk_leftmenu'].",fk_leftmenu=".$val['fk_leftmenu']."' and position=".$val['position'].'. The parent was not found. May be you forget it into your definition of menu, or may be the parent has a "position" that is after the child (fix field "position" of parent or child in this case).', LOG_WARNING);
						//print "Parent menu not found !!<br>";
					}
				}
			}
		}

		return $this->newmenu;
	}


	/**
	 *  Load entries found in database into variable $tabMenu. Note that only "database menu entries" are loaded here, hardcoded will not be present into output.
	 *
	 *  @param	string	$mymainmenu     Value for mainmenu that defined mainmenu
	 *  @param	string	$myleftmenu     Value for left that defined leftmenu
	 *  @param  int		$type_user      Looks for menu entry for 0=Internal users, 1=External users
	 *  @param  string	$menu_handler   Name of menu_handler used ('auguria', 'eldy'...)
	 *  @param  array	$tabMenu        Array to store new entries found (in most cases, it's empty, but may be alreay filled)
	 *  @return int     		        >0 if OK, <0 if KO
	 */
	public function menuLoad($mymainmenu, $myleftmenu, $type_user, $menu_handler, &$tabMenu)
	{
		global $langs, $user, $conf; // To export to dol_eval function
		global $mainmenu, $leftmenu; // To export to dol_eval function

		$mainmenu = $mymainmenu; // To export to dol_eval function
		$leftmenu = $myleftmenu; // To export to dol_eval function

		$sql = "SELECT m.rowid, m.type, m.module, m.fk_menu, m.fk_mainmenu, m.fk_leftmenu, m.url, m.titre, m.prefix, m.langs, m.perms, m.enabled, m.target, m.mainmenu, m.leftmenu, m.position";
		$sql .= " FROM ".$this->db->prefix()."menu as m";
		$sql .= " WHERE m.entity IN (0,".$conf->entity.")";
		$sql .= " AND m.menu_handler IN ('".$this->db->escape($menu_handler)."','all')";
		if ($type_user == 0) {
			$sql .= " AND m.usertype IN (0,2)";
		}
		if ($type_user == 1) {
			$sql .= " AND m.usertype IN (1,2)";
		}
		$sql .= " ORDER BY m.position, m.rowid";
		//print $sql;

		//dol_syslog(get_class($this)."::menuLoad mymainmenu=".$mymainmenu." myleftmenu=".$myleftmenu." type_user=".$type_user." menu_handler=".$menu_handler." tabMenu size=".count($tabMenu)."", LOG_DEBUG);
		$resql = $this->db->query($sql);
		if ($resql) {
			$numa = $this->db->num_rows($resql);

			$a = 0;
			$b = 0;
			while ($a < $numa) {
				//$objm = $this->db->fetch_object($resql);
				$menu = $this->db->fetch_array($resql);

				// Define $right
				$perms = true;
				if (isset($menu['perms'])) {
					$tmpcond = $menu['perms'];
					if ($leftmenu == 'all') {
						$tmpcond = preg_replace('/\$leftmenu\s*==\s*["\'a-zA-Z_]+/', '1==1', $tmpcond); // Force part of condition to true
					}
					$perms = verifCond($tmpcond);
					//print "verifCond rowid=".$menu['rowid']." ".$tmpcond.":".$perms."<br>\n";
				}

				// Define $enabled
				$enabled = true;
				if (isset($menu['enabled'])) {
					$tmpcond = $menu['enabled'];
					if ($leftmenu == 'all') {
						$tmpcond = preg_replace('/\$leftmenu\s*==\s*["\'a-zA-Z_]+/', '1==1', $tmpcond); // Force part of condition to true
					}
					$enabled = verifCond($tmpcond);
				}

				// Define $title
				if ($enabled) {
					$title = $langs->trans($menu['titre']); // If $menu['titre'] start with $, a dol_eval is done.
					//var_dump($title.'-'.$menu['titre']);
					if ($title == $menu['titre']) {   // Translation not found
						if (!empty($menu['langs'])) {    // If there is a dedicated translation file
							//print 'Load file '.$menu['langs'].'<br>';
							$langs->load($menu['langs']);
						}

						$substitarray = array('__LOGIN__' => $user->login, '__USER_ID__' => $user->id, '__USER_SUPERVISOR_ID__' => $user->fk_user);
						$menu['titre'] = make_substitutions($menu['titre'], $substitarray);

						if (preg_match("/\//", $menu['titre'])) { // To manage translation when title is string1/string2
							$tab_titre = explode("/", $menu['titre']);
							$title = $langs->trans($tab_titre[0])."/".$langs->trans($tab_titre[1]);
						} elseif (preg_match('/\|\|/', $menu['titre'])) {
							// To manage different translation (Title||AltTitle@ConditionForAltTitle)
							$tab_title = explode("||", $menu['titre']);
							$alt_title = explode("@", $tab_title[1]);
							$title_enabled = verifCond($alt_title[1]);
							$title = ($title_enabled ? $langs->trans($alt_title[0]) : $langs->trans($tab_title[0]));
						} else {
							$title = $langs->trans($menu['titre']);
						}
					}
					//$tmp4=microtime(true);
					//print '>>> 3 '.($tmp4 - $tmp3).'<br>';

					// We complete tabMenu
					$tabMenu[$b]['rowid']       = $menu['rowid'];
					$tabMenu[$b]['module']      = $menu['module'];
					$tabMenu[$b]['fk_menu']     = $menu['fk_menu'];
					$tabMenu[$b]['url']         = $menu['url'];
					if (!preg_match("/^(http:\/\/|https:\/\/)/i", $tabMenu[$b]['url'])) {
						if (preg_match('/\?/', $tabMenu[$b]['url'])) {
							$tabMenu[$b]['url'] .= '&amp;idmenu='.$menu['rowid'];
						} else {
							$tabMenu[$b]['url'] .= '?idmenu='.$menu['rowid'];
						}
					}
					$tabMenu[$b]['titre']       = $title;
					$tabMenu[$b]['prefix'] = $menu['prefix'];
					$tabMenu[$b]['target']      = $menu['target'];
					$tabMenu[$b]['mainmenu']    = $menu['mainmenu'];
					$tabMenu[$b]['leftmenu']    = $menu['leftmenu'];
					$tabMenu[$b]['perms']       = $perms;
					$tabMenu[$b]['langs']       = $menu['langs']; // Note that this should not be used, lang file should be already loaded.
					$tabMenu[$b]['enabled']     = $enabled;
					$tabMenu[$b]['type']        = $menu['type'];
					$tabMenu[$b]['fk_mainmenu'] = $menu['fk_mainmenu'];
					$tabMenu[$b]['fk_leftmenu'] = $menu['fk_leftmenu'];
					$tabMenu[$b]['position']    = (int) $menu['position'];

					$b++;
				}

				$a++;
			}
			$this->db->free($resql);

			// Currently $tabMenu is sorted on position.
			// If a child have a position lower that its parent, we can make a loop to fix this here, but we prefer to show a warning
			// into the leftMenuCharger later to avoid useless operations.

			return 1;
		} else {
			dol_print_error($this->db);
			return -1;
		}
	}

	/**
	 *  Complete this->newmenu with menu entry found in $tab
	 *
	 *  @param  array	$tab			Tab array with all menu entries
	 *  @param  int		$pere			Id of parent
	 *  @param  int		$level			Level
	 *  @return	void
	 */
	private function recur($tab, $pere, $level)
	{
		// Loop on tab array
		$num = count($tab);
		for ($x = 0; $x < $num; $x++) {
			//si un element a pour pere : $pere
			if ((($tab[$x]['fk_menu'] >= 0 && $tab[$x]['fk_menu'] == $pere)) && $tab[$x]['enabled']) {
				$this->newmenu->add($tab[$x]['url'], $tab[$x]['titre'], ($level - 1), $tab[$x]['perms'], $tab[$x]['target'], $tab[$x]['mainmenu'], $tab[$x]['leftmenu'], 0, '', '', '', $tab[$x]['prefix']);
				$this->recur($tab, $tab[$x]['rowid'], ($level + 1));
			}
		}
	}
}<|MERGE_RESOLUTION|>--- conflicted
+++ resolved
@@ -177,28 +177,6 @@
 	{
 		global $conf, $langs;
 
-<<<<<<< HEAD
-        // Clean parameters
-        $this->menu_handler = trim($this->menu_handler);
-        $this->module = trim($this->module);
-        $this->type = trim($this->type);
-        $this->mainmenu = trim($this->mainmenu);
-        $this->leftmenu = trim($this->leftmenu);
-        $this->fk_menu = (int) $this->fk_menu; // If -1, fk_mainmenu and fk_leftmenu must be defined
-        $this->fk_mainmenu = trim($this->fk_mainmenu);
-        $this->fk_leftmenu = trim($this->fk_leftmenu);
-        $this->position = (int) $this->position;
-        $this->url = trim($this->url);
-        $this->target = trim($this->target);
-        $this->titre = trim($this->titre);
-        $this->langs = trim($this->langs);
-        $this->perms = trim($this->perms);
-        $this->enabled = trim($this->enabled);
-        $this->user = (int) $this->user;
-        $this->entity = (isset($this->entity) ? (int) $this->entity : $conf->entity);
-        if (empty($this->position)) $this->position = 0;
-        if (!$this->level) $this->level = 0;
-=======
 		// Clean parameters
 		if (!isset($this->enabled)) {
 			$this->enabled = '1';
@@ -219,18 +197,12 @@
 		$this->perms = trim($this->perms);
 		$this->enabled = trim($this->enabled);
 		$this->user = (int) $this->user;
-<<<<<<< HEAD
-		if (empty($this->position)) $this->position = 0;
-		if (!$this->level) $this->level = 0;
->>>>>>> branch 'develop' of git@github.com:Dolibarr/dolibarr.git
-=======
 		if (empty($this->position)) {
 			$this->position = 0;
 		}
 		if (!$this->level) {
 			$this->level = 0;
 		}
->>>>>>> 2f0040e9
 
 		// Check parameters
 		if (empty($this->menu_handler)) {
@@ -263,16 +235,6 @@
 			}
 		}
 
-<<<<<<< HEAD
-        // Check that entry does not exists yet on key menu_handler-fk_menu-position-url-entity, to avoid errors with postgresql
-        $sql = "SELECT count(*)";
-        $sql .= " FROM ".MAIN_DB_PREFIX."menu";
-        $sql .= " WHERE menu_handler = '".$this->db->escape($this->menu_handler)."'";
-        $sql .= " AND fk_menu = ".((int) $this->fk_menu);
-        $sql .= " AND position = ".((int) $this->position);
-        $sql .= " AND url = '".$this->db->escape($this->url)."'";
-        $sql .= " AND entity = ".$this->entity;
-=======
 		// Check that entry does not exists yet on key menu_handler-fk_menu-position-url-entity, to avoid errors with postgresql
 		$sql = "SELECT count(*)";
 		$sql .= " FROM ".$this->db->prefix()."menu";
@@ -281,54 +243,11 @@
 		$sql .= " AND position = ".((int) $this->position);
 		$sql .= " AND url = '".$this->db->escape($this->url)."'";
 		$sql .= " AND entity = ".$conf->entity;
->>>>>>> 2f0040e9
 
 		$result = $this->db->query($sql);
 		if ($result) {
 			$row = $this->db->fetch_row($result);
 
-<<<<<<< HEAD
-        	if ($row[0] == 0)   // If not found
-        	{
-		        // Insert request
-		        $sql = "INSERT INTO ".MAIN_DB_PREFIX."menu(";
-		        $sql .= "menu_handler,";
-		        $sql .= "entity,";
-		        $sql .= "module,";
-		        $sql .= "type,";
-		        $sql .= "mainmenu,";
-		        $sql .= "leftmenu,";
-		        $sql .= "fk_menu,";
-		        $sql .= "fk_mainmenu,";
-		        $sql .= "fk_leftmenu,";
-		        $sql .= "position,";
-		        $sql .= "url,";
-		        $sql .= "target,";
-		        $sql .= "titre,";
-		        $sql .= "langs,";
-		        $sql .= "perms,";
-		        $sql .= "enabled,";
-		        $sql .= "usertype";
-		        $sql .= ") VALUES (";
-		        $sql .= " '".$this->db->escape($this->menu_handler)."',";
-		        $sql .= " '".$this->db->escape($this->entity)."',";
-		        $sql .= " '".$this->db->escape($this->module)."',";
-		        $sql .= " '".$this->db->escape($this->type)."',";
-		        $sql .= " ".($this->mainmenu ? "'".$this->db->escape($this->mainmenu)."'" : "''").","; // Can't be null
-		        $sql .= " ".($this->leftmenu ? "'".$this->db->escape($this->leftmenu)."'" : "null").",";
-		        $sql .= " ".((int) $this->fk_menu).",";
-		        $sql .= " ".($this->fk_mainmenu ? "'".$this->db->escape($this->fk_mainmenu)."'" : "null").",";
-		        $sql .= " ".($this->fk_leftmenu ? "'".$this->db->escape($this->fk_leftmenu)."'" : "null").",";
-		        $sql .= " ".((int) $this->position).",";
-		        $sql .= " '".$this->db->escape($this->url)."',";
-		        $sql .= " '".$this->db->escape($this->target)."',";
-		        $sql .= " '".$this->db->escape($this->titre)."',";
-		        $sql .= " '".$this->db->escape($this->langs)."',";
-		        $sql .= " '".$this->db->escape($this->perms)."',";
-		        $sql .= " '".$this->db->escape($this->enabled)."',";
-		        $sql .= " '".$this->db->escape($this->user)."'";
-		        $sql .= ")";
-=======
 			if ($row[0] == 0) {   // If not found
 				// Insert request
 				$sql = "INSERT INTO ".$this->db->prefix()."menu(";
@@ -370,7 +289,6 @@
 				$sql .= " '".$this->db->escape($this->enabled)."',";
 				$sql .= " '".$this->db->escape($this->user)."'";
 				$sql .= ")";
->>>>>>> 2f0040e9
 
 				dol_syslog(get_class($this)."::create", LOG_DEBUG);
 				$resql = $this->db->query($sql);
