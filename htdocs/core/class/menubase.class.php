--- conflicted
+++ resolved
@@ -34,15 +34,9 @@
     public $db;
 
     /**
-<<<<<<< HEAD
 	 * @var string Error code (or message)
 	 */
 	public $error;
-=======
-     * @var string Error code (or message)
-     */
-    public $error;
->>>>>>> 5c06e744
 
     /**
      * @var string[] Error codes (or messages)
