--- conflicted
+++ resolved
@@ -36,24 +36,15 @@
 {
 	private $db;
 
-<<<<<<< HEAD
-	public $error;
-	public $numoffiles;
-	public $infofiles;			// Used to return informations by function getDocumentsLink
-=======
 	/**
 	 * @var string Error code (or message)
 	 */
 	public $error;
->>>>>>> d9b8a8c8
 
 	public $numoffiles;
 	public $infofiles;			// Used to return informations by function getDocumentsLink
 
-<<<<<<< HEAD
-=======
-
->>>>>>> d9b8a8c8
+
 	/**
 	 *	Constructor
 	 *
@@ -63,17 +54,10 @@
 	{
 		$this->db = $db;
 		$this->numoffiles=0;
-<<<<<<< HEAD
-		return 1;
 	}
 
 
-=======
-	}
-
-
     // phpcs:disable PEAR.NamingConventions.ValidFunctionName.NotCamelCaps
->>>>>>> d9b8a8c8
 	/**
 	 *  Show form to upload a new file.
 	 *
@@ -95,10 +79,7 @@
 	 */
 	function form_attach_new_file($url, $title='', $addcancel=0, $sectionid=0, $perm=1, $size=50, $object='', $options='', $useajax=1, $savingdocmask='', $linkfiles=1, $htmlname='formuserfile', $accept='', $sectiondir='')
 	{
-<<<<<<< HEAD
-=======
         // phpcs:enable
->>>>>>> d9b8a8c8
 		global $conf,$langs, $hookmanager;
 		$hookmanager->initHooks(array('formfile'));
 
@@ -146,13 +127,6 @@
 			if (preg_match('/g$/i',$maxphp)) $maxphp=$maxphp*1024*1024;
 			if (preg_match('/t$/i',$maxphp)) $maxphp=$maxphp*1024*1024*1024;
 			// Now $max and $maxphp are in Kb
-<<<<<<< HEAD
-			if ($maxphp > 0) $max=min($max,$maxphp);
-
-			if ($max > 0)
-			{
-				$out .= '<input type="hidden" name="max_file_size" value="'.($max*1024).'">';
-=======
 			$maxmin = $max;
 			if ($maxphp > 0) $maxmin=min($max,$maxphp);
 
@@ -160,7 +134,6 @@
 			{
 				// MAX_FILE_SIZE doit précéder le champ input de type file
 				$out .= '<input type="hidden" name="max_file_size" value="'.($maxmin*1024).'">';
->>>>>>> d9b8a8c8
 			}
 
 			$out .= '<input class="flat minwidth400" type="file"';
@@ -213,11 +186,7 @@
 
 			if ($linkfiles)
 			{
-<<<<<<< HEAD
-				$out .= "\n<!-- Start form attach new link -->\n";
-=======
 				$out .= "\n<!-- Start form link new url -->\n";
->>>>>>> d9b8a8c8
 				$langs->load('link');
 				$title = $langs->trans("LinkANewFile");
 				$out .= load_fiche_titre($title, null, null);
@@ -245,41 +214,25 @@
 				$out .= '</div>';
 				$out .= '<div class="clearboth"></div>';
 				$out .= '</form><br>';
-<<<<<<< HEAD
-				$parameters = array('socid'=>(isset($GLOBALS['socid'])?$GLOBALS['socid']:''),'id'=>(isset($GLOBALS['id'])?$GLOBALS['id']:''), 'url'=>$url, 'perm'=>$perm);
-				$res = $hookmanager->executeHooks('formattachOptions',$parameters,$object);
-
-				$out .= "\n<!-- End form attach new file -->\n";
-			}
-
-=======
 
 				$out .= "\n<!-- End form link new url -->\n";
 			}
 
 			$parameters = array('socid'=>(isset($GLOBALS['socid'])?$GLOBALS['socid']:''), 'id'=>(isset($GLOBALS['id'])?$GLOBALS['id']:''), 'url'=>$url, 'perm'=>$perm);
 			$res = $hookmanager->executeHooks('formattachOptions',$parameters,$object);
->>>>>>> d9b8a8c8
 			if (empty($res))
 			{
 				print '<div class="attacharea attacharea'.$htmlname.'">';
 				print $out;
 				print '</div>';
 			}
-<<<<<<< HEAD
-
-=======
->>>>>>> d9b8a8c8
 			print $hookmanager->resPrint;
 
 			return 1;
 		}
 	}
 
-<<<<<<< HEAD
-=======
     // phpcs:disable PEAR.NamingConventions.ValidFunctionName.NotCamelCaps
->>>>>>> d9b8a8c8
 	/**
 	 *      Show the box with list of available documents for object
 	 *
@@ -304,10 +257,7 @@
 	 */
 	function show_documents($modulepart,$modulesubdir,$filedir,$urlsource,$genallowed,$delallowed=0,$modelselected='',$allowgenifempty=1,$forcenomultilang=0,$iconPDF=0,$notused=0,$noform=0,$param='',$title='',$buttonlabel='',$codelang='')
 	{
-<<<<<<< HEAD
-=======
         // phpcs:enable
->>>>>>> d9b8a8c8
 		$this->numoffiles=0;
 		print $this->showdocuments($modulepart,$modulesubdir,$filedir,$urlsource,$genallowed,$delallowed,$modelselected,$allowgenifempty,$forcenomultilang,$iconPDF,$notused,$noform,$param,$title,$buttonlabel,$codelang);
 		return $this->numoffiles;
@@ -347,7 +297,6 @@
 
 		global $langs, $conf, $user, $hookmanager;
 		global $form;
-<<<<<<< HEAD
 
 		if (! is_object($form)) $form=new Form($this->db);
 
@@ -358,39 +307,17 @@
 			return $this->getDocumentsLink($modulepart, $modulesubdir, $filedir);
 		}
 
-=======
-
-		if (! is_object($form)) $form=new Form($this->db);
-
-		include_once DOL_DOCUMENT_ROOT.'/core/lib/files.lib.php';
-
-		// For backward compatibility
-		if (! empty($iconPDF)) {
-			return $this->getDocumentsLink($modulepart, $modulesubdir, $filedir);
-		}
-
->>>>>>> d9b8a8c8
 		// Add entity in $param
 		$param.= 'entity='.(!empty($object->entity)?$object->entity:$conf->entity);
 
 		$printer=0;
-<<<<<<< HEAD
-		if (in_array($modulepart,array('facture','supplier_proposal','propal','proposal','order','commande','expedition', 'commande_fournisseur', 'expensereport')))	// The direct print feature is implemented only for such elements
+		if (in_array($modulepart,array('facture','supplier_proposal','propal','proposal','order','commande','expedition', 'commande_fournisseur', 'expensereport','livraison')))	// The direct print feature is implemented only for such elements
 		{
 			$printer = (!empty($user->rights->printing->read) && !empty($conf->printing->enabled))?true:false;
 		}
 
 		$hookmanager->initHooks(array('formfile'));
 
-=======
-		if (in_array($modulepart,array('facture','supplier_proposal','propal','proposal','order','commande','expedition', 'commande_fournisseur', 'expensereport','livraison')))	// The direct print feature is implemented only for such elements
-		{
-			$printer = (!empty($user->rights->printing->read) && !empty($conf->printing->enabled))?true:false;
-		}
-
-		$hookmanager->initHooks(array('formfile'));
-
->>>>>>> d9b8a8c8
 		// Get list of files
 		$file_list=null;
 		if (! empty($filedir))
@@ -626,7 +553,6 @@
 			{
 				if (is_array($genallowed)) $modellist=$genallowed;
 				else
-<<<<<<< HEAD
 				{
 					include_once DOL_DOCUMENT_ROOT.'/core/modules/dons/modules_don.php';
 					$modellist=ModeleDon::liste_modeles($this->db);
@@ -668,49 +594,6 @@
 				if (is_array($genallowed)) $modellist=$genallowed;
 				else
 				{
-=======
-				{
-					include_once DOL_DOCUMENT_ROOT.'/core/modules/dons/modules_don.php';
-					$modellist=ModeleDon::liste_modeles($this->db);
-				}
-			}
-			elseif ($modulepart == 'member')
-			{
-				if (is_array($genallowed)) $modellist=$genallowed;
-				else
-				{
-					include_once DOL_DOCUMENT_ROOT.'/core/modules/member/modules_cards.php';
-					$modellist=ModelePDFCards::liste_modeles($this->db);
-				}
-			}
-			elseif ($modulepart == 'agenda' || $modulepart == 'actions')
-			{
-				if (is_array($genallowed)) $modellist=$genallowed;
-				else
-				{
-					include_once DOL_DOCUMENT_ROOT.'/core/modules/action/modules_action.php';
-					$modellist=ModeleAction::liste_modeles($this->db);
-				}
-			}
-			else if ($modulepart == 'expensereport')
-			{
-				if (is_array($genallowed)) $modellist=$genallowed;
-				else
-				{
-					include_once DOL_DOCUMENT_ROOT.'/core/modules/expensereport/modules_expensereport.php';
-					$modellist=ModeleExpenseReport::liste_modeles($this->db);
-				}
-			}
-			else if ($modulepart == 'unpaid')
-			{
-				$modellist='';
-			}
-			elseif ($modulepart == 'user')
-			{
-				if (is_array($genallowed)) $modellist=$genallowed;
-				else
-				{
->>>>>>> d9b8a8c8
 					include_once DOL_DOCUMENT_ROOT.'/core/modules/user/modules_user.class.php';
 					$modellist=ModelePDFUser::liste_modeles($this->db);
 				}
@@ -797,11 +680,7 @@
 				$formadmin=new FormAdmin($this->db);
 				$defaultlang=$codelang?$codelang:$langs->getDefaultLang();
 				$morecss='maxwidth150';
-<<<<<<< HEAD
-				if (! empty($conf->browser->phone)) $morecss='maxwidth100';
-=======
 				if ($conf->browser->layout == 'phone') $morecss='maxwidth100';
->>>>>>> d9b8a8c8
 				$out.= $formadmin->select_language($defaultlang, 'lang_id', 0, 0, 0, 0, 0, $morecss);
 			}
 			else
@@ -840,10 +719,6 @@
 				$reshook = $hookmanager->executeHooks('formBuilddocOptions',$parameters,$GLOBALS['object']);
 				$out.= $hookmanager->resPrint;
 			}
-<<<<<<< HEAD
-
-=======
->>>>>>> d9b8a8c8
 		}
 
 		// Get list of files
@@ -947,11 +822,7 @@
 
 				$this->numoffiles++;
 			}
-<<<<<<< HEAD
-			// Loop on each file found
-=======
 			// Loop on each link found
->>>>>>> d9b8a8c8
 			if (is_array($link_list))
 			{
 				$colspan=2;
@@ -977,10 +848,6 @@
 			{
 				$out.='<tr><td colspan="'.(3+($addcolumforpicto?1:0)).'" class="opacitymedium">'.$langs->trans("None").'</td></tr>'."\n";
 			}
-<<<<<<< HEAD
-
-=======
->>>>>>> d9b8a8c8
 		}
 
 		if ($headershown)
@@ -1018,17 +885,6 @@
 		$out='';
 		$this->infofiles=array('nboffiles'=>0,'extensions'=>array(),'files'=>array());
 
-<<<<<<< HEAD
-		// Get object entity
-		if (empty($conf->multicompany->enabled))
-		{
-			$entity = $conf->entity;
-		}
-		else
-		{
-			preg_match('/\/([0-9]+)\/[^\/]+\/'.preg_quote($modulesubdir,'/').'$/', $filedir, $regs);
-			$entity = ((! empty($regs[1]) && $regs[1] > 1) ? $regs[1] : $conf->entity);
-=======
 		$entity = 1; // Without multicompany
 
 		// Get object entity
@@ -1036,7 +892,6 @@
 		{
 			preg_match('/\/([0-9]+)\/[^\/]+\/'.preg_quote($modulesubdir,'/').'$/', $filedir, $regs);
 			$entity = ((! empty($regs[1]) && $regs[1] > 1) ? $regs[1] : 1); // If entity id not found in $filedir this is entity 1 by default
->>>>>>> d9b8a8c8
 		}
 
 		// Get list of files starting with name of ref (but not followed by "-" to discard uploaded files and get only generated files)
@@ -1057,11 +912,7 @@
 		if (! empty($file_list))
 		{
 			$out='<dl class="dropdown inline-block">
-<<<<<<< HEAD
-    			<dt><a data-ajax="false" href="#" onClick="return false;">'.img_picto('', 'listlight', '', 0, 0, 0, '', 'valignbottom').'</a></dt>
-=======
     			<dt><a data-ajax="false" href="#" onClick="return false;">'.img_picto('', 'listlight', '', 0, 0, 0, '', 'valignmiddle').'</a></dt>
->>>>>>> d9b8a8c8
     			<dd><div class="multichoicedoc" style="position:absolute;left:100px;" ><ul class="ulselectedfields" style="display: none;">';
 			$tmpout='';
 
@@ -1128,10 +979,7 @@
 	}
 
 
-<<<<<<< HEAD
-=======
     // phpcs:disable PEAR.NamingConventions.ValidFunctionName.NotCamelCaps
->>>>>>> d9b8a8c8
 	/**
 	 *  Show list of documents in $filearray (may be they are all in same directory but may not)
 	 *  This also sync database if $upload_dir is defined.
@@ -1170,11 +1018,7 @@
 		global $form;
 
 		$disablecrop=1;
-<<<<<<< HEAD
-		if (in_array($modulepart, array('societe','product','produit','service','expensereport','holiday','member','project','ticket','user'))) $disablecrop=0;
-=======
 		if (in_array($modulepart, array('expensereport','holiday','member','project','product','produit','service','societe','tax','ticket','user'))) $disablecrop=0;
->>>>>>> d9b8a8c8
 
 		// Define relative path used to store the file
 		if (empty($relativepath))
@@ -1292,10 +1136,6 @@
 				//var_dump($sortfield.' - '.$sortorder);
 				if ($sortfield && $sortorder)	// If $sortfield is for example 'position_name', we will sort on the property 'position_name' (that is concat of position+name)
 				{
-<<<<<<< HEAD
-					//var_dump($sortfield);
-=======
->>>>>>> d9b8a8c8
 					$filearray=dol_sort_array($filearray, $sortfield, $sortorder);
 				}
 			}
@@ -1318,11 +1158,7 @@
 					print '<!-- Line list_of_documents '.$key.' relativepath = '.$relativepath.' -->'."\n";
 					// Do we have entry into database ?
 					print '<!-- In database: position='.$filearray[$key]['position'].' -->'."\n";
-<<<<<<< HEAD
-					print '<tr id="row-'.($filearray[$key]['rowid']>0?$filearray[$key]['rowid']:'-AFTER'.$lastrowid.'POS'.($i+1)).'">';
-=======
 					print '<tr class="oddeven" id="row-'.($filearray[$key]['rowid']>0?$filearray[$key]['rowid']:'AFTER'.$lastrowid.'POS'.($i+1)).'">';
->>>>>>> d9b8a8c8
 
 					// File name
 					print '<td class="minwith200">';
@@ -1361,7 +1197,6 @@
 					// Size
 					$sizetoshow = dol_print_size($file['size'],1,1);
 					$sizetoshowbytes = dol_print_size($file['size'],0,1);
-<<<<<<< HEAD
 
 					print '<td align="right" width="80px">';
 					if ($sizetoshow == $sizetoshowbytes) print $sizetoshow;
@@ -1370,16 +1205,6 @@
 					}
 					print '</td>';
 
-=======
-
-					print '<td align="right" width="80px">';
-					if ($sizetoshow == $sizetoshowbytes) print $sizetoshow;
-					else {
-						print $form->textwithpicto($sizetoshow, $sizetoshowbytes, -1);
-					}
-					print '</td>';
-
->>>>>>> d9b8a8c8
 					// Date
 					print '<td align="center" width="140px">'.dol_print_date($file['date'],"dayhour","tzuser").'</td>';	// 140px = width for date with PM format
 
@@ -1394,11 +1219,6 @@
 							if (! dol_is_file($file['path'].'/'.$minifile)) $minifile=getImageFileNameForSize($file['name'], '_mini', '.png'); // For backward compatibility of old thumbs that were created with filename in lower case and with .png extension
 							//print $file['path'].'/'.$minifile.'<br>';
 
-<<<<<<< HEAD
-							$urlforhref=getAdvancedPreviewUrl($modulepart, $relativepath.$fileinfo['filename'].'.'.strtolower($fileinfo['extension']), 0, '&entity='.(!empty($object->entity)?$object->entity:$conf->entity));
-							if (empty($urlforhref)) $urlforhref=DOL_URL_ROOT.'/viewimage.php?modulepart='.$modulepart.'&entity='.(!empty($object->entity)?$object->entity:$conf->entity).'&file='.urlencode($relativepath.$fileinfo['filename'].'.'.strtolower($fileinfo['extension']));
-							print '<a href="'.$urlforhref.'" class="aphoto" target="_blank">';
-=======
 							$urlforhref=getAdvancedPreviewUrl($modulepart, $relativepath.$fileinfo['filename'].'.'.strtolower($fileinfo['extension']), 1, '&entity='.(!empty($object->entity)?$object->entity:$conf->entity));
 							if (empty($urlforhref)) {
 								$urlforhref=DOL_URL_ROOT.'/viewimage.php?modulepart='.$modulepart.'&entity='.(!empty($object->entity)?$object->entity:$conf->entity).'&file='.urlencode($relativepath.$fileinfo['filename'].'.'.strtolower($fileinfo['extension']));
@@ -1406,7 +1226,6 @@
 							} else {
 								print '<a href="'.$urlforhref['url'].'" class="'.$urlforhref['css'].'" target="'.$urlforhref['target'].'" mime="'.$urlforhref['mime'].'">';
 							}
->>>>>>> d9b8a8c8
 							print '<img border="0" height="'.$maxheightmini.'" src="'.DOL_URL_ROOT.'/viewimage.php?modulepart='.$modulepart.'&entity='.(!empty($object->entity)?$object->entity:$conf->entity).'&file='.urlencode($relativepath.$minifile).'" title="">';
 							print '</a>';
 						}
@@ -1439,18 +1258,9 @@
 								if ($forcedownload) $paramlink.=($paramlink?'&':'').'attachment=1';
 
 								$fulllink=$urlwithroot.'/document.php'.($paramlink?'?'.$paramlink:'');
-<<<<<<< HEAD
-								//if (! empty($object->ref))       $fulllink.='&hashn='.$object->ref;		// Hash of file path
-								//elseif (! empty($object->label)) $fulllink.='&hashc='.$object->label;		// Hash of file content
 
 								print img_picto($langs->trans("FileSharedViaALink"),'object_globe.png').' ';
 								print '<input type="text" class="quatrevingtpercent" id="downloadlink" name="downloadexternallink" value="'.dol_escape_htmltag($fulllink).'">';
-								//print ' <a href="'.$fulllink.'">'.$langs->trans("Download").'</a>';	// No target here
-=======
-
-								print img_picto($langs->trans("FileSharedViaALink"),'object_globe.png').' ';
-								print '<input type="text" class="quatrevingtpercent" id="downloadlink" name="downloadexternallink" value="'.dol_escape_htmltag($fulllink).'">';
->>>>>>> d9b8a8c8
 							}
 							else
 							{
@@ -1486,45 +1296,23 @@
 
 							if ($permtoeditline)
 							{
-<<<<<<< HEAD
-								print '<a href="'.(($useinecm == 1)?'#':($url.'?action=editfile&urlfile='.urlencode($filepath).$param)).'" class="editfilelink" rel="'.$filepath.'">'.img_edit('default',0,'class="paddingrightonly"').'</a>';
-=======
 								$paramsectiondir=(in_array($modulepart, array('medias','ecm'))?'&section_dir='.urlencode($relativepath):'');
 								print '<a href="'.(($useinecm == 1)?'#':($url.'?action=editfile&urlfile='.urlencode($filepath).$paramsectiondir.$param)).'" class="editfilelink" rel="'.$filepath.'">'.img_edit('default',0,'class="paddingrightonly"').'</a>';
->>>>>>> d9b8a8c8
 							}
 						}
 						if ($permonobject)
 						{
-<<<<<<< HEAD
-							/*
-    						if ($file['level1name'] <> $object->id)
-    							$filepath=$file['level1name'].'/'.$file['name'];
-    						else
-    							$filepath=$file['name'];
-    						*/
-=======
->>>>>>> d9b8a8c8
 							$useajax=1;
 							if (! empty($conf->dol_use_jmobile)) $useajax=0;
 							if (empty($conf->use_javascript_ajax)) $useajax=0;
 							if (! empty($conf->global->MAIN_ECM_DISABLE_JS)) $useajax=0;
-<<<<<<< HEAD
-
-							print '<a href="'.(($useinecm && $useajax)?'#':$url.'?action=delete&urlfile='.urlencode($filepath).$param).'" class="deletefilelink" rel="'.$filepath.'">'.img_delete().'</a>';
-=======
 							print '<a href="'.(($useinecm && $useajax)?'#':($url.'?action=delete&urlfile='.urlencode($filepath).$param)).'" class="deletefilelink" rel="'.$filepath.'">'.img_delete().'</a>';
->>>>>>> d9b8a8c8
 						}
 						print "</td>";
 
 						if (empty($disablemove))
 						{
-<<<<<<< HEAD
-							if ($nboffiles > 1 && empty($conf->browser->phone)) {
-=======
 							if ($nboffiles > 1 && $conf->browser->layout != 'phone') {
->>>>>>> d9b8a8c8
 								print '<td align="center" class="linecolmove tdlineupdown">';
 								if ($i > 0) {
 									print '<a class="lineupdown" href="'.$_SERVER["PHP_SELF"].'?id='.$this->id.'&amp;action=up&amp;rowid='.$line->id.'">'.img_up('default',0,'imgupforline').'</a>';
@@ -1535,11 +1323,7 @@
 								print '</td>';
 							}
 							else {
-<<<<<<< HEAD
-							   	print '<td align="center"'.((empty($conf->browser->phone) && empty($disablemove)) ?' class="linecolmove tdlineupdown"':' class="linecolmove"').'>';
-=======
 							   	print '<td align="center"'.(($conf->browser->layout != 'phone' && empty($disablemove)) ?' class="linecolmove tdlineupdown"':' class="linecolmove"').'>';
->>>>>>> d9b8a8c8
 							   	print '</td>';
 							}
 					   }
@@ -1589,10 +1373,7 @@
 	}
 
 
-<<<<<<< HEAD
-=======
     // phpcs:disable PEAR.NamingConventions.ValidFunctionName.NotCamelCaps
->>>>>>> d9b8a8c8
 	/**
 	 *	Show list of documents in a directory
 	 *
@@ -1613,10 +1394,7 @@
 	 */
 	function list_of_autoecmfiles($upload_dir, $filearray, $modulepart, $param, $forcedownload=0, $relativepath='', $permtodelete=1, $useinecm=0, $textifempty='', $maxlength=0, $url='', $addfilterfields=0)
 	{
-<<<<<<< HEAD
-=======
         // phpcs:enable
->>>>>>> d9b8a8c8
 		global $user, $conf, $langs, $form;
 		global $sortfield, $sortorder;
 		global $search_doc_ref;
@@ -1732,14 +1510,11 @@
 			include_once DOL_DOCUMENT_ROOT.'/expensereport/class/expensereport.class.php';
 			$object_instance=new ExpenseReport($this->db);
 		}
-<<<<<<< HEAD
-=======
 		else if ($modulepart == 'holiday')
 		{
 			include_once DOL_DOCUMENT_ROOT.'/holiday/class/holiday.class.php';
 			$object_instance=new Holiday($this->db);
 		}
->>>>>>> d9b8a8c8
 
 		foreach($filearray as $key => $file)
 		{
@@ -1769,12 +1544,8 @@
 				if ($modulepart == 'project')           { preg_match('/(.*)\/[^\/]+$/',$relativefile,$reg);  $ref=(isset($reg[1])?$reg[1]:'');}
 				if ($modulepart == 'fichinter')         { preg_match('/(.*)\/[^\/]+$/',$relativefile,$reg);  $ref=(isset($reg[1])?$reg[1]:'');}
 				if ($modulepart == 'user')              { preg_match('/(.*)\/[^\/]+$/',$relativefile,$reg);  $id=(isset($reg[1])?$reg[1]:'');}
-<<<<<<< HEAD
-				if ($modulepart == 'expensereport')     { preg_match('/(.*)\/[^\/]+$/',$relativefile,$reg);  $id=(isset($reg[1])?$reg[1]:'');}
-=======
 				if ($modulepart == 'expensereport')     { preg_match('/(.*)\/[^\/]+$/',$relativefile,$reg);  $ref=(isset($reg[1])?$reg[1]:'');}
 				if ($modulepart == 'holiday')           { preg_match('/(.*)\/[^\/]+$/',$relativefile,$reg);  $id=(isset($reg[1])?$reg[1]:'');}
->>>>>>> d9b8a8c8
 
 				if (! $id && ! $ref) continue;
 				$found=0;
@@ -1872,11 +1643,7 @@
 	 */
 	private function _formAjaxFileUpload($object)
 	{
-<<<<<<< HEAD
-		global $langs;
-=======
 		global $langs, $conf;
->>>>>>> d9b8a8c8
 
 		// PHP post_max_size
 		$post_max_size				= ini_get('post_max_size');
@@ -1896,10 +1663,6 @@
 
 		// Include template
 		include DOL_DOCUMENT_ROOT.'/core/tpl/ajax/fileupload_view.tpl.php';
-<<<<<<< HEAD
-
-=======
->>>>>>> d9b8a8c8
 	}
 
 	/**
@@ -2071,9 +1834,4 @@
 		}
 		return $out;
 	}
-<<<<<<< HEAD
-
-}
-=======
-}
->>>>>>> d9b8a8c8
+}