<?php
/* Copyright (C) 2008-2013	Laurent Destailleur	<eldy@users.sourceforge.net>
 * Copyright (C) 2010-2014	Regis Houssin		<regis.houssin@inodbox.com>
 * Copyright (C) 2010-2016	Juanjo Menent		<jmenent@2byte.es>
 * Copyright (C) 2013		Charles-Fr BENKE	<charles.fr@benke.fr>
 * Copyright (C) 2013		Cédric Salvador		<csalvador@gpcsolutions.fr>
 * Copyright (C) 2014		Marcos García		<marcosgdf@gmail.com>
 * Copyright (C) 2015		Bahfir Abbes		<bafbes@gmail.com>
 * Copyright (C) 2016-2017	Ferran Marcet		<fmarcet@2byte.es>
 * Copyright (C) 2019       Frédéric France     <frederic.france@netlogic.fr>
 *
 * This program is free software; you can redistribute it and/or modify
 * it under the terms of the GNU General Public License as published by
 * the Free Software Foundation; either version 3 of the License, or
 * (at your option) any later version.
 *
 * This program is distributed in the hope that it will be useful,
 * but WITHOUT ANY WARRANTY; without even the implied warranty of
 * MERCHANTABILITY or FITNESS FOR A PARTICULAR PURPOSE.  See the
 * GNU General Public License for more details.
 *
 * You should have received a copy of the GNU General Public License
 * along with this program. If not, see <https://www.gnu.org/licenses/>.
 */

/**
 *	\file       htdocs/core/class/html.formfile.class.php
 *  \ingroup    core
 *	\brief      File of class to offer components to list and upload files
 */


/**
 *	Class to offer components to list and upload files
 */
class FormFile
{
	private $db;

	/**
	 * @var string Error code (or message)
	 */
	public $error;

	public $numoffiles;
	public $infofiles; // Used to return informations by function getDocumentsLink


	/**
	 *	Constructor
	 *
	 *  @param		DoliDB		$db      Database handler
	 */
	public function __construct($db)
	{
		$this->db = $db;
		$this->numoffiles = 0;
	}


    // phpcs:disable PEAR.NamingConventions.ValidFunctionName.ScopeNotCamelCaps
	/**
	 *  Show form to upload a new file.
	 *
	 *  @param  string		$url			Url
	 *  @param  string		$title			Title zone (Title or '' or 'none')
	 *  @param  int			$addcancel		1=Add 'Cancel' button
	 *	@param	int			$sectionid		If upload must be done inside a particular ECM section (is sectionid defined, sectiondir must not be)
	 * 	@param	int			$perm			Value of permission to allow upload
	 *  @param  int			$size          	Length of input file area. Deprecated.
	 *  @param	Object		$object			Object to use (when attachment is done on an element)
	 *  @param	string		$options		Add an option column
     *  @param  integer     $useajax        Use fileupload ajax (0=never, 1=if enabled, 2=always whatever is option).
     *                                      Deprecated 2 should never be used and if 1 is used, option should no be enabled.
	 *  @param	string		$savingdocmask	Mask to use to define output filename. For example 'XXXXX-__YYYYMMDD__-__file__'
	 *  @param	integer		$linkfiles		1=Also add form to link files, 0=Do not show form to link files
	 *  @param	string		$htmlname		Name and id of HTML form ('formuserfile' by default, 'formuserfileecm' when used to upload a file in ECM)
	 *  @param	string		$accept			Specifies the types of files accepted (This is not a security check but an user interface facility. eg '.pdf,image/*' or '.png,.jpg' or 'video/*')
	 *	@param	string		$sectiondir		If upload must be done inside a particular directory (is sectiondir defined, sectionid must not be)
	 *  @param  int         $usewithoutform 0=Default, 1=Disable <form> and style to use in existing area
	 * 	@return	int							<0 if KO, >0 if OK
	 */
	public function form_attach_new_file($url, $title = '', $addcancel = 0, $sectionid = 0, $perm = 1, $size = 50, $object = '', $options = '', $useajax = 1, $savingdocmask = '', $linkfiles = 1, $htmlname = 'formuserfile', $accept = '', $sectiondir = '', $usewithoutform = 0)
	{
        // phpcs:enable
		global $conf, $langs, $hookmanager;
		$hookmanager->initHooks(array('formfile'));

        // Deprecation warning
        if ($useajax == 2) {
            dol_syslog(__METHOD__.": using 2 for useajax is deprecated and should be not used", LOG_WARNING);
        }

		if (!empty($conf->browser->layout) && $conf->browser->layout != 'classic') $useajax = 0;

		if ((!empty($conf->global->MAIN_USE_JQUERY_FILEUPLOAD) && $useajax) || ($useajax == 2))
		{
			// TODO: Check this works with 2 forms on same page
			// TODO: Check this works with GED module, otherwise, force useajax to 0
			// TODO: This does not support option savingdocmask
			// TODO: This break feature to upload links too
			return $this->_formAjaxFileUpload($object);
		}
		else
	   	{
			//If there is no permission and the option to hide unauthorized actions is enabled, then nothing is printed
			if (!$perm && !empty($conf->global->MAIN_BUTTON_HIDE_UNAUTHORIZED)) {
				return 1;
			}

			$maxlength = $size;

			$out = "\n\n<!-- Start form attach new file -->\n";

			if (empty($title)) $title = $langs->trans("AttachANewFile");
			if ($title != 'none') $out .= load_fiche_titre($title, null, null);

			if (empty($usewithoutform))		// Try to avoid this and set instead the form by the caller.
			{
    			$out .= '<form name="'.$htmlname.'" id="'.$htmlname.'" action="'.$url.'" enctype="multipart/form-data" method="POST">';
    			$out .= '<input type="hidden" name="token" value="'.$_SESSION['newtoken'].'">';
    			$out .= '<input type="hidden" id="'.$htmlname.'_section_dir" name="section_dir" value="'.$sectiondir.'">';
    			$out .= '<input type="hidden" id="'.$htmlname.'_section_id"  name="section_id" value="'.$sectionid.'">';
    			$out .= '<input type="hidden" name="sortfield" value="'.GETPOST('sortfield', 'alpha').'">';
    			$out .= '<input type="hidden" name="sortorder" value="'.GETPOST('sortorder', 'aZ09').'">';
			}

			$out .= '<table width="100%" class="nobordernopadding">';
			$out .= '<tr>';

			if (!empty($options)) $out .= '<td>'.$options.'</td>';

			$out .= '<td class="valignmiddle nowrap">';

			$max = $conf->global->MAIN_UPLOAD_DOC; // In Kb
			$maxphp = @ini_get('upload_max_filesize'); // In unknown
			if (preg_match('/k$/i', $maxphp)) $maxphp = $maxphp * 1;
			if (preg_match('/m$/i', $maxphp)) $maxphp = $maxphp * 1024;
			if (preg_match('/g$/i', $maxphp)) $maxphp = $maxphp * 1024 * 1024;
			if (preg_match('/t$/i', $maxphp)) $maxphp = $maxphp * 1024 * 1024 * 1024;
			$maxphp2 = @ini_get('post_max_size'); // In unknown
			if (preg_match('/k$/i', $maxphp2)) $maxphp2 = $maxphp2 * 1;
			if (preg_match('/m$/i', $maxphp2)) $maxphp2 = $maxphp2 * 1024;
			if (preg_match('/g$/i', $maxphp2)) $maxphp2 = $maxphp2 * 1024 * 1024;
			if (preg_match('/t$/i', $maxphp2)) $maxphp2 = $maxphp2 * 1024 * 1024 * 1024;
			// Now $max and $maxphp and $maxphp2 are in Kb
			$maxmin = $max;
			$maxphptoshow = $maxphptoshowparam = '';
			if ($maxphp > 0)
			{
				$maxmin = min($max, $maxphp);
				$maxphptoshow = $maxphp;
				$maxphptoshowparam = 'upload_max_filesize';
			}
			if ($maxphp2 > 0)
			{
				$maxmin = min($max, $maxphp2);
				if ($maxphp2 < $maxphp)
				{
					$maxphptoshow = $maxphp2;
					$maxphptoshowparam = 'post_max_size';
				}
			}

			if ($maxmin > 0)
			{
				// MAX_FILE_SIZE doit précéder le champ input de type file
				$out .= '<input type="hidden" name="max_file_size" value="'.($maxmin * 1024).'">';
			}

			$out .= '<input class="flat minwidth400" type="file"';
			$out .= ((!empty($conf->global->MAIN_DISABLE_MULTIPLE_FILEUPLOAD) || $conf->browser->layout != 'classic') ? ' name="userfile"' : ' name="userfile[]" multiple');
			$out .= (empty($conf->global->MAIN_UPLOAD_DOC) || empty($perm) ? ' disabled' : '');
			$out .= (!empty($accept) ? ' accept="'.$accept.'"' : ' accept=""');
			$out .= '>';
			$out .= ' ';
			$out .= '<input type="submit" class="button reposition" name="sendit" value="'.$langs->trans("Upload").'"';
			$out .= (empty($conf->global->MAIN_UPLOAD_DOC) || empty($perm) ? ' disabled' : '');
			$out .= '>';

			if ($addcancel)
			{
				$out .= ' &nbsp; ';
				$out .= '<input type="submit" class="button" name="cancel" value="'.$langs->trans("Cancel").'">';
			}

			if (!empty($conf->global->MAIN_UPLOAD_DOC))
			{
				if ($perm)
				{
					$langs->load('other');
					$out .= ' ';
					$out .= info_admin($langs->trans("ThisLimitIsDefinedInSetup", $max, $maxphptoshow), 1);
				}
			}
			else
			{
				$out .= ' ('.$langs->trans("UploadDisabled").')';
			}
			$out .= "</td></tr>";

			if ($savingdocmask)
            {
            	//add a global variable for disable the auto renaming on upload
                $rename = (empty($conf->global->MAIN_DOC_UPLOAD_NOT_RENAME_BY_DEFAULT) ? 'checked' : '');

                $out .= '<tr>';
   	            if (!empty($options)) $out .= '<td>'.$options.'</td>';
	            $out .= '<td valign="middle" class="nowrap">';
				$out .= '<input type="checkbox" '.$rename.' class="savingdocmask" name="savingdocmask" value="'.dol_escape_js($savingdocmask).'"> '.$langs->trans("SaveUploadedFileWithMask", preg_replace('/__file__/', $langs->transnoentitiesnoconv("OriginFileName"), $savingdocmask), $langs->transnoentitiesnoconv("OriginFileName"));
            	$out .= '</td>';
            	$out .= '</tr>';
            }

			$out .= "</table>";

			if (empty($usewithoutform))
			{
    			$out .= '</form>';
	       		if (empty($sectionid)) $out .= '<br>';
			}

			$out .= "\n<!-- End form attach new file -->\n";

			if ($linkfiles)
			{
				$out .= "\n<!-- Start form link new url -->\n";
				$langs->load('link');
				$title = $langs->trans("LinkANewFile");
				$out .= load_fiche_titre($title, null, null);

				if (empty($usewithoutform))
				{
    				$out .= '<form name="'.$htmlname.'_link" id="'.$htmlname.'_link" action="'.$url.'" method="POST">'."\n";
    				$out .= '<input type="hidden" name="token" value="'.$_SESSION['newtoken'].'">'."\n";
    				$out .= '<input type="hidden" id="'.$htmlname.'_link_section_dir" name="link_section_dir" value="">'."\n";
    				$out .= '<input type="hidden" id="'.$htmlname.'_link_section_id"  name="link_section_id" value="'.$sectionid.'">'."\n";
				}

				$out .= '<div class="valignmiddle">';
				$out .= '<div class="inline-block" style="padding-right: 10px;">';
				if (!empty($conf->global->OPTIMIZEFORTEXTBROWSER)) $out .= '<label for="link">'.$langs->trans("URLToLink").':</label> ';
				$out .= '<input type="text" name="link" class="flat minwidth400imp" id="link" placeholder="'.dol_escape_htmltag($langs->trans("URLToLink")).'">';
				$out .= '</div>';
				$out .= '<div class="inline-block" style="padding-right: 10px;">';
				if (!empty($conf->global->OPTIMIZEFORTEXTBROWSER)) $out .= '<label for="label">'.$langs->trans("Label").':</label> ';
				$out .= '<input type="text" class="flat" name="label" id="label" placeholder="'.dol_escape_htmltag($langs->trans("Label")).'">';
				$out .= '<input type="hidden" name="objecttype" value="'.$object->element.'">';
				$out .= '<input type="hidden" name="objectid" value="'.$object->id.'">';
				$out .= '</div>';
				$out .= '<div class="inline-block" style="padding-right: 10px;">';
				$out .= '<input type="submit" class="button" name="linkit" value="'.$langs->trans("ToLink").'"';
				$out .= (empty($conf->global->MAIN_UPLOAD_DOC) || empty($perm) ? ' disabled' : '');
				$out .= '>';
				$out .= '</div>';
				$out .= '</div>';
				if (empty($usewithoutform))
				{
    				$out .= '<div class="clearboth"></div>';
                    $out .= '</form><br>';
				}

				$out .= "\n<!-- End form link new url -->\n";
			}

			$parameters = array('socid'=>(isset($GLOBALS['socid']) ? $GLOBALS['socid'] : ''), 'id'=>(isset($GLOBALS['id']) ? $GLOBALS['id'] : ''), 'url'=>$url, 'perm'=>$perm);
			$res = $hookmanager->executeHooks('formattachOptions', $parameters, $object);
			if (empty($res))
			{
			    print '<div class="'.($usewithoutform ? 'inline-block valignmiddle' : 'attacharea attacharea'.$htmlname).'">';
				print $out;
				print '</div>';
			}
			print $hookmanager->resPrint;

			return 1;
		}
	}

    // phpcs:disable PEAR.NamingConventions.ValidFunctionName.ScopeNotCamelCaps
	/**
	 *      Show the box with list of available documents for object
	 *
	 *      @param      string				$modulepart         propal, facture, facture_fourn, ...
	 *      @param      string				$modulesubdir       Sub-directory to scan (Example: '0/1/10', 'FA/DD/MM/YY/9999'). Use '' if file is not into subdir of module.
	 *      @param      string				$filedir            Directory to scan
	 *      @param      string				$urlsource          Url of origin page (for return)
	 *      @param      int					$genallowed         Generation is allowed (1/0 or array of formats)
	 *      @param      int					$delallowed         Remove is allowed (1/0)
	 *      @param      string				$modelselected      Model to preselect by default
	 *      @param      integer				$allowgenifempty	Show warning if no model activated
	 *      @param      integer				$forcenomultilang	Do not show language option (even if MAIN_MULTILANGS defined)
	 *      @param      int					$iconPDF            Show only PDF icon with link (1/0)
	 * 		@param		int					$notused	        Not used
	 * 		@param		integer				$noform				Do not output html form tags
	 * 		@param		string				$param				More param on http links
	 * 		@param		string				$title				Title to show on top of form
	 * 		@param		string				$buttonlabel		Label on submit button
	 * 		@param		string				$codelang			Default language code to use on lang combo box if multilang is enabled
	 * 		@return		int										<0 if KO, number of shown files if OK
	 *      @deprecated                                         Use print xxx->showdocuments() instead.
	 */
	public function show_documents($modulepart, $modulesubdir, $filedir, $urlsource, $genallowed, $delallowed = 0, $modelselected = '', $allowgenifempty = 1, $forcenomultilang = 0, $iconPDF = 0, $notused = 0, $noform = 0, $param = '', $title = '', $buttonlabel = '', $codelang = '')
	{
        // phpcs:enable
		$this->numoffiles = 0;
		print $this->showdocuments($modulepart, $modulesubdir, $filedir, $urlsource, $genallowed, $delallowed, $modelselected, $allowgenifempty, $forcenomultilang, $iconPDF, $notused, $noform, $param, $title, $buttonlabel, $codelang);
		return $this->numoffiles;
	}

	/**
	 *      Return a string to show the box with list of available documents for object.
	 *      This also set the property $this->numoffiles
	 *
	 *      @param      string				$modulepart         Module the files are related to ('propal', 'facture', 'facture_fourn', 'mymodule', 'mymodule:nameofsubmodule', 'mymodule_temp', ...)
	 *      @param      string				$modulesubdir       Existing (so sanitized) sub-directory to scan (Example: '0/1/10', 'FA/DD/MM/YY/9999'). Use '' if file is not into subdir of module.
	 *      @param      string				$filedir            Directory to scan
	 *      @param      string				$urlsource          Url of origin page (for return)
	 *      @param      int|string[]        $genallowed         Generation is allowed (1/0 or array list of templates)
	 *      @param      int					$delallowed         Remove is allowed (1/0)
	 *      @param      string				$modelselected      Model to preselect by default
	 *      @param      integer				$allowgenifempty	Allow generation even if list of template ($genallowed) is empty (show however a warning)
	 *      @param      integer				$forcenomultilang	Do not show language option (even if MAIN_MULTILANGS defined)
	 *      @param      int					$iconPDF            Deprecated, see getDocumentsLink
	 * 		@param		int					$notused	        Not used
	 * 		@param		integer				$noform				Do not output html form tags
	 * 		@param		string				$param				More param on http links
	 * 		@param		string				$title				Title to show on top of form
	 * 		@param		string				$buttonlabel		Label on submit button
	 * 		@param		string				$codelang			Default language code to use on lang combo box if multilang is enabled
	 * 		@param		string				$morepicto			Add more HTML content into cell with picto
	 *      @param      Object              $object             Object when method is called from an object card.
	 *      @param		int					$hideifempty		Hide section of generated files if there is no file
	 * 		@return		string              					Output string with HTML array of documents (might be empty string)
	 */
	public function showdocuments($modulepart, $modulesubdir, $filedir, $urlsource, $genallowed, $delallowed = 0, $modelselected = '', $allowgenifempty = 1, $forcenomultilang = 0, $iconPDF = 0, $notused = 0, $noform = 0, $param = '', $title = '', $buttonlabel = '', $codelang = '', $morepicto = '', $object = null, $hideifempty = 0)
	{
		// Deprecation warning
		if (!empty($iconPDF)) {
			dol_syslog(__METHOD__.": passing iconPDF parameter is deprecated", LOG_WARNING);
		}

		global $langs, $conf, $user, $hookmanager;
		global $form;

		if (!is_object($form)) $form = new Form($this->db);

		include_once DOL_DOCUMENT_ROOT.'/core/lib/files.lib.php';

		// For backward compatibility
		if (!empty($iconPDF)) {
			return $this->getDocumentsLink($modulepart, $modulesubdir, $filedir);
		}

		// Add entity in $param if not already exists
		if (!preg_match('/entity\=[0-9]+/', $param)) {
			$param .= 'entity='.(!empty($object->entity) ? $object->entity : $conf->entity);
		}

		$printer = 0;
		if (in_array($modulepart, array('facture', 'supplier_proposal', 'propal', 'proposal', 'order', 'commande', 'expedition', 'commande_fournisseur', 'expensereport', 'livraison', 'ticket')))	// The direct print feature is implemented only for such elements
		{
			$printer = (!empty($user->rights->printing->read) && !empty($conf->printing->enabled)) ?true:false;
		}

		$hookmanager->initHooks(array('formfile'));

		// Get list of files
		$file_list = null;
		if (!empty($filedir))
		{
			$file_list = dol_dir_list($filedir, 'files', 0, '', '(\.meta|_preview.*.*\.png)$', 'date', SORT_DESC);
		}
		if ($hideifempty && empty($file_list)) return '';

		$out = '';
		$forname = 'builddoc';
		$headershown = 0;
		$showempty = 0;
		$i = 0;

		$out .= "\n".'<!-- Start show_document -->'."\n";
		//print 'filedir='.$filedir;

		if (preg_match('/massfilesarea_/', $modulepart))
		{
			$out .= '<div id="show_files"><br></div>'."\n";
			$title = $langs->trans("MassFilesArea").' <a href="" id="togglemassfilesarea" ref="shown">('.$langs->trans("Hide").')</a>';
			$title .= '<script>
				jQuery(document).ready(function() {
					jQuery(\'#togglemassfilesarea\').click(function() {
						if (jQuery(\'#togglemassfilesarea\').attr(\'ref\') == "shown")
						{
							jQuery(\'#'.$modulepart.'_table\').hide();
							jQuery(\'#togglemassfilesarea\').attr("ref", "hidden");
							jQuery(\'#togglemassfilesarea\').text("('.dol_escape_js($langs->trans("Show")).')");
						}
						else
						{
							jQuery(\'#'.$modulepart.'_table\').show();
							jQuery(\'#togglemassfilesarea\').attr("ref","shown");
							jQuery(\'#togglemassfilesarea\').text("('.dol_escape_js($langs->trans("Hide")).')");
						}
						return false;
					});
				});
				</script>';
		}

		$titletoshow = $langs->trans("Documents");
		if (!empty($title)) $titletoshow = $title;

		// Show table
		if ($genallowed)
		{
			$modellist = array();

			if ($modulepart == 'company')
			{
				$showempty = 1;
				if (is_array($genallowed)) $modellist = $genallowed;
				else
				{
					include_once DOL_DOCUMENT_ROOT.'/core/modules/societe/modules_societe.class.php';
					$modellist = ModeleThirdPartyDoc::liste_modeles($this->db);
				}
			}
			elseif ($modulepart == 'propal')
			{
				if (is_array($genallowed)) $modellist = $genallowed;
				else
				{
					include_once DOL_DOCUMENT_ROOT.'/core/modules/propale/modules_propale.php';
					$modellist = ModelePDFPropales::liste_modeles($this->db);
				}
			}
			elseif ($modulepart == 'supplier_proposal')
			{
				if (is_array($genallowed)) $modellist = $genallowed;
				else
				{
					include_once DOL_DOCUMENT_ROOT.'/core/modules/supplier_proposal/modules_supplier_proposal.php';
					$modellist = ModelePDFSupplierProposal::liste_modeles($this->db);
				}
			}
			elseif ($modulepart == 'commande')
			{
				if (is_array($genallowed)) $modellist = $genallowed;
				else
				{
					include_once DOL_DOCUMENT_ROOT.'/core/modules/commande/modules_commande.php';
					$modellist = ModelePDFCommandes::liste_modeles($this->db);
				}
			}
			elseif ($modulepart == 'expedition')
			{
				if (is_array($genallowed)) $modellist = $genallowed;
				else
				{
					include_once DOL_DOCUMENT_ROOT.'/core/modules/expedition/modules_expedition.php';
					$modellist = ModelePDFExpedition::liste_modeles($this->db);
				}
			}
            elseif ($modulepart == 'reception')
            {
                if (is_array($genallowed)) $modellist = $genallowed;
                else
                {
					include_once DOL_DOCUMENT_ROOT.'/core/modules/reception/modules_reception.php';
					$modellist = ModelePdfReception::liste_modeles($this->db);
				}
            }
			elseif ($modulepart == 'livraison')
			{
				if (is_array($genallowed)) $modellist = $genallowed;
				else
				{
					include_once DOL_DOCUMENT_ROOT.'/core/modules/livraison/modules_livraison.php';
					$modellist = ModelePDFDeliveryOrder::liste_modeles($this->db);
				}
			}
			elseif ($modulepart == 'ficheinter')
			{
				if (is_array($genallowed)) $modellist = $genallowed;
				else
				{
					include_once DOL_DOCUMENT_ROOT.'/core/modules/fichinter/modules_fichinter.php';
					$modellist = ModelePDFFicheinter::liste_modeles($this->db);
				}
			}
			elseif ($modulepart == 'facture')
			{
				if (is_array($genallowed)) $modellist = $genallowed;
				else
				{
					include_once DOL_DOCUMENT_ROOT.'/core/modules/facture/modules_facture.php';
					$modellist = ModelePDFFactures::liste_modeles($this->db);
				}
			}
			elseif ($modulepart == 'contract')
			{
				if (is_array($genallowed)) $modellist = $genallowed;
				else
				{
					include_once DOL_DOCUMENT_ROOT.'/core/modules/contract/modules_contract.php';
					$modellist = ModelePDFContract::liste_modeles($this->db);
				}
			}
			elseif ($modulepart == 'project')
			{
				if (is_array($genallowed)) $modellist = $genallowed;
				else
				{
					include_once DOL_DOCUMENT_ROOT.'/core/modules/project/modules_project.php';
					$modellist = ModelePDFProjects::liste_modeles($this->db);
				}
			}
			elseif ($modulepart == 'project_task')
			{
				if (is_array($genallowed)) $modellist = $genallowed;
				else
				{
					include_once DOL_DOCUMENT_ROOT.'/core/modules/project/task/modules_task.php';
					$modellist = ModelePDFTask::liste_modeles($this->db);
				}
			}
			elseif ($modulepart == 'product')
			{
				if (is_array($genallowed)) $modellist = $genallowed;
				else
				{
					include_once DOL_DOCUMENT_ROOT.'/core/modules/product/modules_product.class.php';
					$modellist = ModelePDFProduct::liste_modeles($this->db);
				}
			}
			elseif ($modulepart == 'product_batch')
			{
				if (is_array($genallowed)) $modellist = $genallowed;
				else
				{
					include_once DOL_DOCUMENT_ROOT.'/core/modules/product_batch/modules_product_batch.class.php';
					$modellist = ModelePDFProductBatch::liste_modeles($this->db);
				}
			}
			elseif ($modulepart == 'stock')
			{
				if (is_array($genallowed)) $modellist = $genallowed;
				else
				{
					include_once DOL_DOCUMENT_ROOT.'/core/modules/stock/modules_stock.php';
					$modellist = ModelePDFStock::liste_modeles($this->db);
				}
			}
			elseif ($modulepart == 'movement')
			{
				if (is_array($genallowed)) $modellist = $genallowed;
				else
				{
					include_once DOL_DOCUMENT_ROOT.'/core/modules/stock/modules_movement.php';
					$modellist = ModelePDFMovement::liste_modeles($this->db);
				}
			}
			elseif ($modulepart == 'export')
			{
				if (is_array($genallowed)) $modellist = $genallowed;
				else
				{
					include_once DOL_DOCUMENT_ROOT.'/core/modules/export/modules_export.php';
					$modellist = ModeleExports::liste_modeles($this->db);
				}
			}
			elseif ($modulepart == 'commande_fournisseur' || $modulepart == 'supplier_order')
			{
				if (is_array($genallowed)) $modellist = $genallowed;
				else
				{
					include_once DOL_DOCUMENT_ROOT.'/core/modules/supplier_order/modules_commandefournisseur.php';
					$modellist = ModelePDFSuppliersOrders::liste_modeles($this->db);
				}
			}
			elseif ($modulepart == 'facture_fournisseur' || $modulepart == 'supplier_invoice')
			{
				if (is_array($genallowed)) $modellist = $genallowed;
				else
				{
					include_once DOL_DOCUMENT_ROOT.'/core/modules/supplier_invoice/modules_facturefournisseur.php';
					$modellist = ModelePDFSuppliersInvoices::liste_modeles($this->db);
				}
			}
			elseif ($modulepart == 'supplier_payment')
			{
				if (is_array($genallowed)) $modellist = $genallowed;
				else
				{
					include_once DOL_DOCUMENT_ROOT.'/core/modules/supplier_payment/modules_supplier_payment.php';
					$modellist = ModelePDFSuppliersPayments::liste_modeles($this->db);
				}
			}
			elseif ($modulepart == 'remisecheque')
			{
				if (is_array($genallowed)) $modellist = $genallowed;
				else
				{
					include_once DOL_DOCUMENT_ROOT.'/core/modules/cheque/modules_chequereceipts.php';
					$modellist = ModeleChequeReceipts::liste_modeles($this->db);
				}
			}
			elseif ($modulepart == 'donation')
			{
				if (is_array($genallowed)) $modellist = $genallowed;
				else
				{
					include_once DOL_DOCUMENT_ROOT.'/core/modules/dons/modules_don.php';
					$modellist = ModeleDon::liste_modeles($this->db);
				}
			}
			elseif ($modulepart == 'member')
			{
				if (is_array($genallowed)) $modellist = $genallowed;
				else
				{
					include_once DOL_DOCUMENT_ROOT.'/core/modules/member/modules_cards.php';
					$modellist = ModelePDFCards::liste_modeles($this->db);
				}
			}
			elseif ($modulepart == 'agenda' || $modulepart == 'actions')
			{
				if (is_array($genallowed)) $modellist = $genallowed;
				else
				{
					include_once DOL_DOCUMENT_ROOT.'/core/modules/action/modules_action.php';
					$modellist = ModeleAction::liste_modeles($this->db);
				}
			}
			elseif ($modulepart == 'expensereport')
			{
				if (is_array($genallowed)) $modellist = $genallowed;
				else
				{
					include_once DOL_DOCUMENT_ROOT.'/core/modules/expensereport/modules_expensereport.php';
					$modellist = ModeleExpenseReport::liste_modeles($this->db);
				}
			}
			elseif ($modulepart == 'unpaid')
			{
				$modellist = '';
			}
			elseif ($modulepart == 'user')
			{
				if (is_array($genallowed)) $modellist = $genallowed;
				else
				{
					include_once DOL_DOCUMENT_ROOT.'/core/modules/user/modules_user.class.php';
					$modellist = ModelePDFUser::liste_modeles($this->db);
				}
			}
			elseif ($modulepart == 'usergroup')
			{
				if (is_array($genallowed)) $modellist = $genallowed;
				else
				{
					include_once DOL_DOCUMENT_ROOT.'/core/modules/usergroup/modules_usergroup.class.php';
					$modellist = ModelePDFUserGroup::liste_modeles($this->db);
				}
			}
			else
			{
			    $submodulepart = $modulepart;

			    // modulepart = 'nameofmodule' or 'nameofmodule:nameofsubmodule'
			    $tmp = explode(':', $modulepart);
			    if (!empty($tmp[1])) {
			    	$modulepart = $tmp[0];
			    	$submodulepart = $tmp[1];
			    }

			    // For normalized standard modules
				$file = dol_buildpath('/core/modules/'.$modulepart.'/modules_'.$submodulepart.'.php', 0);
				if (file_exists($file))
				{
					$res = include_once $file;
				}
				// For normalized external modules.
				else
				{
				    $file = dol_buildpath('/'.$modulepart.'/core/modules/'.$modulepart.'/modules_'.$submodulepart.'.php', 0);
					$res = include_once $file;
				}
				$class = 'ModelePDF'.ucfirst($submodulepart);

				if (class_exists($class))
				{
					$modellist = call_user_func($class.'::liste_modeles', $this->db);
				}
				else
				{
					dol_print_error($this->db, "Bad value for modulepart '".$modulepart."' in showdocuments");
					return -1;
				}
			}

			// Set headershown to avoid to have table opened a second time later
			$headershown = 1;

			if (empty($buttonlabel)) $buttonlabel = $langs->trans('Generate');

			if ($conf->browser->layout == 'phone') $urlsource .= '#'.$forname.'_form'; // So we switch to form after a generation
			if (empty($noform)) $out .= '<form action="'.$urlsource.(empty($conf->global->MAIN_JUMP_TAG) ? '' : '#builddoc').'" id="'.$forname.'_form" method="post">';
			$out .= '<input type="hidden" name="action" value="builddoc">';
			$out .= '<input type="hidden" name="token" value="'.$_SESSION['newtoken'].'">';

			$out .= load_fiche_titre($titletoshow, '', '');
			$out .= '<div class="div-table-responsive-no-min">';
			$out .= '<table class="liste formdoc noborder centpercent">';

			$out .= '<tr class="liste_titre">';

			$addcolumforpicto = ($delallowed || $printer || $morepicto);
			$colspan = (3 + ($addcolumforpicto ? 1 : 0)); $colspanmore = 0;

			$out .= '<th colspan="'.$colspan.'" class="formdoc liste_titre maxwidthonsmartphone center">';

			// Model
			if (!empty($modellist))
			{
				asort($modellist);
				$out .= '<span class="hideonsmartphone">'.$langs->trans('Model').' </span>';
				if (is_array($modellist) && count($modellist) == 1)    // If there is only one element
				{
					$arraykeys = array_keys($modellist);
					$modelselected = $arraykeys[0];
				}
				$out .= $form->selectarray('model', $modellist, $modelselected, $showempty, 0, 0, '', 0, 0, 0, '', 'minwidth100');
				if ($conf->use_javascript_ajax)
				{
					$out .= ajax_combobox('model');
				}
			}
			else
			{
				$out .= '<div class="float">'.$langs->trans("Files").'</div>';
			}

			// Language code (if multilang)
			if (($allowgenifempty || (is_array($modellist) && count($modellist) > 0)) && $conf->global->MAIN_MULTILANGS && !$forcenomultilang && (!empty($modellist) || $showempty))
			{
				include_once DOL_DOCUMENT_ROOT.'/core/class/html.formadmin.class.php';
<<<<<<< HEAD
				$formadmin = new FormAdmin($this->db);
				$defaultlang = $codelang ? $codelang : $langs->getDefaultLang();
				$morecss = 'maxwidth150';
				if ($conf->browser->layout == 'phone') $morecss = 'maxwidth100';
				$out .= $formadmin->select_language($defaultlang, 'lang_id', 0, 0, 0, 0, 0, $morecss);
=======
				$formadmin=new FormAdmin($this->db);
				$defaultlang=$codelang?$codelang:$langs->getDefaultLang();
				$morecss='maxwidth150';
				if ($conf->browser->layout == 'phone') $morecss='maxwidth100';
				$out.= $formadmin->select_language($defaultlang, 'lang_id', 0, null, 0, 0, 0, $morecss);
>>>>>>> a4a805f6
			}
			else
			{
				$out .= '&nbsp;';
			}

			// Button
			$genbutton = '<input class="button buttongen" id="'.$forname.'_generatebutton" name="'.$forname.'_generatebutton"';
			$genbutton .= ' type="submit" value="'.$buttonlabel.'"';
			if (!$allowgenifempty && !is_array($modellist) && empty($modellist)) $genbutton .= ' disabled';
			$genbutton .= '>';
			if ($allowgenifempty && !is_array($modellist) && empty($modellist) && empty($conf->dol_no_mouse_hover) && $modulepart != 'unpaid')
			{
			   	$langs->load("errors");
			   	$genbutton .= ' '.img_warning($langs->transnoentitiesnoconv("WarningNoDocumentModelActivated"));
			}
			if (!$allowgenifempty && !is_array($modellist) && empty($modellist) && empty($conf->dol_no_mouse_hover) && $modulepart != 'unpaid') $genbutton = '';
			if (empty($modellist) && !$showempty && $modulepart != 'unpaid') $genbutton = '';
			$out .= $genbutton;
			$out .= '</th>';

			if (!empty($hookmanager->hooks['formfile']))
			{
				foreach ($hookmanager->hooks['formfile'] as $module)
				{
					if (method_exists($module, 'formBuilddocLineOptions'))
					{
						$colspanmore++;
						$out .= '<th></th>';
					}
				}
			}
			$out .= '</tr>';

			// Execute hooks
			$parameters = array('colspan'=>($colspan + $colspanmore), 'socid'=>(isset($GLOBALS['socid']) ? $GLOBALS['socid'] : ''), 'id'=>(isset($GLOBALS['id']) ? $GLOBALS['id'] : ''), 'modulepart'=>$modulepart);
			if (is_object($hookmanager))
			{
				$reshook = $hookmanager->executeHooks('formBuilddocOptions', $parameters, $GLOBALS['object']);
				$out .= $hookmanager->resPrint;
			}
		}

		// Get list of files
		if (!empty($filedir))
		{
			$link_list = array();
			if (is_object($object))
			{
				require_once DOL_DOCUMENT_ROOT.'/core/class/link.class.php';
				$link = new Link($this->db);
				$sortfield = $sortorder = null;
				$res = $link->fetchAll($link_list, $object->element, $object->id, $sortfield, $sortorder);
			}

			$out .= '<!-- html.formfile::showdocuments -->'."\n";

			// Show title of array if not already shown
			if ((!empty($file_list) || !empty($link_list) || preg_match('/^massfilesarea/', $modulepart))
				&& !$headershown)
			{
				$headershown = 1;
				$out .= '<div class="titre">'.$titletoshow.'</div>'."\n";
				$out .= '<div class="div-table-responsive-no-min">';
				$out .= '<table class="noborder centpercent" id="'.$modulepart.'_table">'."\n";
			}

			// Loop on each file found
			if (is_array($file_list))
			{
				foreach ($file_list as $file)
				{
					// Define relative path for download link (depends on module)
					$relativepath = $file["name"]; // Cas general
					if ($modulesubdir) $relativepath = $modulesubdir."/".$file["name"]; // Cas propal, facture...
					if ($modulepart == 'export') $relativepath = $file["name"]; // Other case

					$out .= '<tr class="oddeven">';

					$documenturl = DOL_URL_ROOT.'/document.php';
					if (isset($conf->global->DOL_URL_ROOT_DOCUMENT_PHP)) $documenturl = $conf->global->DOL_URL_ROOT_DOCUMENT_PHP; // To use another wrapper

					// Show file name with link to download
					$out .= '<td class="minwidth200">';
					$out .= '<a class="documentdownload paddingright" href="'.$documenturl.'?modulepart='.$modulepart.'&amp;file='.urlencode($relativepath).($param ? '&'.$param : '').'"';

					$mime = dol_mimetype($relativepath, '', 0);
					if (preg_match('/text/', $mime)) $out .= ' target="_blank"';
					$out .= '>';
					$out .= img_mime($file["name"], $langs->trans("File").': '.$file["name"]);
					$out .= dol_trunc($file["name"], 150);
					$out .= '</a>'."\n";
					$out .= $this->showPreview($file, $modulepart, $relativepath, 0, $param);
					$out .= '</td>';

					// Show file size
					$size = (!empty($file['size']) ? $file['size'] : dol_filesize($filedir."/".$file["name"]));
					$out .= '<td class="nowrap right">'.dol_print_size($size, 1, 1).'</td>';

					// Show file date
					$date = (!empty($file['date']) ? $file['date'] : dol_filemtime($filedir."/".$file["name"]));
					$out .= '<td class="nowrap right">'.dol_print_date($date, 'dayhour', 'tzuser').'</td>';

					if ($delallowed || $printer || $morepicto)
					{
						$out .= '<td class="right nowraponall">';
						if ($delallowed)
						{
							$tmpurlsource = preg_replace('/#[a-zA-Z0-9_]*$/', '', $urlsource);
							$out .= '<a href="'.$tmpurlsource.(strpos($tmpurlsource, '?') ? '&amp;' : '?').'action=remove_file&amp;file='.urlencode($relativepath);
							$out .= ($param ? '&amp;'.$param : '');
							//$out.= '&modulepart='.$modulepart; // TODO obsolete ?
							//$out.= '&urlsource='.urlencode($urlsource); // TODO obsolete ?
							$out .= '">'.img_picto($langs->trans("Delete"), 'delete').'</a>';
						}
						if ($printer)
						{
							//$out.= '<td class="right">';
							$out .= '<a class="paddingleft" href="'.$urlsource.(strpos($urlsource, '?') ? '&amp;' : '?').'action=print_file&amp;printer='.$modulepart.'&amp;file='.urlencode($relativepath);
							$out .= ($param ? '&amp;'.$param : '');
							$out .= '">'.img_picto($langs->trans("PrintFile", $relativepath), 'printer.png').'</a>';
						}
						if ($morepicto)
						{
							$morepicto = preg_replace('/__FILENAMEURLENCODED__/', urlencode($relativepath), $morepicto);
							$out .= $morepicto;
						}
						$out .= '</td>';
					}

					if (is_object($hookmanager))
					{
						$parameters = array('colspan'=>($colspan + $colspanmore), 'socid'=>(isset($GLOBALS['socid']) ? $GLOBALS['socid'] : ''), 'id'=>(isset($GLOBALS['id']) ? $GLOBALS['id'] : ''), 'modulepart'=>$modulepart, 'relativepath'=>$relativepath);
						$res = $hookmanager->executeHooks('formBuilddocLineOptions', $parameters, $file);
						if (empty($res))
						{
							$out .= $hookmanager->resPrint; // Complete line
							$out .= '</tr>';
						}
						else
						{
							$out = $hookmanager->resPrint; // Replace all $out
						}
			  		}
				}

				$this->numoffiles++;
			}
			// Loop on each link found
			if (is_array($link_list))
			{
				$colspan = 2;

				foreach ($link_list as $file)
				{
					$out .= '<tr class="oddeven">';
					$out .= '<td colspan="'.$colspan.'" class="maxwidhtonsmartphone">';
					$out .= '<a data-ajax="false" href="'.$file->url.'" target="_blank">';
					$out .= $file->label;
					$out .= '</a>';
					$out .= '</td>';
					$out .= '<td class="right">';
					$out .= dol_print_date($file->datea, 'dayhour');
					$out .= '</td>';
					if ($delallowed || $printer || $morepicto) $out .= '<td></td>';
					$out .= '</tr>'."\n";
				}
				$this->numoffiles++;
			}

		 	if (count($file_list) == 0 && count($link_list) == 0 && $headershown)
			{
				$out .= '<tr><td colspan="'.(3 + ($addcolumforpicto ? 1 : 0)).'" class="opacitymedium">'.$langs->trans("None").'</td></tr>'."\n";
			}
		}

		if ($headershown)
		{
			// Affiche pied du tableau
			$out .= "</table>\n";
			$out .= "</div>\n";
			if ($genallowed)
			{
				if (empty($noform)) $out .= '</form>'."\n";
			}
		}
		$out .= '<!-- End show_document -->'."\n";
		//return ($i?$i:$headershown);
		return $out;
	}

	/**
	 *	Show a Document icon with link(s)
	 *  You may want to call this into a div like this:
	 *  print '<div class="inline-block valignmiddle">'.$formfile->getDocumentsLink($element_doc, $filename, $filedir).'</div>';
	 *
	 *	@param	string	$modulepart		propal, facture, facture_fourn, ...
	 *	@param	string	$modulesubdir	Sub-directory to scan (Example: '0/1/10', 'FA/DD/MM/YY/9999'). Use '' if file is not into subdir of module.
	 *	@param	string	$filedir		Full path to directory to scan
	 *  @param	string	$filter			Filter filenames on this regex string (Example: '\.pdf$')
	 *	@return	string              	Output string with HTML link of documents (might be empty string). This also fill the array ->infofiles
	 */
	public function getDocumentsLink($modulepart, $modulesubdir, $filedir, $filter = '')
	{
		global $conf, $langs;

		include_once DOL_DOCUMENT_ROOT.'/core/lib/files.lib.php';

		$out = '';
		$this->infofiles = array('nboffiles'=>0, 'extensions'=>array(), 'files'=>array());

		$entity = 1; // Without multicompany

		// Get object entity
		if (!empty($conf->multicompany->enabled))
		{
			preg_match('/\/([0-9]+)\/[^\/]+\/'.preg_quote($modulesubdir, '/').'$/', $filedir, $regs);
			$entity = ((!empty($regs[1]) && $regs[1] > 1) ? $regs[1] : 1); // If entity id not found in $filedir this is entity 1 by default
		}

		// Get list of files starting with name of ref (but not followed by "-" to discard uploaded files and get only generated files)
		// @TODO Why not showing by default all files by just removing the '[^\-]+' at end of regex ?
		if (!empty($conf->global->MAIN_SHOW_ALL_FILES_ON_DOCUMENT_TOOLTIP))
		{
			$filterforfilesearch = preg_quote(basename($modulesubdir), '/');
		}
		else
		{
			$filterforfilesearch = preg_quote(basename($modulesubdir), '/').'[^\-]+';
		}
		$file_list = dol_dir_list($filedir, 'files', 0, $filterforfilesearch, '\.meta$|\.png$'); // We also discard .meta and .png preview

		//var_dump($file_list);
		// For ajax treatment
		$out .= '<!-- html.formfile::getDocumentsLink -->'."\n";
		if (!empty($file_list))
		{
			$out = '<dl class="dropdown inline-block">
    			<dt><a data-ajax="false" href="#" onClick="return false;">'.img_picto('', 'listlight', '', 0, 0, 0, '', 'valignmiddle').'</a></dt>
    			<dd><div class="multichoicedoc" style="position:absolute;left:100px;" ><ul class="ulselectedfields" style="display: none;">';
			$tmpout = '';

			// Loop on each file found
			$found = 0;
			foreach ($file_list as $file)
			{
				$i++;
				if ($filter && !preg_match('/'.$filter.'/i', $file["name"])) continue; // Discard this. It does not match provided filter.

				$found++;
				// Define relative path for download link (depends on module)
				$relativepath = $file["name"]; // Cas general
				if ($modulesubdir) $relativepath = $modulesubdir."/".$file["name"]; // Cas propal, facture...
				// Autre cas
				if ($modulepart == 'donation') {
					$relativepath = get_exdir($modulesubdir, 2, 0, 0, null, 'donation').$file["name"];
				}
				if ($modulepart == 'export') {
					$relativepath = $file["name"];
				}

				$this->infofiles['nboffiles']++;
				$this->infofiles['files'][] = $file['fullname'];
				$ext = pathinfo($file["name"], PATHINFO_EXTENSION);
				if (empty($this->infofiles[$ext])) $this->infofiles['extensions'][$ext] = 1;
				else $this->infofiles['extensions'][$ext]++;

				// Preview
				if (!empty($conf->use_javascript_ajax) && ($conf->browser->layout != 'phone'))
				{
					$tmparray = getAdvancedPreviewUrl($modulepart, $relativepath, 1, '&entity='.$entity);
					if ($tmparray && $tmparray['url'])
					{
						$tmpout .= '<li><a href="'.$tmparray['url'].'"'.($tmparray['css'] ? ' class="'.$tmparray['css'].'"' : '').($tmparray['mime'] ? ' mime="'.$tmparray['mime'].'"' : '').($tmparray['target'] ? ' target="'.$tmparray['target'].'"' : '').'>';
						//$tmpout.= img_picto('','detail');
						$tmpout .= '<i class="fa fa-search-plus paddingright" style="color: gray"></i>';
						$tmpout .= $langs->trans("Preview").' '.$ext.'</a></li>';
					}
				}

				// Download
				$tmpout .= '<li class="nowrap"><a class="pictopreview nowrap" href="'.DOL_URL_ROOT.'/document.php?modulepart='.$modulepart.'&amp;entity='.$entity.'&amp;file='.urlencode($relativepath).'"';
				$mime = dol_mimetype($relativepath, '', 0);
				if (preg_match('/text/', $mime)) $tmpout .= ' target="_blank"';
				$tmpout .= '>';
				$tmpout .= img_mime($relativepath, $file["name"]);
				$tmpout .= $langs->trans("Download").' '.$ext;
				$tmpout .= '</a></li>'."\n";
			}
			$out .= $tmpout;
			$out .= '</ul></div></dd>
    			</dl>';

			if (!$found) $out = '';
		}
		else
		{
			// TODO Add link to regenerate doc ?
			//$out.= '<div id="gen_pdf_'.$modulesubdir.'" class="linkobject hideobject">'.img_picto('', 'refresh').'</div>'."\n";
		}

		return $out;
	}


    // phpcs:disable PEAR.NamingConventions.ValidFunctionName.ScopeNotCamelCaps
	/**
	 *  Show list of documents in $filearray (may be they are all in same directory but may not)
	 *  This also sync database if $upload_dir is defined.
	 *
	 *  @param	 array	$filearray          Array of files loaded by dol_dir_list('files') function before calling this.
	 * 	@param	 Object	$object				Object on which document is linked to.
	 * 	@param	 string	$modulepart			Value for modulepart used by download or viewimage wrapper.
	 * 	@param	 string	$param				Parameters on sort links (param must start with &, example &aaa=bbb&ccc=ddd)
	 * 	@param	 int	$forcedownload		Force to open dialog box "Save As" when clicking on file.
	 * 	@param	 string	$relativepath		Relative path of docs (autodefined if not provided), relative to module dir, not to MAIN_DATA_ROOT.
	 * 	@param	 int	$permonobject		Permission on object (so permission to delete or crop document)
	 * 	@param	 int	$useinecm			Change output for use in ecm module:
	 * 										0 or 6: Add a preview column. Show also a rename button. Show also a crop button for some values of $modulepart (must be supported into hard coded list in this function + photos_resize.php + restrictedArea + checkUserAccessToObject)
	 * 										1: Add link to edit ECM entry
	 * 										2: Add rename and crop link
	 *                                      4: Add a preview column
	 *                                      5: Add link to edit ECM entry and Add a preview column
	 * 	@param	 string	$textifempty		Text to show if filearray is empty ('NoFileFound' if not defined)
	 *  @param   int	$maxlength          Maximum length of file name shown.
	 *  @param	 string	$title				Title before list. Use 'none' to disable title.
	 *  @param	 string $url				Full url to use for click links ('' = autodetect)
	 *  @param	 int	$showrelpart		0=Show only filename (default), 1=Show first level 1 dir
	 *  @param   int    $permtoeditline     Permission to edit document line (You must provide a value, -1 is deprecated and must not be used any more)
	 *  @param   string $upload_dir         Full path directory so we can know dir relative to MAIN_DATA_ROOT. Fill this to complete file data with database indexes.
	 *  @param   string $sortfield          Sort field ('name', 'size', 'position', ...)
	 *  @param   string $sortorder          Sort order ('ASC' or 'DESC')
	 *  @param   int    $disablemove        1=Disable move button, 0=Position move is possible.
	 *  @param	 int	$addfilterfields	Add line with filters
	 *  @param	 int	$disablecrop		Disable crop feature on images (-1 = auto, prefer to set it explicitely to 0 or 1)
	 * 	@return	 int						<0 if KO, nb of files shown if OK
	 *  @see list_of_autoecmfiles()
	 */
	public function list_of_documents($filearray, $object, $modulepart, $param = '', $forcedownload = 0, $relativepath = '', $permonobject = 1, $useinecm = 0, $textifempty = '', $maxlength = 0, $title = '', $url = '', $showrelpart = 0, $permtoeditline = -1, $upload_dir = '', $sortfield = '', $sortorder = 'ASC', $disablemove = 1, $addfilterfields = 0, $disablecrop = -1)
	{
        // phpcs:enable
		global $user, $conf, $langs, $hookmanager;
		global $sortfield, $sortorder, $maxheightmini;
		global $dolibarr_main_url_root;
		global $form;

		if ($disablecrop == -1)
		{
			$disablecrop = 1;
			if (in_array($modulepart, array('bank', 'bom', 'expensereport', 'holiday', 'member', 'project', 'product', 'produit', 'service', 'societe', 'tax', 'ticket', 'user'))) $disablecrop = 0;
		}

		// Define relative path used to store the file
		if (empty($relativepath))
		{
			$relativepath = (!empty($object->ref) ?dol_sanitizeFileName($object->ref) : '').'/';
			if ($object->element == 'invoice_supplier') $relativepath = get_exdir($object->id, 2, 0, 0, $object, 'invoice_supplier').$relativepath; // TODO Call using a defined value for $relativepath
			if ($object->element == 'project_task') $relativepath = 'Call_not_supported_._Call_function_using_a_defined_relative_path_.';
		}
		// For backward compatiblity, we detect file stored into an old path
		if (!empty($conf->global->PRODUCT_USE_OLD_PATH_FOR_PHOTO) && $filearray[0]['level1name'] == 'photos')
		{
		    $relativepath = preg_replace('/^.*\/produit\//', '', $filearray[0]['path']).'/';
		}
		// Defined relative dir to DOL_DATA_ROOT
		$relativedir = '';
		if ($upload_dir)
		{
			$relativedir = preg_replace('/^'.preg_quote(DOL_DATA_ROOT, '/').'/', '', $upload_dir);
			$relativedir = preg_replace('/^[\\/]/', '', $relativedir);
		}

		$hookmanager->initHooks(array('formfile'));
		$parameters = array(
				'filearray' => $filearray,
				'modulepart'=> $modulepart,
				'param' => $param,
				'forcedownload' => $forcedownload,
				'relativepath' => $relativepath, // relative filename to module dir
				'relativedir' => $relativedir, // relative dirname to DOL_DATA_ROOT
				'permtodelete' => $permonobject,
				'useinecm' => $useinecm,
				'textifempty' => $textifempty,
				'maxlength' => $maxlength,
				'title' => $title,
				'url' => $url
		);
		$reshook = $hookmanager->executeHooks('showFilesList', $parameters, $object);

		if (isset($reshook) && $reshook != '') // null or '' for bypass
		{
			return $reshook;
		}
		else
		{
			if (!is_object($form))
			{
				include_once DOL_DOCUMENT_ROOT.'/core/class/html.form.class.php'; // The compoent may be included into ajax page that does not include the Form class
				$form = new Form($this->db);
			}

			if (!preg_match('/&id=/', $param) && isset($object->id)) $param .= '&id='.$object->id;
			$relativepathwihtoutslashend = preg_replace('/\/$/', '', $relativepath);
			if ($relativepathwihtoutslashend) $param .= '&file='.urlencode($relativepathwihtoutslashend);

			if ($permtoeditline < 0)  // Old behaviour for backward compatibility. New feature should call method with value 0 or 1
			{
				$permtoeditline = 0;
				if (in_array($modulepart, array('product', 'produit', 'service')))
				{
					if ($user->rights->produit->creer && $object->type == Product::TYPE_PRODUCT) $permtoeditline = 1;
					if ($user->rights->service->creer && $object->type == Product::TYPE_SERVICE) $permtoeditline = 1;
				}
			}
			if (empty($conf->global->MAIN_UPLOAD_DOC))
			{
				$permtoeditline = 0;
				$permonobject = 0;
			}

			// Show list of existing files
			if ((empty($useinecm) || $useinecm == 6) && $title != 'none') print load_fiche_titre($title ? $title : $langs->trans("AttachedFiles"));
			if (empty($url)) $url = $_SERVER["PHP_SELF"];

			print '<!-- html.formfile::list_of_documents -->'."\n";
			if (GETPOST('action', 'aZ09') == 'editfile' && $permtoeditline)
			{
				print '<form action="'.$_SERVER["PHP_SELF"].'?'.$param.'" method="POST">';
				print '<input type="hidden" name="token" value="'.$_SESSION['newtoken'].'">';
				print '<input type="hidden" name="action" value="renamefile">';
				print '<input type="hidden" name="id" value="'.$object->id.'">';
				print '<input type="hidden" name="modulepart" value="'.$modulepart.'">';
			}

			print '<div class="div-table-responsive-no-min">';
			print '<table width="100%" id="tablelines" class="liste noborder nobottom">'."\n";

			if (!empty($addfilterfields))
			{
				print '<tr class="liste_titre nodrag nodrop">';
				print '<td><input type="search_doc_ref" value="'.dol_escape_htmltag(GETPOST('search_doc_ref', 'alpha')).'"></td>';
				print '<td></td>';
				print '<td></td>';
				if (empty($useinecm) || $useinecm == 4 || $useinecm == 5 || $useinecm == 6) print '<td></td>';
				print '<td></td>';
				print '<td></td>';
				if (!$disablemove) print '<td></td>';
				print "</tr>\n";
			}

			print '<tr class="liste_titre nodrag nodrop">';
			//print $url.' sortfield='.$sortfield.' sortorder='.$sortorder;
			print_liste_field_titre('Documents2', $url, "name", "", $param, '', $sortfield, $sortorder, 'left ');
			print_liste_field_titre('Size', $url, "size", "", $param, '', $sortfield, $sortorder, 'right ');
			print_liste_field_titre('Date', $url, "date", "", $param, '', $sortfield, $sortorder, 'center ');
			if (empty($useinecm) || $useinecm == 4 || $useinecm == 5 || $useinecm == 6) print_liste_field_titre('', $url, "", "", $param, '', $sortfield, $sortorder, 'center '); // Preview
			print_liste_field_titre('');
			print_liste_field_titre('');
			if (!$disablemove) print_liste_field_titre('');
			print "</tr>\n";

			// Get list of files stored into database for same relative directory
			if ($relativedir)
			{
				completeFileArrayWithDatabaseInfo($filearray, $relativedir);

				//var_dump($sortfield.' - '.$sortorder);
				if ($sortfield && $sortorder)	// If $sortfield is for example 'position_name', we will sort on the property 'position_name' (that is concat of position+name)
				{
					$filearray = dol_sort_array($filearray, $sortfield, $sortorder);
				}
			}

			$nboffiles = count($filearray);
			if ($nboffiles > 0) include_once DOL_DOCUMENT_ROOT.'/core/lib/images.lib.php';

			$i = 0; $nboflines = 0; $lastrowid = 0;
			foreach ($filearray as $key => $file)      // filearray must be only files here
			{
				if ($file['name'] != '.'
						&& $file['name'] != '..'
						&& !preg_match('/\.meta$/i', $file['name']))
				{
					if ($filearray[$key]['rowid'] > 0) $lastrowid = $filearray[$key]['rowid'];
					$filepath = $relativepath.$file['name'];

					$editline = 0;
					$nboflines++;
					print '<!-- Line list_of_documents '.$key.' relativepath = '.$relativepath.' -->'."\n";
					// Do we have entry into database ?
					print '<!-- In database: position='.$filearray[$key]['position'].' -->'."\n";
					print '<tr class="oddeven" id="row-'.($filearray[$key]['rowid'] > 0 ? $filearray[$key]['rowid'] : 'AFTER'.$lastrowid.'POS'.($i + 1)).'">';

					// File name
					print '<td class="minwith200">';

					// Show file name with link to download
					//print "XX".$file['name'];	//$file['name'] must be utf8
					print '<a class="paddingright" href="'.DOL_URL_ROOT.'/document.php?modulepart='.$modulepart;
					if ($forcedownload) print '&attachment=1';
					if (!empty($object->entity)) print '&entity='.$object->entity;
					print '&file='.urlencode($filepath);
					print '">';
					print img_mime($file['name'], $file['name'].' ('.dol_print_size($file['size'], 0, 0).')', 'inline-block valignbottom paddingright');
					if ($showrelpart == 1) print $relativepath;
					//print dol_trunc($file['name'],$maxlength,'middle');
					if (GETPOST('action', 'aZ09') == 'editfile' && $file['name'] == basename(GETPOST('urlfile', 'alpha')))
					{
						print '</a>';
						$section_dir = dirname(GETPOST('urlfile', 'alpha'));
						print '<input type="hidden" name="section_dir" value="'.$section_dir.'">';
						print '<input type="hidden" name="renamefilefrom" value="'.dol_escape_htmltag($file['name']).'">';
						print '<input type="text" name="renamefileto" class="quatrevingtpercent" value="'.dol_escape_htmltag($file['name']).'">';
						$editline = 1;
					}
					else
					{
						print dol_trunc($file['name'], 200);
						print '</a>';
					}
					// Preview link
					if (!$editline) print $this->showPreview($file, $modulepart, $filepath, 0, '&entity='.(!empty($object->entity) ? $object->entity : $conf->entity));

					print "</td>\n";

					// Size
					$sizetoshow = dol_print_size($file['size'], 1, 1);
					$sizetoshowbytes = dol_print_size($file['size'], 0, 1);

					print '<td class="right" style="width: 80px">';
					if ($sizetoshow == $sizetoshowbytes) print $sizetoshow;
					else {
						print $form->textwithpicto($sizetoshow, $sizetoshowbytes, -1);
					}
					print '</td>';

					// Date
					print '<td class="center" style="width: 140px">'.dol_print_date($file['date'], "dayhour", "tzuser").'</td>'; // 140px = width for date with PM format

					// Preview
					if (empty($useinecm) || $useinecm == 4 || $useinecm == 5 || $useinecm == 6)
					{
						$fileinfo = pathinfo($file['name']);
						print '<td class="center">';
						if (image_format_supported($file['name']) > 0)
						{
						    if ($useinecm == 5 || $useinecm == 6)
						    {
						        $smallfile = getImageFileNameForSize($file['name'], ''); // There is no thumb for ECM module and Media filemanager, so we use true image
						    }
						    else
						    {
						        $smallfile = getImageFileNameForSize($file['name'], '_small'); // For new thumbs using same ext (in lower case however) than original
						    }
						    if (!dol_is_file($file['path'].'/'.$smallfile)) $smallfile = getImageFileNameForSize($file['name'], '_small', '.png'); // For backward compatibility of old thumbs that were created with filename in lower case and with .png extension
							//print $file['path'].'/'.$smallfile.'<br>';

							$urlforhref = getAdvancedPreviewUrl($modulepart, $relativepath.$fileinfo['filename'].'.'.strtolower($fileinfo['extension']), 1, '&entity='.(!empty($object->entity) ? $object->entity : $conf->entity));
							if (empty($urlforhref)) {
								$urlforhref = DOL_URL_ROOT.'/viewimage.php?modulepart='.$modulepart.'&entity='.(!empty($object->entity) ? $object->entity : $conf->entity).'&file='.urlencode($relativepath.$fileinfo['filename'].'.'.strtolower($fileinfo['extension']));
								print '<a href="'.$urlforhref.'" class="aphoto" target="_blank">';
							} else {
								print '<a href="'.$urlforhref['url'].'" class="'.$urlforhref['css'].'" target="'.$urlforhref['target'].'" mime="'.$urlforhref['mime'].'">';
							}
							print '<img class="photo" height="'.(($useinecm == 4 || $useinecm == 5 || $useinecm == 6) ? '12' : $maxheightmini).'" src="'.DOL_URL_ROOT.'/viewimage.php?modulepart='.$modulepart.'&entity='.(!empty($object->entity) ? $object->entity : $conf->entity).'&file='.urlencode($relativepath.$smallfile).'" title="">';
							print '</a>';
						}
						else print '&nbsp;';
						print '</td>';
					}

					// Hash of file (only if we are in a mode where a scan of dir were done and we have id of file in ECM table)
					print '<td class="center">';
					if ($relativedir && $filearray[$key]['rowid'] > 0)
					{
						if ($editline)
						{
							print $langs->trans("FileSharedViaALink").' ';
							print '<input class="inline-block" type="checkbox" name="shareenabled"'.($file['share'] ? ' checked="checked"' : '').' /> ';
						}
						else
						{
							if ($file['share'])
							{
								// Define $urlwithroot
								$urlwithouturlroot = preg_replace('/'.preg_quote(DOL_URL_ROOT, '/').'$/i', '', trim($dolibarr_main_url_root));
								$urlwithroot = $urlwithouturlroot.DOL_URL_ROOT; // This is to use external domain name found into config file
								//$urlwithroot=DOL_MAIN_URL_ROOT;					// This is to use same domain name than current

								//print '<span class="opacitymedium">'.$langs->trans("Hash").' : '.$file['share'].'</span>';
								$forcedownload = 0;
								$paramlink = '';
								if (!empty($file['share'])) $paramlink .= ($paramlink ? '&' : '').'hashp='.$file['share']; // Hash for public share
								if ($forcedownload) $paramlink .= ($paramlink ? '&' : '').'attachment=1';

								$fulllink = $urlwithroot.'/document.php'.($paramlink ? '?'.$paramlink : '');

								print img_picto($langs->trans("FileSharedViaALink"), 'globe').' ';
								print '<input type="text" class="quatrevingtpercent minwidth200imp" id="downloadlink" name="downloadexternallink" value="'.dol_escape_htmltag($fulllink).'">';
							}
							else
							{
								//print '<span class="opacitymedium">'.$langs->trans("FileNotShared").'</span>';
							}
						}
					}
					print '</td>';

					// Actions buttons
					if (!$editline)
					{
						// Delete or view link
						// ($param must start with &)
						print '<td class="valignmiddle right actionbuttons nowraponall"><!-- action on files -->';
						if ($useinecm == 1 || $useinecm == 5)
						{
							print '<a href="'.DOL_URL_ROOT.'/ecm/file_card.php?urlfile='.urlencode($file['name']).$param.'" class="editfilelink" rel="'.urlencode($file['name']).'">'.img_edit('default', 0, 'class="paddingrightonly"').'</a>';
						}
						if (empty($useinecm) || $useinecm == 2 || $useinecm == 6)
						{
							$newmodulepart = $modulepart;
							if (in_array($modulepart, array('product', 'produit', 'service'))) $newmodulepart = 'produit|service';

							if (!$disablecrop && image_format_supported($file['name']) > 0)
							{
								if ($permtoeditline)
								{
	   								// Link to resize
	   						   		print '<a href="'.DOL_URL_ROOT.'/core/photos_resize.php?modulepart='.urlencode($newmodulepart).'&id='.$object->id.'&file='.urlencode($relativepath.$fileinfo['filename'].'.'.strtolower($fileinfo['extension'])).'" title="'.dol_escape_htmltag($langs->trans("ResizeOrCrop")).'">'.img_picto($langs->trans("ResizeOrCrop"), 'resize', 'class="paddingrightonly"').'</a>';
								}
							}

							if ($permtoeditline)
							{
								$paramsectiondir = (in_array($modulepart, array('medias', 'ecm')) ? '&section_dir='.urlencode($relativepath) : '');
								print '<a href="'.(($useinecm == 1 || $useinecm == 5) ? '#' : ($url.'?action=editfile&urlfile='.urlencode($filepath).$paramsectiondir.$param)).'" class="editfilelink" rel="'.$filepath.'">'.img_edit('default', 0, 'class="paddingrightonly"').'</a>';
							}
						}
						if ($permonobject)
						{
							$useajax = 1;
							if (!empty($conf->dol_use_jmobile)) $useajax = 0;
							if (empty($conf->use_javascript_ajax)) $useajax = 0;
							if (!empty($conf->global->MAIN_ECM_DISABLE_JS)) $useajax = 0;
							print '<a href="'.((($useinecm && $useinecm != 6) && $useajax) ? '#' : ($url.'?action=delete&urlfile='.urlencode($filepath).$param)).'" class="reposition deletefilelink" rel="'.$filepath.'">'.img_delete().'</a>';
						}
						print "</td>";

						if (empty($disablemove))
						{
							if ($nboffiles > 1 && $conf->browser->layout != 'phone') {
								print '<td class="linecolmove tdlineupdown center">';
								if ($i > 0) {
									print '<a class="lineupdown" href="'.$_SERVER["PHP_SELF"].'?id='.$this->id.'&amp;action=up&amp;rowid='.$line->id.'">'.img_up('default', 0, 'imgupforline').'</a>';
								}
								if ($i < $nboffiles - 1) {
									print '<a class="lineupdown" href="'.$_SERVER["PHP_SELF"].'?id='.$this->id.'&amp;action=down&amp;rowid='.$line->id.'">'.img_down('default', 0, 'imgdownforline').'</a>';
								}
								print '</td>';
							}
							else {
							   	print '<td'.(($conf->browser->layout != 'phone' && empty($disablemove)) ? ' class="linecolmove tdlineupdown center"' : ' class="linecolmove center"').'>';
							   	print '</td>';
							}
					    }
					}
					else
					{
						print '<td class="right">';
						print '<input type="hidden" name="ecmfileid" value="'.$filearray[$key]['rowid'].'">';
						print '<input type="submit" class="button" name="renamefilesave" value="'.dol_escape_htmltag($langs->trans("Save")).'">';
						print '<input type="submit" class="button" name="cancel" value="'.dol_escape_htmltag($langs->trans("Cancel")).'">';
						print '</td>';
						if (empty($disablemove)) print '<td class="right"></td>';
					}
					print "</tr>\n";

					$i++;
				}
			}
			if ($nboffiles == 0)
			{
				$colspan = '6';
				if (empty($disablemove)) $colspan++; // 6 columns or 7
				print '<tr class="oddeven"><td colspan="'.$colspan.'" class="opacitymedium">';
				if (empty($textifempty)) print $langs->trans("NoFileFound");
				else print $textifempty;
				print '</td></tr>';
			}
			print "</table>";
			print '</div>';

			if ($nboflines > 1 && is_object($object)) {
				if (!empty($conf->use_javascript_ajax) && $permtoeditline) {
					$table_element_line = 'ecm_files';
					include DOL_DOCUMENT_ROOT.'/core/tpl/ajaxrow.tpl.php';
				}
			}

			print ajax_autoselect('downloadlink');

			if (GETPOST('action', 'aZ09') == 'editfile' && $permtoeditline)
			{
				print '</form>';
			}

			return $nboffiles;
		}
	}


    // phpcs:disable PEAR.NamingConventions.ValidFunctionName.ScopeNotCamelCaps
	/**
	 *	Show list of documents in a directory
	 *
	 *  @param	string	$upload_dir         Directory that was scanned
	 *  @param  array	$filearray          Array of files loaded by dol_dir_list function before calling this function
	 *  @param  string	$modulepart         Value for modulepart used by download wrapper
	 *  @param  string	$param              Parameters on sort links
	 *  @param  int		$forcedownload      Force to open dialog box "Save As" when clicking on file
	 *  @param  string	$relativepath       Relative path of docs (autodefined if not provided)
	 *  @param  int		$permissiontodelete       Permission to delete
	 *  @param  int		$useinecm           Change output for use in ecm module
	 *  @param  int		$textifempty        Text to show if filearray is empty
	 *  @param  int		$maxlength          Maximum length of file name shown
	 *  @param	string 	$url				Full url to use for click links ('' = autodetect)
	 *  @param	int		$addfilterfields	Add line with filters
	 *  @return int                 		<0 if KO, nb of files shown if OK
	 *  @see list_of_documents()
	 */
	public function list_of_autoecmfiles($upload_dir, $filearray, $modulepart, $param, $forcedownload = 0, $relativepath = '', $permissiontodelete = 1, $useinecm = 0, $textifempty = '', $maxlength = 0, $url = '', $addfilterfields = 0)
	{
        // phpcs:enable
		global $user, $conf, $langs, $form;
		global $sortfield, $sortorder;
		global $search_doc_ref;

		dol_syslog(get_class($this).'::list_of_autoecmfiles upload_dir='.$upload_dir.' modulepart='.$modulepart);

		// Show list of documents
		if (empty($useinecm) || $useinecm == 6) print load_fiche_titre($langs->trans("AttachedFiles"));
		if (empty($url)) $url = $_SERVER["PHP_SELF"];

		if (!empty($addfilterfields))
		{
			print '<form action="'.$_SERVER['PHP_SELF'].'">';
			print '<input type="hidden" name="token" value="'.$_SESSION['newtoken'].'">';
			print '<input type="hidden" name="module" value="'.$modulepart.'">';
		}

		print '<div class="div-table-responsive-no-min">';
		print '<table width="100%" class="noborder">'."\n";

		if (!empty($addfilterfields))
		{
			print '<tr class="liste_titre nodrag nodrop">';
			print '<td></td>';
			print '<td><input type="text" class="maxwidth100onsmartphone" name="search_doc_ref" value="'.dol_escape_htmltag($search_doc_ref).'"></td>';
			print '<td></td>';
			print '<td></td>';
			// Action column
			print '<td class="liste_titre center">';
			$searchpicto = $form->showFilterButtons();
			print $searchpicto;
			print '</td>';
			print "</tr>\n";
		}

		print '<tr class="liste_titre">';
		$sortref = "fullname";
		if ($modulepart == 'invoice_supplier') $sortref = 'level1name';
		print_liste_field_titre("Ref", $url, $sortref, "", $param, '', $sortfield, $sortorder);
		print_liste_field_titre("Documents2", $url, "name", "", $param, '', $sortfield, $sortorder);
		print_liste_field_titre("Size", $url, "size", "", $param, '', $sortfield, $sortorder, 'right ');
		print_liste_field_titre("Date", $url, "date", "", $param, '', $sortfield, $sortorder, 'center ');
		print_liste_field_titre('', '', '');
		print '</tr>'."\n";

		// To show ref or specific information according to view to show (defined by $module)
		if ($modulepart == 'company')
		{
			include_once DOL_DOCUMENT_ROOT.'/societe/class/societe.class.php';
			$object_instance = new Societe($this->db);
		}
		elseif ($modulepart == 'invoice')
		{
			include_once DOL_DOCUMENT_ROOT.'/compta/facture/class/facture.class.php';
			$object_instance = new Facture($this->db);
		}
		elseif ($modulepart == 'invoice_supplier')
		{
			include_once DOL_DOCUMENT_ROOT.'/fourn/class/fournisseur.facture.class.php';
			$object_instance = new FactureFournisseur($this->db);
		}
		elseif ($modulepart == 'propal')
		{
			include_once DOL_DOCUMENT_ROOT.'/comm/propal/class/propal.class.php';
			$object_instance = new Propal($this->db);
		}
		elseif ($modulepart == 'supplier_proposal')
		{
			include_once DOL_DOCUMENT_ROOT.'/supplier_proposal/class/supplier_proposal.class.php';
			$object_instance = new SupplierProposal($this->db);
		}
		elseif ($modulepart == 'order')
		{
			include_once DOL_DOCUMENT_ROOT.'/commande/class/commande.class.php';
			$object_instance = new Commande($this->db);
		}
		elseif ($modulepart == 'order_supplier')
		{
			include_once DOL_DOCUMENT_ROOT.'/fourn/class/fournisseur.commande.class.php';
			$object_instance = new CommandeFournisseur($this->db);
		}
		elseif ($modulepart == 'contract')
		{
			include_once DOL_DOCUMENT_ROOT.'/contrat/class/contrat.class.php';
			$object_instance = new Contrat($this->db);
		}
		elseif ($modulepart == 'product')
		{
			include_once DOL_DOCUMENT_ROOT.'/product/class/product.class.php';
			$object_instance = new Product($this->db);
		}
		elseif ($modulepart == 'tax')
		{
			include_once DOL_DOCUMENT_ROOT.'/compta/sociales/class/chargesociales.class.php';
			$object_instance = new ChargeSociales($this->db);
		}
		elseif ($modulepart == 'project')
		{
			include_once DOL_DOCUMENT_ROOT.'/projet/class/project.class.php';
			$object_instance = new Project($this->db);
		}
		elseif ($modulepart == 'fichinter')
		{
			include_once DOL_DOCUMENT_ROOT.'/fichinter/class/fichinter.class.php';
			$object_instance = new Fichinter($this->db);
		}
		elseif ($modulepart == 'user')
		{
			include_once DOL_DOCUMENT_ROOT.'/user/class/user.class.php';
			$object_instance = new User($this->db);
		}
		elseif ($modulepart == 'expensereport')
		{
			include_once DOL_DOCUMENT_ROOT.'/expensereport/class/expensereport.class.php';
			$object_instance = new ExpenseReport($this->db);
		}
		elseif ($modulepart == 'holiday')
		{
			include_once DOL_DOCUMENT_ROOT.'/holiday/class/holiday.class.php';
			$object_instance = new Holiday($this->db);
		}
		elseif ($modulepart == 'banque')
		{
		    include_once DOL_DOCUMENT_ROOT.'/compta/bank/class/account.class.php';
		    $object_instance = new Account($this->db);
		}

		foreach ($filearray as $key => $file)
		{
			if (!is_dir($file['name'])
			&& $file['name'] != '.'
			&& $file['name'] != '..'
			&& $file['name'] != 'CVS'
			&& !preg_match('/\.meta$/i', $file['name']))
			{
				// Define relative path used to store the file
				$relativefile = preg_replace('/'.preg_quote($upload_dir.'/', '/').'/', '', $file['fullname']);

				$id = 0; $ref = ''; $label = '';

				// To show ref or specific information according to view to show (defined by $module)
				if ($modulepart == 'company' || $modulepart == 'tax') { preg_match('/(\d+)\/[^\/]+$/', $relativefile, $reg); $id = (isset($reg[1]) ? $reg[1] : ''); }
				elseif ($modulepart == 'invoice_supplier') { preg_match('/([^\/]+)\/[^\/]+$/', $relativefile, $reg); $ref = (isset($reg[1]) ? $reg[1] : ''); if (is_numeric($ref)) { $id = $ref; $ref = ''; } }	// $ref may be also id with old supplier invoices
				elseif ($modulepart == 'user' || $modulepart == 'holiday') { preg_match('/(.*)\/[^\/]+$/', $relativefile, $reg); $id = (isset($reg[1]) ? $reg[1] : ''); }
                elseif (in_array($modulepart, array('invoice', 'propal', 'supplier_proposal', 'order', 'order_supplier', 'contract', 'product', 'project', 'fichinter', 'expensereport', 'banque')))
				{
					preg_match('/(.*)\/[^\/]+$/', $relativefile, $reg); $ref = (isset($reg[1]) ? $reg[1] : '');
				}
				else
				{
				    //print 'Error: Value for modulepart = '.$modulepart.' is not yet implemented in function list_of_autoecmfiles'."\n";
				}

				if (!$id && !$ref) continue;
				$found = 0;
				if (!empty($this->cache_objects[$modulepart.'_'.$id.'_'.$ref]))
				{
					$found = 1;
				}
				else
				{
					//print 'Fetch '.$id." - ".$ref.'<br>';

					if ($id) {
						$result = $object_instance->fetch($id);
					} else {
						//fetchOneLike looks for objects with wildcards in its reference.
						//It is useful for those masks who get underscores instead of their actual symbols
						//fetchOneLike requires some info in the object. If it doesn't have it, then 0 is returned
						//that's why we look only into fetchOneLike when fetch returns 0
						if (!$result = $object_instance->fetch('', $ref)) {
							$result = $object_instance->fetchOneLike($ref);
						}
					}

					if ($result > 0) {  // Save object loaded into a cache
						$found = 1; $this->cache_objects[$modulepart.'_'.$id.'_'.$ref] = clone $object_instance;
					}
					if ($result == 0) { $found = 1; $this->cache_objects[$modulepart.'_'.$id.'_'.$ref] = 'notfound'; unset($filearray[$key]); }
				}

				if (!$found > 0 || !is_object($this->cache_objects[$modulepart.'_'.$id.'_'.$ref])) continue; // We do not show orphelins files

				print '<!-- Line list_of_autoecmfiles '.$key.' -->'."\n";
				print '<tr class="oddeven">';
				print '<td>';
				if ($found > 0 && is_object($this->cache_objects[$modulepart.'_'.$id.'_'.$ref])) print $this->cache_objects[$modulepart.'_'.$id.'_'.$ref]->getNomUrl(1, 'document');
				else print $langs->trans("ObjectDeleted", ($id ? $id : $ref));

				//$modulesubdir=dol_sanitizeFileName($ref);
				$modulesubdir = dirname($relativefile);

				//$filedir=$conf->$modulepart->dir_output . '/' . dol_sanitizeFileName($obj->ref);
				$filedir = $file['path'];
				//$urlsource=$_SERVER['PHP_SELF'].'?id='.$obj->rowid;
				//print $formfile->getDocumentsLink($modulepart, $filename, $filedir);

				print '</td>';

				// File
				print '<td>';
				//print "XX".$file['name']; //$file['name'] must be utf8
				print '<a href="'.DOL_URL_ROOT.'/document.php?modulepart='.$modulepart;
				if ($forcedownload) print '&attachment=1';
				print '&file='.urlencode($relativefile).'">';
				print img_mime($file['name'], $file['name'].' ('.dol_print_size($file['size'], 0, 0).')');
				print dol_trunc($file['name'], $maxlength, 'middle');
				print '</a>';

				//print $this->getDocumentsLink($modulepart, $modulesubdir, $filedir, '^'.preg_quote($file['name'],'/').'$');
				print $this->showPreview($file, $modulepart, $file['relativename']);

				print "</td>\n";
				print '<td class="right">'.dol_print_size($file['size'], 1, 1).'</td>';
				print '<td class="center">'.dol_print_date($file['date'], "dayhour").'</td>';
				print '<td class="right">';
				//if (! empty($useinecm) && $useinecm != 6)  print '<a data-ajax="false" href="'.DOL_URL_ROOT.'/document.php?modulepart='.$modulepart;
				//if ($forcedownload) print '&attachment=1';
				//print '&file='.urlencode($relativefile).'">';
				//print img_view().'</a> &nbsp; ';
				//if ($permissiontodelete) print '<a href="'.$url.'?id='.$object->id.'&section='.$_REQUEST["section"].'&action=delete&urlfile='.urlencode($file['name']).'">'.img_delete().'</a>';
				//else print '&nbsp;';
				print "</td></tr>\n";
			}
		}

		if (count($filearray) == 0)
		{
			print '<tr class="oddeven"><td colspan="5">';
			if (empty($textifempty)) print $langs->trans("NoFileFound");
			else print $textifempty;
			print '</td></tr>';
		}
		print "</table>";
		print '</div>';

		if (!empty($addfilterfields)) print '</form>';
		// Fin de zone
	}

	/**
	 *    Show form to upload a new file with jquery fileupload.
	 *    This form use the fileupload.php file.
	 *
	 *    @param	Object	$object		Object to use
	 *    @return	void
	 */
	private function _formAjaxFileUpload($object)
	{
		global $langs, $conf;

		// PHP post_max_size
		$post_max_size				= ini_get('post_max_size');
		$mul_post_max_size			= substr($post_max_size, -1);
		$mul_post_max_size			= ($mul_post_max_size == 'M' ? 1048576 : ($mul_post_max_size == 'K' ? 1024 : ($mul_post_max_size == 'G' ? 1073741824 : 1)));
		$post_max_size				= $mul_post_max_size * (int) $post_max_size;
		// PHP upload_max_filesize
		$upload_max_filesize		= ini_get('upload_max_filesize');
		$mul_upload_max_filesize	= substr($upload_max_filesize, -1);
		$mul_upload_max_filesize	= ($mul_upload_max_filesize == 'M' ? 1048576 : ($mul_upload_max_filesize == 'K' ? 1024 : ($mul_upload_max_filesize == 'G' ? 1073741824 : 1)));
		$upload_max_filesize		= $mul_upload_max_filesize * (int) $upload_max_filesize;
		// Max file size
		$max_file_size = (($post_max_size < $upload_max_filesize) ? $post_max_size : $upload_max_filesize);

		// Include main
		include DOL_DOCUMENT_ROOT.'/core/tpl/ajax/fileupload_main.tpl.php';

		// Include template
		include DOL_DOCUMENT_ROOT.'/core/tpl/ajax/fileupload_view.tpl.php';
	}

	/**
	 * Show array with linked files
	 *
	 * @param 	Object		$object			Object
	 * @param 	int			$permissiontodelete	Deletion is allowed
	 * @param 	string		$action			Action
	 * @param 	string		$selected		???
	 * @param	string		$param			More param to add into URL
	 * @return 	int							Number of links
	 */
	public function listOfLinks($object, $permissiontodelete = 1, $action = null, $selected = null, $param = '')
	{
		global $user, $conf, $langs, $user;
		global $sortfield, $sortorder;

		$langs->load("link");

		require_once DOL_DOCUMENT_ROOT.'/core/class/link.class.php';
		$link = new Link($this->db);
		$links = array();
		if ($sortfield == "name") {
			$sortfield = "label";
		} elseif ($sortfield == "date") {
			$sortfield = "datea";
		} else {
			$sortfield = null;
		}
		$res = $link->fetchAll($links, $object->element, $object->id, $sortfield, $sortorder);
		$param .= (isset($object->id) ? '&id='.$object->id : '');

		print '<!-- listOfLinks -->'."\n";

		// Show list of associated links
		print load_fiche_titre($langs->trans("LinkedFiles"));

		print '<form action="'.$_SERVER['PHP_SELF'].($param ? '?'.$param : '').'" method="POST">';
		print '<input type="hidden" name="token" value="'.$_SESSION['newtoken'].'">';

		print '<table width="100%" class="liste noborder nobottom">';
		print '<tr class="liste_titre">';
        print_liste_field_titre(
			$langs->trans("Links"),
			$_SERVER['PHP_SELF'],
			"name",
			"",
			$param,
			'',
			$sortfield,
			$sortorder,
            ''
		);
        print_liste_field_titre(
			"",
			"",
			"",
			"",
			"",
			'',
            '',
            '',
            'right '
		);
        print_liste_field_titre(
			$langs->trans("Date"),
			$_SERVER['PHP_SELF'],
			"date",
			"",
			$param,
			'',
			$sortfield,
			$sortorder,
            'center '
		);
        print_liste_field_titre(
			'',
			$_SERVER['PHP_SELF'],
			"",
			"",
			$param,
			'',
            '',
            '',
            'center '
		);
		print_liste_field_titre('', '', '');
		print '</tr>';
		$nboflinks = count($links);
		if ($nboflinks > 0) include_once DOL_DOCUMENT_ROOT.'/core/lib/images.lib.php';

		foreach ($links as $link)
		{
			print '<tr class="oddeven">';
			//edit mode
			if ($action == 'update' && $selected === $link->id)
			{
				print '<td>';
				print '<input type="hidden" name="id" value="'.$object->id.'">';
				print '<input type="hidden" name="linkid" value="'.$link->id.'">';
				print '<input type="hidden" name="action" value="confirm_updateline">';
				print $langs->trans('Link').': <input type="text" name="link" value="'.$link->url.'">';
				print '</td>';
				print '<td>';
				print $langs->trans('Label').': <input type="text" name="label" value="'.dol_escape_htmltag($link->label).'">';
				print '</td>';
				print '<td class="center">'.dol_print_date(dol_now(), "dayhour", "tzuser").'</td>';
				print '<td class="right"></td>';
				print '<td class="right">';
				print '<input type="submit" name="save" class="button" value="'.dol_escape_htmltag($langs->trans('Save')).'">';
				print '<input type="submit" name="cancel" class="button" value="'.dol_escape_htmltag($langs->trans('Cancel')).'">';
				print '</td>';
			}
			else
			{
				print '<td>';
				print img_picto('', 'globe').' ';
				print '<a data-ajax="false" href="'.$link->url.'" target="_blank">';
				print dol_escape_htmltag($link->label);
				print '</a>';
				print '</td>'."\n";
				print '<td class="right"></td>';
				print '<td class="center">'.dol_print_date($link->datea, "dayhour", "tzuser").'</td>';
				print '<td class="center"></td>';
				print '<td class="right">';
				print '<a href="'.$_SERVER['PHP_SELF'].'?action=update&linkid='.$link->id.$param.'" class="editfilelink reposition" >'.img_edit().'</a>'; // id= is included into $param
				if ($permissiontodelete) {
					print ' &nbsp; <a href="'.$_SERVER['PHP_SELF'].'?action=delete&linkid='.$link->id.$param.'" class="deletefilelink">'.img_delete().'</a>'; // id= is included into $param
				} else {
					print '&nbsp;';
				}
				print '</td>';
			}
			print "</tr>\n";
		}
		if ($nboflinks == 0)
		{
			print '<tr class="oddeven"><td colspan="5" class="opacitymedium">';
			print $langs->trans("NoLinkFound");
			print '</td></tr>';
		}
		print "</table>";

		print '</form>';

		return $nboflinks;
	}


	/**
	 * Show detail icon with link for preview
	 *
	 * @param   array     $file           Array with data of file. Example: array('name'=>...)
	 * @param   string    $modulepart     propal, facture, facture_fourn, ...
	 * @param   string    $relativepath   Relative path of docs
	 * @param   integer   $ruleforpicto   Rule for picto: 0=Use the generic preview picto, 1=Use the picto of mime type of file)
	 * @param	string	  $param		  More param on http links
	 * @return  string    $out            Output string with HTML
	 */
	public function showPreview($file, $modulepart, $relativepath, $ruleforpicto = 0, $param = '')
	{
		global $langs, $conf;

		$out = '';
		if ($conf->browser->layout != 'phone' && !empty($conf->use_javascript_ajax))
		{
			$urladvancedpreview = getAdvancedPreviewUrl($modulepart, $relativepath, 1, $param); // Return if a file is qualified for preview.
			if (count($urladvancedpreview))
			{
				$out .= '<a class="pictopreview '.$urladvancedpreview['css'].'" href="'.$urladvancedpreview['url'].'"'.(empty($urladvancedpreview['mime']) ? '' : ' mime="'.$urladvancedpreview['mime'].'"').' '.(empty($urladvancedpreview['target']) ? '' : ' target="'.$urladvancedpreview['target'].'"').'>';
				//$out.= '<a class="pictopreview">';
				if (empty($ruleforpicto))
				{
					//$out.= img_picto($langs->trans('Preview').' '.$file['name'], 'detail');
					$out .= '<span class="fa fa-search-plus" style="color: gray"></span>';
				}
				else $out .= img_mime($relativepath, $langs->trans('Preview').' '.$file['name']);
				$out .= '</a>';
			}
		}
		return $out;
	}
}<|MERGE_RESOLUTION|>--- conflicted
+++ resolved
@@ -745,19 +745,11 @@
 			if (($allowgenifempty || (is_array($modellist) && count($modellist) > 0)) && $conf->global->MAIN_MULTILANGS && !$forcenomultilang && (!empty($modellist) || $showempty))
 			{
 				include_once DOL_DOCUMENT_ROOT.'/core/class/html.formadmin.class.php';
-<<<<<<< HEAD
 				$formadmin = new FormAdmin($this->db);
 				$defaultlang = $codelang ? $codelang : $langs->getDefaultLang();
 				$morecss = 'maxwidth150';
 				if ($conf->browser->layout == 'phone') $morecss = 'maxwidth100';
-				$out .= $formadmin->select_language($defaultlang, 'lang_id', 0, 0, 0, 0, 0, $morecss);
-=======
-				$formadmin=new FormAdmin($this->db);
-				$defaultlang=$codelang?$codelang:$langs->getDefaultLang();
-				$morecss='maxwidth150';
-				if ($conf->browser->layout == 'phone') $morecss='maxwidth100';
-				$out.= $formadmin->select_language($defaultlang, 'lang_id', 0, null, 0, 0, 0, $morecss);
->>>>>>> a4a805f6
+				$out .= $formadmin->select_language($defaultlang, 'lang_id', 0, null, 0, 0, 0, $morecss);
 			}
 			else
 			{
