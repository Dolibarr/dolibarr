--- conflicted
+++ resolved
@@ -7,13 +7,8 @@
  * Copyright (C) 2014		Marcos García		<marcosgdf@gmail.com>
  * Copyright (C) 2015		Bahfir Abbes		<bafbes@gmail.com>
  * Copyright (C) 2016-2017	Ferran Marcet		<fmarcet@2byte.es>
-<<<<<<< HEAD
- * Copyright (C) 2019-2023  Frédéric France     <frederic.france@netlogic.fr>
- * Copyright (C) 2024		MDW							<mdeweerd@users.noreply.github.com>
-=======
  * Copyright (C) 2019-2024	Frédéric France     <frederic.france@free.fr>
  * Copyright (C) 2024		MDW					<mdeweerd@users.noreply.github.com>
->>>>>>> cc80841a
  *
  * This program is free software; you can redistribute it and/or modify
  * it under the terms of the GNU General Public License as published by
@@ -76,28 +71,17 @@
 	 *  @param  int			$size          	Length of input file area. Deprecated.
 	 *  @param	?CommonObject	$object		Object to use (when attachment is done on an element)
 	 *  @param	string		$options		Add an option column
-<<<<<<< HEAD
-	 *  @param  integer     $useajax        Use fileupload ajax (0=never, 1=if enabled, 2=always whatever is option).
-=======
 	 *  @param  int<0,1>    $useajax        Use fileupload ajax (0=never, 1=if enabled, 2=always whatever is option).
->>>>>>> cc80841a
 	 *                                      Deprecated 2 should never be used and if 1 is used, option should not be enabled.
 	 *  @param	string		$savingdocmask	Mask to use to define output filename. For example 'XXXXX-__YYYYMMDD__-__file__'
 	 *  @param	int<0,1>	$linkfiles		1=Also add form to link files, 0=Do not show form to link files
 	 *  @param	string		$htmlname		Name and id of HTML form ('formuserfile' by default, 'formuserfileecm' when used to upload a file in ECM)
 	 *  @param	string		$accept			Specifies the types of files accepted (This is not a security check but an user interface facility. eg '.pdf,image/*' or '.png,.jpg' or 'video/*')
 	 *	@param	string		$sectiondir		If upload must be done inside a particular directory (if sectiondir defined, sectionid must not be)
-<<<<<<< HEAD
-	 *  @param  int         $usewithoutform 0=Default, 1=Disable <form> and <input hidden> to use in existing form area, 2=Disable the tag <form> only
-	 *  @param	int			$capture		1=Add tag capture="capture" to force use of micro or video recording to generate file. When setting this to 1, you must also provide a value for $accept.
-	 *  @param	int			$disablemulti	0=Default, 1=Disable multiple file upload
-	 *  @param	int			$nooutput		0=Output result with print, 1=Return result
-=======
 	 *  @param  int<0,2>    $usewithoutform 0=Default, 1=Disable <form> and <input hidden> to use in existing form area, 2=Disable the tag <form> only
 	 *  @param	int<0,1>	$capture		1=Add tag capture="capture" to force use of micro or video recording to generate file. When setting this to 1, you must also provide a value for $accept.
 	 *  @param	int<0,1>	$disablemulti	0=Default, 1=Disable multiple file upload
 	 *  @param	int<0,1>	$nooutput		0=Output result with print, 1=Return result
->>>>>>> cc80841a
 	 * 	@return	int|string					Return integer <0 if KO, >0 if OK, or string if $noouput=1
 	 */
 	public function form_attach_new_file($url, $title = '', $addcancel = 0, $sectionid = 0, $perm = 1, $size = 50, $object = null, $options = '', $useajax = 1, $savingdocmask = '', $linkfiles = 1, $htmlname = 'formuserfile', $accept = '', $sectiondir = '', $usewithoutform = 0, $capture = 0, $disablemulti = 0, $nooutput = 0)
@@ -414,11 +398,7 @@
 		$printer = 0;
 		// The direct print feature is implemented only for such elements
 		if (in_array($modulepart, array('contract', 'facture', 'supplier_proposal', 'propal', 'proposal', 'order', 'commande', 'expedition', 'commande_fournisseur', 'expensereport', 'delivery', 'ticket'))) {
-<<<<<<< HEAD
-			$printer = ($user->hasRight('printing', 'read') && !empty($conf->printing->enabled)) ? true : false;
-=======
 			$printer = ($user->hasRight('printing', 'read') && !empty($conf->printing->enabled));
->>>>>>> cc80841a
 		}
 
 		$hookmanager->initHooks(array('formfile'));
@@ -1155,11 +1135,7 @@
 				// Download
 				$tmpout .= '<li class="nowrap"><a class="pictopreview nowrap" ';
 				if (getDolGlobalInt('MAIN_DISABLE_FORCE_SAVEAS') == 2) {
-<<<<<<< HEAD
-						$tmpout .= 'target="_blank" ';
-=======
 					$tmpout .= 'target="_blank" ';
->>>>>>> cc80841a
 				}
 				$tmpout .= 'href="'.DOL_URL_ROOT.'/document.php?modulepart='.$modulepart.'&amp;entity='.$entity.'&amp;file='.urlencode($relativepath).'"';
 				$mime = dol_mimetype($relativepath, '', 0);
@@ -1393,10 +1369,6 @@
 					}
 					//var_dump($filearray[$key]);
 
-<<<<<<< HEAD
-					// Note: for supplier invoice, $modulepart may be already 'facture_fournisseur' and $relativepath may be already '6/1/SI2210-0013/'
-
-=======
 					// get specific parameters from file attributes if set or get default ones
 					$modulepart = ($file['modulepart'] ?? $parametersByDefault['modulepart']);
 					$relativepath = ($file['relativepath'] ?? $parametersByDefault['relativepath']);
@@ -1404,7 +1376,6 @@
 					$permonobject = ($file['permonobject'] ?? $parametersByDefault['permonobject']);
 
 					// Note: for supplier invoice, $modulepart may be already 'facture_fournisseur' and $relativepath may be already '6/1/SI2210-0013/'
->>>>>>> cc80841a
 					if (empty($relativepath) || empty($modulepart)) {
 						$filepath = $file['level1name'].'/'.$file['name'];
 					} else {
@@ -1963,11 +1934,7 @@
 						if ($id) {
 							$result = $object_instance->fetch($id);
 						} else {
-<<<<<<< HEAD
-							if (!($result = $object_instance->fetch('', $ref))) {
-=======
 							if (!($result = $object_instance->fetch(0, $ref))) {
->>>>>>> cc80841a
 								//fetchOneLike looks for objects with wildcards in its reference.
 								//It is useful for those masks who get underscores instead of their actual symbols (because the _ had replaced all forbidden chars into filename)
 								// TODO Example when this is needed ?
@@ -2280,11 +2247,7 @@
 				$out .= '</a>';
 			} else {
 				if ($ruleforpicto < 0) {
-<<<<<<< HEAD
-					$out .= img_picto('', 'generic', '', false, 0, 0, '', 'paddingright pictofixedwidth');
-=======
 					$out .= img_picto('', 'generic', '', 0, 0, 0, '', 'paddingright pictofixedwidth');
->>>>>>> cc80841a
 				}
 			}
 		}
