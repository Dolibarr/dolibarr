<?php
/* Copyright (C) 2008-2013	Laurent Destailleur	<eldy@users.sourceforge.net>
 * Copyright (C) 2010-2014	Regis Houssin		<regis.houssin@capnetworks.com>
 * Copyright (C) 2010		Juanjo Menent		<jmenent@2byte.es>
 * Copyright (C) 2013		Charles-Fr BENKE	<charles.fr@benke.fr>
 * Copyright (C) 2013		Cédric Salvador		<csalvador@gpcsolutions.fr>
 * Copyright (C) 2014		Marcos García		<marcosgdf@gmail.com>
 * Copyright (C) 2015		Bahfir Abbes		<bafbes@gmail.com>
 * Copyright (C) 2016		Ferran Marcet		<fmarcet@2byte.es>

 * This program is free software; you can redistribute it and/or modify
 * it under the terms of the GNU General Public License as published by
 * the Free Software Foundation; either version 3 of the License, or
 * (at your option) any later version.
 *
 * This program is distributed in the hope that it will be useful,
 * but WITHOUT ANY WARRANTY; without even the implied warranty of
 * MERCHANTABILITY or FITNESS FOR A PARTICULAR PURPOSE.  See the
 * GNU General Public License for more details.
 *
 * You should have received a copy of the GNU General Public License
 * along with this program. If not, see <http://www.gnu.org/licenses/>.
 */

/**
 *	\file       htdocs/core/class/html.formfile.class.php
 *  \ingroup    core
 *	\brief      File of class to offer components to list and upload files
 */


/**
 *	Class to offer components to list and upload files
 */
class FormFile
{
    var $db;
    var $error;

    var $numoffiles;
	var $infofiles;			// Used to return informations by function getDocumentsLink


    /**
	 *	Constructor
	 *
	 *  @param		DoliDB		$db      Database handler
     */
    function __construct($db)
    {
        $this->db = $db;
        $this->numoffiles=0;
        return 1;
    }


    /**
     *  Show form to upload a new file
	 *
     *  @param  string	$url			Url
     *  @param  string	$title			Title zone (Title or '' or 'none')
     *  @param  int		$addcancel		1=Add 'Cancel' button
     *	@param	int		$sectionid		If upload must be done inside a particular ECM section
     * 	@param	int		$perm			Value of permission to allow upload
     *  @param  int		$size           Length of input file area
     *  @param	Object	$object			Object to use (when attachment is done on an element)
     *  @param	string	$options		Add an option column
     *  @param	boolean	$useajax		Use fileupload ajax (0=never, 1=if enabled, 2=always whatever is option). 2 should never be used.
     *  @param	string	$savingdocmask	Mask to use to define output filename. For example 'XXXXX-__YYYYMMDD__-__file__'
     *  @param	string	$linkfiles		1=Also add form to link files, 0=Do not show form to link files
     *  @param	string	$htmlname		Name and id of HTML form
     * 	@return	int						<0 if KO, >0 if OK
     */
    function form_attach_new_file($url, $title='', $addcancel=0, $sectionid=0, $perm=1, $size=50, $object='', $options='', $useajax=1, $savingdocmask='', $linkfiles=1, $htmlname='formuserfile')
    {
        global $conf,$langs, $hookmanager;
        $hookmanager->initHooks(array('formfile'));

        
        if (! empty($conf->browser->layout) && $conf->browser->layout != 'classic') $useajax=0;

		if ((! empty($conf->global->MAIN_USE_JQUERY_FILEUPLOAD) && $useajax) || ($useajax==2))
        {
        	// TODO: Check this works with 2 forms on same page
        	// TODO: Check this works with GED module, otherwise, force useajax to 0
        	// TODO: This does not support option savingdocmask
        	// TODO: This break feature to upload links too
        	return $this->_formAjaxFileUpload($object);
        }
        else
       	{
            $maxlength=$size;

            $out = "\n\n<!-- Start form attach new file -->\n";

            if (empty($title)) $title=$langs->trans("AttachANewFile");
            if ($title != 'none') $out.=load_fiche_titre($title, null, null);

            $out .= '<form name="'.$htmlname.'" id="'.$htmlname.'" action="'.$url.'" enctype="multipart/form-data" method="POST">';
            $out .= '<input type="hidden" id="'.$htmlname.'_section_dir" name="section_dir" value="">';
            $out .= '<input type="hidden" id="'.$htmlname.'_section_id"  name="section_id" value="'.$sectionid.'">';
            $out .= '<input type="hidden" name="token" value="'.$_SESSION['newtoken'].'">';

            $out .= '<table width="100%" class="nobordernopadding">';
            $out .= '<tr>';

            if (! empty($options)) $out .= '<td>'.$options.'</td>';

            $out .= '<td valign="middle" class="nowrap">';

            $max=$conf->global->MAIN_UPLOAD_DOC;		// En Kb
            $maxphp=@ini_get('upload_max_filesize');	// En inconnu
            if (preg_match('/m$/i',$maxphp)) $maxphp=$maxphp*1024;
            // Now $max and $maxphp are in Kb
            if ($maxphp > 0) $max=min($max,$maxphp);

            if ($max > 0)
            {
                $out .= '<input type="hidden" name="max_file_size" value="'.($max*1024).'">';
            }
            $out .= '<input class="flat" type="file" name="userfile" size="'.$maxlength.'"';
            $out .= (empty($conf->global->MAIN_UPLOAD_DOC) || empty($perm)?' disabled':'');
            $out .= '>';
            $out .= '&nbsp;';
            $out .= '<input type="submit" class="button" name="sendit" value="'.$langs->trans("Upload").'"';
            $out .= (empty($conf->global->MAIN_UPLOAD_DOC) || empty($perm)?' disabled':'');
            $out .= '>';

            if ($addcancel)
            {
                $out .= ' &nbsp; ';
                $out .= '<input type="submit" class="button" name="cancel" value="'.$langs->trans("Cancel").'">';
            }

            if (! empty($conf->global->MAIN_UPLOAD_DOC))
            {
                if ($perm)
                {
                	$langs->load('other');
                    //$out .= ' ('.$langs->trans("MaxSize").': '.$max.' '.$langs->trans("Kb");
                    $out .= ' ';
                    $out.=info_admin($langs->trans("ThisLimitIsDefinedInSetup",$max,$maxphp),1);
                    //$out .= ')';
                }
            }
            else
            {
                $out .= ' ('.$langs->trans("UploadDisabled").')';
            }
            $out .= "</td></tr>";

            if ($savingdocmask)
            {
            	$out .= '<tr>';
   	            if (! empty($options)) $out .= '<td>'.$options.'</td>';
	            $out .= '<td valign="middle" class="nowrap">';
				$out .= '<input type="checkbox" checked name="savingdocmask" value="'.dol_escape_js($savingdocmask).'"> '.$langs->trans("SaveUploadedFileWithMask", preg_replace('/__file__/',$langs->transnoentitiesnoconv("OriginFileName"),$savingdocmask), $langs->transnoentitiesnoconv("OriginFileName"));
            	$out .= '</td>';
            	$out .= '</tr>';
            }

            $out .= "</table>";

            $out .= '</form>';
            if (empty($sectionid)) $out .= '<br>';

            $out .= "\n<!-- End form attach new file -->\n";

            if ($linkfiles)
            {
	            $out .= "\n<!-- Start form attach new link -->\n";
	            $langs->load('link');
	            $title = $langs->trans("LinkANewFile");
	            $out .= load_fiche_titre($title, null, null);
	            $out .= '<form name="'.$htmlname.'_link" id="'.$htmlname.'_link" action="'.$url.'" method="POST">';
	            $out .= '<input type="hidden" id="'.$htmlname.'_link_section_dir" name="link_section_dir" value="">';
	            $out .= '<input type="hidden" id="'.$htmlname.'_link_section_id"  name="link_section_id" value="'.$sectionid.'">';
	            $out .= '<input type="hidden" name="token" value="'.$_SESSION['newtoken'].'">';

	            $out .= '<div class="valignmiddle" >';
	            $out .= '<div class="inline-block" style="padding-right: 10px;">';
	            if (! empty($conf->global->OPTIMIZEFORTEXTBROWSER)) $out .= '<label for="link">'.$langs->trans("URLToLink") . ':</label> ';
	            $out .= '<input type="text" name="link" size="'.$maxlength.'" id="link" placeholder="'.dol_escape_htmltag($langs->trans("URLToLink")).'">';
	            $out .= '</div>';
	            $out .= '<div class="inline-block" style="padding-right: 10px;">';
	            if (! empty($conf->global->OPTIMIZEFORTEXTBROWSER)) $out .= '<label for="label">'.$langs->trans("Label") . ':</label> ';
	            $out .= '<input type="text" name="label" id="label" placeholder="'.dol_escape_htmltag($langs->trans("Label")).'">';
	            $out .= '<input type="hidden" name="objecttype" value="' . $object->element . '">';
	            $out .= '<input type="hidden" name="objectid" value="' . $object->id . '">';
	            $out .= '</div>';
	            $out .= '<div class="inline-block" style="padding-right: 10px;">';
	            $out .= '<input type="submit" class="button" name="linkit" value="'.$langs->trans("ToLink").'"';
	            $out .= (empty($conf->global->MAIN_UPLOAD_DOC) || empty($perm)?' disabled':'');
	            $out .= '>';
	            $out .= '</div>';
                $out .= '</div>';
                $out .= '<div class="clearboth"></div>';
	            $out .= '</form><br>';
	            $parameters = array('socid'=>(isset($GLOBALS['socid'])?$GLOBALS['socid']:''),'id'=>(isset($GLOBALS['id'])?$GLOBALS['id']:''), 'url'=>$url, 'perm'=>$perm);
	            $res = $hookmanager->executeHooks('formattachOptions',$parameters,$object);

	            $out .= "\n<!-- End form attach new file -->\n";
            }

            if (empty($res))
            {
        		print '<div class="attacharea">';
            	print $out;
            	print '</div>';
            }

            print $hookmanager->resPrint;

            return 1;
        }
    }

    /**
     *      Show the box with list of available documents for object
     *
     *      @param      string				$modulepart         propal, facture, facture_fourn, ...
     *      @param      string				$modulesubdir       Sub-directory to scan (Example: '0/1/10', 'FA/DD/MM/YY/9999'). Use '' if file is not into subdir of module.
     *      @param      string				$filedir            Directory to scan
     *      @param      string				$urlsource          Url of origin page (for return)
     *      @param      int					$genallowed         Generation is allowed (1/0 or array of formats)
     *      @param      int					$delallowed         Remove is allowed (1/0)
     *      @param      string				$modelselected      Model to preselect by default
     *      @param      string				$allowgenifempty	Show warning if no model activated
     *      @param      string				$forcenomultilang	Do not show language option (even if MAIN_MULTILANGS defined)
     *      @param      int					$iconPDF            Show only PDF icon with link (1/0)
     * 		@param		int					$maxfilenamelength	Max length for filename shown
     * 		@param		string				$noform				Do not output html form tags
     * 		@param		string				$param				More param on http links
     * 		@param		string				$title				Title to show on top of form
     * 		@param		string				$buttonlabel		Label on submit button
     * 		@param		string				$codelang			Default language code to use on lang combo box if multilang is enabled
     * 		@return		int										<0 if KO, number of shown files if OK
     */
    function show_documents($modulepart,$modulesubdir,$filedir,$urlsource,$genallowed,$delallowed=0,$modelselected='',$allowgenifempty=1,$forcenomultilang=0,$iconPDF=0,$maxfilenamelength=28,$noform=0,$param='',$title='',$buttonlabel='',$codelang='')
    {
        $this->numoffiles=0;
        print $this->showdocuments($modulepart,$modulesubdir,$filedir,$urlsource,$genallowed,$delallowed,$modelselected,$allowgenifempty,$forcenomultilang,$iconPDF,$maxfilenamelength,$noform,$param,$title,$buttonlabel,$codelang);
        return $this->numoffiles;
    }

    /**
     *      Return a string to show the box with list of available documents for object.
     *      This also set the property $this->numoffiles
     *
     *      @param      string				$modulepart         Module the files are related to ('propal', 'facture', 'facture_fourn', 'mymodule', 'mymodule_temp', ...)
     *      @param      string				$modulesubdir       Existing (so sanitized) sub-directory to scan (Example: '0/1/10', 'FA/DD/MM/YY/9999'). Use '' if file is not into subdir of module.
     *      @param      string				$filedir            Directory to scan
     *      @param      string				$urlsource          Url of origin page (for return)
     *      @param      int					$genallowed         Generation is allowed (1/0 or array list of templates)
     *      @param      int					$delallowed         Remove is allowed (1/0)
     *      @param      string				$modelselected      Model to preselect by default
     *      @param      string				$allowgenifempty	Allow generation even if list of template ($genallowed) is empty (show however a warning)
     *      @param      string				$forcenomultilang	Do not show language option (even if MAIN_MULTILANGS defined)
     *      @param      int					$iconPDF            Deprecated, see getDocumentsLink
     * 		@param		int					$maxfilenamelength	Max length for filename shown
     * 		@param		string				$noform				Do not output html form tags
     * 		@param		string				$param				More param on http links
     * 		@param		string				$title				Title to show on top of form
     * 		@param		string				$buttonlabel		Label on submit button
     * 		@param		string				$codelang			Default language code to use on lang combo box if multilang is enabled
     * 		@param		string				$morepicto			Add more HTML content into cell with picto
     * 		@return		string              					Output string with HTML array of documents (might be empty string)
     */
    function showdocuments($modulepart,$modulesubdir,$filedir,$urlsource,$genallowed,$delallowed=0,$modelselected='',$allowgenifempty=1,$forcenomultilang=0,$iconPDF=0,$maxfilenamelength=28,$noform=0,$param='',$title='',$buttonlabel='',$codelang='',$morepicto='')
    {
		// Deprecation warning
		if (0 !== $iconPDF) {
			dol_syslog(__METHOD__ . ": passing iconPDF parameter is deprecated", LOG_WARNING);
		}

        global $langs, $conf, $user, $hookmanager;
        global $form, $bc;

        if (! is_object($form)) $form=new Form($this->db);

        include_once DOL_DOCUMENT_ROOT.'/core/lib/files.lib.php';

        // For backward compatibility
        if (! empty($iconPDF)) {
        	return $this->getDocumentsLink($modulepart, $modulesubdir, $filedir);
        }

        $printer=0;
<<<<<<< HEAD

        if (in_array($modulepart,array('facture','askpricesupplier','propal','proposal','order','commande','expedition')))	// The direct print feature is implemented only for such elements
=======
        if (in_array($modulepart,array('facture','supplier_proposal','propal','proposal','order','commande','expedition', 'commande_fournisseur')))	// The direct print feature is implemented only for such elements
>>>>>>> d86235ab
        {
            $printer = (!empty($user->rights->printing->read) && !empty($conf->printing->enabled))?true:false;
        }

        $hookmanager->initHooks(array('formfile'));
        $forname='builddoc';
        $out='';
        $var=true;

        $headershown=0;
        $showempty=0;
        $i=0;

        $titletoshow=$langs->trans("Documents");
        if (! empty($title)) $titletoshow=$title;

        $out.= "\n".'<!-- Start show_document -->'."\n";
        //print 'filedir='.$filedir;

        // Show table
        if ($genallowed)
        {
            $modellist=array();

            if ($modulepart == 'company')
            {
                $showempty=1;
                if (is_array($genallowed)) $modellist=$genallowed;
                else
                {
                    include_once DOL_DOCUMENT_ROOT.'/core/modules/societe/modules_societe.class.php';
                    $modellist=ModeleThirdPartyDoc::liste_modeles($this->db);
                }
            }
            else if ($modulepart == 'propal')
            {
                if (is_array($genallowed)) $modellist=$genallowed;
                else
                {
                    include_once DOL_DOCUMENT_ROOT.'/core/modules/propale/modules_propale.php';
                    $modellist=ModelePDFPropales::liste_modeles($this->db);
                }
            }
			else if ($modulepart == 'supplier_proposal')
            {
                if (is_array($genallowed)) $modellist=$genallowed;
                else
                {
                    include_once DOL_DOCUMENT_ROOT.'/core/modules/supplier_proposal/modules_supplier_proposal.php';
                    $modellist=ModelePDFSupplierProposal::liste_modeles($this->db);
                }
            }
            else if ($modulepart == 'commande')
            {
                if (is_array($genallowed)) $modellist=$genallowed;
                else
                {
                    include_once DOL_DOCUMENT_ROOT.'/core/modules/commande/modules_commande.php';
                    $modellist=ModelePDFCommandes::liste_modeles($this->db);
                }
            }
            elseif ($modulepart == 'expedition')
            {
                if (is_array($genallowed)) $modellist=$genallowed;
                else
                {
                    include_once DOL_DOCUMENT_ROOT.'/core/modules/expedition/modules_expedition.php';
                    $modellist=ModelePDFExpedition::liste_modeles($this->db);
                }
            }
            elseif ($modulepart == 'livraison')
            {
                if (is_array($genallowed)) $modellist=$genallowed;
                else
                {
                    include_once DOL_DOCUMENT_ROOT.'/core/modules/livraison/modules_livraison.php';
                    $modellist=ModelePDFDeliveryOrder::liste_modeles($this->db);
                }
            }
            else if ($modulepart == 'ficheinter')
            {
                if (is_array($genallowed)) $modellist=$genallowed;
                else
                {
                    include_once DOL_DOCUMENT_ROOT.'/core/modules/fichinter/modules_fichinter.php';
                    $modellist=ModelePDFFicheinter::liste_modeles($this->db);
                }
            }
            elseif ($modulepart == 'facture')
            {
                if (is_array($genallowed)) $modellist=$genallowed;
                else
                {
                    include_once DOL_DOCUMENT_ROOT.'/core/modules/facture/modules_facture.php';
                    $modellist=ModelePDFFactures::liste_modeles($this->db);
                }
            }
            elseif ($modulepart == 'contract')
            {
            	if (is_array($genallowed)) $modellist=$genallowed;
            	else
            	{
            		include_once DOL_DOCUMENT_ROOT.'/core/modules/contract/modules_contract.php';
            		$modellist=ModelePDFContract::liste_modeles($this->db);
            	}
            }
            elseif ($modulepart == 'project')
            {
                if (is_array($genallowed)) $modellist=$genallowed;
                else
                {
                    include_once DOL_DOCUMENT_ROOT.'/core/modules/project/modules_project.php';
                    $modellist=ModelePDFProjects::liste_modeles($this->db);
                }
            }
            elseif ($modulepart == 'project_task')
            {
            	if (is_array($genallowed)) $modellist=$genallowed;
            	else
            	{
            		include_once DOL_DOCUMENT_ROOT.'/core/modules/project/task/modules_task.php';
            		$modellist=ModelePDFTask::liste_modeles($this->db);
            	}
            }
            elseif ($modulepart == 'export')
            {
                if (is_array($genallowed)) $modellist=$genallowed;
                else
                {
                    include_once DOL_DOCUMENT_ROOT.'/core/modules/export/modules_export.php';
                    $modellist=ModeleExports::liste_modeles($this->db);
                }
            }
            else if ($modulepart == 'commande_fournisseur')
            {
                if (is_array($genallowed)) $modellist=$genallowed;
                else
                {
                    include_once DOL_DOCUMENT_ROOT.'/core/modules/supplier_order/modules_commandefournisseur.php';
                    $modellist=ModelePDFSuppliersOrders::liste_modeles($this->db);
                }
            }
            else if ($modulepart == 'facture_fournisseur')
            {
                if (is_array($genallowed)) $modellist=$genallowed;
                else
                {
                    include_once DOL_DOCUMENT_ROOT.'/core/modules/supplier_invoice/modules_facturefournisseur.php';
                    $modellist=ModelePDFSuppliersInvoices::liste_modeles($this->db);
                }
            }
            else if ($modulepart == 'remisecheque')
            {
                if (is_array($genallowed)) $modellist=$genallowed;
                else
                {
                    include_once DOL_DOCUMENT_ROOT.'/core/modules/cheque/pdf/modules_chequereceipts.php';
                    $modellist=ModeleChequeReceipts::liste_modeles($this->db);
                }
            }
            elseif ($modulepart == 'donation')
            {
                if (is_array($genallowed)) $modellist=$genallowed;
                else
                {
                    include_once DOL_DOCUMENT_ROOT.'/core/modules/dons/modules_don.php';
                    $modellist=ModeleDon::liste_modeles($this->db);
                }
            }
            else if ($modulepart == 'unpaid')
            {
                $modellist='';
            }
            else if ($modulepart != 'agenda')
            {
            	// For normalized standard modules
            	$file=dol_buildpath('/core/modules/'.$modulepart.'/modules_'.$modulepart.'.php',0);
                if (file_exists($file))
                {
                	$res=include_once $file;
                }
                // For normalized external modules
                else
				{
                	$file=dol_buildpath('/'.$modulepart.'/core/modules/'.$modulepart.'/modules_'.$modulepart.'.php',0);
                	$res=include_once $file;
                }
                $class='Modele'.ucfirst($modulepart);
                if (class_exists($class))
                {
                    $modellist=call_user_func($class.'::liste_modeles',$this->db);
                }
                else
              {
                    dol_print_error($this->db,'Bad value for modulepart');
                    return -1;
                }
            }

            $headershown=1;

            $buttonlabeltoshow=$buttonlabel;
            if (empty($buttonlabel)) $buttonlabel=$langs->trans('Generate');

            if (empty($noform)) $out.= '<form action="'.$urlsource.(empty($conf->global->MAIN_JUMP_TAG)?'':'#builddoc').'" name="'.$forname.'" id="'.$forname.'_form" method="post">';
            $out.= '<input type="hidden" name="action" value="builddoc">';
            $out.= '<input type="hidden" name="token" value="'.$_SESSION['newtoken'].'">';

            $out.= load_fiche_titre($titletoshow, '', '');
            $out.= '<table class="liste formdoc noborder" summary="listofdocumentstable" width="100%">';

            $out.= '<tr class="liste_titre">';

            // Model
            if (! empty($modellist))
            {
                $out.= '<th align="center" class="formdoc liste_titre maxwidthonsmartphone">';
                $out.= '<span class="hideonsmartphone">'.$langs->trans('Model').' </span>';
                if (is_array($modellist) && count($modellist) == 1)    // If there is only one element
                {
                    $arraykeys=array_keys($modellist);
                    $modelselected=$arraykeys[0];
                }
                $out.= $form->selectarray('model', $modellist, $modelselected, $showempty, 0, 0, '', 0, 0, 0, '', '');
                $out.= '</th>';
            }
            else
            {
                $out.= '<th align="left" class="formdoc liste_titre">';
                $out.= $langs->trans("Files");
                $out.= '</th>';
            }

            // Language code (if multilang)
            $out.= '<th align="center" class="formdoc liste_titre maxwidthonsmartphone">';
            if (($allowgenifempty || (is_array($modellist) && count($modellist) > 0)) && $conf->global->MAIN_MULTILANGS && ! $forcenomultilang && (! empty($modellist) || $showempty))
            {
                include_once DOL_DOCUMENT_ROOT.'/core/class/html.formadmin.class.php';
                $formadmin=new FormAdmin($this->db);
                $defaultlang=$codelang?$codelang:$langs->getDefaultLang();
                $morecss='maxwidth150';
                if (! empty($conf->browser->phone)) $morecss='maxwidth100';
                $out.= $formadmin->select_language($defaultlang, 'lang_id', 0, 0, 0, 0, 0, $morecss);
            }
            else
            {
                $out.= '&nbsp;';
            }
            $out.= '</th>';

            // Button
            $addcolumforpicto=($delallowed || $printer || $morepicto);
            $out.= '<th align="center" colspan="'.($addcolumforpicto?'2':'1').'" class="formdocbutton liste_titre maxwidthonsmartphone">';
            $genbutton = '<input class="button" id="'.$forname.'_generatebutton" name="'.$forname.'_generatebutton"';
            $genbutton.= ' type="submit" value="'.$buttonlabel.'"';
            if (! $allowgenifempty && ! is_array($modellist) && empty($modellist)) $genbutton.= ' disabled';
            $genbutton.= '>';
            if ($allowgenifempty && ! is_array($modellist) && empty($modellist) && empty($conf->dol_no_mouse_hover) && $modulepart != 'unpaid')
            {
               	$langs->load("errors");
               	$genbutton.= ' '.img_warning($langs->transnoentitiesnoconv("WarningNoDocumentModelActivated"));
            }
            if (! $allowgenifempty && ! is_array($modellist) && empty($modellist) && empty($conf->dol_no_mouse_hover) && $modulepart != 'unpaid') $genbutton='';
            if (empty($modellist) && ! $showempty && $modulepart != 'unpaid') $genbutton='';
            $out.= $genbutton;
            $out.= '</th>';

            if (!empty($hookmanager->hooks['formfile']))
            {
                foreach($hookmanager->hooks['formfile'] as $module)
                {
                    if (method_exists($module, 'formBuilddocLineOptions')) $out .= '<th></th>';
                }
            }
            $out.= '</tr>';

            // Execute hooks
            $parameters=array('socid'=>(isset($GLOBALS['socid'])?$GLOBALS['socid']:''),'id'=>(isset($GLOBALS['id'])?$GLOBALS['id']:''),'modulepart'=>$modulepart);
            if (is_object($hookmanager))
            {
            	$reshook = $hookmanager->executeHooks('formBuilddocOptions',$parameters,$GLOBALS['object']);
            	$out.= $hookmanager->resPrint;
            }
        }

        // Get list of files
        if (! empty($filedir))
        {
            $file_list=dol_dir_list($filedir,'files',0,'','(\.meta|_preview\.png)$','date',SORT_DESC);

            // Affiche en-tete tableau si non deja affiche
            if (! empty($file_list) && ! $headershown)
            {
                $headershown=1;
                $out.= '<div class="titre">'.$titletoshow.'</div>';
                $out.= '<table class="border" summary="listofdocumentstable" width="100%">';
            }

            // Loop on each file found
			if (is_array($file_list))
			{
				foreach($file_list as $file)
				{
					$var=!$var;

					// Define relative path for download link (depends on module)
					$relativepath=$file["name"];										// Cas general
					if ($modulesubdir) $relativepath=$modulesubdir."/".$file["name"];	// Cas propal, facture...
					if ($modulepart == 'export') $relativepath = $file["name"];			// Other case

					$out.= "<tr ".$bc[$var].">";

					$documenturl = DOL_URL_ROOT.'/document.php';
					if (isset($conf->global->DOL_URL_ROOT_DOCUMENT_PHP)) $documenturl=$conf->global->DOL_URL_ROOT_DOCUMENT_PHP;

					// Show file name with link to download
					$out.= '<td class="nowrap">';
					$out.= '<a data-ajax="false" href="'.$documenturl.'?modulepart='.$modulepart.'&amp;file='.urlencode($relativepath).'"';
					$mime=dol_mimetype($relativepath,'',0);
					if (preg_match('/text/',$mime)) $out.= ' target="_blank"';
					$out.= ' target="_blank">';
					$out.= img_mime($file["name"],$langs->trans("File").': '.$file["name"]).' '.dol_trunc($file["name"],$maxfilenamelength);
					$out.= '</a>'."\n";
					$out.= '</td>';

					// Show file size
					$size=(! empty($file['size'])?$file['size']:dol_filesize($filedir."/".$file["name"]));
					$out.= '<td align="right" class="nowrap">'.dol_print_size($size).'</td>';

					// Show file date
					$date=(! empty($file['date'])?$file['date']:dol_filemtime($filedir."/".$file["name"]));
					$out.= '<td align="right" class="nowrap">'.dol_print_date($date, 'dayhour', 'tzuser').'</td>';

					if ($delallowed || $printer || $morepicto)
					{
						$out.= '<td align="right">';
						if ($delallowed)
						{
							$out.= '<a href="'.$urlsource.(strpos($urlsource,'?')?'&amp;':'?').'action=remove_file&amp;file='.urlencode($relativepath);
							$out.= ($param?'&amp;'.$param:'');
							//$out.= '&modulepart='.$modulepart; // TODO obsolete ?
							//$out.= '&urlsource='.urlencode($urlsource); // TODO obsolete ?
							$out.= '">'.img_picto($langs->trans("Delete"), 'delete.png').'</a>';
							//$out.='</td>';
						}
						if ($printer)
						{
							//$out.= '<td align="right">';
                            $out.= '&nbsp;<a href="'.$urlsource.(strpos($urlsource,'?')?'&amp;':'?').'action=print_file&amp;printer='.$modulepart.'&amp;file='.urlencode($relativepath);
                            $out.= ($param?'&amp;'.$param:'');
                            $out.= '">'.img_picto($langs->trans("PrintFile", $relativepath),'printer.png').'</a>';
						}
						if ($morepicto)
						{
							$morepicto=preg_replace('/__FILENAMEURLENCODED__/',urlencode($relativepath),$morepicto);
                        	$out.=$morepicto;
						}
                        $out.='</td>';
                    }

                    if (is_object($hookmanager))
                    {
            			$parameters=array('socid'=>(isset($GLOBALS['socid'])?$GLOBALS['socid']:''),'id'=>(isset($GLOBALS['id'])?$GLOBALS['id']:''),'modulepart'=>$modulepart,'relativepath'=>$relativepath);
                    	$res = $hookmanager->executeHooks('formBuilddocLineOptions',$parameters,$file);
                        if (empty($res))
                        {
                            $out .= $hookmanager->resPrint;		// Complete line
                            $out.= '</tr>';
                        }
                        else $out = $hookmanager->resPrint;		// Replace line
              		}
				}

			 	if (count($file_list) == 0 && $headershown)
	            {
    	        	$out.='<tr '.$bc[0].'><td colspan="3">'.$langs->trans("None").'</td></tr>';
        	    }

                $this->numoffiles++;
            }
        }

        if ($headershown)
        {
            // Affiche pied du tableau
            $out.= "</table>\n";
            if ($genallowed)
            {
                if (empty($noform)) $out.= '</form>'."\n";
            }
        }
        $out.= '<!-- End show_document -->'."\n";
        //return ($i?$i:$headershown);
        return $out;
    }

    /**
     *	Show only Document icon with link
     *
     *	@param	string	$modulepart		propal, facture, facture_fourn, ...
     *	@param	string	$modulesubdir	Sub-directory to scan (Example: '0/1/10', 'FA/DD/MM/YY/9999'). Use '' if file is not into subdir of module.
     *	@param	string	$filedir		Directory to scan
     *  @param	string	$filter			Filter filenames on this regex string (Example: '\.pdf$')
     *	@return	string              	Output string with HTML link of documents (might be empty string). This also fill the array ->infofiles
     */
    function getDocumentsLink($modulepart, $modulesubdir, $filedir, $filter='')
    {
    	include_once DOL_DOCUMENT_ROOT.'/core/lib/files.lib.php';

    	$out='';

    	$this->infofiles=array('nboffiles'=>0,'extensions'=>array(),'files'=>array());

		$file_list=dol_dir_list($filedir, 'files', 0, preg_quote(basename($modulesubdir),'/').'[^\-]+', '\.meta$|\.png$');	// Get list of files starting with name fo ref (but not followed by "-" to discard uploaded files)

    	// For ajax treatment
    	$out.= '<div id="gen_pdf_'.$modulesubdir.'" class="linkobject hideobject">'.img_picto('', 'refresh').'</div>'."\n";

    	if (! empty($file_list))
    	{
    		// Loop on each file found
    		foreach($file_list as $file)
    		{
    			if ($filter && ! preg_match('/'.$filter.'/i', $file["name"])) continue;	// Discard this. It does not match provided filter.

    			// Define relative path for download link (depends on module)
    			$relativepath=$file["name"];								// Cas general
    			if ($modulesubdir) $relativepath=$modulesubdir."/".$file["name"];	// Cas propal, facture...
    			// Autre cas
    			if ($modulepart == 'donation')            {
    				$relativepath = get_exdir($modulesubdir,2,0,0,null,'donation').$file["name"];
    			}
    			if ($modulepart == 'export')              {
    				$relativepath = $file["name"];
    			}

    			// Show file name with link to download
    			$out.= '<a data-ajax="false" href="'.DOL_URL_ROOT . '/document.php?modulepart='.$modulepart.'&amp;file='.urlencode($relativepath).'"';
    			$mime=dol_mimetype($relativepath,'',0);
    			if (preg_match('/text/',$mime)) $out.= ' target="_blank"';
    			$out.= '>';
    			$out.= img_mime($relativepath, $file["name"]);
    			$out.= '</a>'."\n";

    			$this->infofiles['nboffiles']++;
    			$this->infofiles['files'][]=$file['fullname'];
    			$ext=pathinfo($file["name"], PATHINFO_EXTENSION);
    			if (empty($this->infofiles[$ext])) $this->infofiles['extensions'][$ext]=1;
    			else $this->infofiles['extensions'][$ext]++;
    		}
    	}

    	return $out;
    }


    /**
     *  Show list of documents in a directory
     *
     *  @param	 array	$filearray          Array of files loaded by dol_dir_list('files') function before calling this
     * 	@param	 Object	$object				Object on which document is linked to
     * 	@param	 string	$modulepart			Value for modulepart used by download or viewimage wrapper
     * 	@param	 string	$param				Parameters on sort links (param must start with &, example &aaa=bbb&ccc=ddd)
     * 	@param	 int	$forcedownload		Force to open dialog box "Save As" when clicking on file
     * 	@param	 string	$relativepath		Relative path of docs (autodefined if not provided)
     * 	@param	 int	$permtodelete		Permission to delete
     * 	@param	 int	$useinecm			Change output for use in ecm module
     * 	@param	 string	$textifempty		Text to show if filearray is empty ('NoFileFound' if not defined)
     *  @param   int	$maxlength          Maximum length of file name shown
     *  @param	 string	$title				Title before list
     *  @param	 string $url				Full url to use for click links ('' = autodetect)
	 *  @param	 int	$showrelpart		0=Show only filename (default), 1=Show first level 1 dir
     * 	@return	 int						<0 if KO, nb of files shown if OK
     */
	function list_of_documents($filearray,$object,$modulepart,$param='',$forcedownload=0,$relativepath='',$permtodelete=1,$useinecm=0,$textifempty='',$maxlength=0,$title='',$url='', $showrelpart=0)
	{
		global $user, $conf, $langs, $hookmanager;
		global $bc;
		global $sortfield, $sortorder, $maxheightmini;

		$hookmanager->initHooks(array('formfile'));

		$parameters=array(
				'filearray' => $filearray,
				'modulepart'=> $modulepart,
				'param' => $param,
				'forcedownload' => $forcedownload,
				'relativepath' => $relativepath,
				'permtodelete' => $permtodelete,
				'useinecm' => $useinecm,
				'textifempty' => $textifempty,
				'maxlength' => $maxlength,
				'title' => $title,
				'url' => $url
		);
		$reshook=$hookmanager->executeHooks('showFilesList', $parameters, $object);

		if (isset($reshook) && $reshook != '') // null or '' for bypass
		{
			return $reshook;
		}
		else
		{
			$param = (isset($object->id)?'&id='.$object->id:'').$param;

			// Show list of existing files
			if (empty($useinecm)) print load_fiche_titre($title?$title:$langs->trans("AttachedFiles"));
			if (empty($url)) $url=$_SERVER["PHP_SELF"];
			print '<table width="100%" class="'.($useinecm?'nobordernopadding':'liste').'">';
			print '<tr class="liste_titre">';
			print_liste_field_titre($langs->trans("Documents2"),$url,"name","",$param,'align="left"',$sortfield,$sortorder);
			print_liste_field_titre($langs->trans("Size"),$url,"size","",$param,'align="right"',$sortfield,$sortorder);
			print_liste_field_titre($langs->trans("Date"),$url,"date","",$param,'align="center"',$sortfield,$sortorder);
			if (empty($useinecm)) print_liste_field_titre('',$url,"","",$param,'align="center"');
			print_liste_field_titre('');
			print "</tr>\n";

			$nboffiles=count($filearray);

			if ($nboffiles > 0) include_once DOL_DOCUMENT_ROOT.'/core/lib/images.lib.php';

			$var=true;
			foreach($filearray as $key => $file)      // filearray must be only files here
			{
				if ($file['name'] != '.'
						&& $file['name'] != '..'
						&& ! preg_match('/\.meta$/i',$file['name']))
				{
					// Define relative path used to store the file
					if (empty($relativepath))
					{
						$relativepath=(! empty($object->ref)?dol_sanitizeFileName($object->ref):'').'/';
						if ($object->element == 'invoice_supplier') $relativepath=get_exdir($object->id,2,0,0,$object,'invoice_supplier').$relativepath;	// TODO Call using a defined value for $relativepath
						if ($object->element == 'member') $relativepath=get_exdir($object->id,2,0,0,$object,'member').$relativepath;				// TODO Call using a defined value for $relativepath
						if ($object->element == 'project_task') $relativepath='Call_not_supported_._Call_function_using_a_defined_relative_path_.';
					}
					// For backward compatiblity, we detect file is stored into an old path
					if (! empty($conf->global->PRODUCT_USE_OLD_PATH_FOR_PHOTO) && $file['level1name'] == 'photos')
	                {
	                    $relativepath=preg_replace('/^.*\/produit\//','',$file['path']).'/';
	                }
					
					$var=!$var;
					print '<tr '.$bc[$var].'>';
					print '<td>';
					//print "XX".$file['name'];	//$file['name'] must be utf8
					print '<a data-ajax="false" href="'.DOL_URL_ROOT.'/document.php?modulepart='.$modulepart;
					if ($forcedownload) print '&attachment=1';
					if (! empty($object->entity)) print '&entity='.$object->entity;
					$filepath=$relativepath.$file['name'];
					/* Restore old code: When file is at level 2+, full relative path (and not only level1) must be into url
					if ($file['level1name'] <> $object->id)
						$filepath=$object->id.'/'.$file['level1name'].'/'.$file['name'];
					else
						$filepath=$object->id.'/'.$file['name'];
					*/
					print '&file='.urlencode($filepath);
					print '">';

					print img_mime($file['name'],$file['name'].' ('.dol_print_size($file['size'],0,0).')').' ';
					if ($showrelpart == 1) print $relativepath;
					print dol_trunc($file['name'],$maxlength,'middle');
					print '</a>';
					print "</td>\n";
					print '<td align="right">'.dol_print_size($file['size'],1,1).'</td>';
					print '<td align="center">'.dol_print_date($file['date'],"dayhour","tzuser").'</td>';
					// Preview
					if (empty($useinecm))
					{
						$fileinfo = pathinfo($file['name']);
						print '<td align="center">';
						if (image_format_supported($file['name']) > 0)
						{
						    $minifile=getImageFileNameForSize($file['name'], '_mini', '.png'); // Thumbs are created with filename in lower case and with .png extension
						    //print $relativepath.'<br>';
						    //print $file['path'].'/'.$minifile.'<br>';
						    if (! dol_is_file($file['path'].'/'.$minifile)) $minifile=getImageFileNameForSize($file['name'], '_mini', '.'.$fileinfo['extension']); // For old thumbs
						    //print $file['path'].'/'.$minifile.'<br>';
						    print '<a href="'.DOL_URL_ROOT.'/viewimage.php?modulepart='.$modulepart.'&file='.urlencode($relativepath.$fileinfo['filename'].'.'.strtolower($fileinfo['extension'])).'" class="aphoto" target="_blank">';
							print '<img border="0" height="'.$maxheightmini.'" src="'.DOL_URL_ROOT.'/viewimage.php?modulepart='.$modulepart.'&file='.urlencode($relativepath.$minifile).'" title="">';
							print '</a>';
						}
						else print '&nbsp;';
						print '</td>';
					}
					// Delete or view link
					// ($param must start with &)
					print '<td align="right">';
					if ($useinecm)     print '<a href="'.DOL_URL_ROOT.'/ecm/docfile.php?urlfile='.urlencode($file['name']).$param.'" class="editfilelink" rel="'.urlencode($file['name']).'">'.img_view().'</a> &nbsp; ';
					else
					{
						if (image_format_supported($file['name']) > 0)
						{
							$permtoedit=0;
							$newmodulepart=$modulepart;
							if ($modulepart == 'product' || $modulepart == 'produit' || $modulepart == 'service')
							{
								if ($user->rights->produit->creer && $object->type == Product::TYPE_PRODUCT) $permtoedit=1;
								if ($user->rights->service->creer && $object->type == Product::TYPE_SERVICE) $permtoedit=1;
								$newmodulepart='produit|service';
							}
							/* TODO Not yet working
							if ($modulepart == 'holiday')
							{
								if ($user->rights->holiday->write_all) $permtoedit=1;
							}
							*/

							if (empty($conf->global->MAIN_UPLOAD_DOC)) $permtoedit=0;

							if ($permtoedit)
							{
   								// Link to resize
   			               		print '<a href="'.DOL_URL_ROOT.'/core/photos_resize.php?modulepart='.urlencode($newmodulepart).'&id='.$object->id.'&file='.urlencode($relativepath.$fileinfo['filename'].'.'.strtolower($fileinfo['extension'])).'" title="'.dol_escape_htmltag($langs->trans("Resize")).'">'.img_picto($langs->trans("Resize"),DOL_URL_ROOT.'/theme/common/transform-crop-and-resize','',1).'</a> &nbsp; ';
							}
						}
					}
					if ($permtodelete)
					{
						/*
						if ($file['level1name'] <> $object->id)
							$filepath=$file['level1name'].'/'.$file['name'];
						else
							$filepath=$file['name'];
						*/
						$useajax=1;
						if (! empty($conf->dol_use_jmobile)) $useajax=0;
						if (empty($conf->use_javascript_ajax)) $useajax=0;
						if (! empty($conf->global->MAIN_ECM_DISABLE_JS)) $useajax=0;

						print '<a href="'.(($useinecm && $useajax)?'#':$url.'?action=delete&urlfile='.urlencode($filepath).$param).'" class="deletefilelink" rel="'.$filepath.'">'.img_delete().'</a>';
					}
					else print '&nbsp;';
					print "</td>";
					print "</tr>\n";
				}
			}
			if ($nboffiles == 0)
			{
				print '<tr '.$bc[false].'><td colspan="'.(empty($useinecm)?'5':'4').'">';
				if (empty($textifempty)) print $langs->trans("NoFileFound");
				else print $textifempty;
				print '</td></tr>';
			}
			print "</table>";

			return $nboffiles;
		}
	}


    /**
     *	Show list of documents in a directory
     *
     *  @param	string	$upload_dir         Directory that was scanned
     *  @param  array	$filearray          Array of files loaded by dol_dir_list function before calling this function
     *  @param  string	$modulepart         Value for modulepart used by download wrapper
     *  @param  string	$param              Parameters on sort links
     *  @param  int		$forcedownload      Force to open dialog box "Save As" when clicking on file
     *  @param  string	$relativepath       Relative path of docs (autodefined if not provided)
     *  @param  int		$permtodelete       Permission to delete
     *  @param  int		$useinecm           Change output for use in ecm module
     *  @param  int		$textifempty        Text to show if filearray is empty
     *  @param  int		$maxlength          Maximum length of file name shown
     *  @param	string $url				Full url to use for click links ('' = autodetect)
     *  @return int                 		<0 if KO, nb of files shown if OK
     */
    function list_of_autoecmfiles($upload_dir,$filearray,$modulepart,$param,$forcedownload=0,$relativepath='',$permtodelete=1,$useinecm=0,$textifempty='',$maxlength=0,$url='')
    {
        global $user, $conf, $langs;
        global $bc;
        global $sortfield, $sortorder;

        dol_syslog(get_class($this).'::list_of_autoecmfiles upload_dir='.$upload_dir.' modulepart='.$modulepart);

        // Show list of documents
        if (empty($useinecm)) print load_fiche_titre($langs->trans("AttachedFiles"));
        if (empty($url)) $url=$_SERVER["PHP_SELF"];
        print '<table width="100%" class="nobordernopadding">';
        print '<tr class="liste_titre">';
        $sortref="fullname";
        if ($modulepart == 'invoice_supplier') $sortref='level1name';
        print_liste_field_titre($langs->trans("Ref"),$url,$sortref,"",$param,'align="left"',$sortfield,$sortorder);
        print_liste_field_titre($langs->trans("Documents2"),$url,"name","",$param,'align="left"',$sortfield,$sortorder);
        print_liste_field_titre($langs->trans("Size"),$url,"size","",$param,'align="right"',$sortfield,$sortorder);
        print_liste_field_titre($langs->trans("Date"),$url,"date","",$param,'align="center"',$sortfield,$sortorder);
        print_liste_field_titre('','','');
        print '</tr>';

        // To show ref or specific information according to view to show (defined by $module)
        if ($modulepart == 'company')
        {
            include_once DOL_DOCUMENT_ROOT.'/societe/class/societe.class.php';
            $object_instance=new Societe($this->db);
        }
        else if ($modulepart == 'invoice')
        {
            include_once DOL_DOCUMENT_ROOT.'/compta/facture/class/facture.class.php';
            $object_instance=new Facture($this->db);
        }
        else if ($modulepart == 'invoice_supplier')
        {
            include_once DOL_DOCUMENT_ROOT.'/fourn/class/fournisseur.facture.class.php';
            $object_instance=new FactureFournisseur($this->db);
        }
        else if ($modulepart == 'propal')
        {
            include_once DOL_DOCUMENT_ROOT.'/comm/propal/class/propal.class.php';
            $object_instance=new Propal($this->db);
        }
        else if ($modulepart == 'supplier_proposal')
        {
            include_once DOL_DOCUMENT_ROOT.'/supplier_proposal/class/supplier_proposal.class.php';
            $object_instance=new SupplierProposal($this->db);
        }
        else if ($modulepart == 'order')
        {
            include_once DOL_DOCUMENT_ROOT.'/commande/class/commande.class.php';
            $object_instance=new Commande($this->db);
        }
        else if ($modulepart == 'order_supplier')
        {
            include_once DOL_DOCUMENT_ROOT.'/fourn/class/fournisseur.commande.class.php';
            $object_instance=new CommandeFournisseur($this->db);
        }
        else if ($modulepart == 'contract')
        {
            include_once DOL_DOCUMENT_ROOT.'/contrat/class/contrat.class.php';
            $object_instance=new Contrat($this->db);
        }
        else if ($modulepart == 'product')
        {
            include_once DOL_DOCUMENT_ROOT.'/product/class/product.class.php';
            $object_instance=new Product($this->db);
        }
        else if ($modulepart == 'tax')
        {
            include_once DOL_DOCUMENT_ROOT.'/compta/sociales/class/chargesociales.class.php';
            $object_instance=new ChargeSociales($this->db);
        }
        else if ($modulepart == 'project')
        {
        	include_once DOL_DOCUMENT_ROOT.'/projet/class/project.class.php';
        	$object_instance=new Project($this->db);
        }
        else if ($modulepart == 'fichinter')
        {
        	include_once DOL_DOCUMENT_ROOT.'/fichinter/class/fichinter.class.php';
        	$object_instance=new Fichinter($this->db);
        }
        else if ($modulepart == 'user')
        {
        	include_once DOL_DOCUMENT_ROOT.'/user/class/user.class.php';
        	$object_instance=new User($this->db);
        }

        $var=true;
        foreach($filearray as $key => $file)
        {
        	if (!is_dir($file['name'])
            && $file['name'] != '.'
            && $file['name'] != '..'
            && $file['name'] != 'CVS'
            && ! preg_match('/\.meta$/i',$file['name']))
            {
                // Define relative path used to store the file
                $relativefile=preg_replace('/'.preg_quote($upload_dir.'/','/').'/','',$file['fullname']);

                //var_dump($file);
                $id=0; $ref=''; $label='';

                // To show ref or specific information according to view to show (defined by $module)
                if ($modulepart == 'company')          { preg_match('/(\d+)\/[^\/]+$/',$relativefile,$reg); $id=(isset($reg[1])?$reg[1]:''); }
                if ($modulepart == 'invoice')          { preg_match('/(.*)\/[^\/]+$/',$relativefile,$reg);  $ref=(isset($reg[1])?$reg[1]:''); }
                if ($modulepart == 'invoice_supplier') { preg_match('/([^\/]+)\/[^\/]+$/',$relativefile,$reg); $ref=(isset($reg[1])?$reg[1]:''); if (is_numeric($ref)) { $id=$ref; $ref=''; } }	// $ref may be also id with old supplier invoices
                if ($modulepart == 'propal')           { preg_match('/(.*)\/[^\/]+$/',$relativefile,$reg);  $ref=(isset($reg[1])?$reg[1]:''); }
				if ($modulepart == 'supplier_proposal') { preg_match('/(.*)\/[^\/]+$/',$relativefile,$reg);  $ref=(isset($reg[1])?$reg[1]:''); }
                if ($modulepart == 'order')            { preg_match('/(.*)\/[^\/]+$/',$relativefile,$reg);  $ref=(isset($reg[1])?$reg[1]:''); }
                if ($modulepart == 'order_supplier')   { preg_match('/(.*)\/[^\/]+$/',$relativefile,$reg);  $ref=(isset($reg[1])?$reg[1]:''); }
                if ($modulepart == 'contract')         { preg_match('/(.*)\/[^\/]+$/',$relativefile,$reg);  $ref=(isset($reg[1])?$reg[1]:''); }
                if ($modulepart == 'product')          { preg_match('/(.*)\/[^\/]+$/',$relativefile,$reg);  $ref=(isset($reg[1])?$reg[1]:''); }
                if ($modulepart == 'tax')              { preg_match('/(\d+)\/[^\/]+$/',$relativefile,$reg); $id=(isset($reg[1])?$reg[1]:''); }
                if ($modulepart == 'project')          { preg_match('/(.*)\/[^\/]+$/',$relativefile,$reg);  $ref=(isset($reg[1])?$reg[1]:'');}
                if ($modulepart == 'fichinter')        { preg_match('/(.*)\/[^\/]+$/',$relativefile,$reg);  $ref=(isset($reg[1])?$reg[1]:'');}
                if ($modulepart == 'user')             { preg_match('/(.*)\/[^\/]+$/',$relativefile,$reg);  $id=(isset($reg[1])?$reg[1]:'');}

                if (! $id && ! $ref) continue;
                $found=0;
                if (! empty($this->cache_objects[$modulepart.'_'.$id.'_'.$ref]))
                {
                    $found=1;
                }
                else
                {
                    //print 'Fetch '.$id." - ".$ref.'<br>';

                    if ($id) {
                        $result = $object_instance->fetch($id);
                    } else {
                        //fetchOneLike looks for objects with wildcards in its reference.
                        //It is useful for those masks who get underscores instead of their actual symbols
                        //fetchOneLike requires some info in the object. If it doesn't have it, then 0 is returned
                        //that's why we look only look fetchOneLike when fetch returns 0
                        if (!$result = $object_instance->fetch('', $ref)) {
                            $result = $object_instance->fetchOneLike($ref);
                        }
                    }

					if ($result > 0) {  // Save object into a cache
						$found=1; $this->cache_objects[$modulepart.'_'.$id.'_'.$ref] = clone $object_instance;
					}
                    if ($result == 0) { $found=1; $this->cache_objects[$modulepart.'_'.$id.'_'.$ref]='notfound'; unset($filearray[$key]); }
                }

                if (! $found > 0 || ! is_object($this->cache_objects[$modulepart.'_'.$id.'_'.$ref])) continue;    // We do not show orphelins files

                $var=!$var;
                print '<tr '.$bc[$var].'>';
                print '<td>';
                if ($found > 0 && is_object($this->cache_objects[$modulepart.'_'.$id.'_'.$ref])) print $this->cache_objects[$modulepart.'_'.$id.'_'.$ref]->getNomUrl(1,'document');
                else print $langs->trans("ObjectDeleted",($id?$id:$ref));
                print '</td>';
                print '<td>';
                //print "XX".$file['name']; //$file['name'] must be utf8
                print '<a data-ajax="false" href="'.DOL_URL_ROOT.'/document.php?modulepart='.$modulepart;
                if ($forcedownload) print '&attachment=1';
                print '&file='.urlencode($relativefile).'">';
                print img_mime($file['name'],$file['name'].' ('.dol_print_size($file['size'],0,0).')').' ';
                print dol_trunc($file['name'],$maxlength,'middle');
                print '</a>';
                print "</td>\n";
                print '<td align="right">'.dol_print_size($file['size'],1,1).'</td>';
                print '<td align="center">'.dol_print_date($file['date'],"dayhour").'</td>';
                print '<td align="right">';
                if (! empty($useinecm))  print '<a data-ajax="false" href="'.DOL_URL_ROOT.'/document.php?modulepart='.$modulepart;
                if ($forcedownload) print '&attachment=1';
                print '&file='.urlencode($relativefile).'">';
                print img_view().'</a> &nbsp; ';
                //if ($permtodelete) print '<a href="'.$url.'?id='.$object->id.'&section='.$_REQUEST["section"].'&action=delete&urlfile='.urlencode($file['name']).'">'.img_delete().'</a>';
                //else print '&nbsp;';
                print "</td></tr>\n";
            }
        }

        if (count($filearray) == 0)
        {
            print '<tr '.$bc[false].'><td colspan="4">';
            if (empty($textifempty)) print $langs->trans("NoFileFound");
            else print $textifempty;
            print '</td></tr>';
        }
        print "</table>";
        // Fin de zone
    }

    /**
     *    Show form to upload a new file with jquery fileupload.
     *    This form use the fileupload.php file.
     *
     *    @param	Object	$object		Object to use
     *    @return	void
     */
    private function _formAjaxFileUpload($object)
    {
        global $langs;

        // PHP post_max_size
        $post_max_size				= ini_get('post_max_size');
        $mul_post_max_size			= substr($post_max_size, -1);
        $mul_post_max_size			= ($mul_post_max_size == 'M' ? 1048576 : ($mul_post_max_size == 'K' ? 1024 : ($mul_post_max_size == 'G' ? 1073741824 : 1)));
        $post_max_size				= $mul_post_max_size * (int) $post_max_size;
        // PHP upload_max_filesize
        $upload_max_filesize		= ini_get('upload_max_filesize');
        $mul_upload_max_filesize	= substr($upload_max_filesize, -1);
        $mul_upload_max_filesize	= ($mul_upload_max_filesize == 'M' ? 1048576 : ($mul_upload_max_filesize == 'K' ? 1024 : ($mul_upload_max_filesize == 'G' ? 1073741824 : 1)));
        $upload_max_filesize		= $mul_upload_max_filesize * (int) $upload_max_filesize;
        // Max file size
        $max_file_size 				= (($post_max_size < $upload_max_filesize) ? $post_max_size : $upload_max_filesize);

        // Include main
        include DOL_DOCUMENT_ROOT.'/core/tpl/ajax/fileupload_main.tpl.php';

        // Include template
        include DOL_DOCUMENT_ROOT.'/core/tpl/ajax/fileupload_view.tpl.php';

    }

    /**
     * Show array with linked files
     *
     * @param 	Object		$object			Object
     * @param 	int			$permtodelete	Deletion is allowed
     * @param 	string		$action			Action
     * @param 	string		$selected		???
     * @param	string		$param			More param to add into URL
     * @return 	int							Number of links
     */
    public function listOfLinks($object, $permtodelete=1, $action=null, $selected=null, $param='')
    {
        global $user, $conf, $langs, $user;
        global $bc;
        global $sortfield, $sortorder;

        $langs->load("link");

        require_once DOL_DOCUMENT_ROOT . '/core/class/link.class.php';
        $link = new Link($this->db);
        $links = array();
        if ($sortfield == "name") {
            $sortfield = "label";
        } elseif ($sortfield == "date") {
            $sortfield = "datea";
        } else {
            $sortfield = null;
        }
        $res = $link->fetchAll($links, $object->element, $object->id, $sortfield, $sortorder);
        $param .= (isset($object->id)?'&id=' . $object->id : '');

        // Show list of associated links
        print load_fiche_titre($langs->trans("LinkedFiles"));

        print '<form action="' . $_SERVER['PHP_SELF'] . ($param?'?'.$param:'') . '" method="POST">';

        print '<table width="100%" class="liste">';
        print '<tr class="liste_titre">';
        print_liste_field_titre(
            $langs->trans("Links"),
            $_SERVER['PHP_SELF'],
            "name",
            "",
            $param,
            'align="left"',
            $sortfield,
            $sortorder
        );
        print_liste_field_titre(
            "",
            "",
            "",
            "",
            "",
            'align="right"'
        );
        print_liste_field_titre(
            $langs->trans("Date"),
            $_SERVER['PHP_SELF'],
            "date",
            "",
            $param,
            'align="center"',
            $sortfield,
            $sortorder
        );
        print_liste_field_titre(
            '',
            $_SERVER['PHP_SELF'],
            "",
            "",
            $param,
            'align="center"'
        );
        print_liste_field_titre('','','');
        print '</tr>';
        $nboflinks = count($links);
        if ($nboflinks > 0) include_once DOL_DOCUMENT_ROOT.'/core/lib/images.lib.php';

        $var = true;
        foreach ($links as $link)
        {
            $var =! $var;
            print '<tr ' . $bc[$var] . '>';
            //edit mode
            if ($action == 'update' && $selected === $link->id)
            {
                print '<td>';
                print '<input type="hidden" name="id" value="' . $object->id . '">';
                print '<input type="hidden" name="linkid" value="' . $link->id . '">';
                print '<input type="hidden" name="action" value="confirm_updateline">';
                print $langs->trans('Link') . ': <input type="text" name="link" size="50" value="' . $link->url . '">';
                print '</td>';
                print '<td>';
                print $langs->trans('Label') . ': <input type="text" name="label" value="' . $link->label . '">';
                print '</td>';
                print '<td align="center">' . dol_print_date(dol_now(), "dayhour", "tzuser") . '</td>';
                print '<td align="right"></td>';
                print '<td align="right">';
                print '<input type="submit" name="save" class="button" value="' . dol_escape_htmltag($langs->trans('Save')) . '">';
                print '<input type="submit" name="cancel" class="button" value="' . dol_escape_htmltag($langs->trans('Cancel')) . '">';
                print '</td>';
            }
            else
			{
                print '<td>';
                print '<a data-ajax="false" href="' . $link->url . '" target="_blank">';
                print $link->label;
                print '</a>';
                print '</td>'."\n";
                print '<td align="right"></td>';
                print '<td align="center">' . dol_print_date($link->datea, "dayhour", "tzuser") . '</td>';
                print '<td align="center"></td>';
                print '<td align="right">';
                print '<a href="' . $_SERVER['PHP_SELF'] . '?action=update&linkid=' . $link->id . $param . '" class="editfilelink" >' . img_edit() . '</a>';	// id= is included into $param
                if ($permtodelete) {
                    print ' &nbsp; <a href="'. $_SERVER['PHP_SELF'] .'?action=delete&linkid=' . $link->id . $param . '" class="deletefilelink">' . img_delete() . '</a>';	// id= is included into $param
                } else {
                    print '&nbsp;';
                }
                print '</td>';
            }
            print "</tr>\n";
        }
        if ($nboflinks == 0)
        {
            print '<tr ' . $bc[false] . '><td colspan="5">';
            print $langs->trans("NoLinkFound");
            print '</td></tr>';
        }
        print "</table>";

        print '</form>';

        return $nboflinks;
    }

}
<|MERGE_RESOLUTION|>--- conflicted
+++ resolved
@@ -286,12 +286,7 @@
         }
 
         $printer=0;
-<<<<<<< HEAD
-
-        if (in_array($modulepart,array('facture','askpricesupplier','propal','proposal','order','commande','expedition')))	// The direct print feature is implemented only for such elements
-=======
         if (in_array($modulepart,array('facture','supplier_proposal','propal','proposal','order','commande','expedition', 'commande_fournisseur')))	// The direct print feature is implemented only for such elements
->>>>>>> d86235ab
         {
             $printer = (!empty($user->rights->printing->read) && !empty($conf->printing->enabled))?true:false;
         }
@@ -702,7 +697,6 @@
     	include_once DOL_DOCUMENT_ROOT.'/core/lib/files.lib.php';
 
     	$out='';
-
     	$this->infofiles=array('nboffiles'=>0,'extensions'=>array(),'files'=>array());
 
 		$file_list=dol_dir_list($filedir, 'files', 0, preg_quote(basename($modulesubdir),'/').'[^\-]+', '\.meta$|\.png$');	// Get list of files starting with name fo ref (but not followed by "-" to discard uploaded files)
