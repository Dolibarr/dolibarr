--- conflicted
+++ resolved
@@ -1282,11 +1282,8 @@
 				if ($file['name'] != '.'
 						&& $file['name'] != '..'
 						&& !preg_match('/\.meta$/i', $file['name'])) {
-<<<<<<< HEAD
-					if (!empty($filearray[$key]['rowid']) && $filearray[$key]['rowid'] > 0) {
-=======
+
 					if (array_key_exists('rowid', $filearray[$key]) && $filearray[$key]['rowid'] > 0) {
->>>>>>> be9f367f
 						$lastrowid = $filearray[$key]['rowid'];
 					}
 					$filepath = $relativepath.$file['name'];
@@ -1295,14 +1292,10 @@
 					$nboflines++;
 					print '<!-- Line list_of_documents '.$key.' relativepath = '.$relativepath.' -->'."\n";
 					// Do we have entry into database ?
-<<<<<<< HEAD
-					print '<!-- In database: position='.(!empty($filearray[$key]['position']) ? $filearray[$key]['position'] : 0).' -->'."\n";
-					print '<tr class="oddeven" id="row-'.((!empty($filearray[$key]['rowid']) && $filearray[$key]['rowid'] > 0) ? $filearray[$key]['rowid'] : 'AFTER'.$lastrowid.'POS'.($i + 1)).'">';
-=======
+
 					print '<!-- In database: position='.(array_key_exists('position', $filearray[$key]) ? $filearray[$key]['position'] : 0).' -->'."\n";
 					print '<tr class="oddeven" id="row-'.((array_key_exists('rowid', $filearray[$key]) && $filearray[$key]['rowid'] > 0) ? $filearray[$key]['rowid'] : 'AFTER'.$lastrowid.'POS'.($i + 1)).'">';
 
->>>>>>> be9f367f
 
 					// File name
 					print '<td class="minwith200 tdoverflowmax500">';
