<?php
/* Copyright (c) 2008-2013 Laurent Destailleur	<eldy@users.sourceforge.net>
 * Copyright (C) 2010-2012 Regis Houssin		<regis.houssin@capnetworks.com>
 * Copyright (c) 2010      Juanjo Menent		<jmenent@2byte.es>
 *
 * This program is free software; you can redistribute it and/or modify
 * it under the terms of the GNU General Public License as published by
 * the Free Software Foundation; either version 3 of the License, or
 * (at your option) any later version.
 *
 * This program is distributed in the hope that it will be useful,
 * but WITHOUT ANY WARRANTY; without even the implied warranty of
 * MERCHANTABILITY or FITNESS FOR A PARTICULAR PURPOSE.  See the
 * GNU General Public License for more details.
 *
 * You should have received a copy of the GNU General Public License
 * along with this program. If not, see <http://www.gnu.org/licenses/>.
 */

/**
 *	\file       htdocs/core/class/html.formfile.class.php
 *  \ingroup    core
 *	\brief      File of class to offer components to list and upload files
 */


/**
 *	Class to offer components to list and upload files
 */
class FormFile
{
    var $db;
    var $error;

    var $numoffiles;


    /**
	 *	Constructor
	 *
	 *  @param		DoliDB		$db      Database handler
     */
    function __construct($db)
    {
        $this->db = $db;
        $this->numoffiles=0;
        return 1;
    }


    /**
     *  Show form to upload a new file
	 *
     *  @param  string	$url			Url
     *  @param  string	$title			Title zone (Title or '' or 'none')
     *  @param  int		$addcancel		1=Add 'Cancel' button
     *	@param	int		$sectionid		If upload must be done inside a particular ECM section
     * 	@param	int		$perm			Value of permission to allow upload
     *  @param  int		$size           Length of input file area
     *  @param	Object	$object			Object to use (when attachment is done on an element)
     *  @param	string	$options		Options
     *  @param	boolean	$useajax		Use ajax if enabled
     * 	@return	int						<0 if KO, >0 if OK
     */
    function form_attach_new_file($url, $title='', $addcancel=0, $sectionid=0, $perm=1, $size=50, $object='', $options='', $useajax=true)
    {
        global $conf,$langs, $hookmanager;
        $hookmanager->initHooks(array('formfile'));

        if (! empty($conf->browser->phone)) return 0;

		if (! empty($conf->global->MAIN_USE_JQUERY_FILEUPLOAD) && $useajax)
        {
            return $this->_formAjaxFileUpload($object);
        }
        else
        {
            $maxlength=$size;

            $out = "\n\n<!-- Start form attach new file -->\n";

            if (empty($title)) $title=$langs->trans("AttachANewFile");
            if ($title != 'none') print_titre($title);

            $out .= '<form name="formuserfile" action="'.$url.'" enctype="multipart/form-data" method="POST">';
            $out .= '<input type="hidden" id="formuserfile_section_dir" name="section_dir" value="">';
            $out .= '<input type="hidden" id="formuserfile_section_id"  name="section_id" value="'.$sectionid.'">';
            $out .= '<input type="hidden" name="token" value="'.$_SESSION['newtoken'].'">';

            $out .= '<table width="100%" class="nobordernopadding">';
            $out .= '<tr>';

            if (! empty($options)) $out .= '<td>'.$options.'</td>';

            $out .= '<td valign="middle" class="nowrap">';

            $max=$conf->global->MAIN_UPLOAD_DOC;		// En Kb
            $maxphp=@ini_get('upload_max_filesize');	// En inconnu
            if (preg_match('/m$/i',$maxphp)) $maxphp=$maxphp*1024;
            if (preg_match('/k$/i',$maxphp)) $maxphp=$maxphp;
            // Now $max and $maxphp are in Kb
            if ($maxphp > 0) $max=min($max,$maxphp);

            if ($max > 0)
            {
                $out .= '<input type="hidden" name="max_file_size" value="'.($max*1024).'">';
            }
            $out .= '<input class="flat" type="file" name="userfile" size="'.$maxlength.'"';
            $out .= (empty($conf->global->MAIN_UPLOAD_DOC) || empty($perm)?' disabled="disabled"':'');
            $out .= '>';
            $out .= ' &nbsp; ';
            $out .= '<input type="submit" class="button" name="sendit" value="'.$langs->trans("Upload").'"';
            $out .= (empty($conf->global->MAIN_UPLOAD_DOC) || empty($perm)?' disabled="disabled"':'');
            $out .= '>';

            if ($addcancel)
            {
                $out .= ' &nbsp; ';
                $out .= '<input type="submit" class="button" name="cancel" value="'.$langs->trans("Cancel").'">';
            }

            if (! empty($conf->global->MAIN_UPLOAD_DOC))
            {
                if ($perm)
                {
                	$langs->load('other');
                    $out .= ' ('.$langs->trans("MaxSize").': '.$max.' '.$langs->trans("Kb");
                    $out .= ' '.info_admin($langs->trans("ThisLimitIsDefinedInSetup",$max,$maxphp),1);
                    $out .= ')';
                }
            }
            else
            {
                $out .= ' ('.$langs->trans("UploadDisabled").')';
            }
            $out .= "</td></tr>";
            $out .= "</table>";

            $out .= '</form>';
            if (empty($sectionid)) $out .= '<br>';

            $out .= "\n<!-- End form attach new file -->\n\n";
            $parameters = array('socid'=>(isset($GLOBALS['socid'])?$GLOBALS['socid']:''),'id'=>(isset($GLOBALS['id'])?$GLOBALS['id']:''), 'url'=>$url, 'perm'=>$perm);
            $res = $hookmanager->executeHooks('formattachOptions',$parameters,$object);
            if (empty($res))
            {
            	print $out;
            }
            print $hookmanager->resPrint;

            return 1;
        }
    }

    /**
     *      Show the box with list of available documents for object
     *
     *      @param      string				$modulepart         propal, facture, facture_fourn, ...
     *      @param      string				$modulesubdir       Sub-directory to scan (Example: '0/1/10', 'FA/DD/MM/YY/9999'). Use '' if file is not into subdir of module.
     *      @param      string				$filedir            Directory to scan
     *      @param      string				$urlsource          Url of origin page (for return)
     *      @param      int					$genallowed         Generation is allowed (1/0 or array of formats)
     *      @param      int					$delallowed         Remove is allowed (1/0)
     *      @param      string				$modelselected      Model to preselect by default
     *      @param      string				$allowgenifempty	Show warning if no model activated
     *      @param      string				$forcenomultilang	Do not show language option (even if MAIN_MULTILANGS defined)
     *      @param      int					$iconPDF            Show only PDF icon with link (1/0)
     * 		@param		int					$maxfilenamelength	Max length for filename shown
     * 		@param		string				$noform				Do not output html form tags
     * 		@param		string				$param				More param on http links
     * 		@param		string				$title				Title to show on top of form
     * 		@param		string				$buttonlabel		Label on submit button
     * 		@param		string				$codelang			Default language code to use on lang combo box if multilang is enabled
     * 		@return		int										<0 if KO, number of shown files if OK
     */
    function show_documents($modulepart,$modulesubdir,$filedir,$urlsource,$genallowed,$delallowed=0,$modelselected='',$allowgenifempty=1,$forcenomultilang=0,$iconPDF=0,$maxfilenamelength=28,$noform=0,$param='',$title='',$buttonlabel='',$codelang='')
    {
        $this->numoffiles=0;
        print $this->showdocuments($modulepart,$modulesubdir,$filedir,$urlsource,$genallowed,$delallowed,$modelselected,$allowgenifempty,$forcenomultilang,$iconPDF,$maxfilenamelength,$noform,$param,$title,$buttonlabel,$codelang);
        return $this->numoffiles;
    }

    /**
     *      Return a string to show the box with list of available documents for object.
     *      This also set the property $this->numoffiles
     *
     *      @param      string				$modulepart         Module the files are related to ('propal', 'facture', 'facture_fourn', 'mymodule', 'mymodule_temp', ...)
     *      @param      string				$modulesubdir       Existing (so sanitized) sub-directory to scan (Example: '0/1/10', 'FA/DD/MM/YY/9999'). Use '' if file is not into subdir of module.
     *      @param      string				$filedir            Directory to scan
     *      @param      string				$urlsource          Url of origin page (for return)
     *      @param      int					$genallowed         Generation is allowed (1/0 or array list of templates)
     *      @param      int					$delallowed         Remove is allowed (1/0)
     *      @param      string				$modelselected      Model to preselect by default
     *      @param      string				$allowgenifempty	Allow generation even if list of template ($genallowed) is empty (show however a warning)
     *      @param      string				$forcenomultilang	Do not show language option (even if MAIN_MULTILANGS defined)
     *      @param      int					$iconPDF            Obsolete, see getDocumentsLink
     * 		@param		int					$maxfilenamelength	Max length for filename shown
     * 		@param		string				$noform				Do not output html form tags
     * 		@param		string				$param				More param on http links
     * 		@param		string				$title				Title to show on top of form
     * 		@param		string				$buttonlabel		Label on submit button
     * 		@param		string				$codelang			Default language code to use on lang combo box if multilang is enabled
     * 		@param		string				$morepicto			Add more HTML content into cell with picto
     * 		@return		string              					Output string with HTML array of documents (might be empty string)
     */
    function showdocuments($modulepart,$modulesubdir,$filedir,$urlsource,$genallowed,$delallowed=0,$modelselected='',$allowgenifempty=1,$forcenomultilang=0,$iconPDF=0,$maxfilenamelength=28,$noform=0,$param='',$title='',$buttonlabel='',$codelang='',$morepicto='')
    {
        global $langs,$conf,$hookmanager;
        global $bc;

        // filedir = $conf->...->dir_ouput."/".get_exdir(id)
        include_once DOL_DOCUMENT_ROOT.'/core/lib/files.lib.php';

        // For backward compatibility
        if (! empty($iconPDF)) {
        	return $this->getDocumentsLink($modulepart, $modulesubdir, $filedir);
        }
        $printer = ($user->rights->printipp->read && $conf->printipp->enabled)?true:false;
        $hookmanager->initHooks(array('formfile'));
        $forname='builddoc';
        $out='';
        $var=true;

        $headershown=0;
        $showempty=0;
        $i=0;

        $titletoshow=$langs->trans("Documents");
        if (! empty($title)) $titletoshow=$title;

        $out.= "\n".'<!-- Start show_document -->'."\n";
        //print 'filedir='.$filedir;

        // Show table
        if ($genallowed)
        {
            $modellist=array();

            if ($modulepart == 'company')
            {
                $showempty=1;
                if (is_array($genallowed)) $modellist=$genallowed;
                else
                {
                    include_once DOL_DOCUMENT_ROOT.'/core/modules/societe/modules_societe.class.php';
                    $modellist=ModeleThirdPartyDoc::liste_modeles($this->db);
                }
            }
            else if ($modulepart == 'propal')
            {
                if (is_array($genallowed)) $modellist=$genallowed;
                else
                {
                    include_once DOL_DOCUMENT_ROOT.'/core/modules/propale/modules_propale.php';
                    $modellist=ModelePDFPropales::liste_modeles($this->db);
                }
            }
            else if ($modulepart == 'commande')
            {
                if (is_array($genallowed)) $modellist=$genallowed;
                else
                {
                    include_once DOL_DOCUMENT_ROOT.'/core/modules/commande/modules_commande.php';
                    $modellist=ModelePDFCommandes::liste_modeles($this->db);
                }
            }
            elseif ($modulepart == 'expedition')
            {
                if (is_array($genallowed)) $modellist=$genallowed;
                else
                {
                    include_once DOL_DOCUMENT_ROOT.'/core/modules/expedition/modules_expedition.php';
                    $modellist=ModelePDFExpedition::liste_modeles($this->db);
                }
            }
            elseif ($modulepart == 'livraison')
            {
                if (is_array($genallowed)) $modellist=$genallowed;
                else
                {
                    include_once DOL_DOCUMENT_ROOT.'/core/modules/livraison/modules_livraison.php';
                    $modellist=ModelePDFDeliveryOrder::liste_modeles($this->db);
                }
            }
            else if ($modulepart == 'ficheinter')
            {
                if (is_array($genallowed)) $modellist=$genallowed;
                else
                {
                    include_once DOL_DOCUMENT_ROOT.'/core/modules/fichinter/modules_fichinter.php';
                    $modellist=ModelePDFFicheinter::liste_modeles($this->db);
                }
            }
            elseif ($modulepart == 'facture')
            {
                if (is_array($genallowed)) $modellist=$genallowed;
                else
                {
                    include_once DOL_DOCUMENT_ROOT.'/core/modules/facture/modules_facture.php';
                    $modellist=ModelePDFFactures::liste_modeles($this->db);
                }
            }
            elseif ($modulepart == 'project')
            {
                if (is_array($genallowed)) $modellist=$genallowed;
                else
                {
                    include_once DOL_DOCUMENT_ROOT.'/core/modules/project/modules_project.php';
                    $modellist=ModelePDFProjects::liste_modeles($this->db);
                }
            }
            elseif ($modulepart == 'project_task')
            {
            	if (is_array($genallowed)) $modellist=$genallowed;
            	else
            	{
            		include_once DOL_DOCUMENT_ROOT.'/core/modules/project/task/modules_task.php';
            		$modellist=ModelePDFTask::liste_modeles($this->db);
            	}
            }
            elseif ($modulepart == 'export')
            {
                if (is_array($genallowed)) $modellist=$genallowed;
                else
                {
                    include_once DOL_DOCUMENT_ROOT.'/core/modules/export/modules_export.php';
                    $modellist=ModeleExports::liste_modeles($this->db);
                }
            }
            else if ($modulepart == 'commande_fournisseur')
            {
                if (is_array($genallowed)) $modellist=$genallowed;
                else
                {
                    include_once DOL_DOCUMENT_ROOT.'/core/modules/supplier_order/modules_commandefournisseur.php';
                    $modellist=ModelePDFSuppliersOrders::liste_modeles($this->db);
                }
            }
            else if ($modulepart == 'facture_fournisseur')
            {
                if (is_array($genallowed)) $modellist=$genallowed;
                else
                {
                    include_once DOL_DOCUMENT_ROOT.'/core/modules/supplier_invoice/modules_facturefournisseur.php';
                    $modellist=ModelePDFSuppliersInvoices::liste_modeles($this->db);
                }
            }
            else if ($modulepart == 'remisecheque')
            {
                if (is_array($genallowed)) $modellist=$genallowed;
                else
                {
                    include_once DOL_DOCUMENT_ROOT.'/core/modules/cheque/pdf/modules_chequereceipts.php';
                    $modellist=ModeleChequeReceipts::liste_modeles($this->db);
                }
            }
            elseif ($modulepart == 'donation')
            {
                if (is_array($genallowed)) $modellist=$genallowed;
                else
                {
                    include_once DOL_DOCUMENT_ROOT.'/core/modules/dons/modules_don.php';
                    $modellist=ModeleDon::liste_modeles($this->db);
                }
            }
            else if ($modulepart == 'unpaid')
            {
                $modellist='';
            }
            else
            {
                // For normalized standard modules
                $file=dol_buildpath('/core/modules/'.$modulepart.'/modules_'.$modulepart.'.php',0);
                if (file_exists($file))
                {
                    $res=include_once $file;
                }
                // For normalized external modules
                else
              {
                	$file=dol_buildpath('/'.$modulepart.'/core/modules/'.$modulepart.'/modules_'.$modulepart.'.php',0);
                	$res=include_once $file;
                }
                $class='Modele'.ucfirst($modulepart);
                if (class_exists($class))
                {
                    $modellist=call_user_func($class.'::liste_modeles',$this->db);
                }
                else
                {
                    dol_print_error($this->db,'Bad value for modulepart');
                    return -1;
                }
            }

            $headershown=1;

            $form = new Form($this->db);
            $buttonlabeltoshow=$buttonlabel;
            if (empty($buttonlabel)) $buttonlabel=$langs->trans('Generate');

            if (empty($noform)) $out.= '<form action="'.$urlsource.(empty($conf->global->MAIN_JUMP_TAG)?'':'#builddoc').'" name="'.$forname.'" id="'.$forname.'_form" method="post">';
            $out.= '<input type="hidden" name="action" value="builddoc">';
            $out.= '<input type="hidden" name="token" value="'.$_SESSION['newtoken'].'">';

            $out.= '<div class="titre">'.$titletoshow.'</div>';
            $out.= '<table class="liste formdoc noborder" summary="listofdocumentstable" width="100%">';

            $out.= '<tr class="liste_titre">';

            // Model
            if (! empty($modellist))
            {
                $out.= '<th align="center" class="formdoc liste_titre">';
                $out.= '<span class="hideonsmartphone">'.$langs->trans('Model').' </span>';
                if (is_array($modellist) && count($modellist) == 1)    // If there is only one element
                {
                    $arraykeys=array_keys($modellist);
                    $modelselected=$arraykeys[0];
                }
                $out.= $form->selectarray('model',$modellist,$modelselected,$showempty,0,0);
                $out.= '</th>';
            }
            else
            {
                $out.= '<th align="left" class="formdoc liste_titre">';
                $out.= $langs->trans("Files");
                $out.= '</th>';
            }

            // Language code (if multilang)
            $out.= '<th align="center" class="formdoc liste_titre">';
            if (($allowgenifempty || (is_array($modellist) && count($modellist) > 0)) && $conf->global->MAIN_MULTILANGS && ! $forcenomultilang)
            {
                include_once DOL_DOCUMENT_ROOT.'/core/class/html.formadmin.class.php';
                $formadmin=new FormAdmin($this->db);
                $defaultlang=$codelang?$codelang:$langs->getDefaultLang();
                $out.= $formadmin->select_language($defaultlang);
            }
            else
            {
                $out.= '&nbsp;';
            }
            $out.= '</th>';

            // Button
            $addcolumforpicto=($delallowed || $printer || $morepicto);
            $out.= '<th align="center" colspan="'.($addcolumforpicto?'2':'1').'" class="formdocbutton liste_titre">';
            $genbutton = '<input class="button" id="'.$forname.'_generatebutton"';
            $genbutton.= ' type="submit" value="'.$buttonlabel.'"';
            if (! $allowgenifempty && ! is_array($modellist) && empty($modellist)) $genbutton.= ' disabled="disabled"';
            $genbutton.= '>';
            if ($allowgenifempty && ! is_array($modellist) && empty($modellist) && empty($conf->dol_no_mouse_hover) && $modulepart != 'unpaid')
            {
               	$langs->load("errors");
               	$genbutton.= ' '.img_warning($langs->transnoentitiesnoconv("WarningNoDocumentModelActivated"));
            }
            if (! $allowgenifempty && ! is_array($modellist) && empty($modellist) && empty($conf->dol_no_mouse_hover) && $modulepart != 'unpaid') $genbutton='';
            $out.= $genbutton;
            $out.= '</th>';

            if($hookmanager->hooks['formfile'])
            {
                foreach($hookmanager->hooks['formfile'] as $module)
                {
                    if(method_exists($module, 'formBuilddocLineOptions')) $out .= '<th></th>';
                }
            }
            $out.= '</tr>';

            // Execute hooks
            $parameters=array('socid'=>(isset($GLOBALS['socid'])?$GLOBALS['socid']:''),'id'=>(isset($GLOBALS['id'])?$GLOBALS['id']:''),'modulepart'=>$modulepart);
            if (is_object($hookmanager)) $out.= $hookmanager->executeHooks('formBuilddocOptions',$parameters,$GLOBALS['object']);
        }

        // Get list of files
        if (! empty($filedir))
        {
            $file_list=dol_dir_list($filedir,'files',0,'','\.meta$','date',SORT_DESC);

            // Affiche en-tete tableau si non deja affiche
            if (! empty($file_list) && ! $headershown)
            {
                $headershown=1;
                $out.= '<div class="titre">'.$titletoshow.'</div>';
                $out.= '<table class="border" summary="listofdocumentstable" width="100%">';
            }

            // Loop on each file found
			if (is_array($file_list))
			{
				foreach($file_list as $file)
				{
					$var=!$var;

					// Define relative path for download link (depends on module)
					$relativepath=$file["name"];								// Cas general
					if ($modulesubdir) $relativepath=$modulesubdir."/".$file["name"];	// Cas propal, facture...
					// Autre cas
					if ($modulepart == 'donation')            { $relativepath = get_exdir($modulesubdir,2).$file["name"]; }
					if ($modulepart == 'export')              { $relativepath = $file["name"]; }

					$out.= "<tr ".$bc[$var].">";

					// Show file name with link to download
					$out.= '<td class="nowrap">';
					$out.= '<a data-ajax="false" href="'.DOL_URL_ROOT . '/document.php?modulepart='.$modulepart.'&amp;file='.urlencode($relativepath).'"';
					$mime=dol_mimetype($relativepath,'',0);
					if (preg_match('/text/',$mime)) $out.= ' target="_blank"';
					$out.= ' target="_blank">';
					$out.= img_mime($file["name"],$langs->trans("File").': '.$file["name"]).' '.dol_trunc($file["name"],$maxfilenamelength);
					$out.= '</a>'."\n";
					$out.= '</td>';

					// Show file size
					$size=(! empty($file['size'])?$file['size']:dol_filesize($filedir."/".$file["name"]));
					$out.= '<td align="right" class="nowrap">'.dol_print_size($size).'</td>';

					// Show file date
					$date=(! empty($file['date'])?$file['date']:dol_filemtime($filedir."/".$file["name"]));
					$out.= '<td align="right" class="nowrap">'.dol_print_date($date, 'dayhour').'</td>';

					if ($delallowed || $printer || $morepicto)
					{
						$out.= '<td align="right">';
						if ($delallowed)
						{
							$out.= '<a href="'.$urlsource.(strpos($urlsource,'?')?'&':'?').'action=remove_file&file='.urlencode($relativepath);
							$out.= ($param?'&'.$param:'');
							//$out.= '&modulepart='.$modulepart; // TODO obsolete ?
							//$out.= '&urlsource='.urlencode($urlsource); // TODO obsolete ?
							$out.= '">'.img_picto($langs->trans("Delete"), 'delete.png').'</a>';
							//$out.='</td>';
						}
						if ($printer)
						{
							//$out.= '<td align="right">';
    	                    $out.= '&nbsp;<a href="'.$urlsource.(strpos($urlsource,'?')?'&':'?').'action=print_file&amp;printer='.$modulepart.'&amp;file='.urlencode($relativepath);
        	                $out.= ($param?'&'.$param:'');
            	            $out.= '">'.img_picto($langs->trans("Print"),'printer.png').'</a>';
						}
						if ($morepicto)
						{
							$morepicto=preg_replace('/__FILENAMEURLENCODED__/',urlencode($relativepath),$morepicto);
                        	$out.=$morepicto;
						}
                        $out.='</td>';
                    }
                    if (is_object($hookmanager))
                    {
            			$parameters=array('socid'=>(isset($GLOBALS['socid'])?$GLOBALS['socid']:''),'id'=>(isset($GLOBALS['id'])?$GLOBALS['id']:''),'modulepart'=>$modulepart,'relativepath'=>$relativepath);
                    	$res = $hookmanager->executeHooks('formBuilddocLineOptions',$parameters,$file);
                        if(!$res) {
                            $out .= $hookmanager->resPrint;
                        }
                    }
                	$out.= '</tr>';
				}

<<<<<<< HEAD
			 	if (count($file_list) == 0)  
	            {
    	        	$out.='<tr><td colspan="3">'.$langs->trans("None").'</td></tr>';
        	    }
				
=======
>>>>>>> 15c4c5d6
                $this->numoffiles++;
            }
        }

        if ($headershown)
        {
            // Affiche pied du tableau
            $out.= "</table>\n";
            if ($genallowed)
            {
                if (empty($noform)) $out.= '</form>'."\n";
            }
        }
        $out.= '<!-- End show_document -->'."\n";
        //return ($i?$i:$headershown);
        return $out;
    }

    /**
     *	Show only Document icon with link
     *
     *	@param	string	$modulepart		propal, facture, facture_fourn, ...
     *	@param	string	$modulesubdir	Sub-directory to scan (Example: '0/1/10', 'FA/DD/MM/YY/9999'). Use '' if file is not into subdir of module.
     *	@param	string	$filedir		Directory to scan
     *	@return	string              	Output string with HTML link of documents (might be empty string)
     */
    function getDocumentsLink($modulepart, $modulesubdir, $filedir)
    {
    	if (! function_exists('dol_dir_list')) {
    		include DOL_DOCUMENT_ROOT.'/core/lib/files.lib.php';
    	}

    	$out='';

    	$this->numoffiles=0;

    	$file_list=dol_dir_list($filedir, 'files', 0, $modulesubdir.'.pdf', '\.meta$|\.png$');

    	// For ajax treatment
    	$out.= '<div id="gen_pdf_'.$modulesubdir.'" class="linkobject hideobject">'.img_picto('', 'refresh').'</div>'."\n";

    	if (! empty($file_list))
    	{
    		// Loop on each file found
    		foreach($file_list as $file)
    		{
    			// Define relative path for download link (depends on module)
    			$relativepath=$file["name"];								// Cas general
    			if ($modulesubdir) $relativepath=$modulesubdir."/".$file["name"];	// Cas propal, facture...
    			// Autre cas
    			if ($modulepart == 'donation')            {
    				$relativepath = get_exdir($modulesubdir,2).$file["name"];
    			}
    			if ($modulepart == 'export')              {
    				$relativepath = $file["name"];
    			}

    			// Show file name with link to download
    			$out.= '<a data-ajax="false" href="'.DOL_URL_ROOT . '/document.php?modulepart='.$modulepart.'&amp;file='.urlencode($relativepath).'"';
    			$mime=dol_mimetype($relativepath,'',0);
    			if (preg_match('/text/',$mime)) $out.= ' target="_blank"';
    			$out.= '>';
    			$out.= img_pdf($file["name"],2);
    			$out.= '</a>'."\n";

    			$this->numoffiles++;
    		}
    	}

    	return $out;
    }


    /**
     *  Show list of documents in a directory
     *
     *  @param	 array	$filearray          Array of files loaded by dol_dir_list('files') function before calling this
     * 	@param	 Object	$object				Object on which document is linked to
     * 	@param	 string	$modulepart			Value for modulepart used by download or viewimage wrapper
     * 	@param	 string	$param				Parameters on sort links (param must start with &, example &aaa=bbb&ccc=ddd)
     * 	@param	 int	$forcedownload		Force to open dialog box "Save As" when clicking on file
     * 	@param	 string	$relativepath		Relative path of docs (autodefined if not provided)
     * 	@param	 int	$permtodelete		Permission to delete
     * 	@param	 int	$useinecm			Change output for use in ecm module
     * 	@param	 string	$textifempty		Text to show if filearray is empty ('NoFileFound' if not defined)
     *  @param  int		$maxlength          Maximum length of file name shown
     *  @param	 string	$title				Title before list
     *  @param	 string $url				Full url to use for click links ('' = autodetect)
     * 	@return	 int						<0 if KO, nb of files shown if OK
     */
	function list_of_documents($filearray,$object,$modulepart,$param='',$forcedownload=0,$relativepath='',$permtodelete=1,$useinecm=0,$textifempty='',$maxlength=0,$title='',$url='')
	{
		global $user, $conf, $langs, $hookmanager;
		global $bc;
		global $sortfield, $sortorder, $maxheightmini;

		$hookmanager->initHooks(array('formfile'));

		$parameters=array(
				'filearray' => $filearray,
				'modulepart'=> $modulepart,
				'param' => $param,
				'forcedownload' => $forcedownload,
				'relativepath' => $relativepath,
				'permtodelete' => $permtodelete,
				'useinecm' => $useinecm,
				'textifempty' => $textifempty,
				'maxlength' => $maxlength,
				'title' => $title,
				'url' => $url
		);
		$reshook=$hookmanager->executeHooks('showFilesList', $parameters, $object);

		if (isset($reshook) && $reshook != '') // null or '' for bypass
		{
			return $reshook;
		}
		else
		{
			$param = (isset($object->id)?'&id='.$object->id:'').$param;

			// Show list of existing files
			if (empty($useinecm)) print_titre($title?$title:$langs->trans("AttachedFiles"));
			if (empty($url)) $url=$_SERVER["PHP_SELF"];
			print '<table width="100%" class="'.($useinecm?'nobordernopadding':'liste').'">';
			print '<tr class="liste_titre">';
			print_liste_field_titre($langs->trans("Documents2"),$url,"name","",$param,'align="left"',$sortfield,$sortorder);
			print_liste_field_titre($langs->trans("Size"),$url,"size","",$param,'align="right"',$sortfield,$sortorder);
			print_liste_field_titre($langs->trans("Date"),$url,"date","",$param,'align="center"',$sortfield,$sortorder);
			if (empty($useinecm)) print_liste_field_titre('',$url,"","",$param,'align="center"');
			print_liste_field_titre('','','');
			print '</tr>';

			$nboffiles=count($filearray);

			if ($nboffiles > 0) include_once DOL_DOCUMENT_ROOT.'/core/lib/images.lib.php';

			$var=true;
			foreach($filearray as $key => $file)      // filearray must be only files here
			{
				if ($file['name'] != '.'
						&& $file['name'] != '..'
						&& ! preg_match('/\.meta$/i',$file['name']))
				{
					// Define relative path used to store the file
					if (empty($relativepath))
						$relativepath=(! empty($object->ref)?dol_sanitizeFileName($object->ref):'').'/';

					$var=!$var;
					print '<tr '.$bc[$var].'>';
					print '<td>';
					//print "XX".$file['name'];	//$file['name'] must be utf8
					print '<a data-ajax="false" href="'.DOL_URL_ROOT.'/document.php?modulepart='.$modulepart;
					if ($forcedownload) print '&attachment=1';
					if (! empty($object->entity)) print '&entity='.$object->entity;
					print '&file='.urlencode($relativepath.$file['name']).'">';
					print img_mime($file['name'],$file['name'].' ('.dol_print_size($file['size'],0,0).')').' ';
					print dol_trunc($file['name'],$maxlength,'middle');
					print '</a>';
					print "</td>\n";
					print '<td align="right">'.dol_print_size($file['size'],1,1).'</td>';
					print '<td align="center">'.dol_print_date($file['date'],"dayhour","tzuser").'</td>';
					// Preview
					if (empty($useinecm))
					{
						print '<td align="center">';
						$tmp=explode('.',$file['name']);
						$minifile=$tmp[0].'_mini.'.$tmp[1];
						if (image_format_supported($file['name']) > 0) print '<img border="0" height="'.$maxheightmini.'" src="'.DOL_URL_ROOT.'/viewimage.php?modulepart='.$modulepart.'&file='.urlencode($relativepath.'thumbs/'.$minifile).'" title="">';
						else print '&nbsp;';
						print '</td>';
					}
					// Delete or view link
					// ($param must start with &)
					print '<td align="right">';
					if ($useinecm)     print '<a href="'.DOL_URL_ROOT.'/ecm/docfile.php?urlfile='.urlencode($file['name']).$param.'" class="editfilelink" rel="'.urlencode($file['name']).$param.'">'.img_view().'</a> &nbsp; ';
					if ($permtodelete) print '<a href="'.(($useinecm && ! empty($conf->use_javascript_ajax) && empty($conf->global->MAIN_ECM_DISABLE_JS))?'#':$url.'?action=delete&urlfile='.urlencode($file['name']).$param).'" class="deletefilelink" rel="'.urlencode($file['name']).$param.'">'.img_delete().'</a>';
					else print '&nbsp;';
					print "</td>";
					print "</tr>\n";
				}
			}
			if ($nboffiles == 0)
			{
				print '<tr '.$bc[$var].'><td colspan="'.(empty($useinecm)?'5':'4').'">';
				if (empty($textifempty)) print $langs->trans("NoFileFound");
				else print $textifempty;
				print '</td></tr>';
			}
			print "</table>";

			return $nboffiles;
		}
	}


    /**
     *	Show list of documents in a directory
     *
     *  @param	 string	$upload_dir         Directory that was scanned
     *  @param  array	$filearray          Array of files loaded by dol_dir_list function before calling this function
     *  @param  string	$modulepart         Value for modulepart used by download wrapper
     *  @param  string	$param              Parameters on sort links
     *  @param  int		$forcedownload      Force to open dialog box "Save As" when clicking on file
     *  @param  string	$relativepath       Relative path of docs (autodefined if not provided)
     *  @param  int		$permtodelete       Permission to delete
     *  @param  int		$useinecm           Change output for use in ecm module
     *  @param  int		$textifempty        Text to show if filearray is empty
     *  @param  int		$maxlength          Maximum length of file name shown
     *  @param	 string $url				Full url to use for click links ('' = autodetect)
     *  @return int                 		<0 if KO, nb of files shown if OK
     */
    function list_of_autoecmfiles($upload_dir,$filearray,$modulepart,$param,$forcedownload=0,$relativepath='',$permtodelete=1,$useinecm=0,$textifempty='',$maxlength=0,$url='')
    {
        global $user, $conf, $langs;
        global $bc;
        global $sortfield, $sortorder;

        dol_syslog(get_class($this).'::list_of_autoecmfiles upload_dir='.$upload_dir.' modulepart='.$modulepart);

        // Show list of documents
        if (empty($useinecm)) print_titre($langs->trans("AttachedFiles"));
        if (empty($url)) $url=$_SERVER["PHP_SELF"];
        print '<table width="100%" class="nobordernopadding">';
        print '<tr class="liste_titre">';
        $sortref="fullname";
        if ($modulepart == 'invoice_supplier') $sortref='level1name';
        print_liste_field_titre($langs->trans("Ref"),$url,$sortref,"",$param,'align="left"',$sortfield,$sortorder);
        print_liste_field_titre($langs->trans("Documents2"),$url,"name","",$param,'align="left"',$sortfield,$sortorder);
        print_liste_field_titre($langs->trans("Size"),$url,"size","",$param,'align="right"',$sortfield,$sortorder);
        print_liste_field_titre($langs->trans("Date"),$url,"date","",$param,'align="center"',$sortfield,$sortorder);
        print_liste_field_titre('','','');
        print '</tr>';

        // To show ref or specific information according to view to show (defined by $module)
        if ($modulepart == 'company')
        {
            include_once DOL_DOCUMENT_ROOT.'/societe/class/societe.class.php';
            $object_instance=new Societe($this->db);
        }
        else if ($modulepart == 'invoice')
        {
            include_once DOL_DOCUMENT_ROOT.'/compta/facture/class/facture.class.php';
            $object_instance=new Facture($this->db);
        }
        else if ($modulepart == 'invoice_supplier')
        {
            include_once DOL_DOCUMENT_ROOT.'/fourn/class/fournisseur.facture.class.php';
            $object_instance=new FactureFournisseur($this->db);
        }
        else if ($modulepart == 'propal')
        {
            include_once DOL_DOCUMENT_ROOT.'/comm/propal/class/propal.class.php';
            $object_instance=new Propal($this->db);
        }
        else if ($modulepart == 'order')
        {
            include_once DOL_DOCUMENT_ROOT.'/commande/class/commande.class.php';
            $object_instance=new Commande($this->db);
        }
        else if ($modulepart == 'order_supplier')
        {
            include_once DOL_DOCUMENT_ROOT.'/fourn/class/fournisseur.commande.class.php';
            $object_instance=new CommandeFournisseur($this->db);
        }
        else if ($modulepart == 'contract')
        {
            include_once DOL_DOCUMENT_ROOT.'/contrat/class/contrat.class.php';
            $object_instance=new Contrat($this->db);
        }
        else if ($modulepart == 'product')
        {
            include_once DOL_DOCUMENT_ROOT.'/product/class/product.class.php';
            $object_instance=new Product($this->db);
        }
        else if ($modulepart == 'tax')
        {
            include_once DOL_DOCUMENT_ROOT.'/compta/sociales/class/chargesociales.class.php';
            $object_instance=new ChargeSociales($this->db);
        }
        else if ($modulepart == 'project')
        {
        	include_once DOL_DOCUMENT_ROOT.'/projet/class/project.class.php';
        	$object_instance=new Project($this->db);
        }

        $var=true;
        foreach($filearray as $key => $file)
        {
        	if (!is_dir($file['name'])
            && $file['name'] != '.'
            && $file['name'] != '..'
            && $file['name'] != 'CVS'
            && ! preg_match('/\.meta$/i',$file['name']))
            {
                // Define relative path used to store the file
                $relativefile=preg_replace('/'.preg_quote($upload_dir.'/','/').'/','',$file['fullname']);

                //var_dump($file);
                $id=0; $ref=''; $label='';

                // To show ref or specific information according to view to show (defined by $module)
                if ($modulepart == 'company')          { preg_match('/(\d+)\/[^\/]+$/',$relativefile,$reg); $id=(isset($reg[1])?$reg[1]:''); }
                if ($modulepart == 'invoice')          { preg_match('/(.*)\/[^\/]+$/',$relativefile,$reg);  $ref=(isset($reg[1])?$reg[1]:''); }
                if ($modulepart == 'invoice_supplier') { preg_match('/([^\/]+)\/[^\/]+$/',$relativefile,$reg); $ref=(isset($reg[1])?$reg[1]:''); if (is_numeric($ref)) { $id=$ref; $ref=''; } }	// $ref may be also id with old supplier invoices
                if ($modulepart == 'propal')           { preg_match('/(.*)\/[^\/]+$/',$relativefile,$reg);  $ref=(isset($reg[1])?$reg[1]:''); }
                if ($modulepart == 'order')            { preg_match('/(.*)\/[^\/]+$/',$relativefile,$reg);  $ref=(isset($reg[1])?$reg[1]:''); }
                if ($modulepart == 'order_supplier')   { preg_match('/(.*)\/[^\/]+$/',$relativefile,$reg);  $ref=(isset($reg[1])?$reg[1]:''); }
                if ($modulepart == 'contract')         { preg_match('/(.*)\/[^\/]+$/',$relativefile,$reg);  $ref=(isset($reg[1])?$reg[1]:''); }
                if ($modulepart == 'product')          { preg_match('/(.*)\/[^\/]+$/',$relativefile,$reg);  $ref=(isset($reg[1])?$reg[1]:''); }
                if ($modulepart == 'tax')              { preg_match('/(\d+)\/[^\/]+$/',$relativefile,$reg); $id=(isset($reg[1])?$reg[1]:''); }
                if ($modulepart == 'project')            { preg_match('/(.*)\/[^\/]+$/',$relativefile,$reg);  $ref=(isset($reg[1])?$reg[1]:'');}

                if (! $id && ! $ref) continue;

                $found=0;
                if (! empty($this->cache_objects[$modulepart.'_'.$id.'_'.$ref]))
                {
                    $found=1;
                }
                else
                {
                    //print 'Fetch '.$id." - ".$ref.'<br>';
                    $result=$object_instance->fetch($id,$ref);
                    if ($result > 0)  { $found=1; $this->cache_objects[$modulepart.'_'.$id.'_'.$ref]=dol_clone($object_instance); }    // Save object into a cache
                    if ($result == 0) { $found=1; $this->cache_objects[$modulepart.'_'.$id.'_'.$ref]='notfound'; unset($filearray[$key]); }
                }

                if (! $found > 0 || ! is_object($this->cache_objects[$modulepart.'_'.$id.'_'.$ref])) continue;    // We do not show orphelins files

                $var=!$var;
                print '<tr '.$bc[$var].'>';
                print '<td>';
                if ($found > 0 && is_object($this->cache_objects[$modulepart.'_'.$id.'_'.$ref])) print $this->cache_objects[$modulepart.'_'.$id.'_'.$ref]->getNomUrl(1,'document');
                else print $langs->trans("ObjectDeleted",($id?$id:$ref));
                print '</td>';
                print '<td>';
                //print "XX".$file['name']; //$file['name'] must be utf8
                print '<a data-ajax="false" href="'.DOL_URL_ROOT.'/document.php?modulepart='.$modulepart;
                if ($forcedownload) print '&attachment=1';
                print '&file='.urlencode($relativefile).'">';
                print img_mime($file['name'],$file['name'].' ('.dol_print_size($file['size'],0,0).')').' ';
                print dol_trunc($file['name'],$maxlength,'middle');
                print '</a>';
                print "</td>\n";
                print '<td align="right">'.dol_print_size($file['size'],1,1).'</td>';
                print '<td align="center">'.dol_print_date($file['date'],"dayhour").'</td>';
                print '<td align="right">';
                if (! empty($useinecm))  print '<a data-ajax="false" href="'.DOL_URL_ROOT.'/document.php?modulepart='.$modulepart;
                if ($forcedownload) print '&attachment=1';
                print '&file='.urlencode($relativefile).'">';
                print img_view().'</a> &nbsp; ';
                //if ($permtodelete) print '<a href="'.$url.'?id='.$object->id.'&section='.$_REQUEST["section"].'&action=delete&urlfile='.urlencode($file['name']).'">'.img_delete().'</a>';
                //else print '&nbsp;';
                print "</td></tr>\n";
            }
        }

        if (count($filearray) == 0)
        {
            print '<tr '.$bc[$var].'><td colspan="4">';
            if (empty($textifempty)) print $langs->trans("NoFileFound");
            else print $textifempty;
            print '</td></tr>';
        }
        print "</table>";
        // Fin de zone
    }

    /**
     *    Show form to upload a new file with jquery fileupload.
     *    This form use the fileupload.php file.
     *
     *    @param	Object	$object		Object to use
     *    @return	void
     */
    private function _formAjaxFileUpload($object)
    {
        global $langs;

        // PHP post_max_size
        $post_max_size				= ini_get('post_max_size');
        $mul_post_max_size			= substr($post_max_size, -1);
        $mul_post_max_size			= ($mul_post_max_size == 'M' ? 1048576 : ($mul_post_max_size == 'K' ? 1024 : ($mul_post_max_size == 'G' ? 1073741824 : 1)));
        $post_max_size				= $mul_post_max_size * (int) $post_max_size;
        // PHP upload_max_filesize
        $upload_max_filesize		= ini_get('upload_max_filesize');
        $mul_upload_max_filesize	= substr($upload_max_filesize, -1);
        $mul_upload_max_filesize	= ($mul_upload_max_filesize == 'M' ? 1048576 : ($mul_upload_max_filesize == 'K' ? 1024 : ($mul_upload_max_filesize == 'G' ? 1073741824 : 1)));
        $upload_max_filesize		= $mul_upload_max_filesize * (int) $upload_max_filesize;
        // Max file size
        $max_file_size 				= (($post_max_size < $upload_max_filesize) ? $post_max_size : $upload_max_filesize);

        // Include main
        include DOL_DOCUMENT_ROOT.'/core/tpl/ajax/fileupload_main.tpl.php';

        // Include template
        include DOL_DOCUMENT_ROOT.'/core/tpl/ajax/fileupload_view.tpl.php';

    }

}

?><|MERGE_RESOLUTION|>--- conflicted
+++ resolved
@@ -546,25 +546,25 @@
 						}
                         $out.='</td>';
                     }
+
                     if (is_object($hookmanager))
                     {
             			$parameters=array('socid'=>(isset($GLOBALS['socid'])?$GLOBALS['socid']:''),'id'=>(isset($GLOBALS['id'])?$GLOBALS['id']:''),'modulepart'=>$modulepart,'relativepath'=>$relativepath);
                     	$res = $hookmanager->executeHooks('formBuilddocLineOptions',$parameters,$file);
-                        if(!$res) {
-                            $out .= $hookmanager->resPrint;
+                        if (empty($res))
+                        {
+                            $out .= $hookmanager->resPrint;		// Complete line
+                            $out.= '</tr>';
                         }
-                    }
-                	$out.= '</tr>';
+                        else $out = $hookmanager->resPrint;		// Replace line
+              		}
 				}
 
-<<<<<<< HEAD
-			 	if (count($file_list) == 0)  
+			 	if (count($file_list) == 0)
 	            {
     	        	$out.='<tr><td colspan="3">'.$langs->trans("None").'</td></tr>';
         	    }
-				
-=======
->>>>>>> 15c4c5d6
+
                 $this->numoffiles++;
             }
         }
