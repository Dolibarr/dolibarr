--- conflicted
+++ resolved
@@ -893,14 +893,8 @@
 					}
 					$out .= '>';
 					$out .= img_mime($file["name"], $langs->trans("File").': '.$file["name"]);
-<<<<<<< HEAD
-					$out .= dol_trunc($file["name"], 40);
-					$out .= '</a>'."\n";
-					$out .= $this->showPreview($file, $modulepart, $relativepath, 0, $param);
-=======
 					$out .= dol_trunc($file["name"], 150);
 					$out .= '</a>';
->>>>>>> 3dd9eb5a
 					$out .= '</td>';
 
 					// Show file size
@@ -1383,13 +1377,6 @@
 						print dol_escape_htmltag(dol_trunc($filenametoshow, 200));
 						print '</a>';
 					}
-<<<<<<< HEAD
-					// Preview link
-					if (!$editline) {
-						print $this->showPreview($file, $modulepart, $filepath, 0, 'entity='.(!empty($object->entity) ? $object->entity : $conf->entity));
-					}
-=======
->>>>>>> 3dd9eb5a
 
 					print "</td>\n";
 
