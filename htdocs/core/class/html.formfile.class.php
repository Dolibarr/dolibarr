<?php
/* Copyright (C) 2008-2013	Laurent Destailleur	<eldy@users.sourceforge.net>
 * Copyright (C) 2010-2014	Regis Houssin		<regis.houssin@inodbox.com>
 * Copyright (C) 2010-2016	Juanjo Menent		<jmenent@2byte.es>
 * Copyright (C) 2013		Charles-Fr BENKE	<charles.fr@benke.fr>
 * Copyright (C) 2013		Cédric Salvador		<csalvador@gpcsolutions.fr>
 * Copyright (C) 2014		Marcos García		<marcosgdf@gmail.com>
 * Copyright (C) 2015		Bahfir Abbes		<bafbes@gmail.com>
 * Copyright (C) 2016-2017	Ferran Marcet		<fmarcet@2byte.es>
 * Copyright (C) 2019-2022  Frédéric France     <frederic.france@netlogic.fr>
 *
 * This program is free software; you can redistribute it and/or modify
 * it under the terms of the GNU General Public License as published by
 * the Free Software Foundation; either version 3 of the License, or
 * (at your option) any later version.
 *
 * This program is distributed in the hope that it will be useful,
 * but WITHOUT ANY WARRANTY; without even the implied warranty of
 * MERCHANTABILITY or FITNESS FOR A PARTICULAR PURPOSE.  See the
 * GNU General Public License for more details.
 *
 * You should have received a copy of the GNU General Public License
 * along with this program. If not, see <https://www.gnu.org/licenses/>.
 */

/**
 *	\file       htdocs/core/class/html.formfile.class.php
 *  \ingroup    core
 *	\brief      File of class to offer components to list and upload files
 */


/**
 *	Class to offer components to list and upload files
 */
class FormFile
{
	private $db;

	/**
	 * @var string Error code (or message)
	 */
	public $error;

	public $numoffiles;
	public $infofiles; // Used to return informations by function getDocumentsLink


	/**
	 *	Constructor
	 *
	 *  @param		DoliDB		$db      Database handler
	 */
	public function __construct($db)
	{
		$this->db = $db;
		$this->numoffiles = 0;
	}


	// phpcs:disable PEAR.NamingConventions.ValidFunctionName.ScopeNotCamelCaps
	/**
	 *  Show form to upload a new file.
	 *
	 *  @param  string		$url			Url
	 *  @param  string		$title			Title zone (Title or '' or 'none')
	 *  @param  int			$addcancel		1=Add 'Cancel' button
	 *	@param	int			$sectionid		If upload must be done inside a particular ECM section (is sectionid defined, sectiondir must not be)
	 * 	@param	int			$perm			Value of permission to allow upload
	 *  @param  int			$size          	Length of input file area. Deprecated.
	 *  @param	Object		$object			Object to use (when attachment is done on an element)
	 *  @param	string		$options		Add an option column
	 *  @param  integer     $useajax        Use fileupload ajax (0=never, 1=if enabled, 2=always whatever is option).
	 *                                      Deprecated 2 should never be used and if 1 is used, option should no be enabled.
	 *  @param	string		$savingdocmask	Mask to use to define output filename. For example 'XXXXX-__YYYYMMDD__-__file__'
	 *  @param	integer		$linkfiles		1=Also add form to link files, 0=Do not show form to link files
	 *  @param	string		$htmlname		Name and id of HTML form ('formuserfile' by default, 'formuserfileecm' when used to upload a file in ECM)
	 *  @param	string		$accept			Specifies the types of files accepted (This is not a security check but an user interface facility. eg '.pdf,image/*' or '.png,.jpg' or 'video/*')
	 *	@param	string		$sectiondir		If upload must be done inside a particular directory (if sectiondir defined, sectionid must not be)
	 *  @param  int         $usewithoutform 0=Default, 1=Disable <form> and <input hidden> to use in existing form area, 2=Disable the tag <form> only
	 *  @param	int			$capture		1=Add tag capture="capture" to force use of micro or video recording to generate file. When setting this to 1, you must also provide a value for $accept.
	 *  @param	int			$disablemulti	0=Default, 1=Disable multiple file upload
	 *  @param	int			$nooutput		0=Output result with print, 1=Return result
	 * 	@return	int|string					<0 if KO, >0 if OK, or string if $noouput=1
	 */
	public function form_attach_new_file($url, $title = '', $addcancel = 0, $sectionid = 0, $perm = 1, $size = 50, $object = '', $options = '', $useajax = 1, $savingdocmask = '', $linkfiles = 1, $htmlname = 'formuserfile', $accept = '', $sectiondir = '', $usewithoutform = 0, $capture = 0, $disablemulti = 0, $nooutput = 0)
	{
		// phpcs:enable
		global $conf, $langs, $hookmanager;
		$hookmanager->initHooks(array('formfile'));

		// Deprecation warning
		if ($useajax == 2) {
			dol_syslog(__METHOD__.": using 2 for useajax is deprecated and should be not used", LOG_WARNING);
		}

		if (!empty($conf->browser->layout) && $conf->browser->layout != 'classic') {
			$useajax = 0;
		}

		if ((!empty($conf->global->MAIN_USE_JQUERY_FILEUPLOAD) && $useajax) || ($useajax == 2)) {
			// TODO: Check this works with 2 forms on same page
			// TODO: Check this works with GED module, otherwise, force useajax to 0
			// TODO: This does not support option savingdocmask
			// TODO: This break feature to upload links too
			// TODO: Thisdoes not work when param nooutput=1
			return $this->_formAjaxFileUpload($object);
		} else {
			//If there is no permission and the option to hide unauthorized actions is enabled, then nothing is printed
			if (!$perm && !empty($conf->global->MAIN_BUTTON_HIDE_UNAUTHORIZED)) {
				if ($nooutput) {
					return '';
				} else {
					return 1;
				}
			}

			$out = "\n\n".'<!-- Start form attach new file --><div class="formattachnewfile">'."\n";

			if (empty($title)) {
				$title = $langs->trans("AttachANewFile");
			}
			if ($title != 'none') {
				$out .= load_fiche_titre($title, null, null);
			}

			if (empty($usewithoutform)) {		// Try to avoid this and set instead the form by the caller.
				// Add a param as GET parameter to detect when POST were cleaned by PHP because a file larger than post_max_size
				$url .= (strpos($url, '?') === false ? '?' : '&').'uploadform=1';

				$out .= '<form name="'.$htmlname.'" id="'.$htmlname.'" action="'.$url.'" enctype="multipart/form-data" method="POST">'."\n";
			}
			if (empty($usewithoutform) || $usewithoutform == 2) {
				$out .= '<input type="hidden" name="token" value="'.newToken().'">'."\n";
				$out .= '<input type="hidden" id="'.$htmlname.'_section_dir" name="section_dir" value="'.$sectiondir.'">'."\n";
				$out .= '<input type="hidden" id="'.$htmlname.'_section_id"  name="section_id" value="'.$sectionid.'">'."\n";
				$out .= '<input type="hidden" name="sortfield" value="'.GETPOST('sortfield', 'aZ09comma').'">'."\n";
				$out .= '<input type="hidden" name="sortorder" value="'.GETPOST('sortorder', 'aZ09comma').'">'."\n";
				$out .= '<input type="hidden" name="page_y" value="">'."\n";
			}

			$out .= '<table class="nobordernopadding centpercent">';
			$out .= '<tr>';

			if (!empty($options)) {
				$out .= '<td>'.$options.'</td>';
			}

			$out .= '<td class="valignmiddle nowrap">';

			$max = $conf->global->MAIN_UPLOAD_DOC; // In Kb
			$maxphp = @ini_get('upload_max_filesize'); // In unknown
			if (preg_match('/k$/i', $maxphp)) {
				$maxphp = preg_replace('/k$/i', '', $maxphp);
				$maxphp = $maxphp * 1;
			}
			if (preg_match('/m$/i', $maxphp)) {
				$maxphp = preg_replace('/m$/i', '', $maxphp);
				$maxphp = $maxphp * 1024;
			}
			if (preg_match('/g$/i', $maxphp)) {
				$maxphp = preg_replace('/g$/i', '', $maxphp);
				$maxphp = $maxphp * 1024 * 1024;
			}
			if (preg_match('/t$/i', $maxphp)) {
				$maxphp = preg_replace('/t$/i', '', $maxphp);
				$maxphp = $maxphp * 1024 * 1024 * 1024;
			}
			$maxphp2 = @ini_get('post_max_size'); // In unknown
			if (preg_match('/k$/i', $maxphp2)) {
				$maxphp2 = preg_replace('/k$/i', '', $maxphp2);
				$maxphp2 = $maxphp2 * 1;
			}
			if (preg_match('/m$/i', $maxphp2)) {
				$maxphp2 = preg_replace('/m$/i', '', $maxphp2);
				$maxphp2 = $maxphp2 * 1024;
			}
			if (preg_match('/g$/i', $maxphp2)) {
				$maxphp2 = preg_replace('/g$/i', '', $maxphp2);
				$maxphp2 = $maxphp2 * 1024 * 1024;
			}
			if (preg_match('/t$/i', $maxphp2)) {
				$maxphp2 = preg_replace('/t$/i', '', $maxphp2);
				$maxphp2 = $maxphp2 * 1024 * 1024 * 1024;
			}
			// Now $max and $maxphp and $maxphp2 are in Kb
			$maxmin = $max;
			$maxphptoshow = $maxphptoshowparam = '';
			if ($maxphp > 0) {
				$maxmin = min($max, $maxphp);
				$maxphptoshow = $maxphp;
				$maxphptoshowparam = 'upload_max_filesize';
			}
			if ($maxphp2 > 0) {
				$maxmin = min($max, $maxphp2);
				if ($maxphp2 < $maxphp) {
					$maxphptoshow = $maxphp2;
					$maxphptoshowparam = 'post_max_size';
				}
			}

			if ($maxmin > 0) {
				// MAX_FILE_SIZE doit précéder le champ input de type file
				$out .= '<input type="hidden" name="max_file_size" value="'.($maxmin * 1024).'">';
			}

			$out .= '<input class="flat minwidth400 maxwidth200onsmartphone" type="file"';
			//$out .= ((!empty($conf->global->MAIN_DISABLE_MULTIPLE_FILEUPLOAD) || $conf->browser->layout != 'classic') ? ' name="userfile"' : ' name="userfile[]" multiple');
			$out .= ((!empty($conf->global->MAIN_DISABLE_MULTIPLE_FILEUPLOAD) || $disablemulti) ? ' name="userfile"' : ' name="userfile[]" multiple');
			$out .= (empty($conf->global->MAIN_UPLOAD_DOC) || empty($perm) ? ' disabled' : '');
			$out .= (!empty($accept) ? ' accept="'.$accept.'"' : ' accept=""');
			$out .= (!empty($capture) ? ' capture="capture"' : '');
			$out .= '>';
			$out .= ' ';
			if ($sectionid) {	// Show overwrite if exists for ECM module only
				$langs->load('link');
				$out .= '<span class="nowraponsmartphone"><input style="margin-right: 2px;" type="checkbox" id="overwritefile" name="overwritefile" value="1"><label for="overwritefile">'.$langs->trans("OverwriteIfExists").'</label></span>';
			}
			$out .= '<input type="submit" class="button small reposition" name="sendit" value="'.$langs->trans("Upload").'"';
			$out .= (empty($conf->global->MAIN_UPLOAD_DOC) || empty($perm) ? ' disabled' : '');
			$out .= '>';

			if ($addcancel) {
				$out .= ' &nbsp; ';
				$out .= '<input type="submit" class="button small button-cancel" name="cancel" value="'.$langs->trans("Cancel").'">';
			}

			if (!empty($conf->global->MAIN_UPLOAD_DOC)) {
				if ($perm) {
					$menudolibarrsetupmax = $langs->transnoentitiesnoconv("Home").'-'.$langs->transnoentitiesnoconv("Setup").'-'.$langs->transnoentitiesnoconv("Security");
					$langs->load('other');
					$out .= ' ';
					$out .= info_admin($langs->trans("ThisLimitIsDefinedInSetupAt", $menudolibarrsetupmax, $max, $maxphptoshowparam, $maxphptoshow), 1);
				}
			} else {
				$out .= ' ('.$langs->trans("UploadDisabled").')';
			}
			$out .= "</td></tr>";

			if ($savingdocmask) {
				//add a global variable for disable the auto renaming on upload
				$rename = (empty($conf->global->MAIN_DOC_UPLOAD_NOT_RENAME_BY_DEFAULT) ? 'checked' : '');

				$out .= '<tr>';
				if (!empty($options)) {
					$out .= '<td>'.$options.'</td>';
				}
				$out .= '<td valign="middle" class="nowrap">';
				$out .= '<input type="checkbox" '.$rename.' class="savingdocmask" name="savingdocmask" id="savingdocmask" value="'.dol_escape_js($savingdocmask).'"> ';
				$out .= '<label class="opacitymedium small" for="savingdocmask">';
				$out .= $langs->trans("SaveUploadedFileWithMask", preg_replace('/__file__/', $langs->transnoentitiesnoconv("OriginFileName"), $savingdocmask), $langs->transnoentitiesnoconv("OriginFileName"));
				$out .= '</label>';
				$out .= '</td>';
				$out .= '</tr>';
			}

			$out .= "</table>";

			if (empty($usewithoutform)) {
				$out .= '</form>';
				if (empty($sectionid)) {
					$out .= '<br>';
				}
			}

			$out .= "\n</div><!-- End form attach new file -->\n";

			if ($linkfiles) {
				$out .= "\n".'<!-- Start form link new url --><div class="formlinknewurl">'."\n";
				$langs->load('link');
				$title = $langs->trans("LinkANewFile");
				$out .= load_fiche_titre($title, null, null);

				if (empty($usewithoutform)) {
					$out .= '<form name="'.$htmlname.'_link" id="'.$htmlname.'_link" action="'.$url.'" method="POST">'."\n";
					$out .= '<input type="hidden" name="token" value="'.newToken().'">'."\n";
					$out .= '<input type="hidden" id="'.$htmlname.'_link_section_dir" name="link_section_dir" value="">'."\n";
					$out .= '<input type="hidden" id="'.$htmlname.'_link_section_id"  name="link_section_id" value="'.$sectionid.'">'."\n";
					$out .= '<input type="hidden" name="page_y" value="">'."\n";
				}

				$out .= '<div class="valignmiddle">';
				$out .= '<div class="inline-block" style="padding-right: 10px;">';
				if (!empty($conf->global->OPTIMIZEFORTEXTBROWSER)) {
					$out .= '<label for="link">'.$langs->trans("URLToLink").':</label> ';
				}
				$out .= '<input type="text" name="link" class="flat minwidth400imp" id="link" placeholder="'.dol_escape_htmltag($langs->trans("URLToLink")).'">';
				$out .= '</div>';
				$out .= '<div class="inline-block" style="padding-right: 10px;">';
				if (!empty($conf->global->OPTIMIZEFORTEXTBROWSER)) {
					$out .= '<label for="label">'.$langs->trans("Label").':</label> ';
				}
				$out .= '<input type="text" class="flat" name="label" id="label" placeholder="'.dol_escape_htmltag($langs->trans("Label")).'">';
				$out .= '<input type="hidden" name="objecttype" value="'.$object->element.'">';
				$out .= '<input type="hidden" name="objectid" value="'.$object->id.'">';
				$out .= '</div>';
				$out .= '<div class="inline-block" style="padding-right: 10px;">';
				$out .= '<input type="submit" class="button small reposition" name="linkit" value="'.$langs->trans("ToLink").'"';
				$out .= (empty($conf->global->MAIN_UPLOAD_DOC) || empty($perm) ? ' disabled' : '');
				$out .= '>';
				$out .= '</div>';
				$out .= '</div>';
				if (empty($usewithoutform)) {
					$out .= '<div class="clearboth"></div>';
					$out .= '</form><br>';
				}

				$out .= "\n</div><!-- End form link new url -->\n";
			}

			$parameters = array('socid'=>(isset($GLOBALS['socid']) ? $GLOBALS['socid'] : ''), 'id'=>(isset($GLOBALS['id']) ? $GLOBALS['id'] : ''), 'url'=>$url, 'perm'=>$perm, 'options'=>$options);
			$res = $hookmanager->executeHooks('formattachOptions', $parameters, $object);
			if (empty($res)) {
				$out = '<div class="'.($usewithoutform ? 'inline-block valignmiddle' : 'attacharea attacharea'.$htmlname).'">'.$out.'</div>';
			}
			$out .= $hookmanager->resPrint;

			if ($nooutput) {
				return $out;
			} else {
				print $out;
				return 1;
			}
		}
	}

	// phpcs:disable PEAR.NamingConventions.ValidFunctionName.ScopeNotCamelCaps
	/**
	 *      Show the box with list of available documents for object
	 *
	 *      @param      string				$modulepart         propal, facture, facture_fourn, ...
	 *      @param      string				$modulesubdir       Sub-directory to scan (Example: '0/1/10', 'FA/DD/MM/YY/9999'). Use '' if file is not into subdir of module.
	 *      @param      string				$filedir            Directory to scan
	 *      @param      string				$urlsource          Url of origin page (for return)
	 *      @param      int					$genallowed         Generation is allowed (1/0 or array of formats)
	 *      @param      int					$delallowed         Remove is allowed (1/0)
	 *      @param      string				$modelselected      Model to preselect by default
	 *      @param      integer				$allowgenifempty	Show warning if no model activated
	 *      @param      integer				$forcenomultilang	Do not show language option (even if MAIN_MULTILANGS defined)
	 *      @param      int					$iconPDF            Show only PDF icon with link (1/0)
	 * 		@param		int					$notused	        Not used
	 * 		@param		integer				$noform				Do not output html form tags
	 * 		@param		string				$param				More param on http links
	 * 		@param		string				$title				Title to show on top of form
	 * 		@param		string				$buttonlabel		Label on submit button
	 * 		@param		string				$codelang			Default language code to use on lang combo box if multilang is enabled
	 * 		@return		int										<0 if KO, number of shown files if OK
	 *      @deprecated                                         Use print xxx->showdocuments() instead.
	 */
	public function show_documents($modulepart, $modulesubdir, $filedir, $urlsource, $genallowed, $delallowed = 0, $modelselected = '', $allowgenifempty = 1, $forcenomultilang = 0, $iconPDF = 0, $notused = 0, $noform = 0, $param = '', $title = '', $buttonlabel = '', $codelang = '')
	{
		// phpcs:enable
		$this->numoffiles = 0;
		print $this->showdocuments($modulepart, $modulesubdir, $filedir, $urlsource, $genallowed, $delallowed, $modelselected, $allowgenifempty, $forcenomultilang, $iconPDF, $notused, $noform, $param, $title, $buttonlabel, $codelang);
		return $this->numoffiles;
	}

	/**
	 *      Return a string to show the box with list of available documents for object.
	 *      This also set the property $this->numoffiles
	 *
	 *      @param      string				$modulepart         Module the files are related to ('propal', 'facture', 'facture_fourn', 'mymodule', 'mymodule:MyObject', 'mymodule_temp', ...)
	 *      @param      string				$modulesubdir       Existing (so sanitized) sub-directory to scan (Example: '0/1/10', 'FA/DD/MM/YY/9999'). Use '' if file is not into a subdir of module.
	 *      @param      string				$filedir            Directory to scan (must not end with a /). Example: '/mydolibarrdocuments/facture/FAYYMM-1234'
	 *      @param      string				$urlsource          Url of origin page (for return)
	 *      @param      int|string[]        $genallowed         Generation is allowed (1/0 or array list of templates)
	 *      @param      int					$delallowed         Remove is allowed (1/0)
	 *      @param      string				$modelselected      Model to preselect by default
	 *      @param      integer				$allowgenifempty	Allow generation even if list of template ($genallowed) is empty (show however a warning)
	 *      @param      integer				$forcenomultilang	Do not show language option (even if MAIN_MULTILANGS defined)
	 *      @param      int					$iconPDF            Deprecated, see getDocumentsLink
	 * 		@param		int					$notused	        Not used
	 * 		@param		integer				$noform				Do not output html form tags
	 * 		@param		string				$param				More param on http links
	 * 		@param		string				$title				Title to show on top of form. Example: '' (Default to "Documents") or 'none'
	 * 		@param		string				$buttonlabel		Label on submit button
	 * 		@param		string				$codelang			Default language code to use on lang combo box if multilang is enabled
	 * 		@param		string				$morepicto			Add more HTML content into cell with picto
	 *      @param      Object              $object             Object when method is called from an object card.
	 *      @param		int					$hideifempty		Hide section of generated files if there is no file
	 *      @param      string              $removeaction       (optional) The action to remove a file
	 *      @param		string				$tooltipontemplatecombo		Text to show on a tooltip after the combo list of templates
	 * 		@return		string              					Output string with HTML array of documents (might be empty string)
	 */
	public function showdocuments($modulepart, $modulesubdir, $filedir, $urlsource, $genallowed, $delallowed = 0, $modelselected = '', $allowgenifempty = 1, $forcenomultilang = 0, $iconPDF = 0, $notused = 0, $noform = 0, $param = '', $title = '', $buttonlabel = '', $codelang = '', $morepicto = '', $object = null, $hideifempty = 0, $removeaction = 'remove_file', $tooltipontemplatecombo = '')
	{
		global $dolibarr_main_url_root;

		// Deprecation warning
		if (!empty($iconPDF)) {
			dol_syslog(__METHOD__.": passing iconPDF parameter is deprecated", LOG_WARNING);
		}

		global $langs, $conf, $user, $hookmanager;
		global $form;

		$reshook = 0;
		if (is_object($hookmanager)) {
			$parameters = array(
				'modulepart'=>&$modulepart,
				'modulesubdir'=>&$modulesubdir,
				'filedir'=>&$filedir,
				'urlsource'=>&$urlsource,
				'genallowed'=>&$genallowed,
				'delallowed'=>&$delallowed,
				'modelselected'=>&$modelselected,
				'allowgenifempty'=>&$allowgenifempty,
				'forcenomultilang'=>&$forcenomultilang,
				'noform'=>&$noform,
				'param'=>&$param,
				'title'=>&$title,
				'buttonlabel'=>&$buttonlabel,
				'codelang'=>&$codelang,
				'morepicto'=>&$morepicto,
				'hideifempty'=>&$hideifempty,
				'removeaction'=>&$removeaction
			);
			$reshook = $hookmanager->executeHooks('showDocuments', $parameters, $object); // Note that parameters may have been updated by hook
			// May report error
			if ($reshook < 0) {
				setEventMessages($hookmanager->error, $hookmanager->errors, 'errors');
			}
		}
		// Remode default action if $reskook > 0
		if ($reshook > 0) {
			return $hookmanager->resPrint;
		}

		if (!is_object($form)) {
			$form = new Form($this->db);
		}

		include_once DOL_DOCUMENT_ROOT.'/core/lib/files.lib.php';

		// For backward compatibility
		if (!empty($iconPDF)) {
			return $this->getDocumentsLink($modulepart, $modulesubdir, $filedir);
		}

		// Add entity in $param if not already exists
		if (!preg_match('/entity\=[0-9]+/', $param)) {
			$param .= ($param ? '&' : '').'entity='.(!empty($object->entity) ? $object->entity : $conf->entity);
		}

		$printer = 0;
		// The direct print feature is implemented only for such elements
		if (in_array($modulepart, array('contract', 'facture', 'supplier_proposal', 'propal', 'proposal', 'order', 'commande', 'expedition', 'commande_fournisseur', 'expensereport', 'delivery', 'ticket'))) {
			$printer = (!empty($user->rights->printing->read) && !empty($conf->printing->enabled)) ?true:false;
		}

		$hookmanager->initHooks(array('formfile'));

		// Get list of files
		$file_list = null;
		if (!empty($filedir)) {
			$file_list = dol_dir_list($filedir, 'files', 0, '', '(\.meta|_preview.*.*\.png)$', 'date', SORT_DESC);
		}
		if ($hideifempty && empty($file_list)) {
			return '';
		}

		$out = '';
		$forname = 'builddoc';
		$headershown = 0;
		$showempty = 0;
		$i = 0;

		$out .= "\n".'<!-- Start show_document -->'."\n";
		//print 'filedir='.$filedir;

		if (preg_match('/massfilesarea_/', $modulepart)) {
			$out .= '<div id="show_files"><br></div>'."\n";
			$title = $langs->trans("MassFilesArea").' <a href="" id="togglemassfilesarea" ref="shown">('.$langs->trans("Hide").')</a>';
			$title .= '<script>
				jQuery(document).ready(function() {
					jQuery(\'#togglemassfilesarea\').click(function() {
						if (jQuery(\'#togglemassfilesarea\').attr(\'ref\') == "shown")
						{
							jQuery(\'#'.$modulepart.'_table\').hide();
							jQuery(\'#togglemassfilesarea\').attr("ref", "hidden");
							jQuery(\'#togglemassfilesarea\').text("('.dol_escape_js($langs->trans("Show")).')");
						}
						else
						{
							jQuery(\'#'.$modulepart.'_table\').show();
							jQuery(\'#togglemassfilesarea\').attr("ref","shown");
							jQuery(\'#togglemassfilesarea\').text("('.dol_escape_js($langs->trans("Hide")).')");
						}
						return false;
					});
				});
				</script>';
		}

		$titletoshow = $langs->trans("Documents");
		if (!empty($title)) {
			$titletoshow = ($title == 'none' ? '' : $title);
		}

		// Show table
		if ($genallowed) {
			$modellist = array();

			if ($modulepart == 'company') {
				$showempty = 1; // can have no template active
				if (is_array($genallowed)) {
					$modellist = $genallowed;
				} else {
					include_once DOL_DOCUMENT_ROOT.'/core/modules/societe/modules_societe.class.php';
					$modellist = ModeleThirdPartyDoc::liste_modeles($this->db);
				}
			} elseif ($modulepart == 'propal') {
				if (is_array($genallowed)) {
					$modellist = $genallowed;
				} else {
					include_once DOL_DOCUMENT_ROOT.'/core/modules/propale/modules_propale.php';
					$modellist = ModelePDFPropales::liste_modeles($this->db);
				}
			} elseif ($modulepart == 'supplier_proposal') {
				if (is_array($genallowed)) {
					$modellist = $genallowed;
				} else {
					include_once DOL_DOCUMENT_ROOT.'/core/modules/supplier_proposal/modules_supplier_proposal.php';
					$modellist = ModelePDFSupplierProposal::liste_modeles($this->db);
				}
			} elseif ($modulepart == 'commande') {
				if (is_array($genallowed)) {
					$modellist = $genallowed;
				} else {
					include_once DOL_DOCUMENT_ROOT.'/core/modules/commande/modules_commande.php';
					$modellist = ModelePDFCommandes::liste_modeles($this->db);
				}
			} elseif ($modulepart == 'expedition') {
				if (is_array($genallowed)) {
					$modellist = $genallowed;
				} else {
					include_once DOL_DOCUMENT_ROOT.'/core/modules/expedition/modules_expedition.php';
					$modellist = ModelePDFExpedition::liste_modeles($this->db);
				}
			} elseif ($modulepart == 'reception') {
				if (is_array($genallowed)) {
					$modellist = $genallowed;
				} else {
					include_once DOL_DOCUMENT_ROOT.'/core/modules/reception/modules_reception.php';
					$modellist = ModelePdfReception::liste_modeles($this->db);
				}
			} elseif ($modulepart == 'delivery') {
				if (is_array($genallowed)) {
					$modellist = $genallowed;
				} else {
					include_once DOL_DOCUMENT_ROOT.'/core/modules/delivery/modules_delivery.php';
					$modellist = ModelePDFDeliveryOrder::liste_modeles($this->db);
				}
			} elseif ($modulepart == 'ficheinter') {
				if (is_array($genallowed)) {
					$modellist = $genallowed;
				} else {
					include_once DOL_DOCUMENT_ROOT.'/core/modules/fichinter/modules_fichinter.php';
					$modellist = ModelePDFFicheinter::liste_modeles($this->db);
				}
			} elseif ($modulepart == 'facture') {
				if (is_array($genallowed)) {
					$modellist = $genallowed;
				} else {
					include_once DOL_DOCUMENT_ROOT.'/core/modules/facture/modules_facture.php';
					$modellist = ModelePDFFactures::liste_modeles($this->db);
				}
			} elseif ($modulepart == 'contract') {
				$showempty = 1; // can have no template active
				if (is_array($genallowed)) {
					$modellist = $genallowed;
				} else {
					include_once DOL_DOCUMENT_ROOT.'/core/modules/contract/modules_contract.php';
					$modellist = ModelePDFContract::liste_modeles($this->db);
				}
			} elseif ($modulepart == 'project') {
				if (is_array($genallowed)) {
					$modellist = $genallowed;
				} else {
					include_once DOL_DOCUMENT_ROOT.'/core/modules/project/modules_project.php';
					$modellist = ModelePDFProjects::liste_modeles($this->db);
				}
			} elseif ($modulepart == 'project_task') {
				if (is_array($genallowed)) {
					$modellist = $genallowed;
				} else {
					include_once DOL_DOCUMENT_ROOT.'/core/modules/project/task/modules_task.php';
					$modellist = ModelePDFTask::liste_modeles($this->db);
				}
			} elseif ($modulepart == 'product') {
				if (is_array($genallowed)) {
					$modellist = $genallowed;
				} else {
					include_once DOL_DOCUMENT_ROOT.'/core/modules/product/modules_product.class.php';
					$modellist = ModelePDFProduct::liste_modeles($this->db);
				}
			} elseif ($modulepart == 'product_batch') {
				if (is_array($genallowed)) {
					$modellist = $genallowed;
				} else {
					include_once DOL_DOCUMENT_ROOT.'/core/modules/product_batch/modules_product_batch.class.php';
					$modellist = ModelePDFProductBatch::liste_modeles($this->db);
				}
			} elseif ($modulepart == 'stock') {
				if (is_array($genallowed)) {
					$modellist = $genallowed;
				} else {
					include_once DOL_DOCUMENT_ROOT.'/core/modules/stock/modules_stock.php';
					$modellist = ModelePDFStock::liste_modeles($this->db);
				}
			} elseif ($modulepart == 'movement') {
				if (is_array($genallowed)) {
					$modellist = $genallowed;
				} else {
					include_once DOL_DOCUMENT_ROOT.'/core/modules/stock/modules_movement.php';
					$modellist = ModelePDFMovement::liste_modeles($this->db);
				}
			} elseif ($modulepart == 'export') {
				if (is_array($genallowed)) {
					$modellist = $genallowed;
				} else {
					include_once DOL_DOCUMENT_ROOT.'/core/modules/export/modules_export.php';
					$modellist = ModeleExports::liste_modeles($this->db);
				}
			} elseif ($modulepart == 'commande_fournisseur' || $modulepart == 'supplier_order') {
				if (is_array($genallowed)) {
					$modellist = $genallowed;
				} else {
					include_once DOL_DOCUMENT_ROOT.'/core/modules/supplier_order/modules_commandefournisseur.php';
					$modellist = ModelePDFSuppliersOrders::liste_modeles($this->db);
				}
			} elseif ($modulepart == 'facture_fournisseur' || $modulepart == 'supplier_invoice') {
				$showempty = 1; // can have no template active
				if (is_array($genallowed)) {
					$modellist = $genallowed;
				} else {
					include_once DOL_DOCUMENT_ROOT.'/core/modules/supplier_invoice/modules_facturefournisseur.php';
					$modellist = ModelePDFSuppliersInvoices::liste_modeles($this->db);
				}
			} elseif ($modulepart == 'supplier_payment') {
				if (is_array($genallowed)) {
					$modellist = $genallowed;
				} else {
					include_once DOL_DOCUMENT_ROOT.'/core/modules/supplier_payment/modules_supplier_payment.php';
					$modellist = ModelePDFSuppliersPayments::liste_modeles($this->db);
				}
			} elseif ($modulepart == 'remisecheque') {
				if (is_array($genallowed)) {
					$modellist = $genallowed;
				} else {
					include_once DOL_DOCUMENT_ROOT.'/core/modules/cheque/modules_chequereceipts.php';
					$modellist = ModeleChequeReceipts::liste_modeles($this->db);
				}
			} elseif ($modulepart == 'donation') {
				if (is_array($genallowed)) {
					$modellist = $genallowed;
				} else {
					include_once DOL_DOCUMENT_ROOT.'/core/modules/dons/modules_don.php';
					$modellist = ModeleDon::liste_modeles($this->db);
				}
			} elseif ($modulepart == 'member') {
				if (is_array($genallowed)) {
					$modellist = $genallowed;
				} else {
					include_once DOL_DOCUMENT_ROOT.'/core/modules/member/modules_cards.php';
					$modellist = ModelePDFCards::liste_modeles($this->db);
				}
			} elseif ($modulepart == 'agenda' || $modulepart == 'actions') {
				if (is_array($genallowed)) {
					$modellist = $genallowed;
				} else {
					include_once DOL_DOCUMENT_ROOT.'/core/modules/action/modules_action.php';
					$modellist = ModeleAction::liste_modeles($this->db);
				}
			} elseif ($modulepart == 'expensereport') {
				if (is_array($genallowed)) {
					$modellist = $genallowed;
				} else {
					include_once DOL_DOCUMENT_ROOT.'/core/modules/expensereport/modules_expensereport.php';
					$modellist = ModeleExpenseReport::liste_modeles($this->db);
				}
			} elseif ($modulepart == 'unpaid') {
				$modellist = '';
			} elseif ($modulepart == 'user') {
				if (is_array($genallowed)) {
					$modellist = $genallowed;
				} else {
					include_once DOL_DOCUMENT_ROOT.'/core/modules/user/modules_user.class.php';
					$modellist = ModelePDFUser::liste_modeles($this->db);
				}
			} elseif ($modulepart == 'usergroup') {
				if (is_array($genallowed)) {
					$modellist = $genallowed;
				} else {
					include_once DOL_DOCUMENT_ROOT.'/core/modules/usergroup/modules_usergroup.class.php';
					$modellist = ModelePDFUserGroup::liste_modeles($this->db);
				}
			} else {
				$submodulepart = $modulepart;

				// modulepart = 'nameofmodule' or 'nameofmodule:NameOfObject'
				$tmp = explode(':', $modulepart);
				if (!empty($tmp[1])) {
					$modulepart = $tmp[0];
					$submodulepart = $tmp[1];
				}

				// For normalized standard modules
				$file = dol_buildpath('/core/modules/'.$modulepart.'/modules_'.strtolower($submodulepart).'.php', 0);
				if (file_exists($file)) {
					$res = include_once $file;
				} else {
					// For normalized external modules.
					$file = dol_buildpath('/'.$modulepart.'/core/modules/'.$modulepart.'/modules_'.strtolower($submodulepart).'.php', 0);
					$res = include_once $file;
				}

				$class = 'ModelePDF'.ucfirst($submodulepart);

				if (class_exists($class)) {
					$modellist = call_user_func($class.'::liste_modeles', $this->db);
				} else {
					dol_print_error($this->db, "Bad value for modulepart '".$modulepart."' in showdocuments (class ".$class." for Doc generation not found)");
					return -1;
				}
			}

			// Set headershown to avoid to have table opened a second time later
			$headershown = 1;

			if (empty($buttonlabel)) {
				$buttonlabel = $langs->trans('Generate');
			}

			if ($conf->browser->layout == 'phone') {
				$urlsource .= '#'.$forname.'_form'; // So we switch to form after a generation
			}
			if (empty($noform)) {
				$out .= '<form action="'.$urlsource.'" id="'.$forname.'_form" method="post">';
			}
			$out .= '<input type="hidden" name="action" value="builddoc">';
			$out .= '<input type="hidden" name="page_y" value="">';
			$out .= '<input type="hidden" name="token" value="'.newToken().'">';

			$out .= load_fiche_titre($titletoshow, '', '');
			$out .= '<div class="div-table-responsive-no-min">';
			$out .= '<table class="liste formdoc noborder centpercent">';

			$out .= '<tr class="liste_titre">';

			$addcolumforpicto = ($delallowed || $printer || $morepicto);
			$colspan = (4 + ($addcolumforpicto ? 1 : 0));
			$colspanmore = 0;

			$out .= '<th colspan="'.$colspan.'" class="formdoc liste_titre maxwidthonsmartphone center">';

			// Model
			if (!empty($modellist)) {
				asort($modellist);
				$out .= '<span class="hideonsmartphone">'.$langs->trans('Model').' </span>';
				if (is_array($modellist) && count($modellist) == 1) {    // If there is only one element
					$arraykeys = array_keys($modellist);
					$modelselected = $arraykeys[0];
				}
				$morecss = 'minwidth75 maxwidth200';
				if ($conf->browser->layout == 'phone') {
					$morecss = 'maxwidth100';
				}
				$out .= $form->selectarray('model', $modellist, $modelselected, $showempty, 0, 0, '', 0, 0, 0, '', $morecss);
				if ($conf->use_javascript_ajax) {
					$out .= ajax_combobox('model');
				}
				$out .= $form->textwithpicto('', $tooltipontemplatecombo, 1, 'help', 'marginrightonly', 0, 3, '', 0);
			} else {
				$out .= '<div class="float">'.$langs->trans("Files").'</div>';
			}

			// Language code (if multilang)
			if (($allowgenifempty || (is_array($modellist) && count($modellist) > 0)) && !empty($conf->global->MAIN_MULTILANGS) && !$forcenomultilang && (!empty($modellist) || $showempty)) {
				include_once DOL_DOCUMENT_ROOT.'/core/class/html.formadmin.class.php';
				$formadmin = new FormAdmin($this->db);
				$defaultlang = ($codelang && $codelang != 'auto') ? $codelang : $langs->getDefaultLang();
				$morecss = 'maxwidth150';
				if ($conf->browser->layout == 'phone') {
					$morecss = 'maxwidth100';
				}
				$out .= $formadmin->select_language($defaultlang, 'lang_id', 0, null, 0, 0, 0, $morecss);
			} else {
				$out .= '&nbsp;';
			}

			// Button
<<<<<<< HEAD
			$genbutton = '<input class="button buttongen reposition" id="'.$forname.'_generatebutton" name="'.$forname.'_generatebutton"';
=======
			$genbutton = '<input class="button buttongen reposition nomargintop nomarginbottom" id="'.$forname.'_generatebutton" name="'.$forname.'_generatebutton"';
>>>>>>> 503d1a04
			$genbutton .= ' type="submit" value="'.$buttonlabel.'"';
			if (!$allowgenifempty && !is_array($modellist) && empty($modellist)) {
				$genbutton .= ' disabled';
			}
			$genbutton .= '>';
			if ($allowgenifempty && !is_array($modellist) && empty($modellist) && empty($conf->dol_no_mouse_hover) && $modulepart != 'unpaid') {
				$langs->load("errors");
				$genbutton .= ' '.img_warning($langs->transnoentitiesnoconv("WarningNoDocumentModelActivated"));
			}
			if (!$allowgenifempty && !is_array($modellist) && empty($modellist) && empty($conf->dol_no_mouse_hover) && $modulepart != 'unpaid') {
				$genbutton = '';
			}
			if (empty($modellist) && !$showempty && $modulepart != 'unpaid') {
				$genbutton = '';
			}
			$out .= $genbutton;
			$out .= '</th>';

			if (!empty($hookmanager->hooks['formfile'])) {
				foreach ($hookmanager->hooks['formfile'] as $module) {
					if (method_exists($module, 'formBuilddocLineOptions')) {
						$colspanmore++;
						$out .= '<th></th>';
					}
				}
			}
			$out .= '</tr>';

			// Execute hooks
			$parameters = array('colspan'=>($colspan + $colspanmore), 'socid'=>(isset($GLOBALS['socid']) ? $GLOBALS['socid'] : ''), 'id'=>(isset($GLOBALS['id']) ? $GLOBALS['id'] : ''), 'modulepart'=>$modulepart);
			if (is_object($hookmanager)) {
				$reshook = $hookmanager->executeHooks('formBuilddocOptions', $parameters, $GLOBALS['object']);
				$out .= $hookmanager->resPrint;
			}
		}

		// Get list of files
		if (!empty($filedir)) {
			$link_list = array();
			if (is_object($object)) {
				require_once DOL_DOCUMENT_ROOT.'/core/class/link.class.php';
				$link = new Link($this->db);
				$sortfield = $sortorder = null;
				$res = $link->fetchAll($link_list, $object->element, $object->id, $sortfield, $sortorder);
			}

			$out .= '<!-- html.formfile::showdocuments -->'."\n";

			// Show title of array if not already shown
			if ((!empty($file_list) || !empty($link_list) || preg_match('/^massfilesarea/', $modulepart))
				&& !$headershown) {
				$headershown = 1;
				$out .= '<div class="titre">'.$titletoshow.'</div>'."\n";
				$out .= '<div class="div-table-responsive-no-min">';
				$out .= '<table class="noborder centpercent" id="'.$modulepart.'_table">'."\n";
			}

			// Loop on each file found
			if (is_array($file_list)) {
				// Defined relative dir to DOL_DATA_ROOT
				$relativedir = '';
				if ($filedir) {
					$relativedir = preg_replace('/^'.preg_quote(DOL_DATA_ROOT, '/').'/', '', $filedir);
					$relativedir = preg_replace('/^[\\/]/', '', $relativedir);
				}

				// Get list of files stored into database for same relative directory
				if ($relativedir) {
					completeFileArrayWithDatabaseInfo($file_list, $relativedir);

					//var_dump($sortfield.' - '.$sortorder);
					if (!empty($sortfield) && !empty($sortorder)) {	// If $sortfield is for example 'position_name', we will sort on the property 'position_name' (that is concat of position+name)
						$file_list = dol_sort_array($file_list, $sortfield, $sortorder);
					}
				}

				foreach ($file_list as $file) {
					// Define relative path for download link (depends on module)
					$relativepath = $file["name"]; // Cas general
					if ($modulesubdir) {
						$relativepath = $modulesubdir."/".$file["name"]; // Cas propal, facture...
					}
					if ($modulepart == 'export') {
						$relativepath = $file["name"]; // Other case
					}

					$out .= '<tr class="oddeven">';

					$documenturl = DOL_URL_ROOT.'/document.php';
					if (isset($conf->global->DOL_URL_ROOT_DOCUMENT_PHP)) {
						$documenturl = $conf->global->DOL_URL_ROOT_DOCUMENT_PHP; // To use another wrapper
					}

					// Show file name with link to download
					$out .= '<td class="minwidth200 tdoverflowmax300">';
					$out .= '<a class="documentdownload paddingright" href="'.$documenturl.'?modulepart='.$modulepart.'&amp;file='.urlencode($relativepath).($param ? '&'.$param : '').'"';

					$mime = dol_mimetype($relativepath, '', 0);
					if (preg_match('/text/', $mime)) {
						$out .= ' target="_blank" rel="noopener noreferrer"';
					}
					$out .= '>';
					$out .= img_mime($file["name"], $langs->trans("File").': '.$file["name"]);
					$out .= dol_trunc($file["name"], 40);
					$out .= '</a>'."\n";
					$out .= $this->showPreview($file, $modulepart, $relativepath, 0, $param);
					$out .= '</td>';

					// Show file size
					$size = (!empty($file['size']) ? $file['size'] : dol_filesize($filedir."/".$file["name"]));
					$out .= '<td class="nowraponall right">'.dol_print_size($size, 1, 1).'</td>';

					// Show file date
					$date = (!empty($file['date']) ? $file['date'] : dol_filemtime($filedir."/".$file["name"]));
					$out .= '<td class="nowrap right">'.dol_print_date($date, 'dayhour', 'tzuser').'</td>';

					// Show share link
					$out .= '<td class="nowraponall">';
					if (!empty($file['share'])) {
						// Define $urlwithroot
						$urlwithouturlroot = preg_replace('/'.preg_quote(DOL_URL_ROOT, '/').'$/i', '', trim($dolibarr_main_url_root));
						$urlwithroot = $urlwithouturlroot.DOL_URL_ROOT; // This is to use external domain name found into config file
						//$urlwithroot=DOL_MAIN_URL_ROOT;					// This is to use same domain name than current

						//print '<span class="opacitymedium">'.$langs->trans("Hash").' : '.$file['share'].'</span>';
						$forcedownload = 0;
						$paramlink = '';
						if (!empty($file['share'])) {
							$paramlink .= ($paramlink ? '&' : '').'hashp='.$file['share']; // Hash for public share
						}
						if ($forcedownload) {
							$paramlink .= ($paramlink ? '&' : '').'attachment=1';
						}

						$fulllink = $urlwithroot.'/document.php'.($paramlink ? '?'.$paramlink : '');

						$out .= img_picto($langs->trans("FileSharedViaALink"), 'globe').' ';
						$out .= '<input type="text" class="quatrevingtpercentminusx width75 nopadding small" id="downloadlink'.$file['rowid'].'" name="downloadexternallink" title="'.dol_escape_htmltag($langs->trans("FileSharedViaALink")).'" value="'.dol_escape_htmltag($fulllink).'">';
						$out .= ajax_autoselect('downloadlink'.$file['rowid']);
					} else {
						//print '<span class="opacitymedium">'.$langs->trans("FileNotShared").'</span>';
					}
					$out .= '</td>';

					// Show picto delete, print...
					if ($delallowed || $printer || $morepicto) {
						$out .= '<td class="right nowraponall">';
						if ($delallowed) {
							$tmpurlsource = preg_replace('/#[a-zA-Z0-9_]*$/', '', $urlsource);
							$out .= '<a class="reposition" href="'.$tmpurlsource.((strpos($tmpurlsource, '?') === false) ? '?' : '&').'action='.urlencode($removeaction).'&token='.newToken().'&file='.urlencode($relativepath);
							$out .= ($param ? '&'.$param : '');
							//$out.= '&modulepart='.$modulepart; // TODO obsolete ?
							//$out.= '&urlsource='.urlencode($urlsource); // TODO obsolete ?
							$out .= '">'.img_picto($langs->trans("Delete"), 'delete').'</a>';
						}
						if ($printer) {
							$out .= '<a class="marginleftonly reposition" href="'.$urlsource.(strpos($urlsource, '?') ? '&' : '?').'action=print_file&token='.newToken().'&printer='.urlencode($modulepart).'&file='.urlencode($relativepath);
							$out .= ($param ? '&'.$param : '');
							$out .= '">'.img_picto($langs->trans("PrintFile", $relativepath), 'printer.png').'</a>';
						}
						if ($morepicto) {
							$morepicto = preg_replace('/__FILENAMEURLENCODED__/', urlencode($relativepath), $morepicto);
							$out .= $morepicto;
						}
						$out .= '</td>';
					}

					if (is_object($hookmanager)) {
						$parameters = array('colspan'=>($colspan + $colspanmore), 'socid'=>(isset($GLOBALS['socid']) ? $GLOBALS['socid'] : ''), 'id'=>(isset($GLOBALS['id']) ? $GLOBALS['id'] : ''), 'modulepart'=>$modulepart, 'relativepath'=>$relativepath);
						$res = $hookmanager->executeHooks('formBuilddocLineOptions', $parameters, $file);
						if (empty($res)) {
							$out .= $hookmanager->resPrint; // Complete line
							$out .= '</tr>';
						} else {
							$out = $hookmanager->resPrint; // Replace all $out
						}
					}
				}

				$this->numoffiles++;
			}
			// Loop on each link found
			if (is_array($link_list)) {
				$colspan = 2;

				foreach ($link_list as $file) {
					$out .= '<tr class="oddeven">';
					$out .= '<td colspan="'.$colspan.'" class="maxwidhtonsmartphone">';
					$out .= '<a data-ajax="false" href="'.$file->url.'" target="_blank" rel="noopener noreferrer">';
					$out .= $file->label;
					$out .= '</a>';
					$out .= '</td>';
					$out .= '<td class="right">';
					$out .= dol_print_date($file->datea, 'dayhour');
					$out .= '</td>';
					// for share link of files
					$out .= '<td></td>';
					if ($delallowed || $printer || $morepicto) {
						$out .= '<td></td>';
					}
					$out .= '</tr>'."\n";
				}
				$this->numoffiles++;
			}

			if (count($file_list) == 0 && count($link_list) == 0 && $headershown) {
				$out .= '<tr><td colspan="'.(3 + ($addcolumforpicto ? 1 : 0)).'"><span class="opacitymedium">'.$langs->trans("None").'</span></td></tr>'."\n";
			}
		}

		if ($headershown) {
			// Affiche pied du tableau
			$out .= "</table>\n";
			$out .= "</div>\n";
			if ($genallowed) {
				if (empty($noform)) {
					$out .= '</form>'."\n";
				}
			}
		}
		$out .= '<!-- End show_document -->'."\n";
		//return ($i?$i:$headershown);
		return $out;
	}

	/**
	 *	Show a Document icon with link(s)
	 *  You may want to call this into a div like this:
	 *  print '<div class="inline-block valignmiddle">'.$formfile->getDocumentsLink($element_doc, $filename, $filedir).'</div>';
	 *
	 *	@param	string	$modulepart		'propal', 'facture', 'facture_fourn', ...
	 *	@param	string	$modulesubdir	Sub-directory to scan (Example: '0/1/10', 'FA/DD/MM/YY/9999'). Use '' if file is not into subdir of module.
	 *	@param	string	$filedir		Full path to directory to scan
	 *  @param	string	$filter			Filter filenames on this regex string (Example: '\.pdf$')
	 *  @param	string	$morecss		Add more css to the download picto
	 *  @param	string	$allfiles		0=Only generated docs, 1=All files
	 *	@return	string              	Output string with HTML link of documents (might be empty string). This also fill the array ->infofiles
	 */
	public function getDocumentsLink($modulepart, $modulesubdir, $filedir, $filter = '', $morecss = 'valignmiddle', $allfiles = 0)
	{
		global $conf, $langs;

		include_once DOL_DOCUMENT_ROOT.'/core/lib/files.lib.php';

		$out = '';
		$this->infofiles = array('nboffiles'=>0, 'extensions'=>array(), 'files'=>array());

		$entity = 1; // Without multicompany

		// Get object entity
		if (!empty($conf->multicompany->enabled)) {
			$regs = array();
			preg_match('/\/([0-9]+)\/[^\/]+\/'.preg_quote($modulesubdir, '/').'$/', $filedir, $regs);
			$entity = ((!empty($regs[1]) && $regs[1] > 1) ? $regs[1] : 1); // If entity id not found in $filedir this is entity 1 by default
		}

		// Get list of files starting with name of ref (Note: files with '^ref\.extension' are generated files, files with '^ref-...' are uploaded files)
		if ($allfiles || !empty($conf->global->MAIN_SHOW_ALL_FILES_ON_DOCUMENT_TOOLTIP)) {
			$filterforfilesearch = '^'.preg_quote(basename($modulesubdir), '/');
		} else {
			$filterforfilesearch = '^'.preg_quote(basename($modulesubdir), '/').'\.';
		}
		$file_list = dol_dir_list($filedir, 'files', 0, $filterforfilesearch, '\.meta$|\.png$'); // We also discard .meta and .png preview

		//var_dump($file_list);
		// For ajax treatment
		$out .= '<!-- html.formfile::getDocumentsLink -->'."\n";
		if (!empty($file_list)) {
			$out = '<dl class="dropdown inline-block">
    			<dt><a data-ajax="false" href="#" onClick="return false;">'.img_picto('', 'listlight', '', 0, 0, 0, '', $morecss).'</a></dt>
    			<dd><div class="multichoicedoc" style="position:absolute;left:100px;" ><ul class="ulselectedfields">';
			$tmpout = '';

			// Loop on each file found
			$found = 0;
			$i = 0;
			foreach ($file_list as $file) {
				$i++;
				if ($filter && !preg_match('/'.$filter.'/i', $file["name"])) {
					continue; // Discard this. It does not match provided filter.
				}

				$found++;
				// Define relative path for download link (depends on module)
				$relativepath = $file["name"]; // Cas general
				if ($modulesubdir) {
					$relativepath = $modulesubdir."/".$file["name"]; // Cas propal, facture...
				}
				// Autre cas
				if ($modulepart == 'donation') {
					$relativepath = get_exdir($modulesubdir, 2, 0, 0, null, 'donation').$file["name"];
				}
				if ($modulepart == 'export') {
					$relativepath = $file["name"];
				}

				$this->infofiles['nboffiles']++;
				$this->infofiles['files'][] = $file['fullname'];
				$ext = pathinfo($file["name"], PATHINFO_EXTENSION);
				if (empty($this->infofiles[$ext])) {
					$this->infofiles['extensions'][$ext] = 1;
				} else {
					$this->infofiles['extensions'][$ext]++;
				}

				// Preview
				if (!empty($conf->use_javascript_ajax) && ($conf->browser->layout != 'phone')) {
					$tmparray = getAdvancedPreviewUrl($modulepart, $relativepath, 1, '&entity='.$entity);
					if ($tmparray && $tmparray['url']) {
						$tmpout .= '<li><a href="'.$tmparray['url'].'"'.($tmparray['css'] ? ' class="'.$tmparray['css'].'"' : '').($tmparray['mime'] ? ' mime="'.$tmparray['mime'].'"' : '').($tmparray['target'] ? ' target="'.$tmparray['target'].'"' : '').'>';
						//$tmpout.= img_picto('','detail');
						$tmpout .= '<i class="fa fa-search-plus paddingright" style="color: gray"></i>';
						$tmpout .= $langs->trans("Preview").' '.$ext.'</a></li>';
					}
				}

				// Download
				$tmpout .= '<li class="nowrap"><a class="pictopreview nowrap" href="'.DOL_URL_ROOT.'/document.php?modulepart='.$modulepart.'&amp;entity='.$entity.'&amp;file='.urlencode($relativepath).'"';
				$mime = dol_mimetype($relativepath, '', 0);
				if (preg_match('/text/', $mime)) {
					$tmpout .= ' target="_blank" rel="noopener noreferrer"';
				}
				$tmpout .= '>';
				$tmpout .= img_mime($relativepath, $file["name"]);
				$tmpout .= $langs->trans("Download").' '.$ext;
				$tmpout .= '</a></li>'."\n";
			}
			$out .= $tmpout;
			$out .= '</ul></div></dd>
    			</dl>';

			if (!$found) {
				$out = '';
			}
		} else {
			// TODO Add link to regenerate doc ?
			//$out.= '<div id="gen_pdf_'.$modulesubdir.'" class="linkobject hideobject">'.img_picto('', 'refresh').'</div>'."\n";
		}

		return $out;
	}


	// phpcs:disable PEAR.NamingConventions.ValidFunctionName.ScopeNotCamelCaps
	/**
	 *  Show list of documents in $filearray (may be they are all in same directory but may not)
	 *  This also sync database if $upload_dir is defined.
	 *
	 *  @param	 array	$filearray          Array of files loaded by dol_dir_list('files') function before calling this.
	 * 	@param	 Object	$object				Object on which document is linked to.
	 * 	@param	 string	$modulepart			Value for modulepart used by download or viewimage wrapper.
	 * 	@param	 string	$param				Parameters on sort links (param must start with &, example &aaa=bbb&ccc=ddd)
	 * 	@param	 int	$forcedownload		Force to open dialog box "Save As" when clicking on file.
	 * 	@param	 string	$relativepath		Relative path of docs (autodefined if not provided), relative to module dir, not to MAIN_DATA_ROOT.
	 * 	@param	 int	$permonobject		Permission on object (so permission to delete or crop document)
	 * 	@param	 int	$useinecm			Change output for use in ecm module:
	 * 										0 or 6: Add a preview column. Show also a rename button. Show also a crop button for some values of $modulepart (must be supported into hard coded list in this function + photos_resize.php + restrictedArea + checkUserAccessToObject)
	 * 										1: Add link to edit ECM entry
	 * 										2: Add rename and crop link
	 *                                      4: Add a preview column
	 *                                      5: Add link to edit ECM entry and Add a preview column
	 * 	@param	 string	$textifempty		Text to show if filearray is empty ('NoFileFound' if not defined)
	 *  @param   int	$maxlength          Maximum length of file name shown.
	 *  @param	 string	$title				Title before list. Use 'none' to disable title.
	 *  @param	 string $url				Full url to use for click links ('' = autodetect)
	 *  @param	 int	$showrelpart		0=Show only filename (default), 1=Show first level 1 dir
	 *  @param   int    $permtoeditline     Permission to edit document line (You must provide a value, -1 is deprecated and must not be used any more)
	 *  @param   string $upload_dir         Full path directory so we can know dir relative to MAIN_DATA_ROOT. Fill this to complete file data with database indexes.
	 *  @param   string $sortfield          Sort field ('name', 'size', 'position', ...)
	 *  @param   string $sortorder          Sort order ('ASC' or 'DESC')
	 *  @param   int    $disablemove        1=Disable move button, 0=Position move is possible.
	 *  @param	 int	$addfilterfields	Add the line with filters
	 *  @param	 int	$disablecrop		Disable crop feature on images (-1 = auto, prefer to set it explicitely to 0 or 1)
	 *  @param	 string	$moreattrondiv		More attributes on the div for responsive. Example 'style="height:280px; overflow: auto;"'
	 * 	@return	 int						<0 if KO, nb of files shown if OK
	 *  @see list_of_autoecmfiles()
	 */
	public function list_of_documents($filearray, $object, $modulepart, $param = '', $forcedownload = 0, $relativepath = '', $permonobject = 1, $useinecm = 0, $textifempty = '', $maxlength = 0, $title = '', $url = '', $showrelpart = 0, $permtoeditline = -1, $upload_dir = '', $sortfield = '', $sortorder = 'ASC', $disablemove = 1, $addfilterfields = 0, $disablecrop = -1, $moreattrondiv = '')
	{
		// phpcs:enable
		global $user, $conf, $langs, $hookmanager, $form;
		global $sortfield, $sortorder, $maxheightmini;
		global $dolibarr_main_url_root;

		if ($disablecrop == -1) {
			$disablecrop = 1;
			// Values here must be supported by the photo_resize.php page.
			if (in_array($modulepart, array('bank', 'bom', 'expensereport', 'facture', 'facture_fournisseur', 'holiday', 'medias', 'member', 'mrp', 'project', 'product', 'produit', 'propal', 'service', 'societe', 'tax', 'tax-vat', 'ticket', 'user'))) {
				$disablecrop = 0;
			}
		}

		// Define relative path used to store the file
		if (empty($relativepath)) {
			$relativepath = (!empty($object->ref) ?dol_sanitizeFileName($object->ref) : '').'/';
			if (!empty($object->element) && $object->element == 'invoice_supplier') {
				$relativepath = get_exdir($object->id, 2, 0, 0, $object, 'invoice_supplier').$relativepath; // TODO Call using a defined value for $relativepath
			}
			if (!empty($object->element) && $object->element == 'project_task') {
				$relativepath = 'Call_not_supported_._Call_function_using_a_defined_relative_path_.';
			}
		}
		// For backward compatiblity, we detect file stored into an old path
		if (!empty($conf->global->PRODUCT_USE_OLD_PATH_FOR_PHOTO) && $filearray[0]['level1name'] == 'photos') {
			$relativepath = preg_replace('/^.*\/produit\//', '', $filearray[0]['path']).'/';
		}

		// Defined relative dir to DOL_DATA_ROOT
		$relativedir = '';
		if ($upload_dir) {
			$relativedir = preg_replace('/^'.preg_quote(DOL_DATA_ROOT, '/').'/', '', $upload_dir);
			$relativedir = preg_replace('/^[\\/]/', '', $relativedir);
		}
		// For example here $upload_dir = '/pathtodocuments/commande/SO2001-123/'
		// For example here $upload_dir = '/pathtodocuments/tax/vat/1'

		$hookmanager->initHooks(array('formfile'));
		$parameters = array(
				'filearray' => $filearray,
				'modulepart'=> $modulepart,
				'param' => $param,
				'forcedownload' => $forcedownload,
				'relativepath' => $relativepath, // relative filename to module dir
				'relativedir' => $relativedir, // relative dirname to DOL_DATA_ROOT
				'permtodelete' => $permonobject,
				'useinecm' => $useinecm,
				'textifempty' => $textifempty,
				'maxlength' => $maxlength,
				'title' => $title,
				'url' => $url
		);
		$reshook = $hookmanager->executeHooks('showFilesList', $parameters, $object);

		if (!empty($reshook)) { // null or '' for bypass
			return $reshook;
		} else {
			if (!is_object($form)) {
				include_once DOL_DOCUMENT_ROOT.'/core/class/html.form.class.php'; // The compoent may be included into ajax page that does not include the Form class
				$form = new Form($this->db);
			}

			if (!preg_match('/&id=/', $param) && isset($object->id)) {
				$param .= '&id='.$object->id;
			}
			$relativepathwihtoutslashend = preg_replace('/\/$/', '', $relativepath);
			if ($relativepathwihtoutslashend) {
				$param .= '&file='.urlencode($relativepathwihtoutslashend);
			}

			if ($permtoeditline < 0) {  // Old behaviour for backward compatibility. New feature should call method with value 0 or 1
				$permtoeditline = 0;
				if (in_array($modulepart, array('product', 'produit', 'service'))) {
					if ($user->rights->produit->creer && $object->type == Product::TYPE_PRODUCT) {
						$permtoeditline = 1;
					}
					if ($user->rights->service->creer && $object->type == Product::TYPE_SERVICE) {
						$permtoeditline = 1;
					}
				}
			}
			if (empty($conf->global->MAIN_UPLOAD_DOC)) {
				$permtoeditline = 0;
				$permonobject = 0;
			}

			// Show list of existing files
			if ((empty($useinecm) || $useinecm == 6) && $title != 'none') {
				print load_fiche_titre($title ? $title : $langs->trans("AttachedFiles"), '', 'file-upload', 0, '', 'table-list-of-attached-files');
			}
			if (empty($url)) {
				$url = $_SERVER["PHP_SELF"];
			}

			print '<!-- html.formfile::list_of_documents -->'."\n";
			if (GETPOST('action', 'aZ09') == 'editfile' && $permtoeditline) {
				print '<form action="'.$_SERVER["PHP_SELF"].'?'.$param.'" method="POST">';
				print '<input type="hidden" name="token" value="'.newToken().'">';
				print '<input type="hidden" name="action" value="renamefile">';
				print '<input type="hidden" name="id" value="'.$object->id.'">';
				print '<input type="hidden" name="modulepart" value="'.$modulepart.'">';
			}

<<<<<<< HEAD
			print '<div class="div-table-responsive-no-min">';
=======
			print '<div class="div-table-responsive-no-min"'.($moreattrondiv ? ' '.$moreattrondiv : '').'>';
>>>>>>> 503d1a04
			print '<table id="tablelines" class="centpercent liste noborder nobottom">'."\n";

			if (!empty($addfilterfields)) {
				print '<tr class="liste_titre nodrag nodrop">';
				print '<td><input type="search_doc_ref" value="'.dol_escape_htmltag(GETPOST('search_doc_ref', 'alpha')).'"></td>';
				print '<td></td>';
				print '<td></td>';
				if (empty($useinecm) || $useinecm == 4 || $useinecm == 5 || $useinecm == 6) {
					print '<td></td>';
				}
				print '<td></td>';
				print '<td></td>';
				if (empty($disablemove) && count($filearray) > 1) {
					print '<td></td>';
				}
				print "</tr>\n";
			}

			// Get list of files stored into database for same relative directory
			if ($relativedir) {
				completeFileArrayWithDatabaseInfo($filearray, $relativedir);

				//var_dump($sortfield.' - '.$sortorder);
				if ($sortfield && $sortorder) {	// If $sortfield is for example 'position_name', we will sort on the property 'position_name' (that is concat of position+name)
					$filearray = dol_sort_array($filearray, $sortfield, $sortorder);
				}
			}

			print '<tr class="liste_titre nodrag nodrop">';
			//print $url.' sortfield='.$sortfield.' sortorder='.$sortorder;
			print_liste_field_titre('Documents2', $url, "name", "", $param, '', $sortfield, $sortorder, 'left ');
			print_liste_field_titre('Size', $url, "size", "", $param, '', $sortfield, $sortorder, 'right ');
			print_liste_field_titre('Date', $url, "date", "", $param, '', $sortfield, $sortorder, 'center ');
			if (empty($useinecm) || $useinecm == 4 || $useinecm == 5 || $useinecm == 6) {
				print_liste_field_titre('', $url, "", "", $param, '', $sortfield, $sortorder, 'center '); // Preview
			}
			// Shared or not - Hash of file
			print_liste_field_titre('');
			// Action button
			print_liste_field_titre('');
			if (empty($disablemove) && count($filearray) > 1) {
				print_liste_field_titre('');
			}
			print "</tr>\n";

			$nboffiles = count($filearray);
			if ($nboffiles > 0) {
				include_once DOL_DOCUMENT_ROOT.'/core/lib/images.lib.php';
			}

			$i = 0;
			$nboflines = 0;
			$lastrowid = 0;
			foreach ($filearray as $key => $file) {      // filearray must be only files here
				if ($file['name'] != '.'
						&& $file['name'] != '..'
						&& !preg_match('/\.meta$/i', $file['name'])) {
					if (array_key_exists('rowid', $filearray[$key]) && $filearray[$key]['rowid'] > 0) {
						$lastrowid = $filearray[$key]['rowid'];
					}
					$filepath = $relativepath.$file['name'];

					$editline = 0;
					$nboflines++;
					print '<!-- Line list_of_documents '.$key.' relativepath = '.$relativepath.' -->'."\n";
					// Do we have entry into database ?
					print '<!-- In database: position='.(array_key_exists('position', $filearray[$key]) ? $filearray[$key]['position'] : 0).' -->'."\n";
					print '<tr class="oddeven" id="row-'.((array_key_exists('rowid', $filearray[$key]) && $filearray[$key]['rowid'] > 0) ? $filearray[$key]['rowid'] : 'AFTER'.$lastrowid.'POS'.($i + 1)).'">';


					// File name
					print '<td class="minwith200 tdoverflowmax500">';

					// Show file name with link to download
					//print "XX".$file['name'];	//$file['name'] must be utf8
					print '<a class="paddingright valignmiddle" href="'.DOL_URL_ROOT.'/document.php?modulepart='.$modulepart;
					if ($forcedownload) {
						print '&attachment=1';
					}
					if (!empty($object->entity)) {
						print '&entity='.$object->entity;
					}
					print '&file='.urlencode($filepath);
					print '">';
					print img_mime($file['name'], $file['name'].' ('.dol_print_size($file['size'], 0, 0).')', 'inline-block valignmiddle paddingright');
					if ($showrelpart == 1) {
						print $relativepath;
					}
					//print dol_trunc($file['name'],$maxlength,'middle');
					if (GETPOST('action', 'aZ09') == 'editfile' && $file['name'] == basename(GETPOST('urlfile', 'alpha'))) {
						print '</a>';
						$section_dir = dirname(GETPOST('urlfile', 'alpha'));
						if (!preg_match('/\/$/', $section_dir)) {
							$section_dir .= '/';
						}
						print '<input type="hidden" name="section_dir" value="'.$section_dir.'">';
						print '<input type="hidden" name="renamefilefrom" value="'.dol_escape_htmltag($file['name']).'">';
						print '<input type="text" name="renamefileto" class="quatrevingtpercent" value="'.dol_escape_htmltag($file['name']).'">';
						$editline = 1;
					} else {
						$filenametoshow = preg_replace('/\.noexe$/', '', $file['name']);
						print dol_escape_htmltag(dol_trunc($filenametoshow, 200));
						print '</a>';
					}
					// Preview link
					if (!$editline) {
						print $this->showPreview($file, $modulepart, $filepath, 0, 'entity='.(!empty($object->entity) ? $object->entity : $conf->entity));
					}

					print "</td>\n";

					// Size
					$sizetoshow = dol_print_size($file['size'], 1, 1);
					$sizetoshowbytes = dol_print_size($file['size'], 0, 1);
					print '<td class="right nowraponall">';
					if ($sizetoshow == $sizetoshowbytes) {
						print $sizetoshow;
					} else {
						print $form->textwithpicto($sizetoshow, $sizetoshowbytes, -1);
					}
					print '</td>';

					// Date
					print '<td class="center nowraponall">'.dol_print_date($file['date'], "dayhour", "tzuser").'</td>';

					// Preview
					if (empty($useinecm) || $useinecm == 4 || $useinecm == 5 || $useinecm == 6) {
						$fileinfo = pathinfo($file['name']);
						print '<td class="center">';
						if (image_format_supported($file['name']) >= 0) {
							if ($useinecm == 5 || $useinecm == 6) {
								$smallfile = getImageFileNameForSize($file['name'], ''); // There is no thumb for ECM module and Media filemanager, so we use true image. TODO Change this it is slow on image dir.
							} else {
								$smallfile = getImageFileNameForSize($file['name'], '_small'); // For new thumbs using same ext (in lower case however) than original
							}
							if (!dol_is_file($file['path'].'/'.$smallfile)) {
								$smallfile = getImageFileNameForSize($file['name'], '_small', '.png'); // For backward compatibility of old thumbs that were created with filename in lower case and with .png extension
							}
							//print $file['path'].'/'.$smallfile.'<br>';

							$urlforhref = getAdvancedPreviewUrl($modulepart, $relativepath.$fileinfo['filename'].'.'.strtolower($fileinfo['extension']), 1, '&entity='.(!empty($object->entity) ? $object->entity : $conf->entity));
							if (empty($urlforhref)) {
								$urlforhref = DOL_URL_ROOT.'/viewimage.php?modulepart='.$modulepart.'&entity='.(!empty($object->entity) ? $object->entity : $conf->entity).'&file='.urlencode($relativepath.$fileinfo['filename'].'.'.strtolower($fileinfo['extension']));
								print '<a href="'.$urlforhref.'" class="aphoto" target="_blank" rel="noopener noreferrer">';
							} else {
								print '<a href="'.$urlforhref['url'].'" class="'.$urlforhref['css'].'" target="'.$urlforhref['target'].'" mime="'.$urlforhref['mime'].'">';
							}
							print '<img class="photo maxwidth200 shadow valignmiddle" height="'.(($useinecm == 4 || $useinecm == 5 || $useinecm == 6) ? '20' : $maxheightmini).'" src="'.DOL_URL_ROOT.'/viewimage.php?modulepart='.$modulepart.'&entity='.(!empty($object->entity) ? $object->entity : $conf->entity).'&file='.urlencode($relativepath.$smallfile).'" title="">';
							print '</a>';
						} else {
							print '&nbsp;';
						}
						print '</td>';
					}

					// Shared or not - Hash of file
					print '<td class="center">';
					if ($relativedir && $filearray[$key]['rowid'] > 0) {	// only if we are in a mode where a scan of dir were done and we have id of file in ECM table
						if ($editline) {
							print '<label for="idshareenabled'.$key.'">'.$langs->trans("FileSharedViaALink").'</label> ';
							print '<input class="inline-block" type="checkbox" id="idshareenabled'.$key.'" name="shareenabled"'.($file['share'] ? ' checked="checked"' : '').' /> ';
						} else {
							if ($file['share']) {
								// Define $urlwithroot
								$urlwithouturlroot = preg_replace('/'.preg_quote(DOL_URL_ROOT, '/').'$/i', '', trim($dolibarr_main_url_root));
								$urlwithroot = $urlwithouturlroot.DOL_URL_ROOT; // This is to use external domain name found into config file
								//$urlwithroot=DOL_MAIN_URL_ROOT;					// This is to use same domain name than current

								//print '<span class="opacitymedium">'.$langs->trans("Hash").' : '.$file['share'].'</span>';
								$forcedownload = 0;
								$paramlink = '';
								if (!empty($file['share'])) {
									$paramlink .= ($paramlink ? '&' : '').'hashp='.$file['share']; // Hash for public share
								}
								if ($forcedownload) {
									$paramlink .= ($paramlink ? '&' : '').'attachment=1';
								}

								$fulllink = $urlwithroot.'/document.php'.($paramlink ? '?'.$paramlink : '');

								print img_picto($langs->trans("FileSharedViaALink"), 'globe').' ';
								print '<input type="text" class="quatrevingtpercent minwidth200imp nopadding small" id="downloadlink'.$filearray[$key]['rowid'].'" name="downloadexternallink" title="'.dol_escape_htmltag($langs->trans("FileSharedViaALink")).'" value="'.dol_escape_htmltag($fulllink).'">';
							} else {
								//print '<span class="opacitymedium">'.$langs->trans("FileNotShared").'</span>';
							}
						}
					}
					print '</td>';

					// Actions buttons (1 column or 2 if !disablemove)
					if (!$editline) {
						// Delete or view link
						// ($param must start with &)
						print '<td class="valignmiddle right actionbuttons nowraponall"><!-- action on files -->';
						if ($useinecm == 1 || $useinecm == 5) {	// ECM manual tree only
							// $section is inside $param
							$newparam = preg_replace('/&file=.*$/', '', $param); // We don't need param file=
							$backtopage = DOL_URL_ROOT.'/ecm/index.php?&section_dir='.urlencode($relativepath).$newparam;
							print '<a class="editfielda editfilelink" href="'.DOL_URL_ROOT.'/ecm/file_card.php?urlfile='.urlencode($file['name']).$param.'&backtopage='.urlencode($backtopage).'" rel="'.urlencode($file['name']).'">'.img_edit('default', 0, 'class="paddingrightonly"').'</a>';
						}

						if (empty($useinecm) || $useinecm == 2 || $useinecm == 6) {	// 6=Media file manager
							$newmodulepart = $modulepart;
							if (in_array($modulepart, array('product', 'produit', 'service'))) {
								$newmodulepart = 'produit|service';
							}

							if (!$disablecrop && image_format_supported($file['name']) > 0) {
								if ($permtoeditline) {
									// Link to resize
									$moreparaminurl = '';
									if ($object->id > 0) {
										$moreparaminurl = '&id='.$object->id;
									} elseif (GETPOST('website', 'alpha')) {
										$moreparaminurl = '&website='.GETPOST('website', 'alpha');
									}
									print '<a class="editfielda" href="'.DOL_URL_ROOT.'/core/photos_resize.php?modulepart='.urlencode($newmodulepart).$moreparaminurl.'&file='.urlencode($relativepath.$fileinfo['filename'].'.'.strtolower($fileinfo['extension'])).'" title="'.dol_escape_htmltag($langs->trans("ResizeOrCrop")).'">'.img_picto($langs->trans("ResizeOrCrop"), 'resize', 'class="paddingrightonly"').'</a>';
								}
							}

							if ($permtoeditline) {
								$paramsectiondir = (in_array($modulepart, array('medias', 'ecm')) ? '&section_dir='.urlencode($relativepath) : '');
								print '<a class="editfielda reposition editfilelink" href="'.(($useinecm == 1 || $useinecm == 5) ? '#' : ($url.'?action=editfile&token='.newToken().'&urlfile='.urlencode($filepath).$paramsectiondir.$param)).'" rel="'.$filepath.'">'.img_edit('default', 0, 'class="paddingrightonly"').'</a>';
							}
						}
						if ($permonobject) {
							$useajax = 1;
							if (!empty($conf->dol_use_jmobile)) {
								$useajax = 0;
							}
							if (empty($conf->use_javascript_ajax)) {
								$useajax = 0;
							}
							if (!empty($conf->global->MAIN_ECM_DISABLE_JS)) {
								$useajax = 0;
							}
							print '<a href="'.((($useinecm && $useinecm != 6) && $useajax) ? '#' : ($url.'?action=deletefile&token='.newToken().'&urlfile='.urlencode($filepath).$param)).'" class="reposition deletefilelink" rel="'.$filepath.'">'.img_delete().'</a>';
						}
						print "</td>";

						if (empty($disablemove) && count($filearray) > 1) {
							if ($nboffiles > 1 && $conf->browser->layout != 'phone') {
								print '<td class="linecolmove tdlineupdown center">';
								if ($i > 0) {
									print '<a class="lineupdown" href="'.$_SERVER["PHP_SELF"].'?id='.$this->id.'&action=up&rowid='.$line->id.'">'.img_up('default', 0, 'imgupforline').'</a>';
								}
								if ($i < ($nboffiles - 1)) {
									print '<a class="lineupdown" href="'.$_SERVER["PHP_SELF"].'?id='.$this->id.'&action=down&rowid='.$line->id.'">'.img_down('default', 0, 'imgdownforline').'</a>';
								}
								print '</td>';
							} else {
								print '<td'.(($conf->browser->layout != 'phone') ? ' class="linecolmove tdlineupdown center"' : ' class="linecolmove center"').'>';
								print '</td>';
							}
						}
					} else {
						print '<td class="right">';
						print '<input type="hidden" name="ecmfileid" value="'.$filearray[$key]['rowid'].'">';
						print '<input type="submit" class="button button-save" name="renamefilesave" value="'.dol_escape_htmltag($langs->trans("Save")).'">';
						print '<input type="submit" class="button button-cancel" name="cancel" value="'.dol_escape_htmltag($langs->trans("Cancel")).'">';
						print '</td>';
						if (empty($disablemove) && count($filearray) > 1) {
							print '<td class="right"></td>';
						}
					}
					print "</tr>\n";

					$i++;
				}
			}
			if ($nboffiles == 0) {
				$colspan = '6';
				if (empty($disablemove) && count($filearray) > 1) {
					$colspan++; // 6 columns or 7
				}
				print '<tr class="oddeven"><td colspan="'.$colspan.'">';
				if (empty($textifempty)) {
					print '<span class="opacitymedium">'.$langs->trans("NoFileFound").'</span>';
				} else {
					print '<span class="opacitymedium">'.$textifempty.'</span>';
				}
				print '</td></tr>';
			}

			print "</table>";
			print '</div>';

			if ($nboflines > 1 && is_object($object)) {
				if (!empty($conf->use_javascript_ajax) && $permtoeditline) {
					$table_element_line = 'ecm_files';
					include DOL_DOCUMENT_ROOT.'/core/tpl/ajaxrow.tpl.php';
				}
			}

			print ajax_autoselect('downloadlink');

			if (GETPOST('action', 'aZ09') == 'editfile' && $permtoeditline) {
				print '</form>';
			}

			return $nboffiles;
		}
	}


	// phpcs:disable PEAR.NamingConventions.ValidFunctionName.ScopeNotCamelCaps
	/**
	 *	Show list of documents in a directory of ECM module.
	 *
	 *  @param	string	$upload_dir         Directory that was scanned. This directory will contains files into subdirs REF/files
	 *  @param  array	$filearray          Array of files loaded by dol_dir_list function before calling this function
	 *  @param  string	$modulepart         Value for modulepart used by download wrapper. Value can be $object->table_name (that is 'myobject' or 'mymodule_myobject') or $object->element.'-'.$module (for compatibility purpose)
	 *  @param  string	$param              Parameters on sort links
	 *  @param  int		$forcedownload      Force to open dialog box "Save As" when clicking on file
	 *  @param  string	$relativepath       Relative path of docs (autodefined if not provided)
	 *  @param  int		$permissiontodelete       Permission to delete
	 *  @param  int		$useinecm           Change output for use in ecm module
	 *  @param  int		$textifempty        Text to show if filearray is empty
	 *  @param  int		$maxlength          Maximum length of file name shown
	 *  @param	string 	$url				Full url to use for click links ('' = autodetect)
	 *  @param	int		$addfilterfields	Add line with filters
	 *  @return int                 		<0 if KO, nb of files shown if OK
	 *  @see list_of_documents()
	 */
	public function list_of_autoecmfiles($upload_dir, $filearray, $modulepart, $param, $forcedownload = 0, $relativepath = '', $permissiontodelete = 1, $useinecm = 0, $textifempty = '', $maxlength = 0, $url = '', $addfilterfields = 0)
	{
		// phpcs:enable
		global $user, $conf, $langs, $hookmanager, $form;
		global $sortfield, $sortorder;
		global $search_doc_ref;
		global $dolibarr_main_url_root;

		dol_syslog(get_class($this).'::list_of_autoecmfiles upload_dir='.$upload_dir.' modulepart='.$modulepart);

		// Show list of documents
		if (empty($useinecm) || $useinecm == 6) {
			print load_fiche_titre($langs->trans("AttachedFiles"));
		}
		if (empty($url)) {
			$url = $_SERVER["PHP_SELF"];
		}

		if (!empty($addfilterfields)) {
			print '<form action="'.$_SERVER['PHP_SELF'].'">';
			print '<input type="hidden" name="token" value="'.newToken().'">';
			print '<input type="hidden" name="module" value="'.$modulepart.'">';
		}

		print '<div class="div-table-responsive-no-min">';
		print '<table width="100%" class="noborder">'."\n";

		if (!empty($addfilterfields)) {
			print '<tr class="liste_titre nodrag nodrop">';
			print '<td class="liste_titre"></td>';
			print '<td class="liste_titre"><input type="text" class="maxwidth100onsmartphone" name="search_doc_ref" value="'.dol_escape_htmltag($search_doc_ref).'"></td>';
			print '<td class="liste_titre"></td>';
			print '<td class="liste_titre"></td>';
			// Action column
			print '<td class="liste_titre right">';
			$searchpicto = $form->showFilterButtons();
			print $searchpicto;
			print '</td>';
			print "</tr>\n";
		}

		print '<tr class="liste_titre">';
		$sortref = "fullname";
		if ($modulepart == 'invoice_supplier') {
			$sortref = 'level1name';
		}
		print_liste_field_titre("Ref", $url, $sortref, "", $param, '', $sortfield, $sortorder);
		print_liste_field_titre("Documents2", $url, "name", "", $param, '', $sortfield, $sortorder);
		print_liste_field_titre("Size", $url, "size", "", $param, '', $sortfield, $sortorder, 'right ');
		print_liste_field_titre("Date", $url, "date", "", $param, '', $sortfield, $sortorder, 'center ');
		print_liste_field_titre("Shared", $url, 'share', '', $param, '', $sortfield, $sortorder, 'right ');
		print '</tr>'."\n";

		// To show ref or specific information according to view to show (defined by $module)
		$object_instance = null;
		if ($modulepart == 'company') {
			include_once DOL_DOCUMENT_ROOT.'/societe/class/societe.class.php';
			$object_instance = new Societe($this->db);
		} elseif ($modulepart == 'invoice') {
			include_once DOL_DOCUMENT_ROOT.'/compta/facture/class/facture.class.php';
			$object_instance = new Facture($this->db);
		} elseif ($modulepart == 'invoice_supplier') {
			include_once DOL_DOCUMENT_ROOT.'/fourn/class/fournisseur.facture.class.php';
			$object_instance = new FactureFournisseur($this->db);
		} elseif ($modulepart == 'propal') {
			include_once DOL_DOCUMENT_ROOT.'/comm/propal/class/propal.class.php';
			$object_instance = new Propal($this->db);
		} elseif ($modulepart == 'supplier_proposal') {
			include_once DOL_DOCUMENT_ROOT.'/supplier_proposal/class/supplier_proposal.class.php';
			$object_instance = new SupplierProposal($this->db);
		} elseif ($modulepart == 'order') {
			include_once DOL_DOCUMENT_ROOT.'/commande/class/commande.class.php';
			$object_instance = new Commande($this->db);
		} elseif ($modulepart == 'order_supplier') {
			include_once DOL_DOCUMENT_ROOT.'/fourn/class/fournisseur.commande.class.php';
			$object_instance = new CommandeFournisseur($this->db);
		} elseif ($modulepart == 'contract') {
			include_once DOL_DOCUMENT_ROOT.'/contrat/class/contrat.class.php';
			$object_instance = new Contrat($this->db);
		} elseif ($modulepart == 'product') {
			include_once DOL_DOCUMENT_ROOT.'/product/class/product.class.php';
			$object_instance = new Product($this->db);
		} elseif ($modulepart == 'tax') {
			include_once DOL_DOCUMENT_ROOT.'/compta/sociales/class/chargesociales.class.php';
			$object_instance = new ChargeSociales($this->db);
		} elseif ($modulepart == 'tax-vat') {
			include_once DOL_DOCUMENT_ROOT.'/compta/tva/class/tva.class.php';
			$object_instance = new Tva($this->db);
		} elseif ($modulepart == 'salaries') {
			include_once DOL_DOCUMENT_ROOT.'/salaries/class/salary.class.php';
			$object_instance = new Salary($this->db);
		} elseif ($modulepart == 'project') {
			include_once DOL_DOCUMENT_ROOT.'/projet/class/project.class.php';
			$object_instance = new Project($this->db);
		} elseif ($modulepart == 'project_task') {
			include_once DOL_DOCUMENT_ROOT.'/projet/class/task.class.php';
			$object_instance = new Task($this->db);
		} elseif ($modulepart == 'fichinter') {
			include_once DOL_DOCUMENT_ROOT.'/fichinter/class/fichinter.class.php';
			$object_instance = new Fichinter($this->db);
		} elseif ($modulepart == 'user') {
			include_once DOL_DOCUMENT_ROOT.'/user/class/user.class.php';
			$object_instance = new User($this->db);
		} elseif ($modulepart == 'expensereport') {
			include_once DOL_DOCUMENT_ROOT.'/expensereport/class/expensereport.class.php';
			$object_instance = new ExpenseReport($this->db);
		} elseif ($modulepart == 'holiday') {
			include_once DOL_DOCUMENT_ROOT.'/holiday/class/holiday.class.php';
			$object_instance = new Holiday($this->db);
		} elseif ($modulepart == 'recruitment-recruitmentcandidature') {
			include_once DOL_DOCUMENT_ROOT.'/recruitment/class/recruitmentcandidature.class.php';
			$object_instance = new RecruitmentCandidature($this->db);
		} elseif ($modulepart == 'banque') {
			include_once DOL_DOCUMENT_ROOT.'/compta/bank/class/account.class.php';
			$object_instance = new Account($this->db);
		} elseif ($modulepart == 'chequereceipt') {
			include_once DOL_DOCUMENT_ROOT.'/compta/paiement/cheque/class/remisecheque.class.php';
			$object_instance = new RemiseCheque($this->db);
		} elseif ($modulepart == 'mrp-mo') {
			include_once DOL_DOCUMENT_ROOT.'/mrp/class/mo.class.php';
			$object_instance = new Mo($this->db);
		} else {
			$parameters = array('modulepart'=>$modulepart);
			$reshook = $hookmanager->executeHooks('addSectionECMAuto', $parameters);
			if ($reshook > 0 && is_array($hookmanager->resArray) && count($hookmanager->resArray) > 0) {
				if (array_key_exists('classpath', $hookmanager->resArray) && !empty($hookmanager->resArray['classpath'])) {
					dol_include_once($hookmanager->resArray['classpath']);
					if (array_key_exists('classname', $hookmanager->resArray) && !empty($hookmanager->resArray['classname'])) {
						if (class_exists($hookmanager->resArray['classname'])) {
							$tmpclassname = $hookmanager->resArray['classname'];
							$object_instance = new $tmpclassname($this->db);
						}
					}
				}
			}
		}

		//var_dump($filearray);
		//var_dump($object_instance);

		// Get list of files stored into database for same relative directory
		$relativepathfromroot = preg_replace('/'.preg_quote(DOL_DATA_ROOT.'/', '/').'/', '', $upload_dir);
		if ($relativepathfromroot) {
			completeFileArrayWithDatabaseInfo($filearray, $relativepathfromroot.'/%');

			//var_dump($sortfield.' - '.$sortorder);
			if ($sortfield && $sortorder) {	// If $sortfield is for example 'position_name', we will sort on the property 'position_name' (that is concat of position+name)
				$filearray = dol_sort_array($filearray, $sortfield, $sortorder, 1);
			}
		}

		//var_dump($filearray);

		foreach ($filearray as $key => $file) {
			if (!is_dir($file['name'])
			&& $file['name'] != '.'
			&& $file['name'] != '..'
			&& $file['name'] != 'CVS'
			&& !preg_match('/\.meta$/i', $file['name'])) {
				// Define relative path used to store the file
				$relativefile = preg_replace('/'.preg_quote($upload_dir.'/', '/').'/', '', $file['fullname']);

				$id = 0;
				$ref = '';

				// To show ref or specific information according to view to show (defined by $modulepart)
				// $modulepart can be $object->table_name (that is 'mymodule_myobject') or $object->element.'-'.$module (for compatibility purpose)
				$reg = array();
				if ($modulepart == 'company' || $modulepart == 'tax' || $modulepart == 'tax-vat' || $modulepart == 'salaries') {
					preg_match('/(\d+)\/[^\/]+$/', $relativefile, $reg);
					$id = (isset($reg[1]) ? $reg[1] : '');
				} elseif ($modulepart == 'invoice_supplier') {
					preg_match('/([^\/]+)\/[^\/]+$/', $relativefile, $reg);
					$ref = (isset($reg[1]) ? $reg[1] : '');
					if (is_numeric($ref)) {
						$id = $ref;
						$ref = '';
					}
				} elseif ($modulepart == 'user') {
					// $ref may be also id with old supplier invoices
					preg_match('/(.*)\/[^\/]+$/', $relativefile, $reg);
					$id = (isset($reg[1]) ? $reg[1] : '');
				} elseif ($modulepart == 'project_task') {
					// $ref of task is the sub-directory of the project
					$reg = explode("/", $relativefile);
					$ref = (isset($reg[1]) ? $reg[1] : '');
				} elseif (in_array($modulepart, array(
					'invoice',
					'propal',
					'supplier_proposal',
					'order',
					'order_supplier',
					'contract',
					'product',
					'project',
					'project_task',
					'fichinter',
					'expensereport',
					'recruitment-recruitmentcandidature',
					'mrp-mo',
					'banque',
					'chequereceipt',
					'holiday'))) {
					preg_match('/(.*)\/[^\/]+$/', $relativefile, $reg);
					$ref = (isset($reg[1]) ? $reg[1] : '');
				} else {
					$parameters = array('modulepart'=>$modulepart, 'fileinfo'=>$file);
					$reshook = $hookmanager->executeHooks('addSectionECMAuto', $parameters);
					if ($reshook > 0 && is_array($hookmanager->resArray) && count($hookmanager->resArray) > 0) {
						if (array_key_exists('ref', $hookmanager->resArray) && !empty($hookmanager->resArray['ref'])) {
							$ref = $hookmanager->resArray['ref'];
						}
						if (array_key_exists('id', $hookmanager->resArray) && !empty($hookmanager->resArray['id'])) {
							$id = $hookmanager->resArray['id'];
						}
					}
					//print 'Error: Value for modulepart = '.$modulepart.' is not yet implemented in function list_of_autoecmfiles'."\n";
				}

				if (!$id && !$ref) {
					continue;
				}

				$found = 0;
				if (!empty($this->cache_objects[$modulepart.'_'.$id.'_'.$ref])) {
					$found = 1;
				} else {
					//print 'Fetch '.$id." - ".$ref.' class='.get_class($object_instance).'<br>';

					$result = 0;
					if (is_object($object_instance)) {
						if ($id) {
							$result = $object_instance->fetch($id);
						} else {
							if (!($result = $object_instance->fetch('', $ref))) {
								//fetchOneLike looks for objects with wildcards in its reference.
								//It is useful for those masks who get underscores instead of their actual symbols (because the _ had replaced a forbiddn char)
								//fetchOneLike requires some info in the object. If it doesn't have it, then 0 is returned
								//that's why we look only into fetchOneLike when fetch returns 0
								// TODO Remove this part ?
								$result = $object_instance->fetchOneLike($ref);
							}
						}
					}

					if ($result > 0) {  // Save object loaded into a cache
						$found = 1;
						$this->cache_objects[$modulepart.'_'.$id.'_'.$ref] = clone $object_instance;
					}
					if ($result == 0) {
						$found = 1;
						$this->cache_objects[$modulepart.'_'.$id.'_'.$ref] = 'notfound';
						unset($filearray[$key]);
					}
				}

				if (!$found > 0 || !is_object($this->cache_objects[$modulepart.'_'.$id.'_'.$ref])) {
					continue; // We do not show orphelins files
				}

				print '<!-- Line list_of_autoecmfiles key='.$key.' -->'."\n";
				print '<tr class="oddeven">';
				print '<td>';
				if ($found > 0 && is_object($this->cache_objects[$modulepart.'_'.$id.'_'.$ref])) {
					$tmpobject = $this->cache_objects[$modulepart.'_'.$id.'_'.$ref];
					//if (! in_array($tmpobject->element, array('expensereport'))) {
					print $tmpobject->getNomUrl(1, 'document');
					//} else {
					//	print $tmpobject->getNomUrl(1);
					//}
				} else {
					print $langs->trans("ObjectDeleted", ($id ? $id : $ref));
				}

				//$modulesubdir=dol_sanitizeFileName($ref);
				//$modulesubdir = dirname($relativefile);

				//$filedir=$conf->$modulepart->dir_output . '/' . dol_sanitizeFileName($obj->ref);
				//$filedir = $file['path'];
				//$urlsource=$_SERVER['PHP_SELF'].'?id='.$obj->rowid;
				//print $formfile->getDocumentsLink($modulepart, $filename, $filedir);
				print '</td>';

				// File
				// Check if document source has external module part, if it the case use it for module part on document.php
				print '<td>';
				//print "XX".$file['name']; //$file['name'] must be utf8
				print '<a href="'.DOL_URL_ROOT.'/document.php?modulepart='.urlencode($modulepart);
				if ($forcedownload) {
					print '&attachment=1';
				}
				print '&file='.urlencode($relativefile).'">';
				print img_mime($file['name'], $file['name'].' ('.dol_print_size($file['size'], 0, 0).')');
				print dol_trunc($file['name'], $maxlength, 'middle');
				print '</a>';

				//print $this->getDocumentsLink($modulepart, $modulesubdir, $filedir, '^'.preg_quote($file['name'],'/').'$');

				print $this->showPreview($file, $modulepart, $file['relativename']);

				print "</td>\n";

				// Size
				$sizetoshow = dol_print_size($file['size'], 1, 1);
				$sizetoshowbytes = dol_print_size($file['size'], 0, 1);
				print '<td class="right nowraponall">';
				if ($sizetoshow == $sizetoshowbytes) {
					print $sizetoshow;
				} else {
					print $form->textwithpicto($sizetoshow, $sizetoshowbytes, -1);
				}
				print '</td>';

				// Date
				print '<td class="center">'.dol_print_date($file['date'], "dayhour").'</td>';

				// Share link
				print '<td class="right">';
				if (!empty($file['share'])) {
					// Define $urlwithroot
					$urlwithouturlroot = preg_replace('/'.preg_quote(DOL_URL_ROOT, '/').'$/i', '', trim($dolibarr_main_url_root));
					$urlwithroot = $urlwithouturlroot.DOL_URL_ROOT; // This is to use external domain name found into config file
					//$urlwithroot=DOL_MAIN_URL_ROOT;					// This is to use same domain name than current

					//print '<span class="opacitymedium">'.$langs->trans("Hash").' : '.$file['share'].'</span>';
					$forcedownload = 0;
					$paramlink = '';
					if (!empty($file['share'])) {
						$paramlink .= ($paramlink ? '&' : '').'hashp='.$file['share']; // Hash for public share
					}
					if ($forcedownload) {
						$paramlink .= ($paramlink ? '&' : '').'attachment=1';
					}

					$fulllink = $urlwithroot.'/document.php'.($paramlink ? '?'.$paramlink : '');

					print img_picto($langs->trans("FileSharedViaALink"), 'globe').' ';
					print '<input type="text" class="quatrevingtpercent width100 nopadding nopadding small" id="downloadlink" name="downloadexternallink" value="'.dol_escape_htmltag($fulllink).'">';
				}
				//if (! empty($useinecm) && $useinecm != 6)  print '<a data-ajax="false" href="'.DOL_URL_ROOT.'/document.php?modulepart='.$modulepart;
				//if ($forcedownload) print '&attachment=1';
				//print '&file='.urlencode($relativefile).'">';
				//print img_view().'</a> &nbsp; ';
				//if ($permissiontodelete) print '<a href="'.$url.'?id='.$object->id.'&section='.$_REQUEST["section"].'&action=delete&token='.newToken().'&urlfile='.urlencode($file['name']).'">'.img_delete().'</a>';
				//else print '&nbsp;';
				print "</td>";

				print "</tr>\n";
			}
		}

		if (count($filearray) == 0) {
			print '<tr class="oddeven"><td colspan="5">';
			if (empty($textifempty)) {
				print '<span class="opacitymedium">'.$langs->trans("NoFileFound").'</span>';
			} else {
				print '<span class="opacitymedium">'.$textifempty.'</span>';
			}
			print '</td></tr>';
		}
		print "</table>";
		print '</div>';

		if (!empty($addfilterfields)) {
			print '</form>';
		}
		// Fin de zone
	}

	/**
	 *    Show form to upload a new file with jquery fileupload.
	 *    This form use the fileupload.php file.
	 *
	 *    @param	Object	$object		Object to use
	 *    @return	void
	 */
	private function _formAjaxFileUpload($object)
	{
		global $langs, $conf;

		// PHP post_max_size
		$post_max_size				= ini_get('post_max_size');
		$mul_post_max_size			= substr($post_max_size, -1);
		$mul_post_max_size			= ($mul_post_max_size == 'M' ? 1048576 : ($mul_post_max_size == 'K' ? 1024 : ($mul_post_max_size == 'G' ? 1073741824 : 1)));
		$post_max_size				= $mul_post_max_size * (int) $post_max_size;
		// PHP upload_max_filesize
		$upload_max_filesize		= ini_get('upload_max_filesize');
		$mul_upload_max_filesize	= substr($upload_max_filesize, -1);
		$mul_upload_max_filesize	= ($mul_upload_max_filesize == 'M' ? 1048576 : ($mul_upload_max_filesize == 'K' ? 1024 : ($mul_upload_max_filesize == 'G' ? 1073741824 : 1)));
		$upload_max_filesize		= $mul_upload_max_filesize * (int) $upload_max_filesize;
		// Max file size
		$max_file_size = (($post_max_size < $upload_max_filesize) ? $post_max_size : $upload_max_filesize);

		// Include main
		include DOL_DOCUMENT_ROOT.'/core/tpl/ajax/fileupload_main.tpl.php';

		// Include template
		include DOL_DOCUMENT_ROOT.'/core/tpl/ajax/fileupload_view.tpl.php';
	}

	/**
	 * Show array with linked files
	 *
	 * @param 	Object		$object			Object
	 * @param 	int			$permissiontodelete	Deletion is allowed
	 * @param 	string		$action			Action
	 * @param 	string		$selected		???
	 * @param	string		$param			More param to add into URL
	 * @return 	int							Number of links
	 */
	public function listOfLinks($object, $permissiontodelete = 1, $action = null, $selected = null, $param = '')
	{
		global $user, $conf, $langs, $user;
		global $sortfield, $sortorder;

		$langs->load("link");

		require_once DOL_DOCUMENT_ROOT.'/core/class/link.class.php';
		$link = new Link($this->db);
		$links = array();
		if ($sortfield == "name") {
			$sortfield = "label";
		} elseif ($sortfield == "date") {
			$sortfield = "datea";
		} else {
			$sortfield = null;
		}
		$res = $link->fetchAll($links, $object->element, $object->id, $sortfield, $sortorder);
		$param .= (isset($object->id) ? '&id='.$object->id : '');

		print '<!-- listOfLinks -->'."\n";

		// Show list of associated links
		print load_fiche_titre($langs->trans("LinkedFiles"), '', 'link', 0, '', 'table-list-of-links');

		print '<form action="'.$_SERVER['PHP_SELF'].($param ? '?'.$param : '').'" method="POST">';
		print '<input type="hidden" name="token" value="'.newToken().'">';

		print '<table class="liste noborder nobottom centpercent">';
		print '<tr class="liste_titre">';
		print_liste_field_titre(
			$langs->trans("Links"),
			$_SERVER['PHP_SELF'],
			"name",
			"",
			$param,
			'',
			$sortfield,
			$sortorder,
			''
		);
		print_liste_field_titre(
			"",
			"",
			"",
			"",
			"",
			'',
			'',
			'',
			'right '
		);
		print_liste_field_titre(
			$langs->trans("Date"),
			$_SERVER['PHP_SELF'],
			"date",
			"",
			$param,
			'',
			$sortfield,
			$sortorder,
			'center '
		);
		print_liste_field_titre(
			'',
			$_SERVER['PHP_SELF'],
			"",
			"",
			$param,
			'',
			'',
			'',
			'center '
		);
		print_liste_field_titre('', '', '');
		print '</tr>';
		$nboflinks = count($links);
		if ($nboflinks > 0) {
			include_once DOL_DOCUMENT_ROOT.'/core/lib/images.lib.php';
		}

		foreach ($links as $link) {
			print '<tr class="oddeven">';
			//edit mode
			if ($action == 'update' && $selected === $link->id) {
				print '<td>';
				print '<input type="hidden" name="id" value="'.$object->id.'">';
				print '<input type="hidden" name="linkid" value="'.$link->id.'">';
				print '<input type="hidden" name="action" value="confirm_updateline">';
				print $langs->trans('Link').': <input type="text" name="link" value="'.$link->url.'">';
				print '</td>';
				print '<td>';
				print $langs->trans('Label').': <input type="text" name="label" value="'.dol_escape_htmltag($link->label).'">';
				print '</td>';
				print '<td class="center">'.dol_print_date(dol_now(), "dayhour", "tzuser").'</td>';
				print '<td class="right"></td>';
				print '<td class="right">';
				print '<input type="submit" class="button button-save" name="save" value="'.dol_escape_htmltag($langs->trans("Save")).'">';
				print '<input type="submit" class="button button-cancel" name="cancel" value="'.dol_escape_htmltag($langs->trans("Cancel")).'">';
				print '</td>';
			} else {
				print '<td>';
				print img_picto('', 'globe').' ';
				print '<a data-ajax="false" href="'.$link->url.'" target="_blank" rel="noopener noreferrer">';
				print dol_escape_htmltag($link->label);
				print '</a>';
				print '</td>'."\n";
				print '<td class="right"></td>';
				print '<td class="center">'.dol_print_date($link->datea, "dayhour", "tzuser").'</td>';
				print '<td class="center"></td>';
				print '<td class="right">';
				print '<a href="'.$_SERVER['PHP_SELF'].'?action=update&linkid='.$link->id.$param.'&token='.newToken().'" class="editfilelink editfielda reposition" >'.img_edit().'</a>'; // id= is included into $param
				if ($permissiontodelete) {
					print ' &nbsp; <a class="deletefilelink reposition" href="'.$_SERVER['PHP_SELF'].'?action=deletelink&token='.newToken().'&linkid='.((int) $link->id).$param.'">'.img_delete().'</a>'; // id= is included into $param
				} else {
					print '&nbsp;';
				}
				print '</td>';
			}
			print "</tr>\n";
		}
		if ($nboflinks == 0) {
			print '<tr class="oddeven"><td colspan="5">';
			print '<span class="opacitymedium">'.$langs->trans("NoLinkFound").'</span>';
			print '</td></tr>';
		}
		print "</table>";

		print '</form>';

		return $nboflinks;
	}


	/**
	 * Show detail icon with link for preview
	 *
	 * @param   array     $file           Array with data of file. Example: array('name'=>...)
	 * @param   string    $modulepart     propal, facture, facture_fourn, ...
	 * @param   string    $relativepath   Relative path of docs
	 * @param   integer   $ruleforpicto   Rule for picto: 0=Use the generic preview picto, 1=Use the picto of mime type of file). Use a negative value to show a generic picto even if preview not available.
	 * @param	string	  $param		  More param on http links
	 * @return  string    $out            Output string with HTML
	 */
	public function showPreview($file, $modulepart, $relativepath, $ruleforpicto = 0, $param = '')
	{
		global $langs, $conf;

		$out = '';
		if ($conf->browser->layout != 'phone' && !empty($conf->use_javascript_ajax)) {
			$urladvancedpreview = getAdvancedPreviewUrl($modulepart, $relativepath, 1, $param); // Return if a file is qualified for preview.
			if (count($urladvancedpreview)) {
				$out .= '<a class="pictopreview '.$urladvancedpreview['css'].'" href="'.$urladvancedpreview['url'].'"'.(empty($urladvancedpreview['mime']) ? '' : ' mime="'.$urladvancedpreview['mime'].'"').' '.(empty($urladvancedpreview['target']) ? '' : ' target="'.$urladvancedpreview['target'].'"').'>';
				//$out.= '<a class="pictopreview">';
				if (empty($ruleforpicto)) {
					//$out.= img_picto($langs->trans('Preview').' '.$file['name'], 'detail');
					$out .= '<span class="fa fa-search-plus pictofixedwidth" style="color: gray"></span>';
				} else {
					$out .= img_mime($relativepath, $langs->trans('Preview').' '.$file['name'], 'pictofixedwidth');
				}
				$out .= '</a>';
			} else {
				if ($ruleforpicto < 0) {
					$out .= img_picto('', 'generic', '', false, 0, 0, '', 'paddingright pictofixedwidth');
				}
			}
		}
		return $out;
	}
}<|MERGE_RESOLUTION|>--- conflicted
+++ resolved
@@ -790,11 +790,7 @@
 			}
 
 			// Button
-<<<<<<< HEAD
-			$genbutton = '<input class="button buttongen reposition" id="'.$forname.'_generatebutton" name="'.$forname.'_generatebutton"';
-=======
 			$genbutton = '<input class="button buttongen reposition nomargintop nomarginbottom" id="'.$forname.'_generatebutton" name="'.$forname.'_generatebutton"';
->>>>>>> 503d1a04
 			$genbutton .= ' type="submit" value="'.$buttonlabel.'"';
 			if (!$allowgenifempty && !is_array($modellist) && empty($modellist)) {
 				$genbutton .= ' disabled';
@@ -1277,11 +1273,7 @@
 				print '<input type="hidden" name="modulepart" value="'.$modulepart.'">';
 			}
 
-<<<<<<< HEAD
-			print '<div class="div-table-responsive-no-min">';
-=======
 			print '<div class="div-table-responsive-no-min"'.($moreattrondiv ? ' '.$moreattrondiv : '').'>';
->>>>>>> 503d1a04
 			print '<table id="tablelines" class="centpercent liste noborder nobottom">'."\n";
 
 			if (!empty($addfilterfields)) {
