--- conflicted
+++ resolved
@@ -1073,15 +1073,9 @@
 		// Define relative path used to store the file
 		if (empty($relativepath))
 		{
-<<<<<<< HEAD
 			$relativepath = (!empty($object->ref) ?dol_sanitizeFileName($object->ref) : '').'/';
 			if (!empty($object->element) && $object->element == 'invoice_supplier') $relativepath = get_exdir($object->id, 2, 0, 0, $object, 'invoice_supplier').$relativepath; // TODO Call using a defined value for $relativepath
 			if (!empty($object->element) && $object->element == 'project_task') $relativepath = 'Call_not_supported_._Call_function_using_a_defined_relative_path_.';
-=======
-			$relativepath = (!empty($object->ref) ? dol_sanitizeFileName($object->ref) : '').'/';
-			if ($object->element == 'invoice_supplier') $relativepath = get_exdir($object->id, 2, 0, 0, $object, 'invoice_supplier').$relativepath; // TODO Call using a defined value for $relativepath
-			if ($object->element == 'project_task') $relativepath = 'Call_not_supported_._Call_function_using_a_defined_relative_path_.';
->>>>>>> 892bd432
 		}
 		// For backward compatiblity, we detect file stored into an old path
 		if (!empty($conf->global->PRODUCT_USE_OLD_PATH_FOR_PHOTO) && $filearray[0]['level1name'] == 'photos')
