<?php
/* Copyright (C) 2008-2013	Laurent Destailleur	<eldy@users.sourceforge.net>
 * Copyright (C) 2010-2014	Regis Houssin		<regis.houssin@inodbox.com>
 * Copyright (C) 2010-2016	Juanjo Menent		<jmenent@2byte.es>
 * Copyright (C) 2013		Charles-Fr BENKE	<charles.fr@benke.fr>
 * Copyright (C) 2013		Cédric Salvador		<csalvador@gpcsolutions.fr>
 * Copyright (C) 2014		Marcos García		<marcosgdf@gmail.com>
 * Copyright (C) 2015		Bahfir Abbes		<bafbes@gmail.com>
 * Copyright (C) 2016-2017	Ferran Marcet		<fmarcet@2byte.es>
 * Copyright (C) 2019-2021  Frédéric France     <frederic.france@netlogic.fr>
 *
 * This program is free software; you can redistribute it and/or modify
 * it under the terms of the GNU General Public License as published by
 * the Free Software Foundation; either version 3 of the License, or
 * (at your option) any later version.
 *
 * This program is distributed in the hope that it will be useful,
 * but WITHOUT ANY WARRANTY; without even the implied warranty of
 * MERCHANTABILITY or FITNESS FOR A PARTICULAR PURPOSE.  See the
 * GNU General Public License for more details.
 *
 * You should have received a copy of the GNU General Public License
 * along with this program. If not, see <https://www.gnu.org/licenses/>.
 */

/**
 *	\file       htdocs/core/class/html.formfile.class.php
 *  \ingroup    core
 *	\brief      File of class to offer components to list and upload files
 */


/**
 *	Class to offer components to list and upload files
 */
class FormFile
{
	private $db;

	/**
	 * @var string Error code (or message)
	 */
	public $error;

	public $numoffiles;
	public $infofiles; // Used to return informations by function getDocumentsLink


	/**
	 *	Constructor
	 *
	 *  @param		DoliDB		$db      Database handler
	 */
	public function __construct($db)
	{
		$this->db = $db;
		$this->numoffiles = 0;
	}


	// phpcs:disable PEAR.NamingConventions.ValidFunctionName.ScopeNotCamelCaps
	/**
	 *  Show form to upload a new file.
	 *
	 *  @param  string		$url			Url
	 *  @param  string		$title			Title zone (Title or '' or 'none')
	 *  @param  int			$addcancel		1=Add 'Cancel' button
	 *	@param	int			$sectionid		If upload must be done inside a particular ECM section (is sectionid defined, sectiondir must not be)
	 * 	@param	int			$perm			Value of permission to allow upload
	 *  @param  int			$size          	Length of input file area. Deprecated.
	 *  @param	Object		$object			Object to use (when attachment is done on an element)
	 *  @param	string		$options		Add an option column
	 *  @param  integer     $useajax        Use fileupload ajax (0=never, 1=if enabled, 2=always whatever is option).
	 *                                      Deprecated 2 should never be used and if 1 is used, option should no be enabled.
	 *  @param	string		$savingdocmask	Mask to use to define output filename. For example 'XXXXX-__YYYYMMDD__-__file__'
	 *  @param	integer		$linkfiles		1=Also add form to link files, 0=Do not show form to link files
	 *  @param	string		$htmlname		Name and id of HTML form ('formuserfile' by default, 'formuserfileecm' when used to upload a file in ECM)
	 *  @param	string		$accept			Specifies the types of files accepted (This is not a security check but an user interface facility. eg '.pdf,image/*' or '.png,.jpg' or 'video/*')
	 *	@param	string		$sectiondir		If upload must be done inside a particular directory (if sectiondir defined, sectionid must not be)
	 *  @param  int         $usewithoutform 0=Default, 1=Disable <form> and <input hidden> to use in existing form area, 2=Disable the tag <form> only
	 *  @param	int			$capture		1=Add tag capture="capture" to force use of micro or video recording to generate file. When setting this to 1, you must also provide a value for $accept.
	 *  @param	int			$disablemulti	0=Default, 1=Disable multiple file upload
	 *  @param	int			$nooutput		0=Output result with print, 1=Return result
	 * 	@return	int|string					<0 if KO, >0 if OK, or string if $noouput=1
	 */
	public function form_attach_new_file($url, $title = '', $addcancel = 0, $sectionid = 0, $perm = 1, $size = 50, $object = '', $options = '', $useajax = 1, $savingdocmask = '', $linkfiles = 1, $htmlname = 'formuserfile', $accept = '', $sectiondir = '', $usewithoutform = 0, $capture = 0, $disablemulti = 0, $nooutput = 0)
	{
		// phpcs:enable
		global $conf, $langs, $hookmanager;
		$hookmanager->initHooks(array('formfile'));

		// Deprecation warning
		if ($useajax == 2) {
			dol_syslog(__METHOD__.": using 2 for useajax is deprecated and should be not used", LOG_WARNING);
		}

		if (!empty($conf->browser->layout) && $conf->browser->layout != 'classic') {
			$useajax = 0;
		}

		if ((!empty($conf->global->MAIN_USE_JQUERY_FILEUPLOAD) && $useajax) || ($useajax == 2)) {
			// TODO: Check this works with 2 forms on same page
			// TODO: Check this works with GED module, otherwise, force useajax to 0
			// TODO: This does not support option savingdocmask
			// TODO: This break feature to upload links too
			// TODO: Thisdoes not work when param nooutput=1
			return $this->_formAjaxFileUpload($object);
		} else {
			//If there is no permission and the option to hide unauthorized actions is enabled, then nothing is printed
			if (!$perm && !empty($conf->global->MAIN_BUTTON_HIDE_UNAUTHORIZED)) {
				if ($nooutput) {
					return '';
				} else {
					return 1;
				}
			}

			$out = "\n\n".'<!-- Start form attach new file --><div class="formattachnewfile">'."\n";

			if (empty($title)) {
				$title = $langs->trans("AttachANewFile");
			}
			if ($title != 'none') {
				$out .= load_fiche_titre($title, null, null);
			}

			if (empty($usewithoutform)) {		// Try to avoid this and set instead the form by the caller.
				// Add a param as GET parameter to detect when POST were cleaned by PHP because a file larger than post_max_size
				$url .= (strpos($url, '?') === false ? '?' : '&').'uploadform=1';

				$out .= '<form name="'.$htmlname.'" id="'.$htmlname.'" action="'.$url.'" enctype="multipart/form-data" method="POST">'."\n";
			}
			if (empty($usewithoutform) || $usewithoutform == 2) {
				$out .= '<input type="hidden" name="token" value="'.newToken().'">'."\n";
				$out .= '<input type="hidden" id="'.$htmlname.'_section_dir" name="section_dir" value="'.$sectiondir.'">'."\n";
				$out .= '<input type="hidden" id="'.$htmlname.'_section_id"  name="section_id" value="'.$sectionid.'">'."\n";
				$out .= '<input type="hidden" name="sortfield" value="'.GETPOST('sortfield', 'aZ09comma').'">'."\n";
				$out .= '<input type="hidden" name="sortorder" value="'.GETPOST('sortorder', 'aZ09comma').'">'."\n";
				$out .= '<input type="hidden" name="page_y" value="">'."\n";
			}

			$out .= '<table class="nobordernopadding centpercent">';
			$out .= '<tr>';

			if (!empty($options)) {
				$out .= '<td>'.$options.'</td>';
			}

			$out .= '<td class="valignmiddle nowrap">';

			$max = $conf->global->MAIN_UPLOAD_DOC; // In Kb
			$maxphp = @ini_get('upload_max_filesize'); // In unknown
			if (preg_match('/k$/i', $maxphp)) {
				$maxphp = preg_replace('/k$/i', '', $maxphp);
				$maxphp = $maxphp * 1;
			}
			if (preg_match('/m$/i', $maxphp)) {
				$maxphp = preg_replace('/m$/i', '', $maxphp);
				$maxphp = $maxphp * 1024;
			}
			if (preg_match('/g$/i', $maxphp)) {
				$maxphp = preg_replace('/g$/i', '', $maxphp);
				$maxphp = $maxphp * 1024 * 1024;
			}
			if (preg_match('/t$/i', $maxphp)) {
				$maxphp = preg_replace('/t$/i', '', $maxphp);
				$maxphp = $maxphp * 1024 * 1024 * 1024;
			}
			$maxphp2 = @ini_get('post_max_size'); // In unknown
			if (preg_match('/k$/i', $maxphp2)) {
				$maxphp2 = preg_replace('/k$/i', '', $maxphp2);
				$maxphp2 = $maxphp2 * 1;
			}
			if (preg_match('/m$/i', $maxphp2)) {
				$maxphp2 = preg_replace('/m$/i', '', $maxphp2);
				$maxphp2 = $maxphp2 * 1024;
			}
			if (preg_match('/g$/i', $maxphp2)) {
				$maxphp2 = preg_replace('/g$/i', '', $maxphp2);
				$maxphp2 = $maxphp2 * 1024 * 1024;
			}
			if (preg_match('/t$/i', $maxphp2)) {
				$maxphp2 = preg_replace('/t$/i', '', $maxphp2);
				$maxphp2 = $maxphp2 * 1024 * 1024 * 1024;
			}
			// Now $max and $maxphp and $maxphp2 are in Kb
			$maxmin = $max;
			$maxphptoshow = $maxphptoshowparam = '';
			if ($maxphp > 0) {
				$maxmin = min($max, $maxphp);
				$maxphptoshow = $maxphp;
				$maxphptoshowparam = 'upload_max_filesize';
			}
			if ($maxphp2 > 0) {
				$maxmin = min($max, $maxphp2);
				if ($maxphp2 < $maxphp) {
					$maxphptoshow = $maxphp2;
					$maxphptoshowparam = 'post_max_size';
				}
			}

			if ($maxmin > 0) {
				// MAX_FILE_SIZE doit précéder le champ input de type file
				$out .= '<input type="hidden" name="max_file_size" value="'.($maxmin * 1024).'">';
			}

			$out .= '<input class="flat minwidth400 maxwidth200onsmartphone" type="file"';
			//$out .= ((!empty($conf->global->MAIN_DISABLE_MULTIPLE_FILEUPLOAD) || $conf->browser->layout != 'classic') ? ' name="userfile"' : ' name="userfile[]" multiple');
			$out .= ((!empty($conf->global->MAIN_DISABLE_MULTIPLE_FILEUPLOAD) || $disablemulti) ? ' name="userfile"' : ' name="userfile[]" multiple');
			$out .= (empty($conf->global->MAIN_UPLOAD_DOC) || empty($perm) ? ' disabled' : '');
			$out .= (!empty($accept) ? ' accept="'.$accept.'"' : ' accept=""');
			$out .= (!empty($capture) ? ' capture="capture"' : '');
			$out .= '>';
			$out .= ' ';
			if ($sectionid) {	// Show overwrite if exists for ECM module only
				$langs->load('link');
				$out .= '<span class="nowraponsmartphone"><input style="margin-right: 2px;" type="checkbox" id="overwritefile" name="overwritefile" value="1"><label for="overwritefile">'.$langs->trans("OverwriteIfExists").'</label></span>';
			}
			$out .= '<input type="submit" class="button small reposition" name="sendit" value="'.$langs->trans("Upload").'"';
			$out .= (empty($conf->global->MAIN_UPLOAD_DOC) || empty($perm) ? ' disabled' : '');
			$out .= '>';

			if ($addcancel) {
				$out .= ' &nbsp; ';
				$out .= '<input type="submit" class="button small button-cancel" name="cancel" value="'.$langs->trans("Cancel").'">';
			}

			if (!empty($conf->global->MAIN_UPLOAD_DOC)) {
				if ($perm) {
					$menudolibarrsetupmax = $langs->transnoentitiesnoconv("Home").'-'.$langs->transnoentitiesnoconv("Setup").'-'.$langs->transnoentitiesnoconv("Security");
					$langs->load('other');
					$out .= ' ';
					$out .= info_admin($langs->trans("ThisLimitIsDefinedInSetupAt", $menudolibarrsetupmax, $max, $maxphptoshowparam, $maxphptoshow), 1);
				}
			} else {
				$out .= ' ('.$langs->trans("UploadDisabled").')';
			}
			$out .= "</td></tr>";

			if ($savingdocmask) {
				//add a global variable for disable the auto renaming on upload
				$rename = (empty($conf->global->MAIN_DOC_UPLOAD_NOT_RENAME_BY_DEFAULT) ? 'checked' : '');

				$out .= '<tr>';
				if (!empty($options)) {
					$out .= '<td>'.$options.'</td>';
				}
				$out .= '<td valign="middle" class="nowrap">';
				$out .= '<input type="checkbox" '.$rename.' class="savingdocmask" name="savingdocmask" value="'.dol_escape_js($savingdocmask).'"> ';
				$out .= '<span class="opacitymedium">';
				$out .= $langs->trans("SaveUploadedFileWithMask", preg_replace('/__file__/', $langs->transnoentitiesnoconv("OriginFileName"), $savingdocmask), $langs->transnoentitiesnoconv("OriginFileName"));
				$out .= '</span>';
				$out .= '</td>';
				$out .= '</tr>';
			}

			$out .= "</table>";

			if (empty($usewithoutform)) {
				$out .= '</form>';
				if (empty($sectionid)) {
					$out .= '<br>';
				}
			}

			$out .= "\n</div><!-- End form attach new file -->\n";

			if ($linkfiles) {
				$out .= "\n".'<!-- Start form link new url --><div class="formlinknewurl">'."\n";
				$langs->load('link');
				$title = $langs->trans("LinkANewFile");
				$out .= load_fiche_titre($title, null, null);

				if (empty($usewithoutform)) {
					$out .= '<form name="'.$htmlname.'_link" id="'.$htmlname.'_link" action="'.$url.'" method="POST">'."\n";
					$out .= '<input type="hidden" name="token" value="'.newToken().'">'."\n";
					$out .= '<input type="hidden" id="'.$htmlname.'_link_section_dir" name="link_section_dir" value="">'."\n";
					$out .= '<input type="hidden" id="'.$htmlname.'_link_section_id"  name="link_section_id" value="'.$sectionid.'">'."\n";
					$out .= '<input type="hidden" name="page_y" value="">'."\n";
				}

				$out .= '<div class="valignmiddle">';
				$out .= '<div class="inline-block" style="padding-right: 10px;">';
				if (!empty($conf->global->OPTIMIZEFORTEXTBROWSER)) {
					$out .= '<label for="link">'.$langs->trans("URLToLink").':</label> ';
				}
				$out .= '<input type="text" name="link" class="flat minwidth400imp" id="link" placeholder="'.dol_escape_htmltag($langs->trans("URLToLink")).'">';
				$out .= '</div>';
				$out .= '<div class="inline-block" style="padding-right: 10px;">';
				if (!empty($conf->global->OPTIMIZEFORTEXTBROWSER)) {
					$out .= '<label for="label">'.$langs->trans("Label").':</label> ';
				}
				$out .= '<input type="text" class="flat" name="label" id="label" placeholder="'.dol_escape_htmltag($langs->trans("Label")).'">';
				$out .= '<input type="hidden" name="objecttype" value="'.$object->element.'">';
				$out .= '<input type="hidden" name="objectid" value="'.$object->id.'">';
				$out .= '</div>';
				$out .= '<div class="inline-block" style="padding-right: 10px;">';
				$out .= '<input type="submit" class="button small reposition" name="linkit" value="'.$langs->trans("ToLink").'"';
				$out .= (empty($conf->global->MAIN_UPLOAD_DOC) || empty($perm) ? ' disabled' : '');
				$out .= '>';
				$out .= '</div>';
				$out .= '</div>';
				if (empty($usewithoutform)) {
					$out .= '<div class="clearboth"></div>';
					$out .= '</form><br>';
				}

				$out .= "\n</div><!-- End form link new url -->\n";
			}

			$parameters = array('socid'=>(isset($GLOBALS['socid']) ? $GLOBALS['socid'] : ''), 'id'=>(isset($GLOBALS['id']) ? $GLOBALS['id'] : ''), 'url'=>$url, 'perm'=>$perm, 'options'=>$options);
			$res = $hookmanager->executeHooks('formattachOptions', $parameters, $object);
			if (empty($res)) {
				$out = '<div class="'.($usewithoutform ? 'inline-block valignmiddle' : 'attacharea attacharea'.$htmlname).'">'.$out.'</div>';
			}
			$out .= $hookmanager->resPrint;

			if ($nooutput) {
				return $out;
			} else {
				print $out;
				return 1;
			}
		}
	}

	// phpcs:disable PEAR.NamingConventions.ValidFunctionName.ScopeNotCamelCaps
	/**
	 *      Show the box with list of available documents for object
	 *
	 *      @param      string				$modulepart         propal, facture, facture_fourn, ...
	 *      @param      string				$modulesubdir       Sub-directory to scan (Example: '0/1/10', 'FA/DD/MM/YY/9999'). Use '' if file is not into subdir of module.
	 *      @param      string				$filedir            Directory to scan
	 *      @param      string				$urlsource          Url of origin page (for return)
	 *      @param      int					$genallowed         Generation is allowed (1/0 or array of formats)
	 *      @param      int					$delallowed         Remove is allowed (1/0)
	 *      @param      string				$modelselected      Model to preselect by default
	 *      @param      integer				$allowgenifempty	Show warning if no model activated
	 *      @param      integer				$forcenomultilang	Do not show language option (even if MAIN_MULTILANGS defined)
	 *      @param      int					$iconPDF            Show only PDF icon with link (1/0)
	 * 		@param		int					$notused	        Not used
	 * 		@param		integer				$noform				Do not output html form tags
	 * 		@param		string				$param				More param on http links
	 * 		@param		string				$title				Title to show on top of form
	 * 		@param		string				$buttonlabel		Label on submit button
	 * 		@param		string				$codelang			Default language code to use on lang combo box if multilang is enabled
	 * 		@return		int										<0 if KO, number of shown files if OK
	 *      @deprecated                                         Use print xxx->showdocuments() instead.
	 */
	public function show_documents($modulepart, $modulesubdir, $filedir, $urlsource, $genallowed, $delallowed = 0, $modelselected = '', $allowgenifempty = 1, $forcenomultilang = 0, $iconPDF = 0, $notused = 0, $noform = 0, $param = '', $title = '', $buttonlabel = '', $codelang = '')
	{
		// phpcs:enable
		$this->numoffiles = 0;
		print $this->showdocuments($modulepart, $modulesubdir, $filedir, $urlsource, $genallowed, $delallowed, $modelselected, $allowgenifempty, $forcenomultilang, $iconPDF, $notused, $noform, $param, $title, $buttonlabel, $codelang);
		return $this->numoffiles;
	}

	/**
	 *      Return a string to show the box with list of available documents for object.
	 *      This also set the property $this->numoffiles
	 *
	 *      @param      string				$modulepart         Module the files are related to ('propal', 'facture', 'facture_fourn', 'mymodule', 'mymodule:MyObject', 'mymodule_temp', ...)
	 *      @param      string				$modulesubdir       Existing (so sanitized) sub-directory to scan (Example: '0/1/10', 'FA/DD/MM/YY/9999'). Use '' if file is not into a subdir of module.
	 *      @param      string				$filedir            Directory to scan (must not end with a /). Example: '/mydolibarrdocuments/facture/FAYYMM-1234'
	 *      @param      string				$urlsource          Url of origin page (for return)
	 *      @param      int|string[]        $genallowed         Generation is allowed (1/0 or array list of templates)
	 *      @param      int					$delallowed         Remove is allowed (1/0)
	 *      @param      string				$modelselected      Model to preselect by default
	 *      @param      integer				$allowgenifempty	Allow generation even if list of template ($genallowed) is empty (show however a warning)
	 *      @param      integer				$forcenomultilang	Do not show language option (even if MAIN_MULTILANGS defined)
	 *      @param      int					$iconPDF            Deprecated, see getDocumentsLink
	 * 		@param		int					$notused	        Not used
	 * 		@param		integer				$noform				Do not output html form tags
	 * 		@param		string				$param				More param on http links
	 * 		@param		string				$title				Title to show on top of form. Example: '' (Default to "Documents") or 'none'
	 * 		@param		string				$buttonlabel		Label on submit button
	 * 		@param		string				$codelang			Default language code to use on lang combo box if multilang is enabled
	 * 		@param		string				$morepicto			Add more HTML content into cell with picto
	 *      @param      Object              $object             Object when method is called from an object card.
	 *      @param		int					$hideifempty		Hide section of generated files if there is no file
	 *      @param      string              $removeaction       (optional) The action to remove a file
	 *      @param		string				$tooltipontemplatecombo		Text to show on a tooltip after the combo list of templates
	 * 		@return		string              					Output string with HTML array of documents (might be empty string)
	 */
	public function showdocuments($modulepart, $modulesubdir, $filedir, $urlsource, $genallowed, $delallowed = 0, $modelselected = '', $allowgenifempty = 1, $forcenomultilang = 0, $iconPDF = 0, $notused = 0, $noform = 0, $param = '', $title = '', $buttonlabel = '', $codelang = '', $morepicto = '', $object = null, $hideifempty = 0, $removeaction = 'remove_file', $tooltipontemplatecombo = '')
	{
		global $dolibarr_main_url_root;

		// Deprecation warning
		if (!empty($iconPDF)) {
			dol_syslog(__METHOD__.": passing iconPDF parameter is deprecated", LOG_WARNING);
		}

		global $langs, $conf, $user, $hookmanager;
		global $form;

		$reshook = 0;
		if (is_object($hookmanager)) {
			$parameters = array(
				'modulepart'=>&$modulepart,
				'modulesubdir'=>&$modulesubdir,
				'filedir'=>&$filedir,
				'urlsource'=>&$urlsource,
				'genallowed'=>&$genallowed,
				'delallowed'=>&$delallowed,
				'modelselected'=>&$modelselected,
				'allowgenifempty'=>&$allowgenifempty,
				'forcenomultilang'=>&$forcenomultilang,
				'noform'=>&$noform,
				'param'=>&$param,
				'title'=>&$title,
				'buttonlabel'=>&$buttonlabel,
				'codelang'=>&$codelang,
				'morepicto'=>&$morepicto,
				'hideifempty'=>&$hideifempty,
				'removeaction'=>&$removeaction
			);
			$reshook = $hookmanager->executeHooks('showDocuments', $parameters, $object); // Note that parameters may have been updated by hook
			// May report error
			if ($reshook < 0) {
				setEventMessages($hookmanager->error, $hookmanager->errors, 'errors');
			}
		}
		// Remode default action if $reskook > 0
		if ($reshook > 0) {
			return $hookmanager->resPrint;
		}

		if (!is_object($form)) {
			$form = new Form($this->db);
		}

		include_once DOL_DOCUMENT_ROOT.'/core/lib/files.lib.php';

		// For backward compatibility
		if (!empty($iconPDF)) {
			return $this->getDocumentsLink($modulepart, $modulesubdir, $filedir);
		}

		// Add entity in $param if not already exists
		if (!preg_match('/entity\=[0-9]+/', $param)) {
			$param .= ($param ? '&' : '').'entity='.(!empty($object->entity) ? $object->entity : $conf->entity);
		}

		$printer = 0;
		// The direct print feature is implemented only for such elements
		if (in_array($modulepart, array('contract', 'facture', 'supplier_proposal', 'propal', 'proposal', 'order', 'commande', 'expedition', 'commande_fournisseur', 'expensereport', 'delivery', 'ticket'))) {
			$printer = (!empty($user->rights->printing->read) && !empty($conf->printing->enabled)) ?true:false;
		}

		$hookmanager->initHooks(array('formfile'));

		// Get list of files
		$file_list = null;
		if (!empty($filedir)) {
			$file_list = dol_dir_list($filedir, 'files', 0, '', '(\.meta|_preview.*.*\.png)$', 'date', SORT_DESC);
		}
		if ($hideifempty && empty($file_list)) {
			return '';
		}

		$out = '';
		$forname = 'builddoc';
		$headershown = 0;
		$showempty = 0;
		$i = 0;

		$out .= "\n".'<!-- Start show_document -->'."\n";
		//print 'filedir='.$filedir;

		if (preg_match('/massfilesarea_/', $modulepart)) {
			$out .= '<div id="show_files"><br></div>'."\n";
			$title = $langs->trans("MassFilesArea").' <a href="" id="togglemassfilesarea" ref="shown">('.$langs->trans("Hide").')</a>';
			$title .= '<script>
				jQuery(document).ready(function() {
					jQuery(\'#togglemassfilesarea\').click(function() {
						if (jQuery(\'#togglemassfilesarea\').attr(\'ref\') == "shown")
						{
							jQuery(\'#'.$modulepart.'_table\').hide();
							jQuery(\'#togglemassfilesarea\').attr("ref", "hidden");
							jQuery(\'#togglemassfilesarea\').text("('.dol_escape_js($langs->trans("Show")).')");
						}
						else
						{
							jQuery(\'#'.$modulepart.'_table\').show();
							jQuery(\'#togglemassfilesarea\').attr("ref","shown");
							jQuery(\'#togglemassfilesarea\').text("('.dol_escape_js($langs->trans("Hide")).')");
						}
						return false;
					});
				});
				</script>';
		}

		$titletoshow = $langs->trans("Documents");
		if (!empty($title)) {
			$titletoshow = ($title == 'none' ? '' : $title);
		}

		// Show table
		if ($genallowed) {
			$modellist = array();

			if ($modulepart == 'company') {
				$showempty = 1; // can have no template active
				if (is_array($genallowed)) {
					$modellist = $genallowed;
				} else {
					include_once DOL_DOCUMENT_ROOT.'/core/modules/societe/modules_societe.class.php';
					$modellist = ModeleThirdPartyDoc::liste_modeles($this->db);
				}
			} elseif ($modulepart == 'propal') {
				if (is_array($genallowed)) {
					$modellist = $genallowed;
				} else {
					include_once DOL_DOCUMENT_ROOT.'/core/modules/propale/modules_propale.php';
					$modellist = ModelePDFPropales::liste_modeles($this->db);
				}
			} elseif ($modulepart == 'supplier_proposal') {
				if (is_array($genallowed)) {
					$modellist = $genallowed;
				} else {
					include_once DOL_DOCUMENT_ROOT.'/core/modules/supplier_proposal/modules_supplier_proposal.php';
					$modellist = ModelePDFSupplierProposal::liste_modeles($this->db);
				}
			} elseif ($modulepart == 'commande') {
				if (is_array($genallowed)) {
					$modellist = $genallowed;
				} else {
					include_once DOL_DOCUMENT_ROOT.'/core/modules/commande/modules_commande.php';
					$modellist = ModelePDFCommandes::liste_modeles($this->db);
				}
			} elseif ($modulepart == 'expedition') {
				if (is_array($genallowed)) {
					$modellist = $genallowed;
				} else {
					include_once DOL_DOCUMENT_ROOT.'/core/modules/expedition/modules_expedition.php';
					$modellist = ModelePDFExpedition::liste_modeles($this->db);
				}
			} elseif ($modulepart == 'reception') {
				if (is_array($genallowed)) {
					$modellist = $genallowed;
				} else {
					include_once DOL_DOCUMENT_ROOT.'/core/modules/reception/modules_reception.php';
					$modellist = ModelePdfReception::liste_modeles($this->db);
				}
			} elseif ($modulepart == 'delivery') {
				if (is_array($genallowed)) {
					$modellist = $genallowed;
				} else {
					include_once DOL_DOCUMENT_ROOT.'/core/modules/delivery/modules_delivery.php';
					$modellist = ModelePDFDeliveryOrder::liste_modeles($this->db);
				}
			} elseif ($modulepart == 'ficheinter') {
				if (is_array($genallowed)) {
					$modellist = $genallowed;
				} else {
					include_once DOL_DOCUMENT_ROOT.'/core/modules/fichinter/modules_fichinter.php';
					$modellist = ModelePDFFicheinter::liste_modeles($this->db);
				}
			} elseif ($modulepart == 'facture') {
				if (is_array($genallowed)) {
					$modellist = $genallowed;
				} else {
					include_once DOL_DOCUMENT_ROOT.'/core/modules/facture/modules_facture.php';
					$modellist = ModelePDFFactures::liste_modeles($this->db);
				}
			} elseif ($modulepart == 'contract') {
				$showempty = 1; // can have no template active
				if (is_array($genallowed)) {
					$modellist = $genallowed;
				} else {
					include_once DOL_DOCUMENT_ROOT.'/core/modules/contract/modules_contract.php';
					$modellist = ModelePDFContract::liste_modeles($this->db);
				}
			} elseif ($modulepart == 'project') {
				if (is_array($genallowed)) {
					$modellist = $genallowed;
				} else {
					include_once DOL_DOCUMENT_ROOT.'/core/modules/project/modules_project.php';
					$modellist = ModelePDFProjects::liste_modeles($this->db);
				}
			} elseif ($modulepart == 'project_task') {
				if (is_array($genallowed)) {
					$modellist = $genallowed;
				} else {
					include_once DOL_DOCUMENT_ROOT.'/core/modules/project/task/modules_task.php';
					$modellist = ModelePDFTask::liste_modeles($this->db);
				}
			} elseif ($modulepart == 'product') {
				if (is_array($genallowed)) {
					$modellist = $genallowed;
				} else {
					include_once DOL_DOCUMENT_ROOT.'/core/modules/product/modules_product.class.php';
					$modellist = ModelePDFProduct::liste_modeles($this->db);
				}
			} elseif ($modulepart == 'product_batch') {
				if (is_array($genallowed)) {
					$modellist = $genallowed;
				} else {
					include_once DOL_DOCUMENT_ROOT.'/core/modules/product_batch/modules_product_batch.class.php';
					$modellist = ModelePDFProductBatch::liste_modeles($this->db);
				}
			} elseif ($modulepart == 'stock') {
				if (is_array($genallowed)) {
					$modellist = $genallowed;
				} else {
					include_once DOL_DOCUMENT_ROOT.'/core/modules/stock/modules_stock.php';
					$modellist = ModelePDFStock::liste_modeles($this->db);
				}
			} elseif ($modulepart == 'movement') {
				if (is_array($genallowed)) {
					$modellist = $genallowed;
				} else {
					include_once DOL_DOCUMENT_ROOT.'/core/modules/stock/modules_movement.php';
					$modellist = ModelePDFMovement::liste_modeles($this->db);
				}
			} elseif ($modulepart == 'export') {
				if (is_array($genallowed)) {
					$modellist = $genallowed;
				} else {
					include_once DOL_DOCUMENT_ROOT.'/core/modules/export/modules_export.php';
					$modellist = ModeleExports::liste_modeles($this->db);
				}
			} elseif ($modulepart == 'commande_fournisseur' || $modulepart == 'supplier_order') {
				if (is_array($genallowed)) {
					$modellist = $genallowed;
				} else {
					include_once DOL_DOCUMENT_ROOT.'/core/modules/supplier_order/modules_commandefournisseur.php';
					$modellist = ModelePDFSuppliersOrders::liste_modeles($this->db);
				}
			} elseif ($modulepart == 'facture_fournisseur' || $modulepart == 'supplier_invoice') {
				$showempty = 1; // can have no template active
				if (is_array($genallowed)) {
					$modellist = $genallowed;
				} else {
					include_once DOL_DOCUMENT_ROOT.'/core/modules/supplier_invoice/modules_facturefournisseur.php';
					$modellist = ModelePDFSuppliersInvoices::liste_modeles($this->db);
				}
			} elseif ($modulepart == 'supplier_payment') {
				if (is_array($genallowed)) {
					$modellist = $genallowed;
				} else {
					include_once DOL_DOCUMENT_ROOT.'/core/modules/supplier_payment/modules_supplier_payment.php';
					$modellist = ModelePDFSuppliersPayments::liste_modeles($this->db);
				}
			} elseif ($modulepart == 'remisecheque') {
				if (is_array($genallowed)) {
					$modellist = $genallowed;
				} else {
					include_once DOL_DOCUMENT_ROOT.'/core/modules/cheque/modules_chequereceipts.php';
					$modellist = ModeleChequeReceipts::liste_modeles($this->db);
				}
			} elseif ($modulepart == 'donation') {
				if (is_array($genallowed)) {
					$modellist = $genallowed;
				} else {
					include_once DOL_DOCUMENT_ROOT.'/core/modules/dons/modules_don.php';
					$modellist = ModeleDon::liste_modeles($this->db);
				}
			} elseif ($modulepart == 'member') {
				if (is_array($genallowed)) {
					$modellist = $genallowed;
				} else {
					include_once DOL_DOCUMENT_ROOT.'/core/modules/member/modules_cards.php';
					$modellist = ModelePDFCards::liste_modeles($this->db);
				}
			} elseif ($modulepart == 'agenda' || $modulepart == 'actions') {
				if (is_array($genallowed)) {
					$modellist = $genallowed;
				} else {
					include_once DOL_DOCUMENT_ROOT.'/core/modules/action/modules_action.php';
					$modellist = ModeleAction::liste_modeles($this->db);
				}
			} elseif ($modulepart == 'expensereport') {
				if (is_array($genallowed)) {
					$modellist = $genallowed;
				} else {
					include_once DOL_DOCUMENT_ROOT.'/core/modules/expensereport/modules_expensereport.php';
					$modellist = ModeleExpenseReport::liste_modeles($this->db);
				}
			} elseif ($modulepart == 'unpaid') {
				$modellist = '';
			} elseif ($modulepart == 'user') {
				if (is_array($genallowed)) {
					$modellist = $genallowed;
				} else {
					include_once DOL_DOCUMENT_ROOT.'/core/modules/user/modules_user.class.php';
					$modellist = ModelePDFUser::liste_modeles($this->db);
				}
			} elseif ($modulepart == 'usergroup') {
				if (is_array($genallowed)) {
					$modellist = $genallowed;
				} else {
					include_once DOL_DOCUMENT_ROOT.'/core/modules/usergroup/modules_usergroup.class.php';
					$modellist = ModelePDFUserGroup::liste_modeles($this->db);
				}
			} else {
				$submodulepart = $modulepart;

				// modulepart = 'nameofmodule' or 'nameofmodule:NameOfObject'
				$tmp = explode(':', $modulepart);
				if (!empty($tmp[1])) {
					$modulepart = $tmp[0];
					$submodulepart = $tmp[1];
				}

				// For normalized standard modules
				$file = dol_buildpath('/core/modules/'.$modulepart.'/modules_'.strtolower($submodulepart).'.php', 0);
				if (file_exists($file)) {
					$res = include_once $file;
				} else {
					// For normalized external modules.
					$file = dol_buildpath('/'.$modulepart.'/core/modules/'.$modulepart.'/modules_'.strtolower($submodulepart).'.php', 0);
					$res = include_once $file;
				}

				$class = 'ModelePDF'.ucfirst($submodulepart);

				if (class_exists($class)) {
					$modellist = call_user_func($class.'::liste_modeles', $this->db);
				} else {
					dol_print_error($this->db, "Bad value for modulepart '".$modulepart."' in showdocuments (class ".$class." for Doc generation not found)");
					return -1;
				}
			}

			// Set headershown to avoid to have table opened a second time later
			$headershown = 1;

			if (empty($buttonlabel)) {
				$buttonlabel = $langs->trans('Generate');
			}

			if ($conf->browser->layout == 'phone') {
				$urlsource .= '#'.$forname.'_form'; // So we switch to form after a generation
			}
			if (empty($noform)) {
				$out .= '<form action="'.$urlsource.'" id="'.$forname.'_form" method="post">';
			}
			$out .= '<input type="hidden" name="action" value="builddoc">';
			$out .= '<input type="hidden" name="page_y" value="">';
			$out .= '<input type="hidden" name="token" value="'.newToken().'">';

			$out .= load_fiche_titre($titletoshow, '', '');
			$out .= '<div class="div-table-responsive-no-min">';
			$out .= '<table class="liste formdoc noborder centpercent">';

			$out .= '<tr class="liste_titre">';

			$addcolumforpicto = ($delallowed || $printer || $morepicto);
			$colspan = (4 + ($addcolumforpicto ? 1 : 0));
			$colspanmore = 0;

			$out .= '<th colspan="'.$colspan.'" class="formdoc liste_titre maxwidthonsmartphone center">';

			// Model
			if (!empty($modellist)) {
				asort($modellist);
				$out .= '<span class="hideonsmartphone">'.$langs->trans('Model').' </span>';
				if (is_array($modellist) && count($modellist) == 1) {    // If there is only one element
					$arraykeys = array_keys($modellist);
					$modelselected = $arraykeys[0];
				}
				$morecss = 'minwidth75 maxwidth200';
				if ($conf->browser->layout == 'phone') {
					$morecss = 'maxwidth100';
				}
				$out .= $form->selectarray('model', $modellist, $modelselected, $showempty, 0, 0, '', 0, 0, 0, '', $morecss);
				if ($conf->use_javascript_ajax) {
					$out .= ajax_combobox('model');
				}
				$out .= $form->textwithpicto('', $tooltipontemplatecombo, 1, 'help', 'marginrightonly', 0, 3, '', 0);
			} else {
				$out .= '<div class="float">'.$langs->trans("Files").'</div>';
			}

			// Language code (if multilang)
			if (($allowgenifempty || (is_array($modellist) && count($modellist) > 0)) && !empty($conf->global->MAIN_MULTILANGS) && !$forcenomultilang && (!empty($modellist) || $showempty)) {
				include_once DOL_DOCUMENT_ROOT.'/core/class/html.formadmin.class.php';
				$formadmin = new FormAdmin($this->db);
				$defaultlang = ($codelang && $codelang != 'auto') ? $codelang : $langs->getDefaultLang();
				$morecss = 'maxwidth150';
				if ($conf->browser->layout == 'phone') {
					$morecss = 'maxwidth100';
				}
				$out .= $formadmin->select_language($defaultlang, 'lang_id', 0, null, 0, 0, 0, $morecss);
			} else {
				$out .= '&nbsp;';
			}

			// Button
			$genbutton = '<input class="button buttongen reposition" id="'.$forname.'_generatebutton" name="'.$forname.'_generatebutton"';
			$genbutton .= ' type="submit" value="'.$buttonlabel.'"';
			if (!$allowgenifempty && !is_array($modellist) && empty($modellist)) {
				$genbutton .= ' disabled';
			}
			$genbutton .= '>';
			if ($allowgenifempty && !is_array($modellist) && empty($modellist) && empty($conf->dol_no_mouse_hover) && $modulepart != 'unpaid') {
				$langs->load("errors");
				$genbutton .= ' '.img_warning($langs->transnoentitiesnoconv("WarningNoDocumentModelActivated"));
			}
			if (!$allowgenifempty && !is_array($modellist) && empty($modellist) && empty($conf->dol_no_mouse_hover) && $modulepart != 'unpaid') {
				$genbutton = '';
			}
			if (empty($modellist) && !$showempty && $modulepart != 'unpaid') {
				$genbutton = '';
			}
			$out .= $genbutton;
			$out .= '</th>';

			if (!empty($hookmanager->hooks['formfile'])) {
				foreach ($hookmanager->hooks['formfile'] as $module) {
					if (method_exists($module, 'formBuilddocLineOptions')) {
						$colspanmore++;
						$out .= '<th></th>';
					}
				}
			}
			$out .= '</tr>';

			// Execute hooks
			$parameters = array('colspan'=>($colspan + $colspanmore), 'socid'=>(isset($GLOBALS['socid']) ? $GLOBALS['socid'] : ''), 'id'=>(isset($GLOBALS['id']) ? $GLOBALS['id'] : ''), 'modulepart'=>$modulepart);
			if (is_object($hookmanager)) {
				$reshook = $hookmanager->executeHooks('formBuilddocOptions', $parameters, $GLOBALS['object']);
				$out .= $hookmanager->resPrint;
			}
		}

		// Get list of files
		if (!empty($filedir)) {
			$link_list = array();
			if (is_object($object)) {
				require_once DOL_DOCUMENT_ROOT.'/core/class/link.class.php';
				$link = new Link($this->db);
				$sortfield = $sortorder = null;
				$res = $link->fetchAll($link_list, $object->element, $object->id, $sortfield, $sortorder);
			}

			$out .= '<!-- html.formfile::showdocuments -->'."\n";

			// Show title of array if not already shown
			if ((!empty($file_list) || !empty($link_list) || preg_match('/^massfilesarea/', $modulepart))
				&& !$headershown) {
				$headershown = 1;
				$out .= '<div class="titre">'.$titletoshow.'</div>'."\n";
				$out .= '<div class="div-table-responsive-no-min">';
				$out .= '<table class="noborder centpercent" id="'.$modulepart.'_table">'."\n";
			}

			// Loop on each file found
			if (is_array($file_list)) {
				// Defined relative dir to DOL_DATA_ROOT
				$relativedir = '';
				if ($filedir) {
					$relativedir = preg_replace('/^'.preg_quote(DOL_DATA_ROOT, '/').'/', '', $filedir);
					$relativedir = preg_replace('/^[\\/]/', '', $relativedir);
				}

				// Get list of files stored into database for same relative directory
				if ($relativedir) {
					completeFileArrayWithDatabaseInfo($file_list, $relativedir);

					//var_dump($sortfield.' - '.$sortorder);
<<<<<<< HEAD
					if ($sortfield && $sortorder) {	// If $sortfield is for example 'position_name', we will sort on the property 'position_name' (that is concat of position+name)
=======
					if (!empty($sortfield) && !empty($sortorder)) {	// If $sortfield is for example 'position_name', we will sort on the property 'position_name' (that is concat of position+name)
>>>>>>> 95dc2558
						$file_list = dol_sort_array($file_list, $sortfield, $sortorder);
					}
				}

				foreach ($file_list as $file) {
					// Define relative path for download link (depends on module)
					$relativepath = $file["name"]; // Cas general
					if ($modulesubdir) {
						$relativepath = $modulesubdir."/".$file["name"]; // Cas propal, facture...
					}
					if ($modulepart == 'export') {
						$relativepath = $file["name"]; // Other case
					}

					$out .= '<tr class="oddeven">';

					$documenturl = DOL_URL_ROOT.'/document.php';
					if (isset($conf->global->DOL_URL_ROOT_DOCUMENT_PHP)) {
						$documenturl = $conf->global->DOL_URL_ROOT_DOCUMENT_PHP; // To use another wrapper
					}

					// Show file name with link to download
					$out .= '<td class="minwidth200 tdoverflowmax300">';
					$out .= '<a class="documentdownload paddingright" href="'.$documenturl.'?modulepart='.$modulepart.'&amp;file='.urlencode($relativepath).($param ? '&'.$param : '').'"';

					$mime = dol_mimetype($relativepath, '', 0);
					if (preg_match('/text/', $mime)) {
						$out .= ' target="_blank" rel="noopener noreferrer"';
					}
					$out .= '>';
					$out .= img_mime($file["name"], $langs->trans("File").': '.$file["name"]);
					$out .= dol_trunc($file["name"], 150);
					$out .= '</a>'."\n";
					$out .= $this->showPreview($file, $modulepart, $relativepath, 0, $param);
					$out .= '</td>';

					// Show file size
					$size = (!empty($file['size']) ? $file['size'] : dol_filesize($filedir."/".$file["name"]));
					$out .= '<td class="nowraponall right">'.dol_print_size($size, 1, 1).'</td>';

					// Show file date
					$date = (!empty($file['date']) ? $file['date'] : dol_filemtime($filedir."/".$file["name"]));
					$out .= '<td class="nowrap right">'.dol_print_date($date, 'dayhour', 'tzuser').'</td>';

					// Show share link
<<<<<<< HEAD
					$out .= '<td class="nowrap">';
					if ($file['share']) {
=======
					$out .= '<td class="nowraponall">';
					if (!empty($file['share'])) {
>>>>>>> 95dc2558
						// Define $urlwithroot
						$urlwithouturlroot = preg_replace('/'.preg_quote(DOL_URL_ROOT, '/').'$/i', '', trim($dolibarr_main_url_root));
						$urlwithroot = $urlwithouturlroot.DOL_URL_ROOT; // This is to use external domain name found into config file
						//$urlwithroot=DOL_MAIN_URL_ROOT;					// This is to use same domain name than current

						//print '<span class="opacitymedium">'.$langs->trans("Hash").' : '.$file['share'].'</span>';
						$forcedownload = 0;
						$paramlink = '';
						if (!empty($file['share'])) {
							$paramlink .= ($paramlink ? '&' : '').'hashp='.$file['share']; // Hash for public share
						}
						if ($forcedownload) {
							$paramlink .= ($paramlink ? '&' : '').'attachment=1';
						}

						$fulllink = $urlwithroot.'/document.php'.($paramlink ? '?'.$paramlink : '');

						$out .= img_picto($langs->trans("FileSharedViaALink"), 'globe').' ';
<<<<<<< HEAD
						$out .= '<input type="text" class="quatrevingtpercent width75" id="downloadlink'.$file['rowid'].'" name="downloadexternallink" title="'.dol_escape_htmltag($langs->trans("FileSharedViaALink")).'" value="'.dol_escape_htmltag($fulllink).'">';
=======
						$out .= '<input type="text" class="quatrevingtpercentminusx width75" id="downloadlink'.$file['rowid'].'" name="downloadexternallink" title="'.dol_escape_htmltag($langs->trans("FileSharedViaALink")).'" value="'.dol_escape_htmltag($fulllink).'">';
>>>>>>> 95dc2558
						$out .= ajax_autoselect('downloadlink'.$file['rowid']);
					} else {
						//print '<span class="opacitymedium">'.$langs->trans("FileNotShared").'</span>';
					}
					$out .= '</td>';

<<<<<<< HEAD
=======
					// Show picto delete, print...
>>>>>>> 95dc2558
					if ($delallowed || $printer || $morepicto) {
						$out .= '<td class="right nowraponall">';
						if ($delallowed) {
							$tmpurlsource = preg_replace('/#[a-zA-Z0-9_]*$/', '', $urlsource);
							$out .= '<a class="reposition" href="'.$tmpurlsource.((strpos($tmpurlsource, '?') === false) ? '?' : '&').'action='.urlencode($removeaction).'&token='.newToken().'&file='.urlencode($relativepath);
							$out .= ($param ? '&'.$param : '');
							//$out.= '&modulepart='.$modulepart; // TODO obsolete ?
							//$out.= '&urlsource='.urlencode($urlsource); // TODO obsolete ?
							$out .= '">'.img_picto($langs->trans("Delete"), 'delete').'</a>';
						}
						if ($printer) {
							$out .= '<a class="marginleftonly reposition" href="'.$urlsource.(strpos($urlsource, '?') ? '&' : '?').'action=print_file&token='.newToken().'&printer='.urlencode($modulepart).'&file='.urlencode($relativepath);
							$out .= ($param ? '&'.$param : '');
							$out .= '">'.img_picto($langs->trans("PrintFile", $relativepath), 'printer.png').'</a>';
						}
						if ($morepicto) {
							$morepicto = preg_replace('/__FILENAMEURLENCODED__/', urlencode($relativepath), $morepicto);
							$out .= $morepicto;
						}
						$out .= '</td>';
					}

					if (is_object($hookmanager)) {
						$parameters = array('colspan'=>($colspan + $colspanmore), 'socid'=>(isset($GLOBALS['socid']) ? $GLOBALS['socid'] : ''), 'id'=>(isset($GLOBALS['id']) ? $GLOBALS['id'] : ''), 'modulepart'=>$modulepart, 'relativepath'=>$relativepath);
						$res = $hookmanager->executeHooks('formBuilddocLineOptions', $parameters, $file);
						if (empty($res)) {
							$out .= $hookmanager->resPrint; // Complete line
							$out .= '</tr>';
						} else {
							$out = $hookmanager->resPrint; // Replace all $out
						}
					}
				}

				$this->numoffiles++;
			}
			// Loop on each link found
			if (is_array($link_list)) {
				$colspan = 2;

				foreach ($link_list as $file) {
					$out .= '<tr class="oddeven">';
					$out .= '<td colspan="'.$colspan.'" class="maxwidhtonsmartphone">';
					$out .= '<a data-ajax="false" href="'.$file->url.'" target="_blank" rel="noopener noreferrer">';
					$out .= $file->label;
					$out .= '</a>';
					$out .= '</td>';
					$out .= '<td class="right">';
					$out .= dol_print_date($file->datea, 'dayhour');
					$out .= '</td>';
					if ($delallowed || $printer || $morepicto) {
						$out .= '<td></td>';
					}
					$out .= '</tr>'."\n";
				}
				$this->numoffiles++;
			}

			if (count($file_list) == 0 && count($link_list) == 0 && $headershown) {
				$out .= '<tr><td colspan="'.(3 + ($addcolumforpicto ? 1 : 0)).'"><span class="opacitymedium">'.$langs->trans("None").'</span></td></tr>'."\n";
			}
		}

		if ($headershown) {
			// Affiche pied du tableau
			$out .= "</table>\n";
			$out .= "</div>\n";
			if ($genallowed) {
				if (empty($noform)) {
					$out .= '</form>'."\n";
				}
			}
		}
		$out .= '<!-- End show_document -->'."\n";
		//return ($i?$i:$headershown);
		return $out;
	}

	/**
	 *	Show a Document icon with link(s)
	 *  You may want to call this into a div like this:
	 *  print '<div class="inline-block valignmiddle">'.$formfile->getDocumentsLink($element_doc, $filename, $filedir).'</div>';
	 *
	 *	@param	string	$modulepart		'propal', 'facture', 'facture_fourn', ...
	 *	@param	string	$modulesubdir	Sub-directory to scan (Example: '0/1/10', 'FA/DD/MM/YY/9999'). Use '' if file is not into subdir of module.
	 *	@param	string	$filedir		Full path to directory to scan
	 *  @param	string	$filter			Filter filenames on this regex string (Example: '\.pdf$')
	 *  @param	string	$morecss		Add more css to the download picto
	 *  @param	string	$allfiles		0=Only generated docs, 1=All files
	 *	@return	string              	Output string with HTML link of documents (might be empty string). This also fill the array ->infofiles
	 */
	public function getDocumentsLink($modulepart, $modulesubdir, $filedir, $filter = '', $morecss = 'valignmiddle', $allfiles = 0)
	{
		global $conf, $langs;

		include_once DOL_DOCUMENT_ROOT.'/core/lib/files.lib.php';

		$out = '';
		$this->infofiles = array('nboffiles'=>0, 'extensions'=>array(), 'files'=>array());

		$entity = 1; // Without multicompany

		// Get object entity
		if (!empty($conf->multicompany->enabled)) {
			$regs = array();
			preg_match('/\/([0-9]+)\/[^\/]+\/'.preg_quote($modulesubdir, '/').'$/', $filedir, $regs);
			$entity = ((!empty($regs[1]) && $regs[1] > 1) ? $regs[1] : 1); // If entity id not found in $filedir this is entity 1 by default
		}

		// Get list of files starting with name of ref (Note: files with '^ref\.extension' are generated files, files with '^ref-...' are uploaded files)
		if ($allfiles || !empty($conf->global->MAIN_SHOW_ALL_FILES_ON_DOCUMENT_TOOLTIP)) {
			$filterforfilesearch = '^'.preg_quote(basename($modulesubdir), '/');
		} else {
			$filterforfilesearch = '^'.preg_quote(basename($modulesubdir), '/').'\.';
		}
		$file_list = dol_dir_list($filedir, 'files', 0, $filterforfilesearch, '\.meta$|\.png$'); // We also discard .meta and .png preview

		//var_dump($file_list);
		// For ajax treatment
		$out .= '<!-- html.formfile::getDocumentsLink -->'."\n";
		if (!empty($file_list)) {
			$out = '<dl class="dropdown inline-block">
    			<dt><a data-ajax="false" href="#" onClick="return false;">'.img_picto('', 'listlight', '', 0, 0, 0, '', $morecss).'</a></dt>
    			<dd><div class="multichoicedoc" style="position:absolute;left:100px;" ><ul class="ulselectedfields">';
			$tmpout = '';

			// Loop on each file found
			$found = 0;
			$i = 0;
			foreach ($file_list as $file) {
				$i++;
				if ($filter && !preg_match('/'.$filter.'/i', $file["name"])) {
					continue; // Discard this. It does not match provided filter.
				}

				$found++;
				// Define relative path for download link (depends on module)
				$relativepath = $file["name"]; // Cas general
				if ($modulesubdir) {
					$relativepath = $modulesubdir."/".$file["name"]; // Cas propal, facture...
				}
				// Autre cas
				if ($modulepart == 'donation') {
					$relativepath = get_exdir($modulesubdir, 2, 0, 0, null, 'donation').$file["name"];
				}
				if ($modulepart == 'export') {
					$relativepath = $file["name"];
				}

				$this->infofiles['nboffiles']++;
				$this->infofiles['files'][] = $file['fullname'];
				$ext = pathinfo($file["name"], PATHINFO_EXTENSION);
				if (empty($this->infofiles[$ext])) {
					$this->infofiles['extensions'][$ext] = 1;
				} else {
					$this->infofiles['extensions'][$ext]++;
				}

				// Preview
				if (!empty($conf->use_javascript_ajax) && ($conf->browser->layout != 'phone')) {
					$tmparray = getAdvancedPreviewUrl($modulepart, $relativepath, 1, '&entity='.$entity);
					if ($tmparray && $tmparray['url']) {
						$tmpout .= '<li><a href="'.$tmparray['url'].'"'.($tmparray['css'] ? ' class="'.$tmparray['css'].'"' : '').($tmparray['mime'] ? ' mime="'.$tmparray['mime'].'"' : '').($tmparray['target'] ? ' target="'.$tmparray['target'].'"' : '').'>';
						//$tmpout.= img_picto('','detail');
						$tmpout .= '<i class="fa fa-search-plus paddingright" style="color: gray"></i>';
						$tmpout .= $langs->trans("Preview").' '.$ext.'</a></li>';
					}
				}

				// Download
				$tmpout .= '<li class="nowrap"><a class="pictopreview nowrap" href="'.DOL_URL_ROOT.'/document.php?modulepart='.$modulepart.'&amp;entity='.$entity.'&amp;file='.urlencode($relativepath).'"';
				$mime = dol_mimetype($relativepath, '', 0);
				if (preg_match('/text/', $mime)) {
					$tmpout .= ' target="_blank" rel="noopener noreferrer"';
				}
				$tmpout .= '>';
				$tmpout .= img_mime($relativepath, $file["name"]);
				$tmpout .= $langs->trans("Download").' '.$ext;
				$tmpout .= '</a></li>'."\n";
			}
			$out .= $tmpout;
			$out .= '</ul></div></dd>
    			</dl>';

			if (!$found) {
				$out = '';
			}
		} else {
			// TODO Add link to regenerate doc ?
			//$out.= '<div id="gen_pdf_'.$modulesubdir.'" class="linkobject hideobject">'.img_picto('', 'refresh').'</div>'."\n";
		}

		return $out;
	}


	// phpcs:disable PEAR.NamingConventions.ValidFunctionName.ScopeNotCamelCaps
	/**
	 *  Show list of documents in $filearray (may be they are all in same directory but may not)
	 *  This also sync database if $upload_dir is defined.
	 *
	 *  @param	 array	$filearray          Array of files loaded by dol_dir_list('files') function before calling this.
	 * 	@param	 Object	$object				Object on which document is linked to.
	 * 	@param	 string	$modulepart			Value for modulepart used by download or viewimage wrapper.
	 * 	@param	 string	$param				Parameters on sort links (param must start with &, example &aaa=bbb&ccc=ddd)
	 * 	@param	 int	$forcedownload		Force to open dialog box "Save As" when clicking on file.
	 * 	@param	 string	$relativepath		Relative path of docs (autodefined if not provided), relative to module dir, not to MAIN_DATA_ROOT.
	 * 	@param	 int	$permonobject		Permission on object (so permission to delete or crop document)
	 * 	@param	 int	$useinecm			Change output for use in ecm module:
	 * 										0 or 6: Add a preview column. Show also a rename button. Show also a crop button for some values of $modulepart (must be supported into hard coded list in this function + photos_resize.php + restrictedArea + checkUserAccessToObject)
	 * 										1: Add link to edit ECM entry
	 * 										2: Add rename and crop link
	 *                                      4: Add a preview column
	 *                                      5: Add link to edit ECM entry and Add a preview column
	 * 	@param	 string	$textifempty		Text to show if filearray is empty ('NoFileFound' if not defined)
	 *  @param   int	$maxlength          Maximum length of file name shown.
	 *  @param	 string	$title				Title before list. Use 'none' to disable title.
	 *  @param	 string $url				Full url to use for click links ('' = autodetect)
	 *  @param	 int	$showrelpart		0=Show only filename (default), 1=Show first level 1 dir
	 *  @param   int    $permtoeditline     Permission to edit document line (You must provide a value, -1 is deprecated and must not be used any more)
	 *  @param   string $upload_dir         Full path directory so we can know dir relative to MAIN_DATA_ROOT. Fill this to complete file data with database indexes.
	 *  @param   string $sortfield          Sort field ('name', 'size', 'position', ...)
	 *  @param   string $sortorder          Sort order ('ASC' or 'DESC')
	 *  @param   int    $disablemove        1=Disable move button, 0=Position move is possible.
	 *  @param	 int	$addfilterfields	Add line with filters
	 *  @param	 int	$disablecrop		Disable crop feature on images (-1 = auto, prefer to set it explicitely to 0 or 1)
	 * 	@return	 int						<0 if KO, nb of files shown if OK
	 *  @see list_of_autoecmfiles()
	 */
	public function list_of_documents($filearray, $object, $modulepart, $param = '', $forcedownload = 0, $relativepath = '', $permonobject = 1, $useinecm = 0, $textifempty = '', $maxlength = 0, $title = '', $url = '', $showrelpart = 0, $permtoeditline = -1, $upload_dir = '', $sortfield = '', $sortorder = 'ASC', $disablemove = 1, $addfilterfields = 0, $disablecrop = -1)
	{
		// phpcs:enable
		global $user, $conf, $langs, $hookmanager, $form;
		global $sortfield, $sortorder, $maxheightmini;
		global $dolibarr_main_url_root;

		if ($disablecrop == -1) {
			$disablecrop = 1;
			// Values here must be supported by the photo_resize.php page.
			if (in_array($modulepart, array('bank', 'bom', 'expensereport', 'facture', 'facture_fournisseur', 'holiday', 'medias', 'member', 'mrp', 'project', 'product', 'produit', 'propal', 'service', 'societe', 'tax', 'tax-vat', 'ticket', 'user'))) {
				$disablecrop = 0;
			}
		}

		// Define relative path used to store the file
		if (empty($relativepath)) {
			$relativepath = (!empty($object->ref) ?dol_sanitizeFileName($object->ref) : '').'/';
			if (!empty($object->element) && $object->element == 'invoice_supplier') {
				$relativepath = get_exdir($object->id, 2, 0, 0, $object, 'invoice_supplier').$relativepath; // TODO Call using a defined value for $relativepath
			}
			if (!empty($object->element) && $object->element == 'project_task') {
				$relativepath = 'Call_not_supported_._Call_function_using_a_defined_relative_path_.';
			}
		}
		// For backward compatiblity, we detect file stored into an old path
		if (!empty($conf->global->PRODUCT_USE_OLD_PATH_FOR_PHOTO) && $filearray[0]['level1name'] == 'photos') {
			$relativepath = preg_replace('/^.*\/produit\//', '', $filearray[0]['path']).'/';
		}

		// Defined relative dir to DOL_DATA_ROOT
		$relativedir = '';
		if ($upload_dir) {
			$relativedir = preg_replace('/^'.preg_quote(DOL_DATA_ROOT, '/').'/', '', $upload_dir);
			$relativedir = preg_replace('/^[\\/]/', '', $relativedir);
		}
		// For example here $upload_dir = '/pathtodocuments/commande/SO2001-123/'
		// For example here $upload_dir = '/pathtodocuments/tax/vat/1'

		$hookmanager->initHooks(array('formfile'));
		$parameters = array(
				'filearray' => $filearray,
				'modulepart'=> $modulepart,
				'param' => $param,
				'forcedownload' => $forcedownload,
				'relativepath' => $relativepath, // relative filename to module dir
				'relativedir' => $relativedir, // relative dirname to DOL_DATA_ROOT
				'permtodelete' => $permonobject,
				'useinecm' => $useinecm,
				'textifempty' => $textifempty,
				'maxlength' => $maxlength,
				'title' => $title,
				'url' => $url
		);
		$reshook = $hookmanager->executeHooks('showFilesList', $parameters, $object);

		if (!empty($reshook)) { // null or '' for bypass
			return $reshook;
		} else {
			if (!is_object($form)) {
				include_once DOL_DOCUMENT_ROOT.'/core/class/html.form.class.php'; // The compoent may be included into ajax page that does not include the Form class
				$form = new Form($this->db);
			}

			if (!preg_match('/&id=/', $param) && isset($object->id)) {
				$param .= '&id='.$object->id;
			}
			$relativepathwihtoutslashend = preg_replace('/\/$/', '', $relativepath);
			if ($relativepathwihtoutslashend) {
				$param .= '&file='.urlencode($relativepathwihtoutslashend);
			}

			if ($permtoeditline < 0) {  // Old behaviour for backward compatibility. New feature should call method with value 0 or 1
				$permtoeditline = 0;
				if (in_array($modulepart, array('product', 'produit', 'service'))) {
					if ($user->rights->produit->creer && $object->type == Product::TYPE_PRODUCT) {
						$permtoeditline = 1;
					}
					if ($user->rights->service->creer && $object->type == Product::TYPE_SERVICE) {
						$permtoeditline = 1;
					}
				}
			}
			if (empty($conf->global->MAIN_UPLOAD_DOC)) {
				$permtoeditline = 0;
				$permonobject = 0;
			}

			// Show list of existing files
			if ((empty($useinecm) || $useinecm == 6) && $title != 'none') {
				print load_fiche_titre($title ? $title : $langs->trans("AttachedFiles"), '', 'file-upload', 0, '', 'table-list-of-attached-files');
			}
			if (empty($url)) {
				$url = $_SERVER["PHP_SELF"];
			}

			print '<!-- html.formfile::list_of_documents -->'."\n";
			if (GETPOST('action', 'aZ09') == 'editfile' && $permtoeditline) {
				print '<form action="'.$_SERVER["PHP_SELF"].'?'.$param.'" method="POST">';
				print '<input type="hidden" name="token" value="'.newToken().'">';
				print '<input type="hidden" name="action" value="renamefile">';
				print '<input type="hidden" name="id" value="'.$object->id.'">';
				print '<input type="hidden" name="modulepart" value="'.$modulepart.'">';
			}

			print '<div class="div-table-responsive-no-min">';
			print '<table id="tablelines" class="centpercent liste noborder nobottom">'."\n";

			if (!empty($addfilterfields)) {
				print '<tr class="liste_titre nodrag nodrop">';
				print '<td><input type="search_doc_ref" value="'.dol_escape_htmltag(GETPOST('search_doc_ref', 'alpha')).'"></td>';
				print '<td></td>';
				print '<td></td>';
				if (empty($useinecm) || $useinecm == 4 || $useinecm == 5 || $useinecm == 6) {
					print '<td></td>';
				}
				print '<td></td>';
				print '<td></td>';
				if (empty($disablemove) && count($filearray) > 1) {
					print '<td></td>';
				}
				print "</tr>\n";
			}

			// Get list of files stored into database for same relative directory
			if ($relativedir) {
				completeFileArrayWithDatabaseInfo($filearray, $relativedir);

				//var_dump($sortfield.' - '.$sortorder);
				if ($sortfield && $sortorder) {	// If $sortfield is for example 'position_name', we will sort on the property 'position_name' (that is concat of position+name)
					$filearray = dol_sort_array($filearray, $sortfield, $sortorder);
				}
			}

			print '<tr class="liste_titre nodrag nodrop">';
			//print $url.' sortfield='.$sortfield.' sortorder='.$sortorder;
			print_liste_field_titre('Documents2', $url, "name", "", $param, '', $sortfield, $sortorder, 'left ');
			print_liste_field_titre('Size', $url, "size", "", $param, '', $sortfield, $sortorder, 'right ');
			print_liste_field_titre('Date', $url, "date", "", $param, '', $sortfield, $sortorder, 'center ');
			if (empty($useinecm) || $useinecm == 4 || $useinecm == 5 || $useinecm == 6) {
				print_liste_field_titre('', $url, "", "", $param, '', $sortfield, $sortorder, 'center '); // Preview
			}
			// Shared or not - Hash of file
			print_liste_field_titre('');
			// Action button
			print_liste_field_titre('');
			if (empty($disablemove) && count($filearray) > 1) {
				print_liste_field_titre('');
			}
			print "</tr>\n";

			$nboffiles = count($filearray);
			if ($nboffiles > 0) {
				include_once DOL_DOCUMENT_ROOT.'/core/lib/images.lib.php';
			}

			$i = 0;
			$nboflines = 0;
			$lastrowid = 0;
			foreach ($filearray as $key => $file) {      // filearray must be only files here
				if ($file['name'] != '.'
						&& $file['name'] != '..'
						&& !preg_match('/\.meta$/i', $file['name'])) {
					if ($filearray[$key]['rowid'] > 0) {
						$lastrowid = $filearray[$key]['rowid'];
					}
					$filepath = $relativepath.$file['name'];

					$editline = 0;
					$nboflines++;
					print '<!-- Line list_of_documents '.$key.' relativepath = '.$relativepath.' -->'."\n";
					// Do we have entry into database ?
					print '<!-- In database: position='.$filearray[$key]['position'].' -->'."\n";
					print '<tr class="oddeven" id="row-'.($filearray[$key]['rowid'] > 0 ? $filearray[$key]['rowid'] : 'AFTER'.$lastrowid.'POS'.($i + 1)).'">';

					// File name
					print '<td class="minwith200 tdoverflowmax500">';

					// Show file name with link to download
					//print "XX".$file['name'];	//$file['name'] must be utf8
					print '<a class="paddingright valignmiddle" href="'.DOL_URL_ROOT.'/document.php?modulepart='.$modulepart;
					if ($forcedownload) {
						print '&attachment=1';
					}
					if (!empty($object->entity)) {
						print '&entity='.$object->entity;
					}
					print '&file='.urlencode($filepath);
					print '">';
					print img_mime($file['name'], $file['name'].' ('.dol_print_size($file['size'], 0, 0).')', 'inline-block valignmiddle paddingright');
					if ($showrelpart == 1) {
						print $relativepath;
					}
					//print dol_trunc($file['name'],$maxlength,'middle');
					if (GETPOST('action', 'aZ09') == 'editfile' && $file['name'] == basename(GETPOST('urlfile', 'alpha'))) {
						print '</a>';
						$section_dir = dirname(GETPOST('urlfile', 'alpha'));
						if (!preg_match('/\/$/', $section_dir)) {
							$section_dir .= '/';
						}
						print '<input type="hidden" name="section_dir" value="'.$section_dir.'">';
						print '<input type="hidden" name="renamefilefrom" value="'.dol_escape_htmltag($file['name']).'">';
						print '<input type="text" name="renamefileto" class="quatrevingtpercent" value="'.dol_escape_htmltag($file['name']).'">';
						$editline = 1;
					} else {
						$filenametoshow = preg_replace('/\.noexe$/', '', $file['name']);
						print dol_escape_htmltag(dol_trunc($filenametoshow, 200));
						print '</a>';
					}
					// Preview link
					if (!$editline) {
						print $this->showPreview($file, $modulepart, $filepath, 0, 'entity='.(!empty($object->entity) ? $object->entity : $conf->entity));
					}

					print "</td>\n";

					// Size
					$sizetoshow = dol_print_size($file['size'], 1, 1);
					$sizetoshowbytes = dol_print_size($file['size'], 0, 1);
					print '<td class="right nowraponall">';
					if ($sizetoshow == $sizetoshowbytes) {
						print $sizetoshow;
					} else {
						print $form->textwithpicto($sizetoshow, $sizetoshowbytes, -1);
					}
					print '</td>';

					// Date
					print '<td class="center nowraponall">'.dol_print_date($file['date'], "dayhour", "tzuser").'</td>';

					// Preview
					if (empty($useinecm) || $useinecm == 4 || $useinecm == 5 || $useinecm == 6) {
						$fileinfo = pathinfo($file['name']);
						print '<td class="center">';
						if (image_format_supported($file['name']) >= 0) {
							if ($useinecm == 5 || $useinecm == 6) {
								$smallfile = getImageFileNameForSize($file['name'], ''); // There is no thumb for ECM module and Media filemanager, so we use true image. TODO Change this it is slow on image dir.
							} else {
								$smallfile = getImageFileNameForSize($file['name'], '_small'); // For new thumbs using same ext (in lower case however) than original
							}
							if (!dol_is_file($file['path'].'/'.$smallfile)) {
								$smallfile = getImageFileNameForSize($file['name'], '_small', '.png'); // For backward compatibility of old thumbs that were created with filename in lower case and with .png extension
							}
							//print $file['path'].'/'.$smallfile.'<br>';

							$urlforhref = getAdvancedPreviewUrl($modulepart, $relativepath.$fileinfo['filename'].'.'.strtolower($fileinfo['extension']), 1, '&entity='.(!empty($object->entity) ? $object->entity : $conf->entity));
							if (empty($urlforhref)) {
								$urlforhref = DOL_URL_ROOT.'/viewimage.php?modulepart='.$modulepart.'&entity='.(!empty($object->entity) ? $object->entity : $conf->entity).'&file='.urlencode($relativepath.$fileinfo['filename'].'.'.strtolower($fileinfo['extension']));
								print '<a href="'.$urlforhref.'" class="aphoto" target="_blank" rel="noopener noreferrer">';
							} else {
								print '<a href="'.$urlforhref['url'].'" class="'.$urlforhref['css'].'" target="'.$urlforhref['target'].'" mime="'.$urlforhref['mime'].'">';
							}
							print '<img class="photo maxwidth200 shadow valignmiddle" height="'.(($useinecm == 4 || $useinecm == 5 || $useinecm == 6) ? '20' : $maxheightmini).'" src="'.DOL_URL_ROOT.'/viewimage.php?modulepart='.$modulepart.'&entity='.(!empty($object->entity) ? $object->entity : $conf->entity).'&file='.urlencode($relativepath.$smallfile).'" title="">';
							print '</a>';
						} else {
							print '&nbsp;';
						}
						print '</td>';
					}

					// Shared or not - Hash of file
					print '<td class="center">';
					if ($relativedir && $filearray[$key]['rowid'] > 0) {	// only if we are in a mode where a scan of dir were done and we have id of file in ECM table
						if ($editline) {
							print '<label for="idshareenabled'.$key.'">'.$langs->trans("FileSharedViaALink").'</label> ';
							print '<input class="inline-block" type="checkbox" id="idshareenabled'.$key.'" name="shareenabled"'.($file['share'] ? ' checked="checked"' : '').' /> ';
						} else {
							if ($file['share']) {
								// Define $urlwithroot
								$urlwithouturlroot = preg_replace('/'.preg_quote(DOL_URL_ROOT, '/').'$/i', '', trim($dolibarr_main_url_root));
								$urlwithroot = $urlwithouturlroot.DOL_URL_ROOT; // This is to use external domain name found into config file
								//$urlwithroot=DOL_MAIN_URL_ROOT;					// This is to use same domain name than current

								//print '<span class="opacitymedium">'.$langs->trans("Hash").' : '.$file['share'].'</span>';
								$forcedownload = 0;
								$paramlink = '';
								if (!empty($file['share'])) {
									$paramlink .= ($paramlink ? '&' : '').'hashp='.$file['share']; // Hash for public share
								}
								if ($forcedownload) {
									$paramlink .= ($paramlink ? '&' : '').'attachment=1';
								}

								$fulllink = $urlwithroot.'/document.php'.($paramlink ? '?'.$paramlink : '');

								print img_picto($langs->trans("FileSharedViaALink"), 'globe').' ';
								print '<input type="text" class="quatrevingtpercent minwidth200imp" id="downloadlink'.$filearray[$key]['rowid'].'" name="downloadexternallink" title="'.dol_escape_htmltag($langs->trans("FileSharedViaALink")).'" value="'.dol_escape_htmltag($fulllink).'">';
							} else {
								//print '<span class="opacitymedium">'.$langs->trans("FileNotShared").'</span>';
							}
						}
					}
					print '</td>';

					// Actions buttons (1 column or 2 if !disablemove)
					if (!$editline) {
						// Delete or view link
						// ($param must start with &)
						print '<td class="valignmiddle right actionbuttons nowraponall"><!-- action on files -->';
						if ($useinecm == 1 || $useinecm == 5) {	// ECM manual tree only
							// $section is inside $param
							$newparam .= preg_replace('/&file=.*$/', '', $param); // We don't need param file=
							$backtopage = DOL_URL_ROOT.'/ecm/index.php?&section_dir='.urlencode($relativepath).$newparam;
							print '<a class="editfielda editfilelink" href="'.DOL_URL_ROOT.'/ecm/file_card.php?urlfile='.urlencode($file['name']).$param.'&backtopage='.urlencode($backtopage).'" rel="'.urlencode($file['name']).'">'.img_edit('default', 0, 'class="paddingrightonly"').'</a>';
						}

						if (empty($useinecm) || $useinecm == 2 || $useinecm == 6) {	// 6=Media file manager
							$newmodulepart = $modulepart;
							if (in_array($modulepart, array('product', 'produit', 'service'))) {
								$newmodulepart = 'produit|service';
							}

							if (!$disablecrop && image_format_supported($file['name']) > 0) {
								if ($permtoeditline) {
									// Link to resize
									$moreparaminurl = '';
									if ($object->id > 0) {
										$moreparaminurl = '&id='.$object->id;
									} elseif (GETPOST('website', 'alpha')) {
										$moreparaminurl = '&website='.GETPOST('website', 'alpha');
									}
									print '<a class="editfielda" href="'.DOL_URL_ROOT.'/core/photos_resize.php?modulepart='.urlencode($newmodulepart).$moreparaminurl.'&file='.urlencode($relativepath.$fileinfo['filename'].'.'.strtolower($fileinfo['extension'])).'" title="'.dol_escape_htmltag($langs->trans("ResizeOrCrop")).'">'.img_picto($langs->trans("ResizeOrCrop"), 'resize', 'class="paddingrightonly"').'</a>';
								}
							}

							if ($permtoeditline) {
								$paramsectiondir = (in_array($modulepart, array('medias', 'ecm')) ? '&section_dir='.urlencode($relativepath) : '');
<<<<<<< HEAD
								print '<a class="editfielda reposition editfilelink" href="'.(($useinecm == 1 || $useinecm == 5) ? '#' : ($url.'?action=editfile&urlfile='.urlencode($filepath).$paramsectiondir.$param)).'" rel="'.$filepath.'">'.img_edit('default', 0, 'class="paddingrightonly"').'</a>';
=======
								print '<a class="editfielda reposition editfilelink" href="'.(($useinecm == 1 || $useinecm == 5) ? '#' : ($url.'?action=editfile&token='.newToken().'&urlfile='.urlencode($filepath).$paramsectiondir.$param)).'" rel="'.$filepath.'">'.img_edit('default', 0, 'class="paddingrightonly"').'</a>';
>>>>>>> 95dc2558
							}
						}
						if ($permonobject) {
							$useajax = 1;
							if (!empty($conf->dol_use_jmobile)) {
								$useajax = 0;
							}
							if (empty($conf->use_javascript_ajax)) {
								$useajax = 0;
							}
							if (!empty($conf->global->MAIN_ECM_DISABLE_JS)) {
								$useajax = 0;
							}
							print '<a href="'.((($useinecm && $useinecm != 6) && $useajax) ? '#' : ($url.'?action=deletefile&token='.newToken().'&urlfile='.urlencode($filepath).$param)).'" class="reposition deletefilelink" rel="'.$filepath.'">'.img_delete().'</a>';
						}
						print "</td>";

						if (empty($disablemove) && count($filearray) > 1) {
							if ($nboffiles > 1 && $conf->browser->layout != 'phone') {
								print '<td class="linecolmove tdlineupdown center">';
								if ($i > 0) {
									print '<a class="lineupdown" href="'.$_SERVER["PHP_SELF"].'?id='.$this->id.'&action=up&rowid='.$line->id.'">'.img_up('default', 0, 'imgupforline').'</a>';
								}
								if ($i < ($nboffiles - 1)) {
									print '<a class="lineupdown" href="'.$_SERVER["PHP_SELF"].'?id='.$this->id.'&action=down&rowid='.$line->id.'">'.img_down('default', 0, 'imgdownforline').'</a>';
								}
								print '</td>';
							} else {
								print '<td'.(($conf->browser->layout != 'phone') ? ' class="linecolmove tdlineupdown center"' : ' class="linecolmove center"').'>';
								print '</td>';
							}
						}
					} else {
						print '<td class="right">';
						print '<input type="hidden" name="ecmfileid" value="'.$filearray[$key]['rowid'].'">';
						print '<input type="submit" class="button button-save" name="renamefilesave" value="'.dol_escape_htmltag($langs->trans("Save")).'">';
						print '<input type="submit" class="button button-cancel" name="cancel" value="'.dol_escape_htmltag($langs->trans("Cancel")).'">';
						print '</td>';
						if (empty($disablemove) && count($filearray) > 1) {
							print '<td class="right"></td>';
						}
					}
					print "</tr>\n";

					$i++;
				}
			}
			if ($nboffiles == 0) {
				$colspan = '6';
				if (empty($disablemove) && count($filearray) > 1) {
					$colspan++; // 6 columns or 7
				}
				print '<tr class="oddeven"><td colspan="'.$colspan.'">';
				if (empty($textifempty)) {
					print '<span class="opacitymedium">'.$langs->trans("NoFileFound").'</span>';
				} else {
					print '<span class="opacitymedium">'.$textifempty.'</span>';
				}
				print '</td></tr>';
			}

			print "</table>";
			print '</div>';

			if ($nboflines > 1 && is_object($object)) {
				if (!empty($conf->use_javascript_ajax) && $permtoeditline) {
					$table_element_line = 'ecm_files';
					include DOL_DOCUMENT_ROOT.'/core/tpl/ajaxrow.tpl.php';
				}
			}

			print ajax_autoselect('downloadlink');

			if (GETPOST('action', 'aZ09') == 'editfile' && $permtoeditline) {
				print '</form>';
			}

			return $nboffiles;
		}
	}


	// phpcs:disable PEAR.NamingConventions.ValidFunctionName.ScopeNotCamelCaps
	/**
	 *	Show list of documents in a directory of ECM module.
	 *
	 *  @param	string	$upload_dir         Directory that was scanned. This directory will contains files into subdirs REF/files
	 *  @param  array	$filearray          Array of files loaded by dol_dir_list function before calling this function
	 *  @param  string	$modulepart         Value for modulepart used by download wrapper. Value can be $object->table_name (that is 'myobject' or 'mymodule_myobject') or $object->element.'-'.$module (for compatibility purpose)
	 *  @param  string	$param              Parameters on sort links
	 *  @param  int		$forcedownload      Force to open dialog box "Save As" when clicking on file
	 *  @param  string	$relativepath       Relative path of docs (autodefined if not provided)
	 *  @param  int		$permissiontodelete       Permission to delete
	 *  @param  int		$useinecm           Change output for use in ecm module
	 *  @param  int		$textifempty        Text to show if filearray is empty
	 *  @param  int		$maxlength          Maximum length of file name shown
	 *  @param	string 	$url				Full url to use for click links ('' = autodetect)
	 *  @param	int		$addfilterfields	Add line with filters
	 *  @return int                 		<0 if KO, nb of files shown if OK
	 *  @see list_of_documents()
	 */
	public function list_of_autoecmfiles($upload_dir, $filearray, $modulepart, $param, $forcedownload = 0, $relativepath = '', $permissiontodelete = 1, $useinecm = 0, $textifempty = '', $maxlength = 0, $url = '', $addfilterfields = 0)
	{
		// phpcs:enable
		global $user, $conf, $langs, $hookmanager, $form;
		global $sortfield, $sortorder;
		global $search_doc_ref;
		global $dolibarr_main_url_root;

		dol_syslog(get_class($this).'::list_of_autoecmfiles upload_dir='.$upload_dir.' modulepart='.$modulepart);

		// Show list of documents
		if (empty($useinecm) || $useinecm == 6) {
			print load_fiche_titre($langs->trans("AttachedFiles"));
		}
		if (empty($url)) {
			$url = $_SERVER["PHP_SELF"];
		}

		if (!empty($addfilterfields)) {
			print '<form action="'.$_SERVER['PHP_SELF'].'">';
			print '<input type="hidden" name="token" value="'.newToken().'">';
			print '<input type="hidden" name="module" value="'.$modulepart.'">';
		}

		print '<div class="div-table-responsive-no-min">';
		print '<table width="100%" class="noborder">'."\n";

		if (!empty($addfilterfields)) {
			print '<tr class="liste_titre nodrag nodrop">';
			print '<td class="liste_titre"></td>';
			print '<td class="liste_titre"><input type="text" class="maxwidth100onsmartphone" name="search_doc_ref" value="'.dol_escape_htmltag($search_doc_ref).'"></td>';
			print '<td class="liste_titre"></td>';
			print '<td class="liste_titre"></td>';
			// Action column
			print '<td class="liste_titre right">';
			$searchpicto = $form->showFilterButtons();
			print $searchpicto;
			print '</td>';
			print "</tr>\n";
		}

		print '<tr class="liste_titre">';
		$sortref = "fullname";
		if ($modulepart == 'invoice_supplier') {
			$sortref = 'level1name';
		}
		print_liste_field_titre("Ref", $url, $sortref, "", $param, '', $sortfield, $sortorder);
		print_liste_field_titre("Documents2", $url, "name", "", $param, '', $sortfield, $sortorder);
		print_liste_field_titre("Size", $url, "size", "", $param, '', $sortfield, $sortorder, 'right ');
		print_liste_field_titre("Date", $url, "date", "", $param, '', $sortfield, $sortorder, 'center ');
		print_liste_field_titre("Shared", $url, 'share', '', $param, '', $sortfield, $sortorder, 'right ');
		print '</tr>'."\n";

		// To show ref or specific information according to view to show (defined by $module)
		$object_instance = null;
		if ($modulepart == 'company') {
			include_once DOL_DOCUMENT_ROOT.'/societe/class/societe.class.php';
			$object_instance = new Societe($this->db);
		} elseif ($modulepart == 'invoice') {
			include_once DOL_DOCUMENT_ROOT.'/compta/facture/class/facture.class.php';
			$object_instance = new Facture($this->db);
		} elseif ($modulepart == 'invoice_supplier') {
			include_once DOL_DOCUMENT_ROOT.'/fourn/class/fournisseur.facture.class.php';
			$object_instance = new FactureFournisseur($this->db);
		} elseif ($modulepart == 'propal') {
			include_once DOL_DOCUMENT_ROOT.'/comm/propal/class/propal.class.php';
			$object_instance = new Propal($this->db);
		} elseif ($modulepart == 'supplier_proposal') {
			include_once DOL_DOCUMENT_ROOT.'/supplier_proposal/class/supplier_proposal.class.php';
			$object_instance = new SupplierProposal($this->db);
		} elseif ($modulepart == 'order') {
			include_once DOL_DOCUMENT_ROOT.'/commande/class/commande.class.php';
			$object_instance = new Commande($this->db);
		} elseif ($modulepart == 'order_supplier') {
			include_once DOL_DOCUMENT_ROOT.'/fourn/class/fournisseur.commande.class.php';
			$object_instance = new CommandeFournisseur($this->db);
		} elseif ($modulepart == 'contract') {
			include_once DOL_DOCUMENT_ROOT.'/contrat/class/contrat.class.php';
			$object_instance = new Contrat($this->db);
		} elseif ($modulepart == 'product') {
			include_once DOL_DOCUMENT_ROOT.'/product/class/product.class.php';
			$object_instance = new Product($this->db);
		} elseif ($modulepart == 'tax') {
			include_once DOL_DOCUMENT_ROOT.'/compta/sociales/class/chargesociales.class.php';
			$object_instance = new ChargeSociales($this->db);
		} elseif ($modulepart == 'tax-vat') {
			include_once DOL_DOCUMENT_ROOT.'/compta/tva/class/tva.class.php';
			$object_instance = new Tva($this->db);
		} elseif ($modulepart == 'salaries') {
			include_once DOL_DOCUMENT_ROOT.'/salaries/class/salary.class.php';
			$object_instance = new Salary($this->db);
		} elseif ($modulepart == 'project') {
			include_once DOL_DOCUMENT_ROOT.'/projet/class/project.class.php';
			$object_instance = new Project($this->db);
		} elseif ($modulepart == 'project_task') {
			include_once DOL_DOCUMENT_ROOT.'/projet/class/task.class.php';
			$object_instance = new Task($this->db);
		} elseif ($modulepart == 'fichinter') {
			include_once DOL_DOCUMENT_ROOT.'/fichinter/class/fichinter.class.php';
			$object_instance = new Fichinter($this->db);
		} elseif ($modulepart == 'user') {
			include_once DOL_DOCUMENT_ROOT.'/user/class/user.class.php';
			$object_instance = new User($this->db);
		} elseif ($modulepart == 'expensereport') {
			include_once DOL_DOCUMENT_ROOT.'/expensereport/class/expensereport.class.php';
			$object_instance = new ExpenseReport($this->db);
		} elseif ($modulepart == 'holiday') {
			include_once DOL_DOCUMENT_ROOT.'/holiday/class/holiday.class.php';
			$object_instance = new Holiday($this->db);
		} elseif ($modulepart == 'recruitment-recruitmentcandidature') {
			include_once DOL_DOCUMENT_ROOT.'/recruitment/class/recruitmentcandidature.class.php';
			$object_instance = new RecruitmentCandidature($this->db);
		} elseif ($modulepart == 'banque') {
			include_once DOL_DOCUMENT_ROOT.'/compta/bank/class/account.class.php';
			$object_instance = new Account($this->db);
		} elseif ($modulepart == 'chequereceipt') {
			include_once DOL_DOCUMENT_ROOT.'/compta/paiement/cheque/class/remisecheque.class.php';
			$object_instance = new RemiseCheque($this->db);
		} elseif ($modulepart == 'mrp-mo') {
			include_once DOL_DOCUMENT_ROOT.'/mrp/class/mo.class.php';
			$object_instance = new Mo($this->db);
		} else {
			$parameters = array('modulepart'=>$modulepart);
			$reshook = $hookmanager->executeHooks('addSectionECMAuto', $parameters);
			if ($reshook > 0 && is_array($hookmanager->resArray) && count($hookmanager->resArray) > 0) {
				if (array_key_exists('classpath', $hookmanager->resArray) && !empty($hookmanager->resArray['classpath'])) {
					dol_include_once($hookmanager->resArray['classpath']);
					if (array_key_exists('classname', $hookmanager->resArray) && !empty($hookmanager->resArray['classname'])) {
						if (class_exists($hookmanager->resArray['classname'])) {
							$tmpclassname = $hookmanager->resArray['classname'];
							$object_instance = new $tmpclassname($this->db);
						}
					}
				}
			}
		}

		//var_dump($filearray);
		//var_dump($object_instance);

		// Get list of files stored into database for same relative directory
		$relativepathfromroot = preg_replace('/'.preg_quote(DOL_DATA_ROOT.'/', '/').'/', '', $upload_dir);
		if ($relativepathfromroot) {
			completeFileArrayWithDatabaseInfo($filearray, $relativepathfromroot.'/%');

			//var_dump($sortfield.' - '.$sortorder);
			if ($sortfield && $sortorder) {	// If $sortfield is for example 'position_name', we will sort on the property 'position_name' (that is concat of position+name)
				$filearray = dol_sort_array($filearray, $sortfield, $sortorder, 1);
			}
		}

		//var_dump($filearray);

		foreach ($filearray as $key => $file) {
			if (!is_dir($file['name'])
			&& $file['name'] != '.'
			&& $file['name'] != '..'
			&& $file['name'] != 'CVS'
			&& !preg_match('/\.meta$/i', $file['name'])) {
				// Define relative path used to store the file
				$relativefile = preg_replace('/'.preg_quote($upload_dir.'/', '/').'/', '', $file['fullname']);

				$id = 0;
				$ref = '';

				// To show ref or specific information according to view to show (defined by $modulepart)
				// $modulepart can be $object->table_name (that is 'mymodule_myobject') or $object->element.'-'.$module (for compatibility purpose)
				$reg = array();
				if ($modulepart == 'company' || $modulepart == 'tax' || $modulepart == 'tax-vat' || $modulepart == 'salaries') {
					preg_match('/(\d+)\/[^\/]+$/', $relativefile, $reg);
					$id = (isset($reg[1]) ? $reg[1] : '');
				} elseif ($modulepart == 'invoice_supplier') {
					preg_match('/([^\/]+)\/[^\/]+$/', $relativefile, $reg);
					$ref = (isset($reg[1]) ? $reg[1] : '');
					if (is_numeric($ref)) {
						$id = $ref;
						$ref = '';
					}
				} elseif ($modulepart == 'user') {
					// $ref may be also id with old supplier invoices
					preg_match('/(.*)\/[^\/]+$/', $relativefile, $reg);
					$id = (isset($reg[1]) ? $reg[1] : '');
				} elseif ($modulepart == 'project_task') {
					// $ref of task is the sub-directory of the project
					$reg = explode("/", $relativefile);
					$ref = (isset($reg[1]) ? $reg[1] : '');
				} elseif (in_array($modulepart, array(
					'invoice',
					'propal',
					'supplier_proposal',
					'order',
					'order_supplier',
					'contract',
					'product',
					'project',
					'project_task',
					'fichinter',
					'expensereport',
					'recruitment-recruitmentcandidature',
					'mrp-mo',
					'banque',
					'chequereceipt',
					'holiday'))) {
					preg_match('/(.*)\/[^\/]+$/', $relativefile, $reg);
					$ref = (isset($reg[1]) ? $reg[1] : '');
				} else {
					$parameters = array('modulepart'=>$modulepart, 'fileinfo'=>$file);
					$reshook = $hookmanager->executeHooks('addSectionECMAuto', $parameters);
					if ($reshook > 0 && is_array($hookmanager->resArray) && count($hookmanager->resArray) > 0) {
						if (array_key_exists('ref', $hookmanager->resArray) && !empty($hookmanager->resArray['ref'])) {
							$ref = $hookmanager->resArray['ref'];
						}
						if (array_key_exists('id', $hookmanager->resArray) && !empty($hookmanager->resArray['id'])) {
							$id = $hookmanager->resArray['id'];
						}
					}
					//print 'Error: Value for modulepart = '.$modulepart.' is not yet implemented in function list_of_autoecmfiles'."\n";
				}

				if (!$id && !$ref) {
					continue;
				}

				$found = 0;
				if (!empty($this->cache_objects[$modulepart.'_'.$id.'_'.$ref])) {
					$found = 1;
				} else {
					//print 'Fetch '.$id." - ".$ref.' class='.get_class($object_instance).'<br>';

					$result = 0;
					if (is_object($object_instance)) {
						if ($id) {
							$result = $object_instance->fetch($id);
						} else {
							if (!($result = $object_instance->fetch('', $ref))) {
								//fetchOneLike looks for objects with wildcards in its reference.
								//It is useful for those masks who get underscores instead of their actual symbols (because the _ had replaced a forbiddn char)
								//fetchOneLike requires some info in the object. If it doesn't have it, then 0 is returned
								//that's why we look only into fetchOneLike when fetch returns 0
								// TODO Remove this part ?
								$result = $object_instance->fetchOneLike($ref);
							}
						}
					}

					if ($result > 0) {  // Save object loaded into a cache
						$found = 1;
						$this->cache_objects[$modulepart.'_'.$id.'_'.$ref] = clone $object_instance;
					}
					if ($result == 0) {
						$found = 1;
						$this->cache_objects[$modulepart.'_'.$id.'_'.$ref] = 'notfound';
						unset($filearray[$key]);
					}
				}

				if (!$found > 0 || !is_object($this->cache_objects[$modulepart.'_'.$id.'_'.$ref])) {
					continue; // We do not show orphelins files
				}

				print '<!-- Line list_of_autoecmfiles key='.$key.' -->'."\n";
				print '<tr class="oddeven">';
				print '<td>';
				if ($found > 0 && is_object($this->cache_objects[$modulepart.'_'.$id.'_'.$ref])) {
					$tmpobject = $this->cache_objects[$modulepart.'_'.$id.'_'.$ref];
					//if (! in_array($tmpobject->element, array('expensereport'))) {
					print $tmpobject->getNomUrl(1, 'document');
					//} else {
					//	print $tmpobject->getNomUrl(1);
					//}
				} else {
					print $langs->trans("ObjectDeleted", ($id ? $id : $ref));
				}

				//$modulesubdir=dol_sanitizeFileName($ref);
				//$modulesubdir = dirname($relativefile);

				//$filedir=$conf->$modulepart->dir_output . '/' . dol_sanitizeFileName($obj->ref);
				//$filedir = $file['path'];
				//$urlsource=$_SERVER['PHP_SELF'].'?id='.$obj->rowid;
				//print $formfile->getDocumentsLink($modulepart, $filename, $filedir);
				print '</td>';

				// File
				// Check if document source has external module part, if it the case use it for module part on document.php
				print '<td>';
				//print "XX".$file['name']; //$file['name'] must be utf8
				print '<a href="'.DOL_URL_ROOT.'/document.php?modulepart='.urlencode($modulepart);
				if ($forcedownload) {
					print '&attachment=1';
				}
				print '&file='.urlencode($relativefile).'">';
				print img_mime($file['name'], $file['name'].' ('.dol_print_size($file['size'], 0, 0).')');
				print dol_trunc($file['name'], $maxlength, 'middle');
				print '</a>';

				//print $this->getDocumentsLink($modulepart, $modulesubdir, $filedir, '^'.preg_quote($file['name'],'/').'$');

				print $this->showPreview($file, $modulepart, $file['relativename']);

				print "</td>\n";

				// Size
				$sizetoshow = dol_print_size($file['size'], 1, 1);
				$sizetoshowbytes = dol_print_size($file['size'], 0, 1);
				print '<td class="right nowraponall">';
				if ($sizetoshow == $sizetoshowbytes) {
					print $sizetoshow;
				} else {
					print $form->textwithpicto($sizetoshow, $sizetoshowbytes, -1);
				}
				print '</td>';

				// Date
				print '<td class="center">'.dol_print_date($file['date'], "dayhour").'</td>';

				// Share link
				print '<td class="right">';
				if (!empty($file['share'])) {
					// Define $urlwithroot
					$urlwithouturlroot = preg_replace('/'.preg_quote(DOL_URL_ROOT, '/').'$/i', '', trim($dolibarr_main_url_root));
					$urlwithroot = $urlwithouturlroot.DOL_URL_ROOT; // This is to use external domain name found into config file
					//$urlwithroot=DOL_MAIN_URL_ROOT;					// This is to use same domain name than current

					//print '<span class="opacitymedium">'.$langs->trans("Hash").' : '.$file['share'].'</span>';
					$forcedownload = 0;
					$paramlink = '';
					if (!empty($file['share'])) {
						$paramlink .= ($paramlink ? '&' : '').'hashp='.$file['share']; // Hash for public share
					}
					if ($forcedownload) {
						$paramlink .= ($paramlink ? '&' : '').'attachment=1';
					}

					$fulllink = $urlwithroot.'/document.php'.($paramlink ? '?'.$paramlink : '');

					print img_picto($langs->trans("FileSharedViaALink"), 'globe').' ';
					print '<input type="text" class="quatrevingtpercent width100 nopadding" id="downloadlink" name="downloadexternallink" value="'.dol_escape_htmltag($fulllink).'">';
				}
				//if (! empty($useinecm) && $useinecm != 6)  print '<a data-ajax="false" href="'.DOL_URL_ROOT.'/document.php?modulepart='.$modulepart;
				//if ($forcedownload) print '&attachment=1';
				//print '&file='.urlencode($relativefile).'">';
				//print img_view().'</a> &nbsp; ';
				//if ($permissiontodelete) print '<a href="'.$url.'?id='.$object->id.'&section='.$_REQUEST["section"].'&action=delete&token='.newToken().'&urlfile='.urlencode($file['name']).'">'.img_delete().'</a>';
				//else print '&nbsp;';
				print "</td>";

				print "</tr>\n";
			}
		}

		if (count($filearray) == 0) {
			print '<tr class="oddeven"><td colspan="5">';
			if (empty($textifempty)) {
				print '<span class="opacitymedium">'.$langs->trans("NoFileFound").'</span>';
			} else {
				print '<span class="opacitymedium">'.$textifempty.'</span>';
			}
			print '</td></tr>';
		}
		print "</table>";
		print '</div>';

		if (!empty($addfilterfields)) {
			print '</form>';
		}
		// Fin de zone
	}

	/**
	 *    Show form to upload a new file with jquery fileupload.
	 *    This form use the fileupload.php file.
	 *
	 *    @param	Object	$object		Object to use
	 *    @return	void
	 */
	private function _formAjaxFileUpload($object)
	{
		global $langs, $conf;

		// PHP post_max_size
		$post_max_size				= ini_get('post_max_size');
		$mul_post_max_size			= substr($post_max_size, -1);
		$mul_post_max_size			= ($mul_post_max_size == 'M' ? 1048576 : ($mul_post_max_size == 'K' ? 1024 : ($mul_post_max_size == 'G' ? 1073741824 : 1)));
		$post_max_size				= $mul_post_max_size * (int) $post_max_size;
		// PHP upload_max_filesize
		$upload_max_filesize		= ini_get('upload_max_filesize');
		$mul_upload_max_filesize	= substr($upload_max_filesize, -1);
		$mul_upload_max_filesize	= ($mul_upload_max_filesize == 'M' ? 1048576 : ($mul_upload_max_filesize == 'K' ? 1024 : ($mul_upload_max_filesize == 'G' ? 1073741824 : 1)));
		$upload_max_filesize		= $mul_upload_max_filesize * (int) $upload_max_filesize;
		// Max file size
		$max_file_size = (($post_max_size < $upload_max_filesize) ? $post_max_size : $upload_max_filesize);

		// Include main
		include DOL_DOCUMENT_ROOT.'/core/tpl/ajax/fileupload_main.tpl.php';

		// Include template
		include DOL_DOCUMENT_ROOT.'/core/tpl/ajax/fileupload_view.tpl.php';
	}

	/**
	 * Show array with linked files
	 *
	 * @param 	Object		$object			Object
	 * @param 	int			$permissiontodelete	Deletion is allowed
	 * @param 	string		$action			Action
	 * @param 	string		$selected		???
	 * @param	string		$param			More param to add into URL
	 * @return 	int							Number of links
	 */
	public function listOfLinks($object, $permissiontodelete = 1, $action = null, $selected = null, $param = '')
	{
		global $user, $conf, $langs, $user;
		global $sortfield, $sortorder;

		$langs->load("link");

		require_once DOL_DOCUMENT_ROOT.'/core/class/link.class.php';
		$link = new Link($this->db);
		$links = array();
		if ($sortfield == "name") {
			$sortfield = "label";
		} elseif ($sortfield == "date") {
			$sortfield = "datea";
		} else {
			$sortfield = null;
		}
		$res = $link->fetchAll($links, $object->element, $object->id, $sortfield, $sortorder);
		$param .= (isset($object->id) ? '&id='.$object->id : '');

		print '<!-- listOfLinks -->'."\n";

		// Show list of associated links
		print load_fiche_titre($langs->trans("LinkedFiles"), '', 'link', 0, '', 'table-list-of-links');

		print '<form action="'.$_SERVER['PHP_SELF'].($param ? '?'.$param : '').'" method="POST">';
		print '<input type="hidden" name="token" value="'.newToken().'">';

		print '<table class="liste noborder nobottom centpercent">';
		print '<tr class="liste_titre">';
		print_liste_field_titre(
			$langs->trans("Links"),
			$_SERVER['PHP_SELF'],
			"name",
			"",
			$param,
			'',
			$sortfield,
			$sortorder,
			''
		);
		print_liste_field_titre(
			"",
			"",
			"",
			"",
			"",
			'',
			'',
			'',
			'right '
		);
		print_liste_field_titre(
			$langs->trans("Date"),
			$_SERVER['PHP_SELF'],
			"date",
			"",
			$param,
			'',
			$sortfield,
			$sortorder,
			'center '
		);
		print_liste_field_titre(
			'',
			$_SERVER['PHP_SELF'],
			"",
			"",
			$param,
			'',
			'',
			'',
			'center '
		);
		print_liste_field_titre('', '', '');
		print '</tr>';
		$nboflinks = count($links);
		if ($nboflinks > 0) {
			include_once DOL_DOCUMENT_ROOT.'/core/lib/images.lib.php';
		}

		foreach ($links as $link) {
			print '<tr class="oddeven">';
			//edit mode
			if ($action == 'update' && $selected === $link->id) {
				print '<td>';
				print '<input type="hidden" name="id" value="'.$object->id.'">';
				print '<input type="hidden" name="linkid" value="'.$link->id.'">';
				print '<input type="hidden" name="action" value="confirm_updateline">';
				print $langs->trans('Link').': <input type="text" name="link" value="'.$link->url.'">';
				print '</td>';
				print '<td>';
				print $langs->trans('Label').': <input type="text" name="label" value="'.dol_escape_htmltag($link->label).'">';
				print '</td>';
				print '<td class="center">'.dol_print_date(dol_now(), "dayhour", "tzuser").'</td>';
				print '<td class="right"></td>';
				print '<td class="right">';
				print '<input type="submit" class="button button-save" name="save" value="'.dol_escape_htmltag($langs->trans("Save")).'">';
				print '<input type="submit" class="button button-cancel" name="cancel" value="'.dol_escape_htmltag($langs->trans("Cancel")).'">';
				print '</td>';
			} else {
				print '<td>';
				print img_picto('', 'globe').' ';
				print '<a data-ajax="false" href="'.$link->url.'" target="_blank" rel="noopener noreferrer">';
				print dol_escape_htmltag($link->label);
				print '</a>';
				print '</td>'."\n";
				print '<td class="right"></td>';
				print '<td class="center">'.dol_print_date($link->datea, "dayhour", "tzuser").'</td>';
				print '<td class="center"></td>';
				print '<td class="right">';
				print '<a href="'.$_SERVER['PHP_SELF'].'?action=update&linkid='.$link->id.$param.'&token='.newToken().'" class="editfilelink editfielda reposition" >'.img_edit().'</a>'; // id= is included into $param
				if ($permissiontodelete) {
					print ' &nbsp; <a class="deletefilelink reposition" href="'.$_SERVER['PHP_SELF'].'?action=deletelink&token='.newToken().'&linkid='.((int) $link->id).$param.'">'.img_delete().'</a>'; // id= is included into $param
				} else {
					print '&nbsp;';
				}
				print '</td>';
			}
			print "</tr>\n";
		}
		if ($nboflinks == 0) {
			print '<tr class="oddeven"><td colspan="5">';
			print '<span class="opacitymedium">'.$langs->trans("NoLinkFound").'</span>';
			print '</td></tr>';
		}
		print "</table>";

		print '</form>';

		return $nboflinks;
	}


	/**
	 * Show detail icon with link for preview
	 *
	 * @param   array     $file           Array with data of file. Example: array('name'=>...)
	 * @param   string    $modulepart     propal, facture, facture_fourn, ...
	 * @param   string    $relativepath   Relative path of docs
	 * @param   integer   $ruleforpicto   Rule for picto: 0=Use the generic preview picto, 1=Use the picto of mime type of file)
	 * @param	string	  $param		  More param on http links
	 * @return  string    $out            Output string with HTML
	 */
	public function showPreview($file, $modulepart, $relativepath, $ruleforpicto = 0, $param = '')
	{
		global $langs, $conf;

		$out = '';
		if ($conf->browser->layout != 'phone' && !empty($conf->use_javascript_ajax)) {
			$urladvancedpreview = getAdvancedPreviewUrl($modulepart, $relativepath, 1, $param); // Return if a file is qualified for preview.
			if (count($urladvancedpreview)) {
				$out .= '<a class="pictopreview '.$urladvancedpreview['css'].'" href="'.$urladvancedpreview['url'].'"'.(empty($urladvancedpreview['mime']) ? '' : ' mime="'.$urladvancedpreview['mime'].'"').' '.(empty($urladvancedpreview['target']) ? '' : ' target="'.$urladvancedpreview['target'].'"').'>';
				//$out.= '<a class="pictopreview">';
				if (empty($ruleforpicto)) {
					//$out.= img_picto($langs->trans('Preview').' '.$file['name'], 'detail');
					$out .= '<span class="fa fa-search-plus" style="color: gray"></span>';
				} else {
					$out .= img_mime($relativepath, $langs->trans('Preview').' '.$file['name']);
				}
				$out .= '</a>';
			}
		}
		return $out;
	}
}<|MERGE_RESOLUTION|>--- conflicted
+++ resolved
@@ -862,11 +862,7 @@
 					completeFileArrayWithDatabaseInfo($file_list, $relativedir);
 
 					//var_dump($sortfield.' - '.$sortorder);
-<<<<<<< HEAD
-					if ($sortfield && $sortorder) {	// If $sortfield is for example 'position_name', we will sort on the property 'position_name' (that is concat of position+name)
-=======
 					if (!empty($sortfield) && !empty($sortorder)) {	// If $sortfield is for example 'position_name', we will sort on the property 'position_name' (that is concat of position+name)
->>>>>>> 95dc2558
 						$file_list = dol_sort_array($file_list, $sortfield, $sortorder);
 					}
 				}
@@ -912,13 +908,8 @@
 					$out .= '<td class="nowrap right">'.dol_print_date($date, 'dayhour', 'tzuser').'</td>';
 
 					// Show share link
-<<<<<<< HEAD
-					$out .= '<td class="nowrap">';
-					if ($file['share']) {
-=======
 					$out .= '<td class="nowraponall">';
 					if (!empty($file['share'])) {
->>>>>>> 95dc2558
 						// Define $urlwithroot
 						$urlwithouturlroot = preg_replace('/'.preg_quote(DOL_URL_ROOT, '/').'$/i', '', trim($dolibarr_main_url_root));
 						$urlwithroot = $urlwithouturlroot.DOL_URL_ROOT; // This is to use external domain name found into config file
@@ -937,21 +928,14 @@
 						$fulllink = $urlwithroot.'/document.php'.($paramlink ? '?'.$paramlink : '');
 
 						$out .= img_picto($langs->trans("FileSharedViaALink"), 'globe').' ';
-<<<<<<< HEAD
-						$out .= '<input type="text" class="quatrevingtpercent width75" id="downloadlink'.$file['rowid'].'" name="downloadexternallink" title="'.dol_escape_htmltag($langs->trans("FileSharedViaALink")).'" value="'.dol_escape_htmltag($fulllink).'">';
-=======
 						$out .= '<input type="text" class="quatrevingtpercentminusx width75" id="downloadlink'.$file['rowid'].'" name="downloadexternallink" title="'.dol_escape_htmltag($langs->trans("FileSharedViaALink")).'" value="'.dol_escape_htmltag($fulllink).'">';
->>>>>>> 95dc2558
 						$out .= ajax_autoselect('downloadlink'.$file['rowid']);
 					} else {
 						//print '<span class="opacitymedium">'.$langs->trans("FileNotShared").'</span>';
 					}
 					$out .= '</td>';
 
-<<<<<<< HEAD
-=======
 					// Show picto delete, print...
->>>>>>> 95dc2558
 					if ($delallowed || $printer || $morepicto) {
 						$out .= '<td class="right nowraponall">';
 						if ($delallowed) {
@@ -1508,11 +1492,7 @@
 
 							if ($permtoeditline) {
 								$paramsectiondir = (in_array($modulepart, array('medias', 'ecm')) ? '&section_dir='.urlencode($relativepath) : '');
-<<<<<<< HEAD
-								print '<a class="editfielda reposition editfilelink" href="'.(($useinecm == 1 || $useinecm == 5) ? '#' : ($url.'?action=editfile&urlfile='.urlencode($filepath).$paramsectiondir.$param)).'" rel="'.$filepath.'">'.img_edit('default', 0, 'class="paddingrightonly"').'</a>';
-=======
 								print '<a class="editfielda reposition editfilelink" href="'.(($useinecm == 1 || $useinecm == 5) ? '#' : ($url.'?action=editfile&token='.newToken().'&urlfile='.urlencode($filepath).$paramsectiondir.$param)).'" rel="'.$filepath.'">'.img_edit('default', 0, 'class="paddingrightonly"').'</a>';
->>>>>>> 95dc2558
 							}
 						}
 						if ($permonobject) {
