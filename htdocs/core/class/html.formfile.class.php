<?php
/* Copyright (C) 2008-2013	Laurent Destailleur	<eldy@users.sourceforge.net>
 * Copyright (C) 2010-2014	Regis Houssin		<regis.houssin@inodbox.com>
 * Copyright (C) 2010-2016	Juanjo Menent		<jmenent@2byte.es>
 * Copyright (C) 2013		Charles-Fr BENKE	<charles.fr@benke.fr>
 * Copyright (C) 2013		Cédric Salvador		<csalvador@gpcsolutions.fr>
 * Copyright (C) 2014		Marcos García		<marcosgdf@gmail.com>
 * Copyright (C) 2015		Bahfir Abbes		<bafbes@gmail.com>
 * Copyright (C) 2016-2017	Ferran Marcet		<fmarcet@2byte.es>
 * Copyright (C) 2019       Frédéric France     <frederic.france@netlogic.fr>
 *
 * This program is free software; you can redistribute it and/or modify
 * it under the terms of the GNU General Public License as published by
 * the Free Software Foundation; either version 3 of the License, or
 * (at your option) any later version.
 *
 * This program is distributed in the hope that it will be useful,
 * but WITHOUT ANY WARRANTY; without even the implied warranty of
 * MERCHANTABILITY or FITNESS FOR A PARTICULAR PURPOSE.  See the
 * GNU General Public License for more details.
 *
 * You should have received a copy of the GNU General Public License
 * along with this program. If not, see <https://www.gnu.org/licenses/>.
 */

/**
 *	\file       htdocs/core/class/html.formfile.class.php
 *  \ingroup    core
 *	\brief      File of class to offer components to list and upload files
 */


/**
 *	Class to offer components to list and upload files
 */
class FormFile
{
	private $db;

	/**
	 * @var string Error code (or message)
	 */
	public $error;

	public $numoffiles;
	public $infofiles; // Used to return informations by function getDocumentsLink


	/**
	 *	Constructor
	 *
	 *  @param		DoliDB		$db      Database handler
	 */
	public function __construct($db)
	{
		$this->db = $db;
		$this->numoffiles = 0;
	}


    // phpcs:disable PEAR.NamingConventions.ValidFunctionName.ScopeNotCamelCaps
	/**
	 *  Show form to upload a new file.
	 *
	 *  @param  string		$url			Url
	 *  @param  string		$title			Title zone (Title or '' or 'none')
	 *  @param  int			$addcancel		1=Add 'Cancel' button
	 *	@param	int			$sectionid		If upload must be done inside a particular ECM section (is sectionid defined, sectiondir must not be)
	 * 	@param	int			$perm			Value of permission to allow upload
	 *  @param  int			$size          	Length of input file area. Deprecated.
	 *  @param	Object		$object			Object to use (when attachment is done on an element)
	 *  @param	string		$options		Add an option column
     *  @param  integer     $useajax        Use fileupload ajax (0=never, 1=if enabled, 2=always whatever is option).
     *                                      Deprecated 2 should never be used and if 1 is used, option should no be enabled.
	 *  @param	string		$savingdocmask	Mask to use to define output filename. For example 'XXXXX-__YYYYMMDD__-__file__'
	 *  @param	integer		$linkfiles		1=Also add form to link files, 0=Do not show form to link files
	 *  @param	string		$htmlname		Name and id of HTML form ('formuserfile' by default, 'formuserfileecm' when used to upload a file in ECM)
	 *  @param	string		$accept			Specifies the types of files accepted (This is not a security check but an user interface facility. eg '.pdf,image/*' or '.png,.jpg' or 'video/*')
	 *	@param	string		$sectiondir		If upload must be done inside a particular directory (if sectiondir defined, sectionid must not be)
	 *  @param  int         $usewithoutform 0=Default, 1=Disable <form> and style to use in existing area
	 *  @param	int			$capture		1=Add tag capture="capture" to force use of micro or video recording to generate file. When setting this to 1, you must also provide a value for $accept.
	 * 	@return	int							<0 if KO, >0 if OK
	 */
	public function form_attach_new_file($url, $title = '', $addcancel = 0, $sectionid = 0, $perm = 1, $size = 50, $object = '', $options = '', $useajax = 1, $savingdocmask = '', $linkfiles = 1, $htmlname = 'formuserfile', $accept = '', $sectiondir = '', $usewithoutform = 0, $capture = 0)
	{
        // phpcs:enable
		global $conf, $langs, $hookmanager;
		$hookmanager->initHooks(array('formfile'));

        // Deprecation warning
        if ($useajax == 2) {
            dol_syslog(__METHOD__.": using 2 for useajax is deprecated and should be not used", LOG_WARNING);
        }

		if (!empty($conf->browser->layout) && $conf->browser->layout != 'classic') $useajax = 0;

		if ((!empty($conf->global->MAIN_USE_JQUERY_FILEUPLOAD) && $useajax) || ($useajax == 2))
		{
			// TODO: Check this works with 2 forms on same page
			// TODO: Check this works with GED module, otherwise, force useajax to 0
			// TODO: This does not support option savingdocmask
			// TODO: This break feature to upload links too
			return $this->_formAjaxFileUpload($object);
		} else {
			//If there is no permission and the option to hide unauthorized actions is enabled, then nothing is printed
			if (!$perm && !empty($conf->global->MAIN_BUTTON_HIDE_UNAUTHORIZED)) {
				return 1;
			}

			$out = "\n\n".'<!-- Start form attach new file --><div class="formattachnewfile">'."\n";

			if (empty($title)) $title = $langs->trans("AttachANewFile");
			if ($title != 'none') $out .= load_fiche_titre($title, null, null);

			if (empty($usewithoutform))		// Try to avoid this and set instead the form by the caller.
			{
    			$out .= '<form name="'.$htmlname.'" id="'.$htmlname.'" action="'.$url.'" enctype="multipart/form-data" method="POST">';
    			$out .= '<input type="hidden" name="token" value="'.newToken().'">';
    			$out .= '<input type="hidden" id="'.$htmlname.'_section_dir" name="section_dir" value="'.$sectiondir.'">';
    			$out .= '<input type="hidden" id="'.$htmlname.'_section_id"  name="section_id" value="'.$sectionid.'">';
    			$out .= '<input type="hidden" name="sortfield" value="'.GETPOST('sortfield', 'alpha').'">';
    			$out .= '<input type="hidden" name="sortorder" value="'.GETPOST('sortorder', 'aZ09').'">';
			}

			$out .= '<table class="nobordernopadding cenpercent">';
			$out .= '<tr>';

			if (!empty($options)) $out .= '<td>'.$options.'</td>';

			$out .= '<td class="valignmiddle nowrap">';

			$max = $conf->global->MAIN_UPLOAD_DOC; // In Kb
			$maxphp = @ini_get('upload_max_filesize'); // In unknown
			if (preg_match('/k$/i', $maxphp)) $maxphp = $maxphp * 1;
			if (preg_match('/m$/i', $maxphp)) $maxphp = $maxphp * 1024;
			if (preg_match('/g$/i', $maxphp)) $maxphp = $maxphp * 1024 * 1024;
			if (preg_match('/t$/i', $maxphp)) $maxphp = $maxphp * 1024 * 1024 * 1024;
			$maxphp2 = @ini_get('post_max_size'); // In unknown
			if (preg_match('/k$/i', $maxphp2)) $maxphp2 = $maxphp2 * 1;
			if (preg_match('/m$/i', $maxphp2)) $maxphp2 = $maxphp2 * 1024;
			if (preg_match('/g$/i', $maxphp2)) $maxphp2 = $maxphp2 * 1024 * 1024;
			if (preg_match('/t$/i', $maxphp2)) $maxphp2 = $maxphp2 * 1024 * 1024 * 1024;
			// Now $max and $maxphp and $maxphp2 are in Kb
			$maxmin = $max;
			$maxphptoshow = $maxphptoshowparam = '';
			if ($maxphp > 0)
			{
				$maxmin = min($max, $maxphp);
				$maxphptoshow = $maxphp;
				$maxphptoshowparam = 'upload_max_filesize';
			}
			if ($maxphp2 > 0)
			{
				$maxmin = min($max, $maxphp2);
				if ($maxphp2 < $maxphp)
				{
					$maxphptoshow = $maxphp2;
					$maxphptoshowparam = 'post_max_size';
				}
			}

			if ($maxmin > 0)
			{
				// MAX_FILE_SIZE doit précéder le champ input de type file
				$out .= '<input type="hidden" name="max_file_size" value="'.($maxmin * 1024).'">';
			}

			$out .= '<input class="flat minwidth400 maxwidth200onsmartphone" type="file"';
			$out .= ((!empty($conf->global->MAIN_DISABLE_MULTIPLE_FILEUPLOAD) || $conf->browser->layout != 'classic') ? ' name="userfile"' : ' name="userfile[]" multiple');
			$out .= (empty($conf->global->MAIN_UPLOAD_DOC) || empty($perm) ? ' disabled' : '');
			$out .= (!empty($accept) ? ' accept="'.$accept.'"' : ' accept=""');
			$out .= (!empty($capture) ? ' capture="capture"' : '');
			$out .= '>';
			$out .= ' ';
			if ($sectionid) {	// Show overwrite if exists for ECM module only
				$langs->load('link');
				$out .= '<input style="margin-right: 2px;" type="checkbox" id="overwritefile" name="overwritefile" value="1"><label for="overwritefile">'.$langs->trans("OverwriteIfExists").'</label>';
			}
			$out .= '<input type="submit" class="button reposition" name="sendit" value="'.$langs->trans("Upload").'"';
			$out .= (empty($conf->global->MAIN_UPLOAD_DOC) || empty($perm) ? ' disabled' : '');
			$out .= '>';

			if ($addcancel)
			{
				$out .= ' &nbsp; ';
				$out .= '<input type="submit" class="button" name="cancel" value="'.$langs->trans("Cancel").'">';
			}

			if (!empty($conf->global->MAIN_UPLOAD_DOC))
			{
				if ($perm)
				{
					$langs->load('other');
					$out .= ' ';
					$out .= info_admin($langs->trans("ThisLimitIsDefinedInSetup", $max, $maxphptoshow), 1);
				}
			} else {
				$out .= ' ('.$langs->trans("UploadDisabled").')';
			}
			$out .= "</td></tr>";

			if ($savingdocmask)
            {
            	//add a global variable for disable the auto renaming on upload
                $rename = (empty($conf->global->MAIN_DOC_UPLOAD_NOT_RENAME_BY_DEFAULT) ? 'checked' : '');

                $out .= '<tr>';
   	            if (!empty($options)) $out .= '<td>'.$options.'</td>';
	            $out .= '<td valign="middle" class="nowrap">';
				$out .= '<input type="checkbox" '.$rename.' class="savingdocmask" name="savingdocmask" value="'.dol_escape_js($savingdocmask).'"> '.$langs->trans("SaveUploadedFileWithMask", preg_replace('/__file__/', $langs->transnoentitiesnoconv("OriginFileName"), $savingdocmask), $langs->transnoentitiesnoconv("OriginFileName"));
            	$out .= '</td>';
            	$out .= '</tr>';
            }

			$out .= "</table>";

			if (empty($usewithoutform))
			{
    			$out .= '</form>';
	       		if (empty($sectionid)) $out .= '<br>';
			}

			$out .= "\n</div><!-- End form attach new file -->\n";

			if ($linkfiles)
			{
				$out .= "\n".'<!-- Start form link new url --><div class="formlinknewurl">'."\n";
				$langs->load('link');
				$title = $langs->trans("LinkANewFile");
				$out .= load_fiche_titre($title, null, null);

				if (empty($usewithoutform))
				{
    				$out .= '<form name="'.$htmlname.'_link" id="'.$htmlname.'_link" action="'.$url.'" method="POST">'."\n";
    				$out .= '<input type="hidden" name="token" value="'.newToken().'">'."\n";
    				$out .= '<input type="hidden" id="'.$htmlname.'_link_section_dir" name="link_section_dir" value="">'."\n";
    				$out .= '<input type="hidden" id="'.$htmlname.'_link_section_id"  name="link_section_id" value="'.$sectionid.'">'."\n";
				}

				$out .= '<div class="valignmiddle">';
				$out .= '<div class="inline-block" style="padding-right: 10px;">';
				if (!empty($conf->global->OPTIMIZEFORTEXTBROWSER)) $out .= '<label for="link">'.$langs->trans("URLToLink").':</label> ';
				$out .= '<input type="text" name="link" class="flat minwidth400imp" id="link" placeholder="'.dol_escape_htmltag($langs->trans("URLToLink")).'">';
				$out .= '</div>';
				$out .= '<div class="inline-block" style="padding-right: 10px;">';
				if (!empty($conf->global->OPTIMIZEFORTEXTBROWSER)) $out .= '<label for="label">'.$langs->trans("Label").':</label> ';
				$out .= '<input type="text" class="flat" name="label" id="label" placeholder="'.dol_escape_htmltag($langs->trans("Label")).'">';
				$out .= '<input type="hidden" name="objecttype" value="'.$object->element.'">';
				$out .= '<input type="hidden" name="objectid" value="'.$object->id.'">';
				$out .= '</div>';
				$out .= '<div class="inline-block" style="padding-right: 10px;">';
				$out .= '<input type="submit" class="button" name="linkit" value="'.$langs->trans("ToLink").'"';
				$out .= (empty($conf->global->MAIN_UPLOAD_DOC) || empty($perm) ? ' disabled' : '');
				$out .= '>';
				$out .= '</div>';
				$out .= '</div>';
				if (empty($usewithoutform))
				{
    				$out .= '<div class="clearboth"></div>';
                    $out .= '</form><br>';
				}

				$out .= "\n</div><!-- End form link new url -->\n";
			}

			$parameters = array('socid'=>(isset($GLOBALS['socid']) ? $GLOBALS['socid'] : ''), 'id'=>(isset($GLOBALS['id']) ? $GLOBALS['id'] : ''), 'url'=>$url, 'perm'=>$perm);
			$res = $hookmanager->executeHooks('formattachOptions', $parameters, $object);
			if (empty($res))
			{
			    print '<div class="'.($usewithoutform ? 'inline-block valignmiddle' : 'attacharea attacharea'.$htmlname).'">';
				print $out;
				print '</div>';
			}
			print $hookmanager->resPrint;

			return 1;
		}
	}

    // phpcs:disable PEAR.NamingConventions.ValidFunctionName.ScopeNotCamelCaps
	/**
	 *      Show the box with list of available documents for object
	 *
	 *      @param      string				$modulepart         propal, facture, facture_fourn, ...
	 *      @param      string				$modulesubdir       Sub-directory to scan (Example: '0/1/10', 'FA/DD/MM/YY/9999'). Use '' if file is not into subdir of module.
	 *      @param      string				$filedir            Directory to scan
	 *      @param      string				$urlsource          Url of origin page (for return)
	 *      @param      int					$genallowed         Generation is allowed (1/0 or array of formats)
	 *      @param      int					$delallowed         Remove is allowed (1/0)
	 *      @param      string				$modelselected      Model to preselect by default
	 *      @param      integer				$allowgenifempty	Show warning if no model activated
	 *      @param      integer				$forcenomultilang	Do not show language option (even if MAIN_MULTILANGS defined)
	 *      @param      int					$iconPDF            Show only PDF icon with link (1/0)
	 * 		@param		int					$notused	        Not used
	 * 		@param		integer				$noform				Do not output html form tags
	 * 		@param		string				$param				More param on http links
	 * 		@param		string				$title				Title to show on top of form
	 * 		@param		string				$buttonlabel		Label on submit button
	 * 		@param		string				$codelang			Default language code to use on lang combo box if multilang is enabled
	 * 		@return		int										<0 if KO, number of shown files if OK
	 *      @deprecated                                         Use print xxx->showdocuments() instead.
	 */
	public function show_documents($modulepart, $modulesubdir, $filedir, $urlsource, $genallowed, $delallowed = 0, $modelselected = '', $allowgenifempty = 1, $forcenomultilang = 0, $iconPDF = 0, $notused = 0, $noform = 0, $param = '', $title = '', $buttonlabel = '', $codelang = '')
	{
        // phpcs:enable
		$this->numoffiles = 0;
		print $this->showdocuments($modulepart, $modulesubdir, $filedir, $urlsource, $genallowed, $delallowed, $modelselected, $allowgenifempty, $forcenomultilang, $iconPDF, $notused, $noform, $param, $title, $buttonlabel, $codelang);
		return $this->numoffiles;
	}

	/**
	 *      Return a string to show the box with list of available documents for object.
	 *      This also set the property $this->numoffiles
	 *
	 *      @param      string				$modulepart         Module the files are related to ('propal', 'facture', 'facture_fourn', 'mymodule', 'mymodule:nameofsubmodule', 'mymodule_temp', ...)
	 *      @param      string				$modulesubdir       Existing (so sanitized) sub-directory to scan (Example: '0/1/10', 'FA/DD/MM/YY/9999'). Use '' if file is not into subdir of module.
	 *      @param      string				$filedir            Directory to scan
	 *      @param      string				$urlsource          Url of origin page (for return)
	 *      @param      int|string[]        $genallowed         Generation is allowed (1/0 or array list of templates)
	 *      @param      int					$delallowed         Remove is allowed (1/0)
	 *      @param      string				$modelselected      Model to preselect by default
	 *      @param      integer				$allowgenifempty	Allow generation even if list of template ($genallowed) is empty (show however a warning)
	 *      @param      integer				$forcenomultilang	Do not show language option (even if MAIN_MULTILANGS defined)
	 *      @param      int					$iconPDF            Deprecated, see getDocumentsLink
	 * 		@param		int					$notused	        Not used
	 * 		@param		integer				$noform				Do not output html form tags
	 * 		@param		string				$param				More param on http links
	 * 		@param		string				$title				Title to show on top of form. Example: '' (Default to "Documents") or 'none'
	 * 		@param		string				$buttonlabel		Label on submit button
	 * 		@param		string				$codelang			Default language code to use on lang combo box if multilang is enabled
	 * 		@param		string				$morepicto			Add more HTML content into cell with picto
	 *      @param      Object              $object             Object when method is called from an object card.
	 *      @param		int					$hideifempty		Hide section of generated files if there is no file
	 *      @param      string              $removeaction       (optional) The action to remove a file
	 * 		@return		string              					Output string with HTML array of documents (might be empty string)
	 */
	public function showdocuments($modulepart, $modulesubdir, $filedir, $urlsource, $genallowed, $delallowed = 0, $modelselected = '', $allowgenifempty = 1, $forcenomultilang = 0, $iconPDF = 0, $notused = 0, $noform = 0, $param = '', $title = '', $buttonlabel = '', $codelang = '', $morepicto = '', $object = null, $hideifempty = 0, $removeaction = 'remove_file')
	{
		// Deprecation warning
		if (!empty($iconPDF)) {
			dol_syslog(__METHOD__.": passing iconPDF parameter is deprecated", LOG_WARNING);
		}

		global $langs, $conf, $user, $hookmanager;
		global $form;

		if (!is_object($form)) $form = new Form($this->db);

		include_once DOL_DOCUMENT_ROOT.'/core/lib/files.lib.php';

		// For backward compatibility
		if (!empty($iconPDF)) {
			return $this->getDocumentsLink($modulepart, $modulesubdir, $filedir);
		}

		// Add entity in $param if not already exists
		if (!preg_match('/entity\=[0-9]+/', $param)) {
			$param .= 'entity='.(!empty($object->entity) ? $object->entity : $conf->entity);
		}

		$printer = 0;
		if (in_array($modulepart, array('facture', 'supplier_proposal', 'propal', 'proposal', 'order', 'commande', 'expedition', 'commande_fournisseur', 'expensereport', 'livraison', 'ticket')))	// The direct print feature is implemented only for such elements
		{
			$printer = (!empty($user->rights->printing->read) && !empty($conf->printing->enabled)) ?true:false;
		}

		$hookmanager->initHooks(array('formfile'));

		// Get list of files
		$file_list = null;
		if (!empty($filedir))
		{
			$file_list = dol_dir_list($filedir, 'files', 0, '', '(\.meta|_preview.*.*\.png)$', 'date', SORT_DESC);
		}
		if ($hideifempty && empty($file_list)) return '';

		$out = '';
		$forname = 'builddoc';
		$headershown = 0;
		$showempty = 0;
		$i = 0;

		$out .= "\n".'<!-- Start show_document -->'."\n";
		//print 'filedir='.$filedir;

		if (preg_match('/massfilesarea_/', $modulepart))
		{
			$out .= '<div id="show_files"><br></div>'."\n";
			$title = $langs->trans("MassFilesArea").' <a href="" id="togglemassfilesarea" ref="shown">('.$langs->trans("Hide").')</a>';
			$title .= '<script>
				jQuery(document).ready(function() {
					jQuery(\'#togglemassfilesarea\').click(function() {
						if (jQuery(\'#togglemassfilesarea\').attr(\'ref\') == "shown")
						{
							jQuery(\'#'.$modulepart.'_table\').hide();
							jQuery(\'#togglemassfilesarea\').attr("ref", "hidden");
							jQuery(\'#togglemassfilesarea\').text("('.dol_escape_js($langs->trans("Show")).')");
						}
						else
						{
							jQuery(\'#'.$modulepart.'_table\').show();
							jQuery(\'#togglemassfilesarea\').attr("ref","shown");
							jQuery(\'#togglemassfilesarea\').text("('.dol_escape_js($langs->trans("Hide")).')");
						}
						return false;
					});
				});
				</script>';
		}

		$titletoshow = $langs->trans("Documents");
		if (!empty($title)) $titletoshow = ($title == 'none' ? '' : $title);

		// Show table
		if ($genallowed)
		{
			$modellist = array();

			if ($modulepart == 'company')
			{
				$showempty = 1;
				if (is_array($genallowed)) $modellist = $genallowed;
				else {
					include_once DOL_DOCUMENT_ROOT.'/core/modules/societe/modules_societe.class.php';
					$modellist = ModeleThirdPartyDoc::liste_modeles($this->db);
				}
			} elseif ($modulepart == 'propal')
			{
				if (is_array($genallowed)) $modellist = $genallowed;
				else {
					include_once DOL_DOCUMENT_ROOT.'/core/modules/propale/modules_propale.php';
					$modellist = ModelePDFPropales::liste_modeles($this->db);
				}
			} elseif ($modulepart == 'supplier_proposal')
			{
				if (is_array($genallowed)) $modellist = $genallowed;
				else {
					include_once DOL_DOCUMENT_ROOT.'/core/modules/supplier_proposal/modules_supplier_proposal.php';
					$modellist = ModelePDFSupplierProposal::liste_modeles($this->db);
				}
			} elseif ($modulepart == 'commande')
			{
				if (is_array($genallowed)) $modellist = $genallowed;
				else {
					include_once DOL_DOCUMENT_ROOT.'/core/modules/commande/modules_commande.php';
					$modellist = ModelePDFCommandes::liste_modeles($this->db);
				}
			} elseif ($modulepart == 'expedition')
			{
				if (is_array($genallowed)) $modellist = $genallowed;
				else {
					include_once DOL_DOCUMENT_ROOT.'/core/modules/expedition/modules_expedition.php';
					$modellist = ModelePDFExpedition::liste_modeles($this->db);
				}
			} elseif ($modulepart == 'reception')
            {
                if (is_array($genallowed)) $modellist = $genallowed;
                else {
					include_once DOL_DOCUMENT_ROOT.'/core/modules/reception/modules_reception.php';
					$modellist = ModelePdfReception::liste_modeles($this->db);
				}
            } elseif ($modulepart == 'livraison')
			{
				if (is_array($genallowed)) $modellist = $genallowed;
				else {
					include_once DOL_DOCUMENT_ROOT.'/core/modules/livraison/modules_livraison.php';
					$modellist = ModelePDFDeliveryOrder::liste_modeles($this->db);
				}
			} elseif ($modulepart == 'ficheinter')
			{
				if (is_array($genallowed)) $modellist = $genallowed;
				else {
					include_once DOL_DOCUMENT_ROOT.'/core/modules/fichinter/modules_fichinter.php';
					$modellist = ModelePDFFicheinter::liste_modeles($this->db);
				}
			} elseif ($modulepart == 'facture')
			{
				if (is_array($genallowed)) $modellist = $genallowed;
				else {
					include_once DOL_DOCUMENT_ROOT.'/core/modules/facture/modules_facture.php';
					$modellist = ModelePDFFactures::liste_modeles($this->db);
				}
			} elseif ($modulepart == 'contract')
			{
				if (is_array($genallowed)) $modellist = $genallowed;
				else {
					include_once DOL_DOCUMENT_ROOT.'/core/modules/contract/modules_contract.php';
					$modellist = ModelePDFContract::liste_modeles($this->db);
				}
			} elseif ($modulepart == 'project')
			{
				if (is_array($genallowed)) $modellist = $genallowed;
				else {
					include_once DOL_DOCUMENT_ROOT.'/core/modules/project/modules_project.php';
					$modellist = ModelePDFProjects::liste_modeles($this->db);
				}
			} elseif ($modulepart == 'project_task')
			{
				if (is_array($genallowed)) $modellist = $genallowed;
				else {
					include_once DOL_DOCUMENT_ROOT.'/core/modules/project/task/modules_task.php';
					$modellist = ModelePDFTask::liste_modeles($this->db);
				}
			} elseif ($modulepart == 'product')
			{
				if (is_array($genallowed)) $modellist = $genallowed;
				else {
					include_once DOL_DOCUMENT_ROOT.'/core/modules/product/modules_product.class.php';
					$modellist = ModelePDFProduct::liste_modeles($this->db);
				}
			} elseif ($modulepart == 'product_batch')
			{
				if (is_array($genallowed)) $modellist = $genallowed;
				else {
					include_once DOL_DOCUMENT_ROOT.'/core/modules/product_batch/modules_product_batch.class.php';
					$modellist = ModelePDFProductBatch::liste_modeles($this->db);
				}
			} elseif ($modulepart == 'stock')
			{
				if (is_array($genallowed)) $modellist = $genallowed;
				else {
					include_once DOL_DOCUMENT_ROOT.'/core/modules/stock/modules_stock.php';
					$modellist = ModelePDFStock::liste_modeles($this->db);
				}
			} elseif ($modulepart == 'movement')
			{
				if (is_array($genallowed)) $modellist = $genallowed;
				else {
					include_once DOL_DOCUMENT_ROOT.'/core/modules/stock/modules_movement.php';
					$modellist = ModelePDFMovement::liste_modeles($this->db);
				}
			} elseif ($modulepart == 'export')
			{
				if (is_array($genallowed)) $modellist = $genallowed;
				else {
					include_once DOL_DOCUMENT_ROOT.'/core/modules/export/modules_export.php';
					$modellist = ModeleExports::liste_modeles($this->db);
				}
			} elseif ($modulepart == 'commande_fournisseur' || $modulepart == 'supplier_order')
			{
				if (is_array($genallowed)) $modellist = $genallowed;
				else {
					include_once DOL_DOCUMENT_ROOT.'/core/modules/supplier_order/modules_commandefournisseur.php';
					$modellist = ModelePDFSuppliersOrders::liste_modeles($this->db);
				}
			} elseif ($modulepart == 'facture_fournisseur' || $modulepart == 'supplier_invoice')
			{
				if (is_array($genallowed)) $modellist = $genallowed;
				else {
					include_once DOL_DOCUMENT_ROOT.'/core/modules/supplier_invoice/modules_facturefournisseur.php';
					$modellist = ModelePDFSuppliersInvoices::liste_modeles($this->db);
				}
			} elseif ($modulepart == 'supplier_payment')
			{
				if (is_array($genallowed)) $modellist = $genallowed;
				else {
					include_once DOL_DOCUMENT_ROOT.'/core/modules/supplier_payment/modules_supplier_payment.php';
					$modellist = ModelePDFSuppliersPayments::liste_modeles($this->db);
				}
			} elseif ($modulepart == 'remisecheque')
			{
				if (is_array($genallowed)) $modellist = $genallowed;
				else {
					include_once DOL_DOCUMENT_ROOT.'/core/modules/cheque/modules_chequereceipts.php';
					$modellist = ModeleChequeReceipts::liste_modeles($this->db);
				}
			} elseif ($modulepart == 'donation')
			{
				if (is_array($genallowed)) $modellist = $genallowed;
				else {
					include_once DOL_DOCUMENT_ROOT.'/core/modules/dons/modules_don.php';
					$modellist = ModeleDon::liste_modeles($this->db);
				}
			} elseif ($modulepart == 'member')
			{
				if (is_array($genallowed)) $modellist = $genallowed;
				else {
					include_once DOL_DOCUMENT_ROOT.'/core/modules/member/modules_cards.php';
					$modellist = ModelePDFCards::liste_modeles($this->db);
				}
			} elseif ($modulepart == 'agenda' || $modulepart == 'actions')
			{
				if (is_array($genallowed)) $modellist = $genallowed;
				else {
					include_once DOL_DOCUMENT_ROOT.'/core/modules/action/modules_action.php';
					$modellist = ModeleAction::liste_modeles($this->db);
				}
			} elseif ($modulepart == 'expensereport')
			{
				if (is_array($genallowed)) $modellist = $genallowed;
				else {
					include_once DOL_DOCUMENT_ROOT.'/core/modules/expensereport/modules_expensereport.php';
					$modellist = ModeleExpenseReport::liste_modeles($this->db);
				}
			} elseif ($modulepart == 'unpaid')
			{
				$modellist = '';
			} elseif ($modulepart == 'user')
			{
				if (is_array($genallowed)) $modellist = $genallowed;
				else {
					include_once DOL_DOCUMENT_ROOT.'/core/modules/user/modules_user.class.php';
					$modellist = ModelePDFUser::liste_modeles($this->db);
				}
			} elseif ($modulepart == 'usergroup')
			{
				if (is_array($genallowed)) $modellist = $genallowed;
				else {
					include_once DOL_DOCUMENT_ROOT.'/core/modules/usergroup/modules_usergroup.class.php';
					$modellist = ModelePDFUserGroup::liste_modeles($this->db);
				}
			} else {
			    $submodulepart = $modulepart;

			    // modulepart = 'nameofmodule' or 'nameofmodule:nameofsubmodule'
			    $tmp = explode(':', $modulepart);
			    if (!empty($tmp[1])) {
			    	$modulepart = $tmp[0];
			    	$submodulepart = $tmp[1];
			    }

			    // For normalized standard modules
				$file = dol_buildpath('/core/modules/'.$modulepart.'/modules_'.$submodulepart.'.php', 0);
				if (file_exists($file))
				{
					$res = include_once $file;
				}
				// For normalized external modules.
				else {
				    $file = dol_buildpath('/'.$modulepart.'/core/modules/'.$modulepart.'/modules_'.$submodulepart.'.php', 0);
					$res = include_once $file;
				}
				$class = 'ModelePDF'.ucfirst($submodulepart);

				if (class_exists($class))
				{
					$modellist = call_user_func($class.'::liste_modeles', $this->db);
				} else {
					dol_print_error($this->db, "Bad value for modulepart '".$modulepart."' in showdocuments");
					return -1;
				}
			}

			// Set headershown to avoid to have table opened a second time later
			$headershown = 1;

			if (empty($buttonlabel)) $buttonlabel = $langs->trans('Generate');

			if ($conf->browser->layout == 'phone') $urlsource .= '#'.$forname.'_form'; // So we switch to form after a generation
			if (empty($noform)) $out .= '<form action="'.$urlsource.(empty($conf->global->MAIN_JUMP_TAG) ? '' : '#builddoc').'" id="'.$forname.'_form" method="post">';
			$out .= '<input type="hidden" name="action" value="builddoc">';
			$out .= '<input type="hidden" name="token" value="'.newToken().'">';

			$out .= load_fiche_titre($titletoshow, '', '');
			$out .= '<div class="div-table-responsive-no-min">';
			$out .= '<table class="liste formdoc noborder centpercent">';

			$out .= '<tr class="liste_titre">';

			$addcolumforpicto = ($delallowed || $printer || $morepicto);
			$colspan = (3 + ($addcolumforpicto ? 1 : 0)); $colspanmore = 0;

			$out .= '<th colspan="'.$colspan.'" class="formdoc liste_titre maxwidthonsmartphone center">';

			// Model
			if (!empty($modellist))
			{
				asort($modellist);
				$out .= '<span class="hideonsmartphone">'.$langs->trans('Model').' </span>';
				if (is_array($modellist) && count($modellist) == 1)    // If there is only one element
				{
					$arraykeys = array_keys($modellist);
					$modelselected = $arraykeys[0];
				}
				$morecss = 'maxwidth200';
				if ($conf->browser->layout == 'phone') $morecss = 'maxwidth100';
				$out .= $form->selectarray('model', $modellist, $modelselected, $showempty, 0, 0, '', 0, 0, 0, '', $morecss);
				if ($conf->use_javascript_ajax)
				{
					$out .= ajax_combobox('model');
				}
			} else {
				$out .= '<div class="float">'.$langs->trans("Files").'</div>';
			}

			// Language code (if multilang)
			if (($allowgenifempty || (is_array($modellist) && count($modellist) > 0)) && $conf->global->MAIN_MULTILANGS && !$forcenomultilang && (!empty($modellist) || $showempty))
			{
				include_once DOL_DOCUMENT_ROOT.'/core/class/html.formadmin.class.php';
				$formadmin = new FormAdmin($this->db);
				$defaultlang = $codelang ? $codelang : $langs->getDefaultLang();
				$morecss = 'maxwidth150';
				if ($conf->browser->layout == 'phone') $morecss = 'maxwidth100';
				$out .= $formadmin->select_language($defaultlang, 'lang_id', 0, null, 0, 0, 0, $morecss);
			} else {
				$out .= '&nbsp;';
			}

			// Button
			$genbutton = '<input class="button buttongen" id="'.$forname.'_generatebutton" name="'.$forname.'_generatebutton"';
			$genbutton .= ' type="submit" value="'.$buttonlabel.'"';
			if (!$allowgenifempty && !is_array($modellist) && empty($modellist)) $genbutton .= ' disabled';
			$genbutton .= '>';
			if ($allowgenifempty && !is_array($modellist) && empty($modellist) && empty($conf->dol_no_mouse_hover) && $modulepart != 'unpaid')
			{
			   	$langs->load("errors");
			   	$genbutton .= ' '.img_warning($langs->transnoentitiesnoconv("WarningNoDocumentModelActivated"));
			}
			if (!$allowgenifempty && !is_array($modellist) && empty($modellist) && empty($conf->dol_no_mouse_hover) && $modulepart != 'unpaid') $genbutton = '';
			if (empty($modellist) && !$showempty && $modulepart != 'unpaid') $genbutton = '';
			$out .= $genbutton;
			$out .= '</th>';

			if (!empty($hookmanager->hooks['formfile']))
			{
				foreach ($hookmanager->hooks['formfile'] as $module)
				{
					if (method_exists($module, 'formBuilddocLineOptions'))
					{
						$colspanmore++;
						$out .= '<th></th>';
					}
				}
			}
			$out .= '</tr>';

			// Execute hooks
			$parameters = array('colspan'=>($colspan + $colspanmore), 'socid'=>(isset($GLOBALS['socid']) ? $GLOBALS['socid'] : ''), 'id'=>(isset($GLOBALS['id']) ? $GLOBALS['id'] : ''), 'modulepart'=>$modulepart);
			if (is_object($hookmanager))
			{
				$reshook = $hookmanager->executeHooks('formBuilddocOptions', $parameters, $GLOBALS['object']);
				$out .= $hookmanager->resPrint;
			}
		}

		// Get list of files
		if (!empty($filedir))
		{
			$link_list = array();
			if (is_object($object))
			{
				require_once DOL_DOCUMENT_ROOT.'/core/class/link.class.php';
				$link = new Link($this->db);
				$sortfield = $sortorder = null;
				$res = $link->fetchAll($link_list, $object->element, $object->id, $sortfield, $sortorder);
			}

			$out .= '<!-- html.formfile::showdocuments -->'."\n";

			// Show title of array if not already shown
			if ((!empty($file_list) || !empty($link_list) || preg_match('/^massfilesarea/', $modulepart))
				&& !$headershown)
			{
				$headershown = 1;
				$out .= '<div class="titre">'.$titletoshow.'</div>'."\n";
				$out .= '<div class="div-table-responsive-no-min">';
				$out .= '<table class="noborder centpercent" id="'.$modulepart.'_table">'."\n";
			}

			// Loop on each file found
			if (is_array($file_list))
			{
				foreach ($file_list as $file)
				{
					// Define relative path for download link (depends on module)
					$relativepath = $file["name"]; // Cas general
					if ($modulesubdir) $relativepath = $modulesubdir."/".$file["name"]; // Cas propal, facture...
					if ($modulepart == 'export') $relativepath = $file["name"]; // Other case

					$out .= '<tr class="oddeven">';

					$documenturl = DOL_URL_ROOT.'/document.php';
					if (isset($conf->global->DOL_URL_ROOT_DOCUMENT_PHP)) $documenturl = $conf->global->DOL_URL_ROOT_DOCUMENT_PHP; // To use another wrapper

					// Show file name with link to download
					$out .= '<td class="minwidth200">';
					$out .= '<a class="documentdownload paddingright" href="'.$documenturl.'?modulepart='.$modulepart.'&amp;file='.urlencode($relativepath).($param ? '&'.$param : '').'"';

					$mime = dol_mimetype($relativepath, '', 0);
					if (preg_match('/text/', $mime)) $out .= ' target="_blank"';
					$out .= '>';
					$out .= img_mime($file["name"], $langs->trans("File").': '.$file["name"]);
					$out .= dol_trunc($file["name"], 150);
					$out .= '</a>'."\n";
					$out .= $this->showPreview($file, $modulepart, $relativepath, 0, $param);
					$out .= '</td>';

					// Show file size
					$size = (!empty($file['size']) ? $file['size'] : dol_filesize($filedir."/".$file["name"]));
					$out .= '<td class="nowrap right">'.dol_print_size($size, 1, 1).'</td>';

					// Show file date
					$date = (!empty($file['date']) ? $file['date'] : dol_filemtime($filedir."/".$file["name"]));
					$out .= '<td class="nowrap right">'.dol_print_date($date, 'dayhour', 'tzuser').'</td>';

					if ($delallowed || $printer || $morepicto)
					{
						$out .= '<td class="right nowraponall">';
						if ($delallowed)
						{
							$tmpurlsource = preg_replace('/#[a-zA-Z0-9_]*$/', '', $urlsource);
							$out .= '<a href="'.$tmpurlsource.((strpos($tmpurlsource, '?') === false) ? '?' : '&amp;').'action='.$removeaction.'&amp;file='.urlencode($relativepath);
							$out .= ($param ? '&amp;'.$param : '');
							//$out.= '&modulepart='.$modulepart; // TODO obsolete ?
							//$out.= '&urlsource='.urlencode($urlsource); // TODO obsolete ?
							$out .= '">'.img_picto($langs->trans("Delete"), 'delete').'</a>';
						}
						if ($printer)
						{
							//$out.= '<td class="right">';
							$out .= '<a class="marginleftonly" href="'.$urlsource.(strpos($urlsource, '?') ? '&amp;' : '?').'action=print_file&amp;printer='.$modulepart.'&amp;file='.urlencode($relativepath);
							$out .= ($param ? '&amp;'.$param : '');
							$out .= '">'.img_picto($langs->trans("PrintFile", $relativepath), 'printer.png').'</a>';
						}
						if ($morepicto)
						{
							$morepicto = preg_replace('/__FILENAMEURLENCODED__/', urlencode($relativepath), $morepicto);
							$out .= $morepicto;
						}
						$out .= '</td>';
					}

					if (is_object($hookmanager))
					{
						$parameters = array('colspan'=>($colspan + $colspanmore), 'socid'=>(isset($GLOBALS['socid']) ? $GLOBALS['socid'] : ''), 'id'=>(isset($GLOBALS['id']) ? $GLOBALS['id'] : ''), 'modulepart'=>$modulepart, 'relativepath'=>$relativepath);
						$res = $hookmanager->executeHooks('formBuilddocLineOptions', $parameters, $file);
						if (empty($res))
						{
							$out .= $hookmanager->resPrint; // Complete line
							$out .= '</tr>';
						} else {
							$out = $hookmanager->resPrint; // Replace all $out
						}
			  		}
				}

				$this->numoffiles++;
			}
			// Loop on each link found
			if (is_array($link_list))
			{
				$colspan = 2;

				foreach ($link_list as $file)
				{
					$out .= '<tr class="oddeven">';
					$out .= '<td colspan="'.$colspan.'" class="maxwidhtonsmartphone">';
					$out .= '<a data-ajax="false" href="'.$file->url.'" target="_blank">';
					$out .= $file->label;
					$out .= '</a>';
					$out .= '</td>';
					$out .= '<td class="right">';
					$out .= dol_print_date($file->datea, 'dayhour');
					$out .= '</td>';
					if ($delallowed || $printer || $morepicto) $out .= '<td></td>';
					$out .= '</tr>'."\n";
				}
				$this->numoffiles++;
			}

		 	if (count($file_list) == 0 && count($link_list) == 0 && $headershown)
			{
				$out .= '<tr><td colspan="'.(3 + ($addcolumforpicto ? 1 : 0)).'" class="opacitymedium">'.$langs->trans("None").'</td></tr>'."\n";
			}
		}

		if ($headershown)
		{
			// Affiche pied du tableau
			$out .= "</table>\n";
			$out .= "</div>\n";
			if ($genallowed)
			{
				if (empty($noform)) $out .= '</form>'."\n";
			}
		}
		$out .= '<!-- End show_document -->'."\n";
		//return ($i?$i:$headershown);
		return $out;
	}

	/**
	 *	Show a Document icon with link(s)
	 *  You may want to call this into a div like this:
	 *  print '<div class="inline-block valignmiddle">'.$formfile->getDocumentsLink($element_doc, $filename, $filedir).'</div>';
	 *
	 *	@param	string	$modulepart		propal, facture, facture_fourn, ...
	 *	@param	string	$modulesubdir	Sub-directory to scan (Example: '0/1/10', 'FA/DD/MM/YY/9999'). Use '' if file is not into subdir of module.
	 *	@param	string	$filedir		Full path to directory to scan
	 *  @param	string	$filter			Filter filenames on this regex string (Example: '\.pdf$')
	 *	@return	string              	Output string with HTML link of documents (might be empty string). This also fill the array ->infofiles
	 */
	public function getDocumentsLink($modulepart, $modulesubdir, $filedir, $filter = '')
	{
		global $conf, $langs;

		include_once DOL_DOCUMENT_ROOT.'/core/lib/files.lib.php';

		$out = '';
		$this->infofiles = array('nboffiles'=>0, 'extensions'=>array(), 'files'=>array());

		$entity = 1; // Without multicompany

		// Get object entity
		if (!empty($conf->multicompany->enabled))
		{
			$regs = array();
			preg_match('/\/([0-9]+)\/[^\/]+\/'.preg_quote($modulesubdir, '/').'$/', $filedir, $regs);
			$entity = ((!empty($regs[1]) && $regs[1] > 1) ? $regs[1] : 1); // If entity id not found in $filedir this is entity 1 by default
		}

		// Get list of files starting with name of ref (but not followed by "-" to discard uploaded files and get only generated files)
		// @todo Why not showing by default all files by just removing the '[^\-]+' at end of regex ?
		if (!empty($conf->global->MAIN_SHOW_ALL_FILES_ON_DOCUMENT_TOOLTIP))
		{
			$filterforfilesearch = preg_quote(basename($modulesubdir), '/');
		} else {
			$filterforfilesearch = preg_quote(basename($modulesubdir), '/').'[^\-]+';
		}
		$file_list = dol_dir_list($filedir, 'files', 0, $filterforfilesearch, '\.meta$|\.png$'); // We also discard .meta and .png preview

		//var_dump($file_list);
		// For ajax treatment
		$out .= '<!-- html.formfile::getDocumentsLink -->'."\n";
		if (!empty($file_list))
		{
			$out = '<dl class="dropdown inline-block">
    			<dt><a data-ajax="false" href="#" onClick="return false;">'.img_picto('', 'listlight', '', 0, 0, 0, '', 'valignmiddle').'</a></dt>
    			<dd><div class="multichoicedoc" style="position:absolute;left:100px;" ><ul class="ulselectedfields">';
			$tmpout = '';

			// Loop on each file found
			$found = 0;
			foreach ($file_list as $file)
			{
				$i++;
				if ($filter && !preg_match('/'.$filter.'/i', $file["name"])) continue; // Discard this. It does not match provided filter.

				$found++;
				// Define relative path for download link (depends on module)
				$relativepath = $file["name"]; // Cas general
				if ($modulesubdir) $relativepath = $modulesubdir."/".$file["name"]; // Cas propal, facture...
				// Autre cas
				if ($modulepart == 'donation') {
					$relativepath = get_exdir($modulesubdir, 2, 0, 0, null, 'donation').$file["name"];
				}
				if ($modulepart == 'export') {
					$relativepath = $file["name"];
				}

				$this->infofiles['nboffiles']++;
				$this->infofiles['files'][] = $file['fullname'];
				$ext = pathinfo($file["name"], PATHINFO_EXTENSION);
				if (empty($this->infofiles[$ext])) $this->infofiles['extensions'][$ext] = 1;
				else $this->infofiles['extensions'][$ext]++;

				// Preview
				if (!empty($conf->use_javascript_ajax) && ($conf->browser->layout != 'phone'))
				{
					$tmparray = getAdvancedPreviewUrl($modulepart, $relativepath, 1, '&entity='.$entity);
					if ($tmparray && $tmparray['url'])
					{
						$tmpout .= '<li><a href="'.$tmparray['url'].'"'.($tmparray['css'] ? ' class="'.$tmparray['css'].'"' : '').($tmparray['mime'] ? ' mime="'.$tmparray['mime'].'"' : '').($tmparray['target'] ? ' target="'.$tmparray['target'].'"' : '').'>';
						//$tmpout.= img_picto('','detail');
						$tmpout .= '<i class="fa fa-search-plus paddingright" style="color: gray"></i>';
						$tmpout .= $langs->trans("Preview").' '.$ext.'</a></li>';
					}
				}

				// Download
				$tmpout .= '<li class="nowrap"><a class="pictopreview nowrap" href="'.DOL_URL_ROOT.'/document.php?modulepart='.$modulepart.'&amp;entity='.$entity.'&amp;file='.urlencode($relativepath).'"';
				$mime = dol_mimetype($relativepath, '', 0);
				if (preg_match('/text/', $mime)) $tmpout .= ' target="_blank"';
				$tmpout .= '>';
				$tmpout .= img_mime($relativepath, $file["name"]);
				$tmpout .= $langs->trans("Download").' '.$ext;
				$tmpout .= '</a></li>'."\n";
			}
			$out .= $tmpout;
			$out .= '</ul></div></dd>
    			</dl>';

			if (!$found) $out = '';
		} else {
			// TODO Add link to regenerate doc ?
			//$out.= '<div id="gen_pdf_'.$modulesubdir.'" class="linkobject hideobject">'.img_picto('', 'refresh').'</div>'."\n";
		}

		return $out;
	}


    // phpcs:disable PEAR.NamingConventions.ValidFunctionName.ScopeNotCamelCaps
	/**
	 *  Show list of documents in $filearray (may be they are all in same directory but may not)
	 *  This also sync database if $upload_dir is defined.
	 *
	 *  @param	 array	$filearray          Array of files loaded by dol_dir_list('files') function before calling this.
	 * 	@param	 Object	$object				Object on which document is linked to.
	 * 	@param	 string	$modulepart			Value for modulepart used by download or viewimage wrapper.
	 * 	@param	 string	$param				Parameters on sort links (param must start with &, example &aaa=bbb&ccc=ddd)
	 * 	@param	 int	$forcedownload		Force to open dialog box "Save As" when clicking on file.
	 * 	@param	 string	$relativepath		Relative path of docs (autodefined if not provided), relative to module dir, not to MAIN_DATA_ROOT.
	 * 	@param	 int	$permonobject		Permission on object (so permission to delete or crop document)
	 * 	@param	 int	$useinecm			Change output for use in ecm module:
	 * 										0 or 6: Add a preview column. Show also a rename button. Show also a crop button for some values of $modulepart (must be supported into hard coded list in this function + photos_resize.php + restrictedArea + checkUserAccessToObject)
	 * 										1: Add link to edit ECM entry
	 * 										2: Add rename and crop link
	 *                                      4: Add a preview column
	 *                                      5: Add link to edit ECM entry and Add a preview column
	 * 	@param	 string	$textifempty		Text to show if filearray is empty ('NoFileFound' if not defined)
	 *  @param   int	$maxlength          Maximum length of file name shown.
	 *  @param	 string	$title				Title before list. Use 'none' to disable title.
	 *  @param	 string $url				Full url to use for click links ('' = autodetect)
	 *  @param	 int	$showrelpart		0=Show only filename (default), 1=Show first level 1 dir
	 *  @param   int    $permtoeditline     Permission to edit document line (You must provide a value, -1 is deprecated and must not be used any more)
	 *  @param   string $upload_dir         Full path directory so we can know dir relative to MAIN_DATA_ROOT. Fill this to complete file data with database indexes.
	 *  @param   string $sortfield          Sort field ('name', 'size', 'position', ...)
	 *  @param   string $sortorder          Sort order ('ASC' or 'DESC')
	 *  @param   int    $disablemove        1=Disable move button, 0=Position move is possible.
	 *  @param	 int	$addfilterfields	Add line with filters
	 *  @param	 int	$disablecrop		Disable crop feature on images (-1 = auto, prefer to set it explicitely to 0 or 1)
	 * 	@return	 int						<0 if KO, nb of files shown if OK
	 *  @see list_of_autoecmfiles()
	 */
	public function list_of_documents($filearray, $object, $modulepart, $param = '', $forcedownload = 0, $relativepath = '', $permonobject = 1, $useinecm = 0, $textifempty = '', $maxlength = 0, $title = '', $url = '', $showrelpart = 0, $permtoeditline = -1, $upload_dir = '', $sortfield = '', $sortorder = 'ASC', $disablemove = 1, $addfilterfields = 0, $disablecrop = -1)
	{
        // phpcs:enable
		global $user, $conf, $langs, $hookmanager;
		global $sortfield, $sortorder, $maxheightmini;
		global $dolibarr_main_url_root;
		global $form;

		if ($disablecrop == -1)
		{
			$disablecrop = 1;
			if (in_array($modulepart, array('bank', 'bom', 'expensereport', 'holiday', 'member', 'mrp', 'project', 'product', 'produit', 'propal', 'service', 'societe', 'tax', 'tax-vat', 'ticket', 'user'))) $disablecrop = 0;
		}

		// Define relative path used to store the file
		if (empty($relativepath))
		{
			$relativepath = (!empty($object->ref) ?dol_sanitizeFileName($object->ref) : '').'/';
			if ($object->element == 'invoice_supplier') $relativepath = get_exdir($object->id, 2, 0, 0, $object, 'invoice_supplier').$relativepath; // TODO Call using a defined value for $relativepath
			if ($object->element == 'project_task') $relativepath = 'Call_not_supported_._Call_function_using_a_defined_relative_path_.';
		}
		// For backward compatiblity, we detect file stored into an old path
		if (!empty($conf->global->PRODUCT_USE_OLD_PATH_FOR_PHOTO) && $filearray[0]['level1name'] == 'photos')
		{
		    $relativepath = preg_replace('/^.*\/produit\//', '', $filearray[0]['path']).'/';
		}
		// Defined relative dir to DOL_DATA_ROOT
		$relativedir = '';
		if ($upload_dir)
		{
			$relativedir = preg_replace('/^'.preg_quote(DOL_DATA_ROOT, '/').'/', '', $upload_dir);
			$relativedir = preg_replace('/^[\\/]/', '', $relativedir);
		}
		// For example here $upload_dir = '/pathtodocuments/commande/SO2001-123/'
		// For example here $upload_dir = '/pathtodocuments/tax/vat/1'

		$hookmanager->initHooks(array('formfile'));
		$parameters = array(
				'filearray' => $filearray,
				'modulepart'=> $modulepart,
				'param' => $param,
				'forcedownload' => $forcedownload,
				'relativepath' => $relativepath, // relative filename to module dir
				'relativedir' => $relativedir, // relative dirname to DOL_DATA_ROOT
				'permtodelete' => $permonobject,
				'useinecm' => $useinecm,
				'textifempty' => $textifempty,
				'maxlength' => $maxlength,
				'title' => $title,
				'url' => $url
		);
		$reshook = $hookmanager->executeHooks('showFilesList', $parameters, $object);

		if (isset($reshook) && $reshook != '') // null or '' for bypass
		{
			return $reshook;
		} else {
			if (!is_object($form))
			{
				include_once DOL_DOCUMENT_ROOT.'/core/class/html.form.class.php'; // The compoent may be included into ajax page that does not include the Form class
				$form = new Form($this->db);
			}

			if (!preg_match('/&id=/', $param) && isset($object->id)) $param .= '&id='.$object->id;
			$relativepathwihtoutslashend = preg_replace('/\/$/', '', $relativepath);
			if ($relativepathwihtoutslashend) $param .= '&file='.urlencode($relativepathwihtoutslashend);

			if ($permtoeditline < 0)  // Old behaviour for backward compatibility. New feature should call method with value 0 or 1
			{
				$permtoeditline = 0;
				if (in_array($modulepart, array('product', 'produit', 'service')))
				{
					if ($user->rights->produit->creer && $object->type == Product::TYPE_PRODUCT) $permtoeditline = 1;
					if ($user->rights->service->creer && $object->type == Product::TYPE_SERVICE) $permtoeditline = 1;
				}
			}
			if (empty($conf->global->MAIN_UPLOAD_DOC))
			{
				$permtoeditline = 0;
				$permonobject = 0;
			}

			// Show list of existing files
			if ((empty($useinecm) || $useinecm == 6) && $title != 'none') print load_fiche_titre($title ? $title : $langs->trans("AttachedFiles"), '', 'file-upload', 0, '', 'table-list-of-attached-files');
			if (empty($url)) $url = $_SERVER["PHP_SELF"];

			print '<!-- html.formfile::list_of_documents -->'."\n";
			if (GETPOST('action', 'aZ09') == 'editfile' && $permtoeditline)
			{
				print '<form action="'.$_SERVER["PHP_SELF"].'?'.$param.'" method="POST">';
				print '<input type="hidden" name="token" value="'.newToken().'">';
				print '<input type="hidden" name="action" value="renamefile">';
				print '<input type="hidden" name="id" value="'.$object->id.'">';
				print '<input type="hidden" name="modulepart" value="'.$modulepart.'">';
			}

			print '<div class="div-table-responsive-no-min">';
			print '<table width="100%" id="tablelines" class="liste noborder nobottom">'."\n";

			if (!empty($addfilterfields))
			{
				print '<tr class="liste_titre nodrag nodrop">';
				print '<td><input type="search_doc_ref" value="'.dol_escape_htmltag(GETPOST('search_doc_ref', 'alpha')).'"></td>';
				print '<td></td>';
				print '<td></td>';
				if (empty($useinecm) || $useinecm == 4 || $useinecm == 5 || $useinecm == 6) print '<td></td>';
				print '<td></td>';
				print '<td></td>';
				if (!$disablemove) print '<td></td>';
				print "</tr>\n";
			}

			print '<tr class="liste_titre nodrag nodrop">';
			//print $url.' sortfield='.$sortfield.' sortorder='.$sortorder;
			print_liste_field_titre('Documents2', $url, "name", "", $param, '', $sortfield, $sortorder, 'left ');
			print_liste_field_titre('Size', $url, "size", "", $param, '', $sortfield, $sortorder, 'right ');
			print_liste_field_titre('Date', $url, "date", "", $param, '', $sortfield, $sortorder, 'center ');
			if (empty($useinecm) || $useinecm == 4 || $useinecm == 5 || $useinecm == 6) print_liste_field_titre('', $url, "", "", $param, '', $sortfield, $sortorder, 'center '); // Preview
			print_liste_field_titre('');
			print_liste_field_titre('');
			if (!$disablemove) print_liste_field_titre('');
			print "</tr>\n";

			// Get list of files stored into database for same relative directory
			if ($relativedir)
			{
				completeFileArrayWithDatabaseInfo($filearray, $relativedir);

				//var_dump($sortfield.' - '.$sortorder);
				if ($sortfield && $sortorder)	// If $sortfield is for example 'position_name', we will sort on the property 'position_name' (that is concat of position+name)
				{
					$filearray = dol_sort_array($filearray, $sortfield, $sortorder);
				}
			}

			$nboffiles = count($filearray);
			if ($nboffiles > 0) include_once DOL_DOCUMENT_ROOT.'/core/lib/images.lib.php';

			$i = 0; $nboflines = 0; $lastrowid = 0;
			foreach ($filearray as $key => $file)      // filearray must be only files here
			{
				if ($file['name'] != '.'
						&& $file['name'] != '..'
						&& !preg_match('/\.meta$/i', $file['name']))
				{
					if ($filearray[$key]['rowid'] > 0) $lastrowid = $filearray[$key]['rowid'];
					$filepath = $relativepath.$file['name'];

					$editline = 0;
					$nboflines++;
					print '<!-- Line list_of_documents '.$key.' relativepath = '.$relativepath.' -->'."\n";
					// Do we have entry into database ?
					print '<!-- In database: position='.$filearray[$key]['position'].' -->'."\n";
					print '<tr class="oddeven" id="row-'.($filearray[$key]['rowid'] > 0 ? $filearray[$key]['rowid'] : 'AFTER'.$lastrowid.'POS'.($i + 1)).'">';

					// File name
					print '<td class="minwith200">';

					// Show file name with link to download
					//print "XX".$file['name'];	//$file['name'] must be utf8
					print '<a class="paddingright" href="'.DOL_URL_ROOT.'/document.php?modulepart='.$modulepart;
					if ($forcedownload) print '&attachment=1';
					if (!empty($object->entity)) print '&entity='.$object->entity;
					print '&file='.urlencode($filepath);
					print '">';
					print img_mime($file['name'], $file['name'].' ('.dol_print_size($file['size'], 0, 0).')', 'inline-block valignbottom paddingright');
					if ($showrelpart == 1) print $relativepath;
					//print dol_trunc($file['name'],$maxlength,'middle');
					if (GETPOST('action', 'aZ09') == 'editfile' && $file['name'] == basename(GETPOST('urlfile', 'alpha')))
					{
						print '</a>';
						$section_dir = dirname(GETPOST('urlfile', 'alpha'));
						print '<input type="hidden" name="section_dir" value="'.$section_dir.'">';
						print '<input type="hidden" name="renamefilefrom" value="'.dol_escape_htmltag($file['name']).'">';
						print '<input type="text" name="renamefileto" class="quatrevingtpercent" value="'.dol_escape_htmltag($file['name']).'">';
						$editline = 1;
<<<<<<< HEAD
					} else {
						print dol_trunc($file['name'], 200);
=======
					}
					else
					{
						$filenametoshow = preg_replace('/\.noexe$/', '', $file['name']);
						print dol_trunc($filenametoshow, 200);
>>>>>>> 3ef1ca17
						print '</a>';
					}
					// Preview link
					if (!$editline) print $this->showPreview($file, $modulepart, $filepath, 0, '&entity='.(!empty($object->entity) ? $object->entity : $conf->entity));

					print "</td>\n";

					// Size
					$sizetoshow = dol_print_size($file['size'], 1, 1);
					$sizetoshowbytes = dol_print_size($file['size'], 0, 1);

					print '<td class="right nowraponall">';
					if ($sizetoshow == $sizetoshowbytes) print $sizetoshow;
					else {
						print $form->textwithpicto($sizetoshow, $sizetoshowbytes, -1);
					}
					print '</td>';

					// Date
					print '<td class="center" style="width: 140px">'.dol_print_date($file['date'], "dayhour", "tzuser").'</td>'; // 140px = width for date with PM format

					// Preview
					if (empty($useinecm) || $useinecm == 4 || $useinecm == 5 || $useinecm == 6)
					{
						$fileinfo = pathinfo($file['name']);
						print '<td class="center">';
						if (image_format_supported($file['name']) >= 0)
						{
						    if ($useinecm == 5 || $useinecm == 6)
						    {
						        $smallfile = getImageFileNameForSize($file['name'], ''); // There is no thumb for ECM module and Media filemanager, so we use true image
						    } else {
						        $smallfile = getImageFileNameForSize($file['name'], '_small'); // For new thumbs using same ext (in lower case however) than original
						    }
						    if (!dol_is_file($file['path'].'/'.$smallfile)) $smallfile = getImageFileNameForSize($file['name'], '_small', '.png'); // For backward compatibility of old thumbs that were created with filename in lower case and with .png extension
							//print $file['path'].'/'.$smallfile.'<br>';

							$urlforhref = getAdvancedPreviewUrl($modulepart, $relativepath.$fileinfo['filename'].'.'.strtolower($fileinfo['extension']), 1, '&entity='.(!empty($object->entity) ? $object->entity : $conf->entity));
							if (empty($urlforhref)) {
								$urlforhref = DOL_URL_ROOT.'/viewimage.php?modulepart='.$modulepart.'&entity='.(!empty($object->entity) ? $object->entity : $conf->entity).'&file='.urlencode($relativepath.$fileinfo['filename'].'.'.strtolower($fileinfo['extension']));
								print '<a href="'.$urlforhref.'" class="aphoto" target="_blank">';
							} else {
								print '<a href="'.$urlforhref['url'].'" class="'.$urlforhref['css'].'" target="'.$urlforhref['target'].'" mime="'.$urlforhref['mime'].'">';
							}
							print '<img class="photo maxwidth200" height="'.(($useinecm == 4 || $useinecm == 5 || $useinecm == 6) ? '12' : $maxheightmini).'" src="'.DOL_URL_ROOT.'/viewimage.php?modulepart='.$modulepart.'&entity='.(!empty($object->entity) ? $object->entity : $conf->entity).'&file='.urlencode($relativepath.$smallfile).'" title="">';
							print '</a>';
						} else print '&nbsp;';
						print '</td>';
					}

					// Hash of file (only if we are in a mode where a scan of dir were done and we have id of file in ECM table)
					print '<td class="center">';
					if ($relativedir && $filearray[$key]['rowid'] > 0)
					{
						if ($editline)
						{
							print $langs->trans("FileSharedViaALink").' ';
							print '<input class="inline-block" type="checkbox" name="shareenabled"'.($file['share'] ? ' checked="checked"' : '').' /> ';
						} else {
							if ($file['share'])
							{
								// Define $urlwithroot
								$urlwithouturlroot = preg_replace('/'.preg_quote(DOL_URL_ROOT, '/').'$/i', '', trim($dolibarr_main_url_root));
								$urlwithroot = $urlwithouturlroot.DOL_URL_ROOT; // This is to use external domain name found into config file
								//$urlwithroot=DOL_MAIN_URL_ROOT;					// This is to use same domain name than current

								//print '<span class="opacitymedium">'.$langs->trans("Hash").' : '.$file['share'].'</span>';
								$forcedownload = 0;
								$paramlink = '';
								if (!empty($file['share'])) $paramlink .= ($paramlink ? '&' : '').'hashp='.$file['share']; // Hash for public share
								if ($forcedownload) $paramlink .= ($paramlink ? '&' : '').'attachment=1';

								$fulllink = $urlwithroot.'/document.php'.($paramlink ? '?'.$paramlink : '');

								print img_picto($langs->trans("FileSharedViaALink"), 'globe').' ';
								print '<input type="text" class="quatrevingtpercent minwidth200imp" id="downloadlink" name="downloadexternallink" value="'.dol_escape_htmltag($fulllink).'">';
							} else {
								//print '<span class="opacitymedium">'.$langs->trans("FileNotShared").'</span>';
							}
						}
					}
					print '</td>';

					// Actions buttons
					if (!$editline)
					{
						// Delete or view link
						// ($param must start with &)
						print '<td class="valignmiddle right actionbuttons nowraponall"><!-- action on files -->';
						if ($useinecm == 1 || $useinecm == 5)
						{
							print '<a href="'.DOL_URL_ROOT.'/ecm/file_card.php?urlfile='.urlencode($file['name']).$param.'" class="editfilelink" rel="'.urlencode($file['name']).'">'.img_edit('default', 0, 'class="paddingrightonly"').'</a>';
						}
						if (empty($useinecm) || $useinecm == 2 || $useinecm == 6)
						{
							$newmodulepart = $modulepart;
							if (in_array($modulepart, array('product', 'produit', 'service'))) $newmodulepart = 'produit|service';

							if (!$disablecrop && image_format_supported($file['name']) > 0)
							{
								if ($permtoeditline)
								{
	   								// Link to resize
	   						   		print '<a href="'.DOL_URL_ROOT.'/core/photos_resize.php?modulepart='.urlencode($newmodulepart).'&id='.$object->id.'&file='.urlencode($relativepath.$fileinfo['filename'].'.'.strtolower($fileinfo['extension'])).'" title="'.dol_escape_htmltag($langs->trans("ResizeOrCrop")).'">'.img_picto($langs->trans("ResizeOrCrop"), 'resize', 'class="paddingrightonly"').'</a>';
								}
							}

							if ($permtoeditline)
							{
								$paramsectiondir = (in_array($modulepart, array('medias', 'ecm')) ? '&section_dir='.urlencode($relativepath) : '');
								print '<a class="editfielda reposition" href="'.(($useinecm == 1 || $useinecm == 5) ? '#' : ($url.'?action=editfile&urlfile='.urlencode($filepath).$paramsectiondir.$param)).'" class="editfilelink" rel="'.$filepath.'">'.img_edit('default', 0, 'class="paddingrightonly"').'</a>';
							}
						}
						if ($permonobject)
						{
							$useajax = 1;
							if (!empty($conf->dol_use_jmobile)) $useajax = 0;
							if (empty($conf->use_javascript_ajax)) $useajax = 0;
							if (!empty($conf->global->MAIN_ECM_DISABLE_JS)) $useajax = 0;
							print '<a href="'.((($useinecm && $useinecm != 6) && $useajax) ? '#' : ($url.'?action=delete&urlfile='.urlencode($filepath).$param)).'" class="reposition deletefilelink" rel="'.$filepath.'">'.img_delete().'</a>';
						}
						print "</td>";

						if (empty($disablemove))
						{
							if ($nboffiles > 1 && $conf->browser->layout != 'phone') {
								print '<td class="linecolmove tdlineupdown center">';
								if ($i > 0) {
									print '<a class="lineupdown" href="'.$_SERVER["PHP_SELF"].'?id='.$this->id.'&amp;action=up&amp;rowid='.$line->id.'">'.img_up('default', 0, 'imgupforline').'</a>';
								}
								if ($i < $nboffiles - 1) {
									print '<a class="lineupdown" href="'.$_SERVER["PHP_SELF"].'?id='.$this->id.'&amp;action=down&amp;rowid='.$line->id.'">'.img_down('default', 0, 'imgdownforline').'</a>';
								}
								print '</td>';
							} else {
							   	print '<td'.(($conf->browser->layout != 'phone' && empty($disablemove)) ? ' class="linecolmove tdlineupdown center"' : ' class="linecolmove center"').'>';
							   	print '</td>';
							}
					    }
					} else {
						print '<td class="right">';
						print '<input type="hidden" name="ecmfileid" value="'.$filearray[$key]['rowid'].'">';
						print '<input type="submit" class="button" name="renamefilesave" value="'.dol_escape_htmltag($langs->trans("Save")).'">';
						print '<input type="submit" class="button" name="cancel" value="'.dol_escape_htmltag($langs->trans("Cancel")).'">';
						print '</td>';
						if (empty($disablemove)) print '<td class="right"></td>';
					}
					print "</tr>\n";

					$i++;
				}
			}
			if ($nboffiles == 0)
			{
				$colspan = '6';
				if (empty($disablemove)) $colspan++; // 6 columns or 7
				print '<tr class="oddeven"><td colspan="'.$colspan.'" class="opacitymedium">';
				if (empty($textifempty)) print $langs->trans("NoFileFound");
				else print $textifempty;
				print '</td></tr>';
			}
			print "</table>";
			print '</div>';

			if ($nboflines > 1 && is_object($object)) {
				if (!empty($conf->use_javascript_ajax) && $permtoeditline) {
					$table_element_line = 'ecm_files';
					include DOL_DOCUMENT_ROOT.'/core/tpl/ajaxrow.tpl.php';
				}
			}

			print ajax_autoselect('downloadlink');

			if (GETPOST('action', 'aZ09') == 'editfile' && $permtoeditline)
			{
				print '</form>';
			}

			return $nboffiles;
		}
	}


    // phpcs:disable PEAR.NamingConventions.ValidFunctionName.ScopeNotCamelCaps
	/**
	 *	Show list of documents in a directory
	 *
	 *  @param	string	$upload_dir         Directory that was scanned
	 *  @param  array	$filearray          Array of files loaded by dol_dir_list function before calling this function
	 *  @param  string	$modulepart         Value for modulepart used by download wrapper
	 *  @param  string	$param              Parameters on sort links
	 *  @param  int		$forcedownload      Force to open dialog box "Save As" when clicking on file
	 *  @param  string	$relativepath       Relative path of docs (autodefined if not provided)
	 *  @param  int		$permissiontodelete       Permission to delete
	 *  @param  int		$useinecm           Change output for use in ecm module
	 *  @param  int		$textifempty        Text to show if filearray is empty
	 *  @param  int		$maxlength          Maximum length of file name shown
	 *  @param	string 	$url				Full url to use for click links ('' = autodetect)
	 *  @param	int		$addfilterfields	Add line with filters
	 *  @return int                 		<0 if KO, nb of files shown if OK
	 *  @see list_of_documents()
	 */
	public function list_of_autoecmfiles($upload_dir, $filearray, $modulepart, $param, $forcedownload = 0, $relativepath = '', $permissiontodelete = 1, $useinecm = 0, $textifempty = '', $maxlength = 0, $url = '', $addfilterfields = 0)
	{
        // phpcs:enable
		global $user, $conf, $langs, $form;
		global $sortfield, $sortorder;
		global $search_doc_ref;

		dol_syslog(get_class($this).'::list_of_autoecmfiles upload_dir='.$upload_dir.' modulepart='.$modulepart);

		// Show list of documents
		if (empty($useinecm) || $useinecm == 6) print load_fiche_titre($langs->trans("AttachedFiles"));
		if (empty($url)) $url = $_SERVER["PHP_SELF"];

		if (!empty($addfilterfields))
		{
			print '<form action="'.$_SERVER['PHP_SELF'].'">';
			print '<input type="hidden" name="token" value="'.newToken().'">';
			print '<input type="hidden" name="module" value="'.$modulepart.'">';
		}

		print '<div class="div-table-responsive-no-min">';
		print '<table width="100%" class="noborder">'."\n";

		if (!empty($addfilterfields))
		{
			print '<tr class="liste_titre nodrag nodrop">';
			print '<td class="liste_titre"></td>';
			print '<td class="liste_titre"><input type="text" class="maxwidth100onsmartphone" name="search_doc_ref" value="'.dol_escape_htmltag($search_doc_ref).'"></td>';
			print '<td class="liste_titre"></td>';
			print '<td class="liste_titre"></td>';
			// Action column
			print '<td class="liste_titre center">';
			$searchpicto = $form->showFilterButtons();
			print $searchpicto;
			print '</td>';
			print "</tr>\n";
		}

		print '<tr class="liste_titre">';
		$sortref = "fullname";
		if ($modulepart == 'invoice_supplier') $sortref = 'level1name';
		print_liste_field_titre("Ref", $url, $sortref, "", $param, '', $sortfield, $sortorder);
		print_liste_field_titre("Documents2", $url, "name", "", $param, '', $sortfield, $sortorder);
		print_liste_field_titre("Size", $url, "size", "", $param, '', $sortfield, $sortorder, 'right ');
		print_liste_field_titre("Date", $url, "date", "", $param, '', $sortfield, $sortorder, 'center ');
		print_liste_field_titre('', '', '');
		print '</tr>'."\n";

		// To show ref or specific information according to view to show (defined by $module)
		if ($modulepart == 'company')
		{
			include_once DOL_DOCUMENT_ROOT.'/societe/class/societe.class.php';
			$object_instance = new Societe($this->db);
		} elseif ($modulepart == 'invoice')
		{
			include_once DOL_DOCUMENT_ROOT.'/compta/facture/class/facture.class.php';
			$object_instance = new Facture($this->db);
		} elseif ($modulepart == 'invoice_supplier')
		{
			include_once DOL_DOCUMENT_ROOT.'/fourn/class/fournisseur.facture.class.php';
			$object_instance = new FactureFournisseur($this->db);
		} elseif ($modulepart == 'propal')
		{
			include_once DOL_DOCUMENT_ROOT.'/comm/propal/class/propal.class.php';
			$object_instance = new Propal($this->db);
		} elseif ($modulepart == 'supplier_proposal')
		{
			include_once DOL_DOCUMENT_ROOT.'/supplier_proposal/class/supplier_proposal.class.php';
			$object_instance = new SupplierProposal($this->db);
		} elseif ($modulepart == 'order')
		{
			include_once DOL_DOCUMENT_ROOT.'/commande/class/commande.class.php';
			$object_instance = new Commande($this->db);
		} elseif ($modulepart == 'order_supplier')
		{
			include_once DOL_DOCUMENT_ROOT.'/fourn/class/fournisseur.commande.class.php';
			$object_instance = new CommandeFournisseur($this->db);
		} elseif ($modulepart == 'contract')
		{
			include_once DOL_DOCUMENT_ROOT.'/contrat/class/contrat.class.php';
			$object_instance = new Contrat($this->db);
		} elseif ($modulepart == 'product')
		{
			include_once DOL_DOCUMENT_ROOT.'/product/class/product.class.php';
			$object_instance = new Product($this->db);
		} elseif ($modulepart == 'tax')
		{
			include_once DOL_DOCUMENT_ROOT.'/compta/sociales/class/chargesociales.class.php';
			$object_instance = new ChargeSociales($this->db);
		} elseif ($modulepart == 'project')
		{
			include_once DOL_DOCUMENT_ROOT.'/projet/class/project.class.php';
			$object_instance = new Project($this->db);
		} elseif ($modulepart == 'fichinter')
		{
			include_once DOL_DOCUMENT_ROOT.'/fichinter/class/fichinter.class.php';
			$object_instance = new Fichinter($this->db);
		} elseif ($modulepart == 'user')
		{
			include_once DOL_DOCUMENT_ROOT.'/user/class/user.class.php';
			$object_instance = new User($this->db);
		} elseif ($modulepart == 'expensereport')
		{
			include_once DOL_DOCUMENT_ROOT.'/expensereport/class/expensereport.class.php';
			$object_instance = new ExpenseReport($this->db);
		} elseif ($modulepart == 'holiday')
		{
			include_once DOL_DOCUMENT_ROOT.'/holiday/class/holiday.class.php';
			$object_instance = new Holiday($this->db);
		} elseif ($modulepart == 'banque')
		{
		    include_once DOL_DOCUMENT_ROOT.'/compta/bank/class/account.class.php';
		    $object_instance = new Account($this->db);
		}

		foreach ($filearray as $key => $file)
		{
			if (!is_dir($file['name'])
			&& $file['name'] != '.'
			&& $file['name'] != '..'
			&& $file['name'] != 'CVS'
			&& !preg_match('/\.meta$/i', $file['name']))
			{
				// Define relative path used to store the file
				$relativefile = preg_replace('/'.preg_quote($upload_dir.'/', '/').'/', '', $file['fullname']);

				$id = 0; $ref = ''; $label = '';

				// To show ref or specific information according to view to show (defined by $module)
				if ($modulepart == 'company' || $modulepart == 'tax') { preg_match('/(\d+)\/[^\/]+$/', $relativefile, $reg); $id = (isset($reg[1]) ? $reg[1] : ''); } elseif ($modulepart == 'invoice_supplier') { preg_match('/([^\/]+)\/[^\/]+$/', $relativefile, $reg); $ref = (isset($reg[1]) ? $reg[1] : ''); if (is_numeric($ref)) { $id = $ref; $ref = ''; } }	// $ref may be also id with old supplier invoices
				elseif ($modulepart == 'user' || $modulepart == 'holiday') { preg_match('/(.*)\/[^\/]+$/', $relativefile, $reg); $id = (isset($reg[1]) ? $reg[1] : ''); } elseif (in_array($modulepart, array('invoice', 'propal', 'supplier_proposal', 'order', 'order_supplier', 'contract', 'product', 'project', 'fichinter', 'expensereport', 'banque')))
				{
					preg_match('/(.*)\/[^\/]+$/', $relativefile, $reg); $ref = (isset($reg[1]) ? $reg[1] : '');
				} else {
				    //print 'Error: Value for modulepart = '.$modulepart.' is not yet implemented in function list_of_autoecmfiles'."\n";
				}

				if (!$id && !$ref) continue;
				$found = 0;
				if (!empty($this->cache_objects[$modulepart.'_'.$id.'_'.$ref]))
				{
					$found = 1;
				} else {
					//print 'Fetch '.$id." - ".$ref.'<br>';

					if ($id) {
						$result = $object_instance->fetch($id);
					} else {
						//fetchOneLike looks for objects with wildcards in its reference.
						//It is useful for those masks who get underscores instead of their actual symbols
						//fetchOneLike requires some info in the object. If it doesn't have it, then 0 is returned
						//that's why we look only into fetchOneLike when fetch returns 0
						if (!$result = $object_instance->fetch('', $ref)) {
							$result = $object_instance->fetchOneLike($ref);
						}
					}

					if ($result > 0) {  // Save object loaded into a cache
						$found = 1; $this->cache_objects[$modulepart.'_'.$id.'_'.$ref] = clone $object_instance;
					}
					if ($result == 0) { $found = 1; $this->cache_objects[$modulepart.'_'.$id.'_'.$ref] = 'notfound'; unset($filearray[$key]); }
				}

				if (!$found > 0 || !is_object($this->cache_objects[$modulepart.'_'.$id.'_'.$ref])) continue; // We do not show orphelins files

				print '<!-- Line list_of_autoecmfiles '.$key.' -->'."\n";
				print '<tr class="oddeven">';
				print '<td>';
				if ($found > 0 && is_object($this->cache_objects[$modulepart.'_'.$id.'_'.$ref])) print $this->cache_objects[$modulepart.'_'.$id.'_'.$ref]->getNomUrl(1, 'document');
				else print $langs->trans("ObjectDeleted", ($id ? $id : $ref));

				//$modulesubdir=dol_sanitizeFileName($ref);
				$modulesubdir = dirname($relativefile);

				//$filedir=$conf->$modulepart->dir_output . '/' . dol_sanitizeFileName($obj->ref);
				$filedir = $file['path'];
				//$urlsource=$_SERVER['PHP_SELF'].'?id='.$obj->rowid;
				//print $formfile->getDocumentsLink($modulepart, $filename, $filedir);

				print '</td>';

				// File
				print '<td>';
				//print "XX".$file['name']; //$file['name'] must be utf8
				print '<a href="'.DOL_URL_ROOT.'/document.php?modulepart='.$modulepart;
				if ($forcedownload) print '&attachment=1';
				print '&file='.urlencode($relativefile).'">';
				print img_mime($file['name'], $file['name'].' ('.dol_print_size($file['size'], 0, 0).')');
				print dol_trunc($file['name'], $maxlength, 'middle');
				print '</a>';

				//print $this->getDocumentsLink($modulepart, $modulesubdir, $filedir, '^'.preg_quote($file['name'],'/').'$');
				print $this->showPreview($file, $modulepart, $file['relativename']);

				print "</td>\n";
				print '<td class="right">'.dol_print_size($file['size'], 1, 1).'</td>';
				print '<td class="center">'.dol_print_date($file['date'], "dayhour").'</td>';
				print '<td class="right">';
				//if (! empty($useinecm) && $useinecm != 6)  print '<a data-ajax="false" href="'.DOL_URL_ROOT.'/document.php?modulepart='.$modulepart;
				//if ($forcedownload) print '&attachment=1';
				//print '&file='.urlencode($relativefile).'">';
				//print img_view().'</a> &nbsp; ';
				//if ($permissiontodelete) print '<a href="'.$url.'?id='.$object->id.'&section='.$_REQUEST["section"].'&action=delete&urlfile='.urlencode($file['name']).'">'.img_delete().'</a>';
				//else print '&nbsp;';
				print "</td></tr>\n";
			}
		}

		if (count($filearray) == 0)
		{
			print '<tr class="oddeven"><td colspan="5">';
			if (empty($textifempty)) print '<span class="opacitymedium">'.$langs->trans("NoFileFound").'</span>';
			else print '<span class="opacitymedium">'.$textifempty.'</span>';
			print '</td></tr>';
		}
		print "</table>";
		print '</div>';

		if (!empty($addfilterfields)) print '</form>';
		// Fin de zone
	}

	/**
	 *    Show form to upload a new file with jquery fileupload.
	 *    This form use the fileupload.php file.
	 *
	 *    @param	Object	$object		Object to use
	 *    @return	void
	 */
	private function _formAjaxFileUpload($object)
	{
		global $langs, $conf;

		// PHP post_max_size
		$post_max_size				= ini_get('post_max_size');
		$mul_post_max_size			= substr($post_max_size, -1);
		$mul_post_max_size			= ($mul_post_max_size == 'M' ? 1048576 : ($mul_post_max_size == 'K' ? 1024 : ($mul_post_max_size == 'G' ? 1073741824 : 1)));
		$post_max_size				= $mul_post_max_size * (int) $post_max_size;
		// PHP upload_max_filesize
		$upload_max_filesize		= ini_get('upload_max_filesize');
		$mul_upload_max_filesize	= substr($upload_max_filesize, -1);
		$mul_upload_max_filesize	= ($mul_upload_max_filesize == 'M' ? 1048576 : ($mul_upload_max_filesize == 'K' ? 1024 : ($mul_upload_max_filesize == 'G' ? 1073741824 : 1)));
		$upload_max_filesize		= $mul_upload_max_filesize * (int) $upload_max_filesize;
		// Max file size
		$max_file_size = (($post_max_size < $upload_max_filesize) ? $post_max_size : $upload_max_filesize);

		// Include main
		include DOL_DOCUMENT_ROOT.'/core/tpl/ajax/fileupload_main.tpl.php';

		// Include template
		include DOL_DOCUMENT_ROOT.'/core/tpl/ajax/fileupload_view.tpl.php';
	}

	/**
	 * Show array with linked files
	 *
	 * @param 	Object		$object			Object
	 * @param 	int			$permissiontodelete	Deletion is allowed
	 * @param 	string		$action			Action
	 * @param 	string		$selected		???
	 * @param	string		$param			More param to add into URL
	 * @return 	int							Number of links
	 */
	public function listOfLinks($object, $permissiontodelete = 1, $action = null, $selected = null, $param = '')
	{
		global $user, $conf, $langs, $user;
		global $sortfield, $sortorder;

		$langs->load("link");

		require_once DOL_DOCUMENT_ROOT.'/core/class/link.class.php';
		$link = new Link($this->db);
		$links = array();
		if ($sortfield == "name") {
			$sortfield = "label";
		} elseif ($sortfield == "date") {
			$sortfield = "datea";
		} else {
			$sortfield = null;
		}
		$res = $link->fetchAll($links, $object->element, $object->id, $sortfield, $sortorder);
		$param .= (isset($object->id) ? '&id='.$object->id : '');

		print '<!-- listOfLinks -->'."\n";

		// Show list of associated links
		print load_fiche_titre($langs->trans("LinkedFiles"), '', 'external-link-square-alt', 0, '', 'table-list-of-links');

		print '<form action="'.$_SERVER['PHP_SELF'].($param ? '?'.$param : '').'" method="POST">';
		print '<input type="hidden" name="token" value="'.newToken().'">';

		print '<table width="100%" class="liste noborder nobottom">';
		print '<tr class="liste_titre">';
        print_liste_field_titre(
			$langs->trans("Links"),
			$_SERVER['PHP_SELF'],
			"name",
			"",
			$param,
			'',
			$sortfield,
			$sortorder,
            ''
		);
        print_liste_field_titre(
			"",
			"",
			"",
			"",
			"",
			'',
            '',
            '',
            'right '
		);
        print_liste_field_titre(
			$langs->trans("Date"),
			$_SERVER['PHP_SELF'],
			"date",
			"",
			$param,
			'',
			$sortfield,
			$sortorder,
            'center '
		);
        print_liste_field_titre(
			'',
			$_SERVER['PHP_SELF'],
			"",
			"",
			$param,
			'',
            '',
            '',
            'center '
		);
		print_liste_field_titre('', '', '');
		print '</tr>';
		$nboflinks = count($links);
		if ($nboflinks > 0) include_once DOL_DOCUMENT_ROOT.'/core/lib/images.lib.php';

		foreach ($links as $link)
		{
			print '<tr class="oddeven">';
			//edit mode
			if ($action == 'update' && $selected === $link->id)
			{
				print '<td>';
				print '<input type="hidden" name="id" value="'.$object->id.'">';
				print '<input type="hidden" name="linkid" value="'.$link->id.'">';
				print '<input type="hidden" name="action" value="confirm_updateline">';
				print $langs->trans('Link').': <input type="text" name="link" value="'.$link->url.'">';
				print '</td>';
				print '<td>';
				print $langs->trans('Label').': <input type="text" name="label" value="'.dol_escape_htmltag($link->label).'">';
				print '</td>';
				print '<td class="center">'.dol_print_date(dol_now(), "dayhour", "tzuser").'</td>';
				print '<td class="right"></td>';
				print '<td class="right">';
				print '<input type="submit" name="save" class="button" value="'.dol_escape_htmltag($langs->trans('Save')).'">';
				print '<input type="submit" name="cancel" class="button" value="'.dol_escape_htmltag($langs->trans('Cancel')).'">';
				print '</td>';
			} else {
				print '<td>';
				print img_picto('', 'globe').' ';
				print '<a data-ajax="false" href="'.$link->url.'" target="_blank">';
				print dol_escape_htmltag($link->label);
				print '</a>';
				print '</td>'."\n";
				print '<td class="right"></td>';
				print '<td class="center">'.dol_print_date($link->datea, "dayhour", "tzuser").'</td>';
				print '<td class="center"></td>';
				print '<td class="right">';
				print '<a href="'.$_SERVER['PHP_SELF'].'?action=update&linkid='.$link->id.$param.'" class="editfilelink editfielda reposition" >'.img_edit().'</a>'; // id= is included into $param
				if ($permissiontodelete) {
					print ' &nbsp; <a class="deletefilelink" href="'.$_SERVER['PHP_SELF'].'?action=delete&linkid='.$link->id.$param.'">'.img_delete().'</a>'; // id= is included into $param
				} else {
					print '&nbsp;';
				}
				print '</td>';
			}
			print "</tr>\n";
		}
		if ($nboflinks == 0)
		{
			print '<tr class="oddeven"><td colspan="5" class="opacitymedium">';
			print $langs->trans("NoLinkFound");
			print '</td></tr>';
		}
		print "</table>";

		print '</form>';

		return $nboflinks;
	}


	/**
	 * Show detail icon with link for preview
	 *
	 * @param   array     $file           Array with data of file. Example: array('name'=>...)
	 * @param   string    $modulepart     propal, facture, facture_fourn, ...
	 * @param   string    $relativepath   Relative path of docs
	 * @param   integer   $ruleforpicto   Rule for picto: 0=Use the generic preview picto, 1=Use the picto of mime type of file)
	 * @param	string	  $param		  More param on http links
	 * @return  string    $out            Output string with HTML
	 */
	public function showPreview($file, $modulepart, $relativepath, $ruleforpicto = 0, $param = '')
	{
		global $langs, $conf;

		$out = '';
		if ($conf->browser->layout != 'phone' && !empty($conf->use_javascript_ajax))
		{
			$urladvancedpreview = getAdvancedPreviewUrl($modulepart, $relativepath, 1, $param); // Return if a file is qualified for preview.
			if (count($urladvancedpreview))
			{
				$out .= '<a class="pictopreview '.$urladvancedpreview['css'].'" href="'.$urladvancedpreview['url'].'"'.(empty($urladvancedpreview['mime']) ? '' : ' mime="'.$urladvancedpreview['mime'].'"').' '.(empty($urladvancedpreview['target']) ? '' : ' target="'.$urladvancedpreview['target'].'"').'>';
				//$out.= '<a class="pictopreview">';
				if (empty($ruleforpicto))
				{
					//$out.= img_picto($langs->trans('Preview').' '.$file['name'], 'detail');
					$out .= '<span class="fa fa-search-plus" style="color: gray"></span>';
				} else $out .= img_mime($relativepath, $langs->trans('Preview').' '.$file['name']);
				$out .= '</a>';
			}
		}
		return $out;
	}
}<|MERGE_RESOLUTION|>--- conflicted
+++ resolved
@@ -1199,16 +1199,11 @@
 						print '<input type="hidden" name="renamefilefrom" value="'.dol_escape_htmltag($file['name']).'">';
 						print '<input type="text" name="renamefileto" class="quatrevingtpercent" value="'.dol_escape_htmltag($file['name']).'">';
 						$editline = 1;
-<<<<<<< HEAD
-					} else {
-						print dol_trunc($file['name'], 200);
-=======
 					}
 					else
 					{
 						$filenametoshow = preg_replace('/\.noexe$/', '', $file['name']);
 						print dol_trunc($filenametoshow, 200);
->>>>>>> 3ef1ca17
 						print '</a>';
 					}
 					// Preview link
