<?php
/* Copyright (C) 2008-2013	Laurent Destailleur	<eldy@users.sourceforge.net>
 * Copyright (C) 2010-2014	Regis Houssin		<regis.houssin@inodbox.com>
 * Copyright (C) 2010-2016	Juanjo Menent		<jmenent@2byte.es>
 * Copyright (C) 2013		Charles-Fr BENKE	<charles.fr@benke.fr>
 * Copyright (C) 2013		Cédric Salvador		<csalvador@gpcsolutions.fr>
 * Copyright (C) 2014		Marcos García		<marcosgdf@gmail.com>
 * Copyright (C) 2015		Bahfir Abbes		<bafbes@gmail.com>
 * Copyright (C) 2016-2017	Ferran Marcet		<fmarcet@2byte.es>
 * Copyright (C) 2019       Frédéric France     <frederic.france@netlogic.fr>
 *
 * This program is free software; you can redistribute it and/or modify
 * it under the terms of the GNU General Public License as published by
 * the Free Software Foundation; either version 3 of the License, or
 * (at your option) any later version.
 *
 * This program is distributed in the hope that it will be useful,
 * but WITHOUT ANY WARRANTY; without even the implied warranty of
 * MERCHANTABILITY or FITNESS FOR A PARTICULAR PURPOSE.  See the
 * GNU General Public License for more details.
 *
 * You should have received a copy of the GNU General Public License
 * along with this program. If not, see <http://www.gnu.org/licenses/>.
 */

/**
 *	\file       htdocs/core/class/html.formfile.class.php
 *  \ingroup    core
 *	\brief      File of class to offer components to list and upload files
 */


/**
 *	Class to offer components to list and upload files
 */
class FormFile
{
	private $db;

	/**
	 * @var string Error code (or message)
	 */
	public $error;

	public $numoffiles;
	public $infofiles;			// Used to return informations by function getDocumentsLink


	/**
	 *	Constructor
	 *
	 *  @param		DoliDB		$db      Database handler
	 */
	public function __construct($db)
	{
		$this->db = $db;
		$this->numoffiles=0;
	}


    // phpcs:disable PEAR.NamingConventions.ValidFunctionName.ScopeNotCamelCaps
	/**
	 *  Show form to upload a new file.
	 *
	 *  @param  string		$url			Url
	 *  @param  string		$title			Title zone (Title or '' or 'none')
	 *  @param  int			$addcancel		1=Add 'Cancel' button
	 *	@param	int			$sectionid		If upload must be done inside a particular ECM section (is sectionid defined, sectiondir must not be)
	 * 	@param	int			$perm			Value of permission to allow upload
	 *  @param  int			$size          	Length of input file area. Deprecated.
	 *  @param	Object		$object			Object to use (when attachment is done on an element)
	 *  @param	string		$options		Add an option column
     *  @param  integer     $useajax        Use fileupload ajax (0=never, 1=if enabled, 2=always whatever is option).
     *                                      Deprecated 2 should never be used and if 1 is used, option should no be enabled.
	 *  @param	string		$savingdocmask	Mask to use to define output filename. For example 'XXXXX-__YYYYMMDD__-__file__'
	 *  @param	integer		$linkfiles		1=Also add form to link files, 0=Do not show form to link files
	 *  @param	string		$htmlname		Name and id of HTML form ('formuserfile' by default, 'formuserfileecm' when used to upload a file in ECM)
	 *  @param	string		$accept			Specifies the types of files accepted (This is not a security check but an user interface facility. eg '.pdf,image/*' or '.png,.jpg' or 'video/*')
	 *	@param	string		$sectiondir		If upload must be done inside a particular directory (is sectiondir defined, sectionid must not be)
	 *  @param  int         $usewithoutform 0=Default, 1=Disable <form> and style to use in existing area
	 * 	@return	int							<0 if KO, >0 if OK
	 */
	public function form_attach_new_file($url, $title = '', $addcancel = 0, $sectionid = 0, $perm = 1, $size = 50, $object = '', $options = '', $useajax = 1, $savingdocmask = '', $linkfiles = 1, $htmlname = 'formuserfile', $accept = '', $sectiondir = '', $usewithoutform = 0)
	{
        // phpcs:enable
		global $conf,$langs, $hookmanager;
		$hookmanager->initHooks(array('formfile'));

        // Deprecation warning
        if ($useajax == 2) {
            dol_syslog(__METHOD__ . ": using 2 for useajax is deprecated and should be not used", LOG_WARNING);
        }

		if (! empty($conf->browser->layout) && $conf->browser->layout != 'classic') $useajax=0;

		if ((! empty($conf->global->MAIN_USE_JQUERY_FILEUPLOAD) && $useajax) || ($useajax==2))
		{
			// TODO: Check this works with 2 forms on same page
			// TODO: Check this works with GED module, otherwise, force useajax to 0
			// TODO: This does not support option savingdocmask
			// TODO: This break feature to upload links too
			return $this->_formAjaxFileUpload($object);
		}
		else
	   	{
			//If there is no permission and the option to hide unauthorized actions is enabled, then nothing is printed
			if (!$perm && !empty($conf->global->MAIN_BUTTON_HIDE_UNAUTHORIZED)) {
				return 1;
			}

			$maxlength=$size;

			$out = "\n\n<!-- Start form attach new file -->\n";

			if (empty($title)) $title=$langs->trans("AttachANewFile");
			if ($title != 'none') $out.=load_fiche_titre($title, null, null);

			if (empty($usewithoutform))
			{
    			$out .= '<form name="'.$htmlname.'" id="'.$htmlname.'" action="'.$url.'" enctype="multipart/form-data" method="POST">';
    			$out .= '<input type="hidden" id="'.$htmlname.'_section_dir" name="section_dir" value="'.$sectiondir.'">';
    			$out .= '<input type="hidden" id="'.$htmlname.'_section_id"  name="section_id" value="'.$sectionid.'">';
    			$out .= '<input type="hidden" name="token" value="'.$_SESSION['newtoken'].'">';
			}

			$out .= '<table width="100%" class="nobordernopadding">';
			$out .= '<tr>';

			if (! empty($options)) $out .= '<td>'.$options.'</td>';

			$out .= '<td class="valignmiddle nowrap">';

			$max=$conf->global->MAIN_UPLOAD_DOC;		// En Kb
			$maxphp=@ini_get('upload_max_filesize');	// En inconnu
			if (preg_match('/k$/i', $maxphp)) $maxphp=$maxphp*1;
			if (preg_match('/m$/i', $maxphp)) $maxphp=$maxphp*1024;
			if (preg_match('/g$/i', $maxphp)) $maxphp=$maxphp*1024*1024;
			if (preg_match('/t$/i', $maxphp)) $maxphp=$maxphp*1024*1024*1024;
			// Now $max and $maxphp are in Kb
			$maxmin = $max;
			if ($maxphp > 0) $maxmin=min($max, $maxphp);

			if ($maxmin > 0)
			{
				// MAX_FILE_SIZE doit précéder le champ input de type file
				$out .= '<input type="hidden" name="max_file_size" value="'.($maxmin*1024).'">';
			}

			$out .= '<input class="flat minwidth400" type="file"';
			$out .= ((! empty($conf->global->MAIN_DISABLE_MULTIPLE_FILEUPLOAD) || $conf->browser->layout != 'classic')?' name="userfile"':' name="userfile[]" multiple');
			$out .= (empty($conf->global->MAIN_UPLOAD_DOC) || empty($perm)?' disabled':'');
			$out .= (!empty($accept)?' accept="'.$accept.'"':' accept=""');
			$out .= '>';
			$out .= ' ';
			$out .= '<input type="submit" class="button reposition" name="sendit" value="'.$langs->trans("Upload").'"';
			$out .= (empty($conf->global->MAIN_UPLOAD_DOC) || empty($perm)?' disabled':'');
			$out .= '>';

			if ($addcancel)
			{
				$out .= ' &nbsp; ';
				$out .= '<input type="submit" class="button" name="cancel" value="'.$langs->trans("Cancel").'">';
			}

			if (! empty($conf->global->MAIN_UPLOAD_DOC))
			{
				if ($perm)
				{
					$langs->load('other');
					$out .= ' ';
					$out .= info_admin($langs->trans("ThisLimitIsDefinedInSetup", $max, $maxphp), 1);
				}
			}
			else
			{
				$out .= ' ('.$langs->trans("UploadDisabled").')';
			}
			$out .= "</td></tr>";

			if ($savingdocmask)
            {
            	//add a global variable for disable the auto renaming on upload
                $rename=(empty($conf->global->MAIN_DOC_UPLOAD_NOT_RENAME_BY_DEFAULT)?'checked':'');

                $out .= '<tr>';
   	            if (! empty($options)) $out .= '<td>'.$options.'</td>';
	            $out .= '<td valign="middle" class="nowrap">';
				$out .= '<input type="checkbox" '.$rename.' class="savingdocmask" name="savingdocmask" value="'.dol_escape_js($savingdocmask).'"> '.$langs->trans("SaveUploadedFileWithMask", preg_replace('/__file__/', $langs->transnoentitiesnoconv("OriginFileName"), $savingdocmask), $langs->transnoentitiesnoconv("OriginFileName"));
            	$out .= '</td>';
            	$out .= '</tr>';
            }

			$out .= "</table>";

			if (empty($usewithoutform))
			{
    			$out .= '</form>';
	       		if (empty($sectionid)) $out .= '<br>';
			}

			$out .= "\n<!-- End form attach new file -->\n";

			if ($linkfiles)
			{
				$out .= "\n<!-- Start form link new url -->\n";
				$langs->load('link');
				$title = $langs->trans("LinkANewFile");
				$out .= load_fiche_titre($title, null, null);

				if (empty($usewithoutform))
				{
    				$out .= '<form name="'.$htmlname.'_link" id="'.$htmlname.'_link" action="'.$url.'" method="POST">';
    				$out .= '<input type="hidden" id="'.$htmlname.'_link_section_dir" name="link_section_dir" value="">';
    				$out .= '<input type="hidden" id="'.$htmlname.'_link_section_id"  name="link_section_id" value="'.$sectionid.'">';
    				$out .= '<input type="hidden" name="token" value="'.$_SESSION['newtoken'].'">';
				}

				$out .= '<div class="valignmiddle">';
				$out .= '<div class="inline-block" style="padding-right: 10px;">';
				if (! empty($conf->global->OPTIMIZEFORTEXTBROWSER)) $out .= '<label for="link">'.$langs->trans("URLToLink") . ':</label> ';
				$out .= '<input type="text" name="link" class="flat minwidth400imp" id="link" placeholder="'.dol_escape_htmltag($langs->trans("URLToLink")).'">';
				$out .= '</div>';
				$out .= '<div class="inline-block" style="padding-right: 10px;">';
				if (! empty($conf->global->OPTIMIZEFORTEXTBROWSER)) $out .= '<label for="label">'.$langs->trans("Label") . ':</label> ';
				$out .= '<input type="text" class="flat" name="label" id="label" placeholder="'.dol_escape_htmltag($langs->trans("Label")).'">';
				$out .= '<input type="hidden" name="objecttype" value="' . $object->element . '">';
				$out .= '<input type="hidden" name="objectid" value="' . $object->id . '">';
				$out .= '</div>';
				$out .= '<div class="inline-block" style="padding-right: 10px;">';
				$out .= '<input type="submit" class="button" name="linkit" value="'.$langs->trans("ToLink").'"';
				$out .= (empty($conf->global->MAIN_UPLOAD_DOC) || empty($perm)?' disabled':'');
				$out .= '>';
				$out .= '</div>';
				$out .= '</div>';
				if (empty($usewithoutform))
				{
    				$out .= '<div class="clearboth"></div>';
                    $out .= '</form><br>';
				}

				$out .= "\n<!-- End form link new url -->\n";
			}

			$parameters = array('socid'=>(isset($GLOBALS['socid'])?$GLOBALS['socid']:''), 'id'=>(isset($GLOBALS['id'])?$GLOBALS['id']:''), 'url'=>$url, 'perm'=>$perm);
			$res = $hookmanager->executeHooks('formattachOptions', $parameters, $object);
			if (empty($res))
			{
			    print '<div class="'.($usewithoutform?'inline-block valignmiddle':'attacharea attacharea'.$htmlname).'">';
				print $out;
				print '</div>';
			}
			print $hookmanager->resPrint;

			return 1;
		}
	}

    // phpcs:disable PEAR.NamingConventions.ValidFunctionName.ScopeNotCamelCaps
	/**
	 *      Show the box with list of available documents for object
	 *
	 *      @param      string				$modulepart         propal, facture, facture_fourn, ...
	 *      @param      string				$modulesubdir       Sub-directory to scan (Example: '0/1/10', 'FA/DD/MM/YY/9999'). Use '' if file is not into subdir of module.
	 *      @param      string				$filedir            Directory to scan
	 *      @param      string				$urlsource          Url of origin page (for return)
	 *      @param      int					$genallowed         Generation is allowed (1/0 or array of formats)
	 *      @param      int					$delallowed         Remove is allowed (1/0)
	 *      @param      string				$modelselected      Model to preselect by default
	 *      @param      integer				$allowgenifempty	Show warning if no model activated
	 *      @param      integer				$forcenomultilang	Do not show language option (even if MAIN_MULTILANGS defined)
	 *      @param      int					$iconPDF            Show only PDF icon with link (1/0)
	 * 		@param		int					$notused	        Not used
	 * 		@param		integer				$noform				Do not output html form tags
	 * 		@param		string				$param				More param on http links
	 * 		@param		string				$title				Title to show on top of form
	 * 		@param		string				$buttonlabel		Label on submit button
	 * 		@param		string				$codelang			Default language code to use on lang combo box if multilang is enabled
	 * 		@return		int										<0 if KO, number of shown files if OK
	 *      @deprecated                                         Use print xxx->showdocuments() instead.
	 */
	public function show_documents($modulepart, $modulesubdir, $filedir, $urlsource, $genallowed, $delallowed = 0, $modelselected = '', $allowgenifempty = 1, $forcenomultilang = 0, $iconPDF = 0, $notused = 0, $noform = 0, $param = '', $title = '', $buttonlabel = '', $codelang = '')
	{
        // phpcs:enable
		$this->numoffiles=0;
		print $this->showdocuments($modulepart, $modulesubdir, $filedir, $urlsource, $genallowed, $delallowed, $modelselected, $allowgenifempty, $forcenomultilang, $iconPDF, $notused, $noform, $param, $title, $buttonlabel, $codelang);
		return $this->numoffiles;
	}

	/**
	 *      Return a string to show the box with list of available documents for object.
	 *      This also set the property $this->numoffiles
	 *
	 *      @param      string				$modulepart         Module the files are related to ('propal', 'facture', 'facture_fourn', 'mymodule', 'mymodule:nameofsubmodule', 'mymodule_temp', ...)
	 *      @param      string				$modulesubdir       Existing (so sanitized) sub-directory to scan (Example: '0/1/10', 'FA/DD/MM/YY/9999'). Use '' if file is not into subdir of module.
	 *      @param      string				$filedir            Directory to scan
	 *      @param      string				$urlsource          Url of origin page (for return)
	 *      @param      int|string[]        $genallowed         Generation is allowed (1/0 or array list of templates)
	 *      @param      int					$delallowed         Remove is allowed (1/0)
	 *      @param      string				$modelselected      Model to preselect by default
	 *      @param      integer				$allowgenifempty	Allow generation even if list of template ($genallowed) is empty (show however a warning)
	 *      @param      integer				$forcenomultilang	Do not show language option (even if MAIN_MULTILANGS defined)
	 *      @param      int					$iconPDF            Deprecated, see getDocumentsLink
	 * 		@param		int					$notused	        Not used
	 * 		@param		integer				$noform				Do not output html form tags
	 * 		@param		string				$param				More param on http links
	 * 		@param		string				$title				Title to show on top of form
	 * 		@param		string				$buttonlabel		Label on submit button
	 * 		@param		string				$codelang			Default language code to use on lang combo box if multilang is enabled
	 * 		@param		string				$morepicto			Add more HTML content into cell with picto
	 *      @param      Object              $object             Object when method is called from an object card.
	 *      @param		int					$hideifempty		Hide section of generated files if there is no file
	 * 		@return		string              					Output string with HTML array of documents (might be empty string)
	 */
	public function showdocuments($modulepart, $modulesubdir, $filedir, $urlsource, $genallowed, $delallowed = 0, $modelselected = '', $allowgenifempty = 1, $forcenomultilang = 0, $iconPDF = 0, $notused = 0, $noform = 0, $param = '', $title = '', $buttonlabel = '', $codelang = '', $morepicto = '', $object = null, $hideifempty = 0)
	{
		// Deprecation warning
		if (! empty($iconPDF)) {
			dol_syslog(__METHOD__ . ": passing iconPDF parameter is deprecated", LOG_WARNING);
		}

		global $langs, $conf, $user, $hookmanager;
		global $form;

		if (! is_object($form)) $form=new Form($this->db);

		include_once DOL_DOCUMENT_ROOT.'/core/lib/files.lib.php';

		// For backward compatibility
		if (! empty($iconPDF)) {
			return $this->getDocumentsLink($modulepart, $modulesubdir, $filedir);
		}

		// Add entity in $param if not already exists
		if (!preg_match('/entity\=[0-9]+/', $param)) {
			$param.= 'entity='.(!empty($object->entity)?$object->entity:$conf->entity);
		}

		$printer=0;
		if (in_array($modulepart, array('facture', 'supplier_proposal', 'propal', 'proposal', 'order', 'commande', 'expedition', 'commande_fournisseur', 'expensereport', 'livraison', 'ticket')))	// The direct print feature is implemented only for such elements
		{
			$printer = (!empty($user->rights->printing->read) && !empty($conf->printing->enabled))?true:false;
		}

		$hookmanager->initHooks(array('formfile'));

		// Get list of files
		$file_list=null;
		if (! empty($filedir))
		{
			$file_list=dol_dir_list($filedir, 'files', 0, '', '(\.meta|_preview.*.*\.png)$', 'date', SORT_DESC);
		}
		if ($hideifempty && empty($file_list)) return '';

		$out='';
		$forname='builddoc';
		$headershown=0;
		$showempty=0;
		$i=0;

		$out.= "\n".'<!-- Start show_document -->'."\n";
		//print 'filedir='.$filedir;

		if (preg_match('/massfilesarea_/', $modulepart))
		{
			$out.='<div id="show_files"><br></div>'."\n";
			$title=$langs->trans("MassFilesArea").' <a href="" id="togglemassfilesarea" ref="shown">('.$langs->trans("Hide").')</a>';
			$title.='<script>
				jQuery(document).ready(function() {
					jQuery(\'#togglemassfilesarea\').click(function() {
						if (jQuery(\'#togglemassfilesarea\').attr(\'ref\') == "shown")
						{
							jQuery(\'#'.$modulepart.'_table\').hide();
							jQuery(\'#togglemassfilesarea\').attr("ref", "hidden");
							jQuery(\'#togglemassfilesarea\').text("('.dol_escape_js($langs->trans("Show")).')");
						}
						else
						{
							jQuery(\'#'.$modulepart.'_table\').show();
							jQuery(\'#togglemassfilesarea\').attr("ref","shown");
							jQuery(\'#togglemassfilesarea\').text("('.dol_escape_js($langs->trans("Hide")).')");
						}
						return false;
					});
				});
				</script>';
		}

		$titletoshow=$langs->trans("Documents");
		if (! empty($title)) $titletoshow=$title;

		// Show table
		if ($genallowed)
		{
			$modellist=array();

			if ($modulepart == 'company')
			{
				$showempty=1;
				if (is_array($genallowed)) $modellist=$genallowed;
				else
				{
					include_once DOL_DOCUMENT_ROOT.'/core/modules/societe/modules_societe.class.php';
					$modellist=ModeleThirdPartyDoc::liste_modeles($this->db);
				}
			}
			elseif ($modulepart == 'propal')
			{
				if (is_array($genallowed)) $modellist=$genallowed;
				else
				{
					include_once DOL_DOCUMENT_ROOT.'/core/modules/propale/modules_propale.php';
					$modellist=ModelePDFPropales::liste_modeles($this->db);
				}
			}
			elseif ($modulepart == 'supplier_proposal')
			{
				if (is_array($genallowed)) $modellist=$genallowed;
				else
				{
					include_once DOL_DOCUMENT_ROOT.'/core/modules/supplier_proposal/modules_supplier_proposal.php';
					$modellist=ModelePDFSupplierProposal::liste_modeles($this->db);
				}
			}
			elseif ($modulepart == 'commande')
			{
				if (is_array($genallowed)) $modellist=$genallowed;
				else
				{
					include_once DOL_DOCUMENT_ROOT.'/core/modules/commande/modules_commande.php';
					$modellist=ModelePDFCommandes::liste_modeles($this->db);
				}
			}
			elseif ($modulepart == 'expedition')
			{
				if (is_array($genallowed)) $modellist=$genallowed;
				else
				{
					include_once DOL_DOCUMENT_ROOT.'/core/modules/expedition/modules_expedition.php';
					$modellist=ModelePDFExpedition::liste_modeles($this->db);
				}
			}
            elseif ($modulepart == 'reception')
            {
                if (is_array($genallowed)) $modellist=$genallowed;
                else
                {
					include_once DOL_DOCUMENT_ROOT.'/core/modules/reception/modules_reception.php';
					$modellist = ModelePdfReception::liste_modeles($this->db);
				}
            }
			elseif ($modulepart == 'livraison')
			{
				if (is_array($genallowed)) $modellist=$genallowed;
				else
				{
					include_once DOL_DOCUMENT_ROOT.'/core/modules/livraison/modules_livraison.php';
					$modellist=ModelePDFDeliveryOrder::liste_modeles($this->db);
				}
			}
			elseif ($modulepart == 'ficheinter')
			{
				if (is_array($genallowed)) $modellist=$genallowed;
				else
				{
					include_once DOL_DOCUMENT_ROOT.'/core/modules/fichinter/modules_fichinter.php';
					$modellist=ModelePDFFicheinter::liste_modeles($this->db);
				}
			}
			elseif ($modulepart == 'facture')
			{
				if (is_array($genallowed)) $modellist=$genallowed;
				else
				{
					include_once DOL_DOCUMENT_ROOT.'/core/modules/facture/modules_facture.php';
					$modellist=ModelePDFFactures::liste_modeles($this->db);
				}
			}
			elseif ($modulepart == 'contract')
			{
				if (is_array($genallowed)) $modellist=$genallowed;
				else
				{
					include_once DOL_DOCUMENT_ROOT.'/core/modules/contract/modules_contract.php';
					$modellist=ModelePDFContract::liste_modeles($this->db);
				}
			}
			elseif ($modulepart == 'project')
			{
				if (is_array($genallowed)) $modellist=$genallowed;
				else
				{
					include_once DOL_DOCUMENT_ROOT.'/core/modules/project/modules_project.php';
					$modellist=ModelePDFProjects::liste_modeles($this->db);
				}
			}
			elseif ($modulepart == 'project_task')
			{
				if (is_array($genallowed)) $modellist=$genallowed;
				else
				{
					include_once DOL_DOCUMENT_ROOT.'/core/modules/project/task/modules_task.php';
					$modellist=ModelePDFTask::liste_modeles($this->db);
				}
			}
			elseif ($modulepart == 'product')
			{
				if (is_array($genallowed)) $modellist=$genallowed;
				else
				{
					include_once DOL_DOCUMENT_ROOT.'/core/modules/product/modules_product.class.php';
					$modellist=ModelePDFProduct::liste_modeles($this->db);
				}
			}
			elseif ($modulepart == 'product_batch')
			{
				if (is_array($genallowed)) $modellist=$genallowed;
				else
				{
					include_once DOL_DOCUMENT_ROOT.'/core/modules/product_batch/modules_product_batch.class.php';
					$modellist=ModelePDFProductBatch::liste_modeles($this->db);
				}
			}
			elseif ($modulepart == 'stock')
			{
				if (is_array($genallowed)) $modellist=$genallowed;
				else
				{
					include_once DOL_DOCUMENT_ROOT.'/core/modules/stock/modules_stock.php';
					$modellist=ModelePDFStock::liste_modeles($this->db);
				}
			}
			elseif ($modulepart == 'movement')
			{
				if (is_array($genallowed)) $modellist=$genallowed;
				else
				{
					include_once DOL_DOCUMENT_ROOT.'/core/modules/stock/modules_movement.php';
					$modellist=ModelePDFMovement::liste_modeles($this->db);
				}
			}
			elseif ($modulepart == 'export')
			{
				if (is_array($genallowed)) $modellist=$genallowed;
				else
				{
					include_once DOL_DOCUMENT_ROOT.'/core/modules/export/modules_export.php';
					$modellist=ModeleExports::liste_modeles($this->db);
				}
			}
			elseif ($modulepart == 'commande_fournisseur' || $modulepart == 'supplier_order')
			{
				if (is_array($genallowed)) $modellist=$genallowed;
				else
				{
					include_once DOL_DOCUMENT_ROOT.'/core/modules/supplier_order/modules_commandefournisseur.php';
					$modellist=ModelePDFSuppliersOrders::liste_modeles($this->db);
				}
			}
			elseif ($modulepart == 'facture_fournisseur' || $modulepart == 'supplier_invoice')
			{
				if (is_array($genallowed)) $modellist=$genallowed;
				else
				{
					include_once DOL_DOCUMENT_ROOT.'/core/modules/supplier_invoice/modules_facturefournisseur.php';
					$modellist=ModelePDFSuppliersInvoices::liste_modeles($this->db);
				}
			}
			elseif ($modulepart == 'supplier_payment')
			{
				if (is_array($genallowed)) $modellist=$genallowed;
				else
				{
					include_once DOL_DOCUMENT_ROOT.'/core/modules/supplier_payment/modules_supplier_payment.php';
					$modellist=ModelePDFSuppliersPayments::liste_modeles($this->db);
				}
			}
			elseif ($modulepart == 'remisecheque')
			{
				if (is_array($genallowed)) $modellist=$genallowed;
				else
				{
					include_once DOL_DOCUMENT_ROOT.'/core/modules/cheque/modules_chequereceipts.php';
					$modellist=ModeleChequeReceipts::liste_modeles($this->db);
				}
			}
			elseif ($modulepart == 'donation')
			{
				if (is_array($genallowed)) $modellist=$genallowed;
				else
				{
					include_once DOL_DOCUMENT_ROOT.'/core/modules/dons/modules_don.php';
					$modellist=ModeleDon::liste_modeles($this->db);
				}
			}
			elseif ($modulepart == 'member')
			{
				if (is_array($genallowed)) $modellist=$genallowed;
				else
				{
					include_once DOL_DOCUMENT_ROOT.'/core/modules/member/modules_cards.php';
					$modellist=ModelePDFCards::liste_modeles($this->db);
				}
			}
			elseif ($modulepart == 'agenda' || $modulepart == 'actions')
			{
				if (is_array($genallowed)) $modellist=$genallowed;
				else
				{
					include_once DOL_DOCUMENT_ROOT.'/core/modules/action/modules_action.php';
					$modellist=ModeleAction::liste_modeles($this->db);
				}
			}
			elseif ($modulepart == 'expensereport')
			{
				if (is_array($genallowed)) $modellist=$genallowed;
				else
				{
					include_once DOL_DOCUMENT_ROOT.'/core/modules/expensereport/modules_expensereport.php';
					$modellist=ModeleExpenseReport::liste_modeles($this->db);
				}
			}
			elseif ($modulepart == 'unpaid')
			{
				$modellist='';
			}
			elseif ($modulepart == 'user')
			{
				if (is_array($genallowed)) $modellist=$genallowed;
				else
				{
					include_once DOL_DOCUMENT_ROOT.'/core/modules/user/modules_user.class.php';
					$modellist=ModelePDFUser::liste_modeles($this->db);
				}
			}
			elseif ($modulepart == 'usergroup')
			{
				if (is_array($genallowed)) $modellist=$genallowed;
				else
				{
					include_once DOL_DOCUMENT_ROOT.'/core/modules/usergroup/modules_usergroup.class.php';
					$modellist=ModelePDFUserGroup::liste_modeles($this->db);
				}
			}
			else
			{
			    $submodulepart = $modulepart;

				// For normalized standard modules
				$file=dol_buildpath('/core/modules/'.$modulepart.'/modules_'.$modulepart.'.php', 0);
				if (file_exists($file))
				{
					$res=include_once $file;
				}
				// For normalized external modules. modulepart = 'nameofmodule' or 'nameofmodule:nameofsubmodule'
				else
				{
				    $tmp=explode(':', $modulepart);
				    if (! empty($tmp[2])) $submodulepart=$tmp[2];
			        $file=dol_buildpath('/'.$modulepart.'/core/modules/'.$modulepart.'/modules_'.$submodulepart.'.php', 0);
					$res=include_once $file;
				}
				$class='ModelePDF'.ucfirst($submodulepart);
				if (class_exists($class))
				{
					$modellist=call_user_func($class.'::liste_modeles', $this->db);
				}
				else
				{
					dol_print_error($this->db, 'Bad value for modulepart');
					return -1;
				}
			}

			// Set headershown to avoid to have table opened a second time later
			$headershown=1;

			if (empty($buttonlabel)) $buttonlabel=$langs->trans('Generate');

			if ($conf->browser->layout == 'phone') $urlsource.='#'.$forname.'_form';   // So we switch to form after a generation
			if (empty($noform)) $out.= '<form action="'.$urlsource.(empty($conf->global->MAIN_JUMP_TAG)?'':'#builddoc').'" id="'.$forname.'_form" method="post">';
			$out.= '<input type="hidden" name="action" value="builddoc">';
			$out.= '<input type="hidden" name="token" value="'.$_SESSION['newtoken'].'">';

			$out.= load_fiche_titre($titletoshow, '', '');
			$out.= '<div class="div-table-responsive-no-min">';
			$out.= '<table class="liste formdoc noborder centpercent">';

			$out.= '<tr class="liste_titre">';

			$addcolumforpicto=($delallowed || $printer || $morepicto);
			$colspan = (3+($addcolumforpicto?1:0)); $colspanmore = 0;

			$out.= '<th colspan="'.$colspan.'" class="formdoc liste_titre maxwidthonsmartphone center">';

			// Model
			if (! empty($modellist))
			{
				asort($modellist);
				$out.= '<span class="hideonsmartphone">'.$langs->trans('Model').' </span>';
				if (is_array($modellist) && count($modellist) == 1)    // If there is only one element
				{
					$arraykeys=array_keys($modellist);
					$modelselected=$arraykeys[0];
				}
				$out.= $form->selectarray('model', $modellist, $modelselected, $showempty, 0, 0, '', 0, 0, 0, '', 'minwidth100');
				if ($conf->use_javascript_ajax)
				{
					$out.= ajax_combobox('model');
				}
			}
			else
			{
				$out.= '<div class="float">'.$langs->trans("Files").'</div>';
			}

			// Language code (if multilang)
			if (($allowgenifempty || (is_array($modellist) && count($modellist) > 0)) && $conf->global->MAIN_MULTILANGS && ! $forcenomultilang && (! empty($modellist) || $showempty))
			{
				include_once DOL_DOCUMENT_ROOT.'/core/class/html.formadmin.class.php';
				$formadmin=new FormAdmin($this->db);
				$defaultlang=$codelang?$codelang:$langs->getDefaultLang();
				$morecss='maxwidth150';
				if ($conf->browser->layout == 'phone') $morecss='maxwidth100';
				$out.= $formadmin->select_language($defaultlang, 'lang_id', 0, 0, 0, 0, 0, $morecss);
			}
			else
			{
				$out.= '&nbsp;';
			}

			// Button
			$genbutton = '<input class="button buttongen" id="'.$forname.'_generatebutton" name="'.$forname.'_generatebutton"';
			$genbutton.= ' type="submit" value="'.$buttonlabel.'"';
			if (! $allowgenifempty && ! is_array($modellist) && empty($modellist)) $genbutton.= ' disabled';
			$genbutton.= '>';
			if ($allowgenifempty && ! is_array($modellist) && empty($modellist) && empty($conf->dol_no_mouse_hover) && $modulepart != 'unpaid')
			{
			   	$langs->load("errors");
			   	$genbutton.= ' '.img_warning($langs->transnoentitiesnoconv("WarningNoDocumentModelActivated"));
			}
			if (! $allowgenifempty && ! is_array($modellist) && empty($modellist) && empty($conf->dol_no_mouse_hover) && $modulepart != 'unpaid') $genbutton='';
			if (empty($modellist) && ! $showempty && $modulepart != 'unpaid') $genbutton='';
			$out.= $genbutton;
			$out.= '</th>';

			if (!empty($hookmanager->hooks['formfile']))
			{
				foreach($hookmanager->hooks['formfile'] as $module)
				{
					if (method_exists($module, 'formBuilddocLineOptions'))
					{
						$colspanmore++;
						$out .= '<th></th>';
					}
				}
			}
			$out.= '</tr>';

			// Execute hooks
			$parameters=array('colspan'=>($colspan+$colspanmore), 'socid'=>(isset($GLOBALS['socid'])?$GLOBALS['socid']:''), 'id'=>(isset($GLOBALS['id'])?$GLOBALS['id']:''), 'modulepart'=>$modulepart);
			if (is_object($hookmanager))
			{
				$reshook = $hookmanager->executeHooks('formBuilddocOptions', $parameters, $GLOBALS['object']);
				$out.= $hookmanager->resPrint;
			}
		}

		// Get list of files
		if (! empty($filedir))
		{
			$link_list = array();
			if (is_object($object))
			{
				require_once DOL_DOCUMENT_ROOT . '/core/class/link.class.php';
				$link = new Link($this->db);
				$sortfield = $sortorder = null;
				$res = $link->fetchAll($link_list, $object->element, $object->id, $sortfield, $sortorder);
			}

			$out.= '<!-- html.formfile::showdocuments -->'."\n";

			// Show title of array if not already shown
			if ((! empty($file_list) || ! empty($link_list) || preg_match('/^massfilesarea/', $modulepart))
				&& ! $headershown)
			{
				$headershown=1;
				$out.= '<div class="titre">'.$titletoshow.'</div>'."\n";
				$out.= '<div class="div-table-responsive-no-min">';
				$out.= '<table class="noborder centpercent" id="'.$modulepart.'_table">'."\n";
			}

			// Loop on each file found
			if (is_array($file_list))
			{
				foreach($file_list as $file)
				{
					// Define relative path for download link (depends on module)
					$relativepath=$file["name"];										// Cas general
					if ($modulesubdir) $relativepath=$modulesubdir."/".$file["name"];	// Cas propal, facture...
					if ($modulepart == 'export') $relativepath = $file["name"];			// Other case

					$out.= '<tr class="oddeven">';

					$documenturl = DOL_URL_ROOT.'/document.php';
					if (isset($conf->global->DOL_URL_ROOT_DOCUMENT_PHP)) $documenturl=$conf->global->DOL_URL_ROOT_DOCUMENT_PHP;    // To use another wrapper

					// Show file name with link to download
					$out.= '<td class="minwidth200">';
					$out.= '<a class="documentdownload paddingright" href="'.$documenturl.'?modulepart='.$modulepart.'&amp;file='.urlencode($relativepath).($param?'&'.$param:'').'"';

					$mime=dol_mimetype($relativepath, '', 0);
					if (preg_match('/text/', $mime)) $out.= ' target="_blank"';
					$out.= '>';
					$out.= img_mime($file["name"], $langs->trans("File").': '.$file["name"]);
					$out.= dol_trunc($file["name"], 150);
					$out.= '</a>'."\n";
					$out.= $this->showPreview($file, $modulepart, $relativepath, 0, $param);
					$out.= '</td>';

					// Show file size
					$size=(! empty($file['size'])?$file['size']:dol_filesize($filedir."/".$file["name"]));
					$out.= '<td class="nowrap right">'.dol_print_size($size, 1, 1).'</td>';

					// Show file date
					$date=(! empty($file['date'])?$file['date']:dol_filemtime($filedir."/".$file["name"]));
					$out.= '<td class="nowrap right">'.dol_print_date($date, 'dayhour', 'tzuser').'</td>';

					if ($delallowed || $printer || $morepicto)
					{
						$out.= '<td class="right nowraponall">';
						if ($delallowed)
						{
							$tmpurlsource = preg_replace('/#[a-zA-Z0-9_]*$/', '', $urlsource);
							$out.= '<a href="'.$tmpurlsource.(strpos($tmpurlsource, '?')?'&amp;':'?').'action=remove_file&amp;file='.urlencode($relativepath);
							$out.= ($param?'&amp;'.$param:'');
							//$out.= '&modulepart='.$modulepart; // TODO obsolete ?
							//$out.= '&urlsource='.urlencode($urlsource); // TODO obsolete ?
							$out.= '">'.img_picto($langs->trans("Delete"), 'delete').'</a>';
						}
						if ($printer)
						{
							//$out.= '<td class="right">';
							$out.= '<a class="paddingleft" href="'.$urlsource.(strpos($urlsource, '?')?'&amp;':'?').'action=print_file&amp;printer='.$modulepart.'&amp;file='.urlencode($relativepath);
							$out.= ($param?'&amp;'.$param:'');
							$out.= '">'.img_picto($langs->trans("PrintFile", $relativepath), 'printer.png').'</a>';
						}
						if ($morepicto)
						{
							$morepicto=preg_replace('/__FILENAMEURLENCODED__/', urlencode($relativepath), $morepicto);
							$out.=$morepicto;
						}
						$out.='</td>';
					}

					if (is_object($hookmanager))
					{
						$parameters=array('colspan'=>($colspan+$colspanmore), 'socid'=>(isset($GLOBALS['socid'])?$GLOBALS['socid']:''),'id'=>(isset($GLOBALS['id'])?$GLOBALS['id']:''),'modulepart'=>$modulepart,'relativepath'=>$relativepath);
						$res = $hookmanager->executeHooks('formBuilddocLineOptions', $parameters, $file);
						if (empty($res))
						{
							$out.= $hookmanager->resPrint;		// Complete line
							$out.= '</tr>';
						}
						else
						{
							$out = $hookmanager->resPrint;		// Replace all $out
						}
			  		}
				}

				$this->numoffiles++;
			}
			// Loop on each link found
			if (is_array($link_list))
			{
				$colspan=2;

				foreach($link_list as $file)
				{
					$out.='<tr class="oddeven">';
					$out.='<td colspan="'.$colspan.'" class="maxwidhtonsmartphone">';
					$out.='<a data-ajax="false" href="' . $file->url . '" target="_blank">';
					$out.=$file->label;
					$out.='</a>';
					$out.='</td>';
					$out.='<td class="right">';
					$out.=dol_print_date($file->datea, 'dayhour');
					$out.='</td>';
					if ($delallowed || $printer || $morepicto) $out.='<td></td>';
					$out.='</tr>'."\n";
				}
				$this->numoffiles++;
			}

		 	if (count($file_list) == 0 && count($link_list) == 0 && $headershown)
			{
				$out.='<tr><td colspan="'.(3+($addcolumforpicto?1:0)).'" class="opacitymedium">'.$langs->trans("None").'</td></tr>'."\n";
			}
		}

		if ($headershown)
		{
			// Affiche pied du tableau
			$out.= "</table>\n";
			$out.= "</div>\n";
			if ($genallowed)
			{
				if (empty($noform)) $out.= '</form>'."\n";
			}
		}
		$out.= '<!-- End show_document -->'."\n";
		//return ($i?$i:$headershown);
		return $out;
	}

	/**
	 *	Show a Document icon with link(s)
	 *  You may want to call this into a div like this:
	 *  print '<div class="inline-block valignmiddle">'.$formfile->getDocumentsLink($element_doc, $filename, $filedir).'</div>';
	 *
	 *	@param	string	$modulepart		propal, facture, facture_fourn, ...
	 *	@param	string	$modulesubdir	Sub-directory to scan (Example: '0/1/10', 'FA/DD/MM/YY/9999'). Use '' if file is not into subdir of module.
	 *	@param	string	$filedir		Full path to directory to scan
	 *  @param	string	$filter			Filter filenames on this regex string (Example: '\.pdf$')
	 *	@return	string              	Output string with HTML link of documents (might be empty string). This also fill the array ->infofiles
	 */
	public function getDocumentsLink($modulepart, $modulesubdir, $filedir, $filter = '')
	{
		global $conf, $langs;

		include_once DOL_DOCUMENT_ROOT.'/core/lib/files.lib.php';

		$out='';
		$this->infofiles=array('nboffiles'=>0,'extensions'=>array(),'files'=>array());

		$entity = 1; // Without multicompany

		// Get object entity
		if (! empty($conf->multicompany->enabled))
		{
			preg_match('/\/([0-9]+)\/[^\/]+\/'.preg_quote($modulesubdir, '/').'$/', $filedir, $regs);
			$entity = ((! empty($regs[1]) && $regs[1] > 1) ? $regs[1] : 1); // If entity id not found in $filedir this is entity 1 by default
		}

		// Get list of files starting with name of ref (but not followed by "-" to discard uploaded files and get only generated files)
		// @TODO Why not showing by default all files by just removing the '[^\-]+' at end of regex ?
		if (! empty($conf->global->MAIN_SHOW_ALL_FILES_ON_DOCUMENT_TOOLTIP))
		{
			$filterforfilesearch = preg_quote(basename($modulesubdir), '/');
		}
		else
		{
			$filterforfilesearch = preg_quote(basename($modulesubdir), '/').'[^\-]+';
		}
		$file_list=dol_dir_list($filedir, 'files', 0, $filterforfilesearch, '\.meta$|\.png$');	// We also discard .meta and .png preview

		//var_dump($file_list);
		// For ajax treatment
		$out.= '<!-- html.formfile::getDocumentsLink -->'."\n";
		if (! empty($file_list))
		{
			$out='<dl class="dropdown inline-block">
    			<dt><a data-ajax="false" href="#" onClick="return false;">'.img_picto('', 'listlight', '', 0, 0, 0, '', 'valignmiddle').'</a></dt>
    			<dd><div class="multichoicedoc" style="position:absolute;left:100px;" ><ul class="ulselectedfields" style="display: none;">';
			$tmpout='';

			// Loop on each file found
			$found=0;
			foreach($file_list as $file)
			{
				$i++;
				if ($filter && ! preg_match('/'.$filter.'/i', $file["name"])) continue;	// Discard this. It does not match provided filter.

				$found++;
				// Define relative path for download link (depends on module)
				$relativepath=$file["name"];								// Cas general
				if ($modulesubdir) $relativepath=$modulesubdir."/".$file["name"];	// Cas propal, facture...
				// Autre cas
				if ($modulepart == 'donation')            {
					$relativepath = get_exdir($modulesubdir, 2, 0, 0, null, 'donation').$file["name"];
				}
				if ($modulepart == 'export')              {
					$relativepath = $file["name"];
				}

				$this->infofiles['nboffiles']++;
				$this->infofiles['files'][]=$file['fullname'];
				$ext=pathinfo($file["name"], PATHINFO_EXTENSION);
				if (empty($this->infofiles[$ext])) $this->infofiles['extensions'][$ext]=1;
				else $this->infofiles['extensions'][$ext]++;

				// Preview
				if (! empty($conf->use_javascript_ajax) && ($conf->browser->layout != 'phone'))
				{
					$tmparray = getAdvancedPreviewUrl($modulepart, $relativepath, 1, '&entity='.$entity);
					if ($tmparray && $tmparray['url'])
					{
						$tmpout.= '<li><a href="'.$tmparray['url'].'"'.($tmparray['css']?' class="'.$tmparray['css'].'"':'').($tmparray['mime']?' mime="'.$tmparray['mime'].'"':'').($tmparray['target']?' target="'.$tmparray['target'].'"':'').'>';
						//$tmpout.= img_picto('','detail');
						$tmpout.= '<i class="fa fa-search-plus paddingright" style="color: gray"></i>';
						$tmpout.= $langs->trans("Preview").' '.$ext.'</a></li>';
					}
				}

				// Download
				$tmpout.= '<li class="nowrap"><a class="pictopreview nowrap" href="'.DOL_URL_ROOT . '/document.php?modulepart='.$modulepart.'&amp;entity='.$entity.'&amp;file='.urlencode($relativepath).'"';
				$mime=dol_mimetype($relativepath, '', 0);
				if (preg_match('/text/', $mime)) $tmpout.= ' target="_blank"';
				$tmpout.= '>';
				$tmpout.= img_mime($relativepath, $file["name"]);
				$tmpout.= $langs->trans("Download").' '.$ext;
				$tmpout.= '</a></li>'."\n";
			}
			$out.=$tmpout;
			$out.='</ul></div></dd>
    			</dl>';

			if (! $found) $out='';
		}
		else
		{
			// TODO Add link to regenerate doc ?
			//$out.= '<div id="gen_pdf_'.$modulesubdir.'" class="linkobject hideobject">'.img_picto('', 'refresh').'</div>'."\n";
		}

		return $out;
	}


    // phpcs:disable PEAR.NamingConventions.ValidFunctionName.ScopeNotCamelCaps
	/**
	 *  Show list of documents in $filearray (may be they are all in same directory but may not)
	 *  This also sync database if $upload_dir is defined.
	 *
	 *  @param	 array	$filearray          Array of files loaded by dol_dir_list('files') function before calling this.
	 * 	@param	 Object	$object				Object on which document is linked to.
	 * 	@param	 string	$modulepart			Value for modulepart used by download or viewimage wrapper.
	 * 	@param	 string	$param				Parameters on sort links (param must start with &, example &aaa=bbb&ccc=ddd)
	 * 	@param	 int	$forcedownload		Force to open dialog box "Save As" when clicking on file.
	 * 	@param	 string	$relativepath		Relative path of docs (autodefined if not provided), relative to module dir, not to MAIN_DATA_ROOT.
	 * 	@param	 int	$permonobject		Permission on object (so permission to delete or crop document)
	 * 	@param	 int	$useinecm			Change output for use in ecm module:
<<<<<<< HEAD
	 * 										0 or 6: Add a preview column. Show also a rename button. Show also a crop button (if modulepart into a specific list)
=======
	 * 										0 or 6: Add a preview column. Show also a rename button. Show also a crop button for some values of $modulepart (must be supported into hard coded list in this function + photos_resize.php + restrictedArea + checkUserAccessToObject)
>>>>>>> 52159dcb
	 * 										1: Add link to edit ECM entry
	 * 										2: Add rename and crop link
	 *                                      4: Add a preview column
	 *                                      5: Add link to edit ECM entry and Add a preview column
	 * 	@param	 string	$textifempty		Text to show if filearray is empty ('NoFileFound' if not defined)
	 *  @param   int	$maxlength          Maximum length of file name shown.
	 *  @param	 string	$title				Title before list. Use 'none' to disable title.
	 *  @param	 string $url				Full url to use for click links ('' = autodetect)
	 *  @param	 int	$showrelpart		0=Show only filename (default), 1=Show first level 1 dir
	 *  @param   int    $permtoeditline     Permission to edit document line (You must provide a value, -1 is deprecated and must not be used any more)
	 *  @param   string $upload_dir         Full path directory so we can know dir relative to MAIN_DATA_ROOT. Fill this to complete file data with database indexes.
	 *  @param   string $sortfield          Sort field ('name', 'size', 'position', ...)
	 *  @param   string $sortorder          Sort order ('ASC' or 'DESC')
	 *  @param   int    $disablemove        1=Disable move button, 0=Position move is possible.
	 *  @param	 int	$addfilterfields	Add line with filters
	 * 	@return	 int						<0 if KO, nb of files shown if OK
	 *  @see list_of_autoecmfiles()
	 */
	public function list_of_documents($filearray, $object, $modulepart, $param = '', $forcedownload = 0, $relativepath = '', $permonobject = 1, $useinecm = 0, $textifempty = '', $maxlength = 0, $title = '', $url = '', $showrelpart = 0, $permtoeditline = -1, $upload_dir = '', $sortfield = '', $sortorder = 'ASC', $disablemove = 1, $addfilterfields = 0)
	{
        // phpcs:enable
		global $user, $conf, $langs, $hookmanager;
		global $sortfield, $sortorder, $maxheightmini;
		global $dolibarr_main_url_root;
		global $form;

		$disablecrop=1;
		if (in_array($modulepart, array('bom','expensereport','holiday','member','project','product','produit','service','societe','tax','ticket','user'))) $disablecrop=0;

		// Define relative path used to store the file
		if (empty($relativepath))
		{
			$relativepath=(! empty($object->ref)?dol_sanitizeFileName($object->ref):'').'/';
			if ($object->element == 'invoice_supplier') $relativepath=get_exdir($object->id, 2, 0, 0, $object, 'invoice_supplier').$relativepath;	// TODO Call using a defined value for $relativepath
			if ($object->element == 'project_task') $relativepath='Call_not_supported_._Call_function_using_a_defined_relative_path_.';
		}
		// For backward compatiblity, we detect file stored into an old path
		if (! empty($conf->global->PRODUCT_USE_OLD_PATH_FOR_PHOTO) && $filearray[0]['level1name'] == 'photos')
		{
		    $relativepath=preg_replace('/^.*\/produit\//', '', $filearray[0]['path']).'/';
		}
		// Defined relative dir to DOL_DATA_ROOT
		$relativedir = '';
		if ($upload_dir)
		{
			$relativedir = preg_replace('/^'.preg_quote(DOL_DATA_ROOT, '/').'/', '', $upload_dir);
			$relativedir = preg_replace('/^[\\/]/', '', $relativedir);
		}

		$hookmanager->initHooks(array('formfile'));
		$parameters=array(
				'filearray' => $filearray,
				'modulepart'=> $modulepart,
				'param' => $param,
				'forcedownload' => $forcedownload,
				'relativepath' => $relativepath,    // relative filename to module dir
				'relativedir' => $relativedir,      // relative dirname to DOL_DATA_ROOT
				'permtodelete' => $permonobject,
				'useinecm' => $useinecm,
				'textifempty' => $textifempty,
				'maxlength' => $maxlength,
				'title' => $title,
				'url' => $url
		);
		$reshook=$hookmanager->executeHooks('showFilesList', $parameters, $object);

		if (isset($reshook) && $reshook != '') // null or '' for bypass
		{
			return $reshook;
		}
		else
		{
			if (! is_object($form))
			{
				include_once DOL_DOCUMENT_ROOT.'/core/class/html.form.class.php';		// The compoent may be included into ajax page that does not include the Form class
				$form=new Form($this->db);
			}

			if (! preg_match('/&id=/', $param) && isset($object->id)) $param.='&id='.$object->id;
			$relativepathwihtoutslashend=preg_replace('/\/$/', '', $relativepath);
			if ($relativepathwihtoutslashend) $param.= '&file='.urlencode($relativepathwihtoutslashend);

			if ($permtoeditline < 0)  // Old behaviour for backward compatibility. New feature should call method with value 0 or 1
			{
				$permtoeditline=0;
				if (in_array($modulepart, array('product','produit','service')))
				{
					if ($user->rights->produit->creer && $object->type == Product::TYPE_PRODUCT) $permtoeditline=1;
					if ($user->rights->service->creer && $object->type == Product::TYPE_SERVICE) $permtoeditline=1;
				}
			}
			if (empty($conf->global->MAIN_UPLOAD_DOC))
			{
				$permtoeditline=0;
				$permonobject=0;
			}

			// Show list of existing files
			if ((empty($useinecm) || $useinecm == 6) && $title != 'none') print load_fiche_titre($title?$title:$langs->trans("AttachedFiles"));
			if (empty($url)) $url=$_SERVER["PHP_SELF"];

			print '<!-- html.formfile::list_of_documents -->'."\n";
			if (GETPOST('action', 'aZ09') == 'editfile' && $permtoeditline)
			{
				print '<form action="'.$_SERVER["PHP_SELF"].'?'.$param.'" method="POST">';
				print '<input type="hidden" name="action" value="renamefile">';
				print '<input type="hidden" name="id" value="'.$object->id.'">';
				print '<input type="hidden" name="modulepart" value="'.$modulepart.'">';
			}

			print '<div class="div-table-responsive-no-min">';
			print '<table width="100%" id="tablelines" class="liste noborder nobottom">'."\n";

			if (! empty($addfilterfields))
			{
				print '<tr class="liste_titre nodrag nodrop">';
				print '<td><input type="search_doc_ref" value="'.dol_escape_htmltag(GETPOST('search_doc_ref', 'alpha')).'"></td>';
				print '<td></td>';
				print '<td></td>';
				if (empty($useinecm) || $useinecm == 4 || $useinecm == 5 || $useinecm == 6) print '<td></td>';
				print '<td></td>';
				print '<td></td>';
				if (! $disablemove) print '<td></td>';
				print "</tr>\n";
			}

			print '<tr class="liste_titre nodrag nodrop">';
			//print $url.' sortfield='.$sortfield.' sortorder='.$sortorder;
			print_liste_field_titre('Documents2', $url, "name", "", $param, '', $sortfield, $sortorder, 'left ');
			print_liste_field_titre('Size', $url, "size", "", $param, '', $sortfield, $sortorder, 'right ');
			print_liste_field_titre('Date', $url, "date", "", $param, '', $sortfield, $sortorder, 'center ');
			if (empty($useinecm) || $useinecm == 4 || $useinecm == 5 || $useinecm == 6) print_liste_field_titre('', $url, "", "", $param, '', $sortfield, $sortorder, 'center ');	// Preview
			print_liste_field_titre('');
			print_liste_field_titre('');
			if (! $disablemove) print_liste_field_titre('');
			print "</tr>\n";

			// Get list of files stored into database for same relative directory
			if ($relativedir)
			{
				completeFileArrayWithDatabaseInfo($filearray, $relativedir);

				//var_dump($sortfield.' - '.$sortorder);
				if ($sortfield && $sortorder)	// If $sortfield is for example 'position_name', we will sort on the property 'position_name' (that is concat of position+name)
				{
					$filearray=dol_sort_array($filearray, $sortfield, $sortorder);
				}
			}

			$nboffiles=count($filearray);
			if ($nboffiles > 0) include_once DOL_DOCUMENT_ROOT.'/core/lib/images.lib.php';

			$i=0; $nboflines = 0; $lastrowid=0;
			foreach($filearray as $key => $file)      // filearray must be only files here
			{
				if ($file['name'] != '.'
						&& $file['name'] != '..'
						&& ! preg_match('/\.meta$/i', $file['name']))
				{
					if ($filearray[$key]['rowid'] > 0) $lastrowid = $filearray[$key]['rowid'];
					$filepath=$relativepath.$file['name'];

					$editline=0;
					$nboflines++;
					print '<!-- Line list_of_documents '.$key.' relativepath = '.$relativepath.' -->'."\n";
					// Do we have entry into database ?
					print '<!-- In database: position='.$filearray[$key]['position'].' -->'."\n";
					print '<tr class="oddeven" id="row-'.($filearray[$key]['rowid']>0?$filearray[$key]['rowid']:'AFTER'.$lastrowid.'POS'.($i+1)).'">';

					// File name
					print '<td class="minwith200">';

					// Show file name with link to download
					//print "XX".$file['name'];	//$file['name'] must be utf8
					print '<a class="paddingright" href="'.DOL_URL_ROOT.'/document.php?modulepart='.$modulepart;
					if ($forcedownload) print '&attachment=1';
					if (! empty($object->entity)) print '&entity='.$object->entity;
					print '&file='.urlencode($filepath);
					print '">';
					print img_mime($file['name'], $file['name'].' ('.dol_print_size($file['size'], 0, 0).')', 'inline-block valignbottom paddingright');
					if ($showrelpart == 1) print $relativepath;
					//print dol_trunc($file['name'],$maxlength,'middle');
					if (GETPOST('action', 'aZ09') == 'editfile' && $file['name'] == basename(GETPOST('urlfile', 'alpha')))
					{
						print '</a>';
						$section_dir=dirname(GETPOST('urlfile', 'alpha'));
						print '<input type="hidden" name="section_dir" value="'.$section_dir.'">';
						print '<input type="hidden" name="renamefilefrom" value="'.dol_escape_htmltag($file['name']).'">';
						print '<input type="text" name="renamefileto" class="quatrevingtpercent" value="'.dol_escape_htmltag($file['name']).'">';
						$editline=1;
					}
					else
					{
						print dol_trunc($file['name'], 200);
						print '</a>';
					}
					// Preview link
					if (! $editline) print $this->showPreview($file, $modulepart, $filepath);

					print "</td>\n";

					// Size
					$sizetoshow = dol_print_size($file['size'], 1, 1);
					$sizetoshowbytes = dol_print_size($file['size'], 0, 1);

					print '<td class="right" style="width: 80px">';
					if ($sizetoshow == $sizetoshowbytes) print $sizetoshow;
					else {
						print $form->textwithpicto($sizetoshow, $sizetoshowbytes, -1);
					}
					print '</td>';

					// Date
					print '<td class="center" style="width: 140px">'.dol_print_date($file['date'], "dayhour", "tzuser").'</td>';	// 140px = width for date with PM format

					// Preview
					if (empty($useinecm) || $useinecm == 4 || $useinecm == 5|| $useinecm == 6)
					{
						$fileinfo = pathinfo($file['name']);
						print '<td class="center">';
						if (image_format_supported($file['name']) > 0)
						{
						    if ($useinecm == 5 || $useinecm == 6)
						    {
						        $minifile=getImageFileNameForSize($file['name'], '');     // There is no thumb for ECM module and Media filemanager, so we use true image
						    }
						    else
						    {
						        $minifile=getImageFileNameForSize($file['name'], '_mini'); // For new thumbs using same ext (in lower case howerver) than original
						    }
						    if (! dol_is_file($file['path'].'/'.$minifile)) $minifile=getImageFileNameForSize($file['name'], '_mini', '.png'); // For backward compatibility of old thumbs that were created with filename in lower case and with .png extension
							//print $file['path'].'/'.$minifile.'<br>';

							$urlforhref=getAdvancedPreviewUrl($modulepart, $relativepath.$fileinfo['filename'].'.'.strtolower($fileinfo['extension']), 1, '&entity='.(!empty($object->entity)?$object->entity:$conf->entity));
							if (empty($urlforhref)) {
								$urlforhref=DOL_URL_ROOT.'/viewimage.php?modulepart='.$modulepart.'&entity='.(!empty($object->entity)?$object->entity:$conf->entity).'&file='.urlencode($relativepath.$fileinfo['filename'].'.'.strtolower($fileinfo['extension']));
								print '<a href="'.$urlforhref.'" class="aphoto" target="_blank">';
							} else {
								print '<a href="'.$urlforhref['url'].'" class="'.$urlforhref['css'].'" target="'.$urlforhref['target'].'" mime="'.$urlforhref['mime'].'">';
							}
							print '<img class="photo" height="'.(($useinecm == 4 || $useinecm == 5 || $useinecm == 6)? '12' : $maxheightmini).'" src="'.DOL_URL_ROOT.'/viewimage.php?modulepart='.$modulepart.'&entity='.(!empty($object->entity)?$object->entity:$conf->entity).'&file='.urlencode($relativepath.$minifile).'" title="">';
							print '</a>';
						}
						else print '&nbsp;';
						print '</td>';
					}

					// Hash of file (only if we are in a mode where a scan of dir were done and we have id of file in ECM table)
					print '<td class="center">';
					if ($relativedir && $filearray[$key]['rowid'] > 0)
					{
						if ($editline)
						{
							print $langs->trans("FileSharedViaALink").' ';
							print '<input class="inline-block" type="checkbox" name="shareenabled"'.($file['share']?' checked="checked"':'').' /> ';
						}
						else
						{
							if ($file['share'])
							{
								// Define $urlwithroot
								$urlwithouturlroot=preg_replace('/'.preg_quote(DOL_URL_ROOT, '/').'$/i', '', trim($dolibarr_main_url_root));
								$urlwithroot=$urlwithouturlroot.DOL_URL_ROOT;		// This is to use external domain name found into config file
								//$urlwithroot=DOL_MAIN_URL_ROOT;					// This is to use same domain name than current

								//print '<span class="opacitymedium">'.$langs->trans("Hash").' : '.$file['share'].'</span>';
								$forcedownload=0;
								$paramlink='';
								if (! empty($file['share'])) $paramlink.=($paramlink?'&':'').'hashp='.$file['share'];			// Hash for public share
								if ($forcedownload) $paramlink.=($paramlink?'&':'').'attachment=1';

								$fulllink=$urlwithroot.'/document.php'.($paramlink?'?'.$paramlink:'');

								print img_picto($langs->trans("FileSharedViaALink"), 'object_globe.png').' ';
								print '<input type="text" class="quatrevingtpercent minwidth200imp" id="downloadlink" name="downloadexternallink" value="'.dol_escape_htmltag($fulllink).'">';
							}
							else
							{
								//print '<span class="opacitymedium">'.$langs->trans("FileNotShared").'</span>';
							}
						}
					}
					print '</td>';

					// Actions buttons
					if (! $editline)
					{
						// Delete or view link
						// ($param must start with &)
						print '<td class="valignmiddle right actionbuttons nowraponall"><!-- action on files -->';
						if ($useinecm == 1 || $useinecm == 5)
						{
							print '<a href="'.DOL_URL_ROOT.'/ecm/file_card.php?urlfile='.urlencode($file['name']).$param.'" class="editfilelink" rel="'.urlencode($file['name']).'">'.img_edit('default', 0, 'class="paddingrightonly"').'</a>';
						}
						if (empty($useinecm) || $useinecm == 2 || $useinecm == 6)
						{
							$newmodulepart=$modulepart;
							if (in_array($modulepart, array('product','produit','service'))) $newmodulepart='produit|service';

							if (! $disablecrop && image_format_supported($file['name']) > 0)
							{
								if ($permtoeditline)
								{
	   								// Link to resize
	   						   		print '<a href="'.DOL_URL_ROOT.'/core/photos_resize.php?modulepart='.urlencode($newmodulepart).'&id='.$object->id.'&file='.urlencode($relativepath.$fileinfo['filename'].'.'.strtolower($fileinfo['extension'])).'" title="'.dol_escape_htmltag($langs->trans("ResizeOrCrop")).'">'.img_picto($langs->trans("ResizeOrCrop"), 'resize', 'class="paddingrightonly"').'</a>';
								}
							}

							if ($permtoeditline)
							{
								$paramsectiondir=(in_array($modulepart, array('medias','ecm'))?'&section_dir='.urlencode($relativepath):'');
								print '<a href="'.(($useinecm == 1 || $useinecm == 5)?'#':($url.'?action=editfile&urlfile='.urlencode($filepath).$paramsectiondir.$param)).'" class="editfilelink" rel="'.$filepath.'">'.img_edit('default', 0, 'class="paddingrightonly"').'</a>';
							}
						}
						if ($permonobject)
						{
							$useajax=1;
							if (! empty($conf->dol_use_jmobile)) $useajax=0;
							if (empty($conf->use_javascript_ajax)) $useajax=0;
							if (! empty($conf->global->MAIN_ECM_DISABLE_JS)) $useajax=0;
							print '<a href="'.((($useinecm && $useinecm != 6) && $useajax)?'#':($url.'?action=delete&urlfile='.urlencode($filepath).$param)).'" class="deletefilelink" rel="'.$filepath.'">'.img_delete().'</a>';
						}
						print "</td>";

						if (empty($disablemove))
						{
							if ($nboffiles > 1 && $conf->browser->layout != 'phone') {
								print '<td class="linecolmove tdlineupdown center">';
								if ($i > 0) {
									print '<a class="lineupdown" href="'.$_SERVER["PHP_SELF"].'?id='.$this->id.'&amp;action=up&amp;rowid='.$line->id.'">'.img_up('default', 0, 'imgupforline').'</a>';
								}
								if ($i < $nboffiles-1) {
									print '<a class="lineupdown" href="'.$_SERVER["PHP_SELF"].'?id='.$this->id.'&amp;action=down&amp;rowid='.$line->id.'">'.img_down('default', 0, 'imgdownforline').'</a>';
								}
								print '</td>';
							}
							else {
							   	print '<td'.(($conf->browser->layout != 'phone' && empty($disablemove)) ?' class="linecolmove tdlineupdown center"':' class="linecolmove center"').'>';
							   	print '</td>';
							}
					    }
					}
					else
					{
						print '<td class="right">';
						print '<input type="hidden" name="ecmfileid" value="'.$filearray[$key]['rowid'].'">';
						print '<input type="submit" class="button" name="renamefilesave" value="'.dol_escape_htmltag($langs->trans("Save")).'">';
						print '<input type="submit" class="button" name="cancel" value="'.dol_escape_htmltag($langs->trans("Cancel")).'">';
						print '</td>';
						if (empty($disablemove)) print '<td class="right"></td>';
					}
					print "</tr>\n";

					$i++;
				}
			}
			if ($nboffiles == 0)
			{
				$colspan='6';
				if (empty($disablemove)) $colspan++;		// 6 columns or 7
				print '<tr class="oddeven"><td colspan="'.$colspan.'" class="opacitymedium">';
				if (empty($textifempty)) print $langs->trans("NoFileFound");
				else print $textifempty;
				print '</td></tr>';
			}
			print "</table>";
			print '</div>';

			if ($nboflines > 1 && is_object($object)) {
				if (! empty($conf->use_javascript_ajax) && $permtoeditline) {
					$table_element_line = 'ecm_files';
					include DOL_DOCUMENT_ROOT . '/core/tpl/ajaxrow.tpl.php';
				}
			}

			print ajax_autoselect('downloadlink');

			if (GETPOST('action', 'aZ09') == 'editfile' && $permtoeditline)
			{
				print '</form>';
			}

			return $nboffiles;
		}
	}


    // phpcs:disable PEAR.NamingConventions.ValidFunctionName.ScopeNotCamelCaps
	/**
	 *	Show list of documents in a directory
	 *
	 *  @param	string	$upload_dir         Directory that was scanned
	 *  @param  array	$filearray          Array of files loaded by dol_dir_list function before calling this function
	 *  @param  string	$modulepart         Value for modulepart used by download wrapper
	 *  @param  string	$param              Parameters on sort links
	 *  @param  int		$forcedownload      Force to open dialog box "Save As" when clicking on file
	 *  @param  string	$relativepath       Relative path of docs (autodefined if not provided)
	 *  @param  int		$permtodelete       Permission to delete
	 *  @param  int		$useinecm           Change output for use in ecm module
	 *  @param  int		$textifempty        Text to show if filearray is empty
	 *  @param  int		$maxlength          Maximum length of file name shown
	 *  @param	string 	$url				Full url to use for click links ('' = autodetect)
	 *  @param	int		$addfilterfields	Add line with filters
	 *  @return int                 		<0 if KO, nb of files shown if OK
	 *  @see list_of_documents()
	 */
	public function list_of_autoecmfiles($upload_dir, $filearray, $modulepart, $param, $forcedownload = 0, $relativepath = '', $permtodelete = 1, $useinecm = 0, $textifempty = '', $maxlength = 0, $url = '', $addfilterfields = 0)
	{
        // phpcs:enable
		global $user, $conf, $langs, $form;
		global $sortfield, $sortorder;
		global $search_doc_ref;

		dol_syslog(get_class($this).'::list_of_autoecmfiles upload_dir='.$upload_dir.' modulepart='.$modulepart);

		// Show list of documents
		if (empty($useinecm) || $useinecm == 6) print load_fiche_titre($langs->trans("AttachedFiles"));
		if (empty($url)) $url=$_SERVER["PHP_SELF"];

		if (! empty($addfilterfields))
		{
			print '<form action="'.$_SERVER['PHP_SELF'].'">';
			print '<input type="hidden" name="module" value="'.$modulepart.'">';
		}

		print '<div class="div-table-responsive-no-min">';
		print '<table width="100%" class="noborder">'."\n";

		if (! empty($addfilterfields))
		{
			print '<tr class="liste_titre nodrag nodrop">';
			print '<td></td>';
			print '<td><input type="text" class="maxwidth100onsmartphone" name="search_doc_ref" value="'.dol_escape_htmltag($search_doc_ref).'"></td>';
			print '<td></td>';
			print '<td></td>';
			// Action column
			print '<td class="liste_titre center">';
			$searchpicto=$form->showFilterButtons();
			print $searchpicto;
			print '</td>';
			print "</tr>\n";
		}

		print '<tr class="liste_titre">';
		$sortref="fullname";
		if ($modulepart == 'invoice_supplier') $sortref='level1name';
		print_liste_field_titre("Ref", $url, $sortref, "", $param, '', $sortfield, $sortorder);
		print_liste_field_titre("Documents2", $url, "name", "", $param, '', $sortfield, $sortorder);
		print_liste_field_titre("Size", $url, "size", "", $param, '', $sortfield, $sortorder, 'right ');
		print_liste_field_titre("Date", $url, "date", "", $param, '', $sortfield, $sortorder, 'center ');
		print_liste_field_titre('', '', '');
		print '</tr>'."\n";

		// To show ref or specific information according to view to show (defined by $module)
		if ($modulepart == 'company')
		{
			include_once DOL_DOCUMENT_ROOT.'/societe/class/societe.class.php';
			$object_instance=new Societe($this->db);
		}
		elseif ($modulepart == 'invoice')
		{
			include_once DOL_DOCUMENT_ROOT.'/compta/facture/class/facture.class.php';
			$object_instance=new Facture($this->db);
		}
		elseif ($modulepart == 'invoice_supplier')
		{
			include_once DOL_DOCUMENT_ROOT.'/fourn/class/fournisseur.facture.class.php';
			$object_instance=new FactureFournisseur($this->db);
		}
		elseif ($modulepart == 'propal')
		{
			include_once DOL_DOCUMENT_ROOT.'/comm/propal/class/propal.class.php';
			$object_instance=new Propal($this->db);
		}
		elseif ($modulepart == 'supplier_proposal')
		{
			include_once DOL_DOCUMENT_ROOT.'/supplier_proposal/class/supplier_proposal.class.php';
			$object_instance=new SupplierProposal($this->db);
		}
		elseif ($modulepart == 'order')
		{
			include_once DOL_DOCUMENT_ROOT.'/commande/class/commande.class.php';
			$object_instance=new Commande($this->db);
		}
		elseif ($modulepart == 'order_supplier')
		{
			include_once DOL_DOCUMENT_ROOT.'/fourn/class/fournisseur.commande.class.php';
			$object_instance=new CommandeFournisseur($this->db);
		}
		elseif ($modulepart == 'contract')
		{
			include_once DOL_DOCUMENT_ROOT.'/contrat/class/contrat.class.php';
			$object_instance=new Contrat($this->db);
		}
		elseif ($modulepart == 'product')
		{
			include_once DOL_DOCUMENT_ROOT.'/product/class/product.class.php';
			$object_instance=new Product($this->db);
		}
		elseif ($modulepart == 'tax')
		{
			include_once DOL_DOCUMENT_ROOT.'/compta/sociales/class/chargesociales.class.php';
			$object_instance=new ChargeSociales($this->db);
		}
		elseif ($modulepart == 'project')
		{
			include_once DOL_DOCUMENT_ROOT.'/projet/class/project.class.php';
			$object_instance=new Project($this->db);
		}
		elseif ($modulepart == 'fichinter')
		{
			include_once DOL_DOCUMENT_ROOT.'/fichinter/class/fichinter.class.php';
			$object_instance=new Fichinter($this->db);
		}
		elseif ($modulepart == 'user')
		{
			include_once DOL_DOCUMENT_ROOT.'/user/class/user.class.php';
			$object_instance=new User($this->db);
		}
		elseif ($modulepart == 'expensereport')
		{
			include_once DOL_DOCUMENT_ROOT.'/expensereport/class/expensereport.class.php';
			$object_instance=new ExpenseReport($this->db);
		}
		elseif ($modulepart == 'holiday')
		{
			include_once DOL_DOCUMENT_ROOT.'/holiday/class/holiday.class.php';
			$object_instance=new Holiday($this->db);
		}
		elseif ($modulepart == 'banque')
		{
		    include_once DOL_DOCUMENT_ROOT.'/compta/bank/class/account.class.php';
		    $object_instance=new Account($this->db);
		}

		foreach($filearray as $key => $file)
		{
			if (!is_dir($file['name'])
			&& $file['name'] != '.'
			&& $file['name'] != '..'
			&& $file['name'] != 'CVS'
			&& ! preg_match('/\.meta$/i', $file['name']))
			{
				// Define relative path used to store the file
				$relativefile=preg_replace('/'.preg_quote($upload_dir.'/', '/').'/', '', $file['fullname']);

				$id=0; $ref=''; $label='';

				// To show ref or specific information according to view to show (defined by $module)
				if ($modulepart == 'company' || $modulepart == 'tax')		{ preg_match('/(\d+)\/[^\/]+$/', $relativefile, $reg); $id=(isset($reg[1])?$reg[1]:''); }
				elseif ($modulepart == 'invoice_supplier')					{ preg_match('/([^\/]+)\/[^\/]+$/', $relativefile, $reg); $ref=(isset($reg[1])?$reg[1]:''); if (is_numeric($ref)) { $id=$ref; $ref=''; } }	// $ref may be also id with old supplier invoices
				elseif ($modulepart == 'user' || $modulepart == 'holiday')	{ preg_match('/(.*)\/[^\/]+$/', $relativefile, $reg); $id=(isset($reg[1])?$reg[1]:''); }
                elseif (in_array($modulepart, array('invoice', 'propal', 'supplier_proposal', 'order', 'order_supplier', 'contract', 'product', 'project', 'fichinter', 'expensereport', 'banque')))
				{
					preg_match('/(.*)\/[^\/]+$/', $relativefile, $reg); $ref=(isset($reg[1])?$reg[1]:'');
				}
				else
				{
				    //print 'Error: Value for modulepart = '.$modulepart.' is not yet implemented in function list_of_autoecmfiles'."\n";
				}

				if (! $id && ! $ref) continue;
				$found=0;
				if (! empty($this->cache_objects[$modulepart.'_'.$id.'_'.$ref]))
				{
					$found=1;
				}
				else
				{
					//print 'Fetch '.$id." - ".$ref.'<br>';

					if ($id) {
						$result = $object_instance->fetch($id);
					} else {
						//fetchOneLike looks for objects with wildcards in its reference.
						//It is useful for those masks who get underscores instead of their actual symbols
						//fetchOneLike requires some info in the object. If it doesn't have it, then 0 is returned
						//that's why we look only into fetchOneLike when fetch returns 0
						if (!$result = $object_instance->fetch('', $ref)) {
							$result = $object_instance->fetchOneLike($ref);
						}
					}

					if ($result > 0) {  // Save object loaded into a cache
						$found=1; $this->cache_objects[$modulepart.'_'.$id.'_'.$ref] = clone $object_instance;
					}
					if ($result == 0) { $found=1; $this->cache_objects[$modulepart.'_'.$id.'_'.$ref]='notfound'; unset($filearray[$key]); }
				}

				if (! $found > 0 || ! is_object($this->cache_objects[$modulepart.'_'.$id.'_'.$ref])) continue;    // We do not show orphelins files

				print '<!-- Line list_of_autoecmfiles '.$key.' -->'."\n";
				print '<tr class="oddeven">';
				print '<td>';
				if ($found > 0 && is_object($this->cache_objects[$modulepart.'_'.$id.'_'.$ref])) print $this->cache_objects[$modulepart.'_'.$id.'_'.$ref]->getNomUrl(1, 'document');
				else print $langs->trans("ObjectDeleted", ($id?$id:$ref));

				//$modulesubdir=dol_sanitizeFileName($ref);
				$modulesubdir=dirname($relativefile);

				//$filedir=$conf->$modulepart->dir_output . '/' . dol_sanitizeFileName($obj->ref);
				$filedir=$file['path'];
				//$urlsource=$_SERVER['PHP_SELF'].'?id='.$obj->rowid;
				//print $formfile->getDocumentsLink($modulepart, $filename, $filedir);

				print '</td>';

				// File
				print '<td>';
				//print "XX".$file['name']; //$file['name'] must be utf8
				print '<a href="'.DOL_URL_ROOT.'/document.php?modulepart='.$modulepart;
				if ($forcedownload) print '&attachment=1';
				print '&file='.urlencode($relativefile).'">';
				print img_mime($file['name'], $file['name'].' ('.dol_print_size($file['size'], 0, 0).')');
				print dol_trunc($file['name'], $maxlength, 'middle');
				print '</a>';

				//print $this->getDocumentsLink($modulepart, $modulesubdir, $filedir, '^'.preg_quote($file['name'],'/').'$');
				print $this->showPreview($file, $modulepart, $file['relativename']);

				print "</td>\n";
				print '<td class="right">'.dol_print_size($file['size'], 1, 1).'</td>';
				print '<td class="center">'.dol_print_date($file['date'], "dayhour").'</td>';
				print '<td class="right">';
				//if (! empty($useinecm) && $useinecm != 6)  print '<a data-ajax="false" href="'.DOL_URL_ROOT.'/document.php?modulepart='.$modulepart;
				//if ($forcedownload) print '&attachment=1';
				//print '&file='.urlencode($relativefile).'">';
				//print img_view().'</a> &nbsp; ';
				//if ($permtodelete) print '<a href="'.$url.'?id='.$object->id.'&section='.$_REQUEST["section"].'&action=delete&urlfile='.urlencode($file['name']).'">'.img_delete().'</a>';
				//else print '&nbsp;';
				print "</td></tr>\n";
			}
		}

		if (count($filearray) == 0)
		{
			print '<tr class="oddeven"><td colspan="5">';
			if (empty($textifempty)) print $langs->trans("NoFileFound");
			else print $textifempty;
			print '</td></tr>';
		}
		print "</table>";
		print '</div>';

		if (! empty($addfilterfields)) print '</form>';
		// Fin de zone
	}

	/**
	 *    Show form to upload a new file with jquery fileupload.
	 *    This form use the fileupload.php file.
	 *
	 *    @param	Object	$object		Object to use
	 *    @return	void
	 */
	private function _formAjaxFileUpload($object)
	{
		global $langs, $conf;

		// PHP post_max_size
		$post_max_size				= ini_get('post_max_size');
		$mul_post_max_size			= substr($post_max_size, -1);
		$mul_post_max_size			= ($mul_post_max_size == 'M' ? 1048576 : ($mul_post_max_size == 'K' ? 1024 : ($mul_post_max_size == 'G' ? 1073741824 : 1)));
		$post_max_size				= $mul_post_max_size * (int) $post_max_size;
		// PHP upload_max_filesize
		$upload_max_filesize		= ini_get('upload_max_filesize');
		$mul_upload_max_filesize	= substr($upload_max_filesize, -1);
		$mul_upload_max_filesize	= ($mul_upload_max_filesize == 'M' ? 1048576 : ($mul_upload_max_filesize == 'K' ? 1024 : ($mul_upload_max_filesize == 'G' ? 1073741824 : 1)));
		$upload_max_filesize		= $mul_upload_max_filesize * (int) $upload_max_filesize;
		// Max file size
		$max_file_size 				= (($post_max_size < $upload_max_filesize) ? $post_max_size : $upload_max_filesize);

		// Include main
		include DOL_DOCUMENT_ROOT.'/core/tpl/ajax/fileupload_main.tpl.php';

		// Include template
		include DOL_DOCUMENT_ROOT.'/core/tpl/ajax/fileupload_view.tpl.php';
	}

	/**
	 * Show array with linked files
	 *
	 * @param 	Object		$object			Object
	 * @param 	int			$permtodelete	Deletion is allowed
	 * @param 	string		$action			Action
	 * @param 	string		$selected		???
	 * @param	string		$param			More param to add into URL
	 * @return 	int							Number of links
	 */
	public function listOfLinks($object, $permtodelete = 1, $action = null, $selected = null, $param = '')
	{
		global $user, $conf, $langs, $user;
		global $sortfield, $sortorder;

		$langs->load("link");

		require_once DOL_DOCUMENT_ROOT . '/core/class/link.class.php';
		$link = new Link($this->db);
		$links = array();
		if ($sortfield == "name") {
			$sortfield = "label";
		} elseif ($sortfield == "date") {
			$sortfield = "datea";
		} else {
			$sortfield = null;
		}
		$res = $link->fetchAll($links, $object->element, $object->id, $sortfield, $sortorder);
		$param .= (isset($object->id)?'&id=' . $object->id : '');

		// Show list of associated links
		print load_fiche_titre($langs->trans("LinkedFiles"));

		print '<form action="' . $_SERVER['PHP_SELF'] . ($param?'?'.$param:'') . '" method="POST">';

		print '<table width="100%" class="liste noborder nobottom">';
		print '<tr class="liste_titre">';
        print_liste_field_titre(
			$langs->trans("Links"),
			$_SERVER['PHP_SELF'],
			"name",
			"",
			$param,
			'',
			$sortfield,
			$sortorder,
            ''
		);
        print_liste_field_titre(
			"",
			"",
			"",
			"",
			"",
			'',
            '',
            '',
            'right '
		);
        print_liste_field_titre(
			$langs->trans("Date"),
			$_SERVER['PHP_SELF'],
			"date",
			"",
			$param,
			'',
			$sortfield,
			$sortorder,
            'center '
		);
        print_liste_field_titre(
			'',
			$_SERVER['PHP_SELF'],
			"",
			"",
			$param,
			'',
            '',
            '',
            'center '
		);
		print_liste_field_titre('', '', '');
		print '</tr>';
		$nboflinks = count($links);
		if ($nboflinks > 0) include_once DOL_DOCUMENT_ROOT.'/core/lib/images.lib.php';

		foreach ($links as $link)
		{
			print '<tr class="oddeven">';
			//edit mode
			if ($action == 'update' && $selected === $link->id)
			{
				print '<td>';
				print '<input type="hidden" name="id" value="' . $object->id . '">';
				print '<input type="hidden" name="linkid" value="' . $link->id . '">';
				print '<input type="hidden" name="action" value="confirm_updateline">';
				print $langs->trans('Link') . ': <input type="text" name="link" value="' . $link->url . '">';
				print '</td>';
				print '<td>';
				print $langs->trans('Label') . ': <input type="text" name="label" value="' . $link->label . '">';
				print '</td>';
				print '<td class="center">' . dol_print_date(dol_now(), "dayhour", "tzuser") . '</td>';
				print '<td class="right"></td>';
				print '<td class="right">';
				print '<input type="submit" name="save" class="button" value="' . dol_escape_htmltag($langs->trans('Save')) . '">';
				print '<input type="submit" name="cancel" class="button" value="' . dol_escape_htmltag($langs->trans('Cancel')) . '">';
				print '</td>';
			}
			else
			{
				print '<td>';
				print img_picto('', 'object_globe').' ';
				print '<a data-ajax="false" href="' . $link->url . '" target="_blank">';
				print $link->label;
				print '</a>';
				print '</td>'."\n";
				print '<td class="right"></td>';
				print '<td class="center">' . dol_print_date($link->datea, "dayhour", "tzuser") . '</td>';
				print '<td class="center"></td>';
				print '<td class="right">';
				print '<a href="' . $_SERVER['PHP_SELF'] . '?action=update&linkid=' . $link->id . $param . '" class="editfilelink reposition" >' . img_edit() . '</a>';	// id= is included into $param
				if ($permtodelete) {
					print ' &nbsp; <a href="'. $_SERVER['PHP_SELF'] .'?action=delete&linkid=' . $link->id . $param . '" class="deletefilelink">' . img_delete() . '</a>';	// id= is included into $param
				} else {
					print '&nbsp;';
				}
				print '</td>';
			}
			print "</tr>\n";
		}
		if ($nboflinks == 0)
		{
			print '<tr class="oddeven"><td colspan="5" class="opacitymedium">';
			print $langs->trans("NoLinkFound");
			print '</td></tr>';
		}
		print "</table>";

		print '</form>';

		return $nboflinks;
	}


	/**
	 * Show detail icon with link for preview
	 *
	 * @param   array     $file           Array with data of file. Example: array('name'=>...)
	 * @param   string    $modulepart     propal, facture, facture_fourn, ...
	 * @param   string    $relativepath   Relative path of docs
	 * @param   integer   $ruleforpicto   Rule for picto: 0=Use the generic preview picto, 1=Use the picto of mime type of file)
	 * @param	string	  $param		  More param on http links
	 * @return  string    $out            Output string with HTML
	 */
	public function showPreview($file, $modulepart, $relativepath, $ruleforpicto = 0, $param = '')
	{
		global $langs, $conf;

		$out='';
		if ($conf->browser->layout != 'phone' && ! empty($conf->use_javascript_ajax))
		{
			$urladvancedpreview=getAdvancedPreviewUrl($modulepart, $relativepath, 1, $param);      // Return if a file is qualified for preview.
			if (count($urladvancedpreview))
			{
				$out.= '<a class="pictopreview '.$urladvancedpreview['css'].'" href="'.$urladvancedpreview['url'].'"'.(empty($urladvancedpreview['mime'])?'':' mime="'.$urladvancedpreview['mime'].'"').' '.(empty($urladvancedpreview['target'])?'':' target="'.$urladvancedpreview['target'].'"').'>';
				//$out.= '<a class="pictopreview">';
				if (empty($ruleforpicto))
				{
					//$out.= img_picto($langs->trans('Preview').' '.$file['name'], 'detail');
					$out.='<span class="fa fa-search-plus" style="color: gray"></span>';
				}
				else $out.= img_mime($relativepath, $langs->trans('Preview').' '.$file['name']);
				$out.= '</a>';
			}
		}
		return $out;
	}
}<|MERGE_RESOLUTION|>--- conflicted
+++ resolved
@@ -1040,11 +1040,7 @@
 	 * 	@param	 string	$relativepath		Relative path of docs (autodefined if not provided), relative to module dir, not to MAIN_DATA_ROOT.
 	 * 	@param	 int	$permonobject		Permission on object (so permission to delete or crop document)
 	 * 	@param	 int	$useinecm			Change output for use in ecm module:
-<<<<<<< HEAD
-	 * 										0 or 6: Add a preview column. Show also a rename button. Show also a crop button (if modulepart into a specific list)
-=======
 	 * 										0 or 6: Add a preview column. Show also a rename button. Show also a crop button for some values of $modulepart (must be supported into hard coded list in this function + photos_resize.php + restrictedArea + checkUserAccessToObject)
->>>>>>> 52159dcb
 	 * 										1: Add link to edit ECM entry
 	 * 										2: Add rename and crop link
 	 *                                      4: Add a preview column
