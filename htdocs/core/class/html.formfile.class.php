--- conflicted
+++ resolved
@@ -1446,15 +1446,14 @@
 							}
 							//print $file['path'].'/'.$smallfile.'<br>';
 
-<<<<<<< HEAD
-							$urlforhref = getAdvancedPreviewUrl($modulepart, preg_replace('/\.(.+)/', '', $filepath).'.'.strtolower($fileinfo['extension']), 1, 'entity='.(!empty($object->entity) ? $object->entity : $conf->entity));
-							if (empty($urlforhref)) {
-								$urlforhref = DOL_URL_ROOT.'/viewimage.php?modulepart='.$modulepart.'&entity='.(!empty($object->entity) ? $object->entity : $conf->entity).'&file='.urlencode($filepath);
-=======
+              //dev_New_msg_attachment_linked_to_event
+							//$urlforhref = getAdvancedPreviewUrl($modulepart, preg_replace('/\.(.+)/', '', $filepath).'.'.strtolower($fileinfo['extension']), 1, 'entity='.(!empty($object->entity) ? $object->entity : $conf->entity));
+							//if (empty($urlforhref)) {
+							//	$urlforhref = DOL_URL_ROOT.'/viewimage.php?modulepart='.$modulepart.'&entity='.(!empty($object->entity) ? $object->entity : $conf->entity).'&file='.urlencode($filepath);
+
 							$urlforhref = getAdvancedPreviewUrl($modulepart, $relativepath.$fileinfo['filename'].'.'.strtolower($fileinfo['extension']), 1, '&entity='.(empty($object->entity) ? $conf->entity : $object->entity));
 							if (empty($urlforhref)) {
 								$urlforhref = DOL_URL_ROOT.'/viewimage.php?modulepart='.$modulepart.'&entity='.(empty($object->entity) ? $conf->entity : $object->entity).'&file='.urlencode($relativepath.$fileinfo['filename'].'.'.strtolower($fileinfo['extension']));
->>>>>>> 768c4309
 								print '<a href="'.$urlforhref.'" class="aphoto" target="_blank" rel="noopener noreferrer">';
 							} else {
 								print '<a href="'.$urlforhref['url'].'" class="'.$urlforhref['css'].'" target="'.$urlforhref['target'].'" mime="'.$urlforhref['mime'].'">';
