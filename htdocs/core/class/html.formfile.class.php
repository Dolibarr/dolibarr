<?php
/* Copyright (C) 2008-2013	Laurent Destailleur	<eldy@users.sourceforge.net>
 * Copyright (C) 2010-2014	Regis Houssin		<regis.houssin@capnetworks.com>
 * Copyright (C) 2010-2016	Juanjo Menent		<jmenent@2byte.es>
 * Copyright (C) 2013		Charles-Fr BENKE	<charles.fr@benke.fr>
 * Copyright (C) 2013		Cédric Salvador		<csalvador@gpcsolutions.fr>
 * Copyright (C) 2014		Marcos García		<marcosgdf@gmail.com>
 * Copyright (C) 2015		Bahfir Abbes		<bafbes@gmail.com>
 * Copyright (C) 2016		Ferran Marcet		<fmarcet@2byte.es>

 * This program is free software; you can redistribute it and/or modify
 * it under the terms of the GNU General Public License as published by
 * the Free Software Foundation; either version 3 of the License, or
 * (at your option) any later version.
 *
 * This program is distributed in the hope that it will be useful,
 * but WITHOUT ANY WARRANTY; without even the implied warranty of
 * MERCHANTABILITY or FITNESS FOR A PARTICULAR PURPOSE.  See the
 * GNU General Public License for more details.
 *
 * You should have received a copy of the GNU General Public License
 * along with this program. If not, see <http://www.gnu.org/licenses/>.
 */

/**
 *	\file       htdocs/core/class/html.formfile.class.php
 *  \ingroup    core
 *	\brief      File of class to offer components to list and upload files
 */


/**
 *	Class to offer components to list and upload files
 */
class FormFile
{
    var $db;
    var $error;

    var $numoffiles;
	var $infofiles;			// Used to return informations by function getDocumentsLink


    /**
	 *	Constructor
	 *
	 *  @param		DoliDB		$db      Database handler
     */
    function __construct($db)
    {
        $this->db = $db;
        $this->numoffiles=0;
        return 1;
    }


    /**
     *  Show form to upload a new file
	 *
     *  @param  string	$url			Url
     *  @param  string	$title			Title zone (Title or '' or 'none')
     *  @param  int		$addcancel		1=Add 'Cancel' button
     *	@param	int		$sectionid		If upload must be done inside a particular ECM section
     * 	@param	int		$perm			Value of permission to allow upload
     *  @param  int		$size           Length of input file area
     *  @param	Object	$object			Object to use (when attachment is done on an element)
     *  @param	string	$options		Add an option column
     *  @param	integer	$useajax		Use fileupload ajax (0=never, 1=if enabled, 2=always whatever is option). 2 should never be used.
     *  @param	string	$savingdocmask	Mask to use to define output filename. For example 'XXXXX-__YYYYMMDD__-__file__'
     *  @param	integer	$linkfiles		1=Also add form to link files, 0=Do not show form to link files
     *  @param	string	$htmlname		Name and id of HTML form
     * 	@return	int						<0 if KO, >0 if OK
     */
    function form_attach_new_file($url, $title='', $addcancel=0, $sectionid=0, $perm=1, $size=50, $object='', $options='', $useajax=1, $savingdocmask='', $linkfiles=1, $htmlname='formuserfile')
    {
        global $conf,$langs, $hookmanager;
        $hookmanager->initHooks(array('formfile'));

        
        if (! empty($conf->browser->layout) && $conf->browser->layout != 'classic') $useajax=0;

		if ((! empty($conf->global->MAIN_USE_JQUERY_FILEUPLOAD) && $useajax) || ($useajax==2))
        {
        	// TODO: Check this works with 2 forms on same page
        	// TODO: Check this works with GED module, otherwise, force useajax to 0
        	// TODO: This does not support option savingdocmask
        	// TODO: This break feature to upload links too
        	return $this->_formAjaxFileUpload($object);
        }
        else
       	{
            $maxlength=$size;

            $out = "\n\n<!-- Start form attach new file -->\n";

            if (empty($title)) $title=$langs->trans("AttachANewFile");
            if ($title != 'none') $out.=load_fiche_titre($title, null, null);

            $out .= '<form name="'.$htmlname.'" id="'.$htmlname.'" action="'.$url.'" enctype="multipart/form-data" method="POST">';
            $out .= '<input type="hidden" id="'.$htmlname.'_section_dir" name="section_dir" value="">';
            $out .= '<input type="hidden" id="'.$htmlname.'_section_id"  name="section_id" value="'.$sectionid.'">';
            $out .= '<input type="hidden" name="token" value="'.$_SESSION['newtoken'].'">';

            $out .= '<table width="100%" class="nobordernopadding">';
            $out .= '<tr>';

            if (! empty($options)) $out .= '<td>'.$options.'</td>';

            $out .= '<td valign="middle" class="nowrap">';

            $max=$conf->global->MAIN_UPLOAD_DOC;		// En Kb
            $maxphp=@ini_get('upload_max_filesize');	// En inconnu
            if (preg_match('/k$/i',$maxphp)) $maxphp=$maxphp*1;
            if (preg_match('/m$/i',$maxphp)) $maxphp=$maxphp*1024;
            if (preg_match('/g$/i',$maxphp)) $maxphp=$maxphp*1024*1024;
            if (preg_match('/t$/i',$maxphp)) $maxphp=$maxphp*1024*1024*1024;
            // Now $max and $maxphp are in Kb
            if ($maxphp > 0) $max=min($max,$maxphp);

            if ($max > 0)
            {
                $out .= '<input type="hidden" name="max_file_size" value="'.($max*1024).'">';
            }
            $out .= '<input class="flat" type="file" name="userfile" size="'.$maxlength.'"';
            $out .= (empty($conf->global->MAIN_UPLOAD_DOC) || empty($perm)?' disabled':'');
            $out .= '>';
            $out .= '&nbsp;';
            $out .= '<input type="submit" class="button" name="sendit" value="'.$langs->trans("Upload").'"';
            $out .= (empty($conf->global->MAIN_UPLOAD_DOC) || empty($perm)?' disabled':'');
            $out .= '>';

            if ($addcancel)
            {
                $out .= ' &nbsp; ';
                $out .= '<input type="submit" class="button" name="cancel" value="'.$langs->trans("Cancel").'">';
            }

            if (! empty($conf->global->MAIN_UPLOAD_DOC))
            {
                if ($perm)
                {
                	$langs->load('other');
                    //$out .= ' ('.$langs->trans("MaxSize").': '.$max.' '.$langs->trans("Kb");
                    $out .= ' ';
                    $out.=info_admin($langs->trans("ThisLimitIsDefinedInSetup",$max,$maxphp),1);
                    //$out .= ')';
                }
            }
            else
            {
                $out .= ' ('.$langs->trans("UploadDisabled").')';
            }
            $out .= "</td></tr>";

            if ($savingdocmask)
            {
            	$out .= '<tr>';
   	            if (! empty($options)) $out .= '<td>'.$options.'</td>';
	            $out .= '<td valign="middle" class="nowrap">';
				$out .= '<input type="checkbox" checked name="savingdocmask" value="'.dol_escape_js($savingdocmask).'"> '.$langs->trans("SaveUploadedFileWithMask", preg_replace('/__file__/',$langs->transnoentitiesnoconv("OriginFileName"),$savingdocmask), $langs->transnoentitiesnoconv("OriginFileName"));
            	$out .= '</td>';
            	$out .= '</tr>';
            }

            $out .= "</table>";

            $out .= '</form>';
            if (empty($sectionid)) $out .= '<br>';

            $out .= "\n<!-- End form attach new file -->\n";

            if ($linkfiles)
            {
	            $out .= "\n<!-- Start form attach new link -->\n";
	            $langs->load('link');
	            $title = $langs->trans("LinkANewFile");
	            $out .= load_fiche_titre($title, null, null);
	            $out .= '<form name="'.$htmlname.'_link" id="'.$htmlname.'_link" action="'.$url.'" method="POST">';
	            $out .= '<input type="hidden" id="'.$htmlname.'_link_section_dir" name="link_section_dir" value="">';
	            $out .= '<input type="hidden" id="'.$htmlname.'_link_section_id"  name="link_section_id" value="'.$sectionid.'">';
	            $out .= '<input type="hidden" name="token" value="'.$_SESSION['newtoken'].'">';

	            $out .= '<div class="valignmiddle" >';
	            $out .= '<div class="inline-block" style="padding-right: 10px;">';
	            if (! empty($conf->global->OPTIMIZEFORTEXTBROWSER)) $out .= '<label for="link">'.$langs->trans("URLToLink") . ':</label> ';
	            $out .= '<input type="text" name="link" size="'.$maxlength.'" id="link" placeholder="'.dol_escape_htmltag($langs->trans("URLToLink")).'">';
	            $out .= '</div>';
	            $out .= '<div class="inline-block" style="padding-right: 10px;">';
	            if (! empty($conf->global->OPTIMIZEFORTEXTBROWSER)) $out .= '<label for="label">'.$langs->trans("Label") . ':</label> ';
	            $out .= '<input type="text" name="label" id="label" placeholder="'.dol_escape_htmltag($langs->trans("Label")).'">';
	            $out .= '<input type="hidden" name="objecttype" value="' . $object->element . '">';
	            $out .= '<input type="hidden" name="objectid" value="' . $object->id . '">';
	            $out .= '</div>';
	            $out .= '<div class="inline-block" style="padding-right: 10px;">';
	            $out .= '<input type="submit" class="button" name="linkit" value="'.$langs->trans("ToLink").'"';
	            $out .= (empty($conf->global->MAIN_UPLOAD_DOC) || empty($perm)?' disabled':'');
	            $out .= '>';
	            $out .= '</div>';
                $out .= '</div>';
                $out .= '<div class="clearboth"></div>';
	            $out .= '</form><br>';
	            $parameters = array('socid'=>(isset($GLOBALS['socid'])?$GLOBALS['socid']:''),'id'=>(isset($GLOBALS['id'])?$GLOBALS['id']:''), 'url'=>$url, 'perm'=>$perm);
	            $res = $hookmanager->executeHooks('formattachOptions',$parameters,$object);

	            $out .= "\n<!-- End form attach new file -->\n";
            }

            if (empty($res))
            {
        		print '<div class="attacharea">';
            	print $out;
            	print '</div>';
            }

            print $hookmanager->resPrint;

            return 1;
        }
    }

    /**
     *      Show the box with list of available documents for object
     *
     *      @param      string				$modulepart         propal, facture, facture_fourn, ...
     *      @param      string				$modulesubdir       Sub-directory to scan (Example: '0/1/10', 'FA/DD/MM/YY/9999'). Use '' if file is not into subdir of module.
     *      @param      string				$filedir            Directory to scan
     *      @param      string				$urlsource          Url of origin page (for return)
     *      @param      int					$genallowed         Generation is allowed (1/0 or array of formats)
     *      @param      int					$delallowed         Remove is allowed (1/0)
     *      @param      string				$modelselected      Model to preselect by default
     *      @param      integer				$allowgenifempty	Show warning if no model activated
     *      @param      integer				$forcenomultilang	Do not show language option (even if MAIN_MULTILANGS defined)
     *      @param      int					$iconPDF            Show only PDF icon with link (1/0)
     * 		@param		int					$maxfilenamelength	Max length for filename shown
     * 		@param		integer				$noform				Do not output html form tags
     * 		@param		string				$param				More param on http links
     * 		@param		string				$title				Title to show on top of form
     * 		@param		string				$buttonlabel		Label on submit button
     * 		@param		string				$codelang			Default language code to use on lang combo box if multilang is enabled
     * 		@return		int										<0 if KO, number of shown files if OK
     *      @deprecated                                         Use print xxx->showdocuments() instead.
     */
    function show_documents($modulepart,$modulesubdir,$filedir,$urlsource,$genallowed,$delallowed=0,$modelselected='',$allowgenifempty=1,$forcenomultilang=0,$iconPDF=0,$maxfilenamelength=28,$noform=0,$param='',$title='',$buttonlabel='',$codelang='')
    {
        $this->numoffiles=0;
        print $this->showdocuments($modulepart,$modulesubdir,$filedir,$urlsource,$genallowed,$delallowed,$modelselected,$allowgenifempty,$forcenomultilang,$iconPDF,$maxfilenamelength,$noform,$param,$title,$buttonlabel,$codelang);
        return $this->numoffiles;
    }

    /**
     *      Return a string to show the box with list of available documents for object.
     *      This also set the property $this->numoffiles
     *
     *      @param      string				$modulepart         Module the files are related to ('propal', 'facture', 'facture_fourn', 'mymodule', 'mymodule_temp', ...)
     *      @param      string				$modulesubdir       Existing (so sanitized) sub-directory to scan (Example: '0/1/10', 'FA/DD/MM/YY/9999'). Use '' if file is not into subdir of module.
     *      @param      string				$filedir            Directory to scan
     *      @param      string				$urlsource          Url of origin page (for return)
     *      @param      int					$genallowed         Generation is allowed (1/0 or array list of templates)
     *      @param      int					$delallowed         Remove is allowed (1/0)
     *      @param      string				$modelselected      Model to preselect by default
     *      @param      integer				$allowgenifempty	Allow generation even if list of template ($genallowed) is empty (show however a warning)
     *      @param      integer				$forcenomultilang	Do not show language option (even if MAIN_MULTILANGS defined)
     *      @param      int					$iconPDF            Deprecated, see getDocumentsLink
     * 		@param		int					$maxfilenamelength	Max length for filename shown
     * 		@param		integer				$noform				Do not output html form tags
     * 		@param		string				$param				More param on http links
     * 		@param		string				$title				Title to show on top of form
     * 		@param		string				$buttonlabel		Label on submit button
     * 		@param		string				$codelang			Default language code to use on lang combo box if multilang is enabled
     * 		@param		string				$morepicto			Add more HTML content into cell with picto
     * 		@return		string              					Output string with HTML array of documents (might be empty string)
     */
    function showdocuments($modulepart,$modulesubdir,$filedir,$urlsource,$genallowed,$delallowed=0,$modelselected='',$allowgenifempty=1,$forcenomultilang=0,$iconPDF=0,$maxfilenamelength=28,$noform=0,$param='',$title='',$buttonlabel='',$codelang='',$morepicto='')
    {
		// Deprecation warning
		if (0 !== $iconPDF) {
			dol_syslog(__METHOD__ . ": passing iconPDF parameter is deprecated", LOG_WARNING);
		}
		
        global $langs, $conf, $user, $hookmanager;
        global $form, $bc;

        if (! is_object($form)) $form=new Form($this->db);

        include_once DOL_DOCUMENT_ROOT.'/core/lib/files.lib.php';

        // For backward compatibility
        if (! empty($iconPDF)) {
        	return $this->getDocumentsLink($modulepart, $modulesubdir, $filedir);
        }
        
        $printer=0;
        if (in_array($modulepart,array('facture','supplier_proposal','propal','proposal','order','commande','expedition', 'commande_fournisseur')))	// The direct print feature is implemented only for such elements
        {
            $printer = (!empty($user->rights->printing->read) && !empty($conf->printing->enabled))?true:false;
        }

        $hookmanager->initHooks(array('formfile'));
        $forname='builddoc';
        $out='';
        $var=true;

        $headershown=0;
        $showempty=0;
        $i=0;

        $titletoshow=$langs->trans("Documents");
        if (! empty($title)) $titletoshow=$title;

        $out.= "\n".'<!-- Start show_document -->'."\n";
        //print 'filedir='.$filedir;

        // Show table
        if ($genallowed)
        {
            $modellist=array();

            if ($modulepart == 'company')
            {
                $showempty=1;
                if (is_array($genallowed)) $modellist=$genallowed;
                else
                {
                    include_once DOL_DOCUMENT_ROOT.'/core/modules/societe/modules_societe.class.php';
                    $modellist=ModeleThirdPartyDoc::liste_modeles($this->db);
                }
            }
            else if ($modulepart == 'propal')
            {
                if (is_array($genallowed)) $modellist=$genallowed;
                else
                {
                    include_once DOL_DOCUMENT_ROOT.'/core/modules/propale/modules_propale.php';
                    $modellist=ModelePDFPropales::liste_modeles($this->db);
                }
            }
			else if ($modulepart == 'supplier_proposal')
            {
                if (is_array($genallowed)) $modellist=$genallowed;
                else
                {
                    include_once DOL_DOCUMENT_ROOT.'/core/modules/supplier_proposal/modules_supplier_proposal.php';
                    $modellist=ModelePDFSupplierProposal::liste_modeles($this->db);
                }
            }
            else if ($modulepart == 'commande')
            {
                if (is_array($genallowed)) $modellist=$genallowed;
                else
                {
                    include_once DOL_DOCUMENT_ROOT.'/core/modules/commande/modules_commande.php';
                    $modellist=ModelePDFCommandes::liste_modeles($this->db);
                }
            }
            elseif ($modulepart == 'expedition')
            {
                if (is_array($genallowed)) $modellist=$genallowed;
                else
                {
                    include_once DOL_DOCUMENT_ROOT.'/core/modules/expedition/modules_expedition.php';
                    $modellist=ModelePDFExpedition::liste_modeles($this->db);
                }
            }
            elseif ($modulepart == 'livraison')
            {
                if (is_array($genallowed)) $modellist=$genallowed;
                else
                {
                    include_once DOL_DOCUMENT_ROOT.'/core/modules/livraison/modules_livraison.php';
                    $modellist=ModelePDFDeliveryOrder::liste_modeles($this->db);
                }
            }
            else if ($modulepart == 'ficheinter')
            {
                if (is_array($genallowed)) $modellist=$genallowed;
                else
                {
                    include_once DOL_DOCUMENT_ROOT.'/core/modules/fichinter/modules_fichinter.php';
                    $modellist=ModelePDFFicheinter::liste_modeles($this->db);
                }
            }
            elseif ($modulepart == 'facture')
            {
                if (is_array($genallowed)) $modellist=$genallowed;
                else
                {
                    include_once DOL_DOCUMENT_ROOT.'/core/modules/facture/modules_facture.php';
                    $modellist=ModelePDFFactures::liste_modeles($this->db);
                }
            }
            elseif ($modulepart == 'contract')
            {
            	if (is_array($genallowed)) $modellist=$genallowed;
            	else
            	{
            		include_once DOL_DOCUMENT_ROOT.'/core/modules/contract/modules_contract.php';
            		$modellist=ModelePDFContract::liste_modeles($this->db);
            	}
            }
            elseif ($modulepart == 'project')
            {
                if (is_array($genallowed)) $modellist=$genallowed;
                else
                {
                    include_once DOL_DOCUMENT_ROOT.'/core/modules/project/modules_project.php';
                    $modellist=ModelePDFProjects::liste_modeles($this->db);
                }
            }
            elseif ($modulepart == 'project_task')
            {
            	if (is_array($genallowed)) $modellist=$genallowed;
            	else
            	{
            		include_once DOL_DOCUMENT_ROOT.'/core/modules/project/task/modules_task.php';
            		$modellist=ModelePDFTask::liste_modeles($this->db);
            	}
            }
            elseif ($modulepart == 'export')
            {
                if (is_array($genallowed)) $modellist=$genallowed;
                else
                {
                    include_once DOL_DOCUMENT_ROOT.'/core/modules/export/modules_export.php';
                    $modellist=ModeleExports::liste_modeles($this->db);
                }
            }
            else if ($modulepart == 'commande_fournisseur')
            {
                if (is_array($genallowed)) $modellist=$genallowed;
                else
                {
                    include_once DOL_DOCUMENT_ROOT.'/core/modules/supplier_order/modules_commandefournisseur.php';
                    $modellist=ModelePDFSuppliersOrders::liste_modeles($this->db);
                }
            }
            else if ($modulepart == 'facture_fournisseur')
            {
                if (is_array($genallowed)) $modellist=$genallowed;
                else
                {
                    include_once DOL_DOCUMENT_ROOT.'/core/modules/supplier_invoice/modules_facturefournisseur.php';
                    $modellist=ModelePDFSuppliersInvoices::liste_modeles($this->db);
                }
            }
            else if ($modulepart == 'remisecheque')
            {
                if (is_array($genallowed)) $modellist=$genallowed;
                else
                {
                    include_once DOL_DOCUMENT_ROOT.'/core/modules/cheque/modules_chequereceipts.php';
                    $modellist=ModeleChequeReceipts::liste_modeles($this->db);
                }
            }
            elseif ($modulepart == 'donation')
            {
                if (is_array($genallowed)) $modellist=$genallowed;
                else
                {
                    include_once DOL_DOCUMENT_ROOT.'/core/modules/dons/modules_don.php';
                    $modellist=ModeleDon::liste_modeles($this->db);
                }
            }
            else if ($modulepart == 'unpaid')
            {
                $modellist='';
            }
            else if ($modulepart != 'agenda')
            {
            	// For normalized standard modules
            	$file=dol_buildpath('/core/modules/'.$modulepart.'/modules_'.$modulepart.'.php',0);
                if (file_exists($file))
                {
                	$res=include_once $file;
                }
                // For normalized external modules
                else
				{
                	$file=dol_buildpath('/'.$modulepart.'/core/modules/'.$modulepart.'/modules_'.$modulepart.'.php',0);
                	$res=include_once $file;
                }
                $class='Modele'.ucfirst($modulepart);
                if (class_exists($class))
                {
                    $modellist=call_user_func($class.'::liste_modeles',$this->db);
                }
                else
              {
                    dol_print_error($this->db,'Bad value for modulepart');
                    return -1;
                }
            }

            $headershown=1;

            $buttonlabeltoshow=$buttonlabel;
            if (empty($buttonlabel)) $buttonlabel=$langs->trans('Generate');

            if (empty($noform)) $out.= '<form action="'.$urlsource.(empty($conf->global->MAIN_JUMP_TAG)?'':'#builddoc').'" name="'.$forname.'" id="'.$forname.'_form" method="post">';
            $out.= '<input type="hidden" name="action" value="builddoc">';
            $out.= '<input type="hidden" name="token" value="'.$_SESSION['newtoken'].'">';

            $out.= load_fiche_titre($titletoshow, '', '');
            $out.= '<table class="liste formdoc noborder" summary="listofdocumentstable" width="100%">';

            $out.= '<tr class="liste_titre">';

            $addcolumforpicto=($delallowed || $printer || $morepicto);
            $out.= '<th align="center" colspan="'.(3+($addcolumforpicto?'2':'1')).'" class="formdoc liste_titre maxwidthonsmartphone">';
            
            // Model
            if (! empty($modellist))
            {
                $out.= '<span class="hideonsmartphone">'.$langs->trans('Model').' </span>';
                if (is_array($modellist) && count($modellist) == 1)    // If there is only one element
                {
                    $arraykeys=array_keys($modellist);
                    $modelselected=$arraykeys[0];
                }
                $out.= $form->selectarray('model', $modellist, $modelselected, $showempty, 0, 0, '', 0, 0, 0, '', 'minwidth100');
                $out.= ajax_combobox('model');
            }
            else
            {
                $out.= '<div class="float">'.$langs->trans("Files").'</div>';
            }

            // Language code (if multilang)
            if (($allowgenifempty || (is_array($modellist) && count($modellist) > 0)) && $conf->global->MAIN_MULTILANGS && ! $forcenomultilang && (! empty($modellist) || $showempty))
            {
                include_once DOL_DOCUMENT_ROOT.'/core/class/html.formadmin.class.php';
                $formadmin=new FormAdmin($this->db);
                $defaultlang=$codelang?$codelang:$langs->getDefaultLang();
                $morecss='maxwidth150';
                if (! empty($conf->browser->phone)) $morecss='maxwidth100';
                $out.= $formadmin->select_language($defaultlang, 'lang_id', 0, 0, 0, 0, 0, $morecss);
            }
            else
            {
                $out.= '&nbsp;';
            }

            // Button
            $genbutton = '<input class="button buttongen" id="'.$forname.'_generatebutton" name="'.$forname.'_generatebutton"';
            $genbutton.= ' type="submit" value="'.$buttonlabel.'"';
            if (! $allowgenifempty && ! is_array($modellist) && empty($modellist)) $genbutton.= ' disabled';
            $genbutton.= '>';
            if ($allowgenifempty && ! is_array($modellist) && empty($modellist) && empty($conf->dol_no_mouse_hover) && $modulepart != 'unpaid')
            {
               	$langs->load("errors");
               	$genbutton.= ' '.img_warning($langs->transnoentitiesnoconv("WarningNoDocumentModelActivated"));
            }
            if (! $allowgenifempty && ! is_array($modellist) && empty($modellist) && empty($conf->dol_no_mouse_hover) && $modulepart != 'unpaid') $genbutton='';
            if (empty($modellist) && ! $showempty && $modulepart != 'unpaid') $genbutton='';
            $out.= $genbutton;
            $out.= '</th>';

            if (!empty($hookmanager->hooks['formfile']))
            {
                foreach($hookmanager->hooks['formfile'] as $module)
                {
                    if (method_exists($module, 'formBuilddocLineOptions')) $out .= '<th></th>';
                }
            }
            $out.= '</tr>';

            // Execute hooks
            $parameters=array('socid'=>(isset($GLOBALS['socid'])?$GLOBALS['socid']:''),'id'=>(isset($GLOBALS['id'])?$GLOBALS['id']:''),'modulepart'=>$modulepart);
            if (is_object($hookmanager))
            {
            	$reshook = $hookmanager->executeHooks('formBuilddocOptions',$parameters,$GLOBALS['object']);
            	$out.= $hookmanager->resPrint;
            }

        }
        // Get list of files
        if (! empty($filedir))
        {
            $file_list=dol_dir_list($filedir,'files',0,'','(\.meta|_preview\.png)$','date',SORT_DESC);

            // Show title of array if not already shown
            if ((! empty($file_list) || preg_match('/^massfilesarea/', $modulepart)) && ! $headershown)
            {
                $headershown=1;
                $out.= '<div class="titre">'.$titletoshow.'</div>';
                $out.= '<table class="border" summary="listofdocumentstable" width="100%">';
            }

            // Loop on each file found
			if (is_array($file_list))
			{
				foreach($file_list as $file)
				{
					$var=!$var;

					// Define relative path for download link (depends on module)
					$relativepath=$file["name"];										// Cas general
					if ($modulesubdir) $relativepath=$modulesubdir."/".$file["name"];	// Cas propal, facture...
					if ($modulepart == 'export') $relativepath = $file["name"];			// Other case

					$out.= "<tr ".$bc[$var].">";

					$documenturl = DOL_URL_ROOT.'/document.php';
					if (isset($conf->global->DOL_URL_ROOT_DOCUMENT_PHP)) $documenturl=$conf->global->DOL_URL_ROOT_DOCUMENT_PHP;

					// Show file name with link to download
					$out.= '<td class="nowrap">';
					$out.= '<a data-ajax="false" href="'.$documenturl.'?modulepart='.$modulepart.'&amp;file='.urlencode($relativepath).'"';
					$mime=dol_mimetype($relativepath,'',0);
					if (preg_match('/text/',$mime)) $out.= ' target="_blank"';
					$out.= ' target="_blank">';
					$out.= img_mime($file["name"],$langs->trans("File").': '.$file["name"]).' '.dol_trunc($file["name"],$maxfilenamelength);
					$out.= '</a>'."\n";
					$out.= '</td>';

					// Show file size
					$size=(! empty($file['size'])?$file['size']:dol_filesize($filedir."/".$file["name"]));
					$out.= '<td align="right" class="nowrap">'.dol_print_size($size).'</td>';

					// Show file date
					$date=(! empty($file['date'])?$file['date']:dol_filemtime($filedir."/".$file["name"]));
					$out.= '<td align="right" class="nowrap">'.dol_print_date($date, 'dayhour', 'tzuser').'</td>';

					if ($delallowed || $printer || $morepicto)
					{
						$out.= '<td align="right">';
						if ($delallowed)
						{
							$out.= '<a href="'.$urlsource.(strpos($urlsource,'?')?'&amp;':'?').'action=remove_file&amp;file='.urlencode($relativepath);
							$out.= ($param?'&amp;'.$param:'');
							//$out.= '&modulepart='.$modulepart; // TODO obsolete ?
							//$out.= '&urlsource='.urlencode($urlsource); // TODO obsolete ?
							$out.= '">'.img_picto($langs->trans("Delete"), 'delete.png').'</a>';
							//$out.='</td>';
						}
						if ($printer)
						{
							//$out.= '<td align="right">';
                            $out.= '&nbsp;<a href="'.$urlsource.(strpos($urlsource,'?')?'&amp;':'?').'action=print_file&amp;printer='.$modulepart.'&amp;file='.urlencode($relativepath);
                            $out.= ($param?'&amp;'.$param:'');
                            $out.= '">'.img_picto($langs->trans("PrintFile", $relativepath),'printer.png').'</a>';
						}
						if ($morepicto)
						{
							$morepicto=preg_replace('/__FILENAMEURLENCODED__/',urlencode($relativepath),$morepicto);
                        	$out.=$morepicto;
						}
                        $out.='</td>';
                    }

                    if (is_object($hookmanager))
                    {
            			$parameters=array('socid'=>(isset($GLOBALS['socid'])?$GLOBALS['socid']:''),'id'=>(isset($GLOBALS['id'])?$GLOBALS['id']:''),'modulepart'=>$modulepart,'relativepath'=>$relativepath);
                    	$res = $hookmanager->executeHooks('formBuilddocLineOptions',$parameters,$file);
                        if (empty($res))
                        {
                            $out .= $hookmanager->resPrint;		// Complete line
                            $out.= '</tr>';
                        }
                        else $out = $hookmanager->resPrint;		// Replace line
              		}
				}

			 	if (count($file_list) == 0 && $headershown)
	            {
    	        	$out.='<tr '.$bc[0].'><td colspan="3" class="opacitymedium">'.$langs->trans("None").'</td></tr>';
        	    }

                $this->numoffiles++;
            }
        }

        if ($headershown)
        {
            // Affiche pied du tableau
            $out.= "</table>\n";
            if ($genallowed)
            {
                if (empty($noform)) $out.= '</form>'."\n";
            }
        }
        $out.= '<!-- End show_document -->'."\n";
        //return ($i?$i:$headershown);
        return $out;
    }

    /**
     *	Show only Document icon with link
     *
     *	@param	string	$modulepart		propal, facture, facture_fourn, ...
     *	@param	string	$modulesubdir	Sub-directory to scan (Example: '0/1/10', 'FA/DD/MM/YY/9999'). Use '' if file is not into subdir of module.
     *	@param	string	$filedir		Full path to directory to scan
     *  @param	string	$filter			Filter filenames on this regex string (Example: '\.pdf$')
     *	@return	string              	Output string with HTML link of documents (might be empty string). This also fill the array ->infofiles
     */
    function getDocumentsLink($modulepart, $modulesubdir, $filedir, $filter='')
    {
    	include_once DOL_DOCUMENT_ROOT.'/core/lib/files.lib.php';

    	$out='';
    	$this->infofiles=array('nboffiles'=>0,'extensions'=>array(),'files'=>array());

		$file_list=dol_dir_list($filedir, 'files', 0, preg_quote(basename($modulesubdir),'/').'[^\-]+', '\.meta$|\.png$');	// Get list of files starting with name fo ref (but not followed by "-" to discard uploaded files)

    	// For ajax treatment
    	$out.= '<div id="gen_pdf_'.$modulesubdir.'" class="linkobject hideobject">'.img_picto('', 'refresh').'</div>'."\n";

    	if (! empty($file_list))
    	{
    		// Loop on each file found
    		foreach($file_list as $file)
    		{
    			if ($filter && ! preg_match('/'.$filter.'/i', $file["name"])) continue;	// Discard this. It does not match provided filter.

    			// Define relative path for download link (depends on module)
    			$relativepath=$file["name"];								// Cas general
    			if ($modulesubdir) $relativepath=$modulesubdir."/".$file["name"];	// Cas propal, facture...
    			// Autre cas
    			if ($modulepart == 'donation')            {
    				$relativepath = get_exdir($modulesubdir,2,0,0,null,'donation').$file["name"];
    			}
    			if ($modulepart == 'export')              {
    				$relativepath = $file["name"];
    			}

    			// Show file name with link to download
    			$out.= '<a data-ajax="false" href="'.DOL_URL_ROOT . '/document.php?modulepart='.$modulepart.'&amp;file='.urlencode($relativepath).'"';
    			$mime=dol_mimetype($relativepath,'',0);
    			if (preg_match('/text/',$mime)) $out.= ' target="_blank"';
    			$out.= '>';
    			$out.= img_mime($relativepath, $file["name"]);
    			$out.= '</a>'."\n";

    			$this->infofiles['nboffiles']++;
    			$this->infofiles['files'][]=$file['fullname'];
    			$ext=pathinfo($file["name"], PATHINFO_EXTENSION);
    			if (empty($this->infofiles[$ext])) $this->infofiles['extensions'][$ext]=1;
    			else $this->infofiles['extensions'][$ext]++;
    		}
    	}

    	return $out;
    }


    /**
     *  Show list of documents in a directory
     *
     *  @param	 array	$filearray          Array of files loaded by dol_dir_list('files') function before calling this
     * 	@param	 Object	$object				Object on which document is linked to
     * 	@param	 string	$modulepart			Value for modulepart used by download or viewimage wrapper
     * 	@param	 string	$param				Parameters on sort links (param must start with &, example &aaa=bbb&ccc=ddd)
     * 	@param	 int	$forcedownload		Force to open dialog box "Save As" when clicking on file
     * 	@param	 string	$relativepath		Relative path of docs (autodefined if not provided)
     * 	@param	 int	$permtodelete		Permission to delete
     * 	@param	 int	$useinecm			Change output for use in ecm module
     * 	@param	 string	$textifempty		Text to show if filearray is empty ('NoFileFound' if not defined)
     *  @param   int	$maxlength          Maximum length of file name shown
     *  @param	 string	$title				Title before list
     *  @param	 string $url				Full url to use for click links ('' = autodetect)
	 *  @param	 int	$showrelpart		0=Show only filename (default), 1=Show first level 1 dir
     * 	@return	 int						<0 if KO, nb of files shown if OK
     */
	function list_of_documents($filearray,$object,$modulepart,$param='',$forcedownload=0,$relativepath='',$permtodelete=1,$useinecm=0,$textifempty='',$maxlength=0,$title='',$url='', $showrelpart=0)
	{
		global $user, $conf, $langs, $hookmanager;
		global $bc;
		global $sortfield, $sortorder, $maxheightmini;

		$hookmanager->initHooks(array('formfile'));

		$parameters=array(
				'filearray' => $filearray,
				'modulepart'=> $modulepart,
				'param' => $param,
				'forcedownload' => $forcedownload,
				'relativepath' => $relativepath,
				'permtodelete' => $permtodelete,
				'useinecm' => $useinecm,
				'textifempty' => $textifempty,
				'maxlength' => $maxlength,
				'title' => $title,
				'url' => $url
		);
		$reshook=$hookmanager->executeHooks('showFilesList', $parameters, $object);

		if (isset($reshook) && $reshook != '') // null or '' for bypass
		{
			return $reshook;
		}
		else
		{
			$param = (isset($object->id)?'&id='.$object->id:'').$param;

			// Show list of existing files
			if (empty($useinecm)) print load_fiche_titre($title?$title:$langs->trans("AttachedFiles"));
			if (empty($url)) $url=$_SERVER["PHP_SELF"];
			print '<!-- html.formfile::list_of_documents -->'."\n";
			print '<table width="100%" class="'.($useinecm?'nobordernopadding':'liste').'">';
			print '<tr class="liste_titre">';
			print_liste_field_titre($langs->trans("Documents2"),$url,"name","",$param,'align="left"',$sortfield,$sortorder);
			print_liste_field_titre($langs->trans("Size"),$url,"size","",$param,'align="right"',$sortfield,$sortorder);
			print_liste_field_titre($langs->trans("Date"),$url,"date","",$param,'align="center"',$sortfield,$sortorder);
			if (empty($useinecm)) print_liste_field_titre('',$url,"","",$param,'align="center"');
			print_liste_field_titre('');
			print "</tr>\n";

			$nboffiles=count($filearray);

			if ($nboffiles > 0) include_once DOL_DOCUMENT_ROOT.'/core/lib/images.lib.php';

			$var=true;
			foreach($filearray as $key => $file)      // filearray must be only files here
			{
				if ($file['name'] != '.'
						&& $file['name'] != '..'
						&& ! preg_match('/\.meta$/i',$file['name']))
				{
					// Define relative path used to store the file
					if (empty($relativepath))
					{
						$relativepath=(! empty($object->ref)?dol_sanitizeFileName($object->ref):'').'/';
						if ($object->element == 'invoice_supplier') $relativepath=get_exdir($object->id,2,0,0,$object,'invoice_supplier').$relativepath;	// TODO Call using a defined value for $relativepath
						if ($object->element == 'member') $relativepath=get_exdir($object->id,2,0,0,$object,'member').$relativepath;				// TODO Call using a defined value for $relativepath
						if ($object->element == 'project_task') $relativepath='Call_not_supported_._Call_function_using_a_defined_relative_path_.';
					}
					// For backward compatiblity, we detect file is stored into an old path
					if (! empty($conf->global->PRODUCT_USE_OLD_PATH_FOR_PHOTO) && $file['level1name'] == 'photos')
	                {
	                    $relativepath=preg_replace('/^.*\/produit\//','',$file['path']).'/';
	                }
					$var=!$var;
					print '<tr '.$bc[$var].'>';
					print '<td class="tdoverflow">';
					//print "XX".$file['name'];	//$file['name'] must be utf8
					print '<a data-ajax="false" href="'.DOL_URL_ROOT.'/document.php?modulepart='.$modulepart;
					if ($forcedownload) print '&attachment=1';
					if (! empty($object->entity)) print '&entity='.$object->entity;
					$filepath=$relativepath.$file['name'];
					/* Restore old code: When file is at level 2+, full relative path (and not only level1) must be into url
					if ($file['level1name'] <> $object->id)
						$filepath=$object->id.'/'.$file['level1name'].'/'.$file['name'];
					else
						$filepath=$object->id.'/'.$file['name'];
					*/
					print '&file='.urlencode($filepath);
					print '">';

					print img_mime($file['name'],$file['name'].' ('.dol_print_size($file['size'],0,0).')').' ';
					if ($showrelpart == 1) print $relativepath;
					//print dol_trunc($file['name'],$maxlength,'middle');
					print $file['name'];
					print '</a>';
					print "</td>\n";
					print '<td align="right" width="80px">'.dol_print_size($file['size'],1,1).'</td>';
					print '<td align="center" width="130px">'.dol_print_date($file['date'],"dayhour","tzuser").'</td>';
					// Preview
					if (empty($useinecm))
					{
						$fileinfo = pathinfo($file['name']);
						print '<td align="center">';
						if (image_format_supported($file['name']) > 0)
						{
<<<<<<< HEAD
						    $minifile=getImageFileNameForSize($file['name'], '_mini', '.png'); // Thumbs are created with filename in lower case and with .png extension
						    //print $relativepath.'<br>';
						    //print $file['path'].'/'.$minifile.'<br>';
						    if (! dol_is_file($file['path'].'/'.$minifile)) $minifile=getImageFileNameForSize($file['name'], '_mini', '.'.$fileinfo['extension']); // For old thumbs
=======
						    $minifile=getImageFileNameForSize($file['name'], '_mini'); // For new thumbs using same ext (in lower case howerver) than original
						    if (! dol_is_file($file['path'].'/'.$minifile)) $minifile=getImageFileNameForSize($file['name'], '_mini', '.png'); // For backward compatibility of old thumbs that were created with filename in lower case and with .png extension
>>>>>>> 3f5d67d4
						    //print $file['path'].'/'.$minifile.'<br>';
						    print '<a href="'.DOL_URL_ROOT.'/viewimage.php?modulepart='.$modulepart.'&file='.urlencode($relativepath.$fileinfo['filename'].'.'.strtolower($fileinfo['extension'])).'" class="aphoto" target="_blank">';
							print '<img border="0" height="'.$maxheightmini.'" src="'.DOL_URL_ROOT.'/viewimage.php?modulepart='.$modulepart.'&file='.urlencode($relativepath.$minifile).'" title="">';
							print '</a>';
						}
						else print '&nbsp;';
						print '</td>';
					}
					// Delete or view link
					// ($param must start with &)
					print '<td class="valignmiddle right" width="50px">';
					if ($useinecm)     print '<a href="'.DOL_URL_ROOT.'/ecm/docfile.php?urlfile='.urlencode($file['name']).$param.'" class="editfilelink" rel="'.urlencode($file['name']).'">'.img_view().'</a> &nbsp; ';
					else
					{
						if (image_format_supported($file['name']) > 0)
						{
							$permtoedit=0;
							$newmodulepart=$modulepart;
							if ($modulepart == 'product' || $modulepart == 'produit' || $modulepart == 'service')
							{
								if ($user->rights->produit->creer && $object->type == Product::TYPE_PRODUCT) $permtoedit=1;
								if ($user->rights->service->creer && $object->type == Product::TYPE_SERVICE) $permtoedit=1;
								$newmodulepart='produit|service';
							}
							/* TODO Not yet working
							if ($modulepart == 'holiday')
							{
								if ($user->rights->holiday->write_all) $permtoedit=1;
							}
							*/

							if (empty($conf->global->MAIN_UPLOAD_DOC)) $permtoedit=0;

							if ($permtoedit)
							{
   								// Link to resize
   			               		print '<a href="'.DOL_URL_ROOT.'/core/photos_resize.php?modulepart='.urlencode($newmodulepart).'&id='.$object->id.'&file='.urlencode($relativepath.$fileinfo['filename'].'.'.strtolower($fileinfo['extension'])).'" title="'.dol_escape_htmltag($langs->trans("Resize")).'">'.img_picto($langs->trans("Resize"),DOL_URL_ROOT.'/theme/common/transform-crop-and-resize','',1).'</a> &nbsp; ';
							}
						}
					}
					if ($permtodelete)
					{
						/*
						if ($file['level1name'] <> $object->id)
							$filepath=$file['level1name'].'/'.$file['name'];
						else
							$filepath=$file['name'];
						*/
						$useajax=1;
						if (! empty($conf->dol_use_jmobile)) $useajax=0;
						if (empty($conf->use_javascript_ajax)) $useajax=0;
						if (! empty($conf->global->MAIN_ECM_DISABLE_JS)) $useajax=0;

						print '<a href="'.(($useinecm && $useajax)?'#':$url.'?action=delete&urlfile='.urlencode($filepath).$param).'" class="deletefilelink" rel="'.$filepath.'">'.img_delete().'</a>';
					}
					else print '&nbsp;';
					print "</td>";
					print "</tr>\n";
				}
			}
			if ($nboffiles == 0)
			{
				print '<tr '.$bc[false].'><td colspan="'.(empty($useinecm)?'5':'4').'" class="opacitymedium">';
				if (empty($textifempty)) print $langs->trans("NoFileFound");
				else print $textifempty;
				print '</td></tr>';
			}
			print "</table>";

			return $nboffiles;
		}
	}


    /**
     *	Show list of documents in a directory
     *
     *  @param	string	$upload_dir         Directory that was scanned
     *  @param  array	$filearray          Array of files loaded by dol_dir_list function before calling this function
     *  @param  string	$modulepart         Value for modulepart used by download wrapper
     *  @param  string	$param              Parameters on sort links
     *  @param  int		$forcedownload      Force to open dialog box "Save As" when clicking on file
     *  @param  string	$relativepath       Relative path of docs (autodefined if not provided)
     *  @param  int		$permtodelete       Permission to delete
     *  @param  int		$useinecm           Change output for use in ecm module
     *  @param  int		$textifempty        Text to show if filearray is empty
     *  @param  int		$maxlength          Maximum length of file name shown
     *  @param	string $url				Full url to use for click links ('' = autodetect)
     *  @return int                 		<0 if KO, nb of files shown if OK
     */
    function list_of_autoecmfiles($upload_dir,$filearray,$modulepart,$param,$forcedownload=0,$relativepath='',$permtodelete=1,$useinecm=0,$textifempty='',$maxlength=0,$url='')
    {
        global $user, $conf, $langs;
        global $bc;
        global $sortfield, $sortorder;

        dol_syslog(get_class($this).'::list_of_autoecmfiles upload_dir='.$upload_dir.' modulepart='.$modulepart);

        // Show list of documents
        if (empty($useinecm)) print load_fiche_titre($langs->trans("AttachedFiles"));
        if (empty($url)) $url=$_SERVER["PHP_SELF"];
        print '<table width="100%" class="nobordernopadding">';
        print '<tr class="liste_titre">';
        $sortref="fullname";
        if ($modulepart == 'invoice_supplier') $sortref='level1name';
        print_liste_field_titre($langs->trans("Ref"),$url,$sortref,"",$param,'align="left"',$sortfield,$sortorder);
        print_liste_field_titre($langs->trans("Documents2"),$url,"name","",$param,'align="left"',$sortfield,$sortorder);
        print_liste_field_titre($langs->trans("Size"),$url,"size","",$param,'align="right"',$sortfield,$sortorder);
        print_liste_field_titre($langs->trans("Date"),$url,"date","",$param,'align="center"',$sortfield,$sortorder);
        print_liste_field_titre('','','');
        print '</tr>';

        // To show ref or specific information according to view to show (defined by $module)
        if ($modulepart == 'company')
        {
            include_once DOL_DOCUMENT_ROOT.'/societe/class/societe.class.php';
            $object_instance=new Societe($this->db);
        }
        else if ($modulepart == 'invoice')
        {
            include_once DOL_DOCUMENT_ROOT.'/compta/facture/class/facture.class.php';
            $object_instance=new Facture($this->db);
        }
        else if ($modulepart == 'invoice_supplier')
        {
            include_once DOL_DOCUMENT_ROOT.'/fourn/class/fournisseur.facture.class.php';
            $object_instance=new FactureFournisseur($this->db);
        }
        else if ($modulepart == 'propal')
        {
            include_once DOL_DOCUMENT_ROOT.'/comm/propal/class/propal.class.php';
            $object_instance=new Propal($this->db);
        }
        else if ($modulepart == 'supplier_proposal')
        {
            include_once DOL_DOCUMENT_ROOT.'/supplier_proposal/class/supplier_proposal.class.php';
            $object_instance=new SupplierProposal($this->db);
        }
        else if ($modulepart == 'order')
        {
            include_once DOL_DOCUMENT_ROOT.'/commande/class/commande.class.php';
            $object_instance=new Commande($this->db);
        }
        else if ($modulepart == 'order_supplier')
        {
            include_once DOL_DOCUMENT_ROOT.'/fourn/class/fournisseur.commande.class.php';
            $object_instance=new CommandeFournisseur($this->db);
        }
        else if ($modulepart == 'contract')
        {
            include_once DOL_DOCUMENT_ROOT.'/contrat/class/contrat.class.php';
            $object_instance=new Contrat($this->db);
        }
        else if ($modulepart == 'product')
        {
            include_once DOL_DOCUMENT_ROOT.'/product/class/product.class.php';
            $object_instance=new Product($this->db);
        }
        else if ($modulepart == 'tax')
        {
            include_once DOL_DOCUMENT_ROOT.'/compta/sociales/class/chargesociales.class.php';
            $object_instance=new ChargeSociales($this->db);
        }
        else if ($modulepart == 'project')
        {
        	include_once DOL_DOCUMENT_ROOT.'/projet/class/project.class.php';
        	$object_instance=new Project($this->db);
        }
        else if ($modulepart == 'fichinter')
        {
        	include_once DOL_DOCUMENT_ROOT.'/fichinter/class/fichinter.class.php';
        	$object_instance=new Fichinter($this->db);
        }
        else if ($modulepart == 'user')
        {
        	include_once DOL_DOCUMENT_ROOT.'/user/class/user.class.php';
        	$object_instance=new User($this->db);
        }

        $var=true;
        foreach($filearray as $key => $file)
        {
        	if (!is_dir($file['name'])
            && $file['name'] != '.'
            && $file['name'] != '..'
            && $file['name'] != 'CVS'
            && ! preg_match('/\.meta$/i',$file['name']))
            {
                // Define relative path used to store the file
                $relativefile=preg_replace('/'.preg_quote($upload_dir.'/','/').'/','',$file['fullname']);

                //var_dump($file);
                $id=0; $ref=''; $label='';

                // To show ref or specific information according to view to show (defined by $module)
                if ($modulepart == 'company')          { preg_match('/(\d+)\/[^\/]+$/',$relativefile,$reg); $id=(isset($reg[1])?$reg[1]:''); }
                if ($modulepart == 'invoice')          { preg_match('/(.*)\/[^\/]+$/',$relativefile,$reg);  $ref=(isset($reg[1])?$reg[1]:''); }
                if ($modulepart == 'invoice_supplier') { preg_match('/([^\/]+)\/[^\/]+$/',$relativefile,$reg); $ref=(isset($reg[1])?$reg[1]:''); if (is_numeric($ref)) { $id=$ref; $ref=''; } }	// $ref may be also id with old supplier invoices
                if ($modulepart == 'propal')           { preg_match('/(.*)\/[^\/]+$/',$relativefile,$reg);  $ref=(isset($reg[1])?$reg[1]:''); }
				if ($modulepart == 'supplier_proposal') { preg_match('/(.*)\/[^\/]+$/',$relativefile,$reg);  $ref=(isset($reg[1])?$reg[1]:''); }
                if ($modulepart == 'order')            { preg_match('/(.*)\/[^\/]+$/',$relativefile,$reg);  $ref=(isset($reg[1])?$reg[1]:''); }
                if ($modulepart == 'order_supplier')   { preg_match('/(.*)\/[^\/]+$/',$relativefile,$reg);  $ref=(isset($reg[1])?$reg[1]:''); }
                if ($modulepart == 'contract')         { preg_match('/(.*)\/[^\/]+$/',$relativefile,$reg);  $ref=(isset($reg[1])?$reg[1]:''); }
                if ($modulepart == 'product')          { preg_match('/(.*)\/[^\/]+$/',$relativefile,$reg);  $ref=(isset($reg[1])?$reg[1]:''); }
                if ($modulepart == 'tax')              { preg_match('/(\d+)\/[^\/]+$/',$relativefile,$reg); $id=(isset($reg[1])?$reg[1]:''); }
                if ($modulepart == 'project')          { preg_match('/(.*)\/[^\/]+$/',$relativefile,$reg);  $ref=(isset($reg[1])?$reg[1]:'');}
                if ($modulepart == 'fichinter')        { preg_match('/(.*)\/[^\/]+$/',$relativefile,$reg);  $ref=(isset($reg[1])?$reg[1]:'');}
                if ($modulepart == 'user')             { preg_match('/(.*)\/[^\/]+$/',$relativefile,$reg);  $id=(isset($reg[1])?$reg[1]:'');}

                if (! $id && ! $ref) continue;
                $found=0;
                if (! empty($this->cache_objects[$modulepart.'_'.$id.'_'.$ref]))
                {
                    $found=1;
                }
                else
                {
                    //print 'Fetch '.$id." - ".$ref.'<br>';

                    if ($id) {
                        $result = $object_instance->fetch($id);
                    } else {
                        //fetchOneLike looks for objects with wildcards in its reference.
                        //It is useful for those masks who get underscores instead of their actual symbols
                        //fetchOneLike requires some info in the object. If it doesn't have it, then 0 is returned
                        //that's why we look only look fetchOneLike when fetch returns 0
                        if (!$result = $object_instance->fetch('', $ref)) {
                            $result = $object_instance->fetchOneLike($ref);
                        }
                    }

					if ($result > 0) {  // Save object into a cache
						$found=1; $this->cache_objects[$modulepart.'_'.$id.'_'.$ref] = clone $object_instance;
					}
                    if ($result == 0) { $found=1; $this->cache_objects[$modulepart.'_'.$id.'_'.$ref]='notfound'; unset($filearray[$key]); }
                }

                if (! $found > 0 || ! is_object($this->cache_objects[$modulepart.'_'.$id.'_'.$ref])) continue;    // We do not show orphelins files

                $var=!$var;
                print '<tr '.$bc[$var].'>';
                print '<td>';
                if ($found > 0 && is_object($this->cache_objects[$modulepart.'_'.$id.'_'.$ref])) print $this->cache_objects[$modulepart.'_'.$id.'_'.$ref]->getNomUrl(1,'document');
                else print $langs->trans("ObjectDeleted",($id?$id:$ref));
                print '</td>';
                print '<td>';
                //print "XX".$file['name']; //$file['name'] must be utf8
                print '<a data-ajax="false" href="'.DOL_URL_ROOT.'/document.php?modulepart='.$modulepart;
                if ($forcedownload) print '&attachment=1';
                print '&file='.urlencode($relativefile).'">';
                print img_mime($file['name'],$file['name'].' ('.dol_print_size($file['size'],0,0).')').' ';
                print dol_trunc($file['name'],$maxlength,'middle');
                print '</a>';
                print "</td>\n";
                print '<td align="right">'.dol_print_size($file['size'],1,1).'</td>';
                print '<td align="center">'.dol_print_date($file['date'],"dayhour").'</td>';
                print '<td align="right">';
                if (! empty($useinecm))  print '<a data-ajax="false" href="'.DOL_URL_ROOT.'/document.php?modulepart='.$modulepart;
                if ($forcedownload) print '&attachment=1';
                print '&file='.urlencode($relativefile).'">';
                print img_view().'</a> &nbsp; ';
                //if ($permtodelete) print '<a href="'.$url.'?id='.$object->id.'&section='.$_REQUEST["section"].'&action=delete&urlfile='.urlencode($file['name']).'">'.img_delete().'</a>';
                //else print '&nbsp;';
                print "</td></tr>\n";
            }
        }

        if (count($filearray) == 0)
        {
            print '<tr '.$bc[false].'><td colspan="4">';
            if (empty($textifempty)) print $langs->trans("NoFileFound");
            else print $textifempty;
            print '</td></tr>';
        }
        print "</table>";
        // Fin de zone
    }

    /**
     *    Show form to upload a new file with jquery fileupload.
     *    This form use the fileupload.php file.
     *
     *    @param	Object	$object		Object to use
     *    @return	void
     */
    private function _formAjaxFileUpload($object)
    {
        global $langs;

        // PHP post_max_size
        $post_max_size				= ini_get('post_max_size');
        $mul_post_max_size			= substr($post_max_size, -1);
        $mul_post_max_size			= ($mul_post_max_size == 'M' ? 1048576 : ($mul_post_max_size == 'K' ? 1024 : ($mul_post_max_size == 'G' ? 1073741824 : 1)));
        $post_max_size				= $mul_post_max_size * (int) $post_max_size;
        // PHP upload_max_filesize
        $upload_max_filesize		= ini_get('upload_max_filesize');
        $mul_upload_max_filesize	= substr($upload_max_filesize, -1);
        $mul_upload_max_filesize	= ($mul_upload_max_filesize == 'M' ? 1048576 : ($mul_upload_max_filesize == 'K' ? 1024 : ($mul_upload_max_filesize == 'G' ? 1073741824 : 1)));
        $upload_max_filesize		= $mul_upload_max_filesize * (int) $upload_max_filesize;
        // Max file size
        $max_file_size 				= (($post_max_size < $upload_max_filesize) ? $post_max_size : $upload_max_filesize);

        // Include main
        include DOL_DOCUMENT_ROOT.'/core/tpl/ajax/fileupload_main.tpl.php';

        // Include template
        include DOL_DOCUMENT_ROOT.'/core/tpl/ajax/fileupload_view.tpl.php';

    }

    /**
     * Show array with linked files
     *
     * @param 	Object		$object			Object
     * @param 	int			$permtodelete	Deletion is allowed
     * @param 	string		$action			Action
     * @param 	string		$selected		???
     * @param	string		$param			More param to add into URL
     * @return 	int							Number of links
     */
    public function listOfLinks($object, $permtodelete=1, $action=null, $selected=null, $param='')
    {
        global $user, $conf, $langs, $user;
        global $bc;
        global $sortfield, $sortorder;

        $langs->load("link");

        require_once DOL_DOCUMENT_ROOT . '/core/class/link.class.php';
        $link = new Link($this->db);
        $links = array();
        if ($sortfield == "name") {
            $sortfield = "label";
        } elseif ($sortfield == "date") {
            $sortfield = "datea";
        } else {
            $sortfield = null;
        }
        $res = $link->fetchAll($links, $object->element, $object->id, $sortfield, $sortorder);
        $param .= (isset($object->id)?'&id=' . $object->id : '');

        // Show list of associated links
        print load_fiche_titre($langs->trans("LinkedFiles"));

        print '<form action="' . $_SERVER['PHP_SELF'] . ($param?'?'.$param:'') . '" method="POST">';

        print '<table width="100%" class="liste">';
        print '<tr class="liste_titre">';
        print_liste_field_titre(
            $langs->trans("Links"),
            $_SERVER['PHP_SELF'],
            "name",
            "",
            $param,
            'align="left"',
            $sortfield,
            $sortorder
        );
        print_liste_field_titre(
            "",
            "",
            "",
            "",
            "",
            'align="right"'
        );
        print_liste_field_titre(
            $langs->trans("Date"),
            $_SERVER['PHP_SELF'],
            "date",
            "",
            $param,
            'align="center"',
            $sortfield,
            $sortorder
        );
        print_liste_field_titre(
            '',
            $_SERVER['PHP_SELF'],
            "",
            "",
            $param,
            'align="center"'
        );
        print_liste_field_titre('','','');
        print '</tr>';
        $nboflinks = count($links);
        if ($nboflinks > 0) include_once DOL_DOCUMENT_ROOT.'/core/lib/images.lib.php';

        $var = true;
        foreach ($links as $link)
        {
            $var =! $var;
            print '<tr ' . $bc[$var] . '>';
            //edit mode
            if ($action == 'update' && $selected === $link->id)
            {
                print '<td>';
                print '<input type="hidden" name="id" value="' . $object->id . '">';
                print '<input type="hidden" name="linkid" value="' . $link->id . '">';
                print '<input type="hidden" name="action" value="confirm_updateline">';
                print $langs->trans('Link') . ': <input type="text" name="link" value="' . $link->url . '">';
                print '</td>';
                print '<td>';
                print $langs->trans('Label') . ': <input type="text" name="label" value="' . $link->label . '">';
                print '</td>';
                print '<td align="center">' . dol_print_date(dol_now(), "dayhour", "tzuser") . '</td>';
                print '<td align="right"></td>';
                print '<td align="right">';
                print '<input type="submit" name="save" class="button" value="' . dol_escape_htmltag($langs->trans('Save')) . '">';
                print '<input type="submit" name="cancel" class="button" value="' . dol_escape_htmltag($langs->trans('Cancel')) . '">';
                print '</td>';
            }
            else
			{
                print '<td>';
                print '<a data-ajax="false" href="' . $link->url . '" target="_blank">';
                print $link->label;
                print '</a>';
                print '</td>'."\n";
                print '<td align="right"></td>';
                print '<td align="center">' . dol_print_date($link->datea, "dayhour", "tzuser") . '</td>';
                print '<td align="center"></td>';
                print '<td align="right">';
                print '<a href="' . $_SERVER['PHP_SELF'] . '?action=update&linkid=' . $link->id . $param . '" class="editfilelink" >' . img_edit() . '</a>';	// id= is included into $param
                if ($permtodelete) {
                    print ' &nbsp; <a href="'. $_SERVER['PHP_SELF'] .'?action=delete&linkid=' . $link->id . $param . '" class="deletefilelink">' . img_delete() . '</a>';	// id= is included into $param
                } else {
                    print '&nbsp;';
                }
                print '</td>';
            }
            print "</tr>\n";
        }
        if ($nboflinks == 0)
        {
            print '<tr ' . $bc[false] . '><td colspan="5" class="opacitymedium">';
            print $langs->trans("NoLinkFound");
            print '</td></tr>';
        }
        print "</table>";

        print '</form>';

        return $nboflinks;
    }

}
<|MERGE_RESOLUTION|>--- conflicted
+++ resolved
@@ -860,15 +860,8 @@
 						print '<td align="center">';
 						if (image_format_supported($file['name']) > 0)
 						{
-<<<<<<< HEAD
-						    $minifile=getImageFileNameForSize($file['name'], '_mini', '.png'); // Thumbs are created with filename in lower case and with .png extension
-						    //print $relativepath.'<br>';
-						    //print $file['path'].'/'.$minifile.'<br>';
-						    if (! dol_is_file($file['path'].'/'.$minifile)) $minifile=getImageFileNameForSize($file['name'], '_mini', '.'.$fileinfo['extension']); // For old thumbs
-=======
 						    $minifile=getImageFileNameForSize($file['name'], '_mini'); // For new thumbs using same ext (in lower case howerver) than original
 						    if (! dol_is_file($file['path'].'/'.$minifile)) $minifile=getImageFileNameForSize($file['name'], '_mini', '.png'); // For backward compatibility of old thumbs that were created with filename in lower case and with .png extension
->>>>>>> 3f5d67d4
 						    //print $file['path'].'/'.$minifile.'<br>';
 						    print '<a href="'.DOL_URL_ROOT.'/viewimage.php?modulepart='.$modulepart.'&file='.urlencode($relativepath.$fileinfo['filename'].'.'.strtolower($fileinfo['extension'])).'" class="aphoto" target="_blank">';
 							print '<img border="0" height="'.$maxheightmini.'" src="'.DOL_URL_ROOT.'/viewimage.php?modulepart='.$modulepart.'&file='.urlencode($relativepath.$minifile).'" title="">';
