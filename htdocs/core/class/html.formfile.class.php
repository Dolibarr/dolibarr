<?php
/* Copyright (C) 2008-2013	Laurent Destailleur	<eldy@users.sourceforge.net>
 * Copyright (C) 2010-2014	Regis Houssin		<regis.houssin@capnetworks.com>
 * Copyright (C) 2010		Juanjo Menent		<jmenent@2byte.es>
 * Copyright (C) 2013		Charles-Fr BENKE	<charles.fr@benke.fr>
 * Copyright (C) 2013		Cédric Salvador		<csalvador@gpcsolutions.fr>
 * Copyright (C) 2014		Marcos García		<marcosgdf@gmail.com>
 *
 * This program is free software; you can redistribute it and/or modify
 * it under the terms of the GNU General Public License as published by
 * the Free Software Foundation; either version 3 of the License, or
 * (at your option) any later version.
 *
 * This program is distributed in the hope that it will be useful,
 * but WITHOUT ANY WARRANTY; without even the implied warranty of
 * MERCHANTABILITY or FITNESS FOR A PARTICULAR PURPOSE.  See the
 * GNU General Public License for more details.
 *
 * You should have received a copy of the GNU General Public License
 * along with this program. If not, see <http://www.gnu.org/licenses/>.
 */

/**
 *	\file       htdocs/core/class/html.formfile.class.php
 *  \ingroup    core
 *	\brief      File of class to offer components to list and upload files
 */


/**
 *	Class to offer components to list and upload files
 */
class FormFile
{
    var $db;
    var $error;

    var $numoffiles;


    /**
	 *	Constructor
	 *
	 *  @param		DoliDB		$db      Database handler
     */
    function __construct($db)
    {
        $this->db = $db;
        $this->numoffiles=0;
        return 1;
    }


    /**
     *  Show form to upload a new file
	 *
     *  @param  string	$url			Url
     *  @param  string	$title			Title zone (Title or '' or 'none')
     *  @param  int		$addcancel		1=Add 'Cancel' button
     *	@param	int		$sectionid		If upload must be done inside a particular ECM section
     * 	@param	int		$perm			Value of permission to allow upload
     *  @param  int		$size           Length of input file area
     *  @param	Object	$object			Object to use (when attachment is done on an element)
     *  @param	string	$options		Add an option column
     *  @param	boolean	$useajax		Use fileupload ajax (0=never, 1=if enabled, 2=always whatever is option). 2 should never be used.
     *  @param	string	$savingdocmask	Mask to use to define output filename. For example 'XXXXX-__YYYYMMDD__-__file__'
     *  @param	string	$linkfiles		1=Also add form to link files, 0=Do not show form to link files
     *  @param	string	$htmlname		Name and id of HTML form
     * 	@return	int						<0 if KO, >0 if OK
     */
    function form_attach_new_file($url, $title='', $addcancel=0, $sectionid=0, $perm=1, $size=50, $object='', $options='', $useajax=1, $savingdocmask='', $linkfiles=1, $htmlname='formuserfile')
    {
        global $conf,$langs, $hookmanager;
        $hookmanager->initHooks(array('formfile'));

        if (! empty($conf->browser->layout) && $conf->browser->layout != 'classic') return 0;

		if ((! empty($conf->global->MAIN_USE_JQUERY_FILEUPLOAD) && $useajax) || ($useajax==2))
        {
        	// TODO: Check this works with 2 forms on same page
        	// TODO: Check this works with GED module, otherwise, force useajax to 0
        	// TODO: This does not support option savingdocmask
        	// TODO: This break feature to upload links too
        	return $this->_formAjaxFileUpload($object);
        }
        else
       {
            $maxlength=$size;

            $out = "\n\n<!-- Start form attach new file -->\n";

            if (empty($title)) $title=$langs->trans("AttachANewFile");
            if ($title != 'none') print_titre($title);

            $out .= '<form name="'.$htmlname.'" id="'.$htmlname.'" action="'.$url.'" enctype="multipart/form-data" method="POST">';
            $out .= '<input type="hidden" id="'.$htmlname.'_section_dir" name="section_dir" value="">';
            $out .= '<input type="hidden" id="'.$htmlname.'_section_id"  name="section_id" value="'.$sectionid.'">';
            $out .= '<input type="hidden" name="token" value="'.$_SESSION['newtoken'].'">';

            $out .= '<table width="100%" class="nobordernopadding">';
            $out .= '<tr>';

            if (! empty($options)) $out .= '<td>'.$options.'</td>';

            $out .= '<td valign="middle" class="nowrap">';

            $max=$conf->global->MAIN_UPLOAD_DOC;		// En Kb
            $maxphp=@ini_get('upload_max_filesize');	// En inconnu
            if (preg_match('/m$/i',$maxphp)) $maxphp=$maxphp*1024;
            // Now $max and $maxphp are in Kb
            if ($maxphp > 0) $max=min($max,$maxphp);

            if ($max > 0)
            {
                $out .= '<input type="hidden" name="max_file_size" value="'.($max*1024).'">';
            }
            $out .= '<input class="flat" type="file" name="userfile" size="'.$maxlength.'"';
            $out .= (empty($conf->global->MAIN_UPLOAD_DOC) || empty($perm)?' disabled="disabled"':'');
            $out .= '>';
            $out .= ' &nbsp; ';
            $out .= '<input type="submit" class="button" name="sendit" value="'.$langs->trans("Upload").'"';
            $out .= (empty($conf->global->MAIN_UPLOAD_DOC) || empty($perm)?' disabled="disabled"':'');
            $out .= '>';

            if ($addcancel)
            {
                $out .= ' &nbsp; ';
                $out .= '<input type="submit" class="button" name="cancel" value="'.$langs->trans("Cancel").'">';
            }

            if (! empty($conf->global->MAIN_UPLOAD_DOC))
            {
                if ($perm)
                {
                	$langs->load('other');
                    $out .= ' ('.$langs->trans("MaxSize").': '.$max.' '.$langs->trans("Kb");
                    $out .= ' '.info_admin($langs->trans("ThisLimitIsDefinedInSetup",$max,$maxphp),1);
                    $out .= ')';
                }
            }
            else
            {
                $out .= ' ('.$langs->trans("UploadDisabled").')';
            }
            $out .= "</td></tr>";

            if ($savingdocmask)
            {
            	$out .= '<tr>';
   	            if (! empty($options)) $out .= '<td>'.$options.'</td>';
	            $out .= '<td valign="middle" class="nowrap">';
				$out .= '<input type="checkbox" checked="checked" name="savingdocmask" value="'.dol_escape_js($savingdocmask).'"> '.$langs->trans("SaveUploadedFileWithMask", preg_replace('/__file__/',$langs->transnoentitiesnoconv("OriginFileName"),$savingdocmask), $langs->transnoentitiesnoconv("OriginFileName"));
            	$out .= '</td>';
            	$out .= '</tr>';
            }

            $out .= "</table>";

            $out .= '</form>';
            if (empty($sectionid)) $out .= '<br>';

            $out .= "\n<!-- End form attach new file -->\n";

            if ($linkfiles)
            {
	            $out .= "\n<!-- Start form attach new link -->\n";
	            $langs->load('link');
	            $title = $langs->trans("LinkANewFile");
	            $out .= load_fiche_titre($title, null, null);
	            $out .= '<form name="'.$htmlname.'_link" id="'.$htmlname.'_link" action="'.$url.'" method="POST">';
	            $out .= '<input type="hidden" id="'.$htmlname.'_link_section_dir" name="link_section_dir" value="">';
	            $out .= '<input type="hidden" id="'.$htmlname.'_link_section_id"  name="link_section_id" value="'.$sectionid.'">';
	            $out .= '<input type="hidden" name="token" value="'.$_SESSION['newtoken'].'">';

	            $out .= '<table width="100%" class="nobordernopadding">';
	            $out .= '<tr>';
	            $out .= '<td valign="middle" class="nowrap">';
	            $out .= $langs->trans("Link") . ': ';
	            $out .= '<input type="text" name="link" size="'.$maxlength.'" id="link">';
	            $out .= ' &nbsp; ' . $langs->trans("Label") . ': ';
	            $out .= '<input type="text" name="label" id="label">';
	            $out .= '<input type="hidden" name="objecttype" value="' . $object->element . '">';
	            $out .= '<input type="hidden" name="objectid" value="' . $object->id . '">';
	            $out .= '<input type="submit" class="button" name="linkit" value="'.$langs->trans("ToLink").'"';
	            $out .= (empty($conf->global->MAIN_UPLOAD_DOC) || empty($perm)?' disabled="disabled"':'');
	            $out .= '>';
	            $out .= '</td></tr>';
	            $out .= '</table>';

	            $out .= '</form><br>';
	            $parameters = array('socid'=>(isset($GLOBALS['socid'])?$GLOBALS['socid']:''),'id'=>(isset($GLOBALS['id'])?$GLOBALS['id']:''), 'url'=>$url, 'perm'=>$perm);
	            $res = $hookmanager->executeHooks('formattachOptions',$parameters,$object);

	            $out .= "\n<!-- End form attach new file -->\n";
            }

            if (empty($res))
            {
            	print $out;
            }

            print $hookmanager->resPrint;

            return 1;
        }
    }

    /**
     *      Show the box with list of available documents for object
     *
     *      @param      string				$modulepart         propal, facture, facture_fourn, ...
     *      @param      string				$modulesubdir       Sub-directory to scan (Example: '0/1/10', 'FA/DD/MM/YY/9999'). Use '' if file is not into subdir of module.
     *      @param      string				$filedir            Directory to scan
     *      @param      string				$urlsource          Url of origin page (for return)
     *      @param      int					$genallowed         Generation is allowed (1/0 or array of formats)
     *      @param      int					$delallowed         Remove is allowed (1/0)
     *      @param      string				$modelselected      Model to preselect by default
     *      @param      string				$allowgenifempty	Show warning if no model activated
     *      @param      string				$forcenomultilang	Do not show language option (even if MAIN_MULTILANGS defined)
     *      @param      int					$iconPDF            Show only PDF icon with link (1/0)
     * 		@param		int					$maxfilenamelength	Max length for filename shown
     * 		@param		string				$noform				Do not output html form tags
     * 		@param		string				$param				More param on http links
     * 		@param		string				$title				Title to show on top of form
     * 		@param		string				$buttonlabel		Label on submit button
     * 		@param		string				$codelang			Default language code to use on lang combo box if multilang is enabled
     * 		@return		int										<0 if KO, number of shown files if OK
     */
    function show_documents($modulepart,$modulesubdir,$filedir,$urlsource,$genallowed,$delallowed=0,$modelselected='',$allowgenifempty=1,$forcenomultilang=0,$iconPDF=0,$maxfilenamelength=28,$noform=0,$param='',$title='',$buttonlabel='',$codelang='')
    {
        $this->numoffiles=0;
        print $this->showdocuments($modulepart,$modulesubdir,$filedir,$urlsource,$genallowed,$delallowed,$modelselected,$allowgenifempty,$forcenomultilang,$iconPDF,$maxfilenamelength,$noform,$param,$title,$buttonlabel,$codelang);
        return $this->numoffiles;
    }

    /**
     *      Return a string to show the box with list of available documents for object.
     *      This also set the property $this->numoffiles
     *
     *      @param      string				$modulepart         Module the files are related to ('propal', 'facture', 'facture_fourn', 'mymodule', 'mymodule_temp', ...)
     *      @param      string				$modulesubdir       Existing (so sanitized) sub-directory to scan (Example: '0/1/10', 'FA/DD/MM/YY/9999'). Use '' if file is not into subdir of module.
     *      @param      string				$filedir            Directory to scan
     *      @param      string				$urlsource          Url of origin page (for return)
     *      @param      int					$genallowed         Generation is allowed (1/0 or array list of templates)
     *      @param      int					$delallowed         Remove is allowed (1/0)
     *      @param      string				$modelselected      Model to preselect by default
     *      @param      string				$allowgenifempty	Allow generation even if list of template ($genallowed) is empty (show however a warning)
     *      @param      string				$forcenomultilang	Do not show language option (even if MAIN_MULTILANGS defined)
     *      @param      int					$iconPDF            Obsolete, see getDocumentsLink
     * 		@param		int					$maxfilenamelength	Max length for filename shown
     * 		@param		string				$noform				Do not output html form tags
     * 		@param		string				$param				More param on http links
     * 		@param		string				$title				Title to show on top of form
     * 		@param		string				$buttonlabel		Label on submit button
     * 		@param		string				$codelang			Default language code to use on lang combo box if multilang is enabled
     * 		@param		string				$morepicto			Add more HTML content into cell with picto
     * 		@return		string              					Output string with HTML array of documents (might be empty string)
     */
    function showdocuments($modulepart,$modulesubdir,$filedir,$urlsource,$genallowed,$delallowed=0,$modelselected='',$allowgenifempty=1,$forcenomultilang=0,$iconPDF=0,$maxfilenamelength=28,$noform=0,$param='',$title='',$buttonlabel='',$codelang='',$morepicto='')
    {
        global $langs, $conf, $user, $hookmanager;
        global $form, $bc;

        if (! is_object($form)) $form=new Form($this->db);

        // filedir = $conf->...->dir_ouput."/".get_exdir(id)
        include_once DOL_DOCUMENT_ROOT.'/core/lib/files.lib.php';

        // For backward compatibility
        if (! empty($iconPDF)) {
        	return $this->getDocumentsLink($modulepart, $modulesubdir, $filedir);
        }
        $printer = (!empty($user->rights->printipp->read) && !empty($conf->printipp->enabled))?true:false;
        $hookmanager->initHooks(array('formfile'));
        $forname='builddoc';
        $out='';
        $var=true;

        $headershown=0;
        $showempty=0;
        $i=0;

        $titletoshow=$langs->trans("Documents");
        if (! empty($title)) $titletoshow=$title;

        $out.= "\n".'<!-- Start show_document -->'."\n";
        //print 'filedir='.$filedir;

        // Show table
        if ($genallowed)
        {
            $modellist=array();

            if ($modulepart == 'company')
            {
                $showempty=1;
                if (is_array($genallowed)) $modellist=$genallowed;
                else
                {
                    include_once DOL_DOCUMENT_ROOT.'/core/modules/societe/modules_societe.class.php';
                    $modellist=ModeleThirdPartyDoc::liste_modeles($this->db);
                }
            }
<<<<<<< HEAD
			
			else if ($modulepart == 'agenda')
            {
               null;
            }
			
=======
        	else if ($modulepart == 'agenda')
            {
               null;
            }
>>>>>>> 79314b7f
            else if ($modulepart == 'propal')
            {
                if (is_array($genallowed)) $modellist=$genallowed;
                else
                {
                    include_once DOL_DOCUMENT_ROOT.'/core/modules/propale/modules_propale.php';
                    $modellist=ModelePDFPropales::liste_modeles($this->db);
                }
            }
            else if ($modulepart == 'commande')
            {
                if (is_array($genallowed)) $modellist=$genallowed;
                else
                {
                    include_once DOL_DOCUMENT_ROOT.'/core/modules/commande/modules_commande.php';
                    $modellist=ModelePDFCommandes::liste_modeles($this->db);
                }
            }
            elseif ($modulepart == 'expedition')
            {
                if (is_array($genallowed)) $modellist=$genallowed;
                else
                {
                    include_once DOL_DOCUMENT_ROOT.'/core/modules/expedition/modules_expedition.php';
                    $modellist=ModelePDFExpedition::liste_modeles($this->db);
                }
            }
            elseif ($modulepart == 'livraison')
            {
                if (is_array($genallowed)) $modellist=$genallowed;
                else
                {
                    include_once DOL_DOCUMENT_ROOT.'/core/modules/livraison/modules_livraison.php';
                    $modellist=ModelePDFDeliveryOrder::liste_modeles($this->db);
                }
            }
            else if ($modulepart == 'ficheinter')
            {
                if (is_array($genallowed)) $modellist=$genallowed;
                else
                {
                    include_once DOL_DOCUMENT_ROOT.'/core/modules/fichinter/modules_fichinter.php';
                    $modellist=ModelePDFFicheinter::liste_modeles($this->db);
                }
            }
            elseif ($modulepart == 'facture')
            {
                if (is_array($genallowed)) $modellist=$genallowed;
                else
                {
                    include_once DOL_DOCUMENT_ROOT.'/core/modules/facture/modules_facture.php';
                    $modellist=ModelePDFFactures::liste_modeles($this->db);
                }
            }
            elseif ($modulepart == 'contract')
            {
            	if (is_array($genallowed)) $modellist=$genallowed;
            	else
            	{
            		include_once DOL_DOCUMENT_ROOT.'/core/modules/contract/modules_contract.php';
            		$modellist=ModelePDFContract::liste_modeles($this->db);
            	}
            }
            elseif ($modulepart == 'project')
            {
                if (is_array($genallowed)) $modellist=$genallowed;
                else
                {
                    include_once DOL_DOCUMENT_ROOT.'/core/modules/project/modules_project.php';
                    $modellist=ModelePDFProjects::liste_modeles($this->db);
                }
            }
            elseif ($modulepart == 'project_task')
            {
            	if (is_array($genallowed)) $modellist=$genallowed;
            	else
            	{
            		include_once DOL_DOCUMENT_ROOT.'/core/modules/project/task/modules_task.php';
            		$modellist=ModelePDFTask::liste_modeles($this->db);
            	}
            }
            elseif ($modulepart == 'export')
            {
                if (is_array($genallowed)) $modellist=$genallowed;
                else
                {
                    include_once DOL_DOCUMENT_ROOT.'/core/modules/export/modules_export.php';
                    $modellist=ModeleExports::liste_modeles($this->db);
                }
            }
            else if ($modulepart == 'commande_fournisseur')
            {
                if (is_array($genallowed)) $modellist=$genallowed;
                else
                {
                    include_once DOL_DOCUMENT_ROOT.'/core/modules/supplier_order/modules_commandefournisseur.php';
                    $modellist=ModelePDFSuppliersOrders::liste_modeles($this->db);
                }
            }
            else if ($modulepart == 'facture_fournisseur')
            {
                if (is_array($genallowed)) $modellist=$genallowed;
                else
                {
                    include_once DOL_DOCUMENT_ROOT.'/core/modules/supplier_invoice/modules_facturefournisseur.php';
                    $modellist=ModelePDFSuppliersInvoices::liste_modeles($this->db);
                }
            }
            else if ($modulepart == 'remisecheque')
            {
                if (is_array($genallowed)) $modellist=$genallowed;
                else
                {
                    include_once DOL_DOCUMENT_ROOT.'/core/modules/cheque/pdf/modules_chequereceipts.php';
                    $modellist=ModeleChequeReceipts::liste_modeles($this->db);
                }
            }
            elseif ($modulepart == 'donation')
            {
                if (is_array($genallowed)) $modellist=$genallowed;
                else
                {
                    include_once DOL_DOCUMENT_ROOT.'/core/modules/dons/modules_don.php';
                    $modellist=ModeleDon::liste_modeles($this->db);
                }
            }
            else if ($modulepart == 'unpaid')
            {
                $modellist='';
            }
            else
            {
            	
                // For normalized standard modules
                $file=dol_buildpath('/core/modules/'.$modulepart.'/modules_'.$modulepart.'.php',0);
                if (file_exists($file))
                {
                    $res=include_once $file;
                }
                // For normalized external modules
                else
              {
                	$file=dol_buildpath('/'.$modulepart.'/core/modules/'.$modulepart.'/modules_'.$modulepart.'.php',0);
                	$res=include_once $file;
                }
                $class='Modele'.ucfirst($modulepart);
                if (class_exists($class))
                {
                    $modellist=call_user_func($class.'::liste_modeles',$this->db);
                }
                else
                {
                    dol_print_error($this->db,'Bad value for modulepart');
                    return -1;
                }
            }

            $headershown=1;

            $buttonlabeltoshow=$buttonlabel;
            if (empty($buttonlabel)) $buttonlabel=$langs->trans('Generate');

            if (empty($noform)) $out.= '<form action="'.$urlsource.(empty($conf->global->MAIN_JUMP_TAG)?'':'#builddoc').'" name="'.$forname.'" id="'.$forname.'_form" method="post">';
            $out.= '<input type="hidden" name="action" value="builddoc">';
            $out.= '<input type="hidden" name="token" value="'.$_SESSION['newtoken'].'">';

            $out.= '<div class="titre">'.$titletoshow.'</div>';
            $out.= '<table class="liste formdoc noborder" summary="listofdocumentstable" width="100%">';

            $out.= '<tr class="liste_titre">';

            // Model
            if (! empty($modellist))
            {
                $out.= '<th align="center" class="formdoc liste_titre maxwidthonsmartphone">';
                $out.= '<span class="hideonsmartphone">'.$langs->trans('Model').' </span>';
                if (is_array($modellist) && count($modellist) == 1)    // If there is only one element
                {
                    $arraykeys=array_keys($modellist);
                    $modelselected=$arraykeys[0];
                }
                $out.= $form->selectarray('model', $modellist, $modelselected, $showempty, 0, 0, '', 0, 0, 0, '', '');
                $out.= '</th>';
            }
            else
            {
                $out.= '<th align="left" class="formdoc liste_titre">';
                $out.= $langs->trans("Files");
                $out.= '</th>';
            }

            // Language code (if multilang)
            $out.= '<th align="center" class="formdoc liste_titre maxwidthonsmartphone">';
            if (($allowgenifempty || (is_array($modellist) && count($modellist) > 0)) && $conf->global->MAIN_MULTILANGS && ! $forcenomultilang && (! empty($modellist) || $showempty))
            {
                include_once DOL_DOCUMENT_ROOT.'/core/class/html.formadmin.class.php';
                $formadmin=new FormAdmin($this->db);
                $defaultlang=$codelang?$codelang:$langs->getDefaultLang();
                $out.= $formadmin->select_language($defaultlang);
            }
            else
            {
                $out.= '&nbsp;';
            }
            $out.= '</th>';

            // Button
            $addcolumforpicto=($delallowed || $printer || $morepicto);
            $out.= '<th align="center" colspan="'.($addcolumforpicto?'2':'1').'" class="formdocbutton liste_titre maxwidthonsmartphone">';
            $genbutton = '<input class="button" id="'.$forname.'_generatebutton" name="'.$forname.'_generatebutton"';
            $genbutton.= ' type="submit" value="'.$buttonlabel.'"';
            if (! $allowgenifempty && ! is_array($modellist) && empty($modellist)) $genbutton.= ' disabled="disabled"';
            $genbutton.= '>';
            if ($allowgenifempty && ! is_array($modellist) && empty($modellist) && empty($conf->dol_no_mouse_hover) && $modulepart != 'unpaid')
            {
               	$langs->load("errors");
               	$genbutton.= ' '.img_warning($langs->transnoentitiesnoconv("WarningNoDocumentModelActivated"));
            }
            if (! $allowgenifempty && ! is_array($modellist) && empty($modellist) && empty($conf->dol_no_mouse_hover) && $modulepart != 'unpaid') $genbutton='';
            if (empty($modellist) && ! $showempty && $modulepart != 'unpaid') $genbutton='';
            $out.= $genbutton;
            $out.= '</th>';

            if (!empty($hookmanager->hooks['formfile']))
            {
                foreach($hookmanager->hooks['formfile'] as $module)
                {
                    if (method_exists($module, 'formBuilddocLineOptions')) $out .= '<th></th>';
                }
            }
            $out.= '</tr>';

            // Execute hooks
            $parameters=array('socid'=>(isset($GLOBALS['socid'])?$GLOBALS['socid']:''),'id'=>(isset($GLOBALS['id'])?$GLOBALS['id']:''),'modulepart'=>$modulepart);
            if (is_object($hookmanager)) $out.= $hookmanager->executeHooks('formBuilddocOptions',$parameters,$GLOBALS['object']);
        }

        // Get list of files
        if (! empty($filedir))
        {
            $file_list=dol_dir_list($filedir,'files',0,'','(\.meta|_preview\.png)$','date',SORT_DESC);

            // Affiche en-tete tableau si non deja affiche
            if (! empty($file_list) && ! $headershown)
            {
                $headershown=1;
                $out.= '<div class="titre">'.$titletoshow.'</div>';
                $out.= '<table class="border" summary="listofdocumentstable" width="100%">';
            }

            // Loop on each file found
			if (is_array($file_list))
			{
				foreach($file_list as $file)
				{
					$var=!$var;

					// Define relative path for download link (depends on module)
					$relativepath=$file["name"];								// Cas general
					if ($modulesubdir) $relativepath=$modulesubdir."/".$file["name"];	// Cas propal, facture...
					// Autre cas
					if ($modulepart == 'donation')            { $relativepath = get_exdir($modulesubdir,2).$file["name"]; }
					if ($modulepart == 'export')              { $relativepath = $file["name"]; }

					$out.= "<tr ".$bc[$var].">";

					$documenturl = DOL_URL_ROOT.'/document.php';
					if (isset($conf->global->DOL_URL_ROOT_DOCUMENT_PHP)) $documenturl=$conf->global->DOL_URL_ROOT_DOCUMENT_PHP;

					// Show file name with link to download
					$out.= '<td class="nowrap">';
					$out.= '<a data-ajax="false" href="'.$documenturl.'?modulepart='.$modulepart.'&amp;file='.urlencode($relativepath).'"';
					$mime=dol_mimetype($relativepath,'',0);
					if (preg_match('/text/',$mime)) $out.= ' target="_blank"';
					$out.= ' target="_blank">';
					$out.= img_mime($file["name"],$langs->trans("File").': '.$file["name"]).' '.dol_trunc($file["name"],$maxfilenamelength);
					$out.= '</a>'."\n";
					$out.= '</td>';

					// Show file size
					$size=(! empty($file['size'])?$file['size']:dol_filesize($filedir."/".$file["name"]));
					$out.= '<td align="right" class="nowrap">'.dol_print_size($size).'</td>';

					// Show file date
					$date=(! empty($file['date'])?$file['date']:dol_filemtime($filedir."/".$file["name"]));
					$out.= '<td align="right" class="nowrap">'.dol_print_date($date, 'dayhour', 'tzuser').'</td>';

					if ($delallowed || $printer || $morepicto)
					{
						$out.= '<td align="right">';
						if ($delallowed)
						{
							$out.= '<a href="'.$urlsource.(strpos($urlsource,'?')?'&':'?').'action=remove_file&file='.urlencode($relativepath);
							$out.= ($param?'&'.$param:'');
							//$out.= '&modulepart='.$modulepart; // TODO obsolete ?
							//$out.= '&urlsource='.urlencode($urlsource); // TODO obsolete ?
							$out.= '">'.img_picto($langs->trans("Delete"), 'delete.png').'</a>';
							//$out.='</td>';
						}
						if ($printer)
						{
							//$out.= '<td align="right">';
    	                    $out.= '&nbsp;<a href="'.$urlsource.(strpos($urlsource,'?')?'&':'?').'action=print_file&amp;printer='.$modulepart.'&amp;file='.urlencode($relativepath);
        	                $out.= ($param?'&'.$param:'');
            	            $out.= '">'.img_picto($langs->trans("Print"),'printer.png').'</a>';
						}
						if ($morepicto)
						{
							$morepicto=preg_replace('/__FILENAMEURLENCODED__/',urlencode($relativepath),$morepicto);
                        	$out.=$morepicto;
						}
                        $out.='</td>';
                    }

                    if (is_object($hookmanager))
                    {
            			$parameters=array('socid'=>(isset($GLOBALS['socid'])?$GLOBALS['socid']:''),'id'=>(isset($GLOBALS['id'])?$GLOBALS['id']:''),'modulepart'=>$modulepart,'relativepath'=>$relativepath);
                    	$res = $hookmanager->executeHooks('formBuilddocLineOptions',$parameters,$file);
                        if (empty($res))
                        {
                            $out .= $hookmanager->resPrint;		// Complete line
                            $out.= '</tr>';
                        }
                        else $out = $hookmanager->resPrint;		// Replace line
              		}
				}

			 	if (count($file_list) == 0 && $headershown)
	            {
    	        	$out.='<tr '.$bc[0].'><td colspan="3">'.$langs->trans("None").'</td></tr>';
        	    }

                $this->numoffiles++;
            }
        }

        if ($headershown)
        {
            // Affiche pied du tableau
            $out.= "</table>\n";
            if ($genallowed)
            {
                if (empty($noform)) $out.= '</form>'."\n";
            }
        }
        $out.= '<!-- End show_document -->'."\n";
        //return ($i?$i:$headershown);
        return $out;
    }

    /**
     *	Show only Document icon with link
     *
     *	@param	string	$modulepart		propal, facture, facture_fourn, ...
     *	@param	string	$modulesubdir	Sub-directory to scan (Example: '0/1/10', 'FA/DD/MM/YY/9999'). Use '' if file is not into subdir of module.
     *	@param	string	$filedir		Directory to scan
     *	@return	string              	Output string with HTML link of documents (might be empty string)
     */
    function getDocumentsLink($modulepart, $modulesubdir, $filedir)
    {
    	if (! function_exists('dol_dir_list')) include_once DOL_DOCUMENT_ROOT.'/core/lib/files.lib.php';

    	$out='';

    	$this->numoffiles=0;

    	$file_list=dol_dir_list($filedir, 'files', 0, preg_quote($modulesubdir.'.pdf','/'), '\.meta$|\.png$');

    	// For ajax treatment
    	$out.= '<div id="gen_pdf_'.$modulesubdir.'" class="linkobject hideobject">'.img_picto('', 'refresh').'</div>'."\n";

    	if (! empty($file_list))
    	{
    		// Loop on each file found
    		foreach($file_list as $file)
    		{
    			// Define relative path for download link (depends on module)
    			$relativepath=$file["name"];								// Cas general
    			if ($modulesubdir) $relativepath=$modulesubdir."/".$file["name"];	// Cas propal, facture...
    			// Autre cas
    			if ($modulepart == 'donation')            {
    				$relativepath = get_exdir($modulesubdir,2).$file["name"];
    			}
    			if ($modulepart == 'export')              {
    				$relativepath = $file["name"];
    			}

    			// Show file name with link to download
    			$out.= '<a data-ajax="false" href="'.DOL_URL_ROOT . '/document.php?modulepart='.$modulepart.'&amp;file='.urlencode($relativepath).'"';
    			$mime=dol_mimetype($relativepath,'',0);
    			if (preg_match('/text/',$mime)) $out.= ' target="_blank"';
    			$out.= '>';
    			$out.= img_pdf($file["name"],2);
    			$out.= '</a>'."\n";

    			$this->numoffiles++;
    		}
    	}

    	return $out;
    }


    /**
     *  Show list of documents in a directory
     *
     *  @param	 array	$filearray          Array of files loaded by dol_dir_list('files') function before calling this
     * 	@param	 Object	$object				Object on which document is linked to
     * 	@param	 string	$modulepart			Value for modulepart used by download or viewimage wrapper
     * 	@param	 string	$param				Parameters on sort links (param must start with &, example &aaa=bbb&ccc=ddd)
     * 	@param	 int	$forcedownload		Force to open dialog box "Save As" when clicking on file
     * 	@param	 string	$relativepath		Relative path of docs (autodefined if not provided)
     * 	@param	 int	$permtodelete		Permission to delete
     * 	@param	 int	$useinecm			Change output for use in ecm module
     * 	@param	 string	$textifempty		Text to show if filearray is empty ('NoFileFound' if not defined)
     *  @param   int	$maxlength          Maximum length of file name shown
     *  @param	 string	$title				Title before list
     *  @param	 string $url				Full url to use for click links ('' = autodetect)
	 *  @param	 int	$showrelpart		0=Show only filename (default), 1=Show first level 1 dir
     * 	@return	 int						<0 if KO, nb of files shown if OK
     */
	function list_of_documents($filearray,$object,$modulepart,$param='',$forcedownload=0,$relativepath='',$permtodelete=1,$useinecm=0,$textifempty='',$maxlength=0,$title='',$url='', $showrelpart=0)
	{
		global $user, $conf, $langs, $hookmanager;
		global $bc;
		global $sortfield, $sortorder, $maxheightmini;

		$hookmanager->initHooks(array('formfile'));

		$parameters=array(
				'filearray' => $filearray,
				'modulepart'=> $modulepart,
				'param' => $param,
				'forcedownload' => $forcedownload,
				'relativepath' => $relativepath,
				'permtodelete' => $permtodelete,
				'useinecm' => $useinecm,
				'textifempty' => $textifempty,
				'maxlength' => $maxlength,
				'title' => $title,
				'url' => $url
		);
		$reshook=$hookmanager->executeHooks('showFilesList', $parameters, $object);

		if (isset($reshook) && $reshook != '') // null or '' for bypass
		{
			return $reshook;
		}
		else
		{
			$param = (isset($object->id)?'&id='.$object->id:'').$param;

			// Show list of existing files
			if (empty($useinecm)) print_titre($title?$title:$langs->trans("AttachedFiles"));
			if (empty($url)) $url=$_SERVER["PHP_SELF"];
			print '<table width="100%" class="'.($useinecm?'nobordernopadding':'liste').'">';
			print '<tr class="liste_titre">';
			print_liste_field_titre($langs->trans("Documents2"),$url,"name","",$param,'align="left"',$sortfield,$sortorder);
			print_liste_field_titre($langs->trans("Size"),$url,"size","",$param,'align="right"',$sortfield,$sortorder);
			print_liste_field_titre($langs->trans("Date"),$url,"date","",$param,'align="center"',$sortfield,$sortorder);
			if (empty($useinecm)) print_liste_field_titre('',$url,"","",$param,'align="center"');
			print_liste_field_titre('','','');
			print '</tr>';

			$nboffiles=count($filearray);

			if ($nboffiles > 0) include_once DOL_DOCUMENT_ROOT.'/core/lib/images.lib.php';

			$var=false;
			foreach($filearray as $key => $file)      // filearray must be only files here
			{
				if ($file['name'] != '.'
						&& $file['name'] != '..'
						&& ! preg_match('/\.meta$/i',$file['name']))
				{
					// Define relative path used to store the file
					if (empty($relativepath))
					{
						$relativepath=(! empty($object->ref)?dol_sanitizeFileName($object->ref):'').'/';
						if ($object->element == 'invoice_supplier') $relativepath=get_exdir($object->id,2).$relativepath;	// TODO Call using a defined value for $relativepath
						if ($object->element == 'member') $relativepath=get_exdir($object->id,2).$relativepath;				// TODO Call using a defined value for $relativepath
						if ($object->element == 'project_task') $relativepath='Call_not_supported_._Call_function_using_a_defined_relative_path_.';
					}

					$var=!$var;
					print '<tr '.$bc[$var].'>';
					print '<td>';
					//print "XX".$file['name'];	//$file['name'] must be utf8
					print '<a data-ajax="false" href="'.DOL_URL_ROOT.'/document.php?modulepart='.$modulepart;
					if ($forcedownload) print '&attachment=1';
					if (! empty($object->entity)) print '&entity='.$object->entity;
					$filepath=$relativepath.$file['name'];
					/* Restore old code: When file is at level 2+, full relative path (and not only level1) must be into url
					if ($file['level1name'] <> $object->id)
						$filepath=$object->id.'/'.$file['level1name'].'/'.$file['name'];
					else
						$filepath=$object->id.'/'.$file['name'];
					*/
					print '&file='.urlencode($filepath);
					print '">';

					print img_mime($file['name'],$file['name'].' ('.dol_print_size($file['size'],0,0).')').' ';
					if ($showrelpart == 1) print $relativepath;
					print dol_trunc($file['name'],$maxlength,'middle');
					print '</a>';
					print "</td>\n";
					print '<td align="right">'.dol_print_size($file['size'],1,1).'</td>';
					print '<td align="center">'.dol_print_date($file['date'],"dayhour","tzuser").'</td>';
					// Preview
					if (empty($useinecm))
					{
						$fileinfo = pathinfo($file['name']);
						print '<td align="center">';
						$minifile=$fileinfo['filename'].'_mini.'.strtolower($fileinfo['extension']);	// Thumbs are created with filename in lower case
						if (image_format_supported($file['name']) > 0) print '<img border="0" height="'.$maxheightmini.'" src="'.DOL_URL_ROOT.'/viewimage.php?modulepart='.$modulepart.'&file='.urlencode($relativepath.'thumbs/'.$minifile).'" title="">';
						else print '&nbsp;';
						print '</td>';
					}
					// Delete or view link
					// ($param must start with &)
					print '<td align="right">';
					if ($useinecm)     print '<a href="'.DOL_URL_ROOT.'/ecm/docfile.php?urlfile='.urlencode($file['name']).$param.'" class="editfilelink" rel="'.urlencode($file['name']).'">'.img_view().'</a> &nbsp; ';
					if ($permtodelete)
					{
						/*
						if ($file['level1name'] <> $object->id)
							$filepath=$file['level1name'].'/'.$file['name'];
						else
							$filepath=$file['name'];
						*/
						$useajax=1;
						if (! empty($conf->dol_use_jmobile)) $useajax=0;
						if (empty($conf->use_javascript_ajax)) $useajax=0;
						if (! empty($conf->global->MAIN_ECM_DISABLE_JS)) $useajax=0;

						print '<a href="'.(($useinecm && $useajax)?'#':$url.'?action=delete&urlfile='.urlencode($filepath).$param).'" class="deletefilelink" rel="'.$filepath.'">'.img_delete().'</a>';
					}
					else print '&nbsp;';
					print "</td>";
					print "</tr>\n";
				}
			}
			if ($nboffiles == 0)
			{
				print '<tr '.$bc[$var].'><td colspan="'.(empty($useinecm)?'5':'4').'">';
				if (empty($textifempty)) print $langs->trans("NoFileFound");
				else print $textifempty;
				print '</td></tr>';
			}
			print "</table>";

			return $nboffiles;
		}
	}


    /**
     *	Show list of documents in a directory
     *
     *  @param	string	$upload_dir         Directory that was scanned
     *  @param  array	$filearray          Array of files loaded by dol_dir_list function before calling this function
     *  @param  string	$modulepart         Value for modulepart used by download wrapper
     *  @param  string	$param              Parameters on sort links
     *  @param  int		$forcedownload      Force to open dialog box "Save As" when clicking on file
     *  @param  string	$relativepath       Relative path of docs (autodefined if not provided)
     *  @param  int		$permtodelete       Permission to delete
     *  @param  int		$useinecm           Change output for use in ecm module
     *  @param  int		$textifempty        Text to show if filearray is empty
     *  @param  int		$maxlength          Maximum length of file name shown
     *  @param	string $url				Full url to use for click links ('' = autodetect)
     *  @return int                 		<0 if KO, nb of files shown if OK
     */
    function list_of_autoecmfiles($upload_dir,$filearray,$modulepart,$param,$forcedownload=0,$relativepath='',$permtodelete=1,$useinecm=0,$textifempty='',$maxlength=0,$url='')
    {
        global $user, $conf, $langs;
        global $bc;
        global $sortfield, $sortorder;

        dol_syslog(get_class($this).'::list_of_autoecmfiles upload_dir='.$upload_dir.' modulepart='.$modulepart);

        // Show list of documents
        if (empty($useinecm)) print_titre($langs->trans("AttachedFiles"));
        if (empty($url)) $url=$_SERVER["PHP_SELF"];
        print '<table width="100%" class="nobordernopadding">';
        print '<tr class="liste_titre">';
        $sortref="fullname";
        if ($modulepart == 'invoice_supplier') $sortref='level1name';
        print_liste_field_titre($langs->trans("Ref"),$url,$sortref,"",$param,'align="left"',$sortfield,$sortorder);
        print_liste_field_titre($langs->trans("Documents2"),$url,"name","",$param,'align="left"',$sortfield,$sortorder);
        print_liste_field_titre($langs->trans("Size"),$url,"size","",$param,'align="right"',$sortfield,$sortorder);
        print_liste_field_titre($langs->trans("Date"),$url,"date","",$param,'align="center"',$sortfield,$sortorder);
        print_liste_field_titre('','','');
        print '</tr>';

        // To show ref or specific information according to view to show (defined by $module)
        if ($modulepart == 'company')
        {
            include_once DOL_DOCUMENT_ROOT.'/societe/class/societe.class.php';
            $object_instance=new Societe($this->db);
        }
        else if ($modulepart == 'invoice')
        {
            include_once DOL_DOCUMENT_ROOT.'/compta/facture/class/facture.class.php';
            $object_instance=new Facture($this->db);
        }
        else if ($modulepart == 'invoice_supplier')
        {
            include_once DOL_DOCUMENT_ROOT.'/fourn/class/fournisseur.facture.class.php';
            $object_instance=new FactureFournisseur($this->db);
        }
        else if ($modulepart == 'propal')
        {
            include_once DOL_DOCUMENT_ROOT.'/comm/propal/class/propal.class.php';
            $object_instance=new Propal($this->db);
        }
        else if ($modulepart == 'order')
        {
            include_once DOL_DOCUMENT_ROOT.'/commande/class/commande.class.php';
            $object_instance=new Commande($this->db);
        }
        else if ($modulepart == 'order_supplier')
        {
            include_once DOL_DOCUMENT_ROOT.'/fourn/class/fournisseur.commande.class.php';
            $object_instance=new CommandeFournisseur($this->db);
        }
        else if ($modulepart == 'contract')
        {
            include_once DOL_DOCUMENT_ROOT.'/contrat/class/contrat.class.php';
            $object_instance=new Contrat($this->db);
        }
        else if ($modulepart == 'product')
        {
            include_once DOL_DOCUMENT_ROOT.'/product/class/product.class.php';
            $object_instance=new Product($this->db);
        }
        else if ($modulepart == 'tax')
        {
            include_once DOL_DOCUMENT_ROOT.'/compta/sociales/class/chargesociales.class.php';
            $object_instance=new ChargeSociales($this->db);
        }
        else if ($modulepart == 'project')
        {
        	include_once DOL_DOCUMENT_ROOT.'/projet/class/project.class.php';
        	$object_instance=new Project($this->db);
        }
        else if ($modulepart == 'fichinter')
        {
        	include_once DOL_DOCUMENT_ROOT.'/fichinter/class/fichinter.class.php';
        	$object_instance=new Fichinter($this->db);
        }
        else if ($modulepart == 'user')
        {
        	include_once DOL_DOCUMENT_ROOT.'/user/class/user.class.php';
        	$object_instance=new User($this->db);
        }

        $var=true;
        foreach($filearray as $key => $file)
        {
        	if (!is_dir($file['name'])
            && $file['name'] != '.'
            && $file['name'] != '..'
            && $file['name'] != 'CVS'
            && ! preg_match('/\.meta$/i',$file['name']))
            {
                // Define relative path used to store the file
                $relativefile=preg_replace('/'.preg_quote($upload_dir.'/','/').'/','',$file['fullname']);

                //var_dump($file);
                $id=0; $ref=''; $label='';

                // To show ref or specific information according to view to show (defined by $module)
                if ($modulepart == 'company')          { preg_match('/(\d+)\/[^\/]+$/',$relativefile,$reg); $id=(isset($reg[1])?$reg[1]:''); }
                if ($modulepart == 'invoice')          { preg_match('/(.*)\/[^\/]+$/',$relativefile,$reg);  $ref=(isset($reg[1])?$reg[1]:''); }
                if ($modulepart == 'invoice_supplier') { preg_match('/([^\/]+)\/[^\/]+$/',$relativefile,$reg); $ref=(isset($reg[1])?$reg[1]:''); if (is_numeric($ref)) { $id=$ref; $ref=''; } }	// $ref may be also id with old supplier invoices
                if ($modulepart == 'propal')           { preg_match('/(.*)\/[^\/]+$/',$relativefile,$reg);  $ref=(isset($reg[1])?$reg[1]:''); }
                if ($modulepart == 'order')            { preg_match('/(.*)\/[^\/]+$/',$relativefile,$reg);  $ref=(isset($reg[1])?$reg[1]:''); }
                if ($modulepart == 'order_supplier')   { preg_match('/(.*)\/[^\/]+$/',$relativefile,$reg);  $ref=(isset($reg[1])?$reg[1]:''); }
                if ($modulepart == 'contract')         { preg_match('/(.*)\/[^\/]+$/',$relativefile,$reg);  $ref=(isset($reg[1])?$reg[1]:''); }
                if ($modulepart == 'product')          { preg_match('/(.*)\/[^\/]+$/',$relativefile,$reg);  $ref=(isset($reg[1])?$reg[1]:''); }
                if ($modulepart == 'tax')              { preg_match('/(\d+)\/[^\/]+$/',$relativefile,$reg); $id=(isset($reg[1])?$reg[1]:''); }
                if ($modulepart == 'project')          { preg_match('/(.*)\/[^\/]+$/',$relativefile,$reg);  $ref=(isset($reg[1])?$reg[1]:'');}
                if ($modulepart == 'fichinter')        { preg_match('/(.*)\/[^\/]+$/',$relativefile,$reg);  $ref=(isset($reg[1])?$reg[1]:'');}
                if ($modulepart == 'user')             { preg_match('/(.*)\/[^\/]+$/',$relativefile,$reg);  $id=(isset($reg[1])?$reg[1]:'');}

                if (! $id && ! $ref) continue;

                $found=0;
                if (! empty($this->cache_objects[$modulepart.'_'.$id.'_'.$ref]))
                {
                    $found=1;
                }
                else
                {
                    //print 'Fetch '.$id." - ".$ref.'<br>';
                    $result=$object_instance->fetch($id,$ref);
                    if ($result > 0)  { $found=1; $this->cache_objects[$modulepart.'_'.$id.'_'.$ref]=dol_clone($object_instance); }    // Save object into a cache
                    if ($result == 0) { $found=1; $this->cache_objects[$modulepart.'_'.$id.'_'.$ref]='notfound'; unset($filearray[$key]); }
                }

                if (! $found > 0 || ! is_object($this->cache_objects[$modulepart.'_'.$id.'_'.$ref])) continue;    // We do not show orphelins files

                $var=!$var;
                print '<tr '.$bc[$var].'>';
                print '<td>';
                if ($found > 0 && is_object($this->cache_objects[$modulepart.'_'.$id.'_'.$ref])) print $this->cache_objects[$modulepart.'_'.$id.'_'.$ref]->getNomUrl(1,'document');
                else print $langs->trans("ObjectDeleted",($id?$id:$ref));
                print '</td>';
                print '<td>';
                //print "XX".$file['name']; //$file['name'] must be utf8
                print '<a data-ajax="false" href="'.DOL_URL_ROOT.'/document.php?modulepart='.$modulepart;
                if ($forcedownload) print '&attachment=1';
                print '&file='.urlencode($relativefile).'">';
                print img_mime($file['name'],$file['name'].' ('.dol_print_size($file['size'],0,0).')').' ';
                print dol_trunc($file['name'],$maxlength,'middle');
                print '</a>';
                print "</td>\n";
                print '<td align="right">'.dol_print_size($file['size'],1,1).'</td>';
                print '<td align="center">'.dol_print_date($file['date'],"dayhour").'</td>';
                print '<td align="right">';
                if (! empty($useinecm))  print '<a data-ajax="false" href="'.DOL_URL_ROOT.'/document.php?modulepart='.$modulepart;
                if ($forcedownload) print '&attachment=1';
                print '&file='.urlencode($relativefile).'">';
                print img_view().'</a> &nbsp; ';
                //if ($permtodelete) print '<a href="'.$url.'?id='.$object->id.'&section='.$_REQUEST["section"].'&action=delete&urlfile='.urlencode($file['name']).'">'.img_delete().'</a>';
                //else print '&nbsp;';
                print "</td></tr>\n";
            }
        }

        if (count($filearray) == 0)
        {
            print '<tr '.$bc[$var].'><td colspan="4">';
            if (empty($textifempty)) print $langs->trans("NoFileFound");
            else print $textifempty;
            print '</td></tr>';
        }
        print "</table>";
        // Fin de zone
    }

    /**
     *    Show form to upload a new file with jquery fileupload.
     *    This form use the fileupload.php file.
     *
     *    @param	Object	$object		Object to use
     *    @return	void
     */
    private function _formAjaxFileUpload($object)
    {
        global $langs;

        // PHP post_max_size
        $post_max_size				= ini_get('post_max_size');
        $mul_post_max_size			= substr($post_max_size, -1);
        $mul_post_max_size			= ($mul_post_max_size == 'M' ? 1048576 : ($mul_post_max_size == 'K' ? 1024 : ($mul_post_max_size == 'G' ? 1073741824 : 1)));
        $post_max_size				= $mul_post_max_size * (int) $post_max_size;
        // PHP upload_max_filesize
        $upload_max_filesize		= ini_get('upload_max_filesize');
        $mul_upload_max_filesize	= substr($upload_max_filesize, -1);
        $mul_upload_max_filesize	= ($mul_upload_max_filesize == 'M' ? 1048576 : ($mul_upload_max_filesize == 'K' ? 1024 : ($mul_upload_max_filesize == 'G' ? 1073741824 : 1)));
        $upload_max_filesize		= $mul_upload_max_filesize * (int) $upload_max_filesize;
        // Max file size
        $max_file_size 				= (($post_max_size < $upload_max_filesize) ? $post_max_size : $upload_max_filesize);

        // Include main
        include DOL_DOCUMENT_ROOT.'/core/tpl/ajax/fileupload_main.tpl.php';

        // Include template
        include DOL_DOCUMENT_ROOT.'/core/tpl/ajax/fileupload_view.tpl.php';

    }

    /**
     * Show array with linked files
     *
     * @param 	Object		$object			Object
     * @param 	int			$permtodelete	Deletion is allowed
     * @param 	string		$action			Action
     * @param 	string		$selected		???
     * @param	string		$param			More param to add into URL
     * @return 	int							Number of links
     */
    public function listOfLinks($object, $permtodelete=1, $action=null, $selected=null, $param='')
    {
        global $user, $conf, $langs, $user;
        global $bc;
        global $sortfield, $sortorder;

        require_once DOL_DOCUMENT_ROOT . '/core/class/link.class.php';
        $link = new Link($this->db);
        $links = array();
        if ($sortfield == "name") {
            $sortfield = "label";
        } elseif ($sortfield == "date") {
            $sortfield = "datea";
        } else {
            $sortfield = null;
        }
        $res = $link->fetchAll($links, $object->element, $object->id, $sortfield, $sortorder);
        $param .= (isset($object->id)?'&id=' . $object->id : '');

        // Show list of associated links
        print_titre($langs->trans("LinkedFiles"));

        print '<form action="' . $_SERVER['PHP_SELF'] . ($param?'?'.$param:'') . '" method="POST">';

        print '<table width="100%" class="liste">';
        print '<tr class="liste_titre">';
        print_liste_field_titre(
            $langs->trans("Links"),
            $_SERVER['PHP_SELF'],
            "name",
            "",
            $param,
            'align="left"',
            $sortfield,
            $sortorder
        );
        print_liste_field_titre(
            "",
            "",
            "",
            "",
            "",
            'align="right"'
        );
        print_liste_field_titre(
            $langs->trans("Date"),
            $_SERVER['PHP_SELF'],
            "date",
            "",
            $param,
            'align="center"',
            $sortfield,
            $sortorder
        );
        print_liste_field_titre(
            '',
            $_SERVER['PHP_SELF'],
            "",
            "",
            $param,
            'align="center"'
        );
        print_liste_field_titre('','','');
        print '</tr>';
        $nboflinks = count($links);
        if ($nboflinks > 0) include_once DOL_DOCUMENT_ROOT.'/core/lib/images.lib.php';

        $var = false;
        foreach ($links as $link)
        {
            $var =! $var;
            print '<tr ' . $bc[$var] . '>';
            //edit mode
            if ($action == 'update' && $selected === $link->id)
            {
                print '<td>';
                print '<input type="hidden" name="id" value="' . $object->id . '">';
                print '<input type="hidden" name="linkid" value="' . $link->id . '">';
                print '<input type="hidden" name="action" value="confirm_updateline">';
                print $langs->trans('Link') . ': <input type="text" name="link" size="50" value="' . $link->url . '">';
                print '</td>';
                print '<td>';
                print $langs->trans('Label') . ': <input type="text" name="label" value="' . $link->label . '">';
                print '</td>';
                print '<td align="center">' . dol_print_date(dol_now(), "dayhour", "tzuser") . '</td>';
                print '<td align="right"></td>';
                print '<td align="right">';
                print '<input type="submit" name="save" class="button" value="' . dol_escape_htmltag($langs->trans('Save')) . '">';
                print '<input type="submit" name="cancel" class="button" value="' . dol_escape_htmltag($langs->trans('Cancel')) . '">';
                print '</td>';
            }
            else
			{
                print '<td>';
                print '<a data-ajax="false" href="' . $link->url . '" target="_blank">';
                print $link->label;
                print '</a>';
                print '</td>'."\n";
                print '<td align="right"></td>';
                print '<td align="center">' . dol_print_date($link->datea, "dayhour", "tzuser") . '</td>';
                print '<td align="center"></td>';
                print '<td align="right">';
                print '<a href="' . $_SERVER['PHP_SELF'] . '?action=update&linkid=' . $link->id . $param . '" class="editfilelink" >' . img_edit() . '</a>';	// id= is included into $param
                if ($permtodelete) {
                    print ' &nbsp; <a href="'. $_SERVER['PHP_SELF'] .'?action=delete&linkid=' . $link->id . $param . '" class="deletefilelink">' . img_delete() . '</a>';	// id= is included into $param
                } else {
                    print '&nbsp;';
                }
                print '</td>';
            }
            print "</tr>\n";
        }
        if ($nboflinks == 0)
        {
            print '<tr ' . $bc[$var] . '><td colspan="5">';
            print $langs->trans("NoLinkFound");
            print '</td></tr>';
        }
        print "</table>";

        print '</form>';

        return $nboflinks;
    }

}
<|MERGE_RESOLUTION|>--- conflicted
+++ resolved
@@ -301,19 +301,10 @@
                     $modellist=ModeleThirdPartyDoc::liste_modeles($this->db);
                 }
             }
-<<<<<<< HEAD
-			
 			else if ($modulepart == 'agenda')
             {
                null;
             }
-			
-=======
-        	else if ($modulepart == 'agenda')
-            {
-               null;
-            }
->>>>>>> 79314b7f
             else if ($modulepart == 'propal')
             {
                 if (is_array($genallowed)) $modellist=$genallowed;
@@ -446,7 +437,7 @@
             }
             else
             {
-            	
+
                 // For normalized standard modules
                 $file=dol_buildpath('/core/modules/'.$modulepart.'/modules_'.$modulepart.'.php',0);
                 if (file_exists($file))
