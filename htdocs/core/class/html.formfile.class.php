<?php
/* Copyright (c) 2008-2013 Laurent Destailleur	<eldy@users.sourceforge.net>
 * Copyright (C) 2010-2012 Regis Houssin		<regis.houssin@capnetworks.com>
 * Copyright (c) 2010      Juanjo Menent		<jmenent@2byte.es>
 *
 * This program is free software; you can redistribute it and/or modify
 * it under the terms of the GNU General Public License as published by
 * the Free Software Foundation; either version 3 of the License, or
 * (at your option) any later version.
 *
 * This program is distributed in the hope that it will be useful,
 * but WITHOUT ANY WARRANTY; without even the implied warranty of
 * MERCHANTABILITY or FITNESS FOR A PARTICULAR PURPOSE.  See the
 * GNU General Public License for more details.
 *
 * You should have received a copy of the GNU General Public License
 * along with this program. If not, see <http://www.gnu.org/licenses/>.
 */

/**
 *	\file       htdocs/core/class/html.formfile.class.php
 *  \ingroup    core
 *	\brief      File of class to offer components to list and upload files
 */


/**
 *	Class to offer components to list and upload files
 */
class FormFile
{
    var $db;
    var $error;

    var $numoffiles;


    /**
	 *	Constructor
	 *
	 *  @param		DoliDB		$db      Database handler
     */
    function __construct($db)
    {
        $this->db = $db;
        $this->numoffiles=0;
        return 1;
    }


    /**
     *  Show form to upload a new file
	 *
     *  @param  string	$url			Url
     *  @param  string	$title			Title zone (Title or '' or 'none')
     *  @param  int		$addcancel		1=Add 'Cancel' button
     *	@param	int		$sectionid		If upload must be done inside a particular ECM section
     * 	@param	int		$perm			Value of permission to allow upload
     *  @param  int		$size           Length of input file area
     *  @param	Object	$object			Object to use (when attachment is done on an element)
     *  @param	string	$options		Options
     *  @param	boolean	$useajax		Use ajax if enabled
     * 	@return	int						<0 if KO, >0 if OK
     */
    function form_attach_new_file($url, $title='', $addcancel=0, $sectionid=0, $perm=1, $size=50, $object='', $options='', $useajax=true)
    {
        global $conf,$langs, $hookmanager;
        $hookmanager->initHooks(array('formfile'));

        if (! empty($conf->browser->phone)) return 0;

		if (! empty($conf->global->MAIN_USE_JQUERY_FILEUPLOAD) && $useajax)
        {
            return $this->_formAjaxFileUpload($object);
        }
        else
        {
            $maxlength=$size;

            $out = "\n\n<!-- Start form attach new file -->\n";

            if (empty($title)) $title=$langs->trans("AttachANewFile");
            if ($title != 'none') print_titre($title);

            $out .= '<form name="formuserfile" action="'.$url.'" enctype="multipart/form-data" method="POST">';
            $out .= '<input type="hidden" id="formuserfile_section_dir" name="section_dir" value="">';
            $out .= '<input type="hidden" id="formuserfile_section_id"  name="section_id" value="'.$sectionid.'">';
            $out .= '<input type="hidden" name="token" value="'.$_SESSION['newtoken'].'">';

            $out .= '<table width="100%" class="nobordernopadding">';
            $out .= '<tr>';

            if (! empty($options)) $out .= '<td>'.$options.'</td>';

            $out .= '<td valign="middle" class="nowrap">';

            $max=$conf->global->MAIN_UPLOAD_DOC;		// En Kb
            $maxphp=@ini_get('upload_max_filesize');	// En inconnu
            if (preg_match('/m$/i',$maxphp)) $maxphp=$maxphp*1024;
            if (preg_match('/k$/i',$maxphp)) $maxphp=$maxphp;
            // Now $max and $maxphp are in Kb
            if ($maxphp > 0) $max=min($max,$maxphp);

            if ($max > 0)
            {
                $out .= '<input type="hidden" name="max_file_size" value="'.($max*1024).'">';
            }
            $out .= '<input class="flat" type="file" name="userfile" size="'.$maxlength.'"';
            $out .= (empty($conf->global->MAIN_UPLOAD_DOC) || empty($perm)?' disabled="disabled"':'');
            $out .= '>';
            $out .= ' &nbsp; ';
            $out .= '<input type="submit" class="button" name="sendit" value="'.$langs->trans("Upload").'"';
            $out .= (empty($conf->global->MAIN_UPLOAD_DOC) || empty($perm)?' disabled="disabled"':'');
            $out .= '>';

            if ($addcancel)
            {
                $out .= ' &nbsp; ';
                $out .= '<input type="submit" class="button" name="cancel" value="'.$langs->trans("Cancel").'">';
            }

            if (! empty($conf->global->MAIN_UPLOAD_DOC))
            {
                if ($perm)
                {
                	$langs->load('other');
                    $out .= ' ('.$langs->trans("MaxSize").': '.$max.' '.$langs->trans("Kb");
                    $out .= ' '.info_admin($langs->trans("ThisLimitIsDefinedInSetup",$max,$maxphp),1);
                    $out .= ')';
                }
            }
            else
            {
                $out .= ' ('.$langs->trans("UploadDisabled").')';
            }
            $out .= "</td></tr>";
            $out .= "</table>";

            $out .= '</form>';
            if (empty($sectionid)) $out .= '<br>';

            $out .= "\n<!-- End form attach new file -->\n\n";
            $parameters = array('socid'=>(isset($GLOBALS['socid'])?$GLOBALS['socid']:''),'id'=>(isset($GLOBALS['id'])?$GLOBALS['id']:''), 'url'=>$url);
            $res = $hookmanager->executeHooks('formattachOptions',$parameters,$object);
            if (empty($res))
            {
            	print $out;
            }
<<<<<<< HEAD
            print $hookmanager->resprint;
=======
            print $hookmanager->resPrint;
>>>>>>> a1e76636

            return 1;
        }
    }

    /**
     *      Show the box with list of available documents for object
     *
     *      @param      string				$modulepart         propal, facture, facture_fourn, ...
     *      @param      string				$filename           Sub-directory to scan (Example: '0/1/10', 'FA/DD/MM/YY/9999'). Use '' if $filedir is already complete)
     *      @param      string				$filedir            Directory to scan
     *      @param      string				$urlsource          Url of origin page (for return)
     *      @param      int					$genallowed         Generation is allowed (1/0 or array of formats)
     *      @param      int					$delallowed         Remove is allowed (1/0)
     *      @param      string				$modelselected      Model to preselect by default
     *      @param      string				$allowgenifempty	Show warning if no model activated
     *      @param      string				$forcenomultilang	Do not show language option (even if MAIN_MULTILANGS defined)
     *      @param      int					$iconPDF            Show only PDF icon with link (1/0)
     * 		@param		int					$maxfilenamelength	Max length for filename shown
     * 		@param		string				$noform				Do not output html form tags
     * 		@param		string				$param				More param on http links
     * 		@param		string				$title				Title to show on top of form
     * 		@param		string				$buttonlabel		Label on submit button
     * 		@param		string				$codelang			Default language code to use on lang combo box if multilang is enabled
     * 		@return		int										<0 if KO, number of shown files if OK
     */
    function show_documents($modulepart,$filename,$filedir,$urlsource,$genallowed,$delallowed=0,$modelselected='',$allowgenifempty=1,$forcenomultilang=0,$iconPDF=0,$maxfilenamelength=28,$noform=0,$param='',$title='',$buttonlabel='',$codelang='')
    {
        $this->numoffiles=0;
        print $this->showdocuments($modulepart,$filename,$filedir,$urlsource,$genallowed,$delallowed,$modelselected,$allowgenifempty,$forcenomultilang,$iconPDF,$maxfilenamelength,$noform,$param,$title,$buttonlabel,$codelang);
        return $this->numoffiles;
    }

    /**
     *      Return a string to show the box with list of available documents for object.
     *      This also set the property $this->numoffiles
     *
     *      @param      string				$modulepart         Module the files are related to ('propal', 'facture', 'facture_fourn', 'mymodule', 'mymodule_temp', ...)
     *      @param      string				$filename           Existing (so sanitized) sub-directory to scan (Example: '0/1/10', 'FA/DD/MM/YY/9999'). Use '' if $filedir is already complete)
     *      @param      string				$filedir            Directory to scan
     *      @param      string				$urlsource          Url of origin page (for return)
     *      @param      int					$genallowed         Generation is allowed (1/0 or array list of templates)
     *      @param      int					$delallowed         Remove is allowed (1/0)
     *      @param      string				$modelselected      Model to preselect by default
     *      @param      string				$allowgenifempty	Allow generation even if list of template ($genallowed) is empty (show however a warning)
     *      @param      string				$forcenomultilang	Do not show language option (even if MAIN_MULTILANGS defined)
     *      @param      int					$iconPDF            Obsolete, see getDocumentsLink
     * 		@param		int					$maxfilenamelength	Max length for filename shown
     * 		@param		string				$noform				Do not output html form tags
     * 		@param		string				$param				More param on http links
     * 		@param		string				$title				Title to show on top of form
     * 		@param		string				$buttonlabel		Label on submit button
     * 		@param		string				$codelang			Default language code to use on lang combo box if multilang is enabled
     * 		@param		string				$morepicto			Add more HTML content into cell with picto
     * 		@return		string              					Output string with HTML array of documents (might be empty string)
     */
    function showdocuments($modulepart,$filename,$filedir,$urlsource,$genallowed,$delallowed=0,$modelselected='',$allowgenifempty=1,$forcenomultilang=0,$iconPDF=0,$maxfilenamelength=28,$noform=0,$param='',$title='',$buttonlabel='',$codelang='',$morepicto='')
    {
        global $langs,$conf,$hookmanager;
        global $bc;

        // filedir = $conf->...->dir_ouput."/".get_exdir(id)
        include_once DOL_DOCUMENT_ROOT.'/core/lib/files.lib.php';

        // For backward compatibility
        if (! empty($iconPDF)) {
        	return $this->getDocumentsLink($modulepart, $filename, $filedir);
        }
        $printer = ($user->rights->printipp->read && $conf->printipp->enabled)?true:false;
        $hookmanager->initHooks(array('formfile'));
        $forname='builddoc';
        $out='';
        $var=true;

        $headershown=0;
        $showempty=0;
        $i=0;

        $titletoshow=$langs->trans("Documents");
        if (! empty($title)) $titletoshow=$title;

        $out.= "\n".'<!-- Start show_document -->'."\n";
        //print 'filedir='.$filedir;

        // Show table
        if ($genallowed)
        {
            $modellist=array();

            if ($modulepart == 'company')
            {
                $showempty=1;
                if (is_array($genallowed)) $modellist=$genallowed;
                else
                {
                    include_once DOL_DOCUMENT_ROOT.'/core/modules/societe/modules_societe.class.php';
                    $modellist=ModeleThirdPartyDoc::liste_modeles($this->db);
                }
            }
            else if ($modulepart == 'propal')
            {
                if (is_array($genallowed)) $modellist=$genallowed;
                else
                {
                    include_once DOL_DOCUMENT_ROOT.'/core/modules/propale/modules_propale.php';
                    $modellist=ModelePDFPropales::liste_modeles($this->db);
                }
            }
            else if ($modulepart == 'commande')
            {
                if (is_array($genallowed)) $modellist=$genallowed;
                else
                {
                    include_once DOL_DOCUMENT_ROOT.'/core/modules/commande/modules_commande.php';
                    $modellist=ModelePDFCommandes::liste_modeles($this->db);
                }
            }
            elseif ($modulepart == 'expedition')
            {
                if (is_array($genallowed)) $modellist=$genallowed;
                else
                {
                    include_once DOL_DOCUMENT_ROOT.'/core/modules/expedition/modules_expedition.php';
                    $modellist=ModelePDFExpedition::liste_modeles($this->db);
                }
            }
            elseif ($modulepart == 'livraison')
            {
                if (is_array($genallowed)) $modellist=$genallowed;
                else
                {
                    include_once DOL_DOCUMENT_ROOT.'/core/modules/livraison/modules_livraison.php';
                    $modellist=ModelePDFDeliveryOrder::liste_modeles($this->db);
                }
            }
            else if ($modulepart == 'ficheinter')
            {
                if (is_array($genallowed)) $modellist=$genallowed;
                else
                {
                    include_once DOL_DOCUMENT_ROOT.'/core/modules/fichinter/modules_fichinter.php';
                    $modellist=ModelePDFFicheinter::liste_modeles($this->db);
                }
            }
            elseif ($modulepart == 'facture')
            {
                if (is_array($genallowed)) $modellist=$genallowed;
                else
                {
                    include_once DOL_DOCUMENT_ROOT.'/core/modules/facture/modules_facture.php';
                    $modellist=ModelePDFFactures::liste_modeles($this->db);
                }
            }
            elseif ($modulepart == 'project')
            {
                if (is_array($genallowed)) $modellist=$genallowed;
                else
                {
                    include_once DOL_DOCUMENT_ROOT.'/core/modules/project/modules_project.php';
                    $modellist=ModelePDFProjects::liste_modeles($this->db);
                }
            }
            elseif ($modulepart == 'export')
            {
                if (is_array($genallowed)) $modellist=$genallowed;
                else
                {
                    include_once DOL_DOCUMENT_ROOT.'/core/modules/export/modules_export.php';
                    $modellist=ModeleExports::liste_modeles($this->db);
                }
            }
            else if ($modulepart == 'commande_fournisseur')
            {
                if (is_array($genallowed)) $modellist=$genallowed;
                else
                {
                    include_once DOL_DOCUMENT_ROOT.'/core/modules/supplier_order/modules_commandefournisseur.php';
                    $modellist=ModelePDFSuppliersOrders::liste_modeles($this->db);
                }
            }
            else if ($modulepart == 'facture_fournisseur')
            {
                if (is_array($genallowed)) $modellist=$genallowed;
                else
                {
                    include_once DOL_DOCUMENT_ROOT.'/core/modules/supplier_invoice/modules_facturefournisseur.php';
                    $modellist=ModelePDFSuppliersInvoices::liste_modeles($this->db);
                }
            }
            else if ($modulepart == 'remisecheque')
            {
                if (is_array($genallowed)) $modellist=$genallowed;
                else
                {
                    include_once DOL_DOCUMENT_ROOT.'/core/modules/cheque/pdf/modules_chequereceipts.php';
                    $modellist=ModeleChequeReceipts::liste_modeles($this->db);
                }
            }
            elseif ($modulepart == 'donation')
            {
                if (is_array($genallowed)) $modellist=$genallowed;
                else
                {
                    include_once DOL_DOCUMENT_ROOT.'/core/modules/dons/modules_don.php';
                    $modellist=ModeleDon::liste_modeles($this->db);
                }
            }
            else if ($modulepart == 'unpaid')
            {
                $modellist='';
            }
            else
            {
                // For normalized standard modules
                $file=dol_buildpath('/core/modules/'.$modulepart.'/modules_'.$modulepart.'.php',0);
                if (file_exists($file))
                {
                    $res=include_once $file;
                }
                // For normalized external modules
                else
              {
                	$file=dol_buildpath('/'.$modulepart.'/core/modules/'.$modulepart.'/modules_'.$modulepart.'.php',0);
                	$res=include_once $file;
                }
                $class='Modele'.ucfirst($modulepart);
                if (class_exists($class))
                {
                    $modellist=call_user_func($class.'::liste_modeles',$this->db);
                }
                else
                {
                    dol_print_error($this->db,'Bad value for modulepart');
                    return -1;
                }
            }

            $headershown=1;

            $form = new Form($this->db);
            $buttonlabeltoshow=$buttonlabel;
            if (empty($buttonlabel)) $buttonlabel=$langs->trans('Generate');

            if (empty($noform)) $out.= '<form action="'.$urlsource.(empty($conf->global->MAIN_JUMP_TAG)?'':'#builddoc').'" name="'.$forname.'" id="'.$forname.'_form" method="post">';
            $out.= '<input type="hidden" name="action" value="builddoc">';
            $out.= '<input type="hidden" name="token" value="'.$_SESSION['newtoken'].'">';

            $out.= '<div class="titre">'.$titletoshow.'</div>';
            $out.= '<table class="liste formdoc noborder" summary="listofdocumentstable" width="100%">';

            $out.= '<tr class="liste_titre">';

            // Model
            if (! empty($modellist))
            {
                $out.= '<th align="center" class="formdoc liste_titre">';
                $out.= '<span class="hideonsmartphone">'.$langs->trans('Model').' </span>';
                if (is_array($modellist) && count($modellist) == 1)    // If there is only one element
                {
                    $arraykeys=array_keys($modellist);
                    $modelselected=$arraykeys[0];
                }
                $out.= $form->selectarray('model',$modellist,$modelselected,$showempty,0,0);
                $out.= '</th>';
            }
            else
            {
                $out.= '<th align="left" class="formdoc liste_titre">';
                $out.= $langs->trans("Files");
                $out.= '</th>';
            }

            // Language code (if multilang)
            $out.= '<th align="center" class="formdoc liste_titre">';
            if (($allowgenifempty || (is_array($modellist) && count($modellist) > 0)) && $conf->global->MAIN_MULTILANGS && ! $forcenomultilang)
            {
                include_once DOL_DOCUMENT_ROOT.'/core/class/html.formadmin.class.php';
                $formadmin=new FormAdmin($this->db);
                $defaultlang=$codelang?$codelang:$langs->getDefaultLang();
                $out.= $formadmin->select_language($defaultlang);
            }
            else
            {
                $out.= '&nbsp;';
            }
            $out.= '</th>';

            // Button
            $addcolumforpicto=($delallowed || $printer || $morepicto);
            $out.= '<th align="center" colspan="'.($addcolumforpicto?'2':'1').'" class="formdocbutton liste_titre">';
            $genbutton = '<input class="button" id="'.$forname.'_generatebutton"';
            $genbutton.= ' type="submit" value="'.$buttonlabel.'"';
            if (! $allowgenifempty && ! is_array($modellist) && empty($modellist)) $genbutton.= ' disabled="disabled"';
            $genbutton.= '>';
            if ($allowgenifempty && ! is_array($modellist) && empty($modellist) && empty($conf->dol_no_mouse_hover) && $modulepart != 'unpaid')
            {
               	$langs->load("errors");
               	$genbutton.= ' '.img_warning($langs->transnoentitiesnoconv("WarningNoDocumentModelActivated"));
            }
            if (! $allowgenifempty && ! is_array($modellist) && empty($modellist) && empty($conf->dol_no_mouse_hover) && $modulepart != 'unpaid') $genbutton='';
            $out.= $genbutton;
            $out.= '</th>';

            if($hookmanager->hooks['formfile'])
            {
                foreach($hookmanager->hooks['formfile'] as $module)
                {
                    if(method_exists($module, 'formBuilddocLineOptions')) $out .= '<th></th>';
                }
            }
            $out.= '</tr>';

            // Execute hooks
            $parameters=array('socid'=>(isset($GLOBALS['socid'])?$GLOBALS['socid']:''),'id'=>(isset($GLOBALS['id'])?$GLOBALS['id']:''),'modulepart'=>$modulepart);
            if (is_object($hookmanager)) $out.= $hookmanager->executeHooks('formBuilddocOptions',$parameters,$GLOBALS['object']);
        }

        // Get list of files
        if (! empty($filedir))
        {
            $file_list=dol_dir_list($filedir,'files',0,'','\.meta$','date',SORT_DESC);

            // Affiche en-tete tableau si non deja affiche
            if (! empty($file_list) && ! $headershown)
            {
                $headershown=1;
                $out.= '<div class="titre">'.$titletoshow.'</div>';
                $out.= '<table class="border" summary="listofdocumentstable" width="100%">';
            }

            // Loop on each file found
			if (is_array($file_list))
			{
				foreach($file_list as $file)
				{
					$var=!$var;

					// Define relative path for download link (depends on module)
					$relativepath=$file["name"];								// Cas general
					if ($filename) $relativepath=$filename."/".$file["name"];	// Cas propal, facture...
					// Autre cas
					if ($modulepart == 'donation')            { $relativepath = get_exdir($filename,2).$file["name"]; }
					if ($modulepart == 'export')              { $relativepath = $file["name"]; }

					$out.= "<tr ".$bc[$var].">";

					// Show file name with link to download
					$out.= '<td class="nowrap">';
					$out.= '<a data-ajax="false" href="'.DOL_URL_ROOT . '/document.php?modulepart='.$modulepart.'&amp;file='.urlencode($relativepath).'"';
					$mime=dol_mimetype($relativepath,'',0);
					if (preg_match('/text/',$mime)) $out.= ' target="_blank"';
					$out.= ' target="_blank">';
					$out.= img_mime($file["name"],$langs->trans("File").': '.$file["name"]).' '.dol_trunc($file["name"],$maxfilenamelength);
					$out.= '</a>'."\n";
					$out.= '</td>';

					// Show file size
					$size=(! empty($file['size'])?$file['size']:dol_filesize($filedir."/".$file["name"]));
					$out.= '<td align="right" class="nowrap">'.dol_print_size($size).'</td>';

					// Show file date
					$date=(! empty($file['date'])?$file['date']:dol_filemtime($filedir."/".$file["name"]));
					$out.= '<td align="right" class="nowrap">'.dol_print_date($date, 'dayhour').'</td>';

					if ($delallowed || $printer || $morepicto)
					{
						$out.= '<td align="right">';
						if ($delallowed)
						{
							$out.= '<a href="'.$urlsource.(strpos($urlsource,'?')?'&':'?').'action=remove_file&file='.urlencode($relativepath);
							$out.= ($param?'&'.$param:'');
							//$out.= '&modulepart='.$modulepart; // TODO obsolete ?
							//$out.= '&urlsource='.urlencode($urlsource); // TODO obsolete ?
							$out.= '">'.img_picto($langs->trans("Delete"), 'delete.png').'</a>';
							//$out.='</td>';
						}
						if ($printer)
						{
							//$out.= '<td align="right">';
    	                    $out.= '&nbsp;<a href="'.$urlsource.(strpos($urlsource,'?')?'&':'?').'action=print_file&amp;printer='.$modulepart.'&amp;file='.urlencode($relativepath);
        	                $out.= ($param?'&'.$param:'');
            	            $out.= '">'.img_picto($langs->trans("Print"),'printer.png').'</a>';
						}
						if ($morepicto)
						{
                        	$out.=$morepicto;
						}
                        $out.='</td>';
                    }
                    if (is_object($hookmanager))
                    {
            			$parameters=array('socid'=>(isset($GLOBALS['socid'])?$GLOBALS['socid']:''),'id'=>(isset($GLOBALS['id'])?$GLOBALS['id']:''),'modulepart'=>$modulepart,'relativepath'=>$relativepath);
                    	$res = $hookmanager->executeHooks('formBuilddocLineOptions',$parameters,$file);
                        if(!$res) {
                            $out .= $hookmanager->resPrint;
                        }
                    }
				}

                $out.= '</tr>';

                $this->numoffiles++;
            }
        }

        if ($headershown)
        {
            // Affiche pied du tableau
            $out.= "</table>\n";
            if ($genallowed)
            {
                if (empty($noform)) $out.= '</form>'."\n";
            }
        }
        $out.= '<!-- End show_document -->'."\n";
        //return ($i?$i:$headershown);
        return $out;
    }

    /**
     *	Show only Document icon with link
     *
     *	@param	string	$modulepart		propal, facture, facture_fourn, ...
     *	@param	string	$filename		Sub-directory to scan (Example: '0/1/10', 'FA/DD/MM/YY/9999'). Use '' if $filedir is already complete)
     *	@param	string	$filedir		Directory to scan
     *	@return	string              	Output string with HTML link of documents (might be empty string)
     */
    function getDocumentsLink($modulepart, $filename, $filedir)
    {
    	if (! function_exists('dol_dir_list')) {
    		include DOL_DOCUMENT_ROOT.'/core/lib/files.lib.php';
    	}

    	$out='';

    	$this->numoffiles=0;

    	$file_list=dol_dir_list($filedir, 'files', 0, $filename.'.pdf', '\.meta$|\.png$');

    	// For ajax treatment
    	$out.= '<div id="gen_pdf_'.$filename.'" class="linkobject hideobject">'.img_picto('', 'refresh').'</div>'."\n";

    	if (! empty($file_list))
    	{
    		// Loop on each file found
    		foreach($file_list as $file)
    		{
    			// Define relative path for download link (depends on module)
    			$relativepath=$file["name"];								// Cas general
    			if ($filename) $relativepath=$filename."/".$file["name"];	// Cas propal, facture...
    			// Autre cas
    			if ($modulepart == 'donation')            {
    				$relativepath = get_exdir($filename,2).$file["name"];
    			}
    			if ($modulepart == 'export')              {
    				$relativepath = $file["name"];
    			}

    			// Show file name with link to download
    			$out.= '<a data-ajax="false" href="'.DOL_URL_ROOT . '/document.php?modulepart='.$modulepart.'&amp;file='.urlencode($relativepath).'"';
    			$mime=dol_mimetype($relativepath,'',0);
    			if (preg_match('/text/',$mime)) $out.= ' target="_blank"';
    			$out.= '>';
    			$out.= img_pdf($file["name"],2);
    			$out.= '</a>'."\n";

    			$this->numoffiles++;
    		}
    	}

    	return $out;
    }


    /**
     *  Show list of documents in a directory
     *
     *  @param	 array	$filearray          Array of files loaded by dol_dir_list('files') function before calling this
     * 	@param	 Object	$object				Object on which document is linked to
     * 	@param	 string	$modulepart			Value for modulepart used by download or viewimage wrapper
     * 	@param	 string	$param				Parameters on sort links (param must start with &, example &aaa=bbb&ccc=ddd)
     * 	@param	 int	$forcedownload		Force to open dialog box "Save As" when clicking on file
     * 	@param	 string	$relativepath		Relative path of docs (autodefined if not provided)
     * 	@param	 int	$permtodelete		Permission to delete
     * 	@param	 int	$useinecm			Change output for use in ecm module
     * 	@param	 string	$textifempty		Text to show if filearray is empty ('NoFileFound' if not defined)
     *  @param  int		$maxlength          Maximum length of file name shown
     *  @param	 string	$title				Title before list
     *  @param	 string $url				Full url to use for click links ('' = autodetect)
     * 	@return	 int						<0 if KO, nb of files shown if OK
     */
	function list_of_documents($filearray,$object,$modulepart,$param='',$forcedownload=0,$relativepath='',$permtodelete=1,$useinecm=0,$textifempty='',$maxlength=0,$title='',$url='')
	{
		global $user, $conf, $langs, $hookmanager;
		global $bc;
		global $sortfield, $sortorder, $maxheightmini;

		$hookmanager->initHooks(array('formfile'));

		$parameters=array(
				'filearray' => $filearray,
				'modulepart'=> $modulepart,
				'param' => $param,
				'forcedownload' => $forcedownload,
				'relativepath' => $relativepath,
				'permtodelete' => $permtodelete,
				'useinecm' => $useinecm,
				'textifempty' => $textifempty,
				'maxlength' => $maxlength,
				'title' => $title,
				'url' => $url
		);
		$reshook=$hookmanager->executeHooks('showFilesList', $parameters, $object);

		if (isset($reshook) && $reshook != '') // null or '' for bypass
		{
			return $reshook;
		}
		else
		{
			$param = (isset($object->id)?'&id='.$object->id:'').$param;

			// Show list of existing files
			if (empty($useinecm)) print_titre($title?$title:$langs->trans("AttachedFiles"));
			if (empty($url)) $url=$_SERVER["PHP_SELF"];
			print '<table width="100%" class="'.($useinecm?'nobordernopadding':'liste').'">';
			print '<tr class="liste_titre">';
			print_liste_field_titre($langs->trans("Documents2"),$url,"name","",$param,'align="left"',$sortfield,$sortorder);
			print_liste_field_titre($langs->trans("Size"),$url,"size","",$param,'align="right"',$sortfield,$sortorder);
			print_liste_field_titre($langs->trans("Date"),$url,"date","",$param,'align="center"',$sortfield,$sortorder);
			if (empty($useinecm)) print_liste_field_titre('',$url,"","",$param,'align="center"');
			print_liste_field_titre('','','');
			print '</tr>';

			$nboffiles=count($filearray);

			if ($nboffiles > 0) include_once DOL_DOCUMENT_ROOT.'/core/lib/images.lib.php';

			$var=true;
			foreach($filearray as $key => $file)      // filearray must be only files here
			{
				if ($file['name'] != '.'
						&& $file['name'] != '..'
						&& ! preg_match('/\.meta$/i',$file['name']))
				{
					// Define relative path used to store the file
					if (empty($relativepath))
						$relativepath=(! empty($object->ref)?dol_sanitizeFileName($object->ref):'').'/';

					$var=!$var;
					print '<tr '.$bc[$var].'>';
					print '<td>';
					//print "XX".$file['name'];	//$file['name'] must be utf8
					print '<a data-ajax="false" href="'.DOL_URL_ROOT.'/document.php?modulepart='.$modulepart;
					if ($forcedownload) print '&attachment=1';
					if (! empty($object->entity)) print '&entity='.$object->entity;
					print '&file='.urlencode($relativepath.$file['name']).'">';
					print img_mime($file['name'],$file['name'].' ('.dol_print_size($file['size'],0,0).')').' ';
					print dol_trunc($file['name'],$maxlength,'middle');
					print '</a>';
					print "</td>\n";
					print '<td align="right">'.dol_print_size($file['size'],1,1).'</td>';
					print '<td align="center">'.dol_print_date($file['date'],"dayhour","tzuser").'</td>';
					// Preview
					if (empty($useinecm))
					{
						print '<td align="center">';
						$tmp=explode('.',$file['name']);
						$minifile=$tmp[0].'_mini.'.$tmp[1];
						if (image_format_supported($file['name']) > 0) print '<img border="0" height="'.$maxheightmini.'" src="'.DOL_URL_ROOT.'/viewimage.php?modulepart='.$modulepart.'&file='.urlencode($relativepath.'thumbs/'.$minifile).'" title="">';
						else print '&nbsp;';
						print '</td>';
					}
					// Delete or view link
					// ($param must start with &)
					print '<td align="right">';
					if ($useinecm)     print '<a href="'.DOL_URL_ROOT.'/ecm/docfile.php?urlfile='.urlencode($file['name']).$param.'" class="editfilelink" rel="'.urlencode($file['name']).$param.'">'.img_view().'</a> &nbsp; ';
					if ($permtodelete) print '<a href="'.(($useinecm && ! empty($conf->use_javascript_ajax) && empty($conf->global->MAIN_ECM_DISABLE_JS))?'#':$url.'?action=delete&urlfile='.urlencode($file['name']).$param).'" class="deletefilelink" rel="'.urlencode($file['name']).$param.'">'.img_delete().'</a>';
					else print '&nbsp;';
					print "</td>";
					print "</tr>\n";
				}
			}
			if ($nboffiles == 0)
			{
				print '<tr '.$bc[$var].'><td colspan="'.(empty($useinecm)?'5':'4').'">';
				if (empty($textifempty)) print $langs->trans("NoFileFound");
				else print $textifempty;
				print '</td></tr>';
			}
			print "</table>";

			return $nboffiles;
		}
	}


    /**
     *	Show list of documents in a directory
     *
     *  @param	 string	$upload_dir         Directory that was scanned
     *  @param  array	$filearray          Array of files loaded by dol_dir_list function before calling this function
     *  @param  string	$modulepart         Value for modulepart used by download wrapper
     *  @param  string	$param              Parameters on sort links
     *  @param  int		$forcedownload      Force to open dialog box "Save As" when clicking on file
     *  @param  string	$relativepath       Relative path of docs (autodefined if not provided)
     *  @param  int		$permtodelete       Permission to delete
     *  @param  int		$useinecm           Change output for use in ecm module
     *  @param  int		$textifempty        Text to show if filearray is empty
     *  @param  int		$maxlength          Maximum length of file name shown
     *  @param	 string $url				Full url to use for click links ('' = autodetect)
     *  @return int                 		<0 if KO, nb of files shown if OK
     */
    function list_of_autoecmfiles($upload_dir,$filearray,$modulepart,$param,$forcedownload=0,$relativepath='',$permtodelete=1,$useinecm=0,$textifempty='',$maxlength=0,$url='')
    {
        global $user, $conf, $langs;
        global $bc;
        global $sortfield, $sortorder;

        dol_syslog(get_class($this).'::list_of_autoecmfiles upload_dir='.$upload_dir.' modulepart='.$modulepart);

        // Show list of documents
        if (empty($useinecm)) print_titre($langs->trans("AttachedFiles"));
        if (empty($url)) $url=$_SERVER["PHP_SELF"];
        print '<table width="100%" class="nobordernopadding">';
        print '<tr class="liste_titre">';
        $sortref="fullname";
        if ($modulepart == 'invoice_supplier') $sortref='level1name';
        print_liste_field_titre($langs->trans("Ref"),$url,$sortref,"",$param,'align="left"',$sortfield,$sortorder);
        print_liste_field_titre($langs->trans("Documents2"),$url,"name","",$param,'align="left"',$sortfield,$sortorder);
        print_liste_field_titre($langs->trans("Size"),$url,"size","",$param,'align="right"',$sortfield,$sortorder);
        print_liste_field_titre($langs->trans("Date"),$url,"date","",$param,'align="center"',$sortfield,$sortorder);
        print_liste_field_titre('','','');
        print '</tr>';

        // To show ref or specific information according to view to show (defined by $module)
        if ($modulepart == 'company')
        {
            include_once DOL_DOCUMENT_ROOT.'/societe/class/societe.class.php';
            $object_instance=new Societe($this->db);
        }
        else if ($modulepart == 'invoice')
        {
            include_once DOL_DOCUMENT_ROOT.'/compta/facture/class/facture.class.php';
            $object_instance=new Facture($this->db);
        }
        else if ($modulepart == 'invoice_supplier')
        {
            include_once DOL_DOCUMENT_ROOT.'/fourn/class/fournisseur.facture.class.php';
            $object_instance=new FactureFournisseur($this->db);
        }
        else if ($modulepart == 'propal')
        {
            include_once DOL_DOCUMENT_ROOT.'/comm/propal/class/propal.class.php';
            $object_instance=new Propal($this->db);
        }
        else if ($modulepart == 'order')
        {
            include_once DOL_DOCUMENT_ROOT.'/commande/class/commande.class.php';
            $object_instance=new Commande($this->db);
        }
        else if ($modulepart == 'order_supplier')
        {
            include_once DOL_DOCUMENT_ROOT.'/fourn/class/fournisseur.commande.class.php';
            $object_instance=new CommandeFournisseur($this->db);
        }
        else if ($modulepart == 'contract')
        {
            include_once DOL_DOCUMENT_ROOT.'/contrat/class/contrat.class.php';
            $object_instance=new Contrat($this->db);
        }
        else if ($modulepart == 'product')
        {
            include_once DOL_DOCUMENT_ROOT.'/product/class/product.class.php';
            $object_instance=new Product($this->db);
        }
        else if ($modulepart == 'tax')
        {
            include_once DOL_DOCUMENT_ROOT.'/compta/sociales/class/chargesociales.class.php';
            $object_instance=new ChargeSociales($this->db);
        }
        else if ($modulepart == 'project')
        {
        	include_once DOL_DOCUMENT_ROOT.'/projet/class/project.class.php';
        	$object_instance=new Project($this->db);
        }

        $var=true;
        foreach($filearray as $key => $file)
        {
        	if (!is_dir($file['name'])
            && $file['name'] != '.'
            && $file['name'] != '..'
            && $file['name'] != 'CVS'
            && ! preg_match('/\.meta$/i',$file['name']))
            {
                // Define relative path used to store the file
                $relativefile=preg_replace('/'.preg_quote($upload_dir.'/','/').'/','',$file['fullname']);

                //var_dump($file);
                $id=0; $ref=''; $label='';

                // To show ref or specific information according to view to show (defined by $module)
                if ($modulepart == 'company')          { preg_match('/(\d+)\/[^\/]+$/',$relativefile,$reg); $id=(isset($reg[1])?$reg[1]:''); }
                if ($modulepart == 'invoice')          { preg_match('/(.*)\/[^\/]+$/',$relativefile,$reg);  $ref=(isset($reg[1])?$reg[1]:''); }
                if ($modulepart == 'invoice_supplier') { preg_match('/([^\/]+)\/[^\/]+$/',$relativefile,$reg); $ref=(isset($reg[1])?$reg[1]:''); if (is_numeric($ref)) { $id=$ref; $ref=''; } }	// $ref may be also id with old supplier invoices
                if ($modulepart == 'propal')           { preg_match('/(.*)\/[^\/]+$/',$relativefile,$reg);  $ref=(isset($reg[1])?$reg[1]:''); }
                if ($modulepart == 'order')            { preg_match('/(.*)\/[^\/]+$/',$relativefile,$reg);  $ref=(isset($reg[1])?$reg[1]:''); }
                if ($modulepart == 'order_supplier')   { preg_match('/(.*)\/[^\/]+$/',$relativefile,$reg);  $ref=(isset($reg[1])?$reg[1]:''); }
                if ($modulepart == 'contract')         { preg_match('/(.*)\/[^\/]+$/',$relativefile,$reg);  $ref=(isset($reg[1])?$reg[1]:''); }
                if ($modulepart == 'product')          { preg_match('/(.*)\/[^\/]+$/',$relativefile,$reg);  $ref=(isset($reg[1])?$reg[1]:''); }
                if ($modulepart == 'tax')              { preg_match('/(\d+)\/[^\/]+$/',$relativefile,$reg); $id=(isset($reg[1])?$reg[1]:''); }
                if ($modulepart == 'project')            { preg_match('/(.*)\/[^\/]+$/',$relativefile,$reg);  $ref=(isset($reg[1])?$reg[1]:'');}

                if (! $id && ! $ref) continue;

                $found=0;
                if (! empty($this->cache_objects[$modulepart.'_'.$id.'_'.$ref]))
                {
                    $found=1;
                }
                else
                {
                    //print 'Fetch '.$id." - ".$ref.'<br>';
                    $result=$object_instance->fetch($id,$ref);
                    if ($result > 0)  { $found=1; $this->cache_objects[$modulepart.'_'.$id.'_'.$ref]=dol_clone($object_instance); }    // Save object into a cache
                    if ($result == 0) { $found=1; $this->cache_objects[$modulepart.'_'.$id.'_'.$ref]='notfound'; unset($filearray[$key]); }
                }

                if (! $found > 0 || ! is_object($this->cache_objects[$modulepart.'_'.$id.'_'.$ref])) continue;    // We do not show orphelins files

                $var=!$var;
                print '<tr '.$bc[$var].'>';
                print '<td>';
                if ($found > 0 && is_object($this->cache_objects[$modulepart.'_'.$id.'_'.$ref])) print $this->cache_objects[$modulepart.'_'.$id.'_'.$ref]->getNomUrl(1,'document');
                else print $langs->trans("ObjectDeleted",($id?$id:$ref));
                print '</td>';
                print '<td>';
                //print "XX".$file['name']; //$file['name'] must be utf8
                print '<a data-ajax="false" href="'.DOL_URL_ROOT.'/document.php?modulepart='.$modulepart;
                if ($forcedownload) print '&attachment=1';
                print '&file='.urlencode($relativefile).'">';
                print img_mime($file['name'],$file['name'].' ('.dol_print_size($file['size'],0,0).')').' ';
                print dol_trunc($file['name'],$maxlength,'middle');
                print '</a>';
                print "</td>\n";
                print '<td align="right">'.dol_print_size($file['size'],1,1).'</td>';
                print '<td align="center">'.dol_print_date($file['date'],"dayhour").'</td>';
                print '<td align="right">';
                if (! empty($useinecm))  print '<a data-ajax="false" href="'.DOL_URL_ROOT.'/document.php?modulepart='.$modulepart;
                if ($forcedownload) print '&attachment=1';
                print '&file='.urlencode($relativefile).'">';
                print img_view().'</a> &nbsp; ';
                //if ($permtodelete) print '<a href="'.$url.'?id='.$object->id.'&section='.$_REQUEST["section"].'&action=delete&urlfile='.urlencode($file['name']).'">'.img_delete().'</a>';
                //else print '&nbsp;';
                print "</td></tr>\n";
            }
        }

        if (count($filearray) == 0)
        {
            print '<tr '.$bc[$var].'><td colspan="4">';
            if (empty($textifempty)) print $langs->trans("NoFileFound");
            else print $textifempty;
            print '</td></tr>';
        }
        print "</table>";
        // Fin de zone
    }

    /**
     *    Show form to upload a new file with jquery fileupload.
     *    This form use the fileupload.php file.
     *
     *    @param	Object	$object		Object to use
     *    @return	void
     */
    private function _formAjaxFileUpload($object)
    {
        global $langs;

        // PHP post_max_size
        $post_max_size				= ini_get('post_max_size');
        $mul_post_max_size			= substr($post_max_size, -1);
        $mul_post_max_size			= ($mul_post_max_size == 'M' ? 1048576 : ($mul_post_max_size == 'K' ? 1024 : ($mul_post_max_size == 'G' ? 1073741824 : 1)));
        $post_max_size				= $mul_post_max_size * (int) $post_max_size;
        // PHP upload_max_filesize
        $upload_max_filesize		= ini_get('upload_max_filesize');
        $mul_upload_max_filesize	= substr($upload_max_filesize, -1);
        $mul_upload_max_filesize	= ($mul_upload_max_filesize == 'M' ? 1048576 : ($mul_upload_max_filesize == 'K' ? 1024 : ($mul_upload_max_filesize == 'G' ? 1073741824 : 1)));
        $upload_max_filesize		= $mul_upload_max_filesize * (int) $upload_max_filesize;
        // Max file size
        $max_file_size 				= (($post_max_size < $upload_max_filesize) ? $post_max_size : $upload_max_filesize);

        // Include main
        include DOL_DOCUMENT_ROOT.'/core/tpl/ajax/fileupload_main.tpl.php';

        // Include template
        include DOL_DOCUMENT_ROOT.'/core/tpl/ajax/fileupload_view.tpl.php';

    }

}

?><|MERGE_RESOLUTION|>--- conflicted
+++ resolved
@@ -146,11 +146,7 @@
             {
             	print $out;
             }
-<<<<<<< HEAD
-            print $hookmanager->resprint;
-=======
             print $hookmanager->resPrint;
->>>>>>> a1e76636
 
             return 1;
         }
