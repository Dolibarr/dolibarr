--- conflicted
+++ resolved
@@ -21,11 +21,7 @@
  *	\file       htdocs/core/class/html.formfile.class.php
  *  \ingroup    core
  *	\brief      File of class to offer components to list and upload files
-<<<<<<< HEAD
- *	\version	$Id: html.formfile.class.php,v 1.51 2011/07/31 23:45:14 eldy Exp $
-=======
  *	\version	$Id: html.formfile.class.php,v 1.57 2011/08/16 09:36:00 eldy Exp $
->>>>>>> 19bde3ab
  */
 
 
@@ -35,178 +31,6 @@
  */
 class FormFile
 {
-<<<<<<< HEAD
-	var $db;
-	var $error;
-
-	var $numoffiles;
-
-
-	/**
-	 *		Constructor
-	 *		@param     DB      handler d'acces base de donnee
-	 */
-	function FormFile($DB)
-	{
-		$this->db = $DB;
-
-		$this->numoffiles=0;
-
-		return 1;
-	}
-
-
-	/**
-	 *    	Show form to upload a new file
-	 *    	@param      url				Url
-	 *    	@param      title			Title zone (Title or '' or 'none')
-	 *    	@param      addcancel		1=Add 'Cancel' button
-	 *		@param		sectionid		If upload must be done inside a particular ECM section
-	 * 		@param		perm			Value of permission to allow upload
-	 *      @param      size            Length of input file area
-	 * 		@return		int				<0 ij KO, >0 if OK
-	 */
-	function form_attach_new_file($url, $title='', $addcancel=0, $sectionid=0, $perm=1, $size=50)
-	{
-		global $conf,$langs;
-
-		$maxlength=$size;
-
-		print "\n\n<!-- Start form attach new file -->\n";
-
-		if (empty($title)) $title=$langs->trans("AttachANewFile");
-		if ($title != 'none') print_titre($title);
-
-		print '<form name="userfile" action="'.$url.'" enctype="multipart/form-data" method="POST">';
-		print '<input type="hidden" name="section" value="'.$sectionid.'">';
-		print '<input type="hidden" name="token" value="'.$_SESSION['newtoken'].'">';
-
-		print '<table width="100%" class="nobordernopadding">';
-		print '<tr><td width="50%" valign="top">';
-
-		$max=$conf->global->MAIN_UPLOAD_DOC;		// En Kb
-		$maxphp=@ini_get('upload_max_filesize');	// En inconnu
-		if (preg_match('/m$/i',$maxphp)) $maxphp=$maxphp*1024;
-		if (preg_match('/k$/i',$maxphp)) $maxphp=$maxphp;
-		// Now $max and $maxphp are in Kb
-		if ($maxphp > 0) $max=min($max,$maxphp);
-
-		if ($max > 0)
-		{
-			print '<input type="hidden" name="max_file_size" value="'.($max*1024).'">';
-		}
-		print '<input class="flat" type="file" name="userfile" size="'.$maxlength.'"';
-		print (empty($conf->global->MAIN_UPLOAD_DOC) || empty($perm)?' disabled="true"':'');
-		print '>';
-		print ' &nbsp; ';
-		print '<input type="submit" class="button" name="sendit" value="'.$langs->trans("Upload").'"';
-		print (empty($conf->global->MAIN_UPLOAD_DOC) || empty($perm)?' disabled="true"':'');
-		print '>';
-
-		if ($addcancel)
-		{
-			print ' &nbsp; ';
-			print '<input type="submit" class="button" name="cancel" value="'.$langs->trans("Cancel").'">';
-		}
-
-		if (! empty($conf->global->MAIN_UPLOAD_DOC))
-		{
-			if ($perm)
-			{
-				print ' ('.$langs->trans("MaxSize").': '.$max.' '.$langs->trans("Kb");
-				print ' '.info_admin($langs->trans("ThisLimitIsDefinedInSetup",$max,$maxphp),1);
-				print ')';
-			}
-		}
-		else
-		{
-			print ' ('.$langs->trans("UploadDisabled").')';
-		}
-		print "</td></tr>";
-		print "</table>";
-
-		print '</form>';
-		if (empty($sectionid)) print '<br>';
-
-		print "\n<!-- End form attach new file -->\n\n";
-
-		return 1;
-	}
-
-	/**
-	 *      Show the box with list of available documents for object
-	 *      @param      modulepart          propal, facture, facture_fourn, ...
-	 *      @param      filename            Sub dir to scan (Example: '0/1/10', 'FA/DD/MM/YY/9999'). Use '' if filedir already complete)
-	 *      @param      filedir             Dir to scan
-	 *      @param      urlsource           Url of origin page (for return)
-	 *      @param      genallowed          Generation is allowed (1/0 or array of formats)
-	 *      @param      delallowed          Remove is allowed (1/0)
-	 *      @param      modelselected       Model to preselect by default
-	 *      @param      allowgenifempty		Show warning if no model activated
-	 *      @param      forcenomultilang	Do not show language option (even if MAIN_MULTILANGS defined)
-	 *      @param      iconPDF             Show only PDF icon with link (1/0)
-	 * 		@param		maxfilenamelength	Max length for filename shown
-	 * 		@param		noform				Do not output html form tags
-	 * 		@param		param				More param on http links
-	 * 		@param		title				Title to show on top of form
-	 * 		@param		buttonlabel			Label on submit button
-	 * 		@param		codelang			Default language code to use on lang combo box if multilang is enabled
-	 * 		@param		hooks				Object hook of external modules
-	 * 		@return		int					<0 if KO, number of shown files if OK
-	 */
-	function show_documents($modulepart,$filename,$filedir,$urlsource,$genallowed,$delallowed=0,$modelselected='',$allowgenifempty=1,$forcenomultilang=0,$iconPDF=0,$maxfilenamelength=28,$noform=0,$param='',$title='',$buttonlabel='',$codelang='',$hooks='')
-	{
-	    $this->numoffiles=0;
-		print $this->showdocuments($modulepart,$filename,$filedir,$urlsource,$genallowed,$delallowed,$modelselected,$allowgenifempty,$forcenomultilang,$iconPDF,$maxfilenamelength,$noform,$param,$title,$buttonlabel,$codelang,$hooks);
-		return $this->numoffiles;
-	}
-
-	/**
-	 *      Return a string to show the box with list of available documents for object.
-	 *      This also set the property $this->numoffiles.
-	 *      @param      modulepart          propal, facture, facture_fourn, ...
-	 *      @param      filename            Sub dir to scan (Example: '0/1/10', 'FA/DD/MM/YY/9999'). Use '' if filedir already complete)
-	 *      @param      filedir             Dir to scan
-	 *      @param      urlsource           Url of origin page (for return)
-	 *      @param      genallowed          Generation is allowed (1/0 or array of formats)
-	 *      @param      delallowed          Remove is allowed (1/0)
-	 *      @param      modelselected       Model to preselect by default
-	 *      @param      allowgenifempty		Show warning if no model activated
-	 *      @param      forcenomultilang	Do not show language option (even if MAIN_MULTILANGS defined)
-	 *      @param      iconPDF             Show only PDF icon with link (1/0)
-	 * 		@param		maxfilenamelength	Max length for filename shown
-	 * 		@param		noform				Do not output html form tags
-	 * 		@param		param				More param on http links
-	 * 		@param		title				Title to show on top of form
-	 * 		@param		buttonlabel			Label on submit button
-	 * 		@param		codelang			Default language code to use on lang combo box if multilang is enabled
-	 * 		@param		hooks				Object hook of external modules
-	 * 		@return		string              Output string.
-	 */
-	function showdocuments($modulepart,$filename,$filedir,$urlsource,$genallowed,$delallowed=0,$modelselected='',$allowgenifempty=1,$forcenomultilang=0,$iconPDF=0,$maxfilenamelength=28,$noform=0,$param='',$title='',$buttonlabel='',$codelang='',$hooks='')
-	{
-		// filedir = conf->...dir_ouput."/".get_exdir(id)
-		include_once(DOL_DOCUMENT_ROOT.'/lib/files.lib.php');
-
-		global $langs,$bc,$conf;
-
-		$forname='builddoc';
-		$out='';
-		$var=true;
-
-		// Clean paramaters
-		if ($iconPDF == 1)
-		{
-			$genallowed = '';
-			$delallowed = 0;
-			$modelselected = '';
-			$forcenomultilang=0;
-		}
-		//$filename = dol_sanitizeFileName($filename);    //Must be sanitized before calling show_documents
-		$headershown=0;
-		$showempty=0;
-		$i=0;
-=======
     var $db;
     var $error;
 
@@ -377,172 +201,11 @@
         $headershown=0;
         $showempty=0;
         $i=0;
->>>>>>> 19bde3ab
 
         $titletoshow=$langs->trans("Documents");
         if (! empty($title)) $titletoshow=$title;
 
         $out.= "\n".'<!-- Start show_document -->'."\n";
-<<<<<<< HEAD
-		//print 'filedir='.$filedir;
-
-		// Affiche en-tete tableau
-		if ($genallowed)
-		{
-			$modellist=array();
-			$cgvlist=array();
-
-			if ($modulepart == 'company')
-			{
-				$showempty=1;
-				if (is_array($genallowed)) $modellist=$genallowed;
-				else
-				{
-					include_once(DOL_DOCUMENT_ROOT.'/includes/modules/societe/modules_societe.class.php');
-					$model=new ModeleThirdPartyDoc();
-					$modellist=$model->liste_modeles($this->db);
-				}
-			}
-			else if ($modulepart == 'propal')
-			{
-				if (is_array($genallowed)) $modellist=$genallowed;
-				else
-				{
-					include_once(DOL_DOCUMENT_ROOT.'/includes/modules/propale/modules_propale.php');
-					$model=new ModelePDFPropales();
-					$modellist=$model->liste_modeles($this->db);
-				}
-			}
-			else if ($modulepart == 'commande')
-			{
-				if (is_array($genallowed)) $modellist=$genallowed;
-				else
-				{
-					include_once(DOL_DOCUMENT_ROOT.'/includes/modules/commande/modules_commande.php');
-					$model=new ModelePDFCommandes();
-					$modellist=$model->liste_modeles($this->db);
-				}
-			}
-			elseif ($modulepart == 'expedition')
-			{
-				if (is_array($genallowed)) $modellist=$genallowed;
-				else
-				{
-					include_once(DOL_DOCUMENT_ROOT.'/includes/modules/expedition/pdf/ModelePdfExpedition.class.php');
-					$model=new ModelePDFExpedition();
-					$modellist=$model->liste_modeles($this->db);
-				}
-			}
-			elseif ($modulepart == 'livraison')
-			{
-				if (is_array($genallowed)) $modellist=$genallowed;
-				else
-				{
-					include_once(DOL_DOCUMENT_ROOT.'/includes/modules/livraison/modules_livraison.php');
-					$model=new ModelePDFDeliveryOrder();
-					$modellist=$model->liste_modeles($this->db);
-				}
-			}
-			else if ($modulepart == 'ficheinter')
-			{
-				if (is_array($genallowed)) $modellist=$genallowed;
-				else
-				{
-					include_once(DOL_DOCUMENT_ROOT.'/includes/modules/fichinter/modules_fichinter.php');
-					$model=new ModelePDFFicheinter();
-					$modellist=$model->liste_modeles($this->db);
-				}
-			}
-			elseif ($modulepart == 'facture')
-			{
-				if (is_array($genallowed)) $modellist=$genallowed;
-				else
-				{
-					include_once(DOL_DOCUMENT_ROOT.'/includes/modules/facture/modules_facture.php');
-					$model=new ModelePDFFactures();
-					$modellist=$model->liste_modeles($this->db);
-
-					// This is to allow to join external files to invoices
-					if (! empty($conf->concatpdf->enabled))
-					{
-					$filescgv=glob($conf->concatpdf->dir_output."/invoices/*.pdf");
-					if ($filescgv) {
-					    foreach ($filescgv as $cgvfilename) {
-					        $cgvlist[] = basename($cgvfilename, ".pdf");
-					    }
-					}
-					}
-				}
-			}
-			elseif ($modulepart == 'project')
-			{
-				if (is_array($genallowed)) $modellist=$genallowed;
-				else
-				{
-					include_once(DOL_DOCUMENT_ROOT.'/includes/modules/project/modules_project.php');
-					$model=new ModelePDFProjects();
-					$modellist=$model->liste_modeles($this->db);
-				}
-			}
-			elseif ($modulepart == 'export')
-			{
-				if (is_array($genallowed)) $modellist=$genallowed;
-				else
-				{
-					include_once(DOL_DOCUMENT_ROOT.'/includes/modules/export/modules_export.php');
-					$model=new ModeleExports();
-					$modellist=$model->liste_modeles($this->db);
-				}
-			}
-			else if ($modulepart == 'commande_fournisseur')
-			{
-				if (is_array($genallowed)) $modellist=$genallowed;
-				else
-				{
-					include_once(DOL_DOCUMENT_ROOT.'/includes/modules/supplier_order/modules_commandefournisseur.php');
-					$model=new ModelePDFSuppliersOrders();
-					$modellist=$model->liste_modeles($this->db);
-				}
-			}
-			else if ($modulepart == 'facture_fournisseur')
-			{
-				if (is_array($genallowed)) $modellist=$genallowed;
-				else
-				{
-					include_once(DOL_DOCUMENT_ROOT.'/includes/modules/supplier_invoice/modules_facturefournisseur.php');
-					$model=new ModelePDFSuppliersInvoices();
-					$modellist=$model->liste_modeles($this->db);
-				}
-			}
-			else if ($modulepart == 'remisecheque')
-			{
-				if (is_array($genallowed)) $modellist=$genallowed;
-				else
-				{
-					include_once(DOL_DOCUMENT_ROOT.'/includes/modules/cheque/pdf/modules_chequereceipts.php');
-					$model=new ModeleChequeReceipts();
-					$modellist=$model->liste_modeles($this->db);
-				}
-			}
-			elseif ($modulepart == 'donation')
-			{
-				if (is_array($genallowed)) $modellist=$genallowed;
-				else
-				{
-					include_once(DOL_DOCUMENT_ROOT.'/includes/modules/dons/modules_don.php');
-					$model=new ModeleDon();
-					$modellist=$model->liste_modeles($this->db);
-				}
-			}
-			else if ($modulepart == 'unpaid')
-			{
-				$modellist='';
-			}
-			else
-			{
-			    // Generic feature, for external modules
-			    $file=dol_buildpath('/includes/modules/'.$modulepart.'/modules_'.$modulepart.'.php',0);
-=======
         //print 'filedir='.$filedir;
 
         // Affiche en-tete tableau
@@ -701,7 +364,6 @@
             {
                 // Generic feature, for external modules
                 $file=dol_buildpath('/includes/modules/'.$modulepart.'/modules_'.$modulepart.'.php',0);
->>>>>>> 19bde3ab
                 if (file_exists($file))
                 {
                     $res=include_once($file);
@@ -717,240 +379,6 @@
                     dol_print_error($this->db,'Bad value for modulepart');
                     return -1;
                 }
-<<<<<<< HEAD
-			}
-
-			$headershown=1;
-
-			$html = new Form($db);
-			$buttonlabeltoshow=$buttonlabel;
-			if (empty($buttonlabel)) $buttonlabel=$langs->trans('Generate');
-
-			if (empty($noform)) $out.= '<form action="'.$urlsource.(empty($conf->global->MAIN_JUMP_TAG)?'':'#builddoc').'" name="'.$forname.'" method="post">';
-			$out.= '<input type="hidden" name="action" value="builddoc">';
-			$out.= '<input type="hidden" name="token" value="'.$_SESSION['newtoken'].'">';
-
-			$out.= '<div class="titre">'.$titletoshow.'</div>';
-			$out.= '<table class="border formdoc" summary="listofdocumentstable" width="100%">';
-
-			$out.= '<tr '.$bc[$var].'>';
-
-			// Model
-			if (! empty($modellist))
-			{
-				$out.= '<td align="center" class="formdoc">';
-				$out.= $langs->trans('Model').' ';
-				if (is_array($modellist) && sizeof($modellist) == 1)    // If there is only one element
-				{
-				    $arraykeys=array_keys($modellist);
-				    $modelselected=$arraykeys[0];
-				}
-				$out.= $html->selectarray('model',$modellist,$modelselected,$showempty,0,0);
-			    if (sizeof($cgvlist) > 0)
-			    {
-			        $out.= $html->selectarray('cgv',$cgvlist,"-1",1,0,1);
-			    }
-				$out.= '</td>';
-			}
-			else
-			{
-				$out.= '<td align="left" class="formdoc">';
-				$out.= $langs->trans("Files");
-				$out.= '</td>';
-			}
-
-			// Language code (if multilang)
-			$out.= '<td align="center" class="formdoc">';
-			if (($allowgenifempty || (is_array($modellist) && sizeof($modellist) > 0)) && $conf->global->MAIN_MULTILANGS && ! $forcenomultilang)
-			{
-				include_once(DOL_DOCUMENT_ROOT.'/core/class/html.formadmin.class.php');
-				$formadmin=new FormAdmin($this->db);
-				$defaultlang=$codelang?$codelang:$langs->getDefaultLang();
-				$out.= $formadmin->select_language($defaultlang);
-			}
-			else
-			{
-				$out.= '&nbsp;';
-			}
-			$out.= '</td>';
-
-			// Button
-			$out.= '<td align="center" colspan="'.($delallowed?'2':'1').'" class="formdocbutton">';
-			$out.= '<input class="button" id="'.$forname.'_generatebutton"';
-			$out.= ' type="submit" value="'.$buttonlabel.'"';
-			if (! $allowgenifempty && ! is_array($modellist) && empty($modellist)) $out.= ' disabled="true"';
-			$out.= '>';
-			if ($allowgenifempty && ! is_array($modellist) && empty($modellist) && $modulepart != 'unpaid')
-			{
-				$langs->load("errors");
-				$out.= ' '.img_warning($langs->trans("WarningNoDocumentModelActivated"));
-			}
-			$out.= '</td>';
-
-			$out.= '</tr>';
-
-			// Execute hooks
-			if (! empty($hooks) && is_array($hooks))
-			{
-				foreach($hooks as $hook)
-				{
-					if (! empty($hook['modules']))
-					{
-						foreach($hook['modules'] as $module)
-						{
-							if (method_exists($module,'formBuilddocOptions')) $out.= $module->formBuilddocOptions();
-						}
-					}
-				}
-			}
-		}
-
-		// Get list of files
-		if ($filedir)
-		{
-    		$png = '';
-    		$filter = '';
-    		if ($iconPDF==1)
-    		{
-    			$png = '\.png$';
-    			$filter = $filename.'.pdf';
-    		}
-    		$file_list=dol_dir_list($filedir,'files',0,$filter,'\.meta$'.($png?'|'.$png:''),'date',SORT_DESC);
-
-    		// Affiche en-tete tableau si non deja affiche
-    		if (sizeof($file_list) && ! $headershown && !$iconPDF)
-    		{
-    			$headershown=1;
-    			$out.= '<div class="titre">'.$titletoshow.'</div>';
-    			$out.= '<table class="border" summary="listofdocumentstable" width="100%">';
-    		}
-
-    		// Loop on each file found
-    		foreach($file_list as $file)
-    		{
-    			$var=!$var;
-
-    			// Define relative path for download link (depends on module)
-    			$relativepath=$file["name"];								// Cas general
-    			if ($filename) $relativepath=$filename."/".$file["name"];	// Cas propal, facture...
-    			// Autre cas
-    			if ($modulepart == 'donation')            { $relativepath = get_exdir($filename,2).$file["name"]; }
-    			if ($modulepart == 'export')              { $relativepath = $file["name"]; }
-
-    			if (!$iconPDF) $out.= "<tr ".$bc[$var].">";
-
-    			// Show file name with link to download
-    			if (!$iconPDF) $out.= '<td nowrap="nowrap">';
-    			$out.= '<a href="'.DOL_URL_ROOT . '/document.php?modulepart='.$modulepart.'&amp;file='.urlencode($relativepath).'"';
-    			$mime=dol_mimetype($relativepath,'',0);
-    			if (preg_match('/text/',$mime)) $out.= ' target="_blank"';
-    			$out.= '>';
-    			if (!$iconPDF)
-    			{
-    				$out.= img_mime($file["name"],$langs->trans("File").': '.$file["name"]).' '.dol_trunc($file["name"],$maxfilenamelength);
-    			}
-    			else
-    			{
-    				$out.= img_pdf($file["name"],2);
-    			}
-    			$out.= '</a>';
-    			if (!$iconPDF) $out.= '</td>';
-    			// Affiche taille fichier
-    			if (!$iconPDF) $out.= '<td align="right" nowrap="nowrap">'.dol_print_size(dol_filesize($filedir."/".$file["name"])).'</td>';
-    			// Affiche date fichier
-    			if (!$iconPDF) $out.= '<td align="right" nowrap="nowrap">'.dol_print_date(dol_filemtime($filedir."/".$file["name"]),'dayhour').'</td>';
-
-    			if ($delallowed)
-    			{
-    				$out.= '<td align="right"><a href="'.DOL_URL_ROOT.'/document.php?action=remove_file&amp;modulepart='.$modulepart.'&amp;file='.urlencode($relativepath);
-    				$out.= ($param?'&amp;'.$param:'');
-    				$out.= '&amp;urlsource='.urlencode($urlsource);
-    				$out.= '">'.img_delete().'</a></td>';
-    			}
-
-    			if (!$iconPDF) $out.= '</tr>';
-
-    			$this->numoffiles++;
-    		}
-		}
-
-		if ($headershown)
-		{
-			// Affiche pied du tableau
-			$out.= "</table>\n";
-			if ($genallowed)
-			{
-				if (empty($noform)) $out.= '</form>'."\n";
-			}
-		}
-		$out.= '<!-- End show_document -->'."\n";
-		//return ($i?$i:$headershown);
-		return $out;
-	}
-
-
-	/**
-	 *      Show list of documents in a directory
-     *      @param      filearray           Array of files loaded by dol_dir_list('files') function before calling this
-	 * 		@param		object				Object on which document is linked to
-	 * 		@param		modulepart			Value for modulepart used by download or viewimage wrapper
-	 * 		@param		param				Parameters on sort links
-	 * 		@param		forcedownload		Force to open dialog box "Save As" when clicking on file
-	 * 		@param		relativepath		Relative path of docs (autodefined if not provided)
-	 * 		@param		permtodelete		Permission to delete
-	 * 		@param		useinecm			Change output for use in ecm module
-	 * 		@param		textifempty			Text to show if filearray is empty
-     *      @param      maxlength           Maximum length of file name shown
-	 * 		@return		int					<0 if KO, nb of files shown if OK
-	 */
-	function list_of_documents($filearray,$object,$modulepart,$param,$forcedownload=0,$relativepath='',$permtodelete=1,$useinecm=0,$textifempty='',$maxlength=0)
-	{
-		global $user, $conf, $langs;
-		global $bc;
-		global $sortfield, $sortorder;
-
-		// Show list of existing files
-		if (empty($useinecm)) print_titre($langs->trans("AttachedFiles"));
-		//else { $bc[true]=''; $bc[false]=''; };
-		$url=$_SERVER["PHP_SELF"];
-		print '<table width="100%" class="'.($useinecm?'nobordernopadding':'liste').'">';
-		print '<tr class="liste_titre">';
-		print_liste_field_titre($langs->trans("Documents2"),$_SERVER["PHP_SELF"],"name","",$param,'align="left"',$sortfield,$sortorder);
-		print_liste_field_titre($langs->trans("Size"),$_SERVER["PHP_SELF"],"size","",$param,'align="right"',$sortfield,$sortorder);
-		print_liste_field_titre($langs->trans("Date"),$_SERVER["PHP_SELF"],"date","",$param,'align="center"',$sortfield,$sortorder);
-        if (empty($useinecm)) print_liste_field_titre('',$_SERVER["PHP_SELF"],"","",$param,'align="center"');
-		print_liste_field_titre('','','');
-		print '</tr>';
-
-		$nboffiles=sizeof($filearray);
-
-		if ($nboffiles > 0) include_once(DOL_DOCUMENT_ROOT.'/lib/images.lib.php');
-
-		$var=true;
-		foreach($filearray as $key => $file)      // filearray must be only files here
-		{
-			if ($file['name'] != '.'
-			&& $file['name'] != '..'
-			&& $file['name'] != 'CVS'
-			&& ! preg_match('/\.meta$/i',$file['name']))
-			{
-				// Define relative path used to store the file
-				if (! $relativepath) $relativepath=dol_sanitizeFileName($object->ref).'/';
-
-				$var=!$var;
-				print '<tr '.$bc[$var].'>';
-				print '<td>';
-				//print "XX".$file['name'];	//$file['name'] must be utf8
-				print '<a href="'.DOL_URL_ROOT.'/document.php?modulepart='.$modulepart;
-				if ($forcedownload) print '&attachment=1';
-				print '&file='.urlencode($relativepath.$file['name']).'">';
-				print img_mime($file['name'],$file['name'].' ('.dol_print_size($file['size'],0,0).')').' ';
-				print dol_trunc($file['name'],$maxlength,'middle');
-				print '</a>';
-				print "</td>\n";
-				print '<td align="right">'.dol_print_size($file['size'],1,1).'</td>';
-				print '<td align="center">'.dol_print_date($file['date'],"dayhour").'</td>';
-=======
             }
 
             $headershown=1;
@@ -1172,7 +600,6 @@
                 print "</td>\n";
                 print '<td align="right">'.dol_print_size($file['size'],1,1).'</td>';
                 print '<td align="center">'.dol_print_date($file['date'],"dayhour").'</td>';
->>>>>>> 19bde3ab
                 // Preview
                 if (empty($useinecm))
                 {
@@ -1183,27 +610,6 @@
                     else print '&nbsp;';
                     print '</td>';
                 }
-<<<<<<< HEAD
-				// Delete or view link
-				print '<td align="right">';
-				if (! empty($useinecm)) print '<a href="'.DOL_URL_ROOT.'/ecm/docfile.php?urlfile='.urlencode($file['name']).$param.'">'.img_view().'</a> &nbsp; ';
-				if ($permtodelete) print '<a href="'.$url.'?id='.$object->id.'&action=delete&urlfile='.urlencode($file['name']).$param.'">'.img_delete().'</a>';
-				else print '&nbsp;';
-				print "</td>";
-				print "</tr>\n";
-			}
-		}
-		if ($nboffiles == 0)
-		{
-			print '<tr '.$bc[$var].'><td colspan="4">';
-			if (empty($textifempty)) print $langs->trans("NoFileFound");
-			else print $textifempty;
-			print '</td></tr>';
-		}
-		print "</table>";
-		// Fin de zone
-	}
-=======
                 // Delete or view link
                 print '<td align="right">';
                 if (! empty($useinecm)) print '<a href="'.DOL_URL_ROOT.'/ecm/docfile.php?urlfile='.urlencode($file['name']).$param.'">'.img_view().'</a> &nbsp; ';
@@ -1223,7 +629,6 @@
         print "</table>";
         // Fin de zone
     }
->>>>>>> 19bde3ab
 
 
     /**
@@ -1337,28 +742,6 @@
     }
 
     /**
-<<<<<<< HEAD
-	 *    	Show form to upload a new file with jquery fileupload
-	 */
-	function form_ajaxfileupload($object)
-	{
-		global $langs;
-
-		// PHP post_max_size
-		$post_max_size				= ini_get('post_max_size');
-		$mul_post_max_size			= substr($post_max_size, -1);
-		$mul_post_max_size			= ($mul_post_max_size == 'M' ? 1048576 : ($mul_post_max_size == 'K' ? 1024 : ($mul_post_max_size == 'G' ? 1073741824 : 1)));
-		$post_max_size				= $mul_post_max_size*(int)$post_max_size;
-		// PHP upload_max_filesize
-    	$upload_max_filesize		= ini_get('upload_max_filesize');
-    	$mul_upload_max_filesize	= substr($upload_max_filesize, -1);
-		$mul_upload_max_filesize	= ($mul_upload_max_filesize == 'M' ? 1048576 : ($mul_upload_max_filesize == 'K' ? 1024 : ($mul_upload_max_filesize == 'G' ? 1073741824 : 1)));
-		$upload_max_filesize		= $mul_upload_max_filesize*(int)$upload_max_filesize;
-		// Max file size
-    	$max_file_size 				= (($post_max_size < $upload_max_filesize) ? $post_max_size : $upload_max_filesize);
-
-		print '<script type="text/javascript">
-=======
      *    	Show form to upload a new file with jquery fileupload
      */
     function form_ajaxfileupload($object)
@@ -1379,7 +762,6 @@
         $max_file_size 				= (($post_max_size < $upload_max_filesize) ? $post_max_size : $upload_max_filesize);
 
         print '<script type="text/javascript">
->>>>>>> 19bde3ab
 				$(function () {
 					\'use strict\';
 
@@ -1439,46 +821,6 @@
 				});
 				</script>';
 
-<<<<<<< HEAD
-		print '<div id="fileupload">';
-		print '<form action="'.DOL_URL_ROOT.'/core/ajaxfileupload.php" method="POST" enctype="multipart/form-data">';
-		print '<input type="hidden" name="fk_element" value="'.$object->id.'">';
-		print '<input type="hidden" name="element" value="'.$object->element.'">';
-		print '<div class="fileupload-buttonbar">';
-		print '<input type="hidden" name="protocol" value="http">';
-		print '<label class="fileinput-button">';
-		print '<span>'.$langs->trans('AddFiles').'</span>';
-		print '<input type="file" name="files[]" multiple>';
-		print '</label>';
-		print '<button type="submit" class="start">'.$langs->trans('StartUpload').'</button>';
-		print '<button type="reset" class="cancel">'.$langs->trans('CancelUpload').'</button>';
-		print '</div></form>';
-
-		print '</div><!-- end div fileupload -->';
-
-		print '<div id="fileupload-view">';
-		print '<div class="fileupload-content">';
-
-		print '<table width="100%" class="files">';
-		/*print '<tr>';
-		print '<td>'.$langs->trans("Documents2").'</td>';
-		print '<td>'.$langs->trans("Preview").'</td>';
-		print '<td align="right">'.$langs->trans("Size").'</td>';
-		print '<td colspan="3"></td>';
-		print '</tr>';*/
-		print '</table>';
-
-		// We remove this because there is already individual bars.
-		//print '<div class="fileupload-progressbar"></div>';
-
-		print '</div><!-- end div fileupload-content -->';
-		print '</div><!-- end div fileupload-view -->';
-
-		// Include template
-		include(DOL_DOCUMENT_ROOT.'/core/tpl/ajaxfileupload.tpl.php');
-
-	}
-=======
         print '<div id="fileupload">';
         print '<form action="'.DOL_URL_ROOT.'/core/ajaxfileupload.php" method="POST" enctype="multipart/form-data">';
         print '<input type="hidden" name="fk_element" value="'.$object->id.'">';
@@ -1517,7 +859,6 @@
         include(DOL_DOCUMENT_ROOT.'/core/tpl/ajaxfileupload.tpl.php');
 
     }
->>>>>>> 19bde3ab
 
 }
 
