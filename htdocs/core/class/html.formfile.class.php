--- conflicted
+++ resolved
@@ -851,7 +851,6 @@
 		$out='';
 		$this->infofiles=array('nboffiles'=>0,'extensions'=>array(),'files'=>array());
 
-<<<<<<< HEAD
 		// Get object entity
 		if (empty($conf->multicompany->enabled))
 		{
@@ -863,10 +862,8 @@
 			$entity = ((! empty($regs[1]) && $regs[1] > 1) ? $regs[1] : $conf->entity);
 		}
 
-=======
 		// Get list of files starting with name of ref (but not followed by "-" to discard uploaded files and get only generated files)
 		// @TODO Why not showing all files by just removing the '[^\-]+' at end of regex ?
->>>>>>> 5a34a229
 		$filterforfilesearch = preg_quote(basename($modulesubdir),'/').'[^\-]+';
 		$file_list=dol_dir_list($filedir, 'files', 0, $filterforfilesearch, '\.meta$|\.png$');	// We also discard .meta and .png preview
 
