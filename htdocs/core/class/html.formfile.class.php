--- conflicted
+++ resolved
@@ -1235,15 +1235,8 @@
 						{
 						    if ($useinecm == 5 || $useinecm == 6)
 						    {
-<<<<<<< HEAD
-						        $smallfile = getImageFileNameForSize($file['name'], ''); // There is no thumb for ECM module and Media filemanager, so we use true image
+						    	$smallfile = getImageFileNameForSize($file['name'], ''); // There is no thumb for ECM module and Media filemanager, so we use true image. TODO Change this it is slow on image dir.
 						    } else {
-=======
-						        $smallfile = getImageFileNameForSize($file['name'], ''); // There is no thumb for ECM module and Media filemanager, so we use true image. TODO Change this it is slow on image dir.
-						    }
-						    else
-						    {
->>>>>>> a305c439
 						        $smallfile = getImageFileNameForSize($file['name'], '_small'); // For new thumbs using same ext (in lower case however) than original
 						    }
 						    if (!dol_is_file($file['path'].'/'.$smallfile)) $smallfile = getImageFileNameForSize($file['name'], '_small', '.png'); // For backward compatibility of old thumbs that were created with filename in lower case and with .png extension
