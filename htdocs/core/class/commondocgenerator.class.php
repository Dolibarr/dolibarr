<?php
/* Copyright (C) 2003-2005 Rodolphe Quiedeville <rodolphe@quiedeville.org>
 * Copyright (C) 2004-2010 Laurent Destailleur  <eldy@users.sourceforge.net>
 * Copyright (C) 2004      Eric Seigne          <eric.seigne@ryxeo.com>
 * Copyright (C) 2005-2007 Regis Houssin        <regis@dolibarr.fr>
 *
 * This program is free software; you can redistribute it and/or modify
 * it under the terms of the GNU General Public License as published by
 * the Free Software Foundation; either version 2 of the License, or
 * (at your option) any later version.
 *
 * This program is distributed in the hope that it will be useful,
 * but WITHOUT ANY WARRANTY; without even the implied warranty of
 * MERCHANTABILITY or FITNESS FOR A PARTICULAR PURPOSE.  See the
 * GNU General Public License for more details.
 *
 * You should have received a copy of the GNU General Public License
 * along with this program. If not, see <http://www.gnu.org/licenses/>.
 * or see http://www.gnu.org/
 */

/**
 *	    \file       htdocs/core/class/commondocgenerator.class.php
 *		\ingroup    core
 *		\brief      File of parent class for documents generators
<<<<<<< HEAD
 *		\version    $Id: commondocgenerator.class.php,v 1.7 2011/07/31 23:45:13 eldy Exp $
=======
 *		\version    $Id: commondocgenerator.class.php,v 1.8 2011/08/22 22:11:53 eldy Exp $
>>>>>>> 19bde3ab
 */


/**
 *	\class      CommonDocGenerator
 *	\brief      Parent class for documents generators
 */
abstract class CommonDocGenerator
{
	var $error='';


    /**
     * Define array with couple subtitution key => subtitution value
     *
     * @param   $user               User
     * @param   $outputlangs        Language object for output
     */
    function get_substitutionarray_user($user,$outputlangs)
    {
        global $conf;

        return array(
            'myuser_lastname'=>$user->lastname,
            'myuser_firstname'=>$user->firstname,
            'myuser_login'=>$user->login,
            'myuser_phone'=>$user->officephone,
            'myuser_fax'=>$user->officefax,
            'myuser_mobile'=>$user->user_mobile,
            'myuser_email'=>$user->user_email,
            'myuser_web'=>$user->url
        );
    }


    /**
     * Define array with couple subtitution key => subtitution value
     *
     * @param   $mysoc
     * @param   $outputlangs        Language object for output
     */
    function get_substitutionarray_mysoc($mysoc,$outputlangs)
    {
        global $conf;

        if (empty($mysoc->forme_juridique) && ! empty($mysoc->forme_juridique_code))
        {
            $mysoc->forme_juridique=getFormeJuridiqueLabel($mysoc->forme_juridique_code);
        }

        $logotouse=$conf->mycompany->dir_output.'/logos/thumbs/'.$mysoc->logo_small;

        return array(
            'mycompany_logo'=>$logotouse,
            'mycompany_name'=>$mysoc->name,
            'mycompany_email'=>$mysoc->email,
            'mycompany_phone'=>$mysoc->phone,
            'mycompany_fax'=>$mysoc->fax,
            'mycompany_address'=>$mysoc->address,
            'mycompany_zip'=>$mysoc->zip,
            'mycompany_town'=>$mysoc->town,
            'mycompany_country'=>$outputlangs->transnoentitiesnoconv("Country".$mysoc->pays_code),
            'mycompany_country_code'=>$mysoc->pays_code,
            'mycompany_web'=>$mysoc->url,
            'mycompany_juridicalstatus'=>$mysoc->forme_juridique,
            'mycompany_capital'=>$mysoc->capital,
            'mycompany_barcode'=>$mysoc->gencod,
            'mycompany_idprof1'=>$mysoc->idprof1,
            'mycompany_idprof2'=>$mysoc->idprof2,
            'mycompany_idprof3'=>$mysoc->idprof3,
            'mycompany_idprof4'=>$mysoc->idprof4,
            'mycompany_vatnumber'=>$mysoc->tva_intra,
            'mycompany_note'=>$mysoc->note
        );
    }


    /**
     * Define array with couple subtitution key => subtitution value
     *
     * @param   $object
     * @param   $outputlangs        Language object for output
     */
    function get_substitutionarray_thirdparty($object,$outputlangs)
    {
        global $conf;

        return array(
            'company_name'=>$object->name,
            'company_email'=>$object->email,
            'company_phone'=>$object->phone,
            'company_fax'=>$object->fax,
            'company_address'=>$object->address,
            'company_zip'=>$object->zip,
            'company_town'=>$object->town,
            'company_country_code'=>$object->country_code,
            'company_country'=>$outputlangs->transnoentitiesnoconv("Country".$object->country_code),
            'company_web'=>$object->url,
            'company_barcode'=>$object->gencod,
            'company_vatnumber'=>$object->tva_intra,
            'company_customercode'=>$object->code_client,
            'company_suppliercode'=>$object->code_fournisseur,
            'company_customeraccountancycode'=>$object->code_compta,
            'company_supplieraccountancycode'=>$object->code_compta_fournisseur,
            'company_juridicalstatus'=>$object->forme_juridique,
            'company_capital'=>$object->capital,
            'company_idprof1'=>$object->idprof1,
            'company_idprof2'=>$object->idprof2,
            'company_idprof3'=>$object->idprof3,
            'company_idprof4'=>$object->idprof4,
            'company_note'=>$object->note
        );
    }

}

?><|MERGE_RESOLUTION|>--- conflicted
+++ resolved
@@ -23,11 +23,7 @@
  *	    \file       htdocs/core/class/commondocgenerator.class.php
  *		\ingroup    core
  *		\brief      File of parent class for documents generators
-<<<<<<< HEAD
- *		\version    $Id: commondocgenerator.class.php,v 1.7 2011/07/31 23:45:13 eldy Exp $
-=======
  *		\version    $Id: commondocgenerator.class.php,v 1.8 2011/08/22 22:11:53 eldy Exp $
->>>>>>> 19bde3ab
  */
 
 
