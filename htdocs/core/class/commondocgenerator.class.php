<?php
/* Copyright (C) 2003-2005	Rodolphe Quiedeville    <rodolphe@quiedeville.org>
 * Copyright (C) 2004-2010	Laurent Destailleur     <eldy@users.sourceforge.net>
 * Copyright (C) 2004		Eric Seigne             <eric.seigne@ryxeo.com>
 * Copyright (C) 2005-2012	Regis Houssin           <regis.houssin@inodbox.com>
 * Copyright (C) 2015       Marcos García           <marcosgdf@gmail.com>
 * Copyright (C) 2016       Charlie Benke           <charlie@patas-monkey.com>
 * Copyright (C) 2018       Frédéric France         <frederic.france@netlogic.fr>
 *
 * This program is free software; you can redistribute it and/or modify
 * it under the terms of the GNU General Public License as published by
 * the Free Software Foundation; either version 3 of the License, or
 * (at your option) any later version.
 *
 * This program is distributed in the hope that it will be useful,
 * but WITHOUT ANY WARRANTY; without even the implied warranty of
 * MERCHANTABILITY or FITNESS FOR A PARTICULAR PURPOSE.  See the
 * GNU General Public License for more details.
 *
 * You should have received a copy of the GNU General Public License
 * along with this program. If not, see <http://www.gnu.org/licenses/>.
 * or see http://www.gnu.org/
 */

/**
 *	    \file       htdocs/core/class/commondocgenerator.class.php
 *		\ingroup    core
 *		\brief      File of parent class for documents generators
 */


/**
 *	Parent class for documents generators
 */
abstract class CommonDocGenerator
{
	/**
	 * @var string Error code (or message)
	 */
	public $error='';

    /**
     * @var string[]    Array of error strings
     */
    public $errors = array();

	/**
     * @var DoliDB Database handler.
     */
	protected $db;


	/**
	 *	Constructor
	 *
	 *  @param		DoliDB		$db      Database handler
	*/
    public function __construct($db)
    {
        $this->db = $db;
    }


    // phpcs:disable PEAR.NamingConventions.ValidFunctionName.ScopeNotCamelCaps
    /**
     * Define array with couple subtitution key => subtitution value
     *
     * @param   User		$user           User
     * @param   Translate	$outputlangs    Language object for output
     * @return	array						Array of substitution key->code
     */
    public function get_substitutionarray_user($user, $outputlangs)
    {
        // phpcs:enable
        global $conf;

        $logotouse=$conf->user->dir_output.'/'.get_exdir($user->id, 2, 0, 1, $user, 'user').'/'.$user->photo;

        return array(
            'myuser_lastname'=>$user->lastname,
            'myuser_firstname'=>$user->firstname,
            'myuser_fullname'=>$user->getFullName($outputlangs, 1),
            'myuser_login'=>$user->login,
            'myuser_phone'=>$user->office_phone,
       		'myuser_address'=>$user->address,
       		'myuser_zip'=>$user->zip,
       		'myuser_town'=>$user->town,
       		'myuser_country'=>$user->country,
        	'myuser_country_code'=>$user->country_code,
       		'myuser_state'=>$user->state,
        	'myuser_state_code'=>$user->state_code,
        	'myuser_fax'=>$user->office_fax,
            'myuser_mobile'=>$user->user_mobile,
            'myuser_email'=>$user->email,
        	'myuser_logo'=>$logotouse,
        	'myuser_job'=>$user->job,
            'myuser_web'=>''	// url not exist in $user object
        );
    }


    // phpcs:disable PEAR.NamingConventions.ValidFunctionName.ScopeNotCamelCaps
    /**
     * Define array with couple subtitution key => subtitution value
     *
     * @param   Societe		$mysoc			Object thirdparty
     * @param   Translate	$outputlangs    Language object for output
     * @return	array						Array of substitution key->code
     */
    public function get_substitutionarray_mysoc($mysoc, $outputlangs)
    {
        // phpcs:enable
        global $conf;

        if (empty($mysoc->forme_juridique) && ! empty($mysoc->forme_juridique_code))
        {
            $mysoc->forme_juridique=getFormeJuridiqueLabel($mysoc->forme_juridique_code);
        }
        if (empty($mysoc->country) && ! empty($mysoc->country_code))
        {
        	$mysoc->country=$outputlangs->transnoentitiesnoconv("Country".$mysoc->country_code);
        }
        if (empty($mysoc->state) && ! empty($mysoc->state_code))
        {
        	$mysoc->state=getState($mysoc->state_code, 0);
        }

        $logotouse=$conf->mycompany->dir_output.'/logos/thumbs/'.$mysoc->logo_small;

        return array(
            'mycompany_logo'=>$logotouse,
            'mycompany_name'=>$mysoc->name,
            'mycompany_email'=>$mysoc->email,
            'mycompany_phone'=>$mysoc->phone,
            'mycompany_fax'=>$mysoc->fax,
            'mycompany_address'=>$mysoc->address,
            'mycompany_zip'=>$mysoc->zip,
            'mycompany_town'=>$mysoc->town,
            'mycompany_country'=>$mysoc->country,
            'mycompany_country_code'=>$mysoc->country_code,
            'mycompany_state'=>$mysoc->state,
            'mycompany_state_code'=>$mysoc->state_code,
        	'mycompany_web'=>$mysoc->url,
            'mycompany_juridicalstatus'=>$mysoc->forme_juridique,
            'mycompany_managers'=>$mysoc->managers,
            'mycompany_capital'=>$mysoc->capital,
            'mycompany_barcode'=>$mysoc->barcode,
            'mycompany_idprof1'=>$mysoc->idprof1,
            'mycompany_idprof2'=>$mysoc->idprof2,
            'mycompany_idprof3'=>$mysoc->idprof3,
            'mycompany_idprof4'=>$mysoc->idprof4,
            'mycompany_idprof5'=>$mysoc->idprof5,
            'mycompany_idprof6'=>$mysoc->idprof6,
        	'mycompany_vatnumber'=>$mysoc->tva_intra,
			'mycompany_object'=>$mysoc->object,
            'mycompany_note_private'=>$mysoc->note_private,
            //'mycompany_note_public'=>$mysoc->note_public,        // Only private not exists for "mysoc" but both for thirdparties
        );
    }


    // phpcs:disable PEAR.NamingConventions.ValidFunctionName.ScopeNotCamelCaps
    /**
     * Define array with couple subtitution key => subtitution value
     *
     * @param	Object		$object			Object
     * @param   Translate	$outputlangs    Language object for output
     * @return	array						Array of substitution key->code
     */
    public function get_substitutionarray_thirdparty($object, $outputlangs)
    {
        // phpcs:enable
        global $conf;

        if (empty($object->country) && ! empty($object->country_code))
        {
        	$object->country=$outputlangs->transnoentitiesnoconv("Country".$object->country_code);
        }
        if (empty($object->state) && ! empty($object->state_code))
        {
        	$object->state=getState($object->state_code, 0);
        }

        $array_thirdparty = array(
            'company_name'=>$object->name,
	        'company_name_alias' => $object->name_alias,
            'company_email'=>$object->email,
            'company_phone'=>$object->phone,
            'company_fax'=>$object->fax,
            'company_address'=>$object->address,
            'company_zip'=>$object->zip,
            'company_town'=>$object->town,
            'company_country'=>$object->country,
        	'company_country_code'=>$object->country_code,
            'company_state'=>$object->state,
        	'company_state_code'=>$object->state_code,
        	'company_web'=>$object->url,
            'company_barcode'=>$object->barcode,
            'company_vatnumber'=>$object->tva_intra,
            'company_customercode'=>$object->code_client,
            'company_suppliercode'=>$object->code_fournisseur,
            'company_customeraccountancycode'=>$object->code_compta,
            'company_supplieraccountancycode'=>$object->code_compta_fournisseur,
            'company_juridicalstatus'=>$object->forme_juridique,
            'company_outstanding_limit'=>$object->outstanding_limit,
            'company_capital'=>$object->capital,
            'company_idprof1'=>$object->idprof1,
            'company_idprof2'=>$object->idprof2,
            'company_idprof3'=>$object->idprof3,
            'company_idprof4'=>$object->idprof4,
            'company_idprof5'=>$object->idprof5,
            'company_idprof6'=>$object->idprof6,
            'company_note_public'=>$object->note_public,
            'company_note_private'=>$object->note_private,
            'company_default_bank_iban'=>$object->bank_account->iban,
            'company_default_bank_bic'=>$object->bank_account->bic
        );

        // Retrieve extrafields
        if(is_array($object->array_options) && count($object->array_options))
        {
        	require_once DOL_DOCUMENT_ROOT.'/core/class/extrafields.class.php';
        	$extrafields = new ExtraFields($this->db);
        	$extralabels = $extrafields->fetch_name_optionals_label('societe', true);
        	$object->fetch_optionals();

        	foreach($extrafields->attribute_label as $key=>$label)
        	{
        		if($extrafields->attribute_type[$key] == 'price')
        		{
        			$object->array_options['options_'.$key] = price($object->array_options['options_'.$key], 0, $outputlangs, 0, 0, -1, $conf->currency);
        		}
        		elseif($extrafields->attribute_type[$key] == 'select' || $extrafields->attribute_type[$key] == 'checkbox')
        		{
        			$object->array_options['options_'.$key] = $extrafields->attribute_param[$key]['options'][$object->array_options['options_'.$key]];
        		}
        		$array_thirdparty = array_merge($array_thirdparty, array ('company_options_'.$key => $object->array_options ['options_' . $key]));
			}
		}
		return $array_thirdparty;
	}

    // phpcs:disable PEAR.NamingConventions.ValidFunctionName.ScopeNotCamelCaps
	/**
	 * Define array with couple subtitution key => subtitution value
	 *
	 * @param	Contact 	$object        	contact
	 * @param	Translate 	$outputlangs   	object for output
	 * @param   array		$array_key	    Name of the key for return array
	 * @return	array 						Array of substitution key->code
	 */
    public function get_substitutionarray_contact($object, $outputlangs, $array_key = 'object')
    {
        // phpcs:enable
		global $conf;

		if(empty($object->country) && ! empty($object->country_code))
		{
			$object->country = $outputlangs->transnoentitiesnoconv("Country" . $object->country_code);
		}
		if(empty($object->state) && ! empty($object->state_code))
		{
			$object->state = getState($object->state_code, 0);
		}

		$array_contact = array (
		    $array_key . '_fullname' => $object->getFullName($outputlangs, 1),
            $array_key . '_lastname' => $object->lastname,
            $array_key . '_firstname' => $object->firstname,
            $array_key . '_address' => $object->address,
            $array_key . '_zip' => $object->zip,
            $array_key . '_town' => $object->town,
            $array_key . '_state_id' => $object->state_id,
            $array_key . '_state_code' => $object->state_code,
            $array_key . '_state' => $object->state,
            $array_key . '_country_id' => $object->country_id,
            $array_key . '_country_code' => $object->country_code,
            $array_key . '_country' => $object->country,
            $array_key . '_poste' => $object->poste,
            $array_key . '_socid' => $object->socid,
            $array_key . '_statut' => $object->statut,
            $array_key . '_code' => $object->code,
            $array_key . '_email' => $object->email,
            $array_key . '_jabberid' => $object->jabberid,
            $array_key . '_phone_pro' => $object->phone_pro,
            $array_key . '_phone_perso' => $object->phone_perso,
            $array_key . '_phone_mobile' => $object->phone_mobile,
            $array_key . '_fax' => $object->fax,
            $array_key . '_birthday' => $object->birthday,
            $array_key . '_default_lang' => $object->default_lang,
            $array_key . '_note_public' => $object->note_public,
            $array_key . '_note_private' => $object->note_private
		);

		// Retrieve extrafields
		require_once DOL_DOCUMENT_ROOT . '/core/class/extrafields.class.php';
		$extrafields = new ExtraFields($this->db);
		$extralabels = $extrafields->fetch_name_optionals_label('socpeople', true);
		$object->fetch_optionals();

		foreach($extrafields->attribute_label as $key => $label)
		{
			if ($extrafields->attribute_type[$key] == 'price')
			{
				$object->array_options['options_' . $key] = price($object->array_options ['options_' . $key], 0, $outputlangs, 0, 0, - 1, $conf->currency);
			}
			elseif($extrafields->attribute_type[$key] == 'select' || $extrafields->attribute_type[$key] == 'checkbox')
			{
				$object->array_options['options_' . $key] = $extrafields->attribute_param[$key]['options'][$object->array_options['options_' . $key]];
			}
			$array_contact = array_merge($array_contact, array($array_key.'_options_' . $key => $object->array_options['options_'. $key]));
		}
		return $array_contact;
	}


    // phpcs:disable PEAR.NamingConventions.ValidFunctionName.ScopeNotCamelCaps
    /**
     * Define array with couple subtitution key => subtitution value
     *
     * @param   Translate	$outputlangs    Language object for output
     * @return	array						Array of substitution key->code
     */
    public function get_substitutionarray_other($outputlangs)
    {
        // phpcs:enable
    	global $conf;

    	$now=dol_now('gmt');	// gmt
    	$array_other = array(
    	    // Date in default language
    	    'current_date'=>dol_print_date($now, 'day', 'tzuser'),
    	    'current_datehour'=>dol_print_date($now, 'dayhour', 'tzuser'),
   			'current_server_date'=>dol_print_date($now, 'day', 'tzserver'),
   			'current_server_datehour'=>dol_print_date($now, 'dayhour', 'tzserver'),
    	    // Date in requested output language
    	    'current_date_locale'=>dol_print_date($now, 'day', 'tzuser', $outputlangs),
   			'current_datehour_locale'=>dol_print_date($now, 'dayhour', 'tzuser', $outputlangs),
   			'current_server_date_locale'=>dol_print_date($now, 'day', 'tzserver', $outputlangs),
   			'current_server_datehour_locale'=>dol_print_date($now, 'dayhour', 'tzserver', $outputlangs),
    	);


    	foreach($conf->global as $key => $val)
    	{
    		if (preg_match('/(_pass|password|secret|_key|key$)/i', $key)) $newval = '*****forbidden*****';
    		else $newval = $val;
    		$array_other['__['.$key.']__'] = $newval;
    	}

    	return $array_other;
    }


    // phpcs:disable PEAR.NamingConventions.ValidFunctionName.ScopeNotCamelCaps
	/**
	 * Define array with couple substitution key => substitution value
	 *
	 * @param   Object			$object             Main object to use as data source
	 * @param   Translate		$outputlangs        Lang object to use for output
     * @param   string		    $array_key	        Name of the key for return array
	 * @return	array								Array of substitution
	 */
	public function get_substitutionarray_object($object, $outputlangs, $array_key = 'object')
	{
        // phpcs:enable
		global $conf;

		$sumpayed=$sumdeposit=$sumcreditnote='';
		$already_payed_all=0;
		$remain_to_pay=0;
		if ($object->element == 'facture')
		{
			$invoice_source=new Facture($this->db);
			if ($object->fk_facture_source > 0)
			{
				$invoice_source->fetch($object->fk_facture_source);
			}
			$sumpayed = $object->getSommePaiement();
			$sumdeposit = $object->getSumDepositsUsed();
			$sumcreditnote = $object->getSumCreditNotesUsed();
			$already_payed_all=$sumpayed + $sumdeposit + $sumcreditnote;
			$remain_to_pay=$sumpayed - $sumdeposit - $sumcreditnote;
		}

		$date = ($object->element == 'contrat' ? $object->date_contrat : $object->date);

		$resarray=array(
		$array_key.'_id'=>$object->id,
		$array_key.'_ref'=>$object->ref,
		$array_key.'_ref_ext'=>$object->ref_ext,
		$array_key.'_ref_customer'=>(! empty($object->ref_client) ? $object->ref_client : (empty($object->ref_customer) ? '' : $object->ref_customer)),
		$array_key.'_ref_supplier'=>(! empty($object->ref_fournisseur) ? $object->ref_fournisseur : (empty($object->ref_supplier) ? '' : $object->ref_supplier)),
		$array_key.'_source_invoice_ref'=>$invoice_source->ref,
		// Dates
        $array_key.'_hour'=>dol_print_date($date, 'hour'),
		$array_key.'_date'=>dol_print_date($date, 'day'),
		$array_key.'_date_rfc'=>dol_print_date($date, 'dayrfc'),
		$array_key.'_date_limit'=>(! empty($object->date_lim_reglement)?dol_print_date($object->date_lim_reglement, 'day'):''),
	    $array_key.'_date_end'=>(! empty($object->fin_validite)?dol_print_date($object->fin_validite, 'day'):''),
		$array_key.'_date_creation'=>dol_print_date($object->date_creation, 'day'),
		$array_key.'_date_modification'=>(! empty($object->date_modification)?dol_print_date($object->date_modification, 'day'):''),
		$array_key.'_date_validation'=>(! empty($object->date_validation)?dol_print_date($object->date_validation, 'dayhour'):''),
		$array_key.'_date_delivery_planed'=>(! empty($object->date_livraison)?dol_print_date($object->date_livraison, 'day'):''),
		$array_key.'_date_close'=>(! empty($object->date_cloture)?dol_print_date($object->date_cloture, 'dayhour'):''),

		$array_key.'_payment_mode_code'=>$object->mode_reglement_code,
		$array_key.'_payment_mode'=>($outputlangs->transnoentitiesnoconv('PaymentType'.$object->mode_reglement_code)!='PaymentType'.$object->mode_reglement_code?$outputlangs->transnoentitiesnoconv('PaymentType'.$object->mode_reglement_code):$object->mode_reglement),
		$array_key.'_payment_term_code'=>$object->cond_reglement_code,
		$array_key.'_payment_term'=>($outputlangs->transnoentitiesnoconv('PaymentCondition'.$object->cond_reglement_code)!='PaymentCondition'.$object->cond_reglement_code?$outputlangs->transnoentitiesnoconv('PaymentCondition'.$object->cond_reglement_code):($object->cond_reglement_doc?$object->cond_reglement_doc:$object->cond_reglement)),

		$array_key.'_total_ht_locale'=>price($object->total_ht, 0, $outputlangs),
		$array_key.'_total_vat_locale'=>(! empty($object->total_vat)?price($object->total_vat, 0, $outputlangs):price($object->total_tva, 0, $outputlangs)),
		$array_key.'_total_localtax1_locale'=>price($object->total_localtax1, 0, $outputlangs),
		$array_key.'_total_localtax2_locale'=>price($object->total_localtax2, 0, $outputlangs),
		$array_key.'_total_ttc_locale'=>price($object->total_ttc, 0, $outputlangs),

		$array_key.'_total_ht'=>price2num($object->total_ht),
		$array_key.'_total_vat'=>(! empty($object->total_vat)?price2num($object->total_vat):price2num($object->total_tva)),
		$array_key.'_total_localtax1'=>price2num($object->total_localtax1),
		$array_key.'_total_localtax2'=>price2num($object->total_localtax2),
		$array_key.'_total_ttc'=>price2num($object->total_ttc),

		$array_key.'_multicurrency_code' => price2num($object->multicurrency_code),
		$array_key.'_multicurrency_tx' => price2num($object->multicurrency_tx),
	    $array_key.'_multicurrency_total_ht' => price2num($object->multicurrency_total_ht),
	    $array_key.'_multicurrency_total_tva' => price2num($object->multicurrency_total_tva),
		$array_key.'_multicurrency_total_ttc' => price2num($object->multicurrency_total_ttc),
		$array_key.'_multicurrency_total_ht_locale' => price($object->multicurrency_total_ht, 0, $outputlangs),
		$array_key.'_multicurrency_total_tva_locale' => price($object->multicurrency_total_tva, 0, $outputlangs),
		$array_key.'_multicurrency_total_ttc_locale' => price($object->multicurrency_total_ttc, 0, $outputlangs),

		$array_key.'_note_private'=>$object->note,
		$array_key.'_note_public'=>$object->note_public,
		$array_key.'_note'=>$object->note_public,			// For backward compatibility

		// Payments
		$array_key.'_already_payed_locale'=>price($sumpayed, 0, $outputlangs),
		$array_key.'_already_payed'=>price2num($sumpayed),
		$array_key.'_already_deposit_locale'=>price($sumdeposit, 0, $outputlangs),
		$array_key.'_already_deposit'=>price2num($sumdeposit),
		$array_key.'_already_creditnote_locale'=>price($sumcreditnote, 0, $outputlangs),
		$array_key.'_already_creditnote'=>price2num($sumcreditnote),

		$array_key.'_already_payed_all_locale'=>price(price2num($already_payed_all, 'MT'), 0, $outputlangs),
		$array_key.'_already_payed_all'=> price2num($already_payed_all, 'MT'),

		// Remain to pay with all know infrmation (except open direct debit requests)
		$array_key.'_remain_to_pay_locale'=>price(price2num($object->total_ttc - $remain_to_pay, 'MT'), 0, $outputlangs),
		$array_key.'_remain_to_pay'=>price2num($object->total_ttc - $remain_to_pay, 'MT')
		);

		if (method_exists($object, 'getTotalDiscount')) {
			$resarray[$array_key.'_total_discount_ht_locale'] = price($object->getTotalDiscount(), 0, $outputlangs);
			$resarray[$array_key.'_total_discount_ht'] = price2num($object->getTotalDiscount());
		} else {
			$resarray[$array_key.'_total_discount_ht_locale'] = '';
			$resarray[$array_key.'_total_discount_ht'] = '';
		}

		// Fetch project information if there is a project assigned to this object
		if ($object->element != "project" && ! empty($object->fk_project) && $object->fk_project > 0)
		{
			if (! is_object($object->project))
			{
				$object->fetch_projet();
			}

			$resarray[$array_key.'_project_ref'] = $object->project->ref;
			$resarray[$array_key.'_project_title'] = $object->project->title;
			$resarray[$array_key.'_project_description'] = $object->project->description;
			$resarray[$array_key.'_project_date_start'] = dol_print_date($object->project->date_start, 'day');
			$resarray[$array_key.'_project_date_end'] = dol_print_date($object->project->date_end, 'day');
		}

		// Add vat by rates
		if (is_array($object->lines) && count($object->lines)>0)
		{
			$totalUp = 0;
			foreach ($object->lines as $line)
			{
			    // $line->tva_tx format depends on database field accuraty, no reliable. This is kept for backward comaptibility
				if (empty($resarray[$array_key.'_total_vat_'.$line->tva_tx])) $resarray[$array_key.'_total_vat_'.$line->tva_tx]=0;
				$resarray[$array_key.'_total_vat_'.$line->tva_tx]+=$line->total_tva;
				$resarray[$array_key.'_total_vat_locale_'.$line->tva_tx]=price($resarray[$array_key.'_total_vat_'.$line->tva_tx]);
			    // $vatformated is vat without not expected chars (so 20, or 8.5 or 5.99 for example)
				$vatformated=vatrate($line->tva_tx);
				if (empty($resarray[$array_key.'_total_vat_'.$vatformated])) $resarray[$array_key.'_total_vat_'.$vatformated]=0;
				$resarray[$array_key.'_total_vat_'.$vatformated]+=$line->total_tva;
				$resarray[$array_key.'_total_vat_locale_'.$vatformated]=price($resarray[$array_key.'_total_vat_'.$vatformated]);

				$totalUp += $line->subprice * $line->qty;
			}

			// @GS: Calculate total up and total discount percentage
			// Note that this added fields correspond to nothing in Dolibarr (Dolibarr manage discount on lines not globally)
			$resarray['object_total_up'] = $totalUp;
			$resarray['object_total_up_locale'] = price($resarray['object_total_up'], 0, $outputlangs);
			if (method_exists($object, 'getTotalDiscount')) {
				$resarray['object_total_discount'] = round(100 / $totalUp * $object->getTotalDiscount(), 2);
				$resarray['object_total_discount_locale'] = price($resarray['object_total_discount'], 0, $outputlangs);
			}
		}

		// Retrieve extrafields
		if (is_array($object->array_options) && count($object->array_options))
		{
			$extrafieldkey=$object->element;

			require_once DOL_DOCUMENT_ROOT.'/core/class/extrafields.class.php';
			$extrafields = new ExtraFields($this->db);
			$extralabels = $extrafields->fetch_name_optionals_label($extrafieldkey, true);
			$object->fetch_optionals();

			$resarray = $this->fill_substitutionarray_with_extrafields($object, $resarray, $extrafields, $array_key, $outputlangs);
		}

		return $resarray;
	}

    // phpcs:disable PEAR.NamingConventions.ValidFunctionName.ScopeNotCamelCaps
	/**
	 *	Define array with couple substitution key => substitution value
	 *
	 *	@param  Object			$line				Object line
	 *	@param  Translate		$outputlangs        Lang object to use for output
	 *  @return	array								Return a substitution array
	 */
	public function get_substitutionarray_lines($line, $outputlangs)
	{
        // phpcs:enable
		global $conf;

		$resarray= array(
			'line_fulldesc'=>doc_getlinedesc($line, $outputlangs),
			'line_product_ref'=>$line->product_ref,
			'line_product_ref_fourn'=>$line->ref_fourn, // for supplier doc lines
			'line_product_label'=>$line->product_label,
			'line_product_type'=>$line->product_type,
			'line_desc'=>$line->desc,
			'line_vatrate'=>vatrate($line->tva_tx, true, $line->info_bits),
		    'line_localtax1_rate'=>vatrate($line->localtax1_tx),
		    'line_localtax2_rate'=>vatrate($line->localtax1_tx),
		    'line_up'=>price2num($line->subprice),
			'line_up_locale'=>price($line->subprice, 0, $outputlangs),
			'line_total_up'=>price2num($line->subprice * $line->qty),
			'line_total_up_locale'=>price($line->subprice * $line->qty, 0, $outputlangs),
			'line_qty'=>$line->qty,
			'line_discount_percent'=>($line->remise_percent?$line->remise_percent.'%':''),
			'line_price_ht'=>price2num($line->total_ht),
			'line_price_ttc'=>price2num($line->total_ttc),
			'line_price_vat'=>price2num($line->total_tva),
			'line_price_ht_locale'=>price($line->total_ht, 0, $outputlangs),
			'line_price_ttc_locale'=>price($line->total_ttc, 0, $outputlangs),
			'line_price_vat_locale'=>price($line->total_tva, 0, $outputlangs),
		    // Dates
			'line_date_start'=>dol_print_date($line->date_start, 'day', 'tzuser'),
			'line_date_start_locale'=>dol_print_date($line->date_start, 'day', 'tzuser', $outputlangs),
		    'line_date_start_rfc'=>dol_print_date($line->date_start, 'dayrfc', 'tzuser'),
		    'line_date_end'=>dol_print_date($line->date_end, 'day', 'tzuser'),
		    'line_date_end_locale'=>dol_print_date($line->date_end, 'day', 'tzuser', $outputlangs),
		    'line_date_end_rfc'=>dol_print_date($line->date_end, 'dayrfc', 'tzuser'),

		    'line_multicurrency_code' => price2num($line->multicurrency_code),
		    'line_multicurrency_subprice' => price2num($line->multicurrency_subprice),
		    'line_multicurrency_total_ht' => price2num($line->multicurrency_total_ht),
		    'line_multicurrency_total_tva' => price2num($line->multicurrency_total_tva),
		    'line_multicurrency_total_ttc' => price2num($line->multicurrency_total_ttc),
		    'line_multicurrency_subprice_locale' => price($line->multicurrency_subprice, 0, $outputlangs),
		    'line_multicurrency_total_ht_locale' => price($line->multicurrency_total_ht, 0, $outputlangs),
		    'line_multicurrency_total_tva_locale' => price($line->multicurrency_total_tva, 0, $outputlangs),
		    'line_multicurrency_total_ttc_locale' => price($line->multicurrency_total_ttc, 0, $outputlangs),
		);

        // Units
		if ($conf->global->PRODUCT_USE_UNITS)
		{
		      $resarray['line_unit']=$outputlangs->trans($line->getLabelOfUnit('long'));
		      $resarray['line_unit_short']=$outputlangs->trans($line->getLabelOfUnit('short'));
        }

		// Retrieve extrafields
		$extrafieldkey=$line->element;
		$array_key="line";
		require_once DOL_DOCUMENT_ROOT.'/core/class/extrafields.class.php';
		$extrafields = new ExtraFields($this->db);
		$extralabels = $extrafields->fetch_name_optionals_label($extrafieldkey, true);
		$line->fetch_optionals();

        $resarray = $this->fill_substitutionarray_with_extrafields($line, $resarray, $extrafields, $array_key, $outputlangs);
        
        // Check if the current line belongs to a supplier order
        if (get_class($line) == 'CommandeFournisseurLigne')
        {
            // Add the product supplier extrafields to the substitutions
            $extrafields->fetch_name_optionals_label("product_fournisseur_price");
            $extralabels=$extrafields->attributes["product_fournisseur_price"]['label'];
            $columns = "";
            foreach ($extralabels as $key => $value)
                $columns .= "$key, ";
<<<<<<< HEAD
            
            if ($columns != "")
            {
                $columns = substr($columns, 0, strlen($columns) - 2);
                $resql = $this->db->query("SELECT $columns FROM " . MAIN_DB_PREFIX . "product_fournisseur_price_extrafields AS ex INNER JOIN " . MAIN_DB_PREFIX . "product_fournisseur_price AS f ON ex.fk_object = f.rowid WHERE f.ref_fourn = '" . $line->ref_fourn . "'");
                if ($this->db->num_rows($resql) > 0) {
                    $resql = $this->db->fetch_object($resql);

                    foreach ($extralabels as $key => $value)
                        $resarray['line_product_supplier_'.$key] = $resql->{$key};
=======
            }
            $columns = substr($columns, 0, strlen($columns) - 2);
            $resql = $this->db->query("SELECT $columns FROM " . MAIN_DB_PREFIX . "product_fournisseur_price_extrafields AS ex INNER JOIN " . MAIN_DB_PREFIX . "product_fournisseur_price AS f ON ex.fk_object = f.rowid WHERE f.ref_fourn = '" . $line->ref_supplier . "'");
            if ($this->db->num_rows($resql) > 0) {
                $resql = $this->db->fetch_object($resql);
                foreach ($extralabels as $key => $value) {
                    $resarray['line_product_supplier_'.$key] = $resql->{$key};
>>>>>>> 8ce61973
                }
            }
        }

		// Load product data optional fields to the line -> enables to use "line_options_{extrafield}"
		if (isset($line->fk_product) && $line->fk_product > 0)
		{
			$tmpproduct = new Product($this->db);
			$result = $tmpproduct->fetch($line->fk_product);
			foreach($tmpproduct->array_options as $key=>$label)
				$resarray["line_product_".$key] = $label;
		}

		return $resarray;
	}

    // phpcs:disable PEAR.NamingConventions.ValidFunctionName.ScopeNotCamelCaps
    /**
     * Define array with couple substitution key => substitution value
     *
     * @param   Expedition		$object             Main object to use as data source
     * @param   Translate		$outputlangs        Lang object to use for output
     * @param   array			$array_key	        Name of the key for return array
     * @return	array								Array of substitution
     */
    public function get_substitutionarray_shipment($object, $outputlangs, $array_key = 'object')
    {
        // phpcs:enable
    	global $conf;
		dol_include_once('/core/lib/product.lib.php');
		$object->list_delivery_methods($object->shipping_method_id);
		$calculatedVolume=($object->trueWidth * $object->trueHeight * $object->trueDepth);

    	$array_shipment=array(
	    	$array_key.'_id'=>$object->id,
	    	$array_key.'_ref'=>$object->ref,
	    	$array_key.'_ref_ext'=>$object->ref_ext,
	    	$array_key.'_ref_customer'=>$object->ref_customer,
	    	$array_key.'_date_delivery'=>dol_print_date($object->date_delivery, 'day'),
	    	$array_key.'_hour_delivery'=>dol_print_date($object->date_delivery, 'hour'),
	    	$array_key.'_date_creation'=>dol_print_date($object->date_creation, 'day'),
	    	$array_key.'_total_ht'=>price($object->total_ht),
	    	$array_key.'_total_vat'=>price($object->total_tva),
	    	$array_key.'_total_ttc'=>price($object->total_ttc),
	    	$array_key.'_total_discount_ht' => price($object->getTotalDiscount()),
	    	$array_key.'_note_private'=>$object->note_private,
	    	$array_key.'_note'=>$object->note_public,
	    	$array_key.'_tracking_number'=>$object->tracking_number,
	    	$array_key.'_tracking_url'=>$object->tracking_url,
	    	$array_key.'_shipping_method'=>$object->listmeths[0]['libelle'],
	    	$array_key.'_weight'=>$object->trueWeight.' '.measuring_units_string($object->weight_units, 'weight'),
	    	$array_key.'_width'=>$object->trueWidth.' '.measuring_units_string($object->width_units, 'size'),
	    	$array_key.'_height'=>$object->trueHeight.' '.measuring_units_string($object->height_units, 'size'),
	    	$array_key.'_depth'=>$object->trueDepth.' '.measuring_units_string($object->depth_units, 'size'),
	    	$array_key.'_size'=>$calculatedVolume.' '.measuring_units_string(0, 'volume'),
    	);

    	// Add vat by rates
    	foreach ($object->lines as $line)
    	{
    		if (empty($array_shipment[$array_key.'_total_vat_'.$line->tva_tx])) $array_shipment[$array_key.'_total_vat_'.$line->tva_tx]=0;
    		$array_shipment[$array_key.'_total_vat_'.$line->tva_tx]+=$line->total_tva;
    	}

    	// Retrieve extrafields
    	if (is_array($object->array_options) && count($object->array_options))
    	{
    		require_once DOL_DOCUMENT_ROOT.'/core/class/extrafields.class.php';
    		$extrafields = new ExtraFields($this->db);
    		$extralabels = $extrafields->fetch_name_optionals_label('expedition', true);
    		$object->fetch_optionals();

    		$array_shipment = $this->fill_substitutionarray_with_extrafields($object, $array_shipment, $extrafields, $array_key, $outputlangs);
    	}

    	return $array_shipment;
    }


    // phpcs:disable PEAR.NamingConventions.ValidFunctionName.ScopeNotCamelCaps
    /**
     *  Define array with couple substitution key => substitution value
     *
     *	@param  ExpeditionLigne	$line				Object line
     *	@param  Translate		$outputlangs        Lang object to use for output
     *	@return	array								Substitution array
     */
    public function get_substitutionarray_shipment_lines($line, $outputlangs)
    {
        // phpcs:enable
        global $conf;
        dol_include_once('/core/lib/product.lib.php');

        $resarray = array(
	    	'line_fulldesc'=>doc_getlinedesc($line, $outputlangs),
	    	'line_product_ref'=>$line->product_ref,
	    	'line_product_label'=>$line->product_label,
	    	'line_desc'=>$line->desc,
	    	'line_vatrate'=>vatrate($line->tva_tx, true, $line->info_bits),
	    	'line_up'=>price($line->subprice),
            'line_total_up'=>price($line->subprice * $line->qty),
	    	'line_qty'=>$line->qty,
	    	'line_qty_shipped'=>$line->qty_shipped,
	    	'line_qty_asked'=>$line->qty_asked,
	    	'line_discount_percent'=>($line->remise_percent?$line->remise_percent.'%':''),
	    	'line_price_ht'=>price($line->total_ht),
	    	'line_price_ttc'=>price($line->total_ttc),
	    	'line_price_vat'=>price($line->total_tva),
	    	'line_weight'=>empty($line->weight) ? '' : $line->weight*$line->qty_shipped.' '.measuring_units_string($line->weight_units, 'weight'),
	    	'line_length'=>empty($line->length) ? '' : $line->length*$line->qty_shipped.' '.measuring_units_string($line->length_units, 'size'),
	    	'line_surface'=>empty($line->surface) ? '' : $line->surface*$line->qty_shipped.' '.measuring_units_string($line->surface_units, 'surface'),
	    	'line_volume'=>empty($line->volume) ? '' : $line->volume*$line->qty_shipped.' '.measuring_units_string($line->volume_units, 'volume'),
    	);

        // Retrieve extrafields
        $extrafieldkey = $line->element;
        $array_key = "line";
        require_once DOL_DOCUMENT_ROOT.'/core/class/extrafields.class.php';
        $extrafields = new ExtraFields($this->db);
        $extralabels = $extrafields->fetch_name_optionals_label($extrafieldkey, true);
        $line->fetch_optionals();

        $resarray = $this->fill_substitutionarray_with_extrafields($line, $resarray, $extrafields, $array_key, $outputlangs);

        return $resarray;
    }


    // phpcs:disable PEAR.NamingConventions.ValidFunctionName.ScopeNotCamelCaps
    /**
     * Define array with couple subtitution key => subtitution value
     *
     * @param   Object		$object    		Dolibarr Object
     * @param   Translate	$outputlangs    Language object for output
     * @param   boolean		$recursive    	Want to fetch child array or child object
     * @return	array						Array of substitution key->code
     */
    public function get_substitutionarray_each_var_object(&$object, $outputlangs, $recursive = true)
    {
        // phpcs:enable
        $array_other = array();
        if (!empty($object)) {
            foreach($object as $key => $value) {
                if (!empty($value)) {
                    if (!is_array($value) && !is_object($value)) {
                        $array_other['object_'.$key] = $value;
                    }
                    if (is_array($value) && $recursive) {
                        $array_other['object_'.$key] = $this->get_substitutionarray_each_var_object($value, $outputlangs, false);
                    }
                }
            }
        }
        return $array_other;
    }


    // phpcs:disable PEAR.NamingConventions.ValidFunctionName.ScopeNotCamelCaps
    /**
     *	Fill array with couple extrafield key => extrafield value
     *
     *	@param  Object			$object				Object with extrafields (must have $object->array_options filled)
     *	@param  array			$array_to_fill      Substitution array
     *  @param  Extrafields		$extrafields        Extrafields object
     *  @param  string			$array_key	        Prefix for name of the keys into returned array
     *  @param  Translate		$outputlangs        Lang object to use for output
     *	@return	array								Substitution array
     */
    public function fill_substitutionarray_with_extrafields($object, $array_to_fill, $extrafields, $array_key, $outputlangs)
    {
        // phpcs:enable
		global $conf;
		foreach($extrafields->attribute_label as $key=>$label)
		{
			if($extrafields->attribute_type[$key] == 'price')
			{
				$object->array_options['options_'.$key] = price2num($object->array_options['options_'.$key]);
				$object->array_options['options_'.$key.'_currency'] = price($object->array_options['options_'.$key], 0, $outputlangs, 0, 0, -1, $conf->currency);
				//Add value to store price with currency
				$array_to_fill=array_merge($array_to_fill, array($array_key.'_options_'.$key.'_currency' => $object->array_options['options_'.$key.'_currency']));
			}
			elseif($extrafields->attribute_type[$key] == 'select' || $extrafields->attribute_type[$key] == 'checkbox')
			{
				$object->array_options['options_'.$key] = $extrafields->attribute_param[$key]['options'][$object->array_options['options_'.$key]];
			}
			elseif($extrafields->attribute_type[$key] == 'date')
			{
				if (strlen($object->array_options['options_'.$key])>0)
				{
					$date = $object->array_options['options_'.$key];
					$object->array_options['options_'.$key] = dol_print_date($date, 'day');                                       // using company output language
					$object->array_options['options_'.$key.'_locale'] = dol_print_date($date, 'day', 'tzserver', $outputlangs);     // using output language format
					$object->array_options['options_'.$key.'_rfc'] = dol_print_date($date, 'dayrfc');                             // international format
				}
				else
				{
					$object->array_options['options_'.$key] = '';
					$object->array_options['options_'.$key.'_locale'] = '';
					$object->array_options['options_'.$key.'_rfc'] = '';
				}
				$array_to_fill=array_merge($array_to_fill, array($array_key.'_options_'.$key.'_locale' => $object->array_options['options_'.$key.'_locale']));
				$array_to_fill=array_merge($array_to_fill, array($array_key.'_options_'.$key.'_rfc' => $object->array_options['options_'.$key.'_rfc']));
			}
			elseif($extrafields->attribute_type[$key] == 'datetime')
			{
				$datetime = $object->array_options['options_'.$key];
				$object->array_options['options_'.$key] = ($datetime!="0000-00-00 00:00:00"?dol_print_date($object->array_options['options_'.$key], 'dayhour'):'');                            // using company output language
				$object->array_options['options_'.$key.'_locale'] = ($datetime!="0000-00-00 00:00:00"?dol_print_date($object->array_options['options_'.$key], 'dayhour', 'tzserver', $outputlangs):'');    // using output language format
				$object->array_options['options_'.$key.'_rfc'] = ($datetime!="0000-00-00 00:00:00"?dol_print_date($object->array_options['options_'.$key], 'dayhourrfc'):'');                             // international format
				$array_to_fill=array_merge($array_to_fill, array($array_key.'_options_'.$key.'_locale' => $object->array_options['options_'.$key.'_locale']));
				$array_to_fill=array_merge($array_to_fill, array($array_key.'_options_'.$key.'_rfc' => $object->array_options['options_'.$key.'_rfc']));
			}
			elseif($extrafields->attribute_type[$key] == 'link')
			{
				$id = $object->array_options['options_'.$key];
				if ($id != "")
				{
					$param = $extrafields->attribute_param[$key];
					$param_list=array_keys($param['options']);              // $param_list='ObjectName:classPath'
					$InfoFieldList = explode(":", $param_list[0]);
					$classname=$InfoFieldList[0];
					$classpath=$InfoFieldList[1];
					if (! empty($classpath))
					{
						dol_include_once($InfoFieldList[1]);
						if ($classname && class_exists($classname))
						{
							$tmpobject = new $classname($this->db);
							$tmpobject->fetch($id);
							// completely replace the id with the linked object name
							$object->array_options['options_'.$key] = $tmpobject->name;
						}
					}
				}
			}

			$array_to_fill=array_merge($array_to_fill, array($array_key.'_options_'.$key => $object->array_options['options_'.$key]));
		}

		return $array_to_fill;
	}


	/**
	 * Rect pdf
	 *
	 * @param	TCPDF	$pdf			Object PDF
	 * @param	float	$x				Abscissa of first point
	 * @param	float	$y		        Ordinate of first point
	 * @param	float	$l				??
	 * @param	float	$h				??
	 * @param	int		$hidetop		1=Hide top bar of array and title, 0=Hide nothing, -1=Hide only title
	 * @param	int		$hidebottom		Hide bottom
	 * @return	void
	 */
    public function printRect($pdf, $x, $y, $l, $h, $hidetop = 0, $hidebottom = 0)
    {
        if (empty($hidetop) || $hidetop==-1) $pdf->line($x, $y, $x+$l, $y);
        $pdf->line($x+$l, $y, $x+$l, $y+$h);
        if (empty($hidebottom)) $pdf->line($x+$l, $y+$h, $x, $y+$h);
        $pdf->line($x, $y+$h, $x, $y);
    }


    /**
     *  uasort callback function to Sort colums fields
     *
     *  @param	array			$a    			PDF lines array fields configs
     *  @param	array			$b    			PDF lines array fields configs
     *  @return	int								Return compare result
     */
    public function columnSort($a, $b)
    {
        if(empty($a['rank'])){ $a['rank'] = 0; }
        if(empty($b['rank'])){ $b['rank'] = 0; }
        if ($a['rank'] == $b['rank']) {
            return 0;
        }
        return ($a['rank'] > $b['rank']) ? -1 : 1;
    }

    /**
     *   	Prepare Array Column Field
     *
     *   	@param	object			$object				common object
     *   	@param	Translate		$outputlangs		langs
     *      @param	int				$hidedetails		Do not show line details
     *      @param	int				$hidedesc			Do not show desc
     *      @param	int				$hideref			Do not show ref
     *      @return	null
     */
    public function prepareArrayColumnField($object, $outputlangs, $hidedetails = 0, $hidedesc = 0, $hideref = 0)
    {
        global $conf;

        $this->defineColumnField($object, $outputlangs, $hidedetails, $hidedesc, $hideref);


        // Sorting
        uasort($this->cols, array($this, 'columnSort'));

        // Positionning
        $curX = $this->page_largeur-$this->marge_droite; // start from right

        // Array witdh
        $arrayWidth = $this->page_largeur-$this->marge_droite-$this->marge_gauche;

        // Count flexible column
        $totalDefinedColWidth = 0;
        $countFlexCol = 0;
        foreach ($this->cols as $colKey =>& $colDef)
        {
            if(!$this->getColumnStatus($colKey)) continue; // continue if desable

            if(!empty($colDef['scale'])){
                // In case of column widht is defined by percentage
                $colDef['width'] = abs($arrayWidth * $colDef['scale'] / 100);
            }

            if(empty($colDef['width'])){
                $countFlexCol++;
            }
            else{
                $totalDefinedColWidth += $colDef['width'];
            }
        }

        foreach ($this->cols as $colKey =>& $colDef)
        {
            // setting empty conf with default
            if(!empty($colDef['title'])){
                $colDef['title'] = array_replace($this->defaultTitlesFieldsStyle, $colDef['title']);
            }
            else{
                $colDef['title'] = $this->defaultTitlesFieldsStyle;
            }

            // setting empty conf with default
            if(!empty($colDef['content'])){
                $colDef['content'] = array_replace($this->defaultContentsFieldsStyle, $colDef['content']);
            }
            else{
                $colDef['content'] = $this->defaultContentsFieldsStyle;
            }

            if($this->getColumnStatus($colKey))
            {
                // In case of flexible column
                if(empty($colDef['width'])){
                    $colDef['width'] = abs(($arrayWidth - $totalDefinedColWidth)) / $countFlexCol;
                }

                // Set positions
                $lastX = $curX;
                $curX = $lastX - $colDef['width'];
                $colDef['xStartPos'] = $curX;
                $colDef['xEndPos']   = $lastX;
            }
        }
    }

    /**
     *  get column content width from column key
     *
     *  @param	string      $colKey     the column key
     *  @return	float                   width in mm
     */
    public function getColumnContentWidth($colKey)
    {
        $colDef = $this->cols[$colKey];
        return  $colDef['width'] - $colDef['content']['padding'][3] - $colDef['content']['padding'][1];
    }


    /**
     *  get column content X (abscissa) left position from column key
     *
     *  @param	string    $colKey    		the column key
     *  @return	float      X position in mm
     */
    public function getColumnContentXStart($colKey)
    {
        $colDef = $this->cols[$colKey];
        return  $colDef['xStartPos'] + $colDef['content']['padding'][3];
    }

    /**
     *   	get column position rank from column key
     *
     *   	@param	string		$colKey    		the column key
     *      @return	int         rank on success and -1 on error
     */
    public function getColumnRank($colKey)
    {
        if(!isset($this->cols[$colKey]['rank'])) return -1;
        return  $this->cols[$colKey]['rank'];
    }

    /**
     *  get column position rank from column key
     *
     *  @param	string		$newColKey    	the new column key
     *  @param	array		$defArray    	a single column definition array
     *  @param	string		$targetCol    	target column used to place the new column beside
     *  @param	bool		$insertAfterTarget    	insert before or after target column ?
     *  @return	int         new rank on success and -1 on error
     */
    public function insertNewColumnDef($newColKey, $defArray, $targetCol = false, $insertAfterTarget = false)
    {
        // prepare wanted rank
        $rank = -1;

        // try to get rank from target column
        if(!empty($targetCol)){
            $rank = $this->getColumnRank($targetCol);
            if($rank>=0 && $insertAfterTarget){ $rank++; }
        }

        // get rank from new column definition
        if($rank<0 && !empty($defArray['rank'])){
            $rank = $defArray['rank'];
        }

        // error: no rank
        if($rank<0){ return -1; }

        foreach ($this->cols as $colKey =>& $colDef)
        {
            if( $rank <= $colDef['rank'])
            {
                $colDef['rank'] = $colDef['rank'] + 1;
            }
        }

        $defArray['rank'] = $rank;
        $this->cols[$newColKey] = $defArray; // array_replace is used to preserve keys

        return $rank;
    }


    /**
     *  print standard column content
     *
     *  @param	PDF		    $pdf    	pdf object
     *  @param	float		$curY    	curent Y position
     *  @param	string		$colKey    	the column key
     *  @param	string		$columnText   column text
     *  @return	int         new rank on success and -1 on error
     */
    public function printStdColumnContent($pdf, &$curY, $colKey, $columnText = '')
    {
        global $hookmanager;

        $parameters=array(
            'curY' => &$curY,
            'columnText' => $columnText,
            'colKey' => $colKey
        );
        $reshook=$hookmanager->executeHooks('printStdColumnContent', $parameters, $this);    // Note that $action and $object may have been modified by hook
        if ($reshook < 0) setEventMessages($hookmanager->error, $hookmanager->errors, 'errors');
        if (!$reshook)
        {
            if(empty($columnText)) return;
            $pdf->SetXY($this->getColumnContentXStart($colKey), $curY); // Set curent position
            $colDef = $this->cols[$colKey];
            $pdf->writeHTMLCell($this->getColumnContentWidth($colKey), 2, $this->getColumnContentXStart($colKey), $curY, $columnText, 0, 0, 0, true, $colDef['content']['align']);
        }
    }


    /**
     *  get column status from column key
     *
     *  @param	string			$colKey    		the column key
     *  @return	float      width in mm
     */
    public function getColumnStatus($colKey)
    {
        if( !empty($this->cols[$colKey]['status'])){
            return true;
        }
        else  return  false;
    }

    /**
     * Print standard column content
     *
     * @param PDF	    $pdf            Pdf object
     * @param float     $tab_top        Tab top position
     * @param float     $tab_height     Default tab height
     * @param Translate $outputlangs    Output language
     * @param int       $hidetop        Hide top
     * @return float                    Height of col tab titles
     */
    public function pdfTabTitles(&$pdf, $tab_top, $tab_height, $outputlangs, $hidetop = 0)
    {
        global $hookmanager;

        foreach ($this->cols as $colKey => $colDef) {

            $parameters = array(
                'colKey' => $colKey,
                'pdf' => $pdf,
                'outputlangs' => $outputlangs,
                'tab_top' => $tab_top,
                'tab_height' => $tab_height,
                'hidetop' => $hidetop
            );

            $reshook = $hookmanager->executeHooks('pdfTabTitles', $parameters, $this);    // Note that $object may have been modified by hook
            if ($reshook < 0) {
                setEventMessages($hookmanager->error, $hookmanager->errors, 'errors');
            } elseif (empty($reshook)) {
                if (!$this->getColumnStatus($colKey)) continue;

                // get title label
                $colDef['title']['label'] = !empty($colDef['title']['label']) ? $colDef['title']['label'] : $outputlangs->transnoentities($colDef['title']['textkey']);

                // Add column separator
                if (!empty($colDef['border-left'])) {
                    $pdf->line($colDef['xStartPos'], $tab_top, $colDef['xStartPos'], $tab_top + $tab_height);
                }

                if (empty($hidetop)) {
                    $pdf->SetXY($colDef['xStartPos'] + $colDef['title']['padding'][3], $tab_top + $colDef['title']['padding'][0]);
                    $textWidth = $colDef['width'] - $colDef['title']['padding'][3] - $colDef['title']['padding'][1];
                    $pdf->MultiCell($textWidth, 2, $colDef['title']['label'], '', $colDef['title']['align']);
                    $this->tabTitleHeight = max($pdf->GetY() - $tab_top + $colDef['title']['padding'][2], $this->tabTitleHeight);
                }
            }
        }
        return $this->tabTitleHeight;
    }
}<|MERGE_RESOLUTION|>--- conflicted
+++ resolved
@@ -598,26 +598,16 @@
             $columns = "";
             foreach ($extralabels as $key => $value)
                 $columns .= "$key, ";
-<<<<<<< HEAD
             
             if ($columns != "")
             {
                 $columns = substr($columns, 0, strlen($columns) - 2);
-                $resql = $this->db->query("SELECT $columns FROM " . MAIN_DB_PREFIX . "product_fournisseur_price_extrafields AS ex INNER JOIN " . MAIN_DB_PREFIX . "product_fournisseur_price AS f ON ex.fk_object = f.rowid WHERE f.ref_fourn = '" . $line->ref_fourn . "'");
+                $resql = $this->db->query("SELECT $columns FROM " . MAIN_DB_PREFIX . "product_fournisseur_price_extrafields AS ex INNER JOIN " . MAIN_DB_PREFIX . "product_fournisseur_price AS f ON ex.fk_object = f.rowid WHERE f.ref_fourn = '" . $line->ref_supplier . "'");
                 if ($this->db->num_rows($resql) > 0) {
                     $resql = $this->db->fetch_object($resql);
 
                     foreach ($extralabels as $key => $value)
                         $resarray['line_product_supplier_'.$key] = $resql->{$key};
-=======
-            }
-            $columns = substr($columns, 0, strlen($columns) - 2);
-            $resql = $this->db->query("SELECT $columns FROM " . MAIN_DB_PREFIX . "product_fournisseur_price_extrafields AS ex INNER JOIN " . MAIN_DB_PREFIX . "product_fournisseur_price AS f ON ex.fk_object = f.rowid WHERE f.ref_fourn = '" . $line->ref_supplier . "'");
-            if ($this->db->num_rows($resql) > 0) {
-                $resql = $this->db->fetch_object($resql);
-                foreach ($extralabels as $key => $value) {
-                    $resarray['line_product_supplier_'.$key] = $resql->{$key};
->>>>>>> 8ce61973
                 }
             }
         }
