--- conflicted
+++ resolved
@@ -55,16 +55,10 @@
 	 *
 	 *  @param		DoliDB		$db      Database handler
 	*/
-<<<<<<< HEAD
-	public function __construct($db) {
-		$this->db = $db;
-	}
-=======
     public function __construct($db)
     {
         $this->db = $db;
     }
->>>>>>> d9b8a8c8
 
 
     // phpcs:disable PEAR.NamingConventions.ValidFunctionName.NotCamelCaps
@@ -579,11 +573,7 @@
 			$tmpproduct = new Product($this->db);
 			$result = $tmpproduct->fetch($line->fk_product);
 			foreach($tmpproduct->array_options as $key=>$label)
-<<<<<<< HEAD
-				$resarray["line_".$key] = $label;
-=======
 				$resarray["line_product_".$key] = $label;
->>>>>>> d9b8a8c8
 		}
 
 		return $resarray;
@@ -642,11 +632,7 @@
     	{
     		require_once DOL_DOCUMENT_ROOT.'/core/class/extrafields.class.php';
     		$extrafields = new ExtraFields($this->db);
-<<<<<<< HEAD
-    		$extralabels = $extrafields->fetch_name_optionals_label('shipment',true);
-=======
     		$extralabels = $extrafields->fetch_name_optionals_label('expedition',true);
->>>>>>> d9b8a8c8
     		$object->fetch_optionals();
 
     		$array_shipment = $this->fill_substitutionarray_with_extrafields($object,$array_shipment,$extrafields,$array_key,$outputlangs);
