--- conflicted
+++ resolved
@@ -122,17 +122,16 @@
 	 * @var float bottom margin
 	 */
 	public $marge_basse;
-<<<<<<< HEAD
+  
 	/**
 	 * @var int corner radius
 	 */
 	public $corner_radius;
-=======
 
 	/**
 	 * @var int<0,1> option logo
 	 */
->>>>>>> a762d411
+  
 	public $option_logo;
 	public $option_tva;
 	public $option_multilang;
