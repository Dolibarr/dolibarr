--- conflicted
+++ resolved
@@ -543,11 +543,7 @@
 			$tmpproduct = new Product($this->db);
 			$result = $tmpproduct->fetch($line->fk_product);
 			foreach($tmpproduct->array_options as $key=>$label)
-<<<<<<< HEAD
-				$resarray["line_".$key] = $label;
-=======
 				$resarray["line_product_".$key] = $label;
->>>>>>> e8f85084
 		}
 
 		return $resarray;
