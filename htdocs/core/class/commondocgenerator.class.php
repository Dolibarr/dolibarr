--- conflicted
+++ resolved
@@ -232,10 +232,7 @@
 	 * @param   array_key	$array_key	    Name of the key for return array
 	 * @return	array of substitution key->code
 	 */
-<<<<<<< HEAD
-    // phpcs:ignore PEAR.NamingConventions.ValidFunctionName.NotCamelCaps
-=======
->>>>>>> db3c1766
+    // phpcs:ignore PEAR.NamingConventions.ValidFunctionName.NotCamelCaps
     function get_substitutionarray_contact($object, $outputlangs, $array_key = 'object')
     {
 		global $conf;
@@ -666,13 +663,9 @@
      * @param   boolean		$recursive    	Want to fetch child array or child object
      * @return	array						Array of substitution key->code
      */
-<<<<<<< HEAD
-    // phpcs:ignore PEAR.NamingConventions.ValidFunctionName.NotCamelCaps
-    function get_substitutionarray_each_var_object(&$object,$outputlangs,$recursive=true) {
-=======
+    // phpcs:ignore PEAR.NamingConventions.ValidFunctionName.NotCamelCaps
     function get_substitutionarray_each_var_object(&$object,$outputlangs,$recursive=true)
     {
->>>>>>> db3c1766
         $array_other = array();
         if(!empty($object)) {
             foreach($object as $key => $value) {
