<?php
/* Copyright (C) 2003-2005	Rodolphe Quiedeville    <rodolphe@quiedeville.org>
 * Copyright (C) 2004-2010	Laurent Destailleur     <eldy@users.sourceforge.net>
 * Copyright (C) 2004		Eric Seigne             <eric.seigne@ryxeo.com>
 * Copyright (C) 2005-2012	Regis Houssin           <regis.houssin@inodbox.com>
 * Copyright (C) 2015       Marcos García           <marcosgdf@gmail.com>
 * Copyright (C) 2016-2023  Charlene Benke          <charlene@patas-monkey.com>
 * Copyright (C) 2018-2024  Frédéric France         <frederic.france@free.fr>
 * Copyright (C) 2020       Josep Lluís Amador      <joseplluis@lliuretic.cat>
 * Copyright (C) 2024		MDW	                    <mdeweerd@users.noreply.github.com>
 * Copyright (C) 2024       Mélina Joum			    <melina.joum@altairis.fr>
 *
 * This program is free software; you can redistribute it and/or modify
 * it under the terms of the GNU General Public License as published by
 * the Free Software Foundation; either version 3 of the License, or
 * (at your option) any later version.
 *
 * This program is distributed in the hope that it will be useful,
 * but WITHOUT ANY WARRANTY; without even the implied warranty of
 * MERCHANTABILITY or FITNESS FOR A PARTICULAR PURPOSE.  See the
 * GNU General Public License for more details.
 *
 * You should have received a copy of the GNU General Public License
 * along with this program. If not, see <https://www.gnu.org/licenses/>.
 * or see https://www.gnu.org/
 */

/**
 *	    \file       htdocs/core/class/commondocgenerator.class.php
 *		\ingroup    core
 *		\brief      File of parent class for documents generators
 */


/**
 *	Parent class for documents (PDF, ODT, ...) generators
 */
abstract class CommonDocGenerator
{
	/**
	 * @var string Model name
	 */
	public $name = '';

	/**
<<<<<<< HEAD
	 * @var string Version, possible values are: 'development', 'experimental', 'dolibarr', 'dolibarr_deprecated' or a version string like 'x.y.z'''|'development'|'dolibarr'|'experimental' Version
=======
	 * @var string Version
>>>>>>> 25c4f5bd
	 */
	public $version = '';

	/**
	 * @var string Error code (or message)
	 */
	public $error = '';

	/**
	 * @var string[]    Array of error strings
	 */
	public $errors = array();

	/**
	 * @var DoliDB Database handler.
	 */
	protected $db;

	/**
	 * @var ?Extrafields object
	 */
	public $extrafieldsCache;

	/**
	 * @var int	If set to 1, save the fullname of generated file with path as the main doc when generating a doc with this template.
	 */
	public $update_main_doc_field;

	/**
	 * @var string	The name of constant to use to scan ODT files (Example: 'COMMANDE_ADDON_PDF_ODT_PATH')
	 */
	public $scandir;

	/**
	 * @var string model description (short text)
	 */
	public $description;

	/**
	 * @var array
	 */
	public $format;

	/**
	 * @var string pdf, odt, etc
	 */
	public $type;

	public $page_hauteur;
	public $page_largeur;
	public $marge_gauche;
	public $marge_droite;
	public $marge_haute;
	public $marge_basse;

	public $option_logo;
	public $option_tva;
	public $option_multilang;
	public $option_freetext;
	public $option_draft_watermark;
	public $watermark;

	public $option_modereg;
	public $option_condreg;
	public $option_escompte;
	public $option_credit_note;

	public $tva;
	public $tva_array;
	/**
	 * Local tax rates Array[tax_type][tax_rate]
	 *
	 * @var array<int,array<string,float>>
	 */
	public $localtax1;

	/**
	 * Local tax rates Array[tax_type][tax_rate]
	 *
	 * @var array<int,array<string,float>>
	 */
	public $localtax2;

	/**
	 * @var int Tab Title Height
	 */
	public $tabTitleHeight;

	/**
	 * @var array default title fields style
	 */
	public $defaultTitlesFieldsStyle;

	/**
	 * @var array default content fields style
	 */
	public $defaultContentsFieldsStyle;

	/**
	 * @var Societe		Issuer of document
	 */
	public $emetteur;

	/**
	 * @var array{0:int,1:int} Minimum version of PHP required by module.
	 * e.g.: PHP ≥ 7.1 = array(7, 1)
	 */
	public $phpmin = array(7, 1);

	/**
<<<<<<< HEAD
	 * @var array<string,array{rank:int,width:float|int,status:bool,title:array{textkey:string,label:string,align:string,padding:array{0:float,1:float,2:float,3:float}},content:array{align:string,padding:array{0:float,1:float,2:float,3:float}}}>	Array of columns
=======
	 * @var array<string,array{rank:int,width:float|int,title:array{textkey:string,label:string,align:string,padding:array{0:float,1:float,2:float,3:float}},content:array{align:string,padding:array{0:float,1:float,2:float,3:float}}}>	Array of columns
>>>>>>> 25c4f5bd
	 */
	public $cols;

	/**
	 * @var array{fullpath:string}	Array with result of doc generation. content is array('fullpath'=>$file)
	 */
	public $result;

	public $posxlabel;
	public $posxup;
	public $posxref;
	public $posxpicture;	// For picture
	public $posxdesc;		// For description
	public $posxqty;
	public $posxpuht;
	public $posxtva;
	public $posxtotalht;
	public $postotalht;
	public $posxunit;
	public $posxdiscount;
	public $posxworkload;
	public $posxtimespent;
	public $posxprogress;
	public $atleastonephoto;
	public $atleastoneratenotnull;
	public $atleastonediscount;

	/**
	 *	Constructor
	 *
	 *  @param		DoliDB		$db      Database handler
	 */
	public function __construct($db)
	{
		$this->db = $db;
	}


	// phpcs:disable PEAR.NamingConventions.ValidFunctionName.ScopeNotCamelCaps
	/**
	 * Define array with couple substitution key => substitution value
	 *
	 * @param   User		$user           User
	 * @param   Translate	$outputlangs    Language object for output
	 * @return	array<string,mixed>			Array of substitution key->code
	 */
	public function get_substitutionarray_user($user, $outputlangs)
	{
		// phpcs:enable
		global $conf, $extrafields;

		$logotouse = $conf->user->dir_output . '/' . get_exdir(0, 0, 0, 0, $user, 'user') . 'photos/' . getImageFileNameForSize($user->photo, '_small');

		$array_user = array(
			'myuser_lastname' => $user->lastname,
			'myuser_firstname' => $user->firstname,
			'myuser_fullname' => $user->getFullName($outputlangs, 1),
			'myuser_login' => $user->login,
			'myuser_phone' => $user->office_phone,
			'myuser_address' => $user->address,
			'myuser_zip' => $user->zip,
			'myuser_town' => $user->town,
			'myuser_country' => $user->country,
			'myuser_country_code' => $user->country_code,
			'myuser_state' => $user->state,
			'myuser_state_code' => $user->state_code,
			'myuser_fax' => $user->office_fax,
			'myuser_mobile' => $user->user_mobile,
			'myuser_email' => $user->email,
			'myuser_logo' => $logotouse,
			'myuser_job' => $user->job,
			'myuser_web' => '',	// url not exist in $user object
			'myuser_birth' => dol_print_date($user->birth, 'day', 'gmt'),
			'myuser_dateemployment' => dol_print_date($user->dateemployment, 'day', 'tzuser'),
			'myuser_dateemploymentend' => dol_print_date($user->dateemploymentend, 'day', 'tzuser'),
			'myuser_gender' => $user->gender,
		);
		// Retrieve extrafields
		if (is_array($user->array_options) && count($user->array_options)) {
			if (empty($extrafields->attributes[$user->table_element])) {
				$extrafields->fetch_name_optionals_label($user->table_element);
			}
			$array_user = $this->fill_substitutionarray_with_extrafields($user, $array_user, $extrafields, 'myuser', $outputlangs);
		}
		return $array_user;
	}


	/**
	 * Define array with couple substitution key => substitution value
	 *
	 * @param   Adherent	$member         Member
	 * @param   Translate	$outputlangs    Language object for output
	 * @return	array<string,mixed>			Array of substitution key->code
	 */
	public function getSubstitutionarrayMember($member, $outputlangs)
	{
		global $conf, $extrafields;

		if ($member->photo) {
			$logotouse = $conf->member->dir_output.'/'.get_exdir(0, 0, 0, 1, $member, 'user').'/photos/'.$member->photo;
		} else {
			$logotouse = DOL_DOCUMENT_ROOT.'/public/theme/common/nophoto.png';
		}

		$array_member = array(
			'mymember_lastname' => $member->lastname,
			'mymember_firstname' => $member->firstname,
			'mymember_fullname' => $member->getFullName($outputlangs, 1),
			'mymember_login' => $member->login,
			'mymember_address' => $member->address,
			'mymember_zip' => $member->zip,
			'mymember_town' => $member->town,
			'mymember_country_code' => $member->country_code,
			'mymember_country' => $member->country,
			'mymember_state_code' => $member->state_code,
			'mymember_state' => $member->state,
			'mymember_phone_perso' => $member->phone_perso,
			'mymember_phone_pro' => $member->phone,
			'mymember_phone_mobile' => $member->phone_mobile,
			'mymember_email' => $member->email,
			'mymember_logo' => $logotouse,
			'mymember_gender' => $member->gender,
			'mymember_birth_locale' => dol_print_date($member->birth, 'day', 'tzuser', $outputlangs),
			'mymember_birth' => dol_print_date($member->birth, 'day', 'tzuser'),
		);
		// Retrieve extrafields
		if (is_array($member->array_options) && count($member->array_options)) {
			$array_member = $this->fill_substitutionarray_with_extrafields($member, $array_member, $extrafields, 'mymember', $outputlangs);
		}
		return $array_member;
	}


	// phpcs:disable PEAR.NamingConventions.ValidFunctionName.ScopeNotCamelCaps
	/**
	 * Define array with couple substitution key => substitution value
	 *
	 * @param   Societe		$mysoc			Object thirdparty
	 * @param   Translate	$outputlangs    Language object for output
	 * @return	array<string,mixed>			Array of substitution key->code
	 */
	public function get_substitutionarray_mysoc($mysoc, $outputlangs)
	{
		// phpcs:enable
		global $conf;

		if (empty($mysoc->forme_juridique) && !empty($mysoc->forme_juridique_code)) {
			$mysoc->forme_juridique = getFormeJuridiqueLabel((string) $mysoc->forme_juridique_code);
		}
		if (empty($mysoc->country) && !empty($mysoc->country_code)) {
			$mysoc->country = $outputlangs->transnoentitiesnoconv("Country".$mysoc->country_code);
		}
		if (empty($mysoc->state) && !empty($mysoc->state_code)) {
			$state_id = dol_getIdFromCode($this->db, $mysoc->state_code, 'c_departements', 'code_departement', 'rowid');
			$mysoc->state = getState($state_id, '0');
		}

		$logotouse = $conf->mycompany->dir_output.'/logos/thumbs/'.$mysoc->logo_small;

		return array(
			'mycompany_logo' => $logotouse,
			'mycompany_name' => $mysoc->name,
			'mycompany_email' => $mysoc->email,
			'mycompany_phone' => $mysoc->phone,
			'mycompany_fax' => $mysoc->fax,
			'mycompany_address' => $mysoc->address,
			'mycompany_zip' => $mysoc->zip,
			'mycompany_town' => $mysoc->town,
			'mycompany_country' => $mysoc->country,
			'mycompany_country_code' => $mysoc->country_code,
			'mycompany_state' => $mysoc->state,
			'mycompany_state_code' => $mysoc->state_code,
			'mycompany_web' => $mysoc->url,
			'mycompany_juridicalstatus' => $mysoc->forme_juridique,
			'mycompany_managers' => $mysoc->managers,
			'mycompany_capital' => $mysoc->capital,
			'mycompany_barcode' => $mysoc->barcode,
			'mycompany_idprof1' => $mysoc->idprof1,
			'mycompany_idprof2' => $mysoc->idprof2,
			'mycompany_idprof3' => $mysoc->idprof3,
			'mycompany_idprof4' => $mysoc->idprof4,
			'mycompany_idprof5' => $mysoc->idprof5,
			'mycompany_idprof6' => $mysoc->idprof6,
			'mycompany_vatnumber' => $mysoc->tva_intra,
			'mycompany_socialobject' => $mysoc->socialobject,
			'mycompany_note_private' => $mysoc->note_private,
			//'mycompany_note_public'=>$mysoc->note_public,        // Only private not exists for "mysoc" but both for thirdparties
		);
	}


	// phpcs:disable PEAR.NamingConventions.ValidFunctionName.ScopeNotCamelCaps
	/**
	 * Define array with couple substitution key => substitution value
	 * For example {company_name}, {company_name_alias}
	 *
	 * @param	Societe		$object			Object
	 * @param   Translate	$outputlangs    Language object for output
	 * @param   string		$array_key	    Name of the key for return array
	 * @return	array<string,mixed>			Array of substitution key->code
	 */
	public function get_substitutionarray_thirdparty($object, $outputlangs, $array_key = 'company')
	{
		// phpcs:enable
		global $extrafields;
<<<<<<< HEAD
=======

		if (!is_object($object)) {
			return array();
		}
>>>>>>> 25c4f5bd

		if (empty($object->country) && !empty($object->country_code)) {
			$object->country = $outputlangs->transnoentitiesnoconv("Country".$object->country_code);
		}
		if (empty($object->state) && !empty($object->state_code)) {
			$state_id = dol_getIdFromCode($this->db, $object->state_code, 'c_departements', 'code_departement', 'rowid');
			$object->state = getState($state_id, '0');
		}

		$array_thirdparty = array(
			'company_name' => $object->name,
			'company_name_alias' => $object->name_alias,
			'company_email' => $object->email,
			'company_phone' => $object->phone,
			'company_fax' => $object->fax,
			'company_address' => $object->address,
			'company_zip' => $object->zip,
			'company_town' => $object->town,
			'company_country' => $object->country,
			'company_country_code' => $object->country_code,
			'company_state' => $object->state,
			'company_state_code' => $object->state_code,
			'company_web' => $object->url,
			'company_barcode' => $object->barcode,
			'company_vatnumber' => $object->tva_intra,
			'company_customercode' => $object->code_client,
			'company_suppliercode' => $object->code_fournisseur,
			'company_customeraccountancycode' => $object->code_compta_client,
			'company_supplieraccountancycode' => $object->code_compta_fournisseur,
			'company_juridicalstatus' => $object->forme_juridique,
			'company_outstanding_limit' => $object->outstanding_limit,
			'company_capital' => $object->capital,
<<<<<<< HEAD
			'company_capital_formated' => price($object->capital, 0, '', 1, -1),
=======
			'company_capital_formated'=> price($object->capital, 0, '', 1, -1),
>>>>>>> 25c4f5bd
			'company_idprof1' => $object->idprof1,
			'company_idprof2' => $object->idprof2,
			'company_idprof3' => $object->idprof3,
			'company_idprof4' => $object->idprof4,
			'company_idprof5' => $object->idprof5,
			'company_idprof6' => $object->idprof6,
			'company_note_public' => $object->note_public,
			'company_note_private' => $object->note_private,
			'company_default_bank_iban' => (is_object($object->bank_account) ? $object->bank_account->iban : ''),
			'company_default_bank_bic' => (is_object($object->bank_account) ? $object->bank_account->bic : '')
		);

		// Retrieve extrafields
		if (is_array($object->array_options) && count($object->array_options)) {
			$object->fetch_optionals();

			$array_thirdparty = $this->fill_substitutionarray_with_extrafields($object, $array_thirdparty, $extrafields, $array_key, $outputlangs);
		}
		return $array_thirdparty;
	}

	// phpcs:disable PEAR.NamingConventions.ValidFunctionName.ScopeNotCamelCaps
	/**
	 * Define array with couple substitution key => substitution value
	 *
	 * @param	Contact 	$object        	contact
	 * @param	Translate 	$outputlangs   	object for output
	 * @param   string		$array_key	    Name of the key for return array
	 * @return	array<string,mixed>			Array of substitution key->code
	 */
	public function get_substitutionarray_contact($object, $outputlangs, $array_key = 'object')
	{
		// phpcs:enable
		global $conf, $extrafields;

		if (empty($object->country) && !empty($object->country_code)) {
			$object->country = $outputlangs->transnoentitiesnoconv("Country".$object->country_code);
		}
		if (empty($object->state) && !empty($object->state_code)) {
			$state_id = dol_getIdFromCode($this->db, $object->state_code, 'c_departements', 'code_departement', 'rowid');
			$object->state = getState($state_id, '0');
		}

		$array_contact = array(
			$array_key.'_fullname' => $object->getFullName($outputlangs, 1),
			$array_key.'_lastname' => $object->lastname,
			$array_key.'_firstname' => $object->firstname,
			$array_key.'_address' => $object->address,
			$array_key.'_zip' => $object->zip,
			$array_key.'_town' => $object->town,
			$array_key.'_state_id' => $object->state_id,
			$array_key.'_state_code' => $object->state_code,
			$array_key.'_state' => $object->state,
			$array_key.'_country_id' => $object->country_id,
			$array_key.'_country_code' => $object->country_code,
			$array_key.'_country' => $object->country,
			$array_key.'_poste' => $object->poste,
			$array_key.'_socid' => $object->socid,
			$array_key.'_statut' => $object->statut,
			$array_key.'_code' => $object->code,
			$array_key.'_email' => $object->email,
			$array_key.'_phone_pro' => $object->phone_pro,
			$array_key.'_phone_perso' => $object->phone_perso,
			$array_key.'_phone_mobile' => $object->phone_mobile,
			$array_key.'_fax' => $object->fax,
			$array_key.'_birthday' => $object->birthday,
			$array_key.'_default_lang' => $object->default_lang,
			$array_key.'_note_public' => $object->note_public,
			$array_key.'_note_private' => $object->note_private,
			$array_key.'_civility' => $object->civility,
		);

		// Retrieve extrafields
		if (is_array($object->array_options) && count($object->array_options)) {
			$object->fetch_optionals();

			$array_contact = $this->fill_substitutionarray_with_extrafields($object, $array_contact, $extrafields, $array_key, $outputlangs);
		}
		return $array_contact;
	}


	// phpcs:disable PEAR.NamingConventions.ValidFunctionName.ScopeNotCamelCaps
	/**
	 * Define array with couple substitution key => substitution value
	 *
	 * @param   Translate	$outputlangs    Language object for output
	 * @return	array<string,mixed>			Array of substitution key->code
	 */
	public function get_substitutionarray_other($outputlangs)
	{
		// phpcs:enable
		global $conf;

		$now = dol_now('gmt'); // gmt
		$array_other = array(
			// Date in default language
			'current_date' => dol_print_date($now, 'day', 'tzuser'),
			'current_datehour' => dol_print_date($now, 'dayhour', 'tzuser'),
			'current_server_date' => dol_print_date($now, 'day', 'tzserver'),
			'current_server_datehour' => dol_print_date($now, 'dayhour', 'tzserver'),
			// Date in requested output language
			'current_date_locale' => dol_print_date($now, 'day', 'tzuser', $outputlangs),
			'current_datehour_locale' => dol_print_date($now, 'dayhour', 'tzuser', $outputlangs),
			'current_server_date_locale' => dol_print_date($now, 'day', 'tzserver', $outputlangs),
			'current_server_datehour_locale' => dol_print_date($now, 'dayhour', 'tzserver', $outputlangs),
		);


		foreach ($conf->global as $key => $val) {
			if (isASecretKey($key)) {
				$newval = '*****forbidden*****';
			} else {
				$newval = $val;
			}
			$array_other['__['.$key.']__'] = $newval;
		}

		return $array_other;
	}


	// phpcs:disable PEAR.NamingConventions.ValidFunctionName.ScopeNotCamelCaps
	/**
	 * Define array with couple substitution key => substitution value
	 * Note that vars into substitutions array are formatted.
	 *
	 * @param   CommonObject	$object             Main object to use as data source
	 * @param   Translate		$outputlangs        Lang object to use for output
	 * @param   string		    $array_key	        Name of the key for return array
	 * @return	array<string,mixed>					Array of substitution
	 */
	public function get_substitutionarray_object($object, $outputlangs, $array_key = 'object')
	{
		// phpcs:enable
		global $extrafields;

		$sumpayed = $sumdeposit = $sumcreditnote = '';
		$already_payed_all = 0;

		if ($object->element == 'facture') {
			/** @var Facture $object */
<<<<<<< HEAD
			'@phan-var-force Facture $object';
=======
>>>>>>> 25c4f5bd
			$invoice_source = new Facture($this->db);
			if ($object->fk_facture_source > 0) {
				$invoice_source->fetch($object->fk_facture_source);
			}
			$sumpayed = $object->getSommePaiement();
			$sumdeposit = $object->getSumDepositsUsed();
			$sumcreditnote = $object->getSumCreditNotesUsed();
			$already_payed_all = $sumpayed + $sumdeposit + $sumcreditnote;
		}

<<<<<<< HEAD
		// Ignore notice for deprecated date - @phan-suppress-next-line PhanUndeclaredProperty
		$date = (isset($object->element) && $object->element == 'contrat' && isset($object->date_contrat)) ? $object->date_contrat : (isset($object->date) ? $object->date : null);

		if ($object instanceof CommandeFournisseur) {
=======
		$date = (isset($object->element) && $object->element == 'contrat' && isset($object->date_contrat)) ? $object->date_contrat : (isset($object->date) ? $object->date : null);

		if (get_class($object) == 'CommandeFournisseur') {
			/** @var CommandeFournisseur $object*/
>>>>>>> 25c4f5bd
			$object->date_validation =  $object->date_valid;
			$object->date_commande = $object->date;
		}
		$resarray = array(
			$array_key.'_id' => $object->id,
			$array_key.'_ref' => (property_exists($object, 'ref') ? $object->ref : ''),
			$array_key.'_label' => (property_exists($object, 'label') ? $object->label : ''),
			$array_key.'_ref_ext' => (property_exists($object, 'ref_ext') ? $object->ref_ext : ''),
			$array_key.'_ref_customer' => (!empty($object->ref_client) ? $object->ref_client : (empty($object->ref_customer) ? '' : $object->ref_customer)),
			$array_key.'_ref_supplier' => (!empty($object->ref_fournisseur) ? $object->ref_fournisseur : (empty($object->ref_supplier) ? '' : $object->ref_supplier)),
			$array_key.'_source_invoice_ref' => ((empty($invoice_source) || empty($invoice_source->ref)) ? '' : $invoice_source->ref),
			// Dates
			$array_key.'_hour' => dol_print_date($date, 'hour'),
			$array_key.'_date' => dol_print_date($date, 'day'),
			$array_key.'_date_rfc' => dol_print_date($date, 'dayrfc'),
			$array_key.'_date_limit' => (!empty($object->date_lim_reglement) ? dol_print_date($object->date_lim_reglement, 'day') : ''),
			$array_key.'_date_limit_rfc' => (!empty($object->date_lim_reglement) ? dol_print_date($object->date_lim_reglement, 'dayrfc') : ''),
			$array_key.'_date_end' => (!empty($object->fin_validite) ? dol_print_date($object->fin_validite, 'day') : ''),
			$array_key.'_date_creation' => dol_print_date($object->date_creation, 'day'),
			$array_key.'_date_modification' => (!empty($object->date_modification) ? dol_print_date($object->date_modification, 'day') : ''),
			$array_key.'_date_validation' => (!empty($object->date_validation) ? dol_print_date($object->date_validation, 'dayhour') : ''),
			$array_key.'_date_approve' => (!empty($object->date_approve) ? dol_print_date($object->date_approve, 'day') : ''),
			$array_key.'_date_delivery_planed' => (!empty($object->delivery_date) ? dol_print_date($object->delivery_date, 'day') : ''),
			$array_key.'_date_close' => (!empty($object->date_cloture) ? dol_print_date($object->date_cloture, 'dayhour') : ''),

			$array_key.'_payment_mode_code' => $object->mode_reglement_code,
			$array_key.'_payment_mode' => ($outputlangs->transnoentitiesnoconv('PaymentType'.$object->mode_reglement_code) != 'PaymentType'.$object->mode_reglement_code ? $outputlangs->transnoentitiesnoconv('PaymentType'.$object->mode_reglement_code) : $object->mode_reglement),
			$array_key.'_payment_term_code' => $object->cond_reglement_code,
			$array_key.'_payment_term' => ($outputlangs->transnoentitiesnoconv('PaymentCondition'.$object->cond_reglement_code) != 'PaymentCondition'.$object->cond_reglement_code ? $outputlangs->transnoentitiesnoconv('PaymentCondition'.$object->cond_reglement_code) : ($object->cond_reglement_doc ? $object->cond_reglement_doc : $object->cond_reglement)),

			$array_key.'_incoterms' => (method_exists($object, 'display_incoterms') ? $object->display_incoterms() : ''),

			$array_key.'_total_ht_locale' => price($object->total_ht, 0, $outputlangs),
			$array_key.'_total_vat_locale' => (!empty($object->total_vat) ? price($object->total_vat, 0, $outputlangs) : price($object->total_tva, 0, $outputlangs)),
			$array_key.'_total_localtax1_locale' => price($object->total_localtax1, 0, $outputlangs),
			$array_key.'_total_localtax2_locale' => price($object->total_localtax2, 0, $outputlangs),
			$array_key.'_total_ttc_locale' => price($object->total_ttc, 0, $outputlangs),

			$array_key.'_total_ht' => price2num($object->total_ht),
			$array_key.'_total_vat' => (!empty($object->total_vat) ? price2num($object->total_vat) : price2num($object->total_tva)),
			$array_key.'_total_localtax1' => price2num($object->total_localtax1),
			$array_key.'_total_localtax2' => price2num($object->total_localtax2),
			$array_key.'_total_ttc' => price2num($object->total_ttc),

			$array_key.'_multicurrency_code' => $object->multicurrency_code,
			$array_key.'_multicurrency_tx' => price2num($object->multicurrency_tx),
			$array_key.'_multicurrency_total_ht' => price2num($object->multicurrency_total_ht),
			$array_key.'_multicurrency_total_tva' => price2num($object->multicurrency_total_tva),
			$array_key.'_multicurrency_total_ttc' => price2num($object->multicurrency_total_ttc),
			$array_key.'_multicurrency_total_ht_locale' => price($object->multicurrency_total_ht, 0, $outputlangs),
			$array_key.'_multicurrency_total_tva_locale' => price($object->multicurrency_total_tva, 0, $outputlangs),
			$array_key.'_multicurrency_total_ttc_locale' => price($object->multicurrency_total_ttc, 0, $outputlangs),

			$array_key.'_note_private' => $object->note_private,
			$array_key.'_note_public' => $object->note_public,
			$array_key.'_note' => $object->note_public, // For backward compatibility

			// Payments
			$array_key.'_already_payed_locale' => price($sumpayed, 0, $outputlangs),
			$array_key.'_already_payed' => price2num($sumpayed),
			$array_key.'_already_deposit_locale' => price($sumdeposit, 0, $outputlangs),
			$array_key.'_already_deposit' => price2num($sumdeposit),
			$array_key.'_already_creditnote_locale' => price($sumcreditnote, 0, $outputlangs),
			$array_key.'_already_creditnote' => price2num($sumcreditnote),

			$array_key.'_already_payed_all_locale' => price(price2num($already_payed_all, 'MT'), 0, $outputlangs),
			$array_key.'_already_payed_all' => price2num($already_payed_all, 'MT'),

			// Remain to pay with all known information (except open direct debit requests)
			$array_key.'_remain_to_pay_locale' => price(price2num($object->total_ttc - $already_payed_all, 'MT'), 0, $outputlangs),
			$array_key.'_remain_to_pay' => price2num($object->total_ttc - $already_payed_all, 'MT')
		);

		if (in_array($object->element, array('facture', 'invoice', 'supplier_invoice', 'facture_fournisseur'))) {
			$bank_account = null;

			if (property_exists($object, 'fk_account') && $object->fk_account > 0) {
				require_once DOL_DOCUMENT_ROOT.'/compta/bank/class/account.class.php';
				$bank_account = new Account($this->db);
				$bank_account->fetch($object->fk_account);
			}

			$resarray[$array_key.'_bank_iban'] = (empty($bank_account) ? '' : $bank_account->iban);
			$resarray[$array_key.'_bank_bic'] = (empty($bank_account) ? '' : $bank_account->bic);
			$resarray[$array_key.'_bank_label'] = (empty($bank_account) ? '' : $bank_account->label);
			$resarray[$array_key.'_bank_number'] = (empty($bank_account) ? '' : $bank_account->number);
			$resarray[$array_key.'_bank_proprio'] = (empty($bank_account) ? '' : $bank_account->proprio);
			$resarray[$array_key.'_bank_address'] = (empty($bank_account) ? '' : $bank_account->address);
			$resarray[$array_key.'_bank_state'] = (empty($bank_account) ? '' : $bank_account->state);
			$resarray[$array_key.'_bank_country'] = (empty($bank_account) ? '' : $bank_account->country);
		}

		if (method_exists($object, 'getTotalDiscount') && in_array(get_class($object), array('Propal', 'Proposal', 'Commande', 'Facture', 'SupplierProposal', 'CommandeFournisseur', 'FactureFournisseur'))) {
			$resarray[$array_key.'_total_discount_ht_locale'] = price($object->getTotalDiscount(), 0, $outputlangs);
			$resarray[$array_key.'_total_discount_ht'] = price2num($object->getTotalDiscount());
		} else {
			$resarray[$array_key.'_total_discount_ht_locale'] = '';
			$resarray[$array_key.'_total_discount_ht'] = '';
		}

		// Fetch project information if there is a project assigned to this object
		if ($object->element != "project" && !empty($object->fk_project) && $object->fk_project > 0) {
			if (!is_object($object->project)) {
				$object->fetch_projet();
			}

			$resarray[$array_key.'_project_ref'] = $object->project->ref;
			$resarray[$array_key.'_project_title'] = $object->project->title;
			$resarray[$array_key.'_project_description'] = $object->project->description;
			$resarray[$array_key.'_project_date_start'] = dol_print_date($object->project->date_start, 'day');
			$resarray[$array_key.'_project_date_end'] = dol_print_date($object->project->date_end, 'day');
		} else { // empty replacement
			$resarray[$array_key.'_project_ref'] = '';
			$resarray[$array_key.'_project_title'] = '';
			$resarray[$array_key.'_project_description'] = '';
			$resarray[$array_key.'_project_date_start'] = '';
			$resarray[$array_key.'_project_date_end'] = '';
		}

		// Add vat by rates
		if (is_array($object->lines) && count($object->lines) > 0) {
			$totalUp = 0;
			// Set substitution keys for different VAT rates
			foreach ($object->lines as $line) {
				// $line->tva_tx format depends on database field accuracy, no reliable. This is kept for backward compatibility
				if (empty($resarray[$array_key.'_total_vat_'.$line->tva_tx])) {
					$resarray[$array_key.'_total_vat_'.$line->tva_tx] = 0;
				}
				$resarray[$array_key.'_total_vat_'.$line->tva_tx] += $line->total_tva;
				$resarray[$array_key.'_total_vat_locale_'.$line->tva_tx] = price($resarray[$array_key.'_total_vat_'.$line->tva_tx]);
				// $vatformated is vat without not expected chars (so 20, or 8.5 or 5.99 for example)
				$vatformated = vatrate($line->tva_tx);
				if (empty($resarray[$array_key.'_total_vat_'.$vatformated])) {
					$resarray[$array_key.'_total_vat_'.$vatformated] = 0;
				}
				$resarray[$array_key.'_total_vat_'.$vatformated] += $line->total_tva;
				$resarray[$array_key.'_total_vat_locale_'.$vatformated] = price($resarray[$array_key.'_total_vat_'.$vatformated]);

				$totalUp += $line->subprice * $line->qty;
			}

			// Calculate total up and total discount percentage
			// Note that this added fields does not match a field into database in Dolibarr (Dolibarr manage discount on lines not as a global property of object)
			$resarray['object_total_up'] = $totalUp;
			$resarray['object_total_up_locale'] = price($resarray['object_total_up'], 0, $outputlangs);
			if (method_exists($object, 'getTotalDiscount') && in_array(get_class($object), array('Propal', 'Proposal', 'Commande', 'Facture', 'SupplierProposal', 'CommandeFournisseur', 'FactureFournisseur'))) {
				$totalDiscount = $object->getTotalDiscount();
			} else {
				$totalDiscount = 0;
			}
			if (!empty($totalUp) && !empty($totalDiscount)) {
				$resarray['object_total_discount'] = round(100 / $totalUp * $totalDiscount, 2);
				$resarray['object_total_discount_locale'] = price($resarray['object_total_discount'], 0, $outputlangs);
			} else {
				$resarray['object_total_discount'] = '';
				$resarray['object_total_discount_locale'] = '';
			}
		}

		// Retrieve extrafields
		if (is_array($object->array_options) && count($object->array_options)) {
			$object->fetch_optionals();

			$resarray = $this->fill_substitutionarray_with_extrafields($object, $resarray, $extrafields, $array_key, $outputlangs);
		}

		return $resarray;
	}

	// phpcs:disable PEAR.NamingConventions.ValidFunctionName.ScopeNotCamelCaps
	/**
	 *	Define array with couple substitution key => substitution value
	 *  Note that vars into substitutions array are formatted.
	 *
	 *	@param  CommonObjectLine	$line			Object line
	 *	@param  Translate			$outputlangs    Translate object to use for output
	 *  @param  int					$linenumber		The number of the line for the substitution of "object_line_pos"
<<<<<<< HEAD
	 *  @return	array<string,mixed>					Return a substitution array
=======
	 *  @return	array								Return a substitution array
>>>>>>> 25c4f5bd
	 */
	public function get_substitutionarray_lines($line, $outputlangs, $linenumber = 0)
	{
		// phpcs:enable
		$resarray = array(
			'line_pos' => $linenumber,
			'line_fulldesc' => doc_getlinedesc($line, $outputlangs),

			'line_product_ref' => (empty($line->product_ref) ? '' : $line->product_ref),
			'line_product_ref_fourn' => (empty($line->ref_fourn) ? '' : $line->ref_fourn), // for supplier doc lines
			'line_product_label' => (empty($line->product_label) ? '' : $line->product_label),
			'line_product_type' => (empty($line->product_type) ? '' : $line->product_type),
			'line_product_barcode' => (empty($line->product_barcode) ? '' : $line->product_barcode),
			'line_product_desc' => (empty($line->product_desc) ? '' : $line->product_desc),

			'line_desc' => $line->desc,
			'line_vatrate' => vatrate($line->tva_tx, true, $line->info_bits),
			'line_localtax1_rate' => vatrate($line->localtax1_tx),
			'line_localtax2_rate' => vatrate($line->localtax1_tx),
			'line_up' => price2num($line->subprice),
			'line_up_locale' => price($line->subprice, 0, $outputlangs),
			'line_total_up' => price2num($line->subprice * (float) $line->qty),
			'line_total_up_locale' => price($line->subprice * (float) $line->qty, 0, $outputlangs),
			'line_qty' => $line->qty,
			'line_discount_percent' => ($line->remise_percent ? $line->remise_percent.'%' : ''),
			'line_price_ht' => price2num($line->total_ht),
			'line_price_ttc' => price2num($line->total_ttc),
			'line_price_vat' => price2num($line->total_tva),
			'line_price_ht_locale' => price($line->total_ht, 0, $outputlangs),
			'line_price_ttc_locale' => price($line->total_ttc, 0, $outputlangs),
			'line_price_vat_locale' => price($line->total_tva, 0, $outputlangs),
			// Dates
			'line_date_start' => dol_print_date($line->date_start, 'day'),
			'line_date_start_locale' => dol_print_date($line->date_start, 'day', 'tzserver', $outputlangs),
			'line_date_start_rfc' => dol_print_date($line->date_start, 'dayrfc'),
			'line_date_end' => dol_print_date($line->date_end, 'day'),
			'line_date_end_locale' => dol_print_date($line->date_end, 'day', 'tzserver', $outputlangs),
			'line_date_end_rfc' => dol_print_date($line->date_end, 'dayrfc'),

			'line_multicurrency_code' => price2num($line->multicurrency_code),
			'line_multicurrency_subprice' => price2num($line->multicurrency_subprice),
			'line_multicurrency_total_ht' => price2num($line->multicurrency_total_ht),
			'line_multicurrency_total_tva' => price2num($line->multicurrency_total_tva),
			'line_multicurrency_total_ttc' => price2num($line->multicurrency_total_ttc),
			'line_multicurrency_subprice_locale' => price($line->multicurrency_subprice, 0, $outputlangs),
			'line_multicurrency_total_ht_locale' => price($line->multicurrency_total_ht, 0, $outputlangs),
			'line_multicurrency_total_tva_locale' => price($line->multicurrency_total_tva, 0, $outputlangs),
			'line_multicurrency_total_ttc_locale' => price($line->multicurrency_total_ttc, 0, $outputlangs),
		);

		// Units
		if (getDolGlobalInt('PRODUCT_USE_UNITS')) {
			$resarray['line_unit'] = $outputlangs->trans($line->getLabelOfUnit('long'));
			$resarray['line_unit_short'] = $outputlangs->trans($line->getLabelOfUnit('short'));
		}

		// Retrieve extrafields
		$extrafieldkey = $line->table_element;
		$array_key = "line";
		require_once DOL_DOCUMENT_ROOT.'/core/class/extrafields.class.php';
		$extrafields = new ExtraFields($this->db);
		$extrafields->fetch_name_optionals_label($extrafieldkey, true);
		$line->fetch_optionals();

		$resarray = $this->fill_substitutionarray_with_extrafields($line, $resarray, $extrafields, $array_key, $outputlangs);

		// Check if the current line belongs to a supplier order
		if (get_class($line) == 'CommandeFournisseurLigne') {
			// Add the product supplier extrafields to the substitutions
			$extrafields->fetch_name_optionals_label("product_fournisseur_price");
			$extralabels = $extrafields->attributes["product_fournisseur_price"]['label'];

			if (!empty($extralabels) && is_array($extralabels)) {
				$columns = "";

				foreach ($extralabels as $key => $label) {
					$columns .= "$key, ";
				}

				if ($columns != "") {
					$columns = substr($columns, 0, strlen($columns) - 2);
					$resql = $this->db->query("SELECT ".$columns." FROM ".$this->db->prefix()."product_fournisseur_price_extrafields AS ex INNER JOIN ".$this->db->prefix()."product_fournisseur_price AS f ON ex.fk_object = f.rowid WHERE f.ref_fourn = '".$this->db->escape($line->ref_supplier)."'");

					if ($this->db->num_rows($resql) > 0) {
						$resql = $this->db->fetch_object($resql);

						foreach ($extralabels as $key => $label) {
							$resarray['line_product_supplier_'.$key] = $resql->$key;
						}
					}
				}
			}
		}

		// Load product data optional fields to the line -> enables to use "line_options_{extrafield}"
		if (isset($line->fk_product) && $line->fk_product > 0) {
			$tmpproduct = new Product($this->db);
			$result = $tmpproduct->fetch($line->fk_product);
			if (!empty($tmpproduct->array_options) && is_array($tmpproduct->array_options)) {
				foreach ($tmpproduct->array_options as $key => $label) {
					$resarray["line_product_".$key] = $label;
				}
			}
		} else {
			// Set unused placeholders as blank
			$extrafields->fetch_name_optionals_label("product");
			if ($extrafields->attributes["product"]['count'] > 0) {
				$extralabels = $extrafields->attributes["product"]['label'];

				foreach ($extralabels as $key => $label) {
					$resarray['line_product_options_'.$key] = '';
				}
			}
		}

		return $resarray;
	}

	// phpcs:disable PEAR.NamingConventions.ValidFunctionName.ScopeNotCamelCaps
	/**
	 * Define array with couple substitution key => substitution value
	 * Note that vars into substitutions array are formatted.
	 *
	 * @param   Expedition		$object             Main object to use as data source
	 * @param   Translate		$outputlangs        Lang object to use for output
	 * @param   string			$array_key	        Name of the key for return array
<<<<<<< HEAD
	 * @return	array<string,mixed>					Array of substitution
=======
	 * @return	array								Array of substitution
>>>>>>> 25c4f5bd
	 */
	public function get_substitutionarray_shipment($object, $outputlangs, $array_key = 'object')
	{
		// phpcs:enable
		global $extrafields;

		include_once DOL_DOCUMENT_ROOT.'/core/lib/product.lib.php';

		$object->list_delivery_methods($object->shipping_method_id);
		$calculatedVolume = ((float) $object->trueWidth * (float) $object->trueHeight * (float) $object->trueDepth);

		$array_shipment = array(
			$array_key.'_id' => $object->id,
			$array_key.'_ref' => $object->ref,
			$array_key.'_ref_ext' => $object->ref_ext,
			$array_key.'_ref_customer' => $object->ref_customer,
			$array_key.'_date_delivery' => dol_print_date($object->date_delivery, 'day'),
			$array_key.'_hour_delivery' => dol_print_date($object->date_delivery, 'hour'),
			$array_key.'_date_creation' => dol_print_date($object->date_creation, 'day'),
			$array_key.'_total_ht' => price($object->total_ht),
			$array_key.'_total_vat' => price($object->total_tva),
			$array_key.'_total_ttc' => price($object->total_ttc),
			$array_key.'_total_discount_ht' => price($object->getTotalDiscount()),
			$array_key.'_note_private' => $object->note_private,
			$array_key.'_note' => $object->note_public,
			$array_key.'_tracking_number' => $object->tracking_number,
			$array_key.'_tracking_url' => $object->tracking_url,
			$array_key.'_shipping_method' => $object->listmeths[0]['libelle'],
			$array_key.'_weight' => $object->trueWeight.' '.measuringUnitString(0, 'weight', $object->weight_units),
			$array_key.'_width' => $object->trueWidth.' '.measuringUnitString(0, 'size', $object->width_units),
			$array_key.'_height' => $object->trueHeight.' '.measuringUnitString(0, 'size', $object->height_units),
			$array_key.'_depth' => $object->trueDepth.' '.measuringUnitString(0, 'size', $object->depth_units),
			$array_key.'_size' => $calculatedVolume.' '.measuringUnitString(0, 'volume'),
		);

		// Add vat by rates
		foreach ($object->lines as $line) {
			if (empty($array_shipment[$array_key.'_total_vat_'.$line->tva_tx])) {
				$array_shipment[$array_key.'_total_vat_'.$line->tva_tx] = 0;
			}
			$array_shipment[$array_key.'_total_vat_'.$line->tva_tx] += $line->total_tva;
		}

		// Retrieve extrafields
		if (is_array($object->array_options) && count($object->array_options)) {
			$object->fetch_optionals();

			$array_shipment = $this->fill_substitutionarray_with_extrafields($object, $array_shipment, $extrafields, $array_key, $outputlangs);
		}

		// Add info from $object->xxx where xxx has been loaded by fetch_origin() of shipment
		if (is_object($object->commande) && !empty($object->commande->ref)) {
			$array_shipment['order_ref'] = $object->commande->ref;
			$array_shipment['order_ref_customer'] = $object->commande->ref_customer;
		}

		return $array_shipment;
	}


	// phpcs:disable PEAR.NamingConventions.ValidFunctionName.ScopeNotCamelCaps
	/**
	 * Define array with couple substitution key => substitution value
	 *
<<<<<<< HEAD
	 * @param   array<string,mixed>	$object	Dolibarr Object
	 * @param   Translate	$outputlangs	Language object for output
	 * @param   boolean|int	$recursive		Want to fetch child array or child object.
	 * @return	array<string,mixed>		Array of substitution key->code
=======
	 * @param   Object		$object    		Dolibarr Object
	 * @param   Translate	$outputlangs    Language object for output
	 * @param   boolean|int	$recursive    	Want to fetch child array or child object.
	 * @return	array						Array of substitution key->code
>>>>>>> 25c4f5bd
	 */
	public function get_substitutionarray_each_var_object(&$object, $outputlangs, $recursive = 1)
	{
		// phpcs:enable
		$array_other = array();
		if (!empty($object)) {
			foreach ($object as $key => $value) {
				if (in_array($key, array('db', 'fields', 'lines', 'modelpdf', 'model_pdf'))) {		// discard some properties
					continue;
				}
				if (!empty($value)) {
					if (!is_array($value) && !is_object($value)) {
						$array_other['object_'.$key] = $value;
					} elseif (is_array($value) && $recursive) {
						$tmparray = $this->get_substitutionarray_each_var_object($value, $outputlangs, 0);
						if (!empty($tmparray) && is_array($tmparray)) {
							foreach ($tmparray as $key2 => $value2) {
								$array_other['object_'.$key.'_'.preg_replace('/^object_/', '', $key2)] = $value2;
							}
						}
					} elseif (is_object($value) && $recursive) {
						$tmparray = $this->get_substitutionarray_each_var_object($value, $outputlangs, 0);
						if (!empty($tmparray) && is_array($tmparray)) {
							foreach ($tmparray as $key2 => $value2) {
								$array_other['object_'.$key.'_'.preg_replace('/^object_/', '', $key2)] = $value2;
							}
						}
					}
				}
			}
		}

		return $array_other;
	}


	// phpcs:disable PEAR.NamingConventions.ValidFunctionName.ScopeNotCamelCaps
	/**
	 *	Fill array with couple extrafield key => extrafield value
	 *  Note that vars into substitutions array are formatted.
	 *
	 *	@param  CommonObject	$object				Object with extrafields (must have $object->array_options filled)
	 *	@param  array<string,string>	$array_to_fill      Substitution array
	 *  @param  Extrafields		$extrafields        Extrafields object
	 *  @param  string			$array_key	        Prefix for name of the keys into returned array
	 *  @param  Translate		$outputlangs        Lang object to use for output
	 *	@return	array<string,string>				Substitution array
	 */
	public function fill_substitutionarray_with_extrafields($object, $array_to_fill, $extrafields, $array_key, $outputlangs)
	{
		// phpcs:enable
		global $conf;

		if ($extrafields->attributes[$object->table_element]['count'] > 0) {
			foreach ($extrafields->attributes[$object->table_element]['label'] as $key => $label) {
				$formatedarrayoption = $object->array_options;

				if ($extrafields->attributes[$object->table_element]['type'][$key] == 'price') {
					$formatedarrayoption['options_'.$key] = price2num($formatedarrayoption['options_'.$key]);
					$formatedarrayoption['options_'.$key.'_currency'] = price($formatedarrayoption['options_'.$key], 0, $outputlangs, 0, 0, -1, $conf->currency);
					//Add value to store price with currency
					$array_to_fill = array_merge($array_to_fill, array($array_key.'_options_'.$key.'_currency' => $formatedarrayoption['options_'.$key.'_currency']));
				} elseif ($extrafields->attributes[$object->table_element]['type'][$key] == 'select') {
					$valueofselectkey = $formatedarrayoption['options_'.$key];
					if (array_key_exists($valueofselectkey, $extrafields->attributes[$object->table_element]['param'][$key]['options'])) {
						$formatedarrayoption['options_'.$key] = $extrafields->attributes[$object->table_element]['param'][$key]['options'][$valueofselectkey];
					} else {
						$formatedarrayoption['options_'.$key] = '';
					}
				} elseif ($extrafields->attributes[$object->table_element]['type'][$key] == 'checkbox') {
					$valArray = explode(',', $formatedarrayoption['options_'.$key]);
					$output = array();
					foreach ($extrafields->attributes[$object->table_element]['param'][$key]['options'] as $keyopt => $valopt) {
						if (in_array($keyopt, $valArray)) {
							$output[] = $valopt;
						}
					}
					$formatedarrayoption['options_'.$key] = implode(', ', $output);
				} elseif ($extrafields->attributes[$object->table_element]['type'][$key] == 'date') {
					if (strlen($formatedarrayoption['options_'.$key]) > 0) {
						$date = $formatedarrayoption['options_'.$key];
						$formatedarrayoption['options_'.$key] = dol_print_date($date, 'day'); // using company output language
						$formatedarrayoption['options_'.$key.'_locale'] = dol_print_date($date, 'day', 'tzserver', $outputlangs); // using output language format
						$formatedarrayoption['options_'.$key.'_rfc'] = dol_print_date($date, 'dayrfc'); // international format
					} else {
						$formatedarrayoption['options_'.$key] = '';
						$formatedarrayoption['options_'.$key.'_locale'] = '';
						$formatedarrayoption['options_'.$key.'_rfc'] = '';
					}
					$array_to_fill = array_merge($array_to_fill, array($array_key.'_options_'.$key.'_locale' => $formatedarrayoption['options_'.$key.'_locale']));
					$array_to_fill = array_merge($array_to_fill, array($array_key.'_options_'.$key.'_rfc' => $formatedarrayoption['options_'.$key.'_rfc']));
				} elseif ($extrafields->attributes[$object->table_element]['type'][$key] == 'datetime') {
					$datetime = $formatedarrayoption['options_'.$key];
					$formatedarrayoption['options_'.$key] = ($datetime != "0000-00-00 00:00:00" ? dol_print_date($datetime, 'dayhour') : ''); // using company output language
					$formatedarrayoption['options_'.$key.'_locale'] = ($datetime != "0000-00-00 00:00:00" ? dol_print_date($datetime, 'dayhour', 'tzserver', $outputlangs) : ''); // using output language format
					$formatedarrayoption['options_'.$key.'_rfc'] = ($datetime != "0000-00-00 00:00:00" ? dol_print_date($datetime, 'dayhourrfc') : ''); // international format
					$array_to_fill = array_merge($array_to_fill, array($array_key.'_options_'.$key.'_locale' => $formatedarrayoption['options_'.$key.'_locale']));
					$array_to_fill = array_merge($array_to_fill, array($array_key.'_options_'.$key.'_rfc' => $formatedarrayoption['options_'.$key.'_rfc']));
				} elseif ($extrafields->attributes[$object->table_element]['type'][$key] == 'link') {
					$id = $formatedarrayoption['options_'.$key];
					if ($id != "") {
						$param = $extrafields->attributes[$object->table_element]['param'][$key];
						$param_list = array_keys($param['options']); // $param_list='ObjectName:classPath'
						$InfoFieldList = explode(":", $param_list[0]);
						$classname = $InfoFieldList[0];
						$classpath = $InfoFieldList[1];
						if (!empty($classpath)) {
							dol_include_once($InfoFieldList[1]);
							if ($classname && class_exists($classname)) {
								$tmpobject = new $classname($this->db);
								'@phan-var-force CommonObject $tmpobject';
								$tmpobject->fetch($id);
								// completely replace the id with the linked object name
								$formatedarrayoption['options_'.$key] = $tmpobject->name;
							}
						}
					}
				}

				if (array_key_exists('options_'.$key, $formatedarrayoption)) {
					$array_to_fill = array_merge($array_to_fill, array($array_key.'_options_'.$key => $formatedarrayoption['options_'.$key]));
				} else {
					$array_to_fill = array_merge($array_to_fill, array($array_key.'_options_'.$key => ''));
				}
			}
		}

		return $array_to_fill;
	}


	/**
	 * Rect pdf
	 *
	 * @param	TCPDI|TCPDF	$pdf            Pdf object
	 * @param	float		$x				Abscissa of first point
	 * @param	float		$y		        Ordinate of first point
	 * @param	float		$l				??
	 * @param	float		$h				??
<<<<<<< HEAD
	 * @param	int<-1,1>	$hidetop		1=Hide top bar of array and title, 0=Hide nothing, -1=Hide only title
	 * @param	int<0,1>	$hidebottom		Hide bottom
=======
	 * @param	int			$hidetop		1=Hide top bar of array and title, 0=Hide nothing, -1=Hide only title
	 * @param	int			$hidebottom		Hide bottom
>>>>>>> 25c4f5bd
	 * @return	void
	 */
	public function printRect($pdf, $x, $y, $l, $h, $hidetop = 0, $hidebottom = 0)
	{
		if (empty($hidetop) || $hidetop == -1) {
			$pdf->line($x, $y, $x + $l, $y);
		}
		$pdf->line($x + $l, $y, $x + $l, $y + $h);
		if (empty($hidebottom)) {
			$pdf->line($x + $l, $y + $h, $x, $y + $h);
		}
		$pdf->line($x, $y + $h, $x, $y);
	}


	/**
	 *  uasort callback function to Sort columns fields
	 *
	 *  @param	array{rank?:int}	$a    			PDF lines array fields configs
	 *  @param	array{rank?:int}	$b    			PDF lines array fields configs
	 *  @return	int<-1,1>							Return compare result
	 */
	public function columnSort($a, $b)
	{
		if (empty($a['rank'])) {
			$a['rank'] = 0;
		}
		if (empty($b['rank'])) {
			$b['rank'] = 0;
		}
		if ($a['rank'] == $b['rank']) {
			return 0;
		}
		return ($a['rank'] > $b['rank']) ? -1 : 1;
	}

	/**
	 *   	Prepare Array Column Field
	 *
	 *   	@param	CommonObject	$object				common object
	 *   	@param	Translate		$outputlangs		langs
<<<<<<< HEAD
	 *      @param	int<0,1>		$hidedetails		Do not show line details
	 *      @param	int<0,1>		$hidedesc			Do not show desc
	 *      @param	int<0,1>		$hideref			Do not show ref
=======
	 *      @param	int				$hidedetails		Do not show line details
	 *      @param	int				$hidedesc			Do not show desc
	 *      @param	int				$hideref			Do not show ref
>>>>>>> 25c4f5bd
	 *      @return	void
	 */
	public function prepareArrayColumnField($object, $outputlangs, $hidedetails = 0, $hidedesc = 0, $hideref = 0)
	{
		$this->defineColumnField($object, $outputlangs, $hidedetails, $hidedesc, $hideref);


		// Sorting
		uasort($this->cols, array($this, 'columnSort'));

		// Positioning
		$curX = $this->page_largeur - $this->marge_droite; // start from right

		// Array width
		$arrayWidth = $this->page_largeur - $this->marge_droite - $this->marge_gauche;

		// Count flexible column
		$totalDefinedColWidth = 0;
		$countFlexCol = 0;
		foreach ($this->cols as $colKey => & $colDef) {
			if (!$this->getColumnStatus($colKey)) {
				continue; // continue if disabled
			}

			if (!empty($colDef['scale'])) {
				// In case of column width is defined by percentage
				$colDef['width'] = abs($arrayWidth * $colDef['scale'] / 100);
			}

			if (empty($colDef['width'])) {
				$countFlexCol++;
			} else {
				$totalDefinedColWidth += $colDef['width'];
			}
		}

		foreach ($this->cols as $colKey => & $colDef) {
			// setting empty conf with default
			if (!empty($colDef['title'])) {
				$colDef['title'] = array_replace($this->defaultTitlesFieldsStyle, $colDef['title']);
			} else {
				$colDef['title'] = $this->defaultTitlesFieldsStyle;
			}

			// setting empty conf with default
			if (!empty($colDef['content'])) {
				$colDef['content'] = array_replace($this->defaultContentsFieldsStyle, $colDef['content']);
			} else {
				$colDef['content'] = $this->defaultContentsFieldsStyle;
			}

			if ($this->getColumnStatus($colKey)) {
				// In case of flexible column
				if (empty($colDef['width'])) {
					$colDef['width'] = abs(($arrayWidth - $totalDefinedColWidth)) / $countFlexCol;
				}

				// Set positions
				$lastX = $curX;
				$curX = $lastX - $colDef['width'];
				$colDef['xStartPos'] = $curX;
				$colDef['xEndPos']   = $lastX;
			}
		}
	}

	/**
	 *  get column content width from column key
	 *
	 *  @param	string      $colKey     the column key
	 *  @return	float                   width in mm
	 */
	public function getColumnContentWidth($colKey)
	{
		$colDef = $this->cols[$colKey];
		return  $colDef['width'] - $colDef['content']['padding'][3] - $colDef['content']['padding'][1];
	}


	/**
	 *  get column content X (abscissa) left position from column key
	 *
	 *  @param	string    $colKey    		the column key
	 *  @return	float      X position in mm
	 */
	public function getColumnContentXStart($colKey)
	{
		$colDef = (isset($this->cols[$colKey]) ? $this->cols[$colKey] : null);
		return (is_array($colDef) ? ((isset($colDef['xStartPos']) ? $colDef['xStartPos'] : 0) + $colDef['content']['padding'][3]) : 0);
	}

	/**
	 *  get column position rank from column key
	 *
	 *  @param	string		$colKey    		the column key
	 *  @return	int         rank on success and -1 on error
	 */
	public function getColumnRank($colKey)
	{
		if (!isset($this->cols[$colKey]['rank'])) {
			return -1;
		}
		return  $this->cols[$colKey]['rank'];
	}

	/**
	 *  get column position rank from column key
	 *
	 *  @param	string		$newColKey    		the new column key
<<<<<<< HEAD
	 *  @param	array{rank?:int}	$defArray    		a single column definition array
=======
	 *  @param	array		$defArray    		a single column definition array
>>>>>>> 25c4f5bd
	 *  @param	string		$targetCol    		target column used to place the new column beside
	 *  @param	bool		$insertAfterTarget  insert before or after target column ?
	 *  @return	int         					new rank on success and -1 on error
	 */
	public function insertNewColumnDef($newColKey, $defArray, $targetCol = '', $insertAfterTarget = false)
	{
		// prepare wanted rank
		$rank = -1;

		// try to get rank from target column
		if (!empty($targetCol)) {
			$rank = $this->getColumnRank($targetCol);
			if ($rank >= 0 && $insertAfterTarget) {
				$rank++;
			}
		}

		// get rank from new column definition
		if ($rank < 0 && !empty($defArray['rank'])) {
			$rank = $defArray['rank'];
		}

		// error: no rank
		if ($rank < 0) {
			return -1;
		}

		foreach ($this->cols as $colKey => & $colDef) {
			if ($rank <= $colDef['rank']) {
				$colDef['rank'] += 1;
			}
		}

		$defArray['rank'] = $rank;
		$this->cols[$newColKey] = $defArray; // array_replace is used to preserve keys

		return $rank;
	}


	/**
	 *  print standard column content
	 *
	 *	@param	TCPDI|TCPDF	$pdf            Pdf object
	 *  @param	float		$curY    		current Y position
	 *  @param	string		$colKey    		the column key
	 *  @param	string		$columnText   	column text
	 *  @return	int							Return integer <0 if KO, >= if OK
	 */
	public function printStdColumnContent($pdf, &$curY, $colKey, $columnText = '')
	{
		global $hookmanager;

		$parameters = array(
			'curY' => &$curY,
			'columnText' => $columnText,
			'colKey' => $colKey,
			'pdf' => &$pdf,
		);
		$reshook = $hookmanager->executeHooks('printStdColumnContent', $parameters, $this); // Note that $action and $object may have been modified by hook
		if ($reshook < 0) {
			setEventMessages($hookmanager->error, $hookmanager->errors, 'errors');
		}
		if (!$reshook) {
			if (empty($columnText)) {
				return 0;
			}
			$pdf->SetXY($this->getColumnContentXStart($colKey), $curY); // Set current position
			$colDef = $this->cols[$colKey];
			// save current cell padding
			$curentCellPaddinds = $pdf->getCellPaddings();
			// set cell padding with column content definition
			$pdf->setCellPaddings(isset($colDef['content']['padding'][3]) ? $colDef['content']['padding'][3] : 0, isset($colDef['content']['padding'][0]) ? $colDef['content']['padding'][0] : 0, isset($colDef['content']['padding'][1]) ? $colDef['content']['padding'][1] : 0, isset($colDef['content']['padding'][2]) ? $colDef['content']['padding'][2] : 0);
			$pdf->writeHTMLCell($colDef['width'], 2, isset($colDef['xStartPos']) ? $colDef['xStartPos'] : 0, $curY, $columnText, 0, 1, 0, true, $colDef['content']['align']);

			// restore cell padding
			$pdf->setCellPaddings($curentCellPaddinds['L'], $curentCellPaddinds['T'], $curentCellPaddinds['R'], $curentCellPaddinds['B']);
		}

		return 0;
	}


	/**
	 *  print description column content
	 *
	 *	@param	TCPDI|TCPDF	$pdf            Pdf object
	 *  @param	float		$curY    		current Y position
	 *  @param	string		$colKey    		the column key
<<<<<<< HEAD
	 *  @param  CommonObject	$object 	CommonObject
	 *  @param  int         $i  			the $object->lines array key
	 *  @param  Translate 	$outputlangs    Output language
	 *  @param  int<0,1>	$hideref 		hide ref
	 *  @param  int<0,1> 	$hidedesc 		hide desc
	 *  @param  int<0,1> 	$issupplierline if object needx supplier product
=======
	 *  @param  object      $object 		CommonObject
	 *  @param  int         $i  			the $object->lines array key
	 *  @param  Translate 	$outputlangs    Output language
	 *  @param  int 		$hideref 		hide ref
	 *  @param  int 		$hidedesc 		hide desc
	 *  @param  int 		$issupplierline if object need supplier product
>>>>>>> 25c4f5bd
	 *  @return void
	 */
	public function printColDescContent($pdf, &$curY, $colKey, $object, $i, $outputlangs, $hideref = 0, $hidedesc = 0, $issupplierline = 0)
	{
		// load desc col params
		$colDef = $this->cols[$colKey];
		// save current cell padding
		$curentCellPaddinds = $pdf->getCellPaddings();
		// set cell padding with column content definition
		$pdf->setCellPaddings($colDef['content']['padding'][3], $colDef['content']['padding'][0], $colDef['content']['padding'][1], $colDef['content']['padding'][2]);

		// line description
		pdf_writelinedesc($pdf, $object, $i, $outputlangs, $colDef['width'], 3, $colDef['xStartPos'], $curY, $hideref, $hidedesc, $issupplierline, empty($colDef['content']['align']) ? 'J' : $colDef['content']['align']);
		$posYAfterDescription = $pdf->GetY() - $colDef['content']['padding'][0];

		// restore cell padding
		$pdf->setCellPaddings($curentCellPaddinds['L'], $curentCellPaddinds['T'], $curentCellPaddinds['R'], $curentCellPaddinds['B']);

		// Display extrafield if needed
		$params = array(
			'display'         => 'list',
			'printableEnable' => array(3),
			'printableEnableNotEmpty' => array(4)
		);
		$extrafieldDesc = $this->getExtrafieldsInHtml($object->lines[$i], $outputlangs, $params);
		if (!empty($extrafieldDesc)) {
			$this->printStdColumnContent($pdf, $posYAfterDescription, $colKey, $extrafieldDesc);
		}
	}

	/**
	 *  get extrafield content for pdf writeHtmlCell compatibility
	 *  usage for PDF line columns and object note block
	 *
	 *  @param	CommonObject	$object     		Common object
	 *  @param	string			$extrafieldKey    	The extrafield key
	 *  @param	Translate		$outputlangs		The output langs (if value is __(XXX)__ we use it to translate it).
	 *  @return	string
	 */
	public function getExtrafieldContent($object, $extrafieldKey, $outputlangs = null)
	{
		global $hookmanager;

		if (empty($object->table_element)) {
			return '';
		}

		$extrafieldsKeyPrefix = "options_";

		// Cleanup extrafield key to remove prefix if present
		$pos = strpos($extrafieldKey, $extrafieldsKeyPrefix);
		if ($pos === 0) {
			$extrafieldKey = substr($extrafieldKey, strlen($extrafieldsKeyPrefix));
		}

		$extrafieldOptionsKey = $extrafieldsKeyPrefix.$extrafieldKey;


		// Load extra fields if they haven't been loaded already.
<<<<<<< HEAD
		if (is_null($this->extrafieldsCache)) {
=======
		if (empty($this->extrafieldsCache)) {
>>>>>>> 25c4f5bd
			$this->extrafieldsCache = new ExtraFields($this->db);
		}
		if (empty($this->extrafieldsCache->attributes[$object->table_element])) {
			$this->extrafieldsCache->fetch_name_optionals_label($object->table_element);
		}
		$extrafields = $this->extrafieldsCache;

		$extrafieldOutputContent = '';
		if (isset($object->array_options[$extrafieldOptionsKey])) {
			$extrafieldOutputContent = $extrafields->showOutputField($extrafieldKey, $object->array_options[$extrafieldOptionsKey], '', $object->table_element, $outputlangs);
		}

		// TODO : allow showOutputField to be pdf public friendly, ex: in a link to object, clean getNomUrl to remove link and images... like a getName methode ...
		if ($extrafields->attributes[$object->table_element]['type'][$extrafieldKey] == 'link') {
			// for lack of anything better we cleanup all html tags
			$extrafieldOutputContent = dol_string_nohtmltag($extrafieldOutputContent);
		}

		$parameters = array(
			'object' => $object,
			'extrafields' => $extrafields,
			'extrafieldKey' => $extrafieldKey,
			'extrafieldOutputContent' => & $extrafieldOutputContent
		);
		$reshook = $hookmanager->executeHooks('getPDFExtrafieldContent', $parameters, $this); // Note that $action and $object may have been modified by hook
		if ($reshook < 0) {
			setEventMessages($hookmanager->error, $hookmanager->errors, 'errors');
		}
		if ($reshook) {
			$extrafieldOutputContent = $hookmanager->resPrint;
		}

		return $extrafieldOutputContent;
	}


	/**
	 *  display extrafields columns content
	 *
	 *  @param	CommonObjectLine	$object    		line of common object
	 *  @param 	Translate 			$outputlangs    Output language
<<<<<<< HEAD
	 *  @param 	array<string,mixed> $params    		array of additional parameters
=======
	 *  @param 	array 				$params    		array of additional parameters
>>>>>>> 25c4f5bd
	 *  @return	string  							Html string
	 */
	public function getExtrafieldsInHtml($object, $outputlangs, $params = array())
	{
		global $hookmanager;

		if (empty($object->table_element)) {
			return "";
		}

		// Load extrafields if not already done
<<<<<<< HEAD
		if (is_null($this->extrafieldsCache)) {
=======
		if (empty($this->extrafieldsCache)) {
>>>>>>> 25c4f5bd
			$this->extrafieldsCache = new ExtraFields($this->db);
		}
		if (empty($this->extrafieldsCache->attributes[$object->table_element])) {
			$this->extrafieldsCache->fetch_name_optionals_label($object->table_element);
		}
		$extrafields = $this->extrafieldsCache;

		$defaultParams = array(
			'style'         => '',
			'display'         => 'auto', // auto, table, list
			'printableEnable' => array(1),
			'printableEnableNotEmpty' => array(2),

			'table'         => array(
				'maxItemsInRow' => 2,
				'cellspacing'   => 0,
				'cellpadding'   => 0,
				'border'        => 0,
				'labelcolwidth' => '25%',
				'arrayOfLineBreakType' => array('text', 'html')
			),

			'list'         => array(
				'separator' => '<br>'
			),

			'auto'         => array(
				'list' => 0, // 0 for default
				'table' => 4 // if there more than x extrafield to display
			),
		);

<<<<<<< HEAD
		$params += $defaultParams;
=======
		$params = $params + $defaultParams;
>>>>>>> 25c4f5bd

		/**
		 * @var ExtraFields $extrafields
		 */

		$html = '';
		$fields = array();

		if (!empty($extrafields->attributes[$object->table_element]['label']) && is_array($extrafields->attributes[$object->table_element]['label'])) {
			foreach ($extrafields->attributes[$object->table_element]['label'] as $key => $label) {
				// Enable extrafield ?
				$enabled = 0;
				$disableOnEmpty = 0;
				if (!empty($extrafields->attributes[$object->table_element]['printable'][$key])) {
					$printable = intval($extrafields->attributes[$object->table_element]['printable'][$key]);
					if (in_array($printable, $params['printableEnable']) || in_array($printable, $params['printableEnableNotEmpty'])) {
						$enabled = 1;
					}

					if (in_array($printable, $params['printableEnableNotEmpty'])) {
						$disableOnEmpty = 1;
					}
				}

				if (empty($enabled)) {
					continue;
				}

				// Load language if required
				if (!empty($extrafields->attributes[$object->table_element]['langfile'][$key])) {
					$outputlangs->load($extrafields->attributes[$object->table_element]['langfile'][$key]);
				}

				$field = new stdClass();
				$field->rank = intval($extrafields->attributes[$object->table_element]['pos'][$key]);
				$field->content = $this->getExtrafieldContent($object, $key, $outputlangs);
				if (isset($extrafields->attributes[$object->table_element]['langfile'][$key])) {
					$outputlangs->load($extrafields->attributes[$object->table_element]['langfile'][$key]);
				}
				$field->label = $outputlangs->transnoentities($label);
				$field->type = $extrafields->attributes[$object->table_element]['type'][$key];

				// don't display if empty
				if ($disableOnEmpty && empty($field->content)) {
					continue;
				}

				$fields[] = $field;
			}
		}

		if (!empty($fields)) {
			// Sort extrafields by rank
			uasort(
				$fields,
				/**
				 * @param stdClass $a
				 * @param stdClass $b
				 * @return int<-1,1>
				 */
				static function ($a, $b) {
					return  ($a->rank > $b->rank) ? 1 : -1;
				}
			);

			// define some HTML content with style
			$html .= !empty($params['style']) ? '<style>'.$params['style'].'</style>' : '';

			// auto select display format
			if ($params['display'] == 'auto') {
				$lastNnumbItems = 0;
				foreach ($params['auto'] as $display => $numbItems) {
					if ($lastNnumbItems <= $numbItems && count($fields) > $numbItems) {
						$lastNnumbItems = $numbItems;
						$params['display'] = $display;
					}
				}
			}

			if ($params['display'] == 'list') {
				// Display in list format
				$i = 0;
				foreach ($fields as $field) {
					$html .= !empty($i) ? $params['list']['separator'] : '';
					$html .= '<strong>'.$field->label.' : </strong>';
					$html .= $field->content;
					$i++;
				}
			} elseif ($params['display'] == 'table') {
				// Display in table format
				$html .= '<table class="extrafield-table" cellspacing="'.$params['table']['cellspacing'].'" cellpadding="'.$params['table']['cellpadding'].'" border="'.$params['table']['border'].'">';

				$html .= "<tr>";
				$itemsInRow = 0;
				$maxItemsInRow = $params['table']['maxItemsInRow'];
				foreach ($fields as $field) {
					//$html.= !empty($html)?'<br>':'';
					if ($itemsInRow >= $maxItemsInRow) {
						// start a new line
						$html .= "</tr><tr>";
						$itemsInRow = 0;
					}

					// for some type we need line break
					if (in_array($field->type, $params['table']['arrayOfLineBreakType'])) {
						if ($itemsInRow > 0) {
							// close table row and empty cols
							for ($i = $itemsInRow; $i <= $maxItemsInRow; $i++) {
								$html .= "<td></td><td></td>";
							}
							$html .= "</tr>";

							// start a new line
							$html .= "<tr>";
						}

						$itemsInRow = $maxItemsInRow;
						$html .= '<td colspan="'.($maxItemsInRow * 2 - 1).'">';
						$html .= '<strong>'.$field->label.' :</strong> ';
						$html .= $field->content;
						$html .= "</td>";
					} else {
						$itemsInRow++;
						$html .= '<td width="'.$params['table']['labelcolwidth'].'" class="extrafield-label">';
						$html .= '<strong>'.$field->label.' :</strong>';
						$html .= "</td>";


						$html .= '<td  class="extrafield-content">';
						$html .= $field->content;
						$html .= "</td>";
					}
				}
				$html .= "</tr>";

				$html .= '</table>';
			}
		}

		return $html;
	}


	/**
	 *  get column status from column key
	 *
	 *  @param	string		$colKey    		the column key
	 *  @return	boolean						true if column on
	 */
	public function getColumnStatus($colKey)
	{
		if (!empty($this->cols[$colKey]['status'])) {
			return true;
		} else {
			return  false;
		}
	}

	/**
	 * Print standard column content
	 *
	 * @param TCPDI|TCPDF	$pdf            Pdf object
	 * @param float			$tab_top        Tab top position
	 * @param float			$tab_height     Default tab height
	 * @param Translate		$outputlangs    Output language
	 * @param int			$hidetop        Hide top
	 * @return float						Height of col tab titles
	 */
	public function pdfTabTitles(&$pdf, $tab_top, $tab_height, $outputlangs, $hidetop = 0)
	{
		global $hookmanager, $conf;

		foreach ($this->cols as $colKey => $colDef) {
			$parameters = array(
				'colKey' => $colKey,
				'pdf' => $pdf,
				'outputlangs' => $outputlangs,
				'tab_top' => $tab_top,
				'tab_height' => $tab_height,
				'hidetop' => $hidetop
			);

			$reshook = $hookmanager->executeHooks('pdfTabTitles', $parameters, $this); // Note that $object may have been modified by hook
			if ($reshook < 0) {
				setEventMessages($hookmanager->error, $hookmanager->errors, 'errors');
			} elseif (empty($reshook)) {
				if (!$this->getColumnStatus($colKey)) {
					continue;
				}

				// get title label
				$colDef['title']['label'] = !empty($colDef['title']['label']) ? $colDef['title']['label'] : $outputlangs->transnoentities($colDef['title']['textkey']);

				// Add column separator
				if (!empty($colDef['border-left']) && isset($colDef['xStartPos'])) {
					$pdf->line($colDef['xStartPos'], $tab_top, $colDef['xStartPos'], $tab_top + $tab_height);
				}

				if (empty($hidetop)) {
					// save current cell padding
					$curentCellPaddinds = $pdf->getCellPaddings();

					// Add space for lines (more if we need to show a second alternative language)
					global $outputlangsbis;
					if (is_object($outputlangsbis)) {
						// set cell padding with column title definition
						$pdf->setCellPaddings($colDef['title']['padding'][3], $colDef['title']['padding'][0], $colDef['title']['padding'][1], 0.5);
					} else {
						// set cell padding with column title definition
						$pdf->setCellPaddings($colDef['title']['padding'][3], $colDef['title']['padding'][0], $colDef['title']['padding'][1], $colDef['title']['padding'][2]);
					}
					if (isset($colDef['title']['align'])) {
						$align = $colDef['title']['align'];
					} else {
						$align = '';
					}
					$pdf->SetXY($colDef['xStartPos'], $tab_top);
					$textWidth = $colDef['width'];
					$pdf->MultiCell($textWidth, 2, $colDef['title']['label'], '', $align);

					// Add variant of translation if $outputlangsbis is an object
					if (is_object($outputlangsbis) && trim($colDef['title']['label'])) {
						$pdf->setCellPaddings($colDef['title']['padding'][3], 0, $colDef['title']['padding'][1], $colDef['title']['padding'][2]);
						$pdf->SetXY($colDef['xStartPos'], $pdf->GetY());
						$textbis = $outputlangsbis->transnoentities($colDef['title']['textkey']);
						$pdf->MultiCell($textWidth, 2, $textbis, '', $align);
					}

					$this->tabTitleHeight = max($pdf->GetY() - $tab_top, $this->tabTitleHeight);

					// restore cell padding
					$pdf->setCellPaddings($curentCellPaddinds['L'], $curentCellPaddinds['T'], $curentCellPaddinds['R'], $curentCellPaddinds['B']);
				}
			}
		}

		return $this->tabTitleHeight;
	}



	/**
	 *  Define Array Column Field for extrafields
	 *
	 *  @param	object			$object    		common object det
	 *  @param	Translate		$outputlangs    langs
	 *  @param	int			   $hidedetails		Do not show line details
	 *  @return	int								Return integer <0 if KO, >=0 if OK
	 */
	public function defineColumnExtrafield($object, $outputlangs, $hidedetails = 0)
	{
		if (!empty($hidedetails)) {
			return 0;
		}

		if (empty($object->table_element)) {
			return 0;
		}

		// Load extra fields if they haven't been loaded already.
<<<<<<< HEAD
		if (is_null($this->extrafieldsCache)) {
=======
		if (empty($this->extrafieldsCache)) {
>>>>>>> 25c4f5bd
			$this->extrafieldsCache = new ExtraFields($this->db);
		}
		if (empty($this->extrafieldsCache->attributes[$object->table_element])) {
			$this->extrafieldsCache->fetch_name_optionals_label($object->table_element);
		}
		$extrafields = $this->extrafieldsCache;


		if (!empty($extrafields->attributes[$object->table_element]) && is_array($extrafields->attributes[$object->table_element]) && array_key_exists('label', $extrafields->attributes[$object->table_element]) && is_array($extrafields->attributes[$object->table_element]['label'])) {
			foreach ($extrafields->attributes[$object->table_element]['label'] as $key => $label) {
				// Don't display separator yet even is set to be displayed (not compatible yet)
				if ($extrafields->attributes[$object->table_element]['type'][$key] == 'separate') {
					continue;
				}

				// Enable extrafield ?
				$enabled = 0;
				if (!empty($extrafields->attributes[$object->table_element]['printable'][$key])) {
					$printable = intval($extrafields->attributes[$object->table_element]['printable'][$key]);
					if ($printable === 1 || $printable === 2) {
						$enabled = 1;
					}
					// Note : if $printable === 3 or 4 so, it's displayed after line description not in cols
				}

				if (!$enabled) {
					continue;
				} // don't waste resources if we don't need them...

				// Load language if required
				if (!empty($extrafields->attributes[$object->table_element]['langfile'][$key])) {
					$outputlangs->load($extrafields->attributes[$object->table_element]['langfile'][$key]);
				}

				// TODO : add more extrafield customisation capacities for PDF like width, rank...

				// set column definition
				$def = array(
					'rank' => intval($extrafields->attributes[$object->table_element]['pos'][$key]),
					'width' => 25, // in mm
					'status' => (bool) $enabled,
					'title' => array(
						'label' => $outputlangs->transnoentities($label)
					),
					'content' => array(
						'align' => 'C'
					),
					'border-left' => true, // add left line separator
				);

				$alignTypeRight = array('double', 'int', 'price');
				if (in_array($extrafields->attributes[$object->table_element]['type'][$key], $alignTypeRight)) {
					$def['content']['align'] = 'R';
				}

				$alignTypeLeft = array('text', 'html');
				if (in_array($extrafields->attributes[$object->table_element]['type'][$key], $alignTypeLeft)) {
					$def['content']['align'] = 'L';
				}


				// for extrafields we use rank of extrafield to place it on PDF
				$this->insertNewColumnDef("options_".$key, $def);
			}
		}

		return 1;
	}

	/**
	 *   Define Array Column Field into $this->cols
	 *   This method must be implemented by the module that generate the document with its own columns.
	 *
	 *   @param		Object			$object    		Common object
	 *   @param		Translate		$outputlangs    Langs
	 *   @param		int			   	$hidedetails	Do not show line details
	 *   @param		int			   	$hidedesc		Do not show desc
	 *   @param		int			   	$hideref		Do not show ref
	 *   @return	void
	 */
	public function defineColumnField($object, $outputlangs, $hidedetails = 0, $hidedesc = 0, $hideref = 0)
	{
		// Default field style for content
		$this->defaultContentsFieldsStyle = array(
			'align' => 'R', // R,C,L
			'padding' => array(1, 0.5, 1, 0.5), // Like css 0 => top , 1 => right, 2 => bottom, 3 => left
		);

		// Default field style for content
		$this->defaultTitlesFieldsStyle = array(
			'align' => 'C', // R,C,L
			'padding' => array(0.5, 0, 0.5, 0), // Like css 0 => top , 1 => right, 2 => bottom, 3 => left
		);

		// Example
		/*
		$rank = 0; // do not use negative rank
		$this->cols['desc'] = array(
			'rank' => $rank,
			'width' => false, // only for desc
			'status' => true,
			'title' => array(
				'textkey' => 'Designation', // use lang key is useful in somme case with module
				'align' => 'L',
				// 'textkey' => 'yourLangKey', // if there is no label, yourLangKey will be translated to replace label
				// 'label' => ' ', // the final label
				'padding' => array(0.5, 0.5, 0.5, 0.5), // Like css 0 => top , 1 => right, 2 => bottom, 3 => left
			),
			'content' => array(
				'align' => 'L',
				'padding' => array(1, 0.5, 1, 1.5), // Like css 0 => top , 1 => right, 2 => bottom, 3 => left
			),
		);
		*/
	}
}<|MERGE_RESOLUTION|>--- conflicted
+++ resolved
@@ -43,11 +43,7 @@
 	public $name = '';
 
 	/**
-<<<<<<< HEAD
 	 * @var string Version, possible values are: 'development', 'experimental', 'dolibarr', 'dolibarr_deprecated' or a version string like 'x.y.z'''|'development'|'dolibarr'|'experimental' Version
-=======
-	 * @var string Version
->>>>>>> 25c4f5bd
 	 */
 	public $version = '';
 
@@ -158,11 +154,7 @@
 	public $phpmin = array(7, 1);
 
 	/**
-<<<<<<< HEAD
 	 * @var array<string,array{rank:int,width:float|int,status:bool,title:array{textkey:string,label:string,align:string,padding:array{0:float,1:float,2:float,3:float}},content:array{align:string,padding:array{0:float,1:float,2:float,3:float}}}>	Array of columns
-=======
-	 * @var array<string,array{rank:int,width:float|int,title:array{textkey:string,label:string,align:string,padding:array{0:float,1:float,2:float,3:float}},content:array{align:string,padding:array{0:float,1:float,2:float,3:float}}}>	Array of columns
->>>>>>> 25c4f5bd
 	 */
 	public $cols;
 
@@ -369,13 +361,10 @@
 	{
 		// phpcs:enable
 		global $extrafields;
-<<<<<<< HEAD
-=======
 
 		if (!is_object($object)) {
 			return array();
 		}
->>>>>>> 25c4f5bd
 
 		if (empty($object->country) && !empty($object->country_code)) {
 			$object->country = $outputlangs->transnoentitiesnoconv("Country".$object->country_code);
@@ -408,11 +397,7 @@
 			'company_juridicalstatus' => $object->forme_juridique,
 			'company_outstanding_limit' => $object->outstanding_limit,
 			'company_capital' => $object->capital,
-<<<<<<< HEAD
 			'company_capital_formated' => price($object->capital, 0, '', 1, -1),
-=======
-			'company_capital_formated'=> price($object->capital, 0, '', 1, -1),
->>>>>>> 25c4f5bd
 			'company_idprof1' => $object->idprof1,
 			'company_idprof2' => $object->idprof2,
 			'company_idprof3' => $object->idprof3,
@@ -555,10 +540,7 @@
 
 		if ($object->element == 'facture') {
 			/** @var Facture $object */
-<<<<<<< HEAD
 			'@phan-var-force Facture $object';
-=======
->>>>>>> 25c4f5bd
 			$invoice_source = new Facture($this->db);
 			if ($object->fk_facture_source > 0) {
 				$invoice_source->fetch($object->fk_facture_source);
@@ -569,17 +551,10 @@
 			$already_payed_all = $sumpayed + $sumdeposit + $sumcreditnote;
 		}
 
-<<<<<<< HEAD
 		// Ignore notice for deprecated date - @phan-suppress-next-line PhanUndeclaredProperty
 		$date = (isset($object->element) && $object->element == 'contrat' && isset($object->date_contrat)) ? $object->date_contrat : (isset($object->date) ? $object->date : null);
 
 		if ($object instanceof CommandeFournisseur) {
-=======
-		$date = (isset($object->element) && $object->element == 'contrat' && isset($object->date_contrat)) ? $object->date_contrat : (isset($object->date) ? $object->date : null);
-
-		if (get_class($object) == 'CommandeFournisseur') {
-			/** @var CommandeFournisseur $object*/
->>>>>>> 25c4f5bd
 			$object->date_validation =  $object->date_valid;
 			$object->date_commande = $object->date;
 		}
@@ -757,11 +732,7 @@
 	 *	@param  CommonObjectLine	$line			Object line
 	 *	@param  Translate			$outputlangs    Translate object to use for output
 	 *  @param  int					$linenumber		The number of the line for the substitution of "object_line_pos"
-<<<<<<< HEAD
 	 *  @return	array<string,mixed>					Return a substitution array
-=======
-	 *  @return	array								Return a substitution array
->>>>>>> 25c4f5bd
 	 */
 	public function get_substitutionarray_lines($line, $outputlangs, $linenumber = 0)
 	{
@@ -888,11 +859,7 @@
 	 * @param   Expedition		$object             Main object to use as data source
 	 * @param   Translate		$outputlangs        Lang object to use for output
 	 * @param   string			$array_key	        Name of the key for return array
-<<<<<<< HEAD
 	 * @return	array<string,mixed>					Array of substitution
-=======
-	 * @return	array								Array of substitution
->>>>>>> 25c4f5bd
 	 */
 	public function get_substitutionarray_shipment($object, $outputlangs, $array_key = 'object')
 	{
@@ -957,17 +924,10 @@
 	/**
 	 * Define array with couple substitution key => substitution value
 	 *
-<<<<<<< HEAD
 	 * @param   array<string,mixed>	$object	Dolibarr Object
 	 * @param   Translate	$outputlangs	Language object for output
 	 * @param   boolean|int	$recursive		Want to fetch child array or child object.
 	 * @return	array<string,mixed>		Array of substitution key->code
-=======
-	 * @param   Object		$object    		Dolibarr Object
-	 * @param   Translate	$outputlangs    Language object for output
-	 * @param   boolean|int	$recursive    	Want to fetch child array or child object.
-	 * @return	array						Array of substitution key->code
->>>>>>> 25c4f5bd
 	 */
 	public function get_substitutionarray_each_var_object(&$object, $outputlangs, $recursive = 1)
 	{
@@ -1107,13 +1067,8 @@
 	 * @param	float		$y		        Ordinate of first point
 	 * @param	float		$l				??
 	 * @param	float		$h				??
-<<<<<<< HEAD
 	 * @param	int<-1,1>	$hidetop		1=Hide top bar of array and title, 0=Hide nothing, -1=Hide only title
 	 * @param	int<0,1>	$hidebottom		Hide bottom
-=======
-	 * @param	int			$hidetop		1=Hide top bar of array and title, 0=Hide nothing, -1=Hide only title
-	 * @param	int			$hidebottom		Hide bottom
->>>>>>> 25c4f5bd
 	 * @return	void
 	 */
 	public function printRect($pdf, $x, $y, $l, $h, $hidetop = 0, $hidebottom = 0)
@@ -1155,15 +1110,9 @@
 	 *
 	 *   	@param	CommonObject	$object				common object
 	 *   	@param	Translate		$outputlangs		langs
-<<<<<<< HEAD
 	 *      @param	int<0,1>		$hidedetails		Do not show line details
 	 *      @param	int<0,1>		$hidedesc			Do not show desc
 	 *      @param	int<0,1>		$hideref			Do not show ref
-=======
-	 *      @param	int				$hidedetails		Do not show line details
-	 *      @param	int				$hidedesc			Do not show desc
-	 *      @param	int				$hideref			Do not show ref
->>>>>>> 25c4f5bd
 	 *      @return	void
 	 */
 	public function prepareArrayColumnField($object, $outputlangs, $hidedetails = 0, $hidedesc = 0, $hideref = 0)
@@ -1273,11 +1222,7 @@
 	 *  get column position rank from column key
 	 *
 	 *  @param	string		$newColKey    		the new column key
-<<<<<<< HEAD
 	 *  @param	array{rank?:int}	$defArray    		a single column definition array
-=======
-	 *  @param	array		$defArray    		a single column definition array
->>>>>>> 25c4f5bd
 	 *  @param	string		$targetCol    		target column used to place the new column beside
 	 *  @param	bool		$insertAfterTarget  insert before or after target column ?
 	 *  @return	int         					new rank on success and -1 on error
@@ -1367,21 +1312,12 @@
 	 *	@param	TCPDI|TCPDF	$pdf            Pdf object
 	 *  @param	float		$curY    		current Y position
 	 *  @param	string		$colKey    		the column key
-<<<<<<< HEAD
 	 *  @param  CommonObject	$object 	CommonObject
 	 *  @param  int         $i  			the $object->lines array key
 	 *  @param  Translate 	$outputlangs    Output language
 	 *  @param  int<0,1>	$hideref 		hide ref
 	 *  @param  int<0,1> 	$hidedesc 		hide desc
 	 *  @param  int<0,1> 	$issupplierline if object needx supplier product
-=======
-	 *  @param  object      $object 		CommonObject
-	 *  @param  int         $i  			the $object->lines array key
-	 *  @param  Translate 	$outputlangs    Output language
-	 *  @param  int 		$hideref 		hide ref
-	 *  @param  int 		$hidedesc 		hide desc
-	 *  @param  int 		$issupplierline if object need supplier product
->>>>>>> 25c4f5bd
 	 *  @return void
 	 */
 	public function printColDescContent($pdf, &$curY, $colKey, $object, $i, $outputlangs, $hideref = 0, $hidedesc = 0, $issupplierline = 0)
@@ -1441,11 +1377,7 @@
 
 
 		// Load extra fields if they haven't been loaded already.
-<<<<<<< HEAD
 		if (is_null($this->extrafieldsCache)) {
-=======
-		if (empty($this->extrafieldsCache)) {
->>>>>>> 25c4f5bd
 			$this->extrafieldsCache = new ExtraFields($this->db);
 		}
 		if (empty($this->extrafieldsCache->attributes[$object->table_element])) {
@@ -1487,11 +1419,7 @@
 	 *
 	 *  @param	CommonObjectLine	$object    		line of common object
 	 *  @param 	Translate 			$outputlangs    Output language
-<<<<<<< HEAD
 	 *  @param 	array<string,mixed> $params    		array of additional parameters
-=======
-	 *  @param 	array 				$params    		array of additional parameters
->>>>>>> 25c4f5bd
 	 *  @return	string  							Html string
 	 */
 	public function getExtrafieldsInHtml($object, $outputlangs, $params = array())
@@ -1503,11 +1431,7 @@
 		}
 
 		// Load extrafields if not already done
-<<<<<<< HEAD
 		if (is_null($this->extrafieldsCache)) {
-=======
-		if (empty($this->extrafieldsCache)) {
->>>>>>> 25c4f5bd
 			$this->extrafieldsCache = new ExtraFields($this->db);
 		}
 		if (empty($this->extrafieldsCache->attributes[$object->table_element])) {
@@ -1540,11 +1464,7 @@
 			),
 		);
 
-<<<<<<< HEAD
 		$params += $defaultParams;
-=======
-		$params = $params + $defaultParams;
->>>>>>> 25c4f5bd
 
 		/**
 		 * @var ExtraFields $extrafields
@@ -1805,11 +1725,7 @@
 		}
 
 		// Load extra fields if they haven't been loaded already.
-<<<<<<< HEAD
 		if (is_null($this->extrafieldsCache)) {
-=======
-		if (empty($this->extrafieldsCache)) {
->>>>>>> 25c4f5bd
 			$this->extrafieldsCache = new ExtraFields($this->db);
 		}
 		if (empty($this->extrafieldsCache->attributes[$object->table_element])) {
