--- conflicted
+++ resolved
@@ -4,17 +4,11 @@
  * Copyright (C) 2004		Eric Seigne             <eric.seigne@ryxeo.com>
  * Copyright (C) 2005-2012	Regis Houssin           <regis.houssin@inodbox.com>
  * Copyright (C) 2015       Marcos García           <marcosgdf@gmail.com>
-<<<<<<< HEAD
- * Copyright (C) 2016-2023  Charlene Benke           <charlene@patas-monkey.com>
+ * Copyright (C) 2016-2023  Charlene Benke          <charlene@patas-monkey.com>
  * Copyright (C) 2018-2024  Frédéric France         <frederic.france@free.fr>
  * Copyright (C) 2020       Josep Lluís Amador      <joseplluis@lliuretic.cat>
- * Copyright (C) 2024		MDW							<mdeweerd@users.noreply.github.com>
-=======
- * Copyright (C) 2016-2023  Charlene Benke          <charlene@patas-monkey.com>
- * Copyright (C) 2018-2023  Frédéric France         <frederic.france@netlogic.fr>
- * Copyright (C) 2020       Josep Lluís Amador      <joseplluis@lliuretic.cat>
+ * Copyright (C) 2024		MDW	                    <mdeweerd@users.noreply.github.com>
  * Copyright (C) 2024       Mélina Joum			    <melina.joum@altairis.fr>
->>>>>>> 66fdf219
  *
  * This program is free software; you can redistribute it and/or modify
  * it under the terms of the GNU General Public License as published by
